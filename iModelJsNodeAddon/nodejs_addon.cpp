/*--------------------------------------------------------------------------------------+
|
|     $Source: nodejs_addon.cpp $
|
|  $Copyright: (c) 2018 Bentley Systems, Incorporated. All rights reserved. $
|
+--------------------------------------------------------------------------------------*/
#include <functional>
#include <queue>
#include <sys/types.h>
#include <stdint.h>
#include <memory>
#include "suppress_warnings.h"
#include <imodeljs-nodeaddonapi.package.version.h>
#include <node-addon-api/napi.h>

#include <json/value.h>
#include "AddonUtils.h"
#include <ECDb/ECDb.h>
#include <ECObjects/ECSchema.h>
#include <rapidjson/rapidjson.h>
#include "ECPresentationUtils.h"
#include "ECSchemaXmlContextUtils.h"
#include <Bentley/Desktop/FileSystem.h>
#include <Bentley/BeThread.h>

USING_NAMESPACE_BENTLEY_SQLITE
USING_NAMESPACE_BENTLEY_SQLITE_EC
USING_NAMESPACE_BENTLEY_DGN
USING_NAMESPACE_BENTLEY_ECPRESENTATION
USING_NAMESPACE_BENTLEY_EC

#define PROPERTY_ATTRIBUTES static_cast<napi_property_attributes>(napi_enumerable | napi_configurable)

#define RETURN_IF_HAD_EXCEPTION if (Env().IsExceptionPending()) return Env().Undefined();

#define REQUIRE_DB_TO_BE_OPEN if (!IsOpen()) return CreateBentleyReturnErrorObject(DgnDbStatus::NotOpen);

#define REQUIRE_ARGUMENT_ANY_OBJ(i, var)\
    if (info.Length() <= (i)) {\
        Napi::TypeError::New(Env(), "Argument " #i " must be an object").ThrowAsJavaScriptException();\
    }\
    Napi::Object var = info[i].As<Napi::Object>();

#define REQUIRE_ARGUMENT_OBJ(i, T, var)\
    if (info.Length() <= (i) || !T::InstanceOf(info[i])) {\
        Napi::TypeError::New(Env(), "Argument " #i " must be an object of type " #T).ThrowAsJavaScriptException();\
    }\
    T* var = T::Unwrap(info[i].As<Napi::Object>());

#define REQUIRE_ARGUMENT_FUNCTION(i, var)\
    if (info.Length() <= (i) || !info[i].IsFunction()) {\
        Napi::TypeError::New(Env(), "Argument " #i " must be a function").ThrowAsJavaScriptException();\
    }\
    Napi::Function var = info[i].As<Napi::Function>();\

#define REQUIRE_ARGUMENT_STRING(i, var)\
    if (info.Length() <= (i) || !info[i].IsString()) {\
        Napi::TypeError::New(info.Env(), "Argument " #i " must be a string").ThrowAsJavaScriptException();\
    }\
    Utf8String var = info[i].As<Napi::String>().Utf8Value().c_str();

#define REQUIRE_ARGUMENT_STRING_ARRAY(i, var)\
    if (info.Length() <= (i) || !info[i].IsArray()) {\
        Napi::TypeError::New(info.Env(), "Argument " #i " must be an array of strings").ThrowAsJavaScriptException();\
    }\
    bvector<Utf8String> var;\
    Napi::Array arr = info[i].As<Napi::Array>();\
    for (uint32_t arrIndex = 0; arrIndex < arr.Length(); ++arrIndex) {\
        Napi::Value arrValue = arr[arrIndex];\
        if (arrValue.IsString())\
            var.push_back(arrValue.As<Napi::String>().Utf8Value().c_str());\
    }

#define REQUIRE_ARGUMENT_NUMBER(i, var)\
    if (info.Length() <= (i) || !info[i].IsNumber()) {\
        Napi::TypeError::New(Env(), "Argument " #i " must be a number").ThrowAsJavaScriptException();\
    }\
    Napi::Number var = info[i].As<Napi::Number>();

#define REQUIRE_ARGUMENT_INTEGER(i, var)\
    if (info.Length() <= (i) || !info[i].IsNumber()) {\
        Napi::TypeError::New(Env(), "Argument " #i " must be an integer").ThrowAsJavaScriptException();\
    }\
    int32_t var = info[i].As<Napi::Number>().Int32Value();

#define REQUIRE_ARGUMENT_BOOL(i, var)\
    if (info.Length() <= (i) || !info[i].IsBoolean()) {\
        Napi::TypeError::New(Env(), "Argument " #i " must be a boolean").ThrowAsJavaScriptException();\
    }\
    bool var = info[i].As<Napi::Boolean>().Value();

#define OPTIONAL_ARGUMENT_BOOL(i, var, default)\
    bool var;\
    if (info.Length() <= (i) || info[i].IsUndefined()) {\
        var = (default);\
    }\
    else if (info[i].IsBoolean()) {\
        var = info[i].As<Napi::Boolean>().Value();\
    }\
    else {\
        var = (default);\
        Napi::TypeError::New(Env(), "Argument " #i " must be an boolean").ThrowAsJavaScriptException();\
    }

#define OPTIONAL_ARGUMENT_INTEGER(i, var, default)\
    int var;\
    if (info.Length() <= (i) || info[i].IsUndefined()) {\
        var = (default);\
    }\
    else if (info[i].IsNumber()) {\
        var = info[i].As<Napi::Number>().Int32Value();\
    }\
    else {\
        var = (default);\
        Napi::TypeError::New(Env(), "Argument " #i " must be an integer").ThrowAsJavaScriptException();\
    }

#define OPTIONAL_ARGUMENT_STRING(i, var)\
    Utf8String var;\
    if (info.Length() <= (i) || info[i].IsUndefined()) {\
        ;\
    }\
    else if (info[i].IsString()) {\
        var = info[i].As<Napi::String>().Utf8Value().c_str();\
    }\
    else {\
        Napi::TypeError::New(Env(), "Argument " #i " must be string or undefined").ThrowAsJavaScriptException();\
    }

namespace IModelJsAddon {

//=======================================================================================
//! @bsiclass
//=======================================================================================
struct NapiUtils
{
    /*---------------------------------------------------------------------------------**//**
    * @bsimethod                                    Sam.Wilson                      09/17
    +---------------+---------------+---------------+---------------+---------------+------*/
    template<typename STATUSTYPE>
    static Napi::Object CreateErrorObject0(STATUSTYPE errCode, Utf8CP msg, Napi::Env env)
        {
        Napi::Object error = Napi::Object::New(env);
        error.Set(Napi::String::New(env, "status"), Napi::Number::New(env, (int) errCode));
        if (nullptr != msg)
            error.Set(Napi::String::New(env, "message"), Napi::String::New(env, msg));
        return error;
        }

    /*---------------------------------------------------------------------------------**//**
    * @bsimethod                                    Sam.Wilson                      09/17
    +---------------+---------------+---------------+---------------+---------------+------*/
    static Napi::Object CreateBentleyReturnSuccessObject(Napi::Value goodVal, Napi::Env env)
        {
        Napi::Object retObj = Napi::Object::New(env);
        retObj.Set(Napi::String::New(env, "result"), goodVal);
        return retObj;
        }

    /*---------------------------------------------------------------------------------**//**
    * @bsimethod                                    Sam.Wilson                      09/17
    +---------------+---------------+---------------+---------------+---------------+------*/
    template<typename STATUSTYPE>
    static Napi::Object CreateBentleyReturnErrorObject(STATUSTYPE errCode, Utf8CP msg, Napi::Env env)
        {
        Napi::Object retObj = Napi::Object::New(env);
        retObj.Set(Napi::String::New(env, "error"), CreateErrorObject0(errCode, msg, env));
        return retObj;
        }
    /*---------------------------------------------------------------------------------**//**
    * @bsimethod                                    Sam.Wilson                      01/18
    +---------------+---------------+---------------+---------------+---------------+------*/
    static Napi::String Stringify(Napi::Env env, Napi::Value value)
        {
        return env.Global().Get("JSON").As<Napi::Object>().Get("stringify").As<Napi::Function>()({value}).ToString();
        }

};

//=======================================================================================
// Projects the ECDb class into JS
//! @bsiclass
//=======================================================================================
struct AddonECDb : Napi::ObjectWrap<AddonECDb> 
    {
    private:
        static Napi::FunctionReference s_constructor;
        std::unique_ptr<ECDb> m_ecdb;

    public:
    AddonECDb(const Napi::CallbackInfo& info) : Napi::ObjectWrap<AddonECDb>(info) {}
    ~AddonECDb() {}

        // Check if val is really a AddonECDb peer object
        static bool InstanceOf(Napi::Value val)
            {
            if (!val.IsObject())
                return false;

            Napi::HandleScope scope(val.Env());
            return val.As<Napi::Object>().InstanceOf(s_constructor.Value());
            }
        ECDbR GetECDb()
            {
            if (m_ecdb == nullptr)
                m_ecdb = std::make_unique<ECDb>();

            return *m_ecdb;
            }

        Napi::Value CreateDb(const Napi::CallbackInfo& info)
            {
            REQUIRE_ARGUMENT_STRING(0, dbName);
            RETURN_IF_HAD_EXCEPTION
            const DbResult status = AddonUtils::CreateECDb(GetECDb(), BeFileName(dbName.c_str(), true));
            if (BE_SQLITE_OK == status)
                {
                GetECDb().AddFunction(HexStrSqlFunction::GetSingleton());
                GetECDb().AddFunction(StrSqlFunction::GetSingleton());
                }

            return Napi::Number::New(Env(), (int) status);
            }

        Napi::Value OpenDb(const Napi::CallbackInfo& info)
            {
            REQUIRE_ARGUMENT_STRING(0, dbName);
            REQUIRE_ARGUMENT_INTEGER(1, mode);
            RETURN_IF_HAD_EXCEPTION

            const DbResult status = AddonUtils::OpenECDb(GetECDb(), BeFileName(dbName.c_str(), true), (Db::OpenMode) mode);
            if (BE_SQLITE_OK == status)
                {
                GetECDb().AddFunction(HexStrSqlFunction::GetSingleton());
                GetECDb().AddFunction(StrSqlFunction::GetSingleton());
                }

            return Napi::Number::New(Env(), (int) status);
            }

        Napi::Value CloseDb(const Napi::CallbackInfo& info)
            {
            if (m_ecdb != nullptr)
                {
                m_ecdb->RemoveFunction(HexStrSqlFunction::GetSingleton());
                m_ecdb->RemoveFunction(StrSqlFunction::GetSingleton());
                m_ecdb->CloseDb();
                m_ecdb = nullptr;
                }

            return Napi::Number::New(Env(), (int) BE_SQLITE_OK);
            }

        Napi::Value Dispose(const Napi::CallbackInfo& info) { return CloseDb(info); }

        Napi::Value SaveChanges(const Napi::CallbackInfo& info)
            {
            OPTIONAL_ARGUMENT_STRING(0, changeSetName);
            RETURN_IF_HAD_EXCEPTION
            const DbResult status = GetECDb().SaveChanges(changeSetName.empty() ? nullptr : changeSetName.c_str());
            return Napi::Number::New(Env(), (int) status);
            }

        Napi::Value AbandonChanges(const Napi::CallbackInfo& info)
            {
            DbResult status = GetECDb().AbandonChanges();
            return Napi::Number::New(Env(), (int) status);
            }

        Napi::Value ImportSchema(const Napi::CallbackInfo& info)
            {
            REQUIRE_ARGUMENT_STRING(0, schemaPathName);
            RETURN_IF_HAD_EXCEPTION
            const DbResult status = AddonUtils::ImportSchema(GetECDb(), BeFileName(schemaPathName.c_str(), true));
            return Napi::Number::New(Env(), (int) status);
            }

        Napi::Value IsOpen(const Napi::CallbackInfo& info) { return Napi::Boolean::New(Env(), GetECDb().IsDbOpen()); }

        //  Add a reference to this wrapper object, keeping it and its peer JS object alive.
        void AddRef() { this->Ref(); }

        //  Remove a reference from this wrapper object and its peer JS object .
        void Release() { this->Unref(); }

        static void Init(Napi::Env env, Napi::Object exports)
            {
            // ***
            // *** WARNING: If you modify this API or fix a bug, increment the appropriate digit in package_version.txt
            // ***
            Napi::HandleScope scope(env);
            Napi::Function t = DefineClass(env, "AddonECDb", {
            InstanceMethod("createDb", &AddonECDb::CreateDb),
            InstanceMethod("openDb", &AddonECDb::OpenDb),
            InstanceMethod("closeDb", &AddonECDb::CloseDb),
            InstanceMethod("dispose", &AddonECDb::Dispose),
            InstanceMethod("saveChanges", &AddonECDb::SaveChanges),
            InstanceMethod("abandonChanges", &AddonECDb::AbandonChanges),
            InstanceMethod("importSchema", &AddonECDb::ImportSchema),
            InstanceMethod("isOpen", &AddonECDb::IsOpen)
            });

            exports.Set("AddonECDb", t);

            s_constructor = Napi::Persistent(t);
            // Per N-API docs: Call this on a reference that is declared as static data, to prevent its destructor
            // from running at program shutdown time, which would attempt to reset the reference when
            // the environment is no longer valid.
            s_constructor.SuppressDestruct();
            }
    };

//=======================================================================================
// Projects the AddonECSchemaXmlContext class into JS
//! @bsiclass
//=======================================================================================
struct AddonECSchemaXmlContext : Napi::ObjectWrap<AddonECSchemaXmlContext>
    {
    private:
        static Napi::FunctionReference s_constructor;
        ECSchemaReadContextPtr m_context;
        ECSchemaXmlContextUtils::LocaterCallbackUPtr m_locater;

    public:
        AddonECSchemaXmlContext(const Napi::CallbackInfo& info) : Napi::ObjectWrap<AddonECSchemaXmlContext>(info)
            {
            m_context = ECSchemaXmlContextUtils::CreateSchemaReadContext(T_HOST.GetIKnownLocationsAdmin());
            }

        // Check if val is really a AddonECSchemaXmlContext peer object
        static bool HasInstance(Napi::Value val) {
            if (!val.IsObject())
                return false;
            Napi::Object obj = val.As<Napi::Object>();
            return obj.InstanceOf(s_constructor.Value());
            }

        Napi::Value SetSchemaLocater(const Napi::CallbackInfo& info)
            {
            REQUIRE_ARGUMENT_FUNCTION(0, locaterCallback);
            RETURN_IF_HAD_EXCEPTION
            ECSchemaXmlContextUtils::SetSchemaLocater(*m_context, m_locater, Napi::Persistent(locaterCallback));
            return Env().Undefined();
            }

        Napi::Value AddSchemaPath(const Napi::CallbackInfo& info)
            {
            REQUIRE_ARGUMENT_STRING(0, schemaPath);
            RETURN_IF_HAD_EXCEPTION
            ECSchemaXmlContextUtils::AddSchemaPath(*m_context, schemaPath);
            return Env().Undefined();
            }

        Napi::Value ReadSchemaFromXmlFile(const Napi::CallbackInfo& info)
            {
            REQUIRE_ARGUMENT_STRING(0, filePath);
            RETURN_IF_HAD_EXCEPTION
            Json::Value schemaJson;
            auto status = ECSchemaXmlContextUtils::ConvertECSchemaXmlToJson(schemaJson, *m_context, filePath);

            if (ECSchemaXmlContextUtils::SchemaConversionStatus::Success == status)
                return NapiUtils::CreateBentleyReturnSuccessObject(Napi::String::New(Env(), schemaJson.ToString().c_str()), Env());

            return NapiUtils::CreateBentleyReturnErrorObject(BentleyStatus::ERROR, ECSchemaXmlContextUtils::SchemaConversionStatusToString(status), Env());
            }

        //  Add a reference to this wrapper object, keeping it and its peer JS object alive.
        void AddRef() { this->Ref(); }

        //  Remove a reference from this wrapper object and its peer JS object .
        void Release() { this->Unref(); }

        static void Init(Napi::Env env, Napi::Object exports)
            {
            // ***
            // *** WARNING: If you modify this API or fix a bug, increment the appropriate digit in package_version.txt
            // ***
            Napi::HandleScope scope(env);
            Napi::Function t = DefineClass(env, "AddonECSchemaXmlContext", {
                InstanceMethod("addSchemaPath", &AddonECSchemaXmlContext::AddSchemaPath),
                InstanceMethod("readSchemaFromXmlFile", &AddonECSchemaXmlContext::ReadSchemaFromXmlFile),
                InstanceMethod("setSchemaLocater", &AddonECSchemaXmlContext::SetSchemaLocater)
            });

            exports.Set("AddonECSchemaXmlContext", t);

            s_constructor = Napi::Persistent(t);
            // Per N-API docs: Call this on a reference that is declared as static data, to prevent its destructor
            // from running at program shutdown time, which would attempt to reset the reference when
            // the environment is no longer valid.
            s_constructor.SuppressDestruct();
            }
    };


//=======================================================================================
// SimpleRulesetLocater
//! @bsiclass
//=======================================================================================
struct SimpleRulesetLocater : RefCounted<RuleSetLocater>
{
private:
    Utf8String m_rulesetId;
    mutable PresentationRuleSetPtr m_ruleset;

protected:
    SimpleRulesetLocater(Utf8String rulesetId) : m_rulesetId(rulesetId) {}
    int _GetPriority() const override {return 100;}
    bvector<PresentationRuleSetPtr> _LocateRuleSets(Utf8CP rulesetId) const override
        {
        if (m_ruleset.IsNull())
            {
            m_ruleset = PresentationRuleSet::CreateInstance(m_rulesetId, 1, 0, false, "", "", "", false);
            m_ruleset->AddPresentationRule(*new ContentRule("", 1, false));
            m_ruleset->GetContentRules().back()->AddSpecification(*new SelectedNodeInstancesSpecification(1, false, "", "", true));
            }
        return bvector<PresentationRuleSetPtr>{m_ruleset};
        }
    bvector<Utf8String> _GetRuleSetIds() const override {return bvector<Utf8String>{m_rulesetId};}
    void _InvalidateCache(Utf8CP rulesetId) override
        {
        if (nullptr == rulesetId || m_rulesetId.Equals(rulesetId))
            m_ruleset = nullptr;
        }

public:
    static RefCountedPtr<SimpleRulesetLocater> Create(Utf8String rulesetId) {return new SimpleRulesetLocater(rulesetId);}
};

// Project the IBriefcaseManager::Request class 
struct AddonBriefcaseManagerResourcesRequest : Napi::ObjectWrap<AddonBriefcaseManagerResourcesRequest>
{
    IBriefcaseManager::Request m_req;
    static Napi::FunctionReference s_constructor;

    AddonBriefcaseManagerResourcesRequest(const Napi::CallbackInfo& info) : Napi::ObjectWrap<AddonBriefcaseManagerResourcesRequest>(info)
        {
        }

    static bool InstanceOf(Napi::Value val) {
        if (!val.IsObject())
            return false;

        Napi::HandleScope scope(val.Env());
        return val.As<Napi::Object>().InstanceOf(s_constructor.Value());
        }

    //  Create projections
    static void Init(Napi::Env& env, Napi::Object exports)
        {
        // ***
        // *** WARNING: If you modify this API or fix a bug, increment the appropriate digit in package_version.txt
        // ***
        Napi::HandleScope scope(env);
        Napi::Function t = DefineClass(env, "AddonBriefcaseManagerResourcesRequest", {
          InstanceMethod("reset", &AddonBriefcaseManagerResourcesRequest::Reset),
          InstanceMethod("isEmpty", &AddonBriefcaseManagerResourcesRequest::IsEmpty),
          InstanceMethod("toJSON", &AddonBriefcaseManagerResourcesRequest::ToJSON),
        });

        exports.Set("AddonBriefcaseManagerResourcesRequest", t);

        s_constructor = Napi::Persistent(t);
        // Per N-API docs: Call this on a reference that is declared as static data, to prevent its destructor
        // from running at program shutdown time, which would attempt to reset the reference when
        // the environment is no longer valid.
        s_constructor.SuppressDestruct();
        }

    void Reset(const Napi::CallbackInfo& info)
        {
        m_req.Reset();
        }

    Napi::Value IsEmpty(const Napi::CallbackInfo& info)
        {
        return Napi::Number::New(Env(), (bool)m_req.IsEmpty());
        }

    Napi::Value ToJSON(const Napi::CallbackInfo& info)
        {
        Json::Value json(Json::objectValue);
        m_req.ToJson(json);
        return Napi::String::New(Env(), json.ToString().c_str());
        }

};

//=======================================================================================
// Projects the DgnDb class into JS
//! @bsiclass
//=======================================================================================
struct AddonDgnDb : Napi::ObjectWrap<AddonDgnDb>
    {
    struct AddonAppData : Db::AppData 
        {
        AddonDgnDb& m_addonDb;

        static Key const& GetKey()
            {
            static Key s_key;
            return s_key;
            }

        AddonAppData(AddonDgnDb& adb) : m_addonDb(adb) {}

        static AddonAppData* Find(DgnDbR db)
            {
            return (AddonAppData*) db.FindAppData(GetKey());
            }

        static void Add(AddonDgnDb& adb)
            {
            BeAssert(nullptr == Find(adb.GetDgnDb()));
            adb.GetDgnDb().AddAppData(GetKey(), new AddonAppData(adb));
            }

        static void Remove(DgnDbR db)
            {
            db.DropAppData(GetKey());
            }
        };
    
    static Napi::FunctionReference s_constructor;
    
    Dgn::DgnDbPtr m_dgndb;
    ConnectionManager m_connections;
    std::unique_ptr<RulesDrivenECPresentationManager> m_presentationManager;

    AddonDgnDb(const Napi::CallbackInfo& info) : Napi::ObjectWrap<AddonDgnDb>(info)
        {
        }

    ~AddonDgnDb() 
        {
        CloseDgnDb();
        }

    void CloseDgnDb()
        {
        if (!m_dgndb.IsValid())
            return;

        TearDownPresentationManager();
        m_dgndb->RemoveFunction(HexStrSqlFunction::GetSingleton());
        m_dgndb->RemoveFunction(StrSqlFunction::GetSingleton());
        AddonUtils::CloseDgnDb(*m_dgndb);
        AddonAppData::Remove(GetDgnDb());
        m_dgndb = nullptr;
        }

    void OnDgnDbOpened(DgnDbP dgndb)
        {
        if (nullptr == dgndb)
            CloseDgnDb();

        m_dgndb = dgndb;
        if (!m_dgndb.IsValid())
            return;

        SetupPresentationManager();
        AddonAppData::Add(*this);
        m_dgndb->AddFunction(HexStrSqlFunction::GetSingleton());
        m_dgndb->AddFunction(StrSqlFunction::GetSingleton());
        }

    static AddonDgnDb* From(DgnDbR db)
        {
        auto appdata = AddonAppData::Find(db);
        return appdata? &appdata->m_addonDb: nullptr;
        }


    //  Check if val is really a AddonDgnDb peer object
    static bool InstanceOf(Napi::Value val)
        {
        if (!val.IsObject())
            return false;

        Napi::HandleScope scope(val.Env());
        return val.As<Napi::Object>().InstanceOf(s_constructor.Value());
        }

    DgnDbR GetDgnDb() {return *m_dgndb;}

    void SetupPresentationManager()
        {
        BeFileName assetsDir = T_HOST.GetIKnownLocationsAdmin().GetDgnPlatformAssetsDirectory();
        BeFileName tempDir = T_HOST.GetIKnownLocationsAdmin().GetLocalTempDirectoryBaseName();
        RulesDrivenECPresentationManager::Paths paths(assetsDir, tempDir);
        m_presentationManager = std::unique_ptr<RulesDrivenECPresentationManager>(new RulesDrivenECPresentationManager(m_connections, paths));
        IECPresentationManager::RegisterImplementation(m_presentationManager.get());
        m_presentationManager->GetLocaters().RegisterLocater(*SimpleRulesetLocater::Create("Ruleset_Id"));
        m_connections.NotifyConnectionOpened(*m_dgndb);
        }

    void TearDownPresentationManager()
        {
        if (m_presentationManager == nullptr)
            return;
        IECPresentationManager::RegisterImplementation(nullptr);
        m_presentationManager.reset();
        }

    Napi::Object CreateBentleyReturnSuccessObject(Napi::Value goodVal) {return NapiUtils::CreateBentleyReturnSuccessObject(goodVal, Env());}

    template<typename STATUSTYPE>
    Napi::Object CreateBentleyReturnErrorObject(STATUSTYPE errCode, Utf8CP msg = nullptr) {return NapiUtils::CreateBentleyReturnErrorObject(errCode, msg, Env());}

    template<typename STATUSTYPE>
    Napi::Object CreateBentleyReturnObject(STATUSTYPE errCode, Napi::Value goodValue)
        {
        if ((STATUSTYPE)0 != errCode)
            return CreateBentleyReturnErrorObject(errCode);
        return CreateBentleyReturnSuccessObject(goodValue);
        }

    template<typename STATUSTYPE>
    Napi::Object CreateBentleyReturnObject(STATUSTYPE errCode) {return CreateBentleyReturnObject(errCode, Env().Undefined());}

    bool IsOpen() const {return m_dgndb.IsValid();}

    Napi::Value OpenDgnDb(const Napi::CallbackInfo& info)
        {
        REQUIRE_ARGUMENT_STRING(0, dbname);
        REQUIRE_ARGUMENT_INTEGER(1, mode);
        RETURN_IF_HAD_EXCEPTION
        DgnDbPtr db;
        DbResult status = AddonUtils::OpenDgnDb(db, BeFileName(dbname.c_str(), true), (Db::OpenMode)mode);
        if (BE_SQLITE_OK == status)
            OnDgnDbOpened(db.get());

        return Napi::Number::New(Env(), (int)status);
        }

    Napi::Value CreateDgnDb(const Napi::CallbackInfo& info)
        {
        REQUIRE_ARGUMENT_STRING(0, dbName);
        REQUIRE_ARGUMENT_STRING(1, rootSubjectName);
        OPTIONAL_ARGUMENT_STRING(2, rootSubjectDescription);
        RETURN_IF_HAD_EXCEPTION

        DgnDbPtr db;
        DbResult status = AddonUtils::CreateDgnDb(db, BeFileName(dbName.c_str(), true), rootSubjectName, rootSubjectDescription);
        if (BE_SQLITE_OK == status)
            OnDgnDbOpened(db.get());

        return Napi::Number::New(Env(), (int)status);
        }

    Napi::Value GetECClassMetaData(const Napi::CallbackInfo& info)
        {
        REQUIRE_DB_TO_BE_OPEN
        REQUIRE_ARGUMENT_STRING(0, s);
        REQUIRE_ARGUMENT_STRING(1, c);
        RETURN_IF_HAD_EXCEPTION
        Json::Value metaDataJson;
        auto status = AddonUtils::GetECClassMetaData(metaDataJson, GetDgnDb(), s.c_str(), c.c_str());
        return CreateBentleyReturnObject(status, Napi::String::New(Env(), metaDataJson.ToString().c_str()));
        }

    Napi::Value GetElement(const Napi::CallbackInfo& info)
        {
        REQUIRE_DB_TO_BE_OPEN
        REQUIRE_ARGUMENT_STRING(0, optsJsonStr);
        RETURN_IF_HAD_EXCEPTION
        Json::Value opts = Json::Value::From(optsJsonStr);
        Json::Value elementJson;  // ouput
        auto status = AddonUtils::GetElement(elementJson, GetDgnDb(), opts);
        return CreateBentleyReturnObject(status, Napi::String::New(Env(), elementJson.ToString().c_str()));
        }

    Napi::Value GetModel(const Napi::CallbackInfo& info)
        {
        REQUIRE_DB_TO_BE_OPEN
        REQUIRE_ARGUMENT_STRING(0, optsJsonStr);
        RETURN_IF_HAD_EXCEPTION
        Json::Value opts = Json::Value::From(optsJsonStr);
        Json::Value modelJson;;  // ouput
        auto status = AddonUtils::GetModel(modelJson, GetDgnDb(), opts);
        return CreateBentleyReturnObject(status, Napi::String::New(Env(), modelJson.ToString().c_str()));
        }

    // Sets up a briefcase and opens it
    Napi::Value SetupBriefcase(const Napi::CallbackInfo& info)
        {
        REQUIRE_ARGUMENT_STRING(0, briefcaseToken);
        RETURN_IF_HAD_EXCEPTION

        Json::Value jsonBriefcaseToken = Json::Value::From(briefcaseToken);
        
        DbResult result = AddonUtils::SetupBriefcase(m_dgndb, jsonBriefcaseToken);
        Napi::Object ret;
        if (BE_SQLITE_OK == result)
            OnDgnDbOpened(m_dgndb.get());

        return Napi::Number::New(Env(), (int)result);
        }

    Napi::Value ProcessChangeSets(const Napi::CallbackInfo& info)
        {
        REQUIRE_ARGUMENT_STRING(0, changeSetTokens);
        REQUIRE_ARGUMENT_INTEGER(1, processOptions);
        REQUIRE_ARGUMENT_BOOL(2, containsSchemaChanges);

        RETURN_IF_HAD_EXCEPTION

        Json::Value jsonChangeSetTokens = Json::Value::From(changeSetTokens);

        bool isReadonly = m_dgndb->IsReadonly();
        Utf8String dbGuid = m_dgndb->GetDbGuid().ToString();;
        BeFileName dbFileName(m_dgndb->GetDbFileName(), true);
        if (containsSchemaChanges)
            CloseDgnDb();
            
        DbResult result = AddonUtils::ProcessChangeSets(m_dgndb, jsonChangeSetTokens, (RevisionProcessOption)processOptions, dbGuid, dbFileName);
        if (BE_SQLITE_OK == result && containsSchemaChanges)
            {
            DgnDbPtr db;
            result = AddonUtils::OpenDgnDb(db, dbFileName, isReadonly ? Db::OpenMode::Readonly : Db::OpenMode::ReadWrite);
            if (BE_SQLITE_OK == result)
                OnDgnDbOpened(db.get());
            }

        return Napi::Number::New(Env(), (int) result);
        }

    static TxnManager::TxnId TxnIdFromString(Utf8StringCR str)
        {
        BeInt64Id fakeId;
        BeInt64Id::FromString(fakeId, str.c_str());
        return TxnManager::TxnId(fakeId.GetValue());
        }

    static Utf8String TxnIdToString(TxnManager::TxnId txnId)
        {
        BeInt64Id fakeId(txnId.GetValue());
        return fakeId.ToHexStr();
        }

    Napi::Value TxnManagerGetCurrentTxnId(const Napi::CallbackInfo& info)
        {
        REQUIRE_DB_TO_BE_OPEN

        return Napi::String::New(Env(), TxnIdToString(m_dgndb->Txns().GetCurrentTxnId()).c_str());
        }

    Napi::Value TxnManagerQueryFirstTxnId(const Napi::CallbackInfo& info)
        {
        REQUIRE_DB_TO_BE_OPEN

        TxnManager::TxnId startTxnId = m_dgndb->Txns().QueryNextTxnId(TxnManager::TxnId(0));

        return Napi::String::New(Env(), TxnIdToString(startTxnId).c_str());
        }

    Napi::Value TxnManagerQueryNextTxnId(const Napi::CallbackInfo& info)
        {
        REQUIRE_ARGUMENT_STRING(0, txnIdHexStr);
        REQUIRE_DB_TO_BE_OPEN
        RETURN_IF_HAD_EXCEPTION

        auto next = m_dgndb->Txns().QueryNextTxnId(TxnIdFromString(txnIdHexStr));

        return Napi::String::New(Env(), TxnIdToString(next).c_str());
        }

    Napi::Value TxnManagerQueryPreviousTxnId(const Napi::CallbackInfo& info)
        {
        REQUIRE_ARGUMENT_STRING(0, txnIdHexStr);
        REQUIRE_DB_TO_BE_OPEN
        RETURN_IF_HAD_EXCEPTION

        auto next = m_dgndb->Txns().QueryPreviousTxnId(TxnIdFromString(txnIdHexStr));

        return Napi::String::New(Env(), TxnIdToString(next).c_str());
        }

    Napi::Value TxnManagerGetTxnDescription(const Napi::CallbackInfo& info)
        {
        REQUIRE_ARGUMENT_STRING(0, txnIdHexStr);
        REQUIRE_DB_TO_BE_OPEN
        RETURN_IF_HAD_EXCEPTION

        return Napi::String::New(Env(), m_dgndb->Txns().GetTxnDescription(TxnIdFromString(txnIdHexStr)).c_str());
        }

    Napi::Value TxnManagerIsTxnIdValid(const Napi::CallbackInfo& info)
        {
        REQUIRE_ARGUMENT_STRING(0, txnIdHexStr);
        return Napi::Boolean::New(Env(), TxnIdFromString(txnIdHexStr).IsValid());
        }

    Napi::Value TxnManagerHasUnsavedChanges(const Napi::CallbackInfo& info)
        {
        return Napi::Boolean::New(Env(), m_dgndb->Txns().HasChanges());
        }

    Napi::Value StartCreateChangeSet(const Napi::CallbackInfo& info)
        {
        REQUIRE_DB_TO_BE_OPEN
        RETURN_IF_HAD_EXCEPTION

        Json::Value changeSetInfo;
        DbResult result = AddonUtils::StartCreateChangeSet(changeSetInfo, *m_dgndb);
        return CreateBentleyReturnObject(result, Napi::String::New(Env(), changeSetInfo.ToString().c_str()));
        }

    Napi::Value FinishCreateChangeSet(const Napi::CallbackInfo& info)
        {
        REQUIRE_DB_TO_BE_OPEN
        RETURN_IF_HAD_EXCEPTION

        DbResult result = AddonUtils::FinishCreateChangeSet(*m_dgndb);
        return Napi::Number::New(Env(), (int) result);
        }

    Napi::Value GetCachedBriefcaseInfos(const Napi::CallbackInfo& info)
        {
        REQUIRE_ARGUMENT_STRING(0, cachePath);
        RETURN_IF_HAD_EXCEPTION

        Json::Value cachedBriefcaseInfos;
        BeFileName cacheFile(cachePath.c_str(), true);
        DbResult result = AddonUtils::GetCachedBriefcaseInfos(cachedBriefcaseInfos, cacheFile);
        return CreateBentleyReturnObject(result, Napi::String::New(Env(), cachedBriefcaseInfos.ToString().c_str()));
        }

    Napi::Value GetIModelProps(const Napi::CallbackInfo& info)
        {
        REQUIRE_DB_TO_BE_OPEN
        RETURN_IF_HAD_EXCEPTION

        Json::Value props;
        AddonUtils::GetIModelProps(props, *m_dgndb);
        return Napi::String::New(Env(), props.ToString().c_str());
        }

    Napi::Value InsertElement(const Napi::CallbackInfo& info)
        {
        REQUIRE_DB_TO_BE_OPEN
        REQUIRE_ARGUMENT_STRING(0, elemPropsJsonStr);
        RETURN_IF_HAD_EXCEPTION

        Json::Value elemProps = Json::Value::From(elemPropsJsonStr);
        Json::Value elemIdJsonObj;
        auto status = AddonUtils::InsertElement(elemIdJsonObj, GetDgnDb(), elemProps);
        return CreateBentleyReturnObject(status, Napi::String::New(Env(), elemIdJsonObj.ToString().c_str()));
        }

    Napi::Value UpdateElement(const Napi::CallbackInfo& info)
        {
        REQUIRE_DB_TO_BE_OPEN
        REQUIRE_ARGUMENT_STRING(0, elemPropsJsonStr);
        RETURN_IF_HAD_EXCEPTION

        Json::Value elemProps = Json::Value::From(elemPropsJsonStr);
        auto status = AddonUtils::UpdateElement(GetDgnDb(), elemProps);
        return Napi::Number::New(Env(), (int)status);
        }

    Napi::Value DeleteElement(const Napi::CallbackInfo& info)
        {
        REQUIRE_DB_TO_BE_OPEN
        REQUIRE_ARGUMENT_STRING(0, elemIdStr);
        RETURN_IF_HAD_EXCEPTION

        auto status = AddonUtils::DeleteElement(GetDgnDb(), elemIdStr);
        return Napi::Number::New(Env(), (int)status);
        }

    Napi::Value InsertLinkTableRelationship(const Napi::CallbackInfo& info)
        {
        REQUIRE_DB_TO_BE_OPEN
        REQUIRE_ARGUMENT_STRING(0, propsJsonStr);
        RETURN_IF_HAD_EXCEPTION

        Json::Value props = Json::Value::From(propsJsonStr);
        Json::Value idJsonObj;
        auto status = AddonUtils::InsertLinkTableRelationship(idJsonObj, GetDgnDb(), props);
        return CreateBentleyReturnObject(status, Napi::String::New(Env(), idJsonObj.asCString()));
        }

    Napi::Value UpdateLinkTableRelationship(const Napi::CallbackInfo& info)
        {
        REQUIRE_DB_TO_BE_OPEN
        REQUIRE_ARGUMENT_STRING(0, propsJsonStr);
        RETURN_IF_HAD_EXCEPTION

        Json::Value props = Json::Value::From(propsJsonStr);
        auto status = AddonUtils::UpdateLinkTableRelationship(GetDgnDb(), props);
        return Napi::Number::New(Env(), (int)status);
        }

    Napi::Value DeleteLinkTableRelationship(const Napi::CallbackInfo& info)
        {
        REQUIRE_DB_TO_BE_OPEN
        REQUIRE_ARGUMENT_STRING(0, propsJsonStr);
        RETURN_IF_HAD_EXCEPTION

        Json::Value props = Json::Value::From(propsJsonStr);
        auto status = AddonUtils::DeleteLinkTableRelationship(GetDgnDb(), props);
        return Napi::Number::New(Env(), (int)status);
        }

    Napi::Value InsertCodeSpec(const Napi::CallbackInfo& info)
        {
        REQUIRE_DB_TO_BE_OPEN
        REQUIRE_ARGUMENT_STRING(0, name);
        REQUIRE_ARGUMENT_INTEGER(1, specType);
        REQUIRE_ARGUMENT_INTEGER(2, scopeReq);

        if ((uint32_t)CodeScopeSpec::Type::Model != specType && (uint32_t)CodeScopeSpec::Type::ParentElement != specType &&
            (uint32_t)CodeScopeSpec::Type::RelatedElement != specType && (uint32_t)CodeScopeSpec::Type::Repository != specType)
            {
            Napi::TypeError::New(Env(), "Argument 1 must be a CodeScopeSpec.Type").ThrowAsJavaScriptException();
            }
        else if ((uint32_t)CodeScopeSpec::ScopeRequirement::ElementId != scopeReq && (uint32_t)CodeScopeSpec::ScopeRequirement::FederationGuid != scopeReq)
            {
            Napi::TypeError::New(Env(), "Argument 2 must be a CodeScopeSpec.ScopeRequirement").ThrowAsJavaScriptException();
            }
        
        RETURN_IF_HAD_EXCEPTION

        Utf8String idStr;
        DgnDbStatus status = AddonUtils::InsertCodeSpec(idStr, GetDgnDb(), name, (CodeScopeSpec::Type)specType, (CodeScopeSpec::ScopeRequirement)scopeReq);
        return CreateBentleyReturnObject(status, Napi::String::New(Env(), idStr.c_str()));
        }

    Napi::Value InsertModel(const Napi::CallbackInfo& info)
        {
        REQUIRE_DB_TO_BE_OPEN
        REQUIRE_ARGUMENT_STRING(0, elemPropsJsonStr);
        RETURN_IF_HAD_EXCEPTION

        Json::Value elemProps = Json::Value::From(elemPropsJsonStr);
        Json::Value elemIdJsonObj;
        auto status = AddonUtils::InsertModel(elemIdJsonObj, GetDgnDb(), elemProps);
        return CreateBentleyReturnObject(status, Napi::String::New(Env(), elemIdJsonObj.ToString().c_str()));
        }

    Napi::Value UpdateModel(const Napi::CallbackInfo& info)
        {
        REQUIRE_DB_TO_BE_OPEN
        REQUIRE_ARGUMENT_STRING(0, elemPropsJsonStr);
        RETURN_IF_HAD_EXCEPTION

        Json::Value elemProps = Json::Value::From(elemPropsJsonStr);
        auto status = AddonUtils::UpdateModel(GetDgnDb(), elemProps);
        return Napi::Number::New(Env(), (int)status);
        }

    Napi::Value DeleteModel(const Napi::CallbackInfo& info)
        {
        REQUIRE_DB_TO_BE_OPEN
        REQUIRE_ARGUMENT_STRING(0, elemIdStr);
        RETURN_IF_HAD_EXCEPTION

        auto status = AddonUtils::DeleteModel(GetDgnDb(), elemIdStr);
        return Napi::Number::New(Env(), (int)status);
        }

    Napi::Value GetElementPropertiesForDisplay(const Napi::CallbackInfo& info)
        {
        REQUIRE_DB_TO_BE_OPEN
        REQUIRE_ARGUMENT_STRING(0, elementIdStr);
        RETURN_IF_HAD_EXCEPTION

        Utf8String exportedJson;

        ECInstanceId elemId(ECInstanceId::FromString(elementIdStr.c_str()).GetValueUnchecked());
        if (!elemId.IsValid())
            return CreateBentleyReturnErrorObject(DgnDbStatus::BadElement);

        CachedECSqlStatementPtr stmt = GetDgnDb().GetPreparedECSqlStatement("SELECT ECClassId FROM biscore.Element WHERE ECInstanceId = ?");
        if (!stmt.IsValid())
            return CreateBentleyReturnErrorObject(DgnDbStatus::SQLiteError);

        stmt->BindId(1, elemId);
        if (stmt->Step() != BE_SQLITE_ROW)
            return CreateBentleyReturnErrorObject(DgnDbStatus::SQLiteError);

        ECClassId ecclassId = stmt->GetValueId<ECClassId>(0);
        ECInstanceKey instanceKey = ECInstanceKey(ecclassId, elemId);
        KeySetPtr input = KeySet::Create({instanceKey});
        RulesDrivenECPresentationManager::ContentOptions options ("Items");
        if ( m_presentationManager == nullptr)
            return CreateBentleyReturnErrorObject(DgnDbStatus::BadArg);
        
        ContentDescriptorCPtr descriptor = m_presentationManager->GetContentDescriptor(GetDgnDb(), ContentDisplayType::PropertyPane, *input, nullptr, options.GetJson()).get();
        if (descriptor.IsNull())
            return CreateBentleyReturnErrorObject(DgnDbStatus::BadArg);

        PageOptions pageOptions;
        pageOptions.SetPageStart(0);
        pageOptions.SetPageSize(0);
        ContentCPtr content = m_presentationManager->GetContent(*descriptor, pageOptions).get();
        if (content.IsNull())
            return CreateBentleyReturnErrorObject(DgnDbStatus::BadArg);

        rapidjson::StringBuffer buffer;
        rapidjson::Writer<rapidjson::StringBuffer> writer(buffer);
        content->AsJson().Accept(writer);
        exportedJson = buffer.GetString();

        return CreateBentleyReturnSuccessObject(Napi::String::New(Env(), exportedJson.c_str()));
        };

    //  Add a reference to this wrapper object, keeping it and its peer JS object alive.
    void AddRef() { this->Ref(); }

    //  Remove a reference from this wrapper object and its peer JS object .
    void Release() { this->Unref(); }

    Napi::Value SaveChanges(const Napi::CallbackInfo& info)
        {
        OPTIONAL_ARGUMENT_STRING(0, description);
        REQUIRE_DB_TO_BE_OPEN
        RETURN_IF_HAD_EXCEPTION
        auto stat = GetDgnDb().SaveChanges(description);
        return Napi::Number::New(Env(), (int)stat);
        }

    Napi::Value AbandonChanges(const Napi::CallbackInfo& info)
        {            
        DbResult status = GetDgnDb().AbandonChanges();
        return Napi::Number::New(Env(), (int) status);
        }

    Napi::Value ImportSchema(const Napi::CallbackInfo& info)
        {
        REQUIRE_DB_TO_BE_OPEN
        REQUIRE_ARGUMENT_STRING(0, schemaPathnameStrObj);
        RETURN_IF_HAD_EXCEPTION
        BeFileName schemaPathname(schemaPathnameStrObj.c_str(), true);
        auto stat = AddonUtils::ImportSchemaDgnDb(GetDgnDb(), schemaPathname);
        return Napi::Number::New(Env(), (int)stat);
        }

    void CloseDgnDb(const Napi::CallbackInfo& info)
        {
        CloseDgnDb();
        }

    Napi::Value CreateChangeCache(const Napi::CallbackInfo& info)
        {
        REQUIRE_DB_TO_BE_OPEN
        REQUIRE_ARGUMENT_OBJ(0, AddonECDb, changeCacheECDb);
        REQUIRE_ARGUMENT_STRING(1, changeCachePathStr);
        RETURN_IF_HAD_EXCEPTION

        BeFileName changeCachePath(changeCachePathStr.c_str(), true);
        DbResult stat = GetDgnDb().CreateChangeCache(changeCacheECDb->GetECDb(), changeCachePath);
        return Napi::Number::New(Env(), (int) stat);
        }

    Napi::Value AttachChangeCache(const Napi::CallbackInfo& info)
        {
        REQUIRE_DB_TO_BE_OPEN
        REQUIRE_ARGUMENT_STRING(0, changeCachePathStr);
        RETURN_IF_HAD_EXCEPTION

        BeFileName changeCachePath(changeCachePathStr.c_str(), true);
        DbResult stat = GetDgnDb().AttachChangeCache(changeCachePath);
        return Napi::Number::New(Env(), (int) stat);
        }

    Napi::Value IsChangeCacheAttached(const Napi::CallbackInfo&)
        {
        REQUIRE_DB_TO_BE_OPEN
        RETURN_IF_HAD_EXCEPTION

        bool isAttached = GetDgnDb().IsChangeCacheAttached();
        return Napi::Boolean::New(Env(), isAttached);
        }

    Napi::Value ExtractChangeSummary(const Napi::CallbackInfo& info)
        {
        REQUIRE_DB_TO_BE_OPEN
        REQUIRE_ARGUMENT_OBJ(0, AddonECDb, changeCacheECDb);
        REQUIRE_ARGUMENT_STRING(1, changesetFilePathStr);
        RETURN_IF_HAD_EXCEPTION

        struct AddonChangeSet : BeSQLite::ChangeSet
            {
            ConflictResolution _OnConflict(ConflictCause cause, BeSQLite::Changes::Change iter) override { return ConflictResolution::Skip; }
            };

        AddonChangeSet changeset;
        {
        BeFileName changesetFilePath(changesetFilePathStr.c_str(), true);

        RevisionChangesFileReader fs(changesetFilePath, GetDgnDb());
        BeSQLite::ChangeGroup group;
        DbResult r = fs.ToChangeGroup(group);
        if (BE_SQLITE_OK != r)
            return CreateBentleyReturnErrorObject(r);

        r = changeset.FromChangeGroup(group);
        if (BE_SQLITE_OK != r)
            return CreateBentleyReturnErrorObject(r);
        }

        ECInstanceKey changeSummaryKey;
        if (SUCCESS != ECDb::ExtractChangeSummary(changeSummaryKey, changeCacheECDb->GetECDb(), GetDgnDb(), ChangeSetArg(changeset)))
            return CreateBentleyReturnErrorObject(BE_SQLITE_ERROR);

        return CreateBentleyReturnSuccessObject(Napi::String::New(Env(), changeSummaryKey.GetInstanceId().ToHexStr().c_str()));
        }

    Napi::Value SetBriefcaseId(const Napi::CallbackInfo& info)
        {
        REQUIRE_DB_TO_BE_OPEN
        REQUIRE_ARGUMENT_INTEGER(0, idvalue);
        RETURN_IF_HAD_EXCEPTION

        BeFileName name(m_dgndb->GetFileName());

        DbResult result = m_dgndb->SetAsBriefcase(BeBriefcaseId(idvalue));
        if (BE_SQLITE_OK == result)
            result = m_dgndb->SaveChanges();
        if (BE_SQLITE_OK == result)
            m_dgndb->CloseDb();
        if (BE_SQLITE_OK == result)
            m_dgndb = DgnDb::OpenDgnDb(&result, name, DgnDb::OpenParams(DgnDb::OpenMode::ReadWrite));
        return Napi::Number::New(Env(), (int)result);
        }

    Napi::Value GetBriefcaseId(const Napi::CallbackInfo& info)
        {
        REQUIRE_DB_TO_BE_OPEN
        RETURN_IF_HAD_EXCEPTION
        auto bid = m_dgndb->GetBriefcaseId();
        return Napi::Number::New(Env(), bid.GetValue());
        }

    Napi::Value GetParentChangeSetId(const Napi::CallbackInfo& info)
        {
        REQUIRE_DB_TO_BE_OPEN
        RETURN_IF_HAD_EXCEPTION
        Utf8String parentRevId = m_dgndb->Revisions().GetParentRevisionId();
        return Napi::String::New(Env(), parentRevId.c_str());
        }

    Napi::Value GetReversedChangeSetId(const Napi::CallbackInfo& info)
        {
        REQUIRE_DB_TO_BE_OPEN
        RETURN_IF_HAD_EXCEPTION
        if (!m_dgndb->Revisions().HasReversedRevisions())
            return Env().Undefined();
        Utf8String reversedRevId = m_dgndb->Revisions().GetReversedRevisionId();
        return Napi::String::New(Env(), reversedRevId.c_str());
        }

    Napi::Value GetDbGuid(const Napi::CallbackInfo& info)
        {
        REQUIRE_DB_TO_BE_OPEN
        RETURN_IF_HAD_EXCEPTION
        BeGuid beGuid = m_dgndb->GetDbGuid();
        return Napi::String::New(Env(), beGuid.ToString().c_str());
        }

    Napi::Value SetDbGuid(const Napi::CallbackInfo& info)
        {
        REQUIRE_DB_TO_BE_OPEN
        REQUIRE_ARGUMENT_STRING(0, guidStr);
        RETURN_IF_HAD_EXCEPTION
        BeGuid guid;
        guid.FromString(guidStr.c_str());
        m_dgndb->ChangeDbGuid(guid);
        return Napi::Number::New(Env(), (int)BE_SQLITE_OK);
        }

    Napi::Value BuildBriefcaseManagerResourcesRequestForElement(const Napi::CallbackInfo& info)
        {
        REQUIRE_ARGUMENT_OBJ(0, AddonBriefcaseManagerResourcesRequest, req);
        REQUIRE_ARGUMENT_STRING(1, elemProps);
        REQUIRE_ARGUMENT_INTEGER(2, dbop);
        Json::Value elemPropsJson = Json::Value::From(elemProps);
        return Napi::Number::New(Env(), (int)AddonUtils::BuildBriefcaseManagerResourcesRequestForElement(req->m_req, GetDgnDb(), elemPropsJson, (BeSQLite::DbOpcode)dbop));
        }

    Napi::Value BuildBriefcaseManagerResourcesRequestForLinkTableRelationship(const Napi::CallbackInfo& info)
        {
        REQUIRE_ARGUMENT_OBJ(0, AddonBriefcaseManagerResourcesRequest, req);
        REQUIRE_ARGUMENT_STRING(1, props);
        REQUIRE_ARGUMENT_INTEGER(2, dbop);
        Json::Value propsJson = Json::Value::From(props);
        return Napi::Number::New(Env(), (int)AddonUtils::BuildBriefcaseManagerResourcesRequestForLinkTableRelationship(req->m_req, GetDgnDb(), propsJson, (BeSQLite::DbOpcode)dbop));
        }

    Napi::Value BuildBriefcaseManagerResourcesRequestForModel(const Napi::CallbackInfo& info)
        {
        REQUIRE_ARGUMENT_OBJ(0, AddonBriefcaseManagerResourcesRequest, req);
        REQUIRE_ARGUMENT_STRING(1, modelProps);
        REQUIRE_ARGUMENT_INTEGER(2, dbop);
        Json::Value modelPropsJson = Json::Value::From(modelProps);
        return Napi::Number::New(Env(), (int)AddonUtils::BuildBriefcaseManagerResourcesRequestForModel(req->m_req, GetDgnDb(), modelPropsJson, (BeSQLite::DbOpcode)dbop));
        }

    void ExtractBulkResourcesRequest(const Napi::CallbackInfo& info)
        {
        REQUIRE_ARGUMENT_OBJ(0, AddonBriefcaseManagerResourcesRequest, req);
        REQUIRE_ARGUMENT_BOOL(1, locks);
        REQUIRE_ARGUMENT_BOOL(2, codes);
        GetDgnDb().BriefcaseManager().ExtractRequestFromBulkOperation(req->m_req, locks, codes);
        }

    Napi::Value InBulkOperation(const Napi::CallbackInfo& info)
        {
        return Napi::Boolean::New(Env(), GetDgnDb().BriefcaseManager().IsBulkOperation());
        }
		
   void AppendBriefcaseManagerResourcesRequest(const Napi::CallbackInfo& info)
        {
        REQUIRE_ARGUMENT_OBJ(0, AddonBriefcaseManagerResourcesRequest, req);
        REQUIRE_ARGUMENT_OBJ(1, AddonBriefcaseManagerResourcesRequest, reqIn);
        req->m_req.Codes().insert(reqIn->m_req.Codes().begin(), reqIn->m_req.Codes().end());
        req->m_req.Locks().GetLockSet().insert(reqIn->m_req.Locks().GetLockSet().begin(), reqIn->m_req.Locks().GetLockSet().end());
        // TBD: merge in request options 
        }

   void ExtractBriefcaseManagerResourcesRequest(const Napi::CallbackInfo& info)
        {
        REQUIRE_ARGUMENT_OBJ(0, AddonBriefcaseManagerResourcesRequest, reqOut);
        REQUIRE_ARGUMENT_OBJ(1, AddonBriefcaseManagerResourcesRequest, reqIn);
        REQUIRE_ARGUMENT_BOOL(2, locks);
        REQUIRE_ARGUMENT_BOOL(3, codes);
        if (codes)
            {
            reqOut->m_req.Codes().insert(reqIn->m_req.Codes().begin(), reqIn->m_req.Codes().end());
            reqIn->m_req.Codes().clear();
            }
        if (locks)
            {
            reqOut->m_req.Locks().GetLockSet().insert(reqIn->m_req.Locks().GetLockSet().begin(), reqIn->m_req.Locks().GetLockSet().end());
            reqIn->m_req.Locks().Clear();
            }
        // TBD: merge in request options 
        }

    Napi::Value SetBriefcaseManagerOptimisticConcurrencyControlPolicy(const Napi::CallbackInfo& info)
        {
        REQUIRE_ARGUMENT_ANY_OBJ(0, conflictRes);
        OptimisticConcurrencyControl::OnConflict uu = (OptimisticConcurrencyControl::OnConflict)conflictRes.Get("updateVsUpdate").ToNumber().Int32Value();
        OptimisticConcurrencyControl::OnConflict ud = (OptimisticConcurrencyControl::OnConflict)conflictRes.Get("updateVsDelete").ToNumber().Int32Value();
        OptimisticConcurrencyControl::OnConflict du = (OptimisticConcurrencyControl::OnConflict)conflictRes.Get("deleteVsUpdate").ToNumber().Int32Value();
        if (OptimisticConcurrencyControl::OnConflict::AcceptIncomingChange != uu && OptimisticConcurrencyControl::OnConflict::RejectIncomingChange != uu
         || OptimisticConcurrencyControl::OnConflict::AcceptIncomingChange != ud && OptimisticConcurrencyControl::OnConflict::RejectIncomingChange != ud
         || OptimisticConcurrencyControl::OnConflict::AcceptIncomingChange != du && OptimisticConcurrencyControl::OnConflict::RejectIncomingChange != du)
            {
            Napi::TypeError::New(Env(), "Invalid conflict resolution value").ThrowAsJavaScriptException();
            return Napi::Number::New(Env(), 1);
            }
        OptimisticConcurrencyControl::Policy policy;
        policy.deleteVsUpdate = du;
        policy.updateVsDelete = uu;
        policy.updateVsDelete = ud;

        return Napi::Number::New(Env(), (int)GetDgnDb().SetConcurrencyControl(new OptimisticConcurrencyControl(policy)));
        }

    Napi::Value SetBriefcaseManagerPessimisticConcurrencyControlPolicy(const Napi::CallbackInfo& info)
        {
        return Napi::Number::New(Env(), (int)GetDgnDb().SetConcurrencyControl(new PessimisticConcurrencyControl()));
        }

    Napi::Value BriefcaseManagerStartBulkOperation(const Napi::CallbackInfo& info)
        {
        return Napi::Number::New(Env(), (int)AddonUtils::BriefcaseManagerStartBulkOperation(GetDgnDb()));
        }

    Napi::Value BriefcaseManagerEndBulkOperation(const Napi::CallbackInfo& info)
        {
        return Napi::Number::New(Env(), (int)AddonUtils::BriefcaseManagerEndBulkOperation(GetDgnDb()));
        }

    Napi::Value UpdateProjectExtents(const Napi::CallbackInfo& info)
        {
        REQUIRE_ARGUMENT_STRING(0, newExtentsJson)
        return Napi::Number::New(Env(), (int)AddonUtils::UpdateProjectExtents(GetDgnDb(), Json::Value::From(newExtentsJson)));
        }
    Napi::Value ReadFontMap(const Napi::CallbackInfo& info) 
        {
        auto fontMap = GetDgnDb().Fonts().FontMap();
        Json::Value fonts(Json::arrayValue);
        for (auto font : fonts )
            {
            auto thisFont = Json::Value();
            thisFont[DgnFonts::json_id()] = (int)font.first.GetValue();
            thisFont[DgnFonts::json_type()] = (int)font.second->GetType();
            thisFont[DgnFonts::json_name()];
            fonts.append(thisFont);
            }
        fonts[DgnFonts::json_fonts()] = fonts;
        return Napi::String::New(Env(), fonts.ToString().c_str());
        }

	// ========================================================================================
	// Test method handler
	// ========================================================================================
	Napi::Value ExecuteTest(const Napi::CallbackInfo& info)
		{
		REQUIRE_DB_TO_BE_OPEN
        REQUIRE_ARGUMENT_STRING(0, testName);
        REQUIRE_ARGUMENT_STRING(1, params);
		RETURN_IF_HAD_EXCEPTION

        return Napi::String::New(Env(), AddonUtils::ExecuteTest(GetDgnDb(), testName, params).ToString().c_str());
		}


    //  Create projections
    static void Init(Napi::Env& env, Napi::Object exports)
        {
        // ***
        // *** WARNING: If you modify this API or fix a bug, increment the appropriate digit in package_version.txt
        // ***
        Napi::HandleScope scope(env);
        Napi::Function t = DefineClass(env, "AddonDgnDb", {
            InstanceMethod("createDgnDb", &AddonDgnDb::CreateDgnDb),
            InstanceMethod("openDgnDb", &AddonDgnDb::OpenDgnDb),
            InstanceMethod("closeDgnDb", &AddonDgnDb::CloseDgnDb),
            InstanceMethod("processChangeSets", &AddonDgnDb::ProcessChangeSets),
            InstanceMethod("startCreateChangeSet", &AddonDgnDb::StartCreateChangeSet),
            InstanceMethod("finishCreateChangeSet", &AddonDgnDb::FinishCreateChangeSet),
            InstanceMethod("createChangeCache", &AddonDgnDb::CreateChangeCache),
            InstanceMethod("attachChangeCache", &AddonDgnDb::AttachChangeCache),
            InstanceMethod("isChangeCacheAttached", &AddonDgnDb::IsChangeCacheAttached),
            InstanceMethod("extractChangeSummary", &AddonDgnDb::ExtractChangeSummary),
            InstanceMethod("setBriefcaseId", &AddonDgnDb::SetBriefcaseId),
            InstanceMethod("getBriefcaseId", &AddonDgnDb::GetBriefcaseId),
            InstanceMethod("getReversedChangeSetId", &AddonDgnDb::GetReversedChangeSetId),
            InstanceMethod("getParentChangeSetId", &AddonDgnDb::GetParentChangeSetId),
            InstanceMethod("getDbGuid", &AddonDgnDb::GetDbGuid),
            InstanceMethod("setDbGuid", &AddonDgnDb::SetDbGuid),
            InstanceMethod("setupBriefcase", &AddonDgnDb::SetupBriefcase),
            InstanceMethod("saveChanges", &AddonDgnDb::SaveChanges),
            InstanceMethod("abandonChanges", &AddonDgnDb::AbandonChanges),
            InstanceMethod("importSchema", &AddonDgnDb::ImportSchema),
            InstanceMethod("getElement", &AddonDgnDb::GetElement),
            InstanceMethod("getModel", &AddonDgnDb::GetModel),
            InstanceMethod("insertElement", &AddonDgnDb::InsertElement),
            InstanceMethod("updateElement", &AddonDgnDb::UpdateElement),
            InstanceMethod("deleteElement", &AddonDgnDb::DeleteElement),
            InstanceMethod("insertModel", &AddonDgnDb::InsertModel),
            InstanceMethod("updateModel", &AddonDgnDb::UpdateModel),
            InstanceMethod("deleteModel", &AddonDgnDb::DeleteModel),
            InstanceMethod("insertCodeSpec", &AddonDgnDb::InsertCodeSpec),
            InstanceMethod("getElementPropertiesForDisplay", &AddonDgnDb::GetElementPropertiesForDisplay),
            InstanceMethod("insertLinkTableRelationship", &AddonDgnDb::InsertLinkTableRelationship),
            InstanceMethod("updateLinkTableRelationship", &AddonDgnDb::UpdateLinkTableRelationship),
            InstanceMethod("deleteLinkTableRelationship", &AddonDgnDb::DeleteLinkTableRelationship),
            InstanceMethod("getECClassMetaData", &AddonDgnDb::GetECClassMetaData),
            InstanceMethod("getECClassMetaData", &AddonDgnDb::GetECClassMetaData),
            InstanceMethod("getCachedBriefcaseInfos", &AddonDgnDb::GetCachedBriefcaseInfos),
            InstanceMethod("getIModelProps", &AddonDgnDb::GetIModelProps),
			InstanceMethod("updateProjectExtents", &AddonDgnDb::UpdateProjectExtents),
            InstanceMethod("buildBriefcaseManagerResourcesRequestForElement", &AddonDgnDb::BuildBriefcaseManagerResourcesRequestForElement),
            InstanceMethod("buildBriefcaseManagerResourcesRequestForElement", &AddonDgnDb::BuildBriefcaseManagerResourcesRequestForElement),
            InstanceMethod("buildBriefcaseManagerResourcesRequestForModel", &AddonDgnDb::BuildBriefcaseManagerResourcesRequestForModel),
            InstanceMethod("setBriefcaseManagerOptimisticConcurrencyControlPolicy", &AddonDgnDb::SetBriefcaseManagerOptimisticConcurrencyControlPolicy),
            InstanceMethod("setBriefcaseManagerPessimisticConcurrencyControlPolicy", &AddonDgnDb::SetBriefcaseManagerPessimisticConcurrencyControlPolicy),
            InstanceMethod("briefcaseManagerStartBulkOperation", &AddonDgnDb::BriefcaseManagerStartBulkOperation),
            InstanceMethod("briefcaseManagerEndBulkOperation", &AddonDgnDb::BriefcaseManagerEndBulkOperation),
            InstanceMethod("extractBulkResourcesRequest", &AddonDgnDb::ExtractBulkResourcesRequest),
            InstanceMethod("appendBriefcaseManagerResourcesRequest", &AddonDgnDb::AppendBriefcaseManagerResourcesRequest),
            InstanceMethod("extractBriefcaseManagerResourcesRequest", &AddonDgnDb::ExtractBriefcaseManagerResourcesRequest),
            InstanceMethod("inBulkOperation", &AddonDgnDb::InBulkOperation),
            InstanceMethod("txnManagerQueryFirstTxnId", &AddonDgnDb::TxnManagerQueryFirstTxnId),
            InstanceMethod("txnManagerQueryNextTxnId", &AddonDgnDb::TxnManagerQueryNextTxnId),
            InstanceMethod("txnManagerQueryPreviousTxnId", &AddonDgnDb::TxnManagerQueryPreviousTxnId),
            InstanceMethod("txnManagerGetCurrentTxnId", &AddonDgnDb::TxnManagerGetCurrentTxnId),
            InstanceMethod("txnManagerGetTxnDescription", &AddonDgnDb::TxnManagerGetTxnDescription),
            InstanceMethod("txnManagerIsTxnIdValid", &AddonDgnDb::TxnManagerIsTxnIdValid),
<<<<<<< HEAD
            InstanceMethod("readFontMap", &AddonDgnDb::ReadFontMap),
=======
            InstanceMethod("txnManagerHasUnsavedChanges", &AddonDgnDb::TxnManagerHasUnsavedChanges),
>>>>>>> 713015e7
						
			// DEVELOPMENT-ONLY METHODS:
			InstanceMethod("executeTest", &AddonDgnDb::ExecuteTest),

        });

        exports.Set("AddonDgnDb", t);

        s_constructor = Napi::Persistent(t);
        // Per N-API docs: Call this on a reference that is declared as static data, to prevent its destructor
        // from running at program shutdown time, which would attempt to reset the reference when
        // the environment is no longer valid.
        s_constructor.SuppressDestruct();
        }
};

//=======================================================================================
// Projects the IECSqlBinder interface into JS.
//! @bsiclass
//=======================================================================================
struct AddonECSqlBinder : Napi::ObjectWrap<AddonECSqlBinder>
    {
private:
    static Napi::FunctionReference s_constructor;
    IECSqlBinder* m_binder = nullptr;
    ECDb const* m_ecdb = nullptr;

    static DbResult ToDbResult(ECSqlStatus status)
        {
        if (status.IsSuccess())
            return BE_SQLITE_OK;

        if (status.IsSQLiteError())
            return status.GetSQLiteError();

        return BE_SQLITE_ERROR;
        }

    IECSqlBinder& GetBinder()
        {
        if (m_binder == nullptr)
            Napi::TypeError::New(Env(), "Invalid Binder").ThrowAsJavaScriptException();

        return *m_binder;
        }
public:
    AddonECSqlBinder(Napi::CallbackInfo const& info) : Napi::ObjectWrap<AddonECSqlBinder>(info) 
        {
        if (info.Length() != 2)
            Napi::TypeError::New(Env(), "AddonECSqlBinder constructor expects two arguments.").ThrowAsJavaScriptException();

        m_binder = info[0].As<Napi::External<IECSqlBinder>>().Data();
        if (m_binder == nullptr)
            Napi::TypeError::New(Env(), "Invalid first arg for AddonECSqlBinder constructor. IECSqlBinder must not be nullptr").ThrowAsJavaScriptException();

        m_ecdb = info[1].As<Napi::External<ECDb>>().Data();
        if (m_ecdb == nullptr)
            Napi::TypeError::New(Env(), "Invalid second arg for AddonECSqlBinder constructor. ECDb must not be nullptr").ThrowAsJavaScriptException();
        }

    ~AddonECSqlBinder() {}

    static bool InstanceOf(Napi::Value val)
        {
        if (!val.IsObject())
            return false;

        Napi::HandleScope scope(val.Env());
        return val.As<Napi::Object>().InstanceOf(s_constructor.Value());
        }

    //  Create projections
    static void Init(Napi::Env& env, Napi::Object exports)
        {
        // ***
        // *** WARNING: If you modify this API or fix a bug, increment the appropriate digit in package_version.txt
        // ***
        Napi::HandleScope scope(env);
        Napi::Function t = DefineClass(env, "AddonECSqlBinder", {
        InstanceMethod("dispose", &AddonECSqlBinder::Dispose),
        InstanceMethod("bindNull", &AddonECSqlBinder::BindNull),
        InstanceMethod("bindBlob", &AddonECSqlBinder::BindBlob),
        InstanceMethod("bindBoolean", &AddonECSqlBinder::BindBoolean),
        InstanceMethod("bindDateTime", &AddonECSqlBinder::BindDateTime),
        InstanceMethod("bindDouble", &AddonECSqlBinder::BindDouble),
        InstanceMethod("bindGuid", &AddonECSqlBinder::BindGuid),
        InstanceMethod("bindId", &AddonECSqlBinder::BindId),
        InstanceMethod("bindInteger", &AddonECSqlBinder::BindInteger),
        InstanceMethod("bindPoint2d", &AddonECSqlBinder::BindPoint2d),
        InstanceMethod("bindPoint3d", &AddonECSqlBinder::BindPoint3d),
        InstanceMethod("bindString", &AddonECSqlBinder::BindString),
        InstanceMethod("bindNavigation", &AddonECSqlBinder::BindNavigation),
        InstanceMethod("bindMember", &AddonECSqlBinder::BindMember),
        InstanceMethod("addArrayElement", &AddonECSqlBinder::AddArrayElement)
        });

        exports.Set("AddonECSqlBinder", t);

        s_constructor = Napi::Persistent(t);
        // Per N-API docs: Call this on a reference that is declared as static data, to prevent its destructor
        // from running at program shutdown time, which would attempt to reset the reference when
        // the environment is no longer valid.
        s_constructor.SuppressDestruct();
        }

    static Napi::Object New(Napi::Env const& env, IECSqlBinder& binder, ECDbCR ecdb)
        { 
        return s_constructor.New({Napi::External<IECSqlBinder>::New(env, &binder), Napi::External<ECDb>::New(env, const_cast<ECDb*>(&ecdb))});
        }

    void Dispose(const Napi::CallbackInfo& info)
        {
        if (m_binder != nullptr)
            m_binder = nullptr;

        if (m_ecdb != nullptr)
            m_ecdb = nullptr;
        }

    Napi::Value BindNull(const Napi::CallbackInfo& info)
        {
        if (info.Length() != 0)
            Napi::TypeError::New(info.Env(), "BindNull must not have arguments").ThrowAsJavaScriptException();

        const ECSqlStatus stat = GetBinder().BindNull();
        return Napi::Number::New(Env(), (int) ToDbResult(stat));
        }

    Napi::Value BindBlob(const Napi::CallbackInfo& info)
        {
        Napi::Value blobVal;
        if (info.Length() == 0 || !(blobVal = info[0]).IsString())
            Napi::TypeError::New(info.Env(), "BindBlob expects a base64 string").ThrowAsJavaScriptException();

        Utf8String base64Str(blobVal.ToString().Utf8Value().c_str());
        ByteStream blob;
        Base64Utilities::Decode(blob, base64Str);

        const ECSqlStatus stat = GetBinder().BindBlob(blob.data(), (int) blob.size(), IECSqlBinder::MakeCopy::Yes);
        return Napi::Number::New(Env(), (int) ToDbResult(stat));
        }

    Napi::Value BindBoolean(const Napi::CallbackInfo& info)
        {
        Napi::Value boolVal;
        if (info.Length() == 0 || !(boolVal = info[0]).IsBoolean())
            Napi::TypeError::New(info.Env(), "BindBoolean expects a boolean").ThrowAsJavaScriptException();

        const ECSqlStatus stat = GetBinder().BindBoolean(boolVal.ToBoolean());
        return Napi::Number::New(Env(), (int) ToDbResult(stat));
        }

    Napi::Value BindDateTime(const Napi::CallbackInfo& info)
        {
        REQUIRE_ARGUMENT_STRING(0, isoString);

        DateTime dt;
        if (SUCCESS != DateTime::FromString(dt, isoString.c_str()))
            return Napi::Number::New(Env(), (int) BE_SQLITE_ERROR);

        const ECSqlStatus stat = GetBinder().BindDateTime(dt);
        return Napi::Number::New(Env(), (int) ToDbResult(stat));
        }

    Napi::Value BindDouble(const Napi::CallbackInfo& info)
        {
        REQUIRE_ARGUMENT_NUMBER(0, val);
        const ECSqlStatus stat = GetBinder().BindDouble(val.DoubleValue());
        return Napi::Number::New(Env(), (int) ToDbResult(stat));
        }

    Napi::Value BindGuid(const Napi::CallbackInfo& info)
        {
        REQUIRE_ARGUMENT_STRING(0, guidString);

        BeGuid guid;
        if (SUCCESS != guid.FromString(guidString.c_str()))
            return Napi::Number::New(Env(), (int) BE_SQLITE_ERROR);

        const ECSqlStatus stat = GetBinder().BindGuid(guid, IECSqlBinder::MakeCopy::Yes);
        return Napi::Number::New(Env(), (int) ToDbResult(stat));
        }

    Napi::Value BindId(const Napi::CallbackInfo& info)
        {
        REQUIRE_ARGUMENT_STRING(0, hexString);

        BeInt64Id id;
        if (SUCCESS != BeInt64Id::FromString(id, hexString.c_str()))
            return Napi::Number::New(Env(), (int) BE_SQLITE_ERROR);

        const ECSqlStatus stat = GetBinder().BindId(id);
        return Napi::Number::New(Env(), (int) ToDbResult(stat));
        }

    Napi::Value BindInteger(const Napi::CallbackInfo& info)
        {
        if (info.Length() == 0)
            Napi::TypeError::New(info.Env(), "BindInteger expects a string or number").ThrowAsJavaScriptException();
        
        Napi::Value val = info[0];
        if (!val.IsNumber() && !val.IsString())
            Napi::TypeError::New(info.Env(), "BindInteger expects a string or number").ThrowAsJavaScriptException();

        int64_t int64Val;
        if (val.IsNumber())
            int64Val = val.ToNumber().Int64Value();
        else
            {
            Utf8String strVal(val.ToString().Utf8Value().c_str());
            if (strVal.empty())
                Napi::TypeError::New(info.Env(), "Integral string passed to BindInteger must not be empty.").ThrowAsJavaScriptException();

            const bool isNegativeNumber = strVal[0] == '-';
            Utf8CP positiveNumberStr = isNegativeNumber ? strVal.c_str() + 1 : strVal.c_str();
            uint64_t uVal = 0;
            if (SUCCESS != BeStringUtilities::ParseUInt64(uVal, positiveNumberStr)) //also supports hex strings
                {
                Utf8String error;
                error.Sprintf("BindInteger failed. Could not parse string %s to a valid integer.", strVal.c_str());
                Napi::TypeError::New(info.Env(), error.c_str()).ThrowAsJavaScriptException();
                }

            if (isNegativeNumber && uVal > (uint64_t) std::numeric_limits<int64_t>::max())
                {
                Utf8String error;
                error.Sprintf("BindInteger failed. Number in string %s is too large to fit into a signed 64 bit integer value.", strVal.c_str());
                Napi::TypeError::New(info.Env(), error.c_str()).ThrowAsJavaScriptException();
                }

            int64Val = uVal;
            if (isNegativeNumber)
                int64Val *= -1;
            }

        const ECSqlStatus stat = GetBinder().BindInt64(int64Val);
        return Napi::Number::New(Env(), (int) ToDbResult(stat));
        }

    Napi::Value BindPoint2d(const Napi::CallbackInfo& info)
        {
        REQUIRE_ARGUMENT_NUMBER(0, x);
        REQUIRE_ARGUMENT_NUMBER(1, y);

        const ECSqlStatus stat = GetBinder().BindPoint2d(DPoint2d::From(x.DoubleValue(),y.DoubleValue()));
        return Napi::Number::New(Env(), (int) ToDbResult(stat));
        }

    Napi::Value BindPoint3d(const Napi::CallbackInfo& info)
        {
        REQUIRE_ARGUMENT_NUMBER(0, x);
        REQUIRE_ARGUMENT_NUMBER(1, y);
        REQUIRE_ARGUMENT_NUMBER(2, z);

        const ECSqlStatus stat = GetBinder().BindPoint3d(DPoint3d::From(x.DoubleValue(), y.DoubleValue(), z.DoubleValue()));
        return Napi::Number::New(Env(), (int) ToDbResult(stat));
        }

    Napi::Value BindString(const Napi::CallbackInfo& info)
        {
        REQUIRE_ARGUMENT_STRING(0, val);

        const ECSqlStatus stat = GetBinder().BindText(val.c_str(), IECSqlBinder::MakeCopy::Yes);
        return Napi::Number::New(Env(), (int) ToDbResult(stat));
        }

    Napi::Value BindNavigation(const Napi::CallbackInfo& info)
        {
        REQUIRE_ARGUMENT_STRING(0, navIdHexStr);
        OPTIONAL_ARGUMENT_STRING(1, relClassName);
        OPTIONAL_ARGUMENT_STRING(2, relClassTableSpaceName);

        BeInt64Id navId;
        if (SUCCESS != BeInt64Id::FromString(navId, navIdHexStr.c_str()))
            return Napi::Number::New(Env(), (int) BE_SQLITE_ERROR);

        ECClassId relClassId;
        if (!relClassName.empty())
            {
            bvector<Utf8String> tokens;
            BeStringUtilities::Split(relClassName.c_str(), ".:", tokens);
            if (tokens.size() != 2)
                return Napi::Number::New(Env(), (int) BE_SQLITE_ERROR);

            relClassId = m_ecdb->Schemas().GetClassId(tokens[0], tokens[1], SchemaLookupMode::AutoDetect, relClassTableSpaceName.c_str());
            }

        const ECSqlStatus stat = GetBinder().BindNavigation(navId, relClassId);
        return Napi::Number::New(Env(), (int) ToDbResult(stat));
        }

    Napi::Value BindMember(const Napi::CallbackInfo& info)
        {
        REQUIRE_ARGUMENT_STRING(0, memberName);
        IECSqlBinder& memberBinder = GetBinder()[memberName.c_str()];
        return New(info.Env(), memberBinder, *m_ecdb);
        }

    Napi::Value AddArrayElement(const Napi::CallbackInfo& info)
        {
        if (info.Length() != 0)
            Napi::TypeError::New(info.Env(), "AddArrayElement must not have arguments").ThrowAsJavaScriptException();

        IECSqlBinder& elementBinder = GetBinder().AddArrayElement();
        return New(info.Env(), elementBinder, *m_ecdb);
        }
    };

//=======================================================================================
// Projects the AddonECSqlColumnInfo interface into JS.
//! @bsiclass
//=======================================================================================
struct AddonECSqlColumnInfo : Napi::ObjectWrap<AddonECSqlColumnInfo>
    {
    private:
        //Must match ECSqlValueType in imodeljs-core
        enum class Type
            {
            Blob = 1,
            Boolean = 2,
            DateTime = 3,
            Double = 4,
            Geometry = 5,
            Id = 6,
            Int = 7,
            Int64 = 8,
            Point2d = 9,
            Point3d = 10,
            String = 11,
            Navigation = 12,
            Struct = 13,
            PrimitiveArray = 14,
            StructArray = 15,
            Guid = 16
            };

        static Napi::FunctionReference s_constructor;
        ECSqlColumnInfo const* m_colInfo = nullptr;

        ECSqlColumnInfo const& GetColInfo() const
            {
            if (m_colInfo == nullptr)
                Napi::TypeError::New(Env(), "Invalid ECSqlColumnInfo").ThrowAsJavaScriptException();

            return *m_colInfo;
            }

    public:
        AddonECSqlColumnInfo(Napi::CallbackInfo const& info) : Napi::ObjectWrap<AddonECSqlColumnInfo>(info)
            {
            if (info.Length() != 1)
                Napi::TypeError::New(Env(), "AddonECSqlColumnInfo constructor expects two argument.").ThrowAsJavaScriptException();

            m_colInfo = info[0].As<Napi::External<ECSqlColumnInfo>>().Data();
            if (m_colInfo == nullptr)
                Napi::TypeError::New(Env(), "Invalid first arg for AddonECSqlColumnInfo constructor. ECSqlColumnInfo must not be nullptr").ThrowAsJavaScriptException();
            }

        ~AddonECSqlColumnInfo() {}

        static bool InstanceOf(Napi::Value val)
            {
            if (!val.IsObject())
                return false;

            Napi::HandleScope scope(val.Env());
            return val.As<Napi::Object>().InstanceOf(s_constructor.Value());
            }

        //  Create projections
        static void Init(Napi::Env& env, Napi::Object exports)
            {
            // ***
            // *** WARNING: If you modify this API or fix a bug, increment the appropriate digit in package_version.txt
            // ***
            Napi::HandleScope scope(env);
            Napi::Function t = DefineClass(env, "AddonECSqlColumnInfo", {
            InstanceMethod("getType", &AddonECSqlColumnInfo::GetType),
            InstanceMethod("getPropertyName", &AddonECSqlColumnInfo::GetPropertyName),
            InstanceMethod("getAccessString", &AddonECSqlColumnInfo::GetAccessString),
            InstanceMethod("isSystemProperty", &AddonECSqlColumnInfo::IsSystemProperty),
            InstanceMethod("isGeneratedProperty", &AddonECSqlColumnInfo::IsGeneratedProperty),
            InstanceMethod("getRootClassTableSpace", &AddonECSqlColumnInfo::GetRootClassTableSpace),
            InstanceMethod("getRootClassName", &AddonECSqlColumnInfo::GetRootClassName),
            InstanceMethod("getRootClassAlias", &AddonECSqlColumnInfo::GetRootClassAlias)});

            exports.Set("AddonECSqlColumnInfo", t);

            s_constructor = Napi::Persistent(t);
            // Per N-API docs: Call this on a reference that is declared as static data, to prevent its destructor
            // from running at program shutdown time, which would attempt to reset the reference when
            // the environment is no longer valid.
            s_constructor.SuppressDestruct();
            }

        static Napi::Object New(Napi::Env const& env, ECSqlColumnInfo const& colInfo)
            {
            return s_constructor.New({Napi::External<ECSqlColumnInfo>::New(env, const_cast<ECSqlColumnInfo*>(&colInfo))});
            }

        Napi::Value GetType(const Napi::CallbackInfo& info)
            {
            if (info.Length() != 0)
                Napi::TypeError::New(info.Env(), "GetType must not have arguments").ThrowAsJavaScriptException();

            ECTypeDescriptor const& dataType = GetColInfo().GetDataType();
            Type type = Type::Id;
            if (dataType.IsNavigation())
                type = Type::Navigation;
            else if (dataType.IsStruct())
                type = Type::Struct;
            else if (dataType.IsPrimitiveArray())
                type = Type::PrimitiveArray;
            else if (dataType.IsStructArray())
                type = Type::StructArray;
            else
                {
                BeAssert(dataType.IsPrimitive());
                switch (dataType.GetPrimitiveType())
                    {
                        case PRIMITIVETYPE_Binary:
                        {
                        ECPropertyCP prop = GetColInfo().GetProperty();
                        if (prop->HasExtendedType())
                            {
                            BeAssert(prop->GetIsPrimitive());
                            Utf8StringCR extendedTypeName = prop->GetAsPrimitiveProperty()->GetExtendedTypeName();
                            if (extendedTypeName.EqualsIAscii("Guid") || extendedTypeName.EqualsIAscii("BeGuid"))
                                {
                                type = Type::Guid;
                                break;
                                }
                            }

                        type = Type::Blob;
                        break;
                        }
                        case PRIMITIVETYPE_Boolean:
                            type = Type::Boolean;
                            break;
                        case PRIMITIVETYPE_DateTime:
                            type = Type::DateTime;
                            break;
                        case PRIMITIVETYPE_Double:
                            type = Type::Double;
                            break;
                        case PRIMITIVETYPE_IGeometry:
                            type = Type::Geometry;
                            break;
                        case PRIMITIVETYPE_Integer:
                            type = Type::Int;
                            break;
                        case PRIMITIVETYPE_Long:
                        {
                        if (GetColInfo().IsSystemProperty())
                            {
                            type = Type::Id;
                            break;
                            }

                        ECPropertyCP prop = GetColInfo().GetProperty();
                        if (prop->HasExtendedType())
                            {
                            BeAssert(prop->GetIsPrimitive());
                            if (prop->GetAsPrimitiveProperty()->GetExtendedTypeName().EqualsIAscii("Id"))
                                {
                                type = Type::Id;
                                break;
                                }
                            }

                        type = Type::Int64;
                        break;
                        }
                        case PRIMITIVETYPE_Point2d:
                            type = Type::Point2d;
                            break;
                        case PRIMITIVETYPE_Point3d:
                            type = Type::Point3d;
                            break;
                        case PRIMITIVETYPE_String:
                            type = Type::String;
                            break;
                        default:
                            Napi::TypeError::New(info.Env(), "Unsupported ECSqlValue primitive type.").ThrowAsJavaScriptException();
                            break;
                    }
                }

            return Napi::Number::New(Env(), (int) type);
            }

        Napi::Value GetPropertyName(const Napi::CallbackInfo& info)
            {
            if (info.Length() != 0)
                Napi::TypeError::New(info.Env(), "GetPropertyName must not have arguments").ThrowAsJavaScriptException();

            ECPropertyCP prop = GetColInfo().GetProperty();
            if (prop == nullptr)
                Napi::TypeError::New(info.Env(), "ECSqlColumnInfo does not represent a property.").ThrowAsJavaScriptException();

            return Napi::String::New(Env(), prop->GetName().c_str());
            }

        Napi::Value GetAccessString(const Napi::CallbackInfo& info)
            {
            if (info.Length() != 0)
                Napi::TypeError::New(info.Env(), "GetAccessString must not have arguments").ThrowAsJavaScriptException();

            //if property is generated, the display label contains the select clause item as is.
            //The property name in contrast would have encoded special characters of the select clause item.
            //Ex: SELECT MyProp + 4 FROM Foo -> the name must be "MyProp + 4"
            if (GetColInfo().IsGeneratedProperty())
                {
                BeAssert(GetColInfo().GetPropertyPath().Size() == 1);
                ECPropertyCP prop = GetColInfo().GetProperty();
                if (prop == nullptr)
                    Napi::TypeError::New(info.Env(), "ECSqlColumnInfo's Property must not be null for a generated property.").ThrowAsJavaScriptException();

                return Napi::String::New(Env(), prop->GetDisplayLabel().c_str());
                }

            return Napi::String::New(Env(), GetColInfo().GetPropertyPath().ToString().c_str());
            }

        Napi::Value IsSystemProperty(const Napi::CallbackInfo& info)
            {
            if (info.Length() != 0)
                Napi::TypeError::New(info.Env(), "IsSystemProperty must not have arguments").ThrowAsJavaScriptException();

            return Napi::Boolean::New(Env(), GetColInfo().IsSystemProperty());
            }

        Napi::Value IsGeneratedProperty(const Napi::CallbackInfo& info)
            {
            if (info.Length() != 0)
                Napi::TypeError::New(info.Env(), "IsGeneratedProperty must not have arguments").ThrowAsJavaScriptException();

            return Napi::Boolean::New(Env(), GetColInfo().IsGeneratedProperty());
            }

        Napi::Value GetRootClassTableSpace(const Napi::CallbackInfo& info)
            {
            if (info.Length() != 0)
                Napi::TypeError::New(info.Env(), "GetRootClassTableSpace must not have arguments").ThrowAsJavaScriptException();

            return Napi::String::New(Env(), GetColInfo().GetRootClass().GetTableSpace().c_str());
            }

        Napi::Value GetRootClassName(const Napi::CallbackInfo& info)
            {
            if (info.Length() != 0)
                Napi::TypeError::New(info.Env(), "GetRootClassName must not have arguments").ThrowAsJavaScriptException();

            return Napi::String::New(Env(), ECJsonUtilities::FormatClassName(GetColInfo().GetRootClass().GetClass()).c_str());
            }

        Napi::Value GetRootClassAlias(const Napi::CallbackInfo& info)
            {
            if (info.Length() != 0)
                Napi::TypeError::New(info.Env(), "GetRootClassAlias must not have arguments").ThrowAsJavaScriptException();

            return Napi::String::New(Env(), GetColInfo().GetRootClass().GetAlias().c_str());
            }
    };

//=======================================================================================
// Projects the IECSqlValue interface into JS.
//! @bsiclass
//=======================================================================================
struct AddonECSqlValue : Napi::ObjectWrap<AddonECSqlValue>
    {
private:
    static Napi::FunctionReference s_constructor;
    IECSqlValue const* m_ecsqlValue = nullptr;
    ECDb const* m_ecdb = nullptr;


    IECSqlValue const& GetECSqlValue() const
        {
        if (m_ecsqlValue == nullptr)
            Napi::TypeError::New(Env(), "Invalid ECSqlValue").ThrowAsJavaScriptException();

        return *m_ecsqlValue;
        }
public:
    AddonECSqlValue(Napi::CallbackInfo const& info) : Napi::ObjectWrap<AddonECSqlValue>(info)
        {
        if (info.Length() != 2)
            Napi::TypeError::New(Env(), "AddonECSqlValue constructor expects two arguments.").ThrowAsJavaScriptException();

        m_ecsqlValue = info[0].As<Napi::External<IECSqlValue>>().Data();
        if (m_ecsqlValue == nullptr)
            Napi::TypeError::New(Env(), "Invalid first arg for AddonECSqlValue constructor. IECSqlValue must not be nullptr").ThrowAsJavaScriptException();

        m_ecdb = info[1].As<Napi::External<ECDb>>().Data();
        if (m_ecdb == nullptr)
            Napi::TypeError::New(Env(), "Invalid second arg for AddonECSqlValue constructor. ECDb must not be nullptr").ThrowAsJavaScriptException();
        }

    ~AddonECSqlValue() {}

    static bool InstanceOf(Napi::Value val)
        {
        if (!val.IsObject())
            return false;

        Napi::HandleScope scope(val.Env());
        return val.As<Napi::Object>().InstanceOf(s_constructor.Value());
        }

    //  Create projections
    static void Init(Napi::Env& env, Napi::Object exports)
        {
        // ***
        // *** WARNING: If you modify this API or fix a bug, increment the appropriate digit in package_version.txt
        // ***
        Napi::HandleScope scope(env);
        Napi::Function t = DefineClass(env, "AddonECSqlValue", {
        InstanceMethod("dispose", &AddonECSqlValue::Dispose),
        InstanceMethod("isNull", &AddonECSqlValue::IsNull),
        InstanceMethod("getColumnInfo", &AddonECSqlValue::GetColumnInfo),
        InstanceMethod("getBlob", &AddonECSqlValue::GetBlob),
        InstanceMethod("getBoolean", &AddonECSqlValue::GetBoolean),
        InstanceMethod("getDateTime", &AddonECSqlValue::GetDateTime),
        InstanceMethod("getDouble", &AddonECSqlValue::GetDouble),
        InstanceMethod("getGeometry", &AddonECSqlValue::GetGeometry),
        InstanceMethod("getGuid", &AddonECSqlValue::GetGuid),
        InstanceMethod("getId", &AddonECSqlValue::GetId),
        InstanceMethod("getClassNameForClassId", &AddonECSqlValue::GetClassNameForClassId),
        InstanceMethod("getInt", &AddonECSqlValue::GetInt),
        InstanceMethod("getInt64", &AddonECSqlValue::GetInt64),
        InstanceMethod("getPoint2d", &AddonECSqlValue::GetPoint2d),
        InstanceMethod("getPoint3d", &AddonECSqlValue::GetPoint3d),
        InstanceMethod("getString", &AddonECSqlValue::GetString),
        InstanceMethod("getNavigation", &AddonECSqlValue::GetNavigation),
        InstanceMethod("getStructIterator", &AddonECSqlValue::GetStructIterator),
        InstanceMethod("getArrayIterator", &AddonECSqlValue::GetArrayIterator)
        });

        exports.Set("AddonECSqlValue", t);

        s_constructor = Napi::Persistent(t);
        // Per N-API docs: Call this on a reference that is declared as static data, to prevent its destructor
        // from running at program shutdown time, which would attempt to reset the reference when
        // the environment is no longer valid.
        s_constructor.SuppressDestruct();
        }

    static Napi::Object New(Napi::Env const& env, IECSqlValue const& val, ECDbCR ecdb)
        {
        return s_constructor.New({Napi::External<IECSqlValue>::New(env, const_cast<IECSqlValue*>(&val)), Napi::External<ECDb>::New(env, const_cast<ECDb*>(&ecdb))});
        }

    void Dispose(const Napi::CallbackInfo& info)
        {
        if (m_ecsqlValue != nullptr)
            m_ecsqlValue = nullptr;

        if (m_ecdb != nullptr)
            m_ecdb = nullptr;
        }

    Napi::Value GetColumnInfo(const Napi::CallbackInfo& info)
        {
        if (info.Length() != 0)
            Napi::TypeError::New(info.Env(), "GetColumnInfo must not have arguments").ThrowAsJavaScriptException();

        return AddonECSqlColumnInfo::New(Env(), GetECSqlValue().GetColumnInfo());
        }

    Napi::Value IsNull(const Napi::CallbackInfo& info)
        {
        if (info.Length() != 0)
            Napi::TypeError::New(info.Env(), "IsNull must not have arguments").ThrowAsJavaScriptException();
        
        return Napi::Boolean::New(Env(), GetECSqlValue().IsNull());
        }

    Napi::Value GetBlob(const Napi::CallbackInfo& info)
        {
        if (info.Length() != 0)
            Napi::TypeError::New(info.Env(), "GetBlob must not have arguments").ThrowAsJavaScriptException();

        int blobSize = -1;
        void const* blob = GetECSqlValue().GetBlob(&blobSize);

        Utf8String base64Str;
        Base64Utilities::Encode(base64Str, (Byte const*) blob, (size_t) blobSize);

        return Napi::String::New(Env(), base64Str.c_str());
        }

    Napi::Value GetBoolean(const Napi::CallbackInfo& info)
        {
        if (info.Length() != 0)
            Napi::TypeError::New(info.Env(), "GetBoolean must not have arguments").ThrowAsJavaScriptException();

        return Napi::Boolean::New(Env(), GetECSqlValue().GetBoolean());
        }

    Napi::Value GetDateTime(const Napi::CallbackInfo& info)
        {
        if (info.Length() != 0)
            Napi::TypeError::New(info.Env(), "GetDateTime must not have arguments").ThrowAsJavaScriptException();

        DateTime dt = GetECSqlValue().GetDateTime();
        return Napi::String::New(Env(), dt.ToString().c_str());
        }

    Napi::Value GetDouble(const Napi::CallbackInfo& info)
        {
        if (info.Length() != 0)
            Napi::TypeError::New(info.Env(), "GetBlob must not have arguments").ThrowAsJavaScriptException();

        return Napi::Number::New(Env(), GetECSqlValue().GetDouble());
        }

    Napi::Value GetGeometry(const Napi::CallbackInfo& info)
        {
        if (info.Length() != 0)
            Napi::TypeError::New(info.Env(), "GetGeometry must not have arguments").ThrowAsJavaScriptException();

        IGeometryPtr geom = GetECSqlValue().GetGeometry();
        Json::Value json;
        if (SUCCESS != ECJsonUtilities::IGeometryToJson(json, *geom))
            Napi::TypeError::New(info.Env(), "Could not convert IGeometry to JSON.").ThrowAsJavaScriptException();

        return Napi::String::New(Env(), json.ToString().c_str());
        }

    Napi::Value GetGuid(const Napi::CallbackInfo& info)
        {
        if (info.Length() != 0)
            Napi::TypeError::New(info.Env(), "GetGuid must not have arguments").ThrowAsJavaScriptException();

        BeGuid guid = GetECSqlValue().GetGuid();
        return Napi::String::New(Env(), guid.ToString().c_str());
        }

    Napi::Value GetId(const Napi::CallbackInfo& info)
        {
        if (info.Length() != 0)
            Napi::TypeError::New(info.Env(), "GetId must not have arguments").ThrowAsJavaScriptException();

        const BeInt64Id id = GetECSqlValue().GetId<BeInt64Id>();
        return Napi::String::New(Env(), id.ToHexStr().c_str());
        }

    Napi::Value GetClassNameForClassId(const Napi::CallbackInfo& info)
        {
        if (info.Length() != 0)
            Napi::TypeError::New(info.Env(), "GetClassNameForClassId must not have arguments").ThrowAsJavaScriptException();

        const ECClassId classId = GetECSqlValue().GetId<ECClassId>();
        if (!classId.IsValid())
            Napi::TypeError::New(info.Env(), "Failed to get class name from ECSqlValue: The ECSqlValue does not refer to a valid class id.").ThrowAsJavaScriptException();

        Utf8StringCR tableSpace = GetECSqlValue().GetColumnInfo().GetRootClass().GetTableSpace();
        ECClassCP ecClass = m_ecdb->Schemas().GetClass(classId, tableSpace.c_str());
        if (ecClass == nullptr)
            {
            Utf8String err;
            err.Sprintf("Failed to get class name from ECSqlValue: Class not found for ECClassId %s.", classId.ToHexStr().c_str());
            Napi::TypeError::New(info.Env(), err.c_str()).ThrowAsJavaScriptException();
            }

        return Napi::String::New(Env(), ECJsonUtilities::FormatClassName(*ecClass).c_str());
        }

    Napi::Value GetInt(const Napi::CallbackInfo& info)
        {
        if (info.Length() != 0)
            Napi::TypeError::New(info.Env(), "GetInt must not have arguments").ThrowAsJavaScriptException();

        return Napi::Number::New(Env(), GetECSqlValue().GetInt());
        }

    Napi::Value GetInt64(const Napi::CallbackInfo& info)
        {
        if (info.Length() != 0)
            Napi::TypeError::New(info.Env(), "GetInt64 must not have arguments").ThrowAsJavaScriptException();

        return Napi::Number::New(Env(), GetECSqlValue().GetInt64());
        }

    Napi::Value GetPoint2d(const Napi::CallbackInfo& info)
        {
        if (info.Length() != 0)
            Napi::TypeError::New(info.Env(), "GetPoint2d must not have arguments").ThrowAsJavaScriptException();

        DPoint2d pt = GetECSqlValue().GetPoint2d();
        Napi::Object jsPt = Napi::Object::New(Env());
        jsPt.Set(ECN::ECJsonSystemNames::Point::X(), Napi::Number::New(Env(), pt.x));
        jsPt.Set(ECN::ECJsonSystemNames::Point::Y(), Napi::Number::New(Env(), pt.y));
        return jsPt;
        }

    Napi::Value GetPoint3d(const Napi::CallbackInfo& info)
        {
        if (info.Length() != 0)
            Napi::TypeError::New(info.Env(), "GetPoint3d must not have arguments").ThrowAsJavaScriptException();

        DPoint3d pt = GetECSqlValue().GetPoint3d();
        Napi::Object jsPt = Napi::Object::New(Env());
        jsPt.Set(ECN::ECJsonSystemNames::Point::X(), Napi::Number::New(Env(), pt.x));
        jsPt.Set(ECN::ECJsonSystemNames::Point::Y(), Napi::Number::New(Env(), pt.y));
        jsPt.Set(ECN::ECJsonSystemNames::Point::Z(), Napi::Number::New(Env(), pt.z));
        return jsPt;
        }

    Napi::Value GetString(const Napi::CallbackInfo& info)
        {
        if (info.Length() != 0)
            Napi::TypeError::New(info.Env(), "GetString must not have arguments").ThrowAsJavaScriptException();

        return Napi::String::New(Env(), GetECSqlValue().GetText());
        }

    Napi::Value GetNavigation(const Napi::CallbackInfo& info)
        {
        if (info.Length() != 0)
            Napi::TypeError::New(info.Env(), "GetNavigation must not have arguments").ThrowAsJavaScriptException();

        ECClassId relClassId;
        BeInt64Id navId = GetECSqlValue().GetNavigation(&relClassId);

        Napi::Object jsNavValue = Napi::Object::New(Env());
        jsNavValue.Set(ECN::ECJsonSystemNames::Navigation::Id(), Napi::String::New(Env(), navId.ToHexStr().c_str()));
        if (relClassId.IsValid())
            {
            Utf8StringCR relClassTableSpace = GetECSqlValue().GetColumnInfo().GetRootClass().GetTableSpace();
            ECClassCP relClass = m_ecdb->Schemas().GetClass(relClassId, relClassTableSpace.c_str());
            if (relClass == nullptr)
                Napi::TypeError::New(info.Env(), "Failed to find ECRelationhipClass for the Navigation Value's RelECClassId.").ThrowAsJavaScriptException();

            Utf8String relClassName = ECJsonUtilities::FormatClassName(*relClass);
            jsNavValue.Set(ECN::ECJsonSystemNames::Navigation::RelClassName(), Napi::String::New(Env(), relClassName.c_str()));
            }

        return jsNavValue;
        }

    //implementations are after AddonECSqlValueIterable as it needs to call into that class
    Napi::Value GetStructIterator(const Napi::CallbackInfo&);
    Napi::Value GetArrayIterator(const Napi::CallbackInfo&);
    };

//=======================================================================================
// Projects the IECSqlValueIterable interface into JS.
//! @bsiclass
//=======================================================================================
struct AddonECSqlValueIterator : Napi::ObjectWrap<AddonECSqlValueIterator>
    {
    private:
        static Napi::FunctionReference s_constructor;
        ECDb const* m_ecdb = nullptr;
        IECSqlValueIterable const* m_iterable = nullptr;
        bool m_isBeforeFirstElement = true;
        IECSqlValueIterable::const_iterator m_it;
        IECSqlValueIterable::const_iterator m_endIt;

    public:
        AddonECSqlValueIterator(Napi::CallbackInfo const& info) : Napi::ObjectWrap<AddonECSqlValueIterator>(info)
            {
            if (info.Length() != 2)
                Napi::TypeError::New(Env(), "AddonECSqlValueIterator constructor expects two argument.").ThrowAsJavaScriptException();

            m_iterable = info[0].As<Napi::External<IECSqlValueIterable>>().Data();
            if (m_iterable == nullptr)
                Napi::TypeError::New(Env(), "Invalid first arg for AddonECSqlValueIterator constructor. IECSqlValueIterable must not be nullptr").ThrowAsJavaScriptException();

            m_endIt = m_iterable->end();

            m_ecdb = info[1].As<Napi::External<ECDb>>().Data();
            if (m_ecdb == nullptr)
                Napi::TypeError::New(Env(), "Invalid second arg for AddonECSqlValueIterator constructor. ECDb must not be nullptr").ThrowAsJavaScriptException();
            }

        ~AddonECSqlValueIterator() {}

        static bool InstanceOf(Napi::Value val)
            {
            if (!val.IsObject())
                return false;

            Napi::HandleScope scope(val.Env());
            return val.As<Napi::Object>().InstanceOf(s_constructor.Value());
            }

        //  Create projections
        static void Init(Napi::Env& env, Napi::Object exports)
            {
            // ***
            // *** WARNING: If you modify this API or fix a bug, increment the appropriate digit in package_version.txt
            // ***
            Napi::HandleScope scope(env);
            Napi::Function t = DefineClass(env, "AddonECSqlValueIterator", {
            InstanceMethod("dispose", &AddonECSqlValueIterator::Dispose),
            InstanceMethod("moveNext", &AddonECSqlValueIterator::MoveNext),
            InstanceMethod("getCurrent", &AddonECSqlValueIterator::GetCurrent)});

            exports.Set("AddonECSqlValueIterator", t);

            s_constructor = Napi::Persistent(t);
            // Per N-API docs: Call this on a reference that is declared as static data, to prevent its destructor
            // from running at program shutdown time, which would attempt to reset the reference when
            // the environment is no longer valid.
            s_constructor.SuppressDestruct();
            }

        static Napi::Object New(Napi::Env const& env, IECSqlValueIterable const& iterable, ECDb const& ecdb)
            {
            return s_constructor.New({Napi::External<IECSqlValueIterable>::New(env, const_cast<IECSqlValueIterable*>(&iterable)), Napi::External<ECDb>::New(env, const_cast<ECDb*>(&ecdb))});
            }

        void Dispose(const Napi::CallbackInfo& info) 
            {
            if (m_ecdb != nullptr)
                m_ecdb = nullptr;

            if (m_iterable != nullptr)
                m_iterable = nullptr;
            }

        // A JS iterator expects the initial state of an iterator to be before the first element.
        // So on the first call to MoveNext, the C++ iterator must be created, and not incremented.
        Napi::Value MoveNext(const Napi::CallbackInfo& info)
            {
            if (info.Length() != 0)
                Napi::TypeError::New(info.Env(), "AddonECSqlValueIterator::MoveNext must not have arguments").ThrowAsJavaScriptException();

            if (m_isBeforeFirstElement)
                {
                m_it = m_iterable->begin();
                m_isBeforeFirstElement = false;
                }
            else
                {
                if (m_it != m_endIt)
                    ++m_it; //don't increment if the iterator is already at its end.
                }

            return Napi::Boolean::New(info.Env(), m_it != m_endIt);
            }

        Napi::Value GetCurrent(const Napi::CallbackInfo& info)
            {
            if (info.Length() != 0)
                Napi::TypeError::New(info.Env(), "AddonECSqlValueIterator::GetCurrent must not have arguments").ThrowAsJavaScriptException();

            return AddonECSqlValue::New(Env(), *m_it, *m_ecdb);
            }
    };

//--------------------------------------------------------------------------------------
// @bsimethod                                    Krischan.Eberle               01/2018
//+---------------+---------------+---------------+---------------+---------------+------
Napi::Value AddonECSqlValue::GetStructIterator(const Napi::CallbackInfo& info)
    {
    if (info.Length() != 0)
        Napi::TypeError::New(info.Env(), "GetStructIterator must not have arguments").ThrowAsJavaScriptException();

    return AddonECSqlValueIterator::New(info.Env(), GetECSqlValue().GetStructIterable(), *m_ecdb);
    }

//--------------------------------------------------------------------------------------
// @bsimethod                                    Krischan.Eberle               01/2018
//+---------------+---------------+---------------+---------------+---------------+------
Napi::Value AddonECSqlValue::GetArrayIterator(const Napi::CallbackInfo& info)
    {
    if (info.Length() != 0)
        Napi::TypeError::New(info.Env(), "GetArrayIterator must not have arguments").ThrowAsJavaScriptException();

    return AddonECSqlValueIterator::New(info.Env(), GetECSqlValue().GetArrayIterable(), *m_ecdb);
    }


//=======================================================================================
// Projects the ECSqlStatement class into JS.
//! @bsiclass
//=======================================================================================
struct AddonECSqlStatement : Napi::ObjectWrap<AddonECSqlStatement>
{
private:
    #define MUST_HAVE_M_STMT if (m_stmt.get() == nullptr) Napi::TypeError::New(Env(), "Statement is not prepared").ThrowAsJavaScriptException();

    static Napi::FunctionReference s_constructor;
    std::unique_ptr<ECSqlStatement> m_stmt;

public:
    AddonECSqlStatement(const Napi::CallbackInfo& info) : Napi::ObjectWrap<AddonECSqlStatement>(info), m_stmt(new ECSqlStatement()) {}

    //  Create projections
    static void Init(Napi::Env& env, Napi::Object exports)
        {
        // ***
        // *** WARNING: If you modify this API or fix a bug, increment the appropriate digit in package_version.txt
        // ***
        Napi::HandleScope scope(env);
        Napi::Function t = DefineClass(env, "AddonECSqlStatement", {
          InstanceMethod("prepare", &AddonECSqlStatement::Prepare),
          InstanceMethod("reset", &AddonECSqlStatement::Reset),
          InstanceMethod("dispose", &AddonECSqlStatement::Dispose),
          InstanceMethod("clearBindings", &AddonECSqlStatement::ClearBindings),
          InstanceMethod("getBinder", &AddonECSqlStatement::GetBinder),
          InstanceMethod("step", &AddonECSqlStatement::Step),
          InstanceMethod("stepForInsert", &AddonECSqlStatement::StepForInsert),
          InstanceMethod("getColumnCount", &AddonECSqlStatement::GetColumnCount),
          InstanceMethod("getValue", &AddonECSqlStatement::GetValue)
        });

        exports.Set("AddonECSqlStatement", t);

        s_constructor = Napi::Persistent(t);
        // Per N-API docs: Call this on a reference that is declared as static data, to prevent its destructor
        // from running at program shutdown time, which would attempt to reset the reference when
        // the environment is no longer valid.
        s_constructor.SuppressDestruct();
        }

    Napi::Value Prepare(const Napi::CallbackInfo& info)
        {
        if (info.Length() != 2) 
            {
            Napi::TypeError::New(Env(), "AddonECSqlStatement::Prepare requires two arguments").ThrowAsJavaScriptException();
            return NapiUtils::CreateErrorObject0(BE_SQLITE_ERROR, nullptr, Env());
            }

        Napi::Object dbObj = info[0].As<Napi::Object>();

        ECDb* ecdb = nullptr;
        if (AddonDgnDb::InstanceOf(dbObj))
            {
            AddonDgnDb* addonDgndb = AddonDgnDb::Unwrap(dbObj);
            if (!addonDgndb->IsOpen())
                return NapiUtils::CreateErrorObject0(BE_SQLITE_NOTADB, nullptr, Env());

            ecdb = &addonDgndb->GetDgnDb();
            }
        else if (AddonECDb::InstanceOf(dbObj))
            {
            AddonECDb* addonECDb = AddonECDb::Unwrap(dbObj);
            ecdb = &addonECDb->GetECDb();

            if (!ecdb->IsDbOpen())
                return NapiUtils::CreateErrorObject0(BE_SQLITE_NOTADB, nullptr, Env());
            }
        else 
            {
            Napi::TypeError::New(Env(), "Argument 0 must be a AddonDgnDb or AddonECDb object").ThrowAsJavaScriptException();
            return Env().Undefined();
            }

        REQUIRE_ARGUMENT_STRING(1, ecsql);

        BeSqliteDbMutexHolder serializeAccess(*ecdb); // hold mutex, so that we have a chance to get last ECDb error message

        const ECSqlStatus status = m_stmt->Prepare(*ecdb, ecsql.c_str());
        return NapiUtils::CreateErrorObject0(ToDbResult(status), !status.IsSuccess() ? AddonUtils::GetLastECDbIssue().c_str() : nullptr, Env());
        }

    Napi::Value Reset(const Napi::CallbackInfo& info)
        {
        MUST_HAVE_M_STMT;
        const ECSqlStatus status = m_stmt->Reset();
        return Napi::Number::New(Env(), (int) ToDbResult(status));
        }

    void Dispose(const Napi::CallbackInfo& info)
        {
        MUST_HAVE_M_STMT;
        m_stmt = nullptr;
        }

    Napi::Value ClearBindings(const Napi::CallbackInfo& info)
        {
        MUST_HAVE_M_STMT;
        auto status = m_stmt->ClearBindings();
        return Napi::Number::New(Env(), (int) ToDbResult(status));
        }

    Napi::Value GetBinder(const Napi::CallbackInfo& info)
        {
        MUST_HAVE_M_STMT;

        if (info.Length() != 1)
            {
            Napi::TypeError::New(Env(), "GetBinder requires a parameter index or name as argument").ThrowAsJavaScriptException();
            return Env().Undefined();
            }

        Napi::Value paramArg = info[0];
        if (!paramArg.IsNumber() && !paramArg.IsString())
            {
            Napi::TypeError::New(Env(), "GetBinder requires a parameter index or name as argument").ThrowAsJavaScriptException();
            return Env().Undefined();
            }

        int paramIndex = -1;
        if (paramArg.IsNumber())
            paramIndex = (int) paramArg.ToNumber().Int32Value();
        else
            paramIndex = m_stmt->GetParameterIndex(paramArg.ToString().Utf8Value().c_str());

        IECSqlBinder& binder = m_stmt->GetBinder(paramIndex);
        return AddonECSqlBinder::New(info.Env(), binder, *m_stmt->GetECDb());
        }

    Napi::Value Step(const Napi::CallbackInfo& info)
        {
        MUST_HAVE_M_STMT;
        const DbResult status = m_stmt->Step();
        return Napi::Number::New(Env(), (int)status);
        }

    Napi::Value StepForInsert(const Napi::CallbackInfo& info)
        {
        MUST_HAVE_M_STMT;
        ECInstanceKey key;
        const DbResult status = m_stmt->Step(key);

        Napi::Object ret = Napi::Object::New(Env());
        ret.Set(Napi::String::New(Env(), "status"), Napi::Number::New(Env(), (int) status));
        if (BE_SQLITE_DONE == status)
            ret.Set(Napi::String::New(Env(), "id"), Napi::String::New(Env(), key.GetInstanceId().ToHexStr().c_str()));

        return ret;
        }

    Napi::Value GetColumnCount(const Napi::CallbackInfo& info)
        {
        MUST_HAVE_M_STMT;
        if (info.Length() != 0)
            {
            Napi::TypeError::New(Env(), "GetColumnCount requires no arguments").ThrowAsJavaScriptException();
            return Env().Undefined();
            }

        int colCount = m_stmt->GetColumnCount();
        return Napi::Number::New(info.Env(), colCount);
        }

    Napi::Value GetValue(const Napi::CallbackInfo& info)
        {
        MUST_HAVE_M_STMT;

        if (info.Length() != 1)
            {
            Napi::TypeError::New(Env(), "GetValue requires column index").ThrowAsJavaScriptException();
            return Env().Undefined();
            }

        REQUIRE_ARGUMENT_INTEGER(0, colIndex);

        IECSqlValue const& val = m_stmt->GetValue(colIndex);
        return AddonECSqlValue::New(info.Env(), val, *m_stmt->GetECDb());
        }

    static DbResult ToDbResult(ECSqlStatus status) 
        {
        if (status.IsSuccess())
            return BE_SQLITE_OK;

        return status.IsSQLiteError() ? status.GetSQLiteError() : BE_SQLITE_ERROR; 
        }

};

//=======================================================================================
// Projects the AddonECPresentationManager class into JS.
//! @bsiclass
//=======================================================================================
struct AddonECPresentationManager : Napi::ObjectWrap<AddonECPresentationManager>
    {
    static Napi::FunctionReference s_constructor;

    ConnectionManager m_connections;
    std::unique_ptr<RulesDrivenECPresentationManager> m_presentationManager;
    
    AddonECPresentationManager(const Napi::CallbackInfo& info) 
        : Napi::ObjectWrap<AddonECPresentationManager>(info)
        {
        m_presentationManager = std::unique_ptr<RulesDrivenECPresentationManager>(ECPresentationUtils::CreatePresentationManager(m_connections, T_HOST.GetIKnownLocationsAdmin()));
        }

    static bool InstanceOf(Napi::Value val) {
        if (!val.IsObject())
            return false;

        Napi::HandleScope scope(val.Env());
        return val.As<Napi::Object>().InstanceOf(s_constructor.Value());
        }

    //  Create projections
    static void Init(Napi::Env& env, Napi::Object exports)
        {
        // ***
        // *** WARNING: If you modify this API or fix a bug, increment the appropriate digit in package_version.txt
        // ***
        Napi::HandleScope scope(env);
        Napi::Function t = DefineClass(env, "AddonECPresentationManager", {
          InstanceMethod("handleRequest", &AddonECPresentationManager::HandleRequest),
          InstanceMethod("setupRulesetDirectories", &AddonECPresentationManager::SetupRulesetDirectories)
        });

        exports.Set("AddonECPresentationManager", t);

        s_constructor = Napi::Persistent(t);
        // Per N-API docs: Call this on a reference that is declared as static data, to prevent its destructor
        // from running at program shutdown time, which would attempt to reset the reference when
        // the environment is no longer valid.
        s_constructor.SuppressDestruct();
        }

    Napi::Value HandleRequest(const Napi::CallbackInfo& info)
        {
        REQUIRE_ARGUMENT_OBJ(0, AddonDgnDb, db);    // contract pre-conditions
        REQUIRE_ARGUMENT_STRING(1, serializedRequest);

        if (!db->IsOpen())
            return NapiUtils::CreateErrorObject0(BE_SQLITE_NOTADB, nullptr, Env());

        m_connections.NotifyConnectionOpened(db->GetDgnDb());

        Json::Value request;
        Json::Reader().parse(serializedRequest, request);
        if (request.isNull())
            return NapiUtils::CreateErrorObject0(ERROR, nullptr, Env());

        Utf8CP requestId = request["requestId"].asCString();
        if (Utf8String::IsNullOrEmpty(requestId))
            return NapiUtils::CreateErrorObject0(ERROR, nullptr, Env());

        JsonValueCR params = request["params"];
        rapidjson::Document response;
        if (0 == strcmp("GetRootNodesCount", requestId))
            ECPresentationUtils::GetRootNodesCount(*m_presentationManager, db->GetDgnDb(), params, response);
        else if (0 == strcmp("GetRootNodes", requestId))
            ECPresentationUtils::GetRootNodes(*m_presentationManager, db->GetDgnDb(), params, response);
        else if (0 == strcmp("GetChildrenCount", requestId))
            ECPresentationUtils::GetChildrenCount(*m_presentationManager, db->GetDgnDb(), params, response);
        else if (0 == strcmp("GetChildren", requestId))
            ECPresentationUtils::GetChildren(*m_presentationManager, db->GetDgnDb(), params, response);
        else if (0 == strcmp("GetNodePaths", requestId))
            ECPresentationUtils::GetNodePaths(*m_presentationManager, db->GetDgnDb(), params, response);
        else if (0 == strcmp("GetFilteredNodesPaths", requestId))
            ECPresentationUtils::GetFilteredNodesPaths(*m_presentationManager, db->GetDgnDb(), params, response);
        else if (0 == strcmp("GetContentDescriptor", requestId))
            ECPresentationUtils::GetContentDescriptor(*m_presentationManager, db->GetDgnDb(), params, response);
        else if (0 == strcmp("GetContent", requestId))
            ECPresentationUtils::GetContent(*m_presentationManager, db->GetDgnDb(), params, response);
        else if (0 == strcmp("GetContentSetSize", requestId))
            ECPresentationUtils::GetContentSetSize(*m_presentationManager, db->GetDgnDb(), params, response);
        else if (0 == strcmp("GetDistinctValues", requestId))
            ECPresentationUtils::GetDistinctValues(*m_presentationManager, db->GetDgnDb(), params, response);
        else if (0 == strcmp("SaveValueChange", requestId))
            ECPresentationUtils::SaveValueChange(*m_presentationManager, db->GetDgnDb(), params, response);
        else
            return NapiUtils::CreateErrorObject0(ERROR, nullptr, Env());

        rapidjson::StringBuffer buffer;
        rapidjson::Writer<rapidjson::StringBuffer> writer(buffer);
        response.Accept(writer);

        return Napi::String::New(Env(), buffer.GetString());
        }

    void SetupRulesetDirectories(const Napi::CallbackInfo& info)
        {
        REQUIRE_ARGUMENT_STRING_ARRAY(0, rulesetDirectories);
        ECPresentationUtils::SetupRulesetDirectories(*m_presentationManager, rulesetDirectories);
        }
    };

static Napi::Env* s_env;
static Napi::ObjectReference s_logger;
static intptr_t s_mainThreadId;
struct LogMessage {Utf8String m_category; Utf8String m_message; NativeLogging::SEVERITY m_severity;};
static bvector<LogMessage>* s_deferredLogging;

/*---------------------------------------------------------------------------------**//**
* @bsimethod                                    Sam.Wilson                      07/14
+---------------+---------------+---------------+---------------+---------------+------*/
static void ThrowJsExceptionOnAssert(WCharCP msg, WCharCP file, unsigned line, BeAssertFunctions::AssertType type)
    {
    Napi::Error::New(*s_env, Utf8PrintfString("Assertion Failure: %ls (%ls:%d)\n", msg, file, line).c_str()).ThrowAsJavaScriptException();
    }

/*---------------------------------------------------------------------------------**//**
* @bsimethod                                    Sam.Wilson                      02/18
+---------------+---------------+---------------+---------------+---------------+------*/
static Napi::Value GetLogger(Napi::CallbackInfo const& info)
    {
    return s_logger.Value();
    }

/*---------------------------------------------------------------------------------**//**
* @bsimethod                                    Sam.Wilson                      02/18
+---------------+---------------+---------------+---------------+---------------+------*/
static void SetLogger(Napi::CallbackInfo const& info)
    {
    s_logger = Napi::ObjectReference::New(info[0].ToObject());
    }

/*---------------------------------------------------------------------------------**//**
* @bsimethod                                    Sam.Wilson                      02/18
+---------------+---------------+---------------+---------------+---------------+------*/
static void logMessageToJs(Utf8CP category, NativeLogging::SEVERITY sev, Utf8CP msg)
    {
    auto env = IModelJsAddon::s_logger.Env();
    Napi::HandleScope scope(env);

    Utf8CP fname = (sev <= NativeLogging::LOG_TRACE)?   "logTrace": 
                   (sev == NativeLogging::LOG_INFO)?    "logInfo":
                   (sev == NativeLogging::LOG_WARNING)? "logWarning":
                                                        "logError";

    auto method = IModelJsAddon::s_logger.Get(fname).As<Napi::Function>();
    if (method == env.Undefined())
        {
        Napi::Error::New(*IModelJsAddon::s_env, "Invalid Logger").ThrowAsJavaScriptException();
        return;
        }

    auto catJS = Napi::String::New(env, category);
    auto msgJS = Napi::String::New(env, msg);

    method({catJS, msgJS});
    }

/*---------------------------------------------------------------------------------**//**
* @bsimethod                                    Sam.Wilson                      02/18
+---------------+---------------+---------------+---------------+---------------+------*/
static bool callIsLogLevelEnabledJs(Utf8CP category, NativeLogging::SEVERITY sev)
    {
    auto env = IModelJsAddon::s_logger.Env();
    Napi::HandleScope scope(env);

    auto method = IModelJsAddon::s_logger.Get("isEnabled").As<Napi::Function>();
    if (method == env.Undefined())
        {
        Napi::Error::New(*IModelJsAddon::s_env, "Invalid Logger").ThrowAsJavaScriptException();
        return true;
        }
    
    auto catJS = Napi::String::New(env, category);

    int llevel = (sev <= NativeLogging::LOG_TRACE)?   0: 
                 (sev == NativeLogging::LOG_INFO)?    1:
                 (sev == NativeLogging::LOG_WARNING)? 2:
                                                      3;

    auto levelJS = Napi::Number::New(env, llevel);

    return method({catJS, levelJS}).ToBoolean();
    }

/*---------------------------------------------------------------------------------**//**
* @bsimethod                                    Sam.Wilson                      02/18
+---------------+---------------+---------------+---------------+---------------+------*/
static void deferLogging(Utf8CP category, NativeLogging::SEVERITY sev, Utf8CP msg)
    {
    BeSystemMutexHolder ___;

    if (!s_deferredLogging)
        s_deferredLogging = new bvector<LogMessage>();

    LogMessage lm;
    lm.m_category = category;
    lm.m_message = msg;
    lm.m_severity = sev;
    s_deferredLogging->push_back(lm);
    }

/*---------------------------------------------------------------------------------**//**
* @bsimethod                                    Sam.Wilson                      02/18
+---------------+---------------+---------------+---------------+---------------+------*/
static void doDeferredLogging()
    {
    BeSystemMutexHolder ___;
    if (!s_deferredLogging)
        return;

    for (auto const& lm : *s_deferredLogging)
        {
        logMessageToJs(lm.m_category.c_str(), lm.m_severity, lm.m_message.c_str());
        }

    delete s_deferredLogging;
    s_deferredLogging = nullptr;
    }

/*---------------------------------------------------------------------------------**//**
* @bsimethod                                    Sam.Wilson                      02/18
+---------------+---------------+---------------+---------------+---------------+------*/
static bool isMainThread()
    {
    return BeThreadUtilities::GetCurrentThreadId() == IModelJsAddon::s_mainThreadId;
    }

} // namespace IModelJsAddon

/*---------------------------------------------------------------------------------**//**
* @bsimethod                                    Sam.Wilson                      02/18
+---------------+---------------+---------------+---------------+---------------+------*/
void AddonUtils::LogMessage(Utf8CP category, NativeLogging::SEVERITY sev, Utf8CP msg)
    {
    if (IModelJsAddon::s_logger.IsEmpty() || !IModelJsAddon::isMainThread())
        {
        IModelJsAddon::deferLogging(category, sev, msg);
        return;
        }
    
    IModelJsAddon::doDeferredLogging();
    IModelJsAddon::logMessageToJs(category, sev, msg);
    }

/*---------------------------------------------------------------------------------**//**
* @bsimethod                                    Sam.Wilson                      02/18
+---------------+---------------+---------------+---------------+---------------+------*/
bool AddonUtils::IsSeverityEnabled(Utf8CP category, NativeLogging::SEVERITY sev)
    {
    if (IModelJsAddon::s_logger.IsEmpty() || !IModelJsAddon::isMainThread())
        return true;
    
    IModelJsAddon::doDeferredLogging();
    return IModelJsAddon::callIsLogLevelEnabledJs(category, sev);
    }

/*---------------------------------------------------------------------------------**//**
* @bsimethod                                    Sam.Wilson                      01/18
+---------------+---------------+---------------+---------------+---------------+------*/
void BentleyApi::Dgn::AddonUtils::ThrowJsException(Utf8CP msg)
    {
    Napi::Error::New(*IModelJsAddon::s_env, msg).ThrowAsJavaScriptException();
    }

/*---------------------------------------------------------------------------------**//**
* @bsimethod                                    Sam.Wilson                      07/17
+---------------+---------------+---------------+---------------+---------------+------*/
static Napi::Object iModelJsAddonRegisterModule(Napi::Env env, Napi::Object exports)
    {
    IModelJsAddon::s_env = new Napi::Env(env);

    Napi::HandleScope scope(env);

    BeFileName addondir = Desktop::FileSystem::GetLibraryDir();

    IModelJsAddon::s_mainThreadId = BeThreadUtilities::GetCurrentThreadId();

    AddonUtils::Initialize(addondir, IModelJsAddon::ThrowJsExceptionOnAssert);
    IModelJsAddon::AddonDgnDb::Init(env, exports);
    IModelJsAddon::AddonECDb::Init(env, exports);
    IModelJsAddon::AddonECSqlStatement::Init(env, exports);
    IModelJsAddon::AddonECSqlBinder::Init(env, exports);
    IModelJsAddon::AddonECSqlValue::Init(env, exports);
    IModelJsAddon::AddonECSqlColumnInfo::Init(env, exports);
    IModelJsAddon::AddonECSqlValueIterator::Init(env, exports);
    IModelJsAddon::AddonBriefcaseManagerResourcesRequest::Init(env, exports);
    IModelJsAddon::AddonECPresentationManager::Init(env, exports);
    IModelJsAddon::AddonECSchemaXmlContext::Init(env, exports);

    exports.DefineProperties(
        {
        Napi::PropertyDescriptor::Value("version", Napi::String::New(env, PACKAGE_VERSION), PROPERTY_ATTRIBUTES),
        Napi::PropertyDescriptor::Accessor("logger", &IModelJsAddon::GetLogger, &IModelJsAddon::SetLogger),
        });

    return exports;
    }

Napi::FunctionReference IModelJsAddon::AddonBriefcaseManagerResourcesRequest::s_constructor;
Napi::FunctionReference IModelJsAddon::AddonECSqlStatement::s_constructor;
Napi::FunctionReference IModelJsAddon::AddonECSqlBinder::s_constructor;
Napi::FunctionReference IModelJsAddon::AddonECSqlValue::s_constructor;
Napi::FunctionReference IModelJsAddon::AddonECSqlColumnInfo::s_constructor;
Napi::FunctionReference IModelJsAddon::AddonECSqlValueIterator::s_constructor;
Napi::FunctionReference IModelJsAddon::AddonDgnDb::s_constructor;
Napi::FunctionReference IModelJsAddon::AddonECPresentationManager::s_constructor;
Napi::FunctionReference IModelJsAddon::AddonECDb::s_constructor;
Napi::FunctionReference IModelJsAddon::AddonECSchemaXmlContext::s_constructor;

NODE_API_MODULE(at_bentley_imodeljs_nodeaddon, iModelJsAddonRegisterModule)
<|MERGE_RESOLUTION|>--- conflicted
+++ resolved
@@ -1,2865 +1,2862 @@
-/*--------------------------------------------------------------------------------------+
-|
-|     $Source: nodejs_addon.cpp $
-|
-|  $Copyright: (c) 2018 Bentley Systems, Incorporated. All rights reserved. $
-|
-+--------------------------------------------------------------------------------------*/
-#include <functional>
-#include <queue>
-#include <sys/types.h>
-#include <stdint.h>
-#include <memory>
-#include "suppress_warnings.h"
-#include <imodeljs-nodeaddonapi.package.version.h>
-#include <node-addon-api/napi.h>
-
-#include <json/value.h>
-#include "AddonUtils.h"
-#include <ECDb/ECDb.h>
-#include <ECObjects/ECSchema.h>
-#include <rapidjson/rapidjson.h>
-#include "ECPresentationUtils.h"
-#include "ECSchemaXmlContextUtils.h"
-#include <Bentley/Desktop/FileSystem.h>
-#include <Bentley/BeThread.h>
-
-USING_NAMESPACE_BENTLEY_SQLITE
-USING_NAMESPACE_BENTLEY_SQLITE_EC
-USING_NAMESPACE_BENTLEY_DGN
-USING_NAMESPACE_BENTLEY_ECPRESENTATION
-USING_NAMESPACE_BENTLEY_EC
-
-#define PROPERTY_ATTRIBUTES static_cast<napi_property_attributes>(napi_enumerable | napi_configurable)
-
-#define RETURN_IF_HAD_EXCEPTION if (Env().IsExceptionPending()) return Env().Undefined();
-
-#define REQUIRE_DB_TO_BE_OPEN if (!IsOpen()) return CreateBentleyReturnErrorObject(DgnDbStatus::NotOpen);
-
-#define REQUIRE_ARGUMENT_ANY_OBJ(i, var)\
-    if (info.Length() <= (i)) {\
-        Napi::TypeError::New(Env(), "Argument " #i " must be an object").ThrowAsJavaScriptException();\
-    }\
-    Napi::Object var = info[i].As<Napi::Object>();
-
-#define REQUIRE_ARGUMENT_OBJ(i, T, var)\
-    if (info.Length() <= (i) || !T::InstanceOf(info[i])) {\
-        Napi::TypeError::New(Env(), "Argument " #i " must be an object of type " #T).ThrowAsJavaScriptException();\
-    }\
-    T* var = T::Unwrap(info[i].As<Napi::Object>());
-
-#define REQUIRE_ARGUMENT_FUNCTION(i, var)\
-    if (info.Length() <= (i) || !info[i].IsFunction()) {\
-        Napi::TypeError::New(Env(), "Argument " #i " must be a function").ThrowAsJavaScriptException();\
-    }\
-    Napi::Function var = info[i].As<Napi::Function>();\
-
-#define REQUIRE_ARGUMENT_STRING(i, var)\
-    if (info.Length() <= (i) || !info[i].IsString()) {\
-        Napi::TypeError::New(info.Env(), "Argument " #i " must be a string").ThrowAsJavaScriptException();\
-    }\
-    Utf8String var = info[i].As<Napi::String>().Utf8Value().c_str();
-
-#define REQUIRE_ARGUMENT_STRING_ARRAY(i, var)\
-    if (info.Length() <= (i) || !info[i].IsArray()) {\
-        Napi::TypeError::New(info.Env(), "Argument " #i " must be an array of strings").ThrowAsJavaScriptException();\
-    }\
-    bvector<Utf8String> var;\
-    Napi::Array arr = info[i].As<Napi::Array>();\
-    for (uint32_t arrIndex = 0; arrIndex < arr.Length(); ++arrIndex) {\
-        Napi::Value arrValue = arr[arrIndex];\
-        if (arrValue.IsString())\
-            var.push_back(arrValue.As<Napi::String>().Utf8Value().c_str());\
-    }
-
-#define REQUIRE_ARGUMENT_NUMBER(i, var)\
-    if (info.Length() <= (i) || !info[i].IsNumber()) {\
-        Napi::TypeError::New(Env(), "Argument " #i " must be a number").ThrowAsJavaScriptException();\
-    }\
-    Napi::Number var = info[i].As<Napi::Number>();
-
-#define REQUIRE_ARGUMENT_INTEGER(i, var)\
-    if (info.Length() <= (i) || !info[i].IsNumber()) {\
-        Napi::TypeError::New(Env(), "Argument " #i " must be an integer").ThrowAsJavaScriptException();\
-    }\
-    int32_t var = info[i].As<Napi::Number>().Int32Value();
-
-#define REQUIRE_ARGUMENT_BOOL(i, var)\
-    if (info.Length() <= (i) || !info[i].IsBoolean()) {\
-        Napi::TypeError::New(Env(), "Argument " #i " must be a boolean").ThrowAsJavaScriptException();\
-    }\
-    bool var = info[i].As<Napi::Boolean>().Value();
-
-#define OPTIONAL_ARGUMENT_BOOL(i, var, default)\
-    bool var;\
-    if (info.Length() <= (i) || info[i].IsUndefined()) {\
-        var = (default);\
-    }\
-    else if (info[i].IsBoolean()) {\
-        var = info[i].As<Napi::Boolean>().Value();\
-    }\
-    else {\
-        var = (default);\
-        Napi::TypeError::New(Env(), "Argument " #i " must be an boolean").ThrowAsJavaScriptException();\
-    }
-
-#define OPTIONAL_ARGUMENT_INTEGER(i, var, default)\
-    int var;\
-    if (info.Length() <= (i) || info[i].IsUndefined()) {\
-        var = (default);\
-    }\
-    else if (info[i].IsNumber()) {\
-        var = info[i].As<Napi::Number>().Int32Value();\
-    }\
-    else {\
-        var = (default);\
-        Napi::TypeError::New(Env(), "Argument " #i " must be an integer").ThrowAsJavaScriptException();\
-    }
-
-#define OPTIONAL_ARGUMENT_STRING(i, var)\
-    Utf8String var;\
-    if (info.Length() <= (i) || info[i].IsUndefined()) {\
-        ;\
-    }\
-    else if (info[i].IsString()) {\
-        var = info[i].As<Napi::String>().Utf8Value().c_str();\
-    }\
-    else {\
-        Napi::TypeError::New(Env(), "Argument " #i " must be string or undefined").ThrowAsJavaScriptException();\
-    }
-
-namespace IModelJsAddon {
-
-//=======================================================================================
-//! @bsiclass
-//=======================================================================================
-struct NapiUtils
-{
-    /*---------------------------------------------------------------------------------**//**
-    * @bsimethod                                    Sam.Wilson                      09/17
-    +---------------+---------------+---------------+---------------+---------------+------*/
-    template<typename STATUSTYPE>
-    static Napi::Object CreateErrorObject0(STATUSTYPE errCode, Utf8CP msg, Napi::Env env)
-        {
-        Napi::Object error = Napi::Object::New(env);
-        error.Set(Napi::String::New(env, "status"), Napi::Number::New(env, (int) errCode));
-        if (nullptr != msg)
-            error.Set(Napi::String::New(env, "message"), Napi::String::New(env, msg));
-        return error;
-        }
-
-    /*---------------------------------------------------------------------------------**//**
-    * @bsimethod                                    Sam.Wilson                      09/17
-    +---------------+---------------+---------------+---------------+---------------+------*/
-    static Napi::Object CreateBentleyReturnSuccessObject(Napi::Value goodVal, Napi::Env env)
-        {
-        Napi::Object retObj = Napi::Object::New(env);
-        retObj.Set(Napi::String::New(env, "result"), goodVal);
-        return retObj;
-        }
-
-    /*---------------------------------------------------------------------------------**//**
-    * @bsimethod                                    Sam.Wilson                      09/17
-    +---------------+---------------+---------------+---------------+---------------+------*/
-    template<typename STATUSTYPE>
-    static Napi::Object CreateBentleyReturnErrorObject(STATUSTYPE errCode, Utf8CP msg, Napi::Env env)
-        {
-        Napi::Object retObj = Napi::Object::New(env);
-        retObj.Set(Napi::String::New(env, "error"), CreateErrorObject0(errCode, msg, env));
-        return retObj;
-        }
-    /*---------------------------------------------------------------------------------**//**
-    * @bsimethod                                    Sam.Wilson                      01/18
-    +---------------+---------------+---------------+---------------+---------------+------*/
-    static Napi::String Stringify(Napi::Env env, Napi::Value value)
-        {
-        return env.Global().Get("JSON").As<Napi::Object>().Get("stringify").As<Napi::Function>()({value}).ToString();
-        }
-
-};
-
-//=======================================================================================
-// Projects the ECDb class into JS
-//! @bsiclass
-//=======================================================================================
-struct AddonECDb : Napi::ObjectWrap<AddonECDb> 
-    {
-    private:
-        static Napi::FunctionReference s_constructor;
-        std::unique_ptr<ECDb> m_ecdb;
-
-    public:
-    AddonECDb(const Napi::CallbackInfo& info) : Napi::ObjectWrap<AddonECDb>(info) {}
-    ~AddonECDb() {}
-
-        // Check if val is really a AddonECDb peer object
-        static bool InstanceOf(Napi::Value val)
-            {
-            if (!val.IsObject())
-                return false;
-
-            Napi::HandleScope scope(val.Env());
-            return val.As<Napi::Object>().InstanceOf(s_constructor.Value());
-            }
-        ECDbR GetECDb()
-            {
-            if (m_ecdb == nullptr)
-                m_ecdb = std::make_unique<ECDb>();
-
-            return *m_ecdb;
-            }
-
-        Napi::Value CreateDb(const Napi::CallbackInfo& info)
-            {
-            REQUIRE_ARGUMENT_STRING(0, dbName);
-            RETURN_IF_HAD_EXCEPTION
-            const DbResult status = AddonUtils::CreateECDb(GetECDb(), BeFileName(dbName.c_str(), true));
-            if (BE_SQLITE_OK == status)
-                {
-                GetECDb().AddFunction(HexStrSqlFunction::GetSingleton());
-                GetECDb().AddFunction(StrSqlFunction::GetSingleton());
-                }
-
-            return Napi::Number::New(Env(), (int) status);
-            }
-
-        Napi::Value OpenDb(const Napi::CallbackInfo& info)
-            {
-            REQUIRE_ARGUMENT_STRING(0, dbName);
-            REQUIRE_ARGUMENT_INTEGER(1, mode);
-            RETURN_IF_HAD_EXCEPTION
-
-            const DbResult status = AddonUtils::OpenECDb(GetECDb(), BeFileName(dbName.c_str(), true), (Db::OpenMode) mode);
-            if (BE_SQLITE_OK == status)
-                {
-                GetECDb().AddFunction(HexStrSqlFunction::GetSingleton());
-                GetECDb().AddFunction(StrSqlFunction::GetSingleton());
-                }
-
-            return Napi::Number::New(Env(), (int) status);
-            }
-
-        Napi::Value CloseDb(const Napi::CallbackInfo& info)
-            {
-            if (m_ecdb != nullptr)
-                {
-                m_ecdb->RemoveFunction(HexStrSqlFunction::GetSingleton());
-                m_ecdb->RemoveFunction(StrSqlFunction::GetSingleton());
-                m_ecdb->CloseDb();
-                m_ecdb = nullptr;
-                }
-
-            return Napi::Number::New(Env(), (int) BE_SQLITE_OK);
-            }
-
-        Napi::Value Dispose(const Napi::CallbackInfo& info) { return CloseDb(info); }
-
-        Napi::Value SaveChanges(const Napi::CallbackInfo& info)
-            {
-            OPTIONAL_ARGUMENT_STRING(0, changeSetName);
-            RETURN_IF_HAD_EXCEPTION
-            const DbResult status = GetECDb().SaveChanges(changeSetName.empty() ? nullptr : changeSetName.c_str());
-            return Napi::Number::New(Env(), (int) status);
-            }
-
-        Napi::Value AbandonChanges(const Napi::CallbackInfo& info)
-            {
-            DbResult status = GetECDb().AbandonChanges();
-            return Napi::Number::New(Env(), (int) status);
-            }
-
-        Napi::Value ImportSchema(const Napi::CallbackInfo& info)
-            {
-            REQUIRE_ARGUMENT_STRING(0, schemaPathName);
-            RETURN_IF_HAD_EXCEPTION
-            const DbResult status = AddonUtils::ImportSchema(GetECDb(), BeFileName(schemaPathName.c_str(), true));
-            return Napi::Number::New(Env(), (int) status);
-            }
-
-        Napi::Value IsOpen(const Napi::CallbackInfo& info) { return Napi::Boolean::New(Env(), GetECDb().IsDbOpen()); }
-
-        //  Add a reference to this wrapper object, keeping it and its peer JS object alive.
-        void AddRef() { this->Ref(); }
-
-        //  Remove a reference from this wrapper object and its peer JS object .
-        void Release() { this->Unref(); }
-
-        static void Init(Napi::Env env, Napi::Object exports)
-            {
-            // ***
-            // *** WARNING: If you modify this API or fix a bug, increment the appropriate digit in package_version.txt
-            // ***
-            Napi::HandleScope scope(env);
-            Napi::Function t = DefineClass(env, "AddonECDb", {
-            InstanceMethod("createDb", &AddonECDb::CreateDb),
-            InstanceMethod("openDb", &AddonECDb::OpenDb),
-            InstanceMethod("closeDb", &AddonECDb::CloseDb),
-            InstanceMethod("dispose", &AddonECDb::Dispose),
-            InstanceMethod("saveChanges", &AddonECDb::SaveChanges),
-            InstanceMethod("abandonChanges", &AddonECDb::AbandonChanges),
-            InstanceMethod("importSchema", &AddonECDb::ImportSchema),
-            InstanceMethod("isOpen", &AddonECDb::IsOpen)
-            });
-
-            exports.Set("AddonECDb", t);
-
-            s_constructor = Napi::Persistent(t);
-            // Per N-API docs: Call this on a reference that is declared as static data, to prevent its destructor
-            // from running at program shutdown time, which would attempt to reset the reference when
-            // the environment is no longer valid.
-            s_constructor.SuppressDestruct();
-            }
-    };
-
-//=======================================================================================
-// Projects the AddonECSchemaXmlContext class into JS
-//! @bsiclass
-//=======================================================================================
-struct AddonECSchemaXmlContext : Napi::ObjectWrap<AddonECSchemaXmlContext>
-    {
-    private:
-        static Napi::FunctionReference s_constructor;
-        ECSchemaReadContextPtr m_context;
-        ECSchemaXmlContextUtils::LocaterCallbackUPtr m_locater;
-
-    public:
-        AddonECSchemaXmlContext(const Napi::CallbackInfo& info) : Napi::ObjectWrap<AddonECSchemaXmlContext>(info)
-            {
-            m_context = ECSchemaXmlContextUtils::CreateSchemaReadContext(T_HOST.GetIKnownLocationsAdmin());
-            }
-
-        // Check if val is really a AddonECSchemaXmlContext peer object
-        static bool HasInstance(Napi::Value val) {
-            if (!val.IsObject())
-                return false;
-            Napi::Object obj = val.As<Napi::Object>();
-            return obj.InstanceOf(s_constructor.Value());
-            }
-
-        Napi::Value SetSchemaLocater(const Napi::CallbackInfo& info)
-            {
-            REQUIRE_ARGUMENT_FUNCTION(0, locaterCallback);
-            RETURN_IF_HAD_EXCEPTION
-            ECSchemaXmlContextUtils::SetSchemaLocater(*m_context, m_locater, Napi::Persistent(locaterCallback));
-            return Env().Undefined();
-            }
-
-        Napi::Value AddSchemaPath(const Napi::CallbackInfo& info)
-            {
-            REQUIRE_ARGUMENT_STRING(0, schemaPath);
-            RETURN_IF_HAD_EXCEPTION
-            ECSchemaXmlContextUtils::AddSchemaPath(*m_context, schemaPath);
-            return Env().Undefined();
-            }
-
-        Napi::Value ReadSchemaFromXmlFile(const Napi::CallbackInfo& info)
-            {
-            REQUIRE_ARGUMENT_STRING(0, filePath);
-            RETURN_IF_HAD_EXCEPTION
-            Json::Value schemaJson;
-            auto status = ECSchemaXmlContextUtils::ConvertECSchemaXmlToJson(schemaJson, *m_context, filePath);
-
-            if (ECSchemaXmlContextUtils::SchemaConversionStatus::Success == status)
-                return NapiUtils::CreateBentleyReturnSuccessObject(Napi::String::New(Env(), schemaJson.ToString().c_str()), Env());
-
-            return NapiUtils::CreateBentleyReturnErrorObject(BentleyStatus::ERROR, ECSchemaXmlContextUtils::SchemaConversionStatusToString(status), Env());
-            }
-
-        //  Add a reference to this wrapper object, keeping it and its peer JS object alive.
-        void AddRef() { this->Ref(); }
-
-        //  Remove a reference from this wrapper object and its peer JS object .
-        void Release() { this->Unref(); }
-
-        static void Init(Napi::Env env, Napi::Object exports)
-            {
-            // ***
-            // *** WARNING: If you modify this API or fix a bug, increment the appropriate digit in package_version.txt
-            // ***
-            Napi::HandleScope scope(env);
-            Napi::Function t = DefineClass(env, "AddonECSchemaXmlContext", {
-                InstanceMethod("addSchemaPath", &AddonECSchemaXmlContext::AddSchemaPath),
-                InstanceMethod("readSchemaFromXmlFile", &AddonECSchemaXmlContext::ReadSchemaFromXmlFile),
-                InstanceMethod("setSchemaLocater", &AddonECSchemaXmlContext::SetSchemaLocater)
-            });
-
-            exports.Set("AddonECSchemaXmlContext", t);
-
-            s_constructor = Napi::Persistent(t);
-            // Per N-API docs: Call this on a reference that is declared as static data, to prevent its destructor
-            // from running at program shutdown time, which would attempt to reset the reference when
-            // the environment is no longer valid.
-            s_constructor.SuppressDestruct();
-            }
-    };
-
-
-//=======================================================================================
-// SimpleRulesetLocater
-//! @bsiclass
-//=======================================================================================
-struct SimpleRulesetLocater : RefCounted<RuleSetLocater>
-{
-private:
-    Utf8String m_rulesetId;
-    mutable PresentationRuleSetPtr m_ruleset;
-
-protected:
-    SimpleRulesetLocater(Utf8String rulesetId) : m_rulesetId(rulesetId) {}
-    int _GetPriority() const override {return 100;}
-    bvector<PresentationRuleSetPtr> _LocateRuleSets(Utf8CP rulesetId) const override
-        {
-        if (m_ruleset.IsNull())
-            {
-            m_ruleset = PresentationRuleSet::CreateInstance(m_rulesetId, 1, 0, false, "", "", "", false);
-            m_ruleset->AddPresentationRule(*new ContentRule("", 1, false));
-            m_ruleset->GetContentRules().back()->AddSpecification(*new SelectedNodeInstancesSpecification(1, false, "", "", true));
-            }
-        return bvector<PresentationRuleSetPtr>{m_ruleset};
-        }
-    bvector<Utf8String> _GetRuleSetIds() const override {return bvector<Utf8String>{m_rulesetId};}
-    void _InvalidateCache(Utf8CP rulesetId) override
-        {
-        if (nullptr == rulesetId || m_rulesetId.Equals(rulesetId))
-            m_ruleset = nullptr;
-        }
-
-public:
-    static RefCountedPtr<SimpleRulesetLocater> Create(Utf8String rulesetId) {return new SimpleRulesetLocater(rulesetId);}
-};
-
-// Project the IBriefcaseManager::Request class 
-struct AddonBriefcaseManagerResourcesRequest : Napi::ObjectWrap<AddonBriefcaseManagerResourcesRequest>
-{
-    IBriefcaseManager::Request m_req;
-    static Napi::FunctionReference s_constructor;
-
-    AddonBriefcaseManagerResourcesRequest(const Napi::CallbackInfo& info) : Napi::ObjectWrap<AddonBriefcaseManagerResourcesRequest>(info)
-        {
-        }
-
-    static bool InstanceOf(Napi::Value val) {
-        if (!val.IsObject())
-            return false;
-
-        Napi::HandleScope scope(val.Env());
-        return val.As<Napi::Object>().InstanceOf(s_constructor.Value());
-        }
-
-    //  Create projections
-    static void Init(Napi::Env& env, Napi::Object exports)
-        {
-        // ***
-        // *** WARNING: If you modify this API or fix a bug, increment the appropriate digit in package_version.txt
-        // ***
-        Napi::HandleScope scope(env);
-        Napi::Function t = DefineClass(env, "AddonBriefcaseManagerResourcesRequest", {
-          InstanceMethod("reset", &AddonBriefcaseManagerResourcesRequest::Reset),
-          InstanceMethod("isEmpty", &AddonBriefcaseManagerResourcesRequest::IsEmpty),
-          InstanceMethod("toJSON", &AddonBriefcaseManagerResourcesRequest::ToJSON),
-        });
-
-        exports.Set("AddonBriefcaseManagerResourcesRequest", t);
-
-        s_constructor = Napi::Persistent(t);
-        // Per N-API docs: Call this on a reference that is declared as static data, to prevent its destructor
-        // from running at program shutdown time, which would attempt to reset the reference when
-        // the environment is no longer valid.
-        s_constructor.SuppressDestruct();
-        }
-
-    void Reset(const Napi::CallbackInfo& info)
-        {
-        m_req.Reset();
-        }
-
-    Napi::Value IsEmpty(const Napi::CallbackInfo& info)
-        {
-        return Napi::Number::New(Env(), (bool)m_req.IsEmpty());
-        }
-
-    Napi::Value ToJSON(const Napi::CallbackInfo& info)
-        {
-        Json::Value json(Json::objectValue);
-        m_req.ToJson(json);
-        return Napi::String::New(Env(), json.ToString().c_str());
-        }
-
-};
-
-//=======================================================================================
-// Projects the DgnDb class into JS
-//! @bsiclass
-//=======================================================================================
-struct AddonDgnDb : Napi::ObjectWrap<AddonDgnDb>
-    {
-    struct AddonAppData : Db::AppData 
-        {
-        AddonDgnDb& m_addonDb;
-
-        static Key const& GetKey()
-            {
-            static Key s_key;
-            return s_key;
-            }
-
-        AddonAppData(AddonDgnDb& adb) : m_addonDb(adb) {}
-
-        static AddonAppData* Find(DgnDbR db)
-            {
-            return (AddonAppData*) db.FindAppData(GetKey());
-            }
-
-        static void Add(AddonDgnDb& adb)
-            {
-            BeAssert(nullptr == Find(adb.GetDgnDb()));
-            adb.GetDgnDb().AddAppData(GetKey(), new AddonAppData(adb));
-            }
-
-        static void Remove(DgnDbR db)
-            {
-            db.DropAppData(GetKey());
-            }
-        };
-    
-    static Napi::FunctionReference s_constructor;
-    
-    Dgn::DgnDbPtr m_dgndb;
-    ConnectionManager m_connections;
-    std::unique_ptr<RulesDrivenECPresentationManager> m_presentationManager;
-
-    AddonDgnDb(const Napi::CallbackInfo& info) : Napi::ObjectWrap<AddonDgnDb>(info)
-        {
-        }
-
-    ~AddonDgnDb() 
-        {
-        CloseDgnDb();
-        }
-
-    void CloseDgnDb()
-        {
-        if (!m_dgndb.IsValid())
-            return;
-
-        TearDownPresentationManager();
-        m_dgndb->RemoveFunction(HexStrSqlFunction::GetSingleton());
-        m_dgndb->RemoveFunction(StrSqlFunction::GetSingleton());
-        AddonUtils::CloseDgnDb(*m_dgndb);
-        AddonAppData::Remove(GetDgnDb());
-        m_dgndb = nullptr;
-        }
-
-    void OnDgnDbOpened(DgnDbP dgndb)
-        {
-        if (nullptr == dgndb)
-            CloseDgnDb();
-
-        m_dgndb = dgndb;
-        if (!m_dgndb.IsValid())
-            return;
-
-        SetupPresentationManager();
-        AddonAppData::Add(*this);
-        m_dgndb->AddFunction(HexStrSqlFunction::GetSingleton());
-        m_dgndb->AddFunction(StrSqlFunction::GetSingleton());
-        }
-
-    static AddonDgnDb* From(DgnDbR db)
-        {
-        auto appdata = AddonAppData::Find(db);
-        return appdata? &appdata->m_addonDb: nullptr;
-        }
-
-
-    //  Check if val is really a AddonDgnDb peer object
-    static bool InstanceOf(Napi::Value val)
-        {
-        if (!val.IsObject())
-            return false;
-
-        Napi::HandleScope scope(val.Env());
-        return val.As<Napi::Object>().InstanceOf(s_constructor.Value());
-        }
-
-    DgnDbR GetDgnDb() {return *m_dgndb;}
-
-    void SetupPresentationManager()
-        {
-        BeFileName assetsDir = T_HOST.GetIKnownLocationsAdmin().GetDgnPlatformAssetsDirectory();
-        BeFileName tempDir = T_HOST.GetIKnownLocationsAdmin().GetLocalTempDirectoryBaseName();
-        RulesDrivenECPresentationManager::Paths paths(assetsDir, tempDir);
-        m_presentationManager = std::unique_ptr<RulesDrivenECPresentationManager>(new RulesDrivenECPresentationManager(m_connections, paths));
-        IECPresentationManager::RegisterImplementation(m_presentationManager.get());
-        m_presentationManager->GetLocaters().RegisterLocater(*SimpleRulesetLocater::Create("Ruleset_Id"));
-        m_connections.NotifyConnectionOpened(*m_dgndb);
-        }
-
-    void TearDownPresentationManager()
-        {
-        if (m_presentationManager == nullptr)
-            return;
-        IECPresentationManager::RegisterImplementation(nullptr);
-        m_presentationManager.reset();
-        }
-
-    Napi::Object CreateBentleyReturnSuccessObject(Napi::Value goodVal) {return NapiUtils::CreateBentleyReturnSuccessObject(goodVal, Env());}
-
-    template<typename STATUSTYPE>
-    Napi::Object CreateBentleyReturnErrorObject(STATUSTYPE errCode, Utf8CP msg = nullptr) {return NapiUtils::CreateBentleyReturnErrorObject(errCode, msg, Env());}
-
-    template<typename STATUSTYPE>
-    Napi::Object CreateBentleyReturnObject(STATUSTYPE errCode, Napi::Value goodValue)
-        {
-        if ((STATUSTYPE)0 != errCode)
-            return CreateBentleyReturnErrorObject(errCode);
-        return CreateBentleyReturnSuccessObject(goodValue);
-        }
-
-    template<typename STATUSTYPE>
-    Napi::Object CreateBentleyReturnObject(STATUSTYPE errCode) {return CreateBentleyReturnObject(errCode, Env().Undefined());}
-
-    bool IsOpen() const {return m_dgndb.IsValid();}
-
-    Napi::Value OpenDgnDb(const Napi::CallbackInfo& info)
-        {
-        REQUIRE_ARGUMENT_STRING(0, dbname);
-        REQUIRE_ARGUMENT_INTEGER(1, mode);
-        RETURN_IF_HAD_EXCEPTION
-        DgnDbPtr db;
-        DbResult status = AddonUtils::OpenDgnDb(db, BeFileName(dbname.c_str(), true), (Db::OpenMode)mode);
-        if (BE_SQLITE_OK == status)
-            OnDgnDbOpened(db.get());
-
-        return Napi::Number::New(Env(), (int)status);
-        }
-
-    Napi::Value CreateDgnDb(const Napi::CallbackInfo& info)
-        {
-        REQUIRE_ARGUMENT_STRING(0, dbName);
-        REQUIRE_ARGUMENT_STRING(1, rootSubjectName);
-        OPTIONAL_ARGUMENT_STRING(2, rootSubjectDescription);
-        RETURN_IF_HAD_EXCEPTION
-
-        DgnDbPtr db;
-        DbResult status = AddonUtils::CreateDgnDb(db, BeFileName(dbName.c_str(), true), rootSubjectName, rootSubjectDescription);
-        if (BE_SQLITE_OK == status)
-            OnDgnDbOpened(db.get());
-
-        return Napi::Number::New(Env(), (int)status);
-        }
-
-    Napi::Value GetECClassMetaData(const Napi::CallbackInfo& info)
-        {
-        REQUIRE_DB_TO_BE_OPEN
-        REQUIRE_ARGUMENT_STRING(0, s);
-        REQUIRE_ARGUMENT_STRING(1, c);
-        RETURN_IF_HAD_EXCEPTION
-        Json::Value metaDataJson;
-        auto status = AddonUtils::GetECClassMetaData(metaDataJson, GetDgnDb(), s.c_str(), c.c_str());
-        return CreateBentleyReturnObject(status, Napi::String::New(Env(), metaDataJson.ToString().c_str()));
-        }
-
-    Napi::Value GetElement(const Napi::CallbackInfo& info)
-        {
-        REQUIRE_DB_TO_BE_OPEN
-        REQUIRE_ARGUMENT_STRING(0, optsJsonStr);
-        RETURN_IF_HAD_EXCEPTION
-        Json::Value opts = Json::Value::From(optsJsonStr);
-        Json::Value elementJson;  // ouput
-        auto status = AddonUtils::GetElement(elementJson, GetDgnDb(), opts);
-        return CreateBentleyReturnObject(status, Napi::String::New(Env(), elementJson.ToString().c_str()));
-        }
-
-    Napi::Value GetModel(const Napi::CallbackInfo& info)
-        {
-        REQUIRE_DB_TO_BE_OPEN
-        REQUIRE_ARGUMENT_STRING(0, optsJsonStr);
-        RETURN_IF_HAD_EXCEPTION
-        Json::Value opts = Json::Value::From(optsJsonStr);
-        Json::Value modelJson;;  // ouput
-        auto status = AddonUtils::GetModel(modelJson, GetDgnDb(), opts);
-        return CreateBentleyReturnObject(status, Napi::String::New(Env(), modelJson.ToString().c_str()));
-        }
-
-    // Sets up a briefcase and opens it
-    Napi::Value SetupBriefcase(const Napi::CallbackInfo& info)
-        {
-        REQUIRE_ARGUMENT_STRING(0, briefcaseToken);
-        RETURN_IF_HAD_EXCEPTION
-
-        Json::Value jsonBriefcaseToken = Json::Value::From(briefcaseToken);
-        
-        DbResult result = AddonUtils::SetupBriefcase(m_dgndb, jsonBriefcaseToken);
-        Napi::Object ret;
-        if (BE_SQLITE_OK == result)
-            OnDgnDbOpened(m_dgndb.get());
-
-        return Napi::Number::New(Env(), (int)result);
-        }
-
-    Napi::Value ProcessChangeSets(const Napi::CallbackInfo& info)
-        {
-        REQUIRE_ARGUMENT_STRING(0, changeSetTokens);
-        REQUIRE_ARGUMENT_INTEGER(1, processOptions);
-        REQUIRE_ARGUMENT_BOOL(2, containsSchemaChanges);
-
-        RETURN_IF_HAD_EXCEPTION
-
-        Json::Value jsonChangeSetTokens = Json::Value::From(changeSetTokens);
-
-        bool isReadonly = m_dgndb->IsReadonly();
-        Utf8String dbGuid = m_dgndb->GetDbGuid().ToString();;
-        BeFileName dbFileName(m_dgndb->GetDbFileName(), true);
-        if (containsSchemaChanges)
-            CloseDgnDb();
-            
-        DbResult result = AddonUtils::ProcessChangeSets(m_dgndb, jsonChangeSetTokens, (RevisionProcessOption)processOptions, dbGuid, dbFileName);
-        if (BE_SQLITE_OK == result && containsSchemaChanges)
-            {
-            DgnDbPtr db;
-            result = AddonUtils::OpenDgnDb(db, dbFileName, isReadonly ? Db::OpenMode::Readonly : Db::OpenMode::ReadWrite);
-            if (BE_SQLITE_OK == result)
-                OnDgnDbOpened(db.get());
-            }
-
-        return Napi::Number::New(Env(), (int) result);
-        }
-
-    static TxnManager::TxnId TxnIdFromString(Utf8StringCR str)
-        {
-        BeInt64Id fakeId;
-        BeInt64Id::FromString(fakeId, str.c_str());
-        return TxnManager::TxnId(fakeId.GetValue());
-        }
-
-    static Utf8String TxnIdToString(TxnManager::TxnId txnId)
-        {
-        BeInt64Id fakeId(txnId.GetValue());
-        return fakeId.ToHexStr();
-        }
-
-    Napi::Value TxnManagerGetCurrentTxnId(const Napi::CallbackInfo& info)
-        {
-        REQUIRE_DB_TO_BE_OPEN
-
-        return Napi::String::New(Env(), TxnIdToString(m_dgndb->Txns().GetCurrentTxnId()).c_str());
-        }
-
-    Napi::Value TxnManagerQueryFirstTxnId(const Napi::CallbackInfo& info)
-        {
-        REQUIRE_DB_TO_BE_OPEN
-
-        TxnManager::TxnId startTxnId = m_dgndb->Txns().QueryNextTxnId(TxnManager::TxnId(0));
-
-        return Napi::String::New(Env(), TxnIdToString(startTxnId).c_str());
-        }
-
-    Napi::Value TxnManagerQueryNextTxnId(const Napi::CallbackInfo& info)
-        {
-        REQUIRE_ARGUMENT_STRING(0, txnIdHexStr);
-        REQUIRE_DB_TO_BE_OPEN
-        RETURN_IF_HAD_EXCEPTION
-
-        auto next = m_dgndb->Txns().QueryNextTxnId(TxnIdFromString(txnIdHexStr));
-
-        return Napi::String::New(Env(), TxnIdToString(next).c_str());
-        }
-
-    Napi::Value TxnManagerQueryPreviousTxnId(const Napi::CallbackInfo& info)
-        {
-        REQUIRE_ARGUMENT_STRING(0, txnIdHexStr);
-        REQUIRE_DB_TO_BE_OPEN
-        RETURN_IF_HAD_EXCEPTION
-
-        auto next = m_dgndb->Txns().QueryPreviousTxnId(TxnIdFromString(txnIdHexStr));
-
-        return Napi::String::New(Env(), TxnIdToString(next).c_str());
-        }
-
-    Napi::Value TxnManagerGetTxnDescription(const Napi::CallbackInfo& info)
-        {
-        REQUIRE_ARGUMENT_STRING(0, txnIdHexStr);
-        REQUIRE_DB_TO_BE_OPEN
-        RETURN_IF_HAD_EXCEPTION
-
-        return Napi::String::New(Env(), m_dgndb->Txns().GetTxnDescription(TxnIdFromString(txnIdHexStr)).c_str());
-        }
-
-    Napi::Value TxnManagerIsTxnIdValid(const Napi::CallbackInfo& info)
-        {
-        REQUIRE_ARGUMENT_STRING(0, txnIdHexStr);
-        return Napi::Boolean::New(Env(), TxnIdFromString(txnIdHexStr).IsValid());
-        }
-
-    Napi::Value TxnManagerHasUnsavedChanges(const Napi::CallbackInfo& info)
-        {
-        return Napi::Boolean::New(Env(), m_dgndb->Txns().HasChanges());
-        }
-
-    Napi::Value StartCreateChangeSet(const Napi::CallbackInfo& info)
-        {
-        REQUIRE_DB_TO_BE_OPEN
-        RETURN_IF_HAD_EXCEPTION
-
-        Json::Value changeSetInfo;
-        DbResult result = AddonUtils::StartCreateChangeSet(changeSetInfo, *m_dgndb);
-        return CreateBentleyReturnObject(result, Napi::String::New(Env(), changeSetInfo.ToString().c_str()));
-        }
-
-    Napi::Value FinishCreateChangeSet(const Napi::CallbackInfo& info)
-        {
-        REQUIRE_DB_TO_BE_OPEN
-        RETURN_IF_HAD_EXCEPTION
-
-        DbResult result = AddonUtils::FinishCreateChangeSet(*m_dgndb);
-        return Napi::Number::New(Env(), (int) result);
-        }
-
-    Napi::Value GetCachedBriefcaseInfos(const Napi::CallbackInfo& info)
-        {
-        REQUIRE_ARGUMENT_STRING(0, cachePath);
-        RETURN_IF_HAD_EXCEPTION
-
-        Json::Value cachedBriefcaseInfos;
-        BeFileName cacheFile(cachePath.c_str(), true);
-        DbResult result = AddonUtils::GetCachedBriefcaseInfos(cachedBriefcaseInfos, cacheFile);
-        return CreateBentleyReturnObject(result, Napi::String::New(Env(), cachedBriefcaseInfos.ToString().c_str()));
-        }
-
-    Napi::Value GetIModelProps(const Napi::CallbackInfo& info)
-        {
-        REQUIRE_DB_TO_BE_OPEN
-        RETURN_IF_HAD_EXCEPTION
-
-        Json::Value props;
-        AddonUtils::GetIModelProps(props, *m_dgndb);
-        return Napi::String::New(Env(), props.ToString().c_str());
-        }
-
-    Napi::Value InsertElement(const Napi::CallbackInfo& info)
-        {
-        REQUIRE_DB_TO_BE_OPEN
-        REQUIRE_ARGUMENT_STRING(0, elemPropsJsonStr);
-        RETURN_IF_HAD_EXCEPTION
-
-        Json::Value elemProps = Json::Value::From(elemPropsJsonStr);
-        Json::Value elemIdJsonObj;
-        auto status = AddonUtils::InsertElement(elemIdJsonObj, GetDgnDb(), elemProps);
-        return CreateBentleyReturnObject(status, Napi::String::New(Env(), elemIdJsonObj.ToString().c_str()));
-        }
-
-    Napi::Value UpdateElement(const Napi::CallbackInfo& info)
-        {
-        REQUIRE_DB_TO_BE_OPEN
-        REQUIRE_ARGUMENT_STRING(0, elemPropsJsonStr);
-        RETURN_IF_HAD_EXCEPTION
-
-        Json::Value elemProps = Json::Value::From(elemPropsJsonStr);
-        auto status = AddonUtils::UpdateElement(GetDgnDb(), elemProps);
-        return Napi::Number::New(Env(), (int)status);
-        }
-
-    Napi::Value DeleteElement(const Napi::CallbackInfo& info)
-        {
-        REQUIRE_DB_TO_BE_OPEN
-        REQUIRE_ARGUMENT_STRING(0, elemIdStr);
-        RETURN_IF_HAD_EXCEPTION
-
-        auto status = AddonUtils::DeleteElement(GetDgnDb(), elemIdStr);
-        return Napi::Number::New(Env(), (int)status);
-        }
-
-    Napi::Value InsertLinkTableRelationship(const Napi::CallbackInfo& info)
-        {
-        REQUIRE_DB_TO_BE_OPEN
-        REQUIRE_ARGUMENT_STRING(0, propsJsonStr);
-        RETURN_IF_HAD_EXCEPTION
-
-        Json::Value props = Json::Value::From(propsJsonStr);
-        Json::Value idJsonObj;
-        auto status = AddonUtils::InsertLinkTableRelationship(idJsonObj, GetDgnDb(), props);
-        return CreateBentleyReturnObject(status, Napi::String::New(Env(), idJsonObj.asCString()));
-        }
-
-    Napi::Value UpdateLinkTableRelationship(const Napi::CallbackInfo& info)
-        {
-        REQUIRE_DB_TO_BE_OPEN
-        REQUIRE_ARGUMENT_STRING(0, propsJsonStr);
-        RETURN_IF_HAD_EXCEPTION
-
-        Json::Value props = Json::Value::From(propsJsonStr);
-        auto status = AddonUtils::UpdateLinkTableRelationship(GetDgnDb(), props);
-        return Napi::Number::New(Env(), (int)status);
-        }
-
-    Napi::Value DeleteLinkTableRelationship(const Napi::CallbackInfo& info)
-        {
-        REQUIRE_DB_TO_BE_OPEN
-        REQUIRE_ARGUMENT_STRING(0, propsJsonStr);
-        RETURN_IF_HAD_EXCEPTION
-
-        Json::Value props = Json::Value::From(propsJsonStr);
-        auto status = AddonUtils::DeleteLinkTableRelationship(GetDgnDb(), props);
-        return Napi::Number::New(Env(), (int)status);
-        }
-
-    Napi::Value InsertCodeSpec(const Napi::CallbackInfo& info)
-        {
-        REQUIRE_DB_TO_BE_OPEN
-        REQUIRE_ARGUMENT_STRING(0, name);
-        REQUIRE_ARGUMENT_INTEGER(1, specType);
-        REQUIRE_ARGUMENT_INTEGER(2, scopeReq);
-
-        if ((uint32_t)CodeScopeSpec::Type::Model != specType && (uint32_t)CodeScopeSpec::Type::ParentElement != specType &&
-            (uint32_t)CodeScopeSpec::Type::RelatedElement != specType && (uint32_t)CodeScopeSpec::Type::Repository != specType)
-            {
-            Napi::TypeError::New(Env(), "Argument 1 must be a CodeScopeSpec.Type").ThrowAsJavaScriptException();
-            }
-        else if ((uint32_t)CodeScopeSpec::ScopeRequirement::ElementId != scopeReq && (uint32_t)CodeScopeSpec::ScopeRequirement::FederationGuid != scopeReq)
-            {
-            Napi::TypeError::New(Env(), "Argument 2 must be a CodeScopeSpec.ScopeRequirement").ThrowAsJavaScriptException();
-            }
-        
-        RETURN_IF_HAD_EXCEPTION
-
-        Utf8String idStr;
-        DgnDbStatus status = AddonUtils::InsertCodeSpec(idStr, GetDgnDb(), name, (CodeScopeSpec::Type)specType, (CodeScopeSpec::ScopeRequirement)scopeReq);
-        return CreateBentleyReturnObject(status, Napi::String::New(Env(), idStr.c_str()));
-        }
-
-    Napi::Value InsertModel(const Napi::CallbackInfo& info)
-        {
-        REQUIRE_DB_TO_BE_OPEN
-        REQUIRE_ARGUMENT_STRING(0, elemPropsJsonStr);
-        RETURN_IF_HAD_EXCEPTION
-
-        Json::Value elemProps = Json::Value::From(elemPropsJsonStr);
-        Json::Value elemIdJsonObj;
-        auto status = AddonUtils::InsertModel(elemIdJsonObj, GetDgnDb(), elemProps);
-        return CreateBentleyReturnObject(status, Napi::String::New(Env(), elemIdJsonObj.ToString().c_str()));
-        }
-
-    Napi::Value UpdateModel(const Napi::CallbackInfo& info)
-        {
-        REQUIRE_DB_TO_BE_OPEN
-        REQUIRE_ARGUMENT_STRING(0, elemPropsJsonStr);
-        RETURN_IF_HAD_EXCEPTION
-
-        Json::Value elemProps = Json::Value::From(elemPropsJsonStr);
-        auto status = AddonUtils::UpdateModel(GetDgnDb(), elemProps);
-        return Napi::Number::New(Env(), (int)status);
-        }
-
-    Napi::Value DeleteModel(const Napi::CallbackInfo& info)
-        {
-        REQUIRE_DB_TO_BE_OPEN
-        REQUIRE_ARGUMENT_STRING(0, elemIdStr);
-        RETURN_IF_HAD_EXCEPTION
-
-        auto status = AddonUtils::DeleteModel(GetDgnDb(), elemIdStr);
-        return Napi::Number::New(Env(), (int)status);
-        }
-
-    Napi::Value GetElementPropertiesForDisplay(const Napi::CallbackInfo& info)
-        {
-        REQUIRE_DB_TO_BE_OPEN
-        REQUIRE_ARGUMENT_STRING(0, elementIdStr);
-        RETURN_IF_HAD_EXCEPTION
-
-        Utf8String exportedJson;
-
-        ECInstanceId elemId(ECInstanceId::FromString(elementIdStr.c_str()).GetValueUnchecked());
-        if (!elemId.IsValid())
-            return CreateBentleyReturnErrorObject(DgnDbStatus::BadElement);
-
-        CachedECSqlStatementPtr stmt = GetDgnDb().GetPreparedECSqlStatement("SELECT ECClassId FROM biscore.Element WHERE ECInstanceId = ?");
-        if (!stmt.IsValid())
-            return CreateBentleyReturnErrorObject(DgnDbStatus::SQLiteError);
-
-        stmt->BindId(1, elemId);
-        if (stmt->Step() != BE_SQLITE_ROW)
-            return CreateBentleyReturnErrorObject(DgnDbStatus::SQLiteError);
-
-        ECClassId ecclassId = stmt->GetValueId<ECClassId>(0);
-        ECInstanceKey instanceKey = ECInstanceKey(ecclassId, elemId);
-        KeySetPtr input = KeySet::Create({instanceKey});
-        RulesDrivenECPresentationManager::ContentOptions options ("Items");
-        if ( m_presentationManager == nullptr)
-            return CreateBentleyReturnErrorObject(DgnDbStatus::BadArg);
-        
-        ContentDescriptorCPtr descriptor = m_presentationManager->GetContentDescriptor(GetDgnDb(), ContentDisplayType::PropertyPane, *input, nullptr, options.GetJson()).get();
-        if (descriptor.IsNull())
-            return CreateBentleyReturnErrorObject(DgnDbStatus::BadArg);
-
-        PageOptions pageOptions;
-        pageOptions.SetPageStart(0);
-        pageOptions.SetPageSize(0);
-        ContentCPtr content = m_presentationManager->GetContent(*descriptor, pageOptions).get();
-        if (content.IsNull())
-            return CreateBentleyReturnErrorObject(DgnDbStatus::BadArg);
-
-        rapidjson::StringBuffer buffer;
-        rapidjson::Writer<rapidjson::StringBuffer> writer(buffer);
-        content->AsJson().Accept(writer);
-        exportedJson = buffer.GetString();
-
-        return CreateBentleyReturnSuccessObject(Napi::String::New(Env(), exportedJson.c_str()));
-        };
-
-    //  Add a reference to this wrapper object, keeping it and its peer JS object alive.
-    void AddRef() { this->Ref(); }
-
-    //  Remove a reference from this wrapper object and its peer JS object .
-    void Release() { this->Unref(); }
-
-    Napi::Value SaveChanges(const Napi::CallbackInfo& info)
-        {
-        OPTIONAL_ARGUMENT_STRING(0, description);
-        REQUIRE_DB_TO_BE_OPEN
-        RETURN_IF_HAD_EXCEPTION
-        auto stat = GetDgnDb().SaveChanges(description);
-        return Napi::Number::New(Env(), (int)stat);
-        }
-
-    Napi::Value AbandonChanges(const Napi::CallbackInfo& info)
-        {            
-        DbResult status = GetDgnDb().AbandonChanges();
-        return Napi::Number::New(Env(), (int) status);
-        }
-
-    Napi::Value ImportSchema(const Napi::CallbackInfo& info)
-        {
-        REQUIRE_DB_TO_BE_OPEN
-        REQUIRE_ARGUMENT_STRING(0, schemaPathnameStrObj);
-        RETURN_IF_HAD_EXCEPTION
-        BeFileName schemaPathname(schemaPathnameStrObj.c_str(), true);
-        auto stat = AddonUtils::ImportSchemaDgnDb(GetDgnDb(), schemaPathname);
-        return Napi::Number::New(Env(), (int)stat);
-        }
-
-    void CloseDgnDb(const Napi::CallbackInfo& info)
-        {
-        CloseDgnDb();
-        }
-
-    Napi::Value CreateChangeCache(const Napi::CallbackInfo& info)
-        {
-        REQUIRE_DB_TO_BE_OPEN
-        REQUIRE_ARGUMENT_OBJ(0, AddonECDb, changeCacheECDb);
-        REQUIRE_ARGUMENT_STRING(1, changeCachePathStr);
-        RETURN_IF_HAD_EXCEPTION
-
-        BeFileName changeCachePath(changeCachePathStr.c_str(), true);
-        DbResult stat = GetDgnDb().CreateChangeCache(changeCacheECDb->GetECDb(), changeCachePath);
-        return Napi::Number::New(Env(), (int) stat);
-        }
-
-    Napi::Value AttachChangeCache(const Napi::CallbackInfo& info)
-        {
-        REQUIRE_DB_TO_BE_OPEN
-        REQUIRE_ARGUMENT_STRING(0, changeCachePathStr);
-        RETURN_IF_HAD_EXCEPTION
-
-        BeFileName changeCachePath(changeCachePathStr.c_str(), true);
-        DbResult stat = GetDgnDb().AttachChangeCache(changeCachePath);
-        return Napi::Number::New(Env(), (int) stat);
-        }
-
-    Napi::Value IsChangeCacheAttached(const Napi::CallbackInfo&)
-        {
-        REQUIRE_DB_TO_BE_OPEN
-        RETURN_IF_HAD_EXCEPTION
-
-        bool isAttached = GetDgnDb().IsChangeCacheAttached();
-        return Napi::Boolean::New(Env(), isAttached);
-        }
-
-    Napi::Value ExtractChangeSummary(const Napi::CallbackInfo& info)
-        {
-        REQUIRE_DB_TO_BE_OPEN
-        REQUIRE_ARGUMENT_OBJ(0, AddonECDb, changeCacheECDb);
-        REQUIRE_ARGUMENT_STRING(1, changesetFilePathStr);
-        RETURN_IF_HAD_EXCEPTION
-
-        struct AddonChangeSet : BeSQLite::ChangeSet
-            {
-            ConflictResolution _OnConflict(ConflictCause cause, BeSQLite::Changes::Change iter) override { return ConflictResolution::Skip; }
-            };
-
-        AddonChangeSet changeset;
-        {
-        BeFileName changesetFilePath(changesetFilePathStr.c_str(), true);
-
-        RevisionChangesFileReader fs(changesetFilePath, GetDgnDb());
-        BeSQLite::ChangeGroup group;
-        DbResult r = fs.ToChangeGroup(group);
-        if (BE_SQLITE_OK != r)
-            return CreateBentleyReturnErrorObject(r);
-
-        r = changeset.FromChangeGroup(group);
-        if (BE_SQLITE_OK != r)
-            return CreateBentleyReturnErrorObject(r);
-        }
-
-        ECInstanceKey changeSummaryKey;
-        if (SUCCESS != ECDb::ExtractChangeSummary(changeSummaryKey, changeCacheECDb->GetECDb(), GetDgnDb(), ChangeSetArg(changeset)))
-            return CreateBentleyReturnErrorObject(BE_SQLITE_ERROR);
-
-        return CreateBentleyReturnSuccessObject(Napi::String::New(Env(), changeSummaryKey.GetInstanceId().ToHexStr().c_str()));
-        }
-
-    Napi::Value SetBriefcaseId(const Napi::CallbackInfo& info)
-        {
-        REQUIRE_DB_TO_BE_OPEN
-        REQUIRE_ARGUMENT_INTEGER(0, idvalue);
-        RETURN_IF_HAD_EXCEPTION
-
-        BeFileName name(m_dgndb->GetFileName());
-
-        DbResult result = m_dgndb->SetAsBriefcase(BeBriefcaseId(idvalue));
-        if (BE_SQLITE_OK == result)
-            result = m_dgndb->SaveChanges();
-        if (BE_SQLITE_OK == result)
-            m_dgndb->CloseDb();
-        if (BE_SQLITE_OK == result)
-            m_dgndb = DgnDb::OpenDgnDb(&result, name, DgnDb::OpenParams(DgnDb::OpenMode::ReadWrite));
-        return Napi::Number::New(Env(), (int)result);
-        }
-
-    Napi::Value GetBriefcaseId(const Napi::CallbackInfo& info)
-        {
-        REQUIRE_DB_TO_BE_OPEN
-        RETURN_IF_HAD_EXCEPTION
-        auto bid = m_dgndb->GetBriefcaseId();
-        return Napi::Number::New(Env(), bid.GetValue());
-        }
-
-    Napi::Value GetParentChangeSetId(const Napi::CallbackInfo& info)
-        {
-        REQUIRE_DB_TO_BE_OPEN
-        RETURN_IF_HAD_EXCEPTION
-        Utf8String parentRevId = m_dgndb->Revisions().GetParentRevisionId();
-        return Napi::String::New(Env(), parentRevId.c_str());
-        }
-
-    Napi::Value GetReversedChangeSetId(const Napi::CallbackInfo& info)
-        {
-        REQUIRE_DB_TO_BE_OPEN
-        RETURN_IF_HAD_EXCEPTION
-        if (!m_dgndb->Revisions().HasReversedRevisions())
-            return Env().Undefined();
-        Utf8String reversedRevId = m_dgndb->Revisions().GetReversedRevisionId();
-        return Napi::String::New(Env(), reversedRevId.c_str());
-        }
-
-    Napi::Value GetDbGuid(const Napi::CallbackInfo& info)
-        {
-        REQUIRE_DB_TO_BE_OPEN
-        RETURN_IF_HAD_EXCEPTION
-        BeGuid beGuid = m_dgndb->GetDbGuid();
-        return Napi::String::New(Env(), beGuid.ToString().c_str());
-        }
-
-    Napi::Value SetDbGuid(const Napi::CallbackInfo& info)
-        {
-        REQUIRE_DB_TO_BE_OPEN
-        REQUIRE_ARGUMENT_STRING(0, guidStr);
-        RETURN_IF_HAD_EXCEPTION
-        BeGuid guid;
-        guid.FromString(guidStr.c_str());
-        m_dgndb->ChangeDbGuid(guid);
-        return Napi::Number::New(Env(), (int)BE_SQLITE_OK);
-        }
-
-    Napi::Value BuildBriefcaseManagerResourcesRequestForElement(const Napi::CallbackInfo& info)
-        {
-        REQUIRE_ARGUMENT_OBJ(0, AddonBriefcaseManagerResourcesRequest, req);
-        REQUIRE_ARGUMENT_STRING(1, elemProps);
-        REQUIRE_ARGUMENT_INTEGER(2, dbop);
-        Json::Value elemPropsJson = Json::Value::From(elemProps);
-        return Napi::Number::New(Env(), (int)AddonUtils::BuildBriefcaseManagerResourcesRequestForElement(req->m_req, GetDgnDb(), elemPropsJson, (BeSQLite::DbOpcode)dbop));
-        }
-
-    Napi::Value BuildBriefcaseManagerResourcesRequestForLinkTableRelationship(const Napi::CallbackInfo& info)
-        {
-        REQUIRE_ARGUMENT_OBJ(0, AddonBriefcaseManagerResourcesRequest, req);
-        REQUIRE_ARGUMENT_STRING(1, props);
-        REQUIRE_ARGUMENT_INTEGER(2, dbop);
-        Json::Value propsJson = Json::Value::From(props);
-        return Napi::Number::New(Env(), (int)AddonUtils::BuildBriefcaseManagerResourcesRequestForLinkTableRelationship(req->m_req, GetDgnDb(), propsJson, (BeSQLite::DbOpcode)dbop));
-        }
-
-    Napi::Value BuildBriefcaseManagerResourcesRequestForModel(const Napi::CallbackInfo& info)
-        {
-        REQUIRE_ARGUMENT_OBJ(0, AddonBriefcaseManagerResourcesRequest, req);
-        REQUIRE_ARGUMENT_STRING(1, modelProps);
-        REQUIRE_ARGUMENT_INTEGER(2, dbop);
-        Json::Value modelPropsJson = Json::Value::From(modelProps);
-        return Napi::Number::New(Env(), (int)AddonUtils::BuildBriefcaseManagerResourcesRequestForModel(req->m_req, GetDgnDb(), modelPropsJson, (BeSQLite::DbOpcode)dbop));
-        }
-
-    void ExtractBulkResourcesRequest(const Napi::CallbackInfo& info)
-        {
-        REQUIRE_ARGUMENT_OBJ(0, AddonBriefcaseManagerResourcesRequest, req);
-        REQUIRE_ARGUMENT_BOOL(1, locks);
-        REQUIRE_ARGUMENT_BOOL(2, codes);
-        GetDgnDb().BriefcaseManager().ExtractRequestFromBulkOperation(req->m_req, locks, codes);
-        }
-
-    Napi::Value InBulkOperation(const Napi::CallbackInfo& info)
-        {
-        return Napi::Boolean::New(Env(), GetDgnDb().BriefcaseManager().IsBulkOperation());
-        }
-		
-   void AppendBriefcaseManagerResourcesRequest(const Napi::CallbackInfo& info)
-        {
-        REQUIRE_ARGUMENT_OBJ(0, AddonBriefcaseManagerResourcesRequest, req);
-        REQUIRE_ARGUMENT_OBJ(1, AddonBriefcaseManagerResourcesRequest, reqIn);
-        req->m_req.Codes().insert(reqIn->m_req.Codes().begin(), reqIn->m_req.Codes().end());
-        req->m_req.Locks().GetLockSet().insert(reqIn->m_req.Locks().GetLockSet().begin(), reqIn->m_req.Locks().GetLockSet().end());
-        // TBD: merge in request options 
-        }
-
-   void ExtractBriefcaseManagerResourcesRequest(const Napi::CallbackInfo& info)
-        {
-        REQUIRE_ARGUMENT_OBJ(0, AddonBriefcaseManagerResourcesRequest, reqOut);
-        REQUIRE_ARGUMENT_OBJ(1, AddonBriefcaseManagerResourcesRequest, reqIn);
-        REQUIRE_ARGUMENT_BOOL(2, locks);
-        REQUIRE_ARGUMENT_BOOL(3, codes);
-        if (codes)
-            {
-            reqOut->m_req.Codes().insert(reqIn->m_req.Codes().begin(), reqIn->m_req.Codes().end());
-            reqIn->m_req.Codes().clear();
-            }
-        if (locks)
-            {
-            reqOut->m_req.Locks().GetLockSet().insert(reqIn->m_req.Locks().GetLockSet().begin(), reqIn->m_req.Locks().GetLockSet().end());
-            reqIn->m_req.Locks().Clear();
-            }
-        // TBD: merge in request options 
-        }
-
-    Napi::Value SetBriefcaseManagerOptimisticConcurrencyControlPolicy(const Napi::CallbackInfo& info)
-        {
-        REQUIRE_ARGUMENT_ANY_OBJ(0, conflictRes);
-        OptimisticConcurrencyControl::OnConflict uu = (OptimisticConcurrencyControl::OnConflict)conflictRes.Get("updateVsUpdate").ToNumber().Int32Value();
-        OptimisticConcurrencyControl::OnConflict ud = (OptimisticConcurrencyControl::OnConflict)conflictRes.Get("updateVsDelete").ToNumber().Int32Value();
-        OptimisticConcurrencyControl::OnConflict du = (OptimisticConcurrencyControl::OnConflict)conflictRes.Get("deleteVsUpdate").ToNumber().Int32Value();
-        if (OptimisticConcurrencyControl::OnConflict::AcceptIncomingChange != uu && OptimisticConcurrencyControl::OnConflict::RejectIncomingChange != uu
-         || OptimisticConcurrencyControl::OnConflict::AcceptIncomingChange != ud && OptimisticConcurrencyControl::OnConflict::RejectIncomingChange != ud
-         || OptimisticConcurrencyControl::OnConflict::AcceptIncomingChange != du && OptimisticConcurrencyControl::OnConflict::RejectIncomingChange != du)
-            {
-            Napi::TypeError::New(Env(), "Invalid conflict resolution value").ThrowAsJavaScriptException();
-            return Napi::Number::New(Env(), 1);
-            }
-        OptimisticConcurrencyControl::Policy policy;
-        policy.deleteVsUpdate = du;
-        policy.updateVsDelete = uu;
-        policy.updateVsDelete = ud;
-
-        return Napi::Number::New(Env(), (int)GetDgnDb().SetConcurrencyControl(new OptimisticConcurrencyControl(policy)));
-        }
-
-    Napi::Value SetBriefcaseManagerPessimisticConcurrencyControlPolicy(const Napi::CallbackInfo& info)
-        {
-        return Napi::Number::New(Env(), (int)GetDgnDb().SetConcurrencyControl(new PessimisticConcurrencyControl()));
-        }
-
-    Napi::Value BriefcaseManagerStartBulkOperation(const Napi::CallbackInfo& info)
-        {
-        return Napi::Number::New(Env(), (int)AddonUtils::BriefcaseManagerStartBulkOperation(GetDgnDb()));
-        }
-
-    Napi::Value BriefcaseManagerEndBulkOperation(const Napi::CallbackInfo& info)
-        {
-        return Napi::Number::New(Env(), (int)AddonUtils::BriefcaseManagerEndBulkOperation(GetDgnDb()));
-        }
-
-    Napi::Value UpdateProjectExtents(const Napi::CallbackInfo& info)
-        {
-        REQUIRE_ARGUMENT_STRING(0, newExtentsJson)
-        return Napi::Number::New(Env(), (int)AddonUtils::UpdateProjectExtents(GetDgnDb(), Json::Value::From(newExtentsJson)));
-        }
-    Napi::Value ReadFontMap(const Napi::CallbackInfo& info) 
-        {
-        auto fontMap = GetDgnDb().Fonts().FontMap();
-        Json::Value fonts(Json::arrayValue);
-        for (auto font : fonts )
-            {
-            auto thisFont = Json::Value();
-            thisFont[DgnFonts::json_id()] = (int)font.first.GetValue();
-            thisFont[DgnFonts::json_type()] = (int)font.second->GetType();
-            thisFont[DgnFonts::json_name()];
-            fonts.append(thisFont);
-            }
-        fonts[DgnFonts::json_fonts()] = fonts;
-        return Napi::String::New(Env(), fonts.ToString().c_str());
-        }
-
-	// ========================================================================================
-	// Test method handler
-	// ========================================================================================
-	Napi::Value ExecuteTest(const Napi::CallbackInfo& info)
-		{
-		REQUIRE_DB_TO_BE_OPEN
-        REQUIRE_ARGUMENT_STRING(0, testName);
-        REQUIRE_ARGUMENT_STRING(1, params);
-		RETURN_IF_HAD_EXCEPTION
-
-        return Napi::String::New(Env(), AddonUtils::ExecuteTest(GetDgnDb(), testName, params).ToString().c_str());
-		}
-
-
-    //  Create projections
-    static void Init(Napi::Env& env, Napi::Object exports)
-        {
-        // ***
-        // *** WARNING: If you modify this API or fix a bug, increment the appropriate digit in package_version.txt
-        // ***
-        Napi::HandleScope scope(env);
-        Napi::Function t = DefineClass(env, "AddonDgnDb", {
-            InstanceMethod("createDgnDb", &AddonDgnDb::CreateDgnDb),
-            InstanceMethod("openDgnDb", &AddonDgnDb::OpenDgnDb),
-            InstanceMethod("closeDgnDb", &AddonDgnDb::CloseDgnDb),
-            InstanceMethod("processChangeSets", &AddonDgnDb::ProcessChangeSets),
-            InstanceMethod("startCreateChangeSet", &AddonDgnDb::StartCreateChangeSet),
-            InstanceMethod("finishCreateChangeSet", &AddonDgnDb::FinishCreateChangeSet),
-            InstanceMethod("createChangeCache", &AddonDgnDb::CreateChangeCache),
-            InstanceMethod("attachChangeCache", &AddonDgnDb::AttachChangeCache),
-            InstanceMethod("isChangeCacheAttached", &AddonDgnDb::IsChangeCacheAttached),
-            InstanceMethod("extractChangeSummary", &AddonDgnDb::ExtractChangeSummary),
-            InstanceMethod("setBriefcaseId", &AddonDgnDb::SetBriefcaseId),
-            InstanceMethod("getBriefcaseId", &AddonDgnDb::GetBriefcaseId),
-            InstanceMethod("getReversedChangeSetId", &AddonDgnDb::GetReversedChangeSetId),
-            InstanceMethod("getParentChangeSetId", &AddonDgnDb::GetParentChangeSetId),
-            InstanceMethod("getDbGuid", &AddonDgnDb::GetDbGuid),
-            InstanceMethod("setDbGuid", &AddonDgnDb::SetDbGuid),
-            InstanceMethod("setupBriefcase", &AddonDgnDb::SetupBriefcase),
-            InstanceMethod("saveChanges", &AddonDgnDb::SaveChanges),
-            InstanceMethod("abandonChanges", &AddonDgnDb::AbandonChanges),
-            InstanceMethod("importSchema", &AddonDgnDb::ImportSchema),
-            InstanceMethod("getElement", &AddonDgnDb::GetElement),
-            InstanceMethod("getModel", &AddonDgnDb::GetModel),
-            InstanceMethod("insertElement", &AddonDgnDb::InsertElement),
-            InstanceMethod("updateElement", &AddonDgnDb::UpdateElement),
-            InstanceMethod("deleteElement", &AddonDgnDb::DeleteElement),
-            InstanceMethod("insertModel", &AddonDgnDb::InsertModel),
-            InstanceMethod("updateModel", &AddonDgnDb::UpdateModel),
-            InstanceMethod("deleteModel", &AddonDgnDb::DeleteModel),
-            InstanceMethod("insertCodeSpec", &AddonDgnDb::InsertCodeSpec),
-            InstanceMethod("getElementPropertiesForDisplay", &AddonDgnDb::GetElementPropertiesForDisplay),
-            InstanceMethod("insertLinkTableRelationship", &AddonDgnDb::InsertLinkTableRelationship),
-            InstanceMethod("updateLinkTableRelationship", &AddonDgnDb::UpdateLinkTableRelationship),
-            InstanceMethod("deleteLinkTableRelationship", &AddonDgnDb::DeleteLinkTableRelationship),
-            InstanceMethod("getECClassMetaData", &AddonDgnDb::GetECClassMetaData),
-            InstanceMethod("getECClassMetaData", &AddonDgnDb::GetECClassMetaData),
-            InstanceMethod("getCachedBriefcaseInfos", &AddonDgnDb::GetCachedBriefcaseInfos),
-            InstanceMethod("getIModelProps", &AddonDgnDb::GetIModelProps),
-			InstanceMethod("updateProjectExtents", &AddonDgnDb::UpdateProjectExtents),
-            InstanceMethod("buildBriefcaseManagerResourcesRequestForElement", &AddonDgnDb::BuildBriefcaseManagerResourcesRequestForElement),
-            InstanceMethod("buildBriefcaseManagerResourcesRequestForElement", &AddonDgnDb::BuildBriefcaseManagerResourcesRequestForElement),
-            InstanceMethod("buildBriefcaseManagerResourcesRequestForModel", &AddonDgnDb::BuildBriefcaseManagerResourcesRequestForModel),
-            InstanceMethod("setBriefcaseManagerOptimisticConcurrencyControlPolicy", &AddonDgnDb::SetBriefcaseManagerOptimisticConcurrencyControlPolicy),
-            InstanceMethod("setBriefcaseManagerPessimisticConcurrencyControlPolicy", &AddonDgnDb::SetBriefcaseManagerPessimisticConcurrencyControlPolicy),
-            InstanceMethod("briefcaseManagerStartBulkOperation", &AddonDgnDb::BriefcaseManagerStartBulkOperation),
-            InstanceMethod("briefcaseManagerEndBulkOperation", &AddonDgnDb::BriefcaseManagerEndBulkOperation),
-            InstanceMethod("extractBulkResourcesRequest", &AddonDgnDb::ExtractBulkResourcesRequest),
-            InstanceMethod("appendBriefcaseManagerResourcesRequest", &AddonDgnDb::AppendBriefcaseManagerResourcesRequest),
-            InstanceMethod("extractBriefcaseManagerResourcesRequest", &AddonDgnDb::ExtractBriefcaseManagerResourcesRequest),
-            InstanceMethod("inBulkOperation", &AddonDgnDb::InBulkOperation),
-            InstanceMethod("txnManagerQueryFirstTxnId", &AddonDgnDb::TxnManagerQueryFirstTxnId),
-            InstanceMethod("txnManagerQueryNextTxnId", &AddonDgnDb::TxnManagerQueryNextTxnId),
-            InstanceMethod("txnManagerQueryPreviousTxnId", &AddonDgnDb::TxnManagerQueryPreviousTxnId),
-            InstanceMethod("txnManagerGetCurrentTxnId", &AddonDgnDb::TxnManagerGetCurrentTxnId),
-            InstanceMethod("txnManagerGetTxnDescription", &AddonDgnDb::TxnManagerGetTxnDescription),
-            InstanceMethod("txnManagerIsTxnIdValid", &AddonDgnDb::TxnManagerIsTxnIdValid),
-<<<<<<< HEAD
-            InstanceMethod("readFontMap", &AddonDgnDb::ReadFontMap),
-=======
-            InstanceMethod("txnManagerHasUnsavedChanges", &AddonDgnDb::TxnManagerHasUnsavedChanges),
->>>>>>> 713015e7
-						
-			// DEVELOPMENT-ONLY METHODS:
-			InstanceMethod("executeTest", &AddonDgnDb::ExecuteTest),
-
-        });
-
-        exports.Set("AddonDgnDb", t);
-
-        s_constructor = Napi::Persistent(t);
-        // Per N-API docs: Call this on a reference that is declared as static data, to prevent its destructor
-        // from running at program shutdown time, which would attempt to reset the reference when
-        // the environment is no longer valid.
-        s_constructor.SuppressDestruct();
-        }
-};
-
-//=======================================================================================
-// Projects the IECSqlBinder interface into JS.
-//! @bsiclass
-//=======================================================================================
-struct AddonECSqlBinder : Napi::ObjectWrap<AddonECSqlBinder>
-    {
-private:
-    static Napi::FunctionReference s_constructor;
-    IECSqlBinder* m_binder = nullptr;
-    ECDb const* m_ecdb = nullptr;
-
-    static DbResult ToDbResult(ECSqlStatus status)
-        {
-        if (status.IsSuccess())
-            return BE_SQLITE_OK;
-
-        if (status.IsSQLiteError())
-            return status.GetSQLiteError();
-
-        return BE_SQLITE_ERROR;
-        }
-
-    IECSqlBinder& GetBinder()
-        {
-        if (m_binder == nullptr)
-            Napi::TypeError::New(Env(), "Invalid Binder").ThrowAsJavaScriptException();
-
-        return *m_binder;
-        }
-public:
-    AddonECSqlBinder(Napi::CallbackInfo const& info) : Napi::ObjectWrap<AddonECSqlBinder>(info) 
-        {
-        if (info.Length() != 2)
-            Napi::TypeError::New(Env(), "AddonECSqlBinder constructor expects two arguments.").ThrowAsJavaScriptException();
-
-        m_binder = info[0].As<Napi::External<IECSqlBinder>>().Data();
-        if (m_binder == nullptr)
-            Napi::TypeError::New(Env(), "Invalid first arg for AddonECSqlBinder constructor. IECSqlBinder must not be nullptr").ThrowAsJavaScriptException();
-
-        m_ecdb = info[1].As<Napi::External<ECDb>>().Data();
-        if (m_ecdb == nullptr)
-            Napi::TypeError::New(Env(), "Invalid second arg for AddonECSqlBinder constructor. ECDb must not be nullptr").ThrowAsJavaScriptException();
-        }
-
-    ~AddonECSqlBinder() {}
-
-    static bool InstanceOf(Napi::Value val)
-        {
-        if (!val.IsObject())
-            return false;
-
-        Napi::HandleScope scope(val.Env());
-        return val.As<Napi::Object>().InstanceOf(s_constructor.Value());
-        }
-
-    //  Create projections
-    static void Init(Napi::Env& env, Napi::Object exports)
-        {
-        // ***
-        // *** WARNING: If you modify this API or fix a bug, increment the appropriate digit in package_version.txt
-        // ***
-        Napi::HandleScope scope(env);
-        Napi::Function t = DefineClass(env, "AddonECSqlBinder", {
-        InstanceMethod("dispose", &AddonECSqlBinder::Dispose),
-        InstanceMethod("bindNull", &AddonECSqlBinder::BindNull),
-        InstanceMethod("bindBlob", &AddonECSqlBinder::BindBlob),
-        InstanceMethod("bindBoolean", &AddonECSqlBinder::BindBoolean),
-        InstanceMethod("bindDateTime", &AddonECSqlBinder::BindDateTime),
-        InstanceMethod("bindDouble", &AddonECSqlBinder::BindDouble),
-        InstanceMethod("bindGuid", &AddonECSqlBinder::BindGuid),
-        InstanceMethod("bindId", &AddonECSqlBinder::BindId),
-        InstanceMethod("bindInteger", &AddonECSqlBinder::BindInteger),
-        InstanceMethod("bindPoint2d", &AddonECSqlBinder::BindPoint2d),
-        InstanceMethod("bindPoint3d", &AddonECSqlBinder::BindPoint3d),
-        InstanceMethod("bindString", &AddonECSqlBinder::BindString),
-        InstanceMethod("bindNavigation", &AddonECSqlBinder::BindNavigation),
-        InstanceMethod("bindMember", &AddonECSqlBinder::BindMember),
-        InstanceMethod("addArrayElement", &AddonECSqlBinder::AddArrayElement)
-        });
-
-        exports.Set("AddonECSqlBinder", t);
-
-        s_constructor = Napi::Persistent(t);
-        // Per N-API docs: Call this on a reference that is declared as static data, to prevent its destructor
-        // from running at program shutdown time, which would attempt to reset the reference when
-        // the environment is no longer valid.
-        s_constructor.SuppressDestruct();
-        }
-
-    static Napi::Object New(Napi::Env const& env, IECSqlBinder& binder, ECDbCR ecdb)
-        { 
-        return s_constructor.New({Napi::External<IECSqlBinder>::New(env, &binder), Napi::External<ECDb>::New(env, const_cast<ECDb*>(&ecdb))});
-        }
-
-    void Dispose(const Napi::CallbackInfo& info)
-        {
-        if (m_binder != nullptr)
-            m_binder = nullptr;
-
-        if (m_ecdb != nullptr)
-            m_ecdb = nullptr;
-        }
-
-    Napi::Value BindNull(const Napi::CallbackInfo& info)
-        {
-        if (info.Length() != 0)
-            Napi::TypeError::New(info.Env(), "BindNull must not have arguments").ThrowAsJavaScriptException();
-
-        const ECSqlStatus stat = GetBinder().BindNull();
-        return Napi::Number::New(Env(), (int) ToDbResult(stat));
-        }
-
-    Napi::Value BindBlob(const Napi::CallbackInfo& info)
-        {
-        Napi::Value blobVal;
-        if (info.Length() == 0 || !(blobVal = info[0]).IsString())
-            Napi::TypeError::New(info.Env(), "BindBlob expects a base64 string").ThrowAsJavaScriptException();
-
-        Utf8String base64Str(blobVal.ToString().Utf8Value().c_str());
-        ByteStream blob;
-        Base64Utilities::Decode(blob, base64Str);
-
-        const ECSqlStatus stat = GetBinder().BindBlob(blob.data(), (int) blob.size(), IECSqlBinder::MakeCopy::Yes);
-        return Napi::Number::New(Env(), (int) ToDbResult(stat));
-        }
-
-    Napi::Value BindBoolean(const Napi::CallbackInfo& info)
-        {
-        Napi::Value boolVal;
-        if (info.Length() == 0 || !(boolVal = info[0]).IsBoolean())
-            Napi::TypeError::New(info.Env(), "BindBoolean expects a boolean").ThrowAsJavaScriptException();
-
-        const ECSqlStatus stat = GetBinder().BindBoolean(boolVal.ToBoolean());
-        return Napi::Number::New(Env(), (int) ToDbResult(stat));
-        }
-
-    Napi::Value BindDateTime(const Napi::CallbackInfo& info)
-        {
-        REQUIRE_ARGUMENT_STRING(0, isoString);
-
-        DateTime dt;
-        if (SUCCESS != DateTime::FromString(dt, isoString.c_str()))
-            return Napi::Number::New(Env(), (int) BE_SQLITE_ERROR);
-
-        const ECSqlStatus stat = GetBinder().BindDateTime(dt);
-        return Napi::Number::New(Env(), (int) ToDbResult(stat));
-        }
-
-    Napi::Value BindDouble(const Napi::CallbackInfo& info)
-        {
-        REQUIRE_ARGUMENT_NUMBER(0, val);
-        const ECSqlStatus stat = GetBinder().BindDouble(val.DoubleValue());
-        return Napi::Number::New(Env(), (int) ToDbResult(stat));
-        }
-
-    Napi::Value BindGuid(const Napi::CallbackInfo& info)
-        {
-        REQUIRE_ARGUMENT_STRING(0, guidString);
-
-        BeGuid guid;
-        if (SUCCESS != guid.FromString(guidString.c_str()))
-            return Napi::Number::New(Env(), (int) BE_SQLITE_ERROR);
-
-        const ECSqlStatus stat = GetBinder().BindGuid(guid, IECSqlBinder::MakeCopy::Yes);
-        return Napi::Number::New(Env(), (int) ToDbResult(stat));
-        }
-
-    Napi::Value BindId(const Napi::CallbackInfo& info)
-        {
-        REQUIRE_ARGUMENT_STRING(0, hexString);
-
-        BeInt64Id id;
-        if (SUCCESS != BeInt64Id::FromString(id, hexString.c_str()))
-            return Napi::Number::New(Env(), (int) BE_SQLITE_ERROR);
-
-        const ECSqlStatus stat = GetBinder().BindId(id);
-        return Napi::Number::New(Env(), (int) ToDbResult(stat));
-        }
-
-    Napi::Value BindInteger(const Napi::CallbackInfo& info)
-        {
-        if (info.Length() == 0)
-            Napi::TypeError::New(info.Env(), "BindInteger expects a string or number").ThrowAsJavaScriptException();
-        
-        Napi::Value val = info[0];
-        if (!val.IsNumber() && !val.IsString())
-            Napi::TypeError::New(info.Env(), "BindInteger expects a string or number").ThrowAsJavaScriptException();
-
-        int64_t int64Val;
-        if (val.IsNumber())
-            int64Val = val.ToNumber().Int64Value();
-        else
-            {
-            Utf8String strVal(val.ToString().Utf8Value().c_str());
-            if (strVal.empty())
-                Napi::TypeError::New(info.Env(), "Integral string passed to BindInteger must not be empty.").ThrowAsJavaScriptException();
-
-            const bool isNegativeNumber = strVal[0] == '-';
-            Utf8CP positiveNumberStr = isNegativeNumber ? strVal.c_str() + 1 : strVal.c_str();
-            uint64_t uVal = 0;
-            if (SUCCESS != BeStringUtilities::ParseUInt64(uVal, positiveNumberStr)) //also supports hex strings
-                {
-                Utf8String error;
-                error.Sprintf("BindInteger failed. Could not parse string %s to a valid integer.", strVal.c_str());
-                Napi::TypeError::New(info.Env(), error.c_str()).ThrowAsJavaScriptException();
-                }
-
-            if (isNegativeNumber && uVal > (uint64_t) std::numeric_limits<int64_t>::max())
-                {
-                Utf8String error;
-                error.Sprintf("BindInteger failed. Number in string %s is too large to fit into a signed 64 bit integer value.", strVal.c_str());
-                Napi::TypeError::New(info.Env(), error.c_str()).ThrowAsJavaScriptException();
-                }
-
-            int64Val = uVal;
-            if (isNegativeNumber)
-                int64Val *= -1;
-            }
-
-        const ECSqlStatus stat = GetBinder().BindInt64(int64Val);
-        return Napi::Number::New(Env(), (int) ToDbResult(stat));
-        }
-
-    Napi::Value BindPoint2d(const Napi::CallbackInfo& info)
-        {
-        REQUIRE_ARGUMENT_NUMBER(0, x);
-        REQUIRE_ARGUMENT_NUMBER(1, y);
-
-        const ECSqlStatus stat = GetBinder().BindPoint2d(DPoint2d::From(x.DoubleValue(),y.DoubleValue()));
-        return Napi::Number::New(Env(), (int) ToDbResult(stat));
-        }
-
-    Napi::Value BindPoint3d(const Napi::CallbackInfo& info)
-        {
-        REQUIRE_ARGUMENT_NUMBER(0, x);
-        REQUIRE_ARGUMENT_NUMBER(1, y);
-        REQUIRE_ARGUMENT_NUMBER(2, z);
-
-        const ECSqlStatus stat = GetBinder().BindPoint3d(DPoint3d::From(x.DoubleValue(), y.DoubleValue(), z.DoubleValue()));
-        return Napi::Number::New(Env(), (int) ToDbResult(stat));
-        }
-
-    Napi::Value BindString(const Napi::CallbackInfo& info)
-        {
-        REQUIRE_ARGUMENT_STRING(0, val);
-
-        const ECSqlStatus stat = GetBinder().BindText(val.c_str(), IECSqlBinder::MakeCopy::Yes);
-        return Napi::Number::New(Env(), (int) ToDbResult(stat));
-        }
-
-    Napi::Value BindNavigation(const Napi::CallbackInfo& info)
-        {
-        REQUIRE_ARGUMENT_STRING(0, navIdHexStr);
-        OPTIONAL_ARGUMENT_STRING(1, relClassName);
-        OPTIONAL_ARGUMENT_STRING(2, relClassTableSpaceName);
-
-        BeInt64Id navId;
-        if (SUCCESS != BeInt64Id::FromString(navId, navIdHexStr.c_str()))
-            return Napi::Number::New(Env(), (int) BE_SQLITE_ERROR);
-
-        ECClassId relClassId;
-        if (!relClassName.empty())
-            {
-            bvector<Utf8String> tokens;
-            BeStringUtilities::Split(relClassName.c_str(), ".:", tokens);
-            if (tokens.size() != 2)
-                return Napi::Number::New(Env(), (int) BE_SQLITE_ERROR);
-
-            relClassId = m_ecdb->Schemas().GetClassId(tokens[0], tokens[1], SchemaLookupMode::AutoDetect, relClassTableSpaceName.c_str());
-            }
-
-        const ECSqlStatus stat = GetBinder().BindNavigation(navId, relClassId);
-        return Napi::Number::New(Env(), (int) ToDbResult(stat));
-        }
-
-    Napi::Value BindMember(const Napi::CallbackInfo& info)
-        {
-        REQUIRE_ARGUMENT_STRING(0, memberName);
-        IECSqlBinder& memberBinder = GetBinder()[memberName.c_str()];
-        return New(info.Env(), memberBinder, *m_ecdb);
-        }
-
-    Napi::Value AddArrayElement(const Napi::CallbackInfo& info)
-        {
-        if (info.Length() != 0)
-            Napi::TypeError::New(info.Env(), "AddArrayElement must not have arguments").ThrowAsJavaScriptException();
-
-        IECSqlBinder& elementBinder = GetBinder().AddArrayElement();
-        return New(info.Env(), elementBinder, *m_ecdb);
-        }
-    };
-
-//=======================================================================================
-// Projects the AddonECSqlColumnInfo interface into JS.
-//! @bsiclass
-//=======================================================================================
-struct AddonECSqlColumnInfo : Napi::ObjectWrap<AddonECSqlColumnInfo>
-    {
-    private:
-        //Must match ECSqlValueType in imodeljs-core
-        enum class Type
-            {
-            Blob = 1,
-            Boolean = 2,
-            DateTime = 3,
-            Double = 4,
-            Geometry = 5,
-            Id = 6,
-            Int = 7,
-            Int64 = 8,
-            Point2d = 9,
-            Point3d = 10,
-            String = 11,
-            Navigation = 12,
-            Struct = 13,
-            PrimitiveArray = 14,
-            StructArray = 15,
-            Guid = 16
-            };
-
-        static Napi::FunctionReference s_constructor;
-        ECSqlColumnInfo const* m_colInfo = nullptr;
-
-        ECSqlColumnInfo const& GetColInfo() const
-            {
-            if (m_colInfo == nullptr)
-                Napi::TypeError::New(Env(), "Invalid ECSqlColumnInfo").ThrowAsJavaScriptException();
-
-            return *m_colInfo;
-            }
-
-    public:
-        AddonECSqlColumnInfo(Napi::CallbackInfo const& info) : Napi::ObjectWrap<AddonECSqlColumnInfo>(info)
-            {
-            if (info.Length() != 1)
-                Napi::TypeError::New(Env(), "AddonECSqlColumnInfo constructor expects two argument.").ThrowAsJavaScriptException();
-
-            m_colInfo = info[0].As<Napi::External<ECSqlColumnInfo>>().Data();
-            if (m_colInfo == nullptr)
-                Napi::TypeError::New(Env(), "Invalid first arg for AddonECSqlColumnInfo constructor. ECSqlColumnInfo must not be nullptr").ThrowAsJavaScriptException();
-            }
-
-        ~AddonECSqlColumnInfo() {}
-
-        static bool InstanceOf(Napi::Value val)
-            {
-            if (!val.IsObject())
-                return false;
-
-            Napi::HandleScope scope(val.Env());
-            return val.As<Napi::Object>().InstanceOf(s_constructor.Value());
-            }
-
-        //  Create projections
-        static void Init(Napi::Env& env, Napi::Object exports)
-            {
-            // ***
-            // *** WARNING: If you modify this API or fix a bug, increment the appropriate digit in package_version.txt
-            // ***
-            Napi::HandleScope scope(env);
-            Napi::Function t = DefineClass(env, "AddonECSqlColumnInfo", {
-            InstanceMethod("getType", &AddonECSqlColumnInfo::GetType),
-            InstanceMethod("getPropertyName", &AddonECSqlColumnInfo::GetPropertyName),
-            InstanceMethod("getAccessString", &AddonECSqlColumnInfo::GetAccessString),
-            InstanceMethod("isSystemProperty", &AddonECSqlColumnInfo::IsSystemProperty),
-            InstanceMethod("isGeneratedProperty", &AddonECSqlColumnInfo::IsGeneratedProperty),
-            InstanceMethod("getRootClassTableSpace", &AddonECSqlColumnInfo::GetRootClassTableSpace),
-            InstanceMethod("getRootClassName", &AddonECSqlColumnInfo::GetRootClassName),
-            InstanceMethod("getRootClassAlias", &AddonECSqlColumnInfo::GetRootClassAlias)});
-
-            exports.Set("AddonECSqlColumnInfo", t);
-
-            s_constructor = Napi::Persistent(t);
-            // Per N-API docs: Call this on a reference that is declared as static data, to prevent its destructor
-            // from running at program shutdown time, which would attempt to reset the reference when
-            // the environment is no longer valid.
-            s_constructor.SuppressDestruct();
-            }
-
-        static Napi::Object New(Napi::Env const& env, ECSqlColumnInfo const& colInfo)
-            {
-            return s_constructor.New({Napi::External<ECSqlColumnInfo>::New(env, const_cast<ECSqlColumnInfo*>(&colInfo))});
-            }
-
-        Napi::Value GetType(const Napi::CallbackInfo& info)
-            {
-            if (info.Length() != 0)
-                Napi::TypeError::New(info.Env(), "GetType must not have arguments").ThrowAsJavaScriptException();
-
-            ECTypeDescriptor const& dataType = GetColInfo().GetDataType();
-            Type type = Type::Id;
-            if (dataType.IsNavigation())
-                type = Type::Navigation;
-            else if (dataType.IsStruct())
-                type = Type::Struct;
-            else if (dataType.IsPrimitiveArray())
-                type = Type::PrimitiveArray;
-            else if (dataType.IsStructArray())
-                type = Type::StructArray;
-            else
-                {
-                BeAssert(dataType.IsPrimitive());
-                switch (dataType.GetPrimitiveType())
-                    {
-                        case PRIMITIVETYPE_Binary:
-                        {
-                        ECPropertyCP prop = GetColInfo().GetProperty();
-                        if (prop->HasExtendedType())
-                            {
-                            BeAssert(prop->GetIsPrimitive());
-                            Utf8StringCR extendedTypeName = prop->GetAsPrimitiveProperty()->GetExtendedTypeName();
-                            if (extendedTypeName.EqualsIAscii("Guid") || extendedTypeName.EqualsIAscii("BeGuid"))
-                                {
-                                type = Type::Guid;
-                                break;
-                                }
-                            }
-
-                        type = Type::Blob;
-                        break;
-                        }
-                        case PRIMITIVETYPE_Boolean:
-                            type = Type::Boolean;
-                            break;
-                        case PRIMITIVETYPE_DateTime:
-                            type = Type::DateTime;
-                            break;
-                        case PRIMITIVETYPE_Double:
-                            type = Type::Double;
-                            break;
-                        case PRIMITIVETYPE_IGeometry:
-                            type = Type::Geometry;
-                            break;
-                        case PRIMITIVETYPE_Integer:
-                            type = Type::Int;
-                            break;
-                        case PRIMITIVETYPE_Long:
-                        {
-                        if (GetColInfo().IsSystemProperty())
-                            {
-                            type = Type::Id;
-                            break;
-                            }
-
-                        ECPropertyCP prop = GetColInfo().GetProperty();
-                        if (prop->HasExtendedType())
-                            {
-                            BeAssert(prop->GetIsPrimitive());
-                            if (prop->GetAsPrimitiveProperty()->GetExtendedTypeName().EqualsIAscii("Id"))
-                                {
-                                type = Type::Id;
-                                break;
-                                }
-                            }
-
-                        type = Type::Int64;
-                        break;
-                        }
-                        case PRIMITIVETYPE_Point2d:
-                            type = Type::Point2d;
-                            break;
-                        case PRIMITIVETYPE_Point3d:
-                            type = Type::Point3d;
-                            break;
-                        case PRIMITIVETYPE_String:
-                            type = Type::String;
-                            break;
-                        default:
-                            Napi::TypeError::New(info.Env(), "Unsupported ECSqlValue primitive type.").ThrowAsJavaScriptException();
-                            break;
-                    }
-                }
-
-            return Napi::Number::New(Env(), (int) type);
-            }
-
-        Napi::Value GetPropertyName(const Napi::CallbackInfo& info)
-            {
-            if (info.Length() != 0)
-                Napi::TypeError::New(info.Env(), "GetPropertyName must not have arguments").ThrowAsJavaScriptException();
-
-            ECPropertyCP prop = GetColInfo().GetProperty();
-            if (prop == nullptr)
-                Napi::TypeError::New(info.Env(), "ECSqlColumnInfo does not represent a property.").ThrowAsJavaScriptException();
-
-            return Napi::String::New(Env(), prop->GetName().c_str());
-            }
-
-        Napi::Value GetAccessString(const Napi::CallbackInfo& info)
-            {
-            if (info.Length() != 0)
-                Napi::TypeError::New(info.Env(), "GetAccessString must not have arguments").ThrowAsJavaScriptException();
-
-            //if property is generated, the display label contains the select clause item as is.
-            //The property name in contrast would have encoded special characters of the select clause item.
-            //Ex: SELECT MyProp + 4 FROM Foo -> the name must be "MyProp + 4"
-            if (GetColInfo().IsGeneratedProperty())
-                {
-                BeAssert(GetColInfo().GetPropertyPath().Size() == 1);
-                ECPropertyCP prop = GetColInfo().GetProperty();
-                if (prop == nullptr)
-                    Napi::TypeError::New(info.Env(), "ECSqlColumnInfo's Property must not be null for a generated property.").ThrowAsJavaScriptException();
-
-                return Napi::String::New(Env(), prop->GetDisplayLabel().c_str());
-                }
-
-            return Napi::String::New(Env(), GetColInfo().GetPropertyPath().ToString().c_str());
-            }
-
-        Napi::Value IsSystemProperty(const Napi::CallbackInfo& info)
-            {
-            if (info.Length() != 0)
-                Napi::TypeError::New(info.Env(), "IsSystemProperty must not have arguments").ThrowAsJavaScriptException();
-
-            return Napi::Boolean::New(Env(), GetColInfo().IsSystemProperty());
-            }
-
-        Napi::Value IsGeneratedProperty(const Napi::CallbackInfo& info)
-            {
-            if (info.Length() != 0)
-                Napi::TypeError::New(info.Env(), "IsGeneratedProperty must not have arguments").ThrowAsJavaScriptException();
-
-            return Napi::Boolean::New(Env(), GetColInfo().IsGeneratedProperty());
-            }
-
-        Napi::Value GetRootClassTableSpace(const Napi::CallbackInfo& info)
-            {
-            if (info.Length() != 0)
-                Napi::TypeError::New(info.Env(), "GetRootClassTableSpace must not have arguments").ThrowAsJavaScriptException();
-
-            return Napi::String::New(Env(), GetColInfo().GetRootClass().GetTableSpace().c_str());
-            }
-
-        Napi::Value GetRootClassName(const Napi::CallbackInfo& info)
-            {
-            if (info.Length() != 0)
-                Napi::TypeError::New(info.Env(), "GetRootClassName must not have arguments").ThrowAsJavaScriptException();
-
-            return Napi::String::New(Env(), ECJsonUtilities::FormatClassName(GetColInfo().GetRootClass().GetClass()).c_str());
-            }
-
-        Napi::Value GetRootClassAlias(const Napi::CallbackInfo& info)
-            {
-            if (info.Length() != 0)
-                Napi::TypeError::New(info.Env(), "GetRootClassAlias must not have arguments").ThrowAsJavaScriptException();
-
-            return Napi::String::New(Env(), GetColInfo().GetRootClass().GetAlias().c_str());
-            }
-    };
-
-//=======================================================================================
-// Projects the IECSqlValue interface into JS.
-//! @bsiclass
-//=======================================================================================
-struct AddonECSqlValue : Napi::ObjectWrap<AddonECSqlValue>
-    {
-private:
-    static Napi::FunctionReference s_constructor;
-    IECSqlValue const* m_ecsqlValue = nullptr;
-    ECDb const* m_ecdb = nullptr;
-
-
-    IECSqlValue const& GetECSqlValue() const
-        {
-        if (m_ecsqlValue == nullptr)
-            Napi::TypeError::New(Env(), "Invalid ECSqlValue").ThrowAsJavaScriptException();
-
-        return *m_ecsqlValue;
-        }
-public:
-    AddonECSqlValue(Napi::CallbackInfo const& info) : Napi::ObjectWrap<AddonECSqlValue>(info)
-        {
-        if (info.Length() != 2)
-            Napi::TypeError::New(Env(), "AddonECSqlValue constructor expects two arguments.").ThrowAsJavaScriptException();
-
-        m_ecsqlValue = info[0].As<Napi::External<IECSqlValue>>().Data();
-        if (m_ecsqlValue == nullptr)
-            Napi::TypeError::New(Env(), "Invalid first arg for AddonECSqlValue constructor. IECSqlValue must not be nullptr").ThrowAsJavaScriptException();
-
-        m_ecdb = info[1].As<Napi::External<ECDb>>().Data();
-        if (m_ecdb == nullptr)
-            Napi::TypeError::New(Env(), "Invalid second arg for AddonECSqlValue constructor. ECDb must not be nullptr").ThrowAsJavaScriptException();
-        }
-
-    ~AddonECSqlValue() {}
-
-    static bool InstanceOf(Napi::Value val)
-        {
-        if (!val.IsObject())
-            return false;
-
-        Napi::HandleScope scope(val.Env());
-        return val.As<Napi::Object>().InstanceOf(s_constructor.Value());
-        }
-
-    //  Create projections
-    static void Init(Napi::Env& env, Napi::Object exports)
-        {
-        // ***
-        // *** WARNING: If you modify this API or fix a bug, increment the appropriate digit in package_version.txt
-        // ***
-        Napi::HandleScope scope(env);
-        Napi::Function t = DefineClass(env, "AddonECSqlValue", {
-        InstanceMethod("dispose", &AddonECSqlValue::Dispose),
-        InstanceMethod("isNull", &AddonECSqlValue::IsNull),
-        InstanceMethod("getColumnInfo", &AddonECSqlValue::GetColumnInfo),
-        InstanceMethod("getBlob", &AddonECSqlValue::GetBlob),
-        InstanceMethod("getBoolean", &AddonECSqlValue::GetBoolean),
-        InstanceMethod("getDateTime", &AddonECSqlValue::GetDateTime),
-        InstanceMethod("getDouble", &AddonECSqlValue::GetDouble),
-        InstanceMethod("getGeometry", &AddonECSqlValue::GetGeometry),
-        InstanceMethod("getGuid", &AddonECSqlValue::GetGuid),
-        InstanceMethod("getId", &AddonECSqlValue::GetId),
-        InstanceMethod("getClassNameForClassId", &AddonECSqlValue::GetClassNameForClassId),
-        InstanceMethod("getInt", &AddonECSqlValue::GetInt),
-        InstanceMethod("getInt64", &AddonECSqlValue::GetInt64),
-        InstanceMethod("getPoint2d", &AddonECSqlValue::GetPoint2d),
-        InstanceMethod("getPoint3d", &AddonECSqlValue::GetPoint3d),
-        InstanceMethod("getString", &AddonECSqlValue::GetString),
-        InstanceMethod("getNavigation", &AddonECSqlValue::GetNavigation),
-        InstanceMethod("getStructIterator", &AddonECSqlValue::GetStructIterator),
-        InstanceMethod("getArrayIterator", &AddonECSqlValue::GetArrayIterator)
-        });
-
-        exports.Set("AddonECSqlValue", t);
-
-        s_constructor = Napi::Persistent(t);
-        // Per N-API docs: Call this on a reference that is declared as static data, to prevent its destructor
-        // from running at program shutdown time, which would attempt to reset the reference when
-        // the environment is no longer valid.
-        s_constructor.SuppressDestruct();
-        }
-
-    static Napi::Object New(Napi::Env const& env, IECSqlValue const& val, ECDbCR ecdb)
-        {
-        return s_constructor.New({Napi::External<IECSqlValue>::New(env, const_cast<IECSqlValue*>(&val)), Napi::External<ECDb>::New(env, const_cast<ECDb*>(&ecdb))});
-        }
-
-    void Dispose(const Napi::CallbackInfo& info)
-        {
-        if (m_ecsqlValue != nullptr)
-            m_ecsqlValue = nullptr;
-
-        if (m_ecdb != nullptr)
-            m_ecdb = nullptr;
-        }
-
-    Napi::Value GetColumnInfo(const Napi::CallbackInfo& info)
-        {
-        if (info.Length() != 0)
-            Napi::TypeError::New(info.Env(), "GetColumnInfo must not have arguments").ThrowAsJavaScriptException();
-
-        return AddonECSqlColumnInfo::New(Env(), GetECSqlValue().GetColumnInfo());
-        }
-
-    Napi::Value IsNull(const Napi::CallbackInfo& info)
-        {
-        if (info.Length() != 0)
-            Napi::TypeError::New(info.Env(), "IsNull must not have arguments").ThrowAsJavaScriptException();
-        
-        return Napi::Boolean::New(Env(), GetECSqlValue().IsNull());
-        }
-
-    Napi::Value GetBlob(const Napi::CallbackInfo& info)
-        {
-        if (info.Length() != 0)
-            Napi::TypeError::New(info.Env(), "GetBlob must not have arguments").ThrowAsJavaScriptException();
-
-        int blobSize = -1;
-        void const* blob = GetECSqlValue().GetBlob(&blobSize);
-
-        Utf8String base64Str;
-        Base64Utilities::Encode(base64Str, (Byte const*) blob, (size_t) blobSize);
-
-        return Napi::String::New(Env(), base64Str.c_str());
-        }
-
-    Napi::Value GetBoolean(const Napi::CallbackInfo& info)
-        {
-        if (info.Length() != 0)
-            Napi::TypeError::New(info.Env(), "GetBoolean must not have arguments").ThrowAsJavaScriptException();
-
-        return Napi::Boolean::New(Env(), GetECSqlValue().GetBoolean());
-        }
-
-    Napi::Value GetDateTime(const Napi::CallbackInfo& info)
-        {
-        if (info.Length() != 0)
-            Napi::TypeError::New(info.Env(), "GetDateTime must not have arguments").ThrowAsJavaScriptException();
-
-        DateTime dt = GetECSqlValue().GetDateTime();
-        return Napi::String::New(Env(), dt.ToString().c_str());
-        }
-
-    Napi::Value GetDouble(const Napi::CallbackInfo& info)
-        {
-        if (info.Length() != 0)
-            Napi::TypeError::New(info.Env(), "GetBlob must not have arguments").ThrowAsJavaScriptException();
-
-        return Napi::Number::New(Env(), GetECSqlValue().GetDouble());
-        }
-
-    Napi::Value GetGeometry(const Napi::CallbackInfo& info)
-        {
-        if (info.Length() != 0)
-            Napi::TypeError::New(info.Env(), "GetGeometry must not have arguments").ThrowAsJavaScriptException();
-
-        IGeometryPtr geom = GetECSqlValue().GetGeometry();
-        Json::Value json;
-        if (SUCCESS != ECJsonUtilities::IGeometryToJson(json, *geom))
-            Napi::TypeError::New(info.Env(), "Could not convert IGeometry to JSON.").ThrowAsJavaScriptException();
-
-        return Napi::String::New(Env(), json.ToString().c_str());
-        }
-
-    Napi::Value GetGuid(const Napi::CallbackInfo& info)
-        {
-        if (info.Length() != 0)
-            Napi::TypeError::New(info.Env(), "GetGuid must not have arguments").ThrowAsJavaScriptException();
-
-        BeGuid guid = GetECSqlValue().GetGuid();
-        return Napi::String::New(Env(), guid.ToString().c_str());
-        }
-
-    Napi::Value GetId(const Napi::CallbackInfo& info)
-        {
-        if (info.Length() != 0)
-            Napi::TypeError::New(info.Env(), "GetId must not have arguments").ThrowAsJavaScriptException();
-
-        const BeInt64Id id = GetECSqlValue().GetId<BeInt64Id>();
-        return Napi::String::New(Env(), id.ToHexStr().c_str());
-        }
-
-    Napi::Value GetClassNameForClassId(const Napi::CallbackInfo& info)
-        {
-        if (info.Length() != 0)
-            Napi::TypeError::New(info.Env(), "GetClassNameForClassId must not have arguments").ThrowAsJavaScriptException();
-
-        const ECClassId classId = GetECSqlValue().GetId<ECClassId>();
-        if (!classId.IsValid())
-            Napi::TypeError::New(info.Env(), "Failed to get class name from ECSqlValue: The ECSqlValue does not refer to a valid class id.").ThrowAsJavaScriptException();
-
-        Utf8StringCR tableSpace = GetECSqlValue().GetColumnInfo().GetRootClass().GetTableSpace();
-        ECClassCP ecClass = m_ecdb->Schemas().GetClass(classId, tableSpace.c_str());
-        if (ecClass == nullptr)
-            {
-            Utf8String err;
-            err.Sprintf("Failed to get class name from ECSqlValue: Class not found for ECClassId %s.", classId.ToHexStr().c_str());
-            Napi::TypeError::New(info.Env(), err.c_str()).ThrowAsJavaScriptException();
-            }
-
-        return Napi::String::New(Env(), ECJsonUtilities::FormatClassName(*ecClass).c_str());
-        }
-
-    Napi::Value GetInt(const Napi::CallbackInfo& info)
-        {
-        if (info.Length() != 0)
-            Napi::TypeError::New(info.Env(), "GetInt must not have arguments").ThrowAsJavaScriptException();
-
-        return Napi::Number::New(Env(), GetECSqlValue().GetInt());
-        }
-
-    Napi::Value GetInt64(const Napi::CallbackInfo& info)
-        {
-        if (info.Length() != 0)
-            Napi::TypeError::New(info.Env(), "GetInt64 must not have arguments").ThrowAsJavaScriptException();
-
-        return Napi::Number::New(Env(), GetECSqlValue().GetInt64());
-        }
-
-    Napi::Value GetPoint2d(const Napi::CallbackInfo& info)
-        {
-        if (info.Length() != 0)
-            Napi::TypeError::New(info.Env(), "GetPoint2d must not have arguments").ThrowAsJavaScriptException();
-
-        DPoint2d pt = GetECSqlValue().GetPoint2d();
-        Napi::Object jsPt = Napi::Object::New(Env());
-        jsPt.Set(ECN::ECJsonSystemNames::Point::X(), Napi::Number::New(Env(), pt.x));
-        jsPt.Set(ECN::ECJsonSystemNames::Point::Y(), Napi::Number::New(Env(), pt.y));
-        return jsPt;
-        }
-
-    Napi::Value GetPoint3d(const Napi::CallbackInfo& info)
-        {
-        if (info.Length() != 0)
-            Napi::TypeError::New(info.Env(), "GetPoint3d must not have arguments").ThrowAsJavaScriptException();
-
-        DPoint3d pt = GetECSqlValue().GetPoint3d();
-        Napi::Object jsPt = Napi::Object::New(Env());
-        jsPt.Set(ECN::ECJsonSystemNames::Point::X(), Napi::Number::New(Env(), pt.x));
-        jsPt.Set(ECN::ECJsonSystemNames::Point::Y(), Napi::Number::New(Env(), pt.y));
-        jsPt.Set(ECN::ECJsonSystemNames::Point::Z(), Napi::Number::New(Env(), pt.z));
-        return jsPt;
-        }
-
-    Napi::Value GetString(const Napi::CallbackInfo& info)
-        {
-        if (info.Length() != 0)
-            Napi::TypeError::New(info.Env(), "GetString must not have arguments").ThrowAsJavaScriptException();
-
-        return Napi::String::New(Env(), GetECSqlValue().GetText());
-        }
-
-    Napi::Value GetNavigation(const Napi::CallbackInfo& info)
-        {
-        if (info.Length() != 0)
-            Napi::TypeError::New(info.Env(), "GetNavigation must not have arguments").ThrowAsJavaScriptException();
-
-        ECClassId relClassId;
-        BeInt64Id navId = GetECSqlValue().GetNavigation(&relClassId);
-
-        Napi::Object jsNavValue = Napi::Object::New(Env());
-        jsNavValue.Set(ECN::ECJsonSystemNames::Navigation::Id(), Napi::String::New(Env(), navId.ToHexStr().c_str()));
-        if (relClassId.IsValid())
-            {
-            Utf8StringCR relClassTableSpace = GetECSqlValue().GetColumnInfo().GetRootClass().GetTableSpace();
-            ECClassCP relClass = m_ecdb->Schemas().GetClass(relClassId, relClassTableSpace.c_str());
-            if (relClass == nullptr)
-                Napi::TypeError::New(info.Env(), "Failed to find ECRelationhipClass for the Navigation Value's RelECClassId.").ThrowAsJavaScriptException();
-
-            Utf8String relClassName = ECJsonUtilities::FormatClassName(*relClass);
-            jsNavValue.Set(ECN::ECJsonSystemNames::Navigation::RelClassName(), Napi::String::New(Env(), relClassName.c_str()));
-            }
-
-        return jsNavValue;
-        }
-
-    //implementations are after AddonECSqlValueIterable as it needs to call into that class
-    Napi::Value GetStructIterator(const Napi::CallbackInfo&);
-    Napi::Value GetArrayIterator(const Napi::CallbackInfo&);
-    };
-
-//=======================================================================================
-// Projects the IECSqlValueIterable interface into JS.
-//! @bsiclass
-//=======================================================================================
-struct AddonECSqlValueIterator : Napi::ObjectWrap<AddonECSqlValueIterator>
-    {
-    private:
-        static Napi::FunctionReference s_constructor;
-        ECDb const* m_ecdb = nullptr;
-        IECSqlValueIterable const* m_iterable = nullptr;
-        bool m_isBeforeFirstElement = true;
-        IECSqlValueIterable::const_iterator m_it;
-        IECSqlValueIterable::const_iterator m_endIt;
-
-    public:
-        AddonECSqlValueIterator(Napi::CallbackInfo const& info) : Napi::ObjectWrap<AddonECSqlValueIterator>(info)
-            {
-            if (info.Length() != 2)
-                Napi::TypeError::New(Env(), "AddonECSqlValueIterator constructor expects two argument.").ThrowAsJavaScriptException();
-
-            m_iterable = info[0].As<Napi::External<IECSqlValueIterable>>().Data();
-            if (m_iterable == nullptr)
-                Napi::TypeError::New(Env(), "Invalid first arg for AddonECSqlValueIterator constructor. IECSqlValueIterable must not be nullptr").ThrowAsJavaScriptException();
-
-            m_endIt = m_iterable->end();
-
-            m_ecdb = info[1].As<Napi::External<ECDb>>().Data();
-            if (m_ecdb == nullptr)
-                Napi::TypeError::New(Env(), "Invalid second arg for AddonECSqlValueIterator constructor. ECDb must not be nullptr").ThrowAsJavaScriptException();
-            }
-
-        ~AddonECSqlValueIterator() {}
-
-        static bool InstanceOf(Napi::Value val)
-            {
-            if (!val.IsObject())
-                return false;
-
-            Napi::HandleScope scope(val.Env());
-            return val.As<Napi::Object>().InstanceOf(s_constructor.Value());
-            }
-
-        //  Create projections
-        static void Init(Napi::Env& env, Napi::Object exports)
-            {
-            // ***
-            // *** WARNING: If you modify this API or fix a bug, increment the appropriate digit in package_version.txt
-            // ***
-            Napi::HandleScope scope(env);
-            Napi::Function t = DefineClass(env, "AddonECSqlValueIterator", {
-            InstanceMethod("dispose", &AddonECSqlValueIterator::Dispose),
-            InstanceMethod("moveNext", &AddonECSqlValueIterator::MoveNext),
-            InstanceMethod("getCurrent", &AddonECSqlValueIterator::GetCurrent)});
-
-            exports.Set("AddonECSqlValueIterator", t);
-
-            s_constructor = Napi::Persistent(t);
-            // Per N-API docs: Call this on a reference that is declared as static data, to prevent its destructor
-            // from running at program shutdown time, which would attempt to reset the reference when
-            // the environment is no longer valid.
-            s_constructor.SuppressDestruct();
-            }
-
-        static Napi::Object New(Napi::Env const& env, IECSqlValueIterable const& iterable, ECDb const& ecdb)
-            {
-            return s_constructor.New({Napi::External<IECSqlValueIterable>::New(env, const_cast<IECSqlValueIterable*>(&iterable)), Napi::External<ECDb>::New(env, const_cast<ECDb*>(&ecdb))});
-            }
-
-        void Dispose(const Napi::CallbackInfo& info) 
-            {
-            if (m_ecdb != nullptr)
-                m_ecdb = nullptr;
-
-            if (m_iterable != nullptr)
-                m_iterable = nullptr;
-            }
-
-        // A JS iterator expects the initial state of an iterator to be before the first element.
-        // So on the first call to MoveNext, the C++ iterator must be created, and not incremented.
-        Napi::Value MoveNext(const Napi::CallbackInfo& info)
-            {
-            if (info.Length() != 0)
-                Napi::TypeError::New(info.Env(), "AddonECSqlValueIterator::MoveNext must not have arguments").ThrowAsJavaScriptException();
-
-            if (m_isBeforeFirstElement)
-                {
-                m_it = m_iterable->begin();
-                m_isBeforeFirstElement = false;
-                }
-            else
-                {
-                if (m_it != m_endIt)
-                    ++m_it; //don't increment if the iterator is already at its end.
-                }
-
-            return Napi::Boolean::New(info.Env(), m_it != m_endIt);
-            }
-
-        Napi::Value GetCurrent(const Napi::CallbackInfo& info)
-            {
-            if (info.Length() != 0)
-                Napi::TypeError::New(info.Env(), "AddonECSqlValueIterator::GetCurrent must not have arguments").ThrowAsJavaScriptException();
-
-            return AddonECSqlValue::New(Env(), *m_it, *m_ecdb);
-            }
-    };
-
-//--------------------------------------------------------------------------------------
-// @bsimethod                                    Krischan.Eberle               01/2018
-//+---------------+---------------+---------------+---------------+---------------+------
-Napi::Value AddonECSqlValue::GetStructIterator(const Napi::CallbackInfo& info)
-    {
-    if (info.Length() != 0)
-        Napi::TypeError::New(info.Env(), "GetStructIterator must not have arguments").ThrowAsJavaScriptException();
-
-    return AddonECSqlValueIterator::New(info.Env(), GetECSqlValue().GetStructIterable(), *m_ecdb);
-    }
-
-//--------------------------------------------------------------------------------------
-// @bsimethod                                    Krischan.Eberle               01/2018
-//+---------------+---------------+---------------+---------------+---------------+------
-Napi::Value AddonECSqlValue::GetArrayIterator(const Napi::CallbackInfo& info)
-    {
-    if (info.Length() != 0)
-        Napi::TypeError::New(info.Env(), "GetArrayIterator must not have arguments").ThrowAsJavaScriptException();
-
-    return AddonECSqlValueIterator::New(info.Env(), GetECSqlValue().GetArrayIterable(), *m_ecdb);
-    }
-
-
-//=======================================================================================
-// Projects the ECSqlStatement class into JS.
-//! @bsiclass
-//=======================================================================================
-struct AddonECSqlStatement : Napi::ObjectWrap<AddonECSqlStatement>
-{
-private:
-    #define MUST_HAVE_M_STMT if (m_stmt.get() == nullptr) Napi::TypeError::New(Env(), "Statement is not prepared").ThrowAsJavaScriptException();
-
-    static Napi::FunctionReference s_constructor;
-    std::unique_ptr<ECSqlStatement> m_stmt;
-
-public:
-    AddonECSqlStatement(const Napi::CallbackInfo& info) : Napi::ObjectWrap<AddonECSqlStatement>(info), m_stmt(new ECSqlStatement()) {}
-
-    //  Create projections
-    static void Init(Napi::Env& env, Napi::Object exports)
-        {
-        // ***
-        // *** WARNING: If you modify this API or fix a bug, increment the appropriate digit in package_version.txt
-        // ***
-        Napi::HandleScope scope(env);
-        Napi::Function t = DefineClass(env, "AddonECSqlStatement", {
-          InstanceMethod("prepare", &AddonECSqlStatement::Prepare),
-          InstanceMethod("reset", &AddonECSqlStatement::Reset),
-          InstanceMethod("dispose", &AddonECSqlStatement::Dispose),
-          InstanceMethod("clearBindings", &AddonECSqlStatement::ClearBindings),
-          InstanceMethod("getBinder", &AddonECSqlStatement::GetBinder),
-          InstanceMethod("step", &AddonECSqlStatement::Step),
-          InstanceMethod("stepForInsert", &AddonECSqlStatement::StepForInsert),
-          InstanceMethod("getColumnCount", &AddonECSqlStatement::GetColumnCount),
-          InstanceMethod("getValue", &AddonECSqlStatement::GetValue)
-        });
-
-        exports.Set("AddonECSqlStatement", t);
-
-        s_constructor = Napi::Persistent(t);
-        // Per N-API docs: Call this on a reference that is declared as static data, to prevent its destructor
-        // from running at program shutdown time, which would attempt to reset the reference when
-        // the environment is no longer valid.
-        s_constructor.SuppressDestruct();
-        }
-
-    Napi::Value Prepare(const Napi::CallbackInfo& info)
-        {
-        if (info.Length() != 2) 
-            {
-            Napi::TypeError::New(Env(), "AddonECSqlStatement::Prepare requires two arguments").ThrowAsJavaScriptException();
-            return NapiUtils::CreateErrorObject0(BE_SQLITE_ERROR, nullptr, Env());
-            }
-
-        Napi::Object dbObj = info[0].As<Napi::Object>();
-
-        ECDb* ecdb = nullptr;
-        if (AddonDgnDb::InstanceOf(dbObj))
-            {
-            AddonDgnDb* addonDgndb = AddonDgnDb::Unwrap(dbObj);
-            if (!addonDgndb->IsOpen())
-                return NapiUtils::CreateErrorObject0(BE_SQLITE_NOTADB, nullptr, Env());
-
-            ecdb = &addonDgndb->GetDgnDb();
-            }
-        else if (AddonECDb::InstanceOf(dbObj))
-            {
-            AddonECDb* addonECDb = AddonECDb::Unwrap(dbObj);
-            ecdb = &addonECDb->GetECDb();
-
-            if (!ecdb->IsDbOpen())
-                return NapiUtils::CreateErrorObject0(BE_SQLITE_NOTADB, nullptr, Env());
-            }
-        else 
-            {
-            Napi::TypeError::New(Env(), "Argument 0 must be a AddonDgnDb or AddonECDb object").ThrowAsJavaScriptException();
-            return Env().Undefined();
-            }
-
-        REQUIRE_ARGUMENT_STRING(1, ecsql);
-
-        BeSqliteDbMutexHolder serializeAccess(*ecdb); // hold mutex, so that we have a chance to get last ECDb error message
-
-        const ECSqlStatus status = m_stmt->Prepare(*ecdb, ecsql.c_str());
-        return NapiUtils::CreateErrorObject0(ToDbResult(status), !status.IsSuccess() ? AddonUtils::GetLastECDbIssue().c_str() : nullptr, Env());
-        }
-
-    Napi::Value Reset(const Napi::CallbackInfo& info)
-        {
-        MUST_HAVE_M_STMT;
-        const ECSqlStatus status = m_stmt->Reset();
-        return Napi::Number::New(Env(), (int) ToDbResult(status));
-        }
-
-    void Dispose(const Napi::CallbackInfo& info)
-        {
-        MUST_HAVE_M_STMT;
-        m_stmt = nullptr;
-        }
-
-    Napi::Value ClearBindings(const Napi::CallbackInfo& info)
-        {
-        MUST_HAVE_M_STMT;
-        auto status = m_stmt->ClearBindings();
-        return Napi::Number::New(Env(), (int) ToDbResult(status));
-        }
-
-    Napi::Value GetBinder(const Napi::CallbackInfo& info)
-        {
-        MUST_HAVE_M_STMT;
-
-        if (info.Length() != 1)
-            {
-            Napi::TypeError::New(Env(), "GetBinder requires a parameter index or name as argument").ThrowAsJavaScriptException();
-            return Env().Undefined();
-            }
-
-        Napi::Value paramArg = info[0];
-        if (!paramArg.IsNumber() && !paramArg.IsString())
-            {
-            Napi::TypeError::New(Env(), "GetBinder requires a parameter index or name as argument").ThrowAsJavaScriptException();
-            return Env().Undefined();
-            }
-
-        int paramIndex = -1;
-        if (paramArg.IsNumber())
-            paramIndex = (int) paramArg.ToNumber().Int32Value();
-        else
-            paramIndex = m_stmt->GetParameterIndex(paramArg.ToString().Utf8Value().c_str());
-
-        IECSqlBinder& binder = m_stmt->GetBinder(paramIndex);
-        return AddonECSqlBinder::New(info.Env(), binder, *m_stmt->GetECDb());
-        }
-
-    Napi::Value Step(const Napi::CallbackInfo& info)
-        {
-        MUST_HAVE_M_STMT;
-        const DbResult status = m_stmt->Step();
-        return Napi::Number::New(Env(), (int)status);
-        }
-
-    Napi::Value StepForInsert(const Napi::CallbackInfo& info)
-        {
-        MUST_HAVE_M_STMT;
-        ECInstanceKey key;
-        const DbResult status = m_stmt->Step(key);
-
-        Napi::Object ret = Napi::Object::New(Env());
-        ret.Set(Napi::String::New(Env(), "status"), Napi::Number::New(Env(), (int) status));
-        if (BE_SQLITE_DONE == status)
-            ret.Set(Napi::String::New(Env(), "id"), Napi::String::New(Env(), key.GetInstanceId().ToHexStr().c_str()));
-
-        return ret;
-        }
-
-    Napi::Value GetColumnCount(const Napi::CallbackInfo& info)
-        {
-        MUST_HAVE_M_STMT;
-        if (info.Length() != 0)
-            {
-            Napi::TypeError::New(Env(), "GetColumnCount requires no arguments").ThrowAsJavaScriptException();
-            return Env().Undefined();
-            }
-
-        int colCount = m_stmt->GetColumnCount();
-        return Napi::Number::New(info.Env(), colCount);
-        }
-
-    Napi::Value GetValue(const Napi::CallbackInfo& info)
-        {
-        MUST_HAVE_M_STMT;
-
-        if (info.Length() != 1)
-            {
-            Napi::TypeError::New(Env(), "GetValue requires column index").ThrowAsJavaScriptException();
-            return Env().Undefined();
-            }
-
-        REQUIRE_ARGUMENT_INTEGER(0, colIndex);
-
-        IECSqlValue const& val = m_stmt->GetValue(colIndex);
-        return AddonECSqlValue::New(info.Env(), val, *m_stmt->GetECDb());
-        }
-
-    static DbResult ToDbResult(ECSqlStatus status) 
-        {
-        if (status.IsSuccess())
-            return BE_SQLITE_OK;
-
-        return status.IsSQLiteError() ? status.GetSQLiteError() : BE_SQLITE_ERROR; 
-        }
-
-};
-
-//=======================================================================================
-// Projects the AddonECPresentationManager class into JS.
-//! @bsiclass
-//=======================================================================================
-struct AddonECPresentationManager : Napi::ObjectWrap<AddonECPresentationManager>
-    {
-    static Napi::FunctionReference s_constructor;
-
-    ConnectionManager m_connections;
-    std::unique_ptr<RulesDrivenECPresentationManager> m_presentationManager;
-    
-    AddonECPresentationManager(const Napi::CallbackInfo& info) 
-        : Napi::ObjectWrap<AddonECPresentationManager>(info)
-        {
-        m_presentationManager = std::unique_ptr<RulesDrivenECPresentationManager>(ECPresentationUtils::CreatePresentationManager(m_connections, T_HOST.GetIKnownLocationsAdmin()));
-        }
-
-    static bool InstanceOf(Napi::Value val) {
-        if (!val.IsObject())
-            return false;
-
-        Napi::HandleScope scope(val.Env());
-        return val.As<Napi::Object>().InstanceOf(s_constructor.Value());
-        }
-
-    //  Create projections
-    static void Init(Napi::Env& env, Napi::Object exports)
-        {
-        // ***
-        // *** WARNING: If you modify this API or fix a bug, increment the appropriate digit in package_version.txt
-        // ***
-        Napi::HandleScope scope(env);
-        Napi::Function t = DefineClass(env, "AddonECPresentationManager", {
-          InstanceMethod("handleRequest", &AddonECPresentationManager::HandleRequest),
-          InstanceMethod("setupRulesetDirectories", &AddonECPresentationManager::SetupRulesetDirectories)
-        });
-
-        exports.Set("AddonECPresentationManager", t);
-
-        s_constructor = Napi::Persistent(t);
-        // Per N-API docs: Call this on a reference that is declared as static data, to prevent its destructor
-        // from running at program shutdown time, which would attempt to reset the reference when
-        // the environment is no longer valid.
-        s_constructor.SuppressDestruct();
-        }
-
-    Napi::Value HandleRequest(const Napi::CallbackInfo& info)
-        {
-        REQUIRE_ARGUMENT_OBJ(0, AddonDgnDb, db);    // contract pre-conditions
-        REQUIRE_ARGUMENT_STRING(1, serializedRequest);
-
-        if (!db->IsOpen())
-            return NapiUtils::CreateErrorObject0(BE_SQLITE_NOTADB, nullptr, Env());
-
-        m_connections.NotifyConnectionOpened(db->GetDgnDb());
-
-        Json::Value request;
-        Json::Reader().parse(serializedRequest, request);
-        if (request.isNull())
-            return NapiUtils::CreateErrorObject0(ERROR, nullptr, Env());
-
-        Utf8CP requestId = request["requestId"].asCString();
-        if (Utf8String::IsNullOrEmpty(requestId))
-            return NapiUtils::CreateErrorObject0(ERROR, nullptr, Env());
-
-        JsonValueCR params = request["params"];
-        rapidjson::Document response;
-        if (0 == strcmp("GetRootNodesCount", requestId))
-            ECPresentationUtils::GetRootNodesCount(*m_presentationManager, db->GetDgnDb(), params, response);
-        else if (0 == strcmp("GetRootNodes", requestId))
-            ECPresentationUtils::GetRootNodes(*m_presentationManager, db->GetDgnDb(), params, response);
-        else if (0 == strcmp("GetChildrenCount", requestId))
-            ECPresentationUtils::GetChildrenCount(*m_presentationManager, db->GetDgnDb(), params, response);
-        else if (0 == strcmp("GetChildren", requestId))
-            ECPresentationUtils::GetChildren(*m_presentationManager, db->GetDgnDb(), params, response);
-        else if (0 == strcmp("GetNodePaths", requestId))
-            ECPresentationUtils::GetNodePaths(*m_presentationManager, db->GetDgnDb(), params, response);
-        else if (0 == strcmp("GetFilteredNodesPaths", requestId))
-            ECPresentationUtils::GetFilteredNodesPaths(*m_presentationManager, db->GetDgnDb(), params, response);
-        else if (0 == strcmp("GetContentDescriptor", requestId))
-            ECPresentationUtils::GetContentDescriptor(*m_presentationManager, db->GetDgnDb(), params, response);
-        else if (0 == strcmp("GetContent", requestId))
-            ECPresentationUtils::GetContent(*m_presentationManager, db->GetDgnDb(), params, response);
-        else if (0 == strcmp("GetContentSetSize", requestId))
-            ECPresentationUtils::GetContentSetSize(*m_presentationManager, db->GetDgnDb(), params, response);
-        else if (0 == strcmp("GetDistinctValues", requestId))
-            ECPresentationUtils::GetDistinctValues(*m_presentationManager, db->GetDgnDb(), params, response);
-        else if (0 == strcmp("SaveValueChange", requestId))
-            ECPresentationUtils::SaveValueChange(*m_presentationManager, db->GetDgnDb(), params, response);
-        else
-            return NapiUtils::CreateErrorObject0(ERROR, nullptr, Env());
-
-        rapidjson::StringBuffer buffer;
-        rapidjson::Writer<rapidjson::StringBuffer> writer(buffer);
-        response.Accept(writer);
-
-        return Napi::String::New(Env(), buffer.GetString());
-        }
-
-    void SetupRulesetDirectories(const Napi::CallbackInfo& info)
-        {
-        REQUIRE_ARGUMENT_STRING_ARRAY(0, rulesetDirectories);
-        ECPresentationUtils::SetupRulesetDirectories(*m_presentationManager, rulesetDirectories);
-        }
-    };
-
-static Napi::Env* s_env;
-static Napi::ObjectReference s_logger;
-static intptr_t s_mainThreadId;
-struct LogMessage {Utf8String m_category; Utf8String m_message; NativeLogging::SEVERITY m_severity;};
-static bvector<LogMessage>* s_deferredLogging;
-
-/*---------------------------------------------------------------------------------**//**
-* @bsimethod                                    Sam.Wilson                      07/14
-+---------------+---------------+---------------+---------------+---------------+------*/
-static void ThrowJsExceptionOnAssert(WCharCP msg, WCharCP file, unsigned line, BeAssertFunctions::AssertType type)
-    {
-    Napi::Error::New(*s_env, Utf8PrintfString("Assertion Failure: %ls (%ls:%d)\n", msg, file, line).c_str()).ThrowAsJavaScriptException();
-    }
-
-/*---------------------------------------------------------------------------------**//**
-* @bsimethod                                    Sam.Wilson                      02/18
-+---------------+---------------+---------------+---------------+---------------+------*/
-static Napi::Value GetLogger(Napi::CallbackInfo const& info)
-    {
-    return s_logger.Value();
-    }
-
-/*---------------------------------------------------------------------------------**//**
-* @bsimethod                                    Sam.Wilson                      02/18
-+---------------+---------------+---------------+---------------+---------------+------*/
-static void SetLogger(Napi::CallbackInfo const& info)
-    {
-    s_logger = Napi::ObjectReference::New(info[0].ToObject());
-    }
-
-/*---------------------------------------------------------------------------------**//**
-* @bsimethod                                    Sam.Wilson                      02/18
-+---------------+---------------+---------------+---------------+---------------+------*/
-static void logMessageToJs(Utf8CP category, NativeLogging::SEVERITY sev, Utf8CP msg)
-    {
-    auto env = IModelJsAddon::s_logger.Env();
-    Napi::HandleScope scope(env);
-
-    Utf8CP fname = (sev <= NativeLogging::LOG_TRACE)?   "logTrace": 
-                   (sev == NativeLogging::LOG_INFO)?    "logInfo":
-                   (sev == NativeLogging::LOG_WARNING)? "logWarning":
-                                                        "logError";
-
-    auto method = IModelJsAddon::s_logger.Get(fname).As<Napi::Function>();
-    if (method == env.Undefined())
-        {
-        Napi::Error::New(*IModelJsAddon::s_env, "Invalid Logger").ThrowAsJavaScriptException();
-        return;
-        }
-
-    auto catJS = Napi::String::New(env, category);
-    auto msgJS = Napi::String::New(env, msg);
-
-    method({catJS, msgJS});
-    }
-
-/*---------------------------------------------------------------------------------**//**
-* @bsimethod                                    Sam.Wilson                      02/18
-+---------------+---------------+---------------+---------------+---------------+------*/
-static bool callIsLogLevelEnabledJs(Utf8CP category, NativeLogging::SEVERITY sev)
-    {
-    auto env = IModelJsAddon::s_logger.Env();
-    Napi::HandleScope scope(env);
-
-    auto method = IModelJsAddon::s_logger.Get("isEnabled").As<Napi::Function>();
-    if (method == env.Undefined())
-        {
-        Napi::Error::New(*IModelJsAddon::s_env, "Invalid Logger").ThrowAsJavaScriptException();
-        return true;
-        }
-    
-    auto catJS = Napi::String::New(env, category);
-
-    int llevel = (sev <= NativeLogging::LOG_TRACE)?   0: 
-                 (sev == NativeLogging::LOG_INFO)?    1:
-                 (sev == NativeLogging::LOG_WARNING)? 2:
-                                                      3;
-
-    auto levelJS = Napi::Number::New(env, llevel);
-
-    return method({catJS, levelJS}).ToBoolean();
-    }
-
-/*---------------------------------------------------------------------------------**//**
-* @bsimethod                                    Sam.Wilson                      02/18
-+---------------+---------------+---------------+---------------+---------------+------*/
-static void deferLogging(Utf8CP category, NativeLogging::SEVERITY sev, Utf8CP msg)
-    {
-    BeSystemMutexHolder ___;
-
-    if (!s_deferredLogging)
-        s_deferredLogging = new bvector<LogMessage>();
-
-    LogMessage lm;
-    lm.m_category = category;
-    lm.m_message = msg;
-    lm.m_severity = sev;
-    s_deferredLogging->push_back(lm);
-    }
-
-/*---------------------------------------------------------------------------------**//**
-* @bsimethod                                    Sam.Wilson                      02/18
-+---------------+---------------+---------------+---------------+---------------+------*/
-static void doDeferredLogging()
-    {
-    BeSystemMutexHolder ___;
-    if (!s_deferredLogging)
-        return;
-
-    for (auto const& lm : *s_deferredLogging)
-        {
-        logMessageToJs(lm.m_category.c_str(), lm.m_severity, lm.m_message.c_str());
-        }
-
-    delete s_deferredLogging;
-    s_deferredLogging = nullptr;
-    }
-
-/*---------------------------------------------------------------------------------**//**
-* @bsimethod                                    Sam.Wilson                      02/18
-+---------------+---------------+---------------+---------------+---------------+------*/
-static bool isMainThread()
-    {
-    return BeThreadUtilities::GetCurrentThreadId() == IModelJsAddon::s_mainThreadId;
-    }
-
-} // namespace IModelJsAddon
-
-/*---------------------------------------------------------------------------------**//**
-* @bsimethod                                    Sam.Wilson                      02/18
-+---------------+---------------+---------------+---------------+---------------+------*/
-void AddonUtils::LogMessage(Utf8CP category, NativeLogging::SEVERITY sev, Utf8CP msg)
-    {
-    if (IModelJsAddon::s_logger.IsEmpty() || !IModelJsAddon::isMainThread())
-        {
-        IModelJsAddon::deferLogging(category, sev, msg);
-        return;
-        }
-    
-    IModelJsAddon::doDeferredLogging();
-    IModelJsAddon::logMessageToJs(category, sev, msg);
-    }
-
-/*---------------------------------------------------------------------------------**//**
-* @bsimethod                                    Sam.Wilson                      02/18
-+---------------+---------------+---------------+---------------+---------------+------*/
-bool AddonUtils::IsSeverityEnabled(Utf8CP category, NativeLogging::SEVERITY sev)
-    {
-    if (IModelJsAddon::s_logger.IsEmpty() || !IModelJsAddon::isMainThread())
-        return true;
-    
-    IModelJsAddon::doDeferredLogging();
-    return IModelJsAddon::callIsLogLevelEnabledJs(category, sev);
-    }
-
-/*---------------------------------------------------------------------------------**//**
-* @bsimethod                                    Sam.Wilson                      01/18
-+---------------+---------------+---------------+---------------+---------------+------*/
-void BentleyApi::Dgn::AddonUtils::ThrowJsException(Utf8CP msg)
-    {
-    Napi::Error::New(*IModelJsAddon::s_env, msg).ThrowAsJavaScriptException();
-    }
-
-/*---------------------------------------------------------------------------------**//**
-* @bsimethod                                    Sam.Wilson                      07/17
-+---------------+---------------+---------------+---------------+---------------+------*/
-static Napi::Object iModelJsAddonRegisterModule(Napi::Env env, Napi::Object exports)
-    {
-    IModelJsAddon::s_env = new Napi::Env(env);
-
-    Napi::HandleScope scope(env);
-
-    BeFileName addondir = Desktop::FileSystem::GetLibraryDir();
-
-    IModelJsAddon::s_mainThreadId = BeThreadUtilities::GetCurrentThreadId();
-
-    AddonUtils::Initialize(addondir, IModelJsAddon::ThrowJsExceptionOnAssert);
-    IModelJsAddon::AddonDgnDb::Init(env, exports);
-    IModelJsAddon::AddonECDb::Init(env, exports);
-    IModelJsAddon::AddonECSqlStatement::Init(env, exports);
-    IModelJsAddon::AddonECSqlBinder::Init(env, exports);
-    IModelJsAddon::AddonECSqlValue::Init(env, exports);
-    IModelJsAddon::AddonECSqlColumnInfo::Init(env, exports);
-    IModelJsAddon::AddonECSqlValueIterator::Init(env, exports);
-    IModelJsAddon::AddonBriefcaseManagerResourcesRequest::Init(env, exports);
-    IModelJsAddon::AddonECPresentationManager::Init(env, exports);
-    IModelJsAddon::AddonECSchemaXmlContext::Init(env, exports);
-
-    exports.DefineProperties(
-        {
-        Napi::PropertyDescriptor::Value("version", Napi::String::New(env, PACKAGE_VERSION), PROPERTY_ATTRIBUTES),
-        Napi::PropertyDescriptor::Accessor("logger", &IModelJsAddon::GetLogger, &IModelJsAddon::SetLogger),
-        });
-
-    return exports;
-    }
-
-Napi::FunctionReference IModelJsAddon::AddonBriefcaseManagerResourcesRequest::s_constructor;
-Napi::FunctionReference IModelJsAddon::AddonECSqlStatement::s_constructor;
-Napi::FunctionReference IModelJsAddon::AddonECSqlBinder::s_constructor;
-Napi::FunctionReference IModelJsAddon::AddonECSqlValue::s_constructor;
-Napi::FunctionReference IModelJsAddon::AddonECSqlColumnInfo::s_constructor;
-Napi::FunctionReference IModelJsAddon::AddonECSqlValueIterator::s_constructor;
-Napi::FunctionReference IModelJsAddon::AddonDgnDb::s_constructor;
-Napi::FunctionReference IModelJsAddon::AddonECPresentationManager::s_constructor;
-Napi::FunctionReference IModelJsAddon::AddonECDb::s_constructor;
-Napi::FunctionReference IModelJsAddon::AddonECSchemaXmlContext::s_constructor;
-
-NODE_API_MODULE(at_bentley_imodeljs_nodeaddon, iModelJsAddonRegisterModule)
+/*--------------------------------------------------------------------------------------+
+|
+|     $Source: nodejs_addon.cpp $
+|
+|  $Copyright: (c) 2018 Bentley Systems, Incorporated. All rights reserved. $
+|
++--------------------------------------------------------------------------------------*/
+#include <functional>
+#include <queue>
+#include <sys/types.h>
+#include <stdint.h>
+#include <memory>
+#include "suppress_warnings.h"
+#include <imodeljs-nodeaddonapi.package.version.h>
+#include <node-addon-api/napi.h>
+
+#include <json/value.h>
+#include "AddonUtils.h"
+#include <ECDb/ECDb.h>
+#include <ECObjects/ECSchema.h>
+#include <rapidjson/rapidjson.h>
+#include "ECPresentationUtils.h"
+#include "ECSchemaXmlContextUtils.h"
+#include <Bentley/Desktop/FileSystem.h>
+#include <Bentley/BeThread.h>
+
+USING_NAMESPACE_BENTLEY_SQLITE
+USING_NAMESPACE_BENTLEY_SQLITE_EC
+USING_NAMESPACE_BENTLEY_DGN
+USING_NAMESPACE_BENTLEY_ECPRESENTATION
+USING_NAMESPACE_BENTLEY_EC
+
+#define PROPERTY_ATTRIBUTES static_cast<napi_property_attributes>(napi_enumerable | napi_configurable)
+
+#define RETURN_IF_HAD_EXCEPTION if (Env().IsExceptionPending()) return Env().Undefined();
+
+#define REQUIRE_DB_TO_BE_OPEN if (!IsOpen()) return CreateBentleyReturnErrorObject(DgnDbStatus::NotOpen);
+
+#define REQUIRE_ARGUMENT_ANY_OBJ(i, var)\
+    if (info.Length() <= (i)) {\
+        Napi::TypeError::New(Env(), "Argument " #i " must be an object").ThrowAsJavaScriptException();\
+    }\
+    Napi::Object var = info[i].As<Napi::Object>();
+
+#define REQUIRE_ARGUMENT_OBJ(i, T, var)\
+    if (info.Length() <= (i) || !T::InstanceOf(info[i])) {\
+        Napi::TypeError::New(Env(), "Argument " #i " must be an object of type " #T).ThrowAsJavaScriptException();\
+    }\
+    T* var = T::Unwrap(info[i].As<Napi::Object>());
+
+#define REQUIRE_ARGUMENT_FUNCTION(i, var)\
+    if (info.Length() <= (i) || !info[i].IsFunction()) {\
+        Napi::TypeError::New(Env(), "Argument " #i " must be a function").ThrowAsJavaScriptException();\
+    }\
+    Napi::Function var = info[i].As<Napi::Function>();\
+
+#define REQUIRE_ARGUMENT_STRING(i, var)\
+    if (info.Length() <= (i) || !info[i].IsString()) {\
+        Napi::TypeError::New(info.Env(), "Argument " #i " must be a string").ThrowAsJavaScriptException();\
+    }\
+    Utf8String var = info[i].As<Napi::String>().Utf8Value().c_str();
+
+#define REQUIRE_ARGUMENT_STRING_ARRAY(i, var)\
+    if (info.Length() <= (i) || !info[i].IsArray()) {\
+        Napi::TypeError::New(info.Env(), "Argument " #i " must be an array of strings").ThrowAsJavaScriptException();\
+    }\
+    bvector<Utf8String> var;\
+    Napi::Array arr = info[i].As<Napi::Array>();\
+    for (uint32_t arrIndex = 0; arrIndex < arr.Length(); ++arrIndex) {\
+        Napi::Value arrValue = arr[arrIndex];\
+        if (arrValue.IsString())\
+            var.push_back(arrValue.As<Napi::String>().Utf8Value().c_str());\
+    }
+
+#define REQUIRE_ARGUMENT_NUMBER(i, var)\
+    if (info.Length() <= (i) || !info[i].IsNumber()) {\
+        Napi::TypeError::New(Env(), "Argument " #i " must be a number").ThrowAsJavaScriptException();\
+    }\
+    Napi::Number var = info[i].As<Napi::Number>();
+
+#define REQUIRE_ARGUMENT_INTEGER(i, var)\
+    if (info.Length() <= (i) || !info[i].IsNumber()) {\
+        Napi::TypeError::New(Env(), "Argument " #i " must be an integer").ThrowAsJavaScriptException();\
+    }\
+    int32_t var = info[i].As<Napi::Number>().Int32Value();
+
+#define REQUIRE_ARGUMENT_BOOL(i, var)\
+    if (info.Length() <= (i) || !info[i].IsBoolean()) {\
+        Napi::TypeError::New(Env(), "Argument " #i " must be a boolean").ThrowAsJavaScriptException();\
+    }\
+    bool var = info[i].As<Napi::Boolean>().Value();
+
+#define OPTIONAL_ARGUMENT_BOOL(i, var, default)\
+    bool var;\
+    if (info.Length() <= (i) || info[i].IsUndefined()) {\
+        var = (default);\
+    }\
+    else if (info[i].IsBoolean()) {\
+        var = info[i].As<Napi::Boolean>().Value();\
+    }\
+    else {\
+        var = (default);\
+        Napi::TypeError::New(Env(), "Argument " #i " must be an boolean").ThrowAsJavaScriptException();\
+    }
+
+#define OPTIONAL_ARGUMENT_INTEGER(i, var, default)\
+    int var;\
+    if (info.Length() <= (i) || info[i].IsUndefined()) {\
+        var = (default);\
+    }\
+    else if (info[i].IsNumber()) {\
+        var = info[i].As<Napi::Number>().Int32Value();\
+    }\
+    else {\
+        var = (default);\
+        Napi::TypeError::New(Env(), "Argument " #i " must be an integer").ThrowAsJavaScriptException();\
+    }
+
+#define OPTIONAL_ARGUMENT_STRING(i, var)\
+    Utf8String var;\
+    if (info.Length() <= (i) || info[i].IsUndefined()) {\
+        ;\
+    }\
+    else if (info[i].IsString()) {\
+        var = info[i].As<Napi::String>().Utf8Value().c_str();\
+    }\
+    else {\
+        Napi::TypeError::New(Env(), "Argument " #i " must be string or undefined").ThrowAsJavaScriptException();\
+    }
+
+namespace IModelJsAddon {
+
+//=======================================================================================
+//! @bsiclass
+//=======================================================================================
+struct NapiUtils
+{
+    /*---------------------------------------------------------------------------------**//**
+    * @bsimethod                                    Sam.Wilson                      09/17
+    +---------------+---------------+---------------+---------------+---------------+------*/
+    template<typename STATUSTYPE>
+    static Napi::Object CreateErrorObject0(STATUSTYPE errCode, Utf8CP msg, Napi::Env env)
+        {
+        Napi::Object error = Napi::Object::New(env);
+        error.Set(Napi::String::New(env, "status"), Napi::Number::New(env, (int) errCode));
+        if (nullptr != msg)
+            error.Set(Napi::String::New(env, "message"), Napi::String::New(env, msg));
+        return error;
+        }
+
+    /*---------------------------------------------------------------------------------**//**
+    * @bsimethod                                    Sam.Wilson                      09/17
+    +---------------+---------------+---------------+---------------+---------------+------*/
+    static Napi::Object CreateBentleyReturnSuccessObject(Napi::Value goodVal, Napi::Env env)
+        {
+        Napi::Object retObj = Napi::Object::New(env);
+        retObj.Set(Napi::String::New(env, "result"), goodVal);
+        return retObj;
+        }
+
+    /*---------------------------------------------------------------------------------**//**
+    * @bsimethod                                    Sam.Wilson                      09/17
+    +---------------+---------------+---------------+---------------+---------------+------*/
+    template<typename STATUSTYPE>
+    static Napi::Object CreateBentleyReturnErrorObject(STATUSTYPE errCode, Utf8CP msg, Napi::Env env)
+        {
+        Napi::Object retObj = Napi::Object::New(env);
+        retObj.Set(Napi::String::New(env, "error"), CreateErrorObject0(errCode, msg, env));
+        return retObj;
+        }
+    /*---------------------------------------------------------------------------------**//**
+    * @bsimethod                                    Sam.Wilson                      01/18
+    +---------------+---------------+---------------+---------------+---------------+------*/
+    static Napi::String Stringify(Napi::Env env, Napi::Value value)
+        {
+        return env.Global().Get("JSON").As<Napi::Object>().Get("stringify").As<Napi::Function>()({value}).ToString();
+        }
+
+};
+
+//=======================================================================================
+// Projects the ECDb class into JS
+//! @bsiclass
+//=======================================================================================
+struct AddonECDb : Napi::ObjectWrap<AddonECDb> 
+    {
+    private:
+        static Napi::FunctionReference s_constructor;
+        std::unique_ptr<ECDb> m_ecdb;
+
+    public:
+    AddonECDb(const Napi::CallbackInfo& info) : Napi::ObjectWrap<AddonECDb>(info) {}
+    ~AddonECDb() {}
+
+        // Check if val is really a AddonECDb peer object
+        static bool InstanceOf(Napi::Value val)
+            {
+            if (!val.IsObject())
+                return false;
+
+            Napi::HandleScope scope(val.Env());
+            return val.As<Napi::Object>().InstanceOf(s_constructor.Value());
+            }
+        ECDbR GetECDb()
+            {
+            if (m_ecdb == nullptr)
+                m_ecdb = std::make_unique<ECDb>();
+
+            return *m_ecdb;
+            }
+
+        Napi::Value CreateDb(const Napi::CallbackInfo& info)
+            {
+            REQUIRE_ARGUMENT_STRING(0, dbName);
+            RETURN_IF_HAD_EXCEPTION
+            const DbResult status = AddonUtils::CreateECDb(GetECDb(), BeFileName(dbName.c_str(), true));
+            if (BE_SQLITE_OK == status)
+                {
+                GetECDb().AddFunction(HexStrSqlFunction::GetSingleton());
+                GetECDb().AddFunction(StrSqlFunction::GetSingleton());
+                }
+
+            return Napi::Number::New(Env(), (int) status);
+            }
+
+        Napi::Value OpenDb(const Napi::CallbackInfo& info)
+            {
+            REQUIRE_ARGUMENT_STRING(0, dbName);
+            REQUIRE_ARGUMENT_INTEGER(1, mode);
+            RETURN_IF_HAD_EXCEPTION
+
+            const DbResult status = AddonUtils::OpenECDb(GetECDb(), BeFileName(dbName.c_str(), true), (Db::OpenMode) mode);
+            if (BE_SQLITE_OK == status)
+                {
+                GetECDb().AddFunction(HexStrSqlFunction::GetSingleton());
+                GetECDb().AddFunction(StrSqlFunction::GetSingleton());
+                }
+
+            return Napi::Number::New(Env(), (int) status);
+            }
+
+        Napi::Value CloseDb(const Napi::CallbackInfo& info)
+            {
+            if (m_ecdb != nullptr)
+                {
+                m_ecdb->RemoveFunction(HexStrSqlFunction::GetSingleton());
+                m_ecdb->RemoveFunction(StrSqlFunction::GetSingleton());
+                m_ecdb->CloseDb();
+                m_ecdb = nullptr;
+                }
+
+            return Napi::Number::New(Env(), (int) BE_SQLITE_OK);
+            }
+
+        Napi::Value Dispose(const Napi::CallbackInfo& info) { return CloseDb(info); }
+
+        Napi::Value SaveChanges(const Napi::CallbackInfo& info)
+            {
+            OPTIONAL_ARGUMENT_STRING(0, changeSetName);
+            RETURN_IF_HAD_EXCEPTION
+            const DbResult status = GetECDb().SaveChanges(changeSetName.empty() ? nullptr : changeSetName.c_str());
+            return Napi::Number::New(Env(), (int) status);
+            }
+
+        Napi::Value AbandonChanges(const Napi::CallbackInfo& info)
+            {
+            DbResult status = GetECDb().AbandonChanges();
+            return Napi::Number::New(Env(), (int) status);
+            }
+
+        Napi::Value ImportSchema(const Napi::CallbackInfo& info)
+            {
+            REQUIRE_ARGUMENT_STRING(0, schemaPathName);
+            RETURN_IF_HAD_EXCEPTION
+            const DbResult status = AddonUtils::ImportSchema(GetECDb(), BeFileName(schemaPathName.c_str(), true));
+            return Napi::Number::New(Env(), (int) status);
+            }
+
+        Napi::Value IsOpen(const Napi::CallbackInfo& info) { return Napi::Boolean::New(Env(), GetECDb().IsDbOpen()); }
+
+        //  Add a reference to this wrapper object, keeping it and its peer JS object alive.
+        void AddRef() { this->Ref(); }
+
+        //  Remove a reference from this wrapper object and its peer JS object .
+        void Release() { this->Unref(); }
+
+        static void Init(Napi::Env env, Napi::Object exports)
+            {
+            // ***
+            // *** WARNING: If you modify this API or fix a bug, increment the appropriate digit in package_version.txt
+            // ***
+            Napi::HandleScope scope(env);
+            Napi::Function t = DefineClass(env, "AddonECDb", {
+            InstanceMethod("createDb", &AddonECDb::CreateDb),
+            InstanceMethod("openDb", &AddonECDb::OpenDb),
+            InstanceMethod("closeDb", &AddonECDb::CloseDb),
+            InstanceMethod("dispose", &AddonECDb::Dispose),
+            InstanceMethod("saveChanges", &AddonECDb::SaveChanges),
+            InstanceMethod("abandonChanges", &AddonECDb::AbandonChanges),
+            InstanceMethod("importSchema", &AddonECDb::ImportSchema),
+            InstanceMethod("isOpen", &AddonECDb::IsOpen)
+            });
+
+            exports.Set("AddonECDb", t);
+
+            s_constructor = Napi::Persistent(t);
+            // Per N-API docs: Call this on a reference that is declared as static data, to prevent its destructor
+            // from running at program shutdown time, which would attempt to reset the reference when
+            // the environment is no longer valid.
+            s_constructor.SuppressDestruct();
+            }
+    };
+
+//=======================================================================================
+// Projects the AddonECSchemaXmlContext class into JS
+//! @bsiclass
+//=======================================================================================
+struct AddonECSchemaXmlContext : Napi::ObjectWrap<AddonECSchemaXmlContext>
+    {
+    private:
+        static Napi::FunctionReference s_constructor;
+        ECSchemaReadContextPtr m_context;
+        ECSchemaXmlContextUtils::LocaterCallbackUPtr m_locater;
+
+    public:
+        AddonECSchemaXmlContext(const Napi::CallbackInfo& info) : Napi::ObjectWrap<AddonECSchemaXmlContext>(info)
+            {
+            m_context = ECSchemaXmlContextUtils::CreateSchemaReadContext(T_HOST.GetIKnownLocationsAdmin());
+            }
+
+        // Check if val is really a AddonECSchemaXmlContext peer object
+        static bool HasInstance(Napi::Value val) {
+            if (!val.IsObject())
+                return false;
+            Napi::Object obj = val.As<Napi::Object>();
+            return obj.InstanceOf(s_constructor.Value());
+            }
+
+        Napi::Value SetSchemaLocater(const Napi::CallbackInfo& info)
+            {
+            REQUIRE_ARGUMENT_FUNCTION(0, locaterCallback);
+            RETURN_IF_HAD_EXCEPTION
+            ECSchemaXmlContextUtils::SetSchemaLocater(*m_context, m_locater, Napi::Persistent(locaterCallback));
+            return Env().Undefined();
+            }
+
+        Napi::Value AddSchemaPath(const Napi::CallbackInfo& info)
+            {
+            REQUIRE_ARGUMENT_STRING(0, schemaPath);
+            RETURN_IF_HAD_EXCEPTION
+            ECSchemaXmlContextUtils::AddSchemaPath(*m_context, schemaPath);
+            return Env().Undefined();
+            }
+
+        Napi::Value ReadSchemaFromXmlFile(const Napi::CallbackInfo& info)
+            {
+            REQUIRE_ARGUMENT_STRING(0, filePath);
+            RETURN_IF_HAD_EXCEPTION
+            Json::Value schemaJson;
+            auto status = ECSchemaXmlContextUtils::ConvertECSchemaXmlToJson(schemaJson, *m_context, filePath);
+
+            if (ECSchemaXmlContextUtils::SchemaConversionStatus::Success == status)
+                return NapiUtils::CreateBentleyReturnSuccessObject(Napi::String::New(Env(), schemaJson.ToString().c_str()), Env());
+
+            return NapiUtils::CreateBentleyReturnErrorObject(BentleyStatus::ERROR, ECSchemaXmlContextUtils::SchemaConversionStatusToString(status), Env());
+            }
+
+        //  Add a reference to this wrapper object, keeping it and its peer JS object alive.
+        void AddRef() { this->Ref(); }
+
+        //  Remove a reference from this wrapper object and its peer JS object .
+        void Release() { this->Unref(); }
+
+        static void Init(Napi::Env env, Napi::Object exports)
+            {
+            // ***
+            // *** WARNING: If you modify this API or fix a bug, increment the appropriate digit in package_version.txt
+            // ***
+            Napi::HandleScope scope(env);
+            Napi::Function t = DefineClass(env, "AddonECSchemaXmlContext", {
+                InstanceMethod("addSchemaPath", &AddonECSchemaXmlContext::AddSchemaPath),
+                InstanceMethod("readSchemaFromXmlFile", &AddonECSchemaXmlContext::ReadSchemaFromXmlFile),
+                InstanceMethod("setSchemaLocater", &AddonECSchemaXmlContext::SetSchemaLocater)
+            });
+
+            exports.Set("AddonECSchemaXmlContext", t);
+
+            s_constructor = Napi::Persistent(t);
+            // Per N-API docs: Call this on a reference that is declared as static data, to prevent its destructor
+            // from running at program shutdown time, which would attempt to reset the reference when
+            // the environment is no longer valid.
+            s_constructor.SuppressDestruct();
+            }
+    };
+
+
+//=======================================================================================
+// SimpleRulesetLocater
+//! @bsiclass
+//=======================================================================================
+struct SimpleRulesetLocater : RefCounted<RuleSetLocater>
+{
+private:
+    Utf8String m_rulesetId;
+    mutable PresentationRuleSetPtr m_ruleset;
+
+protected:
+    SimpleRulesetLocater(Utf8String rulesetId) : m_rulesetId(rulesetId) {}
+    int _GetPriority() const override {return 100;}
+    bvector<PresentationRuleSetPtr> _LocateRuleSets(Utf8CP rulesetId) const override
+        {
+        if (m_ruleset.IsNull())
+            {
+            m_ruleset = PresentationRuleSet::CreateInstance(m_rulesetId, 1, 0, false, "", "", "", false);
+            m_ruleset->AddPresentationRule(*new ContentRule("", 1, false));
+            m_ruleset->GetContentRules().back()->AddSpecification(*new SelectedNodeInstancesSpecification(1, false, "", "", true));
+            }
+        return bvector<PresentationRuleSetPtr>{m_ruleset};
+        }
+    bvector<Utf8String> _GetRuleSetIds() const override {return bvector<Utf8String>{m_rulesetId};}
+    void _InvalidateCache(Utf8CP rulesetId) override
+        {
+        if (nullptr == rulesetId || m_rulesetId.Equals(rulesetId))
+            m_ruleset = nullptr;
+        }
+
+public:
+    static RefCountedPtr<SimpleRulesetLocater> Create(Utf8String rulesetId) {return new SimpleRulesetLocater(rulesetId);}
+};
+
+// Project the IBriefcaseManager::Request class 
+struct AddonBriefcaseManagerResourcesRequest : Napi::ObjectWrap<AddonBriefcaseManagerResourcesRequest>
+{
+    IBriefcaseManager::Request m_req;
+    static Napi::FunctionReference s_constructor;
+
+    AddonBriefcaseManagerResourcesRequest(const Napi::CallbackInfo& info) : Napi::ObjectWrap<AddonBriefcaseManagerResourcesRequest>(info)
+        {
+        }
+
+    static bool InstanceOf(Napi::Value val) {
+        if (!val.IsObject())
+            return false;
+
+        Napi::HandleScope scope(val.Env());
+        return val.As<Napi::Object>().InstanceOf(s_constructor.Value());
+        }
+
+    //  Create projections
+    static void Init(Napi::Env& env, Napi::Object exports)
+        {
+        // ***
+        // *** WARNING: If you modify this API or fix a bug, increment the appropriate digit in package_version.txt
+        // ***
+        Napi::HandleScope scope(env);
+        Napi::Function t = DefineClass(env, "AddonBriefcaseManagerResourcesRequest", {
+          InstanceMethod("reset", &AddonBriefcaseManagerResourcesRequest::Reset),
+          InstanceMethod("isEmpty", &AddonBriefcaseManagerResourcesRequest::IsEmpty),
+          InstanceMethod("toJSON", &AddonBriefcaseManagerResourcesRequest::ToJSON),
+        });
+
+        exports.Set("AddonBriefcaseManagerResourcesRequest", t);
+
+        s_constructor = Napi::Persistent(t);
+        // Per N-API docs: Call this on a reference that is declared as static data, to prevent its destructor
+        // from running at program shutdown time, which would attempt to reset the reference when
+        // the environment is no longer valid.
+        s_constructor.SuppressDestruct();
+        }
+
+    void Reset(const Napi::CallbackInfo& info)
+        {
+        m_req.Reset();
+        }
+
+    Napi::Value IsEmpty(const Napi::CallbackInfo& info)
+        {
+        return Napi::Number::New(Env(), (bool)m_req.IsEmpty());
+        }
+
+    Napi::Value ToJSON(const Napi::CallbackInfo& info)
+        {
+        Json::Value json(Json::objectValue);
+        m_req.ToJson(json);
+        return Napi::String::New(Env(), json.ToString().c_str());
+        }
+
+};
+
+//=======================================================================================
+// Projects the DgnDb class into JS
+//! @bsiclass
+//=======================================================================================
+struct AddonDgnDb : Napi::ObjectWrap<AddonDgnDb>
+    {
+    struct AddonAppData : Db::AppData 
+        {
+        AddonDgnDb& m_addonDb;
+
+        static Key const& GetKey()
+            {
+            static Key s_key;
+            return s_key;
+            }
+
+        AddonAppData(AddonDgnDb& adb) : m_addonDb(adb) {}
+
+        static AddonAppData* Find(DgnDbR db)
+            {
+            return (AddonAppData*) db.FindAppData(GetKey());
+            }
+
+        static void Add(AddonDgnDb& adb)
+            {
+            BeAssert(nullptr == Find(adb.GetDgnDb()));
+            adb.GetDgnDb().AddAppData(GetKey(), new AddonAppData(adb));
+            }
+
+        static void Remove(DgnDbR db)
+            {
+            db.DropAppData(GetKey());
+            }
+        };
+    
+    static Napi::FunctionReference s_constructor;
+    
+    Dgn::DgnDbPtr m_dgndb;
+    ConnectionManager m_connections;
+    std::unique_ptr<RulesDrivenECPresentationManager> m_presentationManager;
+
+    AddonDgnDb(const Napi::CallbackInfo& info) : Napi::ObjectWrap<AddonDgnDb>(info)
+        {
+        }
+
+    ~AddonDgnDb() 
+        {
+        CloseDgnDb();
+        }
+
+    void CloseDgnDb()
+        {
+        if (!m_dgndb.IsValid())
+            return;
+
+        TearDownPresentationManager();
+        m_dgndb->RemoveFunction(HexStrSqlFunction::GetSingleton());
+        m_dgndb->RemoveFunction(StrSqlFunction::GetSingleton());
+        AddonUtils::CloseDgnDb(*m_dgndb);
+        AddonAppData::Remove(GetDgnDb());
+        m_dgndb = nullptr;
+        }
+
+    void OnDgnDbOpened(DgnDbP dgndb)
+        {
+        if (nullptr == dgndb)
+            CloseDgnDb();
+
+        m_dgndb = dgndb;
+        if (!m_dgndb.IsValid())
+            return;
+
+        SetupPresentationManager();
+        AddonAppData::Add(*this);
+        m_dgndb->AddFunction(HexStrSqlFunction::GetSingleton());
+        m_dgndb->AddFunction(StrSqlFunction::GetSingleton());
+        }
+
+    static AddonDgnDb* From(DgnDbR db)
+        {
+        auto appdata = AddonAppData::Find(db);
+        return appdata? &appdata->m_addonDb: nullptr;
+        }
+
+
+    //  Check if val is really a AddonDgnDb peer object
+    static bool InstanceOf(Napi::Value val)
+        {
+        if (!val.IsObject())
+            return false;
+
+        Napi::HandleScope scope(val.Env());
+        return val.As<Napi::Object>().InstanceOf(s_constructor.Value());
+        }
+
+    DgnDbR GetDgnDb() {return *m_dgndb;}
+
+    void SetupPresentationManager()
+        {
+        BeFileName assetsDir = T_HOST.GetIKnownLocationsAdmin().GetDgnPlatformAssetsDirectory();
+        BeFileName tempDir = T_HOST.GetIKnownLocationsAdmin().GetLocalTempDirectoryBaseName();
+        RulesDrivenECPresentationManager::Paths paths(assetsDir, tempDir);
+        m_presentationManager = std::unique_ptr<RulesDrivenECPresentationManager>(new RulesDrivenECPresentationManager(m_connections, paths));
+        IECPresentationManager::RegisterImplementation(m_presentationManager.get());
+        m_presentationManager->GetLocaters().RegisterLocater(*SimpleRulesetLocater::Create("Ruleset_Id"));
+        m_connections.NotifyConnectionOpened(*m_dgndb);
+        }
+
+    void TearDownPresentationManager()
+        {
+        if (m_presentationManager == nullptr)
+            return;
+        IECPresentationManager::RegisterImplementation(nullptr);
+        m_presentationManager.reset();
+        }
+
+    Napi::Object CreateBentleyReturnSuccessObject(Napi::Value goodVal) {return NapiUtils::CreateBentleyReturnSuccessObject(goodVal, Env());}
+
+    template<typename STATUSTYPE>
+    Napi::Object CreateBentleyReturnErrorObject(STATUSTYPE errCode, Utf8CP msg = nullptr) {return NapiUtils::CreateBentleyReturnErrorObject(errCode, msg, Env());}
+
+    template<typename STATUSTYPE>
+    Napi::Object CreateBentleyReturnObject(STATUSTYPE errCode, Napi::Value goodValue)
+        {
+        if ((STATUSTYPE)0 != errCode)
+            return CreateBentleyReturnErrorObject(errCode);
+        return CreateBentleyReturnSuccessObject(goodValue);
+        }
+
+    template<typename STATUSTYPE>
+    Napi::Object CreateBentleyReturnObject(STATUSTYPE errCode) {return CreateBentleyReturnObject(errCode, Env().Undefined());}
+
+    bool IsOpen() const {return m_dgndb.IsValid();}
+
+    Napi::Value OpenDgnDb(const Napi::CallbackInfo& info)
+        {
+        REQUIRE_ARGUMENT_STRING(0, dbname);
+        REQUIRE_ARGUMENT_INTEGER(1, mode);
+        RETURN_IF_HAD_EXCEPTION
+        DgnDbPtr db;
+        DbResult status = AddonUtils::OpenDgnDb(db, BeFileName(dbname.c_str(), true), (Db::OpenMode)mode);
+        if (BE_SQLITE_OK == status)
+            OnDgnDbOpened(db.get());
+
+        return Napi::Number::New(Env(), (int)status);
+        }
+
+    Napi::Value CreateDgnDb(const Napi::CallbackInfo& info)
+        {
+        REQUIRE_ARGUMENT_STRING(0, dbName);
+        REQUIRE_ARGUMENT_STRING(1, rootSubjectName);
+        OPTIONAL_ARGUMENT_STRING(2, rootSubjectDescription);
+        RETURN_IF_HAD_EXCEPTION
+
+        DgnDbPtr db;
+        DbResult status = AddonUtils::CreateDgnDb(db, BeFileName(dbName.c_str(), true), rootSubjectName, rootSubjectDescription);
+        if (BE_SQLITE_OK == status)
+            OnDgnDbOpened(db.get());
+
+        return Napi::Number::New(Env(), (int)status);
+        }
+
+    Napi::Value GetECClassMetaData(const Napi::CallbackInfo& info)
+        {
+        REQUIRE_DB_TO_BE_OPEN
+        REQUIRE_ARGUMENT_STRING(0, s);
+        REQUIRE_ARGUMENT_STRING(1, c);
+        RETURN_IF_HAD_EXCEPTION
+        Json::Value metaDataJson;
+        auto status = AddonUtils::GetECClassMetaData(metaDataJson, GetDgnDb(), s.c_str(), c.c_str());
+        return CreateBentleyReturnObject(status, Napi::String::New(Env(), metaDataJson.ToString().c_str()));
+        }
+
+    Napi::Value GetElement(const Napi::CallbackInfo& info)
+        {
+        REQUIRE_DB_TO_BE_OPEN
+        REQUIRE_ARGUMENT_STRING(0, optsJsonStr);
+        RETURN_IF_HAD_EXCEPTION
+        Json::Value opts = Json::Value::From(optsJsonStr);
+        Json::Value elementJson;  // ouput
+        auto status = AddonUtils::GetElement(elementJson, GetDgnDb(), opts);
+        return CreateBentleyReturnObject(status, Napi::String::New(Env(), elementJson.ToString().c_str()));
+        }
+
+    Napi::Value GetModel(const Napi::CallbackInfo& info)
+        {
+        REQUIRE_DB_TO_BE_OPEN
+        REQUIRE_ARGUMENT_STRING(0, optsJsonStr);
+        RETURN_IF_HAD_EXCEPTION
+        Json::Value opts = Json::Value::From(optsJsonStr);
+        Json::Value modelJson;;  // ouput
+        auto status = AddonUtils::GetModel(modelJson, GetDgnDb(), opts);
+        return CreateBentleyReturnObject(status, Napi::String::New(Env(), modelJson.ToString().c_str()));
+        }
+
+    // Sets up a briefcase and opens it
+    Napi::Value SetupBriefcase(const Napi::CallbackInfo& info)
+        {
+        REQUIRE_ARGUMENT_STRING(0, briefcaseToken);
+        RETURN_IF_HAD_EXCEPTION
+
+        Json::Value jsonBriefcaseToken = Json::Value::From(briefcaseToken);
+        
+        DbResult result = AddonUtils::SetupBriefcase(m_dgndb, jsonBriefcaseToken);
+        Napi::Object ret;
+        if (BE_SQLITE_OK == result)
+            OnDgnDbOpened(m_dgndb.get());
+
+        return Napi::Number::New(Env(), (int)result);
+        }
+
+    Napi::Value ProcessChangeSets(const Napi::CallbackInfo& info)
+        {
+        REQUIRE_ARGUMENT_STRING(0, changeSetTokens);
+        REQUIRE_ARGUMENT_INTEGER(1, processOptions);
+        REQUIRE_ARGUMENT_BOOL(2, containsSchemaChanges);
+
+        RETURN_IF_HAD_EXCEPTION
+
+        Json::Value jsonChangeSetTokens = Json::Value::From(changeSetTokens);
+
+        bool isReadonly = m_dgndb->IsReadonly();
+        Utf8String dbGuid = m_dgndb->GetDbGuid().ToString();;
+        BeFileName dbFileName(m_dgndb->GetDbFileName(), true);
+        if (containsSchemaChanges)
+            CloseDgnDb();
+            
+        DbResult result = AddonUtils::ProcessChangeSets(m_dgndb, jsonChangeSetTokens, (RevisionProcessOption)processOptions, dbGuid, dbFileName);
+        if (BE_SQLITE_OK == result && containsSchemaChanges)
+            {
+            DgnDbPtr db;
+            result = AddonUtils::OpenDgnDb(db, dbFileName, isReadonly ? Db::OpenMode::Readonly : Db::OpenMode::ReadWrite);
+            if (BE_SQLITE_OK == result)
+                OnDgnDbOpened(db.get());
+            }
+
+        return Napi::Number::New(Env(), (int) result);
+        }
+
+    static TxnManager::TxnId TxnIdFromString(Utf8StringCR str)
+        {
+        BeInt64Id fakeId;
+        BeInt64Id::FromString(fakeId, str.c_str());
+        return TxnManager::TxnId(fakeId.GetValue());
+        }
+
+    static Utf8String TxnIdToString(TxnManager::TxnId txnId)
+        {
+        BeInt64Id fakeId(txnId.GetValue());
+        return fakeId.ToHexStr();
+        }
+
+    Napi::Value TxnManagerGetCurrentTxnId(const Napi::CallbackInfo& info)
+        {
+        REQUIRE_DB_TO_BE_OPEN
+
+        return Napi::String::New(Env(), TxnIdToString(m_dgndb->Txns().GetCurrentTxnId()).c_str());
+        }
+
+    Napi::Value TxnManagerQueryFirstTxnId(const Napi::CallbackInfo& info)
+        {
+        REQUIRE_DB_TO_BE_OPEN
+
+        TxnManager::TxnId startTxnId = m_dgndb->Txns().QueryNextTxnId(TxnManager::TxnId(0));
+
+        return Napi::String::New(Env(), TxnIdToString(startTxnId).c_str());
+        }
+
+    Napi::Value TxnManagerQueryNextTxnId(const Napi::CallbackInfo& info)
+        {
+        REQUIRE_ARGUMENT_STRING(0, txnIdHexStr);
+        REQUIRE_DB_TO_BE_OPEN
+        RETURN_IF_HAD_EXCEPTION
+
+        auto next = m_dgndb->Txns().QueryNextTxnId(TxnIdFromString(txnIdHexStr));
+
+        return Napi::String::New(Env(), TxnIdToString(next).c_str());
+        }
+
+    Napi::Value TxnManagerQueryPreviousTxnId(const Napi::CallbackInfo& info)
+        {
+        REQUIRE_ARGUMENT_STRING(0, txnIdHexStr);
+        REQUIRE_DB_TO_BE_OPEN
+        RETURN_IF_HAD_EXCEPTION
+
+        auto next = m_dgndb->Txns().QueryPreviousTxnId(TxnIdFromString(txnIdHexStr));
+
+        return Napi::String::New(Env(), TxnIdToString(next).c_str());
+        }
+
+    Napi::Value TxnManagerGetTxnDescription(const Napi::CallbackInfo& info)
+        {
+        REQUIRE_ARGUMENT_STRING(0, txnIdHexStr);
+        REQUIRE_DB_TO_BE_OPEN
+        RETURN_IF_HAD_EXCEPTION
+
+        return Napi::String::New(Env(), m_dgndb->Txns().GetTxnDescription(TxnIdFromString(txnIdHexStr)).c_str());
+        }
+
+    Napi::Value TxnManagerIsTxnIdValid(const Napi::CallbackInfo& info)
+        {
+        REQUIRE_ARGUMENT_STRING(0, txnIdHexStr);
+        return Napi::Boolean::New(Env(), TxnIdFromString(txnIdHexStr).IsValid());
+        }
+
+    Napi::Value TxnManagerHasUnsavedChanges(const Napi::CallbackInfo& info)
+        {
+        return Napi::Boolean::New(Env(), m_dgndb->Txns().HasChanges());
+        }
+
+    Napi::Value StartCreateChangeSet(const Napi::CallbackInfo& info)
+        {
+        REQUIRE_DB_TO_BE_OPEN
+        RETURN_IF_HAD_EXCEPTION
+
+        Json::Value changeSetInfo;
+        DbResult result = AddonUtils::StartCreateChangeSet(changeSetInfo, *m_dgndb);
+        return CreateBentleyReturnObject(result, Napi::String::New(Env(), changeSetInfo.ToString().c_str()));
+        }
+
+    Napi::Value FinishCreateChangeSet(const Napi::CallbackInfo& info)
+        {
+        REQUIRE_DB_TO_BE_OPEN
+        RETURN_IF_HAD_EXCEPTION
+
+        DbResult result = AddonUtils::FinishCreateChangeSet(*m_dgndb);
+        return Napi::Number::New(Env(), (int) result);
+        }
+
+    Napi::Value GetCachedBriefcaseInfos(const Napi::CallbackInfo& info)
+        {
+        REQUIRE_ARGUMENT_STRING(0, cachePath);
+        RETURN_IF_HAD_EXCEPTION
+
+        Json::Value cachedBriefcaseInfos;
+        BeFileName cacheFile(cachePath.c_str(), true);
+        DbResult result = AddonUtils::GetCachedBriefcaseInfos(cachedBriefcaseInfos, cacheFile);
+        return CreateBentleyReturnObject(result, Napi::String::New(Env(), cachedBriefcaseInfos.ToString().c_str()));
+        }
+
+    Napi::Value GetIModelProps(const Napi::CallbackInfo& info)
+        {
+        REQUIRE_DB_TO_BE_OPEN
+        RETURN_IF_HAD_EXCEPTION
+
+        Json::Value props;
+        AddonUtils::GetIModelProps(props, *m_dgndb);
+        return Napi::String::New(Env(), props.ToString().c_str());
+        }
+
+    Napi::Value InsertElement(const Napi::CallbackInfo& info)
+        {
+        REQUIRE_DB_TO_BE_OPEN
+        REQUIRE_ARGUMENT_STRING(0, elemPropsJsonStr);
+        RETURN_IF_HAD_EXCEPTION
+
+        Json::Value elemProps = Json::Value::From(elemPropsJsonStr);
+        Json::Value elemIdJsonObj;
+        auto status = AddonUtils::InsertElement(elemIdJsonObj, GetDgnDb(), elemProps);
+        return CreateBentleyReturnObject(status, Napi::String::New(Env(), elemIdJsonObj.ToString().c_str()));
+        }
+
+    Napi::Value UpdateElement(const Napi::CallbackInfo& info)
+        {
+        REQUIRE_DB_TO_BE_OPEN
+        REQUIRE_ARGUMENT_STRING(0, elemPropsJsonStr);
+        RETURN_IF_HAD_EXCEPTION
+
+        Json::Value elemProps = Json::Value::From(elemPropsJsonStr);
+        auto status = AddonUtils::UpdateElement(GetDgnDb(), elemProps);
+        return Napi::Number::New(Env(), (int)status);
+        }
+
+    Napi::Value DeleteElement(const Napi::CallbackInfo& info)
+        {
+        REQUIRE_DB_TO_BE_OPEN
+        REQUIRE_ARGUMENT_STRING(0, elemIdStr);
+        RETURN_IF_HAD_EXCEPTION
+
+        auto status = AddonUtils::DeleteElement(GetDgnDb(), elemIdStr);
+        return Napi::Number::New(Env(), (int)status);
+        }
+
+    Napi::Value InsertLinkTableRelationship(const Napi::CallbackInfo& info)
+        {
+        REQUIRE_DB_TO_BE_OPEN
+        REQUIRE_ARGUMENT_STRING(0, propsJsonStr);
+        RETURN_IF_HAD_EXCEPTION
+
+        Json::Value props = Json::Value::From(propsJsonStr);
+        Json::Value idJsonObj;
+        auto status = AddonUtils::InsertLinkTableRelationship(idJsonObj, GetDgnDb(), props);
+        return CreateBentleyReturnObject(status, Napi::String::New(Env(), idJsonObj.asCString()));
+        }
+
+    Napi::Value UpdateLinkTableRelationship(const Napi::CallbackInfo& info)
+        {
+        REQUIRE_DB_TO_BE_OPEN
+        REQUIRE_ARGUMENT_STRING(0, propsJsonStr);
+        RETURN_IF_HAD_EXCEPTION
+
+        Json::Value props = Json::Value::From(propsJsonStr);
+        auto status = AddonUtils::UpdateLinkTableRelationship(GetDgnDb(), props);
+        return Napi::Number::New(Env(), (int)status);
+        }
+
+    Napi::Value DeleteLinkTableRelationship(const Napi::CallbackInfo& info)
+        {
+        REQUIRE_DB_TO_BE_OPEN
+        REQUIRE_ARGUMENT_STRING(0, propsJsonStr);
+        RETURN_IF_HAD_EXCEPTION
+
+        Json::Value props = Json::Value::From(propsJsonStr);
+        auto status = AddonUtils::DeleteLinkTableRelationship(GetDgnDb(), props);
+        return Napi::Number::New(Env(), (int)status);
+        }
+
+    Napi::Value InsertCodeSpec(const Napi::CallbackInfo& info)
+        {
+        REQUIRE_DB_TO_BE_OPEN
+        REQUIRE_ARGUMENT_STRING(0, name);
+        REQUIRE_ARGUMENT_INTEGER(1, specType);
+        REQUIRE_ARGUMENT_INTEGER(2, scopeReq);
+
+        if ((uint32_t)CodeScopeSpec::Type::Model != specType && (uint32_t)CodeScopeSpec::Type::ParentElement != specType &&
+            (uint32_t)CodeScopeSpec::Type::RelatedElement != specType && (uint32_t)CodeScopeSpec::Type::Repository != specType)
+            {
+            Napi::TypeError::New(Env(), "Argument 1 must be a CodeScopeSpec.Type").ThrowAsJavaScriptException();
+            }
+        else if ((uint32_t)CodeScopeSpec::ScopeRequirement::ElementId != scopeReq && (uint32_t)CodeScopeSpec::ScopeRequirement::FederationGuid != scopeReq)
+            {
+            Napi::TypeError::New(Env(), "Argument 2 must be a CodeScopeSpec.ScopeRequirement").ThrowAsJavaScriptException();
+            }
+        
+        RETURN_IF_HAD_EXCEPTION
+
+        Utf8String idStr;
+        DgnDbStatus status = AddonUtils::InsertCodeSpec(idStr, GetDgnDb(), name, (CodeScopeSpec::Type)specType, (CodeScopeSpec::ScopeRequirement)scopeReq);
+        return CreateBentleyReturnObject(status, Napi::String::New(Env(), idStr.c_str()));
+        }
+
+    Napi::Value InsertModel(const Napi::CallbackInfo& info)
+        {
+        REQUIRE_DB_TO_BE_OPEN
+        REQUIRE_ARGUMENT_STRING(0, elemPropsJsonStr);
+        RETURN_IF_HAD_EXCEPTION
+
+        Json::Value elemProps = Json::Value::From(elemPropsJsonStr);
+        Json::Value elemIdJsonObj;
+        auto status = AddonUtils::InsertModel(elemIdJsonObj, GetDgnDb(), elemProps);
+        return CreateBentleyReturnObject(status, Napi::String::New(Env(), elemIdJsonObj.ToString().c_str()));
+        }
+
+    Napi::Value UpdateModel(const Napi::CallbackInfo& info)
+        {
+        REQUIRE_DB_TO_BE_OPEN
+        REQUIRE_ARGUMENT_STRING(0, elemPropsJsonStr);
+        RETURN_IF_HAD_EXCEPTION
+
+        Json::Value elemProps = Json::Value::From(elemPropsJsonStr);
+        auto status = AddonUtils::UpdateModel(GetDgnDb(), elemProps);
+        return Napi::Number::New(Env(), (int)status);
+        }
+
+    Napi::Value DeleteModel(const Napi::CallbackInfo& info)
+        {
+        REQUIRE_DB_TO_BE_OPEN
+        REQUIRE_ARGUMENT_STRING(0, elemIdStr);
+        RETURN_IF_HAD_EXCEPTION
+
+        auto status = AddonUtils::DeleteModel(GetDgnDb(), elemIdStr);
+        return Napi::Number::New(Env(), (int)status);
+        }
+
+    Napi::Value GetElementPropertiesForDisplay(const Napi::CallbackInfo& info)
+        {
+        REQUIRE_DB_TO_BE_OPEN
+        REQUIRE_ARGUMENT_STRING(0, elementIdStr);
+        RETURN_IF_HAD_EXCEPTION
+
+        Utf8String exportedJson;
+
+        ECInstanceId elemId(ECInstanceId::FromString(elementIdStr.c_str()).GetValueUnchecked());
+        if (!elemId.IsValid())
+            return CreateBentleyReturnErrorObject(DgnDbStatus::BadElement);
+
+        CachedECSqlStatementPtr stmt = GetDgnDb().GetPreparedECSqlStatement("SELECT ECClassId FROM biscore.Element WHERE ECInstanceId = ?");
+        if (!stmt.IsValid())
+            return CreateBentleyReturnErrorObject(DgnDbStatus::SQLiteError);
+
+        stmt->BindId(1, elemId);
+        if (stmt->Step() != BE_SQLITE_ROW)
+            return CreateBentleyReturnErrorObject(DgnDbStatus::SQLiteError);
+
+        ECClassId ecclassId = stmt->GetValueId<ECClassId>(0);
+        ECInstanceKey instanceKey = ECInstanceKey(ecclassId, elemId);
+        KeySetPtr input = KeySet::Create({instanceKey});
+        RulesDrivenECPresentationManager::ContentOptions options ("Items");
+        if ( m_presentationManager == nullptr)
+            return CreateBentleyReturnErrorObject(DgnDbStatus::BadArg);
+        
+        ContentDescriptorCPtr descriptor = m_presentationManager->GetContentDescriptor(GetDgnDb(), ContentDisplayType::PropertyPane, *input, nullptr, options.GetJson()).get();
+        if (descriptor.IsNull())
+            return CreateBentleyReturnErrorObject(DgnDbStatus::BadArg);
+
+        PageOptions pageOptions;
+        pageOptions.SetPageStart(0);
+        pageOptions.SetPageSize(0);
+        ContentCPtr content = m_presentationManager->GetContent(*descriptor, pageOptions).get();
+        if (content.IsNull())
+            return CreateBentleyReturnErrorObject(DgnDbStatus::BadArg);
+
+        rapidjson::StringBuffer buffer;
+        rapidjson::Writer<rapidjson::StringBuffer> writer(buffer);
+        content->AsJson().Accept(writer);
+        exportedJson = buffer.GetString();
+
+        return CreateBentleyReturnSuccessObject(Napi::String::New(Env(), exportedJson.c_str()));
+        };
+
+    //  Add a reference to this wrapper object, keeping it and its peer JS object alive.
+    void AddRef() { this->Ref(); }
+
+    //  Remove a reference from this wrapper object and its peer JS object .
+    void Release() { this->Unref(); }
+
+    Napi::Value SaveChanges(const Napi::CallbackInfo& info)
+        {
+        OPTIONAL_ARGUMENT_STRING(0, description);
+        REQUIRE_DB_TO_BE_OPEN
+        RETURN_IF_HAD_EXCEPTION
+        auto stat = GetDgnDb().SaveChanges(description);
+        return Napi::Number::New(Env(), (int)stat);
+        }
+
+    Napi::Value AbandonChanges(const Napi::CallbackInfo& info)
+        {            
+        DbResult status = GetDgnDb().AbandonChanges();
+        return Napi::Number::New(Env(), (int) status);
+        }
+
+    Napi::Value ImportSchema(const Napi::CallbackInfo& info)
+        {
+        REQUIRE_DB_TO_BE_OPEN
+        REQUIRE_ARGUMENT_STRING(0, schemaPathnameStrObj);
+        RETURN_IF_HAD_EXCEPTION
+        BeFileName schemaPathname(schemaPathnameStrObj.c_str(), true);
+        auto stat = AddonUtils::ImportSchemaDgnDb(GetDgnDb(), schemaPathname);
+        return Napi::Number::New(Env(), (int)stat);
+        }
+
+    void CloseDgnDb(const Napi::CallbackInfo& info)
+        {
+        CloseDgnDb();
+        }
+
+    Napi::Value CreateChangeCache(const Napi::CallbackInfo& info)
+        {
+        REQUIRE_DB_TO_BE_OPEN
+        REQUIRE_ARGUMENT_OBJ(0, AddonECDb, changeCacheECDb);
+        REQUIRE_ARGUMENT_STRING(1, changeCachePathStr);
+        RETURN_IF_HAD_EXCEPTION
+
+        BeFileName changeCachePath(changeCachePathStr.c_str(), true);
+        DbResult stat = GetDgnDb().CreateChangeCache(changeCacheECDb->GetECDb(), changeCachePath);
+        return Napi::Number::New(Env(), (int) stat);
+        }
+
+    Napi::Value AttachChangeCache(const Napi::CallbackInfo& info)
+        {
+        REQUIRE_DB_TO_BE_OPEN
+        REQUIRE_ARGUMENT_STRING(0, changeCachePathStr);
+        RETURN_IF_HAD_EXCEPTION
+
+        BeFileName changeCachePath(changeCachePathStr.c_str(), true);
+        DbResult stat = GetDgnDb().AttachChangeCache(changeCachePath);
+        return Napi::Number::New(Env(), (int) stat);
+        }
+
+    Napi::Value IsChangeCacheAttached(const Napi::CallbackInfo&)
+        {
+        REQUIRE_DB_TO_BE_OPEN
+        RETURN_IF_HAD_EXCEPTION
+
+        bool isAttached = GetDgnDb().IsChangeCacheAttached();
+        return Napi::Boolean::New(Env(), isAttached);
+        }
+
+    Napi::Value ExtractChangeSummary(const Napi::CallbackInfo& info)
+        {
+        REQUIRE_DB_TO_BE_OPEN
+        REQUIRE_ARGUMENT_OBJ(0, AddonECDb, changeCacheECDb);
+        REQUIRE_ARGUMENT_STRING(1, changesetFilePathStr);
+        RETURN_IF_HAD_EXCEPTION
+
+        struct AddonChangeSet : BeSQLite::ChangeSet
+            {
+            ConflictResolution _OnConflict(ConflictCause cause, BeSQLite::Changes::Change iter) override { return ConflictResolution::Skip; }
+            };
+
+        AddonChangeSet changeset;
+        {
+        BeFileName changesetFilePath(changesetFilePathStr.c_str(), true);
+
+        RevisionChangesFileReader fs(changesetFilePath, GetDgnDb());
+        BeSQLite::ChangeGroup group;
+        DbResult r = fs.ToChangeGroup(group);
+        if (BE_SQLITE_OK != r)
+            return CreateBentleyReturnErrorObject(r);
+
+        r = changeset.FromChangeGroup(group);
+        if (BE_SQLITE_OK != r)
+            return CreateBentleyReturnErrorObject(r);
+        }
+
+        ECInstanceKey changeSummaryKey;
+        if (SUCCESS != ECDb::ExtractChangeSummary(changeSummaryKey, changeCacheECDb->GetECDb(), GetDgnDb(), ChangeSetArg(changeset)))
+            return CreateBentleyReturnErrorObject(BE_SQLITE_ERROR);
+
+        return CreateBentleyReturnSuccessObject(Napi::String::New(Env(), changeSummaryKey.GetInstanceId().ToHexStr().c_str()));
+        }
+
+    Napi::Value SetBriefcaseId(const Napi::CallbackInfo& info)
+        {
+        REQUIRE_DB_TO_BE_OPEN
+        REQUIRE_ARGUMENT_INTEGER(0, idvalue);
+        RETURN_IF_HAD_EXCEPTION
+
+        BeFileName name(m_dgndb->GetFileName());
+
+        DbResult result = m_dgndb->SetAsBriefcase(BeBriefcaseId(idvalue));
+        if (BE_SQLITE_OK == result)
+            result = m_dgndb->SaveChanges();
+        if (BE_SQLITE_OK == result)
+            m_dgndb->CloseDb();
+        if (BE_SQLITE_OK == result)
+            m_dgndb = DgnDb::OpenDgnDb(&result, name, DgnDb::OpenParams(DgnDb::OpenMode::ReadWrite));
+        return Napi::Number::New(Env(), (int)result);
+        }
+
+    Napi::Value GetBriefcaseId(const Napi::CallbackInfo& info)
+        {
+        REQUIRE_DB_TO_BE_OPEN
+        RETURN_IF_HAD_EXCEPTION
+        auto bid = m_dgndb->GetBriefcaseId();
+        return Napi::Number::New(Env(), bid.GetValue());
+        }
+
+    Napi::Value GetParentChangeSetId(const Napi::CallbackInfo& info)
+        {
+        REQUIRE_DB_TO_BE_OPEN
+        RETURN_IF_HAD_EXCEPTION
+        Utf8String parentRevId = m_dgndb->Revisions().GetParentRevisionId();
+        return Napi::String::New(Env(), parentRevId.c_str());
+        }
+
+    Napi::Value GetReversedChangeSetId(const Napi::CallbackInfo& info)
+        {
+        REQUIRE_DB_TO_BE_OPEN
+        RETURN_IF_HAD_EXCEPTION
+        if (!m_dgndb->Revisions().HasReversedRevisions())
+            return Env().Undefined();
+        Utf8String reversedRevId = m_dgndb->Revisions().GetReversedRevisionId();
+        return Napi::String::New(Env(), reversedRevId.c_str());
+        }
+
+    Napi::Value GetDbGuid(const Napi::CallbackInfo& info)
+        {
+        REQUIRE_DB_TO_BE_OPEN
+        RETURN_IF_HAD_EXCEPTION
+        BeGuid beGuid = m_dgndb->GetDbGuid();
+        return Napi::String::New(Env(), beGuid.ToString().c_str());
+        }
+
+    Napi::Value SetDbGuid(const Napi::CallbackInfo& info)
+        {
+        REQUIRE_DB_TO_BE_OPEN
+        REQUIRE_ARGUMENT_STRING(0, guidStr);
+        RETURN_IF_HAD_EXCEPTION
+        BeGuid guid;
+        guid.FromString(guidStr.c_str());
+        m_dgndb->ChangeDbGuid(guid);
+        return Napi::Number::New(Env(), (int)BE_SQLITE_OK);
+        }
+
+    Napi::Value BuildBriefcaseManagerResourcesRequestForElement(const Napi::CallbackInfo& info)
+        {
+        REQUIRE_ARGUMENT_OBJ(0, AddonBriefcaseManagerResourcesRequest, req);
+        REQUIRE_ARGUMENT_STRING(1, elemProps);
+        REQUIRE_ARGUMENT_INTEGER(2, dbop);
+        Json::Value elemPropsJson = Json::Value::From(elemProps);
+        return Napi::Number::New(Env(), (int)AddonUtils::BuildBriefcaseManagerResourcesRequestForElement(req->m_req, GetDgnDb(), elemPropsJson, (BeSQLite::DbOpcode)dbop));
+        }
+
+    Napi::Value BuildBriefcaseManagerResourcesRequestForLinkTableRelationship(const Napi::CallbackInfo& info)
+        {
+        REQUIRE_ARGUMENT_OBJ(0, AddonBriefcaseManagerResourcesRequest, req);
+        REQUIRE_ARGUMENT_STRING(1, props);
+        REQUIRE_ARGUMENT_INTEGER(2, dbop);
+        Json::Value propsJson = Json::Value::From(props);
+        return Napi::Number::New(Env(), (int)AddonUtils::BuildBriefcaseManagerResourcesRequestForLinkTableRelationship(req->m_req, GetDgnDb(), propsJson, (BeSQLite::DbOpcode)dbop));
+        }
+
+    Napi::Value BuildBriefcaseManagerResourcesRequestForModel(const Napi::CallbackInfo& info)
+        {
+        REQUIRE_ARGUMENT_OBJ(0, AddonBriefcaseManagerResourcesRequest, req);
+        REQUIRE_ARGUMENT_STRING(1, modelProps);
+        REQUIRE_ARGUMENT_INTEGER(2, dbop);
+        Json::Value modelPropsJson = Json::Value::From(modelProps);
+        return Napi::Number::New(Env(), (int)AddonUtils::BuildBriefcaseManagerResourcesRequestForModel(req->m_req, GetDgnDb(), modelPropsJson, (BeSQLite::DbOpcode)dbop));
+        }
+
+    void ExtractBulkResourcesRequest(const Napi::CallbackInfo& info)
+        {
+        REQUIRE_ARGUMENT_OBJ(0, AddonBriefcaseManagerResourcesRequest, req);
+        REQUIRE_ARGUMENT_BOOL(1, locks);
+        REQUIRE_ARGUMENT_BOOL(2, codes);
+        GetDgnDb().BriefcaseManager().ExtractRequestFromBulkOperation(req->m_req, locks, codes);
+        }
+
+    Napi::Value InBulkOperation(const Napi::CallbackInfo& info)
+        {
+        return Napi::Boolean::New(Env(), GetDgnDb().BriefcaseManager().IsBulkOperation());
+        }
+		
+   void AppendBriefcaseManagerResourcesRequest(const Napi::CallbackInfo& info)
+        {
+        REQUIRE_ARGUMENT_OBJ(0, AddonBriefcaseManagerResourcesRequest, req);
+        REQUIRE_ARGUMENT_OBJ(1, AddonBriefcaseManagerResourcesRequest, reqIn);
+        req->m_req.Codes().insert(reqIn->m_req.Codes().begin(), reqIn->m_req.Codes().end());
+        req->m_req.Locks().GetLockSet().insert(reqIn->m_req.Locks().GetLockSet().begin(), reqIn->m_req.Locks().GetLockSet().end());
+        // TBD: merge in request options 
+        }
+
+   void ExtractBriefcaseManagerResourcesRequest(const Napi::CallbackInfo& info)
+        {
+        REQUIRE_ARGUMENT_OBJ(0, AddonBriefcaseManagerResourcesRequest, reqOut);
+        REQUIRE_ARGUMENT_OBJ(1, AddonBriefcaseManagerResourcesRequest, reqIn);
+        REQUIRE_ARGUMENT_BOOL(2, locks);
+        REQUIRE_ARGUMENT_BOOL(3, codes);
+        if (codes)
+            {
+            reqOut->m_req.Codes().insert(reqIn->m_req.Codes().begin(), reqIn->m_req.Codes().end());
+            reqIn->m_req.Codes().clear();
+            }
+        if (locks)
+            {
+            reqOut->m_req.Locks().GetLockSet().insert(reqIn->m_req.Locks().GetLockSet().begin(), reqIn->m_req.Locks().GetLockSet().end());
+            reqIn->m_req.Locks().Clear();
+            }
+        // TBD: merge in request options 
+        }
+
+    Napi::Value SetBriefcaseManagerOptimisticConcurrencyControlPolicy(const Napi::CallbackInfo& info)
+        {
+        REQUIRE_ARGUMENT_ANY_OBJ(0, conflictRes);
+        OptimisticConcurrencyControl::OnConflict uu = (OptimisticConcurrencyControl::OnConflict)conflictRes.Get("updateVsUpdate").ToNumber().Int32Value();
+        OptimisticConcurrencyControl::OnConflict ud = (OptimisticConcurrencyControl::OnConflict)conflictRes.Get("updateVsDelete").ToNumber().Int32Value();
+        OptimisticConcurrencyControl::OnConflict du = (OptimisticConcurrencyControl::OnConflict)conflictRes.Get("deleteVsUpdate").ToNumber().Int32Value();
+        if (OptimisticConcurrencyControl::OnConflict::AcceptIncomingChange != uu && OptimisticConcurrencyControl::OnConflict::RejectIncomingChange != uu
+         || OptimisticConcurrencyControl::OnConflict::AcceptIncomingChange != ud && OptimisticConcurrencyControl::OnConflict::RejectIncomingChange != ud
+         || OptimisticConcurrencyControl::OnConflict::AcceptIncomingChange != du && OptimisticConcurrencyControl::OnConflict::RejectIncomingChange != du)
+            {
+            Napi::TypeError::New(Env(), "Invalid conflict resolution value").ThrowAsJavaScriptException();
+            return Napi::Number::New(Env(), 1);
+            }
+        OptimisticConcurrencyControl::Policy policy;
+        policy.deleteVsUpdate = du;
+        policy.updateVsDelete = uu;
+        policy.updateVsDelete = ud;
+
+        return Napi::Number::New(Env(), (int)GetDgnDb().SetConcurrencyControl(new OptimisticConcurrencyControl(policy)));
+        }
+
+    Napi::Value SetBriefcaseManagerPessimisticConcurrencyControlPolicy(const Napi::CallbackInfo& info)
+        {
+        return Napi::Number::New(Env(), (int)GetDgnDb().SetConcurrencyControl(new PessimisticConcurrencyControl()));
+        }
+
+    Napi::Value BriefcaseManagerStartBulkOperation(const Napi::CallbackInfo& info)
+        {
+        return Napi::Number::New(Env(), (int)AddonUtils::BriefcaseManagerStartBulkOperation(GetDgnDb()));
+        }
+
+    Napi::Value BriefcaseManagerEndBulkOperation(const Napi::CallbackInfo& info)
+        {
+        return Napi::Number::New(Env(), (int)AddonUtils::BriefcaseManagerEndBulkOperation(GetDgnDb()));
+        }
+
+    Napi::Value UpdateProjectExtents(const Napi::CallbackInfo& info)
+        {
+        REQUIRE_ARGUMENT_STRING(0, newExtentsJson)
+        return Napi::Number::New(Env(), (int)AddonUtils::UpdateProjectExtents(GetDgnDb(), Json::Value::From(newExtentsJson)));
+        }
+    Napi::Value ReadFontMap(const Napi::CallbackInfo& info) 
+        {
+        auto fontMap = GetDgnDb().Fonts().FontMap();
+        Json::Value fonts(Json::arrayValue);
+        for (auto font : fonts )
+            {
+            auto thisFont = Json::Value();
+            thisFont[DgnFonts::json_id()] = (int)font.first.GetValue();
+            thisFont[DgnFonts::json_type()] = (int)font.second->GetType();
+            thisFont[DgnFonts::json_name()];
+            fonts.append(thisFont);
+            }
+        fonts[DgnFonts::json_fonts()] = fonts;
+        return Napi::String::New(Env(), fonts.ToString().c_str());
+        }
+
+	// ========================================================================================
+	// Test method handler
+	// ========================================================================================
+	Napi::Value ExecuteTest(const Napi::CallbackInfo& info)
+		{
+		REQUIRE_DB_TO_BE_OPEN
+        REQUIRE_ARGUMENT_STRING(0, testName);
+        REQUIRE_ARGUMENT_STRING(1, params);
+		RETURN_IF_HAD_EXCEPTION
+
+        return Napi::String::New(Env(), AddonUtils::ExecuteTest(GetDgnDb(), testName, params).ToString().c_str());
+		}
+
+
+    //  Create projections
+    static void Init(Napi::Env& env, Napi::Object exports)
+        {
+        // ***
+        // *** WARNING: If you modify this API or fix a bug, increment the appropriate digit in package_version.txt
+        // ***
+        Napi::HandleScope scope(env);
+        Napi::Function t = DefineClass(env, "AddonDgnDb", {
+            InstanceMethod("createDgnDb", &AddonDgnDb::CreateDgnDb),
+            InstanceMethod("openDgnDb", &AddonDgnDb::OpenDgnDb),
+            InstanceMethod("closeDgnDb", &AddonDgnDb::CloseDgnDb),
+            InstanceMethod("processChangeSets", &AddonDgnDb::ProcessChangeSets),
+            InstanceMethod("startCreateChangeSet", &AddonDgnDb::StartCreateChangeSet),
+            InstanceMethod("finishCreateChangeSet", &AddonDgnDb::FinishCreateChangeSet),
+            InstanceMethod("createChangeCache", &AddonDgnDb::CreateChangeCache),
+            InstanceMethod("attachChangeCache", &AddonDgnDb::AttachChangeCache),
+            InstanceMethod("isChangeCacheAttached", &AddonDgnDb::IsChangeCacheAttached),
+            InstanceMethod("extractChangeSummary", &AddonDgnDb::ExtractChangeSummary),
+            InstanceMethod("setBriefcaseId", &AddonDgnDb::SetBriefcaseId),
+            InstanceMethod("getBriefcaseId", &AddonDgnDb::GetBriefcaseId),
+            InstanceMethod("getReversedChangeSetId", &AddonDgnDb::GetReversedChangeSetId),
+            InstanceMethod("getParentChangeSetId", &AddonDgnDb::GetParentChangeSetId),
+            InstanceMethod("getDbGuid", &AddonDgnDb::GetDbGuid),
+            InstanceMethod("setDbGuid", &AddonDgnDb::SetDbGuid),
+            InstanceMethod("setupBriefcase", &AddonDgnDb::SetupBriefcase),
+            InstanceMethod("saveChanges", &AddonDgnDb::SaveChanges),
+            InstanceMethod("abandonChanges", &AddonDgnDb::AbandonChanges),
+            InstanceMethod("importSchema", &AddonDgnDb::ImportSchema),
+            InstanceMethod("getElement", &AddonDgnDb::GetElement),
+            InstanceMethod("getModel", &AddonDgnDb::GetModel),
+            InstanceMethod("insertElement", &AddonDgnDb::InsertElement),
+            InstanceMethod("updateElement", &AddonDgnDb::UpdateElement),
+            InstanceMethod("deleteElement", &AddonDgnDb::DeleteElement),
+            InstanceMethod("insertModel", &AddonDgnDb::InsertModel),
+            InstanceMethod("updateModel", &AddonDgnDb::UpdateModel),
+            InstanceMethod("deleteModel", &AddonDgnDb::DeleteModel),
+            InstanceMethod("insertCodeSpec", &AddonDgnDb::InsertCodeSpec),
+            InstanceMethod("getElementPropertiesForDisplay", &AddonDgnDb::GetElementPropertiesForDisplay),
+            InstanceMethod("insertLinkTableRelationship", &AddonDgnDb::InsertLinkTableRelationship),
+            InstanceMethod("updateLinkTableRelationship", &AddonDgnDb::UpdateLinkTableRelationship),
+            InstanceMethod("deleteLinkTableRelationship", &AddonDgnDb::DeleteLinkTableRelationship),
+            InstanceMethod("getECClassMetaData", &AddonDgnDb::GetECClassMetaData),
+            InstanceMethod("getECClassMetaData", &AddonDgnDb::GetECClassMetaData),
+            InstanceMethod("getCachedBriefcaseInfos", &AddonDgnDb::GetCachedBriefcaseInfos),
+            InstanceMethod("getIModelProps", &AddonDgnDb::GetIModelProps),
+			InstanceMethod("updateProjectExtents", &AddonDgnDb::UpdateProjectExtents),
+            InstanceMethod("buildBriefcaseManagerResourcesRequestForElement", &AddonDgnDb::BuildBriefcaseManagerResourcesRequestForElement),
+            InstanceMethod("buildBriefcaseManagerResourcesRequestForElement", &AddonDgnDb::BuildBriefcaseManagerResourcesRequestForElement),
+            InstanceMethod("buildBriefcaseManagerResourcesRequestForModel", &AddonDgnDb::BuildBriefcaseManagerResourcesRequestForModel),
+            InstanceMethod("setBriefcaseManagerOptimisticConcurrencyControlPolicy", &AddonDgnDb::SetBriefcaseManagerOptimisticConcurrencyControlPolicy),
+            InstanceMethod("setBriefcaseManagerPessimisticConcurrencyControlPolicy", &AddonDgnDb::SetBriefcaseManagerPessimisticConcurrencyControlPolicy),
+            InstanceMethod("briefcaseManagerStartBulkOperation", &AddonDgnDb::BriefcaseManagerStartBulkOperation),
+            InstanceMethod("briefcaseManagerEndBulkOperation", &AddonDgnDb::BriefcaseManagerEndBulkOperation),
+            InstanceMethod("extractBulkResourcesRequest", &AddonDgnDb::ExtractBulkResourcesRequest),
+            InstanceMethod("appendBriefcaseManagerResourcesRequest", &AddonDgnDb::AppendBriefcaseManagerResourcesRequest),
+            InstanceMethod("extractBriefcaseManagerResourcesRequest", &AddonDgnDb::ExtractBriefcaseManagerResourcesRequest),
+            InstanceMethod("inBulkOperation", &AddonDgnDb::InBulkOperation),
+            InstanceMethod("txnManagerQueryFirstTxnId", &AddonDgnDb::TxnManagerQueryFirstTxnId),
+            InstanceMethod("txnManagerQueryNextTxnId", &AddonDgnDb::TxnManagerQueryNextTxnId),
+            InstanceMethod("txnManagerQueryPreviousTxnId", &AddonDgnDb::TxnManagerQueryPreviousTxnId),
+            InstanceMethod("txnManagerGetCurrentTxnId", &AddonDgnDb::TxnManagerGetCurrentTxnId),
+            InstanceMethod("txnManagerGetTxnDescription", &AddonDgnDb::TxnManagerGetTxnDescription),
+            InstanceMethod("txnManagerIsTxnIdValid", &AddonDgnDb::TxnManagerIsTxnIdValid),
+            InstanceMethod("readFontMap", &AddonDgnDb::ReadFontMap),
+            InstanceMethod("txnManagerHasUnsavedChanges", &AddonDgnDb::TxnManagerHasUnsavedChanges),
+						
+			// DEVELOPMENT-ONLY METHODS:
+			InstanceMethod("executeTest", &AddonDgnDb::ExecuteTest),
+
+        });
+
+        exports.Set("AddonDgnDb", t);
+
+        s_constructor = Napi::Persistent(t);
+        // Per N-API docs: Call this on a reference that is declared as static data, to prevent its destructor
+        // from running at program shutdown time, which would attempt to reset the reference when
+        // the environment is no longer valid.
+        s_constructor.SuppressDestruct();
+        }
+};
+
+//=======================================================================================
+// Projects the IECSqlBinder interface into JS.
+//! @bsiclass
+//=======================================================================================
+struct AddonECSqlBinder : Napi::ObjectWrap<AddonECSqlBinder>
+    {
+private:
+    static Napi::FunctionReference s_constructor;
+    IECSqlBinder* m_binder = nullptr;
+    ECDb const* m_ecdb = nullptr;
+
+    static DbResult ToDbResult(ECSqlStatus status)
+        {
+        if (status.IsSuccess())
+            return BE_SQLITE_OK;
+
+        if (status.IsSQLiteError())
+            return status.GetSQLiteError();
+
+        return BE_SQLITE_ERROR;
+        }
+
+    IECSqlBinder& GetBinder()
+        {
+        if (m_binder == nullptr)
+            Napi::TypeError::New(Env(), "Invalid Binder").ThrowAsJavaScriptException();
+
+        return *m_binder;
+        }
+public:
+    AddonECSqlBinder(Napi::CallbackInfo const& info) : Napi::ObjectWrap<AddonECSqlBinder>(info) 
+        {
+        if (info.Length() != 2)
+            Napi::TypeError::New(Env(), "AddonECSqlBinder constructor expects two arguments.").ThrowAsJavaScriptException();
+
+        m_binder = info[0].As<Napi::External<IECSqlBinder>>().Data();
+        if (m_binder == nullptr)
+            Napi::TypeError::New(Env(), "Invalid first arg for AddonECSqlBinder constructor. IECSqlBinder must not be nullptr").ThrowAsJavaScriptException();
+
+        m_ecdb = info[1].As<Napi::External<ECDb>>().Data();
+        if (m_ecdb == nullptr)
+            Napi::TypeError::New(Env(), "Invalid second arg for AddonECSqlBinder constructor. ECDb must not be nullptr").ThrowAsJavaScriptException();
+        }
+
+    ~AddonECSqlBinder() {}
+
+    static bool InstanceOf(Napi::Value val)
+        {
+        if (!val.IsObject())
+            return false;
+
+        Napi::HandleScope scope(val.Env());
+        return val.As<Napi::Object>().InstanceOf(s_constructor.Value());
+        }
+
+    //  Create projections
+    static void Init(Napi::Env& env, Napi::Object exports)
+        {
+        // ***
+        // *** WARNING: If you modify this API or fix a bug, increment the appropriate digit in package_version.txt
+        // ***
+        Napi::HandleScope scope(env);
+        Napi::Function t = DefineClass(env, "AddonECSqlBinder", {
+        InstanceMethod("dispose", &AddonECSqlBinder::Dispose),
+        InstanceMethod("bindNull", &AddonECSqlBinder::BindNull),
+        InstanceMethod("bindBlob", &AddonECSqlBinder::BindBlob),
+        InstanceMethod("bindBoolean", &AddonECSqlBinder::BindBoolean),
+        InstanceMethod("bindDateTime", &AddonECSqlBinder::BindDateTime),
+        InstanceMethod("bindDouble", &AddonECSqlBinder::BindDouble),
+        InstanceMethod("bindGuid", &AddonECSqlBinder::BindGuid),
+        InstanceMethod("bindId", &AddonECSqlBinder::BindId),
+        InstanceMethod("bindInteger", &AddonECSqlBinder::BindInteger),
+        InstanceMethod("bindPoint2d", &AddonECSqlBinder::BindPoint2d),
+        InstanceMethod("bindPoint3d", &AddonECSqlBinder::BindPoint3d),
+        InstanceMethod("bindString", &AddonECSqlBinder::BindString),
+        InstanceMethod("bindNavigation", &AddonECSqlBinder::BindNavigation),
+        InstanceMethod("bindMember", &AddonECSqlBinder::BindMember),
+        InstanceMethod("addArrayElement", &AddonECSqlBinder::AddArrayElement)
+        });
+
+        exports.Set("AddonECSqlBinder", t);
+
+        s_constructor = Napi::Persistent(t);
+        // Per N-API docs: Call this on a reference that is declared as static data, to prevent its destructor
+        // from running at program shutdown time, which would attempt to reset the reference when
+        // the environment is no longer valid.
+        s_constructor.SuppressDestruct();
+        }
+
+    static Napi::Object New(Napi::Env const& env, IECSqlBinder& binder, ECDbCR ecdb)
+        { 
+        return s_constructor.New({Napi::External<IECSqlBinder>::New(env, &binder), Napi::External<ECDb>::New(env, const_cast<ECDb*>(&ecdb))});
+        }
+
+    void Dispose(const Napi::CallbackInfo& info)
+        {
+        if (m_binder != nullptr)
+            m_binder = nullptr;
+
+        if (m_ecdb != nullptr)
+            m_ecdb = nullptr;
+        }
+
+    Napi::Value BindNull(const Napi::CallbackInfo& info)
+        {
+        if (info.Length() != 0)
+            Napi::TypeError::New(info.Env(), "BindNull must not have arguments").ThrowAsJavaScriptException();
+
+        const ECSqlStatus stat = GetBinder().BindNull();
+        return Napi::Number::New(Env(), (int) ToDbResult(stat));
+        }
+
+    Napi::Value BindBlob(const Napi::CallbackInfo& info)
+        {
+        Napi::Value blobVal;
+        if (info.Length() == 0 || !(blobVal = info[0]).IsString())
+            Napi::TypeError::New(info.Env(), "BindBlob expects a base64 string").ThrowAsJavaScriptException();
+
+        Utf8String base64Str(blobVal.ToString().Utf8Value().c_str());
+        ByteStream blob;
+        Base64Utilities::Decode(blob, base64Str);
+
+        const ECSqlStatus stat = GetBinder().BindBlob(blob.data(), (int) blob.size(), IECSqlBinder::MakeCopy::Yes);
+        return Napi::Number::New(Env(), (int) ToDbResult(stat));
+        }
+
+    Napi::Value BindBoolean(const Napi::CallbackInfo& info)
+        {
+        Napi::Value boolVal;
+        if (info.Length() == 0 || !(boolVal = info[0]).IsBoolean())
+            Napi::TypeError::New(info.Env(), "BindBoolean expects a boolean").ThrowAsJavaScriptException();
+
+        const ECSqlStatus stat = GetBinder().BindBoolean(boolVal.ToBoolean());
+        return Napi::Number::New(Env(), (int) ToDbResult(stat));
+        }
+
+    Napi::Value BindDateTime(const Napi::CallbackInfo& info)
+        {
+        REQUIRE_ARGUMENT_STRING(0, isoString);
+
+        DateTime dt;
+        if (SUCCESS != DateTime::FromString(dt, isoString.c_str()))
+            return Napi::Number::New(Env(), (int) BE_SQLITE_ERROR);
+
+        const ECSqlStatus stat = GetBinder().BindDateTime(dt);
+        return Napi::Number::New(Env(), (int) ToDbResult(stat));
+        }
+
+    Napi::Value BindDouble(const Napi::CallbackInfo& info)
+        {
+        REQUIRE_ARGUMENT_NUMBER(0, val);
+        const ECSqlStatus stat = GetBinder().BindDouble(val.DoubleValue());
+        return Napi::Number::New(Env(), (int) ToDbResult(stat));
+        }
+
+    Napi::Value BindGuid(const Napi::CallbackInfo& info)
+        {
+        REQUIRE_ARGUMENT_STRING(0, guidString);
+
+        BeGuid guid;
+        if (SUCCESS != guid.FromString(guidString.c_str()))
+            return Napi::Number::New(Env(), (int) BE_SQLITE_ERROR);
+
+        const ECSqlStatus stat = GetBinder().BindGuid(guid, IECSqlBinder::MakeCopy::Yes);
+        return Napi::Number::New(Env(), (int) ToDbResult(stat));
+        }
+
+    Napi::Value BindId(const Napi::CallbackInfo& info)
+        {
+        REQUIRE_ARGUMENT_STRING(0, hexString);
+
+        BeInt64Id id;
+        if (SUCCESS != BeInt64Id::FromString(id, hexString.c_str()))
+            return Napi::Number::New(Env(), (int) BE_SQLITE_ERROR);
+
+        const ECSqlStatus stat = GetBinder().BindId(id);
+        return Napi::Number::New(Env(), (int) ToDbResult(stat));
+        }
+
+    Napi::Value BindInteger(const Napi::CallbackInfo& info)
+        {
+        if (info.Length() == 0)
+            Napi::TypeError::New(info.Env(), "BindInteger expects a string or number").ThrowAsJavaScriptException();
+        
+        Napi::Value val = info[0];
+        if (!val.IsNumber() && !val.IsString())
+            Napi::TypeError::New(info.Env(), "BindInteger expects a string or number").ThrowAsJavaScriptException();
+
+        int64_t int64Val;
+        if (val.IsNumber())
+            int64Val = val.ToNumber().Int64Value();
+        else
+            {
+            Utf8String strVal(val.ToString().Utf8Value().c_str());
+            if (strVal.empty())
+                Napi::TypeError::New(info.Env(), "Integral string passed to BindInteger must not be empty.").ThrowAsJavaScriptException();
+
+            const bool isNegativeNumber = strVal[0] == '-';
+            Utf8CP positiveNumberStr = isNegativeNumber ? strVal.c_str() + 1 : strVal.c_str();
+            uint64_t uVal = 0;
+            if (SUCCESS != BeStringUtilities::ParseUInt64(uVal, positiveNumberStr)) //also supports hex strings
+                {
+                Utf8String error;
+                error.Sprintf("BindInteger failed. Could not parse string %s to a valid integer.", strVal.c_str());
+                Napi::TypeError::New(info.Env(), error.c_str()).ThrowAsJavaScriptException();
+                }
+
+            if (isNegativeNumber && uVal > (uint64_t) std::numeric_limits<int64_t>::max())
+                {
+                Utf8String error;
+                error.Sprintf("BindInteger failed. Number in string %s is too large to fit into a signed 64 bit integer value.", strVal.c_str());
+                Napi::TypeError::New(info.Env(), error.c_str()).ThrowAsJavaScriptException();
+                }
+
+            int64Val = uVal;
+            if (isNegativeNumber)
+                int64Val *= -1;
+            }
+
+        const ECSqlStatus stat = GetBinder().BindInt64(int64Val);
+        return Napi::Number::New(Env(), (int) ToDbResult(stat));
+        }
+
+    Napi::Value BindPoint2d(const Napi::CallbackInfo& info)
+        {
+        REQUIRE_ARGUMENT_NUMBER(0, x);
+        REQUIRE_ARGUMENT_NUMBER(1, y);
+
+        const ECSqlStatus stat = GetBinder().BindPoint2d(DPoint2d::From(x.DoubleValue(),y.DoubleValue()));
+        return Napi::Number::New(Env(), (int) ToDbResult(stat));
+        }
+
+    Napi::Value BindPoint3d(const Napi::CallbackInfo& info)
+        {
+        REQUIRE_ARGUMENT_NUMBER(0, x);
+        REQUIRE_ARGUMENT_NUMBER(1, y);
+        REQUIRE_ARGUMENT_NUMBER(2, z);
+
+        const ECSqlStatus stat = GetBinder().BindPoint3d(DPoint3d::From(x.DoubleValue(), y.DoubleValue(), z.DoubleValue()));
+        return Napi::Number::New(Env(), (int) ToDbResult(stat));
+        }
+
+    Napi::Value BindString(const Napi::CallbackInfo& info)
+        {
+        REQUIRE_ARGUMENT_STRING(0, val);
+
+        const ECSqlStatus stat = GetBinder().BindText(val.c_str(), IECSqlBinder::MakeCopy::Yes);
+        return Napi::Number::New(Env(), (int) ToDbResult(stat));
+        }
+
+    Napi::Value BindNavigation(const Napi::CallbackInfo& info)
+        {
+        REQUIRE_ARGUMENT_STRING(0, navIdHexStr);
+        OPTIONAL_ARGUMENT_STRING(1, relClassName);
+        OPTIONAL_ARGUMENT_STRING(2, relClassTableSpaceName);
+
+        BeInt64Id navId;
+        if (SUCCESS != BeInt64Id::FromString(navId, navIdHexStr.c_str()))
+            return Napi::Number::New(Env(), (int) BE_SQLITE_ERROR);
+
+        ECClassId relClassId;
+        if (!relClassName.empty())
+            {
+            bvector<Utf8String> tokens;
+            BeStringUtilities::Split(relClassName.c_str(), ".:", tokens);
+            if (tokens.size() != 2)
+                return Napi::Number::New(Env(), (int) BE_SQLITE_ERROR);
+
+            relClassId = m_ecdb->Schemas().GetClassId(tokens[0], tokens[1], SchemaLookupMode::AutoDetect, relClassTableSpaceName.c_str());
+            }
+
+        const ECSqlStatus stat = GetBinder().BindNavigation(navId, relClassId);
+        return Napi::Number::New(Env(), (int) ToDbResult(stat));
+        }
+
+    Napi::Value BindMember(const Napi::CallbackInfo& info)
+        {
+        REQUIRE_ARGUMENT_STRING(0, memberName);
+        IECSqlBinder& memberBinder = GetBinder()[memberName.c_str()];
+        return New(info.Env(), memberBinder, *m_ecdb);
+        }
+
+    Napi::Value AddArrayElement(const Napi::CallbackInfo& info)
+        {
+        if (info.Length() != 0)
+            Napi::TypeError::New(info.Env(), "AddArrayElement must not have arguments").ThrowAsJavaScriptException();
+
+        IECSqlBinder& elementBinder = GetBinder().AddArrayElement();
+        return New(info.Env(), elementBinder, *m_ecdb);
+        }
+    };
+
+//=======================================================================================
+// Projects the AddonECSqlColumnInfo interface into JS.
+//! @bsiclass
+//=======================================================================================
+struct AddonECSqlColumnInfo : Napi::ObjectWrap<AddonECSqlColumnInfo>
+    {
+    private:
+        //Must match ECSqlValueType in imodeljs-core
+        enum class Type
+            {
+            Blob = 1,
+            Boolean = 2,
+            DateTime = 3,
+            Double = 4,
+            Geometry = 5,
+            Id = 6,
+            Int = 7,
+            Int64 = 8,
+            Point2d = 9,
+            Point3d = 10,
+            String = 11,
+            Navigation = 12,
+            Struct = 13,
+            PrimitiveArray = 14,
+            StructArray = 15,
+            Guid = 16
+            };
+
+        static Napi::FunctionReference s_constructor;
+        ECSqlColumnInfo const* m_colInfo = nullptr;
+
+        ECSqlColumnInfo const& GetColInfo() const
+            {
+            if (m_colInfo == nullptr)
+                Napi::TypeError::New(Env(), "Invalid ECSqlColumnInfo").ThrowAsJavaScriptException();
+
+            return *m_colInfo;
+            }
+
+    public:
+        AddonECSqlColumnInfo(Napi::CallbackInfo const& info) : Napi::ObjectWrap<AddonECSqlColumnInfo>(info)
+            {
+            if (info.Length() != 1)
+                Napi::TypeError::New(Env(), "AddonECSqlColumnInfo constructor expects two argument.").ThrowAsJavaScriptException();
+
+            m_colInfo = info[0].As<Napi::External<ECSqlColumnInfo>>().Data();
+            if (m_colInfo == nullptr)
+                Napi::TypeError::New(Env(), "Invalid first arg for AddonECSqlColumnInfo constructor. ECSqlColumnInfo must not be nullptr").ThrowAsJavaScriptException();
+            }
+
+        ~AddonECSqlColumnInfo() {}
+
+        static bool InstanceOf(Napi::Value val)
+            {
+            if (!val.IsObject())
+                return false;
+
+            Napi::HandleScope scope(val.Env());
+            return val.As<Napi::Object>().InstanceOf(s_constructor.Value());
+            }
+
+        //  Create projections
+        static void Init(Napi::Env& env, Napi::Object exports)
+            {
+            // ***
+            // *** WARNING: If you modify this API or fix a bug, increment the appropriate digit in package_version.txt
+            // ***
+            Napi::HandleScope scope(env);
+            Napi::Function t = DefineClass(env, "AddonECSqlColumnInfo", {
+            InstanceMethod("getType", &AddonECSqlColumnInfo::GetType),
+            InstanceMethod("getPropertyName", &AddonECSqlColumnInfo::GetPropertyName),
+            InstanceMethod("getAccessString", &AddonECSqlColumnInfo::GetAccessString),
+            InstanceMethod("isSystemProperty", &AddonECSqlColumnInfo::IsSystemProperty),
+            InstanceMethod("isGeneratedProperty", &AddonECSqlColumnInfo::IsGeneratedProperty),
+            InstanceMethod("getRootClassTableSpace", &AddonECSqlColumnInfo::GetRootClassTableSpace),
+            InstanceMethod("getRootClassName", &AddonECSqlColumnInfo::GetRootClassName),
+            InstanceMethod("getRootClassAlias", &AddonECSqlColumnInfo::GetRootClassAlias)});
+
+            exports.Set("AddonECSqlColumnInfo", t);
+
+            s_constructor = Napi::Persistent(t);
+            // Per N-API docs: Call this on a reference that is declared as static data, to prevent its destructor
+            // from running at program shutdown time, which would attempt to reset the reference when
+            // the environment is no longer valid.
+            s_constructor.SuppressDestruct();
+            }
+
+        static Napi::Object New(Napi::Env const& env, ECSqlColumnInfo const& colInfo)
+            {
+            return s_constructor.New({Napi::External<ECSqlColumnInfo>::New(env, const_cast<ECSqlColumnInfo*>(&colInfo))});
+            }
+
+        Napi::Value GetType(const Napi::CallbackInfo& info)
+            {
+            if (info.Length() != 0)
+                Napi::TypeError::New(info.Env(), "GetType must not have arguments").ThrowAsJavaScriptException();
+
+            ECTypeDescriptor const& dataType = GetColInfo().GetDataType();
+            Type type = Type::Id;
+            if (dataType.IsNavigation())
+                type = Type::Navigation;
+            else if (dataType.IsStruct())
+                type = Type::Struct;
+            else if (dataType.IsPrimitiveArray())
+                type = Type::PrimitiveArray;
+            else if (dataType.IsStructArray())
+                type = Type::StructArray;
+            else
+                {
+                BeAssert(dataType.IsPrimitive());
+                switch (dataType.GetPrimitiveType())
+                    {
+                        case PRIMITIVETYPE_Binary:
+                        {
+                        ECPropertyCP prop = GetColInfo().GetProperty();
+                        if (prop->HasExtendedType())
+                            {
+                            BeAssert(prop->GetIsPrimitive());
+                            Utf8StringCR extendedTypeName = prop->GetAsPrimitiveProperty()->GetExtendedTypeName();
+                            if (extendedTypeName.EqualsIAscii("Guid") || extendedTypeName.EqualsIAscii("BeGuid"))
+                                {
+                                type = Type::Guid;
+                                break;
+                                }
+                            }
+
+                        type = Type::Blob;
+                        break;
+                        }
+                        case PRIMITIVETYPE_Boolean:
+                            type = Type::Boolean;
+                            break;
+                        case PRIMITIVETYPE_DateTime:
+                            type = Type::DateTime;
+                            break;
+                        case PRIMITIVETYPE_Double:
+                            type = Type::Double;
+                            break;
+                        case PRIMITIVETYPE_IGeometry:
+                            type = Type::Geometry;
+                            break;
+                        case PRIMITIVETYPE_Integer:
+                            type = Type::Int;
+                            break;
+                        case PRIMITIVETYPE_Long:
+                        {
+                        if (GetColInfo().IsSystemProperty())
+                            {
+                            type = Type::Id;
+                            break;
+                            }
+
+                        ECPropertyCP prop = GetColInfo().GetProperty();
+                        if (prop->HasExtendedType())
+                            {
+                            BeAssert(prop->GetIsPrimitive());
+                            if (prop->GetAsPrimitiveProperty()->GetExtendedTypeName().EqualsIAscii("Id"))
+                                {
+                                type = Type::Id;
+                                break;
+                                }
+                            }
+
+                        type = Type::Int64;
+                        break;
+                        }
+                        case PRIMITIVETYPE_Point2d:
+                            type = Type::Point2d;
+                            break;
+                        case PRIMITIVETYPE_Point3d:
+                            type = Type::Point3d;
+                            break;
+                        case PRIMITIVETYPE_String:
+                            type = Type::String;
+                            break;
+                        default:
+                            Napi::TypeError::New(info.Env(), "Unsupported ECSqlValue primitive type.").ThrowAsJavaScriptException();
+                            break;
+                    }
+                }
+
+            return Napi::Number::New(Env(), (int) type);
+            }
+
+        Napi::Value GetPropertyName(const Napi::CallbackInfo& info)
+            {
+            if (info.Length() != 0)
+                Napi::TypeError::New(info.Env(), "GetPropertyName must not have arguments").ThrowAsJavaScriptException();
+
+            ECPropertyCP prop = GetColInfo().GetProperty();
+            if (prop == nullptr)
+                Napi::TypeError::New(info.Env(), "ECSqlColumnInfo does not represent a property.").ThrowAsJavaScriptException();
+
+            return Napi::String::New(Env(), prop->GetName().c_str());
+            }
+
+        Napi::Value GetAccessString(const Napi::CallbackInfo& info)
+            {
+            if (info.Length() != 0)
+                Napi::TypeError::New(info.Env(), "GetAccessString must not have arguments").ThrowAsJavaScriptException();
+
+            //if property is generated, the display label contains the select clause item as is.
+            //The property name in contrast would have encoded special characters of the select clause item.
+            //Ex: SELECT MyProp + 4 FROM Foo -> the name must be "MyProp + 4"
+            if (GetColInfo().IsGeneratedProperty())
+                {
+                BeAssert(GetColInfo().GetPropertyPath().Size() == 1);
+                ECPropertyCP prop = GetColInfo().GetProperty();
+                if (prop == nullptr)
+                    Napi::TypeError::New(info.Env(), "ECSqlColumnInfo's Property must not be null for a generated property.").ThrowAsJavaScriptException();
+
+                return Napi::String::New(Env(), prop->GetDisplayLabel().c_str());
+                }
+
+            return Napi::String::New(Env(), GetColInfo().GetPropertyPath().ToString().c_str());
+            }
+
+        Napi::Value IsSystemProperty(const Napi::CallbackInfo& info)
+            {
+            if (info.Length() != 0)
+                Napi::TypeError::New(info.Env(), "IsSystemProperty must not have arguments").ThrowAsJavaScriptException();
+
+            return Napi::Boolean::New(Env(), GetColInfo().IsSystemProperty());
+            }
+
+        Napi::Value IsGeneratedProperty(const Napi::CallbackInfo& info)
+            {
+            if (info.Length() != 0)
+                Napi::TypeError::New(info.Env(), "IsGeneratedProperty must not have arguments").ThrowAsJavaScriptException();
+
+            return Napi::Boolean::New(Env(), GetColInfo().IsGeneratedProperty());
+            }
+
+        Napi::Value GetRootClassTableSpace(const Napi::CallbackInfo& info)
+            {
+            if (info.Length() != 0)
+                Napi::TypeError::New(info.Env(), "GetRootClassTableSpace must not have arguments").ThrowAsJavaScriptException();
+
+            return Napi::String::New(Env(), GetColInfo().GetRootClass().GetTableSpace().c_str());
+            }
+
+        Napi::Value GetRootClassName(const Napi::CallbackInfo& info)
+            {
+            if (info.Length() != 0)
+                Napi::TypeError::New(info.Env(), "GetRootClassName must not have arguments").ThrowAsJavaScriptException();
+
+            return Napi::String::New(Env(), ECJsonUtilities::FormatClassName(GetColInfo().GetRootClass().GetClass()).c_str());
+            }
+
+        Napi::Value GetRootClassAlias(const Napi::CallbackInfo& info)
+            {
+            if (info.Length() != 0)
+                Napi::TypeError::New(info.Env(), "GetRootClassAlias must not have arguments").ThrowAsJavaScriptException();
+
+            return Napi::String::New(Env(), GetColInfo().GetRootClass().GetAlias().c_str());
+            }
+    };
+
+//=======================================================================================
+// Projects the IECSqlValue interface into JS.
+//! @bsiclass
+//=======================================================================================
+struct AddonECSqlValue : Napi::ObjectWrap<AddonECSqlValue>
+    {
+private:
+    static Napi::FunctionReference s_constructor;
+    IECSqlValue const* m_ecsqlValue = nullptr;
+    ECDb const* m_ecdb = nullptr;
+
+
+    IECSqlValue const& GetECSqlValue() const
+        {
+        if (m_ecsqlValue == nullptr)
+            Napi::TypeError::New(Env(), "Invalid ECSqlValue").ThrowAsJavaScriptException();
+
+        return *m_ecsqlValue;
+        }
+public:
+    AddonECSqlValue(Napi::CallbackInfo const& info) : Napi::ObjectWrap<AddonECSqlValue>(info)
+        {
+        if (info.Length() != 2)
+            Napi::TypeError::New(Env(), "AddonECSqlValue constructor expects two arguments.").ThrowAsJavaScriptException();
+
+        m_ecsqlValue = info[0].As<Napi::External<IECSqlValue>>().Data();
+        if (m_ecsqlValue == nullptr)
+            Napi::TypeError::New(Env(), "Invalid first arg for AddonECSqlValue constructor. IECSqlValue must not be nullptr").ThrowAsJavaScriptException();
+
+        m_ecdb = info[1].As<Napi::External<ECDb>>().Data();
+        if (m_ecdb == nullptr)
+            Napi::TypeError::New(Env(), "Invalid second arg for AddonECSqlValue constructor. ECDb must not be nullptr").ThrowAsJavaScriptException();
+        }
+
+    ~AddonECSqlValue() {}
+
+    static bool InstanceOf(Napi::Value val)
+        {
+        if (!val.IsObject())
+            return false;
+
+        Napi::HandleScope scope(val.Env());
+        return val.As<Napi::Object>().InstanceOf(s_constructor.Value());
+        }
+
+    //  Create projections
+    static void Init(Napi::Env& env, Napi::Object exports)
+        {
+        // ***
+        // *** WARNING: If you modify this API or fix a bug, increment the appropriate digit in package_version.txt
+        // ***
+        Napi::HandleScope scope(env);
+        Napi::Function t = DefineClass(env, "AddonECSqlValue", {
+        InstanceMethod("dispose", &AddonECSqlValue::Dispose),
+        InstanceMethod("isNull", &AddonECSqlValue::IsNull),
+        InstanceMethod("getColumnInfo", &AddonECSqlValue::GetColumnInfo),
+        InstanceMethod("getBlob", &AddonECSqlValue::GetBlob),
+        InstanceMethod("getBoolean", &AddonECSqlValue::GetBoolean),
+        InstanceMethod("getDateTime", &AddonECSqlValue::GetDateTime),
+        InstanceMethod("getDouble", &AddonECSqlValue::GetDouble),
+        InstanceMethod("getGeometry", &AddonECSqlValue::GetGeometry),
+        InstanceMethod("getGuid", &AddonECSqlValue::GetGuid),
+        InstanceMethod("getId", &AddonECSqlValue::GetId),
+        InstanceMethod("getClassNameForClassId", &AddonECSqlValue::GetClassNameForClassId),
+        InstanceMethod("getInt", &AddonECSqlValue::GetInt),
+        InstanceMethod("getInt64", &AddonECSqlValue::GetInt64),
+        InstanceMethod("getPoint2d", &AddonECSqlValue::GetPoint2d),
+        InstanceMethod("getPoint3d", &AddonECSqlValue::GetPoint3d),
+        InstanceMethod("getString", &AddonECSqlValue::GetString),
+        InstanceMethod("getNavigation", &AddonECSqlValue::GetNavigation),
+        InstanceMethod("getStructIterator", &AddonECSqlValue::GetStructIterator),
+        InstanceMethod("getArrayIterator", &AddonECSqlValue::GetArrayIterator)
+        });
+
+        exports.Set("AddonECSqlValue", t);
+
+        s_constructor = Napi::Persistent(t);
+        // Per N-API docs: Call this on a reference that is declared as static data, to prevent its destructor
+        // from running at program shutdown time, which would attempt to reset the reference when
+        // the environment is no longer valid.
+        s_constructor.SuppressDestruct();
+        }
+
+    static Napi::Object New(Napi::Env const& env, IECSqlValue const& val, ECDbCR ecdb)
+        {
+        return s_constructor.New({Napi::External<IECSqlValue>::New(env, const_cast<IECSqlValue*>(&val)), Napi::External<ECDb>::New(env, const_cast<ECDb*>(&ecdb))});
+        }
+
+    void Dispose(const Napi::CallbackInfo& info)
+        {
+        if (m_ecsqlValue != nullptr)
+            m_ecsqlValue = nullptr;
+
+        if (m_ecdb != nullptr)
+            m_ecdb = nullptr;
+        }
+
+    Napi::Value GetColumnInfo(const Napi::CallbackInfo& info)
+        {
+        if (info.Length() != 0)
+            Napi::TypeError::New(info.Env(), "GetColumnInfo must not have arguments").ThrowAsJavaScriptException();
+
+        return AddonECSqlColumnInfo::New(Env(), GetECSqlValue().GetColumnInfo());
+        }
+
+    Napi::Value IsNull(const Napi::CallbackInfo& info)
+        {
+        if (info.Length() != 0)
+            Napi::TypeError::New(info.Env(), "IsNull must not have arguments").ThrowAsJavaScriptException();
+        
+        return Napi::Boolean::New(Env(), GetECSqlValue().IsNull());
+        }
+
+    Napi::Value GetBlob(const Napi::CallbackInfo& info)
+        {
+        if (info.Length() != 0)
+            Napi::TypeError::New(info.Env(), "GetBlob must not have arguments").ThrowAsJavaScriptException();
+
+        int blobSize = -1;
+        void const* blob = GetECSqlValue().GetBlob(&blobSize);
+
+        Utf8String base64Str;
+        Base64Utilities::Encode(base64Str, (Byte const*) blob, (size_t) blobSize);
+
+        return Napi::String::New(Env(), base64Str.c_str());
+        }
+
+    Napi::Value GetBoolean(const Napi::CallbackInfo& info)
+        {
+        if (info.Length() != 0)
+            Napi::TypeError::New(info.Env(), "GetBoolean must not have arguments").ThrowAsJavaScriptException();
+
+        return Napi::Boolean::New(Env(), GetECSqlValue().GetBoolean());
+        }
+
+    Napi::Value GetDateTime(const Napi::CallbackInfo& info)
+        {
+        if (info.Length() != 0)
+            Napi::TypeError::New(info.Env(), "GetDateTime must not have arguments").ThrowAsJavaScriptException();
+
+        DateTime dt = GetECSqlValue().GetDateTime();
+        return Napi::String::New(Env(), dt.ToString().c_str());
+        }
+
+    Napi::Value GetDouble(const Napi::CallbackInfo& info)
+        {
+        if (info.Length() != 0)
+            Napi::TypeError::New(info.Env(), "GetBlob must not have arguments").ThrowAsJavaScriptException();
+
+        return Napi::Number::New(Env(), GetECSqlValue().GetDouble());
+        }
+
+    Napi::Value GetGeometry(const Napi::CallbackInfo& info)
+        {
+        if (info.Length() != 0)
+            Napi::TypeError::New(info.Env(), "GetGeometry must not have arguments").ThrowAsJavaScriptException();
+
+        IGeometryPtr geom = GetECSqlValue().GetGeometry();
+        Json::Value json;
+        if (SUCCESS != ECJsonUtilities::IGeometryToJson(json, *geom))
+            Napi::TypeError::New(info.Env(), "Could not convert IGeometry to JSON.").ThrowAsJavaScriptException();
+
+        return Napi::String::New(Env(), json.ToString().c_str());
+        }
+
+    Napi::Value GetGuid(const Napi::CallbackInfo& info)
+        {
+        if (info.Length() != 0)
+            Napi::TypeError::New(info.Env(), "GetGuid must not have arguments").ThrowAsJavaScriptException();
+
+        BeGuid guid = GetECSqlValue().GetGuid();
+        return Napi::String::New(Env(), guid.ToString().c_str());
+        }
+
+    Napi::Value GetId(const Napi::CallbackInfo& info)
+        {
+        if (info.Length() != 0)
+            Napi::TypeError::New(info.Env(), "GetId must not have arguments").ThrowAsJavaScriptException();
+
+        const BeInt64Id id = GetECSqlValue().GetId<BeInt64Id>();
+        return Napi::String::New(Env(), id.ToHexStr().c_str());
+        }
+
+    Napi::Value GetClassNameForClassId(const Napi::CallbackInfo& info)
+        {
+        if (info.Length() != 0)
+            Napi::TypeError::New(info.Env(), "GetClassNameForClassId must not have arguments").ThrowAsJavaScriptException();
+
+        const ECClassId classId = GetECSqlValue().GetId<ECClassId>();
+        if (!classId.IsValid())
+            Napi::TypeError::New(info.Env(), "Failed to get class name from ECSqlValue: The ECSqlValue does not refer to a valid class id.").ThrowAsJavaScriptException();
+
+        Utf8StringCR tableSpace = GetECSqlValue().GetColumnInfo().GetRootClass().GetTableSpace();
+        ECClassCP ecClass = m_ecdb->Schemas().GetClass(classId, tableSpace.c_str());
+        if (ecClass == nullptr)
+            {
+            Utf8String err;
+            err.Sprintf("Failed to get class name from ECSqlValue: Class not found for ECClassId %s.", classId.ToHexStr().c_str());
+            Napi::TypeError::New(info.Env(), err.c_str()).ThrowAsJavaScriptException();
+            }
+
+        return Napi::String::New(Env(), ECJsonUtilities::FormatClassName(*ecClass).c_str());
+        }
+
+    Napi::Value GetInt(const Napi::CallbackInfo& info)
+        {
+        if (info.Length() != 0)
+            Napi::TypeError::New(info.Env(), "GetInt must not have arguments").ThrowAsJavaScriptException();
+
+        return Napi::Number::New(Env(), GetECSqlValue().GetInt());
+        }
+
+    Napi::Value GetInt64(const Napi::CallbackInfo& info)
+        {
+        if (info.Length() != 0)
+            Napi::TypeError::New(info.Env(), "GetInt64 must not have arguments").ThrowAsJavaScriptException();
+
+        return Napi::Number::New(Env(), GetECSqlValue().GetInt64());
+        }
+
+    Napi::Value GetPoint2d(const Napi::CallbackInfo& info)
+        {
+        if (info.Length() != 0)
+            Napi::TypeError::New(info.Env(), "GetPoint2d must not have arguments").ThrowAsJavaScriptException();
+
+        DPoint2d pt = GetECSqlValue().GetPoint2d();
+        Napi::Object jsPt = Napi::Object::New(Env());
+        jsPt.Set(ECN::ECJsonSystemNames::Point::X(), Napi::Number::New(Env(), pt.x));
+        jsPt.Set(ECN::ECJsonSystemNames::Point::Y(), Napi::Number::New(Env(), pt.y));
+        return jsPt;
+        }
+
+    Napi::Value GetPoint3d(const Napi::CallbackInfo& info)
+        {
+        if (info.Length() != 0)
+            Napi::TypeError::New(info.Env(), "GetPoint3d must not have arguments").ThrowAsJavaScriptException();
+
+        DPoint3d pt = GetECSqlValue().GetPoint3d();
+        Napi::Object jsPt = Napi::Object::New(Env());
+        jsPt.Set(ECN::ECJsonSystemNames::Point::X(), Napi::Number::New(Env(), pt.x));
+        jsPt.Set(ECN::ECJsonSystemNames::Point::Y(), Napi::Number::New(Env(), pt.y));
+        jsPt.Set(ECN::ECJsonSystemNames::Point::Z(), Napi::Number::New(Env(), pt.z));
+        return jsPt;
+        }
+
+    Napi::Value GetString(const Napi::CallbackInfo& info)
+        {
+        if (info.Length() != 0)
+            Napi::TypeError::New(info.Env(), "GetString must not have arguments").ThrowAsJavaScriptException();
+
+        return Napi::String::New(Env(), GetECSqlValue().GetText());
+        }
+
+    Napi::Value GetNavigation(const Napi::CallbackInfo& info)
+        {
+        if (info.Length() != 0)
+            Napi::TypeError::New(info.Env(), "GetNavigation must not have arguments").ThrowAsJavaScriptException();
+
+        ECClassId relClassId;
+        BeInt64Id navId = GetECSqlValue().GetNavigation(&relClassId);
+
+        Napi::Object jsNavValue = Napi::Object::New(Env());
+        jsNavValue.Set(ECN::ECJsonSystemNames::Navigation::Id(), Napi::String::New(Env(), navId.ToHexStr().c_str()));
+        if (relClassId.IsValid())
+            {
+            Utf8StringCR relClassTableSpace = GetECSqlValue().GetColumnInfo().GetRootClass().GetTableSpace();
+            ECClassCP relClass = m_ecdb->Schemas().GetClass(relClassId, relClassTableSpace.c_str());
+            if (relClass == nullptr)
+                Napi::TypeError::New(info.Env(), "Failed to find ECRelationhipClass for the Navigation Value's RelECClassId.").ThrowAsJavaScriptException();
+
+            Utf8String relClassName = ECJsonUtilities::FormatClassName(*relClass);
+            jsNavValue.Set(ECN::ECJsonSystemNames::Navigation::RelClassName(), Napi::String::New(Env(), relClassName.c_str()));
+            }
+
+        return jsNavValue;
+        }
+
+    //implementations are after AddonECSqlValueIterable as it needs to call into that class
+    Napi::Value GetStructIterator(const Napi::CallbackInfo&);
+    Napi::Value GetArrayIterator(const Napi::CallbackInfo&);
+    };
+
+//=======================================================================================
+// Projects the IECSqlValueIterable interface into JS.
+//! @bsiclass
+//=======================================================================================
+struct AddonECSqlValueIterator : Napi::ObjectWrap<AddonECSqlValueIterator>
+    {
+    private:
+        static Napi::FunctionReference s_constructor;
+        ECDb const* m_ecdb = nullptr;
+        IECSqlValueIterable const* m_iterable = nullptr;
+        bool m_isBeforeFirstElement = true;
+        IECSqlValueIterable::const_iterator m_it;
+        IECSqlValueIterable::const_iterator m_endIt;
+
+    public:
+        AddonECSqlValueIterator(Napi::CallbackInfo const& info) : Napi::ObjectWrap<AddonECSqlValueIterator>(info)
+            {
+            if (info.Length() != 2)
+                Napi::TypeError::New(Env(), "AddonECSqlValueIterator constructor expects two argument.").ThrowAsJavaScriptException();
+
+            m_iterable = info[0].As<Napi::External<IECSqlValueIterable>>().Data();
+            if (m_iterable == nullptr)
+                Napi::TypeError::New(Env(), "Invalid first arg for AddonECSqlValueIterator constructor. IECSqlValueIterable must not be nullptr").ThrowAsJavaScriptException();
+
+            m_endIt = m_iterable->end();
+
+            m_ecdb = info[1].As<Napi::External<ECDb>>().Data();
+            if (m_ecdb == nullptr)
+                Napi::TypeError::New(Env(), "Invalid second arg for AddonECSqlValueIterator constructor. ECDb must not be nullptr").ThrowAsJavaScriptException();
+            }
+
+        ~AddonECSqlValueIterator() {}
+
+        static bool InstanceOf(Napi::Value val)
+            {
+            if (!val.IsObject())
+                return false;
+
+            Napi::HandleScope scope(val.Env());
+            return val.As<Napi::Object>().InstanceOf(s_constructor.Value());
+            }
+
+        //  Create projections
+        static void Init(Napi::Env& env, Napi::Object exports)
+            {
+            // ***
+            // *** WARNING: If you modify this API or fix a bug, increment the appropriate digit in package_version.txt
+            // ***
+            Napi::HandleScope scope(env);
+            Napi::Function t = DefineClass(env, "AddonECSqlValueIterator", {
+            InstanceMethod("dispose", &AddonECSqlValueIterator::Dispose),
+            InstanceMethod("moveNext", &AddonECSqlValueIterator::MoveNext),
+            InstanceMethod("getCurrent", &AddonECSqlValueIterator::GetCurrent)});
+
+            exports.Set("AddonECSqlValueIterator", t);
+
+            s_constructor = Napi::Persistent(t);
+            // Per N-API docs: Call this on a reference that is declared as static data, to prevent its destructor
+            // from running at program shutdown time, which would attempt to reset the reference when
+            // the environment is no longer valid.
+            s_constructor.SuppressDestruct();
+            }
+
+        static Napi::Object New(Napi::Env const& env, IECSqlValueIterable const& iterable, ECDb const& ecdb)
+            {
+            return s_constructor.New({Napi::External<IECSqlValueIterable>::New(env, const_cast<IECSqlValueIterable*>(&iterable)), Napi::External<ECDb>::New(env, const_cast<ECDb*>(&ecdb))});
+            }
+
+        void Dispose(const Napi::CallbackInfo& info) 
+            {
+            if (m_ecdb != nullptr)
+                m_ecdb = nullptr;
+
+            if (m_iterable != nullptr)
+                m_iterable = nullptr;
+            }
+
+        // A JS iterator expects the initial state of an iterator to be before the first element.
+        // So on the first call to MoveNext, the C++ iterator must be created, and not incremented.
+        Napi::Value MoveNext(const Napi::CallbackInfo& info)
+            {
+            if (info.Length() != 0)
+                Napi::TypeError::New(info.Env(), "AddonECSqlValueIterator::MoveNext must not have arguments").ThrowAsJavaScriptException();
+
+            if (m_isBeforeFirstElement)
+                {
+                m_it = m_iterable->begin();
+                m_isBeforeFirstElement = false;
+                }
+            else
+                {
+                if (m_it != m_endIt)
+                    ++m_it; //don't increment if the iterator is already at its end.
+                }
+
+            return Napi::Boolean::New(info.Env(), m_it != m_endIt);
+            }
+
+        Napi::Value GetCurrent(const Napi::CallbackInfo& info)
+            {
+            if (info.Length() != 0)
+                Napi::TypeError::New(info.Env(), "AddonECSqlValueIterator::GetCurrent must not have arguments").ThrowAsJavaScriptException();
+
+            return AddonECSqlValue::New(Env(), *m_it, *m_ecdb);
+            }
+    };
+
+//--------------------------------------------------------------------------------------
+// @bsimethod                                    Krischan.Eberle               01/2018
+//+---------------+---------------+---------------+---------------+---------------+------
+Napi::Value AddonECSqlValue::GetStructIterator(const Napi::CallbackInfo& info)
+    {
+    if (info.Length() != 0)
+        Napi::TypeError::New(info.Env(), "GetStructIterator must not have arguments").ThrowAsJavaScriptException();
+
+    return AddonECSqlValueIterator::New(info.Env(), GetECSqlValue().GetStructIterable(), *m_ecdb);
+    }
+
+//--------------------------------------------------------------------------------------
+// @bsimethod                                    Krischan.Eberle               01/2018
+//+---------------+---------------+---------------+---------------+---------------+------
+Napi::Value AddonECSqlValue::GetArrayIterator(const Napi::CallbackInfo& info)
+    {
+    if (info.Length() != 0)
+        Napi::TypeError::New(info.Env(), "GetArrayIterator must not have arguments").ThrowAsJavaScriptException();
+
+    return AddonECSqlValueIterator::New(info.Env(), GetECSqlValue().GetArrayIterable(), *m_ecdb);
+    }
+
+
+//=======================================================================================
+// Projects the ECSqlStatement class into JS.
+//! @bsiclass
+//=======================================================================================
+struct AddonECSqlStatement : Napi::ObjectWrap<AddonECSqlStatement>
+{
+private:
+    #define MUST_HAVE_M_STMT if (m_stmt.get() == nullptr) Napi::TypeError::New(Env(), "Statement is not prepared").ThrowAsJavaScriptException();
+
+    static Napi::FunctionReference s_constructor;
+    std::unique_ptr<ECSqlStatement> m_stmt;
+
+public:
+    AddonECSqlStatement(const Napi::CallbackInfo& info) : Napi::ObjectWrap<AddonECSqlStatement>(info), m_stmt(new ECSqlStatement()) {}
+
+    //  Create projections
+    static void Init(Napi::Env& env, Napi::Object exports)
+        {
+        // ***
+        // *** WARNING: If you modify this API or fix a bug, increment the appropriate digit in package_version.txt
+        // ***
+        Napi::HandleScope scope(env);
+        Napi::Function t = DefineClass(env, "AddonECSqlStatement", {
+          InstanceMethod("prepare", &AddonECSqlStatement::Prepare),
+          InstanceMethod("reset", &AddonECSqlStatement::Reset),
+          InstanceMethod("dispose", &AddonECSqlStatement::Dispose),
+          InstanceMethod("clearBindings", &AddonECSqlStatement::ClearBindings),
+          InstanceMethod("getBinder", &AddonECSqlStatement::GetBinder),
+          InstanceMethod("step", &AddonECSqlStatement::Step),
+          InstanceMethod("stepForInsert", &AddonECSqlStatement::StepForInsert),
+          InstanceMethod("getColumnCount", &AddonECSqlStatement::GetColumnCount),
+          InstanceMethod("getValue", &AddonECSqlStatement::GetValue)
+        });
+
+        exports.Set("AddonECSqlStatement", t);
+
+        s_constructor = Napi::Persistent(t);
+        // Per N-API docs: Call this on a reference that is declared as static data, to prevent its destructor
+        // from running at program shutdown time, which would attempt to reset the reference when
+        // the environment is no longer valid.
+        s_constructor.SuppressDestruct();
+        }
+
+    Napi::Value Prepare(const Napi::CallbackInfo& info)
+        {
+        if (info.Length() != 2) 
+            {
+            Napi::TypeError::New(Env(), "AddonECSqlStatement::Prepare requires two arguments").ThrowAsJavaScriptException();
+            return NapiUtils::CreateErrorObject0(BE_SQLITE_ERROR, nullptr, Env());
+            }
+
+        Napi::Object dbObj = info[0].As<Napi::Object>();
+
+        ECDb* ecdb = nullptr;
+        if (AddonDgnDb::InstanceOf(dbObj))
+            {
+            AddonDgnDb* addonDgndb = AddonDgnDb::Unwrap(dbObj);
+            if (!addonDgndb->IsOpen())
+                return NapiUtils::CreateErrorObject0(BE_SQLITE_NOTADB, nullptr, Env());
+
+            ecdb = &addonDgndb->GetDgnDb();
+            }
+        else if (AddonECDb::InstanceOf(dbObj))
+            {
+            AddonECDb* addonECDb = AddonECDb::Unwrap(dbObj);
+            ecdb = &addonECDb->GetECDb();
+
+            if (!ecdb->IsDbOpen())
+                return NapiUtils::CreateErrorObject0(BE_SQLITE_NOTADB, nullptr, Env());
+            }
+        else 
+            {
+            Napi::TypeError::New(Env(), "Argument 0 must be a AddonDgnDb or AddonECDb object").ThrowAsJavaScriptException();
+            return Env().Undefined();
+            }
+
+        REQUIRE_ARGUMENT_STRING(1, ecsql);
+
+        BeSqliteDbMutexHolder serializeAccess(*ecdb); // hold mutex, so that we have a chance to get last ECDb error message
+
+        const ECSqlStatus status = m_stmt->Prepare(*ecdb, ecsql.c_str());
+        return NapiUtils::CreateErrorObject0(ToDbResult(status), !status.IsSuccess() ? AddonUtils::GetLastECDbIssue().c_str() : nullptr, Env());
+        }
+
+    Napi::Value Reset(const Napi::CallbackInfo& info)
+        {
+        MUST_HAVE_M_STMT;
+        const ECSqlStatus status = m_stmt->Reset();
+        return Napi::Number::New(Env(), (int) ToDbResult(status));
+        }
+
+    void Dispose(const Napi::CallbackInfo& info)
+        {
+        MUST_HAVE_M_STMT;
+        m_stmt = nullptr;
+        }
+
+    Napi::Value ClearBindings(const Napi::CallbackInfo& info)
+        {
+        MUST_HAVE_M_STMT;
+        auto status = m_stmt->ClearBindings();
+        return Napi::Number::New(Env(), (int) ToDbResult(status));
+        }
+
+    Napi::Value GetBinder(const Napi::CallbackInfo& info)
+        {
+        MUST_HAVE_M_STMT;
+
+        if (info.Length() != 1)
+            {
+            Napi::TypeError::New(Env(), "GetBinder requires a parameter index or name as argument").ThrowAsJavaScriptException();
+            return Env().Undefined();
+            }
+
+        Napi::Value paramArg = info[0];
+        if (!paramArg.IsNumber() && !paramArg.IsString())
+            {
+            Napi::TypeError::New(Env(), "GetBinder requires a parameter index or name as argument").ThrowAsJavaScriptException();
+            return Env().Undefined();
+            }
+
+        int paramIndex = -1;
+        if (paramArg.IsNumber())
+            paramIndex = (int) paramArg.ToNumber().Int32Value();
+        else
+            paramIndex = m_stmt->GetParameterIndex(paramArg.ToString().Utf8Value().c_str());
+
+        IECSqlBinder& binder = m_stmt->GetBinder(paramIndex);
+        return AddonECSqlBinder::New(info.Env(), binder, *m_stmt->GetECDb());
+        }
+
+    Napi::Value Step(const Napi::CallbackInfo& info)
+        {
+        MUST_HAVE_M_STMT;
+        const DbResult status = m_stmt->Step();
+        return Napi::Number::New(Env(), (int)status);
+        }
+
+    Napi::Value StepForInsert(const Napi::CallbackInfo& info)
+        {
+        MUST_HAVE_M_STMT;
+        ECInstanceKey key;
+        const DbResult status = m_stmt->Step(key);
+
+        Napi::Object ret = Napi::Object::New(Env());
+        ret.Set(Napi::String::New(Env(), "status"), Napi::Number::New(Env(), (int) status));
+        if (BE_SQLITE_DONE == status)
+            ret.Set(Napi::String::New(Env(), "id"), Napi::String::New(Env(), key.GetInstanceId().ToHexStr().c_str()));
+
+        return ret;
+        }
+
+    Napi::Value GetColumnCount(const Napi::CallbackInfo& info)
+        {
+        MUST_HAVE_M_STMT;
+        if (info.Length() != 0)
+            {
+            Napi::TypeError::New(Env(), "GetColumnCount requires no arguments").ThrowAsJavaScriptException();
+            return Env().Undefined();
+            }
+
+        int colCount = m_stmt->GetColumnCount();
+        return Napi::Number::New(info.Env(), colCount);
+        }
+
+    Napi::Value GetValue(const Napi::CallbackInfo& info)
+        {
+        MUST_HAVE_M_STMT;
+
+        if (info.Length() != 1)
+            {
+            Napi::TypeError::New(Env(), "GetValue requires column index").ThrowAsJavaScriptException();
+            return Env().Undefined();
+            }
+
+        REQUIRE_ARGUMENT_INTEGER(0, colIndex);
+
+        IECSqlValue const& val = m_stmt->GetValue(colIndex);
+        return AddonECSqlValue::New(info.Env(), val, *m_stmt->GetECDb());
+        }
+
+    static DbResult ToDbResult(ECSqlStatus status) 
+        {
+        if (status.IsSuccess())
+            return BE_SQLITE_OK;
+
+        return status.IsSQLiteError() ? status.GetSQLiteError() : BE_SQLITE_ERROR; 
+        }
+
+};
+
+//=======================================================================================
+// Projects the AddonECPresentationManager class into JS.
+//! @bsiclass
+//=======================================================================================
+struct AddonECPresentationManager : Napi::ObjectWrap<AddonECPresentationManager>
+    {
+    static Napi::FunctionReference s_constructor;
+
+    ConnectionManager m_connections;
+    std::unique_ptr<RulesDrivenECPresentationManager> m_presentationManager;
+    
+    AddonECPresentationManager(const Napi::CallbackInfo& info) 
+        : Napi::ObjectWrap<AddonECPresentationManager>(info)
+        {
+        m_presentationManager = std::unique_ptr<RulesDrivenECPresentationManager>(ECPresentationUtils::CreatePresentationManager(m_connections, T_HOST.GetIKnownLocationsAdmin()));
+        }
+
+    static bool InstanceOf(Napi::Value val) {
+        if (!val.IsObject())
+            return false;
+
+        Napi::HandleScope scope(val.Env());
+        return val.As<Napi::Object>().InstanceOf(s_constructor.Value());
+        }
+
+    //  Create projections
+    static void Init(Napi::Env& env, Napi::Object exports)
+        {
+        // ***
+        // *** WARNING: If you modify this API or fix a bug, increment the appropriate digit in package_version.txt
+        // ***
+        Napi::HandleScope scope(env);
+        Napi::Function t = DefineClass(env, "AddonECPresentationManager", {
+          InstanceMethod("handleRequest", &AddonECPresentationManager::HandleRequest),
+          InstanceMethod("setupRulesetDirectories", &AddonECPresentationManager::SetupRulesetDirectories)
+        });
+
+        exports.Set("AddonECPresentationManager", t);
+
+        s_constructor = Napi::Persistent(t);
+        // Per N-API docs: Call this on a reference that is declared as static data, to prevent its destructor
+        // from running at program shutdown time, which would attempt to reset the reference when
+        // the environment is no longer valid.
+        s_constructor.SuppressDestruct();
+        }
+
+    Napi::Value HandleRequest(const Napi::CallbackInfo& info)
+        {
+        REQUIRE_ARGUMENT_OBJ(0, AddonDgnDb, db);    // contract pre-conditions
+        REQUIRE_ARGUMENT_STRING(1, serializedRequest);
+
+        if (!db->IsOpen())
+            return NapiUtils::CreateErrorObject0(BE_SQLITE_NOTADB, nullptr, Env());
+
+        m_connections.NotifyConnectionOpened(db->GetDgnDb());
+
+        Json::Value request;
+        Json::Reader().parse(serializedRequest, request);
+        if (request.isNull())
+            return NapiUtils::CreateErrorObject0(ERROR, nullptr, Env());
+
+        Utf8CP requestId = request["requestId"].asCString();
+        if (Utf8String::IsNullOrEmpty(requestId))
+            return NapiUtils::CreateErrorObject0(ERROR, nullptr, Env());
+
+        JsonValueCR params = request["params"];
+        rapidjson::Document response;
+        if (0 == strcmp("GetRootNodesCount", requestId))
+            ECPresentationUtils::GetRootNodesCount(*m_presentationManager, db->GetDgnDb(), params, response);
+        else if (0 == strcmp("GetRootNodes", requestId))
+            ECPresentationUtils::GetRootNodes(*m_presentationManager, db->GetDgnDb(), params, response);
+        else if (0 == strcmp("GetChildrenCount", requestId))
+            ECPresentationUtils::GetChildrenCount(*m_presentationManager, db->GetDgnDb(), params, response);
+        else if (0 == strcmp("GetChildren", requestId))
+            ECPresentationUtils::GetChildren(*m_presentationManager, db->GetDgnDb(), params, response);
+        else if (0 == strcmp("GetNodePaths", requestId))
+            ECPresentationUtils::GetNodePaths(*m_presentationManager, db->GetDgnDb(), params, response);
+        else if (0 == strcmp("GetFilteredNodesPaths", requestId))
+            ECPresentationUtils::GetFilteredNodesPaths(*m_presentationManager, db->GetDgnDb(), params, response);
+        else if (0 == strcmp("GetContentDescriptor", requestId))
+            ECPresentationUtils::GetContentDescriptor(*m_presentationManager, db->GetDgnDb(), params, response);
+        else if (0 == strcmp("GetContent", requestId))
+            ECPresentationUtils::GetContent(*m_presentationManager, db->GetDgnDb(), params, response);
+        else if (0 == strcmp("GetContentSetSize", requestId))
+            ECPresentationUtils::GetContentSetSize(*m_presentationManager, db->GetDgnDb(), params, response);
+        else if (0 == strcmp("GetDistinctValues", requestId))
+            ECPresentationUtils::GetDistinctValues(*m_presentationManager, db->GetDgnDb(), params, response);
+        else if (0 == strcmp("SaveValueChange", requestId))
+            ECPresentationUtils::SaveValueChange(*m_presentationManager, db->GetDgnDb(), params, response);
+        else
+            return NapiUtils::CreateErrorObject0(ERROR, nullptr, Env());
+
+        rapidjson::StringBuffer buffer;
+        rapidjson::Writer<rapidjson::StringBuffer> writer(buffer);
+        response.Accept(writer);
+
+        return Napi::String::New(Env(), buffer.GetString());
+        }
+
+    void SetupRulesetDirectories(const Napi::CallbackInfo& info)
+        {
+        REQUIRE_ARGUMENT_STRING_ARRAY(0, rulesetDirectories);
+        ECPresentationUtils::SetupRulesetDirectories(*m_presentationManager, rulesetDirectories);
+        }
+    };
+
+static Napi::Env* s_env;
+static Napi::ObjectReference s_logger;
+static intptr_t s_mainThreadId;
+struct LogMessage {Utf8String m_category; Utf8String m_message; NativeLogging::SEVERITY m_severity;};
+static bvector<LogMessage>* s_deferredLogging;
+
+/*---------------------------------------------------------------------------------**//**
+* @bsimethod                                    Sam.Wilson                      07/14
++---------------+---------------+---------------+---------------+---------------+------*/
+static void ThrowJsExceptionOnAssert(WCharCP msg, WCharCP file, unsigned line, BeAssertFunctions::AssertType type)
+    {
+    Napi::Error::New(*s_env, Utf8PrintfString("Assertion Failure: %ls (%ls:%d)\n", msg, file, line).c_str()).ThrowAsJavaScriptException();
+    }
+
+/*---------------------------------------------------------------------------------**//**
+* @bsimethod                                    Sam.Wilson                      02/18
++---------------+---------------+---------------+---------------+---------------+------*/
+static Napi::Value GetLogger(Napi::CallbackInfo const& info)
+    {
+    return s_logger.Value();
+    }
+
+/*---------------------------------------------------------------------------------**//**
+* @bsimethod                                    Sam.Wilson                      02/18
++---------------+---------------+---------------+---------------+---------------+------*/
+static void SetLogger(Napi::CallbackInfo const& info)
+    {
+    s_logger = Napi::ObjectReference::New(info[0].ToObject());
+    }
+
+/*---------------------------------------------------------------------------------**//**
+* @bsimethod                                    Sam.Wilson                      02/18
++---------------+---------------+---------------+---------------+---------------+------*/
+static void logMessageToJs(Utf8CP category, NativeLogging::SEVERITY sev, Utf8CP msg)
+    {
+    auto env = IModelJsAddon::s_logger.Env();
+    Napi::HandleScope scope(env);
+
+    Utf8CP fname = (sev <= NativeLogging::LOG_TRACE)?   "logTrace": 
+                   (sev == NativeLogging::LOG_INFO)?    "logInfo":
+                   (sev == NativeLogging::LOG_WARNING)? "logWarning":
+                                                        "logError";
+
+    auto method = IModelJsAddon::s_logger.Get(fname).As<Napi::Function>();
+    if (method == env.Undefined())
+        {
+        Napi::Error::New(*IModelJsAddon::s_env, "Invalid Logger").ThrowAsJavaScriptException();
+        return;
+        }
+
+    auto catJS = Napi::String::New(env, category);
+    auto msgJS = Napi::String::New(env, msg);
+
+    method({catJS, msgJS});
+    }
+
+/*---------------------------------------------------------------------------------**//**
+* @bsimethod                                    Sam.Wilson                      02/18
++---------------+---------------+---------------+---------------+---------------+------*/
+static bool callIsLogLevelEnabledJs(Utf8CP category, NativeLogging::SEVERITY sev)
+    {
+    auto env = IModelJsAddon::s_logger.Env();
+    Napi::HandleScope scope(env);
+
+    auto method = IModelJsAddon::s_logger.Get("isEnabled").As<Napi::Function>();
+    if (method == env.Undefined())
+        {
+        Napi::Error::New(*IModelJsAddon::s_env, "Invalid Logger").ThrowAsJavaScriptException();
+        return true;
+        }
+    
+    auto catJS = Napi::String::New(env, category);
+
+    int llevel = (sev <= NativeLogging::LOG_TRACE)?   0: 
+                 (sev == NativeLogging::LOG_INFO)?    1:
+                 (sev == NativeLogging::LOG_WARNING)? 2:
+                                                      3;
+
+    auto levelJS = Napi::Number::New(env, llevel);
+
+    return method({catJS, levelJS}).ToBoolean();
+    }
+
+/*---------------------------------------------------------------------------------**//**
+* @bsimethod                                    Sam.Wilson                      02/18
++---------------+---------------+---------------+---------------+---------------+------*/
+static void deferLogging(Utf8CP category, NativeLogging::SEVERITY sev, Utf8CP msg)
+    {
+    BeSystemMutexHolder ___;
+
+    if (!s_deferredLogging)
+        s_deferredLogging = new bvector<LogMessage>();
+
+    LogMessage lm;
+    lm.m_category = category;
+    lm.m_message = msg;
+    lm.m_severity = sev;
+    s_deferredLogging->push_back(lm);
+    }
+
+/*---------------------------------------------------------------------------------**//**
+* @bsimethod                                    Sam.Wilson                      02/18
++---------------+---------------+---------------+---------------+---------------+------*/
+static void doDeferredLogging()
+    {
+    BeSystemMutexHolder ___;
+    if (!s_deferredLogging)
+        return;
+
+    for (auto const& lm : *s_deferredLogging)
+        {
+        logMessageToJs(lm.m_category.c_str(), lm.m_severity, lm.m_message.c_str());
+        }
+
+    delete s_deferredLogging;
+    s_deferredLogging = nullptr;
+    }
+
+/*---------------------------------------------------------------------------------**//**
+* @bsimethod                                    Sam.Wilson                      02/18
++---------------+---------------+---------------+---------------+---------------+------*/
+static bool isMainThread()
+    {
+    return BeThreadUtilities::GetCurrentThreadId() == IModelJsAddon::s_mainThreadId;
+    }
+
+} // namespace IModelJsAddon
+
+/*---------------------------------------------------------------------------------**//**
+* @bsimethod                                    Sam.Wilson                      02/18
++---------------+---------------+---------------+---------------+---------------+------*/
+void AddonUtils::LogMessage(Utf8CP category, NativeLogging::SEVERITY sev, Utf8CP msg)
+    {
+    if (IModelJsAddon::s_logger.IsEmpty() || !IModelJsAddon::isMainThread())
+        {
+        IModelJsAddon::deferLogging(category, sev, msg);
+        return;
+        }
+    
+    IModelJsAddon::doDeferredLogging();
+    IModelJsAddon::logMessageToJs(category, sev, msg);
+    }
+
+/*---------------------------------------------------------------------------------**//**
+* @bsimethod                                    Sam.Wilson                      02/18
++---------------+---------------+---------------+---------------+---------------+------*/
+bool AddonUtils::IsSeverityEnabled(Utf8CP category, NativeLogging::SEVERITY sev)
+    {
+    if (IModelJsAddon::s_logger.IsEmpty() || !IModelJsAddon::isMainThread())
+        return true;
+    
+    IModelJsAddon::doDeferredLogging();
+    return IModelJsAddon::callIsLogLevelEnabledJs(category, sev);
+    }
+
+/*---------------------------------------------------------------------------------**//**
+* @bsimethod                                    Sam.Wilson                      01/18
++---------------+---------------+---------------+---------------+---------------+------*/
+void BentleyApi::Dgn::AddonUtils::ThrowJsException(Utf8CP msg)
+    {
+    Napi::Error::New(*IModelJsAddon::s_env, msg).ThrowAsJavaScriptException();
+    }
+
+/*---------------------------------------------------------------------------------**//**
+* @bsimethod                                    Sam.Wilson                      07/17
++---------------+---------------+---------------+---------------+---------------+------*/
+static Napi::Object iModelJsAddonRegisterModule(Napi::Env env, Napi::Object exports)
+    {
+    IModelJsAddon::s_env = new Napi::Env(env);
+
+    Napi::HandleScope scope(env);
+
+    BeFileName addondir = Desktop::FileSystem::GetLibraryDir();
+
+    IModelJsAddon::s_mainThreadId = BeThreadUtilities::GetCurrentThreadId();
+
+    AddonUtils::Initialize(addondir, IModelJsAddon::ThrowJsExceptionOnAssert);
+    IModelJsAddon::AddonDgnDb::Init(env, exports);
+    IModelJsAddon::AddonECDb::Init(env, exports);
+    IModelJsAddon::AddonECSqlStatement::Init(env, exports);
+    IModelJsAddon::AddonECSqlBinder::Init(env, exports);
+    IModelJsAddon::AddonECSqlValue::Init(env, exports);
+    IModelJsAddon::AddonECSqlColumnInfo::Init(env, exports);
+    IModelJsAddon::AddonECSqlValueIterator::Init(env, exports);
+    IModelJsAddon::AddonBriefcaseManagerResourcesRequest::Init(env, exports);
+    IModelJsAddon::AddonECPresentationManager::Init(env, exports);
+    IModelJsAddon::AddonECSchemaXmlContext::Init(env, exports);
+
+    exports.DefineProperties(
+        {
+        Napi::PropertyDescriptor::Value("version", Napi::String::New(env, PACKAGE_VERSION), PROPERTY_ATTRIBUTES),
+        Napi::PropertyDescriptor::Accessor("logger", &IModelJsAddon::GetLogger, &IModelJsAddon::SetLogger),
+        });
+
+    return exports;
+    }
+
+Napi::FunctionReference IModelJsAddon::AddonBriefcaseManagerResourcesRequest::s_constructor;
+Napi::FunctionReference IModelJsAddon::AddonECSqlStatement::s_constructor;
+Napi::FunctionReference IModelJsAddon::AddonECSqlBinder::s_constructor;
+Napi::FunctionReference IModelJsAddon::AddonECSqlValue::s_constructor;
+Napi::FunctionReference IModelJsAddon::AddonECSqlColumnInfo::s_constructor;
+Napi::FunctionReference IModelJsAddon::AddonECSqlValueIterator::s_constructor;
+Napi::FunctionReference IModelJsAddon::AddonDgnDb::s_constructor;
+Napi::FunctionReference IModelJsAddon::AddonECPresentationManager::s_constructor;
+Napi::FunctionReference IModelJsAddon::AddonECDb::s_constructor;
+Napi::FunctionReference IModelJsAddon::AddonECSchemaXmlContext::s_constructor;
+
+NODE_API_MODULE(at_bentley_imodeljs_nodeaddon, iModelJsAddonRegisterModule)