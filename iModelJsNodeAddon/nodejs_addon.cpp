--- conflicted
+++ resolved
@@ -1,1417 +1,1411 @@
-/*--------------------------------------------------------------------------------------+
-|
-|     $Source: nodejs_addon.cpp $
-|
-|  $Copyright: (c) 2018 Bentley Systems, Incorporated. All rights reserved. $
-|
-+--------------------------------------------------------------------------------------*/
-#include <functional>
-#include <queue>
-#include <sys/types.h>
-#include <stdint.h>
-#include <memory>
-#include "suppress_warnings.h"
-#include <imodeljs-nodeaddonapi.package.version.h>
-#include <node-addon-api/napi.h>
-
-#include <json/value.h>
-#include "AddonUtils.h"
-#include "TestUtils.h"
-#include <ECDb/ECDb.h>
-#include <ECObjects/ECSchema.h>
-#include <rapidjson/rapidjson.h>
-#include "ECPresentationUtils.h"
-#include <Bentley/Desktop/FileSystem.h>
-
-USING_NAMESPACE_BENTLEY_SQLITE
-USING_NAMESPACE_BENTLEY_SQLITE_EC
-USING_NAMESPACE_BENTLEY_DGN
-USING_NAMESPACE_BENTLEY_ECPRESENTATION
-USING_NAMESPACE_BENTLEY_EC
-
-#define PROPERTY_ATTRIBUTES static_cast<napi_property_attributes>(napi_enumerable | napi_configurable)
-
-#define RETURN_IF_HAD_EXCEPTION if (Env().IsExceptionPending()) return Env().Undefined();
-
-#define REQUIRE_DB_TO_BE_OPEN if (!IsOpen()) return CreateBentleyReturnErrorObject(DgnDbStatus::NotOpen);
-
-#define REQUIRE_ARGUMENT_ANY_OBJ(i, var)\
-    if (info.Length() <= (i)) {\
-        Napi::TypeError::New(Env(), "Argument " #i " must be an object").ThrowAsJavaScriptException();\
-    }\
-    Napi::Object var = info[i].As<Napi::Object>();
-
-#define REQUIRE_ARGUMENT_OBJ(i, T, var)\
-    if (info.Length() <= (i) || !T::HasInstance(info[i])) {\
-        Napi::TypeError::New(Env(), "Argument " #i " must be an object of type " #T).ThrowAsJavaScriptException();\
-    }\
-    T* var = T::Unwrap(info[i].As<Napi::Object>());
-
-#define REQUIRE_ARGUMENT_FUNCTION(i, var)\
-    if (info.Length() <= (i) || !info[i].IsFunction()) {\
-        Napi::TypeError::New(Env(), "Argument " #i " must be a function").ThrowAsJavaScriptException();\
-    }\
-    Napi::Function var = info[i].As<Napi::Function>();\
-
-#define REQUIRE_ARGUMENT_STRING(i, var)\
-    if (info.Length() <= (i) || !info[i].IsString()) {\
-        Napi::TypeError::New(info.Env(), "Argument " #i " must be a string").ThrowAsJavaScriptException();\
-    }\
-    Utf8String var = info[i].As<Napi::String>().Utf8Value().c_str();
-
-#define REQUIRE_ARGUMENT_STRING_ARRAY(i, var)\
-    if (info.Length() <= (i) || !info[i].IsArray()) {\
-        Napi::TypeError::New(info.Env(), "Argument " #i " must be an array of strings").ThrowAsJavaScriptException();\
-    }\
-    bvector<Utf8String> var;\
-    Napi::Array arr = info[i].As<Napi::Array>();\
-    for (uint32_t arrIndex = 0; arrIndex < arr.Length(); ++arrIndex) {\
-        Napi::Value arrValue = arr[arrIndex];\
-        if (arrValue.IsString())\
-            var.push_back(arrValue.As<Napi::String>().Utf8Value().c_str());\
-    }
-
-#define REQUIRE_ARGUMENT_INTEGER(i, var)\
-    if (info.Length() <= (i) || !info[i].IsNumber()) {\
-        Napi::TypeError::New(Env(), "Argument " #i " must be an integer").ThrowAsJavaScriptException();\
-    }\
-    int32_t var = info[i].As<Napi::Number>().Int32Value();
-
-#define REQUIRE_ARGUMENT_BOOL(i, var)\
-    if (info.Length() <= (i) || !info[i].IsBoolean()) {\
-        Napi::TypeError::New(Env(), "Argument " #i " must be a boolean").ThrowAsJavaScriptException();\
-    }\
-    bool var = info[i].As<Napi::Boolean>().Value();
-
-#define OPTIONAL_ARGUMENT_INTEGER(i, var, default)\
-    int var;\
-    if (info.Length() <= (i) || info[i].IsUndefined()) {\
-        var = (default);\
-    }\
-    else if (info[i].IsNumber()) {\
-        var = info[i].As<Napi::Number>().Int32Value();\
-    }\
-    else {\
-        var = (default);\
-        Napi::TypeError::New(Env(), "Argument " #i " must be an integer").ThrowAsJavaScriptException();\
-    }
-
-#define OPTIONAL_ARGUMENT_STRING(i, var)\
-    Utf8String var;\
-    if (info.Length() <= (i) || info[i].IsUndefined()) {\
-        ;\
-    }\
-    else if (info[i].IsString()) {\
-        var = info[i].As<Napi::String>().Utf8Value().c_str();\
-    }\
-    else {\
-        Napi::TypeError::New(Env(), "Argument " #i " must be string or undefined").ThrowAsJavaScriptException();\
-    }
-
-namespace IModelJsAddon {
-
-//=======================================================================================
-//! @bsiclass
-//=======================================================================================
-struct NapiUtils
-{
-    /*---------------------------------------------------------------------------------**//**
-    * @bsimethod                                    Sam.Wilson                      09/17
-    +---------------+---------------+---------------+---------------+---------------+------*/
-    template<typename STATUSTYPE>
-    static Napi::Object CreateErrorObject0(STATUSTYPE errCode, Utf8CP msg, Napi::Env env)
-        {
-        Napi::Object error = Napi::Object::New(env);
-        error.Set(Napi::String::New(env, "status"), Napi::Number::New(env, (int) errCode));
-        if (nullptr != msg)
-            error.Set(Napi::String::New(env, "message"), Napi::String::New(env, msg));
-        return error;
-        }
-
-    /*---------------------------------------------------------------------------------**//**
-    * @bsimethod                                    Sam.Wilson                      09/17
-    +---------------+---------------+---------------+---------------+---------------+------*/
-    static Napi::Object CreateBentleyReturnSuccessObject(Napi::Value goodVal, Napi::Env env)
-        {
-        Napi::Object retObj = Napi::Object::New(env);
-        retObj.Set(Napi::String::New(env, "result"), goodVal);
-        return retObj;
-        }
-
-    /*---------------------------------------------------------------------------------**//**
-    * @bsimethod                                    Sam.Wilson                      09/17
-    +---------------+---------------+---------------+---------------+---------------+------*/
-    template<typename STATUSTYPE>
-    static Napi::Object CreateBentleyReturnErrorObject(STATUSTYPE errCode, Utf8CP msg, Napi::Env env)
-        {
-        Napi::Object retObj = Napi::Object::New(env);
-        retObj.Set(Napi::String::New(env, "error"), CreateErrorObject0(errCode, msg, env));
-        return retObj;
-        }
-    /*---------------------------------------------------------------------------------**//**
-    * @bsimethod                                    Sam.Wilson                      01/18
-    +---------------+---------------+---------------+---------------+---------------+------*/
-    static Napi::String Stringify(Napi::Env env, Napi::Value value)
-        {
-        return env.Global().Get("JSON").As<Napi::Object>().Get("stringify").As<Napi::Function>()({value}).ToString();
-        }
-
-};
-
-//=======================================================================================
-// Projects the ECDb class into JS
-//! @bsiclass
-//=======================================================================================
-struct AddonECDb : Napi::ObjectWrap<AddonECDb> 
-{
-private:
-    static Napi::FunctionReference s_constructor;
-    std::unique_ptr<ECDb> m_ecdb;
-
-public:
-    AddonECDb(const Napi::CallbackInfo& info) : Napi::ObjectWrap<AddonECDb>(info) {}
-    ~AddonECDb() {}
- 
-    ECDbR GetECDb() 
-        {
-        if (m_ecdb == nullptr)
-            m_ecdb = std::make_unique<ECDb>();
-
-        return *m_ecdb;
-        }
-
-    // Check if val is really a AddonECDb peer object
-    static bool HasInstance(Napi::Value val) {
-        if (!val.IsObject())
-            return false;
-        Napi::Object obj = val.As<Napi::Object>();
-        return obj.InstanceOf(s_constructor.Value());
-        }
-
-    Napi::Value CreateDb(const Napi::CallbackInfo& info)
-        {
-        REQUIRE_ARGUMENT_STRING(0, dbName);
-        RETURN_IF_HAD_EXCEPTION
-        DbResult status = AddonUtils::CreateECDb(GetECDb(), BeFileName(dbName.c_str(), true));
-        return Napi::Number::New(Env(), (int)status);
-        }
-
-    Napi::Value OpenDb(const Napi::CallbackInfo& info)
-        {
-        REQUIRE_ARGUMENT_STRING(0, dbName);
-        REQUIRE_ARGUMENT_INTEGER(1, mode);
-        RETURN_IF_HAD_EXCEPTION
-
-        DbResult status = AddonUtils::OpenECDb(GetECDb(), BeFileName(dbName.c_str(), true), (Db::OpenMode)mode);
-        return Napi::Number::New(Env(), (int) status);
-        }
-
-    Napi::Value CloseDb(const Napi::CallbackInfo& info)
-        {
-        if (m_ecdb != nullptr)
-            {
-            m_ecdb->CloseDb();
-            m_ecdb = nullptr;
-            }
-
-        return Napi::Number::New(Env(), (int) BE_SQLITE_OK);
-        }
-
-    Napi::Value Dispose(const Napi::CallbackInfo& info) { return CloseDb(info); }
-
-    Napi::Value SaveChanges(const Napi::CallbackInfo& info)
-        {            
-        OPTIONAL_ARGUMENT_STRING(0, changeSetName);        
-        RETURN_IF_HAD_EXCEPTION
-        DbResult status = GetECDb().SaveChanges(changeSetName.empty() ? nullptr : changeSetName.c_str());
-        return Napi::Number::New(Env(), (int) status);
-        }
-
-    Napi::Value AbandonChanges(const Napi::CallbackInfo& info)
-        {            
-        DbResult status = GetECDb().AbandonChanges();
-        return Napi::Number::New(Env(), (int) status);
-        }
-
-    Napi::Value ImportSchema(const Napi::CallbackInfo& info)
-        {  
-        REQUIRE_ARGUMENT_STRING(0, schemaPathName);          
-        RETURN_IF_HAD_EXCEPTION
-        DbResult status = AddonUtils::ImportSchema(GetECDb(), BeFileName(schemaPathName.c_str(), true));
-        return Napi::Number::New(Env(), (int) status);  
-        }
-
-    Napi::Value IsOpen(const Napi::CallbackInfo& info) { return Napi::Boolean::New(Env(), GetECDb().IsDbOpen()); }
-
-    //  Add a reference to this wrapper object, keeping it and its peer JS object alive.
-    void AddRef() { this->Ref(); }
-
-    //  Remove a reference from this wrapper object and its peer JS object .
-    void Release() { this->Unref(); }
-
-    static void Init(Napi::Env env, Napi::Object exports)
-        {           
-        // ***
-        // *** WARNING: If you modify this API or fix a bug, increment the appropriate digit in package_version.txt
-        // ***
-        Napi::HandleScope scope(env);
-        Napi::Function t = DefineClass(env, "NodeAddonECDb", {
-            InstanceMethod("createDb", &AddonECDb::CreateDb),
-            InstanceMethod("openDb", &AddonECDb::OpenDb),
-            InstanceMethod("closeDb", &AddonECDb::CloseDb),
-            InstanceMethod("dispose", &AddonECDb::Dispose),
-            InstanceMethod("saveChanges", &AddonECDb::SaveChanges),
-            InstanceMethod("abandonChanges", &AddonECDb::AbandonChanges),
-            InstanceMethod("importSchema", &AddonECDb::ImportSchema),
-            InstanceMethod("isOpen", &AddonECDb::IsOpen)
-        });
-
-        exports.Set("NodeAddonECDb", t);
-
-        s_constructor = Napi::Persistent(t);
-        s_constructor.SuppressDestruct();             // ??? what is this?
-        }
-};
-
-//=======================================================================================
-// SimpleRulesetLocater
-//! @bsiclass
-//=======================================================================================
-struct SimpleRulesetLocater : RefCounted<RuleSetLocater>
-{
-private:
-    Utf8String m_rulesetId;
-    mutable PresentationRuleSetPtr m_ruleset;
-
-protected:
-    SimpleRulesetLocater(Utf8String rulesetId) : m_rulesetId(rulesetId) {}
-    int _GetPriority() const override {return 100;}
-    bvector<PresentationRuleSetPtr> _LocateRuleSets(Utf8CP rulesetId) const override
-        {
-        if (m_ruleset.IsNull())
-            {
-            m_ruleset = PresentationRuleSet::CreateInstance(m_rulesetId, 1, 0, false, "", "", "", false);
-            m_ruleset->AddPresentationRule(*new ContentRule("", 1, false));
-            m_ruleset->GetContentRules().back()->AddSpecification(*new SelectedNodeInstancesSpecification(1, false, "", "", true));
-            }
-        return bvector<PresentationRuleSetPtr>{m_ruleset};
-        }
-    bvector<Utf8String> _GetRuleSetIds() const override {return bvector<Utf8String>{m_rulesetId};}
-    void _InvalidateCache(Utf8CP rulesetId) override
-        {
-        if (nullptr == rulesetId || m_rulesetId.Equals(rulesetId))
-            m_ruleset = nullptr;
-        }
-
-public:
-    static RefCountedPtr<SimpleRulesetLocater> Create(Utf8String rulesetId) {return new SimpleRulesetLocater(rulesetId);}
-};
-
-// Project the IBriefcaseManager::Request class 
-struct AddonBriefcaseManagerResourcesRequest : Napi::ObjectWrap<AddonBriefcaseManagerResourcesRequest>
-{
-    IBriefcaseManager::Request m_req;
-    static Napi::FunctionReference s_constructor;
-
-    AddonBriefcaseManagerResourcesRequest(const Napi::CallbackInfo& info) : Napi::ObjectWrap<AddonBriefcaseManagerResourcesRequest>(info)
-        {
-        }
-
-    static bool HasInstance(Napi::Value val) {
-        Napi::Env env = val.Env();
-        Napi::HandleScope scope(env);
-        if (!val.IsObject())
-            return false;
-        Napi::Object obj = val.As<Napi::Object>();
-        return obj.InstanceOf(s_constructor.Value());
-        }
-
-    //  Create projections
-    static void Init(Napi::Env& env, Napi::Object exports)
-        {
-        // ***
-        // *** WARNING: If you modify this API or fix a bug, increment the appropriate digit in package_version.txt
-        // ***
-        Napi::HandleScope scope(env);
-        Napi::Function t = DefineClass(env, "NodeAddonBriefcaseManagerResourcesRequest", {
-          InstanceMethod("reset", &AddonBriefcaseManagerResourcesRequest::Reset),
-          InstanceMethod("isEmpty", &AddonBriefcaseManagerResourcesRequest::IsEmpty),
-          InstanceMethod("toJSON", &AddonBriefcaseManagerResourcesRequest::ToJSON),
-        });
-
-        exports.Set("NodeAddonBriefcaseManagerResourcesRequest", t);
-
-        s_constructor = Napi::Persistent(t);
-        s_constructor.SuppressDestruct();             // ??? what is this?
-        }
-
-    void Reset(const Napi::CallbackInfo& info)
-        {
-        m_req.Reset();
-        }
-
-    Napi::Value IsEmpty(const Napi::CallbackInfo& info)
-        {
-        return Napi::Number::New(Env(), (bool)m_req.IsEmpty());
-        }
-
-    Napi::Value ToJSON(const Napi::CallbackInfo& info)
-        {
-        Json::Value json(Json::objectValue);
-        m_req.ToJson(json);
-        return Napi::String::New(Env(), json.ToString().c_str());
-        }
-
-};
-
-//=======================================================================================
-// Projects the DgnDb class into JS
-//! @bsiclass
-//=======================================================================================
-struct AddonDgnDb : Napi::ObjectWrap<AddonDgnDb>
-{
-    struct AddonAppData : Db::AppData 
-        {
-        AddonDgnDb& m_addonDb;
-
-        static Key const& GetKey()
-            {
-            static Key s_key;
-            return s_key;
-            }
-
-        AddonAppData(AddonDgnDb& adb) : m_addonDb(adb) {}
-
-        static AddonAppData* Find(DgnDbR db)
-            {
-            return (AddonAppData*) db.FindAppData(GetKey());
-            }
-
-        static void Add(AddonDgnDb& adb)
-            {
-            BeAssert(nullptr == Find(adb.GetDgnDb()));
-            adb.GetDgnDb().AddAppData(GetKey(), new AddonAppData(adb));
-            }
-
-        static void Remove(DgnDbR db)
-            {
-            db.DropAppData(GetKey());
-            }
-        };
-    
-    static Napi::FunctionReference s_constructor;
-    
-    Dgn::DgnDbPtr m_dgndb;
-    ConnectionManager m_connections;
-    std::unique_ptr<RulesDrivenECPresentationManager> m_presentationManager;
-
-    AddonDgnDb(const Napi::CallbackInfo& info) : Napi::ObjectWrap<AddonDgnDb>(info)
-        {
-        }
-
-    ~AddonDgnDb() 
-        {
-        CloseDgnDb();
-        }
-
-    void CloseDgnDb()
-        {
-        if (!m_dgndb.IsValid())
-            return;
-        TearDownPresentationManager();
-        AddonUtils::CloseDgnDb(*m_dgndb);
-        AddonAppData::Remove(GetDgnDb());
-        m_dgndb = nullptr;
-        }
-
-    void OnDgnDbOpened(DgnDbP dgndb)
-        {
-        if (nullptr == dgndb)
-            CloseDgnDb();
-
-        m_dgndb = dgndb;
-        if (!m_dgndb.IsValid())
-            return;
-
-        SetupPresentationManager();
-        AddonAppData::Add(*this);
-        }
-
-    static AddonDgnDb* From(DgnDbR db)
-        {
-        auto appdata = AddonAppData::Find(db);
-        return appdata? &appdata->m_addonDb: nullptr;
-        }
-
-    DgnDbR GetDgnDb() {return *m_dgndb;}
-
-    //  Check if val is really a AddonDgnDb peer object
-    static bool HasInstance(Napi::Value val) {
-        if (!val.IsObject())
-            return false;
-        Napi::Object obj = val.As<Napi::Object>();
-        return obj.InstanceOf(s_constructor.Value());
-        }
-
-    void SetupPresentationManager()
-        {
-        BeFileName assetsDir = T_HOST.GetIKnownLocationsAdmin().GetDgnPlatformAssetsDirectory();
-        BeFileName tempDir = T_HOST.GetIKnownLocationsAdmin().GetLocalTempDirectoryBaseName();
-        RulesDrivenECPresentationManager::Paths paths(assetsDir, tempDir);
-        m_presentationManager = std::unique_ptr<RulesDrivenECPresentationManager>(new RulesDrivenECPresentationManager(m_connections, paths));
-        IECPresentationManager::RegisterImplementation(m_presentationManager.get());
-        m_presentationManager->GetLocaters().RegisterLocater(*SimpleRulesetLocater::Create("Ruleset_Id"));
-        m_connections.NotifyConnectionOpened(*m_dgndb);
-        }
-
-    void TearDownPresentationManager()
-        {
-        if (m_presentationManager == nullptr)
-            return;
-        IECPresentationManager::RegisterImplementation(nullptr);
-        m_presentationManager.reset();
-        }
-
-    Napi::Object CreateBentleyReturnSuccessObject(Napi::Value goodVal) {return NapiUtils::CreateBentleyReturnSuccessObject(goodVal, Env());}
-
-    template<typename STATUSTYPE>
-    Napi::Object CreateBentleyReturnErrorObject(STATUSTYPE errCode, Utf8CP msg = nullptr) {return NapiUtils::CreateBentleyReturnErrorObject(errCode, msg, Env());}
-
-    template<typename STATUSTYPE>
-    Napi::Object CreateBentleyReturnObject(STATUSTYPE errCode, Napi::Value goodValue)
-        {
-        if ((STATUSTYPE)0 != errCode)
-            return CreateBentleyReturnErrorObject(errCode);
-        return CreateBentleyReturnSuccessObject(goodValue);
-        }
-
-    template<typename STATUSTYPE>
-    Napi::Object CreateBentleyReturnObject(STATUSTYPE errCode) {return CreateBentleyReturnObject(errCode, Env().Undefined());}
-
-    bool IsOpen() const {return m_dgndb.IsValid();}
-
-    Napi::Value OpenDgnDb(const Napi::CallbackInfo& info)
-        {
-        REQUIRE_ARGUMENT_STRING(0, dbname);
-        REQUIRE_ARGUMENT_INTEGER(1, mode);
-        RETURN_IF_HAD_EXCEPTION
-        DgnDbPtr db;
-        auto status = AddonUtils::OpenDgnDb(db, BeFileName(dbname.c_str(), true), (Db::OpenMode)mode);
-        if (BE_SQLITE_OK == status)
-            OnDgnDbOpened(db.get());
-
-        return Napi::Number::New(Env(), (int)status);
-        }
-
-    Napi::Value GetECClassMetaData(const Napi::CallbackInfo& info)
-        {
-        REQUIRE_DB_TO_BE_OPEN
-        REQUIRE_ARGUMENT_STRING(0, s);
-        REQUIRE_ARGUMENT_STRING(1, c);
-        RETURN_IF_HAD_EXCEPTION
-        Json::Value metaDataJson;
-        auto status = AddonUtils::GetECClassMetaData(metaDataJson, GetDgnDb(), s.c_str(), c.c_str());
-        return CreateBentleyReturnObject(status, Napi::String::New(Env(), metaDataJson.ToString().c_str()));
-        }
-
-    Napi::Value GetElement(const Napi::CallbackInfo& info)
-        {
-        REQUIRE_DB_TO_BE_OPEN
-        REQUIRE_ARGUMENT_STRING(0, optsJsonStr);
-        RETURN_IF_HAD_EXCEPTION
-        Json::Value opts = Json::Value::From(optsJsonStr);
-        Json::Value elementJson;  // ouput
-        auto status = AddonUtils::GetElement(elementJson, GetDgnDb(), opts);
-        return CreateBentleyReturnObject(status, Napi::String::New(Env(), elementJson.ToString().c_str()));
-        }
-
-    Napi::Value GetModel(const Napi::CallbackInfo& info)
-        {
-        REQUIRE_DB_TO_BE_OPEN
-        REQUIRE_ARGUMENT_STRING(0, optsJsonStr);
-        RETURN_IF_HAD_EXCEPTION
-        Json::Value opts = Json::Value::From(optsJsonStr);
-        Json::Value modelJson;;  // ouput
-        auto status = AddonUtils::GetModel(modelJson, GetDgnDb(), opts);
-        return CreateBentleyReturnObject(status, Napi::String::New(Env(), modelJson.ToString().c_str()));
-        }
-
-    Napi::Value OpenBriefcase(const Napi::CallbackInfo& info)
-        {
-        REQUIRE_ARGUMENT_STRING(0, briefcaseToken);
-        REQUIRE_ARGUMENT_STRING(1, changeSetTokens);
-        OPTIONAL_ARGUMENT_INTEGER(2, revisionUpgradeOptions, (int)SchemaUpgradeOptions::RevisionUpgradeOptions::Merge);        
-        RETURN_IF_HAD_EXCEPTION
-
-        Json::Value jsonBriefcaseToken = Json::Value::From(briefcaseToken);
-        Json::Value jsonChangeSetTokens = Json::Value::From(changeSetTokens);
-
-        DbResult result = AddonUtils::OpenBriefcase(m_dgndb, jsonBriefcaseToken, jsonChangeSetTokens, (SchemaUpgradeOptions::RevisionUpgradeOptions)revisionUpgradeOptions);
-        if (BE_SQLITE_OK == result)
-            OnDgnDbOpened(m_dgndb.get());
-
-        return Napi::Number::New(Env(), (int)result);
-        }
-
-    Napi::Value GetCachedBriefcaseInfos(const Napi::CallbackInfo& info)
-        {
-        REQUIRE_ARGUMENT_STRING(0, cachePath);
-        RETURN_IF_HAD_EXCEPTION
-
-        Json::Value cachedBriefcaseInfos;
-        BeFileName cacheFile(cachePath.c_str(), true);
-        DbResult result = AddonUtils::GetCachedBriefcaseInfos(cachedBriefcaseInfos, cacheFile);
-        return CreateBentleyReturnObject(result, Napi::String::New(Env(), cachedBriefcaseInfos.ToString().c_str()));
-        }
-
-    Napi::Value GetIModelProps(const Napi::CallbackInfo& info)
-        {
-        REQUIRE_DB_TO_BE_OPEN
-        RETURN_IF_HAD_EXCEPTION
-
-        Json::Value props;
-        AddonUtils::GetIModelProps(props, *m_dgndb);
-        return Napi::String::New(Env(), props.ToString().c_str());
-        }
-
-    Napi::Value InsertElement(const Napi::CallbackInfo& info)
-        {
-        REQUIRE_DB_TO_BE_OPEN
-        REQUIRE_ARGUMENT_STRING(0, elemPropsJsonStr);
-        RETURN_IF_HAD_EXCEPTION
-
-        Json::Value elemProps = Json::Value::From(elemPropsJsonStr);
-        Json::Value elemIdJsonObj;
-        auto status = AddonUtils::InsertElement(elemIdJsonObj, GetDgnDb(), elemProps);
-        return CreateBentleyReturnObject(status, Napi::String::New(Env(), elemIdJsonObj.ToString().c_str()));
-        }
-
-    Napi::Value UpdateElement(const Napi::CallbackInfo& info)
-        {
-        REQUIRE_DB_TO_BE_OPEN
-        REQUIRE_ARGUMENT_STRING(0, elemPropsJsonStr);
-        RETURN_IF_HAD_EXCEPTION
-
-        Json::Value elemProps = Json::Value::From(elemPropsJsonStr);
-        auto status = AddonUtils::UpdateElement(GetDgnDb(), elemProps);
-        return Napi::Number::New(Env(), (int)status);
-        }
-
-    Napi::Value DeleteElement(const Napi::CallbackInfo& info)
-        {
-        REQUIRE_DB_TO_BE_OPEN
-        REQUIRE_ARGUMENT_STRING(0, elemIdStr);
-        RETURN_IF_HAD_EXCEPTION
-
-        auto status = AddonUtils::DeleteElement(GetDgnDb(), elemIdStr);
-        return Napi::Number::New(Env(), (int)status);
-        }
-
-    Napi::Value InsertLinkTableRelationship(const Napi::CallbackInfo& info)
-        {
-        REQUIRE_DB_TO_BE_OPEN
-        REQUIRE_ARGUMENT_STRING(0, propsJsonStr);
-        RETURN_IF_HAD_EXCEPTION
-
-        Json::Value props = Json::Value::From(propsJsonStr);
-        Json::Value idJsonObj;
-        auto status = AddonUtils::InsertLinkTableRelationship(idJsonObj, GetDgnDb(), props);
-        return CreateBentleyReturnObject(status, Napi::String::New(Env(), idJsonObj.asCString()));
-        }
-
-    Napi::Value UpdateLinkTableRelationship(const Napi::CallbackInfo& info)
-        {
-        REQUIRE_DB_TO_BE_OPEN
-        REQUIRE_ARGUMENT_STRING(0, propsJsonStr);
-        RETURN_IF_HAD_EXCEPTION
-
-        Json::Value props = Json::Value::From(propsJsonStr);
-        auto status = AddonUtils::UpdateLinkTableRelationship(GetDgnDb(), props);
-        return Napi::Number::New(Env(), (int)status);
-        }
-
-    Napi::Value DeleteLinkTableRelationship(const Napi::CallbackInfo& info)
-        {
-        REQUIRE_DB_TO_BE_OPEN
-        REQUIRE_ARGUMENT_STRING(0, propsJsonStr);
-        RETURN_IF_HAD_EXCEPTION
-
-        Json::Value props = Json::Value::From(propsJsonStr);
-        auto status = AddonUtils::DeleteLinkTableRelationship(GetDgnDb(), props);
-        return Napi::Number::New(Env(), (int)status);
-        }
-
-    Napi::Value InsertCodeSpec(const Napi::CallbackInfo& info)
-        {
-        REQUIRE_DB_TO_BE_OPEN
-        REQUIRE_ARGUMENT_STRING(0, name);
-        REQUIRE_ARGUMENT_INTEGER(1, specType);
-        REQUIRE_ARGUMENT_INTEGER(2, scopeReq);
-
-        if ((uint32_t)CodeScopeSpec::Type::Model != specType && (uint32_t)CodeScopeSpec::Type::ParentElement != specType &&
-            (uint32_t)CodeScopeSpec::Type::RelatedElement != specType && (uint32_t)CodeScopeSpec::Type::Repository != specType)
-            {
-            Napi::TypeError::New(Env(), "Argument 1 must be a CodeScopeSpec.Type").ThrowAsJavaScriptException();
-            }
-        else if ((uint32_t)CodeScopeSpec::ScopeRequirement::ElementId != scopeReq && (uint32_t)CodeScopeSpec::ScopeRequirement::FederationGuid != scopeReq)
-            {
-            Napi::TypeError::New(Env(), "Argument 2 must be a CodeScopeSpec.ScopeRequirement").ThrowAsJavaScriptException();
-            }
-        
-        RETURN_IF_HAD_EXCEPTION
-
-        Utf8String idStr;
-        DgnDbStatus status = AddonUtils::InsertCodeSpec(idStr, GetDgnDb(), name, (CodeScopeSpec::Type)specType, (CodeScopeSpec::ScopeRequirement)scopeReq);
-        return CreateBentleyReturnObject(status, Napi::String::New(Env(), idStr.c_str()));
-        }
-
-    Napi::Value InsertModel(const Napi::CallbackInfo& info)
-        {
-        REQUIRE_DB_TO_BE_OPEN
-        REQUIRE_ARGUMENT_STRING(0, elemPropsJsonStr);
-        RETURN_IF_HAD_EXCEPTION
-
-        Json::Value elemProps = Json::Value::From(elemPropsJsonStr);
-        Json::Value elemIdJsonObj;
-        auto status = AddonUtils::InsertModel(elemIdJsonObj, GetDgnDb(), elemProps);
-        return CreateBentleyReturnObject(status, Napi::String::New(Env(), elemIdJsonObj.ToString().c_str()));
-        }
-
-    Napi::Value UpdateModel(const Napi::CallbackInfo& info)
-        {
-        REQUIRE_DB_TO_BE_OPEN
-        REQUIRE_ARGUMENT_STRING(0, elemPropsJsonStr);
-        RETURN_IF_HAD_EXCEPTION
-
-        Json::Value elemProps = Json::Value::From(elemPropsJsonStr);
-        auto status = AddonUtils::UpdateModel(GetDgnDb(), elemProps);
-        return Napi::Number::New(Env(), (int)status);
-        }
-
-    Napi::Value DeleteModel(const Napi::CallbackInfo& info)
-        {
-        REQUIRE_DB_TO_BE_OPEN
-        REQUIRE_ARGUMENT_STRING(0, elemIdStr);
-        RETURN_IF_HAD_EXCEPTION
-
-        auto status = AddonUtils::DeleteModel(GetDgnDb(), elemIdStr);
-        return Napi::Number::New(Env(), (int)status);
-        }
-
-    Napi::Value GetElementPropertiesForDisplay(const Napi::CallbackInfo& info)
-        {
-        REQUIRE_DB_TO_BE_OPEN
-        REQUIRE_ARGUMENT_STRING(0, elementIdStr);
-        RETURN_IF_HAD_EXCEPTION
-
-        Utf8String exportedJson;
-
-        ECInstanceId elemId(ECInstanceId::FromString(elementIdStr.c_str()).GetValueUnchecked());
-        if (!elemId.IsValid())
-            return CreateBentleyReturnErrorObject(DgnDbStatus::BadElement);
-
-        CachedECSqlStatementPtr stmt = GetDgnDb().GetPreparedECSqlStatement("SELECT ECClassId FROM biscore.Element WHERE ECInstanceId = ?");
-        if (!stmt.IsValid())
-            return CreateBentleyReturnErrorObject(DgnDbStatus::SQLiteError);
-
-        stmt->BindId(1, elemId);
-        if (stmt->Step() != BE_SQLITE_ROW)
-            return CreateBentleyReturnErrorObject(DgnDbStatus::SQLiteError);
-
-        ECClassId ecclassId = stmt->GetValueId<ECClassId>(0);
-        ECInstanceNodeKeyPtr nodeKey = ECInstanceNodeKey::Create(ecclassId, elemId);
-        NavNodeKeyList keyList;
-        keyList.push_back(nodeKey);
-        INavNodeKeysContainerCPtr selectedNodeKeys = NavNodeKeyListContainer::Create(keyList);
-        SelectionInfo selection ("iModelJS", false, *selectedNodeKeys);
-        RulesDrivenECPresentationManager::ContentOptions options ("Items");
-        if ( m_presentationManager == nullptr)
-            return CreateBentleyReturnErrorObject(DgnDbStatus::BadArg);
-        
-        ContentDescriptorCPtr descriptor = m_presentationManager->GetContentDescriptor(GetDgnDb(), ContentDisplayType::PropertyPane, selection, options.GetJson()).get();
-        if (descriptor.IsNull())
-            return CreateBentleyReturnErrorObject(DgnDbStatus::BadArg);
-
-        PageOptions pageOptions;
-        pageOptions.SetPageStart(0);
-        pageOptions.SetPageSize(0);
-        ContentCPtr content = m_presentationManager->GetContent(GetDgnDb(), *descriptor, selection, pageOptions, options.GetJson()).get();
-        if (content.IsNull())
-            return CreateBentleyReturnErrorObject(DgnDbStatus::BadArg);
-
-        rapidjson::StringBuffer buffer;
-        rapidjson::Writer<rapidjson::StringBuffer> writer(buffer);
-        content->AsJson().Accept(writer);
-        exportedJson = buffer.GetString();
-
-        return CreateBentleyReturnSuccessObject(Napi::String::New(Env(), exportedJson.c_str()));
-        };
-
-    //  Add a reference to this wrapper object, keeping it and its peer JS object alive.
-    void AddRef() { this->Ref(); }
-
-    //  Remove a reference from this wrapper object and its peer JS object .
-    void Release() { this->Unref(); }
-
-    Napi::Value SaveChanges(const Napi::CallbackInfo& info)
-        {
-        OPTIONAL_ARGUMENT_STRING(0, description);
-        REQUIRE_DB_TO_BE_OPEN
-        RETURN_IF_HAD_EXCEPTION
-        auto stat = GetDgnDb().SaveChanges(description);
-        return Napi::Number::New(Env(), (int)stat);
-        }
-
-    Napi::Value AbandonChanges(const Napi::CallbackInfo& info)
-        {            
-        DbResult status = GetDgnDb().AbandonChanges();
-        return Napi::Number::New(Env(), (int) status);
-        }
-
-    Napi::Value ImportSchema(const Napi::CallbackInfo& info)
-        {
-        REQUIRE_DB_TO_BE_OPEN
-        REQUIRE_ARGUMENT_STRING(0, schemaPathnameStrObj);
-        RETURN_IF_HAD_EXCEPTION
-        BeFileName schemaPathname(schemaPathnameStrObj.c_str(), true);
-        auto stat = AddonUtils::ImportSchemaDgnDb(GetDgnDb(), schemaPathname);
-        return Napi::Number::New(Env(), (int)stat);
-        }
-
-    void CloseDgnDb(const Napi::CallbackInfo& info)
-        {
-        CloseDgnDb();
-        }
-
-    Napi::Value CreateChangeCache(const Napi::CallbackInfo& info)
-        {
-        REQUIRE_DB_TO_BE_OPEN
-        REQUIRE_ARGUMENT_OBJ(0, AddonECDb, changeCacheECDb);
-        REQUIRE_ARGUMENT_STRING(1, changeCachePathStr);
-        RETURN_IF_HAD_EXCEPTION
-
-        BeFileName changeCachePath(changeCachePathStr.c_str(), true);
-        DbResult stat = GetDgnDb().CreateChangeCache(changeCacheECDb->GetECDb(), changeCachePath);
-        return Napi::Number::New(Env(), (int) stat);
-        }
-
-    Napi::Value AttachChangeCache(const Napi::CallbackInfo& info)
-        {
-        REQUIRE_DB_TO_BE_OPEN
-        REQUIRE_ARGUMENT_STRING(0, changeCachePathStr);
-        RETURN_IF_HAD_EXCEPTION
-
-        BeFileName changeCachePath(changeCachePathStr.c_str(), true);
-        DbResult stat = GetDgnDb().AttachChangeCache(changeCachePath);
-        return Napi::Number::New(Env(), (int) stat);
-        }
-
-    Napi::Value IsChangeCacheAttached(const Napi::CallbackInfo&)
-        {
-        REQUIRE_DB_TO_BE_OPEN
-        RETURN_IF_HAD_EXCEPTION
-
-        bool isAttached = GetDgnDb().IsChangeCacheAttached();
-        return Napi::Boolean::New(Env(), isAttached);
-        }
-
-    Napi::Value ExtractChangeSummary(const Napi::CallbackInfo& info)
-        {
-        REQUIRE_DB_TO_BE_OPEN
-        REQUIRE_ARGUMENT_OBJ(0, AddonECDb, changeCacheECDb);
-        REQUIRE_ARGUMENT_STRING(1, changesetFilePathStr);
-        RETURN_IF_HAD_EXCEPTION
-
-        struct AddonChangeSet : BeSQLite::ChangeSet
-            {
-            ConflictResolution _OnConflict(ConflictCause cause, BeSQLite::Changes::Change iter) override { return ConflictResolution::Skip; }
-            };
-
-        AddonChangeSet changeset;
-        {
-        BeFileName changesetFilePath(changesetFilePathStr.c_str(), true);
-
-        RevisionChangesFileReader fs(changesetFilePath, GetDgnDb());
-        BeSQLite::ChangeGroup group;
-        DbResult r = fs.ToChangeGroup(group);
-        if (BE_SQLITE_OK != r)
-            return CreateBentleyReturnErrorObject(r);
-
-        r = changeset.FromChangeGroup(group);
-        if (BE_SQLITE_OK != r)
-            return CreateBentleyReturnErrorObject(r);
-        }
-
-        ECInstanceKey changeSummaryKey;
-        if (SUCCESS != ECDb::ExtractChangeSummary(changeSummaryKey, changeCacheECDb->GetECDb(), GetDgnDb(), ChangeSetArg(changeset)))
-            return CreateBentleyReturnErrorObject(BE_SQLITE_ERROR);
-
-        return CreateBentleyReturnSuccessObject(Napi::String::New(Env(), changeSummaryKey.GetInstanceId().ToHexStr().c_str()));
-        }
-
-    Napi::Value SetBriefcaseId(const Napi::CallbackInfo& info)
-        {
-        REQUIRE_DB_TO_BE_OPEN
-        REQUIRE_ARGUMENT_INTEGER(0, idvalue);
-        RETURN_IF_HAD_EXCEPTION
-
-        BeFileName name(m_dgndb->GetFileName());
-
-        DbResult result = m_dgndb->SetAsBriefcase(BeBriefcaseId(idvalue));
-        if (BE_SQLITE_OK == result)
-            result = m_dgndb->SaveChanges();
-        if (BE_SQLITE_OK == result)
-            m_dgndb->CloseDb();
-        if (BE_SQLITE_OK == result)
-            m_dgndb = DgnDb::OpenDgnDb(&result, name, DgnDb::OpenParams(DgnDb::OpenMode::ReadWrite));
-        return Napi::Number::New(Env(), (int)result);
-        }
-
-    Napi::Value GetBriefcaseId(const Napi::CallbackInfo& info)
-        {
-        REQUIRE_DB_TO_BE_OPEN
-        RETURN_IF_HAD_EXCEPTION
-        auto bid = m_dgndb->GetBriefcaseId();
-        return Napi::Number::New(Env(), bid.GetValue());
-        }
-
-    Napi::Value GetParentChangeSetId(const Napi::CallbackInfo& info)
-        {
-        REQUIRE_DB_TO_BE_OPEN
-        RETURN_IF_HAD_EXCEPTION
-        Utf8String parentRevId = m_dgndb->Revisions().GetParentRevisionId();
-        return Napi::String::New(Env(), parentRevId.c_str());
-        }
-
-    Napi::Value GetDbGuid(const Napi::CallbackInfo& info)
-        {
-        REQUIRE_DB_TO_BE_OPEN
-        RETURN_IF_HAD_EXCEPTION
-        BeGuid beGuid = m_dgndb->GetDbGuid();
-        return Napi::String::New(Env(), beGuid.ToString().c_str());
-        }
-
-    Napi::Value SetDbGuid(const Napi::CallbackInfo& info)
-        {
-        REQUIRE_DB_TO_BE_OPEN
-        REQUIRE_ARGUMENT_STRING(0, guidStr);
-        RETURN_IF_HAD_EXCEPTION
-        BeGuid guid;
-        guid.FromString(guidStr.c_str());
-        m_dgndb->ChangeDbGuid(guid);
-        return Napi::Number::New(Env(), (int)BE_SQLITE_OK);
-        }
-
-    Napi::Value BuildBriefcaseManagerResourcesRequestForElement(const Napi::CallbackInfo& info)
-        {
-        REQUIRE_ARGUMENT_OBJ(0, AddonBriefcaseManagerResourcesRequest, req);
-        REQUIRE_ARGUMENT_STRING(1, elemProps);
-        REQUIRE_ARGUMENT_INTEGER(2, dbop);
-        Json::Value elemPropsJson = Json::Value::From(elemProps);
-        return Napi::Number::New(Env(), (int)AddonUtils::BuildBriefcaseManagerResourcesRequestForElement(req->m_req, GetDgnDb(), elemPropsJson, (BeSQLite::DbOpcode)dbop));
-        }
-
-    Napi::Value BuildBriefcaseManagerResourcesRequestForLinkTableRelationship(const Napi::CallbackInfo& info)
-        {
-        REQUIRE_ARGUMENT_OBJ(0, AddonBriefcaseManagerResourcesRequest, req);
-        REQUIRE_ARGUMENT_STRING(1, props);
-        REQUIRE_ARGUMENT_INTEGER(2, dbop);
-        Json::Value propsJson = Json::Value::From(props);
-        return Napi::Number::New(Env(), (int)AddonUtils::BuildBriefcaseManagerResourcesRequestForLinkTableRelationship(req->m_req, GetDgnDb(), propsJson, (BeSQLite::DbOpcode)dbop));
-        }
-
-    Napi::Value BuildBriefcaseManagerResourcesRequestForModel(const Napi::CallbackInfo& info)
-        {
-        REQUIRE_ARGUMENT_OBJ(0, AddonBriefcaseManagerResourcesRequest, req);
-        REQUIRE_ARGUMENT_STRING(1, modelProps);
-        REQUIRE_ARGUMENT_INTEGER(2, dbop);
-        Json::Value modelPropsJson = Json::Value::From(modelProps);
-        return Napi::Number::New(Env(), (int)AddonUtils::BuildBriefcaseManagerResourcesRequestForModel(req->m_req, GetDgnDb(), modelPropsJson, (BeSQLite::DbOpcode)dbop));
-        }
-
-    void ExtractBulkResourcesRequest(const Napi::CallbackInfo& info)
-        {
-        REQUIRE_ARGUMENT_OBJ(0, AddonBriefcaseManagerResourcesRequest, req);
-        REQUIRE_ARGUMENT_BOOL(1, locks);
-        REQUIRE_ARGUMENT_BOOL(2, codes);
-        GetDgnDb().BriefcaseManager().ExtractRequestFromBulkOperation(req->m_req, locks, codes);
-        }
-
-    Napi::Value InBulkOperation(const Napi::CallbackInfo& info)
-        {
-        return Napi::Boolean::New(Env(), GetDgnDb().BriefcaseManager().IsBulkOperation());
-        }
-		
-   void AppendBriefcaseManagerResourcesRequest(const Napi::CallbackInfo& info)
-        {
-        REQUIRE_ARGUMENT_OBJ(0, AddonBriefcaseManagerResourcesRequest, req);
-        REQUIRE_ARGUMENT_OBJ(1, AddonBriefcaseManagerResourcesRequest, reqIn);
-        req->m_req.Codes().insert(reqIn->m_req.Codes().begin(), reqIn->m_req.Codes().end());
-        req->m_req.Locks().GetLockSet().insert(reqIn->m_req.Locks().GetLockSet().begin(), reqIn->m_req.Locks().GetLockSet().end());
-        // TBD: merge in request options 
-        }
-
-   void ExtractBriefcaseManagerResourcesRequest(const Napi::CallbackInfo& info)
-        {
-        REQUIRE_ARGUMENT_OBJ(0, AddonBriefcaseManagerResourcesRequest, reqOut);
-        REQUIRE_ARGUMENT_OBJ(1, AddonBriefcaseManagerResourcesRequest, reqIn);
-        REQUIRE_ARGUMENT_BOOL(2, locks);
-        REQUIRE_ARGUMENT_BOOL(3, codes);
-        if (codes)
-            {
-            reqOut->m_req.Codes().insert(reqIn->m_req.Codes().begin(), reqIn->m_req.Codes().end());
-            reqIn->m_req.Codes().clear();
-            }
-        if (locks)
-            {
-            reqOut->m_req.Locks().GetLockSet().insert(reqIn->m_req.Locks().GetLockSet().begin(), reqIn->m_req.Locks().GetLockSet().end());
-            reqIn->m_req.Locks().Clear();
-            }
-        // TBD: merge in request options 
-        }
-
-    Napi::Value SetBriefcaseManagerOptimisticConcurrencyControlPolicy(const Napi::CallbackInfo& info)
-        {
-        REQUIRE_ARGUMENT_ANY_OBJ(0, conflictRes);
-        OptimisticConcurrencyControl::OnConflict uu = (OptimisticConcurrencyControl::OnConflict)conflictRes.Get("updateVsUpdate").ToNumber().Int32Value();
-        OptimisticConcurrencyControl::OnConflict ud = (OptimisticConcurrencyControl::OnConflict)conflictRes.Get("updateVsDelete").ToNumber().Int32Value();
-        OptimisticConcurrencyControl::OnConflict du = (OptimisticConcurrencyControl::OnConflict)conflictRes.Get("deleteVsUpdate").ToNumber().Int32Value();
-        if (OptimisticConcurrencyControl::OnConflict::AcceptIncomingChange != uu && OptimisticConcurrencyControl::OnConflict::RejectIncomingChange != uu
-         || OptimisticConcurrencyControl::OnConflict::AcceptIncomingChange != ud && OptimisticConcurrencyControl::OnConflict::RejectIncomingChange != ud
-         || OptimisticConcurrencyControl::OnConflict::AcceptIncomingChange != du && OptimisticConcurrencyControl::OnConflict::RejectIncomingChange != du)
-            {
-            Napi::TypeError::New(Env(), "Invalid conflict resolution value").ThrowAsJavaScriptException();
-            return Napi::Number::New(Env(), 1);
-            }
-        OptimisticConcurrencyControl::Policy policy;
-        policy.deleteVsUpdate = du;
-        policy.updateVsDelete = uu;
-        policy.updateVsDelete = ud;
-
-        return Napi::Number::New(Env(), (int)GetDgnDb().SetConcurrencyControl(new OptimisticConcurrencyControl(policy)));
-        }
-
-    Napi::Value SetBriefcaseManagerPessimisticConcurrencyControlPolicy(const Napi::CallbackInfo& info)
-        {
-        return Napi::Number::New(Env(), (int)GetDgnDb().SetConcurrencyControl(new PessimisticConcurrencyControl()));
-        }
-
-    Napi::Value BriefcaseManagerStartBulkOperation(const Napi::CallbackInfo& info)
-        {
-        return Napi::Number::New(Env(), (int)AddonUtils::BriefcaseManagerStartBulkOperation(GetDgnDb()));
-        }
-
-    Napi::Value BriefcaseManagerEndBulkOperation(const Napi::CallbackInfo& info)
-        {
-        return Napi::Number::New(Env(), (int)AddonUtils::BriefcaseManagerEndBulkOperation(GetDgnDb()));
-        }
-
-	Napi::Value UpdateProjectExtents(const Napi::CallbackInfo& info)
-	{
-		REQUIRE_ARGUMENT_STRING(0, newExtentsJson)
-		return Napi::Number::New(Env(), (int)AddonUtils::UpdateProjectExtents(GetDgnDb(), Json::Value::From(newExtentsJson)));
-	}
-
-	// ========================================================================================
-	// Test method handler
-	// Note: This is where the developer may specify, given an ID from JS, what function should
-	//		 executed and returned.
-	// ========================================================================================
-	Napi::Value ExecuteTestById(const Napi::CallbackInfo& info)
-		{
-		REQUIRE_DB_TO_BE_OPEN
-		REQUIRE_ARGUMENT_INTEGER(0, testId);
-		REQUIRE_ARGUMENT_STRING(1, params);
-		RETURN_IF_HAD_EXCEPTION
-
-		switch (testId)
-			{
-			case 1:
-				return Napi::String::New(Env(), TestUtils::ViewStateCreate(params).ToString().c_str());
-			case 2:
-				return Napi::String::New(Env(), TestUtils::ViewStateVolumeAdjustments(params).ToString().c_str());
-			case 3:
-				return Napi::String::New(Env(), TestUtils::ViewStateLookAt(params).ToString().c_str());
-			case 4:
-				return Napi::String::New(Env(), TestUtils::DeserializeGeometryStream(params).ToString().c_str());
-			case 5:
-				return Napi::String::New(Env(), TestUtils::BuildKnownGeometryStream(params).ToString().c_str());
-			default:
-				return Napi::String::New(Env(), "{}");
-			}
-		}
-
-
-    //  Create projections
-    static void Init(Napi::Env& env, Napi::Object exports)
-        {
-        // ***
-        // *** WARNING: If you modify this API or fix a bug, increment the appropriate digit in package_version.txt
-        // ***
-        Napi::HandleScope scope(env);
-        Napi::Function t = DefineClass(env, "NodeAddonDgnDb", {
-            InstanceMethod("openDgnDb", &OpenDgnDb),
-            InstanceMethod("closeDgnDb", &CloseDgnDb),
-            InstanceMethod("createChangeCache", &CreateChangeCache),
-            InstanceMethod("attachChangeCache", &AttachChangeCache),
-            InstanceMethod("isChangeCacheAttached", &IsChangeCacheAttached),
-            InstanceMethod("extractChangeSummary", &ExtractChangeSummary),
-            InstanceMethod("setBriefcaseId", &SetBriefcaseId),
-            InstanceMethod("getBriefcaseId", &GetBriefcaseId),
-            InstanceMethod("getParentChangeSetId", &GetParentChangeSetId),
-            InstanceMethod("getDbGuid", &GetDbGuid),
-            InstanceMethod("setDbGuid", &SetDbGuid),
-            InstanceMethod("openBriefcase", &OpenBriefcase),
-            InstanceMethod("saveChanges", &SaveChanges),
-            InstanceMethod("abandonChanges", &AbandonChanges),
-            InstanceMethod("importSchema", &ImportSchema),
-            InstanceMethod("getElement", &GetElement),
-            InstanceMethod("getModel", &GetModel),
-            InstanceMethod("insertElement", &InsertElement),
-            InstanceMethod("updateElement", &UpdateElement),
-            InstanceMethod("deleteElement", &DeleteElement),
-            InstanceMethod("insertModel", &InsertModel),
-            InstanceMethod("updateModel", &UpdateModel),
-            InstanceMethod("deleteModel", &DeleteModel),
-            InstanceMethod("insertCodeSpec", &InsertCodeSpec),
-            InstanceMethod("getElementPropertiesForDisplay", &GetElementPropertiesForDisplay),
-            InstanceMethod("insertLinkTableRelationship", &InsertLinkTableRelationship),
-            InstanceMethod("updateLinkTableRelationship", &UpdateLinkTableRelationship),
-            InstanceMethod("deleteLinkTableRelationship", &DeleteLinkTableRelationship),
-            InstanceMethod("getECClassMetaData", &GetECClassMetaData),
-            InstanceMethod("getECClassMetaData", &GetECClassMetaData),
-            InstanceMethod("getCachedBriefcaseInfos", &GetCachedBriefcaseInfos),
-            InstanceMethod("getIModelProps", &GetIModelProps),
-			InstanceMethod("updateProjectExtents", &UpdateProjectExtents),
-            InstanceMethod("buildBriefcaseManagerResourcesRequestForElement", &BuildBriefcaseManagerResourcesRequestForElement),
-            InstanceMethod("buildBriefcaseManagerResourcesRequestForElement", &BuildBriefcaseManagerResourcesRequestForElement),
-            InstanceMethod("buildBriefcaseManagerResourcesRequestForModel", &BuildBriefcaseManagerResourcesRequestForModel),
-            InstanceMethod("setBriefcaseManagerOptimisticConcurrencyControlPolicy", &SetBriefcaseManagerOptimisticConcurrencyControlPolicy),
-            InstanceMethod("setBriefcaseManagerPessimisticConcurrencyControlPolicy", &SetBriefcaseManagerPessimisticConcurrencyControlPolicy),
-            InstanceMethod("briefcaseManagerStartBulkOperation", &BriefcaseManagerStartBulkOperation),
-            InstanceMethod("briefcaseManagerEndBulkOperation", &BriefcaseManagerEndBulkOperation),
-            InstanceMethod("extractBulkResourcesRequest", &ExtractBulkResourcesRequest),
-            InstanceMethod("appendBriefcaseManagerResourcesRequest", &AppendBriefcaseManagerResourcesRequest),
-            InstanceMethod("extractBriefcaseManagerResourcesRequest", &ExtractBriefcaseManagerResourcesRequest),
-            InstanceMethod("inBulkOperation", &InBulkOperation),
-						
-			// DEVELOPMENT-ONLY METHODS:
-			InstanceMethod("executeTestById", &ExecuteTestById),
-
-        });
-
-        exports.Set("NodeAddonDgnDb", t);
-
-        s_constructor = Napi::Persistent(t);
-        s_constructor.SuppressDestruct();             // ??? what is this?
-        }
-};
-
-//=======================================================================================
-// Projects the ECSqlStatement class into JS.
-//! @bsiclass
-//=======================================================================================
-struct AddonECSqlStatement : Napi::ObjectWrap<AddonECSqlStatement>
-{
-    #define MUST_HAVE_M_STMT if (m_stmt.get() == nullptr) Napi::TypeError::New(Env(), "Statement is not prepared").ThrowAsJavaScriptException();
-
-    std::unique_ptr<ECSqlStatement> m_stmt;
-    static Napi::FunctionReference s_constructor;
-
-    int GetECSqlStatus(ECSqlStatus status)
-        {
-        return status.IsSQLiteError()? (int)status.GetSQLiteError(): (int)status.Get();
-        }
-
-    AddonECSqlStatement(const Napi::CallbackInfo& info) : Napi::ObjectWrap<AddonECSqlStatement>(info), m_stmt(new ECSqlStatement())
-        {
-        }
-
-    static bool HasInstance(Napi::Value val) {
-        Napi::Env env = val.Env();
-        Napi::HandleScope scope(env);
-        if (!val.IsObject())
-            return false;
-        Napi::Object obj = val.As<Napi::Object>();
-        return obj.InstanceOf(s_constructor.Value());
-        }
-
-    //  Create projections
-    static void Init(Napi::Env& env, Napi::Object exports)
-        {
-        // ***
-        // *** WARNING: If you modify this API or fix a bug, increment the appropriate digit in package_version.txt
-        // ***
-        Napi::HandleScope scope(env);
-        Napi::Function t = DefineClass(env, "NodeAddonECSqlStatement", {
-          InstanceMethod("prepare", &AddonECSqlStatement::Prepare),
-          InstanceMethod("reset", &AddonECSqlStatement::Reset),
-          InstanceMethod("dispose", &AddonECSqlStatement::Dispose),
-          InstanceMethod("clearBindings", &AddonECSqlStatement::ClearBindings),
-          InstanceMethod("bindValues", &AddonECSqlStatement::BindValues),
-          InstanceMethod("step", &AddonECSqlStatement::Step),
-          InstanceMethod("getRow", &AddonECSqlStatement::GetRow),
-        });
-
-        exports.Set("NodeAddonECSqlStatement", t);
-
-        s_constructor = Napi::Persistent(t);
-        s_constructor.SuppressDestruct();             // ??? what is this?
-        }
-
-    Napi::Value Prepare(const Napi::CallbackInfo& info)
-        {
-        const int paramIdx =0;
-        if (info.Length() <= (paramIdx) ) 
-            {
-            Napi::TypeError::New(Env(), "Argument 0 must be an object of type NodeAddonDgnDb or NodeAddonECDb").ThrowAsJavaScriptException();
-            return Env().Undefined();
-            }
-
-        ECDb* ecdb;
-        if (AddonDgnDb::HasInstance(info[paramIdx])) {   
-            AddonDgnDb* var = AddonDgnDb::Unwrap(info[paramIdx].As<Napi::Object>());
-            if (!var->IsOpen())
-                return NapiUtils::CreateErrorObject0(BE_SQLITE_NOTADB, nullptr, Env());            
-            ecdb = &var->GetDgnDb();
-        }
-        else if (AddonECDb::HasInstance(info[paramIdx])) {
-            AddonECDb* var = AddonECDb::Unwrap(info[paramIdx].As<Napi::Object>());
-            if (!var->GetECDb().IsDbOpen())
-                return NapiUtils::CreateErrorObject0(BE_SQLITE_NOTADB, nullptr, Env());            
-            ecdb = &var->GetECDb();        
-        }
-        else {
-            Napi::TypeError::New(Env(), "Argument 0 must be an object of type NodeAddonDgnDb or NodeAddonECDb").ThrowAsJavaScriptException();
-            return Env().Undefined();
-        }
-
-        REQUIRE_ARGUMENT_STRING(1, ecsqlStr);
-
-        BeSqliteDbMutexHolder serializeAccess(*ecdb); // hold mutex, so that we have a chance to get last ECDb error message
-
-        auto status = m_stmt->Prepare(*ecdb, ecsqlStr.c_str());
-        if (!status.IsSuccess())
-            return NapiUtils::CreateErrorObject0(BE_SQLITE_ERROR, AddonUtils::GetLastECDbIssue().c_str(), Env());
-
-        MUST_HAVE_M_STMT;                           // success post-condition
-        return NapiUtils::CreateErrorObject0(BE_SQLITE_OK, nullptr, Env());
-        }
-
-    Napi::Value Reset(const Napi::CallbackInfo& info)
-        {
-        MUST_HAVE_M_STMT;
-        auto status = m_stmt->Reset();
-        return Napi::Number::New(Env(), (int)GetECSqlStatus(status));
-        }
-
-    void Dispose(const Napi::CallbackInfo& info)
-        {
-        MUST_HAVE_M_STMT;
-        m_stmt = nullptr;
-        }
-
-    Napi::Value ClearBindings(const Napi::CallbackInfo& info)
-        {
-        MUST_HAVE_M_STMT;
-        auto status = m_stmt->ClearBindings();
-        return Napi::Number::New(Env(), (int)GetECSqlStatus(status));
-        }
-
-   Napi::Value BindValues(const Napi::CallbackInfo& info)
-       {
-       MUST_HAVE_M_STMT;
-       REQUIRE_ARGUMENT_STRING(0, valuesStr);
-
-       //BeSqliteDbMutexHolder serializeAccess(*db->m_addondb); // hold mutex, so that we have a chance to get last ECDb error message
-
-       auto status = AddonUtils::JsonBinder::BindValues(*m_stmt, Json::Value::From(valuesStr));
-
-       if (BSISUCCESS != status)
-           return NapiUtils::CreateErrorObject0(BE_SQLITE_ERROR, AddonUtils::GetLastECDbIssue().c_str(), Env());
-
-       return NapiUtils::CreateErrorObject0(BE_SQLITE_OK, nullptr, Env());
-       }
-
-
-    Napi::Value Step(const Napi::CallbackInfo& info)
-        {
-        MUST_HAVE_M_STMT;
-        auto status = m_stmt->Step();
-        return Napi::Number::New(Env(), (int)status);
-        }
-
-    Napi::Value GetRow(const Napi::CallbackInfo& info)
-        {
-        MUST_HAVE_M_STMT;
-        Json::Value rowJson(Json::objectValue);
-        AddonUtils::GetRowAsJson(rowJson, *m_stmt);
-        // *** NEEDS WORK: Get the adapter to set the js object's properties directly
-        return Napi::String::New(Env(), rowJson.ToString().c_str());
-        }
-};
-
-//=======================================================================================
-// Projects the AddonECPresentationManager class into JS.
-//! @bsiclass
-//=======================================================================================
-struct AddonECPresentationManager : Napi::ObjectWrap<AddonECPresentationManager>
-    {
-    static Napi::FunctionReference s_constructor;
-
-    ConnectionManager m_connections;
-    std::unique_ptr<RulesDrivenECPresentationManager> m_presentationManager;
-    
-    AddonECPresentationManager(const Napi::CallbackInfo& info) 
-        : Napi::ObjectWrap<AddonECPresentationManager>(info)
-        {
-        m_presentationManager = std::unique_ptr<RulesDrivenECPresentationManager>(ECPresentationUtils::CreatePresentationManager(m_connections, T_HOST.GetIKnownLocationsAdmin()));
-        }
-
-    static bool HasInstance(Napi::Value val) {
-        Napi::Env env = val.Env();
-        Napi::HandleScope scope(env);
-        if (!val.IsObject())
-            return false;
-        Napi::Object obj = val.As<Napi::Object>();
-        return obj.InstanceOf(s_constructor.Value());
-        }
-
-    //  Create projections
-    static void Init(Napi::Env& env, Napi::Object exports)
-        {
-        // ***
-        // *** WARNING: If you modify this API or fix a bug, increment the appropriate digit in package_version.txt
-        // ***
-        Napi::HandleScope scope(env);
-        Napi::Function t = DefineClass(env, "NodeAddonECPresentationManager", {
-          InstanceMethod("handleRequest", &HandleRequest),
-          InstanceMethod("setupRulesetDirectories", &SetupRulesetDirectories)
-        });
-
-        exports.Set("NodeAddonECPresentationManager", t);
-
-        s_constructor = Napi::Persistent(t);
-        s_constructor.SuppressDestruct();             // ??? what is this?
-        }
-
-    Napi::Value HandleRequest(const Napi::CallbackInfo& info)
-        {
-        REQUIRE_ARGUMENT_OBJ(0, AddonDgnDb, db);    // contract pre-conditions
-        REQUIRE_ARGUMENT_STRING(1, serializedRequest);
-
-        if (!db->IsOpen())
-            return NapiUtils::CreateErrorObject0(BE_SQLITE_NOTADB, nullptr, Env());
-
-        m_connections.NotifyConnectionOpened(db->GetDgnDb());
-
-        Json::Value request;
-        Json::Reader().parse(serializedRequest, request);
-        if (request.isNull())
-            return NapiUtils::CreateErrorObject0(ERROR, nullptr, Env());
-
-        Utf8CP requestId = request["requestId"].asCString();
-        if (Utf8String::IsNullOrEmpty(requestId))
-            return NapiUtils::CreateErrorObject0(ERROR, nullptr, Env());
-
-        JsonValueCR params = request["params"];
-        rapidjson::Document response;
-        if (0 == strcmp("GetRootNodesCount", requestId))
-            ECPresentationUtils::GetRootNodesCount(*m_presentationManager, db->GetDgnDb(), params, response);
-        else if (0 == strcmp("GetRootNodes", requestId))
-            ECPresentationUtils::GetRootNodes(*m_presentationManager, db->GetDgnDb(), params, response);
-        else if (0 == strcmp("GetChildrenCount", requestId))
-            ECPresentationUtils::GetChildrenCount(*m_presentationManager, db->GetDgnDb(), params, response);
-        else if (0 == strcmp("GetChildren", requestId))
-            ECPresentationUtils::GetChildren(*m_presentationManager, db->GetDgnDb(), params, response);
-        else if (0 == strcmp("GetNodePaths", requestId))
-            ECPresentationUtils::GetNodePaths(*m_presentationManager, db->GetDgnDb(), params, response);
-        else if (0 == strcmp("GetFilteredNodesPaths", requestId))
-            ECPresentationUtils::GetFilteredNodesPaths(*m_presentationManager, db->GetDgnDb(), params, response);
-        else if (0 == strcmp("GetContentDescriptor", requestId))
-            ECPresentationUtils::GetContentDescriptor(*m_presentationManager, db->GetDgnDb(), params, response);
-        else if (0 == strcmp("GetContent", requestId))
-            ECPresentationUtils::GetContent(*m_presentationManager, db->GetDgnDb(), params, response);
-        else if (0 == strcmp("GetContentSetSize", requestId))
-            ECPresentationUtils::GetContentSetSize(*m_presentationManager, db->GetDgnDb(), params, response);
-        else if (0 == strcmp("GetDistinctValues", requestId))
-            ECPresentationUtils::GetDistinctValues(*m_presentationManager, db->GetDgnDb(), params, response);
-        else if (0 == strcmp("SaveValueChange", requestId))
-            ECPresentationUtils::SaveValueChange(*m_presentationManager, db->GetDgnDb(), params, response);
-        else
-            return NapiUtils::CreateErrorObject0(ERROR, nullptr, Env());
-
-        rapidjson::StringBuffer buffer;
-        rapidjson::Writer<rapidjson::StringBuffer> writer(buffer);
-        response.Accept(writer);
-
-        return Napi::String::New(Env(), buffer.GetString());
-        }
-
-    void SetupRulesetDirectories(const Napi::CallbackInfo& info)
-        {
-        REQUIRE_ARGUMENT_STRING_ARRAY(0, rulesetDirectories);
-        ECPresentationUtils::SetupRulesetDirectories(*m_presentationManager, rulesetDirectories);
-        }
-    };
-
-static Napi::Env* s_env;
-
-/*---------------------------------------------------------------------------------**//**
-* @bsimethod                                    Sam.Wilson                      07/14
-+---------------+---------------+---------------+---------------+---------------+------*/
-static void ThrowJsExceptionOnAssert(WCharCP msg, WCharCP file, unsigned line, BeAssertFunctions::AssertType type)
-    {
-    Napi::Error::New(*s_env, Utf8PrintfString("Assertion Failure: %ls (%ls:%d)\n", msg, file, line).c_str()).ThrowAsJavaScriptException();
-    }
-
-} // namespace IModelJsAddon
-
-
-/*---------------------------------------------------------------------------------**//**
-* @bsimethod                                    Sam.Wilson                      01/18
-+---------------+---------------+---------------+---------------+---------------+------*/
-void BentleyApi::Dgn::AddonUtils::ThrowJsException(Utf8CP msg)
-    {
-    Napi::Error::New(*IModelJsAddon::s_env, msg).ThrowAsJavaScriptException();
-    }
-
-/*---------------------------------------------------------------------------------**//**
-* @bsimethod                                    Sam.Wilson                      07/17
-+---------------+---------------+---------------+---------------+---------------+------*/
-static Napi::Object iModelJsAddonRegisterModule(Napi::Env env, Napi::Object exports)
-    {
-    IModelJsAddon::s_env = new Napi::Env(env);
-
-    Napi::HandleScope scope(env);
-
-    BeFileName addondir = Desktop::FileSystem::GetLibraryDir();
-
-    AddonUtils::Initialize(addondir, IModelJsAddon::ThrowJsExceptionOnAssert);
-    IModelJsAddon::AddonDgnDb::Init(env, exports);
-    IModelJsAddon::AddonECDb::Init(env, exports);
-    IModelJsAddon::AddonECSqlStatement::Init(env, exports);
-    IModelJsAddon::AddonBriefcaseManagerResourcesRequest::Init(env, exports);
-    IModelJsAddon::AddonECPresentationManager::Init(env, exports);
-
-    exports.DefineProperties(
-        {
-        Napi::PropertyDescriptor::Value("version", Napi::String::New(env, PACKAGE_VERSION), PROPERTY_ATTRIBUTES),
-        });
-
-    return exports;
-    }
-
-Napi::FunctionReference IModelJsAddon::AddonBriefcaseManagerResourcesRequest::s_constructor;
-Napi::FunctionReference IModelJsAddon::AddonECSqlStatement::s_constructor;
-Napi::FunctionReference IModelJsAddon::AddonDgnDb::s_constructor;
-Napi::FunctionReference IModelJsAddon::AddonECPresentationManager::s_constructor;
-Napi::FunctionReference IModelJsAddon::AddonECDb::s_constructor;
-
-<<<<<<< HEAD
-NODE_API_MODULE(IModelJsAddon, iModelJsAddonRegisterModule)
-
-=======
-NODE_API_MODULE(at_bentley_imodeljs_nodeaddon, iModelJsAddonRegisterModule)
-
->>>>>>> 073414af
+/*--------------------------------------------------------------------------------------+
+|
+|     $Source: nodejs_addon.cpp $
+|
+|  $Copyright: (c) 2018 Bentley Systems, Incorporated. All rights reserved. $
+|
++--------------------------------------------------------------------------------------*/
+#include <functional>
+#include <queue>
+#include <sys/types.h>
+#include <stdint.h>
+#include <memory>
+#include "suppress_warnings.h"
+#include <imodeljs-nodeaddonapi.package.version.h>
+#include <node-addon-api/napi.h>
+
+#include <json/value.h>
+#include "AddonUtils.h"
+#include "TestUtils.h"
+#include <ECDb/ECDb.h>
+#include <ECObjects/ECSchema.h>
+#include <rapidjson/rapidjson.h>
+#include "ECPresentationUtils.h"
+#include <Bentley/Desktop/FileSystem.h>
+
+USING_NAMESPACE_BENTLEY_SQLITE
+USING_NAMESPACE_BENTLEY_SQLITE_EC
+USING_NAMESPACE_BENTLEY_DGN
+USING_NAMESPACE_BENTLEY_ECPRESENTATION
+USING_NAMESPACE_BENTLEY_EC
+
+#define PROPERTY_ATTRIBUTES static_cast<napi_property_attributes>(napi_enumerable | napi_configurable)
+
+#define RETURN_IF_HAD_EXCEPTION if (Env().IsExceptionPending()) return Env().Undefined();
+
+#define REQUIRE_DB_TO_BE_OPEN if (!IsOpen()) return CreateBentleyReturnErrorObject(DgnDbStatus::NotOpen);
+
+#define REQUIRE_ARGUMENT_ANY_OBJ(i, var)\
+    if (info.Length() <= (i)) {\
+        Napi::TypeError::New(Env(), "Argument " #i " must be an object").ThrowAsJavaScriptException();\
+    }\
+    Napi::Object var = info[i].As<Napi::Object>();
+
+#define REQUIRE_ARGUMENT_OBJ(i, T, var)\
+    if (info.Length() <= (i) || !T::HasInstance(info[i])) {\
+        Napi::TypeError::New(Env(), "Argument " #i " must be an object of type " #T).ThrowAsJavaScriptException();\
+    }\
+    T* var = T::Unwrap(info[i].As<Napi::Object>());
+
+#define REQUIRE_ARGUMENT_FUNCTION(i, var)\
+    if (info.Length() <= (i) || !info[i].IsFunction()) {\
+        Napi::TypeError::New(Env(), "Argument " #i " must be a function").ThrowAsJavaScriptException();\
+    }\
+    Napi::Function var = info[i].As<Napi::Function>();\
+
+#define REQUIRE_ARGUMENT_STRING(i, var)\
+    if (info.Length() <= (i) || !info[i].IsString()) {\
+        Napi::TypeError::New(info.Env(), "Argument " #i " must be a string").ThrowAsJavaScriptException();\
+    }\
+    Utf8String var = info[i].As<Napi::String>().Utf8Value().c_str();
+
+#define REQUIRE_ARGUMENT_STRING_ARRAY(i, var)\
+    if (info.Length() <= (i) || !info[i].IsArray()) {\
+        Napi::TypeError::New(info.Env(), "Argument " #i " must be an array of strings").ThrowAsJavaScriptException();\
+    }\
+    bvector<Utf8String> var;\
+    Napi::Array arr = info[i].As<Napi::Array>();\
+    for (uint32_t arrIndex = 0; arrIndex < arr.Length(); ++arrIndex) {\
+        Napi::Value arrValue = arr[arrIndex];\
+        if (arrValue.IsString())\
+            var.push_back(arrValue.As<Napi::String>().Utf8Value().c_str());\
+    }
+
+#define REQUIRE_ARGUMENT_INTEGER(i, var)\
+    if (info.Length() <= (i) || !info[i].IsNumber()) {\
+        Napi::TypeError::New(Env(), "Argument " #i " must be an integer").ThrowAsJavaScriptException();\
+    }\
+    int32_t var = info[i].As<Napi::Number>().Int32Value();
+
+#define REQUIRE_ARGUMENT_BOOL(i, var)\
+    if (info.Length() <= (i) || !info[i].IsBoolean()) {\
+        Napi::TypeError::New(Env(), "Argument " #i " must be a boolean").ThrowAsJavaScriptException();\
+    }\
+    bool var = info[i].As<Napi::Boolean>().Value();
+
+#define OPTIONAL_ARGUMENT_INTEGER(i, var, default)\
+    int var;\
+    if (info.Length() <= (i) || info[i].IsUndefined()) {\
+        var = (default);\
+    }\
+    else if (info[i].IsNumber()) {\
+        var = info[i].As<Napi::Number>().Int32Value();\
+    }\
+    else {\
+        var = (default);\
+        Napi::TypeError::New(Env(), "Argument " #i " must be an integer").ThrowAsJavaScriptException();\
+    }
+
+#define OPTIONAL_ARGUMENT_STRING(i, var)\
+    Utf8String var;\
+    if (info.Length() <= (i) || info[i].IsUndefined()) {\
+        ;\
+    }\
+    else if (info[i].IsString()) {\
+        var = info[i].As<Napi::String>().Utf8Value().c_str();\
+    }\
+    else {\
+        Napi::TypeError::New(Env(), "Argument " #i " must be string or undefined").ThrowAsJavaScriptException();\
+    }
+
+namespace IModelJsAddon {
+
+//=======================================================================================
+//! @bsiclass
+//=======================================================================================
+struct NapiUtils
+{
+    /*---------------------------------------------------------------------------------**//**
+    * @bsimethod                                    Sam.Wilson                      09/17
+    +---------------+---------------+---------------+---------------+---------------+------*/
+    template<typename STATUSTYPE>
+    static Napi::Object CreateErrorObject0(STATUSTYPE errCode, Utf8CP msg, Napi::Env env)
+        {
+        Napi::Object error = Napi::Object::New(env);
+        error.Set(Napi::String::New(env, "status"), Napi::Number::New(env, (int) errCode));
+        if (nullptr != msg)
+            error.Set(Napi::String::New(env, "message"), Napi::String::New(env, msg));
+        return error;
+        }
+
+    /*---------------------------------------------------------------------------------**//**
+    * @bsimethod                                    Sam.Wilson                      09/17
+    +---------------+---------------+---------------+---------------+---------------+------*/
+    static Napi::Object CreateBentleyReturnSuccessObject(Napi::Value goodVal, Napi::Env env)
+        {
+        Napi::Object retObj = Napi::Object::New(env);
+        retObj.Set(Napi::String::New(env, "result"), goodVal);
+        return retObj;
+        }
+
+    /*---------------------------------------------------------------------------------**//**
+    * @bsimethod                                    Sam.Wilson                      09/17
+    +---------------+---------------+---------------+---------------+---------------+------*/
+    template<typename STATUSTYPE>
+    static Napi::Object CreateBentleyReturnErrorObject(STATUSTYPE errCode, Utf8CP msg, Napi::Env env)
+        {
+        Napi::Object retObj = Napi::Object::New(env);
+        retObj.Set(Napi::String::New(env, "error"), CreateErrorObject0(errCode, msg, env));
+        return retObj;
+        }
+    /*---------------------------------------------------------------------------------**//**
+    * @bsimethod                                    Sam.Wilson                      01/18
+    +---------------+---------------+---------------+---------------+---------------+------*/
+    static Napi::String Stringify(Napi::Env env, Napi::Value value)
+        {
+        return env.Global().Get("JSON").As<Napi::Object>().Get("stringify").As<Napi::Function>()({value}).ToString();
+        }
+
+};
+
+//=======================================================================================
+// Projects the ECDb class into JS
+//! @bsiclass
+//=======================================================================================
+struct AddonECDb : Napi::ObjectWrap<AddonECDb> 
+{
+private:
+    static Napi::FunctionReference s_constructor;
+    std::unique_ptr<ECDb> m_ecdb;
+
+public:
+    AddonECDb(const Napi::CallbackInfo& info) : Napi::ObjectWrap<AddonECDb>(info) {}
+    ~AddonECDb() {}
+ 
+    ECDbR GetECDb() 
+        {
+        if (m_ecdb == nullptr)
+            m_ecdb = std::make_unique<ECDb>();
+
+        return *m_ecdb;
+        }
+
+    // Check if val is really a AddonECDb peer object
+    static bool HasInstance(Napi::Value val) {
+        if (!val.IsObject())
+            return false;
+        Napi::Object obj = val.As<Napi::Object>();
+        return obj.InstanceOf(s_constructor.Value());
+        }
+
+    Napi::Value CreateDb(const Napi::CallbackInfo& info)
+        {
+        REQUIRE_ARGUMENT_STRING(0, dbName);
+        RETURN_IF_HAD_EXCEPTION
+        DbResult status = AddonUtils::CreateECDb(GetECDb(), BeFileName(dbName.c_str(), true));
+        return Napi::Number::New(Env(), (int)status);
+        }
+
+    Napi::Value OpenDb(const Napi::CallbackInfo& info)
+        {
+        REQUIRE_ARGUMENT_STRING(0, dbName);
+        REQUIRE_ARGUMENT_INTEGER(1, mode);
+        RETURN_IF_HAD_EXCEPTION
+
+        DbResult status = AddonUtils::OpenECDb(GetECDb(), BeFileName(dbName.c_str(), true), (Db::OpenMode)mode);
+        return Napi::Number::New(Env(), (int) status);
+        }
+
+    Napi::Value CloseDb(const Napi::CallbackInfo& info)
+        {
+        if (m_ecdb != nullptr)
+            {
+            m_ecdb->CloseDb();
+            m_ecdb = nullptr;
+            }
+
+        return Napi::Number::New(Env(), (int) BE_SQLITE_OK);
+        }
+
+    Napi::Value Dispose(const Napi::CallbackInfo& info) { return CloseDb(info); }
+
+    Napi::Value SaveChanges(const Napi::CallbackInfo& info)
+        {            
+        OPTIONAL_ARGUMENT_STRING(0, changeSetName);        
+        RETURN_IF_HAD_EXCEPTION
+        DbResult status = GetECDb().SaveChanges(changeSetName.empty() ? nullptr : changeSetName.c_str());
+        return Napi::Number::New(Env(), (int) status);
+        }
+
+    Napi::Value AbandonChanges(const Napi::CallbackInfo& info)
+        {            
+        DbResult status = GetECDb().AbandonChanges();
+        return Napi::Number::New(Env(), (int) status);
+        }
+
+    Napi::Value ImportSchema(const Napi::CallbackInfo& info)
+        {  
+        REQUIRE_ARGUMENT_STRING(0, schemaPathName);          
+        RETURN_IF_HAD_EXCEPTION
+        DbResult status = AddonUtils::ImportSchema(GetECDb(), BeFileName(schemaPathName.c_str(), true));
+        return Napi::Number::New(Env(), (int) status);  
+        }
+
+    Napi::Value IsOpen(const Napi::CallbackInfo& info) { return Napi::Boolean::New(Env(), GetECDb().IsDbOpen()); }
+
+    //  Add a reference to this wrapper object, keeping it and its peer JS object alive.
+    void AddRef() { this->Ref(); }
+
+    //  Remove a reference from this wrapper object and its peer JS object .
+    void Release() { this->Unref(); }
+
+    static void Init(Napi::Env env, Napi::Object exports)
+        {           
+        // ***
+        // *** WARNING: If you modify this API or fix a bug, increment the appropriate digit in package_version.txt
+        // ***
+        Napi::HandleScope scope(env);
+        Napi::Function t = DefineClass(env, "NodeAddonECDb", {
+            InstanceMethod("createDb", &AddonECDb::CreateDb),
+            InstanceMethod("openDb", &AddonECDb::OpenDb),
+            InstanceMethod("closeDb", &AddonECDb::CloseDb),
+            InstanceMethod("dispose", &AddonECDb::Dispose),
+            InstanceMethod("saveChanges", &AddonECDb::SaveChanges),
+            InstanceMethod("abandonChanges", &AddonECDb::AbandonChanges),
+            InstanceMethod("importSchema", &AddonECDb::ImportSchema),
+            InstanceMethod("isOpen", &AddonECDb::IsOpen)
+        });
+
+        exports.Set("NodeAddonECDb", t);
+
+        s_constructor = Napi::Persistent(t);
+        s_constructor.SuppressDestruct();             // ??? what is this?
+        }
+};
+
+//=======================================================================================
+// SimpleRulesetLocater
+//! @bsiclass
+//=======================================================================================
+struct SimpleRulesetLocater : RefCounted<RuleSetLocater>
+{
+private:
+    Utf8String m_rulesetId;
+    mutable PresentationRuleSetPtr m_ruleset;
+
+protected:
+    SimpleRulesetLocater(Utf8String rulesetId) : m_rulesetId(rulesetId) {}
+    int _GetPriority() const override {return 100;}
+    bvector<PresentationRuleSetPtr> _LocateRuleSets(Utf8CP rulesetId) const override
+        {
+        if (m_ruleset.IsNull())
+            {
+            m_ruleset = PresentationRuleSet::CreateInstance(m_rulesetId, 1, 0, false, "", "", "", false);
+            m_ruleset->AddPresentationRule(*new ContentRule("", 1, false));
+            m_ruleset->GetContentRules().back()->AddSpecification(*new SelectedNodeInstancesSpecification(1, false, "", "", true));
+            }
+        return bvector<PresentationRuleSetPtr>{m_ruleset};
+        }
+    bvector<Utf8String> _GetRuleSetIds() const override {return bvector<Utf8String>{m_rulesetId};}
+    void _InvalidateCache(Utf8CP rulesetId) override
+        {
+        if (nullptr == rulesetId || m_rulesetId.Equals(rulesetId))
+            m_ruleset = nullptr;
+        }
+
+public:
+    static RefCountedPtr<SimpleRulesetLocater> Create(Utf8String rulesetId) {return new SimpleRulesetLocater(rulesetId);}
+};
+
+// Project the IBriefcaseManager::Request class 
+struct AddonBriefcaseManagerResourcesRequest : Napi::ObjectWrap<AddonBriefcaseManagerResourcesRequest>
+{
+    IBriefcaseManager::Request m_req;
+    static Napi::FunctionReference s_constructor;
+
+    AddonBriefcaseManagerResourcesRequest(const Napi::CallbackInfo& info) : Napi::ObjectWrap<AddonBriefcaseManagerResourcesRequest>(info)
+        {
+        }
+
+    static bool HasInstance(Napi::Value val) {
+        Napi::Env env = val.Env();
+        Napi::HandleScope scope(env);
+        if (!val.IsObject())
+            return false;
+        Napi::Object obj = val.As<Napi::Object>();
+        return obj.InstanceOf(s_constructor.Value());
+        }
+
+    //  Create projections
+    static void Init(Napi::Env& env, Napi::Object exports)
+        {
+        // ***
+        // *** WARNING: If you modify this API or fix a bug, increment the appropriate digit in package_version.txt
+        // ***
+        Napi::HandleScope scope(env);
+        Napi::Function t = DefineClass(env, "NodeAddonBriefcaseManagerResourcesRequest", {
+          InstanceMethod("reset", &AddonBriefcaseManagerResourcesRequest::Reset),
+          InstanceMethod("isEmpty", &AddonBriefcaseManagerResourcesRequest::IsEmpty),
+          InstanceMethod("toJSON", &AddonBriefcaseManagerResourcesRequest::ToJSON),
+        });
+
+        exports.Set("NodeAddonBriefcaseManagerResourcesRequest", t);
+
+        s_constructor = Napi::Persistent(t);
+        s_constructor.SuppressDestruct();             // ??? what is this?
+        }
+
+    void Reset(const Napi::CallbackInfo& info)
+        {
+        m_req.Reset();
+        }
+
+    Napi::Value IsEmpty(const Napi::CallbackInfo& info)
+        {
+        return Napi::Number::New(Env(), (bool)m_req.IsEmpty());
+        }
+
+    Napi::Value ToJSON(const Napi::CallbackInfo& info)
+        {
+        Json::Value json(Json::objectValue);
+        m_req.ToJson(json);
+        return Napi::String::New(Env(), json.ToString().c_str());
+        }
+
+};
+
+//=======================================================================================
+// Projects the DgnDb class into JS
+//! @bsiclass
+//=======================================================================================
+struct AddonDgnDb : Napi::ObjectWrap<AddonDgnDb>
+{
+    struct AddonAppData : Db::AppData 
+        {
+        AddonDgnDb& m_addonDb;
+
+        static Key const& GetKey()
+            {
+            static Key s_key;
+            return s_key;
+            }
+
+        AddonAppData(AddonDgnDb& adb) : m_addonDb(adb) {}
+
+        static AddonAppData* Find(DgnDbR db)
+            {
+            return (AddonAppData*) db.FindAppData(GetKey());
+            }
+
+        static void Add(AddonDgnDb& adb)
+            {
+            BeAssert(nullptr == Find(adb.GetDgnDb()));
+            adb.GetDgnDb().AddAppData(GetKey(), new AddonAppData(adb));
+            }
+
+        static void Remove(DgnDbR db)
+            {
+            db.DropAppData(GetKey());
+            }
+        };
+    
+    static Napi::FunctionReference s_constructor;
+    
+    Dgn::DgnDbPtr m_dgndb;
+    ConnectionManager m_connections;
+    std::unique_ptr<RulesDrivenECPresentationManager> m_presentationManager;
+
+    AddonDgnDb(const Napi::CallbackInfo& info) : Napi::ObjectWrap<AddonDgnDb>(info)
+        {
+        }
+
+    ~AddonDgnDb() 
+        {
+        CloseDgnDb();
+        }
+
+    void CloseDgnDb()
+        {
+        if (!m_dgndb.IsValid())
+            return;
+        TearDownPresentationManager();
+        AddonUtils::CloseDgnDb(*m_dgndb);
+        AddonAppData::Remove(GetDgnDb());
+        m_dgndb = nullptr;
+        }
+
+    void OnDgnDbOpened(DgnDbP dgndb)
+        {
+        if (nullptr == dgndb)
+            CloseDgnDb();
+
+        m_dgndb = dgndb;
+        if (!m_dgndb.IsValid())
+            return;
+
+        SetupPresentationManager();
+        AddonAppData::Add(*this);
+        }
+
+    static AddonDgnDb* From(DgnDbR db)
+        {
+        auto appdata = AddonAppData::Find(db);
+        return appdata? &appdata->m_addonDb: nullptr;
+        }
+
+    DgnDbR GetDgnDb() {return *m_dgndb;}
+
+    //  Check if val is really a AddonDgnDb peer object
+    static bool HasInstance(Napi::Value val) {
+        if (!val.IsObject())
+            return false;
+        Napi::Object obj = val.As<Napi::Object>();
+        return obj.InstanceOf(s_constructor.Value());
+        }
+
+    void SetupPresentationManager()
+        {
+        BeFileName assetsDir = T_HOST.GetIKnownLocationsAdmin().GetDgnPlatformAssetsDirectory();
+        BeFileName tempDir = T_HOST.GetIKnownLocationsAdmin().GetLocalTempDirectoryBaseName();
+        RulesDrivenECPresentationManager::Paths paths(assetsDir, tempDir);
+        m_presentationManager = std::unique_ptr<RulesDrivenECPresentationManager>(new RulesDrivenECPresentationManager(m_connections, paths));
+        IECPresentationManager::RegisterImplementation(m_presentationManager.get());
+        m_presentationManager->GetLocaters().RegisterLocater(*SimpleRulesetLocater::Create("Ruleset_Id"));
+        m_connections.NotifyConnectionOpened(*m_dgndb);
+        }
+
+    void TearDownPresentationManager()
+        {
+        if (m_presentationManager == nullptr)
+            return;
+        IECPresentationManager::RegisterImplementation(nullptr);
+        m_presentationManager.reset();
+        }
+
+    Napi::Object CreateBentleyReturnSuccessObject(Napi::Value goodVal) {return NapiUtils::CreateBentleyReturnSuccessObject(goodVal, Env());}
+
+    template<typename STATUSTYPE>
+    Napi::Object CreateBentleyReturnErrorObject(STATUSTYPE errCode, Utf8CP msg = nullptr) {return NapiUtils::CreateBentleyReturnErrorObject(errCode, msg, Env());}
+
+    template<typename STATUSTYPE>
+    Napi::Object CreateBentleyReturnObject(STATUSTYPE errCode, Napi::Value goodValue)
+        {
+        if ((STATUSTYPE)0 != errCode)
+            return CreateBentleyReturnErrorObject(errCode);
+        return CreateBentleyReturnSuccessObject(goodValue);
+        }
+
+    template<typename STATUSTYPE>
+    Napi::Object CreateBentleyReturnObject(STATUSTYPE errCode) {return CreateBentleyReturnObject(errCode, Env().Undefined());}
+
+    bool IsOpen() const {return m_dgndb.IsValid();}
+
+    Napi::Value OpenDgnDb(const Napi::CallbackInfo& info)
+        {
+        REQUIRE_ARGUMENT_STRING(0, dbname);
+        REQUIRE_ARGUMENT_INTEGER(1, mode);
+        RETURN_IF_HAD_EXCEPTION
+        DgnDbPtr db;
+        auto status = AddonUtils::OpenDgnDb(db, BeFileName(dbname.c_str(), true), (Db::OpenMode)mode);
+        if (BE_SQLITE_OK == status)
+            OnDgnDbOpened(db.get());
+
+        return Napi::Number::New(Env(), (int)status);
+        }
+
+    Napi::Value GetECClassMetaData(const Napi::CallbackInfo& info)
+        {
+        REQUIRE_DB_TO_BE_OPEN
+        REQUIRE_ARGUMENT_STRING(0, s);
+        REQUIRE_ARGUMENT_STRING(1, c);
+        RETURN_IF_HAD_EXCEPTION
+        Json::Value metaDataJson;
+        auto status = AddonUtils::GetECClassMetaData(metaDataJson, GetDgnDb(), s.c_str(), c.c_str());
+        return CreateBentleyReturnObject(status, Napi::String::New(Env(), metaDataJson.ToString().c_str()));
+        }
+
+    Napi::Value GetElement(const Napi::CallbackInfo& info)
+        {
+        REQUIRE_DB_TO_BE_OPEN
+        REQUIRE_ARGUMENT_STRING(0, optsJsonStr);
+        RETURN_IF_HAD_EXCEPTION
+        Json::Value opts = Json::Value::From(optsJsonStr);
+        Json::Value elementJson;  // ouput
+        auto status = AddonUtils::GetElement(elementJson, GetDgnDb(), opts);
+        return CreateBentleyReturnObject(status, Napi::String::New(Env(), elementJson.ToString().c_str()));
+        }
+
+    Napi::Value GetModel(const Napi::CallbackInfo& info)
+        {
+        REQUIRE_DB_TO_BE_OPEN
+        REQUIRE_ARGUMENT_STRING(0, optsJsonStr);
+        RETURN_IF_HAD_EXCEPTION
+        Json::Value opts = Json::Value::From(optsJsonStr);
+        Json::Value modelJson;;  // ouput
+        auto status = AddonUtils::GetModel(modelJson, GetDgnDb(), opts);
+        return CreateBentleyReturnObject(status, Napi::String::New(Env(), modelJson.ToString().c_str()));
+        }
+
+    Napi::Value OpenBriefcase(const Napi::CallbackInfo& info)
+        {
+        REQUIRE_ARGUMENT_STRING(0, briefcaseToken);
+        REQUIRE_ARGUMENT_STRING(1, changeSetTokens);
+        OPTIONAL_ARGUMENT_INTEGER(2, revisionUpgradeOptions, (int)SchemaUpgradeOptions::RevisionUpgradeOptions::Merge);        
+        RETURN_IF_HAD_EXCEPTION
+
+        Json::Value jsonBriefcaseToken = Json::Value::From(briefcaseToken);
+        Json::Value jsonChangeSetTokens = Json::Value::From(changeSetTokens);
+
+        DbResult result = AddonUtils::OpenBriefcase(m_dgndb, jsonBriefcaseToken, jsonChangeSetTokens, (SchemaUpgradeOptions::RevisionUpgradeOptions)revisionUpgradeOptions);
+        if (BE_SQLITE_OK == result)
+            OnDgnDbOpened(m_dgndb.get());
+
+        return Napi::Number::New(Env(), (int)result);
+        }
+
+    Napi::Value GetCachedBriefcaseInfos(const Napi::CallbackInfo& info)
+        {
+        REQUIRE_ARGUMENT_STRING(0, cachePath);
+        RETURN_IF_HAD_EXCEPTION
+
+        Json::Value cachedBriefcaseInfos;
+        BeFileName cacheFile(cachePath.c_str(), true);
+        DbResult result = AddonUtils::GetCachedBriefcaseInfos(cachedBriefcaseInfos, cacheFile);
+        return CreateBentleyReturnObject(result, Napi::String::New(Env(), cachedBriefcaseInfos.ToString().c_str()));
+        }
+
+    Napi::Value GetIModelProps(const Napi::CallbackInfo& info)
+        {
+        REQUIRE_DB_TO_BE_OPEN
+        RETURN_IF_HAD_EXCEPTION
+
+        Json::Value props;
+        AddonUtils::GetIModelProps(props, *m_dgndb);
+        return Napi::String::New(Env(), props.ToString().c_str());
+        }
+
+    Napi::Value InsertElement(const Napi::CallbackInfo& info)
+        {
+        REQUIRE_DB_TO_BE_OPEN
+        REQUIRE_ARGUMENT_STRING(0, elemPropsJsonStr);
+        RETURN_IF_HAD_EXCEPTION
+
+        Json::Value elemProps = Json::Value::From(elemPropsJsonStr);
+        Json::Value elemIdJsonObj;
+        auto status = AddonUtils::InsertElement(elemIdJsonObj, GetDgnDb(), elemProps);
+        return CreateBentleyReturnObject(status, Napi::String::New(Env(), elemIdJsonObj.ToString().c_str()));
+        }
+
+    Napi::Value UpdateElement(const Napi::CallbackInfo& info)
+        {
+        REQUIRE_DB_TO_BE_OPEN
+        REQUIRE_ARGUMENT_STRING(0, elemPropsJsonStr);
+        RETURN_IF_HAD_EXCEPTION
+
+        Json::Value elemProps = Json::Value::From(elemPropsJsonStr);
+        auto status = AddonUtils::UpdateElement(GetDgnDb(), elemProps);
+        return Napi::Number::New(Env(), (int)status);
+        }
+
+    Napi::Value DeleteElement(const Napi::CallbackInfo& info)
+        {
+        REQUIRE_DB_TO_BE_OPEN
+        REQUIRE_ARGUMENT_STRING(0, elemIdStr);
+        RETURN_IF_HAD_EXCEPTION
+
+        auto status = AddonUtils::DeleteElement(GetDgnDb(), elemIdStr);
+        return Napi::Number::New(Env(), (int)status);
+        }
+
+    Napi::Value InsertLinkTableRelationship(const Napi::CallbackInfo& info)
+        {
+        REQUIRE_DB_TO_BE_OPEN
+        REQUIRE_ARGUMENT_STRING(0, propsJsonStr);
+        RETURN_IF_HAD_EXCEPTION
+
+        Json::Value props = Json::Value::From(propsJsonStr);
+        Json::Value idJsonObj;
+        auto status = AddonUtils::InsertLinkTableRelationship(idJsonObj, GetDgnDb(), props);
+        return CreateBentleyReturnObject(status, Napi::String::New(Env(), idJsonObj.asCString()));
+        }
+
+    Napi::Value UpdateLinkTableRelationship(const Napi::CallbackInfo& info)
+        {
+        REQUIRE_DB_TO_BE_OPEN
+        REQUIRE_ARGUMENT_STRING(0, propsJsonStr);
+        RETURN_IF_HAD_EXCEPTION
+
+        Json::Value props = Json::Value::From(propsJsonStr);
+        auto status = AddonUtils::UpdateLinkTableRelationship(GetDgnDb(), props);
+        return Napi::Number::New(Env(), (int)status);
+        }
+
+    Napi::Value DeleteLinkTableRelationship(const Napi::CallbackInfo& info)
+        {
+        REQUIRE_DB_TO_BE_OPEN
+        REQUIRE_ARGUMENT_STRING(0, propsJsonStr);
+        RETURN_IF_HAD_EXCEPTION
+
+        Json::Value props = Json::Value::From(propsJsonStr);
+        auto status = AddonUtils::DeleteLinkTableRelationship(GetDgnDb(), props);
+        return Napi::Number::New(Env(), (int)status);
+        }
+
+    Napi::Value InsertCodeSpec(const Napi::CallbackInfo& info)
+        {
+        REQUIRE_DB_TO_BE_OPEN
+        REQUIRE_ARGUMENT_STRING(0, name);
+        REQUIRE_ARGUMENT_INTEGER(1, specType);
+        REQUIRE_ARGUMENT_INTEGER(2, scopeReq);
+
+        if ((uint32_t)CodeScopeSpec::Type::Model != specType && (uint32_t)CodeScopeSpec::Type::ParentElement != specType &&
+            (uint32_t)CodeScopeSpec::Type::RelatedElement != specType && (uint32_t)CodeScopeSpec::Type::Repository != specType)
+            {
+            Napi::TypeError::New(Env(), "Argument 1 must be a CodeScopeSpec.Type").ThrowAsJavaScriptException();
+            }
+        else if ((uint32_t)CodeScopeSpec::ScopeRequirement::ElementId != scopeReq && (uint32_t)CodeScopeSpec::ScopeRequirement::FederationGuid != scopeReq)
+            {
+            Napi::TypeError::New(Env(), "Argument 2 must be a CodeScopeSpec.ScopeRequirement").ThrowAsJavaScriptException();
+            }
+        
+        RETURN_IF_HAD_EXCEPTION
+
+        Utf8String idStr;
+        DgnDbStatus status = AddonUtils::InsertCodeSpec(idStr, GetDgnDb(), name, (CodeScopeSpec::Type)specType, (CodeScopeSpec::ScopeRequirement)scopeReq);
+        return CreateBentleyReturnObject(status, Napi::String::New(Env(), idStr.c_str()));
+        }
+
+    Napi::Value InsertModel(const Napi::CallbackInfo& info)
+        {
+        REQUIRE_DB_TO_BE_OPEN
+        REQUIRE_ARGUMENT_STRING(0, elemPropsJsonStr);
+        RETURN_IF_HAD_EXCEPTION
+
+        Json::Value elemProps = Json::Value::From(elemPropsJsonStr);
+        Json::Value elemIdJsonObj;
+        auto status = AddonUtils::InsertModel(elemIdJsonObj, GetDgnDb(), elemProps);
+        return CreateBentleyReturnObject(status, Napi::String::New(Env(), elemIdJsonObj.ToString().c_str()));
+        }
+
+    Napi::Value UpdateModel(const Napi::CallbackInfo& info)
+        {
+        REQUIRE_DB_TO_BE_OPEN
+        REQUIRE_ARGUMENT_STRING(0, elemPropsJsonStr);
+        RETURN_IF_HAD_EXCEPTION
+
+        Json::Value elemProps = Json::Value::From(elemPropsJsonStr);
+        auto status = AddonUtils::UpdateModel(GetDgnDb(), elemProps);
+        return Napi::Number::New(Env(), (int)status);
+        }
+
+    Napi::Value DeleteModel(const Napi::CallbackInfo& info)
+        {
+        REQUIRE_DB_TO_BE_OPEN
+        REQUIRE_ARGUMENT_STRING(0, elemIdStr);
+        RETURN_IF_HAD_EXCEPTION
+
+        auto status = AddonUtils::DeleteModel(GetDgnDb(), elemIdStr);
+        return Napi::Number::New(Env(), (int)status);
+        }
+
+    Napi::Value GetElementPropertiesForDisplay(const Napi::CallbackInfo& info)
+        {
+        REQUIRE_DB_TO_BE_OPEN
+        REQUIRE_ARGUMENT_STRING(0, elementIdStr);
+        RETURN_IF_HAD_EXCEPTION
+
+        Utf8String exportedJson;
+
+        ECInstanceId elemId(ECInstanceId::FromString(elementIdStr.c_str()).GetValueUnchecked());
+        if (!elemId.IsValid())
+            return CreateBentleyReturnErrorObject(DgnDbStatus::BadElement);
+
+        CachedECSqlStatementPtr stmt = GetDgnDb().GetPreparedECSqlStatement("SELECT ECClassId FROM biscore.Element WHERE ECInstanceId = ?");
+        if (!stmt.IsValid())
+            return CreateBentleyReturnErrorObject(DgnDbStatus::SQLiteError);
+
+        stmt->BindId(1, elemId);
+        if (stmt->Step() != BE_SQLITE_ROW)
+            return CreateBentleyReturnErrorObject(DgnDbStatus::SQLiteError);
+
+        ECClassId ecclassId = stmt->GetValueId<ECClassId>(0);
+        ECInstanceNodeKeyPtr nodeKey = ECInstanceNodeKey::Create(ecclassId, elemId);
+        NavNodeKeyList keyList;
+        keyList.push_back(nodeKey);
+        INavNodeKeysContainerCPtr selectedNodeKeys = NavNodeKeyListContainer::Create(keyList);
+        SelectionInfo selection ("iModelJS", false, *selectedNodeKeys);
+        RulesDrivenECPresentationManager::ContentOptions options ("Items");
+        if ( m_presentationManager == nullptr)
+            return CreateBentleyReturnErrorObject(DgnDbStatus::BadArg);
+        
+        ContentDescriptorCPtr descriptor = m_presentationManager->GetContentDescriptor(GetDgnDb(), ContentDisplayType::PropertyPane, selection, options.GetJson()).get();
+        if (descriptor.IsNull())
+            return CreateBentleyReturnErrorObject(DgnDbStatus::BadArg);
+
+        PageOptions pageOptions;
+        pageOptions.SetPageStart(0);
+        pageOptions.SetPageSize(0);
+        ContentCPtr content = m_presentationManager->GetContent(GetDgnDb(), *descriptor, selection, pageOptions, options.GetJson()).get();
+        if (content.IsNull())
+            return CreateBentleyReturnErrorObject(DgnDbStatus::BadArg);
+
+        rapidjson::StringBuffer buffer;
+        rapidjson::Writer<rapidjson::StringBuffer> writer(buffer);
+        content->AsJson().Accept(writer);
+        exportedJson = buffer.GetString();
+
+        return CreateBentleyReturnSuccessObject(Napi::String::New(Env(), exportedJson.c_str()));
+        };
+
+    //  Add a reference to this wrapper object, keeping it and its peer JS object alive.
+    void AddRef() { this->Ref(); }
+
+    //  Remove a reference from this wrapper object and its peer JS object .
+    void Release() { this->Unref(); }
+
+    Napi::Value SaveChanges(const Napi::CallbackInfo& info)
+        {
+        OPTIONAL_ARGUMENT_STRING(0, description);
+        REQUIRE_DB_TO_BE_OPEN
+        RETURN_IF_HAD_EXCEPTION
+        auto stat = GetDgnDb().SaveChanges(description);
+        return Napi::Number::New(Env(), (int)stat);
+        }
+
+    Napi::Value AbandonChanges(const Napi::CallbackInfo& info)
+        {            
+        DbResult status = GetDgnDb().AbandonChanges();
+        return Napi::Number::New(Env(), (int) status);
+        }
+
+    Napi::Value ImportSchema(const Napi::CallbackInfo& info)
+        {
+        REQUIRE_DB_TO_BE_OPEN
+        REQUIRE_ARGUMENT_STRING(0, schemaPathnameStrObj);
+        RETURN_IF_HAD_EXCEPTION
+        BeFileName schemaPathname(schemaPathnameStrObj.c_str(), true);
+        auto stat = AddonUtils::ImportSchemaDgnDb(GetDgnDb(), schemaPathname);
+        return Napi::Number::New(Env(), (int)stat);
+        }
+
+    void CloseDgnDb(const Napi::CallbackInfo& info)
+        {
+        CloseDgnDb();
+        }
+
+    Napi::Value CreateChangeCache(const Napi::CallbackInfo& info)
+        {
+        REQUIRE_DB_TO_BE_OPEN
+        REQUIRE_ARGUMENT_OBJ(0, AddonECDb, changeCacheECDb);
+        REQUIRE_ARGUMENT_STRING(1, changeCachePathStr);
+        RETURN_IF_HAD_EXCEPTION
+
+        BeFileName changeCachePath(changeCachePathStr.c_str(), true);
+        DbResult stat = GetDgnDb().CreateChangeCache(changeCacheECDb->GetECDb(), changeCachePath);
+        return Napi::Number::New(Env(), (int) stat);
+        }
+
+    Napi::Value AttachChangeCache(const Napi::CallbackInfo& info)
+        {
+        REQUIRE_DB_TO_BE_OPEN
+        REQUIRE_ARGUMENT_STRING(0, changeCachePathStr);
+        RETURN_IF_HAD_EXCEPTION
+
+        BeFileName changeCachePath(changeCachePathStr.c_str(), true);
+        DbResult stat = GetDgnDb().AttachChangeCache(changeCachePath);
+        return Napi::Number::New(Env(), (int) stat);
+        }
+
+    Napi::Value IsChangeCacheAttached(const Napi::CallbackInfo&)
+        {
+        REQUIRE_DB_TO_BE_OPEN
+        RETURN_IF_HAD_EXCEPTION
+
+        bool isAttached = GetDgnDb().IsChangeCacheAttached();
+        return Napi::Boolean::New(Env(), isAttached);
+        }
+
+    Napi::Value ExtractChangeSummary(const Napi::CallbackInfo& info)
+        {
+        REQUIRE_DB_TO_BE_OPEN
+        REQUIRE_ARGUMENT_OBJ(0, AddonECDb, changeCacheECDb);
+        REQUIRE_ARGUMENT_STRING(1, changesetFilePathStr);
+        RETURN_IF_HAD_EXCEPTION
+
+        struct AddonChangeSet : BeSQLite::ChangeSet
+            {
+            ConflictResolution _OnConflict(ConflictCause cause, BeSQLite::Changes::Change iter) override { return ConflictResolution::Skip; }
+            };
+
+        AddonChangeSet changeset;
+        {
+        BeFileName changesetFilePath(changesetFilePathStr.c_str(), true);
+
+        RevisionChangesFileReader fs(changesetFilePath, GetDgnDb());
+        BeSQLite::ChangeGroup group;
+        DbResult r = fs.ToChangeGroup(group);
+        if (BE_SQLITE_OK != r)
+            return CreateBentleyReturnErrorObject(r);
+
+        r = changeset.FromChangeGroup(group);
+        if (BE_SQLITE_OK != r)
+            return CreateBentleyReturnErrorObject(r);
+        }
+
+        ECInstanceKey changeSummaryKey;
+        if (SUCCESS != ECDb::ExtractChangeSummary(changeSummaryKey, changeCacheECDb->GetECDb(), GetDgnDb(), ChangeSetArg(changeset)))
+            return CreateBentleyReturnErrorObject(BE_SQLITE_ERROR);
+
+        return CreateBentleyReturnSuccessObject(Napi::String::New(Env(), changeSummaryKey.GetInstanceId().ToHexStr().c_str()));
+        }
+
+    Napi::Value SetBriefcaseId(const Napi::CallbackInfo& info)
+        {
+        REQUIRE_DB_TO_BE_OPEN
+        REQUIRE_ARGUMENT_INTEGER(0, idvalue);
+        RETURN_IF_HAD_EXCEPTION
+
+        BeFileName name(m_dgndb->GetFileName());
+
+        DbResult result = m_dgndb->SetAsBriefcase(BeBriefcaseId(idvalue));
+        if (BE_SQLITE_OK == result)
+            result = m_dgndb->SaveChanges();
+        if (BE_SQLITE_OK == result)
+            m_dgndb->CloseDb();
+        if (BE_SQLITE_OK == result)
+            m_dgndb = DgnDb::OpenDgnDb(&result, name, DgnDb::OpenParams(DgnDb::OpenMode::ReadWrite));
+        return Napi::Number::New(Env(), (int)result);
+        }
+
+    Napi::Value GetBriefcaseId(const Napi::CallbackInfo& info)
+        {
+        REQUIRE_DB_TO_BE_OPEN
+        RETURN_IF_HAD_EXCEPTION
+        auto bid = m_dgndb->GetBriefcaseId();
+        return Napi::Number::New(Env(), bid.GetValue());
+        }
+
+    Napi::Value GetParentChangeSetId(const Napi::CallbackInfo& info)
+        {
+        REQUIRE_DB_TO_BE_OPEN
+        RETURN_IF_HAD_EXCEPTION
+        Utf8String parentRevId = m_dgndb->Revisions().GetParentRevisionId();
+        return Napi::String::New(Env(), parentRevId.c_str());
+        }
+
+    Napi::Value GetDbGuid(const Napi::CallbackInfo& info)
+        {
+        REQUIRE_DB_TO_BE_OPEN
+        RETURN_IF_HAD_EXCEPTION
+        BeGuid beGuid = m_dgndb->GetDbGuid();
+        return Napi::String::New(Env(), beGuid.ToString().c_str());
+        }
+
+    Napi::Value SetDbGuid(const Napi::CallbackInfo& info)
+        {
+        REQUIRE_DB_TO_BE_OPEN
+        REQUIRE_ARGUMENT_STRING(0, guidStr);
+        RETURN_IF_HAD_EXCEPTION
+        BeGuid guid;
+        guid.FromString(guidStr.c_str());
+        m_dgndb->ChangeDbGuid(guid);
+        return Napi::Number::New(Env(), (int)BE_SQLITE_OK);
+        }
+
+    Napi::Value BuildBriefcaseManagerResourcesRequestForElement(const Napi::CallbackInfo& info)
+        {
+        REQUIRE_ARGUMENT_OBJ(0, AddonBriefcaseManagerResourcesRequest, req);
+        REQUIRE_ARGUMENT_STRING(1, elemProps);
+        REQUIRE_ARGUMENT_INTEGER(2, dbop);
+        Json::Value elemPropsJson = Json::Value::From(elemProps);
+        return Napi::Number::New(Env(), (int)AddonUtils::BuildBriefcaseManagerResourcesRequestForElement(req->m_req, GetDgnDb(), elemPropsJson, (BeSQLite::DbOpcode)dbop));
+        }
+
+    Napi::Value BuildBriefcaseManagerResourcesRequestForLinkTableRelationship(const Napi::CallbackInfo& info)
+        {
+        REQUIRE_ARGUMENT_OBJ(0, AddonBriefcaseManagerResourcesRequest, req);
+        REQUIRE_ARGUMENT_STRING(1, props);
+        REQUIRE_ARGUMENT_INTEGER(2, dbop);
+        Json::Value propsJson = Json::Value::From(props);
+        return Napi::Number::New(Env(), (int)AddonUtils::BuildBriefcaseManagerResourcesRequestForLinkTableRelationship(req->m_req, GetDgnDb(), propsJson, (BeSQLite::DbOpcode)dbop));
+        }
+
+    Napi::Value BuildBriefcaseManagerResourcesRequestForModel(const Napi::CallbackInfo& info)
+        {
+        REQUIRE_ARGUMENT_OBJ(0, AddonBriefcaseManagerResourcesRequest, req);
+        REQUIRE_ARGUMENT_STRING(1, modelProps);
+        REQUIRE_ARGUMENT_INTEGER(2, dbop);
+        Json::Value modelPropsJson = Json::Value::From(modelProps);
+        return Napi::Number::New(Env(), (int)AddonUtils::BuildBriefcaseManagerResourcesRequestForModel(req->m_req, GetDgnDb(), modelPropsJson, (BeSQLite::DbOpcode)dbop));
+        }
+
+    void ExtractBulkResourcesRequest(const Napi::CallbackInfo& info)
+        {
+        REQUIRE_ARGUMENT_OBJ(0, AddonBriefcaseManagerResourcesRequest, req);
+        REQUIRE_ARGUMENT_BOOL(1, locks);
+        REQUIRE_ARGUMENT_BOOL(2, codes);
+        GetDgnDb().BriefcaseManager().ExtractRequestFromBulkOperation(req->m_req, locks, codes);
+        }
+
+    Napi::Value InBulkOperation(const Napi::CallbackInfo& info)
+        {
+        return Napi::Boolean::New(Env(), GetDgnDb().BriefcaseManager().IsBulkOperation());
+        }
+		
+   void AppendBriefcaseManagerResourcesRequest(const Napi::CallbackInfo& info)
+        {
+        REQUIRE_ARGUMENT_OBJ(0, AddonBriefcaseManagerResourcesRequest, req);
+        REQUIRE_ARGUMENT_OBJ(1, AddonBriefcaseManagerResourcesRequest, reqIn);
+        req->m_req.Codes().insert(reqIn->m_req.Codes().begin(), reqIn->m_req.Codes().end());
+        req->m_req.Locks().GetLockSet().insert(reqIn->m_req.Locks().GetLockSet().begin(), reqIn->m_req.Locks().GetLockSet().end());
+        // TBD: merge in request options 
+        }
+
+   void ExtractBriefcaseManagerResourcesRequest(const Napi::CallbackInfo& info)
+        {
+        REQUIRE_ARGUMENT_OBJ(0, AddonBriefcaseManagerResourcesRequest, reqOut);
+        REQUIRE_ARGUMENT_OBJ(1, AddonBriefcaseManagerResourcesRequest, reqIn);
+        REQUIRE_ARGUMENT_BOOL(2, locks);
+        REQUIRE_ARGUMENT_BOOL(3, codes);
+        if (codes)
+            {
+            reqOut->m_req.Codes().insert(reqIn->m_req.Codes().begin(), reqIn->m_req.Codes().end());
+            reqIn->m_req.Codes().clear();
+            }
+        if (locks)
+            {
+            reqOut->m_req.Locks().GetLockSet().insert(reqIn->m_req.Locks().GetLockSet().begin(), reqIn->m_req.Locks().GetLockSet().end());
+            reqIn->m_req.Locks().Clear();
+            }
+        // TBD: merge in request options 
+        }
+
+    Napi::Value SetBriefcaseManagerOptimisticConcurrencyControlPolicy(const Napi::CallbackInfo& info)
+        {
+        REQUIRE_ARGUMENT_ANY_OBJ(0, conflictRes);
+        OptimisticConcurrencyControl::OnConflict uu = (OptimisticConcurrencyControl::OnConflict)conflictRes.Get("updateVsUpdate").ToNumber().Int32Value();
+        OptimisticConcurrencyControl::OnConflict ud = (OptimisticConcurrencyControl::OnConflict)conflictRes.Get("updateVsDelete").ToNumber().Int32Value();
+        OptimisticConcurrencyControl::OnConflict du = (OptimisticConcurrencyControl::OnConflict)conflictRes.Get("deleteVsUpdate").ToNumber().Int32Value();
+        if (OptimisticConcurrencyControl::OnConflict::AcceptIncomingChange != uu && OptimisticConcurrencyControl::OnConflict::RejectIncomingChange != uu
+         || OptimisticConcurrencyControl::OnConflict::AcceptIncomingChange != ud && OptimisticConcurrencyControl::OnConflict::RejectIncomingChange != ud
+         || OptimisticConcurrencyControl::OnConflict::AcceptIncomingChange != du && OptimisticConcurrencyControl::OnConflict::RejectIncomingChange != du)
+            {
+            Napi::TypeError::New(Env(), "Invalid conflict resolution value").ThrowAsJavaScriptException();
+            return Napi::Number::New(Env(), 1);
+            }
+        OptimisticConcurrencyControl::Policy policy;
+        policy.deleteVsUpdate = du;
+        policy.updateVsDelete = uu;
+        policy.updateVsDelete = ud;
+
+        return Napi::Number::New(Env(), (int)GetDgnDb().SetConcurrencyControl(new OptimisticConcurrencyControl(policy)));
+        }
+
+    Napi::Value SetBriefcaseManagerPessimisticConcurrencyControlPolicy(const Napi::CallbackInfo& info)
+        {
+        return Napi::Number::New(Env(), (int)GetDgnDb().SetConcurrencyControl(new PessimisticConcurrencyControl()));
+        }
+
+    Napi::Value BriefcaseManagerStartBulkOperation(const Napi::CallbackInfo& info)
+        {
+        return Napi::Number::New(Env(), (int)AddonUtils::BriefcaseManagerStartBulkOperation(GetDgnDb()));
+        }
+
+    Napi::Value BriefcaseManagerEndBulkOperation(const Napi::CallbackInfo& info)
+        {
+        return Napi::Number::New(Env(), (int)AddonUtils::BriefcaseManagerEndBulkOperation(GetDgnDb()));
+        }
+
+	Napi::Value UpdateProjectExtents(const Napi::CallbackInfo& info)
+	{
+		REQUIRE_ARGUMENT_STRING(0, newExtentsJson)
+		return Napi::Number::New(Env(), (int)AddonUtils::UpdateProjectExtents(GetDgnDb(), Json::Value::From(newExtentsJson)));
+	}
+
+	// ========================================================================================
+	// Test method handler
+	// Note: This is where the developer may specify, given an ID from JS, what function should
+	//		 executed and returned.
+	// ========================================================================================
+	Napi::Value ExecuteTestById(const Napi::CallbackInfo& info)
+		{
+		REQUIRE_DB_TO_BE_OPEN
+		REQUIRE_ARGUMENT_INTEGER(0, testId);
+		REQUIRE_ARGUMENT_STRING(1, params);
+		RETURN_IF_HAD_EXCEPTION
+
+		switch (testId)
+			{
+			case 1:
+				return Napi::String::New(Env(), TestUtils::ViewStateCreate(params).ToString().c_str());
+			case 2:
+				return Napi::String::New(Env(), TestUtils::ViewStateVolumeAdjustments(params).ToString().c_str());
+			case 3:
+				return Napi::String::New(Env(), TestUtils::ViewStateLookAt(params).ToString().c_str());
+			case 4:
+				return Napi::String::New(Env(), TestUtils::DeserializeGeometryStream(params).ToString().c_str());
+			case 5:
+				return Napi::String::New(Env(), TestUtils::BuildKnownGeometryStream(params).ToString().c_str());
+			default:
+				return Napi::String::New(Env(), "{}");
+			}
+		}
+
+
+    //  Create projections
+    static void Init(Napi::Env& env, Napi::Object exports)
+        {
+        // ***
+        // *** WARNING: If you modify this API or fix a bug, increment the appropriate digit in package_version.txt
+        // ***
+        Napi::HandleScope scope(env);
+        Napi::Function t = DefineClass(env, "NodeAddonDgnDb", {
+            InstanceMethod("openDgnDb", &OpenDgnDb),
+            InstanceMethod("closeDgnDb", &CloseDgnDb),
+            InstanceMethod("createChangeCache", &CreateChangeCache),
+            InstanceMethod("attachChangeCache", &AttachChangeCache),
+            InstanceMethod("isChangeCacheAttached", &IsChangeCacheAttached),
+            InstanceMethod("extractChangeSummary", &ExtractChangeSummary),
+            InstanceMethod("setBriefcaseId", &SetBriefcaseId),
+            InstanceMethod("getBriefcaseId", &GetBriefcaseId),
+            InstanceMethod("getParentChangeSetId", &GetParentChangeSetId),
+            InstanceMethod("getDbGuid", &GetDbGuid),
+            InstanceMethod("setDbGuid", &SetDbGuid),
+            InstanceMethod("openBriefcase", &OpenBriefcase),
+            InstanceMethod("saveChanges", &SaveChanges),
+            InstanceMethod("abandonChanges", &AbandonChanges),
+            InstanceMethod("importSchema", &ImportSchema),
+            InstanceMethod("getElement", &GetElement),
+            InstanceMethod("getModel", &GetModel),
+            InstanceMethod("insertElement", &InsertElement),
+            InstanceMethod("updateElement", &UpdateElement),
+            InstanceMethod("deleteElement", &DeleteElement),
+            InstanceMethod("insertModel", &InsertModel),
+            InstanceMethod("updateModel", &UpdateModel),
+            InstanceMethod("deleteModel", &DeleteModel),
+            InstanceMethod("insertCodeSpec", &InsertCodeSpec),
+            InstanceMethod("getElementPropertiesForDisplay", &GetElementPropertiesForDisplay),
+            InstanceMethod("insertLinkTableRelationship", &InsertLinkTableRelationship),
+            InstanceMethod("updateLinkTableRelationship", &UpdateLinkTableRelationship),
+            InstanceMethod("deleteLinkTableRelationship", &DeleteLinkTableRelationship),
+            InstanceMethod("getECClassMetaData", &GetECClassMetaData),
+            InstanceMethod("getECClassMetaData", &GetECClassMetaData),
+            InstanceMethod("getCachedBriefcaseInfos", &GetCachedBriefcaseInfos),
+            InstanceMethod("getIModelProps", &GetIModelProps),
+			InstanceMethod("updateProjectExtents", &UpdateProjectExtents),
+            InstanceMethod("buildBriefcaseManagerResourcesRequestForElement", &BuildBriefcaseManagerResourcesRequestForElement),
+            InstanceMethod("buildBriefcaseManagerResourcesRequestForElement", &BuildBriefcaseManagerResourcesRequestForElement),
+            InstanceMethod("buildBriefcaseManagerResourcesRequestForModel", &BuildBriefcaseManagerResourcesRequestForModel),
+            InstanceMethod("setBriefcaseManagerOptimisticConcurrencyControlPolicy", &SetBriefcaseManagerOptimisticConcurrencyControlPolicy),
+            InstanceMethod("setBriefcaseManagerPessimisticConcurrencyControlPolicy", &SetBriefcaseManagerPessimisticConcurrencyControlPolicy),
+            InstanceMethod("briefcaseManagerStartBulkOperation", &BriefcaseManagerStartBulkOperation),
+            InstanceMethod("briefcaseManagerEndBulkOperation", &BriefcaseManagerEndBulkOperation),
+            InstanceMethod("extractBulkResourcesRequest", &ExtractBulkResourcesRequest),
+            InstanceMethod("appendBriefcaseManagerResourcesRequest", &AppendBriefcaseManagerResourcesRequest),
+            InstanceMethod("extractBriefcaseManagerResourcesRequest", &ExtractBriefcaseManagerResourcesRequest),
+            InstanceMethod("inBulkOperation", &InBulkOperation),
+						
+			// DEVELOPMENT-ONLY METHODS:
+			InstanceMethod("executeTestById", &ExecuteTestById),
+
+        });
+
+        exports.Set("NodeAddonDgnDb", t);
+
+        s_constructor = Napi::Persistent(t);
+        s_constructor.SuppressDestruct();             // ??? what is this?
+        }
+};
+
+//=======================================================================================
+// Projects the ECSqlStatement class into JS.
+//! @bsiclass
+//=======================================================================================
+struct AddonECSqlStatement : Napi::ObjectWrap<AddonECSqlStatement>
+{
+    #define MUST_HAVE_M_STMT if (m_stmt.get() == nullptr) Napi::TypeError::New(Env(), "Statement is not prepared").ThrowAsJavaScriptException();
+
+    std::unique_ptr<ECSqlStatement> m_stmt;
+    static Napi::FunctionReference s_constructor;
+
+    int GetECSqlStatus(ECSqlStatus status)
+        {
+        return status.IsSQLiteError()? (int)status.GetSQLiteError(): (int)status.Get();
+        }
+
+    AddonECSqlStatement(const Napi::CallbackInfo& info) : Napi::ObjectWrap<AddonECSqlStatement>(info), m_stmt(new ECSqlStatement())
+        {
+        }
+
+    static bool HasInstance(Napi::Value val) {
+        Napi::Env env = val.Env();
+        Napi::HandleScope scope(env);
+        if (!val.IsObject())
+            return false;
+        Napi::Object obj = val.As<Napi::Object>();
+        return obj.InstanceOf(s_constructor.Value());
+        }
+
+    //  Create projections
+    static void Init(Napi::Env& env, Napi::Object exports)
+        {
+        // ***
+        // *** WARNING: If you modify this API or fix a bug, increment the appropriate digit in package_version.txt
+        // ***
+        Napi::HandleScope scope(env);
+        Napi::Function t = DefineClass(env, "NodeAddonECSqlStatement", {
+          InstanceMethod("prepare", &AddonECSqlStatement::Prepare),
+          InstanceMethod("reset", &AddonECSqlStatement::Reset),
+          InstanceMethod("dispose", &AddonECSqlStatement::Dispose),
+          InstanceMethod("clearBindings", &AddonECSqlStatement::ClearBindings),
+          InstanceMethod("bindValues", &AddonECSqlStatement::BindValues),
+          InstanceMethod("step", &AddonECSqlStatement::Step),
+          InstanceMethod("getRow", &AddonECSqlStatement::GetRow),
+        });
+
+        exports.Set("NodeAddonECSqlStatement", t);
+
+        s_constructor = Napi::Persistent(t);
+        s_constructor.SuppressDestruct();             // ??? what is this?
+        }
+
+    Napi::Value Prepare(const Napi::CallbackInfo& info)
+        {
+        const int paramIdx =0;
+        if (info.Length() <= (paramIdx) ) 
+            {
+            Napi::TypeError::New(Env(), "Argument 0 must be an object of type NodeAddonDgnDb or NodeAddonECDb").ThrowAsJavaScriptException();
+            return Env().Undefined();
+            }
+
+        ECDb* ecdb;
+        if (AddonDgnDb::HasInstance(info[paramIdx])) {   
+            AddonDgnDb* var = AddonDgnDb::Unwrap(info[paramIdx].As<Napi::Object>());
+            if (!var->IsOpen())
+                return NapiUtils::CreateErrorObject0(BE_SQLITE_NOTADB, nullptr, Env());            
+            ecdb = &var->GetDgnDb();
+        }
+        else if (AddonECDb::HasInstance(info[paramIdx])) {
+            AddonECDb* var = AddonECDb::Unwrap(info[paramIdx].As<Napi::Object>());
+            if (!var->GetECDb().IsDbOpen())
+                return NapiUtils::CreateErrorObject0(BE_SQLITE_NOTADB, nullptr, Env());            
+            ecdb = &var->GetECDb();        
+        }
+        else {
+            Napi::TypeError::New(Env(), "Argument 0 must be an object of type NodeAddonDgnDb or NodeAddonECDb").ThrowAsJavaScriptException();
+            return Env().Undefined();
+        }
+
+        REQUIRE_ARGUMENT_STRING(1, ecsqlStr);
+
+        BeSqliteDbMutexHolder serializeAccess(*ecdb); // hold mutex, so that we have a chance to get last ECDb error message
+
+        auto status = m_stmt->Prepare(*ecdb, ecsqlStr.c_str());
+        if (!status.IsSuccess())
+            return NapiUtils::CreateErrorObject0(BE_SQLITE_ERROR, AddonUtils::GetLastECDbIssue().c_str(), Env());
+
+        MUST_HAVE_M_STMT;                           // success post-condition
+        return NapiUtils::CreateErrorObject0(BE_SQLITE_OK, nullptr, Env());
+        }
+
+    Napi::Value Reset(const Napi::CallbackInfo& info)
+        {
+        MUST_HAVE_M_STMT;
+        auto status = m_stmt->Reset();
+        return Napi::Number::New(Env(), (int)GetECSqlStatus(status));
+        }
+
+    void Dispose(const Napi::CallbackInfo& info)
+        {
+        MUST_HAVE_M_STMT;
+        m_stmt = nullptr;
+        }
+
+    Napi::Value ClearBindings(const Napi::CallbackInfo& info)
+        {
+        MUST_HAVE_M_STMT;
+        auto status = m_stmt->ClearBindings();
+        return Napi::Number::New(Env(), (int)GetECSqlStatus(status));
+        }
+
+   Napi::Value BindValues(const Napi::CallbackInfo& info)
+       {
+       MUST_HAVE_M_STMT;
+       REQUIRE_ARGUMENT_STRING(0, valuesStr);
+
+       //BeSqliteDbMutexHolder serializeAccess(*db->m_addondb); // hold mutex, so that we have a chance to get last ECDb error message
+
+       auto status = AddonUtils::JsonBinder::BindValues(*m_stmt, Json::Value::From(valuesStr));
+
+       if (BSISUCCESS != status)
+           return NapiUtils::CreateErrorObject0(BE_SQLITE_ERROR, AddonUtils::GetLastECDbIssue().c_str(), Env());
+
+       return NapiUtils::CreateErrorObject0(BE_SQLITE_OK, nullptr, Env());
+       }
+
+
+    Napi::Value Step(const Napi::CallbackInfo& info)
+        {
+        MUST_HAVE_M_STMT;
+        auto status = m_stmt->Step();
+        return Napi::Number::New(Env(), (int)status);
+        }
+
+    Napi::Value GetRow(const Napi::CallbackInfo& info)
+        {
+        MUST_HAVE_M_STMT;
+        Json::Value rowJson(Json::objectValue);
+        AddonUtils::GetRowAsJson(rowJson, *m_stmt);
+        // *** NEEDS WORK: Get the adapter to set the js object's properties directly
+        return Napi::String::New(Env(), rowJson.ToString().c_str());
+        }
+};
+
+//=======================================================================================
+// Projects the AddonECPresentationManager class into JS.
+//! @bsiclass
+//=======================================================================================
+struct AddonECPresentationManager : Napi::ObjectWrap<AddonECPresentationManager>
+    {
+    static Napi::FunctionReference s_constructor;
+
+    ConnectionManager m_connections;
+    std::unique_ptr<RulesDrivenECPresentationManager> m_presentationManager;
+    
+    AddonECPresentationManager(const Napi::CallbackInfo& info) 
+        : Napi::ObjectWrap<AddonECPresentationManager>(info)
+        {
+        m_presentationManager = std::unique_ptr<RulesDrivenECPresentationManager>(ECPresentationUtils::CreatePresentationManager(m_connections, T_HOST.GetIKnownLocationsAdmin()));
+        }
+
+    static bool HasInstance(Napi::Value val) {
+        Napi::Env env = val.Env();
+        Napi::HandleScope scope(env);
+        if (!val.IsObject())
+            return false;
+        Napi::Object obj = val.As<Napi::Object>();
+        return obj.InstanceOf(s_constructor.Value());
+        }
+
+    //  Create projections
+    static void Init(Napi::Env& env, Napi::Object exports)
+        {
+        // ***
+        // *** WARNING: If you modify this API or fix a bug, increment the appropriate digit in package_version.txt
+        // ***
+        Napi::HandleScope scope(env);
+        Napi::Function t = DefineClass(env, "NodeAddonECPresentationManager", {
+          InstanceMethod("handleRequest", &HandleRequest),
+          InstanceMethod("setupRulesetDirectories", &SetupRulesetDirectories)
+        });
+
+        exports.Set("NodeAddonECPresentationManager", t);
+
+        s_constructor = Napi::Persistent(t);
+        s_constructor.SuppressDestruct();             // ??? what is this?
+        }
+
+    Napi::Value HandleRequest(const Napi::CallbackInfo& info)
+        {
+        REQUIRE_ARGUMENT_OBJ(0, AddonDgnDb, db);    // contract pre-conditions
+        REQUIRE_ARGUMENT_STRING(1, serializedRequest);
+
+        if (!db->IsOpen())
+            return NapiUtils::CreateErrorObject0(BE_SQLITE_NOTADB, nullptr, Env());
+
+        m_connections.NotifyConnectionOpened(db->GetDgnDb());
+
+        Json::Value request;
+        Json::Reader().parse(serializedRequest, request);
+        if (request.isNull())
+            return NapiUtils::CreateErrorObject0(ERROR, nullptr, Env());
+
+        Utf8CP requestId = request["requestId"].asCString();
+        if (Utf8String::IsNullOrEmpty(requestId))
+            return NapiUtils::CreateErrorObject0(ERROR, nullptr, Env());
+
+        JsonValueCR params = request["params"];
+        rapidjson::Document response;
+        if (0 == strcmp("GetRootNodesCount", requestId))
+            ECPresentationUtils::GetRootNodesCount(*m_presentationManager, db->GetDgnDb(), params, response);
+        else if (0 == strcmp("GetRootNodes", requestId))
+            ECPresentationUtils::GetRootNodes(*m_presentationManager, db->GetDgnDb(), params, response);
+        else if (0 == strcmp("GetChildrenCount", requestId))
+            ECPresentationUtils::GetChildrenCount(*m_presentationManager, db->GetDgnDb(), params, response);
+        else if (0 == strcmp("GetChildren", requestId))
+            ECPresentationUtils::GetChildren(*m_presentationManager, db->GetDgnDb(), params, response);
+        else if (0 == strcmp("GetNodePaths", requestId))
+            ECPresentationUtils::GetNodePaths(*m_presentationManager, db->GetDgnDb(), params, response);
+        else if (0 == strcmp("GetFilteredNodesPaths", requestId))
+            ECPresentationUtils::GetFilteredNodesPaths(*m_presentationManager, db->GetDgnDb(), params, response);
+        else if (0 == strcmp("GetContentDescriptor", requestId))
+            ECPresentationUtils::GetContentDescriptor(*m_presentationManager, db->GetDgnDb(), params, response);
+        else if (0 == strcmp("GetContent", requestId))
+            ECPresentationUtils::GetContent(*m_presentationManager, db->GetDgnDb(), params, response);
+        else if (0 == strcmp("GetContentSetSize", requestId))
+            ECPresentationUtils::GetContentSetSize(*m_presentationManager, db->GetDgnDb(), params, response);
+        else if (0 == strcmp("GetDistinctValues", requestId))
+            ECPresentationUtils::GetDistinctValues(*m_presentationManager, db->GetDgnDb(), params, response);
+        else if (0 == strcmp("SaveValueChange", requestId))
+            ECPresentationUtils::SaveValueChange(*m_presentationManager, db->GetDgnDb(), params, response);
+        else
+            return NapiUtils::CreateErrorObject0(ERROR, nullptr, Env());
+
+        rapidjson::StringBuffer buffer;
+        rapidjson::Writer<rapidjson::StringBuffer> writer(buffer);
+        response.Accept(writer);
+
+        return Napi::String::New(Env(), buffer.GetString());
+        }
+
+    void SetupRulesetDirectories(const Napi::CallbackInfo& info)
+        {
+        REQUIRE_ARGUMENT_STRING_ARRAY(0, rulesetDirectories);
+        ECPresentationUtils::SetupRulesetDirectories(*m_presentationManager, rulesetDirectories);
+        }
+    };
+
+static Napi::Env* s_env;
+
+/*---------------------------------------------------------------------------------**//**
+* @bsimethod                                    Sam.Wilson                      07/14
++---------------+---------------+---------------+---------------+---------------+------*/
+static void ThrowJsExceptionOnAssert(WCharCP msg, WCharCP file, unsigned line, BeAssertFunctions::AssertType type)
+    {
+    Napi::Error::New(*s_env, Utf8PrintfString("Assertion Failure: %ls (%ls:%d)\n", msg, file, line).c_str()).ThrowAsJavaScriptException();
+    }
+
+} // namespace IModelJsAddon
+
+
+/*---------------------------------------------------------------------------------**//**
+* @bsimethod                                    Sam.Wilson                      01/18
++---------------+---------------+---------------+---------------+---------------+------*/
+void BentleyApi::Dgn::AddonUtils::ThrowJsException(Utf8CP msg)
+    {
+    Napi::Error::New(*IModelJsAddon::s_env, msg).ThrowAsJavaScriptException();
+    }
+
+/*---------------------------------------------------------------------------------**//**
+* @bsimethod                                    Sam.Wilson                      07/17
++---------------+---------------+---------------+---------------+---------------+------*/
+static Napi::Object iModelJsAddonRegisterModule(Napi::Env env, Napi::Object exports)
+    {
+    IModelJsAddon::s_env = new Napi::Env(env);
+
+    Napi::HandleScope scope(env);
+
+    BeFileName addondir = Desktop::FileSystem::GetLibraryDir();
+
+    AddonUtils::Initialize(addondir, IModelJsAddon::ThrowJsExceptionOnAssert);
+    IModelJsAddon::AddonDgnDb::Init(env, exports);
+    IModelJsAddon::AddonECDb::Init(env, exports);
+    IModelJsAddon::AddonECSqlStatement::Init(env, exports);
+    IModelJsAddon::AddonBriefcaseManagerResourcesRequest::Init(env, exports);
+    IModelJsAddon::AddonECPresentationManager::Init(env, exports);
+
+    exports.DefineProperties(
+        {
+        Napi::PropertyDescriptor::Value("version", Napi::String::New(env, PACKAGE_VERSION), PROPERTY_ATTRIBUTES),
+        });
+
+    return exports;
+    }
+
+Napi::FunctionReference IModelJsAddon::AddonBriefcaseManagerResourcesRequest::s_constructor;
+Napi::FunctionReference IModelJsAddon::AddonECSqlStatement::s_constructor;
+Napi::FunctionReference IModelJsAddon::AddonDgnDb::s_constructor;
+Napi::FunctionReference IModelJsAddon::AddonECPresentationManager::s_constructor;
+Napi::FunctionReference IModelJsAddon::AddonECDb::s_constructor;
+
+NODE_API_MODULE(at_bentley_imodeljs_nodeaddon, iModelJsAddonRegisterModule)