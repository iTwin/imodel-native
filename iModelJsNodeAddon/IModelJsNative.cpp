/*---------------------------------------------------------------------------------------------
* Copyright (c) Bentley Systems, Incorporated. All rights reserved.
* See LICENSE.md in the repository root for full copyright notice.
*--------------------------------------------------------------------------------------------*/
#include <imodeljs-nodeaddonapi.package.version.h>
#include "IModelJsNative.h"
#include <ECObjects/ECSchema.h>
#include <ECObjects/ECName.h>
#include "ECSchemaXmlContextUtils.h"
#include <Bentley/Desktop/FileSystem.h>
#include <Bentley/PerformanceLogger.h>
#include <DgnPlatform/ElementGeometryCache.h>
#include <DgnPlatform/FenceContext.h>
#include <DgnPlatform/MeasureGeom.h>
#include <DgnPlatform/ChangedElementsManager.h>
#include "SignalTestUtility.h"
#include "presentation/ECPresentationUtils.h"
#include "presentation/UpdateRecordsHandler.h"
#include <BeSQLite/Profiler.h>
#include <folly/BeFolly.h>
#include "SchemaUtil.h"
#include "JsLogger.h"

// cspell:ignore napi strbuf propsize

namespace IModelJsNative {

static bool s_assertionsEnabled = true;
static BeMutex s_assertionMutex;
static Utf8String s_mobileResourcesDir;
static Utf8String s_mobileTempDir;
static JsLogger s_jsLogger;

// DON'T change this flag directly. It is managed by BeObjectWrap only.
bool s_BeObjectWrap_inDestructor = false;

template <typename STATUSTYPE>
static void SaveErrorValue(BeJsValue error, STATUSTYPE errCode, Utf8CP msg) {
    error["status"] = (int) errCode;
    if (nullptr != msg)
        error["message"] = msg;
}

Napi::Object CreateBentleyReturnSuccessObject(Napi::Value goodVal) {
    auto retObj = Napi::Object::New(goodVal.Env());
    retObj["result"] = goodVal;
    return retObj;
}

/*---------------------------------------------------------------------------------**/ /**
* @bsimethod
+---------------+---------------+---------------+---------------+---------------+------*/
bool JsInterop::IsJsExecutionDisabled()  {
    return s_BeObjectWrap_inDestructor || !IsMainThread() || Env().IsExceptionPending();
}

//---------------------------------------------------------------------------------------
// @bsimethod
//---------------------------------------------------------------------------------------
void JsInterop::InitLogging()  {
    NativeLogging::Logging::SetLogger(&s_jsLogger);
}

//=======================================================================================
// api for embedding files in a SQLite file. This class is necessary because the typescript class DgnDb is not a subclass of SQLiteDb,
// unfortunately, and this applies to both.
// @bsiclass
//=======================================================================================
struct FileProps {
    Utf8String m_name;
    Utf8String m_fileExt;
    Utf8String m_localFileName;
    bool m_compress = true;
    DateTime m_date;
    FileProps(Utf8StringCR name, Utf8StringCR fileExt,Utf8StringCR localFileName): m_name(name), m_fileExt(fileExt), m_localFileName(localFileName) {}
};

template<typename T_Db> struct SQLiteOps {
    virtual T_Db* _GetMyDb() = 0;

    static FileProps getEmbedFileProps(NapiInfoCR info) {
        REQUIRE_ARGUMENT_ANY_OBJ(0, optObj);
        BeJsValue opts(optObj);
        if (!opts.isStringMember(JsInterop::json_name()))
            BeNapi::ThrowJsException(info.Env(), "name argument missing");
        if (!opts.isStringMember(JsInterop::json_localFileName()))
            BeNapi::ThrowJsException(info.Env(), "localFileName argument missing");

        Utf8String fileExt;
        if (opts.isStringMember(JsInterop::json_fileExt()))
            fileExt = opts[JsInterop::json_fileExt()].asString();

        return FileProps(opts[JsInterop::json_name()].asString(), fileExt,  opts[JsInterop::json_localFileName()].asString());
    }

    static FileProps getEmbedFileArg(NapiInfoCR info) {
        auto props = getEmbedFileProps(info);

        BeJsValue opts(info[0]); // getEmbedFileProps would have thrown if this isn't an object
        props.m_date = DateTime::FromUnixMilliseconds(opts[JsInterop::json_date()].asInt64());
        if (!props.m_date.IsValid())
            BeNapi::ThrowJsException(info.Env(), "invalid date");

        props.m_compress = opts[JsInterop::json_compress()].asBool(true);
        return props;
    }

    T_Db& GetOpenedDb(NapiInfoCR info) {
        auto* db = _GetMyDb();
        if (db == nullptr || !db->IsDbOpen())
            BeNapi::ThrowJsException(info.Env(), "db is not open");

        return *db;
    }

    T_Db& GetWritableDb(NapiInfoCR info) {
        auto& db = GetOpenedDb(info);
        if (db.IsReadonly())
            BeNapi::ThrowJsException(info.Env(), "db is not open for write");

        return db;
    }

    void EmbedFile(NapiInfoCR info) {
        Db& db = GetOpenedDb(info);
        auto props = getEmbedFileArg(info);
        DbResult stat;
        db.EmbeddedFiles().Import(&stat, props.m_compress, props.m_name.c_str(), props.m_localFileName.c_str(), &props.m_date, props.m_fileExt.c_str());
        if (stat != BE_SQLITE_OK) {
            Utf8String err = "error embedding [" + props.m_localFileName + "] in";
            JsInterop::throwSqlResult(err.c_str(), db.GetDbFileName(), stat);
        }
        db.SaveChanges();
    }

     Napi::Value QueryEmbeddedFile(NapiInfoCR info) {
        Db& db = GetOpenedDb(info);
        REQUIRE_ARGUMENT_STRING(0, name);

        uint64_t totalSize;
        DateTime lastModified;
        Utf8String fileExt;

        auto id = db.EmbeddedFiles().QueryFile(name.c_str(), &totalSize, &lastModified, nullptr, nullptr, &fileExt);
        if (!id.IsValid())
            return info.Env().Undefined();

        BeJsNapiObject out(info.Env());
        out[JsInterop::json_size()] = (int64_t)totalSize;
        int64_t date;
        lastModified.ToUnixMilliseconds(date);
        out[JsInterop::json_date()] = date;
        out[JsInterop::json_fileExt()] = fileExt;
        return out;
    }

    void ExtractEmbeddedFile(NapiInfoCR info) {
        Db& db = GetOpenedDb(info);
        auto props = getEmbedFileProps(info);
        auto stat = db.EmbeddedFiles().Export(props.m_localFileName.c_str(), props.m_name.c_str());
        if (stat != BE_SQLITE_OK)
            JsInterop::throwNotFound();
    }

    void ReplaceEmbeddedFile(NapiInfoCR info) {
        Db& db = GetOpenedDb(info);
        auto props = getEmbedFileArg(info);
        auto stat = db.EmbeddedFiles().Replace(props.m_name.c_str(), props.m_localFileName.c_str(), &props.m_date);
        if (stat != BE_SQLITE_OK)
            JsInterop::throwSqlResult("error replacing embedded file", db.GetDbFileName(), stat);
        db.SaveChanges();
    }

    void RemoveEmbeddedFile(NapiInfoCR info) {
        Db& db = GetOpenedDb(info);
        REQUIRE_ARGUMENT_STRING(0, name);
        auto stat = db.EmbeddedFiles().Remove(name.c_str());
        if (stat != BE_SQLITE_OK)
            JsInterop::throwSqlResult("error removing embedded file", db.GetDbFileName(), stat);
        db.SaveChanges();
    }

    // query a property from the be_prop table.
    Napi::Value QueryFileProperty(NapiInfoCR info) {
        REQUIRE_ARGUMENT_ANY_OBJ(0, fileProps);
        REQUIRE_ARGUMENT_BOOL(1, wantString); // boolean indicating whether the desired property is a string or blob.
        BeJsConst propsJson(fileProps);
        if (!propsJson.isStringMember(JsInterop::json_namespace()) || !propsJson.isStringMember(JsInterop::json_name()))
            THROW_JS_EXCEPTION("Invalid FilePropertyProps");

        Utf8String nameProp = propsJson[JsInterop::json_name()].asString();
        Utf8String nsProp = propsJson[JsInterop::json_namespace()].asString();
        PropertySpec spec(nameProp.c_str(), nsProp.c_str()); // NOTE: PropertySpec does *not* make a copy - variables above hold values in memory;
        Db& db = GetOpenedDb(info);
        uint64_t id = propsJson[JsInterop::json_id()].asUInt64();
        uint64_t subId = propsJson[JsInterop::json_subId()].asUInt64();

        if (wantString) {
            Utf8String strVal;
            auto stat = db.QueryProperty(strVal, spec, id, subId);
            return (stat != BE_SQLITE_ROW) ? info.Env().Undefined() : toJsString(info.Env(), strVal);
        }

        uint32_t size;
        auto stat = db.QueryPropertySize(size, spec, id, subId);
        if (stat != BE_SQLITE_ROW || size == 0)
            return info.Env().Undefined();

        auto blob = Napi::Uint8Array::New(info.Env(), size);
        db.QueryProperty(blob.Data(), size, spec, id, subId);
        return blob;
    }

    // save a property to the be_prop table
    void SaveFileProperty(NapiInfoCR info) {
        if (info.Length() < 2)
            THROW_JS_EXCEPTION("saveFileProperty requires 2 arguments");

        REQUIRE_ARGUMENT_ANY_OBJ(0, fileProps);
        BeJsConst propsJson(fileProps);
        if (!propsJson.isMember(JsInterop::json_namespace()) || !propsJson.isMember(JsInterop::json_name()))
            THROW_JS_EXCEPTION("Invalid FilePropertyProps");

        Utf8String nameProp = propsJson[JsInterop::json_name()].asString();
        Utf8String nsProp = propsJson[JsInterop::json_namespace()].asString();
        PropertySpec spec(nameProp.c_str(), nsProp.c_str()); // NOTE: PropertySpec does *not* make a copy - variables above hold values in memory;
        auto& db = GetOpenedDb(info);
        uint64_t id = propsJson[JsInterop::json_id()].asUInt64();
        uint64_t subId = propsJson[JsInterop::json_subId()].asUInt64();

        DbResult stat;
        Utf8String strbuf;
        Utf8StringCP strDataP = nullptr;
        void const* value = nullptr;
        uint32_t propsize = 0;

        if (info[1].IsString()) {
            strbuf = info[1].ToString().Utf8Value().c_str();
            strDataP = &strbuf;
        }
        if (info[2].IsTypedArray()) {
            auto arrayBuf = info[2].As<Napi::Uint8Array>();
            value = arrayBuf.Data();
            propsize = arrayBuf.ByteLength();
        }
        if (nullptr == strDataP && nullptr == value) {
            stat = db.DeleteProperty(spec, id, subId);
            if (stat == BE_SQLITE_DONE)
                stat = BE_SQLITE_OK;
        } else
            stat = strDataP ? db.SaveProperty(spec, *strDataP, value, propsize, id, subId) : db.SaveProperty(spec, value, propsize, id, subId);
        if (stat != BE_SQLITE_OK)
            JsInterop::throwSqlResult("error saving property", spec.GetName(), stat);
    }

    Napi::Value QueryNextAvailableFileProperty(NapiInfoCR info) {
        REQUIRE_ARGUMENT_ANY_OBJ(0, fileProps);
        BeJsConst propsJson(fileProps);
        if (!propsJson.isStringMember(JsInterop::json_namespace()) || !propsJson.isStringMember(JsInterop::json_name()))
            THROW_JS_EXCEPTION("Invalid FilePropertyProps");

        auto& db = GetOpenedDb(info);
        Statement stmt(db, "SELECT count(Id),max(Id) FROM " BEDB_TABLE_Property " WHERE Namespace=? AND Name=?");
        stmt.BindText(1, propsJson[JsInterop::json_namespace()].asCString(), Statement::MakeCopy::Yes);
        stmt.BindText(2, propsJson[JsInterop::json_name()].asCString(), Statement::MakeCopy::Yes);
        DbResult result = stmt.Step();
        uint64_t count = stmt.GetValueUInt64(0);
        uint64_t max = stmt.GetValueUInt64(1);
        uint64_t next = (result != BE_SQLITE_ROW || 0 == count) ? 0 : max + 1;
        return Napi::Number::New(info.Env(), next);
    }

    void EmbedFont(NapiInfoCR info) {
        REQUIRE_ARGUMENT_ANY_OBJ(0, arg);
        BeJsConst argJson(arg);

        bool compressFont = argJson[JsInterop::json_compress()].asBool(false);
        auto db = &GetOpenedDb(info);
        auto dgnDb = dynamic_cast<DgnDbP>(db);
        std::unique_ptr<FontDb> fontDbHolder;

        FontDbP fontDb;
        if (nullptr != dgnDb)
            fontDb = &dgnDb->Fonts().m_fontDb;
        else {
            fontDb = new FontDb(*db, true);
            fontDbHolder.reset(fontDb);
        }

        if (argJson.isMember(JsInterop::json_data())) {
            bvector<FontFace> faces;
            FontFace face(argJson[JsInterop::json_face()]);
            if (face.m_familyName.empty())
                BeNapi::ThrowJsException(info.Env(), "invalid face");
            faces.emplace_back(face);

            auto napiData = argJson[JsInterop::json_data()].AsNapiValueRef();
            if (!napiData->m_napiVal.IsTypedArray())
                BeNapi::ThrowJsException(info.Env(), "font data not valid");

            auto arrayBuf = napiData->m_napiVal.As<Napi::Uint8Array>();
            if (SUCCESS == fontDb->EmbedFont(faces, ByteStream(arrayBuf.Data(), arrayBuf.ByteLength()), compressFont))
                return;
        }
        if (SUCCESS == fontDb->EmbedFontFile(argJson[JsInterop::json_fileName()].asString().c_str(), compressFont))
            return;

        if (SystemTrueTypeFont(argJson[JsInterop::json_systemFont()].asString().c_str(), compressFont).Embed(*fontDb))
            return;

        BeNapi::ThrowJsException(info.Env(), "unable to embed font");
    }

    Napi::Value IsOpen(NapiInfoCR info) {
        auto db = _GetMyDb();
        return Napi::Boolean::New(info.Env(), nullptr != db && db->IsDbOpen());
    }

    Napi::Value IsReadonly(NapiInfoCR info) {
        return Napi::Boolean::New(info.Env(), GetOpenedDb(info).IsReadonly());
    }

    Napi::Value GetFilePath(NapiInfoCR info) {
        return toJsString(info.Env(), GetOpenedDb(info).GetDbFileName());
    }

    void Vacuum(NapiInfoCR info) {
        Db& db = GetOpenedDb(info);
        int pageSize = 0;
        Utf8String into;
        if (info[0].IsObject()) {
            auto opts = info[0].As<Napi::Object>();
            pageSize = intMember(opts, "pageSize", 0);
            into = stringMember(opts, "into");
        }

        DbResult status = into.empty() ? db.Vacuum(pageSize) : db.VacuumInto(into.c_str());
        if (status != BE_SQLITE_OK)
            JsInterop::throwSqlResult("error vacuuming", db.GetDbFileName(), status);
    }

    void EnableWalMode(Napi::CallbackInfo const& info) {
        Db& db = GetOpenedDb(info);
        OPTIONAL_ARGUMENT_BOOL(0, yesNo, true);
        auto status = db.EnableWalMode(yesNo);
        if (BE_SQLITE_OK != status)
            JsInterop::throwSqlResult("error changing WAL mode", db.GetDbFileName(), status);
    }

    void SetAutoCheckpointThreshold(Napi::CallbackInfo const& info) {
        Db& db = GetOpenedDb(info);
        REQUIRE_ARGUMENT_INTEGER(0, frames);
        auto status = db.SetAutoCheckpointThreshold(frames);
        if (status != BE_SQLITE_OK)
            JsInterop::throwSqlResult("error setting autoCheckpoint threshold", db.GetDbFileName(), status);
    }
    void PerformCheckpoint(Napi::CallbackInfo const& info) {
        Db& db = GetOpenedDb(info);
        OPTIONAL_ARGUMENT_INTEGER(0, mode, 3);
        DbResult status = db.PerformCheckpoint((WalCheckpointMode)mode);
        if (status != BE_SQLITE_OK)
            JsInterop::throwSqlResult("error checkpointing", db.GetDbFileName(), status);
    }

    void RestartDefaultTxn(NapiInfoCR info) {
        GetOpenedDb(info).RestartDefaultTxn();
    }

    Napi::Value GetLastInsertRowId(NapiInfoCR info) {
        return Napi::Number::New(info.Env(), GetOpenedDb(info).GetLastInsertRowId());
    }
    Napi::Value GetLastError(NapiInfoCR info) {
        return Napi::String::New(info.Env(), GetOpenedDb(info).GetLastError().c_str());
    }
};

//=======================================================================================
// Projects the ECDb class into JS
//! @bsiclass
//=======================================================================================
struct NativeECDb : BeObjectWrap<NativeECDb>, SQLiteOps<ECDb> {
private:
    DEFINE_CONSTRUCTOR
    ECDb m_ecdb;

public:
    NativeECDb(NapiInfoCR info) : BeObjectWrap<NativeECDb>(info) {}
    ~NativeECDb() { SetInDestructor(); CloseDbIfOpen(); }
    ECDbR GetECDb() { return m_ecdb; }
    ECDb* _GetMyDb() override { return &m_ecdb; }

    // Check if val is really a NativeECDb peer object
    static bool InstanceOf(Napi::Value val) {
        if (!val.IsObject())
            return false;

        Napi::HandleScope scope(val.Env());
        return val.As<Napi::Object>().InstanceOf(Constructor().Value());
    }

    Napi::Value CreateDb(NapiInfoCR info) {
        REQUIRE_ARGUMENT_STRING(0, dbName);
        DbResult status = JsInterop::CreateECDb(m_ecdb, BeFileName(dbName.c_str(), true));
        if (BE_SQLITE_OK == status) {
            m_ecdb.AddFunction(HexStrSqlFunction::GetSingleton());
            m_ecdb.AddFunction(StrSqlFunction::GetSingleton());
        }

        return Napi::Number::New(Env(), (int)status);
    }

    Napi::Value OpenDb(NapiInfoCR info) {
        REQUIRE_ARGUMENT_STRING(0, dbName);
        REQUIRE_ARGUMENT_INTEGER(1, mode);
        OPTIONAL_ARGUMENT_BOOL(2, upgrade, false);

        Db::OpenParams params((Db::OpenMode)mode);
        if (upgrade)
            params.SetProfileUpgradeOptions(Db::ProfileUpgradeOptions::Upgrade);

        DbResult status = JsInterop::OpenECDb(m_ecdb, BeFileName(dbName.c_str(), true), params);
        if (BE_SQLITE_OK == status) {
            m_ecdb.AddFunction(HexStrSqlFunction::GetSingleton());
            m_ecdb.AddFunction(StrSqlFunction::GetSingleton());
        }

        return Napi::Number::New(Env(), (int)status);
    }

    void ConcurrentQueryExecute(NapiInfoCR info) {
        REQUIRE_ARGUMENT_ANY_OBJ(0, requestObj);
        REQUIRE_ARGUMENT_FUNCTION(1, callback);
        JsInterop::ConcurrentQueryExecute(m_ecdb, requestObj, callback);
    }

    Napi::Value ConcurrentQueryResetConfig(NapiInfoCR info) {
        if (info.Length() > 0 && info[0].IsObject()) {
            Napi::Object inConf = info[0].As<Napi::Object>();
            return JsInterop::ConcurrentQueryResetConfig(Env(), m_ecdb, inConf);
        }
        return JsInterop::ConcurrentQueryResetConfig(Env(), m_ecdb);
    }
    void ConcurrentQueryShutdown(NapiInfoCR info) {
        ConcurrentQueryMgr::Shutdown(m_ecdb);
    }
    void CloseDbIfOpen() {
        if (m_ecdb.IsDbOpen()) {
            m_ecdb.AbandonChanges();
            m_ecdb.RemoveFunction(HexStrSqlFunction::GetSingleton());
            m_ecdb.RemoveFunction(StrSqlFunction::GetSingleton());
            m_ecdb.CloseDb();
        }
    }

    Napi::Value CloseDb(NapiInfoCR info) {
        CloseDbIfOpen();
        return Napi::Number::New(Env(), (int)BE_SQLITE_OK);
    }

    void Dispose(NapiInfoCR info) {
        CloseDb(info);
    }

    Napi::Value SaveChanges(NapiInfoCR info) {
        OPTIONAL_ARGUMENT_STRING(0, changeSetName);
        DbResult status = m_ecdb.SaveChanges(changeSetName.empty() ? nullptr : changeSetName.c_str());
        return Napi::Number::New(Env(), (int)status);
    }

    Napi::Value AbandonChanges(NapiInfoCR info) {
        DbResult status = m_ecdb.AbandonChanges();
        return Napi::Number::New(Env(), (int)status);
    }


    Napi::Value GetSchemaProps(NapiInfoCR info)  {
        REQUIRE_ARGUMENT_STRING(0, schemaName);
        auto schema = m_ecdb.Schemas().GetSchema(schemaName, true);
        if (nullptr == schema)
            BeNapi::ThrowJsException(info.Env(), "schema not found", (int) DgnDbStatus::NotFound);

        BeJsNapiObject props(info.Env());
        if (!schema->WriteToJsonValue(props))
            BeNapi::ThrowJsException(info.Env(), "unable to serialize schema");
        return props;
    }

    Napi::Value ImportSchema(NapiInfoCR info) {
        REQUIRE_ARGUMENT_STRING(0, schemaPathName);
        DbResult status = JsInterop::ImportSchema(m_ecdb, BeFileName(schemaPathName.c_str(), true));
        return Napi::Number::New(Env(), (int)status);
    }
    void DropSchema(NapiInfoCR info) {
        REQUIRE_ARGUMENT_STRING(0, schemaName);
        auto rc = m_ecdb.Schemas().DropSchema(schemaName);
        if (rc.GetStatus() != DropSchemaResult::Success) {
            THROW_JS_EXCEPTION(rc.GetStatusAsString());
        }
    }
    void SchemaSyncSetDefaultUri(NapiInfoCR info) {
        REQUIRE_ARGUMENT_STRING(0, schemaSyncDbUriStr);
        LastErrorListener lastError(m_ecdb);
        auto rc = m_ecdb.Schemas().GetSchemaSync().SetDefaultSyncDbUri(schemaSyncDbUriStr.c_str());
        if (rc != SchemaSync::Status::OK) {
            if (lastError.HasError()) {
                THROW_JS_EXCEPTION(lastError.GetLastError().c_str());
            } else {
                THROW_JS_EXCEPTION(Utf8PrintfString("fail to set default shared schema channel uri: %s", schemaSyncDbUriStr.c_str()).c_str());
            }
        }
    }
    Napi::Value SchemaSyncGetDefaultUri(NapiInfoCR info) {
        auto& syncDbUri = m_ecdb.Schemas().GetSchemaSync().GetDefaultSyncDbUri();
        if (syncDbUri.IsEmpty())
            return Env().Undefined();

        return Napi::String::New(Env(), syncDbUri.GetUri().c_str());
        }
    void SchemaSyncInit(NapiInfoCR info) {
        REQUIRE_ARGUMENT_STRING(0, schemaSyncDbUriStr);
        REQUIRE_ARGUMENT_STRING(1, containerId);
        REQUIRE_ARGUMENT_BOOL(2, overrideContainer);
        auto syncDbUri = SchemaSync::SyncDbUri(schemaSyncDbUriStr.c_str());
        LastErrorListener lastError(m_ecdb);
        auto rc = m_ecdb.Schemas().GetSchemaSync().Init(syncDbUri, containerId, overrideContainer);
        if (rc != SchemaSync::Status::OK) {
            if (lastError.HasError()) {
                THROW_JS_EXCEPTION(lastError.GetLastError().c_str());
            } else {
                THROW_JS_EXCEPTION(Utf8PrintfString("fail to initialize shared schema channel: %s", schemaSyncDbUriStr.c_str()).c_str());
            }
        }
    }

    Napi::Value SchemaSyncEnabled(NapiInfoCR info) {
        const auto isEnabled = !m_ecdb.Schemas().GetSchemaSync().GetInfo().IsEmpty();
        return Napi::Boolean::New(Env(), isEnabled);
    }

    Napi::Value SchemaSyncGetLocalDbInfo(NapiInfoCR info) {
        auto localDbInfo = m_ecdb.Schemas().GetSchemaSync().GetInfo();
        if (localDbInfo.IsEmpty()) {
            return Env().Undefined();
        }
        BeJsNapiObject obj(Env());
        localDbInfo.To(obj);
        return obj;
    }

    Napi::Value SchemaSyncGetSyncDbInfo(NapiInfoCR info) {
        REQUIRE_ARGUMENT_STRING(0, schemaSyncDbUriStr);
         auto syncDbUri = SchemaSync::SyncDbUri(schemaSyncDbUriStr.c_str());
         auto syncDbInfo = syncDbUri.GetInfo();
         if (syncDbInfo.IsEmpty()) {
            return Env().Undefined();
        }
        BeJsNapiObject obj(Env());
        syncDbInfo.To(obj);
        return obj;
    }

    void SchemaSyncPull(NapiInfoCR info) {
        OPTIONAL_ARGUMENT_STRING(0, schemaSyncDbUriStr);
        auto syncDbUri = SchemaSync::SyncDbUri(schemaSyncDbUriStr.c_str());
        LastErrorListener lastError(m_ecdb);
        auto rc = m_ecdb.Schemas().GetSchemaSync().Pull(syncDbUri);
        if (rc != SchemaSync::Status::OK) {
            if (lastError.HasError()) {
                THROW_JS_EXCEPTION(lastError.GetLastError().c_str());
            } else {
                THROW_JS_EXCEPTION(Utf8PrintfString("fail to pull changes from channel: %s", schemaSyncDbUriStr.c_str()).c_str());
            }
        }
    }
    void SchemaSyncPush(NapiInfoCR info) {
        OPTIONAL_ARGUMENT_STRING(0, schemaSyncDbUriStr);
        auto syncDbUri = SchemaSync::SyncDbUri(schemaSyncDbUriStr.c_str());
        LastErrorListener lastError(m_ecdb);
        auto rc = m_ecdb.Schemas().GetSchemaSync().Push(syncDbUri);
        if (rc != SchemaSync::Status::OK) {
            if (lastError.HasError()) {
                THROW_JS_EXCEPTION(lastError.GetLastError().c_str());
            } else {
                THROW_JS_EXCEPTION(Utf8PrintfString("fail to push changes from channel: %s", schemaSyncDbUriStr.c_str()).c_str());
            }
        }
    }
    static Napi::Value EnableSharedCache(NapiInfoCR info) {
        REQUIRE_ARGUMENT_BOOL(0, enabled);
        DbResult r = BeSQLiteLib::EnableSharedCache(enabled);
        return Napi::Number::New(info.Env(), (int)r);
    }

    static void Init(Napi::Env env, Napi::Object exports) {
        Napi::HandleScope scope(env);
        Napi::Function t = DefineClass(env, "ECDb", {
            InstanceMethod("abandonChanges", &NativeECDb::AbandonChanges),
            InstanceMethod("closeDb", &NativeECDb::CloseDb),
            InstanceMethod("concurrentQueryExecute", &NativeECDb::ConcurrentQueryExecute),
            InstanceMethod("concurrentQueryResetConfig", &NativeECDb::ConcurrentQueryResetConfig),
            InstanceMethod("concurrentQueryShutdown", &NativeECDb::ConcurrentQueryShutdown),
            InstanceMethod("createDb", &NativeECDb::CreateDb),
            InstanceMethod("dispose", &NativeECDb::Dispose),
            InstanceMethod("dropSchema", &NativeECDb::DropSchema),
            InstanceMethod("getFilePath", &NativeECDb::GetFilePath),
            InstanceMethod("getLastError", &NativeECDb::GetLastError),
            InstanceMethod("getLastInsertRowId", &NativeECDb::GetLastInsertRowId),
            InstanceMethod("getSchemaProps", &NativeECDb::GetSchemaProps),
            InstanceMethod("importSchema", &NativeECDb::ImportSchema),
            InstanceMethod("isOpen", &NativeECDb::IsOpen),
            InstanceMethod("schemaSyncSetDefaultUri", &NativeECDb::SchemaSyncSetDefaultUri),
            InstanceMethod("schemaSyncGetDefaultUri", &NativeECDb::SchemaSyncGetDefaultUri),
            InstanceMethod("schemaSyncPull", &NativeECDb::SchemaSyncPull),
            InstanceMethod("schemaSyncPush", &NativeECDb::SchemaSyncPush),
            InstanceMethod("schemaSyncInit", &NativeECDb::SchemaSyncInit),
            InstanceMethod("schemaSyncEnabled", &NativeECDb::SchemaSyncEnabled),
            InstanceMethod("schemaSyncGetLocalDbInfo", &NativeECDb::SchemaSyncGetLocalDbInfo),
            InstanceMethod("schemaSyncGetSyncDbInfo", &NativeECDb::SchemaSyncGetSyncDbInfo),
            InstanceMethod("openDb", &NativeECDb::OpenDb),
            InstanceMethod("saveChanges", &NativeECDb::SaveChanges),
            StaticMethod("enableSharedCache", &NativeECDb::EnableSharedCache),
        });

        exports.Set("ECDb", t);
        SET_CONSTRUCTOR(t)
    }
};

/** Add the container to the openParms, if the argument is a container object */
static void addContainerParams(Napi::Object db, Utf8StringR dbName, Db::OpenParams& params, Napi::Value arg) {
    auto jsContainer = getJsCloudContainer(arg);
    if (!jsContainer.IsObject()) { // did they supply a container argument?
        db.Set(JSON_NAME(cloudContainer), db.Env().Undefined());
        return;
    }

    db.Set(JSON_NAME(cloudContainer), jsContainer);

    auto container = getCloudContainer(jsContainer);
    if (!params.IsReadonly() && !container->m_writeLockHeld)
        BeNapi::ThrowJsException(arg.Env(), "cannot open for database for write - container write lock not held");

    dbName = params.SetFromContainer(dbName.c_str(), container);
}

//=======================================================================================
// Projects the BeSQLite::Db class into JS
//! @bsiclass
//=======================================================================================
struct SQLiteDb : Napi::ObjectWrap<SQLiteDb>, SQLiteOps<Db> {
private:
    DEFINE_CONSTRUCTOR
    Db m_db;
    Db* _GetMyDb() override { return &m_db; }

public:
    SQLiteDb(NapiInfoCR info) : Napi::ObjectWrap<SQLiteDb>(info) {}
    ~SQLiteDb() { CloseDbIfOpen(true); }
    DbR GetDb() { return m_db; }

    static bool InstanceOf(Napi::Value val) {
        if (!val.IsObject())
            return false;
        Napi::HandleScope scope(val.Env());
        return val.As<Napi::Object>().InstanceOf(Constructor().Value());
    }

    void useOpenParams(Db::OpenParams& params, BeJsValue args) {
        if (args[JSON_NAME(openMode)].isNumeric())
            params.m_openMode = (Db::OpenMode)args[JSON_NAME(openMode)].asInt();
        params.m_rawSQLite = args["rawSQLite"].asBool();
        params.m_skipFileCheck = args["skipFileCheck"].asBool();
        if (args["immutable"].asBool())
            params.SetImmutable();
        if (args[JSON_NAME(defaultTxn)].isNumeric())
            params.m_startDefaultTxn = (DefaultTxn)args[JSON_NAME(defaultTxn)].asInt();
        if (args[JSON_NAME(queryParam)].isString())
            params.AddQueryParam(args[JSON_NAME(queryParam)].asCString());
    }

    void CreateDb(NapiInfoCR info) {
        REQUIRE_ARGUMENT_STRING(0, dbName);
        Db::CreateParams params;
        addContainerParams(Value(), dbName, params, info[1]);

        if (info[2].IsObject()) {
            auto args = BeJsValue(info[2]);
            useOpenParams(params, args);
            if (args[JSON_NAME(pageSize)].isNumeric())
                params.m_pagesize = (Db::PageSize) args[JSON_NAME(pageSize)].asInt();
        }

        auto stat = m_db.CreateNewDb(dbName.c_str(), params);
        if (stat != BE_SQLITE_OK)
            JsInterop::throwSqlResult("cannot create database", dbName.c_str(), stat);
    }

    void OpenDb(NapiInfoCR info) {
        REQUIRE_ARGUMENT_STRING(0, dbName);
        Db::OpenParams params(Db::OpenMode::Readonly);
        if (info[1].IsObject()) {
            useOpenParams(params, info[1]);
        } else {
            REQUIRE_ARGUMENT_INTEGER(1, openMode);
            params.m_openMode = (Db::OpenMode) openMode;
        }

        addContainerParams(Value(), dbName, params, info[2]);

        auto stat = m_db.OpenBeSQLiteDb(dbName.c_str(), params);
        if (stat != BE_SQLITE_OK)
            JsInterop::throwSqlResult("cannot open database", dbName.c_str(), stat);
    }

    void CloseDbIfOpen(bool fromDestructor) {
        if (m_db.IsDbOpen()) {
            m_db.AbandonChanges();
            m_db.CloseDb();
            if (!fromDestructor)
                Value().Set(JSON_NAME(cloudContainer), Env().Undefined());
        }
    }

    void CloseDb(NapiInfoCR info) { CloseDbIfOpen(false);}
    void Dispose(NapiInfoCR info) { CloseDbIfOpen(false);}

    void SaveChanges(NapiInfoCR info) {
        auto& db = GetOpenedDb(info);
        DbResult status = db.SaveChanges();
        if (status != BE_SQLITE_OK)
            JsInterop::throwSqlResult("error in saveChanges", db.GetDbFileName(), status);
    }

    void AbandonChanges(NapiInfoCR info) {
        auto& db = GetOpenedDb(info);
        DbResult status = db.AbandonChanges();
        if (status != BE_SQLITE_OK)
            JsInterop::throwSqlResult("error in abandonChanges", db.GetDbFileName(), status);
    }

    static void Init(Napi::Env env, Napi::Object exports) {
        Napi::HandleScope scope(env);
        Napi::Function t = DefineClass(env, "SQLiteDb", {
            InstanceMethod("abandonChanges", &SQLiteDb::AbandonChanges),
            InstanceMethod("closeDb", &SQLiteDb::CloseDb),
            InstanceMethod("createDb", &SQLiteDb::CreateDb),
            InstanceMethod("dispose", &SQLiteDb::Dispose),
            InstanceMethod("embedFile", &SQLiteDb::EmbedFile),
            InstanceMethod("embedFont", &SQLiteDb::EmbedFont),
            InstanceMethod("extractEmbeddedFile", &SQLiteDb::ExtractEmbeddedFile),
            InstanceMethod("getFilePath", &SQLiteDb::GetFilePath),
            InstanceMethod("getLastInsertRowId", &SQLiteDb::GetLastInsertRowId),
            InstanceMethod("getLastError", &SQLiteDb::GetLastError),
            InstanceMethod("isOpen", &SQLiteDb::IsOpen),
            InstanceMethod("isReadonly", &SQLiteDb::IsReadonly),
            InstanceMethod("openDb", &SQLiteDb::OpenDb),
            InstanceMethod("queryEmbeddedFile", &SQLiteDb::QueryEmbeddedFile),
            InstanceMethod("queryFileProperty", &SQLiteDb::QueryFileProperty),
            InstanceMethod("queryNextAvailableFileProperty", &SQLiteDb::QueryNextAvailableFileProperty),
            InstanceMethod("removeEmbeddedFile", &SQLiteDb::RemoveEmbeddedFile),
            InstanceMethod("replaceEmbeddedFile", &SQLiteDb::ReplaceEmbeddedFile),
            InstanceMethod("restartDefaultTxn", &SQLiteDb::RestartDefaultTxn),
            InstanceMethod("saveChanges", &SQLiteDb::SaveChanges),
            InstanceMethod("saveFileProperty", &SQLiteDb::SaveFileProperty),
            InstanceMethod("vacuum", &SQLiteDb::Vacuum),
            InstanceMethod("enableWalMode", &SQLiteDb::EnableWalMode),
            InstanceMethod("performCheckpoint", &SQLiteDb::PerformCheckpoint),
            InstanceMethod("setAutoCheckpointThreshold", &SQLiteDb::SetAutoCheckpointThreshold),
        });

        exports.Set("SQLiteDb", t);
        SET_CONSTRUCTOR(t)
    }
};

//=======================================================================================
// Projects the NativeECSchemaXmlContext class into JS
//! @bsiclass
//=======================================================================================
struct NativeECSchemaXmlContext : BeObjectWrap<NativeECSchemaXmlContext>
    {
    private:
        DEFINE_CONSTRUCTOR
        ECSchemaReadContextPtr m_context;
        ECSchemaXmlContextUtils::LocaterCallbackUPtr m_locater;

    public:
        NativeECSchemaXmlContext(NapiInfoCR info) : BeObjectWrap<NativeECSchemaXmlContext>(info)
            {
            m_context = ECSchemaXmlContextUtils::CreateSchemaReadContext(T_HOST.GetIKnownLocationsAdmin());
            }

        ~NativeECSchemaXmlContext() {SetInDestructor();}

        // Check if val is really a NativeECSchemaXmlContext peer object
        static bool HasInstance(Napi::Value val) {
            if (!val.IsObject())
                return false;
            Napi::Object obj = val.As<Napi::Object>();
            return obj.InstanceOf(Constructor().Value());
            }

        ECN::ECSchemaReadContextPtr GetContext() { return m_context; }

        void SetSchemaLocater(NapiInfoCR info)
            {
            REQUIRE_ARGUMENT_FUNCTION(0, locaterCallback);
            ECSchemaXmlContextUtils::SetSchemaLocater(*m_context, m_locater, Napi::Persistent(locaterCallback));
            }

        void SetFirstSchemaLocater(NapiInfoCR info)
            {
            REQUIRE_ARGUMENT_FUNCTION(0, locaterCallback);
            ECSchemaXmlContextUtils::SetFirstSchemaLocater(*m_context, m_locater, Napi::Persistent(locaterCallback));
            }

        void AddSchemaPath(NapiInfoCR info)
            {
            REQUIRE_ARGUMENT_STRING(0, schemaPath);
            ECSchemaXmlContextUtils::AddSchemaPath(*m_context, schemaPath);
            }

        Napi::Value ReadSchemaFromXmlFile(NapiInfoCR info)
            {
            REQUIRE_ARGUMENT_STRING(0, filePath);
            BeJsDocument schemaJson;
            auto status = ECSchemaXmlContextUtils::ConvertECSchemaXmlToJson(schemaJson, *m_context, filePath);

            if (ECSchemaXmlContextUtils::SchemaConversionStatus::Success == status)
                return CreateBentleyReturnSuccessObject(Napi::String::New(Env(), schemaJson.Stringify().c_str()));

            return CreateBentleyReturnErrorObject(BentleyStatus::ERROR, ECSchemaXmlContextUtils::SchemaConversionStatusToString(status), Env());
            }

        static void Init(Napi::Env env, Napi::Object exports)
            {
            Napi::HandleScope scope(env);
            Napi::Function t = DefineClass(env, "ECSchemaXmlContext", {
                InstanceMethod("addSchemaPath", &NativeECSchemaXmlContext::AddSchemaPath),
                InstanceMethod("readSchemaFromXmlFile", &NativeECSchemaXmlContext::ReadSchemaFromXmlFile),
                InstanceMethod("setSchemaLocater", &NativeECSchemaXmlContext::SetSchemaLocater),
                InstanceMethod("setFirstSchemaLocater", &NativeECSchemaXmlContext::SetFirstSchemaLocater)
            });

            exports.Set("ECSchemaXmlContext", t);

            SET_CONSTRUCTOR(t);
            }
    };

//=======================================================================================
// Async Worker that classifies geometry clip containment on another thread.
//! @bsiclass
//=======================================================================================
struct FenceAsyncWorker : DgnDbWorker
{
    BeJsDocument m_input;
    void Execute() final {FenceContext::DoClassify(m_output, m_input, GetDb(), this);}
    FenceAsyncWorker(DgnDbR db, Napi::Object input) : DgnDbWorker(db, input.Env()) { m_input.From(input); }
};

//=======================================================================================
// Async Worker that calculates geometry mass properties on another thread.
//! @bsiclass
//=======================================================================================
struct MassPropertiesAsyncWorker : DgnDbWorker
{
    BeJsDocument m_input;
    void Execute() final {MeasureGeomCollector::DoMeasure(m_output, m_input, GetDb(), this);}
    MassPropertiesAsyncWorker(DgnDbR db, Napi::Object input) : DgnDbWorker(db, input.Env()) { m_input.From(input); }
};

//=======================================================================================
// Async Worker that caches element geometry in app data on another thread.
//! @bsiclass
//=======================================================================================
struct ElementGeometryCacheAsyncWorker : DgnDbWorker
{
    BeJsDocument m_input;
    void Execute() final  {ElementGeometryCache::Populate(GetDb(), m_output, m_input, *this);}
    ElementGeometryCacheAsyncWorker(DgnDbR db, Napi::Object input) : DgnDbWorker(db, input.Env()) {m_input.From(input); }
};

//=======================================================================================
// Async Worker that serializes the schema to JSON on another thread.
//! @bsiclass
//=======================================================================================
struct ECSchemaSerializationAsyncWorker : DgnDbWorker {
    Utf8String m_schemaName;

    void Execute() final {
        auto schema = GetDb().Schemas().GetSchema(m_schemaName, true);
        if (nullptr == schema) {
            SetError("schema not found");
            return;
        }
        if (!schema->WriteToJsonValue(m_output))
            SetError("schema serialization error");
    }

    void OnError(Napi::Error const& e) {
        if (e.Message() == "schema not found")
            e.Value()["errorNumber"] = (int) DgnDbStatus::NotFound;
        DgnDbWorker::OnError(e);
    }

    ECSchemaSerializationAsyncWorker(DgnDbR db, Napi::Env env, Utf8StringCR schemaName) : DgnDbWorker(db,env), m_schemaName(schemaName) {}
};

struct QueryModelExtentsWorker : DgnDbWorker {
private:
  bvector<DgnModelId> m_modelIds;

  void AppendStatus(DgnModelId modelId, DgnDbStatus status) {
    Append(modelId, status, AxisAlignedBox3d());
  }

  void AppendExtents(DgnModelId modelId, AxisAlignedBox3dCR extents) {
    Append(modelId, DgnDbStatus::Success, extents);
  }

  void Append(DgnModelId modelId, DgnDbStatus status, AxisAlignedBox3dCR extents) {
    auto entry = m_output.appendObject();
    entry["id"] = modelId;
    entry["status"] = static_cast<int>(status);
    extents.ToJson(entry["extents"]);
  }
public:
  QueryModelExtentsWorker(DgnDbR db, Napi::Env env, bvector<DgnModelId>&& modelIds) : DgnDbWorker(db, env), m_modelIds(std::move(modelIds)) { }

  void Execute() final {
    auto& db = GetDb();
    for (auto const& modelId : m_modelIds) {
      if (!modelId.IsValid()) {
        AppendStatus(modelId, DgnDbStatus::InvalidId);
        continue;
      }

      auto model = db.Models().GetModel(modelId);
      if (model.IsNull()) {
        AppendStatus(modelId, DgnDbStatus::NotFound);
        continue;
      }

      auto geomModel = model->ToGeometricModel();
      if (nullptr == geomModel) {
        AppendStatus(modelId, DgnDbStatus::WrongModel);
        continue;
      }

      AppendExtents(modelId, geomModel->QueryElementsRange());
    }
  }

  // We can't use the base implementation if we want to return an array.
  void OnOK() final {
    Napi::Array retVal = Napi::Array::New(Env());
    BeJsValue result(retVal);
    result.From(m_output);
    m_promise.Resolve(retVal);
  }
};

//=======================================================================================
// Projects the DgnDb class into JS
//! @bsiclass
//=======================================================================================
struct NativeDgnDb : BeObjectWrap<NativeDgnDb>, SQLiteOps<DgnDb>
    {
    static constexpr int ERROR_UsageTrackingFailed = -100;

    DEFINE_CONSTRUCTOR;

    DgnDb* _GetMyDb() override { return m_dgndb.get(); }

    // Access this only in contexts where we are manipulating the pointer or directly, or have verified it is non-null.
    // Most methods should use GetOpenedDb or GetWritableDb.
    Dgn::DgnDbPtr m_dgndb;
    // Cancellation token associated with the currently-open DgnDb.
    // The 'cancelled' flag is set on the main thread when the DgnDb is being closed.
    // The token can be passed into functions which create async workers and stored on those
    // workers such that it can be checked for cancellation in the worker's Execute() function to
    // trivially exit if the DgnDb was closed in the interim.
    AtomicCancellablePtr m_cancellationToken;
    ElementGraphicsRequestsUPtr m_elemGraphicsRequests;

    NativeDgnDb(NapiInfoCR info) : BeObjectWrap<NativeDgnDb>(info) {}
    ~NativeDgnDb() {SetInDestructor(); CloseDgnDb(true);}

    //  Check if val is really a NativeDgnDb peer object
    static bool InstanceOf(Napi::Value val)
        {
        if (!val.IsObject())
            return false;

        Napi::HandleScope scope(val.Env());
        return val.As<Napi::Object>().InstanceOf(Constructor().Value());
        }

    // Throws a C++ exception if m_dgndb is null.
    // Most methods should use GetOpenedDb or GetWritableDb.
    // Use this only in rare contexts where you have previously verified that m_dgndb is non-null, e.g., via GetOpenedDb().
    DgnDbR GetDgnDb() {
        if (m_dgndb.IsNull())
            throw std::runtime_error("DgnDb is null");

        return *m_dgndb;
    }

    template<typename STATUSTYPE>
    Napi::Object CreateBentleyReturnErrorObject(STATUSTYPE errCode, Utf8CP msg = nullptr) {return IModelJsNative::CreateBentleyReturnErrorObject(errCode, msg, Env());}

    template<typename STATUSTYPE>
    Napi::Object CreateBentleyReturnObject(STATUSTYPE errCode, Napi::Value goodValue) {return ((STATUSTYPE)0 != errCode) ? CreateBentleyReturnErrorObject(errCode) : CreateBentleyReturnSuccessObject(goodValue); }

    template<typename STATUSTYPE>
    Napi::Object CreateBentleyReturnObject(STATUSTYPE errCode) {return CreateBentleyReturnObject(errCode, Env().Undefined());}

    bool IsOpen() const {return m_dgndb.IsValid();}

    Napi::Value IsDgnDbOpen(NapiInfoCR info) { return Napi::Boolean::New(Env(), IsOpen()); }

    // Napi::Value IsReadonly(NapiInfoCR info) { return Napi::Boolean::New(Env(), m_dgndb->IsReadonly()); }

    void SetIModelDb(NapiInfoCR info) {
        Napi::Value obj = info[0];
        if (m_dgndb.IsValid()) {
            if (obj.IsObject())
                m_dgndb->m_private_iModelDbJs.Reset(obj.As<Napi::Object>(), 1);
            else
                m_dgndb->m_private_iModelDbJs.Reset();
        }
    }

    void SetDgnDb(DgnDbR dgndb)
        {
        JsInterop::AddCrashReportDgnDb(dgndb);
        dgndb.AddFunction(HexStrSqlFunction::GetSingleton());
        dgndb.AddFunction(StrSqlFunction::GetSingleton());

        m_dgndb = &dgndb;
        m_cancellationToken = new AtomicCancellable();
        }

    void ClearDgnDb()
        {
        // Schedule cancellation of any async workers (but do not wait for them to finish).
        auto workers = DgnDbWorkers::Get(*m_dgndb);
        if (workers.IsValid())
            workers->CancelAll(false);

        // Wait for all tile graphics requests to be cancelled and removed.
        if (m_elemGraphicsRequests)
            {
            m_elemGraphicsRequests->Terminate();
            m_elemGraphicsRequests.reset(nullptr);
            }

        // Wait for all async workers to be cancelled and removed.
        if (workers.IsValid())
            {
            workers->CancelAll(true);
            m_dgndb->DropAppData(DgnDbWorkers::GetKey());
            }

        BeAssert(m_cancellationToken.IsValid());
        m_cancellationToken->Cancel();
        m_cancellationToken = nullptr;

        m_dgndb->RemoveFunction(HexStrSqlFunction::GetSingleton());
        m_dgndb->RemoveFunction(StrSqlFunction::GetSingleton());
        m_dgndb->m_private_iModelDbJs.Reset(); // disconnect the iModelDb object
        JsInterop::RemoveCrashReportDgnDb(*m_dgndb);

        m_dgndb = nullptr;
        }

    void OpenIModelDb(BeFileNameCR dbname, DgnDb::OpenParams& openParams) {
        NativeLogging::CategoryLogger("BeSQLite").infov(L"Opening DgnDb %ls", dbname.c_str());
        DbResult result;
        auto dgndb = DgnDb::OpenIModelDb(&result, dbname, openParams);
        if (BE_SQLITE_OK != result)
            JsInterop::throwSqlResult("error opening iModel", dbname.GetNameUtf8().c_str(), result);

        SetDgnDb(*dgndb);
    }

    void CloseDgnDb(bool fromDestructor) {
        if (!m_dgndb.IsValid())
            return;

        DgnDbPtr dgndb = m_dgndb;
        ClearDgnDb();
        dgndb->CloseDb();

        if (!fromDestructor)
            Value().Set(JSON_NAME(cloudContainer), Env().Undefined());
    }

    void SetBusyTimeout(NapiInfoCR info) {
        REQUIRE_ARGUMENT_INTEGER(0, ms);
        if (!m_dgndb.IsValid() || BE_SQLITE_OK != m_dgndb->SetBusyTimeout(ms))
            JsInterop::ThrowJsException("unable to set busyTimeout");
    }

    void OpenIModel(NapiInfoCR info) {
        REQUIRE_ARGUMENT_STRING(0, dbName);
        REQUIRE_ARGUMENT_INTEGER(1, mode);

        SchemaUpgradeOptions::DomainUpgradeOptions domainOptions = SchemaUpgradeOptions::DomainUpgradeOptions::CheckRequiredUpgrades;
        BeSQLite::Db::ProfileUpgradeOptions profileOptions = BeSQLite::Db::ProfileUpgradeOptions::None;
        bool schemaLockHeld = false;

        BeJsConst opts(info[2]);
        if (opts.isObject()) {
            if (opts.isNumericMember("domain"))
                domainOptions = (SchemaUpgradeOptions::DomainUpgradeOptions) opts["domain"].asUInt();

            if (opts.isNumericMember("profile"))
                profileOptions = (BeSQLite::Db::ProfileUpgradeOptions) opts["profile"].asUInt();

            schemaLockHeld = opts[JSON_NAME(schemaLockHeld)].asBool(false);
        }

        SchemaUpgradeOptions schemaUpgradeOptions(domainOptions);
        DgnDb::OpenParams openParams((Db::OpenMode)mode, BeSQLite::DefaultTxn::Yes, schemaUpgradeOptions);
        openParams.SetProfileUpgradeOptions(profileOptions);
        openParams.m_schemaLockHeld = schemaLockHeld;


        BeJsConst props(info[3]);
        if (props.isObject()) {
            auto tempFileBase = props[JSON_NAME(tempFileBase)];
            if (tempFileBase.isString())
                openParams.m_tempfileBase = tempFileBase.asString();
        }

        addContainerParams(Value(), dbName, openParams, info[4]);

        if (!openParams.IsReadonly()) {
            // 20 sec to retain previous behaviour.
            openParams.m_busyTimeout =  20000;
        }
        if (info.Length() > 5) {
            BeJsConst sqliteOptions(info[5]);
            if (sqliteOptions.isObject()) {
                if (sqliteOptions.isNumericMember("busyTimeout")) {
                    openParams.m_busyTimeout = sqliteOptions["busyTimeout"].asInt();
                }
            }
        }
        OpenIModelDb(BeFileName(dbName), openParams);
    }
    Napi::Value GetNoCaseCollation(NapiInfoCR info){
        auto& db = GetOpenedDb(info);
        if (db.GetNoCaseCollation() == NoCaseCollation::ASCII)
            return Napi::String::New(Env(), "ASCII");
        else if (db.GetNoCaseCollation() == NoCaseCollation::Latin1)
            return Napi::String::New(Env(), "Latin1");
        THROW_JS_TYPE_EXCEPTION("unknown collation");
    }

    void SetNoCaseCollation(NapiInfoCR info){
        auto& db = GetOpenedDb(info);
        REQUIRE_ARGUMENT_STRING(0, collationName);
        if (collationName.EqualsIAscii("ASCII")) {
            if(db.GetNoCaseCollation() != NoCaseCollation::ASCII){
                auto rc = db.SetNoCaseCollation(NoCaseCollation::ASCII);
                if (rc != BE_SQLITE_OK)
                    THROW_JS_TYPE_EXCEPTION("failed to set case collation.");
            }
        } else  if (collationName.EqualsIAscii("Latin1")) {
            if(db.GetNoCaseCollation() != NoCaseCollation::Latin1){
                db.ClearECDbCache();
                db.GetStatementCache().Empty();
                auto rc = db.SetNoCaseCollation(NoCaseCollation::Latin1);
                if (rc != BE_SQLITE_OK)
                    THROW_JS_TYPE_EXCEPTION("failed to set case collation.");
            }
        } else {
            THROW_JS_TYPE_EXCEPTION("unknown collation");
        }
    }
    void RestartDefaultTxn(NapiInfoCR info) {
        auto& db = GetOpenedDb(info);
        auto& txns = db.Txns();
        auto last = txns.GetLastTxnId(); // save this before we restart
        db.RestartDefaultTxn();
        txns.ReplayExternalTxns(last); // if there were changes from other connections, replay their side effects for listeners
    }

    void CreateIModel(NapiInfoCR info)  {
        REQUIRE_ARGUMENT_STRING(0, filename);
        REQUIRE_ARGUMENT_ANY_OBJ(1, props);
        SetDgnDb(*JsInterop::CreateIModel(filename, props)); // CreateIModel throws on errors
    }

    Napi::Value GetECClassMetaData(NapiInfoCR info)
        {
        REQUIRE_ARGUMENT_STRING(0, s);
        REQUIRE_ARGUMENT_STRING(1, c);
        BeJsNapiObject metaData(Env());
        auto status = JsInterop::GetECClassMetaData(metaData, GetOpenedDb(info), s.c_str(), c.c_str());
        return CreateBentleyReturnObject(status, NapiValueRef::Stringify(metaData));
        }

    Napi::Value GetSchemaItem(NapiInfoCR info)
        {
        REQUIRE_ARGUMENT_STRING(0, schemaName);
        REQUIRE_ARGUMENT_STRING(1, itemName);
        BeJsNapiObject metaData(Env());
        auto status = JsInterop::GetSchemaItem(metaData, GetOpenedDb(info), schemaName.c_str(), itemName.c_str());
        return CreateBentleyReturnObject(status, NapiValueRef::Stringify(metaData));
        }

    Napi::Value GetSchemaProps(NapiInfoCR info)  {
        auto& db = GetOpenedDb(info);
        REQUIRE_ARGUMENT_STRING(0, schemaName);
        auto schema = db.Schemas().GetSchema(schemaName, true);
        if (nullptr == schema)
            BeNapi::ThrowJsException(info.Env(), "schema not found", (int) DgnDbStatus::NotFound);

        BeJsNapiObject props(info.Env());
        if (!schema->WriteToJsonValue(props))
            BeNapi::ThrowJsException(info.Env(), "unable to serialize schema");

        return props;
    }

    Napi::Value GetSchemaPropsAsync(NapiInfoCR info) {
        auto& db = GetOpenedDb(info);
        REQUIRE_ARGUMENT_STRING(0, schemaName);
        DgnDbWorkerPtr worker = new ECSchemaSerializationAsyncWorker(db, info.Env(), schemaName);
        return worker->Queue();  // Schema serialization happens in another thread
    }

    Napi::Value GetElement(NapiInfoCR info) {
        REQUIRE_ARGUMENT_ANY_OBJ(0, opts);
        BeJsNapiObject jsValue(Env());
        auto status = JsInterop::GetElement(jsValue, GetOpenedDb(info), opts);
        if (DgnDbStatus::Success != status)
            BeNapi::ThrowJsException(Env(), "error reading element", (int)status);
        return jsValue;
    }

    Napi::Value GetModel(NapiInfoCR info) {
        REQUIRE_ARGUMENT_ANY_OBJ(0, opts);
        BeJsNapiObject modelJson(Env());
        DgnDbStatus status = JsInterop::GetModel(modelJson, GetOpenedDb(info), opts);
        if (DgnDbStatus::Success != status)
            BeNapi::ThrowJsException(Env(), "error reading model", (int)status);
        return modelJson;
    }

    Napi::Value GetTempFileBaseName(NapiInfoCR info) {
        auto& db = GetOpenedDb(info);
        return toJsString(Env(), db.GetTempFileBaseName());
    }

    Napi::Value SetGeometricModelTrackingEnabled(NapiInfoCR info)
        {
        auto& db = GetOpenedDb(info);
        REQUIRE_ARGUMENT_BOOL(0, enable);

        auto& modelChanges = db.Txns().m_modelChanges;
        if (enable != modelChanges.IsTrackingGeometry())
            {
            auto mode = modelChanges.SetTrackingGeometry(enable);
            auto readonly = false;
            switch (mode)
                {
                case TxnManager::ModelChanges::Mode::Readonly:
                    readonly = true;
                    // fall-through intentional.
                case TxnManager::ModelChanges::Mode::Legacy:
                    return CreateBentleyReturnErrorObject(readonly ? DgnDbStatus::ReadOnly : DgnDbStatus::VersionTooOld);
                }
            }

        return CreateBentleyReturnSuccessObject(Napi::Boolean::New(Env(), modelChanges.IsTrackingGeometry()));
        }

    Napi::Value IsGeometricModelTrackingSupported(NapiInfoCR info)
        {
        auto& db = GetOpenedDb(info);
        return Napi::Boolean::New(Env(), TxnManager::ModelChanges::Mode::Full == db.Txns().m_modelChanges.DetermineMode());
        }

    Napi::Value QueryModelExtents(NapiInfoCR info)
        {
        auto& db = GetOpenedDb(info);
        REQUIRE_ARGUMENT_ANY_OBJ(0, options);
        BeJsNapiObject extentsJson(Env());
        JsInterop::QueryModelExtents(extentsJson, db, options);
        return extentsJson;
        }

    Napi::Value QueryModelExtentsAsync(NapiInfoCR info) {
        auto& db = GetOpenedDb(info);
        if (ARGUMENT_IS_NOT_PRESENT(0) || !info[0].IsArray()) {
            THROW_JS_TYPE_EXCEPTION("Argument 0 must be an array of model Ids")
        }

      bvector<DgnModelId> modelIds;
      Napi::Array napiIds = info[0].As<Napi::Array>();
      for (uint32_t i = 0; i < napiIds.Length(); i++) {
        DgnModelId modelId;
        Napi::Value napiId = napiIds[i];
        if (napiId.IsString())
          modelId = DgnModelId(BeInt64Id::FromString(napiId.As<Napi::String>().Utf8Value().c_str()).GetValueUnchecked());

        modelIds.push_back(modelId);
      }

      DgnDbWorkerPtr worker = new QueryModelExtentsWorker(db, info.Env(), std::move(modelIds));
      return worker->Queue();
    }

    Napi::Value ComputeRangesForText(NapiInfoCR info) {
        auto& db = GetOpenedDb(info);
        REQUIRE_ARGUMENT_STRING(0, text);
        REQUIRE_ARGUMENT_UINTEGER(1, fontId);
        REQUIRE_ARGUMENT_BOOL(2, bold);
        REQUIRE_ARGUMENT_BOOL(3, italic);
        REQUIRE_ARGUMENT_NUMBER(4, widthFactor);
        REQUIRE_ARGUMENT_NUMBER(5, height);

        auto emphasis = bold ? TextEmphasis::Bold : TextEmphasis::None;
        if (italic) {
            emphasis = emphasis | TextEmphasis::Italic;
        }

        BeJsNapiObject result(Env());
        JsInterop::ComputeRangeForText(result, db, text, FontId(static_cast<uint64_t>(fontId)), emphasis, widthFactor, height);
        return result;
    }

    Napi::Value DumpChangeSet(NapiInfoCR info)
        {
        auto& db = GetOpenedDb(info);
        REQUIRE_ARGUMENT_ANY_OBJ(0, changeSet);

        ChangesetStatus status = JsInterop::DumpChangeSet(db, changeSet);
        return Napi::Number::New(Env(), (int)status);
        }

    Napi::Value ExtractChangedInstanceIdsFromChangeSets(NapiInfoCR info)
        {
        auto& db = GetOpenedDb(info);
        if (ARGUMENT_IS_NOT_PRESENT(0) || !info[0].IsArray()) {
            THROW_JS_TYPE_EXCEPTION("Argument 0 must be an array of strings")
        }
        bvector<BeFileName> changeSetFiles;
        Napi::Array arr = info[0].As<Napi::Array>();
        for (uint32_t arrIndex = 0; arrIndex < arr.Length(); ++arrIndex) {
            Napi::Value arrValue = arr[arrIndex];
            if (arrValue.IsString())
                changeSetFiles.emplace_back(arrValue.As<Napi::String>().Utf8Value());
        }

        Napi::Object napiResult = Napi::Object::New(info.Env());
        BeJsValue json{napiResult};
        DgnDbStatus status = JsInterop::ExtractChangedInstanceIdsFromChangeSets(json, db, changeSetFiles);
        return CreateBentleyReturnObject(status, napiResult);
        }

    static TxnManager::TxnId TxnIdFromString(Utf8StringCR str) {
        return TxnManager::TxnId(BeInt64Id::FromString(str.c_str()).GetValueUnchecked());
    }

    static Utf8String TxnIdToString(TxnManager::TxnId txnId) {return BeInt64Id(txnId.GetValue()).ToHexStr();}

    Napi::Value GetCurrentTxnId(NapiInfoCR info)
        {
        return toJsString(Env(), TxnIdToString(GetOpenedDb(info).Txns().GetCurrentTxnId()));
        }

    Napi::Value QueryFirstTxnId(NapiInfoCR info) {
        OPTIONAL_ARGUMENT_BOOL(0, allowCrossSessions, true); // default to true for backwards compatibility
        auto& txns = GetOpenedDb(info).Txns();
        TxnManager::TxnId startTxnId = allowCrossSessions ? txns.QueryNextTxnId(TxnManager::TxnId(0)) : txns.GetSessionStartId();
        return toJsString(Env(), TxnIdToString(startTxnId));
    }

    Napi::Value QueryNextTxnId(NapiInfoCR info) {
        REQUIRE_ARGUMENT_STRING(0, txnIdHexStr);
        auto next = GetOpenedDb(info).Txns().QueryNextTxnId(TxnIdFromString(txnIdHexStr));
        return toJsString(Env(), TxnIdToString(next));
    }
    Napi::Value QueryPreviousTxnId(NapiInfoCR info) {
        REQUIRE_ARGUMENT_STRING(0, txnIdHexStr);
        auto next = GetOpenedDb(info).Txns().QueryPreviousTxnId(TxnIdFromString(txnIdHexStr));
        return toJsString(Env(), TxnIdToString(next));
    }
    Napi::Value GetTxnDescription(NapiInfoCR info) {
        REQUIRE_ARGUMENT_STRING(0, txnIdHexStr);
        return toJsString(Env(), GetOpenedDb(info).Txns().GetTxnDescription(TxnIdFromString(txnIdHexStr)));
    }
    Napi::Value IsTxnIdValid(NapiInfoCR info) {
        REQUIRE_ARGUMENT_STRING(0, txnIdHexStr);
        return Napi::Boolean::New(Env(), TxnIdFromString(txnIdHexStr).IsValid());
    }
    Napi::Value HasFatalTxnError(NapiInfoCR info) { return Napi::Boolean::New(Env(), GetOpenedDb(info).Txns().HasFatalError()); }
    void LogTxnError(NapiInfoCR info) {
        REQUIRE_ARGUMENT_BOOL(0, fatal);
        GetOpenedDb(info).Txns().LogError(fatal);
    }
    void EnableTxnTesting(NapiInfoCR info) {
        GetOpenedDb(info).Txns().EnableTracking(true);
        GetOpenedDb(info).Txns().InitializeTableHandlers();
    }
    Napi::Value BeginMultiTxnOperation(NapiInfoCR info) {return Napi::Number::New(Env(),  (int) GetOpenedDb(info).Txns().BeginMultiTxnOperation());}
    Napi::Value EndMultiTxnOperation(NapiInfoCR info) {return Napi::Number::New(Env(),  (int) GetOpenedDb(info).Txns().EndMultiTxnOperation());}
    Napi::Value GetMultiTxnOperationDepth(NapiInfoCR info) {return Napi::Number::New(Env(),  (int) GetOpenedDb(info).Txns().GetMultiTxnOperationDepth());}
    Napi::Value GetUndoString(NapiInfoCR info) {
        return toJsString(Env(), GetOpenedDb(info).Txns().GetUndoString());
    }
    Napi::Value GetRedoString(NapiInfoCR info) {return toJsString(Env(), GetOpenedDb(info).Txns().GetRedoString());}
    Napi::Value HasUnsavedChanges(NapiInfoCR info) {return Napi::Boolean::New(Env(), GetOpenedDb(info).Txns().HasChanges());}
    Napi::Value HasPendingTxns(NapiInfoCR info) {return Napi::Boolean::New(Env(), GetOpenedDb(info).Txns().HasPendingTxns());}
    Napi::Value IsIndirectChanges(NapiInfoCR info) {return Napi::Boolean::New(Env(), GetOpenedDb(info).Txns().IsIndirectChanges());}
    Napi::Value IsRedoPossible(NapiInfoCR info) {return Napi::Boolean::New(Env(), GetOpenedDb(info).Txns().IsRedoPossible());}
    Napi::Value IsUndoPossible(NapiInfoCR info) {
        return Napi::Boolean::New(Env(), GetOpenedDb(info).Txns().IsUndoPossible());
    }
    void RestartTxnSession(NapiInfoCR info) {GetOpenedDb(info).Txns().Initialize();}
    Napi::Value ReinstateTxn(NapiInfoCR info) {return Napi::Number::New(Env(), (int) GetOpenedDb(info).Txns().ReinstateTxn());}
    Napi::Value ReverseAll(NapiInfoCR info) {return Napi::Number::New(Env(), (int) GetOpenedDb(info).Txns().ReverseAll());}
    Napi::Value ReverseTo(NapiInfoCR info) {
        REQUIRE_ARGUMENT_STRING(0, txnIdHexStr);
        return Napi::Number::New(Env(), (int) GetOpenedDb(info).Txns().ReverseTo(TxnIdFromString(txnIdHexStr)));
    }
    Napi::Value CancelTo(NapiInfoCR info) {
        REQUIRE_ARGUMENT_STRING(0, txnIdHexStr);
        return Napi::Number::New(Env(), (int) GetOpenedDb(info).Txns().CancelTo(TxnIdFromString(txnIdHexStr)));
    }
    Napi::Value ReverseTxns(NapiInfoCR info) {
        REQUIRE_ARGUMENT_NUMBER(0, numTxns );
        return Napi::Number::New(Env(), (int) GetOpenedDb(info).Txns().ReverseTxns(numTxns));
    }
    Napi::Value ClassNameToId(NapiInfoCR info) {
        auto classId = ECJsonUtilities::GetClassIdFromClassNameJson(info[0], GetOpenedDb(info).GetClassLocater());
        return toJsString(Env(), classId);
    }
    Napi::Value ClassIdToName(NapiInfoCR info) {
        REQUIRE_ARGUMENT_STRING(0, idString);
        DgnClassId classId;
        DgnClassId::FromString(classId, idString.c_str());
        auto ecClass = GetOpenedDb(info).Schemas().GetClass(classId);
        return (nullptr == ecClass) ? Env().Undefined() : toJsString(Env(), ecClass->GetFullName());
    }

    Napi::Value StartCreateChangeset(NapiInfoCR info) {
        auto& db = GetWritableDb(info);
        TxnManagerR txns = db.Txns();
        txns.StopCreateChangeset(false); // if there's one in progress, just abandon it.
        ChangesetPropsPtr changeset = txns.StartCreateChangeset();
        if (!changeset.IsValid())
            BeNapi::ThrowJsException(Env(), "Error creating changeset");

        BeJsNapiObject changesetInfo(Env());
        changesetInfo[JsInterop::json_id()] = changeset->GetChangesetId().c_str();
        changesetInfo[JsInterop::json_index()] = 0;
        changesetInfo[JsInterop::json_parentId()] = changeset->GetParentId().c_str();
        changesetInfo[JsInterop::json_pathname()] = Utf8String(changeset->GetFileName()).c_str();
        changesetInfo[JsInterop::json_changesType()] = (int)changeset->GetChangesetType();
        return changesetInfo;
    }

    void CompleteCreateChangeset(NapiInfoCR info) {
        auto& db = GetWritableDb(info);
        REQUIRE_ARGUMENT_ANY_OBJ(0, optObj);
        BeJsConst opts(optObj);
        if (!opts.isNumericMember(JsInterop::json_index()))
            BeNapi::ThrowJsException(Env(), "changeset index must be supplied");
        int32_t index = opts[JsInterop::json_index()].GetInt();

        db.Txns().FinishCreateChangeset(index);
    }

    void AbandonCreateChangeset(NapiInfoCR info) {
        GetWritableDb(info).Txns().StopCreateChangeset(false);
    }

    Napi::Value AddChildPropagatesChangesToParentRelationship(NapiInfoCR info)     {
        auto& db = GetOpenedDb(info);
        REQUIRE_ARGUMENT_STRING(0, schemaName);
        REQUIRE_ARGUMENT_STRING(1, className);
        auto status = db.Txns().AddChildPropagatesChangesToParentRelationship(schemaName, className);
        return Napi::Number::New(Env(), (int) status);
    }

    Napi::Value AddNewFont(NapiInfoCR info) {
        auto& db = GetOpenedDb(info);
        REQUIRE_ARGUMENT_ANY_OBJ(0, fontPropObj);
        BeJsConst fontProps(fontPropObj);
        int fontTypeVal = fontProps[JsInterop::json_type()].asInt(1);
        FontType fontType = fontTypeVal==3 ? FontType::Shx : fontTypeVal==2 ? FontType::Rsc : FontType::TrueType;
        Utf8String name = fontProps[JsInterop::json_name()].asString();
        if (name.empty())
            BeNapi::ThrowJsException(Env(), "Font name is invalid");
        auto id = db.Fonts().GetId(fontType, name.c_str());
        return Napi::Number::New(Env(), (int) id.GetValue());
    }

    Napi::Value WriteFullElementDependencyGraphToFile(NapiInfoCR info)
        {
        auto& db = GetOpenedDb(info);
        REQUIRE_ARGUMENT_STRING(0, dotFileName);
        JsInterop::WriteFullElementDependencyGraphToFile(db, dotFileName);
        return Napi::Number::New(Env(), 0);
        }

    Napi::Value WriteAffectedElementDependencyGraphToFile(NapiInfoCR info)
        {
        auto& db = GetOpenedDb(info);
        REQUIRE_ARGUMENT_STRING(0, dotFileName);
        REQUIRE_ARGUMENT_STRING_ARRAY(1, id64Array);
        JsInterop::WriteAffectedElementDependencyGraphToFile(db, dotFileName, id64Array);
        return Napi::Number::New(Env(), 0);
        }

    Napi::Value GetMassProperties(NapiInfoCR info)
        {
        REQUIRE_ARGUMENT_ANY_OBJ(0, request);
        DgnDbWorkerPtr worker = new MassPropertiesAsyncWorker(GetOpenedDb(info), request); // freed in caller of OnOK and OnError see AsyncWorker::OnWorkComplete
        return worker->Queue();  // Measure happens in another thread
        }

    Napi::Value UpdateElementGeometryCache(NapiInfoCR info)
        {
        REQUIRE_ARGUMENT_ANY_OBJ(0, request);
        DgnDbWorkerPtr worker = new ElementGeometryCacheAsyncWorker(GetOpenedDb(info), request); // freed in caller of OnOK and OnError see AsyncWorker::OnWorkComplete
        return worker->Queue();  // Happens in another thread
        }

    Napi::Value ElementGeometryCacheOperation(NapiInfoCR info)
        {
        auto& db = GetOpenedDb(info);
        REQUIRE_ARGUMENT_ANY_OBJ(0, requestProps);

        Napi::Value elementIdVal = requestProps.Get("id");
        if (!elementIdVal.IsString())
            THROW_JS_TYPE_EXCEPTION("target element id must be specified");

        try
            {
            return Napi::Number::New(Env(), (int) ElementGeometryCache::Operation(db, requestProps, Env()));
            }
        catch (std::exception const& e)
            {
            THROW_JS_EXCEPTION(e.what());
            }
        }

    Napi::Value GetGeometryContainment(NapiInfoCR info)        {
        REQUIRE_ARGUMENT_ANY_OBJ(0, request);
        DgnDbWorkerPtr worker = new FenceAsyncWorker(GetOpenedDb(info), request); // freed in caller of OnOK and OnError see AsyncWorker::OnWorkComplete
        return worker->Queue();  // Containment check happens in another thread
    }

    Napi::Value GetLocalChanges(NapiInfoCR info)        {
        REQUIRE_ARGUMENT_STRING_ARRAY(0, rootClassFilter);
        REQUIRE_ARGUMENT_BOOL(1, includeInMemChanges);
        auto results = Napi::Array::New(Env());
        int i = 0;

        auto& db = GetOpenedDb(info);
        db.Txns().ForEachLocalChange(
            [&](ECInstanceKey const& key, DbOpcode changeType) {
                auto result = Napi::Object::New(Env());
                result["id"] = Napi::String::New(Env(), key.GetInstanceId().ToHexStr());
                result["classFullName"] = Napi::String::New(Env(), db.Schemas().GetClass(key.GetClassId())->GetFullName());
                result["changeType"] = Napi::String::New(Env(), (changeType == DbOpcode::Delete ? "deleted" : (changeType == DbOpcode::Insert ? "inserted" : "updated")));
                results[i++] = result;
            }, rootClassFilter, includeInMemChanges);
        return results;
    }

    Napi::Value GetIModelCoordsFromGeoCoords(NapiInfoCR info) {
        REQUIRE_ARGUMENT_ANY_OBJ(0, geoCoordProps);
        BeJsNapiObject results(Env());
        JsInterop::GetIModelCoordsFromGeoCoords(results, GetOpenedDb(info), geoCoordProps);
        return results;
    }

    Napi::Value GetGeoCoordsFromIModelCoords(NapiInfoCR info) {
        REQUIRE_ARGUMENT_ANY_OBJ(0, iModelCoordProps);
        BeJsNapiObject results(Env());
        JsInterop::GetGeoCoordsFromIModelCoords(results, GetOpenedDb(info), iModelCoordProps);
        return results;
    }

    Napi::Value GetIModelProps(NapiInfoCR info) {
        auto& db = GetOpenedDb(info);
        BeJsNapiObject props(Env());
        JsInterop::GetIModelProps(props, db);
        return props;
    }

    Napi::Value InsertElement(NapiInfoCR info) {
        auto& db = GetOpenedDb(info);;
        REQUIRE_ARGUMENT_ANY_OBJ(0, elemProps);
        Napi::Value insertOptions;
        if (ARGUMENT_IS_PRESENT(1)) {\
            insertOptions = info[1].As<Napi::Object>();
        } else {
            insertOptions = Env().Undefined();
        }
        return JsInterop::InsertElement(db, elemProps, insertOptions);
    }

    void UpdateElement(NapiInfoCR info) {
        auto& db = GetOpenedDb(info);;
        REQUIRE_ARGUMENT_ANY_OBJ(0, elemProps);
        JsInterop::UpdateElement(db, elemProps);
    }

    void DeleteElement(NapiInfoCR info) {
        auto& db = GetOpenedDb(info);
        REQUIRE_ARGUMENT_STRING(0, elemIdStr);
        JsInterop::DeleteElement(db, elemIdStr);
    }

    Napi::Value QueryDefinitionElementUsage(NapiInfoCR info)
        {
        auto& db = GetOpenedDb(info);
        REQUIRE_ARGUMENT_STRING_ARRAY(0, hexStringIds);
        Napi::Object usageInfoObj = Napi::Object::New(Env());
        BeJsValue usageInfo = BeJsValue(usageInfoObj);
        DgnDbStatus status = JsInterop::QueryDefinitionElementUsage(usageInfo, db, hexStringIds);
        return DgnDbStatus::Success == status ? usageInfoObj : Env().Undefined();
        }

    Napi::Value BeginPurgeOperation(NapiInfoCR info)
        {
        auto& db = GetOpenedDb(info);
        db.BeginPurgeOperation();
        return Napi::Number::New(Env(), (int)DgnDbStatus::Success);
        }

    Napi::Value EndPurgeOperation(NapiInfoCR info)
        {
        auto& db = GetOpenedDb(info);
        db.EndPurgeOperation();
        return Napi::Number::New(Env(), (int)DgnDbStatus::Success);
        }

    Napi::Value SimplifyElementGeometry(NapiInfoCR info)
        {
        auto& db = GetOpenedDb(info);
        REQUIRE_ARGUMENT_ANY_OBJ(0, simplifyArgs);
        auto status = JsInterop::SimplifyElementGeometry(db, simplifyArgs);
        return Napi::Number::New(Env(), (int)status);
        }

    Napi::Value InlineGeometryPartReferences(NapiInfoCR info)
        {
        auto& db = GetOpenedDb(info);
        auto result = JsInterop::InlineGeometryParts(db);

        auto ret = Napi::Object::New(Env());
        ret.Set(Napi::String::New(Env(), "numCandidateParts"), Napi::Number::New(Env(), result.m_numCandidateParts));
        ret.Set(Napi::String::New(Env(), "numRefsInlined"), Napi::Number::New(Env(), result.m_numRefsInlined));
        ret.Set(Napi::String::New(Env(), "numPartsDeleted"), Napi::Number::New(Env(), result.m_numPartsDeleted));

        return ret;
        }

    Napi::Value InsertElementAspect(NapiInfoCR info) {
        REQUIRE_ARGUMENT_ANY_OBJ(0, aspectProps);
        return JsInterop::InsertElementAspect(GetOpenedDb(info), aspectProps);
    }

    void UpdateElementAspect(NapiInfoCR info)     {
        REQUIRE_ARGUMENT_ANY_OBJ(0, aspectProps);
        JsInterop::UpdateElementAspect(GetOpenedDb(info), aspectProps);
    }

    void DeleteElementAspect(NapiInfoCR info) {
        REQUIRE_ARGUMENT_STRING(0, aspectIdStr);
        JsInterop::DeleteElementAspect(GetOpenedDb(info), aspectIdStr);
    }

    Napi::Value ExportGraphics(NapiInfoCR info)
        {
        auto& db = GetOpenedDb(info);
        REQUIRE_ARGUMENT_ANY_OBJ(0, exportProps);

        Napi::Value onGraphicsVal = exportProps.Get("onGraphics");
        if (!onGraphicsVal.IsFunction())
            THROW_JS_TYPE_EXCEPTION("onGraphics must be a function");

        Napi::Value elementIdArrayVal = exportProps.Get("elementIdArray");
        if (!elementIdArrayVal.IsArray())
            THROW_JS_TYPE_EXCEPTION("elementIdArray must be an array");

        DgnDbStatus status = JsInterop::ExportGraphics(db, exportProps);
        return Napi::Number::New(Env(), (int)status);
        }

    Napi::Value ExportPartGraphics(NapiInfoCR info)
        {
        auto& db = GetOpenedDb(info);
        REQUIRE_ARGUMENT_ANY_OBJ(0, exportProps);

        Napi::Value onPartGraphicsVal = exportProps.Get("onPartGraphics");
        if (!onPartGraphicsVal.IsFunction())
            THROW_JS_TYPE_EXCEPTION("onPartsGraphics must be a function");

        Napi::Value displayPropsVal = exportProps.Get("displayProps");
        if (!displayPropsVal.IsObject())
            THROW_JS_TYPE_EXCEPTION("displayProps must be an object");

        Napi::Value elementIdVal = exportProps.Get("elementId");
        if (!elementIdVal.IsString())
            THROW_JS_TYPE_EXCEPTION("elementId must be a string");

        DgnDbStatus status = JsInterop::ExportPartGraphics(db, exportProps);
        return Napi::Number::New(Env(), (int)status);
        }

    Napi::Value ProcessGeometryStream(NapiInfoCR info)
        {
        auto& db = GetOpenedDb(info);
        REQUIRE_ARGUMENT_ANY_OBJ(0, requestProps);

        Napi::Value onGeometryVal = requestProps.Get("onGeometry");
        if (!onGeometryVal.IsFunction())
            THROW_JS_TYPE_EXCEPTION("onGeometry must be a function");

        Napi::Value elementIdVal = requestProps.Get("elementId");
        if (!elementIdVal.IsString())
            THROW_JS_TYPE_EXCEPTION("elementId must be specified");

        try
            {
            return Napi::Number::New(Env(), (int) GeometryStreamIO::ProcessGeometryStream(db, requestProps, Env()));
            }
        catch (std::exception const& e)
            {
            THROW_JS_EXCEPTION(e.what());
            }
        }

    Napi::Value CreateBRepGeometry(NapiInfoCR info)
        {
        auto& db = GetOpenedDb(info);
        REQUIRE_ARGUMENT_ANY_OBJ(0, createProps);

        Napi::Number operationVal = createProps.Get("operation").As<Napi::Number>();
        if (!operationVal.IsNumber())
            THROW_JS_EXCEPTION("operation must be a specified");

        Napi::Value onResultVal = createProps.Get("onResult");
        if (!onResultVal.IsFunction())
            THROW_JS_EXCEPTION("onResult must be a function");

        Napi::Array entryArrayVal = createProps.Get("entryArray").As<Napi::Array>();
        if (!entryArrayVal.IsArray())
            THROW_JS_TYPE_EXCEPTION("entryArray must be specified");

        try
            {
            return Napi::Number::New(Env(), (int) GeometryStreamIO::CreateBRepGeometry(db, createProps, Env()));
            }
        catch (std::exception const& e)
            {
            THROW_JS_EXCEPTION(e.what());
            }
        }

    void GetTileTree(NapiInfoCR info)
        {
        REQUIRE_ARGUMENT_STRING(0, idStr);
        REQUIRE_ARGUMENT_FUNCTION(1, responseCallback);

        JsInterop::GetTileTree(m_cancellationToken.get(), GetOpenedDb(info), idStr, responseCallback);
        }

    void GetTileContent(NapiInfoCR info)
        {
        REQUIRE_ARGUMENT_STRING(0, treeIdStr);
        REQUIRE_ARGUMENT_STRING(1, tileIdStr);
        REQUIRE_ARGUMENT_FUNCTION(2, responseCallback);

        JsInterop::GetTileContent(m_cancellationToken.get(), GetOpenedDb(info), treeIdStr, tileIdStr, responseCallback);
        }

    void PurgeTileTrees(NapiInfoCR info)
        {
        bvector<DgnModelId> modelIds;
        if (info.Length() == 1 && !info[0].IsUndefined())
            {
            if (info[0].IsArray())
                {
                Napi::Array arr = info[0].As<Napi::Array>();
                for (uint32_t index = 0; index < arr.Length(); ++index)
                    {
                    Napi::Value value = arr[index];
                    if (value.IsString())
                        {
                        auto modelId = BeInt64Id::FromString(value.As<Napi::String>().Utf8Value().c_str());
                        if (modelId.IsValid())
                            modelIds.push_back(DgnModelId(modelId.GetValue()));
                        }
                    }
                }

            if (modelIds.empty())
                THROW_JS_TYPE_EXCEPTION("Argument 0 must be a non-empty array of valid Id64Strings");
            }

        T_HOST.Visualization().PurgeTileTrees(GetOpenedDb(info), modelIds.empty() ? nullptr : &modelIds);
        }

    Napi::Value PollTileContent(NapiInfoCR info)
        {
        auto& db = GetOpenedDb(info);
        REQUIRE_ARGUMENT_STRING(0, treeIdStr);
        REQUIRE_ARGUMENT_STRING(1, tileIdStr);

        auto result = T_HOST.Visualization().PollTileContent(m_cancellationToken.get(), db, treeIdStr, tileIdStr);
#ifdef BENTLEY_HAVE_VARIANT
        if (std::holds_alternative<Dgn::Visualization::PollState>(result))
          return CreateBentleyReturnSuccessObject(Napi::Number::New(Env(), static_cast<int>(std::get<Dgn::Visualization::PollState>(result))));
        else if (std::holds_alternative<DgnDbStatus>(result))
          return CreateBentleyReturnErrorObject(std::get<DgnDbStatus>(result));

        auto pContent = std::get_if<Dgn::Visualization::PolledTileContent>(&result);
#else
        if (DgnDbStatus::Success != result.m_status)
          return CreateBentleyReturnErrorObject(result.m_status);
        else if (!result.m_content.IsValid())
          return CreateBentleyReturnSuccessObject(Napi::Number::New(Env(), static_cast<int>(result.m_state)));

        auto pContent = &result.m_content;
#endif
        BeAssert(nullptr != pContent);
        if (nullptr == pContent)
          return CreateBentleyReturnErrorObject(DgnDbStatus::NotFound);

        ByteStreamCR geometry = pContent->m_content->GetBytes();
        auto blob = Napi::Uint8Array::New(Env(), geometry.size());
        memcpy(blob.Data(), geometry.data(), geometry.size());

        Napi::Object jsTileContent = Napi::Object::New(Env());
        jsTileContent.Set(Napi::String::New(Env(), "content"), blob);
        jsTileContent.Set(Napi::String::New(Env(), "elapsedSeconds"), Napi::Number::New(Env(), pContent->m_elapsedSeconds));

        return CreateBentleyReturnSuccessObject(jsTileContent);
        }

    void CancelTileContentRequests(NapiInfoCR info)
        {
        if (!IsOpen())
            return;

        REQUIRE_ARGUMENT_STRING(0, treeId);
        REQUIRE_ARGUMENT_STRING_ARRAY(1, tileIds);

        if (!tileIds.empty())
            T_HOST.Visualization().CancelContentRequests(GetOpenedDb(info), treeId, tileIds);
        }

    void CancelElementGraphicsRequests(NapiInfoCR info)
        {
        if (!IsOpen())
            return;

        REQUIRE_ARGUMENT_STRING_ARRAY(0, requestIds);
        if (!requestIds.empty())
            ObtainTileGraphicsRequests().Cancel(requestIds);
        }

    Napi::Value GenerateElementGraphics(NapiInfoCR info)
        {
        GetOpenedDb(info);
        REQUIRE_ARGUMENT_ANY_OBJ(0, requestProps);
        return ObtainTileGraphicsRequests().Enqueue(requestProps, info.Env());
        }

    Napi::Value GenerateElementMeshes(NapiInfoCR info)
        {
        REQUIRE_ARGUMENT_ANY_OBJ(0, requestProps);
        return JsInterop::GenerateElementMeshes(GetOpenedDb(info), requestProps);
        }

    Napi::Value IsLinkTableRelationship(NapiInfoCR info)
        {
        REQUIRE_ARGUMENT_STRING(0, qualifiedClassName);
        Utf8String alias, className;
        if (ECObjectsStatus::Success != ECClass::ParseClassName(alias, className, qualifiedClassName.c_str()))
            return Env().Undefined();

        ClassMapStrategy strategy = GetOpenedDb(info).Schemas().GetClassMapStrategy(alias, className, SchemaLookupMode::AutoDetect);
        if (strategy.IsEmpty())
            return Env().Undefined();

        return Napi::Boolean::New(Env(), strategy.IsLinkTableRelationship());
        }

    Napi::Value InsertLinkTableRelationship(NapiInfoCR info) {
        REQUIRE_ARGUMENT_ANY_OBJ(0, props);
        return JsInterop::InsertLinkTableRelationship(GetOpenedDb(info), props);
    }

    void UpdateLinkTableRelationship(NapiInfoCR info) {
        REQUIRE_ARGUMENT_ANY_OBJ(0, props);
        JsInterop::UpdateLinkTableRelationship(GetOpenedDb(info), props);
    }

    void DeleteLinkTableRelationship(NapiInfoCR info) {
        REQUIRE_ARGUMENT_ANY_OBJ(0, props);
        JsInterop::DeleteLinkTableRelationship(GetOpenedDb(info), props);
    }

    Napi::Value InsertCodeSpec(NapiInfoCR info) {
        REQUIRE_ARGUMENT_STRING(0, name);
        REQUIRE_ARGUMENT_ANY_OBJ(1, jsonProperties);
        return JsInterop::InsertCodeSpec(GetOpenedDb(info), name, jsonProperties);
    }

    Napi::Value InsertModel(NapiInfoCR info) {
        REQUIRE_ARGUMENT_ANY_OBJ(0, modelProps);
        return JsInterop::InsertModel(GetOpenedDb(info), modelProps);
        }

    void UpdateModel(NapiInfoCR info) {
        REQUIRE_ARGUMENT_ANY_OBJ(0, modelProps);
        JsInterop::UpdateModel(GetOpenedDb(info), modelProps);
    }

    Napi::Value UpdateModelGeometryGuid(NapiInfoCR info)
        {
        REQUIRE_ARGUMENT_STRING(0, modelIdStr);
        DgnModelId modelId(BeInt64Id::FromString(modelIdStr.c_str()).GetValueUnchecked());
        auto status = JsInterop::UpdateModelGeometryGuid(GetOpenedDb(info), modelId);
        return Napi::Number::New(Env(), static_cast<int>(status));
        }

    void DeleteModel(NapiInfoCR info) {
        REQUIRE_ARGUMENT_STRING(0, elemIdStr);
        JsInterop::DeleteModel(GetOpenedDb(info), elemIdStr);
    }

    Napi::Value SaveChanges(NapiInfoCR info)
        {
        OPTIONAL_ARGUMENT_STRING(0, description);
        auto stat = GetOpenedDb(info).SaveChanges(description);
        return Napi::Number::New(Env(), (int)stat);
        }

    Napi::Value AbandonChanges(NapiInfoCR info)
        {
        DbResult status = GetOpenedDb(info).AbandonChanges();
        return Napi::Number::New(Env(), (int) status);
        }

    Napi::Value ImportFunctionalSchema(NapiInfoCR info)
        {
        DbResult result = JsInterop::ImportFunctionalSchema(GetOpenedDb(info));
        return Napi::Number::New(Env(), (int)result);
        }

    void DropSchema(NapiInfoCR info) {
        REQUIRE_ARGUMENT_STRING(0, schemaName);
        auto rc = GetOpenedDb(info).DropSchema(schemaName);
        if (rc.GetStatus() != DropSchemaResult::Success) {
            THROW_JS_EXCEPTION(rc.GetStatusAsString());
        }
    }
    void SchemaSyncSetDefaultUri(NapiInfoCR info) {
        auto& db = GetOpenedDb(info);
        REQUIRE_ARGUMENT_STRING(0, schemaSyncDbUriStr);
        LastErrorListener lastError(db);
        auto rc = db.Schemas().GetSchemaSync().SetDefaultSyncDbUri(schemaSyncDbUriStr.c_str());
        if (rc != SchemaSync::Status::OK) {
            if (lastError.HasError()) {
                THROW_JS_EXCEPTION(lastError.GetLastError().c_str());
            } else {
                THROW_JS_EXCEPTION(Utf8PrintfString("fail to set default shared schema channel uri: %s", schemaSyncDbUriStr.c_str()).c_str());
            }
        }
    }
    Napi::Value SchemaSyncGetDefaultUri(NapiInfoCR info) {
        auto& syncDbUri = GetOpenedDb(info).Schemas().GetSchemaSync().GetDefaultSyncDbUri();
        if (syncDbUri.IsEmpty())
            return Env().Undefined();

        return Napi::String::New(Env(), syncDbUri.GetUri().c_str());
        }
    void SchemaSyncInit(NapiInfoCR info) {
        REQUIRE_ARGUMENT_STRING(0, schemaSyncDbUriStr);
        REQUIRE_ARGUMENT_STRING(1, containerId);
        REQUIRE_ARGUMENT_BOOL(2, overrideContainer);
        auto syncDbUri = SchemaSync::SyncDbUri(schemaSyncDbUriStr.c_str());
        LastErrorListener lastError(GetOpenedDb(info));
        auto rc = GetOpenedDb(info).Schemas().GetSchemaSync().Init(syncDbUri, containerId, overrideContainer);
        if (rc != SchemaSync::Status::OK) {
            if (lastError.HasError()) {
                THROW_JS_EXCEPTION(lastError.GetLastError().c_str());
            } else {
                THROW_JS_EXCEPTION(Utf8PrintfString("fail to initialize shared schema channel: %s", schemaSyncDbUriStr.c_str()).c_str());
            }
        }
    }

    Napi::Value SchemaSyncEnabled(NapiInfoCR info) {
        const auto isEnabled = !GetOpenedDb(info).Schemas().GetSchemaSync().GetInfo().IsEmpty();
        return Napi::Boolean::New(Env(), isEnabled);
    }

    Napi::Value SchemaSyncGetLocalDbInfo(NapiInfoCR info) {
        auto localDbInfo = GetOpenedDb(info).Schemas().GetSchemaSync().GetInfo();
        if (localDbInfo.IsEmpty()) {
            return Env().Undefined();
        }

        BeJsNapiObject obj(Env());
        localDbInfo.To(obj);
        return obj;
    }

    Napi::Value SchemaSyncGetSyncDbInfo(NapiInfoCR info) {
        GetOpenedDb(info);
        REQUIRE_ARGUMENT_STRING(0, schemaSyncDbUriStr);
         auto syncDbUri = SchemaSync::SyncDbUri(schemaSyncDbUriStr.c_str());
         auto syncDbInfo = syncDbUri.GetInfo();
         if (syncDbInfo.IsEmpty()) {
            return Env().Undefined();
        }
        BeJsNapiObject obj(Env());
        syncDbInfo.To(obj);
        return obj;
    }

    void SchemaSyncPull(NapiInfoCR info) {
        auto& db = GetOpenedDb(info);
        OPTIONAL_ARGUMENT_STRING(0, schemaSyncDbUriStr);
        auto syncDbUri = SchemaSync::SyncDbUri(schemaSyncDbUriStr.c_str());
        LastErrorListener lastError(GetOpenedDb(info));
        auto rc = db.PullSchemaChanges(syncDbUri);
        if (rc != SchemaSync::Status::OK) {
            if (lastError.HasError()) {
                THROW_JS_EXCEPTION(lastError.GetLastError().c_str());
            } else {
                THROW_JS_EXCEPTION(Utf8PrintfString("fail to pull changes to schema sync db: %s", schemaSyncDbUriStr.c_str()).c_str());
            }
        }
    }
<<<<<<< HEAD
    void ImportSchemas(NapiInfoCR info)
=======

    void SchemaSyncPush(NapiInfoCR info) {
        auto& db = GetOpenedDb(info);
        OPTIONAL_ARGUMENT_STRING(0, schemaSyncDbUriStr);
        auto syncDbUri = SchemaSync::SyncDbUri(schemaSyncDbUriStr.c_str());
        LastErrorListener lastError(GetOpenedDb(info));
        auto rc = db.Schemas().GetSchemaSync().Push(syncDbUri);
        if (rc != SchemaSync::Status::OK) {
            if (lastError.HasError()) {
                THROW_JS_EXCEPTION(lastError.GetLastError().c_str());
            } else {
                THROW_JS_EXCEPTION(Utf8PrintfString("fail to push changes to schema sync db: %s", schemaSyncDbUriStr.c_str()).c_str());
            }
        }
    }

    Napi::Value ImportSchemas(NapiInfoCR info)
>>>>>>> 3dbd34d3
        {
        auto& db = GetOpenedDb(info);
        REQUIRE_ARGUMENT_STRING_ARRAY(0, schemaFileNames);
        OPTIONAL_ARGUMENT_ANY_OBJ(1, jsOpts, Napi::Object::New(Env()));
        ECSchemaReadContextPtr customContext = nullptr;

        JsInterop::SchemaImportOptions options;
        const auto maybeEcSchemaContextVal = jsOpts.Get(JsInterop::json_ecSchemaXmlContext());
        options.m_schemaLockHeld = jsOpts.Get(JsInterop::json_schemaLockHeld()).ToBoolean();
        auto jsSyncDbUri = jsOpts.Get(JsInterop::json_schemaSyncDbUri());
        if (jsSyncDbUri.IsString())
            options.m_schemaSyncDbUri = jsSyncDbUri.ToString().Utf8Value();
        if (!maybeEcSchemaContextVal.IsUndefined())
            {
            if (!NativeECSchemaXmlContext::HasInstance(maybeEcSchemaContextVal))
                THROW_JS_TYPE_EXCEPTION("if SchemaImportOptions.ecSchemaXmlContext is defined, it must be an object of type NativeECSchemaXmlContext")
            options.m_customSchemaContext = NativeECSchemaXmlContext::Unwrap(maybeEcSchemaContextVal.As<Napi::Object>())->GetContext();
            }

        LastErrorListener lastError(db);
        DbResult result = JsInterop::ImportSchemas(db, schemaFileNames, SchemaSourceType::File, options);
        if (DbResult::BE_SQLITE_OK != result) {
            if (lastError.HasError()) {
                BeNapi::ThrowJsException(info.Env(), lastError.GetLastError().c_str(), (int) result);
            } else {
                BeNapi::ThrowJsException(info.Env(), "Failed to import schemas", (int) result);
            }
        }
        }

    void ImportXmlSchemas(NapiInfoCR info)
        {
        auto& db = GetOpenedDb(info);
        REQUIRE_ARGUMENT_STRING_ARRAY(0, schemaFileNames);
        OPTIONAL_ARGUMENT_ANY_OBJ(1, jsOpts, Napi::Object::New(Env()));
        JsInterop::SchemaImportOptions options;
        options.m_schemaLockHeld = jsOpts.Get(JsInterop::json_schemaLockHeld()).ToBoolean();
        auto jsSyncDbUri = jsOpts.Get(JsInterop::json_schemaSyncDbUri());
        if (jsSyncDbUri.IsString())
            options.m_schemaSyncDbUri = jsSyncDbUri.ToString().Utf8Value();


        LastErrorListener lastError(db);
        DbResult result = JsInterop::ImportSchemas(db, schemaFileNames, SchemaSourceType::XmlString, options);
        if (DbResult::BE_SQLITE_OK != result) {
            if (lastError.HasError()) {
                BeNapi::ThrowJsException(info.Env(), lastError.GetLastError().c_str(), (int) result);
            } else {
                BeNapi::ThrowJsException(info.Env(), "Failed to import schemas", (int) result);
            }
        }
        }

    Napi::Value FindGeometryPartReferences(NapiInfoCR info)
        {
        auto& db = GetOpenedDb(info);
        REQUIRE_ARGUMENT_STRING_ARRAY(0, partIds);
        REQUIRE_ARGUMENT_BOOL(1, is2d);

        auto elemIds = JsInterop::FindGeometryPartReferences(partIds, is2d, db);
        uint32_t index = 0;
        auto ret = Napi::Array::New(Env(), elemIds.size());
        for (auto elemId : elemIds)
            ret.Set(index++, Napi::String::New(Env(), elemId.ToHexStr().c_str()));

        return ret;
        }

    Napi::Value ExportSchema(NapiInfoCR info)
        {
        REQUIRE_ARGUMENT_STRING(0, schemaName);
        REQUIRE_ARGUMENT_STRING(1, exportDirectory);
        OPTIONAL_ARGUMENT_STRING(2, maybeOutFileName);

        ECSchemaCP schema = GetOpenedDb(info).Schemas().GetSchema(schemaName);
        if (nullptr == schema)
            BeNapi::ThrowJsException(info.Env(), "specified schema was not found");

        BeFileName schemaFileName(exportDirectory);
        schemaFileName.AppendSeparator();
        if (maybeOutFileName == "")
            {
            schemaFileName.AppendUtf8(schema->GetFullSchemaName().c_str());
            schemaFileName.AppendExtension(L"ecschema.xml");
            }
        else
            schemaFileName.AppendUtf8(maybeOutFileName.c_str());
        ECVersion xmlVersion = ECSchema::ECVersionToWrite(schema->GetOriginalECXmlVersionMajor(), schema->GetOriginalECXmlVersionMinor());

        SchemaWriteStatus status = schema->WriteToXmlFile(schemaFileName.GetName(), xmlVersion);
        if (SchemaWriteStatus::Success != status)
            return Napi::Number::New(Env(), (int) status);

        return Napi::Number::New(Env(), (int) SchemaWriteStatus::Success);
        }

    Napi::Value ExportSchemas(NapiInfoCR info)
        {
        REQUIRE_ARGUMENT_STRING(0, exportDirectory);
        bvector<ECN::ECSchemaCP> schemas = GetOpenedDb(info).Schemas().GetSchemas();
        for (ECSchemaCP schema : schemas)
            {
            BeFileName schemaFileName(exportDirectory);
            schemaFileName.AppendSeparator();
            schemaFileName.AppendUtf8(schema->GetFullSchemaName().c_str());
            schemaFileName.AppendExtension(L"ecschema.xml");
            ECVersion xmlVersion = ECSchema::ECVersionToWrite(schema->GetOriginalECXmlVersionMajor(), schema->GetOriginalECXmlVersionMinor());

            SchemaWriteStatus status = schema->WriteToXmlFile(schemaFileName.GetName(), xmlVersion);
            if (SchemaWriteStatus::Success != status)
                return Napi::Number::New(Env(), (int) status);
            }
        return Napi::Number::New(Env(), (int) SchemaWriteStatus::Success);
        }

    Napi::Value SchemaToXmlString(NapiInfoCR info)
        {
        REQUIRE_ARGUMENT_STRING(0, schemaName);
        OPTIONAL_ARGUMENT_UINTEGER(1, version, (uint32_t)ECVersion::Latest);
        auto schema = GetOpenedDb(info).Schemas().GetSchema(schemaName, true);
        if (nullptr == schema)
            return info.Env().Undefined();

        ECN::SchemaWriteStatus status;
        Utf8String xml;
        if (ECVersion::V2_0 == (ECVersion)version)
            status = ECN::ECSchema::WriteToEC2XmlString(xml, const_cast<ECN::ECSchemaP>(schema)); // I checked:  WriteToEC2XmlString does NOT modify the input schema. (In fact, it makes a copy of it and then transforms the copy)
        else
            status = schema->WriteToXmlString(xml, (ECVersion)version);

        if (ECN::SchemaWriteStatus::Success != status)
            return info.Env().Undefined();

        return Napi::String::New(info.Env(), xml.c_str());
        }

    void CloseFile(NapiInfoCR info) { CloseDgnDb(false); }

    Napi::Value CreateClassViewsInDb(NapiInfoCR info) {
        BentleyStatus status = GetOpenedDb(info).Schemas().CreateClassViewsInDb();
        return Napi::Number::New(Env(), (int)status);
    }

    Napi::Value CreateChangeCache(NapiInfoCR info)
        {
        REQUIRE_ARGUMENT_OBJ(0, NativeECDb, changeCacheECDb);
        REQUIRE_ARGUMENT_STRING(1, changeCachePathStr);
        BeFileName changeCachePath(changeCachePathStr.c_str(), true);
        DbResult stat = GetOpenedDb(info).CreateChangeCache(changeCacheECDb->GetECDb(), changeCachePath);
        return Napi::Number::New(Env(), (int) stat);
        }

    Napi::Value AttachChangeCache(NapiInfoCR info)
        {
        REQUIRE_ARGUMENT_STRING(0, changeCachePathStr);
        BeFileName changeCachePath(changeCachePathStr.c_str(), true);
        DbResult stat = GetOpenedDb(info).AttachChangeCache(changeCachePath);
        return Napi::Number::New(Env(), (int) stat);
        }

    Napi::Value DetachChangeCache(NapiInfoCR info)
        {
        DbResult stat = GetOpenedDb(info).DetachChangeCache();
        return Napi::Number::New(Env(), (int) stat);
        }

    Napi::Value IsChangeCacheAttached(NapiInfoCR info)
        {
        bool isAttached = GetOpenedDb(info).IsChangeCacheAttached();
        return Napi::Boolean::New(Env(), isAttached);
        }

    Napi::Value ExtractChangeSummary(NapiInfoCR info)
        {
        auto& db = GetOpenedDb(info);
        REQUIRE_ARGUMENT_OBJ(0, NativeECDb, changeCacheECDb);
        REQUIRE_ARGUMENT_STRING(1, changesetFilePathStr);
        BeFileName changesetFilePath(changesetFilePathStr.c_str(), true);
        ChangesetFileReader changeStream(changesetFilePath, db);
        PERFLOG_START("iModelJsNative", "ExtractChangeSummary>ECDb::ExtractChangeSummary");
        ECInstanceKey changeSummaryKey;
        if (SUCCESS != ECDb::ExtractChangeSummary(changeSummaryKey, changeCacheECDb->GetECDb(), GetOpenedDb(info), ChangeSetArg(changeStream)))
            return CreateBentleyReturnErrorObject(BE_SQLITE_ERROR, Utf8PrintfString("Failed to extract ChangeSummary for ChangeSet file '%s'.", changesetFilePathStr.c_str()).c_str());

        PERFLOG_FINISH("iModelJsNative", "ExtractChangeSummary>ECDb::ExtractChangeSummary");

        return CreateBentleyReturnSuccessObject(toJsString(Env(), changeSummaryKey.GetInstanceId()));
        }


    Napi::Value GetBriefcaseId(NapiInfoCR info)
        {
        return Napi::Number::New(Env(), GetOpenedDb(info).GetBriefcaseId().GetValue());
        }

    Napi::Value GetCurrentChangeset(NapiInfoCR info) {
        int32_t index;
        Utf8String id;
        GetOpenedDb(info).Txns().GetParentChangesetIndex(index, id);
        BeJsNapiObject retVal(Env());
        retVal[JsInterop::json_id()] = id;
        if (index >= 0)
            retVal[JsInterop::json_index()] = index;

        return retVal;
    }

    Napi::Value GetIModelId(NapiInfoCR info)
        {
        BeGuid beGuid = GetOpenedDb(info).GetDbGuid();
        return toJsString(Env(), beGuid.ToString());
        }

    Napi::Value SetIModelId(NapiInfoCR info)
        {
        REQUIRE_ARGUMENT_STRING(0, guidStr);
        BeGuid guid;
        guid.FromString(guidStr.c_str());
        GetOpenedDb(info).ChangeDbGuid(guid);
        return Napi::Number::New(Env(), (int)BE_SQLITE_OK);
        }

    Napi::Value SetITwinId(NapiInfoCR info)
        {
        REQUIRE_ARGUMENT_STRING(0, guidStr);
        BeGuid guid;
        guid.FromString(guidStr.c_str());
        GetOpenedDb(info).SaveProjectGuid(guid);
        return Napi::Number::New(Env(), (int)BE_SQLITE_OK);
        }

    Napi::Value GetITwinId(NapiInfoCR info) {
        BeGuid beGuid = GetOpenedDb(info).QueryProjectGuid();
        return toJsString(Env(), beGuid.ToString());
    }

    void ResetBriefcaseId(NapiInfoCR info) {
        auto& db = GetOpenedDb(info);
        REQUIRE_ARGUMENT_INTEGER(0, newId);
        DbResult stat;
        try {
            stat = db.ResetBriefcaseId(BeSQLite::BeBriefcaseId(newId));
        } catch(std::runtime_error e) {
            THROW_JS_EXCEPTION(e.what());
        }
        if (stat != BE_SQLITE_OK)
            JsInterop::throwSqlResult("Cannot reset briefcaseId for", db.GetDbFileName(), stat);
    }

    static Napi::Value GetAssetDir(NapiInfoCR info)
        {
        BeFileName asset = T_HOST.GetIKnownLocationsAdmin().GetDgnPlatformAssetsDirectory();
        return Napi::String::New(info.Env(), asset.GetNameUtf8().c_str());
        }

    static Napi::Value EnableSharedCache(NapiInfoCR info)
        {
        REQUIRE_ARGUMENT_BOOL(0, enabled);
        DbResult r = BeSQLiteLib::EnableSharedCache(enabled);
        return Napi::Number::New(info.Env(), (int) r);
        }

    void UpdateProjectExtents(NapiInfoCR info)
        {
        REQUIRE_ARGUMENT_STRING(0, newExtentsJson)
        JsInterop::UpdateProjectExtents(GetOpenedDb(info), BeJsDocument(newExtentsJson));
        }

    Napi::Value GetCodeValueBehavior(NapiInfoCR info) {
        switch (GetOpenedDb(info).m_codeValueBehavior) {
            case DgnCodeValue::Behavior::Exact: return Napi::String::New(info.Env(), "exact");
            case DgnCodeValue::Behavior::TrimUnicodeWhitespace: return Napi::String::New(info.Env(), "trim-unicode-whitespace");
            default: THROW_JS_EXCEPTION("Behavior was invalid. This is a bug.");
        }
    }

    void SetCodeValueBehavior(NapiInfoCR info) {
        REQUIRE_ARGUMENT_STRING(0, codeValueBehaviorStr)
        DgnCodeValue::Behavior newBehavior;
        if (codeValueBehaviorStr == "exact")
            newBehavior = DgnCodeValue::Behavior::Exact;
        else if (codeValueBehaviorStr == "trim-unicode-whitespace")
            newBehavior = DgnCodeValue::Behavior::TrimUnicodeWhitespace;
        else
            THROW_JS_EXCEPTION("Unsupported argument, should be one of the strings 'exact' or 'trim-unicode-whitespace'");
        GetOpenedDb(info).m_codeValueBehavior = newBehavior;
    }

    Napi::Value ComputeProjectExtents(NapiInfoCR info)
        {
        REQUIRE_ARGUMENT_BOOL(0, wantFullExtents);
        REQUIRE_ARGUMENT_BOOL(1, wantOutliers);

        DRange3d fullExtents;
        bvector<BeInt64Id> outliers;
        auto extents = GetOpenedDb(info).GeoLocation().ComputeProjectExtents(wantFullExtents ? &fullExtents : nullptr, wantOutliers ? &outliers : nullptr);

        BeJsNapiObject result(info.Env());
        BeJsGeomUtils::DRange3dToJson(result["extents"], extents);

        if (wantFullExtents)
            BeJsGeomUtils::DRange3dToJson(result["fullExtents"], fullExtents);

        if (wantOutliers)
            {
            auto list = result["outliers"];
            list.toArray();
            int i=0;
            for (auto const& id : outliers)
                list[i++] = id;
            }

        return result;
    }

    void UpdateIModelProps(NapiInfoCR info) {
        REQUIRE_ARGUMENT_ANY_OBJ(0, props)
        JsInterop::UpdateIModelProps(GetOpenedDb(info), BeJsConst(props));
    }

    Napi::Value ReadFontMap(NapiInfoCR info) {
        auto const& fontMap = GetOpenedDb(info).Fonts().FontMap();
        BeJsNapiObject fonts(Env());
        auto fontList = fonts[JsInterop::json_fonts()];
        fontList.toArray();
        for (auto font : fontMap) {
            auto thisFont = fontList.appendValue();
            thisFont[JsInterop::json_id()] = (int)font.first.GetValue();
            thisFont[JsInterop::json_type()] = (int)font.second.m_type;
            thisFont[JsInterop::json_name()] = font.second.m_fontName;
        }
        return fonts;
    }

    // query a value from the be_local table.
    Napi::Value QueryLocalValue(NapiInfoCR info) {
        REQUIRE_ARGUMENT_STRING(0, name)
        Utf8String val;
        auto stat = GetOpenedDb(info).QueryBriefcaseLocalValue(val, name.c_str());
        return (stat != BE_SQLITE_ROW) ? Env().Undefined() : toJsString(Env(), val);
    }

    // save a value to the be_local table.
    void SaveLocalValue(NapiInfoCR info) {
        REQUIRE_ARGUMENT_STRING(0, name)
        if (info[1].IsUndefined())
            return DeleteLocalValue(info);

        REQUIRE_ARGUMENT_STRING(1, val)
        auto stat = GetOpenedDb(info).SaveBriefcaseLocalValue(name.c_str(), val);
        if (stat != BE_SQLITE_DONE)
            JsInterop::throwSqlResult("error saving local value", name.c_str(), stat);
    }

    // delete a value from the be_local table.
    void DeleteLocalValue(NapiInfoCR info) {
        REQUIRE_ARGUMENT_STRING(0, name)
        auto stat = GetOpenedDb(info).DeleteBriefcaseLocalValue(name.c_str());
        if (stat != BE_SQLITE_DONE)
            JsInterop::throwSqlResult("error deleting local value", name.c_str(), stat);
    }

    // delete all local Txns. THIS IS VERY DANGEROUS! Don't use it unless you know what you're doing!
    void DeleteAllTxns(NapiInfoCR info) {
        GetOpenedDb(info).Txns().DeleteAllTxns();
    }

    // get a texture image as a TextureData blob from the db. possibly downsample it to fit the client's maximum texture size, if specified.
    Napi::Value QueryTextureData(NapiInfoCR info)
        {
        auto worker = DgnDbWorker::CreateTextureImageWorker(GetOpenedDb(info), info);
        return worker->Queue();
        }

    ElementGraphicsRequestsR ObtainTileGraphicsRequests()
        {
        BeAssert(IsOpen());
        if (!m_elemGraphicsRequests)
            {
            m_elemGraphicsRequests = T_HOST.Visualization().CreateElementGraphicsRequests(GetDgnDb());
            BeAssert(nullptr != m_elemGraphicsRequests);
            }

        return *m_elemGraphicsRequests;
        }

    Napi::Value GetChangesetSize(NapiInfoCR info)
        {
        auto changesetSize = GetOpenedDb(info).Txns().GetChangesetSize();
        return Napi::Number::New(Env(), changesetSize);
        }

    Napi::Value EnableChangesetSizeStats(NapiInfoCR info)
        {
        REQUIRE_ARGUMENT_BOOL(0, enabled);
        auto rc = GetOpenedDb(info).Txns().EnableChangesetSizeStats(enabled);
        return Napi::Number::New(Env(), rc);
        }

    Napi::Value GetChangeTrackingMemoryUsed(NapiInfoCR info)
        {
        auto memoryUsed = GetOpenedDb(info).Txns().GetMemoryUsed();
        return Napi::Number::New(Env(), memoryUsed);
        }

    Napi::Value StartProfiler(NapiInfoCR info)
        {
        auto& db = GetOpenedDb(info);;
        OPTIONAL_ARGUMENT_STRING(0, scopeName);
        OPTIONAL_ARGUMENT_STRING(1, scenarioName);
        OPTIONAL_ARGUMENT_BOOL(2, overrideFlag, false);
        OPTIONAL_ARGUMENT_BOOL(4, computeExecutionPlan, true);

        auto rc = BeSQLite::Profiler::InitScope(db, scopeName.c_str(), scenarioName.c_str(), BeSQLite::Profiler::Params(overrideFlag, computeExecutionPlan));
        if (rc == BE_SQLITE_OK)
            rc = BeSQLite::Profiler::GetScope(db)->Start();

        return Napi::Number::New(Env(), rc);
        }

    Napi::Value StopProfiler(NapiInfoCR info)
        {
        auto scope = BeSQLite::Profiler::GetScope(GetOpenedDb(info));
        DbResult rc;
        if (scope == nullptr)
            rc = BE_SQLITE_ERROR;
        else
            rc = scope->Stop();

        auto resultObj = Napi::Object::New(Env());
        resultObj["rc"] = Napi::Number::New(Env(), rc);
        if (rc == BE_SQLITE_OK) {
            resultObj["elapsedTime"] = Napi::Number::New(Env(), scope->GetElapsedTime());
            resultObj["scopeId"] = Napi::Number::New(Env(), scope->GetScopeId());
            resultObj["fileName"] = Napi::String::New(Env(), scope->GetProfileDbFileName().GetNameUtf8().c_str());
        }
        return resultObj;
        }

    Napi::Value PauseProfiler(NapiInfoCR info)
        {
        auto scope = BeSQLite::Profiler::GetScope(GetOpenedDb(info));
        DbResult rc;
        if (scope == nullptr)
            rc = BE_SQLITE_ERROR;
        else
            rc = scope->Pause();

        return Napi::Number::New(Env(), rc);
        }

    Napi::Value ResumeProfiler(NapiInfoCR info)
        {
        auto scope = BeSQLite::Profiler::GetScope(GetOpenedDb(info));
        DbResult rc;
        if (scope == nullptr)
            rc = BE_SQLITE_ERROR;
        else
            rc = scope->Resume();

        return Napi::Number::New(Env(), rc);;
        }

    Napi::Value IsProfilerRunning(NapiInfoCR info)
        {
        auto scope = BeSQLite::Profiler::GetScope(GetOpenedDb(info));
        if (scope == nullptr)
            return Napi::Boolean::New(Env(), false);;

        auto isRunning = scope->IsRunning();
        return Napi::Boolean::New(Env(), isRunning);
        }

    Napi::Value IsProfilerPaused(NapiInfoCR info)
        {
        auto scope = BeSQLite::Profiler::GetScope(GetOpenedDb(info));
        if (scope == nullptr)
            return Napi::Boolean::New(Env(), false);;

        auto isPaused = scope->IsPaused();
        return Napi::Boolean::New(Env(), isPaused);
    }

    void ApplyChangeset(NapiInfoCR info) {
        auto& db = GetWritableDb(info);
        REQUIRE_ARGUMENT_ANY_OBJ(0, changeset);

        auto revision = JsInterop::GetChangesetProps(db.GetDbGuid().ToString(), changeset);

        auto currentId = db.Txns().GetParentChangesetId();
        ChangesetStatus stat =  ChangesetStatus::Success;
        if (revision->GetParentId() == currentId)  // merge
            stat = db.Txns().MergeChangeset(*revision);
        else if (revision->GetChangesetId() == currentId) //reverse
            db.Txns().ReverseChangeset(*revision);
        if (ChangesetStatus::Success != stat)
            BeNapi::ThrowJsException(Env(), "error applying changeset", (int)stat);
    }

    void ConcurrentQueryExecute(NapiInfoCR info) {
        REQUIRE_ARGUMENT_ANY_OBJ(0, requestObj);
        REQUIRE_ARGUMENT_FUNCTION(1, callback);
        JsInterop::ConcurrentQueryExecute(GetOpenedDb(info), requestObj, callback);
    }

    Napi::Value ConcurrentQueryResetConfig(NapiInfoCR info) {
        auto& db = GetOpenedDb(info);;
        if (info.Length() > 0 && info[0].IsObject()) {
            Napi::Object inConf = info[0].As<Napi::Object>();
            return JsInterop::ConcurrentQueryResetConfig(Env(), db, inConf);
        }
        return JsInterop::ConcurrentQueryResetConfig(Env(), db);
    }

    void ConcurrentQueryShutdown(NapiInfoCR info) {
        ConcurrentQueryMgr::Shutdown(GetOpenedDb(info));
    }
    static Napi::Value ZlibCompress(NapiInfoCR info) {
        if (info.Length() < 1 || !info[0].IsTypedArray()){
            BeNapi::ThrowJsException(info.Env(), "expect UInt8Array argument");
        }
        Napi::TypedArray typedArray = info[0].As<Napi::TypedArray>();
        if (typedArray.TypedArrayType() != napi_uint8_array) {
            BeNapi::ThrowJsException(info.Env(), "expect UInt8Array argument");
        }
        Napi::Uint8Array uint8Array = typedArray.As<Napi::Uint8Array>();
        bvector<Byte> bytes(uint8Array.Data(), uint8Array.Data() + uint8Array.ElementLength());
        bvector<Byte> compressed;
        if (!BeSQLiteLib::ZlibCompress(compressed, bytes)){
            BeNapi::ThrowJsException(info.Env(), "failed to compress buffer");
        }

        auto blob = Napi::Uint8Array::New(info.Env(), compressed.size());
        memcpy(blob.Data(), compressed.data(), compressed.size());
        return blob;
    }

    static Napi::Value ZlibDecompress(NapiInfoCR info) {
        if (info.Length() < 1 || !info[0].IsTypedArray()){
            BeNapi::ThrowJsException(info.Env(), "expect UInt8Array as first argument");
        }
        if (info.Length() < 2 || !info[1].IsNumber()){
            BeNapi::ThrowJsException(info.Env(), "expect int as second argument argument");
        }
        Napi::TypedArray typedArray = info[0].As<Napi::TypedArray>();
        if (typedArray.TypedArrayType() != napi_uint8_array) {
            BeNapi::ThrowJsException(info.Env(), "expect UInt8Array argument");
        }

        Napi::Number uncompressSize = info[1].As<Napi::Number>();
        Napi::Uint8Array uint8Array = typedArray.As<Napi::Uint8Array>();
        bvector<Byte> bytes(uint8Array.Data(), uint8Array.Data() + uint8Array.ElementLength());
        bvector<Byte> uncompressed;
        if (!BeSQLiteLib::ZlibDecompress(uncompressed, bytes, uncompressSize.Uint32Value())){
            BeNapi::ThrowJsException(info.Env(), "failed to decompress buffer");
        }

        auto blob = Napi::Uint8Array::New(info.Env(), uncompressed.size());
        memcpy(blob.Data(), uncompressed.data(), uncompressed.size());
        return blob;
    }
    // ========================================================================================
    // Test method handler
    // ========================================================================================
    Napi::Value ExecuteTest(NapiInfoCR info)
        {
        REQUIRE_ARGUMENT_STRING(0, testName);
        REQUIRE_ARGUMENT_STRING(1, params);
        return toJsString(Env(), JsInterop::ExecuteTest(GetOpenedDb(info), testName, params).ToString());
        }

    //  Create projections
    static void Init(Napi::Env& env, Napi::Object exports)
        {
        Napi::HandleScope scope(env);
        Napi::Function t = DefineClass(env, "DgnDb", {
            InstanceMethod("abandonChanges", &NativeDgnDb::AbandonChanges),
            InstanceMethod("abandonCreateChangeset", &NativeDgnDb::AbandonCreateChangeset),
            InstanceMethod("addChildPropagatesChangesToParentRelationship", &NativeDgnDb::AddChildPropagatesChangesToParentRelationship),
            InstanceMethod("addNewFont", &NativeDgnDb::AddNewFont),
            InstanceMethod("applyChangeset", &NativeDgnDb::ApplyChangeset),
            InstanceMethod("attachChangeCache", &NativeDgnDb::AttachChangeCache),
            InstanceMethod("beginMultiTxnOperation", &NativeDgnDb::BeginMultiTxnOperation),
            InstanceMethod("beginPurgeOperation", &NativeDgnDb::BeginPurgeOperation),
            InstanceMethod("cancelElementGraphicsRequests", &NativeDgnDb::CancelElementGraphicsRequests),
            InstanceMethod("cancelTileContentRequests", &NativeDgnDb::CancelTileContentRequests),
            InstanceMethod("cancelTo", &NativeDgnDb::CancelTo),
            InstanceMethod("classIdToName", &NativeDgnDb::ClassIdToName),
            InstanceMethod("classNameToId", &NativeDgnDb::ClassNameToId),
            InstanceMethod("closeFile", &NativeDgnDb::CloseFile),
            InstanceMethod("completeCreateChangeset", &NativeDgnDb::CompleteCreateChangeset),
            InstanceMethod("computeProjectExtents", &NativeDgnDb::ComputeProjectExtents),
            InstanceMethod("computeRangesForText", &NativeDgnDb::ComputeRangesForText),
            InstanceMethod("concurrentQueryExecute", &NativeDgnDb::ConcurrentQueryExecute),
            InstanceMethod("concurrentQueryResetConfig", &NativeDgnDb::ConcurrentQueryResetConfig),
            InstanceMethod("concurrentQueryShutdown", &NativeDgnDb::ConcurrentQueryShutdown),
            InstanceMethod("createBRepGeometry", &NativeDgnDb::CreateBRepGeometry),
            InstanceMethod("createChangeCache", &NativeDgnDb::CreateChangeCache),
            InstanceMethod("createClassViewsInDb", &NativeDgnDb::CreateClassViewsInDb),
            InstanceMethod("createIModel", &NativeDgnDb::CreateIModel),
            InstanceMethod("deleteAllTxns", &NativeDgnDb::DeleteAllTxns),
            InstanceMethod("deleteElement", &NativeDgnDb::DeleteElement),
            InstanceMethod("deleteElementAspect", &NativeDgnDb::DeleteElementAspect),
            InstanceMethod("deleteLinkTableRelationship", &NativeDgnDb::DeleteLinkTableRelationship),
            InstanceMethod("deleteLocalValue", &NativeDgnDb::DeleteLocalValue),
            InstanceMethod("deleteModel", &NativeDgnDb::DeleteModel),
            InstanceMethod("detachChangeCache", &NativeDgnDb::DetachChangeCache),
            InstanceMethod("dropSchema",&NativeDgnDb::DropSchema),
            InstanceMethod("dumpChangeset", &NativeDgnDb::DumpChangeSet),
            InstanceMethod("elementGeometryCacheOperation", &NativeDgnDb::ElementGeometryCacheOperation),
            InstanceMethod("embedFile", &NativeDgnDb::EmbedFile),
            InstanceMethod("embedFont", &NativeDgnDb::EmbedFont),
            InstanceMethod("enableChangesetSizeStats", &NativeDgnDb::EnableChangesetSizeStats),
            InstanceMethod("enableTxnTesting", &NativeDgnDb::EnableTxnTesting),
            InstanceMethod("endMultiTxnOperation", &NativeDgnDb::EndMultiTxnOperation),
            InstanceMethod("endPurgeOperation", &NativeDgnDb::EndPurgeOperation),
            InstanceMethod("executeTest", &NativeDgnDb::ExecuteTest),
            InstanceMethod("exportGraphics", &NativeDgnDb::ExportGraphics),
            InstanceMethod("exportPartGraphics", &NativeDgnDb::ExportPartGraphics),
            InstanceMethod("exportSchema", &NativeDgnDb::ExportSchema),
            InstanceMethod("exportSchemas", &NativeDgnDb::ExportSchemas),
            InstanceMethod("extractChangedInstanceIdsFromChangeSets", &NativeDgnDb::ExtractChangedInstanceIdsFromChangeSets),
            InstanceMethod("extractChangeSummary", &NativeDgnDb::ExtractChangeSummary),
            InstanceMethod("extractEmbeddedFile", &NativeDgnDb::ExtractEmbeddedFile),
            InstanceMethod("findGeometryPartReferences", &NativeDgnDb::FindGeometryPartReferences),
            InstanceMethod("generateElementGraphics", &NativeDgnDb::GenerateElementGraphics),
            InstanceMethod("generateElementMeshes", &NativeDgnDb::GenerateElementMeshes),
            InstanceMethod("getBriefcaseId", &NativeDgnDb::GetBriefcaseId),
            InstanceMethod("getChangesetSize", &NativeDgnDb::GetChangesetSize),
            InstanceMethod("getChangeTrackingMemoryUsed", &NativeDgnDb::GetChangeTrackingMemoryUsed),
            InstanceMethod("getCodeValueBehavior", &NativeDgnDb::GetCodeValueBehavior),
            InstanceMethod("getCurrentChangeset", &NativeDgnDb::GetCurrentChangeset),
            InstanceMethod("getCurrentTxnId", &NativeDgnDb::GetCurrentTxnId),
            InstanceMethod("getECClassMetaData", &NativeDgnDb::GetECClassMetaData),
            InstanceMethod("getElement", &NativeDgnDb::GetElement),
            InstanceMethod("getFilePath", &NativeDgnDb::GetFilePath),
            InstanceMethod("getGeoCoordinatesFromIModelCoordinates", &NativeDgnDb::GetGeoCoordsFromIModelCoords),
            InstanceMethod("getGeometryContainment", &NativeDgnDb::GetGeometryContainment),
            InstanceMethod("getIModelCoordinatesFromGeoCoordinates", &NativeDgnDb::GetIModelCoordsFromGeoCoords),
            InstanceMethod("getIModelId", &NativeDgnDb::GetIModelId),
            InstanceMethod("getIModelProps", &NativeDgnDb::GetIModelProps),
            InstanceMethod("getITwinId", &NativeDgnDb::GetITwinId),
            InstanceMethod("getLastInsertRowId", &NativeDgnDb::GetLastInsertRowId),
            InstanceMethod("getLastError", &NativeDgnDb::GetLastError),
            InstanceMethod("getMassProperties", &NativeDgnDb::GetMassProperties),
            InstanceMethod("getModel", &NativeDgnDb::GetModel),
            InstanceMethod("getMultiTxnOperationDepth", &NativeDgnDb::GetMultiTxnOperationDepth),
            InstanceMethod("getRedoString", &NativeDgnDb::GetRedoString),
            InstanceMethod("getSchemaProps", &NativeDgnDb::GetSchemaProps),
            InstanceMethod("getSchemaPropsAsync", &NativeDgnDb::GetSchemaPropsAsync),
            InstanceMethod("getSchemaItem", &NativeDgnDb::GetSchemaItem),
            InstanceMethod("getTempFileBaseName", &NativeDgnDb::GetTempFileBaseName),
            InstanceMethod("getTileContent", &NativeDgnDb::GetTileContent),
            InstanceMethod("getTileTree", &NativeDgnDb::GetTileTree),
            InstanceMethod("getTxnDescription", &NativeDgnDb::GetTxnDescription),
            InstanceMethod("getUndoString", &NativeDgnDb::GetUndoString),
            InstanceMethod("hasFatalTxnError", &NativeDgnDb::HasFatalTxnError),
            InstanceMethod("hasPendingTxns", &NativeDgnDb::HasPendingTxns),
            InstanceMethod("hasUnsavedChanges", &NativeDgnDb::HasUnsavedChanges),
            InstanceMethod("importFunctionalSchema", &NativeDgnDb::ImportFunctionalSchema),
            InstanceMethod("importSchemas", &NativeDgnDb::ImportSchemas),
            InstanceMethod("importXmlSchemas", &NativeDgnDb::ImportXmlSchemas),
            InstanceMethod("inlineGeometryPartReferences", &NativeDgnDb::InlineGeometryPartReferences),
            InstanceMethod("insertCodeSpec", &NativeDgnDb::InsertCodeSpec),
            InstanceMethod("insertElement", &NativeDgnDb::InsertElement),
            InstanceMethod("insertElementAspect", &NativeDgnDb::InsertElementAspect),
            InstanceMethod("insertLinkTableRelationship", &NativeDgnDb::InsertLinkTableRelationship),
            InstanceMethod("insertModel", &NativeDgnDb::InsertModel),
            InstanceMethod("isChangeCacheAttached", &NativeDgnDb::IsChangeCacheAttached),
            InstanceMethod("isGeometricModelTrackingSupported", &NativeDgnDb::IsGeometricModelTrackingSupported),
            InstanceMethod("isIndirectChanges", &NativeDgnDb::IsIndirectChanges),
            InstanceMethod("isLinkTableRelationship", &NativeDgnDb::IsLinkTableRelationship),
            InstanceMethod("isOpen", &NativeDgnDb::IsDgnDbOpen),
            InstanceMethod("isProfilerPaused", &NativeDgnDb::IsProfilerPaused),
            InstanceMethod("isProfilerRunning", &NativeDgnDb::IsProfilerRunning),
            InstanceMethod("isReadonly", &NativeDgnDb::IsReadonly),
            InstanceMethod("isRedoPossible", &NativeDgnDb::IsRedoPossible),
            InstanceMethod("isTxnIdValid", &NativeDgnDb::IsTxnIdValid),
            InstanceMethod("isUndoPossible", &NativeDgnDb::IsUndoPossible),
            InstanceMethod("logTxnError", &NativeDgnDb::LogTxnError),
            InstanceMethod("openIModel", &NativeDgnDb::OpenIModel),
            InstanceMethod("pauseProfiler", &NativeDgnDb::PauseProfiler),
            InstanceMethod("pollTileContent", &NativeDgnDb::PollTileContent),
            InstanceMethod("processGeometryStream", &NativeDgnDb::ProcessGeometryStream),
            InstanceMethod("purgeTileTrees", &NativeDgnDb::PurgeTileTrees),
            InstanceMethod("queryDefinitionElementUsage", &NativeDgnDb::QueryDefinitionElementUsage),
            InstanceMethod("queryEmbeddedFile", &NativeDgnDb::QueryEmbeddedFile),
            InstanceMethod("queryFileProperty", &NativeDgnDb::QueryFileProperty),
            InstanceMethod("queryFirstTxnId", &NativeDgnDb::QueryFirstTxnId),
            InstanceMethod("queryLocalValue", &NativeDgnDb::QueryLocalValue),
            InstanceMethod("queryModelExtents", &NativeDgnDb::QueryModelExtents),
            InstanceMethod("queryModelExtentsAsync", &NativeDgnDb::QueryModelExtentsAsync),
            InstanceMethod("queryNextAvailableFileProperty", &NativeDgnDb::QueryNextAvailableFileProperty),
            InstanceMethod("queryNextTxnId", &NativeDgnDb::QueryNextTxnId),
            InstanceMethod("queryPreviousTxnId", &NativeDgnDb::QueryPreviousTxnId),
            InstanceMethod("queryTextureData", &NativeDgnDb::QueryTextureData),
            InstanceMethod("readFontMap", &NativeDgnDb::ReadFontMap),
            InstanceMethod("reinstateTxn", &NativeDgnDb::ReinstateTxn),
            InstanceMethod("removeEmbeddedFile", &NativeDgnDb::RemoveEmbeddedFile),
            InstanceMethod("replaceEmbeddedFile", &NativeDgnDb::ReplaceEmbeddedFile),
            InstanceMethod("resetBriefcaseId", &NativeDgnDb::ResetBriefcaseId),
            InstanceMethod("restartDefaultTxn", &NativeDgnDb::RestartDefaultTxn),
            InstanceMethod("restartTxnSession", &NativeDgnDb::RestartTxnSession),
            InstanceMethod("resumeProfiler", &NativeDgnDb::ResumeProfiler),
            InstanceMethod("reverseAll", &NativeDgnDb::ReverseAll),
            InstanceMethod("reverseTo", &NativeDgnDb::ReverseTo),
            InstanceMethod("reverseTxns", &NativeDgnDb::ReverseTxns),
            InstanceMethod("saveChanges", &NativeDgnDb::SaveChanges),
            InstanceMethod("saveFileProperty", &NativeDgnDb::SaveFileProperty),
            InstanceMethod("saveLocalValue", &NativeDgnDb::SaveLocalValue),
            InstanceMethod("schemaToXmlString", &NativeDgnDb::SchemaToXmlString),
            InstanceMethod("setCodeValueBehavior", &NativeDgnDb::SetCodeValueBehavior),
            InstanceMethod("setGeometricModelTrackingEnabled", &NativeDgnDb::SetGeometricModelTrackingEnabled),
            InstanceMethod("setIModelDb", &NativeDgnDb::SetIModelDb),
            InstanceMethod("setIModelId", &NativeDgnDb::SetIModelId),
            InstanceMethod("setITwinId", &NativeDgnDb::SetITwinId),
            InstanceMethod("setBusyTimeout", &NativeDgnDb::SetBusyTimeout),
            InstanceMethod("simplifyElementGeometry", &NativeDgnDb::SimplifyElementGeometry),
            InstanceMethod("startCreateChangeset", &NativeDgnDb::StartCreateChangeset),
            InstanceMethod("startProfiler", &NativeDgnDb::StartProfiler),
            InstanceMethod("stopProfiler", &NativeDgnDb::StopProfiler),
            InstanceMethod("schemaSyncSetDefaultUri", &NativeDgnDb::SchemaSyncSetDefaultUri),
            InstanceMethod("schemaSyncGetDefaultUri", &NativeDgnDb::SchemaSyncGetDefaultUri),
            InstanceMethod("schemaSyncPull", &NativeDgnDb::SchemaSyncPull),
            InstanceMethod("schemaSyncPush", &NativeDgnDb::SchemaSyncPush),
            InstanceMethod("schemaSyncInit", &NativeDgnDb::SchemaSyncInit),
            InstanceMethod("schemaSyncEnabled", &NativeDgnDb::SchemaSyncEnabled),
            InstanceMethod("schemaSyncGetLocalDbInfo", &NativeDgnDb::SchemaSyncGetLocalDbInfo),
            InstanceMethod("schemaSyncGetSyncDbInfo", &NativeDgnDb::SchemaSyncGetSyncDbInfo),
            InstanceMethod("updateElement", &NativeDgnDb::UpdateElement),
            InstanceMethod("updateElementAspect", &NativeDgnDb::UpdateElementAspect),
            InstanceMethod("updateElementGeometryCache", &NativeDgnDb::UpdateElementGeometryCache),
            InstanceMethod("updateIModelProps", &NativeDgnDb::UpdateIModelProps),
            InstanceMethod("updateLinkTableRelationship", &NativeDgnDb::UpdateLinkTableRelationship),
            InstanceMethod("updateModel", &NativeDgnDb::UpdateModel),
            InstanceMethod("updateModelGeometryGuid", &NativeDgnDb::UpdateModelGeometryGuid),
            InstanceMethod("updateProjectExtents", &NativeDgnDb::UpdateProjectExtents),
            InstanceMethod("writeAffectedElementDependencyGraphToFile", &NativeDgnDb::WriteAffectedElementDependencyGraphToFile),
            InstanceMethod("writeFullElementDependencyGraphToFile", &NativeDgnDb::WriteFullElementDependencyGraphToFile),
            InstanceMethod("vacuum", &NativeDgnDb::Vacuum),
            InstanceMethod("enableWalMode", &NativeDgnDb::EnableWalMode),
            InstanceMethod("performCheckpoint", &NativeDgnDb::PerformCheckpoint),
            InstanceMethod("setAutoCheckpointThreshold", &NativeDgnDb::SetAutoCheckpointThreshold),
            InstanceMethod("getLocalChanges", &NativeDgnDb::GetLocalChanges),
            InstanceMethod("getNoCaseCollation", &NativeDgnDb::GetNoCaseCollation),
            InstanceMethod("setNoCaseCollation", &NativeDgnDb::SetNoCaseCollation),
            StaticMethod("enableSharedCache", &NativeDgnDb::EnableSharedCache),
            StaticMethod("getAssetsDir", &NativeDgnDb::GetAssetDir),
            StaticMethod("zlibCompress", &NativeDgnDb::ZlibCompress),
            StaticMethod("zlibDecompress", &NativeDgnDb::ZlibDecompress),
        });

        exports.Set("DgnDb", t);

        SET_CONSTRUCTOR(t);
        }
};

//=======================================================================================
// Projects the GeoServices class into JS
//! @bsiclass
//=======================================================================================
struct NativeGeoServices : BeObjectWrap<NativeGeoServices>
    {
    private:
      DEFINE_CONSTRUCTOR;

    public:
    NativeGeoServices(NapiInfoCR info) : BeObjectWrap<NativeGeoServices>(info) {}
    ~NativeGeoServices() {}

    //  Check if val is really a GeoServices peer object
    static bool InstanceOf(Napi::Value val)
        {
        if (!val.IsObject())
            return false;

        Napi::HandleScope scope(val.Env());
        return val.As<Napi::Object>().InstanceOf(Constructor().Value());
        }

    static Napi::Value GetGeographicCRSInterpretation(NapiInfoCR info)
        {
        REQUIRE_ARGUMENT_ANY_OBJ(0, interpretGCSProps);
        BeJsNapiObject results(info.Env());
        GeoServicesInterop::GetGeographicCRSInterpretation(results, interpretGCSProps);
        return results;
        }

    static Napi::Value GetListOfCRS(NapiInfoCR info)
        {
        DRange2d extentRange;
        bool extentIsValid = ARGUMENT_IS_ANY_OBJ(0);
        if (extentIsValid)
            BeJsGeomUtils::DRange2dFromJson(extentRange, info[0].As<Napi::Object>());
        bvector<CRSListResponseProps> listOfCRS = GeoServicesInterop::GetListOfCRS(extentIsValid ? &extentRange : nullptr );

        uint32_t index = 0;
        auto ret = Napi::Array::New(info.Env(), listOfCRS.size());
        for (auto& gcs : listOfCRS)
            {
            auto gcsDefinition = Napi::Object::New(info.Env());
            gcsDefinition.Set(Napi::String::New(info.Env(), "name"), Napi::String::New(info.Env(), gcs.m_name.c_str()));
            gcsDefinition.Set(Napi::String::New(info.Env(), "description"), Napi::String::New(info.Env(), gcs.m_description.c_str()));
            gcsDefinition.Set(("deprecated"), gcs.m_deprecated);
            Napi::Object crsExtent = Napi::Object::New(info.Env());
            BeJsGeomUtils::DRange2dToJson(crsExtent, gcs.m_crsExtent);
            gcsDefinition.Set("crsExtent", crsExtent);

            ret.Set(index++, gcsDefinition);
            }

        return ret;
        }

    //  Create projections
    static void Init(Napi::Env& env, Napi::Object exports)
        {
        Napi::HandleScope scope(env);
        Napi::Function t = DefineClass(env, "GeoServices", {
            StaticMethod("getGeographicCRSInterpretation", &NativeGeoServices::GetGeographicCRSInterpretation),
            StaticMethod("getListOfCRS", &NativeGeoServices::GetListOfCRS)
        });

        exports.Set("GeoServices", t);

        SET_CONSTRUCTOR(t);
        }
    };

/*---------------------------------------------------------------------------------**//**
* @bsimethod
+---------------+---------------+---------------+---------------+---------------+------*/
DgnDb* extractDgnDbFromNapiValue(Napi::Value value)
    {
    auto nativeDb = Napi::ObjectWrap<NativeDgnDb>::Unwrap(value.As<Napi::Object>());
    return nullptr != nativeDb && nativeDb->IsOpen() ? &nativeDb->GetDgnDb() : nullptr;
    }

//=======================================================================================
//  RevisionUtility class into JS
//! @bsiclass
//=======================================================================================
struct NativeRevisionUtility : BeObjectWrap<NativeRevisionUtility>
    {
    private:
        DEFINE_CONSTRUCTOR

    public:
        NativeRevisionUtility(NapiInfoCR info) : BeObjectWrap<NativeRevisionUtility>(info) {}
        ~NativeRevisionUtility() {SetInDestructor();}

    // Check if val is really a NativeRevisionUtility peer object
    static bool InstanceOf(Napi::Value val) {
        if (!val.IsObject())
            return false;

        Napi::HandleScope scope(val.Env());
        return val.As<Napi::Object>().InstanceOf(Constructor().Value());
    }

    static Napi::Value RecompressRevision(NapiInfoCR info)
        {
        REQUIRE_ARGUMENT_STRING(0, sourceChangeSetFile);
        REQUIRE_ARGUMENT_STRING(1, targetChangeSetFile);
        OPTIONAL_ARGUMENT_STRING(2, lzmaProperties);
        LzmaEncoder::LzmaParams params;
        if (!lzmaProperties.empty())
            params.FromJson(BeJsDocument(lzmaProperties));

        BentleyStatus status = RevisionUtility::RecompressRevision(sourceChangeSetFile.c_str(), targetChangeSetFile.c_str(), params);
        return Napi::Number::New(info.Env(), (int)status);
        }
    static Napi::Value DisassembleRevision(NapiInfoCR info)
        {
        REQUIRE_ARGUMENT_STRING(0, sourceFile);
        REQUIRE_ARGUMENT_STRING(1, targetDir);
        BentleyStatus status = RevisionUtility::DisassembleRevision(sourceFile.c_str(), targetDir.c_str());
        return Napi::Number::New(info.Env(), (int)status);
        }
    static Napi::Value AssembleRevision(NapiInfoCR info)
        {
        REQUIRE_ARGUMENT_STRING(0, outputChangesetFile);
        REQUIRE_ARGUMENT_STRING(1, rawChangesetFile);
        OPTIONAL_ARGUMENT_STRING(2, prefixFile);
        OPTIONAL_ARGUMENT_STRING(3, lzmaProperties);
        LzmaEncoder::LzmaParams params;
        if (!lzmaProperties.empty())
            params.FromJson(BeJsDocument(lzmaProperties));

        BentleyStatus status = RevisionUtility::AssembleRevision(prefixFile.c_str(), rawChangesetFile.c_str(), outputChangesetFile.c_str(), params);
        return Napi::Number::New(info.Env(), (int)status);
        }
    static Napi::Value NormalizeLzmaParams(NapiInfoCR info)
        {
        OPTIONAL_ARGUMENT_STRING(0, lzmaProperties);
        LzmaEncoder::LzmaParams params;
        if (!lzmaProperties.empty())
            params.FromJson(BeJsDocument(lzmaProperties));

        BeJsDocument out;
        params.ToJson(out);
        return Napi::String::New(info.Env(), out.Stringify().c_str());
        }
    static Napi::Value ComputeStatistics(NapiInfoCR info)
        {
        REQUIRE_ARGUMENT_STRING(0, changesetFile);
        REQUIRE_ARGUMENT_BOOL(1, addPrefix);
        BeJsDocument out;
        if (SUCCESS != RevisionUtility::ComputeStatistics(changesetFile.c_str(), addPrefix, out))
            THROW_JS_EXCEPTION("Failed to compute statistics");

        return Napi::String::New(info.Env(), out.Stringify().c_str());
        }
    static Napi::Value GetUncompressSize(NapiInfoCR info)
        {
        REQUIRE_ARGUMENT_STRING(0, changesetFile);
        uint32_t compressSize, uncompressSize, prefixSize;
        if (SUCCESS != RevisionUtility::GetUncompressSize(changesetFile.c_str(), compressSize, uncompressSize, prefixSize))
            THROW_JS_EXCEPTION("Failed to get uncompress size");

        BeJsDocument out;
        out["compressSize"] = compressSize;
        out["uncompressSize"] = uncompressSize;
        out["prefixSize"] = prefixSize;
        return Napi::String::New(info.Env(), out.Stringify().c_str());
        }
    static Napi::Value DumpChangesetToDb(NapiInfoCR info)
        {
        REQUIRE_ARGUMENT_STRING(0, changesetFile);
        REQUIRE_ARGUMENT_STRING(1, sqliteFile);
        REQUIRE_ARGUMENT_BOOL(2, includeCols);

        BentleyStatus status = RevisionUtility::DumpChangesetToDb(changesetFile.c_str(), sqliteFile.c_str(), includeCols);
        return Napi::Number::New(info.Env(), (int)status);
        }
    static void Init(Napi::Env env, Napi::Object exports)
        {
        Napi::HandleScope scope(env);
        Napi::Function t = DefineClass(env, "RevisionUtility", {
            StaticMethod("recompressRevision", &NativeRevisionUtility::RecompressRevision),
            StaticMethod("disassembleRevision", &NativeRevisionUtility::DisassembleRevision),
            StaticMethod("assembleRevision", &NativeRevisionUtility::AssembleRevision),
            StaticMethod("normalizeLzmaParams", &NativeRevisionUtility::NormalizeLzmaParams),
            StaticMethod("computeStatistics", &NativeRevisionUtility::ComputeStatistics),
            StaticMethod("getUncompressSize", &NativeRevisionUtility::GetUncompressSize),
            StaticMethod("dumpChangesetToDb", &NativeRevisionUtility::DumpChangesetToDb),
        });

        exports.Set("RevisionUtility", t);

        SET_CONSTRUCTOR(t)
        }
    };

//=======================================================================================
//  Projects the SchemaUtility class into JS.
//! @bsiclass
//=======================================================================================
struct NativeSchemaUtility : BeObjectWrap<NativeSchemaUtility>
    {
    private:
        DEFINE_CONSTRUCTOR

    public:
        NativeSchemaUtility(NapiInfoCR info) : BeObjectWrap<NativeSchemaUtility>(info) {}
        ~NativeSchemaUtility() {SetInDestructor();}

    static Napi::Value ConvertCustomAttributes(NapiInfoCR info)
        {
        return ConvertSchemas(info, true);
        }

    static Napi::Value ConvertEC2XmlSchemas(NapiInfoCR info)
        {
        return ConvertSchemas(info, false);
        }

    static Napi::Value ConvertSchemas(NapiInfoCR info, bool convertCA)
        {
        REQUIRE_ARGUMENT_STRING_ARRAY(0, inputXmlStrings);

        ECSchemaReadContextPtr customContext = nullptr;
        if (ARGUMENT_IS_PRESENT(1)) {
            const auto& maybeEcSchemaContextVal = info[1].As<Napi::Object>();
            if (!maybeEcSchemaContextVal.IsUndefined())
                {
                if (!NativeECSchemaXmlContext::HasInstance(maybeEcSchemaContextVal))
                    THROW_JS_TYPE_EXCEPTION("if ecSchemaXmlContext is passed as an argument, it must be an object of type NativeECSchemaXmlContext")
                customContext = NativeECSchemaXmlContext::Unwrap(maybeEcSchemaContextVal.As<Napi::Object>())->GetContext();
                }
        }

        bvector<Utf8String> outputXmlStrings;
        BentleyStatus result = JsInterop::ConvertSchemas(inputXmlStrings, outputXmlStrings, customContext, convertCA);
        if (result != BentleyStatus::SUCCESS)
            {
            Utf8String error = convertCA ? "Failed to convert custom attributes of given schemas" : "Failed to convert EC2 Xml schemas";
            THROW_JS_EXCEPTION(error.c_str());
            }

        uint32_t index = 0;
        auto ret = Napi::Array::New(info.Env(), outputXmlStrings.size());
        for (auto& outputXmlString : outputXmlStrings)
            ret.Set(index++, Napi::String::New(info.Env(), outputXmlString.c_str()));

        return ret;
        }

    static void Init(Napi::Env& env, Napi::Object exports)
        {
        Napi::HandleScope scope(env);
        Napi::Function t = DefineClass(env, "SchemaUtility", {
            StaticMethod("convertCustomAttributes", &NativeSchemaUtility::ConvertCustomAttributes),
            StaticMethod("convertEC2XmlSchemas", &NativeSchemaUtility::ConvertEC2XmlSchemas),
        });

        exports.Set("SchemaUtility", t);

        SET_CONSTRUCTOR(t)
        }
    };

//=======================================================================================
// Projects the Changed Elements ECDb class into JS
//! @bsiclass
//=======================================================================================
struct NativeChangedElementsECDb : BeObjectWrap<NativeChangedElementsECDb>
    {
    private:
        DEFINE_CONSTRUCTOR;
        ECDb m_ecdb;
        std::unique_ptr<ChangedElementsManager> m_manager;

        template <typename STATUSTYPE>
        Napi::Object CreateBentleyReturnErrorObject(STATUSTYPE errCode, Utf8CP msg = nullptr) { return IModelJsNative::CreateBentleyReturnErrorObject(errCode, msg, Env()); }

        template <typename STATUSTYPE>
        Napi::Object CreateBentleyReturnObject(STATUSTYPE errCode, Napi::Value goodValue)   {
            if ((STATUSTYPE)0 != errCode)
                return CreateBentleyReturnErrorObject(errCode);
            return CreateBentleyReturnSuccessObject(goodValue);
        }

      public:
        NativeChangedElementsECDb(NapiInfoCR info) : BeObjectWrap<NativeChangedElementsECDb>(info) {}
        ~NativeChangedElementsECDb() {SetInDestructor(); CloseDbIfOpen(); }

        // Check if val is really a NativeECDb peer object
        static bool InstanceOf(Napi::Value val)
            {
            if (!val.IsObject())
                return false;

            Napi::HandleScope scope(val.Env());
            return val.As<Napi::Object>().InstanceOf(Constructor().Value());
            }
        ECDbR GetECDb() { return m_ecdb; }

        Napi::Value CreateDb(NapiInfoCR info)
            {
            REQUIRE_ARGUMENT_OBJ(0, NativeDgnDb, mainDb);
            REQUIRE_ARGUMENT_STRING(1, dbName);
            m_manager = std::make_unique<ChangedElementsManager>(&mainDb->GetDgnDb());
            BeFileName file(dbName);
            BeFileName path = file.GetDirectoryName();
            if (!path.DoesPathExist())
                return Napi::Number::New(Env(), (int) BE_SQLITE_NOTFOUND);

            DbResult status = m_manager->CreateChangedElementsCache(GetECDb(), file);
            return Napi::Number::New(Env(), (int) status);
            }

        Napi::Value CleanCaches(NapiInfoCR info)
            {
            m_manager = nullptr;
            return Napi::Number::New(Env(), 0);
            }

        Napi::Value ProcessChangesets(NapiInfoCR info)
            {
            REQUIRE_ARGUMENT_OBJ(0, NativeDgnDb, mainDb);
            REQUIRE_ARGUMENT_ANY_OBJ(1, changeSets);
            REQUIRE_ARGUMENT_STRING(2, rulesetId);
            OPTIONAL_ARGUMENT_BOOL(3, filterSpatial, false);
            OPTIONAL_ARGUMENT_BOOL(4, wantParents, false);
            OPTIONAL_ARGUMENT_BOOL(5, wantPropertyChecksums, true);
            OPTIONAL_ARGUMENT_STRING(6, rulesetDir);
            OPTIONAL_ARGUMENT_STRING(7, tempDir);
            OPTIONAL_ARGUMENT_BOOL(8, wantChunkTraversal, false);

            if (GetECDb().IsReadonly())
                return Napi::Number::New(Env(), (int) BE_SQLITE_READONLY);

            if (!m_manager)
                m_manager = std::make_unique<ChangedElementsManager>(&mainDb->GetDgnDb());

            bool containsSchemaChanges;
            Utf8String dbGuid = mainDb->GetDgnDb().GetDbGuid().ToString();
            auto revisionPtrs = JsInterop::GetChangesetPropsVec(containsSchemaChanges, dbGuid, changeSets);

            m_manager->SetFilterSpatial(filterSpatial);
            m_manager->SetWantParents(wantParents);
            m_manager->SetWantPropertyChecksums(wantPropertyChecksums);
            m_manager->SetWantChunkTraversal(wantChunkTraversal);

            if (!rulesetDir.empty())
                m_manager->SetPresentationRulesetDirectory(rulesetDir);
            if (!tempDir.empty())
                m_manager->SetTempLocation(tempDir.c_str());

            DbResult result = m_manager->ProcessChangesets(GetECDb(), Utf8String(rulesetId), revisionPtrs);
            return Napi::Number::New(Env(), (int) result);
            }

        Napi::Value ProcessChangesetsAndRoll(NapiInfoCR info)
            {
            REQUIRE_ARGUMENT_STRING(0, dbFilename);
            REQUIRE_ARGUMENT_STRING(1, dbGuid)
            REQUIRE_ARGUMENT_ANY_OBJ(2, changeSets);
            REQUIRE_ARGUMENT_STRING(3, rulesetId);
            OPTIONAL_ARGUMENT_BOOL(4, filterSpatial, false);
            OPTIONAL_ARGUMENT_BOOL(5, wantParents, false);
            OPTIONAL_ARGUMENT_BOOL(6, wantPropertyChecksums, true);
            OPTIONAL_ARGUMENT_STRING(7, rulesetDir);
            OPTIONAL_ARGUMENT_STRING(8, tempDir);
            OPTIONAL_ARGUMENT_BOOL(9, wantRelationshipCaching, true);
            OPTIONAL_ARGUMENT_INTEGER(10, relationshipCacheSize, 200000);
            OPTIONAL_ARGUMENT_BOOL(11, wantChunkTraversal, false);

            if (GetECDb().IsReadonly())
                return Napi::Number::New(Env(), (int) BE_SQLITE_READONLY);

            if (!m_manager)
                m_manager = std::make_unique<ChangedElementsManager>(BeFileName(dbFilename));

            bool containsSchemaChanges;
            auto revisionPtrs = JsInterop::GetChangesetPropsVec(containsSchemaChanges, dbGuid, changeSets);

            m_manager->SetFilterSpatial(filterSpatial);
            m_manager->SetWantParents(wantParents);
            m_manager->SetWantPropertyChecksums(wantPropertyChecksums);
            m_manager->SetWantBriefcaseRoll(true);
            m_manager->SetWantRelationshipCaching(wantRelationshipCaching);
            m_manager->SetRelationshipCacheSize(relationshipCacheSize);
            m_manager->SetWantChunkTraversal(wantChunkTraversal);

            if (!rulesetDir.empty())
                m_manager->SetPresentationRulesetDirectory(rulesetDir);
            if (!tempDir.empty())
                m_manager->SetTempLocation(tempDir.c_str());

            DbResult result = m_manager->ProcessChangesets(GetECDb(), Utf8String(rulesetId), revisionPtrs);
            return Napi::Number::New(Env(), (int) result);
            }

        Napi::Value IsProcessed(NapiInfoCR info)
            {
            REQUIRE_ARGUMENT_STRING(0, changesetId);
            BeJsDocument response;
            bool isProcessed = m_manager->IsProcessed(GetECDb(), changesetId);
            return Napi::Boolean::New(Env(), isProcessed);
            }

        Napi::Value GetChangedElements(NapiInfoCR info)
            {
            REQUIRE_ARGUMENT_STRING(0, startChangesetId);
            REQUIRE_ARGUMENT_STRING(1, endChangesetId);

            ChangedElementsMap map;
            DbResult status = m_manager->GetChangedElements(GetECDb(), map, startChangesetId, endChangesetId);

            BeJsNapiObject jsValue(Env());
            ChangedElementsManager::ChangedElementsToJSON(jsValue, map);
            return CreateBentleyReturnObject(status, jsValue);
            }

        Napi::Value IsOpen(NapiInfoCR info) { return Napi::Boolean::New(Env(), GetECDb().IsDbOpen()); }

        Napi::Value OpenDb(NapiInfoCR info)
            {
            REQUIRE_ARGUMENT_STRING(0, dbName);
            REQUIRE_ARGUMENT_INTEGER(1, mode);

            Db::OpenParams params((Db::OpenMode) mode);
            DbResult status = JsInterop::OpenECDb(GetECDb(), BeFileName(dbName.c_str(), true), params);
            return Napi::Number::New(Env(), (int) status);
            }

        void CloseDbIfOpen() {
            if (m_ecdb.IsDbOpen())
                m_ecdb.CloseDb();
        }

        Napi::Value CloseDb(NapiInfoCR info) {
            CloseDbIfOpen();
            return Napi::Number::New(Env(), (int) BE_SQLITE_OK);
        }

        static void Init(Napi::Env env, Napi::Object exports)
            {
            Napi::HandleScope scope(env);
            Napi::Function t = DefineClass(env, "ChangedElementsECDb", {
            InstanceMethod("createDb", &NativeChangedElementsECDb::CreateDb),
            InstanceMethod("processChangesets", &NativeChangedElementsECDb::ProcessChangesets),
            InstanceMethod("processChangesetsAndRoll", &NativeChangedElementsECDb::ProcessChangesetsAndRoll),
            InstanceMethod("getChangedElements", &NativeChangedElementsECDb::GetChangedElements),
            InstanceMethod("openDb", &NativeChangedElementsECDb::OpenDb),
            InstanceMethod("closeDb", &NativeChangedElementsECDb::CloseDb),
            InstanceMethod("isOpen", &NativeChangedElementsECDb::IsOpen),
            InstanceMethod("isProcessed", &NativeChangedElementsECDb::IsProcessed),
            InstanceMethod("cleanCaches", &NativeChangedElementsECDb::CleanCaches)
            });

            exports.Set("ChangedElementsECDb", t);

            SET_CONSTRUCTOR(t);
            }
    };

//=======================================================================================
// Projects the IECSqlBinder interface into JS.
//! @bsiclass
//=======================================================================================
struct NativeECSqlBinder : BeObjectWrap<NativeECSqlBinder>
    {
private:
    DEFINE_CONSTRUCTOR;
    IECSqlBinder* m_binder = nullptr;
    ECDb const* m_ecdb = nullptr;

    static DbResult ToDbResult(ECSqlStatus status)
        {
        if (status.IsSuccess())
            return BE_SQLITE_OK;

        if (status.IsSQLiteError())
            return status.GetSQLiteError();

        return BE_SQLITE_ERROR;
        }

public:
    NativeECSqlBinder(NapiInfoCR info) : BeObjectWrap<NativeECSqlBinder>(info)
        {
        if (info.Length() != 2)
            THROW_JS_EXCEPTION("ECSqlBinder constructor expects two arguments.");

        m_binder = info[0].As<Napi::External<IECSqlBinder>>().Data();
        if (m_binder == nullptr)
            THROW_JS_TYPE_EXCEPTION("Invalid first arg for NativeECSqlBinder constructor. IECSqlBinder must not be nullptr");

        m_ecdb = info[1].As<Napi::External<ECDb>>().Data();
        if (m_ecdb == nullptr)
            THROW_JS_TYPE_EXCEPTION("Invalid second arg for NativeECSqlBinder constructor. ECDb must not be nullptr");
        }

    ~NativeECSqlBinder() {SetInDestructor();}

    static bool InstanceOf(Napi::Value val)
        {
        if (!val.IsObject())
            return false;

        Napi::HandleScope scope(val.Env());
        return val.As<Napi::Object>().InstanceOf(Constructor().Value());
        }

    //  Create projections
    static void Init(Napi::Env& env, Napi::Object exports)
        {
        Napi::HandleScope scope(env);
        Napi::Function t = DefineClass(env, "ECSqlBinder", {
            InstanceMethod("addArrayElement", &NativeECSqlBinder::AddArrayElement),
            InstanceMethod("bindBlob", &NativeECSqlBinder::BindBlob),
            InstanceMethod("bindBoolean", &NativeECSqlBinder::BindBoolean),
            InstanceMethod("bindDateTime", &NativeECSqlBinder::BindDateTime),
            InstanceMethod("bindDouble", &NativeECSqlBinder::BindDouble),
            InstanceMethod("bindGuid", &NativeECSqlBinder::BindGuid),
            InstanceMethod("bindId", &NativeECSqlBinder::BindId),
            InstanceMethod("bindIdSet", &NativeECSqlBinder::BindIdSet),
            InstanceMethod("bindInteger", &NativeECSqlBinder::BindInteger),
            InstanceMethod("bindMember", &NativeECSqlBinder::BindMember),
            InstanceMethod("bindNavigation", &NativeECSqlBinder::BindNavigation),
            InstanceMethod("bindNull", &NativeECSqlBinder::BindNull),
            InstanceMethod("bindPoint2d", &NativeECSqlBinder::BindPoint2d),
            InstanceMethod("bindPoint3d", &NativeECSqlBinder::BindPoint3d),
            InstanceMethod("bindString", &NativeECSqlBinder::BindString),
        });

        exports.Set("ECSqlBinder", t);

        SET_CONSTRUCTOR(t);
        }

    static Napi::Object New(Napi::Env const& env, IECSqlBinder& binder, ECDbCR ecdb)
        {
        return Constructor().New({Napi::External<IECSqlBinder>::New(env, &binder), Napi::External<ECDb>::New(env, const_cast<ECDb*>(&ecdb))});
        }

    Napi::Value BindNull(NapiInfoCR info)
        {
        if (m_binder == nullptr)
            THROW_JS_EXCEPTION("ECSqlBinder is not initialized.");

        ECSqlStatus stat = m_binder->BindNull();
        return Napi::Number::New(Env(), (int) ToDbResult(stat));
        }

    Napi::Value BindBlob(NapiInfoCR info)
        {
        if (m_binder == nullptr)
            THROW_JS_EXCEPTION("ECSqlBinder is not initialized.");

        if (info.Length() == 0)
            THROW_JS_EXCEPTION("BindBlob requires an argument");

        Napi::Value blobVal = info[0];
        if (blobVal.IsTypedArray())
            {
            Napi::TypedArray typedArray = blobVal.As<Napi::TypedArray>();
            if (typedArray.TypedArrayType() == napi_uint8_array)
                {
                Napi::Uint8Array uint8Array = typedArray.As<Napi::Uint8Array>();
                const auto length = (int)uint8Array.ByteLength();
                ECSqlStatus stat = m_binder->BindBlob(length > 0 ? uint8Array.Data(): (void*)"", length, IECSqlBinder::MakeCopy::Yes);
                return Napi::Number::New(Env(), (int) ToDbResult(stat));
                }
            }

        if (blobVal.IsArrayBuffer())
            {
            Napi::ArrayBuffer buf = blobVal.As<Napi::ArrayBuffer>();
            const auto length = (int) buf.ByteLength();
            ECSqlStatus stat = m_binder->BindBlob(length > 0 ? buf.Data(): (void*)"", length, IECSqlBinder::MakeCopy::Yes);
            return Napi::Number::New(Env(), (int) ToDbResult(stat));
            }

        if (!blobVal.IsString())
            THROW_JS_TYPE_EXCEPTION("BindBlob requires either a Uint8Buffer, ArrayBuffer or a base64-encoded string.");

        Utf8String base64Str(blobVal.ToString().Utf8Value().c_str());
        ByteStream blob;
        Base64Utilities::Decode(blob, base64Str);

        ECSqlStatus stat = m_binder->BindBlob(blob.data(), (int) blob.size(), IECSqlBinder::MakeCopy::Yes);
        return Napi::Number::New(Env(), (int) ToDbResult(stat));
        }

    Napi::Value BindBoolean(NapiInfoCR info)
        {
        if (m_binder == nullptr)
            THROW_JS_EXCEPTION("ECSqlBinder is not initialized.");

        Napi::Value boolVal;
        if (info.Length() == 0 || !(boolVal = info[0]).IsBoolean())
            THROW_JS_TYPE_EXCEPTION("BindBoolean expects a boolean");

        ECSqlStatus stat = m_binder->BindBoolean(boolVal.ToBoolean());
        return Napi::Number::New(Env(), (int) ToDbResult(stat));
        }

    Napi::Value BindDateTime(NapiInfoCR info)
        {
        if (m_binder == nullptr)
            THROW_JS_EXCEPTION("ECSqlBinder is not initialized.");

        REQUIRE_ARGUMENT_STRING(0, isoString);

        DateTime dt = DateTime::FromString(isoString);
        if (!dt.IsValid())
            return Napi::Number::New(Env(), (int) BE_SQLITE_ERROR);

        ECSqlStatus stat = m_binder->BindDateTime(dt);
        return Napi::Number::New(Env(), (int) ToDbResult(stat));
        }

    Napi::Value BindDouble(NapiInfoCR info)
        {
        if (m_binder == nullptr)
            THROW_JS_EXCEPTION("ECSqlBinder is not initialized.");

        REQUIRE_ARGUMENT_NUMBER(0, val);
        ECSqlStatus stat = m_binder->BindDouble(val.DoubleValue());
        return Napi::Number::New(Env(), (int) ToDbResult(stat));
        }

    Napi::Value BindGuid(NapiInfoCR info)
        {
        if (m_binder == nullptr)
            THROW_JS_EXCEPTION("ECSqlBinder is not initialized.");

        REQUIRE_ARGUMENT_STRING(0, guidString);
        BeGuid guid;
        if (SUCCESS != guid.FromString(guidString.c_str()))
            return Napi::Number::New(Env(), (int) BE_SQLITE_ERROR);

        ECSqlStatus stat = m_binder->BindGuid(guid, IECSqlBinder::MakeCopy::Yes);
        return Napi::Number::New(Env(), (int) ToDbResult(stat));
        }

    Napi::Value BindId(NapiInfoCR info)
        {
        if (m_binder == nullptr)
            THROW_JS_EXCEPTION("ECSqlBinder is not initialized.");

        REQUIRE_ARGUMENT_STRING(0, hexString);
        BeInt64Id id;
        if (SUCCESS != BeInt64Id::FromString(id, hexString.c_str()))
            return Napi::Number::New(Env(), (int) BE_SQLITE_ERROR);

        ECSqlStatus stat = m_binder->BindId(id);
        return Napi::Number::New(Env(), (int) ToDbResult(stat));
        }

    Napi::Value BindIdSet(NapiInfoCR info)
        {
        if (m_binder == nullptr)
            THROW_JS_EXCEPTION("ECSqlBinder is not initialized.");
        if (info.Length() == 0)
            THROW_JS_TYPE_EXCEPTION("BindVirtualSet requires an argument");

        REQUIRE_ARGUMENT_STRING_ARRAY(0, hexVector);
        std::shared_ptr<IdSet<BeInt64Id>> idSet = std::make_shared<IdSet<BeInt64Id>>();
        for (Utf8String hexString : hexVector)
        {
            BeInt64Id id;
            if (SUCCESS != BeInt64Id::FromString(id, hexString.c_str()))
                return Napi::Number::New(Env(), (int) BE_SQLITE_ERROR);
            idSet->insert(id);
        }
        ECSqlStatus stat = m_binder->BindVirtualSet(idSet);
        return Napi::Number::New(Env(), (int) ToDbResult(stat));
        }

    Napi::Value BindInteger(NapiInfoCR info)
        {
        if (m_binder == nullptr)
            THROW_JS_EXCEPTION("ECSqlBinder is not initialized.");

        if (info.Length() == 0)
            THROW_JS_TYPE_EXCEPTION("BindInteger expects a string or number");

        Napi::Value val = info[0];
        if (!val.IsNumber() && !val.IsString())
            THROW_JS_TYPE_EXCEPTION("BindInteger expects a string or number");

        int64_t int64Val;
        if (val.IsNumber())
            int64Val = val.ToNumber().Int64Value();
        else
            {
            Utf8String strVal(val.ToString().Utf8Value().c_str());
            if (strVal.empty())
                THROW_JS_TYPE_EXCEPTION("Integral string passed to BindInteger must not be empty.");

            bool const isNegativeNumber = strVal[0] == '-';
            Utf8CP positiveNumberStr = isNegativeNumber ? strVal.c_str() + 1 : strVal.c_str();
            uint64_t uVal = 0;
            if (SUCCESS != BeStringUtilities::ParseUInt64(uVal, positiveNumberStr)) //also supports hex strings
                {
                Utf8String error;
                error.Sprintf("BindInteger failed. Could not parse string %s to a valid integer.", strVal.c_str());
                THROW_JS_TYPE_EXCEPTION(error.c_str());
                }

            if (isNegativeNumber && uVal > (uint64_t) std::numeric_limits<int64_t>::max())
                {
                Utf8String error;
                error.Sprintf("BindInteger failed. Number in string %s is too large to fit into a signed 64 bit integer value.", strVal.c_str());
                THROW_JS_TYPE_EXCEPTION(error.c_str());
                }

            int64Val = uVal;
            if (isNegativeNumber)
                int64Val *= -1;
            }

        ECSqlStatus stat = m_binder->BindInt64(int64Val);
        return Napi::Number::New(Env(), (int) ToDbResult(stat));
        }

    Napi::Value BindPoint2d(NapiInfoCR info)
        {
        if (m_binder == nullptr)
            THROW_JS_EXCEPTION("ECSqlBinder is not initialized.");

        REQUIRE_ARGUMENT_NUMBER(0, x);
        REQUIRE_ARGUMENT_NUMBER(1, y);
        ECSqlStatus stat = m_binder->BindPoint2d(DPoint2d::From(x.DoubleValue(),y.DoubleValue()));
        return Napi::Number::New(Env(), (int) ToDbResult(stat));
        }

    Napi::Value BindPoint3d(NapiInfoCR info)
        {
        if (m_binder == nullptr)
            THROW_JS_EXCEPTION("ECSqlBinder is not initialized.");

        REQUIRE_ARGUMENT_NUMBER(0, x);
        REQUIRE_ARGUMENT_NUMBER(1, y);
        REQUIRE_ARGUMENT_NUMBER(2, z);
        ECSqlStatus stat = m_binder->BindPoint3d(DPoint3d::From(x.DoubleValue(), y.DoubleValue(), z.DoubleValue()));
        return Napi::Number::New(Env(), (int) ToDbResult(stat));
        }

    Napi::Value BindString(NapiInfoCR info)
        {
        if (m_binder == nullptr)
            THROW_JS_EXCEPTION("ECSqlBinder is not initialized.");

        REQUIRE_ARGUMENT_STRING(0, val);
        ECSqlStatus stat = m_binder->BindText(val.c_str(), IECSqlBinder::MakeCopy::Yes);
        return Napi::Number::New(Env(), (int) ToDbResult(stat));
        }

    Napi::Value BindNavigation(NapiInfoCR info)
        {
        if (m_binder == nullptr || m_ecdb == nullptr)
            THROW_JS_EXCEPTION("ECSqlBinder is not initialized.");

        REQUIRE_ARGUMENT_STRING(0, navIdHexStr);
        OPTIONAL_ARGUMENT_STRING(1, relClassName);
        OPTIONAL_ARGUMENT_STRING(2, relClassTableSpaceName);

        BeInt64Id navId;
        if (SUCCESS != BeInt64Id::FromString(navId, navIdHexStr.c_str()))
            return Napi::Number::New(Env(), (int) BE_SQLITE_ERROR);

        ECClassId relClassId;
        if (!relClassName.empty())
            {
            bvector<Utf8String> tokens;
            BeStringUtilities::Split(relClassName.c_str(), ".:", tokens);
            if (tokens.size() != 2)
                return Napi::Number::New(Env(), (int) BE_SQLITE_ERROR);

            relClassId = m_ecdb->Schemas().GetClassId(tokens[0], tokens[1], SchemaLookupMode::AutoDetect, relClassTableSpaceName.c_str());
            }

        ECSqlStatus stat = m_binder->BindNavigation(navId, relClassId);
        return Napi::Number::New(Env(), (int) ToDbResult(stat));
        }

    Napi::Value BindMember(NapiInfoCR info)
        {
        if (m_binder == nullptr || m_ecdb == nullptr)
            THROW_JS_EXCEPTION("ECSqlBinder is not initialized.");

        REQUIRE_ARGUMENT_STRING(0, memberName);
        IECSqlBinder& memberBinder = m_binder->operator[](memberName.c_str());
        return New(info.Env(), memberBinder, *m_ecdb);
        }

    Napi::Value AddArrayElement(NapiInfoCR info)
        {
        if (m_binder == nullptr || m_ecdb == nullptr)
            THROW_JS_EXCEPTION("ECSqlBinder is not initialized.");

        IECSqlBinder& elementBinder = m_binder->AddArrayElement();
        return New(info.Env(), elementBinder, *m_ecdb);
        }
    };

//=======================================================================================
// Projects the NativeECSqlColumnInfo interface into JS.
//! @bsiclass
//=======================================================================================
struct NativeECSqlColumnInfo : BeObjectWrap<NativeECSqlColumnInfo>
    {
    private:
        //Must match ECSqlValueType in imodeljs-core
        enum class Type
            {
            Blob = 1,
            Boolean = 2,
            DateTime = 3,
            Double = 4,
            Geometry = 5,
            Id = 6,
            Int = 7,
            Int64 = 8,
            Point2d = 9,
            Point3d = 10,
            String = 11,
            Navigation = 12,
            Struct = 13,
            PrimitiveArray = 14,
            StructArray = 15,
            Guid = 16
            };

        DEFINE_CONSTRUCTOR;
        ECSqlColumnInfo const* m_colInfo = nullptr;

    public:
        NativeECSqlColumnInfo(NapiInfoCR info) : BeObjectWrap<NativeECSqlColumnInfo>(info)
            {
            if (info.Length() != 1)
                THROW_JS_TYPE_EXCEPTION("ECSqlColumnInfo constructor expects one argument.");

            m_colInfo = info[0].As<Napi::External<ECSqlColumnInfo>>().Data();
            if (m_colInfo == nullptr)
                THROW_JS_TYPE_EXCEPTION("Invalid first arg for NativeECSqlColumnInfo constructor. ECSqlColumnInfo must not be nullptr");
            }

        ~NativeECSqlColumnInfo() {SetInDestructor();}

        static bool InstanceOf(Napi::Value val)
            {
            if (!val.IsObject())
                return false;

            Napi::HandleScope scope(val.Env());
            return val.As<Napi::Object>().InstanceOf(Constructor().Value());
            }

        //  Create projections
        static void Init(Napi::Env& env, Napi::Object exports)
            {
            Napi::HandleScope scope(env);
            Napi::Function t = DefineClass(env, "ECSqlColumnInfo", {
                InstanceMethod("getType", &NativeECSqlColumnInfo::GetType),
                InstanceMethod("getPropertyName", &NativeECSqlColumnInfo::GetPropertyName),
                InstanceMethod("getOriginPropertyName", &NativeECSqlColumnInfo::GetOriginPropertyName),
                InstanceMethod("getAccessString", &NativeECSqlColumnInfo::GetAccessString),
                InstanceMethod("isSystemProperty", &NativeECSqlColumnInfo::IsSystemProperty),
                InstanceMethod("isGeneratedProperty", &NativeECSqlColumnInfo::IsGeneratedProperty),
                InstanceMethod("isEnum", &NativeECSqlColumnInfo::IsEnum),
                InstanceMethod("getRootClassTableSpace", &NativeECSqlColumnInfo::GetRootClassTableSpace),
                InstanceMethod("getRootClassName", &NativeECSqlColumnInfo::GetRootClassName),
                InstanceMethod("getRootClassAlias", &NativeECSqlColumnInfo::GetRootClassAlias),
                InstanceMethod("isDynamicProp", &NativeECSqlColumnInfo::IsDynamicProp),
            });

            exports.Set("ECSqlColumnInfo", t);

            SET_CONSTRUCTOR(t);
            }

        static Napi::Object New(Napi::Env const& env, ECSqlColumnInfo const& colInfo)
            {
            return Constructor().New({Napi::External<ECSqlColumnInfo>::New(env, const_cast<ECSqlColumnInfo*>(&colInfo))});
            }

        Napi::Value GetType(NapiInfoCR info)
            {
            if (m_colInfo == nullptr)
                THROW_JS_EXCEPTION("ECSqlColumnInfo is not initialized.");

            ECTypeDescriptor const& dataType = m_colInfo->GetDataType();
            Type type = Type::Id;
            if (dataType.IsNavigation())
                type = Type::Navigation;
            else if (dataType.IsStruct())
                type = Type::Struct;
            else if (dataType.IsPrimitiveArray())
                type = Type::PrimitiveArray;
            else if (dataType.IsStructArray())
                type = Type::StructArray;
            else
                {
                BeAssert(dataType.IsPrimitive());
                switch (dataType.GetPrimitiveType())
                    {
                        case PRIMITIVETYPE_Binary:
                        {
                        ECPropertyCP prop = m_colInfo->GetProperty();
                        if (prop && prop->HasExtendedType())
                            {
                            BeAssert(prop->GetIsPrimitive());
                            Utf8StringCR extendedTypeName = prop->GetAsPrimitiveProperty()->GetExtendedTypeName();
                            if (extendedTypeName.EqualsIAscii("Guid") || extendedTypeName.EqualsIAscii("BeGuid"))
                                {
                                type = Type::Guid;
                                break;
                                }
                            }

                        type = Type::Blob;
                        break;
                        }
                        case PRIMITIVETYPE_Boolean:
                            type = Type::Boolean;
                            break;
                        case PRIMITIVETYPE_DateTime:
                            type = Type::DateTime;
                            break;
                        case PRIMITIVETYPE_Double:
                            type = Type::Double;
                            break;
                        case PRIMITIVETYPE_IGeometry:
                            type = Type::Geometry;
                            break;
                        case PRIMITIVETYPE_Integer:
                            type = Type::Int;
                            break;
                        case PRIMITIVETYPE_Long:
                        {
                        if (m_colInfo->IsSystemProperty())
                            {
                            type = Type::Id;
                            break;
                            }

                        ECPropertyCP prop = m_colInfo->GetProperty();
                        if (prop && prop->HasExtendedType())
                            {
                            BeAssert(prop->GetIsPrimitive());
                            if (prop->GetAsPrimitiveProperty()->GetExtendedTypeName().EndsWith("Id"))
                                {
                                type = Type::Id;
                                break;
                                }
                            }

                        type = Type::Int64;
                        break;
                        }
                        case PRIMITIVETYPE_Point2d:
                            type = Type::Point2d;
                            break;
                        case PRIMITIVETYPE_Point3d:
                            type = Type::Point3d;
                            break;
                        case PRIMITIVETYPE_String:
                            type = Type::String;
                            break;
                        default:
                            THROW_JS_EXCEPTION("Unsupported ECSqlValue primitive type.");
                            break;
                    }
                }

            return Napi::Number::New(Env(), (int) type);
            }

        Napi::Value GetPropertyName(NapiInfoCR info)
            {
            if (m_colInfo == nullptr)
                THROW_JS_EXCEPTION("ECSqlColumnInfo is not initialized.");

            ECPropertyCP prop = m_colInfo->GetProperty();
            if (prop == nullptr)
                THROW_JS_EXCEPTION("ECSqlColumnInfo does not represent a property.");

            return toJsString(Env(), prop->GetName());
            }
        Napi::Value IsDynamicProp(NapiInfoCR info)
            {
            if (m_colInfo == nullptr)
                THROW_JS_EXCEPTION("ECSqlColumnInfo is not initialized.");

            return Napi::Boolean::New(Env(), m_colInfo->IsDynamic());
            }
        Napi::Value GetOriginPropertyName(NapiInfoCR info)
            {
            if (m_colInfo == nullptr)
                THROW_JS_EXCEPTION("ECSqlColumnInfo is not initialized.");

            ECPropertyCP prop = m_colInfo->GetOriginProperty();
            if (prop == nullptr)
                return Env().Undefined();

            return toJsString(Env(), prop->GetName());
            }

        Napi::Value GetAccessString(NapiInfoCR info)
            {
            if (m_colInfo == nullptr)
                THROW_JS_EXCEPTION("ECSqlColumnInfo is not initialized.");

            //if property is generated, the display label contains the select clause item as is.
            //The property name in contrast would have encoded special characters of the select clause item.
            //Ex: SELECT MyProp + 4 FROM Foo -> the name must be "MyProp + 4"
            if (m_colInfo->IsGeneratedProperty())
                {
                BeAssert(m_colInfo->GetPropertyPath().Size() == 1);
                ECPropertyCP prop = m_colInfo->GetProperty();
                if (prop == nullptr)
                    THROW_JS_EXCEPTION("ECSqlColumnInfo's Property must not be null for a generated property.");

                return toJsString(Env(), prop->GetDisplayLabel());
                }

            return toJsString(Env(), m_colInfo->GetPropertyPath().ToString());
            }

        Napi::Value IsEnum(NapiInfoCR info)
            {
            if (m_colInfo == nullptr)
                THROW_JS_EXCEPTION("ECSqlColumnInfo is not initialized.");

            return Napi::Boolean::New(Env(), m_colInfo->GetEnumType() != nullptr);
            }

        Napi::Value IsSystemProperty(NapiInfoCR info)
            {
            if (m_colInfo == nullptr)
                THROW_JS_EXCEPTION("ECSqlColumnInfo is not initialized.");

            return Napi::Boolean::New(Env(), m_colInfo->IsSystemProperty());
            }

        Napi::Value IsGeneratedProperty(NapiInfoCR info)
            {
            if (m_colInfo == nullptr)
                THROW_JS_EXCEPTION("ECSqlColumnInfo is not initialized.");

            return Napi::Boolean::New(Env(), m_colInfo->IsGeneratedProperty());
            }

        Napi::Value GetRootClassTableSpace(NapiInfoCR info)
            {
            if (m_colInfo == nullptr)
                THROW_JS_EXCEPTION("ECSqlColumnInfo is not initialized.");

            return toJsString(Env(), m_colInfo->GetRootClass().GetTableSpace());
            }

        Napi::Value GetRootClassName(NapiInfoCR info)
            {
            if (m_colInfo == nullptr)
                THROW_JS_EXCEPTION("ECSqlColumnInfo is not initialized.");

            return toJsString(Env(), ECJsonUtilities::FormatClassName(m_colInfo->GetRootClass().GetClass()));
            }

        Napi::Value GetRootClassAlias(NapiInfoCR info)
            {
            if (m_colInfo == nullptr)
                THROW_JS_EXCEPTION("ECSqlColumnInfo is not initialized.");

            return toJsString(Env(), m_colInfo->GetRootClass().GetAlias());
            }
    };

//=======================================================================================
// Projects the IECSqlValue interface into JS.
//! @bsiclass
//=======================================================================================
struct NativeECSqlValue : BeObjectWrap<NativeECSqlValue>
    {
private:
    DEFINE_CONSTRUCTOR;
    IECSqlValue const* m_ecsqlValue = nullptr;
    ECDb const* m_ecdb = nullptr;

public:
    NativeECSqlValue(NapiInfoCR info) : BeObjectWrap<NativeECSqlValue>(info)
        {
        if (info.Length() < 2)
            THROW_JS_TYPE_EXCEPTION("ECSqlValue constructor expects two arguments.");

        m_ecsqlValue = info[0].As<Napi::External<IECSqlValue>>().Data();
        if (m_ecsqlValue == nullptr)
            THROW_JS_TYPE_EXCEPTION("Invalid first arg for NativeECSqlValue constructor. IECSqlValue must not be nullptr");

        m_ecdb = info[1].As<Napi::External<ECDb>>().Data();
        if (m_ecdb == nullptr)
            THROW_JS_TYPE_EXCEPTION("Invalid second arg for NativeECSqlValue constructor. ECDb must not be nullptr");
        }

    ~NativeECSqlValue() {SetInDestructor();}

    static bool InstanceOf(Napi::Value val)
        {
        if (!val.IsObject())
            return false;

        Napi::HandleScope scope(val.Env());
        return val.As<Napi::Object>().InstanceOf(Constructor().Value());
        }

    //  Create projections
    static void Init(Napi::Env& env, Napi::Object exports)
        {
        Napi::HandleScope scope(env);
        Napi::Function t = DefineClass(env, "ECSqlValue", {
            InstanceMethod("getArrayIterator", &NativeECSqlValue::GetArrayIterator),
            InstanceMethod("getBlob", &NativeECSqlValue::GetBlob),
            InstanceMethod("getBoolean", &NativeECSqlValue::GetBoolean),
            InstanceMethod("getClassNameForClassId", &NativeECSqlValue::GetClassNameForClassId),
            InstanceMethod("getColumnInfo", &NativeECSqlValue::GetColumnInfo),
            InstanceMethod("getDateTime", &NativeECSqlValue::GetDateTime),
            InstanceMethod("getDouble", &NativeECSqlValue::GetDouble),
            InstanceMethod("getGeometry", &NativeECSqlValue::GetGeometry),
            InstanceMethod("getGuid", &NativeECSqlValue::GetGuid),
            InstanceMethod("getId", &NativeECSqlValue::GetId),
            InstanceMethod("getInt", &NativeECSqlValue::GetInt),
            InstanceMethod("getInt64", &NativeECSqlValue::GetInt64),
            InstanceMethod("getNavigation", &NativeECSqlValue::GetNavigation),
            InstanceMethod("getPoint2d", &NativeECSqlValue::GetPoint2d),
            InstanceMethod("getPoint3d", &NativeECSqlValue::GetPoint3d),
            InstanceMethod("getString", &NativeECSqlValue::GetString),
            InstanceMethod("getEnum", &NativeECSqlValue::GetEnum),
            InstanceMethod("getStructIterator", &NativeECSqlValue::GetStructIterator),
            InstanceMethod("isNull", &NativeECSqlValue::IsNull),
        });

        exports.Set("ECSqlValue", t);

        SET_CONSTRUCTOR(t);
        }

    static Napi::Object New(Napi::Env const& env, IECSqlValue const& val, ECDbCR ecdb)
        {
        return Constructor().New({Napi::External<IECSqlValue>::New(env, const_cast<IECSqlValue*>(&val)), Napi::External<ECDb>::New(env, const_cast<ECDb*>(&ecdb))});
        }

    Napi::Value GetColumnInfo(NapiInfoCR info)
        {
        if (m_ecsqlValue == nullptr)
            THROW_JS_EXCEPTION("ECSqlValue is not initialized");

        return NativeECSqlColumnInfo::New(Env(), m_ecsqlValue->GetColumnInfo());
        }

    Napi::Value IsNull(NapiInfoCR info)
        {
        if (m_ecsqlValue == nullptr)
            THROW_JS_EXCEPTION("ECSqlValue is not initialized");

        return Napi::Boolean::New(Env(), m_ecsqlValue->IsNull());
        }

    Napi::Value GetBlob(NapiInfoCR info)
        {
        if (m_ecsqlValue == nullptr)
            THROW_JS_EXCEPTION("ECSqlValue is not initialized");

        int blobSize;
        void const* data = m_ecsqlValue->GetBlob(&blobSize);
        auto blob = Napi::Uint8Array::New(Env(), blobSize);
        memcpy(blob.Data(), data, blobSize);
        return blob;
        }

    Napi::Value GetBoolean(NapiInfoCR info)
        {
        if (m_ecsqlValue == nullptr)
            THROW_JS_EXCEPTION("ECSqlValue is not initialized");

        return Napi::Boolean::New(Env(), m_ecsqlValue->GetBoolean());
        }

    Napi::Value GetDateTime(NapiInfoCR info)
        {
        if (m_ecsqlValue == nullptr)
            THROW_JS_EXCEPTION("ECSqlValue is not initialized");

        DateTime dt = m_ecsqlValue->GetDateTime();
        return toJsString(Env(), dt.ToString());
        }

    Napi::Value GetDouble(NapiInfoCR info)
        {
        if (m_ecsqlValue == nullptr)
            THROW_JS_EXCEPTION("ECSqlValue is not initialized");

        return Napi::Number::New(Env(), m_ecsqlValue->GetDouble());
        }

    Napi::Value GetGeometry(NapiInfoCR info)
        {
        if (m_ecsqlValue == nullptr)
            THROW_JS_EXCEPTION("ECSqlValue is not initialized");

        IGeometryPtr geom = m_ecsqlValue->GetGeometry();
        BeJsDocument json;
        if (geom == nullptr || SUCCESS != ECJsonUtilities::IGeometryToIModelJson(json, *geom))
            THROW_JS_EXCEPTION("Could not convert IGeometry to JSON.");

        return toJsString(Env(), json.Stringify());
        }

    Napi::Value GetGuid(NapiInfoCR info)
        {
        if (m_ecsqlValue == nullptr)
            THROW_JS_EXCEPTION("ECSqlValue is not initialized");

        BeGuid guid = m_ecsqlValue->GetGuid();
        if (!guid.IsValid())
            return Env().Undefined();

        return toJsString(Env(), guid.ToString());
        }

    Napi::Value GetId(NapiInfoCR info)
        {
        if (m_ecsqlValue == nullptr)
            THROW_JS_EXCEPTION("ECSqlValue is not initialized");

        BeInt64Id id = m_ecsqlValue->GetId<BeInt64Id>();
        if (!id.IsValid())
            return Env().Undefined();

        return toJsString(Env(), id);
        }

    Napi::Value GetClassNameForClassId(NapiInfoCR info)
        {
        if (m_ecsqlValue == nullptr || m_ecdb == nullptr)
            THROW_JS_EXCEPTION("ECSqlValue is not initialized");

        ECClassId classId = m_ecsqlValue->GetId<ECClassId>();
        if (!classId.IsValid())
            THROW_JS_EXCEPTION("Failed to get class name from ECSqlValue: The ECSqlValue does not refer to a valid class id.");

        Utf8StringCR tableSpace = m_ecsqlValue->GetColumnInfo().GetRootClass().GetTableSpace();
        ECClassCP ecClass = m_ecdb->Schemas().GetClass(classId, tableSpace.c_str());
        if (ecClass == nullptr)
            {
            Utf8String err;
            err.Sprintf("Failed to get class name from ECSqlValue: Class not found for ECClassId %s.", classId.ToHexStr().c_str());
            THROW_JS_EXCEPTION(err.c_str());
            }

        return toJsString(Env(), ECJsonUtilities::FormatClassName(*ecClass));
        }

    Napi::Value GetInt(NapiInfoCR info)
        {
        if (m_ecsqlValue == nullptr)
            THROW_JS_EXCEPTION("ECSqlValue is not initialized");

        return Napi::Number::New(Env(), m_ecsqlValue->GetInt());
        }

    Napi::Value GetInt64(NapiInfoCR info)
        {
        if (m_ecsqlValue == nullptr)
            THROW_JS_EXCEPTION("ECSqlValue is not initialized");

        return Napi::Number::New(Env(), m_ecsqlValue->GetInt64());
        }

    Napi::Value GetPoint2d(NapiInfoCR info)
        {
        if (m_ecsqlValue == nullptr)
            THROW_JS_EXCEPTION("ECSqlValue is not initialized");

        DPoint2d pt = m_ecsqlValue->GetPoint2d();
        Napi::Object jsPt = Napi::Object::New(Env());
        jsPt.Set(ECN::ECJsonSystemNames::Point::X(), Napi::Number::New(Env(), pt.x));
        jsPt.Set(ECN::ECJsonSystemNames::Point::Y(), Napi::Number::New(Env(), pt.y));
        return jsPt;
        }

    Napi::Value GetPoint3d(NapiInfoCR info)
        {
        if (m_ecsqlValue == nullptr)
            THROW_JS_EXCEPTION("ECSqlValue is not initialized");

        DPoint3d pt = m_ecsqlValue->GetPoint3d();
        Napi::Object jsPt = Napi::Object::New(Env());
        jsPt.Set(ECN::ECJsonSystemNames::Point::X(), Napi::Number::New(Env(), pt.x));
        jsPt.Set(ECN::ECJsonSystemNames::Point::Y(), Napi::Number::New(Env(), pt.y));
        jsPt.Set(ECN::ECJsonSystemNames::Point::Z(), Napi::Number::New(Env(), pt.z));
        return jsPt;
        }

    Napi::Value GetString(NapiInfoCR info)
        {
        if (m_ecsqlValue == nullptr)
            THROW_JS_EXCEPTION("ECSqlValue is not initialized");

        return toJsString(Env(), m_ecsqlValue->IsNull() ? "" : m_ecsqlValue->GetText());
        }

    Napi::Value GetEnum(NapiInfoCR info)
        {
        if (m_ecsqlValue == nullptr)
            THROW_JS_EXCEPTION("ECSqlValue is not initialized");

        ECEnumerationCP enumType = m_ecsqlValue->GetColumnInfo().GetEnumType();
        if (enumType == nullptr)
            THROW_JS_EXCEPTION("ECSqlValue is not an ECEnumeration.");

        bvector<ECEnumeratorCP> enumerators;
        if (SUCCESS != m_ecsqlValue->TryGetContainedEnumerators(enumerators) || enumerators.empty())
            return Env().Undefined();

        Napi::Array jsEnumList = Napi::Array::New(Env(), enumerators.size());

        uint32_t arrayIndex = 0;
        for (ECEnumeratorCP enumerator : enumerators)
            {
            Napi::Object jsEnum = Napi::Object::New(Env());
            jsEnum.Set("schema", Napi::String::New(Env(), enumType->GetSchema().GetName().c_str()));
            jsEnum.Set("name", Napi::String::New(Env(), enumType->GetName().c_str()));
            jsEnum.Set("key", Napi::String::New(Env(), enumerator->GetName().c_str()));
            jsEnum.Set("value", enumerator->IsInteger() ? (napi_value)Napi::Number::New(Env(), enumerator->GetInteger()) : (napi_value)Napi::String::New(Env(), enumerator->GetString().c_str()));
            jsEnumList.Set(arrayIndex, jsEnum);
            arrayIndex++;
            }

        return jsEnumList;
        }

    Napi::Value GetNavigation(NapiInfoCR info)
        {
        if (m_ecsqlValue == nullptr || m_ecdb == nullptr)
            THROW_JS_EXCEPTION("ECSqlValue is not initialized");

        ECClassId relClassId;
        BeInt64Id navId = m_ecsqlValue->GetNavigation(&relClassId);

        Napi::Object jsNavValue = Napi::Object::New(Env());
        jsNavValue.Set(ECN::ECJsonSystemNames::Navigation::Id(), Napi::String::New(Env(), navId.ToHexStr().c_str()));
        if (relClassId.IsValid())
            {
            Utf8StringCR relClassTableSpace = m_ecsqlValue->GetColumnInfo().GetRootClass().GetTableSpace();
            ECClassCP relClass = m_ecdb->Schemas().GetClass(relClassId, relClassTableSpace.c_str());
            if (relClass == nullptr)
                THROW_JS_EXCEPTION("Failed to find ECRelationhipClass for the Navigation Value's RelECClassId.");

            Utf8String relClassName = ECJsonUtilities::FormatClassName(*relClass);
            jsNavValue.Set(ECN::ECJsonSystemNames::Navigation::RelClassName(), Napi::String::New(Env(), relClassName.c_str()));
            }

        return jsNavValue;
        }

    //implementations are after NativeECSqlValueIterable as it needs to call into that class
    Napi::Value GetStructIterator(NapiInfoCR);
    Napi::Value GetArrayIterator(NapiInfoCR);
    };

//=======================================================================================
// Projects the IECSqlValueIterable interface into JS.
//! @bsiclass
//=======================================================================================
struct NativeECSqlValueIterator : BeObjectWrap<NativeECSqlValueIterator>
    {
    private:
        DEFINE_CONSTRUCTOR;
        ECDb const* m_ecdb = nullptr;
        IECSqlValueIterable const* m_iterable = nullptr;
        bool m_isBeforeFirstElement = true;
        IECSqlValueIterable::const_iterator m_it;
        IECSqlValueIterable::const_iterator m_endIt;

    public:
        NativeECSqlValueIterator(NapiInfoCR info) : BeObjectWrap<NativeECSqlValueIterator>(info)
            {
            if (info.Length() < 2)
                THROW_JS_EXCEPTION("ECSqlValueIterator constructor expects two argument.");

            m_iterable = info[0].As<Napi::External<IECSqlValueIterable>>().Data();
            if (m_iterable == nullptr)
                THROW_JS_EXCEPTION("Invalid first arg for NativeECSqlValueIterator constructor. IECSqlValueIterable must not be nullptr");

            m_endIt = m_iterable->end();

            m_ecdb = info[1].As<Napi::External<ECDb>>().Data();
            if (m_ecdb == nullptr)
                THROW_JS_EXCEPTION("Invalid second arg for NativeECSqlValueIterator constructor. ECDb must not be nullptr");
            }

        ~NativeECSqlValueIterator() {SetInDestructor();}

        static bool InstanceOf(Napi::Value val)
            {
            if (!val.IsObject())
                return false;

            Napi::HandleScope scope(val.Env());
            return val.As<Napi::Object>().InstanceOf(Constructor().Value());
            }

        //  Create projections
        static void Init(Napi::Env& env, Napi::Object exports)
            {
            Napi::HandleScope scope(env);
            Napi::Function t = DefineClass(env, "ECSqlValueIterator", {
            InstanceMethod("moveNext", &NativeECSqlValueIterator::MoveNext),
            InstanceMethod("getCurrent", &NativeECSqlValueIterator::GetCurrent)});

            exports.Set("ECSqlValueIterator", t);

            SET_CONSTRUCTOR(t);
            }

        static Napi::Object New(Napi::Env const& env, IECSqlValueIterable const& iterable, ECDb const& ecdb)
            {
            return Constructor().New({Napi::External<IECSqlValueIterable>::New(env, const_cast<IECSqlValueIterable*>(&iterable)), Napi::External<ECDb>::New(env, const_cast<ECDb*>(&ecdb))});
            }

        // A JS iterator expects the initial state of an iterator to be before the first element.
        // So on the first call to MoveNext, the C++ iterator must be created, and not incremented.
        Napi::Value MoveNext(NapiInfoCR info)
            {
            if (m_isBeforeFirstElement)
                {
                m_it = m_iterable->begin();
                m_isBeforeFirstElement = false;
                }
            else
                {
                if (m_it != m_endIt)
                    ++m_it; //don't increment if the iterator is already at its end.
                }

            return Napi::Boolean::New(info.Env(), m_it != m_endIt);
            }

        Napi::Value GetCurrent(NapiInfoCR info)
            {
            return NativeECSqlValue::New(Env(), *m_it, *m_ecdb);
            }
    };

//--------------------------------------------------------------------------------------
// @bsimethod
//+---------------+---------------+---------------+---------------+---------------+------
Napi::Value NativeECSqlValue::GetStructIterator(NapiInfoCR info)
    {
    if (m_ecsqlValue == nullptr || m_ecdb == nullptr)
        THROW_JS_EXCEPTION("ECSqlValue is not initialized");

    return NativeECSqlValueIterator::New(info.Env(), m_ecsqlValue->GetStructIterable(), *m_ecdb);
    }

//--------------------------------------------------------------------------------------
// @bsimethod
//+---------------+---------------+---------------+---------------+---------------+------
Napi::Value NativeECSqlValue::GetArrayIterator(NapiInfoCR info)
    {
    if (m_ecsqlValue == nullptr || m_ecdb == nullptr)
        THROW_JS_EXCEPTION("ECSqlValue is not initialized");

    return NativeECSqlValueIterator::New(info.Env(), m_ecsqlValue->GetArrayIterable(), *m_ecdb);
    }

//=======================================================================================
// Projects the changeset reader into JS.
//! @bsiclass
//=======================================================================================
struct NativeChangesetReader : BeObjectWrap<NativeChangesetReader>
{
private:
    DEFINE_CONSTRUCTOR;
    NativeChangeset m_changeset;


public:
    NativeChangesetReader(NapiInfoCR info) : BeObjectWrap<NativeChangesetReader>(info){}
    ~NativeChangesetReader() {SetInDestructor();}

    //  Create projections
    static void Init(Napi::Env& env, Napi::Object exports)       {
        Napi::HandleScope scope(env);
        Napi::Function t = DefineClass(env, "ChangesetReader", {
          InstanceMethod("close", &NativeChangesetReader::Close),
          InstanceMethod("getColumnCount", &NativeChangesetReader::GetColumnCount),
          InstanceMethod("getColumnValue", &NativeChangesetReader::GetColumnValue),
          InstanceMethod("getColumnValueBinary", &NativeChangesetReader::GetColumnValueBinary),
          InstanceMethod("getColumnValueDouble", &NativeChangesetReader::GetColumnValueDouble),
          InstanceMethod("getColumnValueId", &NativeChangesetReader::GetColumnValueId),
          InstanceMethod("getColumnValueInteger", &NativeChangesetReader::GetColumnValueInteger),
          InstanceMethod("getColumnValueText", &NativeChangesetReader::GetColumnValueText),
          InstanceMethod("getColumnValueType", &NativeChangesetReader::GetColumnValueType),
          InstanceMethod("getDdlChanges", &NativeChangesetReader::GetDdlChanges),
          InstanceMethod("getOpCode", &NativeChangesetReader::GetOpCode),
          InstanceMethod("getPrimaryKeys", &NativeChangesetReader::GetPrimaryKeys),
          InstanceMethod("getRow", &NativeChangesetReader::GetRow),
          InstanceMethod("getTableName", &NativeChangesetReader::GetTableName),
          InstanceMethod("hasRow", &NativeChangesetReader::HasRow),
          InstanceMethod("isColumnValueNull", &NativeChangesetReader::IsColumnValueNull),
          InstanceMethod("isIndirectChange", &NativeChangesetReader::IsIndirectChange),
          InstanceMethod("getPrimaryKeyColumnIndexes", &NativeChangesetReader::GetPrimaryKeyColumnIndexes),
          InstanceMethod("openFile", &NativeChangesetReader::OpenFile),
          InstanceMethod("openLocalChanges", &NativeChangesetReader::OpenLocalChanges),
          InstanceMethod("reset", &NativeChangesetReader::Reset),
          InstanceMethod("step", &NativeChangesetReader::Step),
        });

        exports.Set("ChangesetReader", t);
        SET_CONSTRUCTOR(t);
        }
    Napi::Value GetPrimaryKeyColumnIndexes(NapiInfoCR info)
        {
        return m_changeset.GetPrimaryKeyColumnIndexes(Env());
        }
    Napi::Value IsColumnValueNull(NapiInfoCR info)
        {
        REQUIRE_ARGUMENT_INTEGER(0, columnIndex);
        REQUIRE_ARGUMENT_INTEGER(1, valueKind);
        return m_changeset.IsColumnValueNull(Env(), columnIndex, valueKind);
        }
    Napi::Value GetColumnValueText(NapiInfoCR info)
        {
        REQUIRE_ARGUMENT_INTEGER(0, columnIndex);
        REQUIRE_ARGUMENT_INTEGER(1, valueKind);
        return m_changeset.GetColumnValueText(Env(), columnIndex, valueKind);
        }
    Napi::Value GetColumnValueInteger(NapiInfoCR info)
        {
        REQUIRE_ARGUMENT_INTEGER(0, columnIndex);
        REQUIRE_ARGUMENT_INTEGER(1, valueKind);
        return m_changeset.GetColumnValueInteger(Env(), columnIndex, valueKind);
        }
    Napi::Value GetColumnValueId(NapiInfoCR info)
        {
        REQUIRE_ARGUMENT_INTEGER(0, columnIndex);
        REQUIRE_ARGUMENT_INTEGER(1, valueKind);
        return m_changeset.GetColumnValueId(Env(), columnIndex, valueKind);
        }
    Napi::Value GetColumnValueDouble(NapiInfoCR info)
        {
        REQUIRE_ARGUMENT_INTEGER(0, columnIndex);
        REQUIRE_ARGUMENT_INTEGER(1, valueKind);
        return m_changeset.GetColumnValueDouble(Env(), columnIndex, valueKind);
        }
    Napi::Value GetColumnValueBinary(NapiInfoCR info)
        {
        REQUIRE_ARGUMENT_INTEGER(0, columnIndex);
        REQUIRE_ARGUMENT_INTEGER(1, valueKind);
        return m_changeset.GetColumnValueBinary(Env(), columnIndex, valueKind);
        }
    Napi::Value GetPrimaryKeys(NapiInfoCR info)
        {
        return m_changeset.GetPrimaryKeys(Env());
        }
    Napi::Value GetRow(NapiInfoCR info)
        {
        REQUIRE_ARGUMENT_INTEGER(0, valueKind);
        return m_changeset.GetRow(Env(), valueKind);
        }
    Napi::Value GetColumnValue(NapiInfoCR info)
        {
        REQUIRE_ARGUMENT_INTEGER(0, columnIndex);
        REQUIRE_ARGUMENT_INTEGER(1, valueKind);
        return m_changeset.GetColumnValue(Env(), columnIndex, valueKind);
        }
    Napi::Value GetColumnValueType(NapiInfoCR info)
        {
        REQUIRE_ARGUMENT_INTEGER(0, columnIndex);
        REQUIRE_ARGUMENT_INTEGER(1, valueKind);
        return m_changeset.GetColumnValueType(Env(), columnIndex, valueKind);
        }
    Napi::Value IsIndirectChange(NapiInfoCR info)
        {
        return m_changeset.IsIndirectChange(Env());
        }
    Napi::Value GetColumnCount(NapiInfoCR info)
        {
        return m_changeset.GetColumnCount(Env());
        }
    Napi::Value GetOpCode(NapiInfoCR info)
        {
        return m_changeset.GetOpCode(Env());;
        }
    Napi::Value GetDdlChanges(NapiInfoCR info)
        {
        return m_changeset.GetDdlChanges(Env());;
        }
    void OpenFile(NapiInfoCR info)
        {
        REQUIRE_ARGUMENT_STRING(0, fileName);
        REQUIRE_ARGUMENT_BOOL(1, invert);
        m_changeset.OpenFile(Env(), fileName.c_str(), invert);
        }
    void OpenLocalChanges(NapiInfoCR info)
        {
        REQUIRE_ARGUMENT_ANY_OBJ(0, dbObj);
        REQUIRE_ARGUMENT_BOOL(1, includeInMemoryChanges);
        REQUIRE_ARGUMENT_BOOL(2, invert);
        NativeDgnDb* nativeDgnDb = NativeDgnDb::Unwrap(dbObj);
        if (!nativeDgnDb->IsOpen())
            BeNapi::ThrowJsException(Env(), "provided db is not open");

        auto changeset = nativeDgnDb->GetDgnDb().Txns().CreateChangesetFromLocalChanges(includeInMemoryChanges);
        if (changeset == nullptr)
            BeNapi::ThrowJsException(Env(), "no local changes");

        m_changeset.OpenChangeStream(Env(), std::move(changeset), invert);
        }
    Napi::Value Step(NapiInfoCR info)
        {
        return m_changeset.Step(Env());
        }
    void Close(NapiInfoCR info)
        {
        m_changeset.Close(Env());
        }
    void Reset(NapiInfoCR info)
        {
        m_changeset.Reset(Env());
        }
    Napi::Value GetTableName(NapiInfoCR info)
        {
        return m_changeset.GetTableName(Env());
        }
    Napi::Value HasRow(NapiInfoCR info)
        {
        return m_changeset.GetHasRow(Env());
        }
};

//=======================================================================================
// Projects the ECSqlStatement class into JS.
//! @bsiclass
//=======================================================================================
struct NativeECSqlStatement : BeObjectWrap<NativeECSqlStatement> {
private:
    DEFINE_CONSTRUCTOR;
    ECSqlStatement m_stmt;

    struct IssueListener : BentleyApi::ECN::IIssueListener {
        mutable Utf8String m_lastIssue;
        ECDbR m_db;
        bool m_active;

        void _OnIssueReported(BentleyApi::ECN::IssueSeverity severity, BentleyApi::ECN::IssueCategory category, BentleyApi::ECN::IssueType type, BentleyApi::ECN::IssueId id, Utf8CP message) const override { m_lastIssue = message; }

        explicit IssueListener(ECDbR db) : m_active(SUCCESS == db.AddIssueListener(*this)), m_db(db) {}
        ~IssueListener() {
            if (m_active) m_db.RemoveIssueListener();
        }
    };

public:
    NativeECSqlStatement(NapiInfoCR info) : BeObjectWrap<NativeECSqlStatement>(info) {}
    ~NativeECSqlStatement() { SetInDestructor(); }

    //  Create projections
    static void Init(Napi::Env& env, Napi::Object exports) {
        Napi::HandleScope scope(env);
        Napi::Function t = DefineClass(env, "ECSqlStatement", {
            InstanceMethod("prepare", &NativeECSqlStatement::Prepare),
            InstanceMethod("reset", &NativeECSqlStatement::Reset),
            InstanceMethod("dispose", &NativeECSqlStatement::Dispose),
            InstanceMethod("clearBindings", &NativeECSqlStatement::ClearBindings),
            InstanceMethod("getBinder", &NativeECSqlStatement::GetBinder),
            InstanceMethod("step", &NativeECSqlStatement::Step),
            InstanceMethod("stepForInsert", &NativeECSqlStatement::StepForInsert),
            InstanceMethod("stepAsync", &NativeECSqlStatement::StepAsync),
            InstanceMethod("stepForInsertAsync", &NativeECSqlStatement::StepForInsertAsync),
            InstanceMethod("getColumnCount", &NativeECSqlStatement::GetColumnCount),
            InstanceMethod("getValue", &NativeECSqlStatement::GetValue),
            InstanceMethod("getNativeSql", &NativeECSqlStatement::GetNativeSql)
        });

        exports.Set("ECSqlStatement", t);
        SET_CONSTRUCTOR(t);
    }

    Napi::Value Prepare(NapiInfoCR info) {
        if (info.Length() < 2)
            THROW_JS_TYPE_EXCEPTION("ECSqlStatement::Prepare requires two arguments");

        Napi::Object dbObj = info[0].As<Napi::Object>();

        ECDb* ecdb = nullptr;
        if (NativeDgnDb::InstanceOf(dbObj)) {
            NativeDgnDb* addonDgndb = NativeDgnDb::Unwrap(dbObj);
            if (!addonDgndb->IsOpen())
                return CreateErrorObject0(BE_SQLITE_NOTADB, nullptr, Env());

            ecdb = &addonDgndb->GetDgnDb();
        } else if (NativeECDb::InstanceOf(dbObj)) {
            NativeECDb* addonECDb = NativeECDb::Unwrap(dbObj);
            ecdb = &addonECDb->GetECDb();

            if (!ecdb->IsDbOpen())
                return CreateErrorObject0(BE_SQLITE_NOTADB, nullptr, Env());
        } else {
            THROW_JS_TYPE_EXCEPTION("ECSqlStatement::Prepare requires first argument to be a NativeDgnDb or NativeECDb object.");
        }

        REQUIRE_ARGUMENT_STRING(1, ecsql);
        OPTIONAL_ARGUMENT_BOOL(2,logErrors, true);
        IssueListener listener(*ecdb);

        ECSqlStatus status = m_stmt.Prepare(*ecdb, ecsql.c_str(), logErrors);
        return CreateErrorObject0(ToDbResult(status), !status.IsSuccess() ? listener.m_lastIssue.c_str() : nullptr, Env());
    }

    Napi::Value Reset(NapiInfoCR info) {
        if (!m_stmt.IsPrepared())
            THROW_JS_EXCEPTION("ECSqlStatement is not prepared.");

        ECSqlStatus status = m_stmt.Reset();
        return Napi::Number::New(Env(), (int)ToDbResult(status));
    }

    void Dispose(NapiInfoCR info) {
        m_stmt.Finalize();
    }

    Napi::Value ClearBindings(NapiInfoCR info) {
        if (!m_stmt.IsPrepared())
            THROW_JS_EXCEPTION("ECSqlStatement is not prepared.");

        auto status = m_stmt.ClearBindings();
        return Napi::Number::New(Env(), (int)ToDbResult(status));
    }

    Napi::Value GetBinder(NapiInfoCR info) {
        if (!m_stmt.IsPrepared())
            THROW_JS_EXCEPTION("ECSqlStatement is not prepared.");

        if (info.Length() != 1)
            THROW_JS_EXCEPTION("GetBinder requires a parameter index or name as argument");

        Napi::Value paramArg = info[0];
        if (!paramArg.IsNumber() && !paramArg.IsString())
            THROW_JS_EXCEPTION("GetBinder requires a parameter index or name as argument");

        int paramIndex = -1;
        if (paramArg.IsNumber())
            paramIndex = (int)paramArg.ToNumber().Int32Value();
        else
            paramIndex = m_stmt.GetParameterIndex(paramArg.ToString().Utf8Value().c_str());

        IECSqlBinder& binder = m_stmt.GetBinder(paramIndex);
        return NativeECSqlBinder::New(info.Env(), binder, *m_stmt.GetECDb());
    }

    Napi::Value Step(NapiInfoCR info) {
        if (!m_stmt.IsPrepared())
            THROW_JS_EXCEPTION("ECSqlStatement is not prepared.");

        DbResult status = m_stmt.Step();
        return Napi::Number::New(Env(), (int)status);
    }

    Napi::Value StepForInsert(NapiInfoCR info) {
        if (!m_stmt.IsPrepared())
            THROW_JS_EXCEPTION("ECSqlStatement is not prepared.");

        ECInstanceKey key;
        DbResult status = m_stmt.Step(key);

        Napi::Object ret = Napi::Object::New(Env());
        ret.Set(Napi::String::New(Env(), "status"), Napi::Number::New(Env(), (int)status));
        if (BE_SQLITE_DONE == status)
            ret.Set(toJsString(Env(), "id"), toJsString(Env(), key.GetInstanceId()));

        return ret;
    }

    void StepAsync(NapiInfoCR info) {
        REQUIRE_ARGUMENT_FUNCTION(0, responseCallback);
        JsInterop::StepAsync(responseCallback, m_stmt, false);
    }

    void StepForInsertAsync(NapiInfoCR info) {
        REQUIRE_ARGUMENT_FUNCTION(0, responseCallback);
        JsInterop::StepAsync(responseCallback, m_stmt, true);
    }

    Napi::Value GetColumnCount(NapiInfoCR info) {
        if (!m_stmt.IsPrepared())
            THROW_JS_EXCEPTION("ECSqlStatement is not prepared.");

        int colCount = m_stmt.GetColumnCount();
        return Napi::Number::New(info.Env(), colCount);
    }

    Napi::Value GetValue(NapiInfoCR info) {
        if (!m_stmt.IsPrepared())
            THROW_JS_EXCEPTION("ECSqlStatement is not prepared.");

        REQUIRE_ARGUMENT_INTEGER(0, colIndex);

        IECSqlValue const& val = m_stmt.GetValue(colIndex);
        return NativeECSqlValue::New(info.Env(), val, *m_stmt.GetECDb());
    }

    Napi::Value GetNativeSql(NapiInfoCR info) {
        if (!m_stmt.IsPrepared())
            THROW_JS_EXCEPTION("ECSqlStatement is not prepared.");

        return Napi::String::New(Env(), m_stmt.GetNativeSql());
    }

    static DbResult ToDbResult(ECSqlStatus status) {
        if (status.IsSuccess())
            return BE_SQLITE_OK;
        return status.IsSQLiteError() ? status.GetSQLiteError() : BE_SQLITE_ERROR;
    }
};

//=======================================================================================
// @bsiclass
//=======================================================================================
struct NativeBlobIo : BeObjectWrap<NativeBlobIo> {
private:
    DEFINE_CONSTRUCTOR;
    BlobIO m_blobIO;

public:
    NativeBlobIo(NapiInfoCR info) : BeObjectWrap<NativeBlobIo>(info) {}
    ~NativeBlobIo() { SetInDestructor(); }
    static void Init(Napi::Env& env, Napi::Object exports) {
        Napi::HandleScope scope(env);
        Napi::Function t = DefineClass(env, "BlobIO", {
            InstanceMethod("close", &NativeBlobIo::Close),
            InstanceMethod("open", &NativeBlobIo::Open),
            InstanceMethod("changeRow", &NativeBlobIo::ChangeRow),
            InstanceMethod("read", &NativeBlobIo::Read),
            InstanceMethod("write", &NativeBlobIo::Write),
            InstanceMethod("getNumBytes", &NativeBlobIo::GetNumBytes),
            InstanceMethod("isValid", &NativeBlobIo::IsValid),
        });
        exports.Set("BlobIO", t);
        SET_CONSTRUCTOR(t);
    }
    Napi::Value IsValid(NapiInfoCR info) {
        return Napi::Boolean::New(info.Env(), m_blobIO.IsValid());
    }
    void Close(NapiInfoCR info) {
        if (m_blobIO.IsValid())
            m_blobIO.Close();
    }
    void Open(NapiInfoCR info) {
        REQUIRE_ARGUMENT_ANY_OBJ(0, dbObj);
        Db* db = nullptr;
        if (NativeDgnDb::InstanceOf(dbObj)) {
            db = &NativeDgnDb::Unwrap(dbObj)->GetDgnDb();
        } else if (NativeECDb::InstanceOf(dbObj)) {
            db = &NativeECDb::Unwrap(dbObj)->GetECDb();
        } else if (SQLiteDb::InstanceOf(dbObj)) {
            db = &SQLiteDb::Unwrap(dbObj)->GetDb();
        } else {
            THROW_JS_EXCEPTION("requires an open database");
        }
        REQUIRE_ARGUMENT_ANY_OBJ(1, args);
        auto tableName = stringMember(args, JsInterop::json_tableName());
        if (tableName == "")
            BeNapi::ThrowJsException(info.Env(), "tableName missing");
        auto columnName = stringMember(args, JsInterop::json_columnName());
        if (columnName == "")
            BeNapi::ThrowJsException(info.Env(), "columnName missing");
        auto row = intMember(args, JsInterop::json_row(), 0);
        if (row == 0)
            BeNapi::ThrowJsException(info.Env(), "invalid row");
        auto writeable = boolMember(args, JsInterop::json_writeable(), false);
        auto stat = m_blobIO.Open(*db, tableName.c_str(), columnName.c_str(), row, writeable);
        if (BE_SQLITE_OK != stat)
            JsInterop::throwSqlResult("cannot open blob", db->GetDbFileName(), stat);
    }
    void ChangeRow(NapiInfoCR info) {
        REQUIRE_ARGUMENT_INTEGER(0, row);
        auto stat = m_blobIO.ReOpen(row);
        if (BE_SQLITE_OK != stat)
            JsInterop::throwSqlResult("cannot reopen blob", "", stat);
    }
    Napi::Value Read(NapiInfoCR info) {
        REQUIRE_ARGUMENT_ANY_OBJ(0, args);
        auto numBytes = intMember(args, JsInterop::json_numBytes(), 0);
        auto offset = intMember(args, JsInterop::json_offset(), 0);
        auto blobObj = args.Get(JsInterop::json_blob());
        auto blob = (blobObj.IsTypedArray() && blobObj.As<Napi::Uint8Array>().ByteLength() >= numBytes) ? blobObj.As<Napi::Uint8Array>() : Napi::Uint8Array::New(info.Env(), numBytes);
        auto stat = m_blobIO.Read(blob.Data(), numBytes, offset);
        if (stat != BE_SQLITE_OK)
            JsInterop::throwSqlResult("cannot read from blob", "", stat);
        return blob;
    }
    void Write(NapiInfoCR info) {
        REQUIRE_ARGUMENT_ANY_OBJ(0, args);
        auto numBytes = intMember(args, JsInterop::json_numBytes(), 0);
        auto offset = intMember(args, JsInterop::json_offset(), 0);
        auto blobObj = args.Get(JsInterop::json_blob());
        if (!blobObj.IsTypedArray() || blobObj.As<Napi::Uint8Array>().ByteLength() < numBytes)
            BeNapi::ThrowJsException(info.Env(), "blob invalid or too small");
        auto stat = m_blobIO.Write(Napi::Uint8Array(blobObj.Env(), blobObj).Data(), numBytes, offset);
        if (stat != BE_SQLITE_OK)
            JsInterop::throwSqlResult("cannot write to blob", "", stat);
    }
    Napi::Value GetNumBytes(NapiInfoCR info) {
        return Napi::Number::New(info.Env(), m_blobIO.GetNumBytes());
    }
};

//=======================================================================================
// Projects the BeSQLite::Statement class into JS.
//! @bsiclass
//=======================================================================================
struct NativeSqliteStatement : BeObjectWrap<NativeSqliteStatement> {
private:
    DEFINE_CONSTRUCTOR;
    Statement m_stmt;

    int GetParameterIndex(NapiInfoCR info, int minArgs) {
        if (info.Length() < minArgs)
            return -1;

        auto arg = info[0];
        if (arg.IsNumber())
            return (int)arg.ToNumber().Int32Value();

        if (!arg.IsString())
            return -1;

        return m_stmt.GetParameterIndex(arg.ToString().Utf8Value().c_str());
    }

public:
    NativeSqliteStatement(NapiInfoCR info) : BeObjectWrap<NativeSqliteStatement>(info) {}
    ~NativeSqliteStatement() { SetInDestructor(); }

    //  Create projections
    static void Init(Napi::Env& env, Napi::Object exports) {
        Napi::HandleScope scope(env);
        Napi::Function t = DefineClass(env, "SqliteStatement", {
            InstanceMethod("dispose", &NativeSqliteStatement::Dispose),
            InstanceMethod("prepare", &NativeSqliteStatement::Prepare),
            InstanceMethod("isReadonly", &NativeSqliteStatement::IsReadonly),
            InstanceMethod("bindNull", &NativeSqliteStatement::BindNull),
            InstanceMethod("bindBlob", &NativeSqliteStatement::BindBlob),
            InstanceMethod("bindDouble", &NativeSqliteStatement::BindDouble),
            InstanceMethod("bindInteger", &NativeSqliteStatement::BindInteger),
            InstanceMethod("bindString", &NativeSqliteStatement::BindString),
            InstanceMethod("bindId", &NativeSqliteStatement::BindId),
            InstanceMethod("bindGuid", &NativeSqliteStatement::BindGuid),
            InstanceMethod("clearBindings", &NativeSqliteStatement::ClearBindings),
            InstanceMethod("step", &NativeSqliteStatement::Step),
            InstanceMethod("stepAsync", &NativeSqliteStatement::StepAsync),
            InstanceMethod("reset", &NativeSqliteStatement::Reset),
            InstanceMethod("getColumnBytes", &NativeSqliteStatement::GetColumnBytes),
            InstanceMethod("getColumnCount", &NativeSqliteStatement::GetColumnCount),
            InstanceMethod("getColumnType", &NativeSqliteStatement::GetColumnType),
            InstanceMethod("getColumnName", &NativeSqliteStatement::GetColumnName),
            InstanceMethod("isValueNull", &NativeSqliteStatement::IsValueNull),
            InstanceMethod("getValueBlob", &NativeSqliteStatement::GetValueBlob),
            InstanceMethod("getValueDouble", &NativeSqliteStatement::GetValueDouble),
            InstanceMethod("getValueInteger", &NativeSqliteStatement::GetValueInteger),
            InstanceMethod("getValueString", &NativeSqliteStatement::GetValueString),
            InstanceMethod("getValueId", &NativeSqliteStatement::GetValueId),
            InstanceMethod("getValueGuid", &NativeSqliteStatement::GetValueGuid),
        });

        exports.Set("SqliteStatement", t);
        SET_CONSTRUCTOR(t);
    }

    void Dispose(NapiInfoCR info) {
        m_stmt.Finalize();
    }

    void Prepare(NapiInfoCR info) {
        Napi::Object dbObj = info[0].As<Napi::Object>();
        Db* db = nullptr;
        if (NativeDgnDb::InstanceOf(dbObj)) {
            db = &NativeDgnDb::Unwrap(dbObj)->GetDgnDb();
        } else if (SQLiteDb::InstanceOf(dbObj)) {
            db = &SQLiteDb::Unwrap(dbObj)->GetDb();
        } else if (NativeECDb::InstanceOf(dbObj)) {
            db = &NativeECDb::Unwrap(dbObj)->GetECDb();
        } else {
            THROW_JS_EXCEPTION("invalid database object");
        }
        if (!db->IsDbOpen())
            THROW_JS_EXCEPTION("Prepare requires an open database");

        REQUIRE_ARGUMENT_STRING(1, sql);
        OPTIONAL_ARGUMENT_BOOL(2,logErrors, true);
        // Prepare *without* the mutex held. So, if there's an error, potentially the error message will be wrong.
        // Oh well, it's just for debugging and it will be very rare that another thread causes an error here.
        DbResult status;
        if (logErrors)
            status = m_stmt.Prepare(*db, sql.c_str());
        else
            status = m_stmt.TryPrepare(*db, sql.c_str());

        if (status != BE_SQLITE_OK)
            BeNapi::ThrowJsException(Env(), db->GetLastError().c_str(), status);
    }

    Napi::Value IsReadonly(NapiInfoCR info) {
        if (!m_stmt.IsPrepared())
            THROW_JS_EXCEPTION("Cannot call IsReadonly on unprepared statement.");
        return Napi::Boolean::New(Env(), m_stmt.IsReadonly());
    }

    Napi::Value BindNull(NapiInfoCR info) {
        int paramIndex = GetParameterIndex(info, 1);
        if (paramIndex < 1)
            THROW_JS_EXCEPTION("Invalid parameters");
        return Napi::Number::New(Env(), (int)m_stmt.BindNull(paramIndex));
    }

    Napi::Value BindBlob(NapiInfoCR info) {
        int paramIndex = GetParameterIndex(info, 2);
        if (paramIndex < 1)
            THROW_JS_EXCEPTION("Invalid parameters");

        Napi::Value const& blobVal = info[1];
        if (blobVal.IsTypedArray()) {
            Napi::TypedArray typedArray = blobVal.As<Napi::TypedArray>();
            if (typedArray.TypedArrayType() == napi_uint8_array) {
                Napi::Uint8Array uint8Array = typedArray.As<Napi::Uint8Array>();
                const auto length = (int)uint8Array.ByteLength();
                const DbResult stat = m_stmt.BindBlob(paramIndex, length > 0 ? uint8Array.Data() : (void*)"", length, Statement::MakeCopy::Yes);
                return Napi::Number::New(Env(), (int)stat);
            }
        }

        if (blobVal.IsArrayBuffer()) {
            Napi::ArrayBuffer buf = blobVal.As<Napi::ArrayBuffer>();
            const auto length = (int)buf.ByteLength();
            const DbResult stat = m_stmt.BindBlob(paramIndex, length > 0 ? buf.Data() : (void*)"", length, Statement::MakeCopy::Yes);
            return Napi::Number::New(Env(), (int)stat);
        }

        THROW_JS_EXCEPTION("BindBlob requires a Uint8Array or ArrayBuffer arg");
    }

    Napi::Value BindDouble(NapiInfoCR info) {
        int paramIndex = GetParameterIndex(info, 2);
        if (paramIndex < 1)
            THROW_JS_EXCEPTION("Invalid parameters");

        REQUIRE_ARGUMENT_NUMBER(1, val);
        const DbResult stat = m_stmt.BindDouble(paramIndex, val.DoubleValue());
        return Napi::Number::New(Env(), (int)stat);
    }

    Napi::Value BindInteger(NapiInfoCR info) {
        int paramIndex = GetParameterIndex(info, 2);
        if (paramIndex < 1)
            THROW_JS_EXCEPTION("Invalid parameters");

        Napi::Value const& val = info[1];
        if (!val.IsNumber() && !val.IsString())
            THROW_JS_EXCEPTION("BindInteger expects a string or number value.");

        int64_t int64Val;
        if (val.IsNumber())
            int64Val = val.ToNumber().Int64Value();
        else {
            Utf8String strVal(val.ToString().Utf8Value().c_str());
            if (strVal.empty())
                THROW_JS_EXCEPTION("Integral string passed to BindInteger must not be empty.");

            bool const isNegativeNumber = strVal[0] == '-';
            Utf8CP positiveNumberStr = isNegativeNumber ? strVal.c_str() + 1 : strVal.c_str();
            uint64_t uVal = 0;
            if (SUCCESS != BeStringUtilities::ParseUInt64(uVal, positiveNumberStr)) //also supports hex strings
            {
                Utf8String error;
                error.Sprintf("BindInteger failed. Could not parse string %s to a valid integer.", strVal.c_str());
                THROW_JS_EXCEPTION(error.c_str());
            }

            if (isNegativeNumber && uVal > (uint64_t)std::numeric_limits<int64_t>::max()) {
                Utf8String error;
                error.Sprintf("BindInteger failed. Number in string %s is too large to fit into a signed 64 bit integer value.", strVal.c_str());
                THROW_JS_EXCEPTION(error.c_str());
            }

            int64Val = uVal;
            if (isNegativeNumber)
                int64Val *= -1;
        }

        const DbResult stat = m_stmt.BindInt64(paramIndex, int64Val);
        return Napi::Number::New(Env(), (int)stat);
    }

    Napi::Value BindString(NapiInfoCR info) {
        int paramIndex = GetParameterIndex(info, 2);
        if (paramIndex < 1)
            THROW_JS_EXCEPTION("Invalid parameters");

        REQUIRE_ARGUMENT_STRING(1, val);
        const DbResult stat = m_stmt.BindText(paramIndex, val.c_str(), Statement::MakeCopy::Yes);
        return Napi::Number::New(Env(), (int)stat);
    }

    Napi::Value BindGuid(NapiInfoCR info) {
        int paramIndex = GetParameterIndex(info, 2);
        if (paramIndex < 1)
            THROW_JS_EXCEPTION("Invalid parameters");

        REQUIRE_ARGUMENT_STRING(1, guidString);
        BeGuid guid;
        if (SUCCESS != guid.FromString(guidString.c_str()))
            return Napi::Number::New(Env(), (int)BE_SQLITE_ERROR);

        const DbResult stat = m_stmt.BindGuid(paramIndex, guid);
        return Napi::Number::New(Env(), (int)stat);
    }

    Napi::Value BindId(NapiInfoCR info) {
        int paramIndex = GetParameterIndex(info, 2);
        if (paramIndex < 1)
            THROW_JS_EXCEPTION("Invalid parameters");

        REQUIRE_ARGUMENT_STRING(1, idString);
        BeInt64Id id;
        if (SUCCESS != BeInt64Id::FromString(id, idString.c_str()))
            return Napi::Number::New(Env(), (int)BE_SQLITE_ERROR);

        const DbResult stat = m_stmt.BindId(paramIndex, id);
        return Napi::Number::New(Env(), (int)stat);
    }

    Napi::Value ClearBindings(NapiInfoCR info) {
        return Napi::Number::New(Env(), (int)m_stmt.ClearBindings());
    }

    Napi::Value Step(NapiInfoCR info) {
        return Napi::Number::New(Env(), (int)m_stmt.Step());
    }

    void StepAsync(NapiInfoCR info) {
        REQUIRE_ARGUMENT_FUNCTION(0, responseCallback);
        JsInterop::StepAsync(responseCallback, m_stmt);
    }

    Napi::Value GetColumnBytes(NapiInfoCR info) {
        REQUIRE_ARGUMENT_INTEGER(0, colIndex);
        return Napi::Number::New(info.Env(), m_stmt.GetColumnBytes(colIndex));
    }

    Napi::Value GetColumnCount(NapiInfoCR info) {
        const int colCount = m_stmt.GetColumnCount();
        return Napi::Number::New(info.Env(), colCount);
    }

    Napi::Value GetColumnType(NapiInfoCR info) {
        REQUIRE_ARGUMENT_INTEGER(0, colIndex);
        return Napi::Number::New(Env(), (int)m_stmt.GetColumnType(colIndex));
    }

    Napi::Value GetColumnName(NapiInfoCR info) {
        REQUIRE_ARGUMENT_INTEGER(0, colIndex);
        return toJsString(Env(), m_stmt.GetColumnName(colIndex));
    }

    Napi::Value IsValueNull(NapiInfoCR info) {
        REQUIRE_ARGUMENT_INTEGER(0, colIndex);
        return Napi::Boolean::New(Env(), m_stmt.IsColumnNull(colIndex));
    }

    Napi::Value GetValueBlob(NapiInfoCR info) {
        REQUIRE_ARGUMENT_INTEGER(0, colIndex);

        void const* data = m_stmt.GetValueBlob(colIndex);
        int blobSize = m_stmt.GetColumnBytes(colIndex);
        Napi::Uint8Array blob = Napi::Uint8Array::New(Env(), blobSize);
        memcpy(blob.Data(), data, blobSize);
        return blob;
    }

    Napi::Value GetValueDouble(NapiInfoCR info) {
        REQUIRE_ARGUMENT_INTEGER(0, colIndex);
        return Napi::Number::New(Env(), m_stmt.GetValueDouble(colIndex));
    }

    Napi::Value GetValueInteger(NapiInfoCR info) {
        REQUIRE_ARGUMENT_INTEGER(0, colIndex);
        return Napi::Number::New(Env(), m_stmt.GetValueInt64(colIndex));
    }

    Napi::Value GetValueString(NapiInfoCR info) {
        REQUIRE_ARGUMENT_INTEGER(0, colIndex);
        return toJsString(Env(), m_stmt.GetValueText(colIndex));
    }

    Napi::Value GetValueId(NapiInfoCR info) {
        REQUIRE_ARGUMENT_INTEGER(0, colIndex);

        BeInt64Id id = m_stmt.GetValueId<BeInt64Id>(colIndex);
        if (!id.IsValid())
            return Env().Undefined();

        return toJsString(Env(), id);
    }

    Napi::Value GetValueGuid(NapiInfoCR info) {
        REQUIRE_ARGUMENT_INTEGER(0, colIndex);

        BeGuid guid = m_stmt.GetValueGuid(colIndex);
        if (!guid.IsValid())
            return Env().Undefined();

        return toJsString(Env(), guid.ToString());
    }

    Napi::Value Reset(NapiInfoCR info) {
        const DbResult status = m_stmt.Reset();
        return Napi::Number::New(Env(), (int)status);
    }
};

//=======================================================================================
// @bsistruct
//=======================================================================================
struct ECSqlStepWorker : Napi::AsyncWorker
{
private:
    ECSqlStatement& m_stmt;
    int m_status;
    ECInstanceKey m_instanceKey;
    bool m_stepForInsert;

    void Execute() override
        {
        // NativeLogging::LoggingManager::GetLogger("ECSqlStepWorkerTestCategory")->error("ECSqlStepWorker: In worker thread");

        if (m_stmt.IsPrepared())
            {
            if (m_stepForInsert)
                m_status = m_stmt.Step(m_instanceKey);
            else
                m_status = m_stmt.Step();
            }
        else
            {
            m_status = (int) BE_SQLITE_MISUSE;
            }
        }

    void OnOK() override
        {
        if (m_stepForInsert)
            {
            Napi::Object retval = Napi::Object::New(Env());
            retval.Set(Napi::String::New(Env(), "status"), Napi::Number::New(Env(), (int)m_status));
            if (BE_SQLITE_DONE == m_status)
                retval.Set(toJsString(Env(), "id"), toJsString(Env(), m_instanceKey.GetInstanceId()));

            Callback().MakeCallback(Receiver().Value(), {retval});
            }
        else
            {
            Napi::Number retval = Napi::Number::New(Env(), (int)m_status);
            Callback().MakeCallback(Receiver().Value(), {retval});
            }
        }
public:
    ECSqlStepWorker( Napi::Function& callback, ECSqlStatement& stmt, bool stepForInsert)
        : Napi::AsyncWorker(callback), m_stmt(stmt), m_stepForInsert(stepForInsert)
        {
        NativeLogging::CategoryLogger("ECSqlStepWorkerTestCategory").error("ECSqlStepWorker: Start on main thread");
        }
};

/*---------------------------------------------------------------------------------**//**
* @bsimethod
+---------------+---------------+---------------+---------------+---------------+------*/
void JsInterop::StepAsync(Napi::Function& callback, ECSqlStatement& stmt, bool stepForInsert)
    {
    auto worker = new ECSqlStepWorker(callback, stmt, stepForInsert);
    worker->Queue();
    }

//=======================================================================================
// @bsistruct
//=======================================================================================
struct SqliteStepWorker : Napi::AsyncWorker
{
private:
    Statement& m_stmt;
    int m_status;
    void Execute() override
        {
        if (m_stmt.IsPrepared())
            m_status = m_stmt.Step();
        else
            m_status = (int) BE_SQLITE_MISUSE;
        }

    void OnOK() override
        {
        auto retval = Napi::Number::New(Env(), (int)m_status);
        Callback().MakeCallback(Receiver().Value(), {retval});
        }
public:
    SqliteStepWorker( Napi::Function& callback, Statement& stmt)
        : Napi::AsyncWorker(callback), m_stmt(stmt)
        {
        }
};

/*---------------------------------------------------------------------------------**//**
* @bsimethod
+---------------+---------------+---------------+---------------+---------------+------*/
void JsInterop::StepAsync(Napi::Function& callback, Statement& stmt)
    {
    auto worker = new SqliteStepWorker(callback, stmt);
    worker->Queue();
    }

//=======================================================================================
// A request to generate a snap point given an element and additional parameters.
//! @bsiclass
//=======================================================================================
struct SnapRequest : BeObjectWrap<SnapRequest>
{
    //=======================================================================================
    // Async Worker that does a snap on another thread.
    //! @bsiclass
    //=======================================================================================
    struct Snapper : DgnDbWorker
    {
        Napi::ObjectReference m_snapRequest;
        BeJsDocument m_input;
        void OnComplete()
            {
            auto* request = SnapRequest::Unwrap(m_snapRequest.Value());
            BeMutexHolder holder(request->m_mutex);
            request->m_pending = nullptr;
            }

        void Execute() final
            {
            SnapContext::DoSnap(m_output, m_input, GetDb(), *this);
            if (IsCanceled())
                OnSkipped();
            }

        void OnOK() final
            {
            OnComplete();
            DgnDbWorker::OnOK();
            }

        void OnError(Napi::Error const& e) final
            {
            OnComplete();
            if (e.Message() == "aborted")
                e.Value()["errorNumber"] = (int) DgnDbStatus::Aborted;
            DgnDbWorker::OnError(e);
            }

        void OnSkipped() final
            {
            // SetError will trigger OnError which will call OnComplete.
            SetError("aborted");
            }

        Snapper(SnapRequest const& request, DgnDbR db, Napi::Object input) : DgnDbWorker(db, input.Env())
            {
            m_snapRequest.Reset(request.Value(), 1);
            m_input.From(input);
            }

        ~Snapper() { m_snapRequest.Reset(); }
    };

    DEFINE_CONSTRUCTOR;
    mutable BeMutex m_mutex;
    RefCountedPtr<Snapper> m_pending;

    Napi::Value DoSnap(NapiInfoCR info)
        {
        BeMutexHolder holder(m_mutex);
        if (m_pending.IsValid())
            CancelSnap(info);

        REQUIRE_ARGUMENT_OBJ(0, NativeDgnDb, db);
        REQUIRE_ARGUMENT_ANY_OBJ(1, request);
        m_pending = new Snapper(*this, db->GetDgnDb(), request); // freed in caller of OnOK and OnError see AsyncWorker::OnWorkComplete
        return m_pending->Queue();  // Snap happens in another thread
        }

    // Cancel a previous request for a snap. If no snap is pending, does nothing
    void CancelSnap(NapiInfoCR info)
        {
        BeMutexHolder holder(m_mutex);
        if (m_pending.IsValid())
            {
            m_pending->Cancel();
            m_pending = nullptr;
            }
        }

    SnapRequest(NapiInfoCR info) : BeObjectWrap<SnapRequest>(info) {}
    ~SnapRequest() {SetInDestructor();}

    static void Init(Napi::Env& env, Napi::Object exports)
        {
        Napi::HandleScope scope(env);
        Napi::Function t = DefineClass(env, "SnapRequest", {
          InstanceMethod("doSnap", &SnapRequest::DoSnap),
          InstanceMethod("cancelSnap", &SnapRequest::CancelSnap)
        });

        exports.Set("SnapRequest", t);

        SET_CONSTRUCTOR(t);
        }
};

//=======================================================================================
// @bsistruct
//=======================================================================================
struct TileWorker : Napi::AsyncWorker
{
protected:
    // Inputs
    DgnDbPtr m_db;
    Utf8String m_treeId;
    ICancellablePtr m_cancellationToken;

    // Outputs
    DgnDbStatus m_status;

    TileWorker(ICancellableP cancellationToken, Napi::Function& callback, DgnDbR db, Utf8StringCR treeId)
        : Napi::AsyncWorker(callback), m_db(&db), m_treeId(treeId), m_cancellationToken(cancellationToken), m_status(DgnDbStatus::BadRequest)
        {
        BeAssert(m_cancellationToken.IsValid());
        }

    void OnError(Napi::Error const& e) override
        {
        auto retval = CreateBentleyReturnErrorObject(1, e.Message().c_str(), Env());
        Callback().MakeCallback(Receiver().Value(), {retval});
        }

    void OnOK() override
        {
        if (DgnDbStatus::Success == m_status)
            {
            Napi::Value jsValue = GetTileResult();
            auto retval = CreateBentleyReturnSuccessObject(jsValue);
            Callback().MakeCallback(Receiver().Value(), {retval});
            }
        else
            {
            auto retval = CreateBentleyReturnErrorObject(m_status, nullptr, Env());
            Callback().MakeCallback(Receiver().Value(), {retval});
            }
        }

    virtual Napi::Value GetTileResult() = 0;

    bool IsCanceled() const { return m_cancellationToken.IsValid() && m_cancellationToken->IsCanceled(); }

    bool PreExecute()
        {
        if (!IsCanceled())
            return true;

        m_status = DgnDbStatus::NotOpen;
        return false;
        }
};

//=======================================================================================
// @bsistruct
//=======================================================================================
struct GetTileTreeWorker : TileWorker
{
private:
    // Output
    Json::Value m_result;

    void Execute() final
        {
        if (!PreExecute())
            return;

        // JsInterop::GetLogger().debugv("GetTileTreeWorker::Execute: %s", m_treeId.ToString().c_str());
        m_status = T_HOST.Visualization().GetTileTreeJson(m_result, *m_db, m_treeId, true);
        }

    Napi::Value GetTileResult() final
        {
        BeJsNapiObject ret(Env());
        ret.From(m_result);
        return ret;
        }
public:
    GetTileTreeWorker(ICancellableP cancel, Napi::Function& callback, DgnDbR db, Utf8StringCR treeId) : TileWorker(cancel, callback, db, treeId)
        {
        // JsInterop::GetLogger().debugv("GetTileTreeWorker ctor: %s", m_treeId.ToString().c_str());
        }
    ~GetTileTreeWorker()
        {
        // JsInterop::GetLogger().debugv("GetTileTreeWorker dtor: %s", m_treeId.ToString().c_str());
        }
};

/*---------------------------------------------------------------------------------**//**
* @bsimethod
+---------------+---------------+---------------+---------------+---------------+------*/
void JsInterop::GetTileTree(ICancellableP cancel, DgnDbR db, Utf8StringCR idStr, Napi::Function& callback)
    {
    // If the tree already exists, return it from the main thread rather than sending to thread pool...
    BeJsNapiObject result(Env());
    auto status = T_HOST.Visualization().GetTileTreeJson(result, db, idStr, false);
    if (DgnDbStatus::NotFound == status)
      {
      // Initialize on thread pool.
      auto worker = new GetTileTreeWorker(cancel, callback, db, idStr);
      worker->Queue();
    }
    else
      {
      auto retval = DgnDbStatus::Success == status ? CreateBentleyReturnSuccessObject(result) : CreateBentleyReturnErrorObject(status, nullptr, Env());
      callback.Call({retval});
      }
    }

//=======================================================================================
// @bsistruct
//=======================================================================================
struct GetTileContentWorker : TileWorker
{
private:
    // Input
    Utf8String m_contentId;

    // Output
    TileContentCPtr m_result;

    void Execute() final
        {
        if (!PreExecute())
            return;

        // JsInterop::GetLogger().debugv("GetTileContentWorker::Execute: %s %s", m_treeId.ToString().c_str(), m_contentId.ToString().c_str());
        auto result = T_HOST.Visualization().GetTileContent(*m_db, m_treeId, m_contentId);
#ifdef BENTLEY_HAVE_VARIANT
        if (std::holds_alternative<TileContentCPtr>(result)) {
          m_result = std::get<TileContentCPtr>(result);
          BeAssert(m_result.IsValid());
          m_status = m_result.IsValid() ? DgnDbStatus::Success : DgnDbStatus::NotFound;
        } else {
          BeAssert(std::holds_alternative<DgnDbStatus>(result));
          m_status = std::get<DgnDbStatus>(result);
        }
#else
        if (result.m_content.IsValid()) {
          m_result = result.m_content;
          m_status = DgnDbStatus::Success;
        } else {
          m_status = result.m_status;
        }
#endif
        }

    Napi::Value GetTileResult() final
        {
        BeAssert(m_result.IsValid());

        ByteStreamCR geometry = m_result->GetBytes();
        auto blob = Napi::Uint8Array::New(Env(), geometry.size());
        memcpy(blob.Data(), geometry.data(), geometry.size());

        return blob;
        }
public:
    GetTileContentWorker(ICancellableP cancel, Napi::Function& callback, DgnDbR db, Utf8StringCR treeId, Utf8StringCR contentId)
        : TileWorker(cancel, callback, db, treeId), m_contentId(contentId)
        {
        // JsInterop::GetLogger().debugv("GetTileContentWorker ctor: %s %s", m_treeId.ToString().c_str(), m_contentId.ToString().c_str());
        }

    ~GetTileContentWorker()
        {
        // JsInterop::GetLogger().debugv("GetTileContentWorker dtor: %s %s", m_treeId.ToString().c_str(), m_contentId.ToString().c_str());
        }
};

/*---------------------------------------------------------------------------------**//**
* @bsimethod
+---------------+---------------+---------------+---------------+---------------+------*/
void JsInterop::GetTileContent(ICancellableP cancel, DgnDbR db, Utf8StringCR treeIdStr, Utf8StringCR tileIdStr, Napi::Function& callback)
    {
    auto worker = new GetTileContentWorker(cancel, callback, db, treeIdStr, tileIdStr);
    worker->Queue();
    }

//=======================================================================================
// Projects the NativeECPresentationManager class into JS.
//! @bsiclass
//=======================================================================================
struct NativeECPresentationManager : BeObjectWrap<NativeECPresentationManager>
    {
    //=======================================================================================
    //! @bsiclass
    //=======================================================================================
    struct SchemasLoader : DgnDbWorker
        {
        private:
            std::shared_ptr<ECPresentation::Diagnostics::Scope> m_diagnostics;
        protected:
            void Execute() final
                {
                ECPresentation::Diagnostics::Scope::Holder scope(m_diagnostics);
                if (!GetDb().IsDbOpen())
                    {
                    SetError("iModel not open");
                    return;
                    }
                GetDb().Schemas().GetSchemas(true);

                m_output.SetEmptyObject();
                m_output["result"].SetNull();
                m_output["diagnostics"].From(m_diagnostics->BuildJson());
                }

        public:
            SchemasLoader(Napi::Env env, DgnDb& db) : DgnDbWorker(db, env)
                {
                ECPresentation::Diagnostics::Options loggerOptions;
                loggerOptions.SetMinimumDuration((uint64_t)0);
                m_diagnostics = *ECPresentation::Diagnostics::Scope::ResetAndCreate("Preloading ECSchemas", loggerOptions);
                }
        };

    DEFINE_CONSTRUCTOR;

    std::unique_ptr<ECPresentationManager> m_presentationManager;
    RefCountedPtr<SimpleRuleSetLocater> m_supplementalRulesets;
    RefCountedPtr<SimpleRuleSetLocater> m_primaryRulesets;
    std::shared_ptr<IModelJsECPresentationUpdateRecordsHandler> m_updatesHandler;
    Napi::ThreadSafeFunction m_threadSafeFunc;
    Napi::ThreadSafeFunction m_updateCallback;

    static bool InstanceOf(Napi::Value val) {
        if (!val.IsObject())
            return false;

        Napi::HandleScope scope(val.Env());
        return val.As<Napi::Object>().InstanceOf(Constructor().Value());
        }

    //  Create projections
    static void Init(Napi::Env& env, Napi::Object exports)
        {
        Napi::HandleScope scope(env);
        Napi::Function t = DefineClass(env, "ECPresentationManager", {
            InstanceMethod("forceLoadSchemas", &NativeECPresentationManager::ForceLoadSchemas),
            InstanceMethod("setupRulesetDirectories", &NativeECPresentationManager::SetupRulesetDirectories),
            InstanceMethod("setupSupplementalRulesetDirectories", &NativeECPresentationManager::SetupSupplementalRulesetDirectories),
            InstanceMethod("setRulesetVariableValue", &NativeECPresentationManager::SetRulesetVariableValue),
            InstanceMethod("unsetRulesetVariableValue", &NativeECPresentationManager::UnsetRulesetVariableValue),
            InstanceMethod("getRulesetVariableValue", &NativeECPresentationManager::GetRulesetVariableValue),
            InstanceMethod("registerSupplementalRuleset", &NativeECPresentationManager::RegisterSupplementalRuleset),
            InstanceMethod("getRulesets", &NativeECPresentationManager::GetRulesets),
            InstanceMethod("addRuleset", &NativeECPresentationManager::AddRuleset),
            InstanceMethod("removeRuleset", &NativeECPresentationManager::RemoveRuleset),
            InstanceMethod("clearRulesets", &NativeECPresentationManager::ClearRulesets),
            InstanceMethod("handleRequest", &NativeECPresentationManager::HandleRequest),
            InstanceMethod("dispose", &NativeECPresentationManager::Terminate)
            });

        exports.Set("ECPresentationManager", t);

        SET_CONSTRUCTOR(t);
        }

    /*---------------------------------------------------------------------------------**//**
    * @bsimethod
    +---------------+---------------+---------------+---------------+---------------+------*/
    static void SetSerializedResponse(Napi::Env env, BeJsNapiObject obj, Utf8CP memberName, Utf8StringR serializedResponse)
        {
        if (serializedResponse.empty())
            {
            obj[memberName] = "null";
            return;
            }

        Utf8StringP strP = new Utf8String();
        strP->swap(serializedResponse);
        Napi::Value val = Napi::Buffer<Utf8Char>::NewOrCopy(env, strP->data(), strP->size(), [](Napi::Env, Utf8Char*, void* ptr)
            {
            delete reinterpret_cast<Utf8StringP>(ptr);
            }, strP);
        obj.AsNapiValueRef()->m_napiVal.As<Napi::Object>().Set(memberName, val);
        }

    /*---------------------------------------------------------------------------------**//**
    * @bsimethod
    +---------------+---------------+---------------+---------------+---------------+------*/
    static Napi::Value CreateReturnValue(Napi::Env env, ECPresentationResult& result, bool serializeResponse = false)
        {
        BeJsNapiObject retVal(env);
        if (result.IsError())
            {
            // error
            SaveErrorValue(retVal["error"], result.GetStatus(), result.GetErrorMessage().c_str());
            }
        else
            {
            // success
            if (serializeResponse)
                SetSerializedResponse(env, retVal, "result", result.GetSerializedSuccessResponse());
            else
                retVal["result"].From(result.GetSuccessResponse());
            }

        if (result.GetDiagnostics())
            retVal["diagnostics"].From(*result.GetDiagnostics());

        return retVal;
        }

    NativeECPresentationManager(NapiInfoCR info)
        : BeObjectWrap<NativeECPresentationManager>(info)
        {
        REQUIRE_ARGUMENT_ANY_OBJ(0, props);
        if (!props.Get("id").IsString())
            THROW_JS_TYPE_EXCEPTION("props.id must be a string");
        if (!props.Get("updateCallback").IsFunction())
            THROW_JS_TYPE_EXCEPTION("props.updateCallback must be a function");
        if (!props.Get("taskAllocationsMap").IsObject())
            THROW_JS_TYPE_EXCEPTION("props.taskAllocationsMap must be an object");
        if (!props.Get("defaultFormats").IsObject())
            THROW_JS_TYPE_EXCEPTION("props.defaultFormats must be an object");
        if (!props.Get("cacheConfig").IsObject())
            THROW_JS_TYPE_EXCEPTION("props.cacheConfig must be an object");

        try
            {
            m_updateCallback = Napi::ThreadSafeFunction::New(Env(), props.Get("updateCallback").As<Napi::Function>(), "NativeECPresentationManager data update callback", 0, 1);
            m_updatesHandler = std::make_shared<IModelJsECPresentationUpdateRecordsHandler>([this](rapidjson::Document&& updateInfo)
                {
                auto updateInfoPtr = new rapidjson::Document(std::move(updateInfo));
                m_updateCallback.BlockingCall(updateInfoPtr, [](Napi::Env env, Napi::Function jsCallback, rapidjson::Document* updateInfoPtr)
                    {
                    BeJsNapiObject res(env);
                    res.From(*updateInfoPtr);
                    jsCallback.Call({ res });
                    delete updateInfoPtr;
                    });
                });
            m_presentationManager = ECPresentationUtils::CreatePresentationManager(T_HOST.GetIKnownLocationsAdmin(), m_updatesHandler, props);
            m_supplementalRulesets = SimpleRuleSetLocater::Create();
            m_presentationManager->GetLocaters().RegisterLocater(*SupplementalRuleSetLocater::Create(*m_supplementalRulesets));
            m_primaryRulesets = SimpleRuleSetLocater::Create();
            m_presentationManager->GetLocaters().RegisterLocater(*NonSupplementalRuleSetLocater::Create(*m_primaryRulesets));
            m_threadSafeFunc = Napi::ThreadSafeFunction::New(Env(), Napi::Function::New(Env(), [](NapiInfoCR info) {}), "NativeECPresentationManager result resolver", 0, 1);
            }
        catch (std::exception const& e)
            {
            THROW_JS_EXCEPTION(e.what());
            }
        catch (...)
            {
            THROW_JS_EXCEPTION("Unknown initialization error");
            }
        }

    ~NativeECPresentationManager()
        {
        SetInDestructor();  // Must be the first line of every ObjectWrap destructor
        // 'terminate' not called
        BeAssert(m_presentationManager == nullptr);
        }

    Napi::Value CreateReturnValue(ECPresentationResult&& result, bool serializeResponse = false)
        {
        return CreateReturnValue(Env(), result, serializeResponse);
        }

    void ResolvePromise(Napi::Promise::Deferred const& deferred, ECPresentationResult&& result)
        {
        std::shared_ptr<ECPresentationResult> resultPtr = std::make_shared<ECPresentationResult>(std::move(result));
        m_threadSafeFunc.BlockingCall([resultPtr, deferred = std::move(deferred)](Napi::Env env, Napi::Function)
            {
            deferred.Resolve(CreateReturnValue(env, *resultPtr, true));
            });
        }

    Napi::Value HandleRequest(NapiInfoCR info)
        {
        Napi::Promise::Deferred deferred = Napi::Promise::Deferred::New(Env());
        Napi::Object response = Napi::Object::New(Env());
        response.Set("result", deferred.Promise());
        response.Set("cancel", Napi::Function::New(Env(), [](NapiInfoCR info) {}));

        REQUIRE_ARGUMENT_OBJ(0, NativeDgnDb, db);
        if (!db->IsOpen())
            {
            deferred.Resolve(CreateReturnValue(ECPresentationResult(ECPresentationStatus::InvalidArgument, "db: not open")));
            return response;
            }

        REQUIRE_ARGUMENT_STRING(1, serializedRequest);
        rapidjson::Document requestJson;
        requestJson.Parse(serializedRequest.c_str());
        if (requestJson.IsNull())
            {
            deferred.Resolve(CreateReturnValue(ECPresentationResult(ECPresentationStatus::InvalidArgument, "request")));
            return response;
            }

        Utf8CP requestId = requestJson["requestId"].GetString();
        if (Utf8String::IsNullOrEmpty(requestId))
            {
            deferred.Resolve(CreateReturnValue(ECPresentationResult(ECPresentationStatus::InvalidArgument, "request.requestId")));
            return response;
            }

        auto startTime = BeTimeUtilities::GetCurrentTimeAsUnixMillis();
        auto requestGuid = BeGuid(true).ToString();

        static rapidjson::Value const s_nullValue;
        RapidJsonValueCR params = requestJson.HasMember("params") ? requestJson["params"] : s_nullValue;

        ECPresentationUtils::GetLogger().debugv("Received request: %s. Assigned GUID: %s. Request params: %s",
            requestId, requestGuid.c_str(), BeRapidJsonUtilities::ToString(params).c_str());

        auto diagnostics = ECPresentation::Diagnostics::Scope::ResetAndCreate(requestId, ECPresentationUtils::CreateDiagnosticsOptions(params));
        try
            {
            std::shared_ptr<folly::Future<ECPresentationResult>> result = std::make_shared<folly::Future<ECPresentationResult>>(folly::makeFuture(ECPresentationResult(ECPresentationStatus::InvalidArgument, Utf8PrintfString("request.requestId = '%s'", requestId))));
            if (0 == strcmp("GetRootNodesCount", requestId))
                *result = ECPresentationUtils::GetRootNodesCount(*m_presentationManager, db->GetDgnDb(), params);
            else if (0 == strcmp("GetRootNodes", requestId))
                *result = ECPresentationUtils::GetRootNodes(*m_presentationManager, db->GetDgnDb(), params);
            else if (0 == strcmp("GetChildrenCount", requestId))
                *result = ECPresentationUtils::GetChildrenCount(*m_presentationManager, db->GetDgnDb(), params);
            else if (0 == strcmp("GetChildren", requestId))
                *result = ECPresentationUtils::GetChildren(*m_presentationManager, db->GetDgnDb(), params);
            else if (0 == strcmp("GetNodesDescriptor", requestId))
                *result = ECPresentationUtils::GetHierarchyLevelDescriptor(*m_presentationManager, db->GetDgnDb(), params);
            else if (0 == strcmp("GetNodePaths", requestId))
                *result = ECPresentationUtils::GetNodesPaths(*m_presentationManager, db->GetDgnDb(), params);
            else if (0 == strcmp("GetFilteredNodePaths", requestId))
                *result = ECPresentationUtils::GetFilteredNodesPaths(*m_presentationManager, db->GetDgnDb(), params);
            else if (0 == strcmp("GetContentSources", requestId))
                *result = ECPresentationUtils::GetContentSources(*m_presentationManager, db->GetDgnDb(), params);
            else if (0 == strcmp("GetContentDescriptor", requestId))
                *result = ECPresentationUtils::GetContentDescriptor(*m_presentationManager, db->GetDgnDb(), params);
            else if (0 == strcmp("GetContent", requestId))
                *result = ECPresentationUtils::GetContent(*m_presentationManager, db->GetDgnDb(), params);
            else if (0 == strcmp("GetContentSet", requestId))
                *result = ECPresentationUtils::GetContentSet(*m_presentationManager, db->GetDgnDb(), params);
            else if (0 == strcmp("GetContentSetSize", requestId))
                *result = ECPresentationUtils::GetContentSetSize(*m_presentationManager, db->GetDgnDb(), params);
            else if (0 == strcmp("GetPagedDistinctValues", requestId))
                *result = ECPresentationUtils::GetPagedDistinctValues(*m_presentationManager, db->GetDgnDb(), params);
            else if (0 == strcmp("GetDisplayLabel", requestId))
                *result = ECPresentationUtils::GetDisplayLabel(*m_presentationManager, db->GetDgnDb(), params);
            else if (0 == strcmp("CompareHierarchies", requestId))
                *result = ECPresentationUtils::CompareHierarchies(*m_presentationManager, db->GetDgnDb(), params);

            (*result)
            .then([this, requestGuid, startTime, diagnostics = *diagnostics, deferred = std::move(deferred)](ECPresentationResult result)
                {
                result.SetDiagnostics(std::make_unique<rapidjson::Document>(diagnostics->BuildJson()));
                ResolvePromise(deferred, std::move(result));
                ECPresentationUtils::GetLogger().debugv("Request %s completed successfully in %" PRIu64 " ms.",
                    requestGuid.c_str(), (BeTimeUtilities::GetCurrentTimeAsUnixMillis() - startTime));
                })
            .onError([this, requestGuid, startTime, diagnostics = *diagnostics, deferred = std::move(deferred)](folly::exception_wrapper e)
                {
                ECPresentationResult result = ECPresentationUtils::CreateResultFromException(e, std::make_unique<rapidjson::Document>(diagnostics->BuildJson()));
                if (ECPresentationStatus::Canceled == result.GetStatus())
                    {
                    ECPresentationUtils::GetLogger().debugv("Request %s cancelled after %" PRIu64 " ms.",
                        requestGuid.c_str(), (BeTimeUtilities::GetCurrentTimeAsUnixMillis() - startTime));
                    }
                else
                    {
                    ECPresentationUtils::GetLogger().errorv("Request %s completed with error '%s' in %" PRIu64 " ms.",
                        requestGuid.c_str(), result.GetErrorMessage().c_str(), (BeTimeUtilities::GetCurrentTimeAsUnixMillis() - startTime));
                    }
                ResolvePromise(deferred, std::move(result));
                });

            response.Set("cancel", Napi::Function::New(Env(), [result](NapiInfoCR info)
                {
                result->cancel();
                }));
            }
        catch (std::exception const& e)
            {
            ECPresentationUtils::GetLogger().errorv("Failed to queue request %s", requestGuid.c_str());
            deferred.Resolve(CreateReturnValue(ECPresentationUtils::CreateResultFromException(folly::exception_wrapper{std::current_exception(), e}, std::make_unique<rapidjson::Document>((*diagnostics)->BuildJson()))));
            }
        catch (...)
            {
            ECPresentationUtils::GetLogger().errorv("Failed to queue request %s", requestGuid.c_str());
            deferred.Resolve(CreateReturnValue(ECPresentationUtils::CreateResultFromException(folly::exception_wrapper{std::current_exception()}, std::make_unique<rapidjson::Document>((*diagnostics)->BuildJson()))));
            }

        return response;
        }

    Napi::Value ForceLoadSchemas(NapiInfoCR info)
        {
        REQUIRE_ARGUMENT_OBJ(0, NativeDgnDb, db);
        if (!db->IsOpen())
            THROW_JS_EXCEPTION("NativeECPresentationManager::ForceLoadSchemas: iModel not open");

        DgnDbWorkerPtr worker = new SchemasLoader(info.Env(), db->GetDgnDb());
        return worker->Queue();
        }

    Napi::Value SetupRulesetDirectories(NapiInfoCR info)
        {
        REQUIRE_ARGUMENT_STRING_ARRAY(0, directories);
        ECPresentationResult result = ECPresentationUtils::SetupRulesetDirectories(*m_presentationManager, directories);
        return CreateReturnValue(std::move(result));
        }

    Napi::Value SetupSupplementalRulesetDirectories(NapiInfoCR info)
        {
        REQUIRE_ARGUMENT_STRING_ARRAY(0, directories);
        ECPresentationResult result = ECPresentationUtils::SetupSupplementalRulesetDirectories(*m_presentationManager, directories);
        return CreateReturnValue(std::move(result));
        }

    Napi::Value RegisterSupplementalRuleset(NapiInfoCR info)
        {
        REQUIRE_ARGUMENT_STRING(0, rulesetJsonString);
        ECPresentationResult result = ECPresentationUtils::AddRuleset(*m_supplementalRulesets, rulesetJsonString);
        return CreateReturnValue(std::move(result));
        }

    Napi::Value GetRulesets(NapiInfoCR info)
        {
        REQUIRE_ARGUMENT_STRING(0, rulesetId);
        ECPresentationResult result = ECPresentationUtils::GetRulesets(*m_primaryRulesets, rulesetId);
        return CreateReturnValue(std::move(result), true);
        }

    Napi::Value AddRuleset(NapiInfoCR info)
        {
        REQUIRE_ARGUMENT_STRING(0, rulesetJsonString);
        ECPresentationResult result = ECPresentationUtils::AddRuleset(*m_primaryRulesets, rulesetJsonString);
        return CreateReturnValue(std::move(result));
        }

    Napi::Value RemoveRuleset(NapiInfoCR info)
        {
        REQUIRE_ARGUMENT_STRING(0, rulesetId);
        REQUIRE_ARGUMENT_STRING(1, hash);
        ECPresentationResult result = ECPresentationUtils::RemoveRuleset(*m_primaryRulesets, rulesetId, hash);
        return CreateReturnValue(std::move(result));
        }

    Napi::Value ClearRulesets(NapiInfoCR info)
        {
        ECPresentationResult result = ECPresentationUtils::ClearRulesets(*m_primaryRulesets);
        return CreateReturnValue(std::move(result));
        }

    Napi::Value GetRulesetVariableValue(NapiInfoCR info)
        {
        REQUIRE_ARGUMENT_STRING(0, rulesetId);
        REQUIRE_ARGUMENT_STRING(1, variableId);
        REQUIRE_ARGUMENT_STRING(2, type);
        ECPresentationResult result = ECPresentationUtils::GetRulesetVariableValue(*m_presentationManager, rulesetId, variableId, type);
        return CreateReturnValue(std::move(result));
        }

    Napi::Value SetRulesetVariableValue(NapiInfoCR info)
        {
        REQUIRE_ARGUMENT_STRING(0, ruleSetId);
        REQUIRE_ARGUMENT_STRING(1, variableId);
        REQUIRE_ARGUMENT_STRING(2, variableType);
        REQUIRE_ARGUMENT_ANY_OBJ(3, value);
        ECPresentationResult result = ECPresentationUtils::SetRulesetVariableValue(*m_presentationManager, ruleSetId, variableId, variableType, value);
        return CreateReturnValue(std::move(result));
        }

    Napi::Value UnsetRulesetVariableValue(NapiInfoCR info)
        {
        REQUIRE_ARGUMENT_STRING(0, ruleSetId);
        REQUIRE_ARGUMENT_STRING(1, variableId);
        ECPresentationResult result = ECPresentationUtils::UnsetRulesetVariableValue(*m_presentationManager, ruleSetId, variableId);
        return CreateReturnValue(std::move(result));
        }

    void Terminate(NapiInfoCR info)
        {
        m_presentationManager.reset();
        m_updateCallback.Release();
        m_threadSafeFunc.Release();
        }
    };

//---------------------------------------------------------------------------------------
// @bsimethod
//+---------------+---------------+---------------+---------------+---------------+------
void JsInterop::HandleAssertion(WCharCP msg, WCharCP file, unsigned line, BeAssertFunctions::AssertType type)
    {
    BeMutexHolder lock(s_assertionMutex);
    if (!s_assertionsEnabled)
        return;

    if (IsJsExecutionDisabled())
        {
        fwprintf(stderr, L"%ls %ls %d", msg, file, (int)line);
        return;
        }

    BeNapi::ThrowJsException(JsInterop::Env(), Utf8PrintfString("Native Assertion Failure: %ls (%ls:%d)\n", msg, file, line).c_str());
    }

//=======================================================================================
//! @bsiclass
//=======================================================================================
struct DisableNativeAssertions : BeObjectWrap<DisableNativeAssertions>
    {
    private:
        DEFINE_CONSTRUCTOR;
        bool m_enableOnDispose = false;

        void DoDispose()
            {
            if (!m_enableOnDispose)
                return;
            BeMutexHolder lock(s_assertionMutex);
            s_assertionsEnabled = true;
            //only re-enable assertions once. DoDispose is be called from the explicit
            //call to Dispose and later when the destructor is called
            m_enableOnDispose = false;
            }

    public:
        DisableNativeAssertions(NapiInfoCR info) : BeObjectWrap<DisableNativeAssertions>(info)
            {
            BeMutexHolder lock(s_assertionMutex);
            m_enableOnDispose = s_assertionsEnabled;
            s_assertionsEnabled = false;
            }

        ~DisableNativeAssertions() { SetInDestructor(); DoDispose(); }

        void Dispose(NapiInfoCR info) { DoDispose(); }

        static void Init(Napi::Env env, Napi::Object exports)
            {
            Napi::HandleScope scope(env);
            Napi::Function t = DefineClass(env, "DisableNativeAssertions", {
            InstanceMethod("dispose", &DisableNativeAssertions::Dispose),
            });

            exports.Set("DisableNativeAssertions", t);

            SET_CONSTRUCTOR(t);
            }
    };

//=======================================================================================
// @bsiclass
//=======================================================================================
struct NativeImportContext : BeObjectWrap<NativeImportContext>
{
private:
    DEFINE_CONSTRUCTOR;
    DgnImportContext* m_importContext = nullptr;

public:
    static void Init(Napi::Env& env, Napi::Object exports)
        {
        Napi::HandleScope scope(env);
        Napi::Function t = DefineClass(env, "ImportContext", {
            InstanceMethod("addClass", &NativeImportContext::AddClass),
            InstanceMethod("addCodeSpecId", &NativeImportContext::AddCodeSpecId),
            InstanceMethod("addElementId", &NativeImportContext::AddElementId),
            InstanceMethod("cloneElement", &NativeImportContext::CloneElement),
            InstanceMethod("dispose", &NativeImportContext::Dispose),
            InstanceMethod("dump", &NativeImportContext::Dump),
            InstanceMethod("filterSubCategoryId", &NativeImportContext::FilterSubCategoryId),
            InstanceMethod("findCodeSpecId", &NativeImportContext::FindCodeSpecId),
            InstanceMethod("findElementId", &NativeImportContext::FindElementId),
            InstanceMethod("hasSubCategoryFilter", &NativeImportContext::HasSubCategoryFilter),
            InstanceMethod("importCodeSpec", &NativeImportContext::ImportCodeSpec),
            InstanceMethod("importFont", &NativeImportContext::ImportFont),
            InstanceMethod("isSubCategoryFiltered", &NativeImportContext::IsSubCategoryFiltered),
            InstanceMethod("loadStateFromDb", &NativeImportContext::LoadStateFromDb),
            InstanceMethod("removeElementId", &NativeImportContext::RemoveElementId),
            InstanceMethod("saveStateToDb", &NativeImportContext::SaveStateToDb),
        });
        exports.Set("ImportContext", t);
        SET_CONSTRUCTOR(t);
        }

    NativeImportContext(NapiInfoCR info) : BeObjectWrap<NativeImportContext>(info)
        {
        REQUIRE_ARGUMENT_OBJ(0, NativeDgnDb, sourceDb);
        REQUIRE_ARGUMENT_OBJ(1, NativeDgnDb, targetDb);
        m_importContext = new DgnImportContext(sourceDb->GetDgnDb(), targetDb->GetDgnDb());
        }

    ~NativeImportContext() {SetInDestructor();}

    static bool InstanceOf(Napi::Value val)
        {
        if (!val.IsObject())
            return false;

        Napi::HandleScope scope(val.Env());
        return val.As<Napi::Object>().InstanceOf(Constructor().Value());
        }

    void Dispose(NapiInfoCR info)
        {
        if (nullptr != m_importContext)
            {
            delete m_importContext;
            m_importContext = nullptr;
            }
        }

    Napi::Value Dump(NapiInfoCR info)
        {
        if (nullptr == m_importContext)
            THROW_JS_EXCEPTION("Invalid NativeImportContext");

        REQUIRE_ARGUMENT_STRING(0, outputFileName);
        BentleyStatus status = m_importContext->Dump(outputFileName);
        return Napi::Number::New(Env(), (int) status);
        }

    Napi::Value AddClass(NapiInfoCR info)
        {
        if (nullptr == m_importContext)
            THROW_JS_EXCEPTION("Invalid NativeImportContext");

        REQUIRE_ARGUMENT_STRING(0, sourceClassFullName);
        REQUIRE_ARGUMENT_STRING(1, targetClassFullName);
        bvector<Utf8String> sourceTokens;
        bvector<Utf8String> targetTokens;
        BeStringUtilities::Split(sourceClassFullName.c_str(), ".:", sourceTokens);
        BeStringUtilities::Split(targetClassFullName.c_str(), ".:", targetTokens);
        if ((2 != sourceTokens.size()) || (2 != targetTokens.size()))
            return Napi::Number::New(Env(), (int) DgnDbStatus::InvalidName);

        DgnClassId sourceClassId = m_importContext->GetSourceDb().Schemas().GetClassId(sourceTokens[0].c_str(), sourceTokens[1].c_str());
        DgnClassId targetClassId = m_importContext->GetDestinationDb().Schemas().GetClassId(targetTokens[0].c_str(), targetTokens[1].c_str());
        if ((!sourceClassId.IsValid()) || (!targetClassId.IsValid()))
            return Napi::Number::New(Env(), (int) DgnDbStatus::InvalidName);

        m_importContext->AddClassId(sourceClassId, targetClassId);
        return Napi::Number::New(Env(), (int) BentleyStatus::SUCCESS);
        }

    Napi::Value AddCodeSpecId(NapiInfoCR info)
        {
        if (nullptr == m_importContext)
            THROW_JS_EXCEPTION("Invalid NativeImportContext");

        REQUIRE_ARGUMENT_STRING_ID(0, sourceIdStr, CodeSpecId, sourceId);
        REQUIRE_ARGUMENT_STRING_ID(1, targetIdStr, CodeSpecId, targetId);
        m_importContext->AddCodeSpecId(sourceId, targetId);
        return Napi::Number::New(Env(), (int) BentleyStatus::SUCCESS);
        }

    Napi::Value AddElementId(NapiInfoCR info)
        {
        if (nullptr == m_importContext)
            THROW_JS_EXCEPTION("Invalid NativeImportContext");

        REQUIRE_ARGUMENT_STRING_ID(0, sourceIdStr, DgnElementId, sourceId);
        REQUIRE_ARGUMENT_STRING_ID(1, targetIdStr, DgnElementId, targetId);
        m_importContext->AddElementId(sourceId, targetId);
        return Napi::Number::New(Env(), (int) BentleyStatus::SUCCESS);
        }

    Napi::Value RemoveElementId(NapiInfoCR info)
        {
        if (nullptr == m_importContext)
            THROW_JS_EXCEPTION("Invalid NativeImportContext");

        REQUIRE_ARGUMENT_STRING_ID(0, sourceIdStr, DgnElementId, sourceId);
        m_importContext->AddElementId(sourceId, DgnElementId());
        return Napi::Number::New(Env(), (int) BentleyStatus::SUCCESS);
        }

    Napi::Value FindCodeSpecId(NapiInfoCR info)
        {
        if (nullptr == m_importContext)
            THROW_JS_EXCEPTION("Invalid NativeImportContext");

        REQUIRE_ARGUMENT_STRING_ID(0, sourceIdStr, CodeSpecId, sourceId);
        CodeSpecId targetId = m_importContext->FindCodeSpecId(sourceId);
        return toJsString(Env(), targetId);
        }

    Napi::Value FindElementId(NapiInfoCR info)
        {
        if (nullptr == m_importContext)
            THROW_JS_EXCEPTION("Invalid NativeImportContext");

        REQUIRE_ARGUMENT_STRING_ID(0, sourceIdStr, DgnElementId, sourceId);
        DgnElementId targetId = m_importContext->FindElementId(sourceId);
        return toJsString(Env(), targetId);
        }

    Napi::Value CloneElement(NapiInfoCR info)
        {
        if (nullptr == m_importContext)
            THROW_JS_EXCEPTION("Invalid NativeImportContext");

        REQUIRE_ARGUMENT_STRING_ID(0, sourceIdStr, DgnElementId, sourceElementId);
        bool binaryGeometry = false;
        if (!ARGUMENT_IS_EMPTY(1))
            {
            Napi::Object cloneOptions = info[1].As<Napi::Object>();
            binaryGeometry = cloneOptions.Get("binaryGeometry").ToBoolean();
            }

        DgnElementCPtr sourceElement = m_importContext->GetSourceDb().Elements().GetElement(sourceElementId);
        if (!sourceElement.IsValid())
            THROW_JS_EXCEPTION("Invalid source ElementId");

        // NOTE: Elements and Models share the same mapping table. However, the root Subject can be remapped but not the RepositoryModel
        DgnModelId targetModelId;
        if (sourceElement->GetModelId() == DgnModel::RepositoryModelId())
            targetModelId = DgnModel::RepositoryModelId();
        else
            targetModelId = m_importContext->FindModelId(sourceElement->GetModelId());

        DgnModelPtr targetModel = m_importContext->GetDestinationDb().Models().GetModel(targetModelId);
        if (!targetModel.IsValid())
            THROW_JS_EXCEPTION("Invalid target model");

        DgnDbStatus cloneStatus;
        DgnElementPtr targetElement = sourceElement->CloneForImport(&cloneStatus, *targetModel, *m_importContext);
        if (cloneStatus == DgnDbStatus::WrongClass)
            THROW_JS_EXCEPTION("Unable to clone an element because of an invalid class. Were schemas imported?");
        if (cloneStatus != DgnDbStatus::Success || !targetElement.IsValid())
            THROW_JS_EXCEPTION("Unable to clone element");

        GeometryStreamCP geometryStream = nullptr;
        GeometrySourceCP geometrySource = targetElement->ToGeometrySource();
        if (nullptr != geometrySource)
            {
            if (geometrySource->GetGeometryStream().HasGeometry())
                geometryStream = &geometrySource->GetGeometryStream();
            }
        else
            {
            DgnGeometryPartCP geometryPart = targetElement->ToGeometryPart();
            if ((nullptr != geometryPart) && (geometryPart->GetGeometryStream().HasGeometry()))
                geometryStream = &geometryPart->GetGeometryStream();
            }

        // -------------------------------------------------------------------------------------------------------------
        // NOTE: Must include geometry (if present) either as JSON or binary since insert will happen on TypeScript side
        // NOTE: JSON is easier to work with, but binary is significantly faster
        // -------------------------------------------------------------------------------------------------------------

        BeJsDocument toJsonOptions;
        if ((nullptr != geometryStream) && !binaryGeometry)
            {
            toJsonOptions["wantGeometry"] = true;
            toJsonOptions["wantBRepData"] = true;
            }

        BeJsNapiObject val(Env());
        targetElement->ToJson(val, toJsonOptions);

        if ((nullptr != geometryStream) && binaryGeometry)
            val["geomBinary"].SetBinary(geometryStream->GetData(), geometryStream->GetSize());

        return val;
        }

    Napi::Value ImportCodeSpec(NapiInfoCR info)
        {
        if (nullptr == m_importContext)
            THROW_JS_EXCEPTION("Invalid NativeImportContext");

        REQUIRE_ARGUMENT_STRING_ID(0, sourceIdStr, CodeSpecId, sourceId);
        CodeSpecId targetId = m_importContext->RemapCodeSpecId(sourceId);
        return toJsString(Env(), targetId);
        }

    Napi::Value ImportFont(NapiInfoCR info)
        {
        if (nullptr == m_importContext)
            THROW_JS_EXCEPTION("Invalid NativeImportContext");

        REQUIRE_ARGUMENT_NUMBER(0, sourceFontNumber);
        FontId sourceFontId(static_cast<uint64_t>(sourceFontNumber.Uint32Value())); // BESERVER_ISSUED_ID_CLASS can be represented as a number in TypeScript
        FontId targetFontId = m_importContext->RemapFont(sourceFontId);
        return Napi::Number::New(Env(), targetFontId.GetValue());
        }

    Napi::Value HasSubCategoryFilter(NapiInfoCR info)
        {
        if (nullptr == m_importContext)
            THROW_JS_EXCEPTION("Invalid NativeImportContext");

        return Napi::Boolean::New(Env(), m_importContext->HasSubCategoryFilter());
        }

    Napi::Value IsSubCategoryFiltered(NapiInfoCR info)
        {
        if (nullptr == m_importContext)
            THROW_JS_EXCEPTION("Invalid NativeImportContext");

        REQUIRE_ARGUMENT_STRING_ID(0, subCategoryIdStr, DgnSubCategoryId, subCategoryId);
        return Napi::Boolean::New(Env(), m_importContext->IsSubCategoryFiltered(subCategoryId));
        }

    Napi::Value FilterSubCategoryId(NapiInfoCR info)
        {
        if (nullptr == m_importContext)
            THROW_JS_EXCEPTION("Invalid NativeImportContext");

        REQUIRE_ARGUMENT_STRING_ID(0, subCategoryIdStr, DgnSubCategoryId, subCategoryId);
        m_importContext->FilterSubCategoryId(subCategoryId);
        return Napi::Number::New(Env(), (int) BentleyStatus::SUCCESS);
        }

    Napi::Value SaveStateToDb(NapiInfoCR info)
        {
        if (nullptr == m_importContext)
            THROW_JS_EXCEPTION("Invalid NativeImportContext");

        REQUIRE_ARGUMENT_OBJ(0, SQLiteDb, db);
        if (nullptr == db)
            THROW_JS_EXCEPTION("Invalid SQLiteDb");
        DbResult result = m_importContext->SaveStateToDb(db->GetDb());
        if (result != DbResult::BE_SQLITE_OK) THROW_JS_EXCEPTION("Failed to serialize the state");
        return Env().Undefined();
        }

    Napi::Value LoadStateFromDb(NapiInfoCR info)
        {
        if (nullptr == m_importContext)
            THROW_JS_EXCEPTION("Invalid NativeImportContext");

        REQUIRE_ARGUMENT_OBJ(0, SQLiteDb, db);
        if (nullptr == db)
            THROW_JS_EXCEPTION("Invalid SQLiteDb");
        DbResult result = m_importContext->LoadStateFromDb(db->GetDb());
        if (result != DbResult::BE_SQLITE_OK) THROW_JS_EXCEPTION("Failed to load the state");
        return Env().Undefined();
        }
};

//=======================================================================================
//! @bsiclass
//=======================================================================================
struct NativeDevTools : BeObjectWrap<NativeDevTools>
{
    struct Finally
    {
    private:
        std::function<void()> m_finallyCallback;
    public:
        Finally(std::function<void()> finallyCallback) : m_finallyCallback(finallyCallback) {}
        ~Finally() {m_finallyCallback();}
    };

private:
static Napi::Value Signal(NapiInfoCR info)
    {
    if (info.Length() == 0 || !info[0].IsNumber())
        THROW_JS_TYPE_EXCEPTION("Must supply SignalType");
    SignalType signalType = (SignalType) info[0].As<Napi::Number>().Int32Value();
    bool status = SignalTestUtility::Signal(signalType);
    return Napi::Number::New(info.Env(), status);
    }
static void EmitLogs(NapiInfoCR info)
    {
    if (info.Length() != 5)
        THROW_JS_EXCEPTION("Must supply 5 arguments");
    REQUIRE_ARGUMENT_UINTEGER(0, count);
    REQUIRE_ARGUMENT_STRING(1, category);
    if (!info[2].IsNumber())
        THROW_JS_EXCEPTION("Argument 2 should be a number");
    auto severity = JsLogger::JsLevelToSeverity(info[2].As<Napi::Number>());
    REQUIRE_ARGUMENT_STRING(3, thread);
    REQUIRE_ARGUMENT_FUNCTION(4, onDone);

    auto doneCallback = Napi::ThreadSafeFunction::New(info.Env(), onDone, "Done callback", 0, 1);
    auto doLog = [count, category, severity, doneCallback]()
        {
        Finally f([doneCallback]()
            {
            doneCallback.BlockingCall([=](Napi::Env, Napi::Function jsCallback)
                {
                jsCallback.Call({});
                });
            doneCallback.Release();
            });
        NativeLogging::CategoryLogger logger(category.c_str());
        for (uint32_t i = 0; i < count; ++i)
            {
            logger.message(
                severity,
                Utf8PrintfString("[%u] ", i).append(
                    "Lorem ipsum dolor sit amet, consectetur adipiscing elit, sed do eiusmod tempor incididunt ut labore et dolore magna aliqua. "
                    "Ut enim ad minim veniam, quis nostrud exercitation ullamco laboris nisi ut aliquip ex ea commodo consequat. "
                    "Duis aute irure dolor in reprehenderit in voluptate velit esse cillum dolore eu fugiat nulla pariatur. "
                    "Excepteur sint occaecat cupidatat non proident, sunt in culpa qui officia deserunt mollit anim id est laborum."
                    ).c_str()
                );
            BeThreadUtilities::BeSleep(1);
            }
        };
    if (thread == "main")
        {
        doLog();
        }
    else if (thread == "worker")
        {
        std::thread workerThread([=](){ doLog(); });
        workerThread.detach();
        }
    else
        {
        THROW_JS_EXCEPTION("Unexpected value for `thread` argument. Expecting either \"main\" or \"worker\".");
        }
    }

public:
NativeDevTools(NapiInfoCR info) : BeObjectWrap<NativeDevTools>(info) {}
~NativeDevTools() {SetInDestructor();}

static void Init(Napi::Env env, Napi::Object exports)
    {
    Napi::HandleScope scope(env);
    Napi::Function t = DefineClass(env, "NativeDevTools", {
        StaticMethod("signal", &NativeDevTools::Signal),
        StaticMethod("emitLogs", &NativeDevTools::EmitLogs),
    });
    exports.Set("NativeDevTools", t);
    }
};

//=======================================================================================
//! @bsiclass
//=======================================================================================
struct ECNameValidation : BeObjectWrap<ECNameValidation>
{
public:
    ECNameValidation(NapiInfoCR info) : BeObjectWrap<ECNameValidation>(info) {}
    ~ECNameValidation() {SetInDestructor();}

    static Napi::Value EncodeToValidName(NapiInfoCR info)
        {
        REQUIRE_ARGUMENT_STRING(0, name);
        Utf8String encoded;
        ECN::ECNameValidation::EncodeToValidName(encoded, name);
        return Napi::String::New(info.Env(), encoded.c_str());
        }

    static Napi::Value DecodeFromValidName(NapiInfoCR info)
        {
        REQUIRE_ARGUMENT_STRING(0, name);
        Utf8String decoded;
        ECN::ECNameValidation::DecodeFromValidName(decoded, name);
        return Napi::String::New(info.Env(), decoded.c_str());
        }

    static void Init(Napi::Env& env, Napi::Object exports)
        {
        Napi::HandleScope scope(env);
        Napi::Function t = DefineClass(env, "ECNameValidation", {
            StaticMethod("encodeToValidName", &ECNameValidation::EncodeToValidName),
            StaticMethod("decodeFromValidName", &ECNameValidation::DecodeFromValidName),
        });
        exports.Set("ECNameValidation", t);
        }
};

/** compute the SHA1 checksum for a schema XML file */
static Napi::Value computeSchemaChecksum(NapiInfoCR info) {
    REQUIRE_ARGUMENT_ANY_OBJ(0, arg);
    auto schemaPath = requireString(arg, "schemaXmlPath");
    auto refPaths = requireArray(arg, "referencePaths");

    std::unordered_set<Utf8String> paths;
    auto num_locations = refPaths.Length();
    for (unsigned int i = 0; i < num_locations; i++) {
        auto value = refPaths.Get(i).As<Napi::String>();
        paths.emplace(value.Utf8Value());
    }

    auto exactMatch = boolMember(arg, "exactMatch", false);
    Utf8String message;
    auto sha1 = exactMatch ? SchemaUtil::ComputeChecksumWithExactRefMatch(message, schemaPath, paths) : SchemaUtil::ComputeChecksum(message, schemaPath, paths);
    if ("" == sha1)
        THROW_JS_EXCEPTION(message.c_str());

    return Napi::String::New(info.Env(), sha1);
}

/*---------------------------------------------------------------------------------**//**
* @bsimethod
+---------------+---------------+---------------+---------------+---------------+------*/
static void setMaxTileCacheSize(NapiInfoCR info) {
  if (info.Length() == 1 && info[0].IsNumber()) {
    auto maxBytes = info[0].As<Napi::Number>().DoubleValue();
    if (maxBytes >= 0) {
      JsInterop::SetMaxTileCacheSize(static_cast<uint64_t>(maxBytes));
      return;
    }
  }

  JsInterop::GetNativeLogger().error("Invalid argument for setMaxTileCacheSize: expected an unsigned integer");
}

static Napi::Value getLogger(NapiInfoCR info) {
  return s_jsLogger.GetJsLogger();
}
static void setLogger(NapiInfoCR info) {
    s_jsLogger.SetJsLogger(info);
}
static void clearLogLevelCache(NapiInfoCR){
    s_jsLogger.SyncLogLevels();
}

/*---------------------------------------------------------------------------------**//**
* @bsimethod
+---------------+---------------+---------------+---------------+---------------+------*/
static Napi::Value getTileVersionInfo(NapiInfoCR info)
    {
    auto formatVersion = T_HOST.Visualization().GetCurrentFormatVersion();
    auto result = Napi::Object::New(info.Env());
    result["formatVersion"] = formatVersion;
    return result;
    }

/** add a WorkspaceDb to the list of available gcs workspaceDbs */
static Napi::Value addGcsWorkspaceDb(NapiInfoCR info) {
    REQUIRE_ARGUMENT_STRING(0, dbName);
    OPTIONAL_ARGUMENT_INTEGER(2, priority, 100);
    return Napi::Boolean::New(info.Env(), GeoCoordinates::BaseGCS::AddWorkspaceDb(dbName, getCloudContainer(info[1]), priority));
}

/** enable loading a gcs data files from the local directory in addition to workspaceDbs */
static void enableLocalGcsFiles(NapiInfoCR info) {
    REQUIRE_ARGUMENT_BOOL(0, yesNo);
    GeoCoordinates::BaseGCS::EnableLocalGcsFiles(yesNo);
}

/** add a WorkspaceDb to the list of available font workspaceDbs */
static Napi::Value addFontWorkspace(NapiInfoCR info) {
   REQUIRE_ARGUMENT_STRING(0, fileName);
   return Napi::Boolean::New(info.Env(), FontManager::AddWorkspaceDb(fileName.c_str(), getCloudContainer(info[1])));
}

static bool s_crashReportingInitialized;

/*---------------------------------------------------------------------------------**//**
* @bsimethod
+---------------+---------------+---------------+---------------+---------------+------*/
static void setCrashReporting(NapiInfoCR info)
    {
    if (s_crashReportingInitialized)
        {
        JsInterop::GetNativeLogger().warning("Crash reporting is already initialized.");
        return;
        }

    if ((info.Length() != 1) || !info[0].IsObject())
        THROW_JS_TYPE_EXCEPTION("Argument must be CrashReportingConfig object");

    Napi::Object obj = info[0].As<Napi::Object>();

    JsInterop::CrashReportingConfig ccfg;
    ccfg.m_crashDir.SetNameA(stringMember(obj, "crashDir").c_str());
    ccfg.m_dumpProcessorScriptFileName.SetNameA(stringMember(obj, "dumpProcessorScriptFileName").c_str());
    ccfg.m_enableCrashDumps         = boolMember(obj, "enableCrashDumps", false);
    ccfg.m_maxDumpsInDir            = intMember(obj, "maxDumpsInDir", 50);
    ccfg.m_wantFullMemory           = boolMember(obj, "wantFullMemory", false);
    if (obj.Has("params"))
        {
        Napi::Array arr = obj.Get("params").As<Napi::Array>();
        for (uint32_t arrIndex = 0; arrIndex < arr.Length(); ++arrIndex) {
            Napi::Value arrValue = arr[arrIndex];
            if (arrValue.IsObject())
                {
                auto item = arrValue.As<Napi::Object>();
                auto name = stringMember(item, "name");
                auto value = stringMember(item, "value");
                if (!name.empty())
                    ccfg.m_params[name] = value;
                }
            }
        }
#ifdef WIP_DUMP_UPLOAD
    ccfg.m_maxUploadRetries         = intMember(obj, "maxUploadRetries", 5);
    ccfg.m_uploadRetryWaitInterval  = intMember(obj, "uploadRetryWaitInterval", 10000);
    ccfg.m_maxReportsPerDay         = intMember(obj, "maxReportsPerDay", 1000);
    ccfg.m_uploadUrl                = stringMember(obj, "uploadUrl");
#endif
    ccfg.m_needsVectorExceptionHandler = true;
    JsInterop::InitializeCrashReporting(ccfg);

    s_crashReportingInitialized = true;
    }

/*---------------------------------------------------------------------------------**//**
* @bsimethod
+---------------+---------------+---------------+---------------+---------------+------*/
static void setCrashReportProperty(NapiInfoCR info)
    {
    if (!s_crashReportingInitialized)
        THROW_JS_EXCEPTION("Crash reporting is not initialized.");

    REQUIRE_ARGUMENT_STRING(0, key);

    Utf8String value;
    Utf8CP valueStr = nullptr;
    if (!info[1].IsUndefined()) {
        if (ARGUMENT_IS_NOT_STRING(1)) {
            THROW_JS_TYPE_EXCEPTION("Argument 1 must be a string or undefined");
        }
        value = info[1].As<Napi::String>().Utf8Value();
        valueStr = value.c_str();
    }

    JsInterop::SetCrashReportProperty(key.c_str(), valueStr);
    }

/*---------------------------------------------------------------------------------**//**
* @bsimethod
+---------------+---------------+---------------+---------------+---------------+------*/
static Napi::Value getCrashReportProperties(NapiInfoCR info)
    {
    if (!s_crashReportingInitialized)
        THROW_JS_EXCEPTION("Crash reporting is not initialized.");

    auto env = info.Env();

    auto props = JsInterop::GetCrashReportProperties();

    Napi::Object propertyArray = Napi::Array::New(env, props.size());

    int i = 0;
    for (auto const& prop : props)
        {
        Napi::Object nvpair = Napi::Object::New(env); // must conform to IModelJsNative.NativeCrashReportingConfigNameValuePair
        nvpair.Set(Napi::String::New(env, "name"), Napi::String::New(env, prop.first.c_str()));
        nvpair.Set(Napi::String::New(env, "value"), Napi::String::New(env, prop.second.c_str()));

        propertyArray.Set(Napi::Number::New(env, i), nvpair);
        ++i;
        }

    return propertyArray;
    }

/*---------------------------------------------------------------------------------**//**
// @bsimethod
+---------------+---------------+---------------+---------------+---------------+------*/
extern "C"
    {
    void imodeljs_addon_setMobileResourcesDir(Utf8CP d) {s_mobileResourcesDir = d;}
    void imodeljs_addon_setMobileTempDir(Utf8CP d) {s_mobileTempDir = d;}
    }

/*---------------------------------------------------------------------------------**//**
* @bsimethod
+---------------+---------------+---------------+---------------+---------------+------*/
static void onNodeExiting(void*) {
    s_jsLogger.Cleanup();
    PlatformLib::Terminate(true); // for orderly shut down of static objects
}

/*---------------------------------------------------------------------------------**//**
* @bsimethod
+---------------+---------------+---------------+---------------+---------------+------*/
static Napi::Value queryConcurrency(NapiInfoCR info)
    {
    size_t concurrency = 0;
    if (ARGUMENT_IS_STRING(0))
        {
        Utf8String poolName = info[0].As<Napi::String>().Utf8Value();
        if (poolName.Equals("cpu"))
            concurrency = BeFolly::ThreadPool::GetCpuPool().size();
        else if (poolName.Equals("io"))
            concurrency = BeFolly::ThreadPool::GetIoPool().size();
        }

    return Napi::Number::New(info.Env(), static_cast<int>(concurrency));
    }

/*---------------------------------------------------------------------------------**//**
* @bsimethod
+---------------+---------------+---------------+---------------+---------------+------*/
static Napi::Object registerModule(Napi::Env env, Napi::Object exports) {
    Napi::HandleScope scope(env);

#if (defined(BENTLEYCONFIG_OS_WINDOWS) && !defined(BENTLEYCONFIG_OS_WINRT)) || defined(BENTLEYCONFIG_OS_LINUX) || defined(BENTLEYCONFIG_OS_APPLE_MACOS)
    BeFileName addondir = Desktop::FileSystem::GetLibraryDir();
    BeFileName tempdir;
    Desktop::FileSystem::BeGetTempPath(tempdir);
#else
    BeFileName addondir(s_mobileResourcesDir);
    BeFileName tempdir(s_mobileTempDir);
#endif

    JsInterop::Initialize(addondir, env, tempdir);

    SQLiteDb::Init(env, exports);
    NativeBlobIo::Init(env, exports);
    NativeDgnDb::Init(env, exports);
    NativeGeoServices::Init(env, exports);
    NativeRevisionUtility::Init(env, exports);
    NativeSchemaUtility::Init(env, exports);
    NativeECDb::Init(env, exports);
    NativeChangesetReader::Init(env, exports);
    NativeChangedElementsECDb::Init(env, exports);
    NativeECSqlStatement::Init(env, exports);
    NativeECSqlBinder::Init(env, exports);
    NativeECSqlValue::Init(env, exports);
    NativeECSqlColumnInfo::Init(env, exports);
    NativeECSqlValueIterator::Init(env, exports);
    NativeSqliteStatement::Init(env, exports);
    NativeECPresentationManager::Init(env, exports);
    NativeECSchemaXmlContext::Init(env, exports);
    SnapRequest::Init(env, exports);
    DisableNativeAssertions::Init(env, exports);
    DgnDbWorker::Init(env, exports);
    NativeImportContext::Init(env, exports);
    NativeDevTools::Init(env, exports);
    ECNameValidation::Init(env, exports);

    napi_add_env_cleanup_hook(env, onNodeExiting, nullptr);

    exports.DefineProperties({
        Napi::PropertyDescriptor::Value("version", Napi::String::New(env, PACKAGE_VERSION), static_cast<napi_property_attributes>(napi_enumerable | napi_configurable)),
        Napi::PropertyDescriptor::Accessor(env, exports, "logger", &getLogger, &setLogger),
        Napi::PropertyDescriptor::Function(env, exports, "addFontWorkspace", &addFontWorkspace),
        Napi::PropertyDescriptor::Function(env, exports, "addGcsWorkspaceDb", &addGcsWorkspaceDb),
        Napi::PropertyDescriptor::Function(env, exports, "clearLogLevelCache", &clearLogLevelCache),
        Napi::PropertyDescriptor::Function(env, exports, "computeSchemaChecksum", &computeSchemaChecksum),
        Napi::PropertyDescriptor::Function(env, exports, "enableLocalGcsFiles", &enableLocalGcsFiles),
        Napi::PropertyDescriptor::Function(env, exports, "getCrashReportProperties", &getCrashReportProperties),
        Napi::PropertyDescriptor::Function(env, exports, "getTileVersionInfo", &getTileVersionInfo),
        Napi::PropertyDescriptor::Function(env, exports, "queryConcurrency", &queryConcurrency),
        Napi::PropertyDescriptor::Function(env, exports, "setCrashReporting", &setCrashReporting),
        Napi::PropertyDescriptor::Function(env, exports, "setCrashReportProperty", &setCrashReportProperty),
        Napi::PropertyDescriptor::Function(env, exports, "setMaxTileCacheSize", &setMaxTileCacheSize),
    });

    registerCloudSqlite(env, exports);

    return exports;
}

NODE_API_MODULE(iModelJsNative, registerModule)
} // namespace IModelJsNative
<|MERGE_RESOLUTION|>--- conflicted
+++ resolved
@@ -1,6609 +1,6604 @@
-/*---------------------------------------------------------------------------------------------
-* Copyright (c) Bentley Systems, Incorporated. All rights reserved.
-* See LICENSE.md in the repository root for full copyright notice.
-*--------------------------------------------------------------------------------------------*/
-#include <imodeljs-nodeaddonapi.package.version.h>
-#include "IModelJsNative.h"
-#include <ECObjects/ECSchema.h>
-#include <ECObjects/ECName.h>
-#include "ECSchemaXmlContextUtils.h"
-#include <Bentley/Desktop/FileSystem.h>
-#include <Bentley/PerformanceLogger.h>
-#include <DgnPlatform/ElementGeometryCache.h>
-#include <DgnPlatform/FenceContext.h>
-#include <DgnPlatform/MeasureGeom.h>
-#include <DgnPlatform/ChangedElementsManager.h>
-#include "SignalTestUtility.h"
-#include "presentation/ECPresentationUtils.h"
-#include "presentation/UpdateRecordsHandler.h"
-#include <BeSQLite/Profiler.h>
-#include <folly/BeFolly.h>
-#include "SchemaUtil.h"
-#include "JsLogger.h"
-
-// cspell:ignore napi strbuf propsize
-
-namespace IModelJsNative {
-
-static bool s_assertionsEnabled = true;
-static BeMutex s_assertionMutex;
-static Utf8String s_mobileResourcesDir;
-static Utf8String s_mobileTempDir;
-static JsLogger s_jsLogger;
-
-// DON'T change this flag directly. It is managed by BeObjectWrap only.
-bool s_BeObjectWrap_inDestructor = false;
-
-template <typename STATUSTYPE>
-static void SaveErrorValue(BeJsValue error, STATUSTYPE errCode, Utf8CP msg) {
-    error["status"] = (int) errCode;
-    if (nullptr != msg)
-        error["message"] = msg;
-}
-
-Napi::Object CreateBentleyReturnSuccessObject(Napi::Value goodVal) {
-    auto retObj = Napi::Object::New(goodVal.Env());
-    retObj["result"] = goodVal;
-    return retObj;
-}
-
-/*---------------------------------------------------------------------------------**/ /**
-* @bsimethod
-+---------------+---------------+---------------+---------------+---------------+------*/
-bool JsInterop::IsJsExecutionDisabled()  {
-    return s_BeObjectWrap_inDestructor || !IsMainThread() || Env().IsExceptionPending();
-}
-
-//---------------------------------------------------------------------------------------
-// @bsimethod
-//---------------------------------------------------------------------------------------
-void JsInterop::InitLogging()  {
-    NativeLogging::Logging::SetLogger(&s_jsLogger);
-}
-
-//=======================================================================================
-// api for embedding files in a SQLite file. This class is necessary because the typescript class DgnDb is not a subclass of SQLiteDb,
-// unfortunately, and this applies to both.
-// @bsiclass
-//=======================================================================================
-struct FileProps {
-    Utf8String m_name;
-    Utf8String m_fileExt;
-    Utf8String m_localFileName;
-    bool m_compress = true;
-    DateTime m_date;
-    FileProps(Utf8StringCR name, Utf8StringCR fileExt,Utf8StringCR localFileName): m_name(name), m_fileExt(fileExt), m_localFileName(localFileName) {}
-};
-
-template<typename T_Db> struct SQLiteOps {
-    virtual T_Db* _GetMyDb() = 0;
-
-    static FileProps getEmbedFileProps(NapiInfoCR info) {
-        REQUIRE_ARGUMENT_ANY_OBJ(0, optObj);
-        BeJsValue opts(optObj);
-        if (!opts.isStringMember(JsInterop::json_name()))
-            BeNapi::ThrowJsException(info.Env(), "name argument missing");
-        if (!opts.isStringMember(JsInterop::json_localFileName()))
-            BeNapi::ThrowJsException(info.Env(), "localFileName argument missing");
-
-        Utf8String fileExt;
-        if (opts.isStringMember(JsInterop::json_fileExt()))
-            fileExt = opts[JsInterop::json_fileExt()].asString();
-
-        return FileProps(opts[JsInterop::json_name()].asString(), fileExt,  opts[JsInterop::json_localFileName()].asString());
-    }
-
-    static FileProps getEmbedFileArg(NapiInfoCR info) {
-        auto props = getEmbedFileProps(info);
-
-        BeJsValue opts(info[0]); // getEmbedFileProps would have thrown if this isn't an object
-        props.m_date = DateTime::FromUnixMilliseconds(opts[JsInterop::json_date()].asInt64());
-        if (!props.m_date.IsValid())
-            BeNapi::ThrowJsException(info.Env(), "invalid date");
-
-        props.m_compress = opts[JsInterop::json_compress()].asBool(true);
-        return props;
-    }
-
-    T_Db& GetOpenedDb(NapiInfoCR info) {
-        auto* db = _GetMyDb();
-        if (db == nullptr || !db->IsDbOpen())
-            BeNapi::ThrowJsException(info.Env(), "db is not open");
-
-        return *db;
-    }
-
-    T_Db& GetWritableDb(NapiInfoCR info) {
-        auto& db = GetOpenedDb(info);
-        if (db.IsReadonly())
-            BeNapi::ThrowJsException(info.Env(), "db is not open for write");
-
-        return db;
-    }
-
-    void EmbedFile(NapiInfoCR info) {
-        Db& db = GetOpenedDb(info);
-        auto props = getEmbedFileArg(info);
-        DbResult stat;
-        db.EmbeddedFiles().Import(&stat, props.m_compress, props.m_name.c_str(), props.m_localFileName.c_str(), &props.m_date, props.m_fileExt.c_str());
-        if (stat != BE_SQLITE_OK) {
-            Utf8String err = "error embedding [" + props.m_localFileName + "] in";
-            JsInterop::throwSqlResult(err.c_str(), db.GetDbFileName(), stat);
-        }
-        db.SaveChanges();
-    }
-
-     Napi::Value QueryEmbeddedFile(NapiInfoCR info) {
-        Db& db = GetOpenedDb(info);
-        REQUIRE_ARGUMENT_STRING(0, name);
-
-        uint64_t totalSize;
-        DateTime lastModified;
-        Utf8String fileExt;
-
-        auto id = db.EmbeddedFiles().QueryFile(name.c_str(), &totalSize, &lastModified, nullptr, nullptr, &fileExt);
-        if (!id.IsValid())
-            return info.Env().Undefined();
-
-        BeJsNapiObject out(info.Env());
-        out[JsInterop::json_size()] = (int64_t)totalSize;
-        int64_t date;
-        lastModified.ToUnixMilliseconds(date);
-        out[JsInterop::json_date()] = date;
-        out[JsInterop::json_fileExt()] = fileExt;
-        return out;
-    }
-
-    void ExtractEmbeddedFile(NapiInfoCR info) {
-        Db& db = GetOpenedDb(info);
-        auto props = getEmbedFileProps(info);
-        auto stat = db.EmbeddedFiles().Export(props.m_localFileName.c_str(), props.m_name.c_str());
-        if (stat != BE_SQLITE_OK)
-            JsInterop::throwNotFound();
-    }
-
-    void ReplaceEmbeddedFile(NapiInfoCR info) {
-        Db& db = GetOpenedDb(info);
-        auto props = getEmbedFileArg(info);
-        auto stat = db.EmbeddedFiles().Replace(props.m_name.c_str(), props.m_localFileName.c_str(), &props.m_date);
-        if (stat != BE_SQLITE_OK)
-            JsInterop::throwSqlResult("error replacing embedded file", db.GetDbFileName(), stat);
-        db.SaveChanges();
-    }
-
-    void RemoveEmbeddedFile(NapiInfoCR info) {
-        Db& db = GetOpenedDb(info);
-        REQUIRE_ARGUMENT_STRING(0, name);
-        auto stat = db.EmbeddedFiles().Remove(name.c_str());
-        if (stat != BE_SQLITE_OK)
-            JsInterop::throwSqlResult("error removing embedded file", db.GetDbFileName(), stat);
-        db.SaveChanges();
-    }
-
-    // query a property from the be_prop table.
-    Napi::Value QueryFileProperty(NapiInfoCR info) {
-        REQUIRE_ARGUMENT_ANY_OBJ(0, fileProps);
-        REQUIRE_ARGUMENT_BOOL(1, wantString); // boolean indicating whether the desired property is a string or blob.
-        BeJsConst propsJson(fileProps);
-        if (!propsJson.isStringMember(JsInterop::json_namespace()) || !propsJson.isStringMember(JsInterop::json_name()))
-            THROW_JS_EXCEPTION("Invalid FilePropertyProps");
-
-        Utf8String nameProp = propsJson[JsInterop::json_name()].asString();
-        Utf8String nsProp = propsJson[JsInterop::json_namespace()].asString();
-        PropertySpec spec(nameProp.c_str(), nsProp.c_str()); // NOTE: PropertySpec does *not* make a copy - variables above hold values in memory;
-        Db& db = GetOpenedDb(info);
-        uint64_t id = propsJson[JsInterop::json_id()].asUInt64();
-        uint64_t subId = propsJson[JsInterop::json_subId()].asUInt64();
-
-        if (wantString) {
-            Utf8String strVal;
-            auto stat = db.QueryProperty(strVal, spec, id, subId);
-            return (stat != BE_SQLITE_ROW) ? info.Env().Undefined() : toJsString(info.Env(), strVal);
-        }
-
-        uint32_t size;
-        auto stat = db.QueryPropertySize(size, spec, id, subId);
-        if (stat != BE_SQLITE_ROW || size == 0)
-            return info.Env().Undefined();
-
-        auto blob = Napi::Uint8Array::New(info.Env(), size);
-        db.QueryProperty(blob.Data(), size, spec, id, subId);
-        return blob;
-    }
-
-    // save a property to the be_prop table
-    void SaveFileProperty(NapiInfoCR info) {
-        if (info.Length() < 2)
-            THROW_JS_EXCEPTION("saveFileProperty requires 2 arguments");
-
-        REQUIRE_ARGUMENT_ANY_OBJ(0, fileProps);
-        BeJsConst propsJson(fileProps);
-        if (!propsJson.isMember(JsInterop::json_namespace()) || !propsJson.isMember(JsInterop::json_name()))
-            THROW_JS_EXCEPTION("Invalid FilePropertyProps");
-
-        Utf8String nameProp = propsJson[JsInterop::json_name()].asString();
-        Utf8String nsProp = propsJson[JsInterop::json_namespace()].asString();
-        PropertySpec spec(nameProp.c_str(), nsProp.c_str()); // NOTE: PropertySpec does *not* make a copy - variables above hold values in memory;
-        auto& db = GetOpenedDb(info);
-        uint64_t id = propsJson[JsInterop::json_id()].asUInt64();
-        uint64_t subId = propsJson[JsInterop::json_subId()].asUInt64();
-
-        DbResult stat;
-        Utf8String strbuf;
-        Utf8StringCP strDataP = nullptr;
-        void const* value = nullptr;
-        uint32_t propsize = 0;
-
-        if (info[1].IsString()) {
-            strbuf = info[1].ToString().Utf8Value().c_str();
-            strDataP = &strbuf;
-        }
-        if (info[2].IsTypedArray()) {
-            auto arrayBuf = info[2].As<Napi::Uint8Array>();
-            value = arrayBuf.Data();
-            propsize = arrayBuf.ByteLength();
-        }
-        if (nullptr == strDataP && nullptr == value) {
-            stat = db.DeleteProperty(spec, id, subId);
-            if (stat == BE_SQLITE_DONE)
-                stat = BE_SQLITE_OK;
-        } else
-            stat = strDataP ? db.SaveProperty(spec, *strDataP, value, propsize, id, subId) : db.SaveProperty(spec, value, propsize, id, subId);
-        if (stat != BE_SQLITE_OK)
-            JsInterop::throwSqlResult("error saving property", spec.GetName(), stat);
-    }
-
-    Napi::Value QueryNextAvailableFileProperty(NapiInfoCR info) {
-        REQUIRE_ARGUMENT_ANY_OBJ(0, fileProps);
-        BeJsConst propsJson(fileProps);
-        if (!propsJson.isStringMember(JsInterop::json_namespace()) || !propsJson.isStringMember(JsInterop::json_name()))
-            THROW_JS_EXCEPTION("Invalid FilePropertyProps");
-
-        auto& db = GetOpenedDb(info);
-        Statement stmt(db, "SELECT count(Id),max(Id) FROM " BEDB_TABLE_Property " WHERE Namespace=? AND Name=?");
-        stmt.BindText(1, propsJson[JsInterop::json_namespace()].asCString(), Statement::MakeCopy::Yes);
-        stmt.BindText(2, propsJson[JsInterop::json_name()].asCString(), Statement::MakeCopy::Yes);
-        DbResult result = stmt.Step();
-        uint64_t count = stmt.GetValueUInt64(0);
-        uint64_t max = stmt.GetValueUInt64(1);
-        uint64_t next = (result != BE_SQLITE_ROW || 0 == count) ? 0 : max + 1;
-        return Napi::Number::New(info.Env(), next);
-    }
-
-    void EmbedFont(NapiInfoCR info) {
-        REQUIRE_ARGUMENT_ANY_OBJ(0, arg);
-        BeJsConst argJson(arg);
-
-        bool compressFont = argJson[JsInterop::json_compress()].asBool(false);
-        auto db = &GetOpenedDb(info);
-        auto dgnDb = dynamic_cast<DgnDbP>(db);
-        std::unique_ptr<FontDb> fontDbHolder;
-
-        FontDbP fontDb;
-        if (nullptr != dgnDb)
-            fontDb = &dgnDb->Fonts().m_fontDb;
-        else {
-            fontDb = new FontDb(*db, true);
-            fontDbHolder.reset(fontDb);
-        }
-
-        if (argJson.isMember(JsInterop::json_data())) {
-            bvector<FontFace> faces;
-            FontFace face(argJson[JsInterop::json_face()]);
-            if (face.m_familyName.empty())
-                BeNapi::ThrowJsException(info.Env(), "invalid face");
-            faces.emplace_back(face);
-
-            auto napiData = argJson[JsInterop::json_data()].AsNapiValueRef();
-            if (!napiData->m_napiVal.IsTypedArray())
-                BeNapi::ThrowJsException(info.Env(), "font data not valid");
-
-            auto arrayBuf = napiData->m_napiVal.As<Napi::Uint8Array>();
-            if (SUCCESS == fontDb->EmbedFont(faces, ByteStream(arrayBuf.Data(), arrayBuf.ByteLength()), compressFont))
-                return;
-        }
-        if (SUCCESS == fontDb->EmbedFontFile(argJson[JsInterop::json_fileName()].asString().c_str(), compressFont))
-            return;
-
-        if (SystemTrueTypeFont(argJson[JsInterop::json_systemFont()].asString().c_str(), compressFont).Embed(*fontDb))
-            return;
-
-        BeNapi::ThrowJsException(info.Env(), "unable to embed font");
-    }
-
-    Napi::Value IsOpen(NapiInfoCR info) {
-        auto db = _GetMyDb();
-        return Napi::Boolean::New(info.Env(), nullptr != db && db->IsDbOpen());
-    }
-
-    Napi::Value IsReadonly(NapiInfoCR info) {
-        return Napi::Boolean::New(info.Env(), GetOpenedDb(info).IsReadonly());
-    }
-
-    Napi::Value GetFilePath(NapiInfoCR info) {
-        return toJsString(info.Env(), GetOpenedDb(info).GetDbFileName());
-    }
-
-    void Vacuum(NapiInfoCR info) {
-        Db& db = GetOpenedDb(info);
-        int pageSize = 0;
-        Utf8String into;
-        if (info[0].IsObject()) {
-            auto opts = info[0].As<Napi::Object>();
-            pageSize = intMember(opts, "pageSize", 0);
-            into = stringMember(opts, "into");
-        }
-
-        DbResult status = into.empty() ? db.Vacuum(pageSize) : db.VacuumInto(into.c_str());
-        if (status != BE_SQLITE_OK)
-            JsInterop::throwSqlResult("error vacuuming", db.GetDbFileName(), status);
-    }
-
-    void EnableWalMode(Napi::CallbackInfo const& info) {
-        Db& db = GetOpenedDb(info);
-        OPTIONAL_ARGUMENT_BOOL(0, yesNo, true);
-        auto status = db.EnableWalMode(yesNo);
-        if (BE_SQLITE_OK != status)
-            JsInterop::throwSqlResult("error changing WAL mode", db.GetDbFileName(), status);
-    }
-
-    void SetAutoCheckpointThreshold(Napi::CallbackInfo const& info) {
-        Db& db = GetOpenedDb(info);
-        REQUIRE_ARGUMENT_INTEGER(0, frames);
-        auto status = db.SetAutoCheckpointThreshold(frames);
-        if (status != BE_SQLITE_OK)
-            JsInterop::throwSqlResult("error setting autoCheckpoint threshold", db.GetDbFileName(), status);
-    }
-    void PerformCheckpoint(Napi::CallbackInfo const& info) {
-        Db& db = GetOpenedDb(info);
-        OPTIONAL_ARGUMENT_INTEGER(0, mode, 3);
-        DbResult status = db.PerformCheckpoint((WalCheckpointMode)mode);
-        if (status != BE_SQLITE_OK)
-            JsInterop::throwSqlResult("error checkpointing", db.GetDbFileName(), status);
-    }
-
-    void RestartDefaultTxn(NapiInfoCR info) {
-        GetOpenedDb(info).RestartDefaultTxn();
-    }
-
-    Napi::Value GetLastInsertRowId(NapiInfoCR info) {
-        return Napi::Number::New(info.Env(), GetOpenedDb(info).GetLastInsertRowId());
-    }
-    Napi::Value GetLastError(NapiInfoCR info) {
-        return Napi::String::New(info.Env(), GetOpenedDb(info).GetLastError().c_str());
-    }
-};
-
-//=======================================================================================
-// Projects the ECDb class into JS
-//! @bsiclass
-//=======================================================================================
-struct NativeECDb : BeObjectWrap<NativeECDb>, SQLiteOps<ECDb> {
-private:
-    DEFINE_CONSTRUCTOR
-    ECDb m_ecdb;
-
-public:
-    NativeECDb(NapiInfoCR info) : BeObjectWrap<NativeECDb>(info) {}
-    ~NativeECDb() { SetInDestructor(); CloseDbIfOpen(); }
-    ECDbR GetECDb() { return m_ecdb; }
-    ECDb* _GetMyDb() override { return &m_ecdb; }
-
-    // Check if val is really a NativeECDb peer object
-    static bool InstanceOf(Napi::Value val) {
-        if (!val.IsObject())
-            return false;
-
-        Napi::HandleScope scope(val.Env());
-        return val.As<Napi::Object>().InstanceOf(Constructor().Value());
-    }
-
-    Napi::Value CreateDb(NapiInfoCR info) {
-        REQUIRE_ARGUMENT_STRING(0, dbName);
-        DbResult status = JsInterop::CreateECDb(m_ecdb, BeFileName(dbName.c_str(), true));
-        if (BE_SQLITE_OK == status) {
-            m_ecdb.AddFunction(HexStrSqlFunction::GetSingleton());
-            m_ecdb.AddFunction(StrSqlFunction::GetSingleton());
-        }
-
-        return Napi::Number::New(Env(), (int)status);
-    }
-
-    Napi::Value OpenDb(NapiInfoCR info) {
-        REQUIRE_ARGUMENT_STRING(0, dbName);
-        REQUIRE_ARGUMENT_INTEGER(1, mode);
-        OPTIONAL_ARGUMENT_BOOL(2, upgrade, false);
-
-        Db::OpenParams params((Db::OpenMode)mode);
-        if (upgrade)
-            params.SetProfileUpgradeOptions(Db::ProfileUpgradeOptions::Upgrade);
-
-        DbResult status = JsInterop::OpenECDb(m_ecdb, BeFileName(dbName.c_str(), true), params);
-        if (BE_SQLITE_OK == status) {
-            m_ecdb.AddFunction(HexStrSqlFunction::GetSingleton());
-            m_ecdb.AddFunction(StrSqlFunction::GetSingleton());
-        }
-
-        return Napi::Number::New(Env(), (int)status);
-    }
-
-    void ConcurrentQueryExecute(NapiInfoCR info) {
-        REQUIRE_ARGUMENT_ANY_OBJ(0, requestObj);
-        REQUIRE_ARGUMENT_FUNCTION(1, callback);
-        JsInterop::ConcurrentQueryExecute(m_ecdb, requestObj, callback);
-    }
-
-    Napi::Value ConcurrentQueryResetConfig(NapiInfoCR info) {
-        if (info.Length() > 0 && info[0].IsObject()) {
-            Napi::Object inConf = info[0].As<Napi::Object>();
-            return JsInterop::ConcurrentQueryResetConfig(Env(), m_ecdb, inConf);
-        }
-        return JsInterop::ConcurrentQueryResetConfig(Env(), m_ecdb);
-    }
-    void ConcurrentQueryShutdown(NapiInfoCR info) {
-        ConcurrentQueryMgr::Shutdown(m_ecdb);
-    }
-    void CloseDbIfOpen() {
-        if (m_ecdb.IsDbOpen()) {
-            m_ecdb.AbandonChanges();
-            m_ecdb.RemoveFunction(HexStrSqlFunction::GetSingleton());
-            m_ecdb.RemoveFunction(StrSqlFunction::GetSingleton());
-            m_ecdb.CloseDb();
-        }
-    }
-
-    Napi::Value CloseDb(NapiInfoCR info) {
-        CloseDbIfOpen();
-        return Napi::Number::New(Env(), (int)BE_SQLITE_OK);
-    }
-
-    void Dispose(NapiInfoCR info) {
-        CloseDb(info);
-    }
-
-    Napi::Value SaveChanges(NapiInfoCR info) {
-        OPTIONAL_ARGUMENT_STRING(0, changeSetName);
-        DbResult status = m_ecdb.SaveChanges(changeSetName.empty() ? nullptr : changeSetName.c_str());
-        return Napi::Number::New(Env(), (int)status);
-    }
-
-    Napi::Value AbandonChanges(NapiInfoCR info) {
-        DbResult status = m_ecdb.AbandonChanges();
-        return Napi::Number::New(Env(), (int)status);
-    }
-
-
-    Napi::Value GetSchemaProps(NapiInfoCR info)  {
-        REQUIRE_ARGUMENT_STRING(0, schemaName);
-        auto schema = m_ecdb.Schemas().GetSchema(schemaName, true);
-        if (nullptr == schema)
-            BeNapi::ThrowJsException(info.Env(), "schema not found", (int) DgnDbStatus::NotFound);
-
-        BeJsNapiObject props(info.Env());
-        if (!schema->WriteToJsonValue(props))
-            BeNapi::ThrowJsException(info.Env(), "unable to serialize schema");
-        return props;
-    }
-
-    Napi::Value ImportSchema(NapiInfoCR info) {
-        REQUIRE_ARGUMENT_STRING(0, schemaPathName);
-        DbResult status = JsInterop::ImportSchema(m_ecdb, BeFileName(schemaPathName.c_str(), true));
-        return Napi::Number::New(Env(), (int)status);
-    }
-    void DropSchema(NapiInfoCR info) {
-        REQUIRE_ARGUMENT_STRING(0, schemaName);
-        auto rc = m_ecdb.Schemas().DropSchema(schemaName);
-        if (rc.GetStatus() != DropSchemaResult::Success) {
-            THROW_JS_EXCEPTION(rc.GetStatusAsString());
-        }
-    }
-    void SchemaSyncSetDefaultUri(NapiInfoCR info) {
-        REQUIRE_ARGUMENT_STRING(0, schemaSyncDbUriStr);
-        LastErrorListener lastError(m_ecdb);
-        auto rc = m_ecdb.Schemas().GetSchemaSync().SetDefaultSyncDbUri(schemaSyncDbUriStr.c_str());
-        if (rc != SchemaSync::Status::OK) {
-            if (lastError.HasError()) {
-                THROW_JS_EXCEPTION(lastError.GetLastError().c_str());
-            } else {
-                THROW_JS_EXCEPTION(Utf8PrintfString("fail to set default shared schema channel uri: %s", schemaSyncDbUriStr.c_str()).c_str());
-            }
-        }
-    }
-    Napi::Value SchemaSyncGetDefaultUri(NapiInfoCR info) {
-        auto& syncDbUri = m_ecdb.Schemas().GetSchemaSync().GetDefaultSyncDbUri();
-        if (syncDbUri.IsEmpty())
-            return Env().Undefined();
-
-        return Napi::String::New(Env(), syncDbUri.GetUri().c_str());
-        }
-    void SchemaSyncInit(NapiInfoCR info) {
-        REQUIRE_ARGUMENT_STRING(0, schemaSyncDbUriStr);
-        REQUIRE_ARGUMENT_STRING(1, containerId);
-        REQUIRE_ARGUMENT_BOOL(2, overrideContainer);
-        auto syncDbUri = SchemaSync::SyncDbUri(schemaSyncDbUriStr.c_str());
-        LastErrorListener lastError(m_ecdb);
-        auto rc = m_ecdb.Schemas().GetSchemaSync().Init(syncDbUri, containerId, overrideContainer);
-        if (rc != SchemaSync::Status::OK) {
-            if (lastError.HasError()) {
-                THROW_JS_EXCEPTION(lastError.GetLastError().c_str());
-            } else {
-                THROW_JS_EXCEPTION(Utf8PrintfString("fail to initialize shared schema channel: %s", schemaSyncDbUriStr.c_str()).c_str());
-            }
-        }
-    }
-
-    Napi::Value SchemaSyncEnabled(NapiInfoCR info) {
-        const auto isEnabled = !m_ecdb.Schemas().GetSchemaSync().GetInfo().IsEmpty();
-        return Napi::Boolean::New(Env(), isEnabled);
-    }
-
-    Napi::Value SchemaSyncGetLocalDbInfo(NapiInfoCR info) {
-        auto localDbInfo = m_ecdb.Schemas().GetSchemaSync().GetInfo();
-        if (localDbInfo.IsEmpty()) {
-            return Env().Undefined();
-        }
-        BeJsNapiObject obj(Env());
-        localDbInfo.To(obj);
-        return obj;
-    }
-
-    Napi::Value SchemaSyncGetSyncDbInfo(NapiInfoCR info) {
-        REQUIRE_ARGUMENT_STRING(0, schemaSyncDbUriStr);
-         auto syncDbUri = SchemaSync::SyncDbUri(schemaSyncDbUriStr.c_str());
-         auto syncDbInfo = syncDbUri.GetInfo();
-         if (syncDbInfo.IsEmpty()) {
-            return Env().Undefined();
-        }
-        BeJsNapiObject obj(Env());
-        syncDbInfo.To(obj);
-        return obj;
-    }
-
-    void SchemaSyncPull(NapiInfoCR info) {
-        OPTIONAL_ARGUMENT_STRING(0, schemaSyncDbUriStr);
-        auto syncDbUri = SchemaSync::SyncDbUri(schemaSyncDbUriStr.c_str());
-        LastErrorListener lastError(m_ecdb);
-        auto rc = m_ecdb.Schemas().GetSchemaSync().Pull(syncDbUri);
-        if (rc != SchemaSync::Status::OK) {
-            if (lastError.HasError()) {
-                THROW_JS_EXCEPTION(lastError.GetLastError().c_str());
-            } else {
-                THROW_JS_EXCEPTION(Utf8PrintfString("fail to pull changes from channel: %s", schemaSyncDbUriStr.c_str()).c_str());
-            }
-        }
-    }
-    void SchemaSyncPush(NapiInfoCR info) {
-        OPTIONAL_ARGUMENT_STRING(0, schemaSyncDbUriStr);
-        auto syncDbUri = SchemaSync::SyncDbUri(schemaSyncDbUriStr.c_str());
-        LastErrorListener lastError(m_ecdb);
-        auto rc = m_ecdb.Schemas().GetSchemaSync().Push(syncDbUri);
-        if (rc != SchemaSync::Status::OK) {
-            if (lastError.HasError()) {
-                THROW_JS_EXCEPTION(lastError.GetLastError().c_str());
-            } else {
-                THROW_JS_EXCEPTION(Utf8PrintfString("fail to push changes from channel: %s", schemaSyncDbUriStr.c_str()).c_str());
-            }
-        }
-    }
-    static Napi::Value EnableSharedCache(NapiInfoCR info) {
-        REQUIRE_ARGUMENT_BOOL(0, enabled);
-        DbResult r = BeSQLiteLib::EnableSharedCache(enabled);
-        return Napi::Number::New(info.Env(), (int)r);
-    }
-
-    static void Init(Napi::Env env, Napi::Object exports) {
-        Napi::HandleScope scope(env);
-        Napi::Function t = DefineClass(env, "ECDb", {
-            InstanceMethod("abandonChanges", &NativeECDb::AbandonChanges),
-            InstanceMethod("closeDb", &NativeECDb::CloseDb),
-            InstanceMethod("concurrentQueryExecute", &NativeECDb::ConcurrentQueryExecute),
-            InstanceMethod("concurrentQueryResetConfig", &NativeECDb::ConcurrentQueryResetConfig),
-            InstanceMethod("concurrentQueryShutdown", &NativeECDb::ConcurrentQueryShutdown),
-            InstanceMethod("createDb", &NativeECDb::CreateDb),
-            InstanceMethod("dispose", &NativeECDb::Dispose),
-            InstanceMethod("dropSchema", &NativeECDb::DropSchema),
-            InstanceMethod("getFilePath", &NativeECDb::GetFilePath),
-            InstanceMethod("getLastError", &NativeECDb::GetLastError),
-            InstanceMethod("getLastInsertRowId", &NativeECDb::GetLastInsertRowId),
-            InstanceMethod("getSchemaProps", &NativeECDb::GetSchemaProps),
-            InstanceMethod("importSchema", &NativeECDb::ImportSchema),
-            InstanceMethod("isOpen", &NativeECDb::IsOpen),
-            InstanceMethod("schemaSyncSetDefaultUri", &NativeECDb::SchemaSyncSetDefaultUri),
-            InstanceMethod("schemaSyncGetDefaultUri", &NativeECDb::SchemaSyncGetDefaultUri),
-            InstanceMethod("schemaSyncPull", &NativeECDb::SchemaSyncPull),
-            InstanceMethod("schemaSyncPush", &NativeECDb::SchemaSyncPush),
-            InstanceMethod("schemaSyncInit", &NativeECDb::SchemaSyncInit),
-            InstanceMethod("schemaSyncEnabled", &NativeECDb::SchemaSyncEnabled),
-            InstanceMethod("schemaSyncGetLocalDbInfo", &NativeECDb::SchemaSyncGetLocalDbInfo),
-            InstanceMethod("schemaSyncGetSyncDbInfo", &NativeECDb::SchemaSyncGetSyncDbInfo),
-            InstanceMethod("openDb", &NativeECDb::OpenDb),
-            InstanceMethod("saveChanges", &NativeECDb::SaveChanges),
-            StaticMethod("enableSharedCache", &NativeECDb::EnableSharedCache),
-        });
-
-        exports.Set("ECDb", t);
-        SET_CONSTRUCTOR(t)
-    }
-};
-
-/** Add the container to the openParms, if the argument is a container object */
-static void addContainerParams(Napi::Object db, Utf8StringR dbName, Db::OpenParams& params, Napi::Value arg) {
-    auto jsContainer = getJsCloudContainer(arg);
-    if (!jsContainer.IsObject()) { // did they supply a container argument?
-        db.Set(JSON_NAME(cloudContainer), db.Env().Undefined());
-        return;
-    }
-
-    db.Set(JSON_NAME(cloudContainer), jsContainer);
-
-    auto container = getCloudContainer(jsContainer);
-    if (!params.IsReadonly() && !container->m_writeLockHeld)
-        BeNapi::ThrowJsException(arg.Env(), "cannot open for database for write - container write lock not held");
-
-    dbName = params.SetFromContainer(dbName.c_str(), container);
-}
-
-//=======================================================================================
-// Projects the BeSQLite::Db class into JS
-//! @bsiclass
-//=======================================================================================
-struct SQLiteDb : Napi::ObjectWrap<SQLiteDb>, SQLiteOps<Db> {
-private:
-    DEFINE_CONSTRUCTOR
-    Db m_db;
-    Db* _GetMyDb() override { return &m_db; }
-
-public:
-    SQLiteDb(NapiInfoCR info) : Napi::ObjectWrap<SQLiteDb>(info) {}
-    ~SQLiteDb() { CloseDbIfOpen(true); }
-    DbR GetDb() { return m_db; }
-
-    static bool InstanceOf(Napi::Value val) {
-        if (!val.IsObject())
-            return false;
-        Napi::HandleScope scope(val.Env());
-        return val.As<Napi::Object>().InstanceOf(Constructor().Value());
-    }
-
-    void useOpenParams(Db::OpenParams& params, BeJsValue args) {
-        if (args[JSON_NAME(openMode)].isNumeric())
-            params.m_openMode = (Db::OpenMode)args[JSON_NAME(openMode)].asInt();
-        params.m_rawSQLite = args["rawSQLite"].asBool();
-        params.m_skipFileCheck = args["skipFileCheck"].asBool();
-        if (args["immutable"].asBool())
-            params.SetImmutable();
-        if (args[JSON_NAME(defaultTxn)].isNumeric())
-            params.m_startDefaultTxn = (DefaultTxn)args[JSON_NAME(defaultTxn)].asInt();
-        if (args[JSON_NAME(queryParam)].isString())
-            params.AddQueryParam(args[JSON_NAME(queryParam)].asCString());
-    }
-
-    void CreateDb(NapiInfoCR info) {
-        REQUIRE_ARGUMENT_STRING(0, dbName);
-        Db::CreateParams params;
-        addContainerParams(Value(), dbName, params, info[1]);
-
-        if (info[2].IsObject()) {
-            auto args = BeJsValue(info[2]);
-            useOpenParams(params, args);
-            if (args[JSON_NAME(pageSize)].isNumeric())
-                params.m_pagesize = (Db::PageSize) args[JSON_NAME(pageSize)].asInt();
-        }
-
-        auto stat = m_db.CreateNewDb(dbName.c_str(), params);
-        if (stat != BE_SQLITE_OK)
-            JsInterop::throwSqlResult("cannot create database", dbName.c_str(), stat);
-    }
-
-    void OpenDb(NapiInfoCR info) {
-        REQUIRE_ARGUMENT_STRING(0, dbName);
-        Db::OpenParams params(Db::OpenMode::Readonly);
-        if (info[1].IsObject()) {
-            useOpenParams(params, info[1]);
-        } else {
-            REQUIRE_ARGUMENT_INTEGER(1, openMode);
-            params.m_openMode = (Db::OpenMode) openMode;
-        }
-
-        addContainerParams(Value(), dbName, params, info[2]);
-
-        auto stat = m_db.OpenBeSQLiteDb(dbName.c_str(), params);
-        if (stat != BE_SQLITE_OK)
-            JsInterop::throwSqlResult("cannot open database", dbName.c_str(), stat);
-    }
-
-    void CloseDbIfOpen(bool fromDestructor) {
-        if (m_db.IsDbOpen()) {
-            m_db.AbandonChanges();
-            m_db.CloseDb();
-            if (!fromDestructor)
-                Value().Set(JSON_NAME(cloudContainer), Env().Undefined());
-        }
-    }
-
-    void CloseDb(NapiInfoCR info) { CloseDbIfOpen(false);}
-    void Dispose(NapiInfoCR info) { CloseDbIfOpen(false);}
-
-    void SaveChanges(NapiInfoCR info) {
-        auto& db = GetOpenedDb(info);
-        DbResult status = db.SaveChanges();
-        if (status != BE_SQLITE_OK)
-            JsInterop::throwSqlResult("error in saveChanges", db.GetDbFileName(), status);
-    }
-
-    void AbandonChanges(NapiInfoCR info) {
-        auto& db = GetOpenedDb(info);
-        DbResult status = db.AbandonChanges();
-        if (status != BE_SQLITE_OK)
-            JsInterop::throwSqlResult("error in abandonChanges", db.GetDbFileName(), status);
-    }
-
-    static void Init(Napi::Env env, Napi::Object exports) {
-        Napi::HandleScope scope(env);
-        Napi::Function t = DefineClass(env, "SQLiteDb", {
-            InstanceMethod("abandonChanges", &SQLiteDb::AbandonChanges),
-            InstanceMethod("closeDb", &SQLiteDb::CloseDb),
-            InstanceMethod("createDb", &SQLiteDb::CreateDb),
-            InstanceMethod("dispose", &SQLiteDb::Dispose),
-            InstanceMethod("embedFile", &SQLiteDb::EmbedFile),
-            InstanceMethod("embedFont", &SQLiteDb::EmbedFont),
-            InstanceMethod("extractEmbeddedFile", &SQLiteDb::ExtractEmbeddedFile),
-            InstanceMethod("getFilePath", &SQLiteDb::GetFilePath),
-            InstanceMethod("getLastInsertRowId", &SQLiteDb::GetLastInsertRowId),
-            InstanceMethod("getLastError", &SQLiteDb::GetLastError),
-            InstanceMethod("isOpen", &SQLiteDb::IsOpen),
-            InstanceMethod("isReadonly", &SQLiteDb::IsReadonly),
-            InstanceMethod("openDb", &SQLiteDb::OpenDb),
-            InstanceMethod("queryEmbeddedFile", &SQLiteDb::QueryEmbeddedFile),
-            InstanceMethod("queryFileProperty", &SQLiteDb::QueryFileProperty),
-            InstanceMethod("queryNextAvailableFileProperty", &SQLiteDb::QueryNextAvailableFileProperty),
-            InstanceMethod("removeEmbeddedFile", &SQLiteDb::RemoveEmbeddedFile),
-            InstanceMethod("replaceEmbeddedFile", &SQLiteDb::ReplaceEmbeddedFile),
-            InstanceMethod("restartDefaultTxn", &SQLiteDb::RestartDefaultTxn),
-            InstanceMethod("saveChanges", &SQLiteDb::SaveChanges),
-            InstanceMethod("saveFileProperty", &SQLiteDb::SaveFileProperty),
-            InstanceMethod("vacuum", &SQLiteDb::Vacuum),
-            InstanceMethod("enableWalMode", &SQLiteDb::EnableWalMode),
-            InstanceMethod("performCheckpoint", &SQLiteDb::PerformCheckpoint),
-            InstanceMethod("setAutoCheckpointThreshold", &SQLiteDb::SetAutoCheckpointThreshold),
-        });
-
-        exports.Set("SQLiteDb", t);
-        SET_CONSTRUCTOR(t)
-    }
-};
-
-//=======================================================================================
-// Projects the NativeECSchemaXmlContext class into JS
-//! @bsiclass
-//=======================================================================================
-struct NativeECSchemaXmlContext : BeObjectWrap<NativeECSchemaXmlContext>
-    {
-    private:
-        DEFINE_CONSTRUCTOR
-        ECSchemaReadContextPtr m_context;
-        ECSchemaXmlContextUtils::LocaterCallbackUPtr m_locater;
-
-    public:
-        NativeECSchemaXmlContext(NapiInfoCR info) : BeObjectWrap<NativeECSchemaXmlContext>(info)
-            {
-            m_context = ECSchemaXmlContextUtils::CreateSchemaReadContext(T_HOST.GetIKnownLocationsAdmin());
-            }
-
-        ~NativeECSchemaXmlContext() {SetInDestructor();}
-
-        // Check if val is really a NativeECSchemaXmlContext peer object
-        static bool HasInstance(Napi::Value val) {
-            if (!val.IsObject())
-                return false;
-            Napi::Object obj = val.As<Napi::Object>();
-            return obj.InstanceOf(Constructor().Value());
-            }
-
-        ECN::ECSchemaReadContextPtr GetContext() { return m_context; }
-
-        void SetSchemaLocater(NapiInfoCR info)
-            {
-            REQUIRE_ARGUMENT_FUNCTION(0, locaterCallback);
-            ECSchemaXmlContextUtils::SetSchemaLocater(*m_context, m_locater, Napi::Persistent(locaterCallback));
-            }
-
-        void SetFirstSchemaLocater(NapiInfoCR info)
-            {
-            REQUIRE_ARGUMENT_FUNCTION(0, locaterCallback);
-            ECSchemaXmlContextUtils::SetFirstSchemaLocater(*m_context, m_locater, Napi::Persistent(locaterCallback));
-            }
-
-        void AddSchemaPath(NapiInfoCR info)
-            {
-            REQUIRE_ARGUMENT_STRING(0, schemaPath);
-            ECSchemaXmlContextUtils::AddSchemaPath(*m_context, schemaPath);
-            }
-
-        Napi::Value ReadSchemaFromXmlFile(NapiInfoCR info)
-            {
-            REQUIRE_ARGUMENT_STRING(0, filePath);
-            BeJsDocument schemaJson;
-            auto status = ECSchemaXmlContextUtils::ConvertECSchemaXmlToJson(schemaJson, *m_context, filePath);
-
-            if (ECSchemaXmlContextUtils::SchemaConversionStatus::Success == status)
-                return CreateBentleyReturnSuccessObject(Napi::String::New(Env(), schemaJson.Stringify().c_str()));
-
-            return CreateBentleyReturnErrorObject(BentleyStatus::ERROR, ECSchemaXmlContextUtils::SchemaConversionStatusToString(status), Env());
-            }
-
-        static void Init(Napi::Env env, Napi::Object exports)
-            {
-            Napi::HandleScope scope(env);
-            Napi::Function t = DefineClass(env, "ECSchemaXmlContext", {
-                InstanceMethod("addSchemaPath", &NativeECSchemaXmlContext::AddSchemaPath),
-                InstanceMethod("readSchemaFromXmlFile", &NativeECSchemaXmlContext::ReadSchemaFromXmlFile),
-                InstanceMethod("setSchemaLocater", &NativeECSchemaXmlContext::SetSchemaLocater),
-                InstanceMethod("setFirstSchemaLocater", &NativeECSchemaXmlContext::SetFirstSchemaLocater)
-            });
-
-            exports.Set("ECSchemaXmlContext", t);
-
-            SET_CONSTRUCTOR(t);
-            }
-    };
-
-//=======================================================================================
-// Async Worker that classifies geometry clip containment on another thread.
-//! @bsiclass
-//=======================================================================================
-struct FenceAsyncWorker : DgnDbWorker
-{
-    BeJsDocument m_input;
-    void Execute() final {FenceContext::DoClassify(m_output, m_input, GetDb(), this);}
-    FenceAsyncWorker(DgnDbR db, Napi::Object input) : DgnDbWorker(db, input.Env()) { m_input.From(input); }
-};
-
-//=======================================================================================
-// Async Worker that calculates geometry mass properties on another thread.
-//! @bsiclass
-//=======================================================================================
-struct MassPropertiesAsyncWorker : DgnDbWorker
-{
-    BeJsDocument m_input;
-    void Execute() final {MeasureGeomCollector::DoMeasure(m_output, m_input, GetDb(), this);}
-    MassPropertiesAsyncWorker(DgnDbR db, Napi::Object input) : DgnDbWorker(db, input.Env()) { m_input.From(input); }
-};
-
-//=======================================================================================
-// Async Worker that caches element geometry in app data on another thread.
-//! @bsiclass
-//=======================================================================================
-struct ElementGeometryCacheAsyncWorker : DgnDbWorker
-{
-    BeJsDocument m_input;
-    void Execute() final  {ElementGeometryCache::Populate(GetDb(), m_output, m_input, *this);}
-    ElementGeometryCacheAsyncWorker(DgnDbR db, Napi::Object input) : DgnDbWorker(db, input.Env()) {m_input.From(input); }
-};
-
-//=======================================================================================
-// Async Worker that serializes the schema to JSON on another thread.
-//! @bsiclass
-//=======================================================================================
-struct ECSchemaSerializationAsyncWorker : DgnDbWorker {
-    Utf8String m_schemaName;
-
-    void Execute() final {
-        auto schema = GetDb().Schemas().GetSchema(m_schemaName, true);
-        if (nullptr == schema) {
-            SetError("schema not found");
-            return;
-        }
-        if (!schema->WriteToJsonValue(m_output))
-            SetError("schema serialization error");
-    }
-
-    void OnError(Napi::Error const& e) {
-        if (e.Message() == "schema not found")
-            e.Value()["errorNumber"] = (int) DgnDbStatus::NotFound;
-        DgnDbWorker::OnError(e);
-    }
-
-    ECSchemaSerializationAsyncWorker(DgnDbR db, Napi::Env env, Utf8StringCR schemaName) : DgnDbWorker(db,env), m_schemaName(schemaName) {}
-};
-
-struct QueryModelExtentsWorker : DgnDbWorker {
-private:
-  bvector<DgnModelId> m_modelIds;
-
-  void AppendStatus(DgnModelId modelId, DgnDbStatus status) {
-    Append(modelId, status, AxisAlignedBox3d());
-  }
-
-  void AppendExtents(DgnModelId modelId, AxisAlignedBox3dCR extents) {
-    Append(modelId, DgnDbStatus::Success, extents);
-  }
-
-  void Append(DgnModelId modelId, DgnDbStatus status, AxisAlignedBox3dCR extents) {
-    auto entry = m_output.appendObject();
-    entry["id"] = modelId;
-    entry["status"] = static_cast<int>(status);
-    extents.ToJson(entry["extents"]);
-  }
-public:
-  QueryModelExtentsWorker(DgnDbR db, Napi::Env env, bvector<DgnModelId>&& modelIds) : DgnDbWorker(db, env), m_modelIds(std::move(modelIds)) { }
-
-  void Execute() final {
-    auto& db = GetDb();
-    for (auto const& modelId : m_modelIds) {
-      if (!modelId.IsValid()) {
-        AppendStatus(modelId, DgnDbStatus::InvalidId);
-        continue;
-      }
-
-      auto model = db.Models().GetModel(modelId);
-      if (model.IsNull()) {
-        AppendStatus(modelId, DgnDbStatus::NotFound);
-        continue;
-      }
-
-      auto geomModel = model->ToGeometricModel();
-      if (nullptr == geomModel) {
-        AppendStatus(modelId, DgnDbStatus::WrongModel);
-        continue;
-      }
-
-      AppendExtents(modelId, geomModel->QueryElementsRange());
-    }
-  }
-
-  // We can't use the base implementation if we want to return an array.
-  void OnOK() final {
-    Napi::Array retVal = Napi::Array::New(Env());
-    BeJsValue result(retVal);
-    result.From(m_output);
-    m_promise.Resolve(retVal);
-  }
-};
-
-//=======================================================================================
-// Projects the DgnDb class into JS
-//! @bsiclass
-//=======================================================================================
-struct NativeDgnDb : BeObjectWrap<NativeDgnDb>, SQLiteOps<DgnDb>
-    {
-    static constexpr int ERROR_UsageTrackingFailed = -100;
-
-    DEFINE_CONSTRUCTOR;
-
-    DgnDb* _GetMyDb() override { return m_dgndb.get(); }
-
-    // Access this only in contexts where we are manipulating the pointer or directly, or have verified it is non-null.
-    // Most methods should use GetOpenedDb or GetWritableDb.
-    Dgn::DgnDbPtr m_dgndb;
-    // Cancellation token associated with the currently-open DgnDb.
-    // The 'cancelled' flag is set on the main thread when the DgnDb is being closed.
-    // The token can be passed into functions which create async workers and stored on those
-    // workers such that it can be checked for cancellation in the worker's Execute() function to
-    // trivially exit if the DgnDb was closed in the interim.
-    AtomicCancellablePtr m_cancellationToken;
-    ElementGraphicsRequestsUPtr m_elemGraphicsRequests;
-
-    NativeDgnDb(NapiInfoCR info) : BeObjectWrap<NativeDgnDb>(info) {}
-    ~NativeDgnDb() {SetInDestructor(); CloseDgnDb(true);}
-
-    //  Check if val is really a NativeDgnDb peer object
-    static bool InstanceOf(Napi::Value val)
-        {
-        if (!val.IsObject())
-            return false;
-
-        Napi::HandleScope scope(val.Env());
-        return val.As<Napi::Object>().InstanceOf(Constructor().Value());
-        }
-
-    // Throws a C++ exception if m_dgndb is null.
-    // Most methods should use GetOpenedDb or GetWritableDb.
-    // Use this only in rare contexts where you have previously verified that m_dgndb is non-null, e.g., via GetOpenedDb().
-    DgnDbR GetDgnDb() {
-        if (m_dgndb.IsNull())
-            throw std::runtime_error("DgnDb is null");
-
-        return *m_dgndb;
-    }
-
-    template<typename STATUSTYPE>
-    Napi::Object CreateBentleyReturnErrorObject(STATUSTYPE errCode, Utf8CP msg = nullptr) {return IModelJsNative::CreateBentleyReturnErrorObject(errCode, msg, Env());}
-
-    template<typename STATUSTYPE>
-    Napi::Object CreateBentleyReturnObject(STATUSTYPE errCode, Napi::Value goodValue) {return ((STATUSTYPE)0 != errCode) ? CreateBentleyReturnErrorObject(errCode) : CreateBentleyReturnSuccessObject(goodValue); }
-
-    template<typename STATUSTYPE>
-    Napi::Object CreateBentleyReturnObject(STATUSTYPE errCode) {return CreateBentleyReturnObject(errCode, Env().Undefined());}
-
-    bool IsOpen() const {return m_dgndb.IsValid();}
-
-    Napi::Value IsDgnDbOpen(NapiInfoCR info) { return Napi::Boolean::New(Env(), IsOpen()); }
-
-    // Napi::Value IsReadonly(NapiInfoCR info) { return Napi::Boolean::New(Env(), m_dgndb->IsReadonly()); }
-
-    void SetIModelDb(NapiInfoCR info) {
-        Napi::Value obj = info[0];
-        if (m_dgndb.IsValid()) {
-            if (obj.IsObject())
-                m_dgndb->m_private_iModelDbJs.Reset(obj.As<Napi::Object>(), 1);
-            else
-                m_dgndb->m_private_iModelDbJs.Reset();
-        }
-    }
-
-    void SetDgnDb(DgnDbR dgndb)
-        {
-        JsInterop::AddCrashReportDgnDb(dgndb);
-        dgndb.AddFunction(HexStrSqlFunction::GetSingleton());
-        dgndb.AddFunction(StrSqlFunction::GetSingleton());
-
-        m_dgndb = &dgndb;
-        m_cancellationToken = new AtomicCancellable();
-        }
-
-    void ClearDgnDb()
-        {
-        // Schedule cancellation of any async workers (but do not wait for them to finish).
-        auto workers = DgnDbWorkers::Get(*m_dgndb);
-        if (workers.IsValid())
-            workers->CancelAll(false);
-
-        // Wait for all tile graphics requests to be cancelled and removed.
-        if (m_elemGraphicsRequests)
-            {
-            m_elemGraphicsRequests->Terminate();
-            m_elemGraphicsRequests.reset(nullptr);
-            }
-
-        // Wait for all async workers to be cancelled and removed.
-        if (workers.IsValid())
-            {
-            workers->CancelAll(true);
-            m_dgndb->DropAppData(DgnDbWorkers::GetKey());
-            }
-
-        BeAssert(m_cancellationToken.IsValid());
-        m_cancellationToken->Cancel();
-        m_cancellationToken = nullptr;
-
-        m_dgndb->RemoveFunction(HexStrSqlFunction::GetSingleton());
-        m_dgndb->RemoveFunction(StrSqlFunction::GetSingleton());
-        m_dgndb->m_private_iModelDbJs.Reset(); // disconnect the iModelDb object
-        JsInterop::RemoveCrashReportDgnDb(*m_dgndb);
-
-        m_dgndb = nullptr;
-        }
-
-    void OpenIModelDb(BeFileNameCR dbname, DgnDb::OpenParams& openParams) {
-        NativeLogging::CategoryLogger("BeSQLite").infov(L"Opening DgnDb %ls", dbname.c_str());
-        DbResult result;
-        auto dgndb = DgnDb::OpenIModelDb(&result, dbname, openParams);
-        if (BE_SQLITE_OK != result)
-            JsInterop::throwSqlResult("error opening iModel", dbname.GetNameUtf8().c_str(), result);
-
-        SetDgnDb(*dgndb);
-    }
-
-    void CloseDgnDb(bool fromDestructor) {
-        if (!m_dgndb.IsValid())
-            return;
-
-        DgnDbPtr dgndb = m_dgndb;
-        ClearDgnDb();
-        dgndb->CloseDb();
-
-        if (!fromDestructor)
-            Value().Set(JSON_NAME(cloudContainer), Env().Undefined());
-    }
-
-    void SetBusyTimeout(NapiInfoCR info) {
-        REQUIRE_ARGUMENT_INTEGER(0, ms);
-        if (!m_dgndb.IsValid() || BE_SQLITE_OK != m_dgndb->SetBusyTimeout(ms))
-            JsInterop::ThrowJsException("unable to set busyTimeout");
-    }
-
-    void OpenIModel(NapiInfoCR info) {
-        REQUIRE_ARGUMENT_STRING(0, dbName);
-        REQUIRE_ARGUMENT_INTEGER(1, mode);
-
-        SchemaUpgradeOptions::DomainUpgradeOptions domainOptions = SchemaUpgradeOptions::DomainUpgradeOptions::CheckRequiredUpgrades;
-        BeSQLite::Db::ProfileUpgradeOptions profileOptions = BeSQLite::Db::ProfileUpgradeOptions::None;
-        bool schemaLockHeld = false;
-
-        BeJsConst opts(info[2]);
-        if (opts.isObject()) {
-            if (opts.isNumericMember("domain"))
-                domainOptions = (SchemaUpgradeOptions::DomainUpgradeOptions) opts["domain"].asUInt();
-
-            if (opts.isNumericMember("profile"))
-                profileOptions = (BeSQLite::Db::ProfileUpgradeOptions) opts["profile"].asUInt();
-
-            schemaLockHeld = opts[JSON_NAME(schemaLockHeld)].asBool(false);
-        }
-
-        SchemaUpgradeOptions schemaUpgradeOptions(domainOptions);
-        DgnDb::OpenParams openParams((Db::OpenMode)mode, BeSQLite::DefaultTxn::Yes, schemaUpgradeOptions);
-        openParams.SetProfileUpgradeOptions(profileOptions);
-        openParams.m_schemaLockHeld = schemaLockHeld;
-
-
-        BeJsConst props(info[3]);
-        if (props.isObject()) {
-            auto tempFileBase = props[JSON_NAME(tempFileBase)];
-            if (tempFileBase.isString())
-                openParams.m_tempfileBase = tempFileBase.asString();
-        }
-
-        addContainerParams(Value(), dbName, openParams, info[4]);
-
-        if (!openParams.IsReadonly()) {
-            // 20 sec to retain previous behaviour.
-            openParams.m_busyTimeout =  20000;
-        }
-        if (info.Length() > 5) {
-            BeJsConst sqliteOptions(info[5]);
-            if (sqliteOptions.isObject()) {
-                if (sqliteOptions.isNumericMember("busyTimeout")) {
-                    openParams.m_busyTimeout = sqliteOptions["busyTimeout"].asInt();
-                }
-            }
-        }
-        OpenIModelDb(BeFileName(dbName), openParams);
-    }
-    Napi::Value GetNoCaseCollation(NapiInfoCR info){
-        auto& db = GetOpenedDb(info);
-        if (db.GetNoCaseCollation() == NoCaseCollation::ASCII)
-            return Napi::String::New(Env(), "ASCII");
-        else if (db.GetNoCaseCollation() == NoCaseCollation::Latin1)
-            return Napi::String::New(Env(), "Latin1");
-        THROW_JS_TYPE_EXCEPTION("unknown collation");
-    }
-
-    void SetNoCaseCollation(NapiInfoCR info){
-        auto& db = GetOpenedDb(info);
-        REQUIRE_ARGUMENT_STRING(0, collationName);
-        if (collationName.EqualsIAscii("ASCII")) {
-            if(db.GetNoCaseCollation() != NoCaseCollation::ASCII){
-                auto rc = db.SetNoCaseCollation(NoCaseCollation::ASCII);
-                if (rc != BE_SQLITE_OK)
-                    THROW_JS_TYPE_EXCEPTION("failed to set case collation.");
-            }
-        } else  if (collationName.EqualsIAscii("Latin1")) {
-            if(db.GetNoCaseCollation() != NoCaseCollation::Latin1){
-                db.ClearECDbCache();
-                db.GetStatementCache().Empty();
-                auto rc = db.SetNoCaseCollation(NoCaseCollation::Latin1);
-                if (rc != BE_SQLITE_OK)
-                    THROW_JS_TYPE_EXCEPTION("failed to set case collation.");
-            }
-        } else {
-            THROW_JS_TYPE_EXCEPTION("unknown collation");
-        }
-    }
-    void RestartDefaultTxn(NapiInfoCR info) {
-        auto& db = GetOpenedDb(info);
-        auto& txns = db.Txns();
-        auto last = txns.GetLastTxnId(); // save this before we restart
-        db.RestartDefaultTxn();
-        txns.ReplayExternalTxns(last); // if there were changes from other connections, replay their side effects for listeners
-    }
-
-    void CreateIModel(NapiInfoCR info)  {
-        REQUIRE_ARGUMENT_STRING(0, filename);
-        REQUIRE_ARGUMENT_ANY_OBJ(1, props);
-        SetDgnDb(*JsInterop::CreateIModel(filename, props)); // CreateIModel throws on errors
-    }
-
-    Napi::Value GetECClassMetaData(NapiInfoCR info)
-        {
-        REQUIRE_ARGUMENT_STRING(0, s);
-        REQUIRE_ARGUMENT_STRING(1, c);
-        BeJsNapiObject metaData(Env());
-        auto status = JsInterop::GetECClassMetaData(metaData, GetOpenedDb(info), s.c_str(), c.c_str());
-        return CreateBentleyReturnObject(status, NapiValueRef::Stringify(metaData));
-        }
-
-    Napi::Value GetSchemaItem(NapiInfoCR info)
-        {
-        REQUIRE_ARGUMENT_STRING(0, schemaName);
-        REQUIRE_ARGUMENT_STRING(1, itemName);
-        BeJsNapiObject metaData(Env());
-        auto status = JsInterop::GetSchemaItem(metaData, GetOpenedDb(info), schemaName.c_str(), itemName.c_str());
-        return CreateBentleyReturnObject(status, NapiValueRef::Stringify(metaData));
-        }
-
-    Napi::Value GetSchemaProps(NapiInfoCR info)  {
-        auto& db = GetOpenedDb(info);
-        REQUIRE_ARGUMENT_STRING(0, schemaName);
-        auto schema = db.Schemas().GetSchema(schemaName, true);
-        if (nullptr == schema)
-            BeNapi::ThrowJsException(info.Env(), "schema not found", (int) DgnDbStatus::NotFound);
-
-        BeJsNapiObject props(info.Env());
-        if (!schema->WriteToJsonValue(props))
-            BeNapi::ThrowJsException(info.Env(), "unable to serialize schema");
-
-        return props;
-    }
-
-    Napi::Value GetSchemaPropsAsync(NapiInfoCR info) {
-        auto& db = GetOpenedDb(info);
-        REQUIRE_ARGUMENT_STRING(0, schemaName);
-        DgnDbWorkerPtr worker = new ECSchemaSerializationAsyncWorker(db, info.Env(), schemaName);
-        return worker->Queue();  // Schema serialization happens in another thread
-    }
-
-    Napi::Value GetElement(NapiInfoCR info) {
-        REQUIRE_ARGUMENT_ANY_OBJ(0, opts);
-        BeJsNapiObject jsValue(Env());
-        auto status = JsInterop::GetElement(jsValue, GetOpenedDb(info), opts);
-        if (DgnDbStatus::Success != status)
-            BeNapi::ThrowJsException(Env(), "error reading element", (int)status);
-        return jsValue;
-    }
-
-    Napi::Value GetModel(NapiInfoCR info) {
-        REQUIRE_ARGUMENT_ANY_OBJ(0, opts);
-        BeJsNapiObject modelJson(Env());
-        DgnDbStatus status = JsInterop::GetModel(modelJson, GetOpenedDb(info), opts);
-        if (DgnDbStatus::Success != status)
-            BeNapi::ThrowJsException(Env(), "error reading model", (int)status);
-        return modelJson;
-    }
-
-    Napi::Value GetTempFileBaseName(NapiInfoCR info) {
-        auto& db = GetOpenedDb(info);
-        return toJsString(Env(), db.GetTempFileBaseName());
-    }
-
-    Napi::Value SetGeometricModelTrackingEnabled(NapiInfoCR info)
-        {
-        auto& db = GetOpenedDb(info);
-        REQUIRE_ARGUMENT_BOOL(0, enable);
-
-        auto& modelChanges = db.Txns().m_modelChanges;
-        if (enable != modelChanges.IsTrackingGeometry())
-            {
-            auto mode = modelChanges.SetTrackingGeometry(enable);
-            auto readonly = false;
-            switch (mode)
-                {
-                case TxnManager::ModelChanges::Mode::Readonly:
-                    readonly = true;
-                    // fall-through intentional.
-                case TxnManager::ModelChanges::Mode::Legacy:
-                    return CreateBentleyReturnErrorObject(readonly ? DgnDbStatus::ReadOnly : DgnDbStatus::VersionTooOld);
-                }
-            }
-
-        return CreateBentleyReturnSuccessObject(Napi::Boolean::New(Env(), modelChanges.IsTrackingGeometry()));
-        }
-
-    Napi::Value IsGeometricModelTrackingSupported(NapiInfoCR info)
-        {
-        auto& db = GetOpenedDb(info);
-        return Napi::Boolean::New(Env(), TxnManager::ModelChanges::Mode::Full == db.Txns().m_modelChanges.DetermineMode());
-        }
-
-    Napi::Value QueryModelExtents(NapiInfoCR info)
-        {
-        auto& db = GetOpenedDb(info);
-        REQUIRE_ARGUMENT_ANY_OBJ(0, options);
-        BeJsNapiObject extentsJson(Env());
-        JsInterop::QueryModelExtents(extentsJson, db, options);
-        return extentsJson;
-        }
-
-    Napi::Value QueryModelExtentsAsync(NapiInfoCR info) {
-        auto& db = GetOpenedDb(info);
-        if (ARGUMENT_IS_NOT_PRESENT(0) || !info[0].IsArray()) {
-            THROW_JS_TYPE_EXCEPTION("Argument 0 must be an array of model Ids")
-        }
-
-      bvector<DgnModelId> modelIds;
-      Napi::Array napiIds = info[0].As<Napi::Array>();
-      for (uint32_t i = 0; i < napiIds.Length(); i++) {
-        DgnModelId modelId;
-        Napi::Value napiId = napiIds[i];
-        if (napiId.IsString())
-          modelId = DgnModelId(BeInt64Id::FromString(napiId.As<Napi::String>().Utf8Value().c_str()).GetValueUnchecked());
-
-        modelIds.push_back(modelId);
-      }
-
-      DgnDbWorkerPtr worker = new QueryModelExtentsWorker(db, info.Env(), std::move(modelIds));
-      return worker->Queue();
-    }
-
-    Napi::Value ComputeRangesForText(NapiInfoCR info) {
-        auto& db = GetOpenedDb(info);
-        REQUIRE_ARGUMENT_STRING(0, text);
-        REQUIRE_ARGUMENT_UINTEGER(1, fontId);
-        REQUIRE_ARGUMENT_BOOL(2, bold);
-        REQUIRE_ARGUMENT_BOOL(3, italic);
-        REQUIRE_ARGUMENT_NUMBER(4, widthFactor);
-        REQUIRE_ARGUMENT_NUMBER(5, height);
-
-        auto emphasis = bold ? TextEmphasis::Bold : TextEmphasis::None;
-        if (italic) {
-            emphasis = emphasis | TextEmphasis::Italic;
-        }
-
-        BeJsNapiObject result(Env());
-        JsInterop::ComputeRangeForText(result, db, text, FontId(static_cast<uint64_t>(fontId)), emphasis, widthFactor, height);
-        return result;
-    }
-
-    Napi::Value DumpChangeSet(NapiInfoCR info)
-        {
-        auto& db = GetOpenedDb(info);
-        REQUIRE_ARGUMENT_ANY_OBJ(0, changeSet);
-
-        ChangesetStatus status = JsInterop::DumpChangeSet(db, changeSet);
-        return Napi::Number::New(Env(), (int)status);
-        }
-
-    Napi::Value ExtractChangedInstanceIdsFromChangeSets(NapiInfoCR info)
-        {
-        auto& db = GetOpenedDb(info);
-        if (ARGUMENT_IS_NOT_PRESENT(0) || !info[0].IsArray()) {
-            THROW_JS_TYPE_EXCEPTION("Argument 0 must be an array of strings")
-        }
-        bvector<BeFileName> changeSetFiles;
-        Napi::Array arr = info[0].As<Napi::Array>();
-        for (uint32_t arrIndex = 0; arrIndex < arr.Length(); ++arrIndex) {
-            Napi::Value arrValue = arr[arrIndex];
-            if (arrValue.IsString())
-                changeSetFiles.emplace_back(arrValue.As<Napi::String>().Utf8Value());
-        }
-
-        Napi::Object napiResult = Napi::Object::New(info.Env());
-        BeJsValue json{napiResult};
-        DgnDbStatus status = JsInterop::ExtractChangedInstanceIdsFromChangeSets(json, db, changeSetFiles);
-        return CreateBentleyReturnObject(status, napiResult);
-        }
-
-    static TxnManager::TxnId TxnIdFromString(Utf8StringCR str) {
-        return TxnManager::TxnId(BeInt64Id::FromString(str.c_str()).GetValueUnchecked());
-    }
-
-    static Utf8String TxnIdToString(TxnManager::TxnId txnId) {return BeInt64Id(txnId.GetValue()).ToHexStr();}
-
-    Napi::Value GetCurrentTxnId(NapiInfoCR info)
-        {
-        return toJsString(Env(), TxnIdToString(GetOpenedDb(info).Txns().GetCurrentTxnId()));
-        }
-
-    Napi::Value QueryFirstTxnId(NapiInfoCR info) {
-        OPTIONAL_ARGUMENT_BOOL(0, allowCrossSessions, true); // default to true for backwards compatibility
-        auto& txns = GetOpenedDb(info).Txns();
-        TxnManager::TxnId startTxnId = allowCrossSessions ? txns.QueryNextTxnId(TxnManager::TxnId(0)) : txns.GetSessionStartId();
-        return toJsString(Env(), TxnIdToString(startTxnId));
-    }
-
-    Napi::Value QueryNextTxnId(NapiInfoCR info) {
-        REQUIRE_ARGUMENT_STRING(0, txnIdHexStr);
-        auto next = GetOpenedDb(info).Txns().QueryNextTxnId(TxnIdFromString(txnIdHexStr));
-        return toJsString(Env(), TxnIdToString(next));
-    }
-    Napi::Value QueryPreviousTxnId(NapiInfoCR info) {
-        REQUIRE_ARGUMENT_STRING(0, txnIdHexStr);
-        auto next = GetOpenedDb(info).Txns().QueryPreviousTxnId(TxnIdFromString(txnIdHexStr));
-        return toJsString(Env(), TxnIdToString(next));
-    }
-    Napi::Value GetTxnDescription(NapiInfoCR info) {
-        REQUIRE_ARGUMENT_STRING(0, txnIdHexStr);
-        return toJsString(Env(), GetOpenedDb(info).Txns().GetTxnDescription(TxnIdFromString(txnIdHexStr)));
-    }
-    Napi::Value IsTxnIdValid(NapiInfoCR info) {
-        REQUIRE_ARGUMENT_STRING(0, txnIdHexStr);
-        return Napi::Boolean::New(Env(), TxnIdFromString(txnIdHexStr).IsValid());
-    }
-    Napi::Value HasFatalTxnError(NapiInfoCR info) { return Napi::Boolean::New(Env(), GetOpenedDb(info).Txns().HasFatalError()); }
-    void LogTxnError(NapiInfoCR info) {
-        REQUIRE_ARGUMENT_BOOL(0, fatal);
-        GetOpenedDb(info).Txns().LogError(fatal);
-    }
-    void EnableTxnTesting(NapiInfoCR info) {
-        GetOpenedDb(info).Txns().EnableTracking(true);
-        GetOpenedDb(info).Txns().InitializeTableHandlers();
-    }
-    Napi::Value BeginMultiTxnOperation(NapiInfoCR info) {return Napi::Number::New(Env(),  (int) GetOpenedDb(info).Txns().BeginMultiTxnOperation());}
-    Napi::Value EndMultiTxnOperation(NapiInfoCR info) {return Napi::Number::New(Env(),  (int) GetOpenedDb(info).Txns().EndMultiTxnOperation());}
-    Napi::Value GetMultiTxnOperationDepth(NapiInfoCR info) {return Napi::Number::New(Env(),  (int) GetOpenedDb(info).Txns().GetMultiTxnOperationDepth());}
-    Napi::Value GetUndoString(NapiInfoCR info) {
-        return toJsString(Env(), GetOpenedDb(info).Txns().GetUndoString());
-    }
-    Napi::Value GetRedoString(NapiInfoCR info) {return toJsString(Env(), GetOpenedDb(info).Txns().GetRedoString());}
-    Napi::Value HasUnsavedChanges(NapiInfoCR info) {return Napi::Boolean::New(Env(), GetOpenedDb(info).Txns().HasChanges());}
-    Napi::Value HasPendingTxns(NapiInfoCR info) {return Napi::Boolean::New(Env(), GetOpenedDb(info).Txns().HasPendingTxns());}
-    Napi::Value IsIndirectChanges(NapiInfoCR info) {return Napi::Boolean::New(Env(), GetOpenedDb(info).Txns().IsIndirectChanges());}
-    Napi::Value IsRedoPossible(NapiInfoCR info) {return Napi::Boolean::New(Env(), GetOpenedDb(info).Txns().IsRedoPossible());}
-    Napi::Value IsUndoPossible(NapiInfoCR info) {
-        return Napi::Boolean::New(Env(), GetOpenedDb(info).Txns().IsUndoPossible());
-    }
-    void RestartTxnSession(NapiInfoCR info) {GetOpenedDb(info).Txns().Initialize();}
-    Napi::Value ReinstateTxn(NapiInfoCR info) {return Napi::Number::New(Env(), (int) GetOpenedDb(info).Txns().ReinstateTxn());}
-    Napi::Value ReverseAll(NapiInfoCR info) {return Napi::Number::New(Env(), (int) GetOpenedDb(info).Txns().ReverseAll());}
-    Napi::Value ReverseTo(NapiInfoCR info) {
-        REQUIRE_ARGUMENT_STRING(0, txnIdHexStr);
-        return Napi::Number::New(Env(), (int) GetOpenedDb(info).Txns().ReverseTo(TxnIdFromString(txnIdHexStr)));
-    }
-    Napi::Value CancelTo(NapiInfoCR info) {
-        REQUIRE_ARGUMENT_STRING(0, txnIdHexStr);
-        return Napi::Number::New(Env(), (int) GetOpenedDb(info).Txns().CancelTo(TxnIdFromString(txnIdHexStr)));
-    }
-    Napi::Value ReverseTxns(NapiInfoCR info) {
-        REQUIRE_ARGUMENT_NUMBER(0, numTxns );
-        return Napi::Number::New(Env(), (int) GetOpenedDb(info).Txns().ReverseTxns(numTxns));
-    }
-    Napi::Value ClassNameToId(NapiInfoCR info) {
-        auto classId = ECJsonUtilities::GetClassIdFromClassNameJson(info[0], GetOpenedDb(info).GetClassLocater());
-        return toJsString(Env(), classId);
-    }
-    Napi::Value ClassIdToName(NapiInfoCR info) {
-        REQUIRE_ARGUMENT_STRING(0, idString);
-        DgnClassId classId;
-        DgnClassId::FromString(classId, idString.c_str());
-        auto ecClass = GetOpenedDb(info).Schemas().GetClass(classId);
-        return (nullptr == ecClass) ? Env().Undefined() : toJsString(Env(), ecClass->GetFullName());
-    }
-
-    Napi::Value StartCreateChangeset(NapiInfoCR info) {
-        auto& db = GetWritableDb(info);
-        TxnManagerR txns = db.Txns();
-        txns.StopCreateChangeset(false); // if there's one in progress, just abandon it.
-        ChangesetPropsPtr changeset = txns.StartCreateChangeset();
-        if (!changeset.IsValid())
-            BeNapi::ThrowJsException(Env(), "Error creating changeset");
-
-        BeJsNapiObject changesetInfo(Env());
-        changesetInfo[JsInterop::json_id()] = changeset->GetChangesetId().c_str();
-        changesetInfo[JsInterop::json_index()] = 0;
-        changesetInfo[JsInterop::json_parentId()] = changeset->GetParentId().c_str();
-        changesetInfo[JsInterop::json_pathname()] = Utf8String(changeset->GetFileName()).c_str();
-        changesetInfo[JsInterop::json_changesType()] = (int)changeset->GetChangesetType();
-        return changesetInfo;
-    }
-
-    void CompleteCreateChangeset(NapiInfoCR info) {
-        auto& db = GetWritableDb(info);
-        REQUIRE_ARGUMENT_ANY_OBJ(0, optObj);
-        BeJsConst opts(optObj);
-        if (!opts.isNumericMember(JsInterop::json_index()))
-            BeNapi::ThrowJsException(Env(), "changeset index must be supplied");
-        int32_t index = opts[JsInterop::json_index()].GetInt();
-
-        db.Txns().FinishCreateChangeset(index);
-    }
-
-    void AbandonCreateChangeset(NapiInfoCR info) {
-        GetWritableDb(info).Txns().StopCreateChangeset(false);
-    }
-
-    Napi::Value AddChildPropagatesChangesToParentRelationship(NapiInfoCR info)     {
-        auto& db = GetOpenedDb(info);
-        REQUIRE_ARGUMENT_STRING(0, schemaName);
-        REQUIRE_ARGUMENT_STRING(1, className);
-        auto status = db.Txns().AddChildPropagatesChangesToParentRelationship(schemaName, className);
-        return Napi::Number::New(Env(), (int) status);
-    }
-
-    Napi::Value AddNewFont(NapiInfoCR info) {
-        auto& db = GetOpenedDb(info);
-        REQUIRE_ARGUMENT_ANY_OBJ(0, fontPropObj);
-        BeJsConst fontProps(fontPropObj);
-        int fontTypeVal = fontProps[JsInterop::json_type()].asInt(1);
-        FontType fontType = fontTypeVal==3 ? FontType::Shx : fontTypeVal==2 ? FontType::Rsc : FontType::TrueType;
-        Utf8String name = fontProps[JsInterop::json_name()].asString();
-        if (name.empty())
-            BeNapi::ThrowJsException(Env(), "Font name is invalid");
-        auto id = db.Fonts().GetId(fontType, name.c_str());
-        return Napi::Number::New(Env(), (int) id.GetValue());
-    }
-
-    Napi::Value WriteFullElementDependencyGraphToFile(NapiInfoCR info)
-        {
-        auto& db = GetOpenedDb(info);
-        REQUIRE_ARGUMENT_STRING(0, dotFileName);
-        JsInterop::WriteFullElementDependencyGraphToFile(db, dotFileName);
-        return Napi::Number::New(Env(), 0);
-        }
-
-    Napi::Value WriteAffectedElementDependencyGraphToFile(NapiInfoCR info)
-        {
-        auto& db = GetOpenedDb(info);
-        REQUIRE_ARGUMENT_STRING(0, dotFileName);
-        REQUIRE_ARGUMENT_STRING_ARRAY(1, id64Array);
-        JsInterop::WriteAffectedElementDependencyGraphToFile(db, dotFileName, id64Array);
-        return Napi::Number::New(Env(), 0);
-        }
-
-    Napi::Value GetMassProperties(NapiInfoCR info)
-        {
-        REQUIRE_ARGUMENT_ANY_OBJ(0, request);
-        DgnDbWorkerPtr worker = new MassPropertiesAsyncWorker(GetOpenedDb(info), request); // freed in caller of OnOK and OnError see AsyncWorker::OnWorkComplete
-        return worker->Queue();  // Measure happens in another thread
-        }
-
-    Napi::Value UpdateElementGeometryCache(NapiInfoCR info)
-        {
-        REQUIRE_ARGUMENT_ANY_OBJ(0, request);
-        DgnDbWorkerPtr worker = new ElementGeometryCacheAsyncWorker(GetOpenedDb(info), request); // freed in caller of OnOK and OnError see AsyncWorker::OnWorkComplete
-        return worker->Queue();  // Happens in another thread
-        }
-
-    Napi::Value ElementGeometryCacheOperation(NapiInfoCR info)
-        {
-        auto& db = GetOpenedDb(info);
-        REQUIRE_ARGUMENT_ANY_OBJ(0, requestProps);
-
-        Napi::Value elementIdVal = requestProps.Get("id");
-        if (!elementIdVal.IsString())
-            THROW_JS_TYPE_EXCEPTION("target element id must be specified");
-
-        try
-            {
-            return Napi::Number::New(Env(), (int) ElementGeometryCache::Operation(db, requestProps, Env()));
-            }
-        catch (std::exception const& e)
-            {
-            THROW_JS_EXCEPTION(e.what());
-            }
-        }
-
-    Napi::Value GetGeometryContainment(NapiInfoCR info)        {
-        REQUIRE_ARGUMENT_ANY_OBJ(0, request);
-        DgnDbWorkerPtr worker = new FenceAsyncWorker(GetOpenedDb(info), request); // freed in caller of OnOK and OnError see AsyncWorker::OnWorkComplete
-        return worker->Queue();  // Containment check happens in another thread
-    }
-
-    Napi::Value GetLocalChanges(NapiInfoCR info)        {
-        REQUIRE_ARGUMENT_STRING_ARRAY(0, rootClassFilter);
-        REQUIRE_ARGUMENT_BOOL(1, includeInMemChanges);
-        auto results = Napi::Array::New(Env());
-        int i = 0;
-
-        auto& db = GetOpenedDb(info);
-        db.Txns().ForEachLocalChange(
-            [&](ECInstanceKey const& key, DbOpcode changeType) {
-                auto result = Napi::Object::New(Env());
-                result["id"] = Napi::String::New(Env(), key.GetInstanceId().ToHexStr());
-                result["classFullName"] = Napi::String::New(Env(), db.Schemas().GetClass(key.GetClassId())->GetFullName());
-                result["changeType"] = Napi::String::New(Env(), (changeType == DbOpcode::Delete ? "deleted" : (changeType == DbOpcode::Insert ? "inserted" : "updated")));
-                results[i++] = result;
-            }, rootClassFilter, includeInMemChanges);
-        return results;
-    }
-
-    Napi::Value GetIModelCoordsFromGeoCoords(NapiInfoCR info) {
-        REQUIRE_ARGUMENT_ANY_OBJ(0, geoCoordProps);
-        BeJsNapiObject results(Env());
-        JsInterop::GetIModelCoordsFromGeoCoords(results, GetOpenedDb(info), geoCoordProps);
-        return results;
-    }
-
-    Napi::Value GetGeoCoordsFromIModelCoords(NapiInfoCR info) {
-        REQUIRE_ARGUMENT_ANY_OBJ(0, iModelCoordProps);
-        BeJsNapiObject results(Env());
-        JsInterop::GetGeoCoordsFromIModelCoords(results, GetOpenedDb(info), iModelCoordProps);
-        return results;
-    }
-
-    Napi::Value GetIModelProps(NapiInfoCR info) {
-        auto& db = GetOpenedDb(info);
-        BeJsNapiObject props(Env());
-        JsInterop::GetIModelProps(props, db);
-        return props;
-    }
-
-    Napi::Value InsertElement(NapiInfoCR info) {
-        auto& db = GetOpenedDb(info);;
-        REQUIRE_ARGUMENT_ANY_OBJ(0, elemProps);
-        Napi::Value insertOptions;
-        if (ARGUMENT_IS_PRESENT(1)) {\
-            insertOptions = info[1].As<Napi::Object>();
-        } else {
-            insertOptions = Env().Undefined();
-        }
-        return JsInterop::InsertElement(db, elemProps, insertOptions);
-    }
-
-    void UpdateElement(NapiInfoCR info) {
-        auto& db = GetOpenedDb(info);;
-        REQUIRE_ARGUMENT_ANY_OBJ(0, elemProps);
-        JsInterop::UpdateElement(db, elemProps);
-    }
-
-    void DeleteElement(NapiInfoCR info) {
-        auto& db = GetOpenedDb(info);
-        REQUIRE_ARGUMENT_STRING(0, elemIdStr);
-        JsInterop::DeleteElement(db, elemIdStr);
-    }
-
-    Napi::Value QueryDefinitionElementUsage(NapiInfoCR info)
-        {
-        auto& db = GetOpenedDb(info);
-        REQUIRE_ARGUMENT_STRING_ARRAY(0, hexStringIds);
-        Napi::Object usageInfoObj = Napi::Object::New(Env());
-        BeJsValue usageInfo = BeJsValue(usageInfoObj);
-        DgnDbStatus status = JsInterop::QueryDefinitionElementUsage(usageInfo, db, hexStringIds);
-        return DgnDbStatus::Success == status ? usageInfoObj : Env().Undefined();
-        }
-
-    Napi::Value BeginPurgeOperation(NapiInfoCR info)
-        {
-        auto& db = GetOpenedDb(info);
-        db.BeginPurgeOperation();
-        return Napi::Number::New(Env(), (int)DgnDbStatus::Success);
-        }
-
-    Napi::Value EndPurgeOperation(NapiInfoCR info)
-        {
-        auto& db = GetOpenedDb(info);
-        db.EndPurgeOperation();
-        return Napi::Number::New(Env(), (int)DgnDbStatus::Success);
-        }
-
-    Napi::Value SimplifyElementGeometry(NapiInfoCR info)
-        {
-        auto& db = GetOpenedDb(info);
-        REQUIRE_ARGUMENT_ANY_OBJ(0, simplifyArgs);
-        auto status = JsInterop::SimplifyElementGeometry(db, simplifyArgs);
-        return Napi::Number::New(Env(), (int)status);
-        }
-
-    Napi::Value InlineGeometryPartReferences(NapiInfoCR info)
-        {
-        auto& db = GetOpenedDb(info);
-        auto result = JsInterop::InlineGeometryParts(db);
-
-        auto ret = Napi::Object::New(Env());
-        ret.Set(Napi::String::New(Env(), "numCandidateParts"), Napi::Number::New(Env(), result.m_numCandidateParts));
-        ret.Set(Napi::String::New(Env(), "numRefsInlined"), Napi::Number::New(Env(), result.m_numRefsInlined));
-        ret.Set(Napi::String::New(Env(), "numPartsDeleted"), Napi::Number::New(Env(), result.m_numPartsDeleted));
-
-        return ret;
-        }
-
-    Napi::Value InsertElementAspect(NapiInfoCR info) {
-        REQUIRE_ARGUMENT_ANY_OBJ(0, aspectProps);
-        return JsInterop::InsertElementAspect(GetOpenedDb(info), aspectProps);
-    }
-
-    void UpdateElementAspect(NapiInfoCR info)     {
-        REQUIRE_ARGUMENT_ANY_OBJ(0, aspectProps);
-        JsInterop::UpdateElementAspect(GetOpenedDb(info), aspectProps);
-    }
-
-    void DeleteElementAspect(NapiInfoCR info) {
-        REQUIRE_ARGUMENT_STRING(0, aspectIdStr);
-        JsInterop::DeleteElementAspect(GetOpenedDb(info), aspectIdStr);
-    }
-
-    Napi::Value ExportGraphics(NapiInfoCR info)
-        {
-        auto& db = GetOpenedDb(info);
-        REQUIRE_ARGUMENT_ANY_OBJ(0, exportProps);
-
-        Napi::Value onGraphicsVal = exportProps.Get("onGraphics");
-        if (!onGraphicsVal.IsFunction())
-            THROW_JS_TYPE_EXCEPTION("onGraphics must be a function");
-
-        Napi::Value elementIdArrayVal = exportProps.Get("elementIdArray");
-        if (!elementIdArrayVal.IsArray())
-            THROW_JS_TYPE_EXCEPTION("elementIdArray must be an array");
-
-        DgnDbStatus status = JsInterop::ExportGraphics(db, exportProps);
-        return Napi::Number::New(Env(), (int)status);
-        }
-
-    Napi::Value ExportPartGraphics(NapiInfoCR info)
-        {
-        auto& db = GetOpenedDb(info);
-        REQUIRE_ARGUMENT_ANY_OBJ(0, exportProps);
-
-        Napi::Value onPartGraphicsVal = exportProps.Get("onPartGraphics");
-        if (!onPartGraphicsVal.IsFunction())
-            THROW_JS_TYPE_EXCEPTION("onPartsGraphics must be a function");
-
-        Napi::Value displayPropsVal = exportProps.Get("displayProps");
-        if (!displayPropsVal.IsObject())
-            THROW_JS_TYPE_EXCEPTION("displayProps must be an object");
-
-        Napi::Value elementIdVal = exportProps.Get("elementId");
-        if (!elementIdVal.IsString())
-            THROW_JS_TYPE_EXCEPTION("elementId must be a string");
-
-        DgnDbStatus status = JsInterop::ExportPartGraphics(db, exportProps);
-        return Napi::Number::New(Env(), (int)status);
-        }
-
-    Napi::Value ProcessGeometryStream(NapiInfoCR info)
-        {
-        auto& db = GetOpenedDb(info);
-        REQUIRE_ARGUMENT_ANY_OBJ(0, requestProps);
-
-        Napi::Value onGeometryVal = requestProps.Get("onGeometry");
-        if (!onGeometryVal.IsFunction())
-            THROW_JS_TYPE_EXCEPTION("onGeometry must be a function");
-
-        Napi::Value elementIdVal = requestProps.Get("elementId");
-        if (!elementIdVal.IsString())
-            THROW_JS_TYPE_EXCEPTION("elementId must be specified");
-
-        try
-            {
-            return Napi::Number::New(Env(), (int) GeometryStreamIO::ProcessGeometryStream(db, requestProps, Env()));
-            }
-        catch (std::exception const& e)
-            {
-            THROW_JS_EXCEPTION(e.what());
-            }
-        }
-
-    Napi::Value CreateBRepGeometry(NapiInfoCR info)
-        {
-        auto& db = GetOpenedDb(info);
-        REQUIRE_ARGUMENT_ANY_OBJ(0, createProps);
-
-        Napi::Number operationVal = createProps.Get("operation").As<Napi::Number>();
-        if (!operationVal.IsNumber())
-            THROW_JS_EXCEPTION("operation must be a specified");
-
-        Napi::Value onResultVal = createProps.Get("onResult");
-        if (!onResultVal.IsFunction())
-            THROW_JS_EXCEPTION("onResult must be a function");
-
-        Napi::Array entryArrayVal = createProps.Get("entryArray").As<Napi::Array>();
-        if (!entryArrayVal.IsArray())
-            THROW_JS_TYPE_EXCEPTION("entryArray must be specified");
-
-        try
-            {
-            return Napi::Number::New(Env(), (int) GeometryStreamIO::CreateBRepGeometry(db, createProps, Env()));
-            }
-        catch (std::exception const& e)
-            {
-            THROW_JS_EXCEPTION(e.what());
-            }
-        }
-
-    void GetTileTree(NapiInfoCR info)
-        {
-        REQUIRE_ARGUMENT_STRING(0, idStr);
-        REQUIRE_ARGUMENT_FUNCTION(1, responseCallback);
-
-        JsInterop::GetTileTree(m_cancellationToken.get(), GetOpenedDb(info), idStr, responseCallback);
-        }
-
-    void GetTileContent(NapiInfoCR info)
-        {
-        REQUIRE_ARGUMENT_STRING(0, treeIdStr);
-        REQUIRE_ARGUMENT_STRING(1, tileIdStr);
-        REQUIRE_ARGUMENT_FUNCTION(2, responseCallback);
-
-        JsInterop::GetTileContent(m_cancellationToken.get(), GetOpenedDb(info), treeIdStr, tileIdStr, responseCallback);
-        }
-
-    void PurgeTileTrees(NapiInfoCR info)
-        {
-        bvector<DgnModelId> modelIds;
-        if (info.Length() == 1 && !info[0].IsUndefined())
-            {
-            if (info[0].IsArray())
-                {
-                Napi::Array arr = info[0].As<Napi::Array>();
-                for (uint32_t index = 0; index < arr.Length(); ++index)
-                    {
-                    Napi::Value value = arr[index];
-                    if (value.IsString())
-                        {
-                        auto modelId = BeInt64Id::FromString(value.As<Napi::String>().Utf8Value().c_str());
-                        if (modelId.IsValid())
-                            modelIds.push_back(DgnModelId(modelId.GetValue()));
-                        }
-                    }
-                }
-
-            if (modelIds.empty())
-                THROW_JS_TYPE_EXCEPTION("Argument 0 must be a non-empty array of valid Id64Strings");
-            }
-
-        T_HOST.Visualization().PurgeTileTrees(GetOpenedDb(info), modelIds.empty() ? nullptr : &modelIds);
-        }
-
-    Napi::Value PollTileContent(NapiInfoCR info)
-        {
-        auto& db = GetOpenedDb(info);
-        REQUIRE_ARGUMENT_STRING(0, treeIdStr);
-        REQUIRE_ARGUMENT_STRING(1, tileIdStr);
-
-        auto result = T_HOST.Visualization().PollTileContent(m_cancellationToken.get(), db, treeIdStr, tileIdStr);
-#ifdef BENTLEY_HAVE_VARIANT
-        if (std::holds_alternative<Dgn::Visualization::PollState>(result))
-          return CreateBentleyReturnSuccessObject(Napi::Number::New(Env(), static_cast<int>(std::get<Dgn::Visualization::PollState>(result))));
-        else if (std::holds_alternative<DgnDbStatus>(result))
-          return CreateBentleyReturnErrorObject(std::get<DgnDbStatus>(result));
-
-        auto pContent = std::get_if<Dgn::Visualization::PolledTileContent>(&result);
-#else
-        if (DgnDbStatus::Success != result.m_status)
-          return CreateBentleyReturnErrorObject(result.m_status);
-        else if (!result.m_content.IsValid())
-          return CreateBentleyReturnSuccessObject(Napi::Number::New(Env(), static_cast<int>(result.m_state)));
-
-        auto pContent = &result.m_content;
-#endif
-        BeAssert(nullptr != pContent);
-        if (nullptr == pContent)
-          return CreateBentleyReturnErrorObject(DgnDbStatus::NotFound);
-
-        ByteStreamCR geometry = pContent->m_content->GetBytes();
-        auto blob = Napi::Uint8Array::New(Env(), geometry.size());
-        memcpy(blob.Data(), geometry.data(), geometry.size());
-
-        Napi::Object jsTileContent = Napi::Object::New(Env());
-        jsTileContent.Set(Napi::String::New(Env(), "content"), blob);
-        jsTileContent.Set(Napi::String::New(Env(), "elapsedSeconds"), Napi::Number::New(Env(), pContent->m_elapsedSeconds));
-
-        return CreateBentleyReturnSuccessObject(jsTileContent);
-        }
-
-    void CancelTileContentRequests(NapiInfoCR info)
-        {
-        if (!IsOpen())
-            return;
-
-        REQUIRE_ARGUMENT_STRING(0, treeId);
-        REQUIRE_ARGUMENT_STRING_ARRAY(1, tileIds);
-
-        if (!tileIds.empty())
-            T_HOST.Visualization().CancelContentRequests(GetOpenedDb(info), treeId, tileIds);
-        }
-
-    void CancelElementGraphicsRequests(NapiInfoCR info)
-        {
-        if (!IsOpen())
-            return;
-
-        REQUIRE_ARGUMENT_STRING_ARRAY(0, requestIds);
-        if (!requestIds.empty())
-            ObtainTileGraphicsRequests().Cancel(requestIds);
-        }
-
-    Napi::Value GenerateElementGraphics(NapiInfoCR info)
-        {
-        GetOpenedDb(info);
-        REQUIRE_ARGUMENT_ANY_OBJ(0, requestProps);
-        return ObtainTileGraphicsRequests().Enqueue(requestProps, info.Env());
-        }
-
-    Napi::Value GenerateElementMeshes(NapiInfoCR info)
-        {
-        REQUIRE_ARGUMENT_ANY_OBJ(0, requestProps);
-        return JsInterop::GenerateElementMeshes(GetOpenedDb(info), requestProps);
-        }
-
-    Napi::Value IsLinkTableRelationship(NapiInfoCR info)
-        {
-        REQUIRE_ARGUMENT_STRING(0, qualifiedClassName);
-        Utf8String alias, className;
-        if (ECObjectsStatus::Success != ECClass::ParseClassName(alias, className, qualifiedClassName.c_str()))
-            return Env().Undefined();
-
-        ClassMapStrategy strategy = GetOpenedDb(info).Schemas().GetClassMapStrategy(alias, className, SchemaLookupMode::AutoDetect);
-        if (strategy.IsEmpty())
-            return Env().Undefined();
-
-        return Napi::Boolean::New(Env(), strategy.IsLinkTableRelationship());
-        }
-
-    Napi::Value InsertLinkTableRelationship(NapiInfoCR info) {
-        REQUIRE_ARGUMENT_ANY_OBJ(0, props);
-        return JsInterop::InsertLinkTableRelationship(GetOpenedDb(info), props);
-    }
-
-    void UpdateLinkTableRelationship(NapiInfoCR info) {
-        REQUIRE_ARGUMENT_ANY_OBJ(0, props);
-        JsInterop::UpdateLinkTableRelationship(GetOpenedDb(info), props);
-    }
-
-    void DeleteLinkTableRelationship(NapiInfoCR info) {
-        REQUIRE_ARGUMENT_ANY_OBJ(0, props);
-        JsInterop::DeleteLinkTableRelationship(GetOpenedDb(info), props);
-    }
-
-    Napi::Value InsertCodeSpec(NapiInfoCR info) {
-        REQUIRE_ARGUMENT_STRING(0, name);
-        REQUIRE_ARGUMENT_ANY_OBJ(1, jsonProperties);
-        return JsInterop::InsertCodeSpec(GetOpenedDb(info), name, jsonProperties);
-    }
-
-    Napi::Value InsertModel(NapiInfoCR info) {
-        REQUIRE_ARGUMENT_ANY_OBJ(0, modelProps);
-        return JsInterop::InsertModel(GetOpenedDb(info), modelProps);
-        }
-
-    void UpdateModel(NapiInfoCR info) {
-        REQUIRE_ARGUMENT_ANY_OBJ(0, modelProps);
-        JsInterop::UpdateModel(GetOpenedDb(info), modelProps);
-    }
-
-    Napi::Value UpdateModelGeometryGuid(NapiInfoCR info)
-        {
-        REQUIRE_ARGUMENT_STRING(0, modelIdStr);
-        DgnModelId modelId(BeInt64Id::FromString(modelIdStr.c_str()).GetValueUnchecked());
-        auto status = JsInterop::UpdateModelGeometryGuid(GetOpenedDb(info), modelId);
-        return Napi::Number::New(Env(), static_cast<int>(status));
-        }
-
-    void DeleteModel(NapiInfoCR info) {
-        REQUIRE_ARGUMENT_STRING(0, elemIdStr);
-        JsInterop::DeleteModel(GetOpenedDb(info), elemIdStr);
-    }
-
-    Napi::Value SaveChanges(NapiInfoCR info)
-        {
-        OPTIONAL_ARGUMENT_STRING(0, description);
-        auto stat = GetOpenedDb(info).SaveChanges(description);
-        return Napi::Number::New(Env(), (int)stat);
-        }
-
-    Napi::Value AbandonChanges(NapiInfoCR info)
-        {
-        DbResult status = GetOpenedDb(info).AbandonChanges();
-        return Napi::Number::New(Env(), (int) status);
-        }
-
-    Napi::Value ImportFunctionalSchema(NapiInfoCR info)
-        {
-        DbResult result = JsInterop::ImportFunctionalSchema(GetOpenedDb(info));
-        return Napi::Number::New(Env(), (int)result);
-        }
-
-    void DropSchema(NapiInfoCR info) {
-        REQUIRE_ARGUMENT_STRING(0, schemaName);
-        auto rc = GetOpenedDb(info).DropSchema(schemaName);
-        if (rc.GetStatus() != DropSchemaResult::Success) {
-            THROW_JS_EXCEPTION(rc.GetStatusAsString());
-        }
-    }
-    void SchemaSyncSetDefaultUri(NapiInfoCR info) {
-        auto& db = GetOpenedDb(info);
-        REQUIRE_ARGUMENT_STRING(0, schemaSyncDbUriStr);
-        LastErrorListener lastError(db);
-        auto rc = db.Schemas().GetSchemaSync().SetDefaultSyncDbUri(schemaSyncDbUriStr.c_str());
-        if (rc != SchemaSync::Status::OK) {
-            if (lastError.HasError()) {
-                THROW_JS_EXCEPTION(lastError.GetLastError().c_str());
-            } else {
-                THROW_JS_EXCEPTION(Utf8PrintfString("fail to set default shared schema channel uri: %s", schemaSyncDbUriStr.c_str()).c_str());
-            }
-        }
-    }
-    Napi::Value SchemaSyncGetDefaultUri(NapiInfoCR info) {
-        auto& syncDbUri = GetOpenedDb(info).Schemas().GetSchemaSync().GetDefaultSyncDbUri();
-        if (syncDbUri.IsEmpty())
-            return Env().Undefined();
-
-        return Napi::String::New(Env(), syncDbUri.GetUri().c_str());
-        }
-    void SchemaSyncInit(NapiInfoCR info) {
-        REQUIRE_ARGUMENT_STRING(0, schemaSyncDbUriStr);
-        REQUIRE_ARGUMENT_STRING(1, containerId);
-        REQUIRE_ARGUMENT_BOOL(2, overrideContainer);
-        auto syncDbUri = SchemaSync::SyncDbUri(schemaSyncDbUriStr.c_str());
-        LastErrorListener lastError(GetOpenedDb(info));
-        auto rc = GetOpenedDb(info).Schemas().GetSchemaSync().Init(syncDbUri, containerId, overrideContainer);
-        if (rc != SchemaSync::Status::OK) {
-            if (lastError.HasError()) {
-                THROW_JS_EXCEPTION(lastError.GetLastError().c_str());
-            } else {
-                THROW_JS_EXCEPTION(Utf8PrintfString("fail to initialize shared schema channel: %s", schemaSyncDbUriStr.c_str()).c_str());
-            }
-        }
-    }
-
-    Napi::Value SchemaSyncEnabled(NapiInfoCR info) {
-        const auto isEnabled = !GetOpenedDb(info).Schemas().GetSchemaSync().GetInfo().IsEmpty();
-        return Napi::Boolean::New(Env(), isEnabled);
-    }
-
-    Napi::Value SchemaSyncGetLocalDbInfo(NapiInfoCR info) {
-        auto localDbInfo = GetOpenedDb(info).Schemas().GetSchemaSync().GetInfo();
-        if (localDbInfo.IsEmpty()) {
-            return Env().Undefined();
-        }
-
-        BeJsNapiObject obj(Env());
-        localDbInfo.To(obj);
-        return obj;
-    }
-
-    Napi::Value SchemaSyncGetSyncDbInfo(NapiInfoCR info) {
-        GetOpenedDb(info);
-        REQUIRE_ARGUMENT_STRING(0, schemaSyncDbUriStr);
-         auto syncDbUri = SchemaSync::SyncDbUri(schemaSyncDbUriStr.c_str());
-         auto syncDbInfo = syncDbUri.GetInfo();
-         if (syncDbInfo.IsEmpty()) {
-            return Env().Undefined();
-        }
-        BeJsNapiObject obj(Env());
-        syncDbInfo.To(obj);
-        return obj;
-    }
-
-    void SchemaSyncPull(NapiInfoCR info) {
-        auto& db = GetOpenedDb(info);
-        OPTIONAL_ARGUMENT_STRING(0, schemaSyncDbUriStr);
-        auto syncDbUri = SchemaSync::SyncDbUri(schemaSyncDbUriStr.c_str());
-        LastErrorListener lastError(GetOpenedDb(info));
-        auto rc = db.PullSchemaChanges(syncDbUri);
-        if (rc != SchemaSync::Status::OK) {
-            if (lastError.HasError()) {
-                THROW_JS_EXCEPTION(lastError.GetLastError().c_str());
-            } else {
-                THROW_JS_EXCEPTION(Utf8PrintfString("fail to pull changes to schema sync db: %s", schemaSyncDbUriStr.c_str()).c_str());
-            }
-        }
-    }
-<<<<<<< HEAD
-    void ImportSchemas(NapiInfoCR info)
-=======
-
-    void SchemaSyncPush(NapiInfoCR info) {
-        auto& db = GetOpenedDb(info);
-        OPTIONAL_ARGUMENT_STRING(0, schemaSyncDbUriStr);
-        auto syncDbUri = SchemaSync::SyncDbUri(schemaSyncDbUriStr.c_str());
-        LastErrorListener lastError(GetOpenedDb(info));
-        auto rc = db.Schemas().GetSchemaSync().Push(syncDbUri);
-        if (rc != SchemaSync::Status::OK) {
-            if (lastError.HasError()) {
-                THROW_JS_EXCEPTION(lastError.GetLastError().c_str());
-            } else {
-                THROW_JS_EXCEPTION(Utf8PrintfString("fail to push changes to schema sync db: %s", schemaSyncDbUriStr.c_str()).c_str());
-            }
-        }
-    }
-
-    Napi::Value ImportSchemas(NapiInfoCR info)
->>>>>>> 3dbd34d3
-        {
-        auto& db = GetOpenedDb(info);
-        REQUIRE_ARGUMENT_STRING_ARRAY(0, schemaFileNames);
-        OPTIONAL_ARGUMENT_ANY_OBJ(1, jsOpts, Napi::Object::New(Env()));
-        ECSchemaReadContextPtr customContext = nullptr;
-
-        JsInterop::SchemaImportOptions options;
-        const auto maybeEcSchemaContextVal = jsOpts.Get(JsInterop::json_ecSchemaXmlContext());
-        options.m_schemaLockHeld = jsOpts.Get(JsInterop::json_schemaLockHeld()).ToBoolean();
-        auto jsSyncDbUri = jsOpts.Get(JsInterop::json_schemaSyncDbUri());
-        if (jsSyncDbUri.IsString())
-            options.m_schemaSyncDbUri = jsSyncDbUri.ToString().Utf8Value();
-        if (!maybeEcSchemaContextVal.IsUndefined())
-            {
-            if (!NativeECSchemaXmlContext::HasInstance(maybeEcSchemaContextVal))
-                THROW_JS_TYPE_EXCEPTION("if SchemaImportOptions.ecSchemaXmlContext is defined, it must be an object of type NativeECSchemaXmlContext")
-            options.m_customSchemaContext = NativeECSchemaXmlContext::Unwrap(maybeEcSchemaContextVal.As<Napi::Object>())->GetContext();
-            }
-
-        LastErrorListener lastError(db);
-        DbResult result = JsInterop::ImportSchemas(db, schemaFileNames, SchemaSourceType::File, options);
-        if (DbResult::BE_SQLITE_OK != result) {
-            if (lastError.HasError()) {
-                BeNapi::ThrowJsException(info.Env(), lastError.GetLastError().c_str(), (int) result);
-            } else {
-                BeNapi::ThrowJsException(info.Env(), "Failed to import schemas", (int) result);
-            }
-        }
-        }
-
-    void ImportXmlSchemas(NapiInfoCR info)
-        {
-        auto& db = GetOpenedDb(info);
-        REQUIRE_ARGUMENT_STRING_ARRAY(0, schemaFileNames);
-        OPTIONAL_ARGUMENT_ANY_OBJ(1, jsOpts, Napi::Object::New(Env()));
-        JsInterop::SchemaImportOptions options;
-        options.m_schemaLockHeld = jsOpts.Get(JsInterop::json_schemaLockHeld()).ToBoolean();
-        auto jsSyncDbUri = jsOpts.Get(JsInterop::json_schemaSyncDbUri());
-        if (jsSyncDbUri.IsString())
-            options.m_schemaSyncDbUri = jsSyncDbUri.ToString().Utf8Value();
-
-
-        LastErrorListener lastError(db);
-        DbResult result = JsInterop::ImportSchemas(db, schemaFileNames, SchemaSourceType::XmlString, options);
-        if (DbResult::BE_SQLITE_OK != result) {
-            if (lastError.HasError()) {
-                BeNapi::ThrowJsException(info.Env(), lastError.GetLastError().c_str(), (int) result);
-            } else {
-                BeNapi::ThrowJsException(info.Env(), "Failed to import schemas", (int) result);
-            }
-        }
-        }
-
-    Napi::Value FindGeometryPartReferences(NapiInfoCR info)
-        {
-        auto& db = GetOpenedDb(info);
-        REQUIRE_ARGUMENT_STRING_ARRAY(0, partIds);
-        REQUIRE_ARGUMENT_BOOL(1, is2d);
-
-        auto elemIds = JsInterop::FindGeometryPartReferences(partIds, is2d, db);
-        uint32_t index = 0;
-        auto ret = Napi::Array::New(Env(), elemIds.size());
-        for (auto elemId : elemIds)
-            ret.Set(index++, Napi::String::New(Env(), elemId.ToHexStr().c_str()));
-
-        return ret;
-        }
-
-    Napi::Value ExportSchema(NapiInfoCR info)
-        {
-        REQUIRE_ARGUMENT_STRING(0, schemaName);
-        REQUIRE_ARGUMENT_STRING(1, exportDirectory);
-        OPTIONAL_ARGUMENT_STRING(2, maybeOutFileName);
-
-        ECSchemaCP schema = GetOpenedDb(info).Schemas().GetSchema(schemaName);
-        if (nullptr == schema)
-            BeNapi::ThrowJsException(info.Env(), "specified schema was not found");
-
-        BeFileName schemaFileName(exportDirectory);
-        schemaFileName.AppendSeparator();
-        if (maybeOutFileName == "")
-            {
-            schemaFileName.AppendUtf8(schema->GetFullSchemaName().c_str());
-            schemaFileName.AppendExtension(L"ecschema.xml");
-            }
-        else
-            schemaFileName.AppendUtf8(maybeOutFileName.c_str());
-        ECVersion xmlVersion = ECSchema::ECVersionToWrite(schema->GetOriginalECXmlVersionMajor(), schema->GetOriginalECXmlVersionMinor());
-
-        SchemaWriteStatus status = schema->WriteToXmlFile(schemaFileName.GetName(), xmlVersion);
-        if (SchemaWriteStatus::Success != status)
-            return Napi::Number::New(Env(), (int) status);
-
-        return Napi::Number::New(Env(), (int) SchemaWriteStatus::Success);
-        }
-
-    Napi::Value ExportSchemas(NapiInfoCR info)
-        {
-        REQUIRE_ARGUMENT_STRING(0, exportDirectory);
-        bvector<ECN::ECSchemaCP> schemas = GetOpenedDb(info).Schemas().GetSchemas();
-        for (ECSchemaCP schema : schemas)
-            {
-            BeFileName schemaFileName(exportDirectory);
-            schemaFileName.AppendSeparator();
-            schemaFileName.AppendUtf8(schema->GetFullSchemaName().c_str());
-            schemaFileName.AppendExtension(L"ecschema.xml");
-            ECVersion xmlVersion = ECSchema::ECVersionToWrite(schema->GetOriginalECXmlVersionMajor(), schema->GetOriginalECXmlVersionMinor());
-
-            SchemaWriteStatus status = schema->WriteToXmlFile(schemaFileName.GetName(), xmlVersion);
-            if (SchemaWriteStatus::Success != status)
-                return Napi::Number::New(Env(), (int) status);
-            }
-        return Napi::Number::New(Env(), (int) SchemaWriteStatus::Success);
-        }
-
-    Napi::Value SchemaToXmlString(NapiInfoCR info)
-        {
-        REQUIRE_ARGUMENT_STRING(0, schemaName);
-        OPTIONAL_ARGUMENT_UINTEGER(1, version, (uint32_t)ECVersion::Latest);
-        auto schema = GetOpenedDb(info).Schemas().GetSchema(schemaName, true);
-        if (nullptr == schema)
-            return info.Env().Undefined();
-
-        ECN::SchemaWriteStatus status;
-        Utf8String xml;
-        if (ECVersion::V2_0 == (ECVersion)version)
-            status = ECN::ECSchema::WriteToEC2XmlString(xml, const_cast<ECN::ECSchemaP>(schema)); // I checked:  WriteToEC2XmlString does NOT modify the input schema. (In fact, it makes a copy of it and then transforms the copy)
-        else
-            status = schema->WriteToXmlString(xml, (ECVersion)version);
-
-        if (ECN::SchemaWriteStatus::Success != status)
-            return info.Env().Undefined();
-
-        return Napi::String::New(info.Env(), xml.c_str());
-        }
-
-    void CloseFile(NapiInfoCR info) { CloseDgnDb(false); }
-
-    Napi::Value CreateClassViewsInDb(NapiInfoCR info) {
-        BentleyStatus status = GetOpenedDb(info).Schemas().CreateClassViewsInDb();
-        return Napi::Number::New(Env(), (int)status);
-    }
-
-    Napi::Value CreateChangeCache(NapiInfoCR info)
-        {
-        REQUIRE_ARGUMENT_OBJ(0, NativeECDb, changeCacheECDb);
-        REQUIRE_ARGUMENT_STRING(1, changeCachePathStr);
-        BeFileName changeCachePath(changeCachePathStr.c_str(), true);
-        DbResult stat = GetOpenedDb(info).CreateChangeCache(changeCacheECDb->GetECDb(), changeCachePath);
-        return Napi::Number::New(Env(), (int) stat);
-        }
-
-    Napi::Value AttachChangeCache(NapiInfoCR info)
-        {
-        REQUIRE_ARGUMENT_STRING(0, changeCachePathStr);
-        BeFileName changeCachePath(changeCachePathStr.c_str(), true);
-        DbResult stat = GetOpenedDb(info).AttachChangeCache(changeCachePath);
-        return Napi::Number::New(Env(), (int) stat);
-        }
-
-    Napi::Value DetachChangeCache(NapiInfoCR info)
-        {
-        DbResult stat = GetOpenedDb(info).DetachChangeCache();
-        return Napi::Number::New(Env(), (int) stat);
-        }
-
-    Napi::Value IsChangeCacheAttached(NapiInfoCR info)
-        {
-        bool isAttached = GetOpenedDb(info).IsChangeCacheAttached();
-        return Napi::Boolean::New(Env(), isAttached);
-        }
-
-    Napi::Value ExtractChangeSummary(NapiInfoCR info)
-        {
-        auto& db = GetOpenedDb(info);
-        REQUIRE_ARGUMENT_OBJ(0, NativeECDb, changeCacheECDb);
-        REQUIRE_ARGUMENT_STRING(1, changesetFilePathStr);
-        BeFileName changesetFilePath(changesetFilePathStr.c_str(), true);
-        ChangesetFileReader changeStream(changesetFilePath, db);
-        PERFLOG_START("iModelJsNative", "ExtractChangeSummary>ECDb::ExtractChangeSummary");
-        ECInstanceKey changeSummaryKey;
-        if (SUCCESS != ECDb::ExtractChangeSummary(changeSummaryKey, changeCacheECDb->GetECDb(), GetOpenedDb(info), ChangeSetArg(changeStream)))
-            return CreateBentleyReturnErrorObject(BE_SQLITE_ERROR, Utf8PrintfString("Failed to extract ChangeSummary for ChangeSet file '%s'.", changesetFilePathStr.c_str()).c_str());
-
-        PERFLOG_FINISH("iModelJsNative", "ExtractChangeSummary>ECDb::ExtractChangeSummary");
-
-        return CreateBentleyReturnSuccessObject(toJsString(Env(), changeSummaryKey.GetInstanceId()));
-        }
-
-
-    Napi::Value GetBriefcaseId(NapiInfoCR info)
-        {
-        return Napi::Number::New(Env(), GetOpenedDb(info).GetBriefcaseId().GetValue());
-        }
-
-    Napi::Value GetCurrentChangeset(NapiInfoCR info) {
-        int32_t index;
-        Utf8String id;
-        GetOpenedDb(info).Txns().GetParentChangesetIndex(index, id);
-        BeJsNapiObject retVal(Env());
-        retVal[JsInterop::json_id()] = id;
-        if (index >= 0)
-            retVal[JsInterop::json_index()] = index;
-
-        return retVal;
-    }
-
-    Napi::Value GetIModelId(NapiInfoCR info)
-        {
-        BeGuid beGuid = GetOpenedDb(info).GetDbGuid();
-        return toJsString(Env(), beGuid.ToString());
-        }
-
-    Napi::Value SetIModelId(NapiInfoCR info)
-        {
-        REQUIRE_ARGUMENT_STRING(0, guidStr);
-        BeGuid guid;
-        guid.FromString(guidStr.c_str());
-        GetOpenedDb(info).ChangeDbGuid(guid);
-        return Napi::Number::New(Env(), (int)BE_SQLITE_OK);
-        }
-
-    Napi::Value SetITwinId(NapiInfoCR info)
-        {
-        REQUIRE_ARGUMENT_STRING(0, guidStr);
-        BeGuid guid;
-        guid.FromString(guidStr.c_str());
-        GetOpenedDb(info).SaveProjectGuid(guid);
-        return Napi::Number::New(Env(), (int)BE_SQLITE_OK);
-        }
-
-    Napi::Value GetITwinId(NapiInfoCR info) {
-        BeGuid beGuid = GetOpenedDb(info).QueryProjectGuid();
-        return toJsString(Env(), beGuid.ToString());
-    }
-
-    void ResetBriefcaseId(NapiInfoCR info) {
-        auto& db = GetOpenedDb(info);
-        REQUIRE_ARGUMENT_INTEGER(0, newId);
-        DbResult stat;
-        try {
-            stat = db.ResetBriefcaseId(BeSQLite::BeBriefcaseId(newId));
-        } catch(std::runtime_error e) {
-            THROW_JS_EXCEPTION(e.what());
-        }
-        if (stat != BE_SQLITE_OK)
-            JsInterop::throwSqlResult("Cannot reset briefcaseId for", db.GetDbFileName(), stat);
-    }
-
-    static Napi::Value GetAssetDir(NapiInfoCR info)
-        {
-        BeFileName asset = T_HOST.GetIKnownLocationsAdmin().GetDgnPlatformAssetsDirectory();
-        return Napi::String::New(info.Env(), asset.GetNameUtf8().c_str());
-        }
-
-    static Napi::Value EnableSharedCache(NapiInfoCR info)
-        {
-        REQUIRE_ARGUMENT_BOOL(0, enabled);
-        DbResult r = BeSQLiteLib::EnableSharedCache(enabled);
-        return Napi::Number::New(info.Env(), (int) r);
-        }
-
-    void UpdateProjectExtents(NapiInfoCR info)
-        {
-        REQUIRE_ARGUMENT_STRING(0, newExtentsJson)
-        JsInterop::UpdateProjectExtents(GetOpenedDb(info), BeJsDocument(newExtentsJson));
-        }
-
-    Napi::Value GetCodeValueBehavior(NapiInfoCR info) {
-        switch (GetOpenedDb(info).m_codeValueBehavior) {
-            case DgnCodeValue::Behavior::Exact: return Napi::String::New(info.Env(), "exact");
-            case DgnCodeValue::Behavior::TrimUnicodeWhitespace: return Napi::String::New(info.Env(), "trim-unicode-whitespace");
-            default: THROW_JS_EXCEPTION("Behavior was invalid. This is a bug.");
-        }
-    }
-
-    void SetCodeValueBehavior(NapiInfoCR info) {
-        REQUIRE_ARGUMENT_STRING(0, codeValueBehaviorStr)
-        DgnCodeValue::Behavior newBehavior;
-        if (codeValueBehaviorStr == "exact")
-            newBehavior = DgnCodeValue::Behavior::Exact;
-        else if (codeValueBehaviorStr == "trim-unicode-whitespace")
-            newBehavior = DgnCodeValue::Behavior::TrimUnicodeWhitespace;
-        else
-            THROW_JS_EXCEPTION("Unsupported argument, should be one of the strings 'exact' or 'trim-unicode-whitespace'");
-        GetOpenedDb(info).m_codeValueBehavior = newBehavior;
-    }
-
-    Napi::Value ComputeProjectExtents(NapiInfoCR info)
-        {
-        REQUIRE_ARGUMENT_BOOL(0, wantFullExtents);
-        REQUIRE_ARGUMENT_BOOL(1, wantOutliers);
-
-        DRange3d fullExtents;
-        bvector<BeInt64Id> outliers;
-        auto extents = GetOpenedDb(info).GeoLocation().ComputeProjectExtents(wantFullExtents ? &fullExtents : nullptr, wantOutliers ? &outliers : nullptr);
-
-        BeJsNapiObject result(info.Env());
-        BeJsGeomUtils::DRange3dToJson(result["extents"], extents);
-
-        if (wantFullExtents)
-            BeJsGeomUtils::DRange3dToJson(result["fullExtents"], fullExtents);
-
-        if (wantOutliers)
-            {
-            auto list = result["outliers"];
-            list.toArray();
-            int i=0;
-            for (auto const& id : outliers)
-                list[i++] = id;
-            }
-
-        return result;
-    }
-
-    void UpdateIModelProps(NapiInfoCR info) {
-        REQUIRE_ARGUMENT_ANY_OBJ(0, props)
-        JsInterop::UpdateIModelProps(GetOpenedDb(info), BeJsConst(props));
-    }
-
-    Napi::Value ReadFontMap(NapiInfoCR info) {
-        auto const& fontMap = GetOpenedDb(info).Fonts().FontMap();
-        BeJsNapiObject fonts(Env());
-        auto fontList = fonts[JsInterop::json_fonts()];
-        fontList.toArray();
-        for (auto font : fontMap) {
-            auto thisFont = fontList.appendValue();
-            thisFont[JsInterop::json_id()] = (int)font.first.GetValue();
-            thisFont[JsInterop::json_type()] = (int)font.second.m_type;
-            thisFont[JsInterop::json_name()] = font.second.m_fontName;
-        }
-        return fonts;
-    }
-
-    // query a value from the be_local table.
-    Napi::Value QueryLocalValue(NapiInfoCR info) {
-        REQUIRE_ARGUMENT_STRING(0, name)
-        Utf8String val;
-        auto stat = GetOpenedDb(info).QueryBriefcaseLocalValue(val, name.c_str());
-        return (stat != BE_SQLITE_ROW) ? Env().Undefined() : toJsString(Env(), val);
-    }
-
-    // save a value to the be_local table.
-    void SaveLocalValue(NapiInfoCR info) {
-        REQUIRE_ARGUMENT_STRING(0, name)
-        if (info[1].IsUndefined())
-            return DeleteLocalValue(info);
-
-        REQUIRE_ARGUMENT_STRING(1, val)
-        auto stat = GetOpenedDb(info).SaveBriefcaseLocalValue(name.c_str(), val);
-        if (stat != BE_SQLITE_DONE)
-            JsInterop::throwSqlResult("error saving local value", name.c_str(), stat);
-    }
-
-    // delete a value from the be_local table.
-    void DeleteLocalValue(NapiInfoCR info) {
-        REQUIRE_ARGUMENT_STRING(0, name)
-        auto stat = GetOpenedDb(info).DeleteBriefcaseLocalValue(name.c_str());
-        if (stat != BE_SQLITE_DONE)
-            JsInterop::throwSqlResult("error deleting local value", name.c_str(), stat);
-    }
-
-    // delete all local Txns. THIS IS VERY DANGEROUS! Don't use it unless you know what you're doing!
-    void DeleteAllTxns(NapiInfoCR info) {
-        GetOpenedDb(info).Txns().DeleteAllTxns();
-    }
-
-    // get a texture image as a TextureData blob from the db. possibly downsample it to fit the client's maximum texture size, if specified.
-    Napi::Value QueryTextureData(NapiInfoCR info)
-        {
-        auto worker = DgnDbWorker::CreateTextureImageWorker(GetOpenedDb(info), info);
-        return worker->Queue();
-        }
-
-    ElementGraphicsRequestsR ObtainTileGraphicsRequests()
-        {
-        BeAssert(IsOpen());
-        if (!m_elemGraphicsRequests)
-            {
-            m_elemGraphicsRequests = T_HOST.Visualization().CreateElementGraphicsRequests(GetDgnDb());
-            BeAssert(nullptr != m_elemGraphicsRequests);
-            }
-
-        return *m_elemGraphicsRequests;
-        }
-
-    Napi::Value GetChangesetSize(NapiInfoCR info)
-        {
-        auto changesetSize = GetOpenedDb(info).Txns().GetChangesetSize();
-        return Napi::Number::New(Env(), changesetSize);
-        }
-
-    Napi::Value EnableChangesetSizeStats(NapiInfoCR info)
-        {
-        REQUIRE_ARGUMENT_BOOL(0, enabled);
-        auto rc = GetOpenedDb(info).Txns().EnableChangesetSizeStats(enabled);
-        return Napi::Number::New(Env(), rc);
-        }
-
-    Napi::Value GetChangeTrackingMemoryUsed(NapiInfoCR info)
-        {
-        auto memoryUsed = GetOpenedDb(info).Txns().GetMemoryUsed();
-        return Napi::Number::New(Env(), memoryUsed);
-        }
-
-    Napi::Value StartProfiler(NapiInfoCR info)
-        {
-        auto& db = GetOpenedDb(info);;
-        OPTIONAL_ARGUMENT_STRING(0, scopeName);
-        OPTIONAL_ARGUMENT_STRING(1, scenarioName);
-        OPTIONAL_ARGUMENT_BOOL(2, overrideFlag, false);
-        OPTIONAL_ARGUMENT_BOOL(4, computeExecutionPlan, true);
-
-        auto rc = BeSQLite::Profiler::InitScope(db, scopeName.c_str(), scenarioName.c_str(), BeSQLite::Profiler::Params(overrideFlag, computeExecutionPlan));
-        if (rc == BE_SQLITE_OK)
-            rc = BeSQLite::Profiler::GetScope(db)->Start();
-
-        return Napi::Number::New(Env(), rc);
-        }
-
-    Napi::Value StopProfiler(NapiInfoCR info)
-        {
-        auto scope = BeSQLite::Profiler::GetScope(GetOpenedDb(info));
-        DbResult rc;
-        if (scope == nullptr)
-            rc = BE_SQLITE_ERROR;
-        else
-            rc = scope->Stop();
-
-        auto resultObj = Napi::Object::New(Env());
-        resultObj["rc"] = Napi::Number::New(Env(), rc);
-        if (rc == BE_SQLITE_OK) {
-            resultObj["elapsedTime"] = Napi::Number::New(Env(), scope->GetElapsedTime());
-            resultObj["scopeId"] = Napi::Number::New(Env(), scope->GetScopeId());
-            resultObj["fileName"] = Napi::String::New(Env(), scope->GetProfileDbFileName().GetNameUtf8().c_str());
-        }
-        return resultObj;
-        }
-
-    Napi::Value PauseProfiler(NapiInfoCR info)
-        {
-        auto scope = BeSQLite::Profiler::GetScope(GetOpenedDb(info));
-        DbResult rc;
-        if (scope == nullptr)
-            rc = BE_SQLITE_ERROR;
-        else
-            rc = scope->Pause();
-
-        return Napi::Number::New(Env(), rc);
-        }
-
-    Napi::Value ResumeProfiler(NapiInfoCR info)
-        {
-        auto scope = BeSQLite::Profiler::GetScope(GetOpenedDb(info));
-        DbResult rc;
-        if (scope == nullptr)
-            rc = BE_SQLITE_ERROR;
-        else
-            rc = scope->Resume();
-
-        return Napi::Number::New(Env(), rc);;
-        }
-
-    Napi::Value IsProfilerRunning(NapiInfoCR info)
-        {
-        auto scope = BeSQLite::Profiler::GetScope(GetOpenedDb(info));
-        if (scope == nullptr)
-            return Napi::Boolean::New(Env(), false);;
-
-        auto isRunning = scope->IsRunning();
-        return Napi::Boolean::New(Env(), isRunning);
-        }
-
-    Napi::Value IsProfilerPaused(NapiInfoCR info)
-        {
-        auto scope = BeSQLite::Profiler::GetScope(GetOpenedDb(info));
-        if (scope == nullptr)
-            return Napi::Boolean::New(Env(), false);;
-
-        auto isPaused = scope->IsPaused();
-        return Napi::Boolean::New(Env(), isPaused);
-    }
-
-    void ApplyChangeset(NapiInfoCR info) {
-        auto& db = GetWritableDb(info);
-        REQUIRE_ARGUMENT_ANY_OBJ(0, changeset);
-
-        auto revision = JsInterop::GetChangesetProps(db.GetDbGuid().ToString(), changeset);
-
-        auto currentId = db.Txns().GetParentChangesetId();
-        ChangesetStatus stat =  ChangesetStatus::Success;
-        if (revision->GetParentId() == currentId)  // merge
-            stat = db.Txns().MergeChangeset(*revision);
-        else if (revision->GetChangesetId() == currentId) //reverse
-            db.Txns().ReverseChangeset(*revision);
-        if (ChangesetStatus::Success != stat)
-            BeNapi::ThrowJsException(Env(), "error applying changeset", (int)stat);
-    }
-
-    void ConcurrentQueryExecute(NapiInfoCR info) {
-        REQUIRE_ARGUMENT_ANY_OBJ(0, requestObj);
-        REQUIRE_ARGUMENT_FUNCTION(1, callback);
-        JsInterop::ConcurrentQueryExecute(GetOpenedDb(info), requestObj, callback);
-    }
-
-    Napi::Value ConcurrentQueryResetConfig(NapiInfoCR info) {
-        auto& db = GetOpenedDb(info);;
-        if (info.Length() > 0 && info[0].IsObject()) {
-            Napi::Object inConf = info[0].As<Napi::Object>();
-            return JsInterop::ConcurrentQueryResetConfig(Env(), db, inConf);
-        }
-        return JsInterop::ConcurrentQueryResetConfig(Env(), db);
-    }
-
-    void ConcurrentQueryShutdown(NapiInfoCR info) {
-        ConcurrentQueryMgr::Shutdown(GetOpenedDb(info));
-    }
-    static Napi::Value ZlibCompress(NapiInfoCR info) {
-        if (info.Length() < 1 || !info[0].IsTypedArray()){
-            BeNapi::ThrowJsException(info.Env(), "expect UInt8Array argument");
-        }
-        Napi::TypedArray typedArray = info[0].As<Napi::TypedArray>();
-        if (typedArray.TypedArrayType() != napi_uint8_array) {
-            BeNapi::ThrowJsException(info.Env(), "expect UInt8Array argument");
-        }
-        Napi::Uint8Array uint8Array = typedArray.As<Napi::Uint8Array>();
-        bvector<Byte> bytes(uint8Array.Data(), uint8Array.Data() + uint8Array.ElementLength());
-        bvector<Byte> compressed;
-        if (!BeSQLiteLib::ZlibCompress(compressed, bytes)){
-            BeNapi::ThrowJsException(info.Env(), "failed to compress buffer");
-        }
-
-        auto blob = Napi::Uint8Array::New(info.Env(), compressed.size());
-        memcpy(blob.Data(), compressed.data(), compressed.size());
-        return blob;
-    }
-
-    static Napi::Value ZlibDecompress(NapiInfoCR info) {
-        if (info.Length() < 1 || !info[0].IsTypedArray()){
-            BeNapi::ThrowJsException(info.Env(), "expect UInt8Array as first argument");
-        }
-        if (info.Length() < 2 || !info[1].IsNumber()){
-            BeNapi::ThrowJsException(info.Env(), "expect int as second argument argument");
-        }
-        Napi::TypedArray typedArray = info[0].As<Napi::TypedArray>();
-        if (typedArray.TypedArrayType() != napi_uint8_array) {
-            BeNapi::ThrowJsException(info.Env(), "expect UInt8Array argument");
-        }
-
-        Napi::Number uncompressSize = info[1].As<Napi::Number>();
-        Napi::Uint8Array uint8Array = typedArray.As<Napi::Uint8Array>();
-        bvector<Byte> bytes(uint8Array.Data(), uint8Array.Data() + uint8Array.ElementLength());
-        bvector<Byte> uncompressed;
-        if (!BeSQLiteLib::ZlibDecompress(uncompressed, bytes, uncompressSize.Uint32Value())){
-            BeNapi::ThrowJsException(info.Env(), "failed to decompress buffer");
-        }
-
-        auto blob = Napi::Uint8Array::New(info.Env(), uncompressed.size());
-        memcpy(blob.Data(), uncompressed.data(), uncompressed.size());
-        return blob;
-    }
-    // ========================================================================================
-    // Test method handler
-    // ========================================================================================
-    Napi::Value ExecuteTest(NapiInfoCR info)
-        {
-        REQUIRE_ARGUMENT_STRING(0, testName);
-        REQUIRE_ARGUMENT_STRING(1, params);
-        return toJsString(Env(), JsInterop::ExecuteTest(GetOpenedDb(info), testName, params).ToString());
-        }
-
-    //  Create projections
-    static void Init(Napi::Env& env, Napi::Object exports)
-        {
-        Napi::HandleScope scope(env);
-        Napi::Function t = DefineClass(env, "DgnDb", {
-            InstanceMethod("abandonChanges", &NativeDgnDb::AbandonChanges),
-            InstanceMethod("abandonCreateChangeset", &NativeDgnDb::AbandonCreateChangeset),
-            InstanceMethod("addChildPropagatesChangesToParentRelationship", &NativeDgnDb::AddChildPropagatesChangesToParentRelationship),
-            InstanceMethod("addNewFont", &NativeDgnDb::AddNewFont),
-            InstanceMethod("applyChangeset", &NativeDgnDb::ApplyChangeset),
-            InstanceMethod("attachChangeCache", &NativeDgnDb::AttachChangeCache),
-            InstanceMethod("beginMultiTxnOperation", &NativeDgnDb::BeginMultiTxnOperation),
-            InstanceMethod("beginPurgeOperation", &NativeDgnDb::BeginPurgeOperation),
-            InstanceMethod("cancelElementGraphicsRequests", &NativeDgnDb::CancelElementGraphicsRequests),
-            InstanceMethod("cancelTileContentRequests", &NativeDgnDb::CancelTileContentRequests),
-            InstanceMethod("cancelTo", &NativeDgnDb::CancelTo),
-            InstanceMethod("classIdToName", &NativeDgnDb::ClassIdToName),
-            InstanceMethod("classNameToId", &NativeDgnDb::ClassNameToId),
-            InstanceMethod("closeFile", &NativeDgnDb::CloseFile),
-            InstanceMethod("completeCreateChangeset", &NativeDgnDb::CompleteCreateChangeset),
-            InstanceMethod("computeProjectExtents", &NativeDgnDb::ComputeProjectExtents),
-            InstanceMethod("computeRangesForText", &NativeDgnDb::ComputeRangesForText),
-            InstanceMethod("concurrentQueryExecute", &NativeDgnDb::ConcurrentQueryExecute),
-            InstanceMethod("concurrentQueryResetConfig", &NativeDgnDb::ConcurrentQueryResetConfig),
-            InstanceMethod("concurrentQueryShutdown", &NativeDgnDb::ConcurrentQueryShutdown),
-            InstanceMethod("createBRepGeometry", &NativeDgnDb::CreateBRepGeometry),
-            InstanceMethod("createChangeCache", &NativeDgnDb::CreateChangeCache),
-            InstanceMethod("createClassViewsInDb", &NativeDgnDb::CreateClassViewsInDb),
-            InstanceMethod("createIModel", &NativeDgnDb::CreateIModel),
-            InstanceMethod("deleteAllTxns", &NativeDgnDb::DeleteAllTxns),
-            InstanceMethod("deleteElement", &NativeDgnDb::DeleteElement),
-            InstanceMethod("deleteElementAspect", &NativeDgnDb::DeleteElementAspect),
-            InstanceMethod("deleteLinkTableRelationship", &NativeDgnDb::DeleteLinkTableRelationship),
-            InstanceMethod("deleteLocalValue", &NativeDgnDb::DeleteLocalValue),
-            InstanceMethod("deleteModel", &NativeDgnDb::DeleteModel),
-            InstanceMethod("detachChangeCache", &NativeDgnDb::DetachChangeCache),
-            InstanceMethod("dropSchema",&NativeDgnDb::DropSchema),
-            InstanceMethod("dumpChangeset", &NativeDgnDb::DumpChangeSet),
-            InstanceMethod("elementGeometryCacheOperation", &NativeDgnDb::ElementGeometryCacheOperation),
-            InstanceMethod("embedFile", &NativeDgnDb::EmbedFile),
-            InstanceMethod("embedFont", &NativeDgnDb::EmbedFont),
-            InstanceMethod("enableChangesetSizeStats", &NativeDgnDb::EnableChangesetSizeStats),
-            InstanceMethod("enableTxnTesting", &NativeDgnDb::EnableTxnTesting),
-            InstanceMethod("endMultiTxnOperation", &NativeDgnDb::EndMultiTxnOperation),
-            InstanceMethod("endPurgeOperation", &NativeDgnDb::EndPurgeOperation),
-            InstanceMethod("executeTest", &NativeDgnDb::ExecuteTest),
-            InstanceMethod("exportGraphics", &NativeDgnDb::ExportGraphics),
-            InstanceMethod("exportPartGraphics", &NativeDgnDb::ExportPartGraphics),
-            InstanceMethod("exportSchema", &NativeDgnDb::ExportSchema),
-            InstanceMethod("exportSchemas", &NativeDgnDb::ExportSchemas),
-            InstanceMethod("extractChangedInstanceIdsFromChangeSets", &NativeDgnDb::ExtractChangedInstanceIdsFromChangeSets),
-            InstanceMethod("extractChangeSummary", &NativeDgnDb::ExtractChangeSummary),
-            InstanceMethod("extractEmbeddedFile", &NativeDgnDb::ExtractEmbeddedFile),
-            InstanceMethod("findGeometryPartReferences", &NativeDgnDb::FindGeometryPartReferences),
-            InstanceMethod("generateElementGraphics", &NativeDgnDb::GenerateElementGraphics),
-            InstanceMethod("generateElementMeshes", &NativeDgnDb::GenerateElementMeshes),
-            InstanceMethod("getBriefcaseId", &NativeDgnDb::GetBriefcaseId),
-            InstanceMethod("getChangesetSize", &NativeDgnDb::GetChangesetSize),
-            InstanceMethod("getChangeTrackingMemoryUsed", &NativeDgnDb::GetChangeTrackingMemoryUsed),
-            InstanceMethod("getCodeValueBehavior", &NativeDgnDb::GetCodeValueBehavior),
-            InstanceMethod("getCurrentChangeset", &NativeDgnDb::GetCurrentChangeset),
-            InstanceMethod("getCurrentTxnId", &NativeDgnDb::GetCurrentTxnId),
-            InstanceMethod("getECClassMetaData", &NativeDgnDb::GetECClassMetaData),
-            InstanceMethod("getElement", &NativeDgnDb::GetElement),
-            InstanceMethod("getFilePath", &NativeDgnDb::GetFilePath),
-            InstanceMethod("getGeoCoordinatesFromIModelCoordinates", &NativeDgnDb::GetGeoCoordsFromIModelCoords),
-            InstanceMethod("getGeometryContainment", &NativeDgnDb::GetGeometryContainment),
-            InstanceMethod("getIModelCoordinatesFromGeoCoordinates", &NativeDgnDb::GetIModelCoordsFromGeoCoords),
-            InstanceMethod("getIModelId", &NativeDgnDb::GetIModelId),
-            InstanceMethod("getIModelProps", &NativeDgnDb::GetIModelProps),
-            InstanceMethod("getITwinId", &NativeDgnDb::GetITwinId),
-            InstanceMethod("getLastInsertRowId", &NativeDgnDb::GetLastInsertRowId),
-            InstanceMethod("getLastError", &NativeDgnDb::GetLastError),
-            InstanceMethod("getMassProperties", &NativeDgnDb::GetMassProperties),
-            InstanceMethod("getModel", &NativeDgnDb::GetModel),
-            InstanceMethod("getMultiTxnOperationDepth", &NativeDgnDb::GetMultiTxnOperationDepth),
-            InstanceMethod("getRedoString", &NativeDgnDb::GetRedoString),
-            InstanceMethod("getSchemaProps", &NativeDgnDb::GetSchemaProps),
-            InstanceMethod("getSchemaPropsAsync", &NativeDgnDb::GetSchemaPropsAsync),
-            InstanceMethod("getSchemaItem", &NativeDgnDb::GetSchemaItem),
-            InstanceMethod("getTempFileBaseName", &NativeDgnDb::GetTempFileBaseName),
-            InstanceMethod("getTileContent", &NativeDgnDb::GetTileContent),
-            InstanceMethod("getTileTree", &NativeDgnDb::GetTileTree),
-            InstanceMethod("getTxnDescription", &NativeDgnDb::GetTxnDescription),
-            InstanceMethod("getUndoString", &NativeDgnDb::GetUndoString),
-            InstanceMethod("hasFatalTxnError", &NativeDgnDb::HasFatalTxnError),
-            InstanceMethod("hasPendingTxns", &NativeDgnDb::HasPendingTxns),
-            InstanceMethod("hasUnsavedChanges", &NativeDgnDb::HasUnsavedChanges),
-            InstanceMethod("importFunctionalSchema", &NativeDgnDb::ImportFunctionalSchema),
-            InstanceMethod("importSchemas", &NativeDgnDb::ImportSchemas),
-            InstanceMethod("importXmlSchemas", &NativeDgnDb::ImportXmlSchemas),
-            InstanceMethod("inlineGeometryPartReferences", &NativeDgnDb::InlineGeometryPartReferences),
-            InstanceMethod("insertCodeSpec", &NativeDgnDb::InsertCodeSpec),
-            InstanceMethod("insertElement", &NativeDgnDb::InsertElement),
-            InstanceMethod("insertElementAspect", &NativeDgnDb::InsertElementAspect),
-            InstanceMethod("insertLinkTableRelationship", &NativeDgnDb::InsertLinkTableRelationship),
-            InstanceMethod("insertModel", &NativeDgnDb::InsertModel),
-            InstanceMethod("isChangeCacheAttached", &NativeDgnDb::IsChangeCacheAttached),
-            InstanceMethod("isGeometricModelTrackingSupported", &NativeDgnDb::IsGeometricModelTrackingSupported),
-            InstanceMethod("isIndirectChanges", &NativeDgnDb::IsIndirectChanges),
-            InstanceMethod("isLinkTableRelationship", &NativeDgnDb::IsLinkTableRelationship),
-            InstanceMethod("isOpen", &NativeDgnDb::IsDgnDbOpen),
-            InstanceMethod("isProfilerPaused", &NativeDgnDb::IsProfilerPaused),
-            InstanceMethod("isProfilerRunning", &NativeDgnDb::IsProfilerRunning),
-            InstanceMethod("isReadonly", &NativeDgnDb::IsReadonly),
-            InstanceMethod("isRedoPossible", &NativeDgnDb::IsRedoPossible),
-            InstanceMethod("isTxnIdValid", &NativeDgnDb::IsTxnIdValid),
-            InstanceMethod("isUndoPossible", &NativeDgnDb::IsUndoPossible),
-            InstanceMethod("logTxnError", &NativeDgnDb::LogTxnError),
-            InstanceMethod("openIModel", &NativeDgnDb::OpenIModel),
-            InstanceMethod("pauseProfiler", &NativeDgnDb::PauseProfiler),
-            InstanceMethod("pollTileContent", &NativeDgnDb::PollTileContent),
-            InstanceMethod("processGeometryStream", &NativeDgnDb::ProcessGeometryStream),
-            InstanceMethod("purgeTileTrees", &NativeDgnDb::PurgeTileTrees),
-            InstanceMethod("queryDefinitionElementUsage", &NativeDgnDb::QueryDefinitionElementUsage),
-            InstanceMethod("queryEmbeddedFile", &NativeDgnDb::QueryEmbeddedFile),
-            InstanceMethod("queryFileProperty", &NativeDgnDb::QueryFileProperty),
-            InstanceMethod("queryFirstTxnId", &NativeDgnDb::QueryFirstTxnId),
-            InstanceMethod("queryLocalValue", &NativeDgnDb::QueryLocalValue),
-            InstanceMethod("queryModelExtents", &NativeDgnDb::QueryModelExtents),
-            InstanceMethod("queryModelExtentsAsync", &NativeDgnDb::QueryModelExtentsAsync),
-            InstanceMethod("queryNextAvailableFileProperty", &NativeDgnDb::QueryNextAvailableFileProperty),
-            InstanceMethod("queryNextTxnId", &NativeDgnDb::QueryNextTxnId),
-            InstanceMethod("queryPreviousTxnId", &NativeDgnDb::QueryPreviousTxnId),
-            InstanceMethod("queryTextureData", &NativeDgnDb::QueryTextureData),
-            InstanceMethod("readFontMap", &NativeDgnDb::ReadFontMap),
-            InstanceMethod("reinstateTxn", &NativeDgnDb::ReinstateTxn),
-            InstanceMethod("removeEmbeddedFile", &NativeDgnDb::RemoveEmbeddedFile),
-            InstanceMethod("replaceEmbeddedFile", &NativeDgnDb::ReplaceEmbeddedFile),
-            InstanceMethod("resetBriefcaseId", &NativeDgnDb::ResetBriefcaseId),
-            InstanceMethod("restartDefaultTxn", &NativeDgnDb::RestartDefaultTxn),
-            InstanceMethod("restartTxnSession", &NativeDgnDb::RestartTxnSession),
-            InstanceMethod("resumeProfiler", &NativeDgnDb::ResumeProfiler),
-            InstanceMethod("reverseAll", &NativeDgnDb::ReverseAll),
-            InstanceMethod("reverseTo", &NativeDgnDb::ReverseTo),
-            InstanceMethod("reverseTxns", &NativeDgnDb::ReverseTxns),
-            InstanceMethod("saveChanges", &NativeDgnDb::SaveChanges),
-            InstanceMethod("saveFileProperty", &NativeDgnDb::SaveFileProperty),
-            InstanceMethod("saveLocalValue", &NativeDgnDb::SaveLocalValue),
-            InstanceMethod("schemaToXmlString", &NativeDgnDb::SchemaToXmlString),
-            InstanceMethod("setCodeValueBehavior", &NativeDgnDb::SetCodeValueBehavior),
-            InstanceMethod("setGeometricModelTrackingEnabled", &NativeDgnDb::SetGeometricModelTrackingEnabled),
-            InstanceMethod("setIModelDb", &NativeDgnDb::SetIModelDb),
-            InstanceMethod("setIModelId", &NativeDgnDb::SetIModelId),
-            InstanceMethod("setITwinId", &NativeDgnDb::SetITwinId),
-            InstanceMethod("setBusyTimeout", &NativeDgnDb::SetBusyTimeout),
-            InstanceMethod("simplifyElementGeometry", &NativeDgnDb::SimplifyElementGeometry),
-            InstanceMethod("startCreateChangeset", &NativeDgnDb::StartCreateChangeset),
-            InstanceMethod("startProfiler", &NativeDgnDb::StartProfiler),
-            InstanceMethod("stopProfiler", &NativeDgnDb::StopProfiler),
-            InstanceMethod("schemaSyncSetDefaultUri", &NativeDgnDb::SchemaSyncSetDefaultUri),
-            InstanceMethod("schemaSyncGetDefaultUri", &NativeDgnDb::SchemaSyncGetDefaultUri),
-            InstanceMethod("schemaSyncPull", &NativeDgnDb::SchemaSyncPull),
-            InstanceMethod("schemaSyncPush", &NativeDgnDb::SchemaSyncPush),
-            InstanceMethod("schemaSyncInit", &NativeDgnDb::SchemaSyncInit),
-            InstanceMethod("schemaSyncEnabled", &NativeDgnDb::SchemaSyncEnabled),
-            InstanceMethod("schemaSyncGetLocalDbInfo", &NativeDgnDb::SchemaSyncGetLocalDbInfo),
-            InstanceMethod("schemaSyncGetSyncDbInfo", &NativeDgnDb::SchemaSyncGetSyncDbInfo),
-            InstanceMethod("updateElement", &NativeDgnDb::UpdateElement),
-            InstanceMethod("updateElementAspect", &NativeDgnDb::UpdateElementAspect),
-            InstanceMethod("updateElementGeometryCache", &NativeDgnDb::UpdateElementGeometryCache),
-            InstanceMethod("updateIModelProps", &NativeDgnDb::UpdateIModelProps),
-            InstanceMethod("updateLinkTableRelationship", &NativeDgnDb::UpdateLinkTableRelationship),
-            InstanceMethod("updateModel", &NativeDgnDb::UpdateModel),
-            InstanceMethod("updateModelGeometryGuid", &NativeDgnDb::UpdateModelGeometryGuid),
-            InstanceMethod("updateProjectExtents", &NativeDgnDb::UpdateProjectExtents),
-            InstanceMethod("writeAffectedElementDependencyGraphToFile", &NativeDgnDb::WriteAffectedElementDependencyGraphToFile),
-            InstanceMethod("writeFullElementDependencyGraphToFile", &NativeDgnDb::WriteFullElementDependencyGraphToFile),
-            InstanceMethod("vacuum", &NativeDgnDb::Vacuum),
-            InstanceMethod("enableWalMode", &NativeDgnDb::EnableWalMode),
-            InstanceMethod("performCheckpoint", &NativeDgnDb::PerformCheckpoint),
-            InstanceMethod("setAutoCheckpointThreshold", &NativeDgnDb::SetAutoCheckpointThreshold),
-            InstanceMethod("getLocalChanges", &NativeDgnDb::GetLocalChanges),
-            InstanceMethod("getNoCaseCollation", &NativeDgnDb::GetNoCaseCollation),
-            InstanceMethod("setNoCaseCollation", &NativeDgnDb::SetNoCaseCollation),
-            StaticMethod("enableSharedCache", &NativeDgnDb::EnableSharedCache),
-            StaticMethod("getAssetsDir", &NativeDgnDb::GetAssetDir),
-            StaticMethod("zlibCompress", &NativeDgnDb::ZlibCompress),
-            StaticMethod("zlibDecompress", &NativeDgnDb::ZlibDecompress),
-        });
-
-        exports.Set("DgnDb", t);
-
-        SET_CONSTRUCTOR(t);
-        }
-};
-
-//=======================================================================================
-// Projects the GeoServices class into JS
-//! @bsiclass
-//=======================================================================================
-struct NativeGeoServices : BeObjectWrap<NativeGeoServices>
-    {
-    private:
-      DEFINE_CONSTRUCTOR;
-
-    public:
-    NativeGeoServices(NapiInfoCR info) : BeObjectWrap<NativeGeoServices>(info) {}
-    ~NativeGeoServices() {}
-
-    //  Check if val is really a GeoServices peer object
-    static bool InstanceOf(Napi::Value val)
-        {
-        if (!val.IsObject())
-            return false;
-
-        Napi::HandleScope scope(val.Env());
-        return val.As<Napi::Object>().InstanceOf(Constructor().Value());
-        }
-
-    static Napi::Value GetGeographicCRSInterpretation(NapiInfoCR info)
-        {
-        REQUIRE_ARGUMENT_ANY_OBJ(0, interpretGCSProps);
-        BeJsNapiObject results(info.Env());
-        GeoServicesInterop::GetGeographicCRSInterpretation(results, interpretGCSProps);
-        return results;
-        }
-
-    static Napi::Value GetListOfCRS(NapiInfoCR info)
-        {
-        DRange2d extentRange;
-        bool extentIsValid = ARGUMENT_IS_ANY_OBJ(0);
-        if (extentIsValid)
-            BeJsGeomUtils::DRange2dFromJson(extentRange, info[0].As<Napi::Object>());
-        bvector<CRSListResponseProps> listOfCRS = GeoServicesInterop::GetListOfCRS(extentIsValid ? &extentRange : nullptr );
-
-        uint32_t index = 0;
-        auto ret = Napi::Array::New(info.Env(), listOfCRS.size());
-        for (auto& gcs : listOfCRS)
-            {
-            auto gcsDefinition = Napi::Object::New(info.Env());
-            gcsDefinition.Set(Napi::String::New(info.Env(), "name"), Napi::String::New(info.Env(), gcs.m_name.c_str()));
-            gcsDefinition.Set(Napi::String::New(info.Env(), "description"), Napi::String::New(info.Env(), gcs.m_description.c_str()));
-            gcsDefinition.Set(("deprecated"), gcs.m_deprecated);
-            Napi::Object crsExtent = Napi::Object::New(info.Env());
-            BeJsGeomUtils::DRange2dToJson(crsExtent, gcs.m_crsExtent);
-            gcsDefinition.Set("crsExtent", crsExtent);
-
-            ret.Set(index++, gcsDefinition);
-            }
-
-        return ret;
-        }
-
-    //  Create projections
-    static void Init(Napi::Env& env, Napi::Object exports)
-        {
-        Napi::HandleScope scope(env);
-        Napi::Function t = DefineClass(env, "GeoServices", {
-            StaticMethod("getGeographicCRSInterpretation", &NativeGeoServices::GetGeographicCRSInterpretation),
-            StaticMethod("getListOfCRS", &NativeGeoServices::GetListOfCRS)
-        });
-
-        exports.Set("GeoServices", t);
-
-        SET_CONSTRUCTOR(t);
-        }
-    };
-
-/*---------------------------------------------------------------------------------**//**
-* @bsimethod
-+---------------+---------------+---------------+---------------+---------------+------*/
-DgnDb* extractDgnDbFromNapiValue(Napi::Value value)
-    {
-    auto nativeDb = Napi::ObjectWrap<NativeDgnDb>::Unwrap(value.As<Napi::Object>());
-    return nullptr != nativeDb && nativeDb->IsOpen() ? &nativeDb->GetDgnDb() : nullptr;
-    }
-
-//=======================================================================================
-//  RevisionUtility class into JS
-//! @bsiclass
-//=======================================================================================
-struct NativeRevisionUtility : BeObjectWrap<NativeRevisionUtility>
-    {
-    private:
-        DEFINE_CONSTRUCTOR
-
-    public:
-        NativeRevisionUtility(NapiInfoCR info) : BeObjectWrap<NativeRevisionUtility>(info) {}
-        ~NativeRevisionUtility() {SetInDestructor();}
-
-    // Check if val is really a NativeRevisionUtility peer object
-    static bool InstanceOf(Napi::Value val) {
-        if (!val.IsObject())
-            return false;
-
-        Napi::HandleScope scope(val.Env());
-        return val.As<Napi::Object>().InstanceOf(Constructor().Value());
-    }
-
-    static Napi::Value RecompressRevision(NapiInfoCR info)
-        {
-        REQUIRE_ARGUMENT_STRING(0, sourceChangeSetFile);
-        REQUIRE_ARGUMENT_STRING(1, targetChangeSetFile);
-        OPTIONAL_ARGUMENT_STRING(2, lzmaProperties);
-        LzmaEncoder::LzmaParams params;
-        if (!lzmaProperties.empty())
-            params.FromJson(BeJsDocument(lzmaProperties));
-
-        BentleyStatus status = RevisionUtility::RecompressRevision(sourceChangeSetFile.c_str(), targetChangeSetFile.c_str(), params);
-        return Napi::Number::New(info.Env(), (int)status);
-        }
-    static Napi::Value DisassembleRevision(NapiInfoCR info)
-        {
-        REQUIRE_ARGUMENT_STRING(0, sourceFile);
-        REQUIRE_ARGUMENT_STRING(1, targetDir);
-        BentleyStatus status = RevisionUtility::DisassembleRevision(sourceFile.c_str(), targetDir.c_str());
-        return Napi::Number::New(info.Env(), (int)status);
-        }
-    static Napi::Value AssembleRevision(NapiInfoCR info)
-        {
-        REQUIRE_ARGUMENT_STRING(0, outputChangesetFile);
-        REQUIRE_ARGUMENT_STRING(1, rawChangesetFile);
-        OPTIONAL_ARGUMENT_STRING(2, prefixFile);
-        OPTIONAL_ARGUMENT_STRING(3, lzmaProperties);
-        LzmaEncoder::LzmaParams params;
-        if (!lzmaProperties.empty())
-            params.FromJson(BeJsDocument(lzmaProperties));
-
-        BentleyStatus status = RevisionUtility::AssembleRevision(prefixFile.c_str(), rawChangesetFile.c_str(), outputChangesetFile.c_str(), params);
-        return Napi::Number::New(info.Env(), (int)status);
-        }
-    static Napi::Value NormalizeLzmaParams(NapiInfoCR info)
-        {
-        OPTIONAL_ARGUMENT_STRING(0, lzmaProperties);
-        LzmaEncoder::LzmaParams params;
-        if (!lzmaProperties.empty())
-            params.FromJson(BeJsDocument(lzmaProperties));
-
-        BeJsDocument out;
-        params.ToJson(out);
-        return Napi::String::New(info.Env(), out.Stringify().c_str());
-        }
-    static Napi::Value ComputeStatistics(NapiInfoCR info)
-        {
-        REQUIRE_ARGUMENT_STRING(0, changesetFile);
-        REQUIRE_ARGUMENT_BOOL(1, addPrefix);
-        BeJsDocument out;
-        if (SUCCESS != RevisionUtility::ComputeStatistics(changesetFile.c_str(), addPrefix, out))
-            THROW_JS_EXCEPTION("Failed to compute statistics");
-
-        return Napi::String::New(info.Env(), out.Stringify().c_str());
-        }
-    static Napi::Value GetUncompressSize(NapiInfoCR info)
-        {
-        REQUIRE_ARGUMENT_STRING(0, changesetFile);
-        uint32_t compressSize, uncompressSize, prefixSize;
-        if (SUCCESS != RevisionUtility::GetUncompressSize(changesetFile.c_str(), compressSize, uncompressSize, prefixSize))
-            THROW_JS_EXCEPTION("Failed to get uncompress size");
-
-        BeJsDocument out;
-        out["compressSize"] = compressSize;
-        out["uncompressSize"] = uncompressSize;
-        out["prefixSize"] = prefixSize;
-        return Napi::String::New(info.Env(), out.Stringify().c_str());
-        }
-    static Napi::Value DumpChangesetToDb(NapiInfoCR info)
-        {
-        REQUIRE_ARGUMENT_STRING(0, changesetFile);
-        REQUIRE_ARGUMENT_STRING(1, sqliteFile);
-        REQUIRE_ARGUMENT_BOOL(2, includeCols);
-
-        BentleyStatus status = RevisionUtility::DumpChangesetToDb(changesetFile.c_str(), sqliteFile.c_str(), includeCols);
-        return Napi::Number::New(info.Env(), (int)status);
-        }
-    static void Init(Napi::Env env, Napi::Object exports)
-        {
-        Napi::HandleScope scope(env);
-        Napi::Function t = DefineClass(env, "RevisionUtility", {
-            StaticMethod("recompressRevision", &NativeRevisionUtility::RecompressRevision),
-            StaticMethod("disassembleRevision", &NativeRevisionUtility::DisassembleRevision),
-            StaticMethod("assembleRevision", &NativeRevisionUtility::AssembleRevision),
-            StaticMethod("normalizeLzmaParams", &NativeRevisionUtility::NormalizeLzmaParams),
-            StaticMethod("computeStatistics", &NativeRevisionUtility::ComputeStatistics),
-            StaticMethod("getUncompressSize", &NativeRevisionUtility::GetUncompressSize),
-            StaticMethod("dumpChangesetToDb", &NativeRevisionUtility::DumpChangesetToDb),
-        });
-
-        exports.Set("RevisionUtility", t);
-
-        SET_CONSTRUCTOR(t)
-        }
-    };
-
-//=======================================================================================
-//  Projects the SchemaUtility class into JS.
-//! @bsiclass
-//=======================================================================================
-struct NativeSchemaUtility : BeObjectWrap<NativeSchemaUtility>
-    {
-    private:
-        DEFINE_CONSTRUCTOR
-
-    public:
-        NativeSchemaUtility(NapiInfoCR info) : BeObjectWrap<NativeSchemaUtility>(info) {}
-        ~NativeSchemaUtility() {SetInDestructor();}
-
-    static Napi::Value ConvertCustomAttributes(NapiInfoCR info)
-        {
-        return ConvertSchemas(info, true);
-        }
-
-    static Napi::Value ConvertEC2XmlSchemas(NapiInfoCR info)
-        {
-        return ConvertSchemas(info, false);
-        }
-
-    static Napi::Value ConvertSchemas(NapiInfoCR info, bool convertCA)
-        {
-        REQUIRE_ARGUMENT_STRING_ARRAY(0, inputXmlStrings);
-
-        ECSchemaReadContextPtr customContext = nullptr;
-        if (ARGUMENT_IS_PRESENT(1)) {
-            const auto& maybeEcSchemaContextVal = info[1].As<Napi::Object>();
-            if (!maybeEcSchemaContextVal.IsUndefined())
-                {
-                if (!NativeECSchemaXmlContext::HasInstance(maybeEcSchemaContextVal))
-                    THROW_JS_TYPE_EXCEPTION("if ecSchemaXmlContext is passed as an argument, it must be an object of type NativeECSchemaXmlContext")
-                customContext = NativeECSchemaXmlContext::Unwrap(maybeEcSchemaContextVal.As<Napi::Object>())->GetContext();
-                }
-        }
-
-        bvector<Utf8String> outputXmlStrings;
-        BentleyStatus result = JsInterop::ConvertSchemas(inputXmlStrings, outputXmlStrings, customContext, convertCA);
-        if (result != BentleyStatus::SUCCESS)
-            {
-            Utf8String error = convertCA ? "Failed to convert custom attributes of given schemas" : "Failed to convert EC2 Xml schemas";
-            THROW_JS_EXCEPTION(error.c_str());
-            }
-
-        uint32_t index = 0;
-        auto ret = Napi::Array::New(info.Env(), outputXmlStrings.size());
-        for (auto& outputXmlString : outputXmlStrings)
-            ret.Set(index++, Napi::String::New(info.Env(), outputXmlString.c_str()));
-
-        return ret;
-        }
-
-    static void Init(Napi::Env& env, Napi::Object exports)
-        {
-        Napi::HandleScope scope(env);
-        Napi::Function t = DefineClass(env, "SchemaUtility", {
-            StaticMethod("convertCustomAttributes", &NativeSchemaUtility::ConvertCustomAttributes),
-            StaticMethod("convertEC2XmlSchemas", &NativeSchemaUtility::ConvertEC2XmlSchemas),
-        });
-
-        exports.Set("SchemaUtility", t);
-
-        SET_CONSTRUCTOR(t)
-        }
-    };
-
-//=======================================================================================
-// Projects the Changed Elements ECDb class into JS
-//! @bsiclass
-//=======================================================================================
-struct NativeChangedElementsECDb : BeObjectWrap<NativeChangedElementsECDb>
-    {
-    private:
-        DEFINE_CONSTRUCTOR;
-        ECDb m_ecdb;
-        std::unique_ptr<ChangedElementsManager> m_manager;
-
-        template <typename STATUSTYPE>
-        Napi::Object CreateBentleyReturnErrorObject(STATUSTYPE errCode, Utf8CP msg = nullptr) { return IModelJsNative::CreateBentleyReturnErrorObject(errCode, msg, Env()); }
-
-        template <typename STATUSTYPE>
-        Napi::Object CreateBentleyReturnObject(STATUSTYPE errCode, Napi::Value goodValue)   {
-            if ((STATUSTYPE)0 != errCode)
-                return CreateBentleyReturnErrorObject(errCode);
-            return CreateBentleyReturnSuccessObject(goodValue);
-        }
-
-      public:
-        NativeChangedElementsECDb(NapiInfoCR info) : BeObjectWrap<NativeChangedElementsECDb>(info) {}
-        ~NativeChangedElementsECDb() {SetInDestructor(); CloseDbIfOpen(); }
-
-        // Check if val is really a NativeECDb peer object
-        static bool InstanceOf(Napi::Value val)
-            {
-            if (!val.IsObject())
-                return false;
-
-            Napi::HandleScope scope(val.Env());
-            return val.As<Napi::Object>().InstanceOf(Constructor().Value());
-            }
-        ECDbR GetECDb() { return m_ecdb; }
-
-        Napi::Value CreateDb(NapiInfoCR info)
-            {
-            REQUIRE_ARGUMENT_OBJ(0, NativeDgnDb, mainDb);
-            REQUIRE_ARGUMENT_STRING(1, dbName);
-            m_manager = std::make_unique<ChangedElementsManager>(&mainDb->GetDgnDb());
-            BeFileName file(dbName);
-            BeFileName path = file.GetDirectoryName();
-            if (!path.DoesPathExist())
-                return Napi::Number::New(Env(), (int) BE_SQLITE_NOTFOUND);
-
-            DbResult status = m_manager->CreateChangedElementsCache(GetECDb(), file);
-            return Napi::Number::New(Env(), (int) status);
-            }
-
-        Napi::Value CleanCaches(NapiInfoCR info)
-            {
-            m_manager = nullptr;
-            return Napi::Number::New(Env(), 0);
-            }
-
-        Napi::Value ProcessChangesets(NapiInfoCR info)
-            {
-            REQUIRE_ARGUMENT_OBJ(0, NativeDgnDb, mainDb);
-            REQUIRE_ARGUMENT_ANY_OBJ(1, changeSets);
-            REQUIRE_ARGUMENT_STRING(2, rulesetId);
-            OPTIONAL_ARGUMENT_BOOL(3, filterSpatial, false);
-            OPTIONAL_ARGUMENT_BOOL(4, wantParents, false);
-            OPTIONAL_ARGUMENT_BOOL(5, wantPropertyChecksums, true);
-            OPTIONAL_ARGUMENT_STRING(6, rulesetDir);
-            OPTIONAL_ARGUMENT_STRING(7, tempDir);
-            OPTIONAL_ARGUMENT_BOOL(8, wantChunkTraversal, false);
-
-            if (GetECDb().IsReadonly())
-                return Napi::Number::New(Env(), (int) BE_SQLITE_READONLY);
-
-            if (!m_manager)
-                m_manager = std::make_unique<ChangedElementsManager>(&mainDb->GetDgnDb());
-
-            bool containsSchemaChanges;
-            Utf8String dbGuid = mainDb->GetDgnDb().GetDbGuid().ToString();
-            auto revisionPtrs = JsInterop::GetChangesetPropsVec(containsSchemaChanges, dbGuid, changeSets);
-
-            m_manager->SetFilterSpatial(filterSpatial);
-            m_manager->SetWantParents(wantParents);
-            m_manager->SetWantPropertyChecksums(wantPropertyChecksums);
-            m_manager->SetWantChunkTraversal(wantChunkTraversal);
-
-            if (!rulesetDir.empty())
-                m_manager->SetPresentationRulesetDirectory(rulesetDir);
-            if (!tempDir.empty())
-                m_manager->SetTempLocation(tempDir.c_str());
-
-            DbResult result = m_manager->ProcessChangesets(GetECDb(), Utf8String(rulesetId), revisionPtrs);
-            return Napi::Number::New(Env(), (int) result);
-            }
-
-        Napi::Value ProcessChangesetsAndRoll(NapiInfoCR info)
-            {
-            REQUIRE_ARGUMENT_STRING(0, dbFilename);
-            REQUIRE_ARGUMENT_STRING(1, dbGuid)
-            REQUIRE_ARGUMENT_ANY_OBJ(2, changeSets);
-            REQUIRE_ARGUMENT_STRING(3, rulesetId);
-            OPTIONAL_ARGUMENT_BOOL(4, filterSpatial, false);
-            OPTIONAL_ARGUMENT_BOOL(5, wantParents, false);
-            OPTIONAL_ARGUMENT_BOOL(6, wantPropertyChecksums, true);
-            OPTIONAL_ARGUMENT_STRING(7, rulesetDir);
-            OPTIONAL_ARGUMENT_STRING(8, tempDir);
-            OPTIONAL_ARGUMENT_BOOL(9, wantRelationshipCaching, true);
-            OPTIONAL_ARGUMENT_INTEGER(10, relationshipCacheSize, 200000);
-            OPTIONAL_ARGUMENT_BOOL(11, wantChunkTraversal, false);
-
-            if (GetECDb().IsReadonly())
-                return Napi::Number::New(Env(), (int) BE_SQLITE_READONLY);
-
-            if (!m_manager)
-                m_manager = std::make_unique<ChangedElementsManager>(BeFileName(dbFilename));
-
-            bool containsSchemaChanges;
-            auto revisionPtrs = JsInterop::GetChangesetPropsVec(containsSchemaChanges, dbGuid, changeSets);
-
-            m_manager->SetFilterSpatial(filterSpatial);
-            m_manager->SetWantParents(wantParents);
-            m_manager->SetWantPropertyChecksums(wantPropertyChecksums);
-            m_manager->SetWantBriefcaseRoll(true);
-            m_manager->SetWantRelationshipCaching(wantRelationshipCaching);
-            m_manager->SetRelationshipCacheSize(relationshipCacheSize);
-            m_manager->SetWantChunkTraversal(wantChunkTraversal);
-
-            if (!rulesetDir.empty())
-                m_manager->SetPresentationRulesetDirectory(rulesetDir);
-            if (!tempDir.empty())
-                m_manager->SetTempLocation(tempDir.c_str());
-
-            DbResult result = m_manager->ProcessChangesets(GetECDb(), Utf8String(rulesetId), revisionPtrs);
-            return Napi::Number::New(Env(), (int) result);
-            }
-
-        Napi::Value IsProcessed(NapiInfoCR info)
-            {
-            REQUIRE_ARGUMENT_STRING(0, changesetId);
-            BeJsDocument response;
-            bool isProcessed = m_manager->IsProcessed(GetECDb(), changesetId);
-            return Napi::Boolean::New(Env(), isProcessed);
-            }
-
-        Napi::Value GetChangedElements(NapiInfoCR info)
-            {
-            REQUIRE_ARGUMENT_STRING(0, startChangesetId);
-            REQUIRE_ARGUMENT_STRING(1, endChangesetId);
-
-            ChangedElementsMap map;
-            DbResult status = m_manager->GetChangedElements(GetECDb(), map, startChangesetId, endChangesetId);
-
-            BeJsNapiObject jsValue(Env());
-            ChangedElementsManager::ChangedElementsToJSON(jsValue, map);
-            return CreateBentleyReturnObject(status, jsValue);
-            }
-
-        Napi::Value IsOpen(NapiInfoCR info) { return Napi::Boolean::New(Env(), GetECDb().IsDbOpen()); }
-
-        Napi::Value OpenDb(NapiInfoCR info)
-            {
-            REQUIRE_ARGUMENT_STRING(0, dbName);
-            REQUIRE_ARGUMENT_INTEGER(1, mode);
-
-            Db::OpenParams params((Db::OpenMode) mode);
-            DbResult status = JsInterop::OpenECDb(GetECDb(), BeFileName(dbName.c_str(), true), params);
-            return Napi::Number::New(Env(), (int) status);
-            }
-
-        void CloseDbIfOpen() {
-            if (m_ecdb.IsDbOpen())
-                m_ecdb.CloseDb();
-        }
-
-        Napi::Value CloseDb(NapiInfoCR info) {
-            CloseDbIfOpen();
-            return Napi::Number::New(Env(), (int) BE_SQLITE_OK);
-        }
-
-        static void Init(Napi::Env env, Napi::Object exports)
-            {
-            Napi::HandleScope scope(env);
-            Napi::Function t = DefineClass(env, "ChangedElementsECDb", {
-            InstanceMethod("createDb", &NativeChangedElementsECDb::CreateDb),
-            InstanceMethod("processChangesets", &NativeChangedElementsECDb::ProcessChangesets),
-            InstanceMethod("processChangesetsAndRoll", &NativeChangedElementsECDb::ProcessChangesetsAndRoll),
-            InstanceMethod("getChangedElements", &NativeChangedElementsECDb::GetChangedElements),
-            InstanceMethod("openDb", &NativeChangedElementsECDb::OpenDb),
-            InstanceMethod("closeDb", &NativeChangedElementsECDb::CloseDb),
-            InstanceMethod("isOpen", &NativeChangedElementsECDb::IsOpen),
-            InstanceMethod("isProcessed", &NativeChangedElementsECDb::IsProcessed),
-            InstanceMethod("cleanCaches", &NativeChangedElementsECDb::CleanCaches)
-            });
-
-            exports.Set("ChangedElementsECDb", t);
-
-            SET_CONSTRUCTOR(t);
-            }
-    };
-
-//=======================================================================================
-// Projects the IECSqlBinder interface into JS.
-//! @bsiclass
-//=======================================================================================
-struct NativeECSqlBinder : BeObjectWrap<NativeECSqlBinder>
-    {
-private:
-    DEFINE_CONSTRUCTOR;
-    IECSqlBinder* m_binder = nullptr;
-    ECDb const* m_ecdb = nullptr;
-
-    static DbResult ToDbResult(ECSqlStatus status)
-        {
-        if (status.IsSuccess())
-            return BE_SQLITE_OK;
-
-        if (status.IsSQLiteError())
-            return status.GetSQLiteError();
-
-        return BE_SQLITE_ERROR;
-        }
-
-public:
-    NativeECSqlBinder(NapiInfoCR info) : BeObjectWrap<NativeECSqlBinder>(info)
-        {
-        if (info.Length() != 2)
-            THROW_JS_EXCEPTION("ECSqlBinder constructor expects two arguments.");
-
-        m_binder = info[0].As<Napi::External<IECSqlBinder>>().Data();
-        if (m_binder == nullptr)
-            THROW_JS_TYPE_EXCEPTION("Invalid first arg for NativeECSqlBinder constructor. IECSqlBinder must not be nullptr");
-
-        m_ecdb = info[1].As<Napi::External<ECDb>>().Data();
-        if (m_ecdb == nullptr)
-            THROW_JS_TYPE_EXCEPTION("Invalid second arg for NativeECSqlBinder constructor. ECDb must not be nullptr");
-        }
-
-    ~NativeECSqlBinder() {SetInDestructor();}
-
-    static bool InstanceOf(Napi::Value val)
-        {
-        if (!val.IsObject())
-            return false;
-
-        Napi::HandleScope scope(val.Env());
-        return val.As<Napi::Object>().InstanceOf(Constructor().Value());
-        }
-
-    //  Create projections
-    static void Init(Napi::Env& env, Napi::Object exports)
-        {
-        Napi::HandleScope scope(env);
-        Napi::Function t = DefineClass(env, "ECSqlBinder", {
-            InstanceMethod("addArrayElement", &NativeECSqlBinder::AddArrayElement),
-            InstanceMethod("bindBlob", &NativeECSqlBinder::BindBlob),
-            InstanceMethod("bindBoolean", &NativeECSqlBinder::BindBoolean),
-            InstanceMethod("bindDateTime", &NativeECSqlBinder::BindDateTime),
-            InstanceMethod("bindDouble", &NativeECSqlBinder::BindDouble),
-            InstanceMethod("bindGuid", &NativeECSqlBinder::BindGuid),
-            InstanceMethod("bindId", &NativeECSqlBinder::BindId),
-            InstanceMethod("bindIdSet", &NativeECSqlBinder::BindIdSet),
-            InstanceMethod("bindInteger", &NativeECSqlBinder::BindInteger),
-            InstanceMethod("bindMember", &NativeECSqlBinder::BindMember),
-            InstanceMethod("bindNavigation", &NativeECSqlBinder::BindNavigation),
-            InstanceMethod("bindNull", &NativeECSqlBinder::BindNull),
-            InstanceMethod("bindPoint2d", &NativeECSqlBinder::BindPoint2d),
-            InstanceMethod("bindPoint3d", &NativeECSqlBinder::BindPoint3d),
-            InstanceMethod("bindString", &NativeECSqlBinder::BindString),
-        });
-
-        exports.Set("ECSqlBinder", t);
-
-        SET_CONSTRUCTOR(t);
-        }
-
-    static Napi::Object New(Napi::Env const& env, IECSqlBinder& binder, ECDbCR ecdb)
-        {
-        return Constructor().New({Napi::External<IECSqlBinder>::New(env, &binder), Napi::External<ECDb>::New(env, const_cast<ECDb*>(&ecdb))});
-        }
-
-    Napi::Value BindNull(NapiInfoCR info)
-        {
-        if (m_binder == nullptr)
-            THROW_JS_EXCEPTION("ECSqlBinder is not initialized.");
-
-        ECSqlStatus stat = m_binder->BindNull();
-        return Napi::Number::New(Env(), (int) ToDbResult(stat));
-        }
-
-    Napi::Value BindBlob(NapiInfoCR info)
-        {
-        if (m_binder == nullptr)
-            THROW_JS_EXCEPTION("ECSqlBinder is not initialized.");
-
-        if (info.Length() == 0)
-            THROW_JS_EXCEPTION("BindBlob requires an argument");
-
-        Napi::Value blobVal = info[0];
-        if (blobVal.IsTypedArray())
-            {
-            Napi::TypedArray typedArray = blobVal.As<Napi::TypedArray>();
-            if (typedArray.TypedArrayType() == napi_uint8_array)
-                {
-                Napi::Uint8Array uint8Array = typedArray.As<Napi::Uint8Array>();
-                const auto length = (int)uint8Array.ByteLength();
-                ECSqlStatus stat = m_binder->BindBlob(length > 0 ? uint8Array.Data(): (void*)"", length, IECSqlBinder::MakeCopy::Yes);
-                return Napi::Number::New(Env(), (int) ToDbResult(stat));
-                }
-            }
-
-        if (blobVal.IsArrayBuffer())
-            {
-            Napi::ArrayBuffer buf = blobVal.As<Napi::ArrayBuffer>();
-            const auto length = (int) buf.ByteLength();
-            ECSqlStatus stat = m_binder->BindBlob(length > 0 ? buf.Data(): (void*)"", length, IECSqlBinder::MakeCopy::Yes);
-            return Napi::Number::New(Env(), (int) ToDbResult(stat));
-            }
-
-        if (!blobVal.IsString())
-            THROW_JS_TYPE_EXCEPTION("BindBlob requires either a Uint8Buffer, ArrayBuffer or a base64-encoded string.");
-
-        Utf8String base64Str(blobVal.ToString().Utf8Value().c_str());
-        ByteStream blob;
-        Base64Utilities::Decode(blob, base64Str);
-
-        ECSqlStatus stat = m_binder->BindBlob(blob.data(), (int) blob.size(), IECSqlBinder::MakeCopy::Yes);
-        return Napi::Number::New(Env(), (int) ToDbResult(stat));
-        }
-
-    Napi::Value BindBoolean(NapiInfoCR info)
-        {
-        if (m_binder == nullptr)
-            THROW_JS_EXCEPTION("ECSqlBinder is not initialized.");
-
-        Napi::Value boolVal;
-        if (info.Length() == 0 || !(boolVal = info[0]).IsBoolean())
-            THROW_JS_TYPE_EXCEPTION("BindBoolean expects a boolean");
-
-        ECSqlStatus stat = m_binder->BindBoolean(boolVal.ToBoolean());
-        return Napi::Number::New(Env(), (int) ToDbResult(stat));
-        }
-
-    Napi::Value BindDateTime(NapiInfoCR info)
-        {
-        if (m_binder == nullptr)
-            THROW_JS_EXCEPTION("ECSqlBinder is not initialized.");
-
-        REQUIRE_ARGUMENT_STRING(0, isoString);
-
-        DateTime dt = DateTime::FromString(isoString);
-        if (!dt.IsValid())
-            return Napi::Number::New(Env(), (int) BE_SQLITE_ERROR);
-
-        ECSqlStatus stat = m_binder->BindDateTime(dt);
-        return Napi::Number::New(Env(), (int) ToDbResult(stat));
-        }
-
-    Napi::Value BindDouble(NapiInfoCR info)
-        {
-        if (m_binder == nullptr)
-            THROW_JS_EXCEPTION("ECSqlBinder is not initialized.");
-
-        REQUIRE_ARGUMENT_NUMBER(0, val);
-        ECSqlStatus stat = m_binder->BindDouble(val.DoubleValue());
-        return Napi::Number::New(Env(), (int) ToDbResult(stat));
-        }
-
-    Napi::Value BindGuid(NapiInfoCR info)
-        {
-        if (m_binder == nullptr)
-            THROW_JS_EXCEPTION("ECSqlBinder is not initialized.");
-
-        REQUIRE_ARGUMENT_STRING(0, guidString);
-        BeGuid guid;
-        if (SUCCESS != guid.FromString(guidString.c_str()))
-            return Napi::Number::New(Env(), (int) BE_SQLITE_ERROR);
-
-        ECSqlStatus stat = m_binder->BindGuid(guid, IECSqlBinder::MakeCopy::Yes);
-        return Napi::Number::New(Env(), (int) ToDbResult(stat));
-        }
-
-    Napi::Value BindId(NapiInfoCR info)
-        {
-        if (m_binder == nullptr)
-            THROW_JS_EXCEPTION("ECSqlBinder is not initialized.");
-
-        REQUIRE_ARGUMENT_STRING(0, hexString);
-        BeInt64Id id;
-        if (SUCCESS != BeInt64Id::FromString(id, hexString.c_str()))
-            return Napi::Number::New(Env(), (int) BE_SQLITE_ERROR);
-
-        ECSqlStatus stat = m_binder->BindId(id);
-        return Napi::Number::New(Env(), (int) ToDbResult(stat));
-        }
-
-    Napi::Value BindIdSet(NapiInfoCR info)
-        {
-        if (m_binder == nullptr)
-            THROW_JS_EXCEPTION("ECSqlBinder is not initialized.");
-        if (info.Length() == 0)
-            THROW_JS_TYPE_EXCEPTION("BindVirtualSet requires an argument");
-
-        REQUIRE_ARGUMENT_STRING_ARRAY(0, hexVector);
-        std::shared_ptr<IdSet<BeInt64Id>> idSet = std::make_shared<IdSet<BeInt64Id>>();
-        for (Utf8String hexString : hexVector)
-        {
-            BeInt64Id id;
-            if (SUCCESS != BeInt64Id::FromString(id, hexString.c_str()))
-                return Napi::Number::New(Env(), (int) BE_SQLITE_ERROR);
-            idSet->insert(id);
-        }
-        ECSqlStatus stat = m_binder->BindVirtualSet(idSet);
-        return Napi::Number::New(Env(), (int) ToDbResult(stat));
-        }
-
-    Napi::Value BindInteger(NapiInfoCR info)
-        {
-        if (m_binder == nullptr)
-            THROW_JS_EXCEPTION("ECSqlBinder is not initialized.");
-
-        if (info.Length() == 0)
-            THROW_JS_TYPE_EXCEPTION("BindInteger expects a string or number");
-
-        Napi::Value val = info[0];
-        if (!val.IsNumber() && !val.IsString())
-            THROW_JS_TYPE_EXCEPTION("BindInteger expects a string or number");
-
-        int64_t int64Val;
-        if (val.IsNumber())
-            int64Val = val.ToNumber().Int64Value();
-        else
-            {
-            Utf8String strVal(val.ToString().Utf8Value().c_str());
-            if (strVal.empty())
-                THROW_JS_TYPE_EXCEPTION("Integral string passed to BindInteger must not be empty.");
-
-            bool const isNegativeNumber = strVal[0] == '-';
-            Utf8CP positiveNumberStr = isNegativeNumber ? strVal.c_str() + 1 : strVal.c_str();
-            uint64_t uVal = 0;
-            if (SUCCESS != BeStringUtilities::ParseUInt64(uVal, positiveNumberStr)) //also supports hex strings
-                {
-                Utf8String error;
-                error.Sprintf("BindInteger failed. Could not parse string %s to a valid integer.", strVal.c_str());
-                THROW_JS_TYPE_EXCEPTION(error.c_str());
-                }
-
-            if (isNegativeNumber && uVal > (uint64_t) std::numeric_limits<int64_t>::max())
-                {
-                Utf8String error;
-                error.Sprintf("BindInteger failed. Number in string %s is too large to fit into a signed 64 bit integer value.", strVal.c_str());
-                THROW_JS_TYPE_EXCEPTION(error.c_str());
-                }
-
-            int64Val = uVal;
-            if (isNegativeNumber)
-                int64Val *= -1;
-            }
-
-        ECSqlStatus stat = m_binder->BindInt64(int64Val);
-        return Napi::Number::New(Env(), (int) ToDbResult(stat));
-        }
-
-    Napi::Value BindPoint2d(NapiInfoCR info)
-        {
-        if (m_binder == nullptr)
-            THROW_JS_EXCEPTION("ECSqlBinder is not initialized.");
-
-        REQUIRE_ARGUMENT_NUMBER(0, x);
-        REQUIRE_ARGUMENT_NUMBER(1, y);
-        ECSqlStatus stat = m_binder->BindPoint2d(DPoint2d::From(x.DoubleValue(),y.DoubleValue()));
-        return Napi::Number::New(Env(), (int) ToDbResult(stat));
-        }
-
-    Napi::Value BindPoint3d(NapiInfoCR info)
-        {
-        if (m_binder == nullptr)
-            THROW_JS_EXCEPTION("ECSqlBinder is not initialized.");
-
-        REQUIRE_ARGUMENT_NUMBER(0, x);
-        REQUIRE_ARGUMENT_NUMBER(1, y);
-        REQUIRE_ARGUMENT_NUMBER(2, z);
-        ECSqlStatus stat = m_binder->BindPoint3d(DPoint3d::From(x.DoubleValue(), y.DoubleValue(), z.DoubleValue()));
-        return Napi::Number::New(Env(), (int) ToDbResult(stat));
-        }
-
-    Napi::Value BindString(NapiInfoCR info)
-        {
-        if (m_binder == nullptr)
-            THROW_JS_EXCEPTION("ECSqlBinder is not initialized.");
-
-        REQUIRE_ARGUMENT_STRING(0, val);
-        ECSqlStatus stat = m_binder->BindText(val.c_str(), IECSqlBinder::MakeCopy::Yes);
-        return Napi::Number::New(Env(), (int) ToDbResult(stat));
-        }
-
-    Napi::Value BindNavigation(NapiInfoCR info)
-        {
-        if (m_binder == nullptr || m_ecdb == nullptr)
-            THROW_JS_EXCEPTION("ECSqlBinder is not initialized.");
-
-        REQUIRE_ARGUMENT_STRING(0, navIdHexStr);
-        OPTIONAL_ARGUMENT_STRING(1, relClassName);
-        OPTIONAL_ARGUMENT_STRING(2, relClassTableSpaceName);
-
-        BeInt64Id navId;
-        if (SUCCESS != BeInt64Id::FromString(navId, navIdHexStr.c_str()))
-            return Napi::Number::New(Env(), (int) BE_SQLITE_ERROR);
-
-        ECClassId relClassId;
-        if (!relClassName.empty())
-            {
-            bvector<Utf8String> tokens;
-            BeStringUtilities::Split(relClassName.c_str(), ".:", tokens);
-            if (tokens.size() != 2)
-                return Napi::Number::New(Env(), (int) BE_SQLITE_ERROR);
-
-            relClassId = m_ecdb->Schemas().GetClassId(tokens[0], tokens[1], SchemaLookupMode::AutoDetect, relClassTableSpaceName.c_str());
-            }
-
-        ECSqlStatus stat = m_binder->BindNavigation(navId, relClassId);
-        return Napi::Number::New(Env(), (int) ToDbResult(stat));
-        }
-
-    Napi::Value BindMember(NapiInfoCR info)
-        {
-        if (m_binder == nullptr || m_ecdb == nullptr)
-            THROW_JS_EXCEPTION("ECSqlBinder is not initialized.");
-
-        REQUIRE_ARGUMENT_STRING(0, memberName);
-        IECSqlBinder& memberBinder = m_binder->operator[](memberName.c_str());
-        return New(info.Env(), memberBinder, *m_ecdb);
-        }
-
-    Napi::Value AddArrayElement(NapiInfoCR info)
-        {
-        if (m_binder == nullptr || m_ecdb == nullptr)
-            THROW_JS_EXCEPTION("ECSqlBinder is not initialized.");
-
-        IECSqlBinder& elementBinder = m_binder->AddArrayElement();
-        return New(info.Env(), elementBinder, *m_ecdb);
-        }
-    };
-
-//=======================================================================================
-// Projects the NativeECSqlColumnInfo interface into JS.
-//! @bsiclass
-//=======================================================================================
-struct NativeECSqlColumnInfo : BeObjectWrap<NativeECSqlColumnInfo>
-    {
-    private:
-        //Must match ECSqlValueType in imodeljs-core
-        enum class Type
-            {
-            Blob = 1,
-            Boolean = 2,
-            DateTime = 3,
-            Double = 4,
-            Geometry = 5,
-            Id = 6,
-            Int = 7,
-            Int64 = 8,
-            Point2d = 9,
-            Point3d = 10,
-            String = 11,
-            Navigation = 12,
-            Struct = 13,
-            PrimitiveArray = 14,
-            StructArray = 15,
-            Guid = 16
-            };
-
-        DEFINE_CONSTRUCTOR;
-        ECSqlColumnInfo const* m_colInfo = nullptr;
-
-    public:
-        NativeECSqlColumnInfo(NapiInfoCR info) : BeObjectWrap<NativeECSqlColumnInfo>(info)
-            {
-            if (info.Length() != 1)
-                THROW_JS_TYPE_EXCEPTION("ECSqlColumnInfo constructor expects one argument.");
-
-            m_colInfo = info[0].As<Napi::External<ECSqlColumnInfo>>().Data();
-            if (m_colInfo == nullptr)
-                THROW_JS_TYPE_EXCEPTION("Invalid first arg for NativeECSqlColumnInfo constructor. ECSqlColumnInfo must not be nullptr");
-            }
-
-        ~NativeECSqlColumnInfo() {SetInDestructor();}
-
-        static bool InstanceOf(Napi::Value val)
-            {
-            if (!val.IsObject())
-                return false;
-
-            Napi::HandleScope scope(val.Env());
-            return val.As<Napi::Object>().InstanceOf(Constructor().Value());
-            }
-
-        //  Create projections
-        static void Init(Napi::Env& env, Napi::Object exports)
-            {
-            Napi::HandleScope scope(env);
-            Napi::Function t = DefineClass(env, "ECSqlColumnInfo", {
-                InstanceMethod("getType", &NativeECSqlColumnInfo::GetType),
-                InstanceMethod("getPropertyName", &NativeECSqlColumnInfo::GetPropertyName),
-                InstanceMethod("getOriginPropertyName", &NativeECSqlColumnInfo::GetOriginPropertyName),
-                InstanceMethod("getAccessString", &NativeECSqlColumnInfo::GetAccessString),
-                InstanceMethod("isSystemProperty", &NativeECSqlColumnInfo::IsSystemProperty),
-                InstanceMethod("isGeneratedProperty", &NativeECSqlColumnInfo::IsGeneratedProperty),
-                InstanceMethod("isEnum", &NativeECSqlColumnInfo::IsEnum),
-                InstanceMethod("getRootClassTableSpace", &NativeECSqlColumnInfo::GetRootClassTableSpace),
-                InstanceMethod("getRootClassName", &NativeECSqlColumnInfo::GetRootClassName),
-                InstanceMethod("getRootClassAlias", &NativeECSqlColumnInfo::GetRootClassAlias),
-                InstanceMethod("isDynamicProp", &NativeECSqlColumnInfo::IsDynamicProp),
-            });
-
-            exports.Set("ECSqlColumnInfo", t);
-
-            SET_CONSTRUCTOR(t);
-            }
-
-        static Napi::Object New(Napi::Env const& env, ECSqlColumnInfo const& colInfo)
-            {
-            return Constructor().New({Napi::External<ECSqlColumnInfo>::New(env, const_cast<ECSqlColumnInfo*>(&colInfo))});
-            }
-
-        Napi::Value GetType(NapiInfoCR info)
-            {
-            if (m_colInfo == nullptr)
-                THROW_JS_EXCEPTION("ECSqlColumnInfo is not initialized.");
-
-            ECTypeDescriptor const& dataType = m_colInfo->GetDataType();
-            Type type = Type::Id;
-            if (dataType.IsNavigation())
-                type = Type::Navigation;
-            else if (dataType.IsStruct())
-                type = Type::Struct;
-            else if (dataType.IsPrimitiveArray())
-                type = Type::PrimitiveArray;
-            else if (dataType.IsStructArray())
-                type = Type::StructArray;
-            else
-                {
-                BeAssert(dataType.IsPrimitive());
-                switch (dataType.GetPrimitiveType())
-                    {
-                        case PRIMITIVETYPE_Binary:
-                        {
-                        ECPropertyCP prop = m_colInfo->GetProperty();
-                        if (prop && prop->HasExtendedType())
-                            {
-                            BeAssert(prop->GetIsPrimitive());
-                            Utf8StringCR extendedTypeName = prop->GetAsPrimitiveProperty()->GetExtendedTypeName();
-                            if (extendedTypeName.EqualsIAscii("Guid") || extendedTypeName.EqualsIAscii("BeGuid"))
-                                {
-                                type = Type::Guid;
-                                break;
-                                }
-                            }
-
-                        type = Type::Blob;
-                        break;
-                        }
-                        case PRIMITIVETYPE_Boolean:
-                            type = Type::Boolean;
-                            break;
-                        case PRIMITIVETYPE_DateTime:
-                            type = Type::DateTime;
-                            break;
-                        case PRIMITIVETYPE_Double:
-                            type = Type::Double;
-                            break;
-                        case PRIMITIVETYPE_IGeometry:
-                            type = Type::Geometry;
-                            break;
-                        case PRIMITIVETYPE_Integer:
-                            type = Type::Int;
-                            break;
-                        case PRIMITIVETYPE_Long:
-                        {
-                        if (m_colInfo->IsSystemProperty())
-                            {
-                            type = Type::Id;
-                            break;
-                            }
-
-                        ECPropertyCP prop = m_colInfo->GetProperty();
-                        if (prop && prop->HasExtendedType())
-                            {
-                            BeAssert(prop->GetIsPrimitive());
-                            if (prop->GetAsPrimitiveProperty()->GetExtendedTypeName().EndsWith("Id"))
-                                {
-                                type = Type::Id;
-                                break;
-                                }
-                            }
-
-                        type = Type::Int64;
-                        break;
-                        }
-                        case PRIMITIVETYPE_Point2d:
-                            type = Type::Point2d;
-                            break;
-                        case PRIMITIVETYPE_Point3d:
-                            type = Type::Point3d;
-                            break;
-                        case PRIMITIVETYPE_String:
-                            type = Type::String;
-                            break;
-                        default:
-                            THROW_JS_EXCEPTION("Unsupported ECSqlValue primitive type.");
-                            break;
-                    }
-                }
-
-            return Napi::Number::New(Env(), (int) type);
-            }
-
-        Napi::Value GetPropertyName(NapiInfoCR info)
-            {
-            if (m_colInfo == nullptr)
-                THROW_JS_EXCEPTION("ECSqlColumnInfo is not initialized.");
-
-            ECPropertyCP prop = m_colInfo->GetProperty();
-            if (prop == nullptr)
-                THROW_JS_EXCEPTION("ECSqlColumnInfo does not represent a property.");
-
-            return toJsString(Env(), prop->GetName());
-            }
-        Napi::Value IsDynamicProp(NapiInfoCR info)
-            {
-            if (m_colInfo == nullptr)
-                THROW_JS_EXCEPTION("ECSqlColumnInfo is not initialized.");
-
-            return Napi::Boolean::New(Env(), m_colInfo->IsDynamic());
-            }
-        Napi::Value GetOriginPropertyName(NapiInfoCR info)
-            {
-            if (m_colInfo == nullptr)
-                THROW_JS_EXCEPTION("ECSqlColumnInfo is not initialized.");
-
-            ECPropertyCP prop = m_colInfo->GetOriginProperty();
-            if (prop == nullptr)
-                return Env().Undefined();
-
-            return toJsString(Env(), prop->GetName());
-            }
-
-        Napi::Value GetAccessString(NapiInfoCR info)
-            {
-            if (m_colInfo == nullptr)
-                THROW_JS_EXCEPTION("ECSqlColumnInfo is not initialized.");
-
-            //if property is generated, the display label contains the select clause item as is.
-            //The property name in contrast would have encoded special characters of the select clause item.
-            //Ex: SELECT MyProp + 4 FROM Foo -> the name must be "MyProp + 4"
-            if (m_colInfo->IsGeneratedProperty())
-                {
-                BeAssert(m_colInfo->GetPropertyPath().Size() == 1);
-                ECPropertyCP prop = m_colInfo->GetProperty();
-                if (prop == nullptr)
-                    THROW_JS_EXCEPTION("ECSqlColumnInfo's Property must not be null for a generated property.");
-
-                return toJsString(Env(), prop->GetDisplayLabel());
-                }
-
-            return toJsString(Env(), m_colInfo->GetPropertyPath().ToString());
-            }
-
-        Napi::Value IsEnum(NapiInfoCR info)
-            {
-            if (m_colInfo == nullptr)
-                THROW_JS_EXCEPTION("ECSqlColumnInfo is not initialized.");
-
-            return Napi::Boolean::New(Env(), m_colInfo->GetEnumType() != nullptr);
-            }
-
-        Napi::Value IsSystemProperty(NapiInfoCR info)
-            {
-            if (m_colInfo == nullptr)
-                THROW_JS_EXCEPTION("ECSqlColumnInfo is not initialized.");
-
-            return Napi::Boolean::New(Env(), m_colInfo->IsSystemProperty());
-            }
-
-        Napi::Value IsGeneratedProperty(NapiInfoCR info)
-            {
-            if (m_colInfo == nullptr)
-                THROW_JS_EXCEPTION("ECSqlColumnInfo is not initialized.");
-
-            return Napi::Boolean::New(Env(), m_colInfo->IsGeneratedProperty());
-            }
-
-        Napi::Value GetRootClassTableSpace(NapiInfoCR info)
-            {
-            if (m_colInfo == nullptr)
-                THROW_JS_EXCEPTION("ECSqlColumnInfo is not initialized.");
-
-            return toJsString(Env(), m_colInfo->GetRootClass().GetTableSpace());
-            }
-
-        Napi::Value GetRootClassName(NapiInfoCR info)
-            {
-            if (m_colInfo == nullptr)
-                THROW_JS_EXCEPTION("ECSqlColumnInfo is not initialized.");
-
-            return toJsString(Env(), ECJsonUtilities::FormatClassName(m_colInfo->GetRootClass().GetClass()));
-            }
-
-        Napi::Value GetRootClassAlias(NapiInfoCR info)
-            {
-            if (m_colInfo == nullptr)
-                THROW_JS_EXCEPTION("ECSqlColumnInfo is not initialized.");
-
-            return toJsString(Env(), m_colInfo->GetRootClass().GetAlias());
-            }
-    };
-
-//=======================================================================================
-// Projects the IECSqlValue interface into JS.
-//! @bsiclass
-//=======================================================================================
-struct NativeECSqlValue : BeObjectWrap<NativeECSqlValue>
-    {
-private:
-    DEFINE_CONSTRUCTOR;
-    IECSqlValue const* m_ecsqlValue = nullptr;
-    ECDb const* m_ecdb = nullptr;
-
-public:
-    NativeECSqlValue(NapiInfoCR info) : BeObjectWrap<NativeECSqlValue>(info)
-        {
-        if (info.Length() < 2)
-            THROW_JS_TYPE_EXCEPTION("ECSqlValue constructor expects two arguments.");
-
-        m_ecsqlValue = info[0].As<Napi::External<IECSqlValue>>().Data();
-        if (m_ecsqlValue == nullptr)
-            THROW_JS_TYPE_EXCEPTION("Invalid first arg for NativeECSqlValue constructor. IECSqlValue must not be nullptr");
-
-        m_ecdb = info[1].As<Napi::External<ECDb>>().Data();
-        if (m_ecdb == nullptr)
-            THROW_JS_TYPE_EXCEPTION("Invalid second arg for NativeECSqlValue constructor. ECDb must not be nullptr");
-        }
-
-    ~NativeECSqlValue() {SetInDestructor();}
-
-    static bool InstanceOf(Napi::Value val)
-        {
-        if (!val.IsObject())
-            return false;
-
-        Napi::HandleScope scope(val.Env());
-        return val.As<Napi::Object>().InstanceOf(Constructor().Value());
-        }
-
-    //  Create projections
-    static void Init(Napi::Env& env, Napi::Object exports)
-        {
-        Napi::HandleScope scope(env);
-        Napi::Function t = DefineClass(env, "ECSqlValue", {
-            InstanceMethod("getArrayIterator", &NativeECSqlValue::GetArrayIterator),
-            InstanceMethod("getBlob", &NativeECSqlValue::GetBlob),
-            InstanceMethod("getBoolean", &NativeECSqlValue::GetBoolean),
-            InstanceMethod("getClassNameForClassId", &NativeECSqlValue::GetClassNameForClassId),
-            InstanceMethod("getColumnInfo", &NativeECSqlValue::GetColumnInfo),
-            InstanceMethod("getDateTime", &NativeECSqlValue::GetDateTime),
-            InstanceMethod("getDouble", &NativeECSqlValue::GetDouble),
-            InstanceMethod("getGeometry", &NativeECSqlValue::GetGeometry),
-            InstanceMethod("getGuid", &NativeECSqlValue::GetGuid),
-            InstanceMethod("getId", &NativeECSqlValue::GetId),
-            InstanceMethod("getInt", &NativeECSqlValue::GetInt),
-            InstanceMethod("getInt64", &NativeECSqlValue::GetInt64),
-            InstanceMethod("getNavigation", &NativeECSqlValue::GetNavigation),
-            InstanceMethod("getPoint2d", &NativeECSqlValue::GetPoint2d),
-            InstanceMethod("getPoint3d", &NativeECSqlValue::GetPoint3d),
-            InstanceMethod("getString", &NativeECSqlValue::GetString),
-            InstanceMethod("getEnum", &NativeECSqlValue::GetEnum),
-            InstanceMethod("getStructIterator", &NativeECSqlValue::GetStructIterator),
-            InstanceMethod("isNull", &NativeECSqlValue::IsNull),
-        });
-
-        exports.Set("ECSqlValue", t);
-
-        SET_CONSTRUCTOR(t);
-        }
-
-    static Napi::Object New(Napi::Env const& env, IECSqlValue const& val, ECDbCR ecdb)
-        {
-        return Constructor().New({Napi::External<IECSqlValue>::New(env, const_cast<IECSqlValue*>(&val)), Napi::External<ECDb>::New(env, const_cast<ECDb*>(&ecdb))});
-        }
-
-    Napi::Value GetColumnInfo(NapiInfoCR info)
-        {
-        if (m_ecsqlValue == nullptr)
-            THROW_JS_EXCEPTION("ECSqlValue is not initialized");
-
-        return NativeECSqlColumnInfo::New(Env(), m_ecsqlValue->GetColumnInfo());
-        }
-
-    Napi::Value IsNull(NapiInfoCR info)
-        {
-        if (m_ecsqlValue == nullptr)
-            THROW_JS_EXCEPTION("ECSqlValue is not initialized");
-
-        return Napi::Boolean::New(Env(), m_ecsqlValue->IsNull());
-        }
-
-    Napi::Value GetBlob(NapiInfoCR info)
-        {
-        if (m_ecsqlValue == nullptr)
-            THROW_JS_EXCEPTION("ECSqlValue is not initialized");
-
-        int blobSize;
-        void const* data = m_ecsqlValue->GetBlob(&blobSize);
-        auto blob = Napi::Uint8Array::New(Env(), blobSize);
-        memcpy(blob.Data(), data, blobSize);
-        return blob;
-        }
-
-    Napi::Value GetBoolean(NapiInfoCR info)
-        {
-        if (m_ecsqlValue == nullptr)
-            THROW_JS_EXCEPTION("ECSqlValue is not initialized");
-
-        return Napi::Boolean::New(Env(), m_ecsqlValue->GetBoolean());
-        }
-
-    Napi::Value GetDateTime(NapiInfoCR info)
-        {
-        if (m_ecsqlValue == nullptr)
-            THROW_JS_EXCEPTION("ECSqlValue is not initialized");
-
-        DateTime dt = m_ecsqlValue->GetDateTime();
-        return toJsString(Env(), dt.ToString());
-        }
-
-    Napi::Value GetDouble(NapiInfoCR info)
-        {
-        if (m_ecsqlValue == nullptr)
-            THROW_JS_EXCEPTION("ECSqlValue is not initialized");
-
-        return Napi::Number::New(Env(), m_ecsqlValue->GetDouble());
-        }
-
-    Napi::Value GetGeometry(NapiInfoCR info)
-        {
-        if (m_ecsqlValue == nullptr)
-            THROW_JS_EXCEPTION("ECSqlValue is not initialized");
-
-        IGeometryPtr geom = m_ecsqlValue->GetGeometry();
-        BeJsDocument json;
-        if (geom == nullptr || SUCCESS != ECJsonUtilities::IGeometryToIModelJson(json, *geom))
-            THROW_JS_EXCEPTION("Could not convert IGeometry to JSON.");
-
-        return toJsString(Env(), json.Stringify());
-        }
-
-    Napi::Value GetGuid(NapiInfoCR info)
-        {
-        if (m_ecsqlValue == nullptr)
-            THROW_JS_EXCEPTION("ECSqlValue is not initialized");
-
-        BeGuid guid = m_ecsqlValue->GetGuid();
-        if (!guid.IsValid())
-            return Env().Undefined();
-
-        return toJsString(Env(), guid.ToString());
-        }
-
-    Napi::Value GetId(NapiInfoCR info)
-        {
-        if (m_ecsqlValue == nullptr)
-            THROW_JS_EXCEPTION("ECSqlValue is not initialized");
-
-        BeInt64Id id = m_ecsqlValue->GetId<BeInt64Id>();
-        if (!id.IsValid())
-            return Env().Undefined();
-
-        return toJsString(Env(), id);
-        }
-
-    Napi::Value GetClassNameForClassId(NapiInfoCR info)
-        {
-        if (m_ecsqlValue == nullptr || m_ecdb == nullptr)
-            THROW_JS_EXCEPTION("ECSqlValue is not initialized");
-
-        ECClassId classId = m_ecsqlValue->GetId<ECClassId>();
-        if (!classId.IsValid())
-            THROW_JS_EXCEPTION("Failed to get class name from ECSqlValue: The ECSqlValue does not refer to a valid class id.");
-
-        Utf8StringCR tableSpace = m_ecsqlValue->GetColumnInfo().GetRootClass().GetTableSpace();
-        ECClassCP ecClass = m_ecdb->Schemas().GetClass(classId, tableSpace.c_str());
-        if (ecClass == nullptr)
-            {
-            Utf8String err;
-            err.Sprintf("Failed to get class name from ECSqlValue: Class not found for ECClassId %s.", classId.ToHexStr().c_str());
-            THROW_JS_EXCEPTION(err.c_str());
-            }
-
-        return toJsString(Env(), ECJsonUtilities::FormatClassName(*ecClass));
-        }
-
-    Napi::Value GetInt(NapiInfoCR info)
-        {
-        if (m_ecsqlValue == nullptr)
-            THROW_JS_EXCEPTION("ECSqlValue is not initialized");
-
-        return Napi::Number::New(Env(), m_ecsqlValue->GetInt());
-        }
-
-    Napi::Value GetInt64(NapiInfoCR info)
-        {
-        if (m_ecsqlValue == nullptr)
-            THROW_JS_EXCEPTION("ECSqlValue is not initialized");
-
-        return Napi::Number::New(Env(), m_ecsqlValue->GetInt64());
-        }
-
-    Napi::Value GetPoint2d(NapiInfoCR info)
-        {
-        if (m_ecsqlValue == nullptr)
-            THROW_JS_EXCEPTION("ECSqlValue is not initialized");
-
-        DPoint2d pt = m_ecsqlValue->GetPoint2d();
-        Napi::Object jsPt = Napi::Object::New(Env());
-        jsPt.Set(ECN::ECJsonSystemNames::Point::X(), Napi::Number::New(Env(), pt.x));
-        jsPt.Set(ECN::ECJsonSystemNames::Point::Y(), Napi::Number::New(Env(), pt.y));
-        return jsPt;
-        }
-
-    Napi::Value GetPoint3d(NapiInfoCR info)
-        {
-        if (m_ecsqlValue == nullptr)
-            THROW_JS_EXCEPTION("ECSqlValue is not initialized");
-
-        DPoint3d pt = m_ecsqlValue->GetPoint3d();
-        Napi::Object jsPt = Napi::Object::New(Env());
-        jsPt.Set(ECN::ECJsonSystemNames::Point::X(), Napi::Number::New(Env(), pt.x));
-        jsPt.Set(ECN::ECJsonSystemNames::Point::Y(), Napi::Number::New(Env(), pt.y));
-        jsPt.Set(ECN::ECJsonSystemNames::Point::Z(), Napi::Number::New(Env(), pt.z));
-        return jsPt;
-        }
-
-    Napi::Value GetString(NapiInfoCR info)
-        {
-        if (m_ecsqlValue == nullptr)
-            THROW_JS_EXCEPTION("ECSqlValue is not initialized");
-
-        return toJsString(Env(), m_ecsqlValue->IsNull() ? "" : m_ecsqlValue->GetText());
-        }
-
-    Napi::Value GetEnum(NapiInfoCR info)
-        {
-        if (m_ecsqlValue == nullptr)
-            THROW_JS_EXCEPTION("ECSqlValue is not initialized");
-
-        ECEnumerationCP enumType = m_ecsqlValue->GetColumnInfo().GetEnumType();
-        if (enumType == nullptr)
-            THROW_JS_EXCEPTION("ECSqlValue is not an ECEnumeration.");
-
-        bvector<ECEnumeratorCP> enumerators;
-        if (SUCCESS != m_ecsqlValue->TryGetContainedEnumerators(enumerators) || enumerators.empty())
-            return Env().Undefined();
-
-        Napi::Array jsEnumList = Napi::Array::New(Env(), enumerators.size());
-
-        uint32_t arrayIndex = 0;
-        for (ECEnumeratorCP enumerator : enumerators)
-            {
-            Napi::Object jsEnum = Napi::Object::New(Env());
-            jsEnum.Set("schema", Napi::String::New(Env(), enumType->GetSchema().GetName().c_str()));
-            jsEnum.Set("name", Napi::String::New(Env(), enumType->GetName().c_str()));
-            jsEnum.Set("key", Napi::String::New(Env(), enumerator->GetName().c_str()));
-            jsEnum.Set("value", enumerator->IsInteger() ? (napi_value)Napi::Number::New(Env(), enumerator->GetInteger()) : (napi_value)Napi::String::New(Env(), enumerator->GetString().c_str()));
-            jsEnumList.Set(arrayIndex, jsEnum);
-            arrayIndex++;
-            }
-
-        return jsEnumList;
-        }
-
-    Napi::Value GetNavigation(NapiInfoCR info)
-        {
-        if (m_ecsqlValue == nullptr || m_ecdb == nullptr)
-            THROW_JS_EXCEPTION("ECSqlValue is not initialized");
-
-        ECClassId relClassId;
-        BeInt64Id navId = m_ecsqlValue->GetNavigation(&relClassId);
-
-        Napi::Object jsNavValue = Napi::Object::New(Env());
-        jsNavValue.Set(ECN::ECJsonSystemNames::Navigation::Id(), Napi::String::New(Env(), navId.ToHexStr().c_str()));
-        if (relClassId.IsValid())
-            {
-            Utf8StringCR relClassTableSpace = m_ecsqlValue->GetColumnInfo().GetRootClass().GetTableSpace();
-            ECClassCP relClass = m_ecdb->Schemas().GetClass(relClassId, relClassTableSpace.c_str());
-            if (relClass == nullptr)
-                THROW_JS_EXCEPTION("Failed to find ECRelationhipClass for the Navigation Value's RelECClassId.");
-
-            Utf8String relClassName = ECJsonUtilities::FormatClassName(*relClass);
-            jsNavValue.Set(ECN::ECJsonSystemNames::Navigation::RelClassName(), Napi::String::New(Env(), relClassName.c_str()));
-            }
-
-        return jsNavValue;
-        }
-
-    //implementations are after NativeECSqlValueIterable as it needs to call into that class
-    Napi::Value GetStructIterator(NapiInfoCR);
-    Napi::Value GetArrayIterator(NapiInfoCR);
-    };
-
-//=======================================================================================
-// Projects the IECSqlValueIterable interface into JS.
-//! @bsiclass
-//=======================================================================================
-struct NativeECSqlValueIterator : BeObjectWrap<NativeECSqlValueIterator>
-    {
-    private:
-        DEFINE_CONSTRUCTOR;
-        ECDb const* m_ecdb = nullptr;
-        IECSqlValueIterable const* m_iterable = nullptr;
-        bool m_isBeforeFirstElement = true;
-        IECSqlValueIterable::const_iterator m_it;
-        IECSqlValueIterable::const_iterator m_endIt;
-
-    public:
-        NativeECSqlValueIterator(NapiInfoCR info) : BeObjectWrap<NativeECSqlValueIterator>(info)
-            {
-            if (info.Length() < 2)
-                THROW_JS_EXCEPTION("ECSqlValueIterator constructor expects two argument.");
-
-            m_iterable = info[0].As<Napi::External<IECSqlValueIterable>>().Data();
-            if (m_iterable == nullptr)
-                THROW_JS_EXCEPTION("Invalid first arg for NativeECSqlValueIterator constructor. IECSqlValueIterable must not be nullptr");
-
-            m_endIt = m_iterable->end();
-
-            m_ecdb = info[1].As<Napi::External<ECDb>>().Data();
-            if (m_ecdb == nullptr)
-                THROW_JS_EXCEPTION("Invalid second arg for NativeECSqlValueIterator constructor. ECDb must not be nullptr");
-            }
-
-        ~NativeECSqlValueIterator() {SetInDestructor();}
-
-        static bool InstanceOf(Napi::Value val)
-            {
-            if (!val.IsObject())
-                return false;
-
-            Napi::HandleScope scope(val.Env());
-            return val.As<Napi::Object>().InstanceOf(Constructor().Value());
-            }
-
-        //  Create projections
-        static void Init(Napi::Env& env, Napi::Object exports)
-            {
-            Napi::HandleScope scope(env);
-            Napi::Function t = DefineClass(env, "ECSqlValueIterator", {
-            InstanceMethod("moveNext", &NativeECSqlValueIterator::MoveNext),
-            InstanceMethod("getCurrent", &NativeECSqlValueIterator::GetCurrent)});
-
-            exports.Set("ECSqlValueIterator", t);
-
-            SET_CONSTRUCTOR(t);
-            }
-
-        static Napi::Object New(Napi::Env const& env, IECSqlValueIterable const& iterable, ECDb const& ecdb)
-            {
-            return Constructor().New({Napi::External<IECSqlValueIterable>::New(env, const_cast<IECSqlValueIterable*>(&iterable)), Napi::External<ECDb>::New(env, const_cast<ECDb*>(&ecdb))});
-            }
-
-        // A JS iterator expects the initial state of an iterator to be before the first element.
-        // So on the first call to MoveNext, the C++ iterator must be created, and not incremented.
-        Napi::Value MoveNext(NapiInfoCR info)
-            {
-            if (m_isBeforeFirstElement)
-                {
-                m_it = m_iterable->begin();
-                m_isBeforeFirstElement = false;
-                }
-            else
-                {
-                if (m_it != m_endIt)
-                    ++m_it; //don't increment if the iterator is already at its end.
-                }
-
-            return Napi::Boolean::New(info.Env(), m_it != m_endIt);
-            }
-
-        Napi::Value GetCurrent(NapiInfoCR info)
-            {
-            return NativeECSqlValue::New(Env(), *m_it, *m_ecdb);
-            }
-    };
-
-//--------------------------------------------------------------------------------------
-// @bsimethod
-//+---------------+---------------+---------------+---------------+---------------+------
-Napi::Value NativeECSqlValue::GetStructIterator(NapiInfoCR info)
-    {
-    if (m_ecsqlValue == nullptr || m_ecdb == nullptr)
-        THROW_JS_EXCEPTION("ECSqlValue is not initialized");
-
-    return NativeECSqlValueIterator::New(info.Env(), m_ecsqlValue->GetStructIterable(), *m_ecdb);
-    }
-
-//--------------------------------------------------------------------------------------
-// @bsimethod
-//+---------------+---------------+---------------+---------------+---------------+------
-Napi::Value NativeECSqlValue::GetArrayIterator(NapiInfoCR info)
-    {
-    if (m_ecsqlValue == nullptr || m_ecdb == nullptr)
-        THROW_JS_EXCEPTION("ECSqlValue is not initialized");
-
-    return NativeECSqlValueIterator::New(info.Env(), m_ecsqlValue->GetArrayIterable(), *m_ecdb);
-    }
-
-//=======================================================================================
-// Projects the changeset reader into JS.
-//! @bsiclass
-//=======================================================================================
-struct NativeChangesetReader : BeObjectWrap<NativeChangesetReader>
-{
-private:
-    DEFINE_CONSTRUCTOR;
-    NativeChangeset m_changeset;
-
-
-public:
-    NativeChangesetReader(NapiInfoCR info) : BeObjectWrap<NativeChangesetReader>(info){}
-    ~NativeChangesetReader() {SetInDestructor();}
-
-    //  Create projections
-    static void Init(Napi::Env& env, Napi::Object exports)       {
-        Napi::HandleScope scope(env);
-        Napi::Function t = DefineClass(env, "ChangesetReader", {
-          InstanceMethod("close", &NativeChangesetReader::Close),
-          InstanceMethod("getColumnCount", &NativeChangesetReader::GetColumnCount),
-          InstanceMethod("getColumnValue", &NativeChangesetReader::GetColumnValue),
-          InstanceMethod("getColumnValueBinary", &NativeChangesetReader::GetColumnValueBinary),
-          InstanceMethod("getColumnValueDouble", &NativeChangesetReader::GetColumnValueDouble),
-          InstanceMethod("getColumnValueId", &NativeChangesetReader::GetColumnValueId),
-          InstanceMethod("getColumnValueInteger", &NativeChangesetReader::GetColumnValueInteger),
-          InstanceMethod("getColumnValueText", &NativeChangesetReader::GetColumnValueText),
-          InstanceMethod("getColumnValueType", &NativeChangesetReader::GetColumnValueType),
-          InstanceMethod("getDdlChanges", &NativeChangesetReader::GetDdlChanges),
-          InstanceMethod("getOpCode", &NativeChangesetReader::GetOpCode),
-          InstanceMethod("getPrimaryKeys", &NativeChangesetReader::GetPrimaryKeys),
-          InstanceMethod("getRow", &NativeChangesetReader::GetRow),
-          InstanceMethod("getTableName", &NativeChangesetReader::GetTableName),
-          InstanceMethod("hasRow", &NativeChangesetReader::HasRow),
-          InstanceMethod("isColumnValueNull", &NativeChangesetReader::IsColumnValueNull),
-          InstanceMethod("isIndirectChange", &NativeChangesetReader::IsIndirectChange),
-          InstanceMethod("getPrimaryKeyColumnIndexes", &NativeChangesetReader::GetPrimaryKeyColumnIndexes),
-          InstanceMethod("openFile", &NativeChangesetReader::OpenFile),
-          InstanceMethod("openLocalChanges", &NativeChangesetReader::OpenLocalChanges),
-          InstanceMethod("reset", &NativeChangesetReader::Reset),
-          InstanceMethod("step", &NativeChangesetReader::Step),
-        });
-
-        exports.Set("ChangesetReader", t);
-        SET_CONSTRUCTOR(t);
-        }
-    Napi::Value GetPrimaryKeyColumnIndexes(NapiInfoCR info)
-        {
-        return m_changeset.GetPrimaryKeyColumnIndexes(Env());
-        }
-    Napi::Value IsColumnValueNull(NapiInfoCR info)
-        {
-        REQUIRE_ARGUMENT_INTEGER(0, columnIndex);
-        REQUIRE_ARGUMENT_INTEGER(1, valueKind);
-        return m_changeset.IsColumnValueNull(Env(), columnIndex, valueKind);
-        }
-    Napi::Value GetColumnValueText(NapiInfoCR info)
-        {
-        REQUIRE_ARGUMENT_INTEGER(0, columnIndex);
-        REQUIRE_ARGUMENT_INTEGER(1, valueKind);
-        return m_changeset.GetColumnValueText(Env(), columnIndex, valueKind);
-        }
-    Napi::Value GetColumnValueInteger(NapiInfoCR info)
-        {
-        REQUIRE_ARGUMENT_INTEGER(0, columnIndex);
-        REQUIRE_ARGUMENT_INTEGER(1, valueKind);
-        return m_changeset.GetColumnValueInteger(Env(), columnIndex, valueKind);
-        }
-    Napi::Value GetColumnValueId(NapiInfoCR info)
-        {
-        REQUIRE_ARGUMENT_INTEGER(0, columnIndex);
-        REQUIRE_ARGUMENT_INTEGER(1, valueKind);
-        return m_changeset.GetColumnValueId(Env(), columnIndex, valueKind);
-        }
-    Napi::Value GetColumnValueDouble(NapiInfoCR info)
-        {
-        REQUIRE_ARGUMENT_INTEGER(0, columnIndex);
-        REQUIRE_ARGUMENT_INTEGER(1, valueKind);
-        return m_changeset.GetColumnValueDouble(Env(), columnIndex, valueKind);
-        }
-    Napi::Value GetColumnValueBinary(NapiInfoCR info)
-        {
-        REQUIRE_ARGUMENT_INTEGER(0, columnIndex);
-        REQUIRE_ARGUMENT_INTEGER(1, valueKind);
-        return m_changeset.GetColumnValueBinary(Env(), columnIndex, valueKind);
-        }
-    Napi::Value GetPrimaryKeys(NapiInfoCR info)
-        {
-        return m_changeset.GetPrimaryKeys(Env());
-        }
-    Napi::Value GetRow(NapiInfoCR info)
-        {
-        REQUIRE_ARGUMENT_INTEGER(0, valueKind);
-        return m_changeset.GetRow(Env(), valueKind);
-        }
-    Napi::Value GetColumnValue(NapiInfoCR info)
-        {
-        REQUIRE_ARGUMENT_INTEGER(0, columnIndex);
-        REQUIRE_ARGUMENT_INTEGER(1, valueKind);
-        return m_changeset.GetColumnValue(Env(), columnIndex, valueKind);
-        }
-    Napi::Value GetColumnValueType(NapiInfoCR info)
-        {
-        REQUIRE_ARGUMENT_INTEGER(0, columnIndex);
-        REQUIRE_ARGUMENT_INTEGER(1, valueKind);
-        return m_changeset.GetColumnValueType(Env(), columnIndex, valueKind);
-        }
-    Napi::Value IsIndirectChange(NapiInfoCR info)
-        {
-        return m_changeset.IsIndirectChange(Env());
-        }
-    Napi::Value GetColumnCount(NapiInfoCR info)
-        {
-        return m_changeset.GetColumnCount(Env());
-        }
-    Napi::Value GetOpCode(NapiInfoCR info)
-        {
-        return m_changeset.GetOpCode(Env());;
-        }
-    Napi::Value GetDdlChanges(NapiInfoCR info)
-        {
-        return m_changeset.GetDdlChanges(Env());;
-        }
-    void OpenFile(NapiInfoCR info)
-        {
-        REQUIRE_ARGUMENT_STRING(0, fileName);
-        REQUIRE_ARGUMENT_BOOL(1, invert);
-        m_changeset.OpenFile(Env(), fileName.c_str(), invert);
-        }
-    void OpenLocalChanges(NapiInfoCR info)
-        {
-        REQUIRE_ARGUMENT_ANY_OBJ(0, dbObj);
-        REQUIRE_ARGUMENT_BOOL(1, includeInMemoryChanges);
-        REQUIRE_ARGUMENT_BOOL(2, invert);
-        NativeDgnDb* nativeDgnDb = NativeDgnDb::Unwrap(dbObj);
-        if (!nativeDgnDb->IsOpen())
-            BeNapi::ThrowJsException(Env(), "provided db is not open");
-
-        auto changeset = nativeDgnDb->GetDgnDb().Txns().CreateChangesetFromLocalChanges(includeInMemoryChanges);
-        if (changeset == nullptr)
-            BeNapi::ThrowJsException(Env(), "no local changes");
-
-        m_changeset.OpenChangeStream(Env(), std::move(changeset), invert);
-        }
-    Napi::Value Step(NapiInfoCR info)
-        {
-        return m_changeset.Step(Env());
-        }
-    void Close(NapiInfoCR info)
-        {
-        m_changeset.Close(Env());
-        }
-    void Reset(NapiInfoCR info)
-        {
-        m_changeset.Reset(Env());
-        }
-    Napi::Value GetTableName(NapiInfoCR info)
-        {
-        return m_changeset.GetTableName(Env());
-        }
-    Napi::Value HasRow(NapiInfoCR info)
-        {
-        return m_changeset.GetHasRow(Env());
-        }
-};
-
-//=======================================================================================
-// Projects the ECSqlStatement class into JS.
-//! @bsiclass
-//=======================================================================================
-struct NativeECSqlStatement : BeObjectWrap<NativeECSqlStatement> {
-private:
-    DEFINE_CONSTRUCTOR;
-    ECSqlStatement m_stmt;
-
-    struct IssueListener : BentleyApi::ECN::IIssueListener {
-        mutable Utf8String m_lastIssue;
-        ECDbR m_db;
-        bool m_active;
-
-        void _OnIssueReported(BentleyApi::ECN::IssueSeverity severity, BentleyApi::ECN::IssueCategory category, BentleyApi::ECN::IssueType type, BentleyApi::ECN::IssueId id, Utf8CP message) const override { m_lastIssue = message; }
-
-        explicit IssueListener(ECDbR db) : m_active(SUCCESS == db.AddIssueListener(*this)), m_db(db) {}
-        ~IssueListener() {
-            if (m_active) m_db.RemoveIssueListener();
-        }
-    };
-
-public:
-    NativeECSqlStatement(NapiInfoCR info) : BeObjectWrap<NativeECSqlStatement>(info) {}
-    ~NativeECSqlStatement() { SetInDestructor(); }
-
-    //  Create projections
-    static void Init(Napi::Env& env, Napi::Object exports) {
-        Napi::HandleScope scope(env);
-        Napi::Function t = DefineClass(env, "ECSqlStatement", {
-            InstanceMethod("prepare", &NativeECSqlStatement::Prepare),
-            InstanceMethod("reset", &NativeECSqlStatement::Reset),
-            InstanceMethod("dispose", &NativeECSqlStatement::Dispose),
-            InstanceMethod("clearBindings", &NativeECSqlStatement::ClearBindings),
-            InstanceMethod("getBinder", &NativeECSqlStatement::GetBinder),
-            InstanceMethod("step", &NativeECSqlStatement::Step),
-            InstanceMethod("stepForInsert", &NativeECSqlStatement::StepForInsert),
-            InstanceMethod("stepAsync", &NativeECSqlStatement::StepAsync),
-            InstanceMethod("stepForInsertAsync", &NativeECSqlStatement::StepForInsertAsync),
-            InstanceMethod("getColumnCount", &NativeECSqlStatement::GetColumnCount),
-            InstanceMethod("getValue", &NativeECSqlStatement::GetValue),
-            InstanceMethod("getNativeSql", &NativeECSqlStatement::GetNativeSql)
-        });
-
-        exports.Set("ECSqlStatement", t);
-        SET_CONSTRUCTOR(t);
-    }
-
-    Napi::Value Prepare(NapiInfoCR info) {
-        if (info.Length() < 2)
-            THROW_JS_TYPE_EXCEPTION("ECSqlStatement::Prepare requires two arguments");
-
-        Napi::Object dbObj = info[0].As<Napi::Object>();
-
-        ECDb* ecdb = nullptr;
-        if (NativeDgnDb::InstanceOf(dbObj)) {
-            NativeDgnDb* addonDgndb = NativeDgnDb::Unwrap(dbObj);
-            if (!addonDgndb->IsOpen())
-                return CreateErrorObject0(BE_SQLITE_NOTADB, nullptr, Env());
-
-            ecdb = &addonDgndb->GetDgnDb();
-        } else if (NativeECDb::InstanceOf(dbObj)) {
-            NativeECDb* addonECDb = NativeECDb::Unwrap(dbObj);
-            ecdb = &addonECDb->GetECDb();
-
-            if (!ecdb->IsDbOpen())
-                return CreateErrorObject0(BE_SQLITE_NOTADB, nullptr, Env());
-        } else {
-            THROW_JS_TYPE_EXCEPTION("ECSqlStatement::Prepare requires first argument to be a NativeDgnDb or NativeECDb object.");
-        }
-
-        REQUIRE_ARGUMENT_STRING(1, ecsql);
-        OPTIONAL_ARGUMENT_BOOL(2,logErrors, true);
-        IssueListener listener(*ecdb);
-
-        ECSqlStatus status = m_stmt.Prepare(*ecdb, ecsql.c_str(), logErrors);
-        return CreateErrorObject0(ToDbResult(status), !status.IsSuccess() ? listener.m_lastIssue.c_str() : nullptr, Env());
-    }
-
-    Napi::Value Reset(NapiInfoCR info) {
-        if (!m_stmt.IsPrepared())
-            THROW_JS_EXCEPTION("ECSqlStatement is not prepared.");
-
-        ECSqlStatus status = m_stmt.Reset();
-        return Napi::Number::New(Env(), (int)ToDbResult(status));
-    }
-
-    void Dispose(NapiInfoCR info) {
-        m_stmt.Finalize();
-    }
-
-    Napi::Value ClearBindings(NapiInfoCR info) {
-        if (!m_stmt.IsPrepared())
-            THROW_JS_EXCEPTION("ECSqlStatement is not prepared.");
-
-        auto status = m_stmt.ClearBindings();
-        return Napi::Number::New(Env(), (int)ToDbResult(status));
-    }
-
-    Napi::Value GetBinder(NapiInfoCR info) {
-        if (!m_stmt.IsPrepared())
-            THROW_JS_EXCEPTION("ECSqlStatement is not prepared.");
-
-        if (info.Length() != 1)
-            THROW_JS_EXCEPTION("GetBinder requires a parameter index or name as argument");
-
-        Napi::Value paramArg = info[0];
-        if (!paramArg.IsNumber() && !paramArg.IsString())
-            THROW_JS_EXCEPTION("GetBinder requires a parameter index or name as argument");
-
-        int paramIndex = -1;
-        if (paramArg.IsNumber())
-            paramIndex = (int)paramArg.ToNumber().Int32Value();
-        else
-            paramIndex = m_stmt.GetParameterIndex(paramArg.ToString().Utf8Value().c_str());
-
-        IECSqlBinder& binder = m_stmt.GetBinder(paramIndex);
-        return NativeECSqlBinder::New(info.Env(), binder, *m_stmt.GetECDb());
-    }
-
-    Napi::Value Step(NapiInfoCR info) {
-        if (!m_stmt.IsPrepared())
-            THROW_JS_EXCEPTION("ECSqlStatement is not prepared.");
-
-        DbResult status = m_stmt.Step();
-        return Napi::Number::New(Env(), (int)status);
-    }
-
-    Napi::Value StepForInsert(NapiInfoCR info) {
-        if (!m_stmt.IsPrepared())
-            THROW_JS_EXCEPTION("ECSqlStatement is not prepared.");
-
-        ECInstanceKey key;
-        DbResult status = m_stmt.Step(key);
-
-        Napi::Object ret = Napi::Object::New(Env());
-        ret.Set(Napi::String::New(Env(), "status"), Napi::Number::New(Env(), (int)status));
-        if (BE_SQLITE_DONE == status)
-            ret.Set(toJsString(Env(), "id"), toJsString(Env(), key.GetInstanceId()));
-
-        return ret;
-    }
-
-    void StepAsync(NapiInfoCR info) {
-        REQUIRE_ARGUMENT_FUNCTION(0, responseCallback);
-        JsInterop::StepAsync(responseCallback, m_stmt, false);
-    }
-
-    void StepForInsertAsync(NapiInfoCR info) {
-        REQUIRE_ARGUMENT_FUNCTION(0, responseCallback);
-        JsInterop::StepAsync(responseCallback, m_stmt, true);
-    }
-
-    Napi::Value GetColumnCount(NapiInfoCR info) {
-        if (!m_stmt.IsPrepared())
-            THROW_JS_EXCEPTION("ECSqlStatement is not prepared.");
-
-        int colCount = m_stmt.GetColumnCount();
-        return Napi::Number::New(info.Env(), colCount);
-    }
-
-    Napi::Value GetValue(NapiInfoCR info) {
-        if (!m_stmt.IsPrepared())
-            THROW_JS_EXCEPTION("ECSqlStatement is not prepared.");
-
-        REQUIRE_ARGUMENT_INTEGER(0, colIndex);
-
-        IECSqlValue const& val = m_stmt.GetValue(colIndex);
-        return NativeECSqlValue::New(info.Env(), val, *m_stmt.GetECDb());
-    }
-
-    Napi::Value GetNativeSql(NapiInfoCR info) {
-        if (!m_stmt.IsPrepared())
-            THROW_JS_EXCEPTION("ECSqlStatement is not prepared.");
-
-        return Napi::String::New(Env(), m_stmt.GetNativeSql());
-    }
-
-    static DbResult ToDbResult(ECSqlStatus status) {
-        if (status.IsSuccess())
-            return BE_SQLITE_OK;
-        return status.IsSQLiteError() ? status.GetSQLiteError() : BE_SQLITE_ERROR;
-    }
-};
-
-//=======================================================================================
-// @bsiclass
-//=======================================================================================
-struct NativeBlobIo : BeObjectWrap<NativeBlobIo> {
-private:
-    DEFINE_CONSTRUCTOR;
-    BlobIO m_blobIO;
-
-public:
-    NativeBlobIo(NapiInfoCR info) : BeObjectWrap<NativeBlobIo>(info) {}
-    ~NativeBlobIo() { SetInDestructor(); }
-    static void Init(Napi::Env& env, Napi::Object exports) {
-        Napi::HandleScope scope(env);
-        Napi::Function t = DefineClass(env, "BlobIO", {
-            InstanceMethod("close", &NativeBlobIo::Close),
-            InstanceMethod("open", &NativeBlobIo::Open),
-            InstanceMethod("changeRow", &NativeBlobIo::ChangeRow),
-            InstanceMethod("read", &NativeBlobIo::Read),
-            InstanceMethod("write", &NativeBlobIo::Write),
-            InstanceMethod("getNumBytes", &NativeBlobIo::GetNumBytes),
-            InstanceMethod("isValid", &NativeBlobIo::IsValid),
-        });
-        exports.Set("BlobIO", t);
-        SET_CONSTRUCTOR(t);
-    }
-    Napi::Value IsValid(NapiInfoCR info) {
-        return Napi::Boolean::New(info.Env(), m_blobIO.IsValid());
-    }
-    void Close(NapiInfoCR info) {
-        if (m_blobIO.IsValid())
-            m_blobIO.Close();
-    }
-    void Open(NapiInfoCR info) {
-        REQUIRE_ARGUMENT_ANY_OBJ(0, dbObj);
-        Db* db = nullptr;
-        if (NativeDgnDb::InstanceOf(dbObj)) {
-            db = &NativeDgnDb::Unwrap(dbObj)->GetDgnDb();
-        } else if (NativeECDb::InstanceOf(dbObj)) {
-            db = &NativeECDb::Unwrap(dbObj)->GetECDb();
-        } else if (SQLiteDb::InstanceOf(dbObj)) {
-            db = &SQLiteDb::Unwrap(dbObj)->GetDb();
-        } else {
-            THROW_JS_EXCEPTION("requires an open database");
-        }
-        REQUIRE_ARGUMENT_ANY_OBJ(1, args);
-        auto tableName = stringMember(args, JsInterop::json_tableName());
-        if (tableName == "")
-            BeNapi::ThrowJsException(info.Env(), "tableName missing");
-        auto columnName = stringMember(args, JsInterop::json_columnName());
-        if (columnName == "")
-            BeNapi::ThrowJsException(info.Env(), "columnName missing");
-        auto row = intMember(args, JsInterop::json_row(), 0);
-        if (row == 0)
-            BeNapi::ThrowJsException(info.Env(), "invalid row");
-        auto writeable = boolMember(args, JsInterop::json_writeable(), false);
-        auto stat = m_blobIO.Open(*db, tableName.c_str(), columnName.c_str(), row, writeable);
-        if (BE_SQLITE_OK != stat)
-            JsInterop::throwSqlResult("cannot open blob", db->GetDbFileName(), stat);
-    }
-    void ChangeRow(NapiInfoCR info) {
-        REQUIRE_ARGUMENT_INTEGER(0, row);
-        auto stat = m_blobIO.ReOpen(row);
-        if (BE_SQLITE_OK != stat)
-            JsInterop::throwSqlResult("cannot reopen blob", "", stat);
-    }
-    Napi::Value Read(NapiInfoCR info) {
-        REQUIRE_ARGUMENT_ANY_OBJ(0, args);
-        auto numBytes = intMember(args, JsInterop::json_numBytes(), 0);
-        auto offset = intMember(args, JsInterop::json_offset(), 0);
-        auto blobObj = args.Get(JsInterop::json_blob());
-        auto blob = (blobObj.IsTypedArray() && blobObj.As<Napi::Uint8Array>().ByteLength() >= numBytes) ? blobObj.As<Napi::Uint8Array>() : Napi::Uint8Array::New(info.Env(), numBytes);
-        auto stat = m_blobIO.Read(blob.Data(), numBytes, offset);
-        if (stat != BE_SQLITE_OK)
-            JsInterop::throwSqlResult("cannot read from blob", "", stat);
-        return blob;
-    }
-    void Write(NapiInfoCR info) {
-        REQUIRE_ARGUMENT_ANY_OBJ(0, args);
-        auto numBytes = intMember(args, JsInterop::json_numBytes(), 0);
-        auto offset = intMember(args, JsInterop::json_offset(), 0);
-        auto blobObj = args.Get(JsInterop::json_blob());
-        if (!blobObj.IsTypedArray() || blobObj.As<Napi::Uint8Array>().ByteLength() < numBytes)
-            BeNapi::ThrowJsException(info.Env(), "blob invalid or too small");
-        auto stat = m_blobIO.Write(Napi::Uint8Array(blobObj.Env(), blobObj).Data(), numBytes, offset);
-        if (stat != BE_SQLITE_OK)
-            JsInterop::throwSqlResult("cannot write to blob", "", stat);
-    }
-    Napi::Value GetNumBytes(NapiInfoCR info) {
-        return Napi::Number::New(info.Env(), m_blobIO.GetNumBytes());
-    }
-};
-
-//=======================================================================================
-// Projects the BeSQLite::Statement class into JS.
-//! @bsiclass
-//=======================================================================================
-struct NativeSqliteStatement : BeObjectWrap<NativeSqliteStatement> {
-private:
-    DEFINE_CONSTRUCTOR;
-    Statement m_stmt;
-
-    int GetParameterIndex(NapiInfoCR info, int minArgs) {
-        if (info.Length() < minArgs)
-            return -1;
-
-        auto arg = info[0];
-        if (arg.IsNumber())
-            return (int)arg.ToNumber().Int32Value();
-
-        if (!arg.IsString())
-            return -1;
-
-        return m_stmt.GetParameterIndex(arg.ToString().Utf8Value().c_str());
-    }
-
-public:
-    NativeSqliteStatement(NapiInfoCR info) : BeObjectWrap<NativeSqliteStatement>(info) {}
-    ~NativeSqliteStatement() { SetInDestructor(); }
-
-    //  Create projections
-    static void Init(Napi::Env& env, Napi::Object exports) {
-        Napi::HandleScope scope(env);
-        Napi::Function t = DefineClass(env, "SqliteStatement", {
-            InstanceMethod("dispose", &NativeSqliteStatement::Dispose),
-            InstanceMethod("prepare", &NativeSqliteStatement::Prepare),
-            InstanceMethod("isReadonly", &NativeSqliteStatement::IsReadonly),
-            InstanceMethod("bindNull", &NativeSqliteStatement::BindNull),
-            InstanceMethod("bindBlob", &NativeSqliteStatement::BindBlob),
-            InstanceMethod("bindDouble", &NativeSqliteStatement::BindDouble),
-            InstanceMethod("bindInteger", &NativeSqliteStatement::BindInteger),
-            InstanceMethod("bindString", &NativeSqliteStatement::BindString),
-            InstanceMethod("bindId", &NativeSqliteStatement::BindId),
-            InstanceMethod("bindGuid", &NativeSqliteStatement::BindGuid),
-            InstanceMethod("clearBindings", &NativeSqliteStatement::ClearBindings),
-            InstanceMethod("step", &NativeSqliteStatement::Step),
-            InstanceMethod("stepAsync", &NativeSqliteStatement::StepAsync),
-            InstanceMethod("reset", &NativeSqliteStatement::Reset),
-            InstanceMethod("getColumnBytes", &NativeSqliteStatement::GetColumnBytes),
-            InstanceMethod("getColumnCount", &NativeSqliteStatement::GetColumnCount),
-            InstanceMethod("getColumnType", &NativeSqliteStatement::GetColumnType),
-            InstanceMethod("getColumnName", &NativeSqliteStatement::GetColumnName),
-            InstanceMethod("isValueNull", &NativeSqliteStatement::IsValueNull),
-            InstanceMethod("getValueBlob", &NativeSqliteStatement::GetValueBlob),
-            InstanceMethod("getValueDouble", &NativeSqliteStatement::GetValueDouble),
-            InstanceMethod("getValueInteger", &NativeSqliteStatement::GetValueInteger),
-            InstanceMethod("getValueString", &NativeSqliteStatement::GetValueString),
-            InstanceMethod("getValueId", &NativeSqliteStatement::GetValueId),
-            InstanceMethod("getValueGuid", &NativeSqliteStatement::GetValueGuid),
-        });
-
-        exports.Set("SqliteStatement", t);
-        SET_CONSTRUCTOR(t);
-    }
-
-    void Dispose(NapiInfoCR info) {
-        m_stmt.Finalize();
-    }
-
-    void Prepare(NapiInfoCR info) {
-        Napi::Object dbObj = info[0].As<Napi::Object>();
-        Db* db = nullptr;
-        if (NativeDgnDb::InstanceOf(dbObj)) {
-            db = &NativeDgnDb::Unwrap(dbObj)->GetDgnDb();
-        } else if (SQLiteDb::InstanceOf(dbObj)) {
-            db = &SQLiteDb::Unwrap(dbObj)->GetDb();
-        } else if (NativeECDb::InstanceOf(dbObj)) {
-            db = &NativeECDb::Unwrap(dbObj)->GetECDb();
-        } else {
-            THROW_JS_EXCEPTION("invalid database object");
-        }
-        if (!db->IsDbOpen())
-            THROW_JS_EXCEPTION("Prepare requires an open database");
-
-        REQUIRE_ARGUMENT_STRING(1, sql);
-        OPTIONAL_ARGUMENT_BOOL(2,logErrors, true);
-        // Prepare *without* the mutex held. So, if there's an error, potentially the error message will be wrong.
-        // Oh well, it's just for debugging and it will be very rare that another thread causes an error here.
-        DbResult status;
-        if (logErrors)
-            status = m_stmt.Prepare(*db, sql.c_str());
-        else
-            status = m_stmt.TryPrepare(*db, sql.c_str());
-
-        if (status != BE_SQLITE_OK)
-            BeNapi::ThrowJsException(Env(), db->GetLastError().c_str(), status);
-    }
-
-    Napi::Value IsReadonly(NapiInfoCR info) {
-        if (!m_stmt.IsPrepared())
-            THROW_JS_EXCEPTION("Cannot call IsReadonly on unprepared statement.");
-        return Napi::Boolean::New(Env(), m_stmt.IsReadonly());
-    }
-
-    Napi::Value BindNull(NapiInfoCR info) {
-        int paramIndex = GetParameterIndex(info, 1);
-        if (paramIndex < 1)
-            THROW_JS_EXCEPTION("Invalid parameters");
-        return Napi::Number::New(Env(), (int)m_stmt.BindNull(paramIndex));
-    }
-
-    Napi::Value BindBlob(NapiInfoCR info) {
-        int paramIndex = GetParameterIndex(info, 2);
-        if (paramIndex < 1)
-            THROW_JS_EXCEPTION("Invalid parameters");
-
-        Napi::Value const& blobVal = info[1];
-        if (blobVal.IsTypedArray()) {
-            Napi::TypedArray typedArray = blobVal.As<Napi::TypedArray>();
-            if (typedArray.TypedArrayType() == napi_uint8_array) {
-                Napi::Uint8Array uint8Array = typedArray.As<Napi::Uint8Array>();
-                const auto length = (int)uint8Array.ByteLength();
-                const DbResult stat = m_stmt.BindBlob(paramIndex, length > 0 ? uint8Array.Data() : (void*)"", length, Statement::MakeCopy::Yes);
-                return Napi::Number::New(Env(), (int)stat);
-            }
-        }
-
-        if (blobVal.IsArrayBuffer()) {
-            Napi::ArrayBuffer buf = blobVal.As<Napi::ArrayBuffer>();
-            const auto length = (int)buf.ByteLength();
-            const DbResult stat = m_stmt.BindBlob(paramIndex, length > 0 ? buf.Data() : (void*)"", length, Statement::MakeCopy::Yes);
-            return Napi::Number::New(Env(), (int)stat);
-        }
-
-        THROW_JS_EXCEPTION("BindBlob requires a Uint8Array or ArrayBuffer arg");
-    }
-
-    Napi::Value BindDouble(NapiInfoCR info) {
-        int paramIndex = GetParameterIndex(info, 2);
-        if (paramIndex < 1)
-            THROW_JS_EXCEPTION("Invalid parameters");
-
-        REQUIRE_ARGUMENT_NUMBER(1, val);
-        const DbResult stat = m_stmt.BindDouble(paramIndex, val.DoubleValue());
-        return Napi::Number::New(Env(), (int)stat);
-    }
-
-    Napi::Value BindInteger(NapiInfoCR info) {
-        int paramIndex = GetParameterIndex(info, 2);
-        if (paramIndex < 1)
-            THROW_JS_EXCEPTION("Invalid parameters");
-
-        Napi::Value const& val = info[1];
-        if (!val.IsNumber() && !val.IsString())
-            THROW_JS_EXCEPTION("BindInteger expects a string or number value.");
-
-        int64_t int64Val;
-        if (val.IsNumber())
-            int64Val = val.ToNumber().Int64Value();
-        else {
-            Utf8String strVal(val.ToString().Utf8Value().c_str());
-            if (strVal.empty())
-                THROW_JS_EXCEPTION("Integral string passed to BindInteger must not be empty.");
-
-            bool const isNegativeNumber = strVal[0] == '-';
-            Utf8CP positiveNumberStr = isNegativeNumber ? strVal.c_str() + 1 : strVal.c_str();
-            uint64_t uVal = 0;
-            if (SUCCESS != BeStringUtilities::ParseUInt64(uVal, positiveNumberStr)) //also supports hex strings
-            {
-                Utf8String error;
-                error.Sprintf("BindInteger failed. Could not parse string %s to a valid integer.", strVal.c_str());
-                THROW_JS_EXCEPTION(error.c_str());
-            }
-
-            if (isNegativeNumber && uVal > (uint64_t)std::numeric_limits<int64_t>::max()) {
-                Utf8String error;
-                error.Sprintf("BindInteger failed. Number in string %s is too large to fit into a signed 64 bit integer value.", strVal.c_str());
-                THROW_JS_EXCEPTION(error.c_str());
-            }
-
-            int64Val = uVal;
-            if (isNegativeNumber)
-                int64Val *= -1;
-        }
-
-        const DbResult stat = m_stmt.BindInt64(paramIndex, int64Val);
-        return Napi::Number::New(Env(), (int)stat);
-    }
-
-    Napi::Value BindString(NapiInfoCR info) {
-        int paramIndex = GetParameterIndex(info, 2);
-        if (paramIndex < 1)
-            THROW_JS_EXCEPTION("Invalid parameters");
-
-        REQUIRE_ARGUMENT_STRING(1, val);
-        const DbResult stat = m_stmt.BindText(paramIndex, val.c_str(), Statement::MakeCopy::Yes);
-        return Napi::Number::New(Env(), (int)stat);
-    }
-
-    Napi::Value BindGuid(NapiInfoCR info) {
-        int paramIndex = GetParameterIndex(info, 2);
-        if (paramIndex < 1)
-            THROW_JS_EXCEPTION("Invalid parameters");
-
-        REQUIRE_ARGUMENT_STRING(1, guidString);
-        BeGuid guid;
-        if (SUCCESS != guid.FromString(guidString.c_str()))
-            return Napi::Number::New(Env(), (int)BE_SQLITE_ERROR);
-
-        const DbResult stat = m_stmt.BindGuid(paramIndex, guid);
-        return Napi::Number::New(Env(), (int)stat);
-    }
-
-    Napi::Value BindId(NapiInfoCR info) {
-        int paramIndex = GetParameterIndex(info, 2);
-        if (paramIndex < 1)
-            THROW_JS_EXCEPTION("Invalid parameters");
-
-        REQUIRE_ARGUMENT_STRING(1, idString);
-        BeInt64Id id;
-        if (SUCCESS != BeInt64Id::FromString(id, idString.c_str()))
-            return Napi::Number::New(Env(), (int)BE_SQLITE_ERROR);
-
-        const DbResult stat = m_stmt.BindId(paramIndex, id);
-        return Napi::Number::New(Env(), (int)stat);
-    }
-
-    Napi::Value ClearBindings(NapiInfoCR info) {
-        return Napi::Number::New(Env(), (int)m_stmt.ClearBindings());
-    }
-
-    Napi::Value Step(NapiInfoCR info) {
-        return Napi::Number::New(Env(), (int)m_stmt.Step());
-    }
-
-    void StepAsync(NapiInfoCR info) {
-        REQUIRE_ARGUMENT_FUNCTION(0, responseCallback);
-        JsInterop::StepAsync(responseCallback, m_stmt);
-    }
-
-    Napi::Value GetColumnBytes(NapiInfoCR info) {
-        REQUIRE_ARGUMENT_INTEGER(0, colIndex);
-        return Napi::Number::New(info.Env(), m_stmt.GetColumnBytes(colIndex));
-    }
-
-    Napi::Value GetColumnCount(NapiInfoCR info) {
-        const int colCount = m_stmt.GetColumnCount();
-        return Napi::Number::New(info.Env(), colCount);
-    }
-
-    Napi::Value GetColumnType(NapiInfoCR info) {
-        REQUIRE_ARGUMENT_INTEGER(0, colIndex);
-        return Napi::Number::New(Env(), (int)m_stmt.GetColumnType(colIndex));
-    }
-
-    Napi::Value GetColumnName(NapiInfoCR info) {
-        REQUIRE_ARGUMENT_INTEGER(0, colIndex);
-        return toJsString(Env(), m_stmt.GetColumnName(colIndex));
-    }
-
-    Napi::Value IsValueNull(NapiInfoCR info) {
-        REQUIRE_ARGUMENT_INTEGER(0, colIndex);
-        return Napi::Boolean::New(Env(), m_stmt.IsColumnNull(colIndex));
-    }
-
-    Napi::Value GetValueBlob(NapiInfoCR info) {
-        REQUIRE_ARGUMENT_INTEGER(0, colIndex);
-
-        void const* data = m_stmt.GetValueBlob(colIndex);
-        int blobSize = m_stmt.GetColumnBytes(colIndex);
-        Napi::Uint8Array blob = Napi::Uint8Array::New(Env(), blobSize);
-        memcpy(blob.Data(), data, blobSize);
-        return blob;
-    }
-
-    Napi::Value GetValueDouble(NapiInfoCR info) {
-        REQUIRE_ARGUMENT_INTEGER(0, colIndex);
-        return Napi::Number::New(Env(), m_stmt.GetValueDouble(colIndex));
-    }
-
-    Napi::Value GetValueInteger(NapiInfoCR info) {
-        REQUIRE_ARGUMENT_INTEGER(0, colIndex);
-        return Napi::Number::New(Env(), m_stmt.GetValueInt64(colIndex));
-    }
-
-    Napi::Value GetValueString(NapiInfoCR info) {
-        REQUIRE_ARGUMENT_INTEGER(0, colIndex);
-        return toJsString(Env(), m_stmt.GetValueText(colIndex));
-    }
-
-    Napi::Value GetValueId(NapiInfoCR info) {
-        REQUIRE_ARGUMENT_INTEGER(0, colIndex);
-
-        BeInt64Id id = m_stmt.GetValueId<BeInt64Id>(colIndex);
-        if (!id.IsValid())
-            return Env().Undefined();
-
-        return toJsString(Env(), id);
-    }
-
-    Napi::Value GetValueGuid(NapiInfoCR info) {
-        REQUIRE_ARGUMENT_INTEGER(0, colIndex);
-
-        BeGuid guid = m_stmt.GetValueGuid(colIndex);
-        if (!guid.IsValid())
-            return Env().Undefined();
-
-        return toJsString(Env(), guid.ToString());
-    }
-
-    Napi::Value Reset(NapiInfoCR info) {
-        const DbResult status = m_stmt.Reset();
-        return Napi::Number::New(Env(), (int)status);
-    }
-};
-
-//=======================================================================================
-// @bsistruct
-//=======================================================================================
-struct ECSqlStepWorker : Napi::AsyncWorker
-{
-private:
-    ECSqlStatement& m_stmt;
-    int m_status;
-    ECInstanceKey m_instanceKey;
-    bool m_stepForInsert;
-
-    void Execute() override
-        {
-        // NativeLogging::LoggingManager::GetLogger("ECSqlStepWorkerTestCategory")->error("ECSqlStepWorker: In worker thread");
-
-        if (m_stmt.IsPrepared())
-            {
-            if (m_stepForInsert)
-                m_status = m_stmt.Step(m_instanceKey);
-            else
-                m_status = m_stmt.Step();
-            }
-        else
-            {
-            m_status = (int) BE_SQLITE_MISUSE;
-            }
-        }
-
-    void OnOK() override
-        {
-        if (m_stepForInsert)
-            {
-            Napi::Object retval = Napi::Object::New(Env());
-            retval.Set(Napi::String::New(Env(), "status"), Napi::Number::New(Env(), (int)m_status));
-            if (BE_SQLITE_DONE == m_status)
-                retval.Set(toJsString(Env(), "id"), toJsString(Env(), m_instanceKey.GetInstanceId()));
-
-            Callback().MakeCallback(Receiver().Value(), {retval});
-            }
-        else
-            {
-            Napi::Number retval = Napi::Number::New(Env(), (int)m_status);
-            Callback().MakeCallback(Receiver().Value(), {retval});
-            }
-        }
-public:
-    ECSqlStepWorker( Napi::Function& callback, ECSqlStatement& stmt, bool stepForInsert)
-        : Napi::AsyncWorker(callback), m_stmt(stmt), m_stepForInsert(stepForInsert)
-        {
-        NativeLogging::CategoryLogger("ECSqlStepWorkerTestCategory").error("ECSqlStepWorker: Start on main thread");
-        }
-};
-
-/*---------------------------------------------------------------------------------**//**
-* @bsimethod
-+---------------+---------------+---------------+---------------+---------------+------*/
-void JsInterop::StepAsync(Napi::Function& callback, ECSqlStatement& stmt, bool stepForInsert)
-    {
-    auto worker = new ECSqlStepWorker(callback, stmt, stepForInsert);
-    worker->Queue();
-    }
-
-//=======================================================================================
-// @bsistruct
-//=======================================================================================
-struct SqliteStepWorker : Napi::AsyncWorker
-{
-private:
-    Statement& m_stmt;
-    int m_status;
-    void Execute() override
-        {
-        if (m_stmt.IsPrepared())
-            m_status = m_stmt.Step();
-        else
-            m_status = (int) BE_SQLITE_MISUSE;
-        }
-
-    void OnOK() override
-        {
-        auto retval = Napi::Number::New(Env(), (int)m_status);
-        Callback().MakeCallback(Receiver().Value(), {retval});
-        }
-public:
-    SqliteStepWorker( Napi::Function& callback, Statement& stmt)
-        : Napi::AsyncWorker(callback), m_stmt(stmt)
-        {
-        }
-};
-
-/*---------------------------------------------------------------------------------**//**
-* @bsimethod
-+---------------+---------------+---------------+---------------+---------------+------*/
-void JsInterop::StepAsync(Napi::Function& callback, Statement& stmt)
-    {
-    auto worker = new SqliteStepWorker(callback, stmt);
-    worker->Queue();
-    }
-
-//=======================================================================================
-// A request to generate a snap point given an element and additional parameters.
-//! @bsiclass
-//=======================================================================================
-struct SnapRequest : BeObjectWrap<SnapRequest>
-{
-    //=======================================================================================
-    // Async Worker that does a snap on another thread.
-    //! @bsiclass
-    //=======================================================================================
-    struct Snapper : DgnDbWorker
-    {
-        Napi::ObjectReference m_snapRequest;
-        BeJsDocument m_input;
-        void OnComplete()
-            {
-            auto* request = SnapRequest::Unwrap(m_snapRequest.Value());
-            BeMutexHolder holder(request->m_mutex);
-            request->m_pending = nullptr;
-            }
-
-        void Execute() final
-            {
-            SnapContext::DoSnap(m_output, m_input, GetDb(), *this);
-            if (IsCanceled())
-                OnSkipped();
-            }
-
-        void OnOK() final
-            {
-            OnComplete();
-            DgnDbWorker::OnOK();
-            }
-
-        void OnError(Napi::Error const& e) final
-            {
-            OnComplete();
-            if (e.Message() == "aborted")
-                e.Value()["errorNumber"] = (int) DgnDbStatus::Aborted;
-            DgnDbWorker::OnError(e);
-            }
-
-        void OnSkipped() final
-            {
-            // SetError will trigger OnError which will call OnComplete.
-            SetError("aborted");
-            }
-
-        Snapper(SnapRequest const& request, DgnDbR db, Napi::Object input) : DgnDbWorker(db, input.Env())
-            {
-            m_snapRequest.Reset(request.Value(), 1);
-            m_input.From(input);
-            }
-
-        ~Snapper() { m_snapRequest.Reset(); }
-    };
-
-    DEFINE_CONSTRUCTOR;
-    mutable BeMutex m_mutex;
-    RefCountedPtr<Snapper> m_pending;
-
-    Napi::Value DoSnap(NapiInfoCR info)
-        {
-        BeMutexHolder holder(m_mutex);
-        if (m_pending.IsValid())
-            CancelSnap(info);
-
-        REQUIRE_ARGUMENT_OBJ(0, NativeDgnDb, db);
-        REQUIRE_ARGUMENT_ANY_OBJ(1, request);
-        m_pending = new Snapper(*this, db->GetDgnDb(), request); // freed in caller of OnOK and OnError see AsyncWorker::OnWorkComplete
-        return m_pending->Queue();  // Snap happens in another thread
-        }
-
-    // Cancel a previous request for a snap. If no snap is pending, does nothing
-    void CancelSnap(NapiInfoCR info)
-        {
-        BeMutexHolder holder(m_mutex);
-        if (m_pending.IsValid())
-            {
-            m_pending->Cancel();
-            m_pending = nullptr;
-            }
-        }
-
-    SnapRequest(NapiInfoCR info) : BeObjectWrap<SnapRequest>(info) {}
-    ~SnapRequest() {SetInDestructor();}
-
-    static void Init(Napi::Env& env, Napi::Object exports)
-        {
-        Napi::HandleScope scope(env);
-        Napi::Function t = DefineClass(env, "SnapRequest", {
-          InstanceMethod("doSnap", &SnapRequest::DoSnap),
-          InstanceMethod("cancelSnap", &SnapRequest::CancelSnap)
-        });
-
-        exports.Set("SnapRequest", t);
-
-        SET_CONSTRUCTOR(t);
-        }
-};
-
-//=======================================================================================
-// @bsistruct
-//=======================================================================================
-struct TileWorker : Napi::AsyncWorker
-{
-protected:
-    // Inputs
-    DgnDbPtr m_db;
-    Utf8String m_treeId;
-    ICancellablePtr m_cancellationToken;
-
-    // Outputs
-    DgnDbStatus m_status;
-
-    TileWorker(ICancellableP cancellationToken, Napi::Function& callback, DgnDbR db, Utf8StringCR treeId)
-        : Napi::AsyncWorker(callback), m_db(&db), m_treeId(treeId), m_cancellationToken(cancellationToken), m_status(DgnDbStatus::BadRequest)
-        {
-        BeAssert(m_cancellationToken.IsValid());
-        }
-
-    void OnError(Napi::Error const& e) override
-        {
-        auto retval = CreateBentleyReturnErrorObject(1, e.Message().c_str(), Env());
-        Callback().MakeCallback(Receiver().Value(), {retval});
-        }
-
-    void OnOK() override
-        {
-        if (DgnDbStatus::Success == m_status)
-            {
-            Napi::Value jsValue = GetTileResult();
-            auto retval = CreateBentleyReturnSuccessObject(jsValue);
-            Callback().MakeCallback(Receiver().Value(), {retval});
-            }
-        else
-            {
-            auto retval = CreateBentleyReturnErrorObject(m_status, nullptr, Env());
-            Callback().MakeCallback(Receiver().Value(), {retval});
-            }
-        }
-
-    virtual Napi::Value GetTileResult() = 0;
-
-    bool IsCanceled() const { return m_cancellationToken.IsValid() && m_cancellationToken->IsCanceled(); }
-
-    bool PreExecute()
-        {
-        if (!IsCanceled())
-            return true;
-
-        m_status = DgnDbStatus::NotOpen;
-        return false;
-        }
-};
-
-//=======================================================================================
-// @bsistruct
-//=======================================================================================
-struct GetTileTreeWorker : TileWorker
-{
-private:
-    // Output
-    Json::Value m_result;
-
-    void Execute() final
-        {
-        if (!PreExecute())
-            return;
-
-        // JsInterop::GetLogger().debugv("GetTileTreeWorker::Execute: %s", m_treeId.ToString().c_str());
-        m_status = T_HOST.Visualization().GetTileTreeJson(m_result, *m_db, m_treeId, true);
-        }
-
-    Napi::Value GetTileResult() final
-        {
-        BeJsNapiObject ret(Env());
-        ret.From(m_result);
-        return ret;
-        }
-public:
-    GetTileTreeWorker(ICancellableP cancel, Napi::Function& callback, DgnDbR db, Utf8StringCR treeId) : TileWorker(cancel, callback, db, treeId)
-        {
-        // JsInterop::GetLogger().debugv("GetTileTreeWorker ctor: %s", m_treeId.ToString().c_str());
-        }
-    ~GetTileTreeWorker()
-        {
-        // JsInterop::GetLogger().debugv("GetTileTreeWorker dtor: %s", m_treeId.ToString().c_str());
-        }
-};
-
-/*---------------------------------------------------------------------------------**//**
-* @bsimethod
-+---------------+---------------+---------------+---------------+---------------+------*/
-void JsInterop::GetTileTree(ICancellableP cancel, DgnDbR db, Utf8StringCR idStr, Napi::Function& callback)
-    {
-    // If the tree already exists, return it from the main thread rather than sending to thread pool...
-    BeJsNapiObject result(Env());
-    auto status = T_HOST.Visualization().GetTileTreeJson(result, db, idStr, false);
-    if (DgnDbStatus::NotFound == status)
-      {
-      // Initialize on thread pool.
-      auto worker = new GetTileTreeWorker(cancel, callback, db, idStr);
-      worker->Queue();
-    }
-    else
-      {
-      auto retval = DgnDbStatus::Success == status ? CreateBentleyReturnSuccessObject(result) : CreateBentleyReturnErrorObject(status, nullptr, Env());
-      callback.Call({retval});
-      }
-    }
-
-//=======================================================================================
-// @bsistruct
-//=======================================================================================
-struct GetTileContentWorker : TileWorker
-{
-private:
-    // Input
-    Utf8String m_contentId;
-
-    // Output
-    TileContentCPtr m_result;
-
-    void Execute() final
-        {
-        if (!PreExecute())
-            return;
-
-        // JsInterop::GetLogger().debugv("GetTileContentWorker::Execute: %s %s", m_treeId.ToString().c_str(), m_contentId.ToString().c_str());
-        auto result = T_HOST.Visualization().GetTileContent(*m_db, m_treeId, m_contentId);
-#ifdef BENTLEY_HAVE_VARIANT
-        if (std::holds_alternative<TileContentCPtr>(result)) {
-          m_result = std::get<TileContentCPtr>(result);
-          BeAssert(m_result.IsValid());
-          m_status = m_result.IsValid() ? DgnDbStatus::Success : DgnDbStatus::NotFound;
-        } else {
-          BeAssert(std::holds_alternative<DgnDbStatus>(result));
-          m_status = std::get<DgnDbStatus>(result);
-        }
-#else
-        if (result.m_content.IsValid()) {
-          m_result = result.m_content;
-          m_status = DgnDbStatus::Success;
-        } else {
-          m_status = result.m_status;
-        }
-#endif
-        }
-
-    Napi::Value GetTileResult() final
-        {
-        BeAssert(m_result.IsValid());
-
-        ByteStreamCR geometry = m_result->GetBytes();
-        auto blob = Napi::Uint8Array::New(Env(), geometry.size());
-        memcpy(blob.Data(), geometry.data(), geometry.size());
-
-        return blob;
-        }
-public:
-    GetTileContentWorker(ICancellableP cancel, Napi::Function& callback, DgnDbR db, Utf8StringCR treeId, Utf8StringCR contentId)
-        : TileWorker(cancel, callback, db, treeId), m_contentId(contentId)
-        {
-        // JsInterop::GetLogger().debugv("GetTileContentWorker ctor: %s %s", m_treeId.ToString().c_str(), m_contentId.ToString().c_str());
-        }
-
-    ~GetTileContentWorker()
-        {
-        // JsInterop::GetLogger().debugv("GetTileContentWorker dtor: %s %s", m_treeId.ToString().c_str(), m_contentId.ToString().c_str());
-        }
-};
-
-/*---------------------------------------------------------------------------------**//**
-* @bsimethod
-+---------------+---------------+---------------+---------------+---------------+------*/
-void JsInterop::GetTileContent(ICancellableP cancel, DgnDbR db, Utf8StringCR treeIdStr, Utf8StringCR tileIdStr, Napi::Function& callback)
-    {
-    auto worker = new GetTileContentWorker(cancel, callback, db, treeIdStr, tileIdStr);
-    worker->Queue();
-    }
-
-//=======================================================================================
-// Projects the NativeECPresentationManager class into JS.
-//! @bsiclass
-//=======================================================================================
-struct NativeECPresentationManager : BeObjectWrap<NativeECPresentationManager>
-    {
-    //=======================================================================================
-    //! @bsiclass
-    //=======================================================================================
-    struct SchemasLoader : DgnDbWorker
-        {
-        private:
-            std::shared_ptr<ECPresentation::Diagnostics::Scope> m_diagnostics;
-        protected:
-            void Execute() final
-                {
-                ECPresentation::Diagnostics::Scope::Holder scope(m_diagnostics);
-                if (!GetDb().IsDbOpen())
-                    {
-                    SetError("iModel not open");
-                    return;
-                    }
-                GetDb().Schemas().GetSchemas(true);
-
-                m_output.SetEmptyObject();
-                m_output["result"].SetNull();
-                m_output["diagnostics"].From(m_diagnostics->BuildJson());
-                }
-
-        public:
-            SchemasLoader(Napi::Env env, DgnDb& db) : DgnDbWorker(db, env)
-                {
-                ECPresentation::Diagnostics::Options loggerOptions;
-                loggerOptions.SetMinimumDuration((uint64_t)0);
-                m_diagnostics = *ECPresentation::Diagnostics::Scope::ResetAndCreate("Preloading ECSchemas", loggerOptions);
-                }
-        };
-
-    DEFINE_CONSTRUCTOR;
-
-    std::unique_ptr<ECPresentationManager> m_presentationManager;
-    RefCountedPtr<SimpleRuleSetLocater> m_supplementalRulesets;
-    RefCountedPtr<SimpleRuleSetLocater> m_primaryRulesets;
-    std::shared_ptr<IModelJsECPresentationUpdateRecordsHandler> m_updatesHandler;
-    Napi::ThreadSafeFunction m_threadSafeFunc;
-    Napi::ThreadSafeFunction m_updateCallback;
-
-    static bool InstanceOf(Napi::Value val) {
-        if (!val.IsObject())
-            return false;
-
-        Napi::HandleScope scope(val.Env());
-        return val.As<Napi::Object>().InstanceOf(Constructor().Value());
-        }
-
-    //  Create projections
-    static void Init(Napi::Env& env, Napi::Object exports)
-        {
-        Napi::HandleScope scope(env);
-        Napi::Function t = DefineClass(env, "ECPresentationManager", {
-            InstanceMethod("forceLoadSchemas", &NativeECPresentationManager::ForceLoadSchemas),
-            InstanceMethod("setupRulesetDirectories", &NativeECPresentationManager::SetupRulesetDirectories),
-            InstanceMethod("setupSupplementalRulesetDirectories", &NativeECPresentationManager::SetupSupplementalRulesetDirectories),
-            InstanceMethod("setRulesetVariableValue", &NativeECPresentationManager::SetRulesetVariableValue),
-            InstanceMethod("unsetRulesetVariableValue", &NativeECPresentationManager::UnsetRulesetVariableValue),
-            InstanceMethod("getRulesetVariableValue", &NativeECPresentationManager::GetRulesetVariableValue),
-            InstanceMethod("registerSupplementalRuleset", &NativeECPresentationManager::RegisterSupplementalRuleset),
-            InstanceMethod("getRulesets", &NativeECPresentationManager::GetRulesets),
-            InstanceMethod("addRuleset", &NativeECPresentationManager::AddRuleset),
-            InstanceMethod("removeRuleset", &NativeECPresentationManager::RemoveRuleset),
-            InstanceMethod("clearRulesets", &NativeECPresentationManager::ClearRulesets),
-            InstanceMethod("handleRequest", &NativeECPresentationManager::HandleRequest),
-            InstanceMethod("dispose", &NativeECPresentationManager::Terminate)
-            });
-
-        exports.Set("ECPresentationManager", t);
-
-        SET_CONSTRUCTOR(t);
-        }
-
-    /*---------------------------------------------------------------------------------**//**
-    * @bsimethod
-    +---------------+---------------+---------------+---------------+---------------+------*/
-    static void SetSerializedResponse(Napi::Env env, BeJsNapiObject obj, Utf8CP memberName, Utf8StringR serializedResponse)
-        {
-        if (serializedResponse.empty())
-            {
-            obj[memberName] = "null";
-            return;
-            }
-
-        Utf8StringP strP = new Utf8String();
-        strP->swap(serializedResponse);
-        Napi::Value val = Napi::Buffer<Utf8Char>::NewOrCopy(env, strP->data(), strP->size(), [](Napi::Env, Utf8Char*, void* ptr)
-            {
-            delete reinterpret_cast<Utf8StringP>(ptr);
-            }, strP);
-        obj.AsNapiValueRef()->m_napiVal.As<Napi::Object>().Set(memberName, val);
-        }
-
-    /*---------------------------------------------------------------------------------**//**
-    * @bsimethod
-    +---------------+---------------+---------------+---------------+---------------+------*/
-    static Napi::Value CreateReturnValue(Napi::Env env, ECPresentationResult& result, bool serializeResponse = false)
-        {
-        BeJsNapiObject retVal(env);
-        if (result.IsError())
-            {
-            // error
-            SaveErrorValue(retVal["error"], result.GetStatus(), result.GetErrorMessage().c_str());
-            }
-        else
-            {
-            // success
-            if (serializeResponse)
-                SetSerializedResponse(env, retVal, "result", result.GetSerializedSuccessResponse());
-            else
-                retVal["result"].From(result.GetSuccessResponse());
-            }
-
-        if (result.GetDiagnostics())
-            retVal["diagnostics"].From(*result.GetDiagnostics());
-
-        return retVal;
-        }
-
-    NativeECPresentationManager(NapiInfoCR info)
-        : BeObjectWrap<NativeECPresentationManager>(info)
-        {
-        REQUIRE_ARGUMENT_ANY_OBJ(0, props);
-        if (!props.Get("id").IsString())
-            THROW_JS_TYPE_EXCEPTION("props.id must be a string");
-        if (!props.Get("updateCallback").IsFunction())
-            THROW_JS_TYPE_EXCEPTION("props.updateCallback must be a function");
-        if (!props.Get("taskAllocationsMap").IsObject())
-            THROW_JS_TYPE_EXCEPTION("props.taskAllocationsMap must be an object");
-        if (!props.Get("defaultFormats").IsObject())
-            THROW_JS_TYPE_EXCEPTION("props.defaultFormats must be an object");
-        if (!props.Get("cacheConfig").IsObject())
-            THROW_JS_TYPE_EXCEPTION("props.cacheConfig must be an object");
-
-        try
-            {
-            m_updateCallback = Napi::ThreadSafeFunction::New(Env(), props.Get("updateCallback").As<Napi::Function>(), "NativeECPresentationManager data update callback", 0, 1);
-            m_updatesHandler = std::make_shared<IModelJsECPresentationUpdateRecordsHandler>([this](rapidjson::Document&& updateInfo)
-                {
-                auto updateInfoPtr = new rapidjson::Document(std::move(updateInfo));
-                m_updateCallback.BlockingCall(updateInfoPtr, [](Napi::Env env, Napi::Function jsCallback, rapidjson::Document* updateInfoPtr)
-                    {
-                    BeJsNapiObject res(env);
-                    res.From(*updateInfoPtr);
-                    jsCallback.Call({ res });
-                    delete updateInfoPtr;
-                    });
-                });
-            m_presentationManager = ECPresentationUtils::CreatePresentationManager(T_HOST.GetIKnownLocationsAdmin(), m_updatesHandler, props);
-            m_supplementalRulesets = SimpleRuleSetLocater::Create();
-            m_presentationManager->GetLocaters().RegisterLocater(*SupplementalRuleSetLocater::Create(*m_supplementalRulesets));
-            m_primaryRulesets = SimpleRuleSetLocater::Create();
-            m_presentationManager->GetLocaters().RegisterLocater(*NonSupplementalRuleSetLocater::Create(*m_primaryRulesets));
-            m_threadSafeFunc = Napi::ThreadSafeFunction::New(Env(), Napi::Function::New(Env(), [](NapiInfoCR info) {}), "NativeECPresentationManager result resolver", 0, 1);
-            }
-        catch (std::exception const& e)
-            {
-            THROW_JS_EXCEPTION(e.what());
-            }
-        catch (...)
-            {
-            THROW_JS_EXCEPTION("Unknown initialization error");
-            }
-        }
-
-    ~NativeECPresentationManager()
-        {
-        SetInDestructor();  // Must be the first line of every ObjectWrap destructor
-        // 'terminate' not called
-        BeAssert(m_presentationManager == nullptr);
-        }
-
-    Napi::Value CreateReturnValue(ECPresentationResult&& result, bool serializeResponse = false)
-        {
-        return CreateReturnValue(Env(), result, serializeResponse);
-        }
-
-    void ResolvePromise(Napi::Promise::Deferred const& deferred, ECPresentationResult&& result)
-        {
-        std::shared_ptr<ECPresentationResult> resultPtr = std::make_shared<ECPresentationResult>(std::move(result));
-        m_threadSafeFunc.BlockingCall([resultPtr, deferred = std::move(deferred)](Napi::Env env, Napi::Function)
-            {
-            deferred.Resolve(CreateReturnValue(env, *resultPtr, true));
-            });
-        }
-
-    Napi::Value HandleRequest(NapiInfoCR info)
-        {
-        Napi::Promise::Deferred deferred = Napi::Promise::Deferred::New(Env());
-        Napi::Object response = Napi::Object::New(Env());
-        response.Set("result", deferred.Promise());
-        response.Set("cancel", Napi::Function::New(Env(), [](NapiInfoCR info) {}));
-
-        REQUIRE_ARGUMENT_OBJ(0, NativeDgnDb, db);
-        if (!db->IsOpen())
-            {
-            deferred.Resolve(CreateReturnValue(ECPresentationResult(ECPresentationStatus::InvalidArgument, "db: not open")));
-            return response;
-            }
-
-        REQUIRE_ARGUMENT_STRING(1, serializedRequest);
-        rapidjson::Document requestJson;
-        requestJson.Parse(serializedRequest.c_str());
-        if (requestJson.IsNull())
-            {
-            deferred.Resolve(CreateReturnValue(ECPresentationResult(ECPresentationStatus::InvalidArgument, "request")));
-            return response;
-            }
-
-        Utf8CP requestId = requestJson["requestId"].GetString();
-        if (Utf8String::IsNullOrEmpty(requestId))
-            {
-            deferred.Resolve(CreateReturnValue(ECPresentationResult(ECPresentationStatus::InvalidArgument, "request.requestId")));
-            return response;
-            }
-
-        auto startTime = BeTimeUtilities::GetCurrentTimeAsUnixMillis();
-        auto requestGuid = BeGuid(true).ToString();
-
-        static rapidjson::Value const s_nullValue;
-        RapidJsonValueCR params = requestJson.HasMember("params") ? requestJson["params"] : s_nullValue;
-
-        ECPresentationUtils::GetLogger().debugv("Received request: %s. Assigned GUID: %s. Request params: %s",
-            requestId, requestGuid.c_str(), BeRapidJsonUtilities::ToString(params).c_str());
-
-        auto diagnostics = ECPresentation::Diagnostics::Scope::ResetAndCreate(requestId, ECPresentationUtils::CreateDiagnosticsOptions(params));
-        try
-            {
-            std::shared_ptr<folly::Future<ECPresentationResult>> result = std::make_shared<folly::Future<ECPresentationResult>>(folly::makeFuture(ECPresentationResult(ECPresentationStatus::InvalidArgument, Utf8PrintfString("request.requestId = '%s'", requestId))));
-            if (0 == strcmp("GetRootNodesCount", requestId))
-                *result = ECPresentationUtils::GetRootNodesCount(*m_presentationManager, db->GetDgnDb(), params);
-            else if (0 == strcmp("GetRootNodes", requestId))
-                *result = ECPresentationUtils::GetRootNodes(*m_presentationManager, db->GetDgnDb(), params);
-            else if (0 == strcmp("GetChildrenCount", requestId))
-                *result = ECPresentationUtils::GetChildrenCount(*m_presentationManager, db->GetDgnDb(), params);
-            else if (0 == strcmp("GetChildren", requestId))
-                *result = ECPresentationUtils::GetChildren(*m_presentationManager, db->GetDgnDb(), params);
-            else if (0 == strcmp("GetNodesDescriptor", requestId))
-                *result = ECPresentationUtils::GetHierarchyLevelDescriptor(*m_presentationManager, db->GetDgnDb(), params);
-            else if (0 == strcmp("GetNodePaths", requestId))
-                *result = ECPresentationUtils::GetNodesPaths(*m_presentationManager, db->GetDgnDb(), params);
-            else if (0 == strcmp("GetFilteredNodePaths", requestId))
-                *result = ECPresentationUtils::GetFilteredNodesPaths(*m_presentationManager, db->GetDgnDb(), params);
-            else if (0 == strcmp("GetContentSources", requestId))
-                *result = ECPresentationUtils::GetContentSources(*m_presentationManager, db->GetDgnDb(), params);
-            else if (0 == strcmp("GetContentDescriptor", requestId))
-                *result = ECPresentationUtils::GetContentDescriptor(*m_presentationManager, db->GetDgnDb(), params);
-            else if (0 == strcmp("GetContent", requestId))
-                *result = ECPresentationUtils::GetContent(*m_presentationManager, db->GetDgnDb(), params);
-            else if (0 == strcmp("GetContentSet", requestId))
-                *result = ECPresentationUtils::GetContentSet(*m_presentationManager, db->GetDgnDb(), params);
-            else if (0 == strcmp("GetContentSetSize", requestId))
-                *result = ECPresentationUtils::GetContentSetSize(*m_presentationManager, db->GetDgnDb(), params);
-            else if (0 == strcmp("GetPagedDistinctValues", requestId))
-                *result = ECPresentationUtils::GetPagedDistinctValues(*m_presentationManager, db->GetDgnDb(), params);
-            else if (0 == strcmp("GetDisplayLabel", requestId))
-                *result = ECPresentationUtils::GetDisplayLabel(*m_presentationManager, db->GetDgnDb(), params);
-            else if (0 == strcmp("CompareHierarchies", requestId))
-                *result = ECPresentationUtils::CompareHierarchies(*m_presentationManager, db->GetDgnDb(), params);
-
-            (*result)
-            .then([this, requestGuid, startTime, diagnostics = *diagnostics, deferred = std::move(deferred)](ECPresentationResult result)
-                {
-                result.SetDiagnostics(std::make_unique<rapidjson::Document>(diagnostics->BuildJson()));
-                ResolvePromise(deferred, std::move(result));
-                ECPresentationUtils::GetLogger().debugv("Request %s completed successfully in %" PRIu64 " ms.",
-                    requestGuid.c_str(), (BeTimeUtilities::GetCurrentTimeAsUnixMillis() - startTime));
-                })
-            .onError([this, requestGuid, startTime, diagnostics = *diagnostics, deferred = std::move(deferred)](folly::exception_wrapper e)
-                {
-                ECPresentationResult result = ECPresentationUtils::CreateResultFromException(e, std::make_unique<rapidjson::Document>(diagnostics->BuildJson()));
-                if (ECPresentationStatus::Canceled == result.GetStatus())
-                    {
-                    ECPresentationUtils::GetLogger().debugv("Request %s cancelled after %" PRIu64 " ms.",
-                        requestGuid.c_str(), (BeTimeUtilities::GetCurrentTimeAsUnixMillis() - startTime));
-                    }
-                else
-                    {
-                    ECPresentationUtils::GetLogger().errorv("Request %s completed with error '%s' in %" PRIu64 " ms.",
-                        requestGuid.c_str(), result.GetErrorMessage().c_str(), (BeTimeUtilities::GetCurrentTimeAsUnixMillis() - startTime));
-                    }
-                ResolvePromise(deferred, std::move(result));
-                });
-
-            response.Set("cancel", Napi::Function::New(Env(), [result](NapiInfoCR info)
-                {
-                result->cancel();
-                }));
-            }
-        catch (std::exception const& e)
-            {
-            ECPresentationUtils::GetLogger().errorv("Failed to queue request %s", requestGuid.c_str());
-            deferred.Resolve(CreateReturnValue(ECPresentationUtils::CreateResultFromException(folly::exception_wrapper{std::current_exception(), e}, std::make_unique<rapidjson::Document>((*diagnostics)->BuildJson()))));
-            }
-        catch (...)
-            {
-            ECPresentationUtils::GetLogger().errorv("Failed to queue request %s", requestGuid.c_str());
-            deferred.Resolve(CreateReturnValue(ECPresentationUtils::CreateResultFromException(folly::exception_wrapper{std::current_exception()}, std::make_unique<rapidjson::Document>((*diagnostics)->BuildJson()))));
-            }
-
-        return response;
-        }
-
-    Napi::Value ForceLoadSchemas(NapiInfoCR info)
-        {
-        REQUIRE_ARGUMENT_OBJ(0, NativeDgnDb, db);
-        if (!db->IsOpen())
-            THROW_JS_EXCEPTION("NativeECPresentationManager::ForceLoadSchemas: iModel not open");
-
-        DgnDbWorkerPtr worker = new SchemasLoader(info.Env(), db->GetDgnDb());
-        return worker->Queue();
-        }
-
-    Napi::Value SetupRulesetDirectories(NapiInfoCR info)
-        {
-        REQUIRE_ARGUMENT_STRING_ARRAY(0, directories);
-        ECPresentationResult result = ECPresentationUtils::SetupRulesetDirectories(*m_presentationManager, directories);
-        return CreateReturnValue(std::move(result));
-        }
-
-    Napi::Value SetupSupplementalRulesetDirectories(NapiInfoCR info)
-        {
-        REQUIRE_ARGUMENT_STRING_ARRAY(0, directories);
-        ECPresentationResult result = ECPresentationUtils::SetupSupplementalRulesetDirectories(*m_presentationManager, directories);
-        return CreateReturnValue(std::move(result));
-        }
-
-    Napi::Value RegisterSupplementalRuleset(NapiInfoCR info)
-        {
-        REQUIRE_ARGUMENT_STRING(0, rulesetJsonString);
-        ECPresentationResult result = ECPresentationUtils::AddRuleset(*m_supplementalRulesets, rulesetJsonString);
-        return CreateReturnValue(std::move(result));
-        }
-
-    Napi::Value GetRulesets(NapiInfoCR info)
-        {
-        REQUIRE_ARGUMENT_STRING(0, rulesetId);
-        ECPresentationResult result = ECPresentationUtils::GetRulesets(*m_primaryRulesets, rulesetId);
-        return CreateReturnValue(std::move(result), true);
-        }
-
-    Napi::Value AddRuleset(NapiInfoCR info)
-        {
-        REQUIRE_ARGUMENT_STRING(0, rulesetJsonString);
-        ECPresentationResult result = ECPresentationUtils::AddRuleset(*m_primaryRulesets, rulesetJsonString);
-        return CreateReturnValue(std::move(result));
-        }
-
-    Napi::Value RemoveRuleset(NapiInfoCR info)
-        {
-        REQUIRE_ARGUMENT_STRING(0, rulesetId);
-        REQUIRE_ARGUMENT_STRING(1, hash);
-        ECPresentationResult result = ECPresentationUtils::RemoveRuleset(*m_primaryRulesets, rulesetId, hash);
-        return CreateReturnValue(std::move(result));
-        }
-
-    Napi::Value ClearRulesets(NapiInfoCR info)
-        {
-        ECPresentationResult result = ECPresentationUtils::ClearRulesets(*m_primaryRulesets);
-        return CreateReturnValue(std::move(result));
-        }
-
-    Napi::Value GetRulesetVariableValue(NapiInfoCR info)
-        {
-        REQUIRE_ARGUMENT_STRING(0, rulesetId);
-        REQUIRE_ARGUMENT_STRING(1, variableId);
-        REQUIRE_ARGUMENT_STRING(2, type);
-        ECPresentationResult result = ECPresentationUtils::GetRulesetVariableValue(*m_presentationManager, rulesetId, variableId, type);
-        return CreateReturnValue(std::move(result));
-        }
-
-    Napi::Value SetRulesetVariableValue(NapiInfoCR info)
-        {
-        REQUIRE_ARGUMENT_STRING(0, ruleSetId);
-        REQUIRE_ARGUMENT_STRING(1, variableId);
-        REQUIRE_ARGUMENT_STRING(2, variableType);
-        REQUIRE_ARGUMENT_ANY_OBJ(3, value);
-        ECPresentationResult result = ECPresentationUtils::SetRulesetVariableValue(*m_presentationManager, ruleSetId, variableId, variableType, value);
-        return CreateReturnValue(std::move(result));
-        }
-
-    Napi::Value UnsetRulesetVariableValue(NapiInfoCR info)
-        {
-        REQUIRE_ARGUMENT_STRING(0, ruleSetId);
-        REQUIRE_ARGUMENT_STRING(1, variableId);
-        ECPresentationResult result = ECPresentationUtils::UnsetRulesetVariableValue(*m_presentationManager, ruleSetId, variableId);
-        return CreateReturnValue(std::move(result));
-        }
-
-    void Terminate(NapiInfoCR info)
-        {
-        m_presentationManager.reset();
-        m_updateCallback.Release();
-        m_threadSafeFunc.Release();
-        }
-    };
-
-//---------------------------------------------------------------------------------------
-// @bsimethod
-//+---------------+---------------+---------------+---------------+---------------+------
-void JsInterop::HandleAssertion(WCharCP msg, WCharCP file, unsigned line, BeAssertFunctions::AssertType type)
-    {
-    BeMutexHolder lock(s_assertionMutex);
-    if (!s_assertionsEnabled)
-        return;
-
-    if (IsJsExecutionDisabled())
-        {
-        fwprintf(stderr, L"%ls %ls %d", msg, file, (int)line);
-        return;
-        }
-
-    BeNapi::ThrowJsException(JsInterop::Env(), Utf8PrintfString("Native Assertion Failure: %ls (%ls:%d)\n", msg, file, line).c_str());
-    }
-
-//=======================================================================================
-//! @bsiclass
-//=======================================================================================
-struct DisableNativeAssertions : BeObjectWrap<DisableNativeAssertions>
-    {
-    private:
-        DEFINE_CONSTRUCTOR;
-        bool m_enableOnDispose = false;
-
-        void DoDispose()
-            {
-            if (!m_enableOnDispose)
-                return;
-            BeMutexHolder lock(s_assertionMutex);
-            s_assertionsEnabled = true;
-            //only re-enable assertions once. DoDispose is be called from the explicit
-            //call to Dispose and later when the destructor is called
-            m_enableOnDispose = false;
-            }
-
-    public:
-        DisableNativeAssertions(NapiInfoCR info) : BeObjectWrap<DisableNativeAssertions>(info)
-            {
-            BeMutexHolder lock(s_assertionMutex);
-            m_enableOnDispose = s_assertionsEnabled;
-            s_assertionsEnabled = false;
-            }
-
-        ~DisableNativeAssertions() { SetInDestructor(); DoDispose(); }
-
-        void Dispose(NapiInfoCR info) { DoDispose(); }
-
-        static void Init(Napi::Env env, Napi::Object exports)
-            {
-            Napi::HandleScope scope(env);
-            Napi::Function t = DefineClass(env, "DisableNativeAssertions", {
-            InstanceMethod("dispose", &DisableNativeAssertions::Dispose),
-            });
-
-            exports.Set("DisableNativeAssertions", t);
-
-            SET_CONSTRUCTOR(t);
-            }
-    };
-
-//=======================================================================================
-// @bsiclass
-//=======================================================================================
-struct NativeImportContext : BeObjectWrap<NativeImportContext>
-{
-private:
-    DEFINE_CONSTRUCTOR;
-    DgnImportContext* m_importContext = nullptr;
-
-public:
-    static void Init(Napi::Env& env, Napi::Object exports)
-        {
-        Napi::HandleScope scope(env);
-        Napi::Function t = DefineClass(env, "ImportContext", {
-            InstanceMethod("addClass", &NativeImportContext::AddClass),
-            InstanceMethod("addCodeSpecId", &NativeImportContext::AddCodeSpecId),
-            InstanceMethod("addElementId", &NativeImportContext::AddElementId),
-            InstanceMethod("cloneElement", &NativeImportContext::CloneElement),
-            InstanceMethod("dispose", &NativeImportContext::Dispose),
-            InstanceMethod("dump", &NativeImportContext::Dump),
-            InstanceMethod("filterSubCategoryId", &NativeImportContext::FilterSubCategoryId),
-            InstanceMethod("findCodeSpecId", &NativeImportContext::FindCodeSpecId),
-            InstanceMethod("findElementId", &NativeImportContext::FindElementId),
-            InstanceMethod("hasSubCategoryFilter", &NativeImportContext::HasSubCategoryFilter),
-            InstanceMethod("importCodeSpec", &NativeImportContext::ImportCodeSpec),
-            InstanceMethod("importFont", &NativeImportContext::ImportFont),
-            InstanceMethod("isSubCategoryFiltered", &NativeImportContext::IsSubCategoryFiltered),
-            InstanceMethod("loadStateFromDb", &NativeImportContext::LoadStateFromDb),
-            InstanceMethod("removeElementId", &NativeImportContext::RemoveElementId),
-            InstanceMethod("saveStateToDb", &NativeImportContext::SaveStateToDb),
-        });
-        exports.Set("ImportContext", t);
-        SET_CONSTRUCTOR(t);
-        }
-
-    NativeImportContext(NapiInfoCR info) : BeObjectWrap<NativeImportContext>(info)
-        {
-        REQUIRE_ARGUMENT_OBJ(0, NativeDgnDb, sourceDb);
-        REQUIRE_ARGUMENT_OBJ(1, NativeDgnDb, targetDb);
-        m_importContext = new DgnImportContext(sourceDb->GetDgnDb(), targetDb->GetDgnDb());
-        }
-
-    ~NativeImportContext() {SetInDestructor();}
-
-    static bool InstanceOf(Napi::Value val)
-        {
-        if (!val.IsObject())
-            return false;
-
-        Napi::HandleScope scope(val.Env());
-        return val.As<Napi::Object>().InstanceOf(Constructor().Value());
-        }
-
-    void Dispose(NapiInfoCR info)
-        {
-        if (nullptr != m_importContext)
-            {
-            delete m_importContext;
-            m_importContext = nullptr;
-            }
-        }
-
-    Napi::Value Dump(NapiInfoCR info)
-        {
-        if (nullptr == m_importContext)
-            THROW_JS_EXCEPTION("Invalid NativeImportContext");
-
-        REQUIRE_ARGUMENT_STRING(0, outputFileName);
-        BentleyStatus status = m_importContext->Dump(outputFileName);
-        return Napi::Number::New(Env(), (int) status);
-        }
-
-    Napi::Value AddClass(NapiInfoCR info)
-        {
-        if (nullptr == m_importContext)
-            THROW_JS_EXCEPTION("Invalid NativeImportContext");
-
-        REQUIRE_ARGUMENT_STRING(0, sourceClassFullName);
-        REQUIRE_ARGUMENT_STRING(1, targetClassFullName);
-        bvector<Utf8String> sourceTokens;
-        bvector<Utf8String> targetTokens;
-        BeStringUtilities::Split(sourceClassFullName.c_str(), ".:", sourceTokens);
-        BeStringUtilities::Split(targetClassFullName.c_str(), ".:", targetTokens);
-        if ((2 != sourceTokens.size()) || (2 != targetTokens.size()))
-            return Napi::Number::New(Env(), (int) DgnDbStatus::InvalidName);
-
-        DgnClassId sourceClassId = m_importContext->GetSourceDb().Schemas().GetClassId(sourceTokens[0].c_str(), sourceTokens[1].c_str());
-        DgnClassId targetClassId = m_importContext->GetDestinationDb().Schemas().GetClassId(targetTokens[0].c_str(), targetTokens[1].c_str());
-        if ((!sourceClassId.IsValid()) || (!targetClassId.IsValid()))
-            return Napi::Number::New(Env(), (int) DgnDbStatus::InvalidName);
-
-        m_importContext->AddClassId(sourceClassId, targetClassId);
-        return Napi::Number::New(Env(), (int) BentleyStatus::SUCCESS);
-        }
-
-    Napi::Value AddCodeSpecId(NapiInfoCR info)
-        {
-        if (nullptr == m_importContext)
-            THROW_JS_EXCEPTION("Invalid NativeImportContext");
-
-        REQUIRE_ARGUMENT_STRING_ID(0, sourceIdStr, CodeSpecId, sourceId);
-        REQUIRE_ARGUMENT_STRING_ID(1, targetIdStr, CodeSpecId, targetId);
-        m_importContext->AddCodeSpecId(sourceId, targetId);
-        return Napi::Number::New(Env(), (int) BentleyStatus::SUCCESS);
-        }
-
-    Napi::Value AddElementId(NapiInfoCR info)
-        {
-        if (nullptr == m_importContext)
-            THROW_JS_EXCEPTION("Invalid NativeImportContext");
-
-        REQUIRE_ARGUMENT_STRING_ID(0, sourceIdStr, DgnElementId, sourceId);
-        REQUIRE_ARGUMENT_STRING_ID(1, targetIdStr, DgnElementId, targetId);
-        m_importContext->AddElementId(sourceId, targetId);
-        return Napi::Number::New(Env(), (int) BentleyStatus::SUCCESS);
-        }
-
-    Napi::Value RemoveElementId(NapiInfoCR info)
-        {
-        if (nullptr == m_importContext)
-            THROW_JS_EXCEPTION("Invalid NativeImportContext");
-
-        REQUIRE_ARGUMENT_STRING_ID(0, sourceIdStr, DgnElementId, sourceId);
-        m_importContext->AddElementId(sourceId, DgnElementId());
-        return Napi::Number::New(Env(), (int) BentleyStatus::SUCCESS);
-        }
-
-    Napi::Value FindCodeSpecId(NapiInfoCR info)
-        {
-        if (nullptr == m_importContext)
-            THROW_JS_EXCEPTION("Invalid NativeImportContext");
-
-        REQUIRE_ARGUMENT_STRING_ID(0, sourceIdStr, CodeSpecId, sourceId);
-        CodeSpecId targetId = m_importContext->FindCodeSpecId(sourceId);
-        return toJsString(Env(), targetId);
-        }
-
-    Napi::Value FindElementId(NapiInfoCR info)
-        {
-        if (nullptr == m_importContext)
-            THROW_JS_EXCEPTION("Invalid NativeImportContext");
-
-        REQUIRE_ARGUMENT_STRING_ID(0, sourceIdStr, DgnElementId, sourceId);
-        DgnElementId targetId = m_importContext->FindElementId(sourceId);
-        return toJsString(Env(), targetId);
-        }
-
-    Napi::Value CloneElement(NapiInfoCR info)
-        {
-        if (nullptr == m_importContext)
-            THROW_JS_EXCEPTION("Invalid NativeImportContext");
-
-        REQUIRE_ARGUMENT_STRING_ID(0, sourceIdStr, DgnElementId, sourceElementId);
-        bool binaryGeometry = false;
-        if (!ARGUMENT_IS_EMPTY(1))
-            {
-            Napi::Object cloneOptions = info[1].As<Napi::Object>();
-            binaryGeometry = cloneOptions.Get("binaryGeometry").ToBoolean();
-            }
-
-        DgnElementCPtr sourceElement = m_importContext->GetSourceDb().Elements().GetElement(sourceElementId);
-        if (!sourceElement.IsValid())
-            THROW_JS_EXCEPTION("Invalid source ElementId");
-
-        // NOTE: Elements and Models share the same mapping table. However, the root Subject can be remapped but not the RepositoryModel
-        DgnModelId targetModelId;
-        if (sourceElement->GetModelId() == DgnModel::RepositoryModelId())
-            targetModelId = DgnModel::RepositoryModelId();
-        else
-            targetModelId = m_importContext->FindModelId(sourceElement->GetModelId());
-
-        DgnModelPtr targetModel = m_importContext->GetDestinationDb().Models().GetModel(targetModelId);
-        if (!targetModel.IsValid())
-            THROW_JS_EXCEPTION("Invalid target model");
-
-        DgnDbStatus cloneStatus;
-        DgnElementPtr targetElement = sourceElement->CloneForImport(&cloneStatus, *targetModel, *m_importContext);
-        if (cloneStatus == DgnDbStatus::WrongClass)
-            THROW_JS_EXCEPTION("Unable to clone an element because of an invalid class. Were schemas imported?");
-        if (cloneStatus != DgnDbStatus::Success || !targetElement.IsValid())
-            THROW_JS_EXCEPTION("Unable to clone element");
-
-        GeometryStreamCP geometryStream = nullptr;
-        GeometrySourceCP geometrySource = targetElement->ToGeometrySource();
-        if (nullptr != geometrySource)
-            {
-            if (geometrySource->GetGeometryStream().HasGeometry())
-                geometryStream = &geometrySource->GetGeometryStream();
-            }
-        else
-            {
-            DgnGeometryPartCP geometryPart = targetElement->ToGeometryPart();
-            if ((nullptr != geometryPart) && (geometryPart->GetGeometryStream().HasGeometry()))
-                geometryStream = &geometryPart->GetGeometryStream();
-            }
-
-        // -------------------------------------------------------------------------------------------------------------
-        // NOTE: Must include geometry (if present) either as JSON or binary since insert will happen on TypeScript side
-        // NOTE: JSON is easier to work with, but binary is significantly faster
-        // -------------------------------------------------------------------------------------------------------------
-
-        BeJsDocument toJsonOptions;
-        if ((nullptr != geometryStream) && !binaryGeometry)
-            {
-            toJsonOptions["wantGeometry"] = true;
-            toJsonOptions["wantBRepData"] = true;
-            }
-
-        BeJsNapiObject val(Env());
-        targetElement->ToJson(val, toJsonOptions);
-
-        if ((nullptr != geometryStream) && binaryGeometry)
-            val["geomBinary"].SetBinary(geometryStream->GetData(), geometryStream->GetSize());
-
-        return val;
-        }
-
-    Napi::Value ImportCodeSpec(NapiInfoCR info)
-        {
-        if (nullptr == m_importContext)
-            THROW_JS_EXCEPTION("Invalid NativeImportContext");
-
-        REQUIRE_ARGUMENT_STRING_ID(0, sourceIdStr, CodeSpecId, sourceId);
-        CodeSpecId targetId = m_importContext->RemapCodeSpecId(sourceId);
-        return toJsString(Env(), targetId);
-        }
-
-    Napi::Value ImportFont(NapiInfoCR info)
-        {
-        if (nullptr == m_importContext)
-            THROW_JS_EXCEPTION("Invalid NativeImportContext");
-
-        REQUIRE_ARGUMENT_NUMBER(0, sourceFontNumber);
-        FontId sourceFontId(static_cast<uint64_t>(sourceFontNumber.Uint32Value())); // BESERVER_ISSUED_ID_CLASS can be represented as a number in TypeScript
-        FontId targetFontId = m_importContext->RemapFont(sourceFontId);
-        return Napi::Number::New(Env(), targetFontId.GetValue());
-        }
-
-    Napi::Value HasSubCategoryFilter(NapiInfoCR info)
-        {
-        if (nullptr == m_importContext)
-            THROW_JS_EXCEPTION("Invalid NativeImportContext");
-
-        return Napi::Boolean::New(Env(), m_importContext->HasSubCategoryFilter());
-        }
-
-    Napi::Value IsSubCategoryFiltered(NapiInfoCR info)
-        {
-        if (nullptr == m_importContext)
-            THROW_JS_EXCEPTION("Invalid NativeImportContext");
-
-        REQUIRE_ARGUMENT_STRING_ID(0, subCategoryIdStr, DgnSubCategoryId, subCategoryId);
-        return Napi::Boolean::New(Env(), m_importContext->IsSubCategoryFiltered(subCategoryId));
-        }
-
-    Napi::Value FilterSubCategoryId(NapiInfoCR info)
-        {
-        if (nullptr == m_importContext)
-            THROW_JS_EXCEPTION("Invalid NativeImportContext");
-
-        REQUIRE_ARGUMENT_STRING_ID(0, subCategoryIdStr, DgnSubCategoryId, subCategoryId);
-        m_importContext->FilterSubCategoryId(subCategoryId);
-        return Napi::Number::New(Env(), (int) BentleyStatus::SUCCESS);
-        }
-
-    Napi::Value SaveStateToDb(NapiInfoCR info)
-        {
-        if (nullptr == m_importContext)
-            THROW_JS_EXCEPTION("Invalid NativeImportContext");
-
-        REQUIRE_ARGUMENT_OBJ(0, SQLiteDb, db);
-        if (nullptr == db)
-            THROW_JS_EXCEPTION("Invalid SQLiteDb");
-        DbResult result = m_importContext->SaveStateToDb(db->GetDb());
-        if (result != DbResult::BE_SQLITE_OK) THROW_JS_EXCEPTION("Failed to serialize the state");
-        return Env().Undefined();
-        }
-
-    Napi::Value LoadStateFromDb(NapiInfoCR info)
-        {
-        if (nullptr == m_importContext)
-            THROW_JS_EXCEPTION("Invalid NativeImportContext");
-
-        REQUIRE_ARGUMENT_OBJ(0, SQLiteDb, db);
-        if (nullptr == db)
-            THROW_JS_EXCEPTION("Invalid SQLiteDb");
-        DbResult result = m_importContext->LoadStateFromDb(db->GetDb());
-        if (result != DbResult::BE_SQLITE_OK) THROW_JS_EXCEPTION("Failed to load the state");
-        return Env().Undefined();
-        }
-};
-
-//=======================================================================================
-//! @bsiclass
-//=======================================================================================
-struct NativeDevTools : BeObjectWrap<NativeDevTools>
-{
-    struct Finally
-    {
-    private:
-        std::function<void()> m_finallyCallback;
-    public:
-        Finally(std::function<void()> finallyCallback) : m_finallyCallback(finallyCallback) {}
-        ~Finally() {m_finallyCallback();}
-    };
-
-private:
-static Napi::Value Signal(NapiInfoCR info)
-    {
-    if (info.Length() == 0 || !info[0].IsNumber())
-        THROW_JS_TYPE_EXCEPTION("Must supply SignalType");
-    SignalType signalType = (SignalType) info[0].As<Napi::Number>().Int32Value();
-    bool status = SignalTestUtility::Signal(signalType);
-    return Napi::Number::New(info.Env(), status);
-    }
-static void EmitLogs(NapiInfoCR info)
-    {
-    if (info.Length() != 5)
-        THROW_JS_EXCEPTION("Must supply 5 arguments");
-    REQUIRE_ARGUMENT_UINTEGER(0, count);
-    REQUIRE_ARGUMENT_STRING(1, category);
-    if (!info[2].IsNumber())
-        THROW_JS_EXCEPTION("Argument 2 should be a number");
-    auto severity = JsLogger::JsLevelToSeverity(info[2].As<Napi::Number>());
-    REQUIRE_ARGUMENT_STRING(3, thread);
-    REQUIRE_ARGUMENT_FUNCTION(4, onDone);
-
-    auto doneCallback = Napi::ThreadSafeFunction::New(info.Env(), onDone, "Done callback", 0, 1);
-    auto doLog = [count, category, severity, doneCallback]()
-        {
-        Finally f([doneCallback]()
-            {
-            doneCallback.BlockingCall([=](Napi::Env, Napi::Function jsCallback)
-                {
-                jsCallback.Call({});
-                });
-            doneCallback.Release();
-            });
-        NativeLogging::CategoryLogger logger(category.c_str());
-        for (uint32_t i = 0; i < count; ++i)
-            {
-            logger.message(
-                severity,
-                Utf8PrintfString("[%u] ", i).append(
-                    "Lorem ipsum dolor sit amet, consectetur adipiscing elit, sed do eiusmod tempor incididunt ut labore et dolore magna aliqua. "
-                    "Ut enim ad minim veniam, quis nostrud exercitation ullamco laboris nisi ut aliquip ex ea commodo consequat. "
-                    "Duis aute irure dolor in reprehenderit in voluptate velit esse cillum dolore eu fugiat nulla pariatur. "
-                    "Excepteur sint occaecat cupidatat non proident, sunt in culpa qui officia deserunt mollit anim id est laborum."
-                    ).c_str()
-                );
-            BeThreadUtilities::BeSleep(1);
-            }
-        };
-    if (thread == "main")
-        {
-        doLog();
-        }
-    else if (thread == "worker")
-        {
-        std::thread workerThread([=](){ doLog(); });
-        workerThread.detach();
-        }
-    else
-        {
-        THROW_JS_EXCEPTION("Unexpected value for `thread` argument. Expecting either \"main\" or \"worker\".");
-        }
-    }
-
-public:
-NativeDevTools(NapiInfoCR info) : BeObjectWrap<NativeDevTools>(info) {}
-~NativeDevTools() {SetInDestructor();}
-
-static void Init(Napi::Env env, Napi::Object exports)
-    {
-    Napi::HandleScope scope(env);
-    Napi::Function t = DefineClass(env, "NativeDevTools", {
-        StaticMethod("signal", &NativeDevTools::Signal),
-        StaticMethod("emitLogs", &NativeDevTools::EmitLogs),
-    });
-    exports.Set("NativeDevTools", t);
-    }
-};
-
-//=======================================================================================
-//! @bsiclass
-//=======================================================================================
-struct ECNameValidation : BeObjectWrap<ECNameValidation>
-{
-public:
-    ECNameValidation(NapiInfoCR info) : BeObjectWrap<ECNameValidation>(info) {}
-    ~ECNameValidation() {SetInDestructor();}
-
-    static Napi::Value EncodeToValidName(NapiInfoCR info)
-        {
-        REQUIRE_ARGUMENT_STRING(0, name);
-        Utf8String encoded;
-        ECN::ECNameValidation::EncodeToValidName(encoded, name);
-        return Napi::String::New(info.Env(), encoded.c_str());
-        }
-
-    static Napi::Value DecodeFromValidName(NapiInfoCR info)
-        {
-        REQUIRE_ARGUMENT_STRING(0, name);
-        Utf8String decoded;
-        ECN::ECNameValidation::DecodeFromValidName(decoded, name);
-        return Napi::String::New(info.Env(), decoded.c_str());
-        }
-
-    static void Init(Napi::Env& env, Napi::Object exports)
-        {
-        Napi::HandleScope scope(env);
-        Napi::Function t = DefineClass(env, "ECNameValidation", {
-            StaticMethod("encodeToValidName", &ECNameValidation::EncodeToValidName),
-            StaticMethod("decodeFromValidName", &ECNameValidation::DecodeFromValidName),
-        });
-        exports.Set("ECNameValidation", t);
-        }
-};
-
-/** compute the SHA1 checksum for a schema XML file */
-static Napi::Value computeSchemaChecksum(NapiInfoCR info) {
-    REQUIRE_ARGUMENT_ANY_OBJ(0, arg);
-    auto schemaPath = requireString(arg, "schemaXmlPath");
-    auto refPaths = requireArray(arg, "referencePaths");
-
-    std::unordered_set<Utf8String> paths;
-    auto num_locations = refPaths.Length();
-    for (unsigned int i = 0; i < num_locations; i++) {
-        auto value = refPaths.Get(i).As<Napi::String>();
-        paths.emplace(value.Utf8Value());
-    }
-
-    auto exactMatch = boolMember(arg, "exactMatch", false);
-    Utf8String message;
-    auto sha1 = exactMatch ? SchemaUtil::ComputeChecksumWithExactRefMatch(message, schemaPath, paths) : SchemaUtil::ComputeChecksum(message, schemaPath, paths);
-    if ("" == sha1)
-        THROW_JS_EXCEPTION(message.c_str());
-
-    return Napi::String::New(info.Env(), sha1);
-}
-
-/*---------------------------------------------------------------------------------**//**
-* @bsimethod
-+---------------+---------------+---------------+---------------+---------------+------*/
-static void setMaxTileCacheSize(NapiInfoCR info) {
-  if (info.Length() == 1 && info[0].IsNumber()) {
-    auto maxBytes = info[0].As<Napi::Number>().DoubleValue();
-    if (maxBytes >= 0) {
-      JsInterop::SetMaxTileCacheSize(static_cast<uint64_t>(maxBytes));
-      return;
-    }
-  }
-
-  JsInterop::GetNativeLogger().error("Invalid argument for setMaxTileCacheSize: expected an unsigned integer");
-}
-
-static Napi::Value getLogger(NapiInfoCR info) {
-  return s_jsLogger.GetJsLogger();
-}
-static void setLogger(NapiInfoCR info) {
-    s_jsLogger.SetJsLogger(info);
-}
-static void clearLogLevelCache(NapiInfoCR){
-    s_jsLogger.SyncLogLevels();
-}
-
-/*---------------------------------------------------------------------------------**//**
-* @bsimethod
-+---------------+---------------+---------------+---------------+---------------+------*/
-static Napi::Value getTileVersionInfo(NapiInfoCR info)
-    {
-    auto formatVersion = T_HOST.Visualization().GetCurrentFormatVersion();
-    auto result = Napi::Object::New(info.Env());
-    result["formatVersion"] = formatVersion;
-    return result;
-    }
-
-/** add a WorkspaceDb to the list of available gcs workspaceDbs */
-static Napi::Value addGcsWorkspaceDb(NapiInfoCR info) {
-    REQUIRE_ARGUMENT_STRING(0, dbName);
-    OPTIONAL_ARGUMENT_INTEGER(2, priority, 100);
-    return Napi::Boolean::New(info.Env(), GeoCoordinates::BaseGCS::AddWorkspaceDb(dbName, getCloudContainer(info[1]), priority));
-}
-
-/** enable loading a gcs data files from the local directory in addition to workspaceDbs */
-static void enableLocalGcsFiles(NapiInfoCR info) {
-    REQUIRE_ARGUMENT_BOOL(0, yesNo);
-    GeoCoordinates::BaseGCS::EnableLocalGcsFiles(yesNo);
-}
-
-/** add a WorkspaceDb to the list of available font workspaceDbs */
-static Napi::Value addFontWorkspace(NapiInfoCR info) {
-   REQUIRE_ARGUMENT_STRING(0, fileName);
-   return Napi::Boolean::New(info.Env(), FontManager::AddWorkspaceDb(fileName.c_str(), getCloudContainer(info[1])));
-}
-
-static bool s_crashReportingInitialized;
-
-/*---------------------------------------------------------------------------------**//**
-* @bsimethod
-+---------------+---------------+---------------+---------------+---------------+------*/
-static void setCrashReporting(NapiInfoCR info)
-    {
-    if (s_crashReportingInitialized)
-        {
-        JsInterop::GetNativeLogger().warning("Crash reporting is already initialized.");
-        return;
-        }
-
-    if ((info.Length() != 1) || !info[0].IsObject())
-        THROW_JS_TYPE_EXCEPTION("Argument must be CrashReportingConfig object");
-
-    Napi::Object obj = info[0].As<Napi::Object>();
-
-    JsInterop::CrashReportingConfig ccfg;
-    ccfg.m_crashDir.SetNameA(stringMember(obj, "crashDir").c_str());
-    ccfg.m_dumpProcessorScriptFileName.SetNameA(stringMember(obj, "dumpProcessorScriptFileName").c_str());
-    ccfg.m_enableCrashDumps         = boolMember(obj, "enableCrashDumps", false);
-    ccfg.m_maxDumpsInDir            = intMember(obj, "maxDumpsInDir", 50);
-    ccfg.m_wantFullMemory           = boolMember(obj, "wantFullMemory", false);
-    if (obj.Has("params"))
-        {
-        Napi::Array arr = obj.Get("params").As<Napi::Array>();
-        for (uint32_t arrIndex = 0; arrIndex < arr.Length(); ++arrIndex) {
-            Napi::Value arrValue = arr[arrIndex];
-            if (arrValue.IsObject())
-                {
-                auto item = arrValue.As<Napi::Object>();
-                auto name = stringMember(item, "name");
-                auto value = stringMember(item, "value");
-                if (!name.empty())
-                    ccfg.m_params[name] = value;
-                }
-            }
-        }
-#ifdef WIP_DUMP_UPLOAD
-    ccfg.m_maxUploadRetries         = intMember(obj, "maxUploadRetries", 5);
-    ccfg.m_uploadRetryWaitInterval  = intMember(obj, "uploadRetryWaitInterval", 10000);
-    ccfg.m_maxReportsPerDay         = intMember(obj, "maxReportsPerDay", 1000);
-    ccfg.m_uploadUrl                = stringMember(obj, "uploadUrl");
-#endif
-    ccfg.m_needsVectorExceptionHandler = true;
-    JsInterop::InitializeCrashReporting(ccfg);
-
-    s_crashReportingInitialized = true;
-    }
-
-/*---------------------------------------------------------------------------------**//**
-* @bsimethod
-+---------------+---------------+---------------+---------------+---------------+------*/
-static void setCrashReportProperty(NapiInfoCR info)
-    {
-    if (!s_crashReportingInitialized)
-        THROW_JS_EXCEPTION("Crash reporting is not initialized.");
-
-    REQUIRE_ARGUMENT_STRING(0, key);
-
-    Utf8String value;
-    Utf8CP valueStr = nullptr;
-    if (!info[1].IsUndefined()) {
-        if (ARGUMENT_IS_NOT_STRING(1)) {
-            THROW_JS_TYPE_EXCEPTION("Argument 1 must be a string or undefined");
-        }
-        value = info[1].As<Napi::String>().Utf8Value();
-        valueStr = value.c_str();
-    }
-
-    JsInterop::SetCrashReportProperty(key.c_str(), valueStr);
-    }
-
-/*---------------------------------------------------------------------------------**//**
-* @bsimethod
-+---------------+---------------+---------------+---------------+---------------+------*/
-static Napi::Value getCrashReportProperties(NapiInfoCR info)
-    {
-    if (!s_crashReportingInitialized)
-        THROW_JS_EXCEPTION("Crash reporting is not initialized.");
-
-    auto env = info.Env();
-
-    auto props = JsInterop::GetCrashReportProperties();
-
-    Napi::Object propertyArray = Napi::Array::New(env, props.size());
-
-    int i = 0;
-    for (auto const& prop : props)
-        {
-        Napi::Object nvpair = Napi::Object::New(env); // must conform to IModelJsNative.NativeCrashReportingConfigNameValuePair
-        nvpair.Set(Napi::String::New(env, "name"), Napi::String::New(env, prop.first.c_str()));
-        nvpair.Set(Napi::String::New(env, "value"), Napi::String::New(env, prop.second.c_str()));
-
-        propertyArray.Set(Napi::Number::New(env, i), nvpair);
-        ++i;
-        }
-
-    return propertyArray;
-    }
-
-/*---------------------------------------------------------------------------------**//**
-// @bsimethod
-+---------------+---------------+---------------+---------------+---------------+------*/
-extern "C"
-    {
-    void imodeljs_addon_setMobileResourcesDir(Utf8CP d) {s_mobileResourcesDir = d;}
-    void imodeljs_addon_setMobileTempDir(Utf8CP d) {s_mobileTempDir = d;}
-    }
-
-/*---------------------------------------------------------------------------------**//**
-* @bsimethod
-+---------------+---------------+---------------+---------------+---------------+------*/
-static void onNodeExiting(void*) {
-    s_jsLogger.Cleanup();
-    PlatformLib::Terminate(true); // for orderly shut down of static objects
-}
-
-/*---------------------------------------------------------------------------------**//**
-* @bsimethod
-+---------------+---------------+---------------+---------------+---------------+------*/
-static Napi::Value queryConcurrency(NapiInfoCR info)
-    {
-    size_t concurrency = 0;
-    if (ARGUMENT_IS_STRING(0))
-        {
-        Utf8String poolName = info[0].As<Napi::String>().Utf8Value();
-        if (poolName.Equals("cpu"))
-            concurrency = BeFolly::ThreadPool::GetCpuPool().size();
-        else if (poolName.Equals("io"))
-            concurrency = BeFolly::ThreadPool::GetIoPool().size();
-        }
-
-    return Napi::Number::New(info.Env(), static_cast<int>(concurrency));
-    }
-
-/*---------------------------------------------------------------------------------**//**
-* @bsimethod
-+---------------+---------------+---------------+---------------+---------------+------*/
-static Napi::Object registerModule(Napi::Env env, Napi::Object exports) {
-    Napi::HandleScope scope(env);
-
-#if (defined(BENTLEYCONFIG_OS_WINDOWS) && !defined(BENTLEYCONFIG_OS_WINRT)) || defined(BENTLEYCONFIG_OS_LINUX) || defined(BENTLEYCONFIG_OS_APPLE_MACOS)
-    BeFileName addondir = Desktop::FileSystem::GetLibraryDir();
-    BeFileName tempdir;
-    Desktop::FileSystem::BeGetTempPath(tempdir);
-#else
-    BeFileName addondir(s_mobileResourcesDir);
-    BeFileName tempdir(s_mobileTempDir);
-#endif
-
-    JsInterop::Initialize(addondir, env, tempdir);
-
-    SQLiteDb::Init(env, exports);
-    NativeBlobIo::Init(env, exports);
-    NativeDgnDb::Init(env, exports);
-    NativeGeoServices::Init(env, exports);
-    NativeRevisionUtility::Init(env, exports);
-    NativeSchemaUtility::Init(env, exports);
-    NativeECDb::Init(env, exports);
-    NativeChangesetReader::Init(env, exports);
-    NativeChangedElementsECDb::Init(env, exports);
-    NativeECSqlStatement::Init(env, exports);
-    NativeECSqlBinder::Init(env, exports);
-    NativeECSqlValue::Init(env, exports);
-    NativeECSqlColumnInfo::Init(env, exports);
-    NativeECSqlValueIterator::Init(env, exports);
-    NativeSqliteStatement::Init(env, exports);
-    NativeECPresentationManager::Init(env, exports);
-    NativeECSchemaXmlContext::Init(env, exports);
-    SnapRequest::Init(env, exports);
-    DisableNativeAssertions::Init(env, exports);
-    DgnDbWorker::Init(env, exports);
-    NativeImportContext::Init(env, exports);
-    NativeDevTools::Init(env, exports);
-    ECNameValidation::Init(env, exports);
-
-    napi_add_env_cleanup_hook(env, onNodeExiting, nullptr);
-
-    exports.DefineProperties({
-        Napi::PropertyDescriptor::Value("version", Napi::String::New(env, PACKAGE_VERSION), static_cast<napi_property_attributes>(napi_enumerable | napi_configurable)),
-        Napi::PropertyDescriptor::Accessor(env, exports, "logger", &getLogger, &setLogger),
-        Napi::PropertyDescriptor::Function(env, exports, "addFontWorkspace", &addFontWorkspace),
-        Napi::PropertyDescriptor::Function(env, exports, "addGcsWorkspaceDb", &addGcsWorkspaceDb),
-        Napi::PropertyDescriptor::Function(env, exports, "clearLogLevelCache", &clearLogLevelCache),
-        Napi::PropertyDescriptor::Function(env, exports, "computeSchemaChecksum", &computeSchemaChecksum),
-        Napi::PropertyDescriptor::Function(env, exports, "enableLocalGcsFiles", &enableLocalGcsFiles),
-        Napi::PropertyDescriptor::Function(env, exports, "getCrashReportProperties", &getCrashReportProperties),
-        Napi::PropertyDescriptor::Function(env, exports, "getTileVersionInfo", &getTileVersionInfo),
-        Napi::PropertyDescriptor::Function(env, exports, "queryConcurrency", &queryConcurrency),
-        Napi::PropertyDescriptor::Function(env, exports, "setCrashReporting", &setCrashReporting),
-        Napi::PropertyDescriptor::Function(env, exports, "setCrashReportProperty", &setCrashReportProperty),
-        Napi::PropertyDescriptor::Function(env, exports, "setMaxTileCacheSize", &setMaxTileCacheSize),
-    });
-
-    registerCloudSqlite(env, exports);
-
-    return exports;
-}
-
-NODE_API_MODULE(iModelJsNative, registerModule)
-} // namespace IModelJsNative
+/*---------------------------------------------------------------------------------------------
+* Copyright (c) Bentley Systems, Incorporated. All rights reserved.
+* See LICENSE.md in the repository root for full copyright notice.
+*--------------------------------------------------------------------------------------------*/
+#include <imodeljs-nodeaddonapi.package.version.h>
+#include "IModelJsNative.h"
+#include <ECObjects/ECSchema.h>
+#include <ECObjects/ECName.h>
+#include "ECSchemaXmlContextUtils.h"
+#include <Bentley/Desktop/FileSystem.h>
+#include <Bentley/PerformanceLogger.h>
+#include <DgnPlatform/ElementGeometryCache.h>
+#include <DgnPlatform/FenceContext.h>
+#include <DgnPlatform/MeasureGeom.h>
+#include <DgnPlatform/ChangedElementsManager.h>
+#include "SignalTestUtility.h"
+#include "presentation/ECPresentationUtils.h"
+#include "presentation/UpdateRecordsHandler.h"
+#include <BeSQLite/Profiler.h>
+#include <folly/BeFolly.h>
+#include "SchemaUtil.h"
+#include "JsLogger.h"
+
+// cspell:ignore napi strbuf propsize
+
+namespace IModelJsNative {
+
+static bool s_assertionsEnabled = true;
+static BeMutex s_assertionMutex;
+static Utf8String s_mobileResourcesDir;
+static Utf8String s_mobileTempDir;
+static JsLogger s_jsLogger;
+
+// DON'T change this flag directly. It is managed by BeObjectWrap only.
+bool s_BeObjectWrap_inDestructor = false;
+
+template <typename STATUSTYPE>
+static void SaveErrorValue(BeJsValue error, STATUSTYPE errCode, Utf8CP msg) {
+    error["status"] = (int) errCode;
+    if (nullptr != msg)
+        error["message"] = msg;
+}
+
+Napi::Object CreateBentleyReturnSuccessObject(Napi::Value goodVal) {
+    auto retObj = Napi::Object::New(goodVal.Env());
+    retObj["result"] = goodVal;
+    return retObj;
+}
+
+/*---------------------------------------------------------------------------------**/ /**
+* @bsimethod
++---------------+---------------+---------------+---------------+---------------+------*/
+bool JsInterop::IsJsExecutionDisabled()  {
+    return s_BeObjectWrap_inDestructor || !IsMainThread() || Env().IsExceptionPending();
+}
+
+//---------------------------------------------------------------------------------------
+// @bsimethod
+//---------------------------------------------------------------------------------------
+void JsInterop::InitLogging()  {
+    NativeLogging::Logging::SetLogger(&s_jsLogger);
+}
+
+//=======================================================================================
+// api for embedding files in a SQLite file. This class is necessary because the typescript class DgnDb is not a subclass of SQLiteDb,
+// unfortunately, and this applies to both.
+// @bsiclass
+//=======================================================================================
+struct FileProps {
+    Utf8String m_name;
+    Utf8String m_fileExt;
+    Utf8String m_localFileName;
+    bool m_compress = true;
+    DateTime m_date;
+    FileProps(Utf8StringCR name, Utf8StringCR fileExt,Utf8StringCR localFileName): m_name(name), m_fileExt(fileExt), m_localFileName(localFileName) {}
+};
+
+template<typename T_Db> struct SQLiteOps {
+    virtual T_Db* _GetMyDb() = 0;
+
+    static FileProps getEmbedFileProps(NapiInfoCR info) {
+        REQUIRE_ARGUMENT_ANY_OBJ(0, optObj);
+        BeJsValue opts(optObj);
+        if (!opts.isStringMember(JsInterop::json_name()))
+            BeNapi::ThrowJsException(info.Env(), "name argument missing");
+        if (!opts.isStringMember(JsInterop::json_localFileName()))
+            BeNapi::ThrowJsException(info.Env(), "localFileName argument missing");
+
+        Utf8String fileExt;
+        if (opts.isStringMember(JsInterop::json_fileExt()))
+            fileExt = opts[JsInterop::json_fileExt()].asString();
+
+        return FileProps(opts[JsInterop::json_name()].asString(), fileExt,  opts[JsInterop::json_localFileName()].asString());
+    }
+
+    static FileProps getEmbedFileArg(NapiInfoCR info) {
+        auto props = getEmbedFileProps(info);
+
+        BeJsValue opts(info[0]); // getEmbedFileProps would have thrown if this isn't an object
+        props.m_date = DateTime::FromUnixMilliseconds(opts[JsInterop::json_date()].asInt64());
+        if (!props.m_date.IsValid())
+            BeNapi::ThrowJsException(info.Env(), "invalid date");
+
+        props.m_compress = opts[JsInterop::json_compress()].asBool(true);
+        return props;
+    }
+
+    T_Db& GetOpenedDb(NapiInfoCR info) {
+        auto* db = _GetMyDb();
+        if (db == nullptr || !db->IsDbOpen())
+            BeNapi::ThrowJsException(info.Env(), "db is not open");
+
+        return *db;
+    }
+
+    T_Db& GetWritableDb(NapiInfoCR info) {
+        auto& db = GetOpenedDb(info);
+        if (db.IsReadonly())
+            BeNapi::ThrowJsException(info.Env(), "db is not open for write");
+
+        return db;
+    }
+
+    void EmbedFile(NapiInfoCR info) {
+        Db& db = GetOpenedDb(info);
+        auto props = getEmbedFileArg(info);
+        DbResult stat;
+        db.EmbeddedFiles().Import(&stat, props.m_compress, props.m_name.c_str(), props.m_localFileName.c_str(), &props.m_date, props.m_fileExt.c_str());
+        if (stat != BE_SQLITE_OK) {
+            Utf8String err = "error embedding [" + props.m_localFileName + "] in";
+            JsInterop::throwSqlResult(err.c_str(), db.GetDbFileName(), stat);
+        }
+        db.SaveChanges();
+    }
+
+     Napi::Value QueryEmbeddedFile(NapiInfoCR info) {
+        Db& db = GetOpenedDb(info);
+        REQUIRE_ARGUMENT_STRING(0, name);
+
+        uint64_t totalSize;
+        DateTime lastModified;
+        Utf8String fileExt;
+
+        auto id = db.EmbeddedFiles().QueryFile(name.c_str(), &totalSize, &lastModified, nullptr, nullptr, &fileExt);
+        if (!id.IsValid())
+            return info.Env().Undefined();
+
+        BeJsNapiObject out(info.Env());
+        out[JsInterop::json_size()] = (int64_t)totalSize;
+        int64_t date;
+        lastModified.ToUnixMilliseconds(date);
+        out[JsInterop::json_date()] = date;
+        out[JsInterop::json_fileExt()] = fileExt;
+        return out;
+    }
+
+    void ExtractEmbeddedFile(NapiInfoCR info) {
+        Db& db = GetOpenedDb(info);
+        auto props = getEmbedFileProps(info);
+        auto stat = db.EmbeddedFiles().Export(props.m_localFileName.c_str(), props.m_name.c_str());
+        if (stat != BE_SQLITE_OK)
+            JsInterop::throwNotFound();
+    }
+
+    void ReplaceEmbeddedFile(NapiInfoCR info) {
+        Db& db = GetOpenedDb(info);
+        auto props = getEmbedFileArg(info);
+        auto stat = db.EmbeddedFiles().Replace(props.m_name.c_str(), props.m_localFileName.c_str(), &props.m_date);
+        if (stat != BE_SQLITE_OK)
+            JsInterop::throwSqlResult("error replacing embedded file", db.GetDbFileName(), stat);
+        db.SaveChanges();
+    }
+
+    void RemoveEmbeddedFile(NapiInfoCR info) {
+        Db& db = GetOpenedDb(info);
+        REQUIRE_ARGUMENT_STRING(0, name);
+        auto stat = db.EmbeddedFiles().Remove(name.c_str());
+        if (stat != BE_SQLITE_OK)
+            JsInterop::throwSqlResult("error removing embedded file", db.GetDbFileName(), stat);
+        db.SaveChanges();
+    }
+
+    // query a property from the be_prop table.
+    Napi::Value QueryFileProperty(NapiInfoCR info) {
+        REQUIRE_ARGUMENT_ANY_OBJ(0, fileProps);
+        REQUIRE_ARGUMENT_BOOL(1, wantString); // boolean indicating whether the desired property is a string or blob.
+        BeJsConst propsJson(fileProps);
+        if (!propsJson.isStringMember(JsInterop::json_namespace()) || !propsJson.isStringMember(JsInterop::json_name()))
+            THROW_JS_EXCEPTION("Invalid FilePropertyProps");
+
+        Utf8String nameProp = propsJson[JsInterop::json_name()].asString();
+        Utf8String nsProp = propsJson[JsInterop::json_namespace()].asString();
+        PropertySpec spec(nameProp.c_str(), nsProp.c_str()); // NOTE: PropertySpec does *not* make a copy - variables above hold values in memory;
+        Db& db = GetOpenedDb(info);
+        uint64_t id = propsJson[JsInterop::json_id()].asUInt64();
+        uint64_t subId = propsJson[JsInterop::json_subId()].asUInt64();
+
+        if (wantString) {
+            Utf8String strVal;
+            auto stat = db.QueryProperty(strVal, spec, id, subId);
+            return (stat != BE_SQLITE_ROW) ? info.Env().Undefined() : toJsString(info.Env(), strVal);
+        }
+
+        uint32_t size;
+        auto stat = db.QueryPropertySize(size, spec, id, subId);
+        if (stat != BE_SQLITE_ROW || size == 0)
+            return info.Env().Undefined();
+
+        auto blob = Napi::Uint8Array::New(info.Env(), size);
+        db.QueryProperty(blob.Data(), size, spec, id, subId);
+        return blob;
+    }
+
+    // save a property to the be_prop table
+    void SaveFileProperty(NapiInfoCR info) {
+        if (info.Length() < 2)
+            THROW_JS_EXCEPTION("saveFileProperty requires 2 arguments");
+
+        REQUIRE_ARGUMENT_ANY_OBJ(0, fileProps);
+        BeJsConst propsJson(fileProps);
+        if (!propsJson.isMember(JsInterop::json_namespace()) || !propsJson.isMember(JsInterop::json_name()))
+            THROW_JS_EXCEPTION("Invalid FilePropertyProps");
+
+        Utf8String nameProp = propsJson[JsInterop::json_name()].asString();
+        Utf8String nsProp = propsJson[JsInterop::json_namespace()].asString();
+        PropertySpec spec(nameProp.c_str(), nsProp.c_str()); // NOTE: PropertySpec does *not* make a copy - variables above hold values in memory;
+        auto& db = GetOpenedDb(info);
+        uint64_t id = propsJson[JsInterop::json_id()].asUInt64();
+        uint64_t subId = propsJson[JsInterop::json_subId()].asUInt64();
+
+        DbResult stat;
+        Utf8String strbuf;
+        Utf8StringCP strDataP = nullptr;
+        void const* value = nullptr;
+        uint32_t propsize = 0;
+
+        if (info[1].IsString()) {
+            strbuf = info[1].ToString().Utf8Value().c_str();
+            strDataP = &strbuf;
+        }
+        if (info[2].IsTypedArray()) {
+            auto arrayBuf = info[2].As<Napi::Uint8Array>();
+            value = arrayBuf.Data();
+            propsize = arrayBuf.ByteLength();
+        }
+        if (nullptr == strDataP && nullptr == value) {
+            stat = db.DeleteProperty(spec, id, subId);
+            if (stat == BE_SQLITE_DONE)
+                stat = BE_SQLITE_OK;
+        } else
+            stat = strDataP ? db.SaveProperty(spec, *strDataP, value, propsize, id, subId) : db.SaveProperty(spec, value, propsize, id, subId);
+        if (stat != BE_SQLITE_OK)
+            JsInterop::throwSqlResult("error saving property", spec.GetName(), stat);
+    }
+
+    Napi::Value QueryNextAvailableFileProperty(NapiInfoCR info) {
+        REQUIRE_ARGUMENT_ANY_OBJ(0, fileProps);
+        BeJsConst propsJson(fileProps);
+        if (!propsJson.isStringMember(JsInterop::json_namespace()) || !propsJson.isStringMember(JsInterop::json_name()))
+            THROW_JS_EXCEPTION("Invalid FilePropertyProps");
+
+        auto& db = GetOpenedDb(info);
+        Statement stmt(db, "SELECT count(Id),max(Id) FROM " BEDB_TABLE_Property " WHERE Namespace=? AND Name=?");
+        stmt.BindText(1, propsJson[JsInterop::json_namespace()].asCString(), Statement::MakeCopy::Yes);
+        stmt.BindText(2, propsJson[JsInterop::json_name()].asCString(), Statement::MakeCopy::Yes);
+        DbResult result = stmt.Step();
+        uint64_t count = stmt.GetValueUInt64(0);
+        uint64_t max = stmt.GetValueUInt64(1);
+        uint64_t next = (result != BE_SQLITE_ROW || 0 == count) ? 0 : max + 1;
+        return Napi::Number::New(info.Env(), next);
+    }
+
+    void EmbedFont(NapiInfoCR info) {
+        REQUIRE_ARGUMENT_ANY_OBJ(0, arg);
+        BeJsConst argJson(arg);
+
+        bool compressFont = argJson[JsInterop::json_compress()].asBool(false);
+        auto db = &GetOpenedDb(info);
+        auto dgnDb = dynamic_cast<DgnDbP>(db);
+        std::unique_ptr<FontDb> fontDbHolder;
+
+        FontDbP fontDb;
+        if (nullptr != dgnDb)
+            fontDb = &dgnDb->Fonts().m_fontDb;
+        else {
+            fontDb = new FontDb(*db, true);
+            fontDbHolder.reset(fontDb);
+        }
+
+        if (argJson.isMember(JsInterop::json_data())) {
+            bvector<FontFace> faces;
+            FontFace face(argJson[JsInterop::json_face()]);
+            if (face.m_familyName.empty())
+                BeNapi::ThrowJsException(info.Env(), "invalid face");
+            faces.emplace_back(face);
+
+            auto napiData = argJson[JsInterop::json_data()].AsNapiValueRef();
+            if (!napiData->m_napiVal.IsTypedArray())
+                BeNapi::ThrowJsException(info.Env(), "font data not valid");
+
+            auto arrayBuf = napiData->m_napiVal.As<Napi::Uint8Array>();
+            if (SUCCESS == fontDb->EmbedFont(faces, ByteStream(arrayBuf.Data(), arrayBuf.ByteLength()), compressFont))
+                return;
+        }
+        if (SUCCESS == fontDb->EmbedFontFile(argJson[JsInterop::json_fileName()].asString().c_str(), compressFont))
+            return;
+
+        if (SystemTrueTypeFont(argJson[JsInterop::json_systemFont()].asString().c_str(), compressFont).Embed(*fontDb))
+            return;
+
+        BeNapi::ThrowJsException(info.Env(), "unable to embed font");
+    }
+
+    Napi::Value IsOpen(NapiInfoCR info) {
+        auto db = _GetMyDb();
+        return Napi::Boolean::New(info.Env(), nullptr != db && db->IsDbOpen());
+    }
+
+    Napi::Value IsReadonly(NapiInfoCR info) {
+        return Napi::Boolean::New(info.Env(), GetOpenedDb(info).IsReadonly());
+    }
+
+    Napi::Value GetFilePath(NapiInfoCR info) {
+        return toJsString(info.Env(), GetOpenedDb(info).GetDbFileName());
+    }
+
+    void Vacuum(NapiInfoCR info) {
+        Db& db = GetOpenedDb(info);
+        int pageSize = 0;
+        Utf8String into;
+        if (info[0].IsObject()) {
+            auto opts = info[0].As<Napi::Object>();
+            pageSize = intMember(opts, "pageSize", 0);
+            into = stringMember(opts, "into");
+        }
+
+        DbResult status = into.empty() ? db.Vacuum(pageSize) : db.VacuumInto(into.c_str());
+        if (status != BE_SQLITE_OK)
+            JsInterop::throwSqlResult("error vacuuming", db.GetDbFileName(), status);
+    }
+
+    void EnableWalMode(Napi::CallbackInfo const& info) {
+        Db& db = GetOpenedDb(info);
+        OPTIONAL_ARGUMENT_BOOL(0, yesNo, true);
+        auto status = db.EnableWalMode(yesNo);
+        if (BE_SQLITE_OK != status)
+            JsInterop::throwSqlResult("error changing WAL mode", db.GetDbFileName(), status);
+    }
+
+    void SetAutoCheckpointThreshold(Napi::CallbackInfo const& info) {
+        Db& db = GetOpenedDb(info);
+        REQUIRE_ARGUMENT_INTEGER(0, frames);
+        auto status = db.SetAutoCheckpointThreshold(frames);
+        if (status != BE_SQLITE_OK)
+            JsInterop::throwSqlResult("error setting autoCheckpoint threshold", db.GetDbFileName(), status);
+    }
+    void PerformCheckpoint(Napi::CallbackInfo const& info) {
+        Db& db = GetOpenedDb(info);
+        OPTIONAL_ARGUMENT_INTEGER(0, mode, 3);
+        DbResult status = db.PerformCheckpoint((WalCheckpointMode)mode);
+        if (status != BE_SQLITE_OK)
+            JsInterop::throwSqlResult("error checkpointing", db.GetDbFileName(), status);
+    }
+
+    void RestartDefaultTxn(NapiInfoCR info) {
+        GetOpenedDb(info).RestartDefaultTxn();
+    }
+
+    Napi::Value GetLastInsertRowId(NapiInfoCR info) {
+        return Napi::Number::New(info.Env(), GetOpenedDb(info).GetLastInsertRowId());
+    }
+    Napi::Value GetLastError(NapiInfoCR info) {
+        return Napi::String::New(info.Env(), GetOpenedDb(info).GetLastError().c_str());
+    }
+};
+
+//=======================================================================================
+// Projects the ECDb class into JS
+//! @bsiclass
+//=======================================================================================
+struct NativeECDb : BeObjectWrap<NativeECDb>, SQLiteOps<ECDb> {
+private:
+    DEFINE_CONSTRUCTOR
+    ECDb m_ecdb;
+
+public:
+    NativeECDb(NapiInfoCR info) : BeObjectWrap<NativeECDb>(info) {}
+    ~NativeECDb() { SetInDestructor(); CloseDbIfOpen(); }
+    ECDbR GetECDb() { return m_ecdb; }
+    ECDb* _GetMyDb() override { return &m_ecdb; }
+
+    // Check if val is really a NativeECDb peer object
+    static bool InstanceOf(Napi::Value val) {
+        if (!val.IsObject())
+            return false;
+
+        Napi::HandleScope scope(val.Env());
+        return val.As<Napi::Object>().InstanceOf(Constructor().Value());
+    }
+
+    Napi::Value CreateDb(NapiInfoCR info) {
+        REQUIRE_ARGUMENT_STRING(0, dbName);
+        DbResult status = JsInterop::CreateECDb(m_ecdb, BeFileName(dbName.c_str(), true));
+        if (BE_SQLITE_OK == status) {
+            m_ecdb.AddFunction(HexStrSqlFunction::GetSingleton());
+            m_ecdb.AddFunction(StrSqlFunction::GetSingleton());
+        }
+
+        return Napi::Number::New(Env(), (int)status);
+    }
+
+    Napi::Value OpenDb(NapiInfoCR info) {
+        REQUIRE_ARGUMENT_STRING(0, dbName);
+        REQUIRE_ARGUMENT_INTEGER(1, mode);
+        OPTIONAL_ARGUMENT_BOOL(2, upgrade, false);
+
+        Db::OpenParams params((Db::OpenMode)mode);
+        if (upgrade)
+            params.SetProfileUpgradeOptions(Db::ProfileUpgradeOptions::Upgrade);
+
+        DbResult status = JsInterop::OpenECDb(m_ecdb, BeFileName(dbName.c_str(), true), params);
+        if (BE_SQLITE_OK == status) {
+            m_ecdb.AddFunction(HexStrSqlFunction::GetSingleton());
+            m_ecdb.AddFunction(StrSqlFunction::GetSingleton());
+        }
+
+        return Napi::Number::New(Env(), (int)status);
+    }
+
+    void ConcurrentQueryExecute(NapiInfoCR info) {
+        REQUIRE_ARGUMENT_ANY_OBJ(0, requestObj);
+        REQUIRE_ARGUMENT_FUNCTION(1, callback);
+        JsInterop::ConcurrentQueryExecute(m_ecdb, requestObj, callback);
+    }
+
+    Napi::Value ConcurrentQueryResetConfig(NapiInfoCR info) {
+        if (info.Length() > 0 && info[0].IsObject()) {
+            Napi::Object inConf = info[0].As<Napi::Object>();
+            return JsInterop::ConcurrentQueryResetConfig(Env(), m_ecdb, inConf);
+        }
+        return JsInterop::ConcurrentQueryResetConfig(Env(), m_ecdb);
+    }
+    void ConcurrentQueryShutdown(NapiInfoCR info) {
+        ConcurrentQueryMgr::Shutdown(m_ecdb);
+    }
+    void CloseDbIfOpen() {
+        if (m_ecdb.IsDbOpen()) {
+            m_ecdb.AbandonChanges();
+            m_ecdb.RemoveFunction(HexStrSqlFunction::GetSingleton());
+            m_ecdb.RemoveFunction(StrSqlFunction::GetSingleton());
+            m_ecdb.CloseDb();
+        }
+    }
+
+    Napi::Value CloseDb(NapiInfoCR info) {
+        CloseDbIfOpen();
+        return Napi::Number::New(Env(), (int)BE_SQLITE_OK);
+    }
+
+    void Dispose(NapiInfoCR info) {
+        CloseDb(info);
+    }
+
+    Napi::Value SaveChanges(NapiInfoCR info) {
+        OPTIONAL_ARGUMENT_STRING(0, changeSetName);
+        DbResult status = m_ecdb.SaveChanges(changeSetName.empty() ? nullptr : changeSetName.c_str());
+        return Napi::Number::New(Env(), (int)status);
+    }
+
+    Napi::Value AbandonChanges(NapiInfoCR info) {
+        DbResult status = m_ecdb.AbandonChanges();
+        return Napi::Number::New(Env(), (int)status);
+    }
+
+
+    Napi::Value GetSchemaProps(NapiInfoCR info)  {
+        REQUIRE_ARGUMENT_STRING(0, schemaName);
+        auto schema = m_ecdb.Schemas().GetSchema(schemaName, true);
+        if (nullptr == schema)
+            BeNapi::ThrowJsException(info.Env(), "schema not found", (int) DgnDbStatus::NotFound);
+
+        BeJsNapiObject props(info.Env());
+        if (!schema->WriteToJsonValue(props))
+            BeNapi::ThrowJsException(info.Env(), "unable to serialize schema");
+        return props;
+    }
+
+    Napi::Value ImportSchema(NapiInfoCR info) {
+        REQUIRE_ARGUMENT_STRING(0, schemaPathName);
+        DbResult status = JsInterop::ImportSchema(m_ecdb, BeFileName(schemaPathName.c_str(), true));
+        return Napi::Number::New(Env(), (int)status);
+    }
+    void DropSchema(NapiInfoCR info) {
+        REQUIRE_ARGUMENT_STRING(0, schemaName);
+        auto rc = m_ecdb.Schemas().DropSchema(schemaName);
+        if (rc.GetStatus() != DropSchemaResult::Success) {
+            THROW_JS_EXCEPTION(rc.GetStatusAsString());
+        }
+    }
+    void SchemaSyncSetDefaultUri(NapiInfoCR info) {
+        REQUIRE_ARGUMENT_STRING(0, schemaSyncDbUriStr);
+        LastErrorListener lastError(m_ecdb);
+        auto rc = m_ecdb.Schemas().GetSchemaSync().SetDefaultSyncDbUri(schemaSyncDbUriStr.c_str());
+        if (rc != SchemaSync::Status::OK) {
+            if (lastError.HasError()) {
+                THROW_JS_EXCEPTION(lastError.GetLastError().c_str());
+            } else {
+                THROW_JS_EXCEPTION(Utf8PrintfString("fail to set default shared schema channel uri: %s", schemaSyncDbUriStr.c_str()).c_str());
+            }
+        }
+    }
+    Napi::Value SchemaSyncGetDefaultUri(NapiInfoCR info) {
+        auto& syncDbUri = m_ecdb.Schemas().GetSchemaSync().GetDefaultSyncDbUri();
+        if (syncDbUri.IsEmpty())
+            return Env().Undefined();
+
+        return Napi::String::New(Env(), syncDbUri.GetUri().c_str());
+        }
+    void SchemaSyncInit(NapiInfoCR info) {
+        REQUIRE_ARGUMENT_STRING(0, schemaSyncDbUriStr);
+        REQUIRE_ARGUMENT_STRING(1, containerId);
+        REQUIRE_ARGUMENT_BOOL(2, overrideContainer);
+        auto syncDbUri = SchemaSync::SyncDbUri(schemaSyncDbUriStr.c_str());
+        LastErrorListener lastError(m_ecdb);
+        auto rc = m_ecdb.Schemas().GetSchemaSync().Init(syncDbUri, containerId, overrideContainer);
+        if (rc != SchemaSync::Status::OK) {
+            if (lastError.HasError()) {
+                THROW_JS_EXCEPTION(lastError.GetLastError().c_str());
+            } else {
+                THROW_JS_EXCEPTION(Utf8PrintfString("fail to initialize shared schema channel: %s", schemaSyncDbUriStr.c_str()).c_str());
+            }
+        }
+    }
+
+    Napi::Value SchemaSyncEnabled(NapiInfoCR info) {
+        const auto isEnabled = !m_ecdb.Schemas().GetSchemaSync().GetInfo().IsEmpty();
+        return Napi::Boolean::New(Env(), isEnabled);
+    }
+
+    Napi::Value SchemaSyncGetLocalDbInfo(NapiInfoCR info) {
+        auto localDbInfo = m_ecdb.Schemas().GetSchemaSync().GetInfo();
+        if (localDbInfo.IsEmpty()) {
+            return Env().Undefined();
+        }
+        BeJsNapiObject obj(Env());
+        localDbInfo.To(obj);
+        return obj;
+    }
+
+    Napi::Value SchemaSyncGetSyncDbInfo(NapiInfoCR info) {
+        REQUIRE_ARGUMENT_STRING(0, schemaSyncDbUriStr);
+         auto syncDbUri = SchemaSync::SyncDbUri(schemaSyncDbUriStr.c_str());
+         auto syncDbInfo = syncDbUri.GetInfo();
+         if (syncDbInfo.IsEmpty()) {
+            return Env().Undefined();
+        }
+        BeJsNapiObject obj(Env());
+        syncDbInfo.To(obj);
+        return obj;
+    }
+
+    void SchemaSyncPull(NapiInfoCR info) {
+        OPTIONAL_ARGUMENT_STRING(0, schemaSyncDbUriStr);
+        auto syncDbUri = SchemaSync::SyncDbUri(schemaSyncDbUriStr.c_str());
+        LastErrorListener lastError(m_ecdb);
+        auto rc = m_ecdb.Schemas().GetSchemaSync().Pull(syncDbUri);
+        if (rc != SchemaSync::Status::OK) {
+            if (lastError.HasError()) {
+                THROW_JS_EXCEPTION(lastError.GetLastError().c_str());
+            } else {
+                THROW_JS_EXCEPTION(Utf8PrintfString("fail to pull changes from channel: %s", schemaSyncDbUriStr.c_str()).c_str());
+            }
+        }
+    }
+    void SchemaSyncPush(NapiInfoCR info) {
+        OPTIONAL_ARGUMENT_STRING(0, schemaSyncDbUriStr);
+        auto syncDbUri = SchemaSync::SyncDbUri(schemaSyncDbUriStr.c_str());
+        LastErrorListener lastError(m_ecdb);
+        auto rc = m_ecdb.Schemas().GetSchemaSync().Push(syncDbUri);
+        if (rc != SchemaSync::Status::OK) {
+            if (lastError.HasError()) {
+                THROW_JS_EXCEPTION(lastError.GetLastError().c_str());
+            } else {
+                THROW_JS_EXCEPTION(Utf8PrintfString("fail to push changes from channel: %s", schemaSyncDbUriStr.c_str()).c_str());
+            }
+        }
+    }
+    static Napi::Value EnableSharedCache(NapiInfoCR info) {
+        REQUIRE_ARGUMENT_BOOL(0, enabled);
+        DbResult r = BeSQLiteLib::EnableSharedCache(enabled);
+        return Napi::Number::New(info.Env(), (int)r);
+    }
+
+    static void Init(Napi::Env env, Napi::Object exports) {
+        Napi::HandleScope scope(env);
+        Napi::Function t = DefineClass(env, "ECDb", {
+            InstanceMethod("abandonChanges", &NativeECDb::AbandonChanges),
+            InstanceMethod("closeDb", &NativeECDb::CloseDb),
+            InstanceMethod("concurrentQueryExecute", &NativeECDb::ConcurrentQueryExecute),
+            InstanceMethod("concurrentQueryResetConfig", &NativeECDb::ConcurrentQueryResetConfig),
+            InstanceMethod("concurrentQueryShutdown", &NativeECDb::ConcurrentQueryShutdown),
+            InstanceMethod("createDb", &NativeECDb::CreateDb),
+            InstanceMethod("dispose", &NativeECDb::Dispose),
+            InstanceMethod("dropSchema", &NativeECDb::DropSchema),
+            InstanceMethod("getFilePath", &NativeECDb::GetFilePath),
+            InstanceMethod("getLastError", &NativeECDb::GetLastError),
+            InstanceMethod("getLastInsertRowId", &NativeECDb::GetLastInsertRowId),
+            InstanceMethod("getSchemaProps", &NativeECDb::GetSchemaProps),
+            InstanceMethod("importSchema", &NativeECDb::ImportSchema),
+            InstanceMethod("isOpen", &NativeECDb::IsOpen),
+            InstanceMethod("schemaSyncSetDefaultUri", &NativeECDb::SchemaSyncSetDefaultUri),
+            InstanceMethod("schemaSyncGetDefaultUri", &NativeECDb::SchemaSyncGetDefaultUri),
+            InstanceMethod("schemaSyncPull", &NativeECDb::SchemaSyncPull),
+            InstanceMethod("schemaSyncPush", &NativeECDb::SchemaSyncPush),
+            InstanceMethod("schemaSyncInit", &NativeECDb::SchemaSyncInit),
+            InstanceMethod("schemaSyncEnabled", &NativeECDb::SchemaSyncEnabled),
+            InstanceMethod("schemaSyncGetLocalDbInfo", &NativeECDb::SchemaSyncGetLocalDbInfo),
+            InstanceMethod("schemaSyncGetSyncDbInfo", &NativeECDb::SchemaSyncGetSyncDbInfo),
+            InstanceMethod("openDb", &NativeECDb::OpenDb),
+            InstanceMethod("saveChanges", &NativeECDb::SaveChanges),
+            StaticMethod("enableSharedCache", &NativeECDb::EnableSharedCache),
+        });
+
+        exports.Set("ECDb", t);
+        SET_CONSTRUCTOR(t)
+    }
+};
+
+/** Add the container to the openParms, if the argument is a container object */
+static void addContainerParams(Napi::Object db, Utf8StringR dbName, Db::OpenParams& params, Napi::Value arg) {
+    auto jsContainer = getJsCloudContainer(arg);
+    if (!jsContainer.IsObject()) { // did they supply a container argument?
+        db.Set(JSON_NAME(cloudContainer), db.Env().Undefined());
+        return;
+    }
+
+    db.Set(JSON_NAME(cloudContainer), jsContainer);
+
+    auto container = getCloudContainer(jsContainer);
+    if (!params.IsReadonly() && !container->m_writeLockHeld)
+        BeNapi::ThrowJsException(arg.Env(), "cannot open for database for write - container write lock not held");
+
+    dbName = params.SetFromContainer(dbName.c_str(), container);
+}
+
+//=======================================================================================
+// Projects the BeSQLite::Db class into JS
+//! @bsiclass
+//=======================================================================================
+struct SQLiteDb : Napi::ObjectWrap<SQLiteDb>, SQLiteOps<Db> {
+private:
+    DEFINE_CONSTRUCTOR
+    Db m_db;
+    Db* _GetMyDb() override { return &m_db; }
+
+public:
+    SQLiteDb(NapiInfoCR info) : Napi::ObjectWrap<SQLiteDb>(info) {}
+    ~SQLiteDb() { CloseDbIfOpen(true); }
+    DbR GetDb() { return m_db; }
+
+    static bool InstanceOf(Napi::Value val) {
+        if (!val.IsObject())
+            return false;
+        Napi::HandleScope scope(val.Env());
+        return val.As<Napi::Object>().InstanceOf(Constructor().Value());
+    }
+
+    void useOpenParams(Db::OpenParams& params, BeJsValue args) {
+        if (args[JSON_NAME(openMode)].isNumeric())
+            params.m_openMode = (Db::OpenMode)args[JSON_NAME(openMode)].asInt();
+        params.m_rawSQLite = args["rawSQLite"].asBool();
+        params.m_skipFileCheck = args["skipFileCheck"].asBool();
+        if (args["immutable"].asBool())
+            params.SetImmutable();
+        if (args[JSON_NAME(defaultTxn)].isNumeric())
+            params.m_startDefaultTxn = (DefaultTxn)args[JSON_NAME(defaultTxn)].asInt();
+        if (args[JSON_NAME(queryParam)].isString())
+            params.AddQueryParam(args[JSON_NAME(queryParam)].asCString());
+    }
+
+    void CreateDb(NapiInfoCR info) {
+        REQUIRE_ARGUMENT_STRING(0, dbName);
+        Db::CreateParams params;
+        addContainerParams(Value(), dbName, params, info[1]);
+
+        if (info[2].IsObject()) {
+            auto args = BeJsValue(info[2]);
+            useOpenParams(params, args);
+            if (args[JSON_NAME(pageSize)].isNumeric())
+                params.m_pagesize = (Db::PageSize) args[JSON_NAME(pageSize)].asInt();
+        }
+
+        auto stat = m_db.CreateNewDb(dbName.c_str(), params);
+        if (stat != BE_SQLITE_OK)
+            JsInterop::throwSqlResult("cannot create database", dbName.c_str(), stat);
+    }
+
+    void OpenDb(NapiInfoCR info) {
+        REQUIRE_ARGUMENT_STRING(0, dbName);
+        Db::OpenParams params(Db::OpenMode::Readonly);
+        if (info[1].IsObject()) {
+            useOpenParams(params, info[1]);
+        } else {
+            REQUIRE_ARGUMENT_INTEGER(1, openMode);
+            params.m_openMode = (Db::OpenMode) openMode;
+        }
+
+        addContainerParams(Value(), dbName, params, info[2]);
+
+        auto stat = m_db.OpenBeSQLiteDb(dbName.c_str(), params);
+        if (stat != BE_SQLITE_OK)
+            JsInterop::throwSqlResult("cannot open database", dbName.c_str(), stat);
+    }
+
+    void CloseDbIfOpen(bool fromDestructor) {
+        if (m_db.IsDbOpen()) {
+            m_db.AbandonChanges();
+            m_db.CloseDb();
+            if (!fromDestructor)
+                Value().Set(JSON_NAME(cloudContainer), Env().Undefined());
+        }
+    }
+
+    void CloseDb(NapiInfoCR info) { CloseDbIfOpen(false);}
+    void Dispose(NapiInfoCR info) { CloseDbIfOpen(false);}
+
+    void SaveChanges(NapiInfoCR info) {
+        auto& db = GetOpenedDb(info);
+        DbResult status = db.SaveChanges();
+        if (status != BE_SQLITE_OK)
+            JsInterop::throwSqlResult("error in saveChanges", db.GetDbFileName(), status);
+    }
+
+    void AbandonChanges(NapiInfoCR info) {
+        auto& db = GetOpenedDb(info);
+        DbResult status = db.AbandonChanges();
+        if (status != BE_SQLITE_OK)
+            JsInterop::throwSqlResult("error in abandonChanges", db.GetDbFileName(), status);
+    }
+
+    static void Init(Napi::Env env, Napi::Object exports) {
+        Napi::HandleScope scope(env);
+        Napi::Function t = DefineClass(env, "SQLiteDb", {
+            InstanceMethod("abandonChanges", &SQLiteDb::AbandonChanges),
+            InstanceMethod("closeDb", &SQLiteDb::CloseDb),
+            InstanceMethod("createDb", &SQLiteDb::CreateDb),
+            InstanceMethod("dispose", &SQLiteDb::Dispose),
+            InstanceMethod("embedFile", &SQLiteDb::EmbedFile),
+            InstanceMethod("embedFont", &SQLiteDb::EmbedFont),
+            InstanceMethod("extractEmbeddedFile", &SQLiteDb::ExtractEmbeddedFile),
+            InstanceMethod("getFilePath", &SQLiteDb::GetFilePath),
+            InstanceMethod("getLastInsertRowId", &SQLiteDb::GetLastInsertRowId),
+            InstanceMethod("getLastError", &SQLiteDb::GetLastError),
+            InstanceMethod("isOpen", &SQLiteDb::IsOpen),
+            InstanceMethod("isReadonly", &SQLiteDb::IsReadonly),
+            InstanceMethod("openDb", &SQLiteDb::OpenDb),
+            InstanceMethod("queryEmbeddedFile", &SQLiteDb::QueryEmbeddedFile),
+            InstanceMethod("queryFileProperty", &SQLiteDb::QueryFileProperty),
+            InstanceMethod("queryNextAvailableFileProperty", &SQLiteDb::QueryNextAvailableFileProperty),
+            InstanceMethod("removeEmbeddedFile", &SQLiteDb::RemoveEmbeddedFile),
+            InstanceMethod("replaceEmbeddedFile", &SQLiteDb::ReplaceEmbeddedFile),
+            InstanceMethod("restartDefaultTxn", &SQLiteDb::RestartDefaultTxn),
+            InstanceMethod("saveChanges", &SQLiteDb::SaveChanges),
+            InstanceMethod("saveFileProperty", &SQLiteDb::SaveFileProperty),
+            InstanceMethod("vacuum", &SQLiteDb::Vacuum),
+            InstanceMethod("enableWalMode", &SQLiteDb::EnableWalMode),
+            InstanceMethod("performCheckpoint", &SQLiteDb::PerformCheckpoint),
+            InstanceMethod("setAutoCheckpointThreshold", &SQLiteDb::SetAutoCheckpointThreshold),
+        });
+
+        exports.Set("SQLiteDb", t);
+        SET_CONSTRUCTOR(t)
+    }
+};
+
+//=======================================================================================
+// Projects the NativeECSchemaXmlContext class into JS
+//! @bsiclass
+//=======================================================================================
+struct NativeECSchemaXmlContext : BeObjectWrap<NativeECSchemaXmlContext>
+    {
+    private:
+        DEFINE_CONSTRUCTOR
+        ECSchemaReadContextPtr m_context;
+        ECSchemaXmlContextUtils::LocaterCallbackUPtr m_locater;
+
+    public:
+        NativeECSchemaXmlContext(NapiInfoCR info) : BeObjectWrap<NativeECSchemaXmlContext>(info)
+            {
+            m_context = ECSchemaXmlContextUtils::CreateSchemaReadContext(T_HOST.GetIKnownLocationsAdmin());
+            }
+
+        ~NativeECSchemaXmlContext() {SetInDestructor();}
+
+        // Check if val is really a NativeECSchemaXmlContext peer object
+        static bool HasInstance(Napi::Value val) {
+            if (!val.IsObject())
+                return false;
+            Napi::Object obj = val.As<Napi::Object>();
+            return obj.InstanceOf(Constructor().Value());
+            }
+
+        ECN::ECSchemaReadContextPtr GetContext() { return m_context; }
+
+        void SetSchemaLocater(NapiInfoCR info)
+            {
+            REQUIRE_ARGUMENT_FUNCTION(0, locaterCallback);
+            ECSchemaXmlContextUtils::SetSchemaLocater(*m_context, m_locater, Napi::Persistent(locaterCallback));
+            }
+
+        void SetFirstSchemaLocater(NapiInfoCR info)
+            {
+            REQUIRE_ARGUMENT_FUNCTION(0, locaterCallback);
+            ECSchemaXmlContextUtils::SetFirstSchemaLocater(*m_context, m_locater, Napi::Persistent(locaterCallback));
+            }
+
+        void AddSchemaPath(NapiInfoCR info)
+            {
+            REQUIRE_ARGUMENT_STRING(0, schemaPath);
+            ECSchemaXmlContextUtils::AddSchemaPath(*m_context, schemaPath);
+            }
+
+        Napi::Value ReadSchemaFromXmlFile(NapiInfoCR info)
+            {
+            REQUIRE_ARGUMENT_STRING(0, filePath);
+            BeJsDocument schemaJson;
+            auto status = ECSchemaXmlContextUtils::ConvertECSchemaXmlToJson(schemaJson, *m_context, filePath);
+
+            if (ECSchemaXmlContextUtils::SchemaConversionStatus::Success == status)
+                return CreateBentleyReturnSuccessObject(Napi::String::New(Env(), schemaJson.Stringify().c_str()));
+
+            return CreateBentleyReturnErrorObject(BentleyStatus::ERROR, ECSchemaXmlContextUtils::SchemaConversionStatusToString(status), Env());
+            }
+
+        static void Init(Napi::Env env, Napi::Object exports)
+            {
+            Napi::HandleScope scope(env);
+            Napi::Function t = DefineClass(env, "ECSchemaXmlContext", {
+                InstanceMethod("addSchemaPath", &NativeECSchemaXmlContext::AddSchemaPath),
+                InstanceMethod("readSchemaFromXmlFile", &NativeECSchemaXmlContext::ReadSchemaFromXmlFile),
+                InstanceMethod("setSchemaLocater", &NativeECSchemaXmlContext::SetSchemaLocater),
+                InstanceMethod("setFirstSchemaLocater", &NativeECSchemaXmlContext::SetFirstSchemaLocater)
+            });
+
+            exports.Set("ECSchemaXmlContext", t);
+
+            SET_CONSTRUCTOR(t);
+            }
+    };
+
+//=======================================================================================
+// Async Worker that classifies geometry clip containment on another thread.
+//! @bsiclass
+//=======================================================================================
+struct FenceAsyncWorker : DgnDbWorker
+{
+    BeJsDocument m_input;
+    void Execute() final {FenceContext::DoClassify(m_output, m_input, GetDb(), this);}
+    FenceAsyncWorker(DgnDbR db, Napi::Object input) : DgnDbWorker(db, input.Env()) { m_input.From(input); }
+};
+
+//=======================================================================================
+// Async Worker that calculates geometry mass properties on another thread.
+//! @bsiclass
+//=======================================================================================
+struct MassPropertiesAsyncWorker : DgnDbWorker
+{
+    BeJsDocument m_input;
+    void Execute() final {MeasureGeomCollector::DoMeasure(m_output, m_input, GetDb(), this);}
+    MassPropertiesAsyncWorker(DgnDbR db, Napi::Object input) : DgnDbWorker(db, input.Env()) { m_input.From(input); }
+};
+
+//=======================================================================================
+// Async Worker that caches element geometry in app data on another thread.
+//! @bsiclass
+//=======================================================================================
+struct ElementGeometryCacheAsyncWorker : DgnDbWorker
+{
+    BeJsDocument m_input;
+    void Execute() final  {ElementGeometryCache::Populate(GetDb(), m_output, m_input, *this);}
+    ElementGeometryCacheAsyncWorker(DgnDbR db, Napi::Object input) : DgnDbWorker(db, input.Env()) {m_input.From(input); }
+};
+
+//=======================================================================================
+// Async Worker that serializes the schema to JSON on another thread.
+//! @bsiclass
+//=======================================================================================
+struct ECSchemaSerializationAsyncWorker : DgnDbWorker {
+    Utf8String m_schemaName;
+
+    void Execute() final {
+        auto schema = GetDb().Schemas().GetSchema(m_schemaName, true);
+        if (nullptr == schema) {
+            SetError("schema not found");
+            return;
+        }
+        if (!schema->WriteToJsonValue(m_output))
+            SetError("schema serialization error");
+    }
+
+    void OnError(Napi::Error const& e) {
+        if (e.Message() == "schema not found")
+            e.Value()["errorNumber"] = (int) DgnDbStatus::NotFound;
+        DgnDbWorker::OnError(e);
+    }
+
+    ECSchemaSerializationAsyncWorker(DgnDbR db, Napi::Env env, Utf8StringCR schemaName) : DgnDbWorker(db,env), m_schemaName(schemaName) {}
+};
+
+struct QueryModelExtentsWorker : DgnDbWorker {
+private:
+  bvector<DgnModelId> m_modelIds;
+
+  void AppendStatus(DgnModelId modelId, DgnDbStatus status) {
+    Append(modelId, status, AxisAlignedBox3d());
+  }
+
+  void AppendExtents(DgnModelId modelId, AxisAlignedBox3dCR extents) {
+    Append(modelId, DgnDbStatus::Success, extents);
+  }
+
+  void Append(DgnModelId modelId, DgnDbStatus status, AxisAlignedBox3dCR extents) {
+    auto entry = m_output.appendObject();
+    entry["id"] = modelId;
+    entry["status"] = static_cast<int>(status);
+    extents.ToJson(entry["extents"]);
+  }
+public:
+  QueryModelExtentsWorker(DgnDbR db, Napi::Env env, bvector<DgnModelId>&& modelIds) : DgnDbWorker(db, env), m_modelIds(std::move(modelIds)) { }
+
+  void Execute() final {
+    auto& db = GetDb();
+    for (auto const& modelId : m_modelIds) {
+      if (!modelId.IsValid()) {
+        AppendStatus(modelId, DgnDbStatus::InvalidId);
+        continue;
+      }
+
+      auto model = db.Models().GetModel(modelId);
+      if (model.IsNull()) {
+        AppendStatus(modelId, DgnDbStatus::NotFound);
+        continue;
+      }
+
+      auto geomModel = model->ToGeometricModel();
+      if (nullptr == geomModel) {
+        AppendStatus(modelId, DgnDbStatus::WrongModel);
+        continue;
+      }
+
+      AppendExtents(modelId, geomModel->QueryElementsRange());
+    }
+  }
+
+  // We can't use the base implementation if we want to return an array.
+  void OnOK() final {
+    Napi::Array retVal = Napi::Array::New(Env());
+    BeJsValue result(retVal);
+    result.From(m_output);
+    m_promise.Resolve(retVal);
+  }
+};
+
+//=======================================================================================
+// Projects the DgnDb class into JS
+//! @bsiclass
+//=======================================================================================
+struct NativeDgnDb : BeObjectWrap<NativeDgnDb>, SQLiteOps<DgnDb>
+    {
+    static constexpr int ERROR_UsageTrackingFailed = -100;
+
+    DEFINE_CONSTRUCTOR;
+
+    DgnDb* _GetMyDb() override { return m_dgndb.get(); }
+
+    // Access this only in contexts where we are manipulating the pointer or directly, or have verified it is non-null.
+    // Most methods should use GetOpenedDb or GetWritableDb.
+    Dgn::DgnDbPtr m_dgndb;
+    // Cancellation token associated with the currently-open DgnDb.
+    // The 'cancelled' flag is set on the main thread when the DgnDb is being closed.
+    // The token can be passed into functions which create async workers and stored on those
+    // workers such that it can be checked for cancellation in the worker's Execute() function to
+    // trivially exit if the DgnDb was closed in the interim.
+    AtomicCancellablePtr m_cancellationToken;
+    ElementGraphicsRequestsUPtr m_elemGraphicsRequests;
+
+    NativeDgnDb(NapiInfoCR info) : BeObjectWrap<NativeDgnDb>(info) {}
+    ~NativeDgnDb() {SetInDestructor(); CloseDgnDb(true);}
+
+    //  Check if val is really a NativeDgnDb peer object
+    static bool InstanceOf(Napi::Value val)
+        {
+        if (!val.IsObject())
+            return false;
+
+        Napi::HandleScope scope(val.Env());
+        return val.As<Napi::Object>().InstanceOf(Constructor().Value());
+        }
+
+    // Throws a C++ exception if m_dgndb is null.
+    // Most methods should use GetOpenedDb or GetWritableDb.
+    // Use this only in rare contexts where you have previously verified that m_dgndb is non-null, e.g., via GetOpenedDb().
+    DgnDbR GetDgnDb() {
+        if (m_dgndb.IsNull())
+            throw std::runtime_error("DgnDb is null");
+
+        return *m_dgndb;
+    }
+
+    template<typename STATUSTYPE>
+    Napi::Object CreateBentleyReturnErrorObject(STATUSTYPE errCode, Utf8CP msg = nullptr) {return IModelJsNative::CreateBentleyReturnErrorObject(errCode, msg, Env());}
+
+    template<typename STATUSTYPE>
+    Napi::Object CreateBentleyReturnObject(STATUSTYPE errCode, Napi::Value goodValue) {return ((STATUSTYPE)0 != errCode) ? CreateBentleyReturnErrorObject(errCode) : CreateBentleyReturnSuccessObject(goodValue); }
+
+    template<typename STATUSTYPE>
+    Napi::Object CreateBentleyReturnObject(STATUSTYPE errCode) {return CreateBentleyReturnObject(errCode, Env().Undefined());}
+
+    bool IsOpen() const {return m_dgndb.IsValid();}
+
+    Napi::Value IsDgnDbOpen(NapiInfoCR info) { return Napi::Boolean::New(Env(), IsOpen()); }
+
+    // Napi::Value IsReadonly(NapiInfoCR info) { return Napi::Boolean::New(Env(), m_dgndb->IsReadonly()); }
+
+    void SetIModelDb(NapiInfoCR info) {
+        Napi::Value obj = info[0];
+        if (m_dgndb.IsValid()) {
+            if (obj.IsObject())
+                m_dgndb->m_private_iModelDbJs.Reset(obj.As<Napi::Object>(), 1);
+            else
+                m_dgndb->m_private_iModelDbJs.Reset();
+        }
+    }
+
+    void SetDgnDb(DgnDbR dgndb)
+        {
+        JsInterop::AddCrashReportDgnDb(dgndb);
+        dgndb.AddFunction(HexStrSqlFunction::GetSingleton());
+        dgndb.AddFunction(StrSqlFunction::GetSingleton());
+
+        m_dgndb = &dgndb;
+        m_cancellationToken = new AtomicCancellable();
+        }
+
+    void ClearDgnDb()
+        {
+        // Schedule cancellation of any async workers (but do not wait for them to finish).
+        auto workers = DgnDbWorkers::Get(*m_dgndb);
+        if (workers.IsValid())
+            workers->CancelAll(false);
+
+        // Wait for all tile graphics requests to be cancelled and removed.
+        if (m_elemGraphicsRequests)
+            {
+            m_elemGraphicsRequests->Terminate();
+            m_elemGraphicsRequests.reset(nullptr);
+            }
+
+        // Wait for all async workers to be cancelled and removed.
+        if (workers.IsValid())
+            {
+            workers->CancelAll(true);
+            m_dgndb->DropAppData(DgnDbWorkers::GetKey());
+            }
+
+        BeAssert(m_cancellationToken.IsValid());
+        m_cancellationToken->Cancel();
+        m_cancellationToken = nullptr;
+
+        m_dgndb->RemoveFunction(HexStrSqlFunction::GetSingleton());
+        m_dgndb->RemoveFunction(StrSqlFunction::GetSingleton());
+        m_dgndb->m_private_iModelDbJs.Reset(); // disconnect the iModelDb object
+        JsInterop::RemoveCrashReportDgnDb(*m_dgndb);
+
+        m_dgndb = nullptr;
+        }
+
+    void OpenIModelDb(BeFileNameCR dbname, DgnDb::OpenParams& openParams) {
+        NativeLogging::CategoryLogger("BeSQLite").infov(L"Opening DgnDb %ls", dbname.c_str());
+        DbResult result;
+        auto dgndb = DgnDb::OpenIModelDb(&result, dbname, openParams);
+        if (BE_SQLITE_OK != result)
+            JsInterop::throwSqlResult("error opening iModel", dbname.GetNameUtf8().c_str(), result);
+
+        SetDgnDb(*dgndb);
+    }
+
+    void CloseDgnDb(bool fromDestructor) {
+        if (!m_dgndb.IsValid())
+            return;
+
+        DgnDbPtr dgndb = m_dgndb;
+        ClearDgnDb();
+        dgndb->CloseDb();
+
+        if (!fromDestructor)
+            Value().Set(JSON_NAME(cloudContainer), Env().Undefined());
+    }
+
+    void SetBusyTimeout(NapiInfoCR info) {
+        REQUIRE_ARGUMENT_INTEGER(0, ms);
+        if (!m_dgndb.IsValid() || BE_SQLITE_OK != m_dgndb->SetBusyTimeout(ms))
+            JsInterop::ThrowJsException("unable to set busyTimeout");
+    }
+
+    void OpenIModel(NapiInfoCR info) {
+        REQUIRE_ARGUMENT_STRING(0, dbName);
+        REQUIRE_ARGUMENT_INTEGER(1, mode);
+
+        SchemaUpgradeOptions::DomainUpgradeOptions domainOptions = SchemaUpgradeOptions::DomainUpgradeOptions::CheckRequiredUpgrades;
+        BeSQLite::Db::ProfileUpgradeOptions profileOptions = BeSQLite::Db::ProfileUpgradeOptions::None;
+        bool schemaLockHeld = false;
+
+        BeJsConst opts(info[2]);
+        if (opts.isObject()) {
+            if (opts.isNumericMember("domain"))
+                domainOptions = (SchemaUpgradeOptions::DomainUpgradeOptions) opts["domain"].asUInt();
+
+            if (opts.isNumericMember("profile"))
+                profileOptions = (BeSQLite::Db::ProfileUpgradeOptions) opts["profile"].asUInt();
+
+            schemaLockHeld = opts[JSON_NAME(schemaLockHeld)].asBool(false);
+        }
+
+        SchemaUpgradeOptions schemaUpgradeOptions(domainOptions);
+        DgnDb::OpenParams openParams((Db::OpenMode)mode, BeSQLite::DefaultTxn::Yes, schemaUpgradeOptions);
+        openParams.SetProfileUpgradeOptions(profileOptions);
+        openParams.m_schemaLockHeld = schemaLockHeld;
+
+
+        BeJsConst props(info[3]);
+        if (props.isObject()) {
+            auto tempFileBase = props[JSON_NAME(tempFileBase)];
+            if (tempFileBase.isString())
+                openParams.m_tempfileBase = tempFileBase.asString();
+        }
+
+        addContainerParams(Value(), dbName, openParams, info[4]);
+
+        if (!openParams.IsReadonly()) {
+            // 20 sec to retain previous behaviour.
+            openParams.m_busyTimeout =  20000;
+        }
+        if (info.Length() > 5) {
+            BeJsConst sqliteOptions(info[5]);
+            if (sqliteOptions.isObject()) {
+                if (sqliteOptions.isNumericMember("busyTimeout")) {
+                    openParams.m_busyTimeout = sqliteOptions["busyTimeout"].asInt();
+                }
+            }
+        }
+        OpenIModelDb(BeFileName(dbName), openParams);
+    }
+    Napi::Value GetNoCaseCollation(NapiInfoCR info){
+        auto& db = GetOpenedDb(info);
+        if (db.GetNoCaseCollation() == NoCaseCollation::ASCII)
+            return Napi::String::New(Env(), "ASCII");
+        else if (db.GetNoCaseCollation() == NoCaseCollation::Latin1)
+            return Napi::String::New(Env(), "Latin1");
+        THROW_JS_TYPE_EXCEPTION("unknown collation");
+    }
+
+    void SetNoCaseCollation(NapiInfoCR info){
+        auto& db = GetOpenedDb(info);
+        REQUIRE_ARGUMENT_STRING(0, collationName);
+        if (collationName.EqualsIAscii("ASCII")) {
+            if(db.GetNoCaseCollation() != NoCaseCollation::ASCII){
+                auto rc = db.SetNoCaseCollation(NoCaseCollation::ASCII);
+                if (rc != BE_SQLITE_OK)
+                    THROW_JS_TYPE_EXCEPTION("failed to set case collation.");
+            }
+        } else  if (collationName.EqualsIAscii("Latin1")) {
+            if(db.GetNoCaseCollation() != NoCaseCollation::Latin1){
+                db.ClearECDbCache();
+                db.GetStatementCache().Empty();
+                auto rc = db.SetNoCaseCollation(NoCaseCollation::Latin1);
+                if (rc != BE_SQLITE_OK)
+                    THROW_JS_TYPE_EXCEPTION("failed to set case collation.");
+            }
+        } else {
+            THROW_JS_TYPE_EXCEPTION("unknown collation");
+        }
+    }
+    void RestartDefaultTxn(NapiInfoCR info) {
+        auto& db = GetOpenedDb(info);
+        auto& txns = db.Txns();
+        auto last = txns.GetLastTxnId(); // save this before we restart
+        db.RestartDefaultTxn();
+        txns.ReplayExternalTxns(last); // if there were changes from other connections, replay their side effects for listeners
+    }
+
+    void CreateIModel(NapiInfoCR info)  {
+        REQUIRE_ARGUMENT_STRING(0, filename);
+        REQUIRE_ARGUMENT_ANY_OBJ(1, props);
+        SetDgnDb(*JsInterop::CreateIModel(filename, props)); // CreateIModel throws on errors
+    }
+
+    Napi::Value GetECClassMetaData(NapiInfoCR info)
+        {
+        REQUIRE_ARGUMENT_STRING(0, s);
+        REQUIRE_ARGUMENT_STRING(1, c);
+        BeJsNapiObject metaData(Env());
+        auto status = JsInterop::GetECClassMetaData(metaData, GetOpenedDb(info), s.c_str(), c.c_str());
+        return CreateBentleyReturnObject(status, NapiValueRef::Stringify(metaData));
+        }
+
+    Napi::Value GetSchemaItem(NapiInfoCR info)
+        {
+        REQUIRE_ARGUMENT_STRING(0, schemaName);
+        REQUIRE_ARGUMENT_STRING(1, itemName);
+        BeJsNapiObject metaData(Env());
+        auto status = JsInterop::GetSchemaItem(metaData, GetOpenedDb(info), schemaName.c_str(), itemName.c_str());
+        return CreateBentleyReturnObject(status, NapiValueRef::Stringify(metaData));
+        }
+
+    Napi::Value GetSchemaProps(NapiInfoCR info)  {
+        auto& db = GetOpenedDb(info);
+        REQUIRE_ARGUMENT_STRING(0, schemaName);
+        auto schema = db.Schemas().GetSchema(schemaName, true);
+        if (nullptr == schema)
+            BeNapi::ThrowJsException(info.Env(), "schema not found", (int) DgnDbStatus::NotFound);
+
+        BeJsNapiObject props(info.Env());
+        if (!schema->WriteToJsonValue(props))
+            BeNapi::ThrowJsException(info.Env(), "unable to serialize schema");
+
+        return props;
+    }
+
+    Napi::Value GetSchemaPropsAsync(NapiInfoCR info) {
+        auto& db = GetOpenedDb(info);
+        REQUIRE_ARGUMENT_STRING(0, schemaName);
+        DgnDbWorkerPtr worker = new ECSchemaSerializationAsyncWorker(db, info.Env(), schemaName);
+        return worker->Queue();  // Schema serialization happens in another thread
+    }
+
+    Napi::Value GetElement(NapiInfoCR info) {
+        REQUIRE_ARGUMENT_ANY_OBJ(0, opts);
+        BeJsNapiObject jsValue(Env());
+        auto status = JsInterop::GetElement(jsValue, GetOpenedDb(info), opts);
+        if (DgnDbStatus::Success != status)
+            BeNapi::ThrowJsException(Env(), "error reading element", (int)status);
+        return jsValue;
+    }
+
+    Napi::Value GetModel(NapiInfoCR info) {
+        REQUIRE_ARGUMENT_ANY_OBJ(0, opts);
+        BeJsNapiObject modelJson(Env());
+        DgnDbStatus status = JsInterop::GetModel(modelJson, GetOpenedDb(info), opts);
+        if (DgnDbStatus::Success != status)
+            BeNapi::ThrowJsException(Env(), "error reading model", (int)status);
+        return modelJson;
+    }
+
+    Napi::Value GetTempFileBaseName(NapiInfoCR info) {
+        auto& db = GetOpenedDb(info);
+        return toJsString(Env(), db.GetTempFileBaseName());
+    }
+
+    Napi::Value SetGeometricModelTrackingEnabled(NapiInfoCR info)
+        {
+        auto& db = GetOpenedDb(info);
+        REQUIRE_ARGUMENT_BOOL(0, enable);
+
+        auto& modelChanges = db.Txns().m_modelChanges;
+        if (enable != modelChanges.IsTrackingGeometry())
+            {
+            auto mode = modelChanges.SetTrackingGeometry(enable);
+            auto readonly = false;
+            switch (mode)
+                {
+                case TxnManager::ModelChanges::Mode::Readonly:
+                    readonly = true;
+                    // fall-through intentional.
+                case TxnManager::ModelChanges::Mode::Legacy:
+                    return CreateBentleyReturnErrorObject(readonly ? DgnDbStatus::ReadOnly : DgnDbStatus::VersionTooOld);
+                }
+            }
+
+        return CreateBentleyReturnSuccessObject(Napi::Boolean::New(Env(), modelChanges.IsTrackingGeometry()));
+        }
+
+    Napi::Value IsGeometricModelTrackingSupported(NapiInfoCR info)
+        {
+        auto& db = GetOpenedDb(info);
+        return Napi::Boolean::New(Env(), TxnManager::ModelChanges::Mode::Full == db.Txns().m_modelChanges.DetermineMode());
+        }
+
+    Napi::Value QueryModelExtents(NapiInfoCR info)
+        {
+        auto& db = GetOpenedDb(info);
+        REQUIRE_ARGUMENT_ANY_OBJ(0, options);
+        BeJsNapiObject extentsJson(Env());
+        JsInterop::QueryModelExtents(extentsJson, db, options);
+        return extentsJson;
+        }
+
+    Napi::Value QueryModelExtentsAsync(NapiInfoCR info) {
+        auto& db = GetOpenedDb(info);
+        if (ARGUMENT_IS_NOT_PRESENT(0) || !info[0].IsArray()) {
+            THROW_JS_TYPE_EXCEPTION("Argument 0 must be an array of model Ids")
+        }
+
+      bvector<DgnModelId> modelIds;
+      Napi::Array napiIds = info[0].As<Napi::Array>();
+      for (uint32_t i = 0; i < napiIds.Length(); i++) {
+        DgnModelId modelId;
+        Napi::Value napiId = napiIds[i];
+        if (napiId.IsString())
+          modelId = DgnModelId(BeInt64Id::FromString(napiId.As<Napi::String>().Utf8Value().c_str()).GetValueUnchecked());
+
+        modelIds.push_back(modelId);
+      }
+
+      DgnDbWorkerPtr worker = new QueryModelExtentsWorker(db, info.Env(), std::move(modelIds));
+      return worker->Queue();
+    }
+
+    Napi::Value ComputeRangesForText(NapiInfoCR info) {
+        auto& db = GetOpenedDb(info);
+        REQUIRE_ARGUMENT_STRING(0, text);
+        REQUIRE_ARGUMENT_UINTEGER(1, fontId);
+        REQUIRE_ARGUMENT_BOOL(2, bold);
+        REQUIRE_ARGUMENT_BOOL(3, italic);
+        REQUIRE_ARGUMENT_NUMBER(4, widthFactor);
+        REQUIRE_ARGUMENT_NUMBER(5, height);
+
+        auto emphasis = bold ? TextEmphasis::Bold : TextEmphasis::None;
+        if (italic) {
+            emphasis = emphasis | TextEmphasis::Italic;
+        }
+
+        BeJsNapiObject result(Env());
+        JsInterop::ComputeRangeForText(result, db, text, FontId(static_cast<uint64_t>(fontId)), emphasis, widthFactor, height);
+        return result;
+    }
+
+    Napi::Value DumpChangeSet(NapiInfoCR info)
+        {
+        auto& db = GetOpenedDb(info);
+        REQUIRE_ARGUMENT_ANY_OBJ(0, changeSet);
+
+        ChangesetStatus status = JsInterop::DumpChangeSet(db, changeSet);
+        return Napi::Number::New(Env(), (int)status);
+        }
+
+    Napi::Value ExtractChangedInstanceIdsFromChangeSets(NapiInfoCR info)
+        {
+        auto& db = GetOpenedDb(info);
+        if (ARGUMENT_IS_NOT_PRESENT(0) || !info[0].IsArray()) {
+            THROW_JS_TYPE_EXCEPTION("Argument 0 must be an array of strings")
+        }
+        bvector<BeFileName> changeSetFiles;
+        Napi::Array arr = info[0].As<Napi::Array>();
+        for (uint32_t arrIndex = 0; arrIndex < arr.Length(); ++arrIndex) {
+            Napi::Value arrValue = arr[arrIndex];
+            if (arrValue.IsString())
+                changeSetFiles.emplace_back(arrValue.As<Napi::String>().Utf8Value());
+        }
+
+        Napi::Object napiResult = Napi::Object::New(info.Env());
+        BeJsValue json{napiResult};
+        DgnDbStatus status = JsInterop::ExtractChangedInstanceIdsFromChangeSets(json, db, changeSetFiles);
+        return CreateBentleyReturnObject(status, napiResult);
+        }
+
+    static TxnManager::TxnId TxnIdFromString(Utf8StringCR str) {
+        return TxnManager::TxnId(BeInt64Id::FromString(str.c_str()).GetValueUnchecked());
+    }
+
+    static Utf8String TxnIdToString(TxnManager::TxnId txnId) {return BeInt64Id(txnId.GetValue()).ToHexStr();}
+
+    Napi::Value GetCurrentTxnId(NapiInfoCR info)
+        {
+        return toJsString(Env(), TxnIdToString(GetOpenedDb(info).Txns().GetCurrentTxnId()));
+        }
+
+    Napi::Value QueryFirstTxnId(NapiInfoCR info) {
+        OPTIONAL_ARGUMENT_BOOL(0, allowCrossSessions, true); // default to true for backwards compatibility
+        auto& txns = GetOpenedDb(info).Txns();
+        TxnManager::TxnId startTxnId = allowCrossSessions ? txns.QueryNextTxnId(TxnManager::TxnId(0)) : txns.GetSessionStartId();
+        return toJsString(Env(), TxnIdToString(startTxnId));
+    }
+
+    Napi::Value QueryNextTxnId(NapiInfoCR info) {
+        REQUIRE_ARGUMENT_STRING(0, txnIdHexStr);
+        auto next = GetOpenedDb(info).Txns().QueryNextTxnId(TxnIdFromString(txnIdHexStr));
+        return toJsString(Env(), TxnIdToString(next));
+    }
+    Napi::Value QueryPreviousTxnId(NapiInfoCR info) {
+        REQUIRE_ARGUMENT_STRING(0, txnIdHexStr);
+        auto next = GetOpenedDb(info).Txns().QueryPreviousTxnId(TxnIdFromString(txnIdHexStr));
+        return toJsString(Env(), TxnIdToString(next));
+    }
+    Napi::Value GetTxnDescription(NapiInfoCR info) {
+        REQUIRE_ARGUMENT_STRING(0, txnIdHexStr);
+        return toJsString(Env(), GetOpenedDb(info).Txns().GetTxnDescription(TxnIdFromString(txnIdHexStr)));
+    }
+    Napi::Value IsTxnIdValid(NapiInfoCR info) {
+        REQUIRE_ARGUMENT_STRING(0, txnIdHexStr);
+        return Napi::Boolean::New(Env(), TxnIdFromString(txnIdHexStr).IsValid());
+    }
+    Napi::Value HasFatalTxnError(NapiInfoCR info) { return Napi::Boolean::New(Env(), GetOpenedDb(info).Txns().HasFatalError()); }
+    void LogTxnError(NapiInfoCR info) {
+        REQUIRE_ARGUMENT_BOOL(0, fatal);
+        GetOpenedDb(info).Txns().LogError(fatal);
+    }
+    void EnableTxnTesting(NapiInfoCR info) {
+        GetOpenedDb(info).Txns().EnableTracking(true);
+        GetOpenedDb(info).Txns().InitializeTableHandlers();
+    }
+    Napi::Value BeginMultiTxnOperation(NapiInfoCR info) {return Napi::Number::New(Env(),  (int) GetOpenedDb(info).Txns().BeginMultiTxnOperation());}
+    Napi::Value EndMultiTxnOperation(NapiInfoCR info) {return Napi::Number::New(Env(),  (int) GetOpenedDb(info).Txns().EndMultiTxnOperation());}
+    Napi::Value GetMultiTxnOperationDepth(NapiInfoCR info) {return Napi::Number::New(Env(),  (int) GetOpenedDb(info).Txns().GetMultiTxnOperationDepth());}
+    Napi::Value GetUndoString(NapiInfoCR info) {
+        return toJsString(Env(), GetOpenedDb(info).Txns().GetUndoString());
+    }
+    Napi::Value GetRedoString(NapiInfoCR info) {return toJsString(Env(), GetOpenedDb(info).Txns().GetRedoString());}
+    Napi::Value HasUnsavedChanges(NapiInfoCR info) {return Napi::Boolean::New(Env(), GetOpenedDb(info).Txns().HasChanges());}
+    Napi::Value HasPendingTxns(NapiInfoCR info) {return Napi::Boolean::New(Env(), GetOpenedDb(info).Txns().HasPendingTxns());}
+    Napi::Value IsIndirectChanges(NapiInfoCR info) {return Napi::Boolean::New(Env(), GetOpenedDb(info).Txns().IsIndirectChanges());}
+    Napi::Value IsRedoPossible(NapiInfoCR info) {return Napi::Boolean::New(Env(), GetOpenedDb(info).Txns().IsRedoPossible());}
+    Napi::Value IsUndoPossible(NapiInfoCR info) {
+        return Napi::Boolean::New(Env(), GetOpenedDb(info).Txns().IsUndoPossible());
+    }
+    void RestartTxnSession(NapiInfoCR info) {GetOpenedDb(info).Txns().Initialize();}
+    Napi::Value ReinstateTxn(NapiInfoCR info) {return Napi::Number::New(Env(), (int) GetOpenedDb(info).Txns().ReinstateTxn());}
+    Napi::Value ReverseAll(NapiInfoCR info) {return Napi::Number::New(Env(), (int) GetOpenedDb(info).Txns().ReverseAll());}
+    Napi::Value ReverseTo(NapiInfoCR info) {
+        REQUIRE_ARGUMENT_STRING(0, txnIdHexStr);
+        return Napi::Number::New(Env(), (int) GetOpenedDb(info).Txns().ReverseTo(TxnIdFromString(txnIdHexStr)));
+    }
+    Napi::Value CancelTo(NapiInfoCR info) {
+        REQUIRE_ARGUMENT_STRING(0, txnIdHexStr);
+        return Napi::Number::New(Env(), (int) GetOpenedDb(info).Txns().CancelTo(TxnIdFromString(txnIdHexStr)));
+    }
+    Napi::Value ReverseTxns(NapiInfoCR info) {
+        REQUIRE_ARGUMENT_NUMBER(0, numTxns );
+        return Napi::Number::New(Env(), (int) GetOpenedDb(info).Txns().ReverseTxns(numTxns));
+    }
+    Napi::Value ClassNameToId(NapiInfoCR info) {
+        auto classId = ECJsonUtilities::GetClassIdFromClassNameJson(info[0], GetOpenedDb(info).GetClassLocater());
+        return toJsString(Env(), classId);
+    }
+    Napi::Value ClassIdToName(NapiInfoCR info) {
+        REQUIRE_ARGUMENT_STRING(0, idString);
+        DgnClassId classId;
+        DgnClassId::FromString(classId, idString.c_str());
+        auto ecClass = GetOpenedDb(info).Schemas().GetClass(classId);
+        return (nullptr == ecClass) ? Env().Undefined() : toJsString(Env(), ecClass->GetFullName());
+    }
+
+    Napi::Value StartCreateChangeset(NapiInfoCR info) {
+        auto& db = GetWritableDb(info);
+        TxnManagerR txns = db.Txns();
+        txns.StopCreateChangeset(false); // if there's one in progress, just abandon it.
+        ChangesetPropsPtr changeset = txns.StartCreateChangeset();
+        if (!changeset.IsValid())
+            BeNapi::ThrowJsException(Env(), "Error creating changeset");
+
+        BeJsNapiObject changesetInfo(Env());
+        changesetInfo[JsInterop::json_id()] = changeset->GetChangesetId().c_str();
+        changesetInfo[JsInterop::json_index()] = 0;
+        changesetInfo[JsInterop::json_parentId()] = changeset->GetParentId().c_str();
+        changesetInfo[JsInterop::json_pathname()] = Utf8String(changeset->GetFileName()).c_str();
+        changesetInfo[JsInterop::json_changesType()] = (int)changeset->GetChangesetType();
+        return changesetInfo;
+    }
+
+    void CompleteCreateChangeset(NapiInfoCR info) {
+        auto& db = GetWritableDb(info);
+        REQUIRE_ARGUMENT_ANY_OBJ(0, optObj);
+        BeJsConst opts(optObj);
+        if (!opts.isNumericMember(JsInterop::json_index()))
+            BeNapi::ThrowJsException(Env(), "changeset index must be supplied");
+        int32_t index = opts[JsInterop::json_index()].GetInt();
+
+        db.Txns().FinishCreateChangeset(index);
+    }
+
+    void AbandonCreateChangeset(NapiInfoCR info) {
+        GetWritableDb(info).Txns().StopCreateChangeset(false);
+    }
+
+    Napi::Value AddChildPropagatesChangesToParentRelationship(NapiInfoCR info)     {
+        auto& db = GetOpenedDb(info);
+        REQUIRE_ARGUMENT_STRING(0, schemaName);
+        REQUIRE_ARGUMENT_STRING(1, className);
+        auto status = db.Txns().AddChildPropagatesChangesToParentRelationship(schemaName, className);
+        return Napi::Number::New(Env(), (int) status);
+    }
+
+    Napi::Value AddNewFont(NapiInfoCR info) {
+        auto& db = GetOpenedDb(info);
+        REQUIRE_ARGUMENT_ANY_OBJ(0, fontPropObj);
+        BeJsConst fontProps(fontPropObj);
+        int fontTypeVal = fontProps[JsInterop::json_type()].asInt(1);
+        FontType fontType = fontTypeVal==3 ? FontType::Shx : fontTypeVal==2 ? FontType::Rsc : FontType::TrueType;
+        Utf8String name = fontProps[JsInterop::json_name()].asString();
+        if (name.empty())
+            BeNapi::ThrowJsException(Env(), "Font name is invalid");
+        auto id = db.Fonts().GetId(fontType, name.c_str());
+        return Napi::Number::New(Env(), (int) id.GetValue());
+    }
+
+    Napi::Value WriteFullElementDependencyGraphToFile(NapiInfoCR info)
+        {
+        auto& db = GetOpenedDb(info);
+        REQUIRE_ARGUMENT_STRING(0, dotFileName);
+        JsInterop::WriteFullElementDependencyGraphToFile(db, dotFileName);
+        return Napi::Number::New(Env(), 0);
+        }
+
+    Napi::Value WriteAffectedElementDependencyGraphToFile(NapiInfoCR info)
+        {
+        auto& db = GetOpenedDb(info);
+        REQUIRE_ARGUMENT_STRING(0, dotFileName);
+        REQUIRE_ARGUMENT_STRING_ARRAY(1, id64Array);
+        JsInterop::WriteAffectedElementDependencyGraphToFile(db, dotFileName, id64Array);
+        return Napi::Number::New(Env(), 0);
+        }
+
+    Napi::Value GetMassProperties(NapiInfoCR info)
+        {
+        REQUIRE_ARGUMENT_ANY_OBJ(0, request);
+        DgnDbWorkerPtr worker = new MassPropertiesAsyncWorker(GetOpenedDb(info), request); // freed in caller of OnOK and OnError see AsyncWorker::OnWorkComplete
+        return worker->Queue();  // Measure happens in another thread
+        }
+
+    Napi::Value UpdateElementGeometryCache(NapiInfoCR info)
+        {
+        REQUIRE_ARGUMENT_ANY_OBJ(0, request);
+        DgnDbWorkerPtr worker = new ElementGeometryCacheAsyncWorker(GetOpenedDb(info), request); // freed in caller of OnOK and OnError see AsyncWorker::OnWorkComplete
+        return worker->Queue();  // Happens in another thread
+        }
+
+    Napi::Value ElementGeometryCacheOperation(NapiInfoCR info)
+        {
+        auto& db = GetOpenedDb(info);
+        REQUIRE_ARGUMENT_ANY_OBJ(0, requestProps);
+
+        Napi::Value elementIdVal = requestProps.Get("id");
+        if (!elementIdVal.IsString())
+            THROW_JS_TYPE_EXCEPTION("target element id must be specified");
+
+        try
+            {
+            return Napi::Number::New(Env(), (int) ElementGeometryCache::Operation(db, requestProps, Env()));
+            }
+        catch (std::exception const& e)
+            {
+            THROW_JS_EXCEPTION(e.what());
+            }
+        }
+
+    Napi::Value GetGeometryContainment(NapiInfoCR info)        {
+        REQUIRE_ARGUMENT_ANY_OBJ(0, request);
+        DgnDbWorkerPtr worker = new FenceAsyncWorker(GetOpenedDb(info), request); // freed in caller of OnOK and OnError see AsyncWorker::OnWorkComplete
+        return worker->Queue();  // Containment check happens in another thread
+    }
+
+    Napi::Value GetLocalChanges(NapiInfoCR info)        {
+        REQUIRE_ARGUMENT_STRING_ARRAY(0, rootClassFilter);
+        REQUIRE_ARGUMENT_BOOL(1, includeInMemChanges);
+        auto results = Napi::Array::New(Env());
+        int i = 0;
+
+        auto& db = GetOpenedDb(info);
+        db.Txns().ForEachLocalChange(
+            [&](ECInstanceKey const& key, DbOpcode changeType) {
+                auto result = Napi::Object::New(Env());
+                result["id"] = Napi::String::New(Env(), key.GetInstanceId().ToHexStr());
+                result["classFullName"] = Napi::String::New(Env(), db.Schemas().GetClass(key.GetClassId())->GetFullName());
+                result["changeType"] = Napi::String::New(Env(), (changeType == DbOpcode::Delete ? "deleted" : (changeType == DbOpcode::Insert ? "inserted" : "updated")));
+                results[i++] = result;
+            }, rootClassFilter, includeInMemChanges);
+        return results;
+    }
+
+    Napi::Value GetIModelCoordsFromGeoCoords(NapiInfoCR info) {
+        REQUIRE_ARGUMENT_ANY_OBJ(0, geoCoordProps);
+        BeJsNapiObject results(Env());
+        JsInterop::GetIModelCoordsFromGeoCoords(results, GetOpenedDb(info), geoCoordProps);
+        return results;
+    }
+
+    Napi::Value GetGeoCoordsFromIModelCoords(NapiInfoCR info) {
+        REQUIRE_ARGUMENT_ANY_OBJ(0, iModelCoordProps);
+        BeJsNapiObject results(Env());
+        JsInterop::GetGeoCoordsFromIModelCoords(results, GetOpenedDb(info), iModelCoordProps);
+        return results;
+    }
+
+    Napi::Value GetIModelProps(NapiInfoCR info) {
+        auto& db = GetOpenedDb(info);
+        BeJsNapiObject props(Env());
+        JsInterop::GetIModelProps(props, db);
+        return props;
+    }
+
+    Napi::Value InsertElement(NapiInfoCR info) {
+        auto& db = GetOpenedDb(info);;
+        REQUIRE_ARGUMENT_ANY_OBJ(0, elemProps);
+        Napi::Value insertOptions;
+        if (ARGUMENT_IS_PRESENT(1)) {\
+            insertOptions = info[1].As<Napi::Object>();
+        } else {
+            insertOptions = Env().Undefined();
+        }
+        return JsInterop::InsertElement(db, elemProps, insertOptions);
+    }
+
+    void UpdateElement(NapiInfoCR info) {
+        auto& db = GetOpenedDb(info);;
+        REQUIRE_ARGUMENT_ANY_OBJ(0, elemProps);
+        JsInterop::UpdateElement(db, elemProps);
+    }
+
+    void DeleteElement(NapiInfoCR info) {
+        auto& db = GetOpenedDb(info);
+        REQUIRE_ARGUMENT_STRING(0, elemIdStr);
+        JsInterop::DeleteElement(db, elemIdStr);
+    }
+
+    Napi::Value QueryDefinitionElementUsage(NapiInfoCR info)
+        {
+        auto& db = GetOpenedDb(info);
+        REQUIRE_ARGUMENT_STRING_ARRAY(0, hexStringIds);
+        Napi::Object usageInfoObj = Napi::Object::New(Env());
+        BeJsValue usageInfo = BeJsValue(usageInfoObj);
+        DgnDbStatus status = JsInterop::QueryDefinitionElementUsage(usageInfo, db, hexStringIds);
+        return DgnDbStatus::Success == status ? usageInfoObj : Env().Undefined();
+        }
+
+    Napi::Value BeginPurgeOperation(NapiInfoCR info)
+        {
+        auto& db = GetOpenedDb(info);
+        db.BeginPurgeOperation();
+        return Napi::Number::New(Env(), (int)DgnDbStatus::Success);
+        }
+
+    Napi::Value EndPurgeOperation(NapiInfoCR info)
+        {
+        auto& db = GetOpenedDb(info);
+        db.EndPurgeOperation();
+        return Napi::Number::New(Env(), (int)DgnDbStatus::Success);
+        }
+
+    Napi::Value SimplifyElementGeometry(NapiInfoCR info)
+        {
+        auto& db = GetOpenedDb(info);
+        REQUIRE_ARGUMENT_ANY_OBJ(0, simplifyArgs);
+        auto status = JsInterop::SimplifyElementGeometry(db, simplifyArgs);
+        return Napi::Number::New(Env(), (int)status);
+        }
+
+    Napi::Value InlineGeometryPartReferences(NapiInfoCR info)
+        {
+        auto& db = GetOpenedDb(info);
+        auto result = JsInterop::InlineGeometryParts(db);
+
+        auto ret = Napi::Object::New(Env());
+        ret.Set(Napi::String::New(Env(), "numCandidateParts"), Napi::Number::New(Env(), result.m_numCandidateParts));
+        ret.Set(Napi::String::New(Env(), "numRefsInlined"), Napi::Number::New(Env(), result.m_numRefsInlined));
+        ret.Set(Napi::String::New(Env(), "numPartsDeleted"), Napi::Number::New(Env(), result.m_numPartsDeleted));
+
+        return ret;
+        }
+
+    Napi::Value InsertElementAspect(NapiInfoCR info) {
+        REQUIRE_ARGUMENT_ANY_OBJ(0, aspectProps);
+        return JsInterop::InsertElementAspect(GetOpenedDb(info), aspectProps);
+    }
+
+    void UpdateElementAspect(NapiInfoCR info)     {
+        REQUIRE_ARGUMENT_ANY_OBJ(0, aspectProps);
+        JsInterop::UpdateElementAspect(GetOpenedDb(info), aspectProps);
+    }
+
+    void DeleteElementAspect(NapiInfoCR info) {
+        REQUIRE_ARGUMENT_STRING(0, aspectIdStr);
+        JsInterop::DeleteElementAspect(GetOpenedDb(info), aspectIdStr);
+    }
+
+    Napi::Value ExportGraphics(NapiInfoCR info)
+        {
+        auto& db = GetOpenedDb(info);
+        REQUIRE_ARGUMENT_ANY_OBJ(0, exportProps);
+
+        Napi::Value onGraphicsVal = exportProps.Get("onGraphics");
+        if (!onGraphicsVal.IsFunction())
+            THROW_JS_TYPE_EXCEPTION("onGraphics must be a function");
+
+        Napi::Value elementIdArrayVal = exportProps.Get("elementIdArray");
+        if (!elementIdArrayVal.IsArray())
+            THROW_JS_TYPE_EXCEPTION("elementIdArray must be an array");
+
+        DgnDbStatus status = JsInterop::ExportGraphics(db, exportProps);
+        return Napi::Number::New(Env(), (int)status);
+        }
+
+    Napi::Value ExportPartGraphics(NapiInfoCR info)
+        {
+        auto& db = GetOpenedDb(info);
+        REQUIRE_ARGUMENT_ANY_OBJ(0, exportProps);
+
+        Napi::Value onPartGraphicsVal = exportProps.Get("onPartGraphics");
+        if (!onPartGraphicsVal.IsFunction())
+            THROW_JS_TYPE_EXCEPTION("onPartsGraphics must be a function");
+
+        Napi::Value displayPropsVal = exportProps.Get("displayProps");
+        if (!displayPropsVal.IsObject())
+            THROW_JS_TYPE_EXCEPTION("displayProps must be an object");
+
+        Napi::Value elementIdVal = exportProps.Get("elementId");
+        if (!elementIdVal.IsString())
+            THROW_JS_TYPE_EXCEPTION("elementId must be a string");
+
+        DgnDbStatus status = JsInterop::ExportPartGraphics(db, exportProps);
+        return Napi::Number::New(Env(), (int)status);
+        }
+
+    Napi::Value ProcessGeometryStream(NapiInfoCR info)
+        {
+        auto& db = GetOpenedDb(info);
+        REQUIRE_ARGUMENT_ANY_OBJ(0, requestProps);
+
+        Napi::Value onGeometryVal = requestProps.Get("onGeometry");
+        if (!onGeometryVal.IsFunction())
+            THROW_JS_TYPE_EXCEPTION("onGeometry must be a function");
+
+        Napi::Value elementIdVal = requestProps.Get("elementId");
+        if (!elementIdVal.IsString())
+            THROW_JS_TYPE_EXCEPTION("elementId must be specified");
+
+        try
+            {
+            return Napi::Number::New(Env(), (int) GeometryStreamIO::ProcessGeometryStream(db, requestProps, Env()));
+            }
+        catch (std::exception const& e)
+            {
+            THROW_JS_EXCEPTION(e.what());
+            }
+        }
+
+    Napi::Value CreateBRepGeometry(NapiInfoCR info)
+        {
+        auto& db = GetOpenedDb(info);
+        REQUIRE_ARGUMENT_ANY_OBJ(0, createProps);
+
+        Napi::Number operationVal = createProps.Get("operation").As<Napi::Number>();
+        if (!operationVal.IsNumber())
+            THROW_JS_EXCEPTION("operation must be a specified");
+
+        Napi::Value onResultVal = createProps.Get("onResult");
+        if (!onResultVal.IsFunction())
+            THROW_JS_EXCEPTION("onResult must be a function");
+
+        Napi::Array entryArrayVal = createProps.Get("entryArray").As<Napi::Array>();
+        if (!entryArrayVal.IsArray())
+            THROW_JS_TYPE_EXCEPTION("entryArray must be specified");
+
+        try
+            {
+            return Napi::Number::New(Env(), (int) GeometryStreamIO::CreateBRepGeometry(db, createProps, Env()));
+            }
+        catch (std::exception const& e)
+            {
+            THROW_JS_EXCEPTION(e.what());
+            }
+        }
+
+    void GetTileTree(NapiInfoCR info)
+        {
+        REQUIRE_ARGUMENT_STRING(0, idStr);
+        REQUIRE_ARGUMENT_FUNCTION(1, responseCallback);
+
+        JsInterop::GetTileTree(m_cancellationToken.get(), GetOpenedDb(info), idStr, responseCallback);
+        }
+
+    void GetTileContent(NapiInfoCR info)
+        {
+        REQUIRE_ARGUMENT_STRING(0, treeIdStr);
+        REQUIRE_ARGUMENT_STRING(1, tileIdStr);
+        REQUIRE_ARGUMENT_FUNCTION(2, responseCallback);
+
+        JsInterop::GetTileContent(m_cancellationToken.get(), GetOpenedDb(info), treeIdStr, tileIdStr, responseCallback);
+        }
+
+    void PurgeTileTrees(NapiInfoCR info)
+        {
+        bvector<DgnModelId> modelIds;
+        if (info.Length() == 1 && !info[0].IsUndefined())
+            {
+            if (info[0].IsArray())
+                {
+                Napi::Array arr = info[0].As<Napi::Array>();
+                for (uint32_t index = 0; index < arr.Length(); ++index)
+                    {
+                    Napi::Value value = arr[index];
+                    if (value.IsString())
+                        {
+                        auto modelId = BeInt64Id::FromString(value.As<Napi::String>().Utf8Value().c_str());
+                        if (modelId.IsValid())
+                            modelIds.push_back(DgnModelId(modelId.GetValue()));
+                        }
+                    }
+                }
+
+            if (modelIds.empty())
+                THROW_JS_TYPE_EXCEPTION("Argument 0 must be a non-empty array of valid Id64Strings");
+            }
+
+        T_HOST.Visualization().PurgeTileTrees(GetOpenedDb(info), modelIds.empty() ? nullptr : &modelIds);
+        }
+
+    Napi::Value PollTileContent(NapiInfoCR info)
+        {
+        auto& db = GetOpenedDb(info);
+        REQUIRE_ARGUMENT_STRING(0, treeIdStr);
+        REQUIRE_ARGUMENT_STRING(1, tileIdStr);
+
+        auto result = T_HOST.Visualization().PollTileContent(m_cancellationToken.get(), db, treeIdStr, tileIdStr);
+#ifdef BENTLEY_HAVE_VARIANT
+        if (std::holds_alternative<Dgn::Visualization::PollState>(result))
+          return CreateBentleyReturnSuccessObject(Napi::Number::New(Env(), static_cast<int>(std::get<Dgn::Visualization::PollState>(result))));
+        else if (std::holds_alternative<DgnDbStatus>(result))
+          return CreateBentleyReturnErrorObject(std::get<DgnDbStatus>(result));
+
+        auto pContent = std::get_if<Dgn::Visualization::PolledTileContent>(&result);
+#else
+        if (DgnDbStatus::Success != result.m_status)
+          return CreateBentleyReturnErrorObject(result.m_status);
+        else if (!result.m_content.IsValid())
+          return CreateBentleyReturnSuccessObject(Napi::Number::New(Env(), static_cast<int>(result.m_state)));
+
+        auto pContent = &result.m_content;
+#endif
+        BeAssert(nullptr != pContent);
+        if (nullptr == pContent)
+          return CreateBentleyReturnErrorObject(DgnDbStatus::NotFound);
+
+        ByteStreamCR geometry = pContent->m_content->GetBytes();
+        auto blob = Napi::Uint8Array::New(Env(), geometry.size());
+        memcpy(blob.Data(), geometry.data(), geometry.size());
+
+        Napi::Object jsTileContent = Napi::Object::New(Env());
+        jsTileContent.Set(Napi::String::New(Env(), "content"), blob);
+        jsTileContent.Set(Napi::String::New(Env(), "elapsedSeconds"), Napi::Number::New(Env(), pContent->m_elapsedSeconds));
+
+        return CreateBentleyReturnSuccessObject(jsTileContent);
+        }
+
+    void CancelTileContentRequests(NapiInfoCR info)
+        {
+        if (!IsOpen())
+            return;
+
+        REQUIRE_ARGUMENT_STRING(0, treeId);
+        REQUIRE_ARGUMENT_STRING_ARRAY(1, tileIds);
+
+        if (!tileIds.empty())
+            T_HOST.Visualization().CancelContentRequests(GetOpenedDb(info), treeId, tileIds);
+        }
+
+    void CancelElementGraphicsRequests(NapiInfoCR info)
+        {
+        if (!IsOpen())
+            return;
+
+        REQUIRE_ARGUMENT_STRING_ARRAY(0, requestIds);
+        if (!requestIds.empty())
+            ObtainTileGraphicsRequests().Cancel(requestIds);
+        }
+
+    Napi::Value GenerateElementGraphics(NapiInfoCR info)
+        {
+        GetOpenedDb(info);
+        REQUIRE_ARGUMENT_ANY_OBJ(0, requestProps);
+        return ObtainTileGraphicsRequests().Enqueue(requestProps, info.Env());
+        }
+
+    Napi::Value GenerateElementMeshes(NapiInfoCR info)
+        {
+        REQUIRE_ARGUMENT_ANY_OBJ(0, requestProps);
+        return JsInterop::GenerateElementMeshes(GetOpenedDb(info), requestProps);
+        }
+
+    Napi::Value IsLinkTableRelationship(NapiInfoCR info)
+        {
+        REQUIRE_ARGUMENT_STRING(0, qualifiedClassName);
+        Utf8String alias, className;
+        if (ECObjectsStatus::Success != ECClass::ParseClassName(alias, className, qualifiedClassName.c_str()))
+            return Env().Undefined();
+
+        ClassMapStrategy strategy = GetOpenedDb(info).Schemas().GetClassMapStrategy(alias, className, SchemaLookupMode::AutoDetect);
+        if (strategy.IsEmpty())
+            return Env().Undefined();
+
+        return Napi::Boolean::New(Env(), strategy.IsLinkTableRelationship());
+        }
+
+    Napi::Value InsertLinkTableRelationship(NapiInfoCR info) {
+        REQUIRE_ARGUMENT_ANY_OBJ(0, props);
+        return JsInterop::InsertLinkTableRelationship(GetOpenedDb(info), props);
+    }
+
+    void UpdateLinkTableRelationship(NapiInfoCR info) {
+        REQUIRE_ARGUMENT_ANY_OBJ(0, props);
+        JsInterop::UpdateLinkTableRelationship(GetOpenedDb(info), props);
+    }
+
+    void DeleteLinkTableRelationship(NapiInfoCR info) {
+        REQUIRE_ARGUMENT_ANY_OBJ(0, props);
+        JsInterop::DeleteLinkTableRelationship(GetOpenedDb(info), props);
+    }
+
+    Napi::Value InsertCodeSpec(NapiInfoCR info) {
+        REQUIRE_ARGUMENT_STRING(0, name);
+        REQUIRE_ARGUMENT_ANY_OBJ(1, jsonProperties);
+        return JsInterop::InsertCodeSpec(GetOpenedDb(info), name, jsonProperties);
+    }
+
+    Napi::Value InsertModel(NapiInfoCR info) {
+        REQUIRE_ARGUMENT_ANY_OBJ(0, modelProps);
+        return JsInterop::InsertModel(GetOpenedDb(info), modelProps);
+        }
+
+    void UpdateModel(NapiInfoCR info) {
+        REQUIRE_ARGUMENT_ANY_OBJ(0, modelProps);
+        JsInterop::UpdateModel(GetOpenedDb(info), modelProps);
+    }
+
+    Napi::Value UpdateModelGeometryGuid(NapiInfoCR info)
+        {
+        REQUIRE_ARGUMENT_STRING(0, modelIdStr);
+        DgnModelId modelId(BeInt64Id::FromString(modelIdStr.c_str()).GetValueUnchecked());
+        auto status = JsInterop::UpdateModelGeometryGuid(GetOpenedDb(info), modelId);
+        return Napi::Number::New(Env(), static_cast<int>(status));
+        }
+
+    void DeleteModel(NapiInfoCR info) {
+        REQUIRE_ARGUMENT_STRING(0, elemIdStr);
+        JsInterop::DeleteModel(GetOpenedDb(info), elemIdStr);
+    }
+
+    Napi::Value SaveChanges(NapiInfoCR info)
+        {
+        OPTIONAL_ARGUMENT_STRING(0, description);
+        auto stat = GetOpenedDb(info).SaveChanges(description);
+        return Napi::Number::New(Env(), (int)stat);
+        }
+
+    Napi::Value AbandonChanges(NapiInfoCR info)
+        {
+        DbResult status = GetOpenedDb(info).AbandonChanges();
+        return Napi::Number::New(Env(), (int) status);
+        }
+
+    Napi::Value ImportFunctionalSchema(NapiInfoCR info)
+        {
+        DbResult result = JsInterop::ImportFunctionalSchema(GetOpenedDb(info));
+        return Napi::Number::New(Env(), (int)result);
+        }
+
+    void DropSchema(NapiInfoCR info) {
+        REQUIRE_ARGUMENT_STRING(0, schemaName);
+        auto rc = GetOpenedDb(info).DropSchema(schemaName);
+        if (rc.GetStatus() != DropSchemaResult::Success) {
+            THROW_JS_EXCEPTION(rc.GetStatusAsString());
+        }
+    }
+    void SchemaSyncSetDefaultUri(NapiInfoCR info) {
+        auto& db = GetOpenedDb(info);
+        REQUIRE_ARGUMENT_STRING(0, schemaSyncDbUriStr);
+        LastErrorListener lastError(db);
+        auto rc = db.Schemas().GetSchemaSync().SetDefaultSyncDbUri(schemaSyncDbUriStr.c_str());
+        if (rc != SchemaSync::Status::OK) {
+            if (lastError.HasError()) {
+                THROW_JS_EXCEPTION(lastError.GetLastError().c_str());
+            } else {
+                THROW_JS_EXCEPTION(Utf8PrintfString("fail to set default shared schema channel uri: %s", schemaSyncDbUriStr.c_str()).c_str());
+            }
+        }
+    }
+    Napi::Value SchemaSyncGetDefaultUri(NapiInfoCR info) {
+        auto& syncDbUri = GetOpenedDb(info).Schemas().GetSchemaSync().GetDefaultSyncDbUri();
+        if (syncDbUri.IsEmpty())
+            return Env().Undefined();
+
+        return Napi::String::New(Env(), syncDbUri.GetUri().c_str());
+        }
+    void SchemaSyncInit(NapiInfoCR info) {
+        REQUIRE_ARGUMENT_STRING(0, schemaSyncDbUriStr);
+        REQUIRE_ARGUMENT_STRING(1, containerId);
+        REQUIRE_ARGUMENT_BOOL(2, overrideContainer);
+        auto syncDbUri = SchemaSync::SyncDbUri(schemaSyncDbUriStr.c_str());
+        LastErrorListener lastError(GetOpenedDb(info));
+        auto rc = GetOpenedDb(info).Schemas().GetSchemaSync().Init(syncDbUri, containerId, overrideContainer);
+        if (rc != SchemaSync::Status::OK) {
+            if (lastError.HasError()) {
+                THROW_JS_EXCEPTION(lastError.GetLastError().c_str());
+            } else {
+                THROW_JS_EXCEPTION(Utf8PrintfString("fail to initialize shared schema channel: %s", schemaSyncDbUriStr.c_str()).c_str());
+            }
+        }
+    }
+
+    Napi::Value SchemaSyncEnabled(NapiInfoCR info) {
+        const auto isEnabled = !GetOpenedDb(info).Schemas().GetSchemaSync().GetInfo().IsEmpty();
+        return Napi::Boolean::New(Env(), isEnabled);
+    }
+
+    Napi::Value SchemaSyncGetLocalDbInfo(NapiInfoCR info) {
+        auto localDbInfo = GetOpenedDb(info).Schemas().GetSchemaSync().GetInfo();
+        if (localDbInfo.IsEmpty()) {
+            return Env().Undefined();
+        }
+
+        BeJsNapiObject obj(Env());
+        localDbInfo.To(obj);
+        return obj;
+    }
+
+    Napi::Value SchemaSyncGetSyncDbInfo(NapiInfoCR info) {
+        GetOpenedDb(info);
+        REQUIRE_ARGUMENT_STRING(0, schemaSyncDbUriStr);
+         auto syncDbUri = SchemaSync::SyncDbUri(schemaSyncDbUriStr.c_str());
+         auto syncDbInfo = syncDbUri.GetInfo();
+         if (syncDbInfo.IsEmpty()) {
+            return Env().Undefined();
+        }
+        BeJsNapiObject obj(Env());
+        syncDbInfo.To(obj);
+        return obj;
+    }
+
+    void SchemaSyncPull(NapiInfoCR info) {
+        auto& db = GetOpenedDb(info);
+        OPTIONAL_ARGUMENT_STRING(0, schemaSyncDbUriStr);
+        auto syncDbUri = SchemaSync::SyncDbUri(schemaSyncDbUriStr.c_str());
+        LastErrorListener lastError(GetOpenedDb(info));
+        auto rc = db.PullSchemaChanges(syncDbUri);
+        if (rc != SchemaSync::Status::OK) {
+            if (lastError.HasError()) {
+                THROW_JS_EXCEPTION(lastError.GetLastError().c_str());
+            } else {
+                THROW_JS_EXCEPTION(Utf8PrintfString("fail to pull changes to schema sync db: %s", schemaSyncDbUriStr.c_str()).c_str());
+            }
+        }
+    }
+
+    void SchemaSyncPush(NapiInfoCR info) {
+        auto& db = GetOpenedDb(info);
+        OPTIONAL_ARGUMENT_STRING(0, schemaSyncDbUriStr);
+        auto syncDbUri = SchemaSync::SyncDbUri(schemaSyncDbUriStr.c_str());
+        LastErrorListener lastError(GetOpenedDb(info));
+        auto rc = db.Schemas().GetSchemaSync().Push(syncDbUri);
+        if (rc != SchemaSync::Status::OK) {
+            if (lastError.HasError()) {
+                THROW_JS_EXCEPTION(lastError.GetLastError().c_str());
+            } else {
+                THROW_JS_EXCEPTION(Utf8PrintfString("fail to push changes to schema sync db: %s", schemaSyncDbUriStr.c_str()).c_str());
+            }
+        }
+    }
+    void ImportSchemas(NapiInfoCR info)
+        {
+        auto& db = GetOpenedDb(info);
+        REQUIRE_ARGUMENT_STRING_ARRAY(0, schemaFileNames);
+        OPTIONAL_ARGUMENT_ANY_OBJ(1, jsOpts, Napi::Object::New(Env()));
+        ECSchemaReadContextPtr customContext = nullptr;
+
+        JsInterop::SchemaImportOptions options;
+        const auto maybeEcSchemaContextVal = jsOpts.Get(JsInterop::json_ecSchemaXmlContext());
+        options.m_schemaLockHeld = jsOpts.Get(JsInterop::json_schemaLockHeld()).ToBoolean();
+        auto jsSyncDbUri = jsOpts.Get(JsInterop::json_schemaSyncDbUri());
+        if (jsSyncDbUri.IsString())
+            options.m_schemaSyncDbUri = jsSyncDbUri.ToString().Utf8Value();
+        if (!maybeEcSchemaContextVal.IsUndefined())
+            {
+            if (!NativeECSchemaXmlContext::HasInstance(maybeEcSchemaContextVal))
+                THROW_JS_TYPE_EXCEPTION("if SchemaImportOptions.ecSchemaXmlContext is defined, it must be an object of type NativeECSchemaXmlContext")
+            options.m_customSchemaContext = NativeECSchemaXmlContext::Unwrap(maybeEcSchemaContextVal.As<Napi::Object>())->GetContext();
+            }
+
+        LastErrorListener lastError(db);
+        DbResult result = JsInterop::ImportSchemas(db, schemaFileNames, SchemaSourceType::File, options);
+        if (DbResult::BE_SQLITE_OK != result) {
+            if (lastError.HasError()) {
+                BeNapi::ThrowJsException(info.Env(), lastError.GetLastError().c_str(), (int) result);
+            } else {
+                BeNapi::ThrowJsException(info.Env(), "Failed to import schemas", (int) result);
+            }
+        }
+        }
+
+    void ImportXmlSchemas(NapiInfoCR info)
+        {
+        auto& db = GetOpenedDb(info);
+        REQUIRE_ARGUMENT_STRING_ARRAY(0, schemaFileNames);
+        OPTIONAL_ARGUMENT_ANY_OBJ(1, jsOpts, Napi::Object::New(Env()));
+        JsInterop::SchemaImportOptions options;
+        options.m_schemaLockHeld = jsOpts.Get(JsInterop::json_schemaLockHeld()).ToBoolean();
+        auto jsSyncDbUri = jsOpts.Get(JsInterop::json_schemaSyncDbUri());
+        if (jsSyncDbUri.IsString())
+            options.m_schemaSyncDbUri = jsSyncDbUri.ToString().Utf8Value();
+
+
+        LastErrorListener lastError(db);
+        DbResult result = JsInterop::ImportSchemas(db, schemaFileNames, SchemaSourceType::XmlString, options);
+        if (DbResult::BE_SQLITE_OK != result) {
+            if (lastError.HasError()) {
+                BeNapi::ThrowJsException(info.Env(), lastError.GetLastError().c_str(), (int) result);
+            } else {
+                BeNapi::ThrowJsException(info.Env(), "Failed to import schemas", (int) result);
+            }
+        }
+        }
+
+    Napi::Value FindGeometryPartReferences(NapiInfoCR info)
+        {
+        auto& db = GetOpenedDb(info);
+        REQUIRE_ARGUMENT_STRING_ARRAY(0, partIds);
+        REQUIRE_ARGUMENT_BOOL(1, is2d);
+
+        auto elemIds = JsInterop::FindGeometryPartReferences(partIds, is2d, db);
+        uint32_t index = 0;
+        auto ret = Napi::Array::New(Env(), elemIds.size());
+        for (auto elemId : elemIds)
+            ret.Set(index++, Napi::String::New(Env(), elemId.ToHexStr().c_str()));
+
+        return ret;
+        }
+
+    Napi::Value ExportSchema(NapiInfoCR info)
+        {
+        REQUIRE_ARGUMENT_STRING(0, schemaName);
+        REQUIRE_ARGUMENT_STRING(1, exportDirectory);
+        OPTIONAL_ARGUMENT_STRING(2, maybeOutFileName);
+
+        ECSchemaCP schema = GetOpenedDb(info).Schemas().GetSchema(schemaName);
+        if (nullptr == schema)
+            BeNapi::ThrowJsException(info.Env(), "specified schema was not found");
+
+        BeFileName schemaFileName(exportDirectory);
+        schemaFileName.AppendSeparator();
+        if (maybeOutFileName == "")
+            {
+            schemaFileName.AppendUtf8(schema->GetFullSchemaName().c_str());
+            schemaFileName.AppendExtension(L"ecschema.xml");
+            }
+        else
+            schemaFileName.AppendUtf8(maybeOutFileName.c_str());
+        ECVersion xmlVersion = ECSchema::ECVersionToWrite(schema->GetOriginalECXmlVersionMajor(), schema->GetOriginalECXmlVersionMinor());
+
+        SchemaWriteStatus status = schema->WriteToXmlFile(schemaFileName.GetName(), xmlVersion);
+        if (SchemaWriteStatus::Success != status)
+            return Napi::Number::New(Env(), (int) status);
+
+        return Napi::Number::New(Env(), (int) SchemaWriteStatus::Success);
+        }
+
+    Napi::Value ExportSchemas(NapiInfoCR info)
+        {
+        REQUIRE_ARGUMENT_STRING(0, exportDirectory);
+        bvector<ECN::ECSchemaCP> schemas = GetOpenedDb(info).Schemas().GetSchemas();
+        for (ECSchemaCP schema : schemas)
+            {
+            BeFileName schemaFileName(exportDirectory);
+            schemaFileName.AppendSeparator();
+            schemaFileName.AppendUtf8(schema->GetFullSchemaName().c_str());
+            schemaFileName.AppendExtension(L"ecschema.xml");
+            ECVersion xmlVersion = ECSchema::ECVersionToWrite(schema->GetOriginalECXmlVersionMajor(), schema->GetOriginalECXmlVersionMinor());
+
+            SchemaWriteStatus status = schema->WriteToXmlFile(schemaFileName.GetName(), xmlVersion);
+            if (SchemaWriteStatus::Success != status)
+                return Napi::Number::New(Env(), (int) status);
+            }
+        return Napi::Number::New(Env(), (int) SchemaWriteStatus::Success);
+        }
+
+    Napi::Value SchemaToXmlString(NapiInfoCR info)
+        {
+        REQUIRE_ARGUMENT_STRING(0, schemaName);
+        OPTIONAL_ARGUMENT_UINTEGER(1, version, (uint32_t)ECVersion::Latest);
+        auto schema = GetOpenedDb(info).Schemas().GetSchema(schemaName, true);
+        if (nullptr == schema)
+            return info.Env().Undefined();
+
+        ECN::SchemaWriteStatus status;
+        Utf8String xml;
+        if (ECVersion::V2_0 == (ECVersion)version)
+            status = ECN::ECSchema::WriteToEC2XmlString(xml, const_cast<ECN::ECSchemaP>(schema)); // I checked:  WriteToEC2XmlString does NOT modify the input schema. (In fact, it makes a copy of it and then transforms the copy)
+        else
+            status = schema->WriteToXmlString(xml, (ECVersion)version);
+
+        if (ECN::SchemaWriteStatus::Success != status)
+            return info.Env().Undefined();
+
+        return Napi::String::New(info.Env(), xml.c_str());
+        }
+
+    void CloseFile(NapiInfoCR info) { CloseDgnDb(false); }
+
+    Napi::Value CreateClassViewsInDb(NapiInfoCR info) {
+        BentleyStatus status = GetOpenedDb(info).Schemas().CreateClassViewsInDb();
+        return Napi::Number::New(Env(), (int)status);
+    }
+
+    Napi::Value CreateChangeCache(NapiInfoCR info)
+        {
+        REQUIRE_ARGUMENT_OBJ(0, NativeECDb, changeCacheECDb);
+        REQUIRE_ARGUMENT_STRING(1, changeCachePathStr);
+        BeFileName changeCachePath(changeCachePathStr.c_str(), true);
+        DbResult stat = GetOpenedDb(info).CreateChangeCache(changeCacheECDb->GetECDb(), changeCachePath);
+        return Napi::Number::New(Env(), (int) stat);
+        }
+
+    Napi::Value AttachChangeCache(NapiInfoCR info)
+        {
+        REQUIRE_ARGUMENT_STRING(0, changeCachePathStr);
+        BeFileName changeCachePath(changeCachePathStr.c_str(), true);
+        DbResult stat = GetOpenedDb(info).AttachChangeCache(changeCachePath);
+        return Napi::Number::New(Env(), (int) stat);
+        }
+
+    Napi::Value DetachChangeCache(NapiInfoCR info)
+        {
+        DbResult stat = GetOpenedDb(info).DetachChangeCache();
+        return Napi::Number::New(Env(), (int) stat);
+        }
+
+    Napi::Value IsChangeCacheAttached(NapiInfoCR info)
+        {
+        bool isAttached = GetOpenedDb(info).IsChangeCacheAttached();
+        return Napi::Boolean::New(Env(), isAttached);
+        }
+
+    Napi::Value ExtractChangeSummary(NapiInfoCR info)
+        {
+        auto& db = GetOpenedDb(info);
+        REQUIRE_ARGUMENT_OBJ(0, NativeECDb, changeCacheECDb);
+        REQUIRE_ARGUMENT_STRING(1, changesetFilePathStr);
+        BeFileName changesetFilePath(changesetFilePathStr.c_str(), true);
+        ChangesetFileReader changeStream(changesetFilePath, db);
+        PERFLOG_START("iModelJsNative", "ExtractChangeSummary>ECDb::ExtractChangeSummary");
+        ECInstanceKey changeSummaryKey;
+        if (SUCCESS != ECDb::ExtractChangeSummary(changeSummaryKey, changeCacheECDb->GetECDb(), GetOpenedDb(info), ChangeSetArg(changeStream)))
+            return CreateBentleyReturnErrorObject(BE_SQLITE_ERROR, Utf8PrintfString("Failed to extract ChangeSummary for ChangeSet file '%s'.", changesetFilePathStr.c_str()).c_str());
+
+        PERFLOG_FINISH("iModelJsNative", "ExtractChangeSummary>ECDb::ExtractChangeSummary");
+
+        return CreateBentleyReturnSuccessObject(toJsString(Env(), changeSummaryKey.GetInstanceId()));
+        }
+
+
+    Napi::Value GetBriefcaseId(NapiInfoCR info)
+        {
+        return Napi::Number::New(Env(), GetOpenedDb(info).GetBriefcaseId().GetValue());
+        }
+
+    Napi::Value GetCurrentChangeset(NapiInfoCR info) {
+        int32_t index;
+        Utf8String id;
+        GetOpenedDb(info).Txns().GetParentChangesetIndex(index, id);
+        BeJsNapiObject retVal(Env());
+        retVal[JsInterop::json_id()] = id;
+        if (index >= 0)
+            retVal[JsInterop::json_index()] = index;
+
+        return retVal;
+    }
+
+    Napi::Value GetIModelId(NapiInfoCR info)
+        {
+        BeGuid beGuid = GetOpenedDb(info).GetDbGuid();
+        return toJsString(Env(), beGuid.ToString());
+        }
+
+    Napi::Value SetIModelId(NapiInfoCR info)
+        {
+        REQUIRE_ARGUMENT_STRING(0, guidStr);
+        BeGuid guid;
+        guid.FromString(guidStr.c_str());
+        GetOpenedDb(info).ChangeDbGuid(guid);
+        return Napi::Number::New(Env(), (int)BE_SQLITE_OK);
+        }
+
+    Napi::Value SetITwinId(NapiInfoCR info)
+        {
+        REQUIRE_ARGUMENT_STRING(0, guidStr);
+        BeGuid guid;
+        guid.FromString(guidStr.c_str());
+        GetOpenedDb(info).SaveProjectGuid(guid);
+        return Napi::Number::New(Env(), (int)BE_SQLITE_OK);
+        }
+
+    Napi::Value GetITwinId(NapiInfoCR info) {
+        BeGuid beGuid = GetOpenedDb(info).QueryProjectGuid();
+        return toJsString(Env(), beGuid.ToString());
+    }
+
+    void ResetBriefcaseId(NapiInfoCR info) {
+        auto& db = GetOpenedDb(info);
+        REQUIRE_ARGUMENT_INTEGER(0, newId);
+        DbResult stat;
+        try {
+            stat = db.ResetBriefcaseId(BeSQLite::BeBriefcaseId(newId));
+        } catch(std::runtime_error e) {
+            THROW_JS_EXCEPTION(e.what());
+        }
+        if (stat != BE_SQLITE_OK)
+            JsInterop::throwSqlResult("Cannot reset briefcaseId for", db.GetDbFileName(), stat);
+    }
+
+    static Napi::Value GetAssetDir(NapiInfoCR info)
+        {
+        BeFileName asset = T_HOST.GetIKnownLocationsAdmin().GetDgnPlatformAssetsDirectory();
+        return Napi::String::New(info.Env(), asset.GetNameUtf8().c_str());
+        }
+
+    static Napi::Value EnableSharedCache(NapiInfoCR info)
+        {
+        REQUIRE_ARGUMENT_BOOL(0, enabled);
+        DbResult r = BeSQLiteLib::EnableSharedCache(enabled);
+        return Napi::Number::New(info.Env(), (int) r);
+        }
+
+    void UpdateProjectExtents(NapiInfoCR info)
+        {
+        REQUIRE_ARGUMENT_STRING(0, newExtentsJson)
+        JsInterop::UpdateProjectExtents(GetOpenedDb(info), BeJsDocument(newExtentsJson));
+        }
+
+    Napi::Value GetCodeValueBehavior(NapiInfoCR info) {
+        switch (GetOpenedDb(info).m_codeValueBehavior) {
+            case DgnCodeValue::Behavior::Exact: return Napi::String::New(info.Env(), "exact");
+            case DgnCodeValue::Behavior::TrimUnicodeWhitespace: return Napi::String::New(info.Env(), "trim-unicode-whitespace");
+            default: THROW_JS_EXCEPTION("Behavior was invalid. This is a bug.");
+        }
+    }
+
+    void SetCodeValueBehavior(NapiInfoCR info) {
+        REQUIRE_ARGUMENT_STRING(0, codeValueBehaviorStr)
+        DgnCodeValue::Behavior newBehavior;
+        if (codeValueBehaviorStr == "exact")
+            newBehavior = DgnCodeValue::Behavior::Exact;
+        else if (codeValueBehaviorStr == "trim-unicode-whitespace")
+            newBehavior = DgnCodeValue::Behavior::TrimUnicodeWhitespace;
+        else
+            THROW_JS_EXCEPTION("Unsupported argument, should be one of the strings 'exact' or 'trim-unicode-whitespace'");
+        GetOpenedDb(info).m_codeValueBehavior = newBehavior;
+    }
+
+    Napi::Value ComputeProjectExtents(NapiInfoCR info)
+        {
+        REQUIRE_ARGUMENT_BOOL(0, wantFullExtents);
+        REQUIRE_ARGUMENT_BOOL(1, wantOutliers);
+
+        DRange3d fullExtents;
+        bvector<BeInt64Id> outliers;
+        auto extents = GetOpenedDb(info).GeoLocation().ComputeProjectExtents(wantFullExtents ? &fullExtents : nullptr, wantOutliers ? &outliers : nullptr);
+
+        BeJsNapiObject result(info.Env());
+        BeJsGeomUtils::DRange3dToJson(result["extents"], extents);
+
+        if (wantFullExtents)
+            BeJsGeomUtils::DRange3dToJson(result["fullExtents"], fullExtents);
+
+        if (wantOutliers)
+            {
+            auto list = result["outliers"];
+            list.toArray();
+            int i=0;
+            for (auto const& id : outliers)
+                list[i++] = id;
+            }
+
+        return result;
+    }
+
+    void UpdateIModelProps(NapiInfoCR info) {
+        REQUIRE_ARGUMENT_ANY_OBJ(0, props)
+        JsInterop::UpdateIModelProps(GetOpenedDb(info), BeJsConst(props));
+    }
+
+    Napi::Value ReadFontMap(NapiInfoCR info) {
+        auto const& fontMap = GetOpenedDb(info).Fonts().FontMap();
+        BeJsNapiObject fonts(Env());
+        auto fontList = fonts[JsInterop::json_fonts()];
+        fontList.toArray();
+        for (auto font : fontMap) {
+            auto thisFont = fontList.appendValue();
+            thisFont[JsInterop::json_id()] = (int)font.first.GetValue();
+            thisFont[JsInterop::json_type()] = (int)font.second.m_type;
+            thisFont[JsInterop::json_name()] = font.second.m_fontName;
+        }
+        return fonts;
+    }
+
+    // query a value from the be_local table.
+    Napi::Value QueryLocalValue(NapiInfoCR info) {
+        REQUIRE_ARGUMENT_STRING(0, name)
+        Utf8String val;
+        auto stat = GetOpenedDb(info).QueryBriefcaseLocalValue(val, name.c_str());
+        return (stat != BE_SQLITE_ROW) ? Env().Undefined() : toJsString(Env(), val);
+    }
+
+    // save a value to the be_local table.
+    void SaveLocalValue(NapiInfoCR info) {
+        REQUIRE_ARGUMENT_STRING(0, name)
+        if (info[1].IsUndefined())
+            return DeleteLocalValue(info);
+
+        REQUIRE_ARGUMENT_STRING(1, val)
+        auto stat = GetOpenedDb(info).SaveBriefcaseLocalValue(name.c_str(), val);
+        if (stat != BE_SQLITE_DONE)
+            JsInterop::throwSqlResult("error saving local value", name.c_str(), stat);
+    }
+
+    // delete a value from the be_local table.
+    void DeleteLocalValue(NapiInfoCR info) {
+        REQUIRE_ARGUMENT_STRING(0, name)
+        auto stat = GetOpenedDb(info).DeleteBriefcaseLocalValue(name.c_str());
+        if (stat != BE_SQLITE_DONE)
+            JsInterop::throwSqlResult("error deleting local value", name.c_str(), stat);
+    }
+
+    // delete all local Txns. THIS IS VERY DANGEROUS! Don't use it unless you know what you're doing!
+    void DeleteAllTxns(NapiInfoCR info) {
+        GetOpenedDb(info).Txns().DeleteAllTxns();
+    }
+
+    // get a texture image as a TextureData blob from the db. possibly downsample it to fit the client's maximum texture size, if specified.
+    Napi::Value QueryTextureData(NapiInfoCR info)
+        {
+        auto worker = DgnDbWorker::CreateTextureImageWorker(GetOpenedDb(info), info);
+        return worker->Queue();
+        }
+
+    ElementGraphicsRequestsR ObtainTileGraphicsRequests()
+        {
+        BeAssert(IsOpen());
+        if (!m_elemGraphicsRequests)
+            {
+            m_elemGraphicsRequests = T_HOST.Visualization().CreateElementGraphicsRequests(GetDgnDb());
+            BeAssert(nullptr != m_elemGraphicsRequests);
+            }
+
+        return *m_elemGraphicsRequests;
+        }
+
+    Napi::Value GetChangesetSize(NapiInfoCR info)
+        {
+        auto changesetSize = GetOpenedDb(info).Txns().GetChangesetSize();
+        return Napi::Number::New(Env(), changesetSize);
+        }
+
+    Napi::Value EnableChangesetSizeStats(NapiInfoCR info)
+        {
+        REQUIRE_ARGUMENT_BOOL(0, enabled);
+        auto rc = GetOpenedDb(info).Txns().EnableChangesetSizeStats(enabled);
+        return Napi::Number::New(Env(), rc);
+        }
+
+    Napi::Value GetChangeTrackingMemoryUsed(NapiInfoCR info)
+        {
+        auto memoryUsed = GetOpenedDb(info).Txns().GetMemoryUsed();
+        return Napi::Number::New(Env(), memoryUsed);
+        }
+
+    Napi::Value StartProfiler(NapiInfoCR info)
+        {
+        auto& db = GetOpenedDb(info);;
+        OPTIONAL_ARGUMENT_STRING(0, scopeName);
+        OPTIONAL_ARGUMENT_STRING(1, scenarioName);
+        OPTIONAL_ARGUMENT_BOOL(2, overrideFlag, false);
+        OPTIONAL_ARGUMENT_BOOL(4, computeExecutionPlan, true);
+
+        auto rc = BeSQLite::Profiler::InitScope(db, scopeName.c_str(), scenarioName.c_str(), BeSQLite::Profiler::Params(overrideFlag, computeExecutionPlan));
+        if (rc == BE_SQLITE_OK)
+            rc = BeSQLite::Profiler::GetScope(db)->Start();
+
+        return Napi::Number::New(Env(), rc);
+        }
+
+    Napi::Value StopProfiler(NapiInfoCR info)
+        {
+        auto scope = BeSQLite::Profiler::GetScope(GetOpenedDb(info));
+        DbResult rc;
+        if (scope == nullptr)
+            rc = BE_SQLITE_ERROR;
+        else
+            rc = scope->Stop();
+
+        auto resultObj = Napi::Object::New(Env());
+        resultObj["rc"] = Napi::Number::New(Env(), rc);
+        if (rc == BE_SQLITE_OK) {
+            resultObj["elapsedTime"] = Napi::Number::New(Env(), scope->GetElapsedTime());
+            resultObj["scopeId"] = Napi::Number::New(Env(), scope->GetScopeId());
+            resultObj["fileName"] = Napi::String::New(Env(), scope->GetProfileDbFileName().GetNameUtf8().c_str());
+        }
+        return resultObj;
+        }
+
+    Napi::Value PauseProfiler(NapiInfoCR info)
+        {
+        auto scope = BeSQLite::Profiler::GetScope(GetOpenedDb(info));
+        DbResult rc;
+        if (scope == nullptr)
+            rc = BE_SQLITE_ERROR;
+        else
+            rc = scope->Pause();
+
+        return Napi::Number::New(Env(), rc);
+        }
+
+    Napi::Value ResumeProfiler(NapiInfoCR info)
+        {
+        auto scope = BeSQLite::Profiler::GetScope(GetOpenedDb(info));
+        DbResult rc;
+        if (scope == nullptr)
+            rc = BE_SQLITE_ERROR;
+        else
+            rc = scope->Resume();
+
+        return Napi::Number::New(Env(), rc);;
+        }
+
+    Napi::Value IsProfilerRunning(NapiInfoCR info)
+        {
+        auto scope = BeSQLite::Profiler::GetScope(GetOpenedDb(info));
+        if (scope == nullptr)
+            return Napi::Boolean::New(Env(), false);;
+
+        auto isRunning = scope->IsRunning();
+        return Napi::Boolean::New(Env(), isRunning);
+        }
+
+    Napi::Value IsProfilerPaused(NapiInfoCR info)
+        {
+        auto scope = BeSQLite::Profiler::GetScope(GetOpenedDb(info));
+        if (scope == nullptr)
+            return Napi::Boolean::New(Env(), false);;
+
+        auto isPaused = scope->IsPaused();
+        return Napi::Boolean::New(Env(), isPaused);
+    }
+
+    void ApplyChangeset(NapiInfoCR info) {
+        auto& db = GetWritableDb(info);
+        REQUIRE_ARGUMENT_ANY_OBJ(0, changeset);
+
+        auto revision = JsInterop::GetChangesetProps(db.GetDbGuid().ToString(), changeset);
+
+        auto currentId = db.Txns().GetParentChangesetId();
+        ChangesetStatus stat =  ChangesetStatus::Success;
+        if (revision->GetParentId() == currentId)  // merge
+            stat = db.Txns().MergeChangeset(*revision);
+        else if (revision->GetChangesetId() == currentId) //reverse
+            db.Txns().ReverseChangeset(*revision);
+        if (ChangesetStatus::Success != stat)
+            BeNapi::ThrowJsException(Env(), "error applying changeset", (int)stat);
+    }
+
+    void ConcurrentQueryExecute(NapiInfoCR info) {
+        REQUIRE_ARGUMENT_ANY_OBJ(0, requestObj);
+        REQUIRE_ARGUMENT_FUNCTION(1, callback);
+        JsInterop::ConcurrentQueryExecute(GetOpenedDb(info), requestObj, callback);
+    }
+
+    Napi::Value ConcurrentQueryResetConfig(NapiInfoCR info) {
+        auto& db = GetOpenedDb(info);;
+        if (info.Length() > 0 && info[0].IsObject()) {
+            Napi::Object inConf = info[0].As<Napi::Object>();
+            return JsInterop::ConcurrentQueryResetConfig(Env(), db, inConf);
+        }
+        return JsInterop::ConcurrentQueryResetConfig(Env(), db);
+    }
+
+    void ConcurrentQueryShutdown(NapiInfoCR info) {
+        ConcurrentQueryMgr::Shutdown(GetOpenedDb(info));
+    }
+    static Napi::Value ZlibCompress(NapiInfoCR info) {
+        if (info.Length() < 1 || !info[0].IsTypedArray()){
+            BeNapi::ThrowJsException(info.Env(), "expect UInt8Array argument");
+        }
+        Napi::TypedArray typedArray = info[0].As<Napi::TypedArray>();
+        if (typedArray.TypedArrayType() != napi_uint8_array) {
+            BeNapi::ThrowJsException(info.Env(), "expect UInt8Array argument");
+        }
+        Napi::Uint8Array uint8Array = typedArray.As<Napi::Uint8Array>();
+        bvector<Byte> bytes(uint8Array.Data(), uint8Array.Data() + uint8Array.ElementLength());
+        bvector<Byte> compressed;
+        if (!BeSQLiteLib::ZlibCompress(compressed, bytes)){
+            BeNapi::ThrowJsException(info.Env(), "failed to compress buffer");
+        }
+
+        auto blob = Napi::Uint8Array::New(info.Env(), compressed.size());
+        memcpy(blob.Data(), compressed.data(), compressed.size());
+        return blob;
+    }
+
+    static Napi::Value ZlibDecompress(NapiInfoCR info) {
+        if (info.Length() < 1 || !info[0].IsTypedArray()){
+            BeNapi::ThrowJsException(info.Env(), "expect UInt8Array as first argument");
+        }
+        if (info.Length() < 2 || !info[1].IsNumber()){
+            BeNapi::ThrowJsException(info.Env(), "expect int as second argument argument");
+        }
+        Napi::TypedArray typedArray = info[0].As<Napi::TypedArray>();
+        if (typedArray.TypedArrayType() != napi_uint8_array) {
+            BeNapi::ThrowJsException(info.Env(), "expect UInt8Array argument");
+        }
+
+        Napi::Number uncompressSize = info[1].As<Napi::Number>();
+        Napi::Uint8Array uint8Array = typedArray.As<Napi::Uint8Array>();
+        bvector<Byte> bytes(uint8Array.Data(), uint8Array.Data() + uint8Array.ElementLength());
+        bvector<Byte> uncompressed;
+        if (!BeSQLiteLib::ZlibDecompress(uncompressed, bytes, uncompressSize.Uint32Value())){
+            BeNapi::ThrowJsException(info.Env(), "failed to decompress buffer");
+        }
+
+        auto blob = Napi::Uint8Array::New(info.Env(), uncompressed.size());
+        memcpy(blob.Data(), uncompressed.data(), uncompressed.size());
+        return blob;
+    }
+    // ========================================================================================
+    // Test method handler
+    // ========================================================================================
+    Napi::Value ExecuteTest(NapiInfoCR info)
+        {
+        REQUIRE_ARGUMENT_STRING(0, testName);
+        REQUIRE_ARGUMENT_STRING(1, params);
+        return toJsString(Env(), JsInterop::ExecuteTest(GetOpenedDb(info), testName, params).ToString());
+        }
+
+    //  Create projections
+    static void Init(Napi::Env& env, Napi::Object exports)
+        {
+        Napi::HandleScope scope(env);
+        Napi::Function t = DefineClass(env, "DgnDb", {
+            InstanceMethod("abandonChanges", &NativeDgnDb::AbandonChanges),
+            InstanceMethod("abandonCreateChangeset", &NativeDgnDb::AbandonCreateChangeset),
+            InstanceMethod("addChildPropagatesChangesToParentRelationship", &NativeDgnDb::AddChildPropagatesChangesToParentRelationship),
+            InstanceMethod("addNewFont", &NativeDgnDb::AddNewFont),
+            InstanceMethod("applyChangeset", &NativeDgnDb::ApplyChangeset),
+            InstanceMethod("attachChangeCache", &NativeDgnDb::AttachChangeCache),
+            InstanceMethod("beginMultiTxnOperation", &NativeDgnDb::BeginMultiTxnOperation),
+            InstanceMethod("beginPurgeOperation", &NativeDgnDb::BeginPurgeOperation),
+            InstanceMethod("cancelElementGraphicsRequests", &NativeDgnDb::CancelElementGraphicsRequests),
+            InstanceMethod("cancelTileContentRequests", &NativeDgnDb::CancelTileContentRequests),
+            InstanceMethod("cancelTo", &NativeDgnDb::CancelTo),
+            InstanceMethod("classIdToName", &NativeDgnDb::ClassIdToName),
+            InstanceMethod("classNameToId", &NativeDgnDb::ClassNameToId),
+            InstanceMethod("closeFile", &NativeDgnDb::CloseFile),
+            InstanceMethod("completeCreateChangeset", &NativeDgnDb::CompleteCreateChangeset),
+            InstanceMethod("computeProjectExtents", &NativeDgnDb::ComputeProjectExtents),
+            InstanceMethod("computeRangesForText", &NativeDgnDb::ComputeRangesForText),
+            InstanceMethod("concurrentQueryExecute", &NativeDgnDb::ConcurrentQueryExecute),
+            InstanceMethod("concurrentQueryResetConfig", &NativeDgnDb::ConcurrentQueryResetConfig),
+            InstanceMethod("concurrentQueryShutdown", &NativeDgnDb::ConcurrentQueryShutdown),
+            InstanceMethod("createBRepGeometry", &NativeDgnDb::CreateBRepGeometry),
+            InstanceMethod("createChangeCache", &NativeDgnDb::CreateChangeCache),
+            InstanceMethod("createClassViewsInDb", &NativeDgnDb::CreateClassViewsInDb),
+            InstanceMethod("createIModel", &NativeDgnDb::CreateIModel),
+            InstanceMethod("deleteAllTxns", &NativeDgnDb::DeleteAllTxns),
+            InstanceMethod("deleteElement", &NativeDgnDb::DeleteElement),
+            InstanceMethod("deleteElementAspect", &NativeDgnDb::DeleteElementAspect),
+            InstanceMethod("deleteLinkTableRelationship", &NativeDgnDb::DeleteLinkTableRelationship),
+            InstanceMethod("deleteLocalValue", &NativeDgnDb::DeleteLocalValue),
+            InstanceMethod("deleteModel", &NativeDgnDb::DeleteModel),
+            InstanceMethod("detachChangeCache", &NativeDgnDb::DetachChangeCache),
+            InstanceMethod("dropSchema",&NativeDgnDb::DropSchema),
+            InstanceMethod("dumpChangeset", &NativeDgnDb::DumpChangeSet),
+            InstanceMethod("elementGeometryCacheOperation", &NativeDgnDb::ElementGeometryCacheOperation),
+            InstanceMethod("embedFile", &NativeDgnDb::EmbedFile),
+            InstanceMethod("embedFont", &NativeDgnDb::EmbedFont),
+            InstanceMethod("enableChangesetSizeStats", &NativeDgnDb::EnableChangesetSizeStats),
+            InstanceMethod("enableTxnTesting", &NativeDgnDb::EnableTxnTesting),
+            InstanceMethod("endMultiTxnOperation", &NativeDgnDb::EndMultiTxnOperation),
+            InstanceMethod("endPurgeOperation", &NativeDgnDb::EndPurgeOperation),
+            InstanceMethod("executeTest", &NativeDgnDb::ExecuteTest),
+            InstanceMethod("exportGraphics", &NativeDgnDb::ExportGraphics),
+            InstanceMethod("exportPartGraphics", &NativeDgnDb::ExportPartGraphics),
+            InstanceMethod("exportSchema", &NativeDgnDb::ExportSchema),
+            InstanceMethod("exportSchemas", &NativeDgnDb::ExportSchemas),
+            InstanceMethod("extractChangedInstanceIdsFromChangeSets", &NativeDgnDb::ExtractChangedInstanceIdsFromChangeSets),
+            InstanceMethod("extractChangeSummary", &NativeDgnDb::ExtractChangeSummary),
+            InstanceMethod("extractEmbeddedFile", &NativeDgnDb::ExtractEmbeddedFile),
+            InstanceMethod("findGeometryPartReferences", &NativeDgnDb::FindGeometryPartReferences),
+            InstanceMethod("generateElementGraphics", &NativeDgnDb::GenerateElementGraphics),
+            InstanceMethod("generateElementMeshes", &NativeDgnDb::GenerateElementMeshes),
+            InstanceMethod("getBriefcaseId", &NativeDgnDb::GetBriefcaseId),
+            InstanceMethod("getChangesetSize", &NativeDgnDb::GetChangesetSize),
+            InstanceMethod("getChangeTrackingMemoryUsed", &NativeDgnDb::GetChangeTrackingMemoryUsed),
+            InstanceMethod("getCodeValueBehavior", &NativeDgnDb::GetCodeValueBehavior),
+            InstanceMethod("getCurrentChangeset", &NativeDgnDb::GetCurrentChangeset),
+            InstanceMethod("getCurrentTxnId", &NativeDgnDb::GetCurrentTxnId),
+            InstanceMethod("getECClassMetaData", &NativeDgnDb::GetECClassMetaData),
+            InstanceMethod("getElement", &NativeDgnDb::GetElement),
+            InstanceMethod("getFilePath", &NativeDgnDb::GetFilePath),
+            InstanceMethod("getGeoCoordinatesFromIModelCoordinates", &NativeDgnDb::GetGeoCoordsFromIModelCoords),
+            InstanceMethod("getGeometryContainment", &NativeDgnDb::GetGeometryContainment),
+            InstanceMethod("getIModelCoordinatesFromGeoCoordinates", &NativeDgnDb::GetIModelCoordsFromGeoCoords),
+            InstanceMethod("getIModelId", &NativeDgnDb::GetIModelId),
+            InstanceMethod("getIModelProps", &NativeDgnDb::GetIModelProps),
+            InstanceMethod("getITwinId", &NativeDgnDb::GetITwinId),
+            InstanceMethod("getLastInsertRowId", &NativeDgnDb::GetLastInsertRowId),
+            InstanceMethod("getLastError", &NativeDgnDb::GetLastError),
+            InstanceMethod("getMassProperties", &NativeDgnDb::GetMassProperties),
+            InstanceMethod("getModel", &NativeDgnDb::GetModel),
+            InstanceMethod("getMultiTxnOperationDepth", &NativeDgnDb::GetMultiTxnOperationDepth),
+            InstanceMethod("getRedoString", &NativeDgnDb::GetRedoString),
+            InstanceMethod("getSchemaProps", &NativeDgnDb::GetSchemaProps),
+            InstanceMethod("getSchemaPropsAsync", &NativeDgnDb::GetSchemaPropsAsync),
+            InstanceMethod("getSchemaItem", &NativeDgnDb::GetSchemaItem),
+            InstanceMethod("getTempFileBaseName", &NativeDgnDb::GetTempFileBaseName),
+            InstanceMethod("getTileContent", &NativeDgnDb::GetTileContent),
+            InstanceMethod("getTileTree", &NativeDgnDb::GetTileTree),
+            InstanceMethod("getTxnDescription", &NativeDgnDb::GetTxnDescription),
+            InstanceMethod("getUndoString", &NativeDgnDb::GetUndoString),
+            InstanceMethod("hasFatalTxnError", &NativeDgnDb::HasFatalTxnError),
+            InstanceMethod("hasPendingTxns", &NativeDgnDb::HasPendingTxns),
+            InstanceMethod("hasUnsavedChanges", &NativeDgnDb::HasUnsavedChanges),
+            InstanceMethod("importFunctionalSchema", &NativeDgnDb::ImportFunctionalSchema),
+            InstanceMethod("importSchemas", &NativeDgnDb::ImportSchemas),
+            InstanceMethod("importXmlSchemas", &NativeDgnDb::ImportXmlSchemas),
+            InstanceMethod("inlineGeometryPartReferences", &NativeDgnDb::InlineGeometryPartReferences),
+            InstanceMethod("insertCodeSpec", &NativeDgnDb::InsertCodeSpec),
+            InstanceMethod("insertElement", &NativeDgnDb::InsertElement),
+            InstanceMethod("insertElementAspect", &NativeDgnDb::InsertElementAspect),
+            InstanceMethod("insertLinkTableRelationship", &NativeDgnDb::InsertLinkTableRelationship),
+            InstanceMethod("insertModel", &NativeDgnDb::InsertModel),
+            InstanceMethod("isChangeCacheAttached", &NativeDgnDb::IsChangeCacheAttached),
+            InstanceMethod("isGeometricModelTrackingSupported", &NativeDgnDb::IsGeometricModelTrackingSupported),
+            InstanceMethod("isIndirectChanges", &NativeDgnDb::IsIndirectChanges),
+            InstanceMethod("isLinkTableRelationship", &NativeDgnDb::IsLinkTableRelationship),
+            InstanceMethod("isOpen", &NativeDgnDb::IsDgnDbOpen),
+            InstanceMethod("isProfilerPaused", &NativeDgnDb::IsProfilerPaused),
+            InstanceMethod("isProfilerRunning", &NativeDgnDb::IsProfilerRunning),
+            InstanceMethod("isReadonly", &NativeDgnDb::IsReadonly),
+            InstanceMethod("isRedoPossible", &NativeDgnDb::IsRedoPossible),
+            InstanceMethod("isTxnIdValid", &NativeDgnDb::IsTxnIdValid),
+            InstanceMethod("isUndoPossible", &NativeDgnDb::IsUndoPossible),
+            InstanceMethod("logTxnError", &NativeDgnDb::LogTxnError),
+            InstanceMethod("openIModel", &NativeDgnDb::OpenIModel),
+            InstanceMethod("pauseProfiler", &NativeDgnDb::PauseProfiler),
+            InstanceMethod("pollTileContent", &NativeDgnDb::PollTileContent),
+            InstanceMethod("processGeometryStream", &NativeDgnDb::ProcessGeometryStream),
+            InstanceMethod("purgeTileTrees", &NativeDgnDb::PurgeTileTrees),
+            InstanceMethod("queryDefinitionElementUsage", &NativeDgnDb::QueryDefinitionElementUsage),
+            InstanceMethod("queryEmbeddedFile", &NativeDgnDb::QueryEmbeddedFile),
+            InstanceMethod("queryFileProperty", &NativeDgnDb::QueryFileProperty),
+            InstanceMethod("queryFirstTxnId", &NativeDgnDb::QueryFirstTxnId),
+            InstanceMethod("queryLocalValue", &NativeDgnDb::QueryLocalValue),
+            InstanceMethod("queryModelExtents", &NativeDgnDb::QueryModelExtents),
+            InstanceMethod("queryModelExtentsAsync", &NativeDgnDb::QueryModelExtentsAsync),
+            InstanceMethod("queryNextAvailableFileProperty", &NativeDgnDb::QueryNextAvailableFileProperty),
+            InstanceMethod("queryNextTxnId", &NativeDgnDb::QueryNextTxnId),
+            InstanceMethod("queryPreviousTxnId", &NativeDgnDb::QueryPreviousTxnId),
+            InstanceMethod("queryTextureData", &NativeDgnDb::QueryTextureData),
+            InstanceMethod("readFontMap", &NativeDgnDb::ReadFontMap),
+            InstanceMethod("reinstateTxn", &NativeDgnDb::ReinstateTxn),
+            InstanceMethod("removeEmbeddedFile", &NativeDgnDb::RemoveEmbeddedFile),
+            InstanceMethod("replaceEmbeddedFile", &NativeDgnDb::ReplaceEmbeddedFile),
+            InstanceMethod("resetBriefcaseId", &NativeDgnDb::ResetBriefcaseId),
+            InstanceMethod("restartDefaultTxn", &NativeDgnDb::RestartDefaultTxn),
+            InstanceMethod("restartTxnSession", &NativeDgnDb::RestartTxnSession),
+            InstanceMethod("resumeProfiler", &NativeDgnDb::ResumeProfiler),
+            InstanceMethod("reverseAll", &NativeDgnDb::ReverseAll),
+            InstanceMethod("reverseTo", &NativeDgnDb::ReverseTo),
+            InstanceMethod("reverseTxns", &NativeDgnDb::ReverseTxns),
+            InstanceMethod("saveChanges", &NativeDgnDb::SaveChanges),
+            InstanceMethod("saveFileProperty", &NativeDgnDb::SaveFileProperty),
+            InstanceMethod("saveLocalValue", &NativeDgnDb::SaveLocalValue),
+            InstanceMethod("schemaToXmlString", &NativeDgnDb::SchemaToXmlString),
+            InstanceMethod("setCodeValueBehavior", &NativeDgnDb::SetCodeValueBehavior),
+            InstanceMethod("setGeometricModelTrackingEnabled", &NativeDgnDb::SetGeometricModelTrackingEnabled),
+            InstanceMethod("setIModelDb", &NativeDgnDb::SetIModelDb),
+            InstanceMethod("setIModelId", &NativeDgnDb::SetIModelId),
+            InstanceMethod("setITwinId", &NativeDgnDb::SetITwinId),
+            InstanceMethod("setBusyTimeout", &NativeDgnDb::SetBusyTimeout),
+            InstanceMethod("simplifyElementGeometry", &NativeDgnDb::SimplifyElementGeometry),
+            InstanceMethod("startCreateChangeset", &NativeDgnDb::StartCreateChangeset),
+            InstanceMethod("startProfiler", &NativeDgnDb::StartProfiler),
+            InstanceMethod("stopProfiler", &NativeDgnDb::StopProfiler),
+            InstanceMethod("schemaSyncSetDefaultUri", &NativeDgnDb::SchemaSyncSetDefaultUri),
+            InstanceMethod("schemaSyncGetDefaultUri", &NativeDgnDb::SchemaSyncGetDefaultUri),
+            InstanceMethod("schemaSyncPull", &NativeDgnDb::SchemaSyncPull),
+            InstanceMethod("schemaSyncPush", &NativeDgnDb::SchemaSyncPush),
+            InstanceMethod("schemaSyncInit", &NativeDgnDb::SchemaSyncInit),
+            InstanceMethod("schemaSyncEnabled", &NativeDgnDb::SchemaSyncEnabled),
+            InstanceMethod("schemaSyncGetLocalDbInfo", &NativeDgnDb::SchemaSyncGetLocalDbInfo),
+            InstanceMethod("schemaSyncGetSyncDbInfo", &NativeDgnDb::SchemaSyncGetSyncDbInfo),
+            InstanceMethod("updateElement", &NativeDgnDb::UpdateElement),
+            InstanceMethod("updateElementAspect", &NativeDgnDb::UpdateElementAspect),
+            InstanceMethod("updateElementGeometryCache", &NativeDgnDb::UpdateElementGeometryCache),
+            InstanceMethod("updateIModelProps", &NativeDgnDb::UpdateIModelProps),
+            InstanceMethod("updateLinkTableRelationship", &NativeDgnDb::UpdateLinkTableRelationship),
+            InstanceMethod("updateModel", &NativeDgnDb::UpdateModel),
+            InstanceMethod("updateModelGeometryGuid", &NativeDgnDb::UpdateModelGeometryGuid),
+            InstanceMethod("updateProjectExtents", &NativeDgnDb::UpdateProjectExtents),
+            InstanceMethod("writeAffectedElementDependencyGraphToFile", &NativeDgnDb::WriteAffectedElementDependencyGraphToFile),
+            InstanceMethod("writeFullElementDependencyGraphToFile", &NativeDgnDb::WriteFullElementDependencyGraphToFile),
+            InstanceMethod("vacuum", &NativeDgnDb::Vacuum),
+            InstanceMethod("enableWalMode", &NativeDgnDb::EnableWalMode),
+            InstanceMethod("performCheckpoint", &NativeDgnDb::PerformCheckpoint),
+            InstanceMethod("setAutoCheckpointThreshold", &NativeDgnDb::SetAutoCheckpointThreshold),
+            InstanceMethod("getLocalChanges", &NativeDgnDb::GetLocalChanges),
+            InstanceMethod("getNoCaseCollation", &NativeDgnDb::GetNoCaseCollation),
+            InstanceMethod("setNoCaseCollation", &NativeDgnDb::SetNoCaseCollation),
+            StaticMethod("enableSharedCache", &NativeDgnDb::EnableSharedCache),
+            StaticMethod("getAssetsDir", &NativeDgnDb::GetAssetDir),
+            StaticMethod("zlibCompress", &NativeDgnDb::ZlibCompress),
+            StaticMethod("zlibDecompress", &NativeDgnDb::ZlibDecompress),
+        });
+
+        exports.Set("DgnDb", t);
+
+        SET_CONSTRUCTOR(t);
+        }
+};
+
+//=======================================================================================
+// Projects the GeoServices class into JS
+//! @bsiclass
+//=======================================================================================
+struct NativeGeoServices : BeObjectWrap<NativeGeoServices>
+    {
+    private:
+      DEFINE_CONSTRUCTOR;
+
+    public:
+    NativeGeoServices(NapiInfoCR info) : BeObjectWrap<NativeGeoServices>(info) {}
+    ~NativeGeoServices() {}
+
+    //  Check if val is really a GeoServices peer object
+    static bool InstanceOf(Napi::Value val)
+        {
+        if (!val.IsObject())
+            return false;
+
+        Napi::HandleScope scope(val.Env());
+        return val.As<Napi::Object>().InstanceOf(Constructor().Value());
+        }
+
+    static Napi::Value GetGeographicCRSInterpretation(NapiInfoCR info)
+        {
+        REQUIRE_ARGUMENT_ANY_OBJ(0, interpretGCSProps);
+        BeJsNapiObject results(info.Env());
+        GeoServicesInterop::GetGeographicCRSInterpretation(results, interpretGCSProps);
+        return results;
+        }
+
+    static Napi::Value GetListOfCRS(NapiInfoCR info)
+        {
+        DRange2d extentRange;
+        bool extentIsValid = ARGUMENT_IS_ANY_OBJ(0);
+        if (extentIsValid)
+            BeJsGeomUtils::DRange2dFromJson(extentRange, info[0].As<Napi::Object>());
+        bvector<CRSListResponseProps> listOfCRS = GeoServicesInterop::GetListOfCRS(extentIsValid ? &extentRange : nullptr );
+
+        uint32_t index = 0;
+        auto ret = Napi::Array::New(info.Env(), listOfCRS.size());
+        for (auto& gcs : listOfCRS)
+            {
+            auto gcsDefinition = Napi::Object::New(info.Env());
+            gcsDefinition.Set(Napi::String::New(info.Env(), "name"), Napi::String::New(info.Env(), gcs.m_name.c_str()));
+            gcsDefinition.Set(Napi::String::New(info.Env(), "description"), Napi::String::New(info.Env(), gcs.m_description.c_str()));
+            gcsDefinition.Set(("deprecated"), gcs.m_deprecated);
+            Napi::Object crsExtent = Napi::Object::New(info.Env());
+            BeJsGeomUtils::DRange2dToJson(crsExtent, gcs.m_crsExtent);
+            gcsDefinition.Set("crsExtent", crsExtent);
+
+            ret.Set(index++, gcsDefinition);
+            }
+
+        return ret;
+        }
+
+    //  Create projections
+    static void Init(Napi::Env& env, Napi::Object exports)
+        {
+        Napi::HandleScope scope(env);
+        Napi::Function t = DefineClass(env, "GeoServices", {
+            StaticMethod("getGeographicCRSInterpretation", &NativeGeoServices::GetGeographicCRSInterpretation),
+            StaticMethod("getListOfCRS", &NativeGeoServices::GetListOfCRS)
+        });
+
+        exports.Set("GeoServices", t);
+
+        SET_CONSTRUCTOR(t);
+        }
+    };
+
+/*---------------------------------------------------------------------------------**//**
+* @bsimethod
++---------------+---------------+---------------+---------------+---------------+------*/
+DgnDb* extractDgnDbFromNapiValue(Napi::Value value)
+    {
+    auto nativeDb = Napi::ObjectWrap<NativeDgnDb>::Unwrap(value.As<Napi::Object>());
+    return nullptr != nativeDb && nativeDb->IsOpen() ? &nativeDb->GetDgnDb() : nullptr;
+    }
+
+//=======================================================================================
+//  RevisionUtility class into JS
+//! @bsiclass
+//=======================================================================================
+struct NativeRevisionUtility : BeObjectWrap<NativeRevisionUtility>
+    {
+    private:
+        DEFINE_CONSTRUCTOR
+
+    public:
+        NativeRevisionUtility(NapiInfoCR info) : BeObjectWrap<NativeRevisionUtility>(info) {}
+        ~NativeRevisionUtility() {SetInDestructor();}
+
+    // Check if val is really a NativeRevisionUtility peer object
+    static bool InstanceOf(Napi::Value val) {
+        if (!val.IsObject())
+            return false;
+
+        Napi::HandleScope scope(val.Env());
+        return val.As<Napi::Object>().InstanceOf(Constructor().Value());
+    }
+
+    static Napi::Value RecompressRevision(NapiInfoCR info)
+        {
+        REQUIRE_ARGUMENT_STRING(0, sourceChangeSetFile);
+        REQUIRE_ARGUMENT_STRING(1, targetChangeSetFile);
+        OPTIONAL_ARGUMENT_STRING(2, lzmaProperties);
+        LzmaEncoder::LzmaParams params;
+        if (!lzmaProperties.empty())
+            params.FromJson(BeJsDocument(lzmaProperties));
+
+        BentleyStatus status = RevisionUtility::RecompressRevision(sourceChangeSetFile.c_str(), targetChangeSetFile.c_str(), params);
+        return Napi::Number::New(info.Env(), (int)status);
+        }
+    static Napi::Value DisassembleRevision(NapiInfoCR info)
+        {
+        REQUIRE_ARGUMENT_STRING(0, sourceFile);
+        REQUIRE_ARGUMENT_STRING(1, targetDir);
+        BentleyStatus status = RevisionUtility::DisassembleRevision(sourceFile.c_str(), targetDir.c_str());
+        return Napi::Number::New(info.Env(), (int)status);
+        }
+    static Napi::Value AssembleRevision(NapiInfoCR info)
+        {
+        REQUIRE_ARGUMENT_STRING(0, outputChangesetFile);
+        REQUIRE_ARGUMENT_STRING(1, rawChangesetFile);
+        OPTIONAL_ARGUMENT_STRING(2, prefixFile);
+        OPTIONAL_ARGUMENT_STRING(3, lzmaProperties);
+        LzmaEncoder::LzmaParams params;
+        if (!lzmaProperties.empty())
+            params.FromJson(BeJsDocument(lzmaProperties));
+
+        BentleyStatus status = RevisionUtility::AssembleRevision(prefixFile.c_str(), rawChangesetFile.c_str(), outputChangesetFile.c_str(), params);
+        return Napi::Number::New(info.Env(), (int)status);
+        }
+    static Napi::Value NormalizeLzmaParams(NapiInfoCR info)
+        {
+        OPTIONAL_ARGUMENT_STRING(0, lzmaProperties);
+        LzmaEncoder::LzmaParams params;
+        if (!lzmaProperties.empty())
+            params.FromJson(BeJsDocument(lzmaProperties));
+
+        BeJsDocument out;
+        params.ToJson(out);
+        return Napi::String::New(info.Env(), out.Stringify().c_str());
+        }
+    static Napi::Value ComputeStatistics(NapiInfoCR info)
+        {
+        REQUIRE_ARGUMENT_STRING(0, changesetFile);
+        REQUIRE_ARGUMENT_BOOL(1, addPrefix);
+        BeJsDocument out;
+        if (SUCCESS != RevisionUtility::ComputeStatistics(changesetFile.c_str(), addPrefix, out))
+            THROW_JS_EXCEPTION("Failed to compute statistics");
+
+        return Napi::String::New(info.Env(), out.Stringify().c_str());
+        }
+    static Napi::Value GetUncompressSize(NapiInfoCR info)
+        {
+        REQUIRE_ARGUMENT_STRING(0, changesetFile);
+        uint32_t compressSize, uncompressSize, prefixSize;
+        if (SUCCESS != RevisionUtility::GetUncompressSize(changesetFile.c_str(), compressSize, uncompressSize, prefixSize))
+            THROW_JS_EXCEPTION("Failed to get uncompress size");
+
+        BeJsDocument out;
+        out["compressSize"] = compressSize;
+        out["uncompressSize"] = uncompressSize;
+        out["prefixSize"] = prefixSize;
+        return Napi::String::New(info.Env(), out.Stringify().c_str());
+        }
+    static Napi::Value DumpChangesetToDb(NapiInfoCR info)
+        {
+        REQUIRE_ARGUMENT_STRING(0, changesetFile);
+        REQUIRE_ARGUMENT_STRING(1, sqliteFile);
+        REQUIRE_ARGUMENT_BOOL(2, includeCols);
+
+        BentleyStatus status = RevisionUtility::DumpChangesetToDb(changesetFile.c_str(), sqliteFile.c_str(), includeCols);
+        return Napi::Number::New(info.Env(), (int)status);
+        }
+    static void Init(Napi::Env env, Napi::Object exports)
+        {
+        Napi::HandleScope scope(env);
+        Napi::Function t = DefineClass(env, "RevisionUtility", {
+            StaticMethod("recompressRevision", &NativeRevisionUtility::RecompressRevision),
+            StaticMethod("disassembleRevision", &NativeRevisionUtility::DisassembleRevision),
+            StaticMethod("assembleRevision", &NativeRevisionUtility::AssembleRevision),
+            StaticMethod("normalizeLzmaParams", &NativeRevisionUtility::NormalizeLzmaParams),
+            StaticMethod("computeStatistics", &NativeRevisionUtility::ComputeStatistics),
+            StaticMethod("getUncompressSize", &NativeRevisionUtility::GetUncompressSize),
+            StaticMethod("dumpChangesetToDb", &NativeRevisionUtility::DumpChangesetToDb),
+        });
+
+        exports.Set("RevisionUtility", t);
+
+        SET_CONSTRUCTOR(t)
+        }
+    };
+
+//=======================================================================================
+//  Projects the SchemaUtility class into JS.
+//! @bsiclass
+//=======================================================================================
+struct NativeSchemaUtility : BeObjectWrap<NativeSchemaUtility>
+    {
+    private:
+        DEFINE_CONSTRUCTOR
+
+    public:
+        NativeSchemaUtility(NapiInfoCR info) : BeObjectWrap<NativeSchemaUtility>(info) {}
+        ~NativeSchemaUtility() {SetInDestructor();}
+
+    static Napi::Value ConvertCustomAttributes(NapiInfoCR info)
+        {
+        return ConvertSchemas(info, true);
+        }
+
+    static Napi::Value ConvertEC2XmlSchemas(NapiInfoCR info)
+        {
+        return ConvertSchemas(info, false);
+        }
+
+    static Napi::Value ConvertSchemas(NapiInfoCR info, bool convertCA)
+        {
+        REQUIRE_ARGUMENT_STRING_ARRAY(0, inputXmlStrings);
+
+        ECSchemaReadContextPtr customContext = nullptr;
+        if (ARGUMENT_IS_PRESENT(1)) {
+            const auto& maybeEcSchemaContextVal = info[1].As<Napi::Object>();
+            if (!maybeEcSchemaContextVal.IsUndefined())
+                {
+                if (!NativeECSchemaXmlContext::HasInstance(maybeEcSchemaContextVal))
+                    THROW_JS_TYPE_EXCEPTION("if ecSchemaXmlContext is passed as an argument, it must be an object of type NativeECSchemaXmlContext")
+                customContext = NativeECSchemaXmlContext::Unwrap(maybeEcSchemaContextVal.As<Napi::Object>())->GetContext();
+                }
+        }
+
+        bvector<Utf8String> outputXmlStrings;
+        BentleyStatus result = JsInterop::ConvertSchemas(inputXmlStrings, outputXmlStrings, customContext, convertCA);
+        if (result != BentleyStatus::SUCCESS)
+            {
+            Utf8String error = convertCA ? "Failed to convert custom attributes of given schemas" : "Failed to convert EC2 Xml schemas";
+            THROW_JS_EXCEPTION(error.c_str());
+            }
+
+        uint32_t index = 0;
+        auto ret = Napi::Array::New(info.Env(), outputXmlStrings.size());
+        for (auto& outputXmlString : outputXmlStrings)
+            ret.Set(index++, Napi::String::New(info.Env(), outputXmlString.c_str()));
+
+        return ret;
+        }
+
+    static void Init(Napi::Env& env, Napi::Object exports)
+        {
+        Napi::HandleScope scope(env);
+        Napi::Function t = DefineClass(env, "SchemaUtility", {
+            StaticMethod("convertCustomAttributes", &NativeSchemaUtility::ConvertCustomAttributes),
+            StaticMethod("convertEC2XmlSchemas", &NativeSchemaUtility::ConvertEC2XmlSchemas),
+        });
+
+        exports.Set("SchemaUtility", t);
+
+        SET_CONSTRUCTOR(t)
+        }
+    };
+
+//=======================================================================================
+// Projects the Changed Elements ECDb class into JS
+//! @bsiclass
+//=======================================================================================
+struct NativeChangedElementsECDb : BeObjectWrap<NativeChangedElementsECDb>
+    {
+    private:
+        DEFINE_CONSTRUCTOR;
+        ECDb m_ecdb;
+        std::unique_ptr<ChangedElementsManager> m_manager;
+
+        template <typename STATUSTYPE>
+        Napi::Object CreateBentleyReturnErrorObject(STATUSTYPE errCode, Utf8CP msg = nullptr) { return IModelJsNative::CreateBentleyReturnErrorObject(errCode, msg, Env()); }
+
+        template <typename STATUSTYPE>
+        Napi::Object CreateBentleyReturnObject(STATUSTYPE errCode, Napi::Value goodValue)   {
+            if ((STATUSTYPE)0 != errCode)
+                return CreateBentleyReturnErrorObject(errCode);
+            return CreateBentleyReturnSuccessObject(goodValue);
+        }
+
+      public:
+        NativeChangedElementsECDb(NapiInfoCR info) : BeObjectWrap<NativeChangedElementsECDb>(info) {}
+        ~NativeChangedElementsECDb() {SetInDestructor(); CloseDbIfOpen(); }
+
+        // Check if val is really a NativeECDb peer object
+        static bool InstanceOf(Napi::Value val)
+            {
+            if (!val.IsObject())
+                return false;
+
+            Napi::HandleScope scope(val.Env());
+            return val.As<Napi::Object>().InstanceOf(Constructor().Value());
+            }
+        ECDbR GetECDb() { return m_ecdb; }
+
+        Napi::Value CreateDb(NapiInfoCR info)
+            {
+            REQUIRE_ARGUMENT_OBJ(0, NativeDgnDb, mainDb);
+            REQUIRE_ARGUMENT_STRING(1, dbName);
+            m_manager = std::make_unique<ChangedElementsManager>(&mainDb->GetDgnDb());
+            BeFileName file(dbName);
+            BeFileName path = file.GetDirectoryName();
+            if (!path.DoesPathExist())
+                return Napi::Number::New(Env(), (int) BE_SQLITE_NOTFOUND);
+
+            DbResult status = m_manager->CreateChangedElementsCache(GetECDb(), file);
+            return Napi::Number::New(Env(), (int) status);
+            }
+
+        Napi::Value CleanCaches(NapiInfoCR info)
+            {
+            m_manager = nullptr;
+            return Napi::Number::New(Env(), 0);
+            }
+
+        Napi::Value ProcessChangesets(NapiInfoCR info)
+            {
+            REQUIRE_ARGUMENT_OBJ(0, NativeDgnDb, mainDb);
+            REQUIRE_ARGUMENT_ANY_OBJ(1, changeSets);
+            REQUIRE_ARGUMENT_STRING(2, rulesetId);
+            OPTIONAL_ARGUMENT_BOOL(3, filterSpatial, false);
+            OPTIONAL_ARGUMENT_BOOL(4, wantParents, false);
+            OPTIONAL_ARGUMENT_BOOL(5, wantPropertyChecksums, true);
+            OPTIONAL_ARGUMENT_STRING(6, rulesetDir);
+            OPTIONAL_ARGUMENT_STRING(7, tempDir);
+            OPTIONAL_ARGUMENT_BOOL(8, wantChunkTraversal, false);
+
+            if (GetECDb().IsReadonly())
+                return Napi::Number::New(Env(), (int) BE_SQLITE_READONLY);
+
+            if (!m_manager)
+                m_manager = std::make_unique<ChangedElementsManager>(&mainDb->GetDgnDb());
+
+            bool containsSchemaChanges;
+            Utf8String dbGuid = mainDb->GetDgnDb().GetDbGuid().ToString();
+            auto revisionPtrs = JsInterop::GetChangesetPropsVec(containsSchemaChanges, dbGuid, changeSets);
+
+            m_manager->SetFilterSpatial(filterSpatial);
+            m_manager->SetWantParents(wantParents);
+            m_manager->SetWantPropertyChecksums(wantPropertyChecksums);
+            m_manager->SetWantChunkTraversal(wantChunkTraversal);
+
+            if (!rulesetDir.empty())
+                m_manager->SetPresentationRulesetDirectory(rulesetDir);
+            if (!tempDir.empty())
+                m_manager->SetTempLocation(tempDir.c_str());
+
+            DbResult result = m_manager->ProcessChangesets(GetECDb(), Utf8String(rulesetId), revisionPtrs);
+            return Napi::Number::New(Env(), (int) result);
+            }
+
+        Napi::Value ProcessChangesetsAndRoll(NapiInfoCR info)
+            {
+            REQUIRE_ARGUMENT_STRING(0, dbFilename);
+            REQUIRE_ARGUMENT_STRING(1, dbGuid)
+            REQUIRE_ARGUMENT_ANY_OBJ(2, changeSets);
+            REQUIRE_ARGUMENT_STRING(3, rulesetId);
+            OPTIONAL_ARGUMENT_BOOL(4, filterSpatial, false);
+            OPTIONAL_ARGUMENT_BOOL(5, wantParents, false);
+            OPTIONAL_ARGUMENT_BOOL(6, wantPropertyChecksums, true);
+            OPTIONAL_ARGUMENT_STRING(7, rulesetDir);
+            OPTIONAL_ARGUMENT_STRING(8, tempDir);
+            OPTIONAL_ARGUMENT_BOOL(9, wantRelationshipCaching, true);
+            OPTIONAL_ARGUMENT_INTEGER(10, relationshipCacheSize, 200000);
+            OPTIONAL_ARGUMENT_BOOL(11, wantChunkTraversal, false);
+
+            if (GetECDb().IsReadonly())
+                return Napi::Number::New(Env(), (int) BE_SQLITE_READONLY);
+
+            if (!m_manager)
+                m_manager = std::make_unique<ChangedElementsManager>(BeFileName(dbFilename));
+
+            bool containsSchemaChanges;
+            auto revisionPtrs = JsInterop::GetChangesetPropsVec(containsSchemaChanges, dbGuid, changeSets);
+
+            m_manager->SetFilterSpatial(filterSpatial);
+            m_manager->SetWantParents(wantParents);
+            m_manager->SetWantPropertyChecksums(wantPropertyChecksums);
+            m_manager->SetWantBriefcaseRoll(true);
+            m_manager->SetWantRelationshipCaching(wantRelationshipCaching);
+            m_manager->SetRelationshipCacheSize(relationshipCacheSize);
+            m_manager->SetWantChunkTraversal(wantChunkTraversal);
+
+            if (!rulesetDir.empty())
+                m_manager->SetPresentationRulesetDirectory(rulesetDir);
+            if (!tempDir.empty())
+                m_manager->SetTempLocation(tempDir.c_str());
+
+            DbResult result = m_manager->ProcessChangesets(GetECDb(), Utf8String(rulesetId), revisionPtrs);
+            return Napi::Number::New(Env(), (int) result);
+            }
+
+        Napi::Value IsProcessed(NapiInfoCR info)
+            {
+            REQUIRE_ARGUMENT_STRING(0, changesetId);
+            BeJsDocument response;
+            bool isProcessed = m_manager->IsProcessed(GetECDb(), changesetId);
+            return Napi::Boolean::New(Env(), isProcessed);
+            }
+
+        Napi::Value GetChangedElements(NapiInfoCR info)
+            {
+            REQUIRE_ARGUMENT_STRING(0, startChangesetId);
+            REQUIRE_ARGUMENT_STRING(1, endChangesetId);
+
+            ChangedElementsMap map;
+            DbResult status = m_manager->GetChangedElements(GetECDb(), map, startChangesetId, endChangesetId);
+
+            BeJsNapiObject jsValue(Env());
+            ChangedElementsManager::ChangedElementsToJSON(jsValue, map);
+            return CreateBentleyReturnObject(status, jsValue);
+            }
+
+        Napi::Value IsOpen(NapiInfoCR info) { return Napi::Boolean::New(Env(), GetECDb().IsDbOpen()); }
+
+        Napi::Value OpenDb(NapiInfoCR info)
+            {
+            REQUIRE_ARGUMENT_STRING(0, dbName);
+            REQUIRE_ARGUMENT_INTEGER(1, mode);
+
+            Db::OpenParams params((Db::OpenMode) mode);
+            DbResult status = JsInterop::OpenECDb(GetECDb(), BeFileName(dbName.c_str(), true), params);
+            return Napi::Number::New(Env(), (int) status);
+            }
+
+        void CloseDbIfOpen() {
+            if (m_ecdb.IsDbOpen())
+                m_ecdb.CloseDb();
+        }
+
+        Napi::Value CloseDb(NapiInfoCR info) {
+            CloseDbIfOpen();
+            return Napi::Number::New(Env(), (int) BE_SQLITE_OK);
+        }
+
+        static void Init(Napi::Env env, Napi::Object exports)
+            {
+            Napi::HandleScope scope(env);
+            Napi::Function t = DefineClass(env, "ChangedElementsECDb", {
+            InstanceMethod("createDb", &NativeChangedElementsECDb::CreateDb),
+            InstanceMethod("processChangesets", &NativeChangedElementsECDb::ProcessChangesets),
+            InstanceMethod("processChangesetsAndRoll", &NativeChangedElementsECDb::ProcessChangesetsAndRoll),
+            InstanceMethod("getChangedElements", &NativeChangedElementsECDb::GetChangedElements),
+            InstanceMethod("openDb", &NativeChangedElementsECDb::OpenDb),
+            InstanceMethod("closeDb", &NativeChangedElementsECDb::CloseDb),
+            InstanceMethod("isOpen", &NativeChangedElementsECDb::IsOpen),
+            InstanceMethod("isProcessed", &NativeChangedElementsECDb::IsProcessed),
+            InstanceMethod("cleanCaches", &NativeChangedElementsECDb::CleanCaches)
+            });
+
+            exports.Set("ChangedElementsECDb", t);
+
+            SET_CONSTRUCTOR(t);
+            }
+    };
+
+//=======================================================================================
+// Projects the IECSqlBinder interface into JS.
+//! @bsiclass
+//=======================================================================================
+struct NativeECSqlBinder : BeObjectWrap<NativeECSqlBinder>
+    {
+private:
+    DEFINE_CONSTRUCTOR;
+    IECSqlBinder* m_binder = nullptr;
+    ECDb const* m_ecdb = nullptr;
+
+    static DbResult ToDbResult(ECSqlStatus status)
+        {
+        if (status.IsSuccess())
+            return BE_SQLITE_OK;
+
+        if (status.IsSQLiteError())
+            return status.GetSQLiteError();
+
+        return BE_SQLITE_ERROR;
+        }
+
+public:
+    NativeECSqlBinder(NapiInfoCR info) : BeObjectWrap<NativeECSqlBinder>(info)
+        {
+        if (info.Length() != 2)
+            THROW_JS_EXCEPTION("ECSqlBinder constructor expects two arguments.");
+
+        m_binder = info[0].As<Napi::External<IECSqlBinder>>().Data();
+        if (m_binder == nullptr)
+            THROW_JS_TYPE_EXCEPTION("Invalid first arg for NativeECSqlBinder constructor. IECSqlBinder must not be nullptr");
+
+        m_ecdb = info[1].As<Napi::External<ECDb>>().Data();
+        if (m_ecdb == nullptr)
+            THROW_JS_TYPE_EXCEPTION("Invalid second arg for NativeECSqlBinder constructor. ECDb must not be nullptr");
+        }
+
+    ~NativeECSqlBinder() {SetInDestructor();}
+
+    static bool InstanceOf(Napi::Value val)
+        {
+        if (!val.IsObject())
+            return false;
+
+        Napi::HandleScope scope(val.Env());
+        return val.As<Napi::Object>().InstanceOf(Constructor().Value());
+        }
+
+    //  Create projections
+    static void Init(Napi::Env& env, Napi::Object exports)
+        {
+        Napi::HandleScope scope(env);
+        Napi::Function t = DefineClass(env, "ECSqlBinder", {
+            InstanceMethod("addArrayElement", &NativeECSqlBinder::AddArrayElement),
+            InstanceMethod("bindBlob", &NativeECSqlBinder::BindBlob),
+            InstanceMethod("bindBoolean", &NativeECSqlBinder::BindBoolean),
+            InstanceMethod("bindDateTime", &NativeECSqlBinder::BindDateTime),
+            InstanceMethod("bindDouble", &NativeECSqlBinder::BindDouble),
+            InstanceMethod("bindGuid", &NativeECSqlBinder::BindGuid),
+            InstanceMethod("bindId", &NativeECSqlBinder::BindId),
+            InstanceMethod("bindIdSet", &NativeECSqlBinder::BindIdSet),
+            InstanceMethod("bindInteger", &NativeECSqlBinder::BindInteger),
+            InstanceMethod("bindMember", &NativeECSqlBinder::BindMember),
+            InstanceMethod("bindNavigation", &NativeECSqlBinder::BindNavigation),
+            InstanceMethod("bindNull", &NativeECSqlBinder::BindNull),
+            InstanceMethod("bindPoint2d", &NativeECSqlBinder::BindPoint2d),
+            InstanceMethod("bindPoint3d", &NativeECSqlBinder::BindPoint3d),
+            InstanceMethod("bindString", &NativeECSqlBinder::BindString),
+        });
+
+        exports.Set("ECSqlBinder", t);
+
+        SET_CONSTRUCTOR(t);
+        }
+
+    static Napi::Object New(Napi::Env const& env, IECSqlBinder& binder, ECDbCR ecdb)
+        {
+        return Constructor().New({Napi::External<IECSqlBinder>::New(env, &binder), Napi::External<ECDb>::New(env, const_cast<ECDb*>(&ecdb))});
+        }
+
+    Napi::Value BindNull(NapiInfoCR info)
+        {
+        if (m_binder == nullptr)
+            THROW_JS_EXCEPTION("ECSqlBinder is not initialized.");
+
+        ECSqlStatus stat = m_binder->BindNull();
+        return Napi::Number::New(Env(), (int) ToDbResult(stat));
+        }
+
+    Napi::Value BindBlob(NapiInfoCR info)
+        {
+        if (m_binder == nullptr)
+            THROW_JS_EXCEPTION("ECSqlBinder is not initialized.");
+
+        if (info.Length() == 0)
+            THROW_JS_EXCEPTION("BindBlob requires an argument");
+
+        Napi::Value blobVal = info[0];
+        if (blobVal.IsTypedArray())
+            {
+            Napi::TypedArray typedArray = blobVal.As<Napi::TypedArray>();
+            if (typedArray.TypedArrayType() == napi_uint8_array)
+                {
+                Napi::Uint8Array uint8Array = typedArray.As<Napi::Uint8Array>();
+                const auto length = (int)uint8Array.ByteLength();
+                ECSqlStatus stat = m_binder->BindBlob(length > 0 ? uint8Array.Data(): (void*)"", length, IECSqlBinder::MakeCopy::Yes);
+                return Napi::Number::New(Env(), (int) ToDbResult(stat));
+                }
+            }
+
+        if (blobVal.IsArrayBuffer())
+            {
+            Napi::ArrayBuffer buf = blobVal.As<Napi::ArrayBuffer>();
+            const auto length = (int) buf.ByteLength();
+            ECSqlStatus stat = m_binder->BindBlob(length > 0 ? buf.Data(): (void*)"", length, IECSqlBinder::MakeCopy::Yes);
+            return Napi::Number::New(Env(), (int) ToDbResult(stat));
+            }
+
+        if (!blobVal.IsString())
+            THROW_JS_TYPE_EXCEPTION("BindBlob requires either a Uint8Buffer, ArrayBuffer or a base64-encoded string.");
+
+        Utf8String base64Str(blobVal.ToString().Utf8Value().c_str());
+        ByteStream blob;
+        Base64Utilities::Decode(blob, base64Str);
+
+        ECSqlStatus stat = m_binder->BindBlob(blob.data(), (int) blob.size(), IECSqlBinder::MakeCopy::Yes);
+        return Napi::Number::New(Env(), (int) ToDbResult(stat));
+        }
+
+    Napi::Value BindBoolean(NapiInfoCR info)
+        {
+        if (m_binder == nullptr)
+            THROW_JS_EXCEPTION("ECSqlBinder is not initialized.");
+
+        Napi::Value boolVal;
+        if (info.Length() == 0 || !(boolVal = info[0]).IsBoolean())
+            THROW_JS_TYPE_EXCEPTION("BindBoolean expects a boolean");
+
+        ECSqlStatus stat = m_binder->BindBoolean(boolVal.ToBoolean());
+        return Napi::Number::New(Env(), (int) ToDbResult(stat));
+        }
+
+    Napi::Value BindDateTime(NapiInfoCR info)
+        {
+        if (m_binder == nullptr)
+            THROW_JS_EXCEPTION("ECSqlBinder is not initialized.");
+
+        REQUIRE_ARGUMENT_STRING(0, isoString);
+
+        DateTime dt = DateTime::FromString(isoString);
+        if (!dt.IsValid())
+            return Napi::Number::New(Env(), (int) BE_SQLITE_ERROR);
+
+        ECSqlStatus stat = m_binder->BindDateTime(dt);
+        return Napi::Number::New(Env(), (int) ToDbResult(stat));
+        }
+
+    Napi::Value BindDouble(NapiInfoCR info)
+        {
+        if (m_binder == nullptr)
+            THROW_JS_EXCEPTION("ECSqlBinder is not initialized.");
+
+        REQUIRE_ARGUMENT_NUMBER(0, val);
+        ECSqlStatus stat = m_binder->BindDouble(val.DoubleValue());
+        return Napi::Number::New(Env(), (int) ToDbResult(stat));
+        }
+
+    Napi::Value BindGuid(NapiInfoCR info)
+        {
+        if (m_binder == nullptr)
+            THROW_JS_EXCEPTION("ECSqlBinder is not initialized.");
+
+        REQUIRE_ARGUMENT_STRING(0, guidString);
+        BeGuid guid;
+        if (SUCCESS != guid.FromString(guidString.c_str()))
+            return Napi::Number::New(Env(), (int) BE_SQLITE_ERROR);
+
+        ECSqlStatus stat = m_binder->BindGuid(guid, IECSqlBinder::MakeCopy::Yes);
+        return Napi::Number::New(Env(), (int) ToDbResult(stat));
+        }
+
+    Napi::Value BindId(NapiInfoCR info)
+        {
+        if (m_binder == nullptr)
+            THROW_JS_EXCEPTION("ECSqlBinder is not initialized.");
+
+        REQUIRE_ARGUMENT_STRING(0, hexString);
+        BeInt64Id id;
+        if (SUCCESS != BeInt64Id::FromString(id, hexString.c_str()))
+            return Napi::Number::New(Env(), (int) BE_SQLITE_ERROR);
+
+        ECSqlStatus stat = m_binder->BindId(id);
+        return Napi::Number::New(Env(), (int) ToDbResult(stat));
+        }
+
+    Napi::Value BindIdSet(NapiInfoCR info)
+        {
+        if (m_binder == nullptr)
+            THROW_JS_EXCEPTION("ECSqlBinder is not initialized.");
+        if (info.Length() == 0)
+            THROW_JS_TYPE_EXCEPTION("BindVirtualSet requires an argument");
+
+        REQUIRE_ARGUMENT_STRING_ARRAY(0, hexVector);
+        std::shared_ptr<IdSet<BeInt64Id>> idSet = std::make_shared<IdSet<BeInt64Id>>();
+        for (Utf8String hexString : hexVector)
+        {
+            BeInt64Id id;
+            if (SUCCESS != BeInt64Id::FromString(id, hexString.c_str()))
+                return Napi::Number::New(Env(), (int) BE_SQLITE_ERROR);
+            idSet->insert(id);
+        }
+        ECSqlStatus stat = m_binder->BindVirtualSet(idSet);
+        return Napi::Number::New(Env(), (int) ToDbResult(stat));
+        }
+
+    Napi::Value BindInteger(NapiInfoCR info)
+        {
+        if (m_binder == nullptr)
+            THROW_JS_EXCEPTION("ECSqlBinder is not initialized.");
+
+        if (info.Length() == 0)
+            THROW_JS_TYPE_EXCEPTION("BindInteger expects a string or number");
+
+        Napi::Value val = info[0];
+        if (!val.IsNumber() && !val.IsString())
+            THROW_JS_TYPE_EXCEPTION("BindInteger expects a string or number");
+
+        int64_t int64Val;
+        if (val.IsNumber())
+            int64Val = val.ToNumber().Int64Value();
+        else
+            {
+            Utf8String strVal(val.ToString().Utf8Value().c_str());
+            if (strVal.empty())
+                THROW_JS_TYPE_EXCEPTION("Integral string passed to BindInteger must not be empty.");
+
+            bool const isNegativeNumber = strVal[0] == '-';
+            Utf8CP positiveNumberStr = isNegativeNumber ? strVal.c_str() + 1 : strVal.c_str();
+            uint64_t uVal = 0;
+            if (SUCCESS != BeStringUtilities::ParseUInt64(uVal, positiveNumberStr)) //also supports hex strings
+                {
+                Utf8String error;
+                error.Sprintf("BindInteger failed. Could not parse string %s to a valid integer.", strVal.c_str());
+                THROW_JS_TYPE_EXCEPTION(error.c_str());
+                }
+
+            if (isNegativeNumber && uVal > (uint64_t) std::numeric_limits<int64_t>::max())
+                {
+                Utf8String error;
+                error.Sprintf("BindInteger failed. Number in string %s is too large to fit into a signed 64 bit integer value.", strVal.c_str());
+                THROW_JS_TYPE_EXCEPTION(error.c_str());
+                }
+
+            int64Val = uVal;
+            if (isNegativeNumber)
+                int64Val *= -1;
+            }
+
+        ECSqlStatus stat = m_binder->BindInt64(int64Val);
+        return Napi::Number::New(Env(), (int) ToDbResult(stat));
+        }
+
+    Napi::Value BindPoint2d(NapiInfoCR info)
+        {
+        if (m_binder == nullptr)
+            THROW_JS_EXCEPTION("ECSqlBinder is not initialized.");
+
+        REQUIRE_ARGUMENT_NUMBER(0, x);
+        REQUIRE_ARGUMENT_NUMBER(1, y);
+        ECSqlStatus stat = m_binder->BindPoint2d(DPoint2d::From(x.DoubleValue(),y.DoubleValue()));
+        return Napi::Number::New(Env(), (int) ToDbResult(stat));
+        }
+
+    Napi::Value BindPoint3d(NapiInfoCR info)
+        {
+        if (m_binder == nullptr)
+            THROW_JS_EXCEPTION("ECSqlBinder is not initialized.");
+
+        REQUIRE_ARGUMENT_NUMBER(0, x);
+        REQUIRE_ARGUMENT_NUMBER(1, y);
+        REQUIRE_ARGUMENT_NUMBER(2, z);
+        ECSqlStatus stat = m_binder->BindPoint3d(DPoint3d::From(x.DoubleValue(), y.DoubleValue(), z.DoubleValue()));
+        return Napi::Number::New(Env(), (int) ToDbResult(stat));
+        }
+
+    Napi::Value BindString(NapiInfoCR info)
+        {
+        if (m_binder == nullptr)
+            THROW_JS_EXCEPTION("ECSqlBinder is not initialized.");
+
+        REQUIRE_ARGUMENT_STRING(0, val);
+        ECSqlStatus stat = m_binder->BindText(val.c_str(), IECSqlBinder::MakeCopy::Yes);
+        return Napi::Number::New(Env(), (int) ToDbResult(stat));
+        }
+
+    Napi::Value BindNavigation(NapiInfoCR info)
+        {
+        if (m_binder == nullptr || m_ecdb == nullptr)
+            THROW_JS_EXCEPTION("ECSqlBinder is not initialized.");
+
+        REQUIRE_ARGUMENT_STRING(0, navIdHexStr);
+        OPTIONAL_ARGUMENT_STRING(1, relClassName);
+        OPTIONAL_ARGUMENT_STRING(2, relClassTableSpaceName);
+
+        BeInt64Id navId;
+        if (SUCCESS != BeInt64Id::FromString(navId, navIdHexStr.c_str()))
+            return Napi::Number::New(Env(), (int) BE_SQLITE_ERROR);
+
+        ECClassId relClassId;
+        if (!relClassName.empty())
+            {
+            bvector<Utf8String> tokens;
+            BeStringUtilities::Split(relClassName.c_str(), ".:", tokens);
+            if (tokens.size() != 2)
+                return Napi::Number::New(Env(), (int) BE_SQLITE_ERROR);
+
+            relClassId = m_ecdb->Schemas().GetClassId(tokens[0], tokens[1], SchemaLookupMode::AutoDetect, relClassTableSpaceName.c_str());
+            }
+
+        ECSqlStatus stat = m_binder->BindNavigation(navId, relClassId);
+        return Napi::Number::New(Env(), (int) ToDbResult(stat));
+        }
+
+    Napi::Value BindMember(NapiInfoCR info)
+        {
+        if (m_binder == nullptr || m_ecdb == nullptr)
+            THROW_JS_EXCEPTION("ECSqlBinder is not initialized.");
+
+        REQUIRE_ARGUMENT_STRING(0, memberName);
+        IECSqlBinder& memberBinder = m_binder->operator[](memberName.c_str());
+        return New(info.Env(), memberBinder, *m_ecdb);
+        }
+
+    Napi::Value AddArrayElement(NapiInfoCR info)
+        {
+        if (m_binder == nullptr || m_ecdb == nullptr)
+            THROW_JS_EXCEPTION("ECSqlBinder is not initialized.");
+
+        IECSqlBinder& elementBinder = m_binder->AddArrayElement();
+        return New(info.Env(), elementBinder, *m_ecdb);
+        }
+    };
+
+//=======================================================================================
+// Projects the NativeECSqlColumnInfo interface into JS.
+//! @bsiclass
+//=======================================================================================
+struct NativeECSqlColumnInfo : BeObjectWrap<NativeECSqlColumnInfo>
+    {
+    private:
+        //Must match ECSqlValueType in imodeljs-core
+        enum class Type
+            {
+            Blob = 1,
+            Boolean = 2,
+            DateTime = 3,
+            Double = 4,
+            Geometry = 5,
+            Id = 6,
+            Int = 7,
+            Int64 = 8,
+            Point2d = 9,
+            Point3d = 10,
+            String = 11,
+            Navigation = 12,
+            Struct = 13,
+            PrimitiveArray = 14,
+            StructArray = 15,
+            Guid = 16
+            };
+
+        DEFINE_CONSTRUCTOR;
+        ECSqlColumnInfo const* m_colInfo = nullptr;
+
+    public:
+        NativeECSqlColumnInfo(NapiInfoCR info) : BeObjectWrap<NativeECSqlColumnInfo>(info)
+            {
+            if (info.Length() != 1)
+                THROW_JS_TYPE_EXCEPTION("ECSqlColumnInfo constructor expects one argument.");
+
+            m_colInfo = info[0].As<Napi::External<ECSqlColumnInfo>>().Data();
+            if (m_colInfo == nullptr)
+                THROW_JS_TYPE_EXCEPTION("Invalid first arg for NativeECSqlColumnInfo constructor. ECSqlColumnInfo must not be nullptr");
+            }
+
+        ~NativeECSqlColumnInfo() {SetInDestructor();}
+
+        static bool InstanceOf(Napi::Value val)
+            {
+            if (!val.IsObject())
+                return false;
+
+            Napi::HandleScope scope(val.Env());
+            return val.As<Napi::Object>().InstanceOf(Constructor().Value());
+            }
+
+        //  Create projections
+        static void Init(Napi::Env& env, Napi::Object exports)
+            {
+            Napi::HandleScope scope(env);
+            Napi::Function t = DefineClass(env, "ECSqlColumnInfo", {
+                InstanceMethod("getType", &NativeECSqlColumnInfo::GetType),
+                InstanceMethod("getPropertyName", &NativeECSqlColumnInfo::GetPropertyName),
+                InstanceMethod("getOriginPropertyName", &NativeECSqlColumnInfo::GetOriginPropertyName),
+                InstanceMethod("getAccessString", &NativeECSqlColumnInfo::GetAccessString),
+                InstanceMethod("isSystemProperty", &NativeECSqlColumnInfo::IsSystemProperty),
+                InstanceMethod("isGeneratedProperty", &NativeECSqlColumnInfo::IsGeneratedProperty),
+                InstanceMethod("isEnum", &NativeECSqlColumnInfo::IsEnum),
+                InstanceMethod("getRootClassTableSpace", &NativeECSqlColumnInfo::GetRootClassTableSpace),
+                InstanceMethod("getRootClassName", &NativeECSqlColumnInfo::GetRootClassName),
+                InstanceMethod("getRootClassAlias", &NativeECSqlColumnInfo::GetRootClassAlias),
+                InstanceMethod("isDynamicProp", &NativeECSqlColumnInfo::IsDynamicProp),
+            });
+
+            exports.Set("ECSqlColumnInfo", t);
+
+            SET_CONSTRUCTOR(t);
+            }
+
+        static Napi::Object New(Napi::Env const& env, ECSqlColumnInfo const& colInfo)
+            {
+            return Constructor().New({Napi::External<ECSqlColumnInfo>::New(env, const_cast<ECSqlColumnInfo*>(&colInfo))});
+            }
+
+        Napi::Value GetType(NapiInfoCR info)
+            {
+            if (m_colInfo == nullptr)
+                THROW_JS_EXCEPTION("ECSqlColumnInfo is not initialized.");
+
+            ECTypeDescriptor const& dataType = m_colInfo->GetDataType();
+            Type type = Type::Id;
+            if (dataType.IsNavigation())
+                type = Type::Navigation;
+            else if (dataType.IsStruct())
+                type = Type::Struct;
+            else if (dataType.IsPrimitiveArray())
+                type = Type::PrimitiveArray;
+            else if (dataType.IsStructArray())
+                type = Type::StructArray;
+            else
+                {
+                BeAssert(dataType.IsPrimitive());
+                switch (dataType.GetPrimitiveType())
+                    {
+                        case PRIMITIVETYPE_Binary:
+                        {
+                        ECPropertyCP prop = m_colInfo->GetProperty();
+                        if (prop && prop->HasExtendedType())
+                            {
+                            BeAssert(prop->GetIsPrimitive());
+                            Utf8StringCR extendedTypeName = prop->GetAsPrimitiveProperty()->GetExtendedTypeName();
+                            if (extendedTypeName.EqualsIAscii("Guid") || extendedTypeName.EqualsIAscii("BeGuid"))
+                                {
+                                type = Type::Guid;
+                                break;
+                                }
+                            }
+
+                        type = Type::Blob;
+                        break;
+                        }
+                        case PRIMITIVETYPE_Boolean:
+                            type = Type::Boolean;
+                            break;
+                        case PRIMITIVETYPE_DateTime:
+                            type = Type::DateTime;
+                            break;
+                        case PRIMITIVETYPE_Double:
+                            type = Type::Double;
+                            break;
+                        case PRIMITIVETYPE_IGeometry:
+                            type = Type::Geometry;
+                            break;
+                        case PRIMITIVETYPE_Integer:
+                            type = Type::Int;
+                            break;
+                        case PRIMITIVETYPE_Long:
+                        {
+                        if (m_colInfo->IsSystemProperty())
+                            {
+                            type = Type::Id;
+                            break;
+                            }
+
+                        ECPropertyCP prop = m_colInfo->GetProperty();
+                        if (prop && prop->HasExtendedType())
+                            {
+                            BeAssert(prop->GetIsPrimitive());
+                            if (prop->GetAsPrimitiveProperty()->GetExtendedTypeName().EndsWith("Id"))
+                                {
+                                type = Type::Id;
+                                break;
+                                }
+                            }
+
+                        type = Type::Int64;
+                        break;
+                        }
+                        case PRIMITIVETYPE_Point2d:
+                            type = Type::Point2d;
+                            break;
+                        case PRIMITIVETYPE_Point3d:
+                            type = Type::Point3d;
+                            break;
+                        case PRIMITIVETYPE_String:
+                            type = Type::String;
+                            break;
+                        default:
+                            THROW_JS_EXCEPTION("Unsupported ECSqlValue primitive type.");
+                            break;
+                    }
+                }
+
+            return Napi::Number::New(Env(), (int) type);
+            }
+
+        Napi::Value GetPropertyName(NapiInfoCR info)
+            {
+            if (m_colInfo == nullptr)
+                THROW_JS_EXCEPTION("ECSqlColumnInfo is not initialized.");
+
+            ECPropertyCP prop = m_colInfo->GetProperty();
+            if (prop == nullptr)
+                THROW_JS_EXCEPTION("ECSqlColumnInfo does not represent a property.");
+
+            return toJsString(Env(), prop->GetName());
+            }
+        Napi::Value IsDynamicProp(NapiInfoCR info)
+            {
+            if (m_colInfo == nullptr)
+                THROW_JS_EXCEPTION("ECSqlColumnInfo is not initialized.");
+
+            return Napi::Boolean::New(Env(), m_colInfo->IsDynamic());
+            }
+        Napi::Value GetOriginPropertyName(NapiInfoCR info)
+            {
+            if (m_colInfo == nullptr)
+                THROW_JS_EXCEPTION("ECSqlColumnInfo is not initialized.");
+
+            ECPropertyCP prop = m_colInfo->GetOriginProperty();
+            if (prop == nullptr)
+                return Env().Undefined();
+
+            return toJsString(Env(), prop->GetName());
+            }
+
+        Napi::Value GetAccessString(NapiInfoCR info)
+            {
+            if (m_colInfo == nullptr)
+                THROW_JS_EXCEPTION("ECSqlColumnInfo is not initialized.");
+
+            //if property is generated, the display label contains the select clause item as is.
+            //The property name in contrast would have encoded special characters of the select clause item.
+            //Ex: SELECT MyProp + 4 FROM Foo -> the name must be "MyProp + 4"
+            if (m_colInfo->IsGeneratedProperty())
+                {
+                BeAssert(m_colInfo->GetPropertyPath().Size() == 1);
+                ECPropertyCP prop = m_colInfo->GetProperty();
+                if (prop == nullptr)
+                    THROW_JS_EXCEPTION("ECSqlColumnInfo's Property must not be null for a generated property.");
+
+                return toJsString(Env(), prop->GetDisplayLabel());
+                }
+
+            return toJsString(Env(), m_colInfo->GetPropertyPath().ToString());
+            }
+
+        Napi::Value IsEnum(NapiInfoCR info)
+            {
+            if (m_colInfo == nullptr)
+                THROW_JS_EXCEPTION("ECSqlColumnInfo is not initialized.");
+
+            return Napi::Boolean::New(Env(), m_colInfo->GetEnumType() != nullptr);
+            }
+
+        Napi::Value IsSystemProperty(NapiInfoCR info)
+            {
+            if (m_colInfo == nullptr)
+                THROW_JS_EXCEPTION("ECSqlColumnInfo is not initialized.");
+
+            return Napi::Boolean::New(Env(), m_colInfo->IsSystemProperty());
+            }
+
+        Napi::Value IsGeneratedProperty(NapiInfoCR info)
+            {
+            if (m_colInfo == nullptr)
+                THROW_JS_EXCEPTION("ECSqlColumnInfo is not initialized.");
+
+            return Napi::Boolean::New(Env(), m_colInfo->IsGeneratedProperty());
+            }
+
+        Napi::Value GetRootClassTableSpace(NapiInfoCR info)
+            {
+            if (m_colInfo == nullptr)
+                THROW_JS_EXCEPTION("ECSqlColumnInfo is not initialized.");
+
+            return toJsString(Env(), m_colInfo->GetRootClass().GetTableSpace());
+            }
+
+        Napi::Value GetRootClassName(NapiInfoCR info)
+            {
+            if (m_colInfo == nullptr)
+                THROW_JS_EXCEPTION("ECSqlColumnInfo is not initialized.");
+
+            return toJsString(Env(), ECJsonUtilities::FormatClassName(m_colInfo->GetRootClass().GetClass()));
+            }
+
+        Napi::Value GetRootClassAlias(NapiInfoCR info)
+            {
+            if (m_colInfo == nullptr)
+                THROW_JS_EXCEPTION("ECSqlColumnInfo is not initialized.");
+
+            return toJsString(Env(), m_colInfo->GetRootClass().GetAlias());
+            }
+    };
+
+//=======================================================================================
+// Projects the IECSqlValue interface into JS.
+//! @bsiclass
+//=======================================================================================
+struct NativeECSqlValue : BeObjectWrap<NativeECSqlValue>
+    {
+private:
+    DEFINE_CONSTRUCTOR;
+    IECSqlValue const* m_ecsqlValue = nullptr;
+    ECDb const* m_ecdb = nullptr;
+
+public:
+    NativeECSqlValue(NapiInfoCR info) : BeObjectWrap<NativeECSqlValue>(info)
+        {
+        if (info.Length() < 2)
+            THROW_JS_TYPE_EXCEPTION("ECSqlValue constructor expects two arguments.");
+
+        m_ecsqlValue = info[0].As<Napi::External<IECSqlValue>>().Data();
+        if (m_ecsqlValue == nullptr)
+            THROW_JS_TYPE_EXCEPTION("Invalid first arg for NativeECSqlValue constructor. IECSqlValue must not be nullptr");
+
+        m_ecdb = info[1].As<Napi::External<ECDb>>().Data();
+        if (m_ecdb == nullptr)
+            THROW_JS_TYPE_EXCEPTION("Invalid second arg for NativeECSqlValue constructor. ECDb must not be nullptr");
+        }
+
+    ~NativeECSqlValue() {SetInDestructor();}
+
+    static bool InstanceOf(Napi::Value val)
+        {
+        if (!val.IsObject())
+            return false;
+
+        Napi::HandleScope scope(val.Env());
+        return val.As<Napi::Object>().InstanceOf(Constructor().Value());
+        }
+
+    //  Create projections
+    static void Init(Napi::Env& env, Napi::Object exports)
+        {
+        Napi::HandleScope scope(env);
+        Napi::Function t = DefineClass(env, "ECSqlValue", {
+            InstanceMethod("getArrayIterator", &NativeECSqlValue::GetArrayIterator),
+            InstanceMethod("getBlob", &NativeECSqlValue::GetBlob),
+            InstanceMethod("getBoolean", &NativeECSqlValue::GetBoolean),
+            InstanceMethod("getClassNameForClassId", &NativeECSqlValue::GetClassNameForClassId),
+            InstanceMethod("getColumnInfo", &NativeECSqlValue::GetColumnInfo),
+            InstanceMethod("getDateTime", &NativeECSqlValue::GetDateTime),
+            InstanceMethod("getDouble", &NativeECSqlValue::GetDouble),
+            InstanceMethod("getGeometry", &NativeECSqlValue::GetGeometry),
+            InstanceMethod("getGuid", &NativeECSqlValue::GetGuid),
+            InstanceMethod("getId", &NativeECSqlValue::GetId),
+            InstanceMethod("getInt", &NativeECSqlValue::GetInt),
+            InstanceMethod("getInt64", &NativeECSqlValue::GetInt64),
+            InstanceMethod("getNavigation", &NativeECSqlValue::GetNavigation),
+            InstanceMethod("getPoint2d", &NativeECSqlValue::GetPoint2d),
+            InstanceMethod("getPoint3d", &NativeECSqlValue::GetPoint3d),
+            InstanceMethod("getString", &NativeECSqlValue::GetString),
+            InstanceMethod("getEnum", &NativeECSqlValue::GetEnum),
+            InstanceMethod("getStructIterator", &NativeECSqlValue::GetStructIterator),
+            InstanceMethod("isNull", &NativeECSqlValue::IsNull),
+        });
+
+        exports.Set("ECSqlValue", t);
+
+        SET_CONSTRUCTOR(t);
+        }
+
+    static Napi::Object New(Napi::Env const& env, IECSqlValue const& val, ECDbCR ecdb)
+        {
+        return Constructor().New({Napi::External<IECSqlValue>::New(env, const_cast<IECSqlValue*>(&val)), Napi::External<ECDb>::New(env, const_cast<ECDb*>(&ecdb))});
+        }
+
+    Napi::Value GetColumnInfo(NapiInfoCR info)
+        {
+        if (m_ecsqlValue == nullptr)
+            THROW_JS_EXCEPTION("ECSqlValue is not initialized");
+
+        return NativeECSqlColumnInfo::New(Env(), m_ecsqlValue->GetColumnInfo());
+        }
+
+    Napi::Value IsNull(NapiInfoCR info)
+        {
+        if (m_ecsqlValue == nullptr)
+            THROW_JS_EXCEPTION("ECSqlValue is not initialized");
+
+        return Napi::Boolean::New(Env(), m_ecsqlValue->IsNull());
+        }
+
+    Napi::Value GetBlob(NapiInfoCR info)
+        {
+        if (m_ecsqlValue == nullptr)
+            THROW_JS_EXCEPTION("ECSqlValue is not initialized");
+
+        int blobSize;
+        void const* data = m_ecsqlValue->GetBlob(&blobSize);
+        auto blob = Napi::Uint8Array::New(Env(), blobSize);
+        memcpy(blob.Data(), data, blobSize);
+        return blob;
+        }
+
+    Napi::Value GetBoolean(NapiInfoCR info)
+        {
+        if (m_ecsqlValue == nullptr)
+            THROW_JS_EXCEPTION("ECSqlValue is not initialized");
+
+        return Napi::Boolean::New(Env(), m_ecsqlValue->GetBoolean());
+        }
+
+    Napi::Value GetDateTime(NapiInfoCR info)
+        {
+        if (m_ecsqlValue == nullptr)
+            THROW_JS_EXCEPTION("ECSqlValue is not initialized");
+
+        DateTime dt = m_ecsqlValue->GetDateTime();
+        return toJsString(Env(), dt.ToString());
+        }
+
+    Napi::Value GetDouble(NapiInfoCR info)
+        {
+        if (m_ecsqlValue == nullptr)
+            THROW_JS_EXCEPTION("ECSqlValue is not initialized");
+
+        return Napi::Number::New(Env(), m_ecsqlValue->GetDouble());
+        }
+
+    Napi::Value GetGeometry(NapiInfoCR info)
+        {
+        if (m_ecsqlValue == nullptr)
+            THROW_JS_EXCEPTION("ECSqlValue is not initialized");
+
+        IGeometryPtr geom = m_ecsqlValue->GetGeometry();
+        BeJsDocument json;
+        if (geom == nullptr || SUCCESS != ECJsonUtilities::IGeometryToIModelJson(json, *geom))
+            THROW_JS_EXCEPTION("Could not convert IGeometry to JSON.");
+
+        return toJsString(Env(), json.Stringify());
+        }
+
+    Napi::Value GetGuid(NapiInfoCR info)
+        {
+        if (m_ecsqlValue == nullptr)
+            THROW_JS_EXCEPTION("ECSqlValue is not initialized");
+
+        BeGuid guid = m_ecsqlValue->GetGuid();
+        if (!guid.IsValid())
+            return Env().Undefined();
+
+        return toJsString(Env(), guid.ToString());
+        }
+
+    Napi::Value GetId(NapiInfoCR info)
+        {
+        if (m_ecsqlValue == nullptr)
+            THROW_JS_EXCEPTION("ECSqlValue is not initialized");
+
+        BeInt64Id id = m_ecsqlValue->GetId<BeInt64Id>();
+        if (!id.IsValid())
+            return Env().Undefined();
+
+        return toJsString(Env(), id);
+        }
+
+    Napi::Value GetClassNameForClassId(NapiInfoCR info)
+        {
+        if (m_ecsqlValue == nullptr || m_ecdb == nullptr)
+            THROW_JS_EXCEPTION("ECSqlValue is not initialized");
+
+        ECClassId classId = m_ecsqlValue->GetId<ECClassId>();
+        if (!classId.IsValid())
+            THROW_JS_EXCEPTION("Failed to get class name from ECSqlValue: The ECSqlValue does not refer to a valid class id.");
+
+        Utf8StringCR tableSpace = m_ecsqlValue->GetColumnInfo().GetRootClass().GetTableSpace();
+        ECClassCP ecClass = m_ecdb->Schemas().GetClass(classId, tableSpace.c_str());
+        if (ecClass == nullptr)
+            {
+            Utf8String err;
+            err.Sprintf("Failed to get class name from ECSqlValue: Class not found for ECClassId %s.", classId.ToHexStr().c_str());
+            THROW_JS_EXCEPTION(err.c_str());
+            }
+
+        return toJsString(Env(), ECJsonUtilities::FormatClassName(*ecClass));
+        }
+
+    Napi::Value GetInt(NapiInfoCR info)
+        {
+        if (m_ecsqlValue == nullptr)
+            THROW_JS_EXCEPTION("ECSqlValue is not initialized");
+
+        return Napi::Number::New(Env(), m_ecsqlValue->GetInt());
+        }
+
+    Napi::Value GetInt64(NapiInfoCR info)
+        {
+        if (m_ecsqlValue == nullptr)
+            THROW_JS_EXCEPTION("ECSqlValue is not initialized");
+
+        return Napi::Number::New(Env(), m_ecsqlValue->GetInt64());
+        }
+
+    Napi::Value GetPoint2d(NapiInfoCR info)
+        {
+        if (m_ecsqlValue == nullptr)
+            THROW_JS_EXCEPTION("ECSqlValue is not initialized");
+
+        DPoint2d pt = m_ecsqlValue->GetPoint2d();
+        Napi::Object jsPt = Napi::Object::New(Env());
+        jsPt.Set(ECN::ECJsonSystemNames::Point::X(), Napi::Number::New(Env(), pt.x));
+        jsPt.Set(ECN::ECJsonSystemNames::Point::Y(), Napi::Number::New(Env(), pt.y));
+        return jsPt;
+        }
+
+    Napi::Value GetPoint3d(NapiInfoCR info)
+        {
+        if (m_ecsqlValue == nullptr)
+            THROW_JS_EXCEPTION("ECSqlValue is not initialized");
+
+        DPoint3d pt = m_ecsqlValue->GetPoint3d();
+        Napi::Object jsPt = Napi::Object::New(Env());
+        jsPt.Set(ECN::ECJsonSystemNames::Point::X(), Napi::Number::New(Env(), pt.x));
+        jsPt.Set(ECN::ECJsonSystemNames::Point::Y(), Napi::Number::New(Env(), pt.y));
+        jsPt.Set(ECN::ECJsonSystemNames::Point::Z(), Napi::Number::New(Env(), pt.z));
+        return jsPt;
+        }
+
+    Napi::Value GetString(NapiInfoCR info)
+        {
+        if (m_ecsqlValue == nullptr)
+            THROW_JS_EXCEPTION("ECSqlValue is not initialized");
+
+        return toJsString(Env(), m_ecsqlValue->IsNull() ? "" : m_ecsqlValue->GetText());
+        }
+
+    Napi::Value GetEnum(NapiInfoCR info)
+        {
+        if (m_ecsqlValue == nullptr)
+            THROW_JS_EXCEPTION("ECSqlValue is not initialized");
+
+        ECEnumerationCP enumType = m_ecsqlValue->GetColumnInfo().GetEnumType();
+        if (enumType == nullptr)
+            THROW_JS_EXCEPTION("ECSqlValue is not an ECEnumeration.");
+
+        bvector<ECEnumeratorCP> enumerators;
+        if (SUCCESS != m_ecsqlValue->TryGetContainedEnumerators(enumerators) || enumerators.empty())
+            return Env().Undefined();
+
+        Napi::Array jsEnumList = Napi::Array::New(Env(), enumerators.size());
+
+        uint32_t arrayIndex = 0;
+        for (ECEnumeratorCP enumerator : enumerators)
+            {
+            Napi::Object jsEnum = Napi::Object::New(Env());
+            jsEnum.Set("schema", Napi::String::New(Env(), enumType->GetSchema().GetName().c_str()));
+            jsEnum.Set("name", Napi::String::New(Env(), enumType->GetName().c_str()));
+            jsEnum.Set("key", Napi::String::New(Env(), enumerator->GetName().c_str()));
+            jsEnum.Set("value", enumerator->IsInteger() ? (napi_value)Napi::Number::New(Env(), enumerator->GetInteger()) : (napi_value)Napi::String::New(Env(), enumerator->GetString().c_str()));
+            jsEnumList.Set(arrayIndex, jsEnum);
+            arrayIndex++;
+            }
+
+        return jsEnumList;
+        }
+
+    Napi::Value GetNavigation(NapiInfoCR info)
+        {
+        if (m_ecsqlValue == nullptr || m_ecdb == nullptr)
+            THROW_JS_EXCEPTION("ECSqlValue is not initialized");
+
+        ECClassId relClassId;
+        BeInt64Id navId = m_ecsqlValue->GetNavigation(&relClassId);
+
+        Napi::Object jsNavValue = Napi::Object::New(Env());
+        jsNavValue.Set(ECN::ECJsonSystemNames::Navigation::Id(), Napi::String::New(Env(), navId.ToHexStr().c_str()));
+        if (relClassId.IsValid())
+            {
+            Utf8StringCR relClassTableSpace = m_ecsqlValue->GetColumnInfo().GetRootClass().GetTableSpace();
+            ECClassCP relClass = m_ecdb->Schemas().GetClass(relClassId, relClassTableSpace.c_str());
+            if (relClass == nullptr)
+                THROW_JS_EXCEPTION("Failed to find ECRelationhipClass for the Navigation Value's RelECClassId.");
+
+            Utf8String relClassName = ECJsonUtilities::FormatClassName(*relClass);
+            jsNavValue.Set(ECN::ECJsonSystemNames::Navigation::RelClassName(), Napi::String::New(Env(), relClassName.c_str()));
+            }
+
+        return jsNavValue;
+        }
+
+    //implementations are after NativeECSqlValueIterable as it needs to call into that class
+    Napi::Value GetStructIterator(NapiInfoCR);
+    Napi::Value GetArrayIterator(NapiInfoCR);
+    };
+
+//=======================================================================================
+// Projects the IECSqlValueIterable interface into JS.
+//! @bsiclass
+//=======================================================================================
+struct NativeECSqlValueIterator : BeObjectWrap<NativeECSqlValueIterator>
+    {
+    private:
+        DEFINE_CONSTRUCTOR;
+        ECDb const* m_ecdb = nullptr;
+        IECSqlValueIterable const* m_iterable = nullptr;
+        bool m_isBeforeFirstElement = true;
+        IECSqlValueIterable::const_iterator m_it;
+        IECSqlValueIterable::const_iterator m_endIt;
+
+    public:
+        NativeECSqlValueIterator(NapiInfoCR info) : BeObjectWrap<NativeECSqlValueIterator>(info)
+            {
+            if (info.Length() < 2)
+                THROW_JS_EXCEPTION("ECSqlValueIterator constructor expects two argument.");
+
+            m_iterable = info[0].As<Napi::External<IECSqlValueIterable>>().Data();
+            if (m_iterable == nullptr)
+                THROW_JS_EXCEPTION("Invalid first arg for NativeECSqlValueIterator constructor. IECSqlValueIterable must not be nullptr");
+
+            m_endIt = m_iterable->end();
+
+            m_ecdb = info[1].As<Napi::External<ECDb>>().Data();
+            if (m_ecdb == nullptr)
+                THROW_JS_EXCEPTION("Invalid second arg for NativeECSqlValueIterator constructor. ECDb must not be nullptr");
+            }
+
+        ~NativeECSqlValueIterator() {SetInDestructor();}
+
+        static bool InstanceOf(Napi::Value val)
+            {
+            if (!val.IsObject())
+                return false;
+
+            Napi::HandleScope scope(val.Env());
+            return val.As<Napi::Object>().InstanceOf(Constructor().Value());
+            }
+
+        //  Create projections
+        static void Init(Napi::Env& env, Napi::Object exports)
+            {
+            Napi::HandleScope scope(env);
+            Napi::Function t = DefineClass(env, "ECSqlValueIterator", {
+            InstanceMethod("moveNext", &NativeECSqlValueIterator::MoveNext),
+            InstanceMethod("getCurrent", &NativeECSqlValueIterator::GetCurrent)});
+
+            exports.Set("ECSqlValueIterator", t);
+
+            SET_CONSTRUCTOR(t);
+            }
+
+        static Napi::Object New(Napi::Env const& env, IECSqlValueIterable const& iterable, ECDb const& ecdb)
+            {
+            return Constructor().New({Napi::External<IECSqlValueIterable>::New(env, const_cast<IECSqlValueIterable*>(&iterable)), Napi::External<ECDb>::New(env, const_cast<ECDb*>(&ecdb))});
+            }
+
+        // A JS iterator expects the initial state of an iterator to be before the first element.
+        // So on the first call to MoveNext, the C++ iterator must be created, and not incremented.
+        Napi::Value MoveNext(NapiInfoCR info)
+            {
+            if (m_isBeforeFirstElement)
+                {
+                m_it = m_iterable->begin();
+                m_isBeforeFirstElement = false;
+                }
+            else
+                {
+                if (m_it != m_endIt)
+                    ++m_it; //don't increment if the iterator is already at its end.
+                }
+
+            return Napi::Boolean::New(info.Env(), m_it != m_endIt);
+            }
+
+        Napi::Value GetCurrent(NapiInfoCR info)
+            {
+            return NativeECSqlValue::New(Env(), *m_it, *m_ecdb);
+            }
+    };
+
+//--------------------------------------------------------------------------------------
+// @bsimethod
+//+---------------+---------------+---------------+---------------+---------------+------
+Napi::Value NativeECSqlValue::GetStructIterator(NapiInfoCR info)
+    {
+    if (m_ecsqlValue == nullptr || m_ecdb == nullptr)
+        THROW_JS_EXCEPTION("ECSqlValue is not initialized");
+
+    return NativeECSqlValueIterator::New(info.Env(), m_ecsqlValue->GetStructIterable(), *m_ecdb);
+    }
+
+//--------------------------------------------------------------------------------------
+// @bsimethod
+//+---------------+---------------+---------------+---------------+---------------+------
+Napi::Value NativeECSqlValue::GetArrayIterator(NapiInfoCR info)
+    {
+    if (m_ecsqlValue == nullptr || m_ecdb == nullptr)
+        THROW_JS_EXCEPTION("ECSqlValue is not initialized");
+
+    return NativeECSqlValueIterator::New(info.Env(), m_ecsqlValue->GetArrayIterable(), *m_ecdb);
+    }
+
+//=======================================================================================
+// Projects the changeset reader into JS.
+//! @bsiclass
+//=======================================================================================
+struct NativeChangesetReader : BeObjectWrap<NativeChangesetReader>
+{
+private:
+    DEFINE_CONSTRUCTOR;
+    NativeChangeset m_changeset;
+
+
+public:
+    NativeChangesetReader(NapiInfoCR info) : BeObjectWrap<NativeChangesetReader>(info){}
+    ~NativeChangesetReader() {SetInDestructor();}
+
+    //  Create projections
+    static void Init(Napi::Env& env, Napi::Object exports)       {
+        Napi::HandleScope scope(env);
+        Napi::Function t = DefineClass(env, "ChangesetReader", {
+          InstanceMethod("close", &NativeChangesetReader::Close),
+          InstanceMethod("getColumnCount", &NativeChangesetReader::GetColumnCount),
+          InstanceMethod("getColumnValue", &NativeChangesetReader::GetColumnValue),
+          InstanceMethod("getColumnValueBinary", &NativeChangesetReader::GetColumnValueBinary),
+          InstanceMethod("getColumnValueDouble", &NativeChangesetReader::GetColumnValueDouble),
+          InstanceMethod("getColumnValueId", &NativeChangesetReader::GetColumnValueId),
+          InstanceMethod("getColumnValueInteger", &NativeChangesetReader::GetColumnValueInteger),
+          InstanceMethod("getColumnValueText", &NativeChangesetReader::GetColumnValueText),
+          InstanceMethod("getColumnValueType", &NativeChangesetReader::GetColumnValueType),
+          InstanceMethod("getDdlChanges", &NativeChangesetReader::GetDdlChanges),
+          InstanceMethod("getOpCode", &NativeChangesetReader::GetOpCode),
+          InstanceMethod("getPrimaryKeys", &NativeChangesetReader::GetPrimaryKeys),
+          InstanceMethod("getRow", &NativeChangesetReader::GetRow),
+          InstanceMethod("getTableName", &NativeChangesetReader::GetTableName),
+          InstanceMethod("hasRow", &NativeChangesetReader::HasRow),
+          InstanceMethod("isColumnValueNull", &NativeChangesetReader::IsColumnValueNull),
+          InstanceMethod("isIndirectChange", &NativeChangesetReader::IsIndirectChange),
+          InstanceMethod("getPrimaryKeyColumnIndexes", &NativeChangesetReader::GetPrimaryKeyColumnIndexes),
+          InstanceMethod("openFile", &NativeChangesetReader::OpenFile),
+          InstanceMethod("openLocalChanges", &NativeChangesetReader::OpenLocalChanges),
+          InstanceMethod("reset", &NativeChangesetReader::Reset),
+          InstanceMethod("step", &NativeChangesetReader::Step),
+        });
+
+        exports.Set("ChangesetReader", t);
+        SET_CONSTRUCTOR(t);
+        }
+    Napi::Value GetPrimaryKeyColumnIndexes(NapiInfoCR info)
+        {
+        return m_changeset.GetPrimaryKeyColumnIndexes(Env());
+        }
+    Napi::Value IsColumnValueNull(NapiInfoCR info)
+        {
+        REQUIRE_ARGUMENT_INTEGER(0, columnIndex);
+        REQUIRE_ARGUMENT_INTEGER(1, valueKind);
+        return m_changeset.IsColumnValueNull(Env(), columnIndex, valueKind);
+        }
+    Napi::Value GetColumnValueText(NapiInfoCR info)
+        {
+        REQUIRE_ARGUMENT_INTEGER(0, columnIndex);
+        REQUIRE_ARGUMENT_INTEGER(1, valueKind);
+        return m_changeset.GetColumnValueText(Env(), columnIndex, valueKind);
+        }
+    Napi::Value GetColumnValueInteger(NapiInfoCR info)
+        {
+        REQUIRE_ARGUMENT_INTEGER(0, columnIndex);
+        REQUIRE_ARGUMENT_INTEGER(1, valueKind);
+        return m_changeset.GetColumnValueInteger(Env(), columnIndex, valueKind);
+        }
+    Napi::Value GetColumnValueId(NapiInfoCR info)
+        {
+        REQUIRE_ARGUMENT_INTEGER(0, columnIndex);
+        REQUIRE_ARGUMENT_INTEGER(1, valueKind);
+        return m_changeset.GetColumnValueId(Env(), columnIndex, valueKind);
+        }
+    Napi::Value GetColumnValueDouble(NapiInfoCR info)
+        {
+        REQUIRE_ARGUMENT_INTEGER(0, columnIndex);
+        REQUIRE_ARGUMENT_INTEGER(1, valueKind);
+        return m_changeset.GetColumnValueDouble(Env(), columnIndex, valueKind);
+        }
+    Napi::Value GetColumnValueBinary(NapiInfoCR info)
+        {
+        REQUIRE_ARGUMENT_INTEGER(0, columnIndex);
+        REQUIRE_ARGUMENT_INTEGER(1, valueKind);
+        return m_changeset.GetColumnValueBinary(Env(), columnIndex, valueKind);
+        }
+    Napi::Value GetPrimaryKeys(NapiInfoCR info)
+        {
+        return m_changeset.GetPrimaryKeys(Env());
+        }
+    Napi::Value GetRow(NapiInfoCR info)
+        {
+        REQUIRE_ARGUMENT_INTEGER(0, valueKind);
+        return m_changeset.GetRow(Env(), valueKind);
+        }
+    Napi::Value GetColumnValue(NapiInfoCR info)
+        {
+        REQUIRE_ARGUMENT_INTEGER(0, columnIndex);
+        REQUIRE_ARGUMENT_INTEGER(1, valueKind);
+        return m_changeset.GetColumnValue(Env(), columnIndex, valueKind);
+        }
+    Napi::Value GetColumnValueType(NapiInfoCR info)
+        {
+        REQUIRE_ARGUMENT_INTEGER(0, columnIndex);
+        REQUIRE_ARGUMENT_INTEGER(1, valueKind);
+        return m_changeset.GetColumnValueType(Env(), columnIndex, valueKind);
+        }
+    Napi::Value IsIndirectChange(NapiInfoCR info)
+        {
+        return m_changeset.IsIndirectChange(Env());
+        }
+    Napi::Value GetColumnCount(NapiInfoCR info)
+        {
+        return m_changeset.GetColumnCount(Env());
+        }
+    Napi::Value GetOpCode(NapiInfoCR info)
+        {
+        return m_changeset.GetOpCode(Env());;
+        }
+    Napi::Value GetDdlChanges(NapiInfoCR info)
+        {
+        return m_changeset.GetDdlChanges(Env());;
+        }
+    void OpenFile(NapiInfoCR info)
+        {
+        REQUIRE_ARGUMENT_STRING(0, fileName);
+        REQUIRE_ARGUMENT_BOOL(1, invert);
+        m_changeset.OpenFile(Env(), fileName.c_str(), invert);
+        }
+    void OpenLocalChanges(NapiInfoCR info)
+        {
+        REQUIRE_ARGUMENT_ANY_OBJ(0, dbObj);
+        REQUIRE_ARGUMENT_BOOL(1, includeInMemoryChanges);
+        REQUIRE_ARGUMENT_BOOL(2, invert);
+        NativeDgnDb* nativeDgnDb = NativeDgnDb::Unwrap(dbObj);
+        if (!nativeDgnDb->IsOpen())
+            BeNapi::ThrowJsException(Env(), "provided db is not open");
+
+        auto changeset = nativeDgnDb->GetDgnDb().Txns().CreateChangesetFromLocalChanges(includeInMemoryChanges);
+        if (changeset == nullptr)
+            BeNapi::ThrowJsException(Env(), "no local changes");
+
+        m_changeset.OpenChangeStream(Env(), std::move(changeset), invert);
+        }
+    Napi::Value Step(NapiInfoCR info)
+        {
+        return m_changeset.Step(Env());
+        }
+    void Close(NapiInfoCR info)
+        {
+        m_changeset.Close(Env());
+        }
+    void Reset(NapiInfoCR info)
+        {
+        m_changeset.Reset(Env());
+        }
+    Napi::Value GetTableName(NapiInfoCR info)
+        {
+        return m_changeset.GetTableName(Env());
+        }
+    Napi::Value HasRow(NapiInfoCR info)
+        {
+        return m_changeset.GetHasRow(Env());
+        }
+};
+
+//=======================================================================================
+// Projects the ECSqlStatement class into JS.
+//! @bsiclass
+//=======================================================================================
+struct NativeECSqlStatement : BeObjectWrap<NativeECSqlStatement> {
+private:
+    DEFINE_CONSTRUCTOR;
+    ECSqlStatement m_stmt;
+
+    struct IssueListener : BentleyApi::ECN::IIssueListener {
+        mutable Utf8String m_lastIssue;
+        ECDbR m_db;
+        bool m_active;
+
+        void _OnIssueReported(BentleyApi::ECN::IssueSeverity severity, BentleyApi::ECN::IssueCategory category, BentleyApi::ECN::IssueType type, BentleyApi::ECN::IssueId id, Utf8CP message) const override { m_lastIssue = message; }
+
+        explicit IssueListener(ECDbR db) : m_active(SUCCESS == db.AddIssueListener(*this)), m_db(db) {}
+        ~IssueListener() {
+            if (m_active) m_db.RemoveIssueListener();
+        }
+    };
+
+public:
+    NativeECSqlStatement(NapiInfoCR info) : BeObjectWrap<NativeECSqlStatement>(info) {}
+    ~NativeECSqlStatement() { SetInDestructor(); }
+
+    //  Create projections
+    static void Init(Napi::Env& env, Napi::Object exports) {
+        Napi::HandleScope scope(env);
+        Napi::Function t = DefineClass(env, "ECSqlStatement", {
+            InstanceMethod("prepare", &NativeECSqlStatement::Prepare),
+            InstanceMethod("reset", &NativeECSqlStatement::Reset),
+            InstanceMethod("dispose", &NativeECSqlStatement::Dispose),
+            InstanceMethod("clearBindings", &NativeECSqlStatement::ClearBindings),
+            InstanceMethod("getBinder", &NativeECSqlStatement::GetBinder),
+            InstanceMethod("step", &NativeECSqlStatement::Step),
+            InstanceMethod("stepForInsert", &NativeECSqlStatement::StepForInsert),
+            InstanceMethod("stepAsync", &NativeECSqlStatement::StepAsync),
+            InstanceMethod("stepForInsertAsync", &NativeECSqlStatement::StepForInsertAsync),
+            InstanceMethod("getColumnCount", &NativeECSqlStatement::GetColumnCount),
+            InstanceMethod("getValue", &NativeECSqlStatement::GetValue),
+            InstanceMethod("getNativeSql", &NativeECSqlStatement::GetNativeSql)
+        });
+
+        exports.Set("ECSqlStatement", t);
+        SET_CONSTRUCTOR(t);
+    }
+
+    Napi::Value Prepare(NapiInfoCR info) {
+        if (info.Length() < 2)
+            THROW_JS_TYPE_EXCEPTION("ECSqlStatement::Prepare requires two arguments");
+
+        Napi::Object dbObj = info[0].As<Napi::Object>();
+
+        ECDb* ecdb = nullptr;
+        if (NativeDgnDb::InstanceOf(dbObj)) {
+            NativeDgnDb* addonDgndb = NativeDgnDb::Unwrap(dbObj);
+            if (!addonDgndb->IsOpen())
+                return CreateErrorObject0(BE_SQLITE_NOTADB, nullptr, Env());
+
+            ecdb = &addonDgndb->GetDgnDb();
+        } else if (NativeECDb::InstanceOf(dbObj)) {
+            NativeECDb* addonECDb = NativeECDb::Unwrap(dbObj);
+            ecdb = &addonECDb->GetECDb();
+
+            if (!ecdb->IsDbOpen())
+                return CreateErrorObject0(BE_SQLITE_NOTADB, nullptr, Env());
+        } else {
+            THROW_JS_TYPE_EXCEPTION("ECSqlStatement::Prepare requires first argument to be a NativeDgnDb or NativeECDb object.");
+        }
+
+        REQUIRE_ARGUMENT_STRING(1, ecsql);
+        OPTIONAL_ARGUMENT_BOOL(2,logErrors, true);
+        IssueListener listener(*ecdb);
+
+        ECSqlStatus status = m_stmt.Prepare(*ecdb, ecsql.c_str(), logErrors);
+        return CreateErrorObject0(ToDbResult(status), !status.IsSuccess() ? listener.m_lastIssue.c_str() : nullptr, Env());
+    }
+
+    Napi::Value Reset(NapiInfoCR info) {
+        if (!m_stmt.IsPrepared())
+            THROW_JS_EXCEPTION("ECSqlStatement is not prepared.");
+
+        ECSqlStatus status = m_stmt.Reset();
+        return Napi::Number::New(Env(), (int)ToDbResult(status));
+    }
+
+    void Dispose(NapiInfoCR info) {
+        m_stmt.Finalize();
+    }
+
+    Napi::Value ClearBindings(NapiInfoCR info) {
+        if (!m_stmt.IsPrepared())
+            THROW_JS_EXCEPTION("ECSqlStatement is not prepared.");
+
+        auto status = m_stmt.ClearBindings();
+        return Napi::Number::New(Env(), (int)ToDbResult(status));
+    }
+
+    Napi::Value GetBinder(NapiInfoCR info) {
+        if (!m_stmt.IsPrepared())
+            THROW_JS_EXCEPTION("ECSqlStatement is not prepared.");
+
+        if (info.Length() != 1)
+            THROW_JS_EXCEPTION("GetBinder requires a parameter index or name as argument");
+
+        Napi::Value paramArg = info[0];
+        if (!paramArg.IsNumber() && !paramArg.IsString())
+            THROW_JS_EXCEPTION("GetBinder requires a parameter index or name as argument");
+
+        int paramIndex = -1;
+        if (paramArg.IsNumber())
+            paramIndex = (int)paramArg.ToNumber().Int32Value();
+        else
+            paramIndex = m_stmt.GetParameterIndex(paramArg.ToString().Utf8Value().c_str());
+
+        IECSqlBinder& binder = m_stmt.GetBinder(paramIndex);
+        return NativeECSqlBinder::New(info.Env(), binder, *m_stmt.GetECDb());
+    }
+
+    Napi::Value Step(NapiInfoCR info) {
+        if (!m_stmt.IsPrepared())
+            THROW_JS_EXCEPTION("ECSqlStatement is not prepared.");
+
+        DbResult status = m_stmt.Step();
+        return Napi::Number::New(Env(), (int)status);
+    }
+
+    Napi::Value StepForInsert(NapiInfoCR info) {
+        if (!m_stmt.IsPrepared())
+            THROW_JS_EXCEPTION("ECSqlStatement is not prepared.");
+
+        ECInstanceKey key;
+        DbResult status = m_stmt.Step(key);
+
+        Napi::Object ret = Napi::Object::New(Env());
+        ret.Set(Napi::String::New(Env(), "status"), Napi::Number::New(Env(), (int)status));
+        if (BE_SQLITE_DONE == status)
+            ret.Set(toJsString(Env(), "id"), toJsString(Env(), key.GetInstanceId()));
+
+        return ret;
+    }
+
+    void StepAsync(NapiInfoCR info) {
+        REQUIRE_ARGUMENT_FUNCTION(0, responseCallback);
+        JsInterop::StepAsync(responseCallback, m_stmt, false);
+    }
+
+    void StepForInsertAsync(NapiInfoCR info) {
+        REQUIRE_ARGUMENT_FUNCTION(0, responseCallback);
+        JsInterop::StepAsync(responseCallback, m_stmt, true);
+    }
+
+    Napi::Value GetColumnCount(NapiInfoCR info) {
+        if (!m_stmt.IsPrepared())
+            THROW_JS_EXCEPTION("ECSqlStatement is not prepared.");
+
+        int colCount = m_stmt.GetColumnCount();
+        return Napi::Number::New(info.Env(), colCount);
+    }
+
+    Napi::Value GetValue(NapiInfoCR info) {
+        if (!m_stmt.IsPrepared())
+            THROW_JS_EXCEPTION("ECSqlStatement is not prepared.");
+
+        REQUIRE_ARGUMENT_INTEGER(0, colIndex);
+
+        IECSqlValue const& val = m_stmt.GetValue(colIndex);
+        return NativeECSqlValue::New(info.Env(), val, *m_stmt.GetECDb());
+    }
+
+    Napi::Value GetNativeSql(NapiInfoCR info) {
+        if (!m_stmt.IsPrepared())
+            THROW_JS_EXCEPTION("ECSqlStatement is not prepared.");
+
+        return Napi::String::New(Env(), m_stmt.GetNativeSql());
+    }
+
+    static DbResult ToDbResult(ECSqlStatus status) {
+        if (status.IsSuccess())
+            return BE_SQLITE_OK;
+        return status.IsSQLiteError() ? status.GetSQLiteError() : BE_SQLITE_ERROR;
+    }
+};
+
+//=======================================================================================
+// @bsiclass
+//=======================================================================================
+struct NativeBlobIo : BeObjectWrap<NativeBlobIo> {
+private:
+    DEFINE_CONSTRUCTOR;
+    BlobIO m_blobIO;
+
+public:
+    NativeBlobIo(NapiInfoCR info) : BeObjectWrap<NativeBlobIo>(info) {}
+    ~NativeBlobIo() { SetInDestructor(); }
+    static void Init(Napi::Env& env, Napi::Object exports) {
+        Napi::HandleScope scope(env);
+        Napi::Function t = DefineClass(env, "BlobIO", {
+            InstanceMethod("close", &NativeBlobIo::Close),
+            InstanceMethod("open", &NativeBlobIo::Open),
+            InstanceMethod("changeRow", &NativeBlobIo::ChangeRow),
+            InstanceMethod("read", &NativeBlobIo::Read),
+            InstanceMethod("write", &NativeBlobIo::Write),
+            InstanceMethod("getNumBytes", &NativeBlobIo::GetNumBytes),
+            InstanceMethod("isValid", &NativeBlobIo::IsValid),
+        });
+        exports.Set("BlobIO", t);
+        SET_CONSTRUCTOR(t);
+    }
+    Napi::Value IsValid(NapiInfoCR info) {
+        return Napi::Boolean::New(info.Env(), m_blobIO.IsValid());
+    }
+    void Close(NapiInfoCR info) {
+        if (m_blobIO.IsValid())
+            m_blobIO.Close();
+    }
+    void Open(NapiInfoCR info) {
+        REQUIRE_ARGUMENT_ANY_OBJ(0, dbObj);
+        Db* db = nullptr;
+        if (NativeDgnDb::InstanceOf(dbObj)) {
+            db = &NativeDgnDb::Unwrap(dbObj)->GetDgnDb();
+        } else if (NativeECDb::InstanceOf(dbObj)) {
+            db = &NativeECDb::Unwrap(dbObj)->GetECDb();
+        } else if (SQLiteDb::InstanceOf(dbObj)) {
+            db = &SQLiteDb::Unwrap(dbObj)->GetDb();
+        } else {
+            THROW_JS_EXCEPTION("requires an open database");
+        }
+        REQUIRE_ARGUMENT_ANY_OBJ(1, args);
+        auto tableName = stringMember(args, JsInterop::json_tableName());
+        if (tableName == "")
+            BeNapi::ThrowJsException(info.Env(), "tableName missing");
+        auto columnName = stringMember(args, JsInterop::json_columnName());
+        if (columnName == "")
+            BeNapi::ThrowJsException(info.Env(), "columnName missing");
+        auto row = intMember(args, JsInterop::json_row(), 0);
+        if (row == 0)
+            BeNapi::ThrowJsException(info.Env(), "invalid row");
+        auto writeable = boolMember(args, JsInterop::json_writeable(), false);
+        auto stat = m_blobIO.Open(*db, tableName.c_str(), columnName.c_str(), row, writeable);
+        if (BE_SQLITE_OK != stat)
+            JsInterop::throwSqlResult("cannot open blob", db->GetDbFileName(), stat);
+    }
+    void ChangeRow(NapiInfoCR info) {
+        REQUIRE_ARGUMENT_INTEGER(0, row);
+        auto stat = m_blobIO.ReOpen(row);
+        if (BE_SQLITE_OK != stat)
+            JsInterop::throwSqlResult("cannot reopen blob", "", stat);
+    }
+    Napi::Value Read(NapiInfoCR info) {
+        REQUIRE_ARGUMENT_ANY_OBJ(0, args);
+        auto numBytes = intMember(args, JsInterop::json_numBytes(), 0);
+        auto offset = intMember(args, JsInterop::json_offset(), 0);
+        auto blobObj = args.Get(JsInterop::json_blob());
+        auto blob = (blobObj.IsTypedArray() && blobObj.As<Napi::Uint8Array>().ByteLength() >= numBytes) ? blobObj.As<Napi::Uint8Array>() : Napi::Uint8Array::New(info.Env(), numBytes);
+        auto stat = m_blobIO.Read(blob.Data(), numBytes, offset);
+        if (stat != BE_SQLITE_OK)
+            JsInterop::throwSqlResult("cannot read from blob", "", stat);
+        return blob;
+    }
+    void Write(NapiInfoCR info) {
+        REQUIRE_ARGUMENT_ANY_OBJ(0, args);
+        auto numBytes = intMember(args, JsInterop::json_numBytes(), 0);
+        auto offset = intMember(args, JsInterop::json_offset(), 0);
+        auto blobObj = args.Get(JsInterop::json_blob());
+        if (!blobObj.IsTypedArray() || blobObj.As<Napi::Uint8Array>().ByteLength() < numBytes)
+            BeNapi::ThrowJsException(info.Env(), "blob invalid or too small");
+        auto stat = m_blobIO.Write(Napi::Uint8Array(blobObj.Env(), blobObj).Data(), numBytes, offset);
+        if (stat != BE_SQLITE_OK)
+            JsInterop::throwSqlResult("cannot write to blob", "", stat);
+    }
+    Napi::Value GetNumBytes(NapiInfoCR info) {
+        return Napi::Number::New(info.Env(), m_blobIO.GetNumBytes());
+    }
+};
+
+//=======================================================================================
+// Projects the BeSQLite::Statement class into JS.
+//! @bsiclass
+//=======================================================================================
+struct NativeSqliteStatement : BeObjectWrap<NativeSqliteStatement> {
+private:
+    DEFINE_CONSTRUCTOR;
+    Statement m_stmt;
+
+    int GetParameterIndex(NapiInfoCR info, int minArgs) {
+        if (info.Length() < minArgs)
+            return -1;
+
+        auto arg = info[0];
+        if (arg.IsNumber())
+            return (int)arg.ToNumber().Int32Value();
+
+        if (!arg.IsString())
+            return -1;
+
+        return m_stmt.GetParameterIndex(arg.ToString().Utf8Value().c_str());
+    }
+
+public:
+    NativeSqliteStatement(NapiInfoCR info) : BeObjectWrap<NativeSqliteStatement>(info) {}
+    ~NativeSqliteStatement() { SetInDestructor(); }
+
+    //  Create projections
+    static void Init(Napi::Env& env, Napi::Object exports) {
+        Napi::HandleScope scope(env);
+        Napi::Function t = DefineClass(env, "SqliteStatement", {
+            InstanceMethod("dispose", &NativeSqliteStatement::Dispose),
+            InstanceMethod("prepare", &NativeSqliteStatement::Prepare),
+            InstanceMethod("isReadonly", &NativeSqliteStatement::IsReadonly),
+            InstanceMethod("bindNull", &NativeSqliteStatement::BindNull),
+            InstanceMethod("bindBlob", &NativeSqliteStatement::BindBlob),
+            InstanceMethod("bindDouble", &NativeSqliteStatement::BindDouble),
+            InstanceMethod("bindInteger", &NativeSqliteStatement::BindInteger),
+            InstanceMethod("bindString", &NativeSqliteStatement::BindString),
+            InstanceMethod("bindId", &NativeSqliteStatement::BindId),
+            InstanceMethod("bindGuid", &NativeSqliteStatement::BindGuid),
+            InstanceMethod("clearBindings", &NativeSqliteStatement::ClearBindings),
+            InstanceMethod("step", &NativeSqliteStatement::Step),
+            InstanceMethod("stepAsync", &NativeSqliteStatement::StepAsync),
+            InstanceMethod("reset", &NativeSqliteStatement::Reset),
+            InstanceMethod("getColumnBytes", &NativeSqliteStatement::GetColumnBytes),
+            InstanceMethod("getColumnCount", &NativeSqliteStatement::GetColumnCount),
+            InstanceMethod("getColumnType", &NativeSqliteStatement::GetColumnType),
+            InstanceMethod("getColumnName", &NativeSqliteStatement::GetColumnName),
+            InstanceMethod("isValueNull", &NativeSqliteStatement::IsValueNull),
+            InstanceMethod("getValueBlob", &NativeSqliteStatement::GetValueBlob),
+            InstanceMethod("getValueDouble", &NativeSqliteStatement::GetValueDouble),
+            InstanceMethod("getValueInteger", &NativeSqliteStatement::GetValueInteger),
+            InstanceMethod("getValueString", &NativeSqliteStatement::GetValueString),
+            InstanceMethod("getValueId", &NativeSqliteStatement::GetValueId),
+            InstanceMethod("getValueGuid", &NativeSqliteStatement::GetValueGuid),
+        });
+
+        exports.Set("SqliteStatement", t);
+        SET_CONSTRUCTOR(t);
+    }
+
+    void Dispose(NapiInfoCR info) {
+        m_stmt.Finalize();
+    }
+
+    void Prepare(NapiInfoCR info) {
+        Napi::Object dbObj = info[0].As<Napi::Object>();
+        Db* db = nullptr;
+        if (NativeDgnDb::InstanceOf(dbObj)) {
+            db = &NativeDgnDb::Unwrap(dbObj)->GetDgnDb();
+        } else if (SQLiteDb::InstanceOf(dbObj)) {
+            db = &SQLiteDb::Unwrap(dbObj)->GetDb();
+        } else if (NativeECDb::InstanceOf(dbObj)) {
+            db = &NativeECDb::Unwrap(dbObj)->GetECDb();
+        } else {
+            THROW_JS_EXCEPTION("invalid database object");
+        }
+        if (!db->IsDbOpen())
+            THROW_JS_EXCEPTION("Prepare requires an open database");
+
+        REQUIRE_ARGUMENT_STRING(1, sql);
+        OPTIONAL_ARGUMENT_BOOL(2,logErrors, true);
+        // Prepare *without* the mutex held. So, if there's an error, potentially the error message will be wrong.
+        // Oh well, it's just for debugging and it will be very rare that another thread causes an error here.
+        DbResult status;
+        if (logErrors)
+            status = m_stmt.Prepare(*db, sql.c_str());
+        else
+            status = m_stmt.TryPrepare(*db, sql.c_str());
+
+        if (status != BE_SQLITE_OK)
+            BeNapi::ThrowJsException(Env(), db->GetLastError().c_str(), status);
+    }
+
+    Napi::Value IsReadonly(NapiInfoCR info) {
+        if (!m_stmt.IsPrepared())
+            THROW_JS_EXCEPTION("Cannot call IsReadonly on unprepared statement.");
+        return Napi::Boolean::New(Env(), m_stmt.IsReadonly());
+    }
+
+    Napi::Value BindNull(NapiInfoCR info) {
+        int paramIndex = GetParameterIndex(info, 1);
+        if (paramIndex < 1)
+            THROW_JS_EXCEPTION("Invalid parameters");
+        return Napi::Number::New(Env(), (int)m_stmt.BindNull(paramIndex));
+    }
+
+    Napi::Value BindBlob(NapiInfoCR info) {
+        int paramIndex = GetParameterIndex(info, 2);
+        if (paramIndex < 1)
+            THROW_JS_EXCEPTION("Invalid parameters");
+
+        Napi::Value const& blobVal = info[1];
+        if (blobVal.IsTypedArray()) {
+            Napi::TypedArray typedArray = blobVal.As<Napi::TypedArray>();
+            if (typedArray.TypedArrayType() == napi_uint8_array) {
+                Napi::Uint8Array uint8Array = typedArray.As<Napi::Uint8Array>();
+                const auto length = (int)uint8Array.ByteLength();
+                const DbResult stat = m_stmt.BindBlob(paramIndex, length > 0 ? uint8Array.Data() : (void*)"", length, Statement::MakeCopy::Yes);
+                return Napi::Number::New(Env(), (int)stat);
+            }
+        }
+
+        if (blobVal.IsArrayBuffer()) {
+            Napi::ArrayBuffer buf = blobVal.As<Napi::ArrayBuffer>();
+            const auto length = (int)buf.ByteLength();
+            const DbResult stat = m_stmt.BindBlob(paramIndex, length > 0 ? buf.Data() : (void*)"", length, Statement::MakeCopy::Yes);
+            return Napi::Number::New(Env(), (int)stat);
+        }
+
+        THROW_JS_EXCEPTION("BindBlob requires a Uint8Array or ArrayBuffer arg");
+    }
+
+    Napi::Value BindDouble(NapiInfoCR info) {
+        int paramIndex = GetParameterIndex(info, 2);
+        if (paramIndex < 1)
+            THROW_JS_EXCEPTION("Invalid parameters");
+
+        REQUIRE_ARGUMENT_NUMBER(1, val);
+        const DbResult stat = m_stmt.BindDouble(paramIndex, val.DoubleValue());
+        return Napi::Number::New(Env(), (int)stat);
+    }
+
+    Napi::Value BindInteger(NapiInfoCR info) {
+        int paramIndex = GetParameterIndex(info, 2);
+        if (paramIndex < 1)
+            THROW_JS_EXCEPTION("Invalid parameters");
+
+        Napi::Value const& val = info[1];
+        if (!val.IsNumber() && !val.IsString())
+            THROW_JS_EXCEPTION("BindInteger expects a string or number value.");
+
+        int64_t int64Val;
+        if (val.IsNumber())
+            int64Val = val.ToNumber().Int64Value();
+        else {
+            Utf8String strVal(val.ToString().Utf8Value().c_str());
+            if (strVal.empty())
+                THROW_JS_EXCEPTION("Integral string passed to BindInteger must not be empty.");
+
+            bool const isNegativeNumber = strVal[0] == '-';
+            Utf8CP positiveNumberStr = isNegativeNumber ? strVal.c_str() + 1 : strVal.c_str();
+            uint64_t uVal = 0;
+            if (SUCCESS != BeStringUtilities::ParseUInt64(uVal, positiveNumberStr)) //also supports hex strings
+            {
+                Utf8String error;
+                error.Sprintf("BindInteger failed. Could not parse string %s to a valid integer.", strVal.c_str());
+                THROW_JS_EXCEPTION(error.c_str());
+            }
+
+            if (isNegativeNumber && uVal > (uint64_t)std::numeric_limits<int64_t>::max()) {
+                Utf8String error;
+                error.Sprintf("BindInteger failed. Number in string %s is too large to fit into a signed 64 bit integer value.", strVal.c_str());
+                THROW_JS_EXCEPTION(error.c_str());
+            }
+
+            int64Val = uVal;
+            if (isNegativeNumber)
+                int64Val *= -1;
+        }
+
+        const DbResult stat = m_stmt.BindInt64(paramIndex, int64Val);
+        return Napi::Number::New(Env(), (int)stat);
+    }
+
+    Napi::Value BindString(NapiInfoCR info) {
+        int paramIndex = GetParameterIndex(info, 2);
+        if (paramIndex < 1)
+            THROW_JS_EXCEPTION("Invalid parameters");
+
+        REQUIRE_ARGUMENT_STRING(1, val);
+        const DbResult stat = m_stmt.BindText(paramIndex, val.c_str(), Statement::MakeCopy::Yes);
+        return Napi::Number::New(Env(), (int)stat);
+    }
+
+    Napi::Value BindGuid(NapiInfoCR info) {
+        int paramIndex = GetParameterIndex(info, 2);
+        if (paramIndex < 1)
+            THROW_JS_EXCEPTION("Invalid parameters");
+
+        REQUIRE_ARGUMENT_STRING(1, guidString);
+        BeGuid guid;
+        if (SUCCESS != guid.FromString(guidString.c_str()))
+            return Napi::Number::New(Env(), (int)BE_SQLITE_ERROR);
+
+        const DbResult stat = m_stmt.BindGuid(paramIndex, guid);
+        return Napi::Number::New(Env(), (int)stat);
+    }
+
+    Napi::Value BindId(NapiInfoCR info) {
+        int paramIndex = GetParameterIndex(info, 2);
+        if (paramIndex < 1)
+            THROW_JS_EXCEPTION("Invalid parameters");
+
+        REQUIRE_ARGUMENT_STRING(1, idString);
+        BeInt64Id id;
+        if (SUCCESS != BeInt64Id::FromString(id, idString.c_str()))
+            return Napi::Number::New(Env(), (int)BE_SQLITE_ERROR);
+
+        const DbResult stat = m_stmt.BindId(paramIndex, id);
+        return Napi::Number::New(Env(), (int)stat);
+    }
+
+    Napi::Value ClearBindings(NapiInfoCR info) {
+        return Napi::Number::New(Env(), (int)m_stmt.ClearBindings());
+    }
+
+    Napi::Value Step(NapiInfoCR info) {
+        return Napi::Number::New(Env(), (int)m_stmt.Step());
+    }
+
+    void StepAsync(NapiInfoCR info) {
+        REQUIRE_ARGUMENT_FUNCTION(0, responseCallback);
+        JsInterop::StepAsync(responseCallback, m_stmt);
+    }
+
+    Napi::Value GetColumnBytes(NapiInfoCR info) {
+        REQUIRE_ARGUMENT_INTEGER(0, colIndex);
+        return Napi::Number::New(info.Env(), m_stmt.GetColumnBytes(colIndex));
+    }
+
+    Napi::Value GetColumnCount(NapiInfoCR info) {
+        const int colCount = m_stmt.GetColumnCount();
+        return Napi::Number::New(info.Env(), colCount);
+    }
+
+    Napi::Value GetColumnType(NapiInfoCR info) {
+        REQUIRE_ARGUMENT_INTEGER(0, colIndex);
+        return Napi::Number::New(Env(), (int)m_stmt.GetColumnType(colIndex));
+    }
+
+    Napi::Value GetColumnName(NapiInfoCR info) {
+        REQUIRE_ARGUMENT_INTEGER(0, colIndex);
+        return toJsString(Env(), m_stmt.GetColumnName(colIndex));
+    }
+
+    Napi::Value IsValueNull(NapiInfoCR info) {
+        REQUIRE_ARGUMENT_INTEGER(0, colIndex);
+        return Napi::Boolean::New(Env(), m_stmt.IsColumnNull(colIndex));
+    }
+
+    Napi::Value GetValueBlob(NapiInfoCR info) {
+        REQUIRE_ARGUMENT_INTEGER(0, colIndex);
+
+        void const* data = m_stmt.GetValueBlob(colIndex);
+        int blobSize = m_stmt.GetColumnBytes(colIndex);
+        Napi::Uint8Array blob = Napi::Uint8Array::New(Env(), blobSize);
+        memcpy(blob.Data(), data, blobSize);
+        return blob;
+    }
+
+    Napi::Value GetValueDouble(NapiInfoCR info) {
+        REQUIRE_ARGUMENT_INTEGER(0, colIndex);
+        return Napi::Number::New(Env(), m_stmt.GetValueDouble(colIndex));
+    }
+
+    Napi::Value GetValueInteger(NapiInfoCR info) {
+        REQUIRE_ARGUMENT_INTEGER(0, colIndex);
+        return Napi::Number::New(Env(), m_stmt.GetValueInt64(colIndex));
+    }
+
+    Napi::Value GetValueString(NapiInfoCR info) {
+        REQUIRE_ARGUMENT_INTEGER(0, colIndex);
+        return toJsString(Env(), m_stmt.GetValueText(colIndex));
+    }
+
+    Napi::Value GetValueId(NapiInfoCR info) {
+        REQUIRE_ARGUMENT_INTEGER(0, colIndex);
+
+        BeInt64Id id = m_stmt.GetValueId<BeInt64Id>(colIndex);
+        if (!id.IsValid())
+            return Env().Undefined();
+
+        return toJsString(Env(), id);
+    }
+
+    Napi::Value GetValueGuid(NapiInfoCR info) {
+        REQUIRE_ARGUMENT_INTEGER(0, colIndex);
+
+        BeGuid guid = m_stmt.GetValueGuid(colIndex);
+        if (!guid.IsValid())
+            return Env().Undefined();
+
+        return toJsString(Env(), guid.ToString());
+    }
+
+    Napi::Value Reset(NapiInfoCR info) {
+        const DbResult status = m_stmt.Reset();
+        return Napi::Number::New(Env(), (int)status);
+    }
+};
+
+//=======================================================================================
+// @bsistruct
+//=======================================================================================
+struct ECSqlStepWorker : Napi::AsyncWorker
+{
+private:
+    ECSqlStatement& m_stmt;
+    int m_status;
+    ECInstanceKey m_instanceKey;
+    bool m_stepForInsert;
+
+    void Execute() override
+        {
+        // NativeLogging::LoggingManager::GetLogger("ECSqlStepWorkerTestCategory")->error("ECSqlStepWorker: In worker thread");
+
+        if (m_stmt.IsPrepared())
+            {
+            if (m_stepForInsert)
+                m_status = m_stmt.Step(m_instanceKey);
+            else
+                m_status = m_stmt.Step();
+            }
+        else
+            {
+            m_status = (int) BE_SQLITE_MISUSE;
+            }
+        }
+
+    void OnOK() override
+        {
+        if (m_stepForInsert)
+            {
+            Napi::Object retval = Napi::Object::New(Env());
+            retval.Set(Napi::String::New(Env(), "status"), Napi::Number::New(Env(), (int)m_status));
+            if (BE_SQLITE_DONE == m_status)
+                retval.Set(toJsString(Env(), "id"), toJsString(Env(), m_instanceKey.GetInstanceId()));
+
+            Callback().MakeCallback(Receiver().Value(), {retval});
+            }
+        else
+            {
+            Napi::Number retval = Napi::Number::New(Env(), (int)m_status);
+            Callback().MakeCallback(Receiver().Value(), {retval});
+            }
+        }
+public:
+    ECSqlStepWorker( Napi::Function& callback, ECSqlStatement& stmt, bool stepForInsert)
+        : Napi::AsyncWorker(callback), m_stmt(stmt), m_stepForInsert(stepForInsert)
+        {
+        NativeLogging::CategoryLogger("ECSqlStepWorkerTestCategory").error("ECSqlStepWorker: Start on main thread");
+        }
+};
+
+/*---------------------------------------------------------------------------------**//**
+* @bsimethod
++---------------+---------------+---------------+---------------+---------------+------*/
+void JsInterop::StepAsync(Napi::Function& callback, ECSqlStatement& stmt, bool stepForInsert)
+    {
+    auto worker = new ECSqlStepWorker(callback, stmt, stepForInsert);
+    worker->Queue();
+    }
+
+//=======================================================================================
+// @bsistruct
+//=======================================================================================
+struct SqliteStepWorker : Napi::AsyncWorker
+{
+private:
+    Statement& m_stmt;
+    int m_status;
+    void Execute() override
+        {
+        if (m_stmt.IsPrepared())
+            m_status = m_stmt.Step();
+        else
+            m_status = (int) BE_SQLITE_MISUSE;
+        }
+
+    void OnOK() override
+        {
+        auto retval = Napi::Number::New(Env(), (int)m_status);
+        Callback().MakeCallback(Receiver().Value(), {retval});
+        }
+public:
+    SqliteStepWorker( Napi::Function& callback, Statement& stmt)
+        : Napi::AsyncWorker(callback), m_stmt(stmt)
+        {
+        }
+};
+
+/*---------------------------------------------------------------------------------**//**
+* @bsimethod
++---------------+---------------+---------------+---------------+---------------+------*/
+void JsInterop::StepAsync(Napi::Function& callback, Statement& stmt)
+    {
+    auto worker = new SqliteStepWorker(callback, stmt);
+    worker->Queue();
+    }
+
+//=======================================================================================
+// A request to generate a snap point given an element and additional parameters.
+//! @bsiclass
+//=======================================================================================
+struct SnapRequest : BeObjectWrap<SnapRequest>
+{
+    //=======================================================================================
+    // Async Worker that does a snap on another thread.
+    //! @bsiclass
+    //=======================================================================================
+    struct Snapper : DgnDbWorker
+    {
+        Napi::ObjectReference m_snapRequest;
+        BeJsDocument m_input;
+        void OnComplete()
+            {
+            auto* request = SnapRequest::Unwrap(m_snapRequest.Value());
+            BeMutexHolder holder(request->m_mutex);
+            request->m_pending = nullptr;
+            }
+
+        void Execute() final
+            {
+            SnapContext::DoSnap(m_output, m_input, GetDb(), *this);
+            if (IsCanceled())
+                OnSkipped();
+            }
+
+        void OnOK() final
+            {
+            OnComplete();
+            DgnDbWorker::OnOK();
+            }
+
+        void OnError(Napi::Error const& e) final
+            {
+            OnComplete();
+            if (e.Message() == "aborted")
+                e.Value()["errorNumber"] = (int) DgnDbStatus::Aborted;
+            DgnDbWorker::OnError(e);
+            }
+
+        void OnSkipped() final
+            {
+            // SetError will trigger OnError which will call OnComplete.
+            SetError("aborted");
+            }
+
+        Snapper(SnapRequest const& request, DgnDbR db, Napi::Object input) : DgnDbWorker(db, input.Env())
+            {
+            m_snapRequest.Reset(request.Value(), 1);
+            m_input.From(input);
+            }
+
+        ~Snapper() { m_snapRequest.Reset(); }
+    };
+
+    DEFINE_CONSTRUCTOR;
+    mutable BeMutex m_mutex;
+    RefCountedPtr<Snapper> m_pending;
+
+    Napi::Value DoSnap(NapiInfoCR info)
+        {
+        BeMutexHolder holder(m_mutex);
+        if (m_pending.IsValid())
+            CancelSnap(info);
+
+        REQUIRE_ARGUMENT_OBJ(0, NativeDgnDb, db);
+        REQUIRE_ARGUMENT_ANY_OBJ(1, request);
+        m_pending = new Snapper(*this, db->GetDgnDb(), request); // freed in caller of OnOK and OnError see AsyncWorker::OnWorkComplete
+        return m_pending->Queue();  // Snap happens in another thread
+        }
+
+    // Cancel a previous request for a snap. If no snap is pending, does nothing
+    void CancelSnap(NapiInfoCR info)
+        {
+        BeMutexHolder holder(m_mutex);
+        if (m_pending.IsValid())
+            {
+            m_pending->Cancel();
+            m_pending = nullptr;
+            }
+        }
+
+    SnapRequest(NapiInfoCR info) : BeObjectWrap<SnapRequest>(info) {}
+    ~SnapRequest() {SetInDestructor();}
+
+    static void Init(Napi::Env& env, Napi::Object exports)
+        {
+        Napi::HandleScope scope(env);
+        Napi::Function t = DefineClass(env, "SnapRequest", {
+          InstanceMethod("doSnap", &SnapRequest::DoSnap),
+          InstanceMethod("cancelSnap", &SnapRequest::CancelSnap)
+        });
+
+        exports.Set("SnapRequest", t);
+
+        SET_CONSTRUCTOR(t);
+        }
+};
+
+//=======================================================================================
+// @bsistruct
+//=======================================================================================
+struct TileWorker : Napi::AsyncWorker
+{
+protected:
+    // Inputs
+    DgnDbPtr m_db;
+    Utf8String m_treeId;
+    ICancellablePtr m_cancellationToken;
+
+    // Outputs
+    DgnDbStatus m_status;
+
+    TileWorker(ICancellableP cancellationToken, Napi::Function& callback, DgnDbR db, Utf8StringCR treeId)
+        : Napi::AsyncWorker(callback), m_db(&db), m_treeId(treeId), m_cancellationToken(cancellationToken), m_status(DgnDbStatus::BadRequest)
+        {
+        BeAssert(m_cancellationToken.IsValid());
+        }
+
+    void OnError(Napi::Error const& e) override
+        {
+        auto retval = CreateBentleyReturnErrorObject(1, e.Message().c_str(), Env());
+        Callback().MakeCallback(Receiver().Value(), {retval});
+        }
+
+    void OnOK() override
+        {
+        if (DgnDbStatus::Success == m_status)
+            {
+            Napi::Value jsValue = GetTileResult();
+            auto retval = CreateBentleyReturnSuccessObject(jsValue);
+            Callback().MakeCallback(Receiver().Value(), {retval});
+            }
+        else
+            {
+            auto retval = CreateBentleyReturnErrorObject(m_status, nullptr, Env());
+            Callback().MakeCallback(Receiver().Value(), {retval});
+            }
+        }
+
+    virtual Napi::Value GetTileResult() = 0;
+
+    bool IsCanceled() const { return m_cancellationToken.IsValid() && m_cancellationToken->IsCanceled(); }
+
+    bool PreExecute()
+        {
+        if (!IsCanceled())
+            return true;
+
+        m_status = DgnDbStatus::NotOpen;
+        return false;
+        }
+};
+
+//=======================================================================================
+// @bsistruct
+//=======================================================================================
+struct GetTileTreeWorker : TileWorker
+{
+private:
+    // Output
+    Json::Value m_result;
+
+    void Execute() final
+        {
+        if (!PreExecute())
+            return;
+
+        // JsInterop::GetLogger().debugv("GetTileTreeWorker::Execute: %s", m_treeId.ToString().c_str());
+        m_status = T_HOST.Visualization().GetTileTreeJson(m_result, *m_db, m_treeId, true);
+        }
+
+    Napi::Value GetTileResult() final
+        {
+        BeJsNapiObject ret(Env());
+        ret.From(m_result);
+        return ret;
+        }
+public:
+    GetTileTreeWorker(ICancellableP cancel, Napi::Function& callback, DgnDbR db, Utf8StringCR treeId) : TileWorker(cancel, callback, db, treeId)
+        {
+        // JsInterop::GetLogger().debugv("GetTileTreeWorker ctor: %s", m_treeId.ToString().c_str());
+        }
+    ~GetTileTreeWorker()
+        {
+        // JsInterop::GetLogger().debugv("GetTileTreeWorker dtor: %s", m_treeId.ToString().c_str());
+        }
+};
+
+/*---------------------------------------------------------------------------------**//**
+* @bsimethod
++---------------+---------------+---------------+---------------+---------------+------*/
+void JsInterop::GetTileTree(ICancellableP cancel, DgnDbR db, Utf8StringCR idStr, Napi::Function& callback)
+    {
+    // If the tree already exists, return it from the main thread rather than sending to thread pool...
+    BeJsNapiObject result(Env());
+    auto status = T_HOST.Visualization().GetTileTreeJson(result, db, idStr, false);
+    if (DgnDbStatus::NotFound == status)
+      {
+      // Initialize on thread pool.
+      auto worker = new GetTileTreeWorker(cancel, callback, db, idStr);
+      worker->Queue();
+    }
+    else
+      {
+      auto retval = DgnDbStatus::Success == status ? CreateBentleyReturnSuccessObject(result) : CreateBentleyReturnErrorObject(status, nullptr, Env());
+      callback.Call({retval});
+      }
+    }
+
+//=======================================================================================
+// @bsistruct
+//=======================================================================================
+struct GetTileContentWorker : TileWorker
+{
+private:
+    // Input
+    Utf8String m_contentId;
+
+    // Output
+    TileContentCPtr m_result;
+
+    void Execute() final
+        {
+        if (!PreExecute())
+            return;
+
+        // JsInterop::GetLogger().debugv("GetTileContentWorker::Execute: %s %s", m_treeId.ToString().c_str(), m_contentId.ToString().c_str());
+        auto result = T_HOST.Visualization().GetTileContent(*m_db, m_treeId, m_contentId);
+#ifdef BENTLEY_HAVE_VARIANT
+        if (std::holds_alternative<TileContentCPtr>(result)) {
+          m_result = std::get<TileContentCPtr>(result);
+          BeAssert(m_result.IsValid());
+          m_status = m_result.IsValid() ? DgnDbStatus::Success : DgnDbStatus::NotFound;
+        } else {
+          BeAssert(std::holds_alternative<DgnDbStatus>(result));
+          m_status = std::get<DgnDbStatus>(result);
+        }
+#else
+        if (result.m_content.IsValid()) {
+          m_result = result.m_content;
+          m_status = DgnDbStatus::Success;
+        } else {
+          m_status = result.m_status;
+        }
+#endif
+        }
+
+    Napi::Value GetTileResult() final
+        {
+        BeAssert(m_result.IsValid());
+
+        ByteStreamCR geometry = m_result->GetBytes();
+        auto blob = Napi::Uint8Array::New(Env(), geometry.size());
+        memcpy(blob.Data(), geometry.data(), geometry.size());
+
+        return blob;
+        }
+public:
+    GetTileContentWorker(ICancellableP cancel, Napi::Function& callback, DgnDbR db, Utf8StringCR treeId, Utf8StringCR contentId)
+        : TileWorker(cancel, callback, db, treeId), m_contentId(contentId)
+        {
+        // JsInterop::GetLogger().debugv("GetTileContentWorker ctor: %s %s", m_treeId.ToString().c_str(), m_contentId.ToString().c_str());
+        }
+
+    ~GetTileContentWorker()
+        {
+        // JsInterop::GetLogger().debugv("GetTileContentWorker dtor: %s %s", m_treeId.ToString().c_str(), m_contentId.ToString().c_str());
+        }
+};
+
+/*---------------------------------------------------------------------------------**//**
+* @bsimethod
++---------------+---------------+---------------+---------------+---------------+------*/
+void JsInterop::GetTileContent(ICancellableP cancel, DgnDbR db, Utf8StringCR treeIdStr, Utf8StringCR tileIdStr, Napi::Function& callback)
+    {
+    auto worker = new GetTileContentWorker(cancel, callback, db, treeIdStr, tileIdStr);
+    worker->Queue();
+    }
+
+//=======================================================================================
+// Projects the NativeECPresentationManager class into JS.
+//! @bsiclass
+//=======================================================================================
+struct NativeECPresentationManager : BeObjectWrap<NativeECPresentationManager>
+    {
+    //=======================================================================================
+    //! @bsiclass
+    //=======================================================================================
+    struct SchemasLoader : DgnDbWorker
+        {
+        private:
+            std::shared_ptr<ECPresentation::Diagnostics::Scope> m_diagnostics;
+        protected:
+            void Execute() final
+                {
+                ECPresentation::Diagnostics::Scope::Holder scope(m_diagnostics);
+                if (!GetDb().IsDbOpen())
+                    {
+                    SetError("iModel not open");
+                    return;
+                    }
+                GetDb().Schemas().GetSchemas(true);
+
+                m_output.SetEmptyObject();
+                m_output["result"].SetNull();
+                m_output["diagnostics"].From(m_diagnostics->BuildJson());
+                }
+
+        public:
+            SchemasLoader(Napi::Env env, DgnDb& db) : DgnDbWorker(db, env)
+                {
+                ECPresentation::Diagnostics::Options loggerOptions;
+                loggerOptions.SetMinimumDuration((uint64_t)0);
+                m_diagnostics = *ECPresentation::Diagnostics::Scope::ResetAndCreate("Preloading ECSchemas", loggerOptions);
+                }
+        };
+
+    DEFINE_CONSTRUCTOR;
+
+    std::unique_ptr<ECPresentationManager> m_presentationManager;
+    RefCountedPtr<SimpleRuleSetLocater> m_supplementalRulesets;
+    RefCountedPtr<SimpleRuleSetLocater> m_primaryRulesets;
+    std::shared_ptr<IModelJsECPresentationUpdateRecordsHandler> m_updatesHandler;
+    Napi::ThreadSafeFunction m_threadSafeFunc;
+    Napi::ThreadSafeFunction m_updateCallback;
+
+    static bool InstanceOf(Napi::Value val) {
+        if (!val.IsObject())
+            return false;
+
+        Napi::HandleScope scope(val.Env());
+        return val.As<Napi::Object>().InstanceOf(Constructor().Value());
+        }
+
+    //  Create projections
+    static void Init(Napi::Env& env, Napi::Object exports)
+        {
+        Napi::HandleScope scope(env);
+        Napi::Function t = DefineClass(env, "ECPresentationManager", {
+            InstanceMethod("forceLoadSchemas", &NativeECPresentationManager::ForceLoadSchemas),
+            InstanceMethod("setupRulesetDirectories", &NativeECPresentationManager::SetupRulesetDirectories),
+            InstanceMethod("setupSupplementalRulesetDirectories", &NativeECPresentationManager::SetupSupplementalRulesetDirectories),
+            InstanceMethod("setRulesetVariableValue", &NativeECPresentationManager::SetRulesetVariableValue),
+            InstanceMethod("unsetRulesetVariableValue", &NativeECPresentationManager::UnsetRulesetVariableValue),
+            InstanceMethod("getRulesetVariableValue", &NativeECPresentationManager::GetRulesetVariableValue),
+            InstanceMethod("registerSupplementalRuleset", &NativeECPresentationManager::RegisterSupplementalRuleset),
+            InstanceMethod("getRulesets", &NativeECPresentationManager::GetRulesets),
+            InstanceMethod("addRuleset", &NativeECPresentationManager::AddRuleset),
+            InstanceMethod("removeRuleset", &NativeECPresentationManager::RemoveRuleset),
+            InstanceMethod("clearRulesets", &NativeECPresentationManager::ClearRulesets),
+            InstanceMethod("handleRequest", &NativeECPresentationManager::HandleRequest),
+            InstanceMethod("dispose", &NativeECPresentationManager::Terminate)
+            });
+
+        exports.Set("ECPresentationManager", t);
+
+        SET_CONSTRUCTOR(t);
+        }
+
+    /*---------------------------------------------------------------------------------**//**
+    * @bsimethod
+    +---------------+---------------+---------------+---------------+---------------+------*/
+    static void SetSerializedResponse(Napi::Env env, BeJsNapiObject obj, Utf8CP memberName, Utf8StringR serializedResponse)
+        {
+        if (serializedResponse.empty())
+            {
+            obj[memberName] = "null";
+            return;
+            }
+
+        Utf8StringP strP = new Utf8String();
+        strP->swap(serializedResponse);
+        Napi::Value val = Napi::Buffer<Utf8Char>::NewOrCopy(env, strP->data(), strP->size(), [](Napi::Env, Utf8Char*, void* ptr)
+            {
+            delete reinterpret_cast<Utf8StringP>(ptr);
+            }, strP);
+        obj.AsNapiValueRef()->m_napiVal.As<Napi::Object>().Set(memberName, val);
+        }
+
+    /*---------------------------------------------------------------------------------**//**
+    * @bsimethod
+    +---------------+---------------+---------------+---------------+---------------+------*/
+    static Napi::Value CreateReturnValue(Napi::Env env, ECPresentationResult& result, bool serializeResponse = false)
+        {
+        BeJsNapiObject retVal(env);
+        if (result.IsError())
+            {
+            // error
+            SaveErrorValue(retVal["error"], result.GetStatus(), result.GetErrorMessage().c_str());
+            }
+        else
+            {
+            // success
+            if (serializeResponse)
+                SetSerializedResponse(env, retVal, "result", result.GetSerializedSuccessResponse());
+            else
+                retVal["result"].From(result.GetSuccessResponse());
+            }
+
+        if (result.GetDiagnostics())
+            retVal["diagnostics"].From(*result.GetDiagnostics());
+
+        return retVal;
+        }
+
+    NativeECPresentationManager(NapiInfoCR info)
+        : BeObjectWrap<NativeECPresentationManager>(info)
+        {
+        REQUIRE_ARGUMENT_ANY_OBJ(0, props);
+        if (!props.Get("id").IsString())
+            THROW_JS_TYPE_EXCEPTION("props.id must be a string");
+        if (!props.Get("updateCallback").IsFunction())
+            THROW_JS_TYPE_EXCEPTION("props.updateCallback must be a function");
+        if (!props.Get("taskAllocationsMap").IsObject())
+            THROW_JS_TYPE_EXCEPTION("props.taskAllocationsMap must be an object");
+        if (!props.Get("defaultFormats").IsObject())
+            THROW_JS_TYPE_EXCEPTION("props.defaultFormats must be an object");
+        if (!props.Get("cacheConfig").IsObject())
+            THROW_JS_TYPE_EXCEPTION("props.cacheConfig must be an object");
+
+        try
+            {
+            m_updateCallback = Napi::ThreadSafeFunction::New(Env(), props.Get("updateCallback").As<Napi::Function>(), "NativeECPresentationManager data update callback", 0, 1);
+            m_updatesHandler = std::make_shared<IModelJsECPresentationUpdateRecordsHandler>([this](rapidjson::Document&& updateInfo)
+                {
+                auto updateInfoPtr = new rapidjson::Document(std::move(updateInfo));
+                m_updateCallback.BlockingCall(updateInfoPtr, [](Napi::Env env, Napi::Function jsCallback, rapidjson::Document* updateInfoPtr)
+                    {
+                    BeJsNapiObject res(env);
+                    res.From(*updateInfoPtr);
+                    jsCallback.Call({ res });
+                    delete updateInfoPtr;
+                    });
+                });
+            m_presentationManager = ECPresentationUtils::CreatePresentationManager(T_HOST.GetIKnownLocationsAdmin(), m_updatesHandler, props);
+            m_supplementalRulesets = SimpleRuleSetLocater::Create();
+            m_presentationManager->GetLocaters().RegisterLocater(*SupplementalRuleSetLocater::Create(*m_supplementalRulesets));
+            m_primaryRulesets = SimpleRuleSetLocater::Create();
+            m_presentationManager->GetLocaters().RegisterLocater(*NonSupplementalRuleSetLocater::Create(*m_primaryRulesets));
+            m_threadSafeFunc = Napi::ThreadSafeFunction::New(Env(), Napi::Function::New(Env(), [](NapiInfoCR info) {}), "NativeECPresentationManager result resolver", 0, 1);
+            }
+        catch (std::exception const& e)
+            {
+            THROW_JS_EXCEPTION(e.what());
+            }
+        catch (...)
+            {
+            THROW_JS_EXCEPTION("Unknown initialization error");
+            }
+        }
+
+    ~NativeECPresentationManager()
+        {
+        SetInDestructor();  // Must be the first line of every ObjectWrap destructor
+        // 'terminate' not called
+        BeAssert(m_presentationManager == nullptr);
+        }
+
+    Napi::Value CreateReturnValue(ECPresentationResult&& result, bool serializeResponse = false)
+        {
+        return CreateReturnValue(Env(), result, serializeResponse);
+        }
+
+    void ResolvePromise(Napi::Promise::Deferred const& deferred, ECPresentationResult&& result)
+        {
+        std::shared_ptr<ECPresentationResult> resultPtr = std::make_shared<ECPresentationResult>(std::move(result));
+        m_threadSafeFunc.BlockingCall([resultPtr, deferred = std::move(deferred)](Napi::Env env, Napi::Function)
+            {
+            deferred.Resolve(CreateReturnValue(env, *resultPtr, true));
+            });
+        }
+
+    Napi::Value HandleRequest(NapiInfoCR info)
+        {
+        Napi::Promise::Deferred deferred = Napi::Promise::Deferred::New(Env());
+        Napi::Object response = Napi::Object::New(Env());
+        response.Set("result", deferred.Promise());
+        response.Set("cancel", Napi::Function::New(Env(), [](NapiInfoCR info) {}));
+
+        REQUIRE_ARGUMENT_OBJ(0, NativeDgnDb, db);
+        if (!db->IsOpen())
+            {
+            deferred.Resolve(CreateReturnValue(ECPresentationResult(ECPresentationStatus::InvalidArgument, "db: not open")));
+            return response;
+            }
+
+        REQUIRE_ARGUMENT_STRING(1, serializedRequest);
+        rapidjson::Document requestJson;
+        requestJson.Parse(serializedRequest.c_str());
+        if (requestJson.IsNull())
+            {
+            deferred.Resolve(CreateReturnValue(ECPresentationResult(ECPresentationStatus::InvalidArgument, "request")));
+            return response;
+            }
+
+        Utf8CP requestId = requestJson["requestId"].GetString();
+        if (Utf8String::IsNullOrEmpty(requestId))
+            {
+            deferred.Resolve(CreateReturnValue(ECPresentationResult(ECPresentationStatus::InvalidArgument, "request.requestId")));
+            return response;
+            }
+
+        auto startTime = BeTimeUtilities::GetCurrentTimeAsUnixMillis();
+        auto requestGuid = BeGuid(true).ToString();
+
+        static rapidjson::Value const s_nullValue;
+        RapidJsonValueCR params = requestJson.HasMember("params") ? requestJson["params"] : s_nullValue;
+
+        ECPresentationUtils::GetLogger().debugv("Received request: %s. Assigned GUID: %s. Request params: %s",
+            requestId, requestGuid.c_str(), BeRapidJsonUtilities::ToString(params).c_str());
+
+        auto diagnostics = ECPresentation::Diagnostics::Scope::ResetAndCreate(requestId, ECPresentationUtils::CreateDiagnosticsOptions(params));
+        try
+            {
+            std::shared_ptr<folly::Future<ECPresentationResult>> result = std::make_shared<folly::Future<ECPresentationResult>>(folly::makeFuture(ECPresentationResult(ECPresentationStatus::InvalidArgument, Utf8PrintfString("request.requestId = '%s'", requestId))));
+            if (0 == strcmp("GetRootNodesCount", requestId))
+                *result = ECPresentationUtils::GetRootNodesCount(*m_presentationManager, db->GetDgnDb(), params);
+            else if (0 == strcmp("GetRootNodes", requestId))
+                *result = ECPresentationUtils::GetRootNodes(*m_presentationManager, db->GetDgnDb(), params);
+            else if (0 == strcmp("GetChildrenCount", requestId))
+                *result = ECPresentationUtils::GetChildrenCount(*m_presentationManager, db->GetDgnDb(), params);
+            else if (0 == strcmp("GetChildren", requestId))
+                *result = ECPresentationUtils::GetChildren(*m_presentationManager, db->GetDgnDb(), params);
+            else if (0 == strcmp("GetNodesDescriptor", requestId))
+                *result = ECPresentationUtils::GetHierarchyLevelDescriptor(*m_presentationManager, db->GetDgnDb(), params);
+            else if (0 == strcmp("GetNodePaths", requestId))
+                *result = ECPresentationUtils::GetNodesPaths(*m_presentationManager, db->GetDgnDb(), params);
+            else if (0 == strcmp("GetFilteredNodePaths", requestId))
+                *result = ECPresentationUtils::GetFilteredNodesPaths(*m_presentationManager, db->GetDgnDb(), params);
+            else if (0 == strcmp("GetContentSources", requestId))
+                *result = ECPresentationUtils::GetContentSources(*m_presentationManager, db->GetDgnDb(), params);
+            else if (0 == strcmp("GetContentDescriptor", requestId))
+                *result = ECPresentationUtils::GetContentDescriptor(*m_presentationManager, db->GetDgnDb(), params);
+            else if (0 == strcmp("GetContent", requestId))
+                *result = ECPresentationUtils::GetContent(*m_presentationManager, db->GetDgnDb(), params);
+            else if (0 == strcmp("GetContentSet", requestId))
+                *result = ECPresentationUtils::GetContentSet(*m_presentationManager, db->GetDgnDb(), params);
+            else if (0 == strcmp("GetContentSetSize", requestId))
+                *result = ECPresentationUtils::GetContentSetSize(*m_presentationManager, db->GetDgnDb(), params);
+            else if (0 == strcmp("GetPagedDistinctValues", requestId))
+                *result = ECPresentationUtils::GetPagedDistinctValues(*m_presentationManager, db->GetDgnDb(), params);
+            else if (0 == strcmp("GetDisplayLabel", requestId))
+                *result = ECPresentationUtils::GetDisplayLabel(*m_presentationManager, db->GetDgnDb(), params);
+            else if (0 == strcmp("CompareHierarchies", requestId))
+                *result = ECPresentationUtils::CompareHierarchies(*m_presentationManager, db->GetDgnDb(), params);
+
+            (*result)
+            .then([this, requestGuid, startTime, diagnostics = *diagnostics, deferred = std::move(deferred)](ECPresentationResult result)
+                {
+                result.SetDiagnostics(std::make_unique<rapidjson::Document>(diagnostics->BuildJson()));
+                ResolvePromise(deferred, std::move(result));
+                ECPresentationUtils::GetLogger().debugv("Request %s completed successfully in %" PRIu64 " ms.",
+                    requestGuid.c_str(), (BeTimeUtilities::GetCurrentTimeAsUnixMillis() - startTime));
+                })
+            .onError([this, requestGuid, startTime, diagnostics = *diagnostics, deferred = std::move(deferred)](folly::exception_wrapper e)
+                {
+                ECPresentationResult result = ECPresentationUtils::CreateResultFromException(e, std::make_unique<rapidjson::Document>(diagnostics->BuildJson()));
+                if (ECPresentationStatus::Canceled == result.GetStatus())
+                    {
+                    ECPresentationUtils::GetLogger().debugv("Request %s cancelled after %" PRIu64 " ms.",
+                        requestGuid.c_str(), (BeTimeUtilities::GetCurrentTimeAsUnixMillis() - startTime));
+                    }
+                else
+                    {
+                    ECPresentationUtils::GetLogger().errorv("Request %s completed with error '%s' in %" PRIu64 " ms.",
+                        requestGuid.c_str(), result.GetErrorMessage().c_str(), (BeTimeUtilities::GetCurrentTimeAsUnixMillis() - startTime));
+                    }
+                ResolvePromise(deferred, std::move(result));
+                });
+
+            response.Set("cancel", Napi::Function::New(Env(), [result](NapiInfoCR info)
+                {
+                result->cancel();
+                }));
+            }
+        catch (std::exception const& e)
+            {
+            ECPresentationUtils::GetLogger().errorv("Failed to queue request %s", requestGuid.c_str());
+            deferred.Resolve(CreateReturnValue(ECPresentationUtils::CreateResultFromException(folly::exception_wrapper{std::current_exception(), e}, std::make_unique<rapidjson::Document>((*diagnostics)->BuildJson()))));
+            }
+        catch (...)
+            {
+            ECPresentationUtils::GetLogger().errorv("Failed to queue request %s", requestGuid.c_str());
+            deferred.Resolve(CreateReturnValue(ECPresentationUtils::CreateResultFromException(folly::exception_wrapper{std::current_exception()}, std::make_unique<rapidjson::Document>((*diagnostics)->BuildJson()))));
+            }
+
+        return response;
+        }
+
+    Napi::Value ForceLoadSchemas(NapiInfoCR info)
+        {
+        REQUIRE_ARGUMENT_OBJ(0, NativeDgnDb, db);
+        if (!db->IsOpen())
+            THROW_JS_EXCEPTION("NativeECPresentationManager::ForceLoadSchemas: iModel not open");
+
+        DgnDbWorkerPtr worker = new SchemasLoader(info.Env(), db->GetDgnDb());
+        return worker->Queue();
+        }
+
+    Napi::Value SetupRulesetDirectories(NapiInfoCR info)
+        {
+        REQUIRE_ARGUMENT_STRING_ARRAY(0, directories);
+        ECPresentationResult result = ECPresentationUtils::SetupRulesetDirectories(*m_presentationManager, directories);
+        return CreateReturnValue(std::move(result));
+        }
+
+    Napi::Value SetupSupplementalRulesetDirectories(NapiInfoCR info)
+        {
+        REQUIRE_ARGUMENT_STRING_ARRAY(0, directories);
+        ECPresentationResult result = ECPresentationUtils::SetupSupplementalRulesetDirectories(*m_presentationManager, directories);
+        return CreateReturnValue(std::move(result));
+        }
+
+    Napi::Value RegisterSupplementalRuleset(NapiInfoCR info)
+        {
+        REQUIRE_ARGUMENT_STRING(0, rulesetJsonString);
+        ECPresentationResult result = ECPresentationUtils::AddRuleset(*m_supplementalRulesets, rulesetJsonString);
+        return CreateReturnValue(std::move(result));
+        }
+
+    Napi::Value GetRulesets(NapiInfoCR info)
+        {
+        REQUIRE_ARGUMENT_STRING(0, rulesetId);
+        ECPresentationResult result = ECPresentationUtils::GetRulesets(*m_primaryRulesets, rulesetId);
+        return CreateReturnValue(std::move(result), true);
+        }
+
+    Napi::Value AddRuleset(NapiInfoCR info)
+        {
+        REQUIRE_ARGUMENT_STRING(0, rulesetJsonString);
+        ECPresentationResult result = ECPresentationUtils::AddRuleset(*m_primaryRulesets, rulesetJsonString);
+        return CreateReturnValue(std::move(result));
+        }
+
+    Napi::Value RemoveRuleset(NapiInfoCR info)
+        {
+        REQUIRE_ARGUMENT_STRING(0, rulesetId);
+        REQUIRE_ARGUMENT_STRING(1, hash);
+        ECPresentationResult result = ECPresentationUtils::RemoveRuleset(*m_primaryRulesets, rulesetId, hash);
+        return CreateReturnValue(std::move(result));
+        }
+
+    Napi::Value ClearRulesets(NapiInfoCR info)
+        {
+        ECPresentationResult result = ECPresentationUtils::ClearRulesets(*m_primaryRulesets);
+        return CreateReturnValue(std::move(result));
+        }
+
+    Napi::Value GetRulesetVariableValue(NapiInfoCR info)
+        {
+        REQUIRE_ARGUMENT_STRING(0, rulesetId);
+        REQUIRE_ARGUMENT_STRING(1, variableId);
+        REQUIRE_ARGUMENT_STRING(2, type);
+        ECPresentationResult result = ECPresentationUtils::GetRulesetVariableValue(*m_presentationManager, rulesetId, variableId, type);
+        return CreateReturnValue(std::move(result));
+        }
+
+    Napi::Value SetRulesetVariableValue(NapiInfoCR info)
+        {
+        REQUIRE_ARGUMENT_STRING(0, ruleSetId);
+        REQUIRE_ARGUMENT_STRING(1, variableId);
+        REQUIRE_ARGUMENT_STRING(2, variableType);
+        REQUIRE_ARGUMENT_ANY_OBJ(3, value);
+        ECPresentationResult result = ECPresentationUtils::SetRulesetVariableValue(*m_presentationManager, ruleSetId, variableId, variableType, value);
+        return CreateReturnValue(std::move(result));
+        }
+
+    Napi::Value UnsetRulesetVariableValue(NapiInfoCR info)
+        {
+        REQUIRE_ARGUMENT_STRING(0, ruleSetId);
+        REQUIRE_ARGUMENT_STRING(1, variableId);
+        ECPresentationResult result = ECPresentationUtils::UnsetRulesetVariableValue(*m_presentationManager, ruleSetId, variableId);
+        return CreateReturnValue(std::move(result));
+        }
+
+    void Terminate(NapiInfoCR info)
+        {
+        m_presentationManager.reset();
+        m_updateCallback.Release();
+        m_threadSafeFunc.Release();
+        }
+    };
+
+//---------------------------------------------------------------------------------------
+// @bsimethod
+//+---------------+---------------+---------------+---------------+---------------+------
+void JsInterop::HandleAssertion(WCharCP msg, WCharCP file, unsigned line, BeAssertFunctions::AssertType type)
+    {
+    BeMutexHolder lock(s_assertionMutex);
+    if (!s_assertionsEnabled)
+        return;
+
+    if (IsJsExecutionDisabled())
+        {
+        fwprintf(stderr, L"%ls %ls %d", msg, file, (int)line);
+        return;
+        }
+
+    BeNapi::ThrowJsException(JsInterop::Env(), Utf8PrintfString("Native Assertion Failure: %ls (%ls:%d)\n", msg, file, line).c_str());
+    }
+
+//=======================================================================================
+//! @bsiclass
+//=======================================================================================
+struct DisableNativeAssertions : BeObjectWrap<DisableNativeAssertions>
+    {
+    private:
+        DEFINE_CONSTRUCTOR;
+        bool m_enableOnDispose = false;
+
+        void DoDispose()
+            {
+            if (!m_enableOnDispose)
+                return;
+            BeMutexHolder lock(s_assertionMutex);
+            s_assertionsEnabled = true;
+            //only re-enable assertions once. DoDispose is be called from the explicit
+            //call to Dispose and later when the destructor is called
+            m_enableOnDispose = false;
+            }
+
+    public:
+        DisableNativeAssertions(NapiInfoCR info) : BeObjectWrap<DisableNativeAssertions>(info)
+            {
+            BeMutexHolder lock(s_assertionMutex);
+            m_enableOnDispose = s_assertionsEnabled;
+            s_assertionsEnabled = false;
+            }
+
+        ~DisableNativeAssertions() { SetInDestructor(); DoDispose(); }
+
+        void Dispose(NapiInfoCR info) { DoDispose(); }
+
+        static void Init(Napi::Env env, Napi::Object exports)
+            {
+            Napi::HandleScope scope(env);
+            Napi::Function t = DefineClass(env, "DisableNativeAssertions", {
+            InstanceMethod("dispose", &DisableNativeAssertions::Dispose),
+            });
+
+            exports.Set("DisableNativeAssertions", t);
+
+            SET_CONSTRUCTOR(t);
+            }
+    };
+
+//=======================================================================================
+// @bsiclass
+//=======================================================================================
+struct NativeImportContext : BeObjectWrap<NativeImportContext>
+{
+private:
+    DEFINE_CONSTRUCTOR;
+    DgnImportContext* m_importContext = nullptr;
+
+public:
+    static void Init(Napi::Env& env, Napi::Object exports)
+        {
+        Napi::HandleScope scope(env);
+        Napi::Function t = DefineClass(env, "ImportContext", {
+            InstanceMethod("addClass", &NativeImportContext::AddClass),
+            InstanceMethod("addCodeSpecId", &NativeImportContext::AddCodeSpecId),
+            InstanceMethod("addElementId", &NativeImportContext::AddElementId),
+            InstanceMethod("cloneElement", &NativeImportContext::CloneElement),
+            InstanceMethod("dispose", &NativeImportContext::Dispose),
+            InstanceMethod("dump", &NativeImportContext::Dump),
+            InstanceMethod("filterSubCategoryId", &NativeImportContext::FilterSubCategoryId),
+            InstanceMethod("findCodeSpecId", &NativeImportContext::FindCodeSpecId),
+            InstanceMethod("findElementId", &NativeImportContext::FindElementId),
+            InstanceMethod("hasSubCategoryFilter", &NativeImportContext::HasSubCategoryFilter),
+            InstanceMethod("importCodeSpec", &NativeImportContext::ImportCodeSpec),
+            InstanceMethod("importFont", &NativeImportContext::ImportFont),
+            InstanceMethod("isSubCategoryFiltered", &NativeImportContext::IsSubCategoryFiltered),
+            InstanceMethod("loadStateFromDb", &NativeImportContext::LoadStateFromDb),
+            InstanceMethod("removeElementId", &NativeImportContext::RemoveElementId),
+            InstanceMethod("saveStateToDb", &NativeImportContext::SaveStateToDb),
+        });
+        exports.Set("ImportContext", t);
+        SET_CONSTRUCTOR(t);
+        }
+
+    NativeImportContext(NapiInfoCR info) : BeObjectWrap<NativeImportContext>(info)
+        {
+        REQUIRE_ARGUMENT_OBJ(0, NativeDgnDb, sourceDb);
+        REQUIRE_ARGUMENT_OBJ(1, NativeDgnDb, targetDb);
+        m_importContext = new DgnImportContext(sourceDb->GetDgnDb(), targetDb->GetDgnDb());
+        }
+
+    ~NativeImportContext() {SetInDestructor();}
+
+    static bool InstanceOf(Napi::Value val)
+        {
+        if (!val.IsObject())
+            return false;
+
+        Napi::HandleScope scope(val.Env());
+        return val.As<Napi::Object>().InstanceOf(Constructor().Value());
+        }
+
+    void Dispose(NapiInfoCR info)
+        {
+        if (nullptr != m_importContext)
+            {
+            delete m_importContext;
+            m_importContext = nullptr;
+            }
+        }
+
+    Napi::Value Dump(NapiInfoCR info)
+        {
+        if (nullptr == m_importContext)
+            THROW_JS_EXCEPTION("Invalid NativeImportContext");
+
+        REQUIRE_ARGUMENT_STRING(0, outputFileName);
+        BentleyStatus status = m_importContext->Dump(outputFileName);
+        return Napi::Number::New(Env(), (int) status);
+        }
+
+    Napi::Value AddClass(NapiInfoCR info)
+        {
+        if (nullptr == m_importContext)
+            THROW_JS_EXCEPTION("Invalid NativeImportContext");
+
+        REQUIRE_ARGUMENT_STRING(0, sourceClassFullName);
+        REQUIRE_ARGUMENT_STRING(1, targetClassFullName);
+        bvector<Utf8String> sourceTokens;
+        bvector<Utf8String> targetTokens;
+        BeStringUtilities::Split(sourceClassFullName.c_str(), ".:", sourceTokens);
+        BeStringUtilities::Split(targetClassFullName.c_str(), ".:", targetTokens);
+        if ((2 != sourceTokens.size()) || (2 != targetTokens.size()))
+            return Napi::Number::New(Env(), (int) DgnDbStatus::InvalidName);
+
+        DgnClassId sourceClassId = m_importContext->GetSourceDb().Schemas().GetClassId(sourceTokens[0].c_str(), sourceTokens[1].c_str());
+        DgnClassId targetClassId = m_importContext->GetDestinationDb().Schemas().GetClassId(targetTokens[0].c_str(), targetTokens[1].c_str());
+        if ((!sourceClassId.IsValid()) || (!targetClassId.IsValid()))
+            return Napi::Number::New(Env(), (int) DgnDbStatus::InvalidName);
+
+        m_importContext->AddClassId(sourceClassId, targetClassId);
+        return Napi::Number::New(Env(), (int) BentleyStatus::SUCCESS);
+        }
+
+    Napi::Value AddCodeSpecId(NapiInfoCR info)
+        {
+        if (nullptr == m_importContext)
+            THROW_JS_EXCEPTION("Invalid NativeImportContext");
+
+        REQUIRE_ARGUMENT_STRING_ID(0, sourceIdStr, CodeSpecId, sourceId);
+        REQUIRE_ARGUMENT_STRING_ID(1, targetIdStr, CodeSpecId, targetId);
+        m_importContext->AddCodeSpecId(sourceId, targetId);
+        return Napi::Number::New(Env(), (int) BentleyStatus::SUCCESS);
+        }
+
+    Napi::Value AddElementId(NapiInfoCR info)
+        {
+        if (nullptr == m_importContext)
+            THROW_JS_EXCEPTION("Invalid NativeImportContext");
+
+        REQUIRE_ARGUMENT_STRING_ID(0, sourceIdStr, DgnElementId, sourceId);
+        REQUIRE_ARGUMENT_STRING_ID(1, targetIdStr, DgnElementId, targetId);
+        m_importContext->AddElementId(sourceId, targetId);
+        return Napi::Number::New(Env(), (int) BentleyStatus::SUCCESS);
+        }
+
+    Napi::Value RemoveElementId(NapiInfoCR info)
+        {
+        if (nullptr == m_importContext)
+            THROW_JS_EXCEPTION("Invalid NativeImportContext");
+
+        REQUIRE_ARGUMENT_STRING_ID(0, sourceIdStr, DgnElementId, sourceId);
+        m_importContext->AddElementId(sourceId, DgnElementId());
+        return Napi::Number::New(Env(), (int) BentleyStatus::SUCCESS);
+        }
+
+    Napi::Value FindCodeSpecId(NapiInfoCR info)
+        {
+        if (nullptr == m_importContext)
+            THROW_JS_EXCEPTION("Invalid NativeImportContext");
+
+        REQUIRE_ARGUMENT_STRING_ID(0, sourceIdStr, CodeSpecId, sourceId);
+        CodeSpecId targetId = m_importContext->FindCodeSpecId(sourceId);
+        return toJsString(Env(), targetId);
+        }
+
+    Napi::Value FindElementId(NapiInfoCR info)
+        {
+        if (nullptr == m_importContext)
+            THROW_JS_EXCEPTION("Invalid NativeImportContext");
+
+        REQUIRE_ARGUMENT_STRING_ID(0, sourceIdStr, DgnElementId, sourceId);
+        DgnElementId targetId = m_importContext->FindElementId(sourceId);
+        return toJsString(Env(), targetId);
+        }
+
+    Napi::Value CloneElement(NapiInfoCR info)
+        {
+        if (nullptr == m_importContext)
+            THROW_JS_EXCEPTION("Invalid NativeImportContext");
+
+        REQUIRE_ARGUMENT_STRING_ID(0, sourceIdStr, DgnElementId, sourceElementId);
+        bool binaryGeometry = false;
+        if (!ARGUMENT_IS_EMPTY(1))
+            {
+            Napi::Object cloneOptions = info[1].As<Napi::Object>();
+            binaryGeometry = cloneOptions.Get("binaryGeometry").ToBoolean();
+            }
+
+        DgnElementCPtr sourceElement = m_importContext->GetSourceDb().Elements().GetElement(sourceElementId);
+        if (!sourceElement.IsValid())
+            THROW_JS_EXCEPTION("Invalid source ElementId");
+
+        // NOTE: Elements and Models share the same mapping table. However, the root Subject can be remapped but not the RepositoryModel
+        DgnModelId targetModelId;
+        if (sourceElement->GetModelId() == DgnModel::RepositoryModelId())
+            targetModelId = DgnModel::RepositoryModelId();
+        else
+            targetModelId = m_importContext->FindModelId(sourceElement->GetModelId());
+
+        DgnModelPtr targetModel = m_importContext->GetDestinationDb().Models().GetModel(targetModelId);
+        if (!targetModel.IsValid())
+            THROW_JS_EXCEPTION("Invalid target model");
+
+        DgnDbStatus cloneStatus;
+        DgnElementPtr targetElement = sourceElement->CloneForImport(&cloneStatus, *targetModel, *m_importContext);
+        if (cloneStatus == DgnDbStatus::WrongClass)
+            THROW_JS_EXCEPTION("Unable to clone an element because of an invalid class. Were schemas imported?");
+        if (cloneStatus != DgnDbStatus::Success || !targetElement.IsValid())
+            THROW_JS_EXCEPTION("Unable to clone element");
+
+        GeometryStreamCP geometryStream = nullptr;
+        GeometrySourceCP geometrySource = targetElement->ToGeometrySource();
+        if (nullptr != geometrySource)
+            {
+            if (geometrySource->GetGeometryStream().HasGeometry())
+                geometryStream = &geometrySource->GetGeometryStream();
+            }
+        else
+            {
+            DgnGeometryPartCP geometryPart = targetElement->ToGeometryPart();
+            if ((nullptr != geometryPart) && (geometryPart->GetGeometryStream().HasGeometry()))
+                geometryStream = &geometryPart->GetGeometryStream();
+            }
+
+        // -------------------------------------------------------------------------------------------------------------
+        // NOTE: Must include geometry (if present) either as JSON or binary since insert will happen on TypeScript side
+        // NOTE: JSON is easier to work with, but binary is significantly faster
+        // -------------------------------------------------------------------------------------------------------------
+
+        BeJsDocument toJsonOptions;
+        if ((nullptr != geometryStream) && !binaryGeometry)
+            {
+            toJsonOptions["wantGeometry"] = true;
+            toJsonOptions["wantBRepData"] = true;
+            }
+
+        BeJsNapiObject val(Env());
+        targetElement->ToJson(val, toJsonOptions);
+
+        if ((nullptr != geometryStream) && binaryGeometry)
+            val["geomBinary"].SetBinary(geometryStream->GetData(), geometryStream->GetSize());
+
+        return val;
+        }
+
+    Napi::Value ImportCodeSpec(NapiInfoCR info)
+        {
+        if (nullptr == m_importContext)
+            THROW_JS_EXCEPTION("Invalid NativeImportContext");
+
+        REQUIRE_ARGUMENT_STRING_ID(0, sourceIdStr, CodeSpecId, sourceId);
+        CodeSpecId targetId = m_importContext->RemapCodeSpecId(sourceId);
+        return toJsString(Env(), targetId);
+        }
+
+    Napi::Value ImportFont(NapiInfoCR info)
+        {
+        if (nullptr == m_importContext)
+            THROW_JS_EXCEPTION("Invalid NativeImportContext");
+
+        REQUIRE_ARGUMENT_NUMBER(0, sourceFontNumber);
+        FontId sourceFontId(static_cast<uint64_t>(sourceFontNumber.Uint32Value())); // BESERVER_ISSUED_ID_CLASS can be represented as a number in TypeScript
+        FontId targetFontId = m_importContext->RemapFont(sourceFontId);
+        return Napi::Number::New(Env(), targetFontId.GetValue());
+        }
+
+    Napi::Value HasSubCategoryFilter(NapiInfoCR info)
+        {
+        if (nullptr == m_importContext)
+            THROW_JS_EXCEPTION("Invalid NativeImportContext");
+
+        return Napi::Boolean::New(Env(), m_importContext->HasSubCategoryFilter());
+        }
+
+    Napi::Value IsSubCategoryFiltered(NapiInfoCR info)
+        {
+        if (nullptr == m_importContext)
+            THROW_JS_EXCEPTION("Invalid NativeImportContext");
+
+        REQUIRE_ARGUMENT_STRING_ID(0, subCategoryIdStr, DgnSubCategoryId, subCategoryId);
+        return Napi::Boolean::New(Env(), m_importContext->IsSubCategoryFiltered(subCategoryId));
+        }
+
+    Napi::Value FilterSubCategoryId(NapiInfoCR info)
+        {
+        if (nullptr == m_importContext)
+            THROW_JS_EXCEPTION("Invalid NativeImportContext");
+
+        REQUIRE_ARGUMENT_STRING_ID(0, subCategoryIdStr, DgnSubCategoryId, subCategoryId);
+        m_importContext->FilterSubCategoryId(subCategoryId);
+        return Napi::Number::New(Env(), (int) BentleyStatus::SUCCESS);
+        }
+
+    Napi::Value SaveStateToDb(NapiInfoCR info)
+        {
+        if (nullptr == m_importContext)
+            THROW_JS_EXCEPTION("Invalid NativeImportContext");
+
+        REQUIRE_ARGUMENT_OBJ(0, SQLiteDb, db);
+        if (nullptr == db)
+            THROW_JS_EXCEPTION("Invalid SQLiteDb");
+        DbResult result = m_importContext->SaveStateToDb(db->GetDb());
+        if (result != DbResult::BE_SQLITE_OK) THROW_JS_EXCEPTION("Failed to serialize the state");
+        return Env().Undefined();
+        }
+
+    Napi::Value LoadStateFromDb(NapiInfoCR info)
+        {
+        if (nullptr == m_importContext)
+            THROW_JS_EXCEPTION("Invalid NativeImportContext");
+
+        REQUIRE_ARGUMENT_OBJ(0, SQLiteDb, db);
+        if (nullptr == db)
+            THROW_JS_EXCEPTION("Invalid SQLiteDb");
+        DbResult result = m_importContext->LoadStateFromDb(db->GetDb());
+        if (result != DbResult::BE_SQLITE_OK) THROW_JS_EXCEPTION("Failed to load the state");
+        return Env().Undefined();
+        }
+};
+
+//=======================================================================================
+//! @bsiclass
+//=======================================================================================
+struct NativeDevTools : BeObjectWrap<NativeDevTools>
+{
+    struct Finally
+    {
+    private:
+        std::function<void()> m_finallyCallback;
+    public:
+        Finally(std::function<void()> finallyCallback) : m_finallyCallback(finallyCallback) {}
+        ~Finally() {m_finallyCallback();}
+    };
+
+private:
+static Napi::Value Signal(NapiInfoCR info)
+    {
+    if (info.Length() == 0 || !info[0].IsNumber())
+        THROW_JS_TYPE_EXCEPTION("Must supply SignalType");
+    SignalType signalType = (SignalType) info[0].As<Napi::Number>().Int32Value();
+    bool status = SignalTestUtility::Signal(signalType);
+    return Napi::Number::New(info.Env(), status);
+    }
+static void EmitLogs(NapiInfoCR info)
+    {
+    if (info.Length() != 5)
+        THROW_JS_EXCEPTION("Must supply 5 arguments");
+    REQUIRE_ARGUMENT_UINTEGER(0, count);
+    REQUIRE_ARGUMENT_STRING(1, category);
+    if (!info[2].IsNumber())
+        THROW_JS_EXCEPTION("Argument 2 should be a number");
+    auto severity = JsLogger::JsLevelToSeverity(info[2].As<Napi::Number>());
+    REQUIRE_ARGUMENT_STRING(3, thread);
+    REQUIRE_ARGUMENT_FUNCTION(4, onDone);
+
+    auto doneCallback = Napi::ThreadSafeFunction::New(info.Env(), onDone, "Done callback", 0, 1);
+    auto doLog = [count, category, severity, doneCallback]()
+        {
+        Finally f([doneCallback]()
+            {
+            doneCallback.BlockingCall([=](Napi::Env, Napi::Function jsCallback)
+                {
+                jsCallback.Call({});
+                });
+            doneCallback.Release();
+            });
+        NativeLogging::CategoryLogger logger(category.c_str());
+        for (uint32_t i = 0; i < count; ++i)
+            {
+            logger.message(
+                severity,
+                Utf8PrintfString("[%u] ", i).append(
+                    "Lorem ipsum dolor sit amet, consectetur adipiscing elit, sed do eiusmod tempor incididunt ut labore et dolore magna aliqua. "
+                    "Ut enim ad minim veniam, quis nostrud exercitation ullamco laboris nisi ut aliquip ex ea commodo consequat. "
+                    "Duis aute irure dolor in reprehenderit in voluptate velit esse cillum dolore eu fugiat nulla pariatur. "
+                    "Excepteur sint occaecat cupidatat non proident, sunt in culpa qui officia deserunt mollit anim id est laborum."
+                    ).c_str()
+                );
+            BeThreadUtilities::BeSleep(1);
+            }
+        };
+    if (thread == "main")
+        {
+        doLog();
+        }
+    else if (thread == "worker")
+        {
+        std::thread workerThread([=](){ doLog(); });
+        workerThread.detach();
+        }
+    else
+        {
+        THROW_JS_EXCEPTION("Unexpected value for `thread` argument. Expecting either \"main\" or \"worker\".");
+        }
+    }
+
+public:
+NativeDevTools(NapiInfoCR info) : BeObjectWrap<NativeDevTools>(info) {}
+~NativeDevTools() {SetInDestructor();}
+
+static void Init(Napi::Env env, Napi::Object exports)
+    {
+    Napi::HandleScope scope(env);
+    Napi::Function t = DefineClass(env, "NativeDevTools", {
+        StaticMethod("signal", &NativeDevTools::Signal),
+        StaticMethod("emitLogs", &NativeDevTools::EmitLogs),
+    });
+    exports.Set("NativeDevTools", t);
+    }
+};
+
+//=======================================================================================
+//! @bsiclass
+//=======================================================================================
+struct ECNameValidation : BeObjectWrap<ECNameValidation>
+{
+public:
+    ECNameValidation(NapiInfoCR info) : BeObjectWrap<ECNameValidation>(info) {}
+    ~ECNameValidation() {SetInDestructor();}
+
+    static Napi::Value EncodeToValidName(NapiInfoCR info)
+        {
+        REQUIRE_ARGUMENT_STRING(0, name);
+        Utf8String encoded;
+        ECN::ECNameValidation::EncodeToValidName(encoded, name);
+        return Napi::String::New(info.Env(), encoded.c_str());
+        }
+
+    static Napi::Value DecodeFromValidName(NapiInfoCR info)
+        {
+        REQUIRE_ARGUMENT_STRING(0, name);
+        Utf8String decoded;
+        ECN::ECNameValidation::DecodeFromValidName(decoded, name);
+        return Napi::String::New(info.Env(), decoded.c_str());
+        }
+
+    static void Init(Napi::Env& env, Napi::Object exports)
+        {
+        Napi::HandleScope scope(env);
+        Napi::Function t = DefineClass(env, "ECNameValidation", {
+            StaticMethod("encodeToValidName", &ECNameValidation::EncodeToValidName),
+            StaticMethod("decodeFromValidName", &ECNameValidation::DecodeFromValidName),
+        });
+        exports.Set("ECNameValidation", t);
+        }
+};
+
+/** compute the SHA1 checksum for a schema XML file */
+static Napi::Value computeSchemaChecksum(NapiInfoCR info) {
+    REQUIRE_ARGUMENT_ANY_OBJ(0, arg);
+    auto schemaPath = requireString(arg, "schemaXmlPath");
+    auto refPaths = requireArray(arg, "referencePaths");
+
+    std::unordered_set<Utf8String> paths;
+    auto num_locations = refPaths.Length();
+    for (unsigned int i = 0; i < num_locations; i++) {
+        auto value = refPaths.Get(i).As<Napi::String>();
+        paths.emplace(value.Utf8Value());
+    }
+
+    auto exactMatch = boolMember(arg, "exactMatch", false);
+    Utf8String message;
+    auto sha1 = exactMatch ? SchemaUtil::ComputeChecksumWithExactRefMatch(message, schemaPath, paths) : SchemaUtil::ComputeChecksum(message, schemaPath, paths);
+    if ("" == sha1)
+        THROW_JS_EXCEPTION(message.c_str());
+
+    return Napi::String::New(info.Env(), sha1);
+}
+
+/*---------------------------------------------------------------------------------**//**
+* @bsimethod
++---------------+---------------+---------------+---------------+---------------+------*/
+static void setMaxTileCacheSize(NapiInfoCR info) {
+  if (info.Length() == 1 && info[0].IsNumber()) {
+    auto maxBytes = info[0].As<Napi::Number>().DoubleValue();
+    if (maxBytes >= 0) {
+      JsInterop::SetMaxTileCacheSize(static_cast<uint64_t>(maxBytes));
+      return;
+    }
+  }
+
+  JsInterop::GetNativeLogger().error("Invalid argument for setMaxTileCacheSize: expected an unsigned integer");
+}
+
+static Napi::Value getLogger(NapiInfoCR info) {
+  return s_jsLogger.GetJsLogger();
+}
+static void setLogger(NapiInfoCR info) {
+    s_jsLogger.SetJsLogger(info);
+}
+static void clearLogLevelCache(NapiInfoCR){
+    s_jsLogger.SyncLogLevels();
+}
+
+/*---------------------------------------------------------------------------------**//**
+* @bsimethod
++---------------+---------------+---------------+---------------+---------------+------*/
+static Napi::Value getTileVersionInfo(NapiInfoCR info)
+    {
+    auto formatVersion = T_HOST.Visualization().GetCurrentFormatVersion();
+    auto result = Napi::Object::New(info.Env());
+    result["formatVersion"] = formatVersion;
+    return result;
+    }
+
+/** add a WorkspaceDb to the list of available gcs workspaceDbs */
+static Napi::Value addGcsWorkspaceDb(NapiInfoCR info) {
+    REQUIRE_ARGUMENT_STRING(0, dbName);
+    OPTIONAL_ARGUMENT_INTEGER(2, priority, 100);
+    return Napi::Boolean::New(info.Env(), GeoCoordinates::BaseGCS::AddWorkspaceDb(dbName, getCloudContainer(info[1]), priority));
+}
+
+/** enable loading a gcs data files from the local directory in addition to workspaceDbs */
+static void enableLocalGcsFiles(NapiInfoCR info) {
+    REQUIRE_ARGUMENT_BOOL(0, yesNo);
+    GeoCoordinates::BaseGCS::EnableLocalGcsFiles(yesNo);
+}
+
+/** add a WorkspaceDb to the list of available font workspaceDbs */
+static Napi::Value addFontWorkspace(NapiInfoCR info) {
+   REQUIRE_ARGUMENT_STRING(0, fileName);
+   return Napi::Boolean::New(info.Env(), FontManager::AddWorkspaceDb(fileName.c_str(), getCloudContainer(info[1])));
+}
+
+static bool s_crashReportingInitialized;
+
+/*---------------------------------------------------------------------------------**//**
+* @bsimethod
++---------------+---------------+---------------+---------------+---------------+------*/
+static void setCrashReporting(NapiInfoCR info)
+    {
+    if (s_crashReportingInitialized)
+        {
+        JsInterop::GetNativeLogger().warning("Crash reporting is already initialized.");
+        return;
+        }
+
+    if ((info.Length() != 1) || !info[0].IsObject())
+        THROW_JS_TYPE_EXCEPTION("Argument must be CrashReportingConfig object");
+
+    Napi::Object obj = info[0].As<Napi::Object>();
+
+    JsInterop::CrashReportingConfig ccfg;
+    ccfg.m_crashDir.SetNameA(stringMember(obj, "crashDir").c_str());
+    ccfg.m_dumpProcessorScriptFileName.SetNameA(stringMember(obj, "dumpProcessorScriptFileName").c_str());
+    ccfg.m_enableCrashDumps         = boolMember(obj, "enableCrashDumps", false);
+    ccfg.m_maxDumpsInDir            = intMember(obj, "maxDumpsInDir", 50);
+    ccfg.m_wantFullMemory           = boolMember(obj, "wantFullMemory", false);
+    if (obj.Has("params"))
+        {
+        Napi::Array arr = obj.Get("params").As<Napi::Array>();
+        for (uint32_t arrIndex = 0; arrIndex < arr.Length(); ++arrIndex) {
+            Napi::Value arrValue = arr[arrIndex];
+            if (arrValue.IsObject())
+                {
+                auto item = arrValue.As<Napi::Object>();
+                auto name = stringMember(item, "name");
+                auto value = stringMember(item, "value");
+                if (!name.empty())
+                    ccfg.m_params[name] = value;
+                }
+            }
+        }
+#ifdef WIP_DUMP_UPLOAD
+    ccfg.m_maxUploadRetries         = intMember(obj, "maxUploadRetries", 5);
+    ccfg.m_uploadRetryWaitInterval  = intMember(obj, "uploadRetryWaitInterval", 10000);
+    ccfg.m_maxReportsPerDay         = intMember(obj, "maxReportsPerDay", 1000);
+    ccfg.m_uploadUrl                = stringMember(obj, "uploadUrl");
+#endif
+    ccfg.m_needsVectorExceptionHandler = true;
+    JsInterop::InitializeCrashReporting(ccfg);
+
+    s_crashReportingInitialized = true;
+    }
+
+/*---------------------------------------------------------------------------------**//**
+* @bsimethod
++---------------+---------------+---------------+---------------+---------------+------*/
+static void setCrashReportProperty(NapiInfoCR info)
+    {
+    if (!s_crashReportingInitialized)
+        THROW_JS_EXCEPTION("Crash reporting is not initialized.");
+
+    REQUIRE_ARGUMENT_STRING(0, key);
+
+    Utf8String value;
+    Utf8CP valueStr = nullptr;
+    if (!info[1].IsUndefined()) {
+        if (ARGUMENT_IS_NOT_STRING(1)) {
+            THROW_JS_TYPE_EXCEPTION("Argument 1 must be a string or undefined");
+        }
+        value = info[1].As<Napi::String>().Utf8Value();
+        valueStr = value.c_str();
+    }
+
+    JsInterop::SetCrashReportProperty(key.c_str(), valueStr);
+    }
+
+/*---------------------------------------------------------------------------------**//**
+* @bsimethod
++---------------+---------------+---------------+---------------+---------------+------*/
+static Napi::Value getCrashReportProperties(NapiInfoCR info)
+    {
+    if (!s_crashReportingInitialized)
+        THROW_JS_EXCEPTION("Crash reporting is not initialized.");
+
+    auto env = info.Env();
+
+    auto props = JsInterop::GetCrashReportProperties();
+
+    Napi::Object propertyArray = Napi::Array::New(env, props.size());
+
+    int i = 0;
+    for (auto const& prop : props)
+        {
+        Napi::Object nvpair = Napi::Object::New(env); // must conform to IModelJsNative.NativeCrashReportingConfigNameValuePair
+        nvpair.Set(Napi::String::New(env, "name"), Napi::String::New(env, prop.first.c_str()));
+        nvpair.Set(Napi::String::New(env, "value"), Napi::String::New(env, prop.second.c_str()));
+
+        propertyArray.Set(Napi::Number::New(env, i), nvpair);
+        ++i;
+        }
+
+    return propertyArray;
+    }
+
+/*---------------------------------------------------------------------------------**//**
+// @bsimethod
++---------------+---------------+---------------+---------------+---------------+------*/
+extern "C"
+    {
+    void imodeljs_addon_setMobileResourcesDir(Utf8CP d) {s_mobileResourcesDir = d;}
+    void imodeljs_addon_setMobileTempDir(Utf8CP d) {s_mobileTempDir = d;}
+    }
+
+/*---------------------------------------------------------------------------------**//**
+* @bsimethod
++---------------+---------------+---------------+---------------+---------------+------*/
+static void onNodeExiting(void*) {
+    s_jsLogger.Cleanup();
+    PlatformLib::Terminate(true); // for orderly shut down of static objects
+}
+
+/*---------------------------------------------------------------------------------**//**
+* @bsimethod
++---------------+---------------+---------------+---------------+---------------+------*/
+static Napi::Value queryConcurrency(NapiInfoCR info)
+    {
+    size_t concurrency = 0;
+    if (ARGUMENT_IS_STRING(0))
+        {
+        Utf8String poolName = info[0].As<Napi::String>().Utf8Value();
+        if (poolName.Equals("cpu"))
+            concurrency = BeFolly::ThreadPool::GetCpuPool().size();
+        else if (poolName.Equals("io"))
+            concurrency = BeFolly::ThreadPool::GetIoPool().size();
+        }
+
+    return Napi::Number::New(info.Env(), static_cast<int>(concurrency));
+    }
+
+/*---------------------------------------------------------------------------------**//**
+* @bsimethod
++---------------+---------------+---------------+---------------+---------------+------*/
+static Napi::Object registerModule(Napi::Env env, Napi::Object exports) {
+    Napi::HandleScope scope(env);
+
+#if (defined(BENTLEYCONFIG_OS_WINDOWS) && !defined(BENTLEYCONFIG_OS_WINRT)) || defined(BENTLEYCONFIG_OS_LINUX) || defined(BENTLEYCONFIG_OS_APPLE_MACOS)
+    BeFileName addondir = Desktop::FileSystem::GetLibraryDir();
+    BeFileName tempdir;
+    Desktop::FileSystem::BeGetTempPath(tempdir);
+#else
+    BeFileName addondir(s_mobileResourcesDir);
+    BeFileName tempdir(s_mobileTempDir);
+#endif
+
+    JsInterop::Initialize(addondir, env, tempdir);
+
+    SQLiteDb::Init(env, exports);
+    NativeBlobIo::Init(env, exports);
+    NativeDgnDb::Init(env, exports);
+    NativeGeoServices::Init(env, exports);
+    NativeRevisionUtility::Init(env, exports);
+    NativeSchemaUtility::Init(env, exports);
+    NativeECDb::Init(env, exports);
+    NativeChangesetReader::Init(env, exports);
+    NativeChangedElementsECDb::Init(env, exports);
+    NativeECSqlStatement::Init(env, exports);
+    NativeECSqlBinder::Init(env, exports);
+    NativeECSqlValue::Init(env, exports);
+    NativeECSqlColumnInfo::Init(env, exports);
+    NativeECSqlValueIterator::Init(env, exports);
+    NativeSqliteStatement::Init(env, exports);
+    NativeECPresentationManager::Init(env, exports);
+    NativeECSchemaXmlContext::Init(env, exports);
+    SnapRequest::Init(env, exports);
+    DisableNativeAssertions::Init(env, exports);
+    DgnDbWorker::Init(env, exports);
+    NativeImportContext::Init(env, exports);
+    NativeDevTools::Init(env, exports);
+    ECNameValidation::Init(env, exports);
+
+    napi_add_env_cleanup_hook(env, onNodeExiting, nullptr);
+
+    exports.DefineProperties({
+        Napi::PropertyDescriptor::Value("version", Napi::String::New(env, PACKAGE_VERSION), static_cast<napi_property_attributes>(napi_enumerable | napi_configurable)),
+        Napi::PropertyDescriptor::Accessor(env, exports, "logger", &getLogger, &setLogger),
+        Napi::PropertyDescriptor::Function(env, exports, "addFontWorkspace", &addFontWorkspace),
+        Napi::PropertyDescriptor::Function(env, exports, "addGcsWorkspaceDb", &addGcsWorkspaceDb),
+        Napi::PropertyDescriptor::Function(env, exports, "clearLogLevelCache", &clearLogLevelCache),
+        Napi::PropertyDescriptor::Function(env, exports, "computeSchemaChecksum", &computeSchemaChecksum),
+        Napi::PropertyDescriptor::Function(env, exports, "enableLocalGcsFiles", &enableLocalGcsFiles),
+        Napi::PropertyDescriptor::Function(env, exports, "getCrashReportProperties", &getCrashReportProperties),
+        Napi::PropertyDescriptor::Function(env, exports, "getTileVersionInfo", &getTileVersionInfo),
+        Napi::PropertyDescriptor::Function(env, exports, "queryConcurrency", &queryConcurrency),
+        Napi::PropertyDescriptor::Function(env, exports, "setCrashReporting", &setCrashReporting),
+        Napi::PropertyDescriptor::Function(env, exports, "setCrashReportProperty", &setCrashReportProperty),
+        Napi::PropertyDescriptor::Function(env, exports, "setMaxTileCacheSize", &setMaxTileCacheSize),
+    });
+
+    registerCloudSqlite(env, exports);
+
+    return exports;
+}
+
+NODE_API_MODULE(iModelJsNative, registerModule)
+} // namespace IModelJsNative