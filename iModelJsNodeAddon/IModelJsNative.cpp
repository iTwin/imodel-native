--- conflicted
+++ resolved
@@ -1,4126 +1,4123 @@
-/*--------------------------------------------------------------------------------------+
-|
-|     $Source: IModelJsNative.cpp $
-|
-|  $Copyright: (c) 2018 Bentley Systems, Incorporated. All rights reserved. $
-|
-+--------------------------------------------------------------------------------------*/
-#include <functional>
-#include <queue>
-#include <sys/types.h>
-#include <stdint.h>
-#include <memory>
-#include "suppress_warnings.h"
-#include <imodeljs-nodeaddonapi.package.version.h>
-#include <node-addon-api/napi.h>
-#include <json/value.h>
-#include "IModelJsNative.h"
-#include <ECDb/ECDb.h>
-#include <ECObjects/ECSchema.h>
-#include <rapidjson/rapidjson.h>
-#include "ECPresentationUtils.h"
-#include "ECSchemaXmlContextUtils.h"
-#include <Bentley/Desktop/FileSystem.h>
-#include <Bentley/BeThread.h>
-#include <Bentley/PerformanceLogger.h>
-#include <DgnPlatform/Tile.h>
-
-USING_NAMESPACE_BENTLEY_SQLITE
-USING_NAMESPACE_BENTLEY_SQLITE_EC
-USING_NAMESPACE_BENTLEY_DGN
-USING_NAMESPACE_BENTLEY_ECPRESENTATION
-USING_NAMESPACE_BENTLEY_EC
-
-#define PROPERTY_ATTRIBUTES static_cast<napi_property_attributes>(napi_enumerable | napi_configurable)
-
-#define REQUIRE_DB_TO_BE_OPEN if (!IsOpen()) return CreateBentleyReturnErrorObject(DgnDbStatus::NotOpen);
-
-#define THROW_JS_TYPE_ERROR(str) Napi::TypeError::New(Env(), str).ThrowAsJavaScriptException();
-
-#define THROW_TYPE_EXCEPTION_AND_RETURN(str,retval) {THROW_JS_TYPE_ERROR(str) return retval;}
-
-#define REQUIRE_ARGUMENT_ANY_OBJ(i, var, retval)\
-    if (info.Length() <= (i)) {\
-        THROW_TYPE_EXCEPTION_AND_RETURN("Argument " #i " must be an object", retval)\
-    }\
-    Napi::Object var = info[i].As<Napi::Object>();
-
-#define REQUIRE_ARGUMENT_OBJ(i, T, var, retval)\
-    if (info.Length() <= (i) || !T::InstanceOf(info[i])) {\
-        THROW_TYPE_EXCEPTION_AND_RETURN("Argument " #i " must be an object of type " #T, retval)\
-    }\
-    T* var = T::Unwrap(info[i].As<Napi::Object>());
-
-#define REQUIRE_ARGUMENT_FUNCTION(i, var, retval)\
-    if (info.Length() <= (i) || !info[i].IsFunction()) {\
-        THROW_TYPE_EXCEPTION_AND_RETURN("Argument " #i " must be a function", retval)\
-    }\
-    Napi::Function var = info[i].As<Napi::Function>();\
-
-#define REQUIRE_ARGUMENT_STRING(i, var, retval)\
-    if (info.Length() <= (i) || !info[i].IsString()) {\
-        THROW_TYPE_EXCEPTION_AND_RETURN("Argument " #i " must be a string", retval)\
-    }\
-    Utf8String var = info[i].As<Napi::String>().Utf8Value().c_str();
-
-#define REQUIRE_ARGUMENT_STRING_ARRAY(i, var, retval)\
-    if (info.Length() <= (i) || !info[i].IsArray()) {\
-        THROW_TYPE_EXCEPTION_AND_RETURN("Argument " #i " must be an array of strings", retval)\
-    }\
-    bvector<Utf8String> var;\
-    Napi::Array arr = info[i].As<Napi::Array>();\
-    for (uint32_t arrIndex = 0; arrIndex < arr.Length(); ++arrIndex) {\
-        Napi::Value arrValue = arr[arrIndex];\
-        if (arrValue.IsString())\
-            var.push_back(arrValue.As<Napi::String>().Utf8Value().c_str());\
-    }
-
-#define REQUIRE_ARGUMENT_NUMBER(i, var, retval)\
-    if (info.Length() <= (i) || !info[i].IsNumber()) {\
-        THROW_TYPE_EXCEPTION_AND_RETURN("Argument " #i " must be a number", retval)\
-    }\
-    Napi::Number var = info[i].As<Napi::Number>();
-
-#define REQUIRE_ARGUMENT_INTEGER(i, var, retval)\
-    if (info.Length() <= (i) || !info[i].IsNumber()) {\
-        THROW_TYPE_EXCEPTION_AND_RETURN("Argument " #i " must be an integer", retval)\
-    }\
-    int32_t var = info[i].As<Napi::Number>().Int32Value();
-
-#define REQUIRE_ARGUMENT_BOOL(i, var, retval)\
-    if (info.Length() <= (i) || !info[i].IsBoolean()) {\
-        THROW_TYPE_EXCEPTION_AND_RETURN("Argument " #i " must be a boolean", retval)\
-    }\
-    bool var = info[i].As<Napi::Boolean>().Value();
-
-#define OPTIONAL_ARGUMENT_BOOL(i, var, default, retval)\
-    bool var;\
-    if (info.Length() <= (i) || (info[i].IsUndefined() || info[i].IsNull())) {\
-        var = (default);\
-    }\
-    else if (info[i].IsBoolean()) {\
-        var = info[i].As<Napi::Boolean>().Value();\
-    }\
-    else {\
-        var = (default);\
-        THROW_TYPE_EXCEPTION_AND_RETURN("Argument " #i " must be an boolean", retval)\
-    }
-
-#define OPTIONAL_ARGUMENT_INTEGER(i, var, default, retval)\
-    int var;\
-    if (info.Length() <= (i) || (info[i].IsUndefined() || info[i].IsNull())) {\
-        var = (default);\
-    }\
-    else if (info[i].IsNumber()) {\
-        var = info[i].As<Napi::Number>().Int32Value();\
-    }\
-    else {\
-        var = (default);\
-        THROW_TYPE_EXCEPTION_AND_RETURN("Argument " #i " must be an integer", retval)\
-    }
-
-#define OPTIONAL_ARGUMENT_STRING(i, var, retval)\
-    Utf8String var;\
-    if (info.Length() <= (i) || (info[i].IsUndefined() || info[i].IsNull())) {\
-        ;\
-    }\
-    else if (info[i].IsString()) {\
-        var = info[i].As<Napi::String>().Utf8Value().c_str();\
-    }\
-    else {\
-        Utf8PrintfString msg("Argument " #i " is type %d. It must be a string or undefined", info[i].Type());\
-        THROW_TYPE_EXCEPTION_AND_RETURN(msg.c_str(), retval)\
-    }
-
-namespace IModelJsNative {
-
-//=======================================================================================
-//! @bsiclass
-//=======================================================================================
-struct NapiUtils
-{
-    /*---------------------------------------------------------------------------------**//**
-    * @bsimethod                                    Sam.Wilson                      09/17
-    +---------------+---------------+---------------+---------------+---------------+------*/
-    template<typename STATUSTYPE>
-    static Napi::Object CreateErrorObject0(STATUSTYPE errCode, Utf8CP msg, Napi::Env env)
-        {
-        Napi::Object error = Napi::Object::New(env);
-        error.Set(Napi::String::New(env, "status"), Napi::Number::New(env, (int) errCode));
-        if (nullptr != msg)
-            error.Set(Napi::String::New(env, "message"), Napi::String::New(env, msg));
-        return error;
-        }
-
-    /*---------------------------------------------------------------------------------**//**
-    * @bsimethod                                    Sam.Wilson                      09/17
-    +---------------+---------------+---------------+---------------+---------------+------*/
-    static Napi::Object CreateBentleyReturnSuccessObject(Napi::Value goodVal, Napi::Env env)
-        {
-        Napi::Object retObj = Napi::Object::New(env);
-        retObj.Set(Napi::String::New(env, "result"), goodVal);
-        return retObj;
-        }
-
-    /*---------------------------------------------------------------------------------**//**
-    * @bsimethod                                    Sam.Wilson                      09/17
-    +---------------+---------------+---------------+---------------+---------------+------*/
-    template<typename STATUSTYPE>
-    static Napi::Object CreateBentleyReturnErrorObject(STATUSTYPE errCode, Utf8CP msg, Napi::Env env)
-        {
-        Napi::Object retObj = Napi::Object::New(env);
-        retObj.Set(Napi::String::New(env, "error"), CreateErrorObject0(errCode, msg, env));
-        return retObj;
-        }
-    /*---------------------------------------------------------------------------------**//**
-    * @bsimethod                                    Sam.Wilson                      01/18
-    +---------------+---------------+---------------+---------------+---------------+------*/
-    static Napi::String Stringify(Napi::Env env, Napi::Value value)
-        {
-        return env.Global().Get("JSON").As<Napi::Object>().Get("stringify").As<Napi::Function>()({value}).ToString();
-        }
-
-    /*---------------------------------------------------------------------------------**//**
-    * @bsimethod                                    Affan.Khan                      04/18
-    +---------------+---------------+---------------+---------------+---------------+------*/
-    static Napi::Value Convert(Napi::Env env, Json::Value const& jsonValue)
-        {
-        switch (jsonValue.type())
-            {
-            case Json::ValueType::booleanValue:
-                return Napi::Boolean::New(env, jsonValue.asBool());
-            case Json::ValueType::intValue:
-                {
-                int64_t val = jsonValue.asInt64();
-                napi_value v;
-                if ((val < std::numeric_limits<std::int32_t>::max()) && napi_create_int32(env, val, &v) == napi_ok)
-                    return Napi::Number(env, v);
-
-                return Napi::Number::New (env, val);
-                }
-            case Json::ValueType::uintValue:
-                {
-                uint64_t val = jsonValue.asUInt64();
-                napi_value v;
-                if ((val < std::numeric_limits<std::uint32_t>::max()) && napi_create_uint32(env, val, &v) == napi_ok)
-                    return Napi::Number(env, v);
-
-                return Napi::Number::New(env, val);
-                }
-            case Json::ValueType::realValue:
-                return Napi::Number::New(env, jsonValue.asDouble());
-            case Json::ValueType::nullValue:
-                return env.Null();
-            case Json::ValueType::stringValue:
-                return Napi::String::New(env, jsonValue.asCString());
-            case Json::ValueType::arrayValue:
-                {
-                Napi::Array jsArray = Napi::Array::New(env, jsonValue.size());
-                for (auto itor = jsonValue.begin(); itor != jsonValue.end(); ++itor)
-                    jsArray.Set(itor.index(), Convert(env, (*itor)));
-
-                return jsArray;
-                }
-            case Json::ValueType::objectValue:
-                {
-                if (jsonValue.isNull()) //also include objectValue
-                    return env.Null();
-
-                Napi::Object jsObject = Napi::Object::New(env);
-                for (auto itor = jsonValue.begin(); itor != jsonValue.end(); ++itor)
-                    jsObject.Set(itor.memberName(), Convert(env, (*itor)));
-
-                return jsObject;
-                }
-            }
-
-        return env.Undefined();
-        }
-
-        static Json::Value Convert(Napi::Value jsValue)
-            {
-            switch (jsValue.Type())
-                {
-                case napi_valuetype::napi_boolean:
-                    return Json::Value(jsValue.ToBoolean().Value());
-                case napi_valuetype::napi_undefined:
-                case napi_valuetype::napi_null:
-                    return Json::Value();
-                case napi_valuetype::napi_number:
-                    return Json::Value(jsValue.ToNumber().DoubleValue());
-                case napi_valuetype::napi_object:
-                    {
-                    Napi::Object obj = jsValue.ToObject();
-                    if (obj.IsArray())
-                        {
-                        Json::Value jsonArray(Json::ValueType::arrayValue);
-                        for (uint32_t i = 0; i < obj.As<Napi::Array>().Length(); i++)
-                            jsonArray.append(Convert(obj.Get(i)));
-
-                        return jsonArray;
-                        }
-
-                    if (obj.IsObject())
-                        {
-                        Json::Value jsonObject(Json::ValueType::objectValue);
-                        Napi::Array propertyNames = obj.GetPropertyNames();
-                        for (uint32_t i = 0; i < propertyNames.Length(); i++)
-                            {
-                            Napi::Value propertyName = propertyNames.Get(i);                        
-                            jsonObject[propertyName.ToString().Utf8Value().c_str()] = Convert(obj.Get(propertyName));
-                            }
-
-                        return jsonObject;
-                        }
-
-                    }
-                case napi_valuetype::napi_string:
-                    return Json::Value(jsValue.ToString().Utf8Value().c_str());
-                case napi_valuetype::napi_symbol:
-                case napi_valuetype::napi_external:
-                case napi_valuetype::napi_function:
-                    break;
-                }
-
-            BeAssert(false);
-            return Json::Value();;
-            }
-
-    /*---------------------------------------------------------------------------------**//**
-    * @bsimethod                                    Grigas.Petraitis                05/18
-    +---------------+---------------+---------------+---------------+---------------+------*/
-    static Napi::Value Convert(Napi::Env env, rapidjson::Value const& jsonValue)
-        {
-        if (jsonValue.IsBool())
-            return Napi::Boolean::New(env, jsonValue.GetBool());
-        if (jsonValue.IsInt())
-            {
-            napi_value v;
-            if (napi_create_int32(env, jsonValue.GetInt(), &v) != napi_ok)
-                return env.Undefined();
-            return Napi::Number(env, v);
-            }
-        if (jsonValue.IsUint())
-            {
-            napi_value v;
-            if (napi_create_int32(env, jsonValue.GetUint(), &v) != napi_ok)
-                return env.Undefined();
-            return Napi::Number(env, v);
-            }
-        if (jsonValue.IsInt64())
-            {
-            napi_value v;
-            if (napi_create_int64(env, jsonValue.GetInt64(), &v) != napi_ok)
-                return env.Undefined();
-            return Napi::Number(env, v);
-            }
-        if (jsonValue.IsUint64())
-            {
-            napi_value v;
-            if (napi_create_int64(env, jsonValue.GetUint64(), &v) != napi_ok)
-                return env.Undefined();
-            return Napi::Number(env, v);
-            }
-        if (jsonValue.IsDouble())
-            return Napi::Number::New(env, jsonValue.GetDouble());
-        if (jsonValue.IsNull())
-            return env.Undefined();
-        if (jsonValue.IsString())
-            return Napi::String::New(env, jsonValue.GetString());
-        if (jsonValue.IsArray())
-            {
-            Napi::Array jsArray = Napi::Array::New(env, jsonValue.Size());
-            for (rapidjson::SizeType i = 0; i < jsonValue.Size(); ++i)
-                jsArray.Set((uint32_t)i, Convert(env, jsonValue[i]));
-            return jsArray;
-            }
-        if (jsonValue.IsObject())
-            {
-            Napi::Object jsObject = Napi::Object::New(env);
-            for (auto itor = jsonValue.MemberBegin(); itor != jsonValue.MemberEnd(); ++itor)
-                jsObject.Set(itor->name.GetString(), Convert(env, itor->value));
-            return jsObject;
-            }
-        return env.Undefined();
-        }
-};
-
-#if 0 //WIP
-Json::Value Convert(Napi::Value jsValue)
-    {
-    switch (jsValue.Type())
-        {
-        case napi_valuetype::napi_boolean:
-            return Json::Value(jsValue.ToBoolean().Value());
-        case napi_valuetype::napi_null:
-            return Json::Value();
-        case napi_valuetype::napi_number:
-            return Json::Value(jsValue.ToNumber().DoubleValue());
-        case napi_valuetype::napi_object:
-            {
-            Napi::Object obj = jsValue.ToObject();
-            if (obj.IsObject())
-                {
-                Json::Value jsonObject(Json::ValueType::objectValue);
-                Napi::Array propertyNames = obj.GetPropertyNames();
-                for (uint32_t i = 0; i < propertyNames.Length(); i++)
-                    {
-                    Napi::Value propertyName = propertyNames.Get(i);
-                    jsonObject[propertyName.ToString().Utf8Value().c_str()] = Convert(obj.Get(propertyName));
-                    }
-
-                return jsonObject;
-                }
-            else if (obj.IsArray())
-                {
-                Json::Value jsonArray(Json::ValueType::arrayValue);
-                for (uint32_t i = 0; i < obj.As<Napi::Array>().Length(); i++)
-                    {
-                    Napi::Value arrayValue = obj.Get(i);
-                    jsonArray.append(Convert(obj.Get(arrayValue)));
-                    }
-
-                return jsonArray;
-                }
-
-            throw Napi::Error::New(jsValue.Env(), "Only Array and Object is supported");
-            }
-        case napi_valuetype::napi_string:
-            return Json::Value(jsValue.ToString().Utf8Value().c_str());
-        case napi_valuetype::napi_symbol:
-        case napi_valuetype::napi_undefined:
-        case napi_valuetype::napi_external:
-        case napi_valuetype::napi_function:
-        }
-
-    throw Napi::Error::New(jsValue.Env(), "Unsupported valuetype");
-    }
-#endif
-
-//=======================================================================================
-// Projects the ECDb class into JS
-//! @bsiclass
-//=======================================================================================
-struct NativeECDb : Napi::ObjectWrap<NativeECDb>
-    {
-    private:
-        static Napi::FunctionReference s_constructor;
-        std::unique_ptr<ECDb> m_ecdb;
-
-    public:
-        NativeECDb(Napi::CallbackInfo const& info) : Napi::ObjectWrap<NativeECDb>(info) {}
-        ~NativeECDb() {}
-
-        // Check if val is really a NativeECDb peer object
-        static bool InstanceOf(Napi::Value val)
-            {
-            if (!val.IsObject())
-                return false;
-
-            Napi::HandleScope scope(val.Env());
-            return val.As<Napi::Object>().InstanceOf(s_constructor.Value());
-            }
-        ECDbR GetECDb()
-            {
-            if (m_ecdb == nullptr)
-                m_ecdb = std::make_unique<ECDb>();
-
-            return *m_ecdb;
-            }
-
-        Napi::Value CreateDb(Napi::CallbackInfo const& info)
-            {
-            REQUIRE_ARGUMENT_STRING(0, dbName, Napi::Number::New(Env(), (int) BE_SQLITE_ERROR));
-            DbResult status = JsInterop::CreateECDb(GetECDb(), BeFileName(dbName.c_str(), true));
-            if (BE_SQLITE_OK == status)
-                {
-                GetECDb().AddFunction(HexStrSqlFunction::GetSingleton());
-                GetECDb().AddFunction(StrSqlFunction::GetSingleton());
-                }
-
-            return Napi::Number::New(Env(), (int) status);
-            }
-
-        Napi::Value OpenDb(Napi::CallbackInfo const& info)
-            {
-            REQUIRE_ARGUMENT_STRING(0, dbName, Napi::Number::New(Env(), (int) BE_SQLITE_ERROR));
-            REQUIRE_ARGUMENT_INTEGER(1, mode, Napi::Number::New(Env(), (int) BE_SQLITE_ERROR));
-            OPTIONAL_ARGUMENT_BOOL(2, upgrade, false, Napi::Number::New(Env(), (int) BE_SQLITE_ERROR));
-
-            Db::OpenParams params((Db::OpenMode) mode);
-            if (upgrade)
-                params.SetProfileUpgradeOptions(Db::ProfileUpgradeOptions::Upgrade);
-
-            DbResult status = JsInterop::OpenECDb(GetECDb(), BeFileName(dbName.c_str(), true), params);
-            if (BE_SQLITE_OK == status)
-                {
-                GetECDb().AddFunction(HexStrSqlFunction::GetSingleton());
-                GetECDb().AddFunction(StrSqlFunction::GetSingleton());
-                }
-
-            return Napi::Number::New(Env(), (int) status);
-            }
-
-        Napi::Value CloseDb(Napi::CallbackInfo const& info)
-            {
-            if (m_ecdb != nullptr)
-                {
-                m_ecdb->RemoveFunction(HexStrSqlFunction::GetSingleton());
-                m_ecdb->RemoveFunction(StrSqlFunction::GetSingleton());
-                m_ecdb->CloseDb();
-                m_ecdb = nullptr;
-                }
-
-            return Napi::Number::New(Env(), (int) BE_SQLITE_OK);
-            }
-
-        Napi::Value Dispose(Napi::CallbackInfo const& info) { return CloseDb(info); }
-
-        Napi::Value SaveChanges(Napi::CallbackInfo const& info)
-            {
-            OPTIONAL_ARGUMENT_STRING(0, changeSetName, Napi::Number::New(Env(), (int) BE_SQLITE_ERROR));
-            DbResult status = GetECDb().SaveChanges(changeSetName.empty() ? nullptr : changeSetName.c_str());
-            return Napi::Number::New(Env(), (int) status);
-            }
-
-        Napi::Value AbandonChanges(Napi::CallbackInfo const& info)
-            {
-            DbResult status = GetECDb().AbandonChanges();
-            return Napi::Number::New(Env(), (int) status);
-            }
-
-        Napi::Value ImportSchema(Napi::CallbackInfo const& info)
-            {
-            REQUIRE_ARGUMENT_STRING(0, schemaPathName, Napi::Number::New(Env(), (int) BE_SQLITE_ERROR));
-            DbResult status = JsInterop::ImportSchema(GetECDb(), BeFileName(schemaPathName.c_str(), true));
-            return Napi::Number::New(Env(), (int) status);
-            }
-
-        Napi::Value IsOpen(Napi::CallbackInfo const& info) { return Napi::Boolean::New(Env(), GetECDb().IsDbOpen()); }
-
-        //  Add a reference to this wrapper object, keeping it and its peer JS object alive.
-        void AddRef() { this->Ref(); }
-
-        //  Remove a reference from this wrapper object and its peer JS object .
-        void Release() { this->Unref(); }
-
-        static void Init(Napi::Env env, Napi::Object exports)
-            {
-            Napi::HandleScope scope(env);
-            Napi::Function t = DefineClass(env, "NativeECDb", {
-            InstanceMethod("createDb", &NativeECDb::CreateDb),
-            InstanceMethod("openDb", &NativeECDb::OpenDb),
-            InstanceMethod("closeDb", &NativeECDb::CloseDb),
-            InstanceMethod("dispose", &NativeECDb::Dispose),
-            InstanceMethod("saveChanges", &NativeECDb::SaveChanges),
-            InstanceMethod("abandonChanges", &NativeECDb::AbandonChanges),
-            InstanceMethod("importSchema", &NativeECDb::ImportSchema),
-            InstanceMethod("isOpen", &NativeECDb::IsOpen)
-            });
-
-            exports.Set("NativeECDb", t);
-
-            s_constructor = Napi::Persistent(t);
-            // Per N-API docs: Call this on a reference that is declared as static data, to prevent its destructor
-            // from running at program shutdown time, which would attempt to reset the reference when
-            // the environment is no longer valid.
-            s_constructor.SuppressDestruct();
-            }
-    };
-
-//=======================================================================================
-// Projects the NativeECSchemaXmlContext class into JS
-//! @bsiclass
-//=======================================================================================
-struct NativeECSchemaXmlContext : Napi::ObjectWrap<NativeECSchemaXmlContext>
-    {
-    private:
-        static Napi::FunctionReference s_constructor;
-        ECSchemaReadContextPtr m_context;
-        ECSchemaXmlContextUtils::LocaterCallbackUPtr m_locater;
-
-    public:
-        NativeECSchemaXmlContext(Napi::CallbackInfo const& info) : Napi::ObjectWrap<NativeECSchemaXmlContext>(info)
-            {
-            m_context = ECSchemaXmlContextUtils::CreateSchemaReadContext(T_HOST.GetIKnownLocationsAdmin());
-            }
-
-        // Check if val is really a NativeECSchemaXmlContext peer object
-        static bool HasInstance(Napi::Value val) {
-            if (!val.IsObject())
-                return false;
-            Napi::Object obj = val.As<Napi::Object>();
-            return obj.InstanceOf(s_constructor.Value());
-            }
-
-        void SetSchemaLocater(Napi::CallbackInfo const& info)
-            {
-            REQUIRE_ARGUMENT_FUNCTION(0, locaterCallback, );
-            ECSchemaXmlContextUtils::SetSchemaLocater(*m_context, m_locater, Napi::Persistent(locaterCallback));
-            }
-
-        void AddSchemaPath(Napi::CallbackInfo const& info)
-            {
-            REQUIRE_ARGUMENT_STRING(0, schemaPath, );
-            ECSchemaXmlContextUtils::AddSchemaPath(*m_context, schemaPath);
-            }
-
-        Napi::Value ReadSchemaFromXmlFile(Napi::CallbackInfo const& info)
-            {
-            REQUIRE_ARGUMENT_STRING(0, filePath, Env().Undefined());
-            Json::Value schemaJson;
-            auto status = ECSchemaXmlContextUtils::ConvertECSchemaXmlToJson(schemaJson, *m_context, filePath);
-
-            if (ECSchemaXmlContextUtils::SchemaConversionStatus::Success == status)
-                return NapiUtils::CreateBentleyReturnSuccessObject(Napi::String::New(Env(), schemaJson.ToString().c_str()), Env());
-
-            return NapiUtils::CreateBentleyReturnErrorObject(BentleyStatus::ERROR, ECSchemaXmlContextUtils::SchemaConversionStatusToString(status), Env());
-            }
-
-        //  Add a reference to this wrapper object, keeping it and its peer JS object alive.
-        void AddRef() { this->Ref(); }
-
-        //  Remove a reference from this wrapper object and its peer JS object .
-        void Release() { this->Unref(); }
-
-        static void Init(Napi::Env env, Napi::Object exports)
-            {
-            Napi::HandleScope scope(env);
-            Napi::Function t = DefineClass(env, "NativeECSchemaXmlContext", {
-                InstanceMethod("addSchemaPath", &NativeECSchemaXmlContext::AddSchemaPath),
-                InstanceMethod("readSchemaFromXmlFile", &NativeECSchemaXmlContext::ReadSchemaFromXmlFile),
-                InstanceMethod("setSchemaLocater", &NativeECSchemaXmlContext::SetSchemaLocater)
-            });
-
-            exports.Set("NativeECSchemaXmlContext", t);
-
-            s_constructor = Napi::Persistent(t);
-            // Per N-API docs: Call this on a reference that is declared as static data, to prevent its destructor
-            // from running at program shutdown time, which would attempt to reset the reference when
-            // the environment is no longer valid.
-            s_constructor.SuppressDestruct();
-            }
-    };
-
-
-//=======================================================================================
-// SimpleRulesetLocater
-//! @bsiclass
-//=======================================================================================
-struct SimpleRulesetLocater : RefCounted<RuleSetLocater>
-{
-private:
-    Utf8String m_rulesetId;
-    mutable PresentationRuleSetPtr m_ruleset;
-
-protected:
-    SimpleRulesetLocater(Utf8String rulesetId) : m_rulesetId(rulesetId) {}
-    int _GetPriority() const override {return 100;}
-    bvector<PresentationRuleSetPtr> _LocateRuleSets(Utf8CP rulesetId) const override
-        {
-        if (m_ruleset.IsNull())
-            {
-            m_ruleset = PresentationRuleSet::CreateInstance(m_rulesetId, 1, 0, false, "", "", "", false);
-            m_ruleset->AddPresentationRule(*new ContentRule("", 1, false));
-            m_ruleset->GetContentRules().back()->AddSpecification(*new SelectedNodeInstancesSpecification(1, false, "", "", true));
-            }
-        return bvector<PresentationRuleSetPtr>{m_ruleset};
-        }
-    bvector<Utf8String> _GetRuleSetIds() const override {return bvector<Utf8String>{m_rulesetId};}
-    void _InvalidateCache(Utf8CP rulesetId) override
-        {
-        if (nullptr == rulesetId || m_rulesetId.Equals(rulesetId))
-            m_ruleset = nullptr;
-        }
-
-public:
-    static RefCountedPtr<SimpleRulesetLocater> Create(Utf8String rulesetId) {return new SimpleRulesetLocater(rulesetId);}
-};
-
-// Project the IBriefcaseManager::Request class
-struct NativeBriefcaseManagerResourcesRequest : Napi::ObjectWrap<NativeBriefcaseManagerResourcesRequest>
-{
-    IBriefcaseManager::Request m_req;
-    static Napi::FunctionReference s_constructor;
-
-    NativeBriefcaseManagerResourcesRequest(Napi::CallbackInfo const& info) : Napi::ObjectWrap<NativeBriefcaseManagerResourcesRequest>(info)
-        {
-        }
-
-    static bool InstanceOf(Napi::Value val) {
-        if (!val.IsObject())
-            return false;
-
-        Napi::HandleScope scope(val.Env());
-        return val.As<Napi::Object>().InstanceOf(s_constructor.Value());
-        }
-
-    //  Create projections
-    static void Init(Napi::Env& env, Napi::Object exports)
-        {
-        Napi::HandleScope scope(env);
-        Napi::Function t = DefineClass(env, "NativeBriefcaseManagerResourcesRequest", {
-          InstanceMethod("reset", &NativeBriefcaseManagerResourcesRequest::Reset),
-          InstanceMethod("isEmpty", &NativeBriefcaseManagerResourcesRequest::IsEmpty),
-          InstanceMethod("toJSON", &NativeBriefcaseManagerResourcesRequest::ToJSON),
-        });
-
-        exports.Set("NativeBriefcaseManagerResourcesRequest", t);
-
-        s_constructor = Napi::Persistent(t);
-        // Per N-API docs: Call this on a reference that is declared as static data, to prevent its destructor
-        // from running at program shutdown time, which would attempt to reset the reference when
-        // the environment is no longer valid.
-        s_constructor.SuppressDestruct();
-        }
-
-    void Reset(Napi::CallbackInfo const& info)
-        {
-        m_req.Reset();
-        }
-
-    Napi::Value IsEmpty(Napi::CallbackInfo const& info)
-        {
-        return Napi::Number::New(Env(), (bool)m_req.IsEmpty());
-        }
-
-    Napi::Value ToJSON(Napi::CallbackInfo const& info)
-        {
-        Json::Value json(Json::objectValue);
-        m_req.ToJson(json);
-        return Napi::String::New(Env(), json.ToString().c_str());
-        }
-
-};
-
-//=======================================================================================
-// Projects the DgnDb class into JS
-//! @bsiclass
-//=======================================================================================
-struct NativeDgnDb : Napi::ObjectWrap<NativeDgnDb>
-    {
-    struct NativeAppData : Db::AppData
-        {
-        NativeDgnDb& m_addonDb;
-
-        static Key const& GetKey()
-            {
-            static Key s_key;
-            return s_key;
-            }
-
-        NativeAppData(NativeDgnDb& adb) : m_addonDb(adb) {}
-        static NativeAppData* Find(DgnDbR db) {return (NativeAppData*) db.FindAppData(GetKey()).get();}
-        static void Add(NativeDgnDb& adb)
-            {
-            BeAssert(nullptr == Find(adb.GetDgnDb()));
-            adb.GetDgnDb().AddAppData(GetKey(), new NativeAppData(adb));
-            }
-
-        static void Remove(DgnDbR db) {db.DropAppData(GetKey());}
-        };
-
-    static Napi::FunctionReference s_constructor;
-
-    Dgn::DgnDbPtr m_dgndb;
-    ConnectionManager m_connections;
-    std::unique_ptr<RulesDrivenECPresentationManager> m_presentationManager;
-
-    NativeDgnDb(Napi::CallbackInfo const& info) : Napi::ObjectWrap<NativeDgnDb>(info) {}
-    ~NativeDgnDb() {CloseDgnDb();}
-
-    void CloseDgnDb()
-        {
-        if (!m_dgndb.IsValid())
-            return;
-
-        TearDownPresentationManager();
-        m_dgndb->RemoveFunction(HexStrSqlFunction::GetSingleton());
-        m_dgndb->RemoveFunction(StrSqlFunction::GetSingleton());
-        JsInterop::CloseDgnDb(*m_dgndb);
-        NativeAppData::Remove(GetDgnDb());
-        m_dgndb = nullptr;
-        }
-
-    void OnDgnDbOpened(DgnDbP dgndb)
-        {
-        if (nullptr == dgndb)
-            CloseDgnDb();
-
-        m_dgndb = dgndb;
-
-        SetupPresentationManager();
-        NativeAppData::Add(*this);
-        m_dgndb->AddFunction(HexStrSqlFunction::GetSingleton());
-        m_dgndb->AddFunction(StrSqlFunction::GetSingleton());
-        }
-
-    static NativeDgnDb* From(DgnDbR db)
-        {
-        auto appdata = NativeAppData::Find(db);
-        return appdata? &appdata->m_addonDb: nullptr;
-        }
-
-    //  Check if val is really a NativeDgnDb peer object
-    static bool InstanceOf(Napi::Value val)
-        {
-        if (!val.IsObject())
-            return false;
-
-        Napi::HandleScope scope(val.Env());
-        return val.As<Napi::Object>().InstanceOf(s_constructor.Value());
-        }
-
-    DgnDbR GetDgnDb() {return *m_dgndb;}
-
-    void SetupPresentationManager()
-        {
-        BeFileName assetsDir = T_HOST.GetIKnownLocationsAdmin().GetDgnPlatformAssetsDirectory();
-        BeFileName tempDir = T_HOST.GetIKnownLocationsAdmin().GetLocalTempDirectoryBaseName();
-        RulesDrivenECPresentationManager::Paths paths(assetsDir, tempDir);
-        m_presentationManager = std::unique_ptr<RulesDrivenECPresentationManager>(new RulesDrivenECPresentationManager(m_connections, paths));
-        IECPresentationManager::RegisterImplementation(m_presentationManager.get());
-        m_presentationManager->GetLocaters().RegisterLocater(*SimpleRulesetLocater::Create("Ruleset_Id"));
-        }
-
-    void TearDownPresentationManager()
-        {
-        if (m_presentationManager == nullptr)
-            return;
-        IECPresentationManager::RegisterImplementation(nullptr);
-        m_presentationManager.reset();
-        }
-
-    Napi::Object CreateBentleyReturnSuccessObject(Napi::Value goodVal) {return NapiUtils::CreateBentleyReturnSuccessObject(goodVal, Env());}
-
-    template<typename STATUSTYPE>
-    Napi::Object CreateBentleyReturnErrorObject(STATUSTYPE errCode, Utf8CP msg = nullptr) {return NapiUtils::CreateBentleyReturnErrorObject(errCode, msg, Env());}
-
-    template<typename STATUSTYPE>
-    Napi::Object CreateBentleyReturnObject(STATUSTYPE errCode, Napi::Value goodValue)
-        {
-        if ((STATUSTYPE)0 != errCode)
-            return CreateBentleyReturnErrorObject(errCode);
-        return CreateBentleyReturnSuccessObject(goodValue);
-        }
-
-    template<typename STATUSTYPE>
-    Napi::Object CreateBentleyReturnObject(STATUSTYPE errCode) {return CreateBentleyReturnObject(errCode, Env().Undefined());}
-
-    bool IsOpen() const {return m_dgndb.IsValid();}
-
-    Napi::Value OpenDgnDb(Napi::CallbackInfo const& info)
-        {
-        REQUIRE_ARGUMENT_STRING(0, dbname, Env().Undefined());
-        REQUIRE_ARGUMENT_INTEGER(1, mode, Env().Undefined());
-        DgnDbPtr db;
-        DbResult status = JsInterop::OpenDgnDb(db, BeFileName(dbname.c_str(), true), (Db::OpenMode)mode);
-        if (BE_SQLITE_OK == status)
-            OnDgnDbOpened(db.get());
-
-        return Napi::Number::New(Env(), (int)status);
-        }
-
-    Napi::Value CreateIModel(Napi::CallbackInfo const& info)
-        {
-        REQUIRE_ARGUMENT_STRING(0, fileName, Env().Undefined());
-        REQUIRE_ARGUMENT_STRING(1, args, Env().Undefined());
-
-        DbResult status;
-        DgnDbPtr db = JsInterop::CreateIModel(status, fileName, Json::Value::From(args), Env());
-        if (db.IsValid())
-            OnDgnDbOpened(db.get());
-
-        return Napi::Number::New(Env(), (int)status);
-        }
-
-    Napi::Value GetECClassMetaData(Napi::CallbackInfo const& info)
-        {
-        REQUIRE_ARGUMENT_STRING(0, s, Env().Undefined());
-        REQUIRE_ARGUMENT_STRING(1, c, Env().Undefined());
-        Json::Value metaDataJson;
-        auto status = JsInterop::GetECClassMetaData(metaDataJson, GetDgnDb(), s.c_str(), c.c_str());
-        return CreateBentleyReturnObject(status, Napi::String::New(Env(), metaDataJson.ToString().c_str()));
-        }
-
-    Napi::Value GetSchemaItem(Napi::CallbackInfo const& info)
-        {
-        REQUIRE_ARGUMENT_STRING(0, schemaName, Env().Undefined());
-        REQUIRE_ARGUMENT_STRING(1, itemName, Env().Undefined());
-        Json::Value metaDataJson;
-        auto status = JsInterop::GetSchemaItem(metaDataJson, GetDgnDb(), schemaName.c_str(), itemName.c_str());
-        return CreateBentleyReturnObject(status, Napi::String::New(Env(), metaDataJson.ToString().c_str()));
-        }
-
-    Napi::Value GetSchema(Napi::CallbackInfo const& info)
-        {
-        REQUIRE_ARGUMENT_STRING(0, name, Env().Undefined());
-
-        Json::Value metaDataJson;
-        auto status = JsInterop::GetSchema(metaDataJson, GetDgnDb(), name.c_str());
-        return CreateBentleyReturnObject(status, Napi::String::New(Env(), metaDataJson.ToString().c_str()));
-         }
-
-    Napi::Value GetElement(Napi::CallbackInfo const& info)
-        {
-        REQUIRE_ARGUMENT_STRING(0, optsJsonStr, Env().Undefined());
-        Json::Value opts = Json::Value::From(optsJsonStr);
-        Json::Value elementJson;  // ouput
-        auto status = JsInterop::GetElement(elementJson, GetDgnDb(), opts);
-
-        Napi::Value jsValue = NapiUtils::Convert(Env(), elementJson);
-        return CreateBentleyReturnObject(status, jsValue);
-        }
-
-    Napi::Value GetModel(Napi::CallbackInfo const& info)
-        {
-        REQUIRE_DB_TO_BE_OPEN
-        REQUIRE_ARGUMENT_STRING(0, optsJsonStr, Env().Undefined());
-        Json::Value opts = Json::Value::From(optsJsonStr);
-        Json::Value modelJson; // output
-        DgnDbStatus status = JsInterop::GetModel(modelJson, GetDgnDb(), opts);
-        return CreateBentleyReturnObject(status, Napi::String::New(Env(), modelJson.ToString().c_str()));
-        }
-
-    Napi::Value QueryModelExtents(Napi::CallbackInfo const& info)
-        {
-        REQUIRE_DB_TO_BE_OPEN
-        REQUIRE_ARGUMENT_STRING(0, optionsJsonStr, Env().Undefined());
-        Json::Value options = Json::Value::From(optionsJsonStr);
-        Json::Value extentsJson; // output
-        DgnDbStatus status = JsInterop::QueryModelExtents(extentsJson, GetDgnDb(), options);
-        return CreateBentleyReturnObject(status, Napi::String::New(Env(), extentsJson.ToString().c_str()));
-        }
-
-    Napi::Value DumpChangeSet(Napi::CallbackInfo const& info)
-        {
-        REQUIRE_DB_TO_BE_OPEN
-        REQUIRE_ARGUMENT_STRING(0, changeSetToken, Env().Undefined());
-        Json::Value jsonChangeSetToken = Json::Value::From(changeSetToken);
-
-        RevisionStatus status = JsInterop::DumpChangeSet(*m_dgndb, jsonChangeSetToken);
-        return Napi::Number::New(Env(), (int)status);
-        }
-
-    Napi::Value ApplyChangeSets(Napi::CallbackInfo const& info)
-        {
-        REQUIRE_ARGUMENT_STRING(0, changeSetTokens, Env().Undefined());
-        REQUIRE_ARGUMENT_INTEGER(1, applyOption, Env().Undefined());
-
-        bvector<DgnRevisionPtr> revisionPtrs;
-        bool containsSchemaChanges;
-        Utf8String dbGuid = m_dgndb->GetDbGuid().ToString();
-        Json::Value jsonChangeSetTokens = Json::Value::From(changeSetTokens);
-        RevisionStatus status = JsInterop::ReadChangeSets(revisionPtrs, containsSchemaChanges, dbGuid, jsonChangeSetTokens);
-        if (RevisionStatus::Success != status)
-            return Napi::Number::New(Env(), (int)status);
-
-        bvector<DgnRevisionCP> revisions;
-        for (uint32_t ii = 0; ii < revisionPtrs.size(); ii++)
-            revisions.push_back(revisionPtrs[ii].get());
-
-        /* Process change sets containing only data changes */
-        if (!containsSchemaChanges)
-            {
-            status = JsInterop::ApplyDataChangeSets(*m_dgndb, revisions, (RevisionProcessOption) applyOption);
-            return Napi::Number::New(Env(), (int)status);
-            }
-
-        /* Process change sets containing schema changes */
-        BeFileName dbFileName(m_dgndb->GetDbFileName(), true);
-        bool isReadonly = m_dgndb->IsReadonly();
-
-        CloseDgnDb();
-
-        status = JsInterop::ApplySchemaChangeSets(dbFileName, revisions, (RevisionProcessOption)applyOption);
-        if (RevisionStatus::Success != status)
-            return Napi::Number::New(Env(), (int)status);
-
-        DgnDbPtr db;
-        DbResult result = JsInterop::OpenDgnDb(db, dbFileName, isReadonly ? Db::OpenMode::Readonly : Db::OpenMode::ReadWrite);
-        if (BE_SQLITE_OK == result)
-            OnDgnDbOpened(db.get());
-        else
-            status = RevisionStatus::ApplyError;
-
-        return Napi::Number::New(Env(), (int)status);
-        }
-
-    static TxnManager::TxnId TxnIdFromString(Utf8StringCR str)
-        {
-        BeInt64Id fakeId;
-        BeInt64Id::FromString(fakeId, str.c_str());
-        return TxnManager::TxnId(fakeId.GetValue());
-        }
-
-    static Utf8String TxnIdToString(TxnManager::TxnId txnId)
-        {
-        BeInt64Id fakeId(txnId.GetValue());
-        return fakeId.ToHexStr();
-        }
-
-    Napi::Value TxnManagerGetCurrentTxnId(Napi::CallbackInfo const& info)
-        {
-        REQUIRE_DB_TO_BE_OPEN
-        return Napi::String::New(Env(), TxnIdToString(m_dgndb->Txns().GetCurrentTxnId()).c_str());
-        }
-
-    Napi::Value TxnManagerQueryFirstTxnId(Napi::CallbackInfo const& info)
-        {
-        REQUIRE_DB_TO_BE_OPEN
-        TxnManager::TxnId startTxnId = m_dgndb->Txns().QueryNextTxnId(TxnManager::TxnId(0));
-        return Napi::String::New(Env(), TxnIdToString(startTxnId).c_str());
-        }
-
-    Napi::Value TxnManagerQueryNextTxnId(Napi::CallbackInfo const& info)
-        {
-        REQUIRE_ARGUMENT_STRING(0, txnIdHexStr, Env().Undefined());
-        REQUIRE_DB_TO_BE_OPEN
-        auto next = m_dgndb->Txns().QueryNextTxnId(TxnIdFromString(txnIdHexStr));
-        return Napi::String::New(Env(), TxnIdToString(next).c_str());
-        }
-
-    Napi::Value TxnManagerQueryPreviousTxnId(Napi::CallbackInfo const& info)
-        {
-        REQUIRE_ARGUMENT_STRING(0, txnIdHexStr, Env().Undefined());
-        REQUIRE_DB_TO_BE_OPEN
-        auto next = m_dgndb->Txns().QueryPreviousTxnId(TxnIdFromString(txnIdHexStr));
-        return Napi::String::New(Env(), TxnIdToString(next).c_str());
-        }
-
-    Napi::Value TxnManagerGetTxnDescription(Napi::CallbackInfo const& info)
-        {
-        REQUIRE_ARGUMENT_STRING(0, txnIdHexStr, Env().Undefined());
-        REQUIRE_DB_TO_BE_OPEN
-
-        return Napi::String::New(Env(), m_dgndb->Txns().GetTxnDescription(TxnIdFromString(txnIdHexStr)).c_str());
-        }
-
-    Napi::Value TxnManagerIsTxnIdValid(Napi::CallbackInfo const& info)
-        {
-        REQUIRE_ARGUMENT_STRING(0, txnIdHexStr, Env().Undefined());
-        return Napi::Boolean::New(Env(), TxnIdFromString(txnIdHexStr).IsValid());
-        }
-
-    Napi::Value TxnManagerHasUnsavedChanges(Napi::CallbackInfo const& info)
-        {
-        return Napi::Boolean::New(Env(), m_dgndb->Txns().HasChanges());
-        }
-
-    Napi::Value StartCreateChangeSet(Napi::CallbackInfo const& info)
-        {
-        REQUIRE_DB_TO_BE_OPEN
-        Json::Value changeSetInfo;
-        RevisionStatus status = JsInterop::StartCreateChangeSet(changeSetInfo, *m_dgndb);
-        return CreateBentleyReturnObject(status, Napi::String::New(Env(), changeSetInfo.ToString().c_str()));
-        }
-
-    Napi::Value FinishCreateChangeSet(Napi::CallbackInfo const& info)
-        {
-        REQUIRE_DB_TO_BE_OPEN
-        RevisionStatus status = JsInterop::FinishCreateChangeSet(*m_dgndb);
-        return Napi::Number::New(Env(), (int) status);
-        }
-
-    void AbandonCreateChangeSet(Napi::CallbackInfo const& info)
-        {
-        if (!m_dgndb.IsValid())
-            return;
-        JsInterop::AbandonCreateChangeSet(*m_dgndb);
-        }
-
-    Napi::Value ExtractCodes(Napi::CallbackInfo const& info)
-        {
-        REQUIRE_DB_TO_BE_OPEN
-        Json::Value codes;
-        DbResult result = JsInterop::ExtractCodes(codes, *m_dgndb);
-        return CreateBentleyReturnObject(result, Napi::String::New(Env(), codes.ToString().c_str()));
-        }
-
-    Napi::Value ExtractCodesFromFile(Napi::CallbackInfo const& info)
-        {
-        REQUIRE_DB_TO_BE_OPEN
-        REQUIRE_ARGUMENT_STRING(0, changeSetToken, Env().Undefined());
-        Json::Value jsonChangeSetToken = Json::Value::From(changeSetToken);
-        Json::Value codes;
-        DbResult result = JsInterop::ExtractCodesFromFile(codes, *m_dgndb, jsonChangeSetToken);
-        return CreateBentleyReturnObject(result, Napi::String::New(Env(), codes.ToString().c_str()));
-        }
-
-    Napi::Value GetPendingChangeSets(Napi::CallbackInfo const& info)
-        {
-        REQUIRE_DB_TO_BE_OPEN
-        Json::Value changeSets;
-        DbResult result = JsInterop::GetPendingChangeSets(changeSets, *m_dgndb);
-        return CreateBentleyReturnObject(result, Napi::String::New(Env(), changeSets.ToString().c_str()));
-        }
-
-    Napi::Value AddPendingChangeSet(Napi::CallbackInfo const& info)
-        {
-        REQUIRE_DB_TO_BE_OPEN
-        REQUIRE_ARGUMENT_STRING(0, changeSetId, Env().Undefined());
-        DbResult result = JsInterop::AddPendingChangeSet(*m_dgndb, changeSetId);
-        return Napi::Number::New(Env(), (int) result);
-        }
-
-    Napi::Value RemovePendingChangeSet(Napi::CallbackInfo const& info)
-        {
-        REQUIRE_DB_TO_BE_OPEN
-        REQUIRE_ARGUMENT_STRING(0, changeSetId, Env().Undefined());
-        DbResult result = JsInterop::RemovePendingChangeSet(*m_dgndb, changeSetId);
-        return Napi::Number::New(Env(), (int) result);
-        }
-
-    Napi::Value GetIModelProps(Napi::CallbackInfo const& info)
-        {
-        REQUIRE_DB_TO_BE_OPEN
-        Json::Value props;
-        JsInterop::GetIModelProps(props, *m_dgndb);
-        return Napi::String::New(Env(), props.ToString().c_str());
-        }
-
-    Napi::Value InsertElement(Napi::CallbackInfo const& info)
-        {
-        REQUIRE_DB_TO_BE_OPEN
-        REQUIRE_ARGUMENT_STRING(0, elemPropsJsonStr, Env().Undefined());
-        Json::Value elemProps = Json::Value::From(elemPropsJsonStr);
-        Json::Value elemIdJsonObj;
-        auto status = JsInterop::InsertElement(elemIdJsonObj, GetDgnDb(), elemProps);
-        return CreateBentleyReturnObject(status, Napi::String::New(Env(), elemIdJsonObj.ToString().c_str()));
-        }
-
-    Napi::Value UpdateElement(Napi::CallbackInfo const& info)
-        {
-        REQUIRE_DB_TO_BE_OPEN
-        REQUIRE_ARGUMENT_STRING(0, elemPropsJsonStr, Env().Undefined());
-
-        Json::Value elemProps = Json::Value::From(elemPropsJsonStr);
-        auto status = JsInterop::UpdateElement(GetDgnDb(), elemProps);
-        return Napi::Number::New(Env(), (int)status);
-        }
-
-    Napi::Value DeleteElement(Napi::CallbackInfo const& info)
-        {
-        REQUIRE_DB_TO_BE_OPEN
-        REQUIRE_ARGUMENT_STRING(0, elemIdStr, Env().Undefined());
-        auto status = JsInterop::DeleteElement(GetDgnDb(), elemIdStr);
-        return Napi::Number::New(Env(), (int)status);
-        }
-
-    void GetTileTree(Napi::CallbackInfo const& info)
-        {
-        REQUIRE_ARGUMENT_STRING(0, idStr, );
-        REQUIRE_ARGUMENT_FUNCTION(1, responseCallback, );
-
-        JsInterop::GetTileTree(GetDgnDb(), idStr, responseCallback);
-        }
-
-    void GetTileContent(Napi::CallbackInfo const& info)
-        {
-        REQUIRE_ARGUMENT_STRING(0, treeIdStr, );
-        REQUIRE_ARGUMENT_STRING(1, tileIdStr, );
-        REQUIRE_ARGUMENT_FUNCTION(2, responseCallback, );
-
-        JsInterop::GetTileContent(GetDgnDb(), treeIdStr, tileIdStr, responseCallback);
-        }
-
-    Napi::Value InsertLinkTableRelationship(Napi::CallbackInfo const& info)
-        {
-        REQUIRE_DB_TO_BE_OPEN
-        REQUIRE_ARGUMENT_STRING(0, propsJsonStr, Env().Undefined());
-        Json::Value props = Json::Value::From(propsJsonStr);
-        Json::Value idJsonObj;
-        auto status = JsInterop::InsertLinkTableRelationship(idJsonObj, GetDgnDb(), props);
-        return CreateBentleyReturnObject(status, Napi::String::New(Env(), idJsonObj.asCString()));
-        }
-
-    Napi::Value UpdateLinkTableRelationship(Napi::CallbackInfo const& info)
-        {
-        REQUIRE_DB_TO_BE_OPEN
-        REQUIRE_ARGUMENT_STRING(0, propsJsonStr, Env().Undefined());
-        Json::Value props = Json::Value::From(propsJsonStr);
-        auto status = JsInterop::UpdateLinkTableRelationship(GetDgnDb(), props);
-        return Napi::Number::New(Env(), (int)status);
-        }
-
-    Napi::Value DeleteLinkTableRelationship(Napi::CallbackInfo const& info)
-        {
-        REQUIRE_DB_TO_BE_OPEN
-        REQUIRE_ARGUMENT_STRING(0, propsJsonStr, Env().Undefined());
-        Json::Value props = Json::Value::From(propsJsonStr);
-        auto status = JsInterop::DeleteLinkTableRelationship(GetDgnDb(), props);
-        return Napi::Number::New(Env(), (int)status);
-        }
-
-    Napi::Value InsertCodeSpec(Napi::CallbackInfo const& info)
-        {
-        REQUIRE_DB_TO_BE_OPEN
-        REQUIRE_ARGUMENT_STRING(0, name, Env().Undefined());
-        REQUIRE_ARGUMENT_INTEGER(1, specType, Env().Undefined());
-        REQUIRE_ARGUMENT_INTEGER(2, scopeReq, Env().Undefined());
-
-        if ((uint32_t)CodeScopeSpec::Type::Model != specType && (uint32_t)CodeScopeSpec::Type::ParentElement != specType &&
-            (uint32_t)CodeScopeSpec::Type::RelatedElement != specType && (uint32_t)CodeScopeSpec::Type::Repository != specType)
-            THROW_TYPE_EXCEPTION_AND_RETURN("Argument 1 must be a CodeScopeSpec.Type", Env().Undefined());
-
-        if ((uint32_t)CodeScopeSpec::ScopeRequirement::ElementId != scopeReq && (uint32_t)CodeScopeSpec::ScopeRequirement::FederationGuid != scopeReq)
-            THROW_TYPE_EXCEPTION_AND_RETURN("Argument 2 must be a CodeScopeSpec.ScopeRequirement", Env().Undefined());
-
-        Utf8String idStr;
-        DgnDbStatus status = JsInterop::InsertCodeSpec(idStr, GetDgnDb(), name, (CodeScopeSpec::Type)specType, (CodeScopeSpec::ScopeRequirement)scopeReq);
-        return CreateBentleyReturnObject(status, Napi::String::New(Env(), idStr.c_str()));
-        }
-
-    Napi::Value InsertModel(Napi::CallbackInfo const& info)
-        {
-        REQUIRE_DB_TO_BE_OPEN
-        REQUIRE_ARGUMENT_STRING(0, modelPropsJson, Env().Undefined());
-        Json::Value modelProps = Json::Value::From(modelPropsJson);
-        Json::Value modelIdProps;
-        auto status = JsInterop::InsertModel(modelIdProps, GetDgnDb(), modelProps);
-        return CreateBentleyReturnObject(status, Napi::String::New(Env(), modelIdProps.ToString().c_str()));
-        }
-
-    Napi::Value UpdateModel(Napi::CallbackInfo const& info)
-        {
-        REQUIRE_DB_TO_BE_OPEN
-        REQUIRE_ARGUMENT_STRING(0, modelPropsJson, Env().Undefined());
-        Json::Value modelProps = Json::Value::From(modelPropsJson);
-        auto status = JsInterop::UpdateModel(GetDgnDb(), modelProps);
-        return Napi::Number::New(Env(), (int)status);
-        }
-
-    Napi::Value DeleteModel(Napi::CallbackInfo const& info)
-        {
-        REQUIRE_DB_TO_BE_OPEN
-        REQUIRE_ARGUMENT_STRING(0, elemIdStr, Env().Undefined());
-        auto status = JsInterop::DeleteModel(GetDgnDb(), elemIdStr);
-        return Napi::Number::New(Env(), (int)status);
-        }
-
-    Napi::Value GetElementPropertiesForDisplay(Napi::CallbackInfo const& info)
-        {
-        REQUIRE_DB_TO_BE_OPEN
-        REQUIRE_ARGUMENT_STRING(0, elementIdStr, Env().Undefined());
-        Utf8String exportedJson;
-
-        ECInstanceId elemId(ECInstanceId::FromString(elementIdStr.c_str()).GetValueUnchecked());
-        if (!elemId.IsValid())
-            return CreateBentleyReturnErrorObject(DgnDbStatus::BadElement);
-
-        CachedECSqlStatementPtr stmt = GetDgnDb().GetPreparedECSqlStatement("SELECT ECClassId FROM biscore.Element WHERE ECInstanceId = ?");
-        if (!stmt.IsValid())
-            return CreateBentleyReturnErrorObject(DgnDbStatus::SQLiteError);
-
-        stmt->BindId(1, elemId);
-        if (stmt->Step() != BE_SQLITE_ROW)
-            return CreateBentleyReturnErrorObject(DgnDbStatus::SQLiteError);
-
-        ECClassId ecclassId = stmt->GetValueId<ECClassId>(0);
-        ECClassCP ecclass = GetDgnDb().Schemas().GetClass(ecclassId);
-        KeySetPtr input = KeySet::Create({ECClassInstanceKey(ecclass, elemId)});
-        RulesDrivenECPresentationManager::ContentOptions options ("Items");
-        if ( m_presentationManager == nullptr)
-            return CreateBentleyReturnErrorObject(DgnDbStatus::BadArg);
-
-        m_connections.NotifyConnectionOpened(GetDgnDb());
-        ContentDescriptorCPtr descriptor = m_presentationManager->GetContentDescriptor(GetDgnDb(), ContentDisplayType::PropertyPane, *input, nullptr, options.GetJson()).get();
-        if (descriptor.IsNull())
-            return CreateBentleyReturnErrorObject(DgnDbStatus::BadArg);
-
-        PageOptions pageOptions;
-        pageOptions.SetPageStart(0);
-        pageOptions.SetPageSize(0);
-        ContentCPtr content = m_presentationManager->GetContent(*descriptor, pageOptions).get();
-        if (content.IsNull())
-            return CreateBentleyReturnErrorObject(DgnDbStatus::BadArg);
-
-        rapidjson::StringBuffer buffer;
-        rapidjson::Writer<rapidjson::StringBuffer> writer(buffer);
-        content->AsJson().Accept(writer);
-        exportedJson = buffer.GetString();
-
-        return CreateBentleyReturnSuccessObject(Napi::String::New(Env(), exportedJson.c_str()));
-        };
-
-    //  Add a reference to this wrapper object, keeping it and its peer JS object alive.
-    void AddRef() { this->Ref(); }
-
-    //  Remove a reference from this wrapper object and its peer JS object .
-    void Release() { this->Unref(); }
-
-    Napi::Value SaveChanges(Napi::CallbackInfo const& info)
-        {
-        OPTIONAL_ARGUMENT_STRING(0, description, Env().Undefined());
-        REQUIRE_DB_TO_BE_OPEN
-        auto was = JsInterop::SetOkEndBulkMode(true);
-        auto stat = GetDgnDb().SaveChanges(description);
-        JsInterop::SetOkEndBulkMode(was);
-        return Napi::Number::New(Env(), (int)stat);
-        }
-
-    Napi::Value AbandonChanges(Napi::CallbackInfo const& info)
-        {
-        DbResult status = GetDgnDb().AbandonChanges();
-        return Napi::Number::New(Env(), (int) status);
-        }
-
-    Napi::Value ImportSchema(Napi::CallbackInfo const& info)
-        {
-        REQUIRE_DB_TO_BE_OPEN
-        REQUIRE_ARGUMENT_STRING(0, schemaPathnameStrObj, Env().Undefined());
-        BeFileName schemaPathname(schemaPathnameStrObj.c_str(), true);
-        auto stat = JsInterop::ImportSchemaDgnDb(GetDgnDb(), schemaPathname);
-        return Napi::Number::New(Env(), (int)stat);
-        }
-
-    Napi::Value ImportFunctionalSchema(Napi::CallbackInfo const& info)
-        {
-        REQUIRE_DB_TO_BE_OPEN
-        DbResult result = JsInterop::ImportFunctionalSchema(GetDgnDb());
-        return Napi::Number::New(Env(), (int)result);
-        }
-
-    void CloseDgnDb(Napi::CallbackInfo const& info)
-        {
-        CloseDgnDb();
-        }
-
-    Napi::Value CreateChangeCache(Napi::CallbackInfo const& info)
-        {
-        REQUIRE_DB_TO_BE_OPEN
-        REQUIRE_ARGUMENT_OBJ(0, NativeECDb, changeCacheECDb, Env().Undefined());
-        REQUIRE_ARGUMENT_STRING(1, changeCachePathStr, Env().Undefined());
-        BeFileName changeCachePath(changeCachePathStr.c_str(), true);
-        DbResult stat = GetDgnDb().CreateChangeCache(changeCacheECDb->GetECDb(), changeCachePath);
-        return Napi::Number::New(Env(), (int) stat);
-        }
-
-    Napi::Value AttachChangeCache(Napi::CallbackInfo const& info)
-        {
-        REQUIRE_DB_TO_BE_OPEN
-        REQUIRE_ARGUMENT_STRING(0, changeCachePathStr, Env().Undefined());
-        BeFileName changeCachePath(changeCachePathStr.c_str(), true);
-        DbResult stat = GetDgnDb().AttachChangeCache(changeCachePath);
-        return Napi::Number::New(Env(), (int) stat);
-        }
-
-    Napi::Value DetachChangeCache(Napi::CallbackInfo const& info)
-        {
-        REQUIRE_DB_TO_BE_OPEN
-        DbResult stat = GetDgnDb().DetachChangeCache();
-        return Napi::Number::New(Env(), (int) stat);
-        }
-
-    Napi::Value IsChangeCacheAttached(Napi::CallbackInfo const&)
-        {
-        REQUIRE_DB_TO_BE_OPEN
-        bool isAttached = GetDgnDb().IsChangeCacheAttached();
-        return Napi::Boolean::New(Env(), isAttached);
-        }
-
-    Napi::Value ExtractChangeSummary(Napi::CallbackInfo const& info)
-        {
-        REQUIRE_DB_TO_BE_OPEN
-        REQUIRE_ARGUMENT_OBJ(0, NativeECDb, changeCacheECDb, Env().Undefined());
-        REQUIRE_ARGUMENT_STRING(1, changesetFilePathStr, Env().Undefined());
-        struct NativeChangeSet : BeSQLite::ChangeSet
-            {
-            ConflictResolution _OnConflict(ConflictCause cause, BeSQLite::Changes::Change iter) override { return ConflictResolution::Skip; }
-            };
-
-        NativeChangeSet changeset;
-        {
-        BeFileName changesetFilePath(changesetFilePathStr.c_str(), true);
-
-        RevisionChangesFileReader fs(changesetFilePath, GetDgnDb());
-        BeSQLite::ChangeGroup group;
-        PERFLOG_START("iModelJsNative", "ExtractChangeSummary>Read ChangeSet File into ChangeGroup");
-        DbResult r = fs.ToChangeGroup(group);
-        if (BE_SQLITE_OK != r)
-            return CreateBentleyReturnErrorObject(r, Utf8PrintfString("Failed to read ChangeSet file '%s' into a ChangeGroup object.", changesetFilePathStr.c_str()).c_str());
-        PERFLOG_FINISH("iModelJsNative", "ExtractChangeSummary>Read ChangeSet File into ChangeGroup");
-
-        PERFLOG_START("iModelJsNative", "ExtractChangeSummary>Create ChangeSet from ChangeGroup");
-        r = changeset.FromChangeGroup(group);
-        if (BE_SQLITE_OK != r)
-            return CreateBentleyReturnErrorObject(r, Utf8PrintfString("Failed to create ChangeSet object from ChangeGroup object for ChangeSet file '%s'.", changesetFilePathStr.c_str()).c_str());
-        PERFLOG_FINISH("iModelJsNative", "ExtractChangeSummary>Create ChangeSet from ChangeGroup");
-        }
-
-        PERFLOG_START("iModelJsNative", "ExtractChangeSummary>ECDb::ExtractChangeSummary");
-        ECInstanceKey changeSummaryKey;
-        if (SUCCESS != ECDb::ExtractChangeSummary(changeSummaryKey, changeCacheECDb->GetECDb(), GetDgnDb(), ChangeSetArg(changeset)))
-            return CreateBentleyReturnErrorObject(BE_SQLITE_ERROR, Utf8PrintfString("Failed to extract ChangeSummary for ChangeSet file '%s'.", changesetFilePathStr.c_str()).c_str());
-        PERFLOG_FINISH("iModelJsNative", "ExtractChangeSummary>ECDb::ExtractChangeSummary");
-
-        return CreateBentleyReturnSuccessObject(Napi::String::New(Env(), changeSummaryKey.GetInstanceId().ToHexStr().c_str()));
-        }
-
-    Napi::Value SetBriefcaseId(Napi::CallbackInfo const& info)
-        {
-        REQUIRE_DB_TO_BE_OPEN
-        REQUIRE_ARGUMENT_INTEGER(0, idvalue, Env().Undefined());
-        BeFileName name(m_dgndb->GetFileName());
-
-        DbResult result = m_dgndb->SetAsBriefcase(BeBriefcaseId(idvalue));
-        if (BE_SQLITE_OK == result)
-            result = m_dgndb->SaveChanges();
-        if (BE_SQLITE_OK == result)
-            m_dgndb->CloseDb();
-        if (BE_SQLITE_OK == result) 
-            {
-            SchemaUpgradeOptions schemaUpgradeOptions(SchemaUpgradeOptions::DomainUpgradeOptions::SkipCheck);
-            DgnDb::OpenParams openParams(DgnDb::OpenMode::ReadWrite, BeSQLite::DefaultTxn::Yes, schemaUpgradeOptions);
-
-            m_dgndb = DgnDb::OpenDgnDb(&result, name, openParams);
-            }
-            
-        return Napi::Number::New(Env(), (int)result);
-        }
-
-    Napi::Value GetBriefcaseId(Napi::CallbackInfo const& info)
-        {
-        REQUIRE_DB_TO_BE_OPEN
-        auto bid = m_dgndb->GetBriefcaseId();
-        return Napi::Number::New(Env(), bid.GetValue());
-        }
-
-    Napi::Value GetParentChangeSetId(Napi::CallbackInfo const& info)
-        {
-        REQUIRE_DB_TO_BE_OPEN
-        Utf8String parentRevId = m_dgndb->Revisions().GetParentRevisionId();
-        return Napi::String::New(Env(), parentRevId.c_str());
-        }
-
-    Napi::Value GetReversedChangeSetId(Napi::CallbackInfo const& info)
-        {
-        REQUIRE_DB_TO_BE_OPEN
-        if (!m_dgndb->Revisions().HasReversedRevisions())
-            return Env().Undefined();
-        Utf8String reversedRevId = m_dgndb->Revisions().GetReversedRevisionId();
-        return Napi::String::New(Env(), reversedRevId.c_str());
-        }
-
-    Napi::Value GetDbGuid(Napi::CallbackInfo const& info)
-        {
-        REQUIRE_DB_TO_BE_OPEN
-        BeGuid beGuid = m_dgndb->GetDbGuid();
-        return Napi::String::New(Env(), beGuid.ToString().c_str());
-        }
-
-    Napi::Value SetDbGuid(Napi::CallbackInfo const& info)
-        {
-        REQUIRE_DB_TO_BE_OPEN
-        REQUIRE_ARGUMENT_STRING(0, guidStr, Env().Undefined());
-        BeGuid guid;
-        guid.FromString(guidStr.c_str());
-        m_dgndb->ChangeDbGuid(guid);
-        return Napi::Number::New(Env(), (int)BE_SQLITE_OK);
-        }
-
-    Napi::Value SetAsMaster(Napi::CallbackInfo const& info)
-        {
-        REQUIRE_DB_TO_BE_OPEN
-        OPTIONAL_ARGUMENT_STRING(0, guidStr, Env().Undefined());
-        if (!guidStr.empty())
-            {
-            BeGuid guid;
-            if (guid.FromString(guidStr.c_str()) != SUCCESS)
-                return Napi::Number::New(Env(), (int) BE_SQLITE_ERROR);
-
-            return Napi::Number::New(Env(), (int) m_dgndb->SetAsMaster(guid));
-            }
-
-        return Napi::Number::New(Env(), (int) m_dgndb->SetAsMaster());
-        }
-
-    Napi::Value BuildBriefcaseManagerResourcesRequestForElement(Napi::CallbackInfo const& info)
-        {
-        REQUIRE_ARGUMENT_OBJ(0, NativeBriefcaseManagerResourcesRequest, req, Env().Undefined());
-        REQUIRE_ARGUMENT_STRING(1, elemProps, Env().Undefined());
-        REQUIRE_ARGUMENT_INTEGER(2, dbop, Env().Undefined());
-        Json::Value elemPropsJson = Json::Value::From(elemProps);
-        return Napi::Number::New(Env(), (int)JsInterop::BuildBriefcaseManagerResourcesRequestForElement(req->m_req, GetDgnDb(), elemPropsJson, (BeSQLite::DbOpcode)dbop));
-        }
-
-    Napi::Value BuildBriefcaseManagerResourcesRequestForLinkTableRelationship(Napi::CallbackInfo const& info)
-        {
-        REQUIRE_ARGUMENT_OBJ(0, NativeBriefcaseManagerResourcesRequest, req, Env().Undefined());
-        REQUIRE_ARGUMENT_STRING(1, props, Env().Undefined());
-        REQUIRE_ARGUMENT_INTEGER(2, dbop, Env().Undefined());
-        Json::Value propsJson = Json::Value::From(props);
-        return Napi::Number::New(Env(), (int)JsInterop::BuildBriefcaseManagerResourcesRequestForLinkTableRelationship(req->m_req, GetDgnDb(), propsJson, (BeSQLite::DbOpcode)dbop));
-        }
-
-    Napi::Value BuildBriefcaseManagerResourcesRequestForModel(Napi::CallbackInfo const& info)
-        {
-        REQUIRE_ARGUMENT_OBJ(0, NativeBriefcaseManagerResourcesRequest, req, Env().Undefined());
-        REQUIRE_ARGUMENT_STRING(1, modelProps, Env().Undefined());
-        REQUIRE_ARGUMENT_INTEGER(2, dbop, Env().Undefined());
-        Json::Value modelPropsJson = Json::Value::From(modelProps);
-        return Napi::Number::New(Env(), (int)JsInterop::BuildBriefcaseManagerResourcesRequestForModel(req->m_req, GetDgnDb(), modelPropsJson, (BeSQLite::DbOpcode)dbop));
-        }
-
-    void ExtractBulkResourcesRequest(Napi::CallbackInfo const& info)
-        {
-        REQUIRE_ARGUMENT_OBJ(0, NativeBriefcaseManagerResourcesRequest, req,);
-        REQUIRE_ARGUMENT_BOOL(1, locks, );
-        REQUIRE_ARGUMENT_BOOL(2, codes, );
-        GetDgnDb().BriefcaseManager().ExtractRequestFromBulkOperation(req->m_req, locks, codes);
-        }
-
-    Napi::Value InBulkOperation(Napi::CallbackInfo const& info)
-        {
-        return Napi::Boolean::New(Env(), GetDgnDb().BriefcaseManager().IsBulkOperation());
-        }
-
-   void AppendBriefcaseManagerResourcesRequest(Napi::CallbackInfo const& info)
-        {
-        REQUIRE_ARGUMENT_OBJ(0, NativeBriefcaseManagerResourcesRequest, req, );
-        REQUIRE_ARGUMENT_OBJ(1, NativeBriefcaseManagerResourcesRequest, reqIn, );
-        req->m_req.Codes().insert(reqIn->m_req.Codes().begin(), reqIn->m_req.Codes().end());
-        req->m_req.Locks().GetLockSet().insert(reqIn->m_req.Locks().GetLockSet().begin(), reqIn->m_req.Locks().GetLockSet().end());
-        // TBD: merge in request options
-        }
-
-   void ExtractBriefcaseManagerResourcesRequest(Napi::CallbackInfo const& info)
-        {
-        REQUIRE_ARGUMENT_OBJ(0, NativeBriefcaseManagerResourcesRequest, reqOut, );
-        REQUIRE_ARGUMENT_OBJ(1, NativeBriefcaseManagerResourcesRequest, reqIn, );
-        REQUIRE_ARGUMENT_BOOL(2, locks, );
-        REQUIRE_ARGUMENT_BOOL(3, codes, );
-        if (codes)
-            {
-            reqOut->m_req.Codes().insert(reqIn->m_req.Codes().begin(), reqIn->m_req.Codes().end());
-            reqIn->m_req.Codes().clear();
-            }
-        if (locks)
-            {
-            reqOut->m_req.Locks().GetLockSet().insert(reqIn->m_req.Locks().GetLockSet().begin(), reqIn->m_req.Locks().GetLockSet().end());
-            reqIn->m_req.Locks().Clear();
-            }
-        // TBD: merge in request options
-        }
-
-    Napi::Value SetBriefcaseManagerOptimisticConcurrencyControlPolicy(Napi::CallbackInfo const& info)
-        {
-        REQUIRE_ARGUMENT_ANY_OBJ(0, conflictRes, Env().Undefined());
-        OptimisticConcurrencyControl::OnConflict uu = (OptimisticConcurrencyControl::OnConflict)conflictRes.Get("updateVsUpdate").ToNumber().Int32Value();
-        OptimisticConcurrencyControl::OnConflict ud = (OptimisticConcurrencyControl::OnConflict)conflictRes.Get("updateVsDelete").ToNumber().Int32Value();
-        OptimisticConcurrencyControl::OnConflict du = (OptimisticConcurrencyControl::OnConflict)conflictRes.Get("deleteVsUpdate").ToNumber().Int32Value();
-        if (OptimisticConcurrencyControl::OnConflict::AcceptIncomingChange != uu && OptimisticConcurrencyControl::OnConflict::RejectIncomingChange != uu
-         || OptimisticConcurrencyControl::OnConflict::AcceptIncomingChange != ud && OptimisticConcurrencyControl::OnConflict::RejectIncomingChange != ud
-         || OptimisticConcurrencyControl::OnConflict::AcceptIncomingChange != du && OptimisticConcurrencyControl::OnConflict::RejectIncomingChange != du)
-            {
-            THROW_TYPE_EXCEPTION_AND_RETURN("Invalid conflict resolution value", Napi::Number::New(Env(), 1));
-            }
-        OptimisticConcurrencyControl::Policy policy;
-        policy.deleteVsUpdate = du;
-        policy.updateVsUpdate = uu;
-        policy.updateVsDelete = ud;
-
-        return Napi::Number::New(Env(), (int)GetDgnDb().SetConcurrencyControl(new OptimisticConcurrencyControl(policy)));
-        }
-
-    Napi::Value SetBriefcaseManagerPessimisticConcurrencyControlPolicy(Napi::CallbackInfo const& info)
-        {
-        return Napi::Number::New(Env(), (int)GetDgnDb().SetConcurrencyControl(new PessimisticConcurrencyControl()));
-        }
-
-    Napi::Value BriefcaseManagerStartBulkOperation(Napi::CallbackInfo const& info)
-        {
-        return Napi::Number::New(Env(), (int)JsInterop::BriefcaseManagerStartBulkOperation(GetDgnDb()));
-        }
-
-    Napi::Value BriefcaseManagerEndBulkOperation(Napi::CallbackInfo const& info)
-        {
-        return Napi::Number::New(Env(), (int)JsInterop::BriefcaseManagerEndBulkOperation(GetDgnDb()));
-        }
-
-    static Napi::Value GetAssetDir(Napi::CallbackInfo const& info)
-        {
-        BeFileName asset = T_HOST.GetIKnownLocationsAdmin().GetDgnPlatformAssetsDirectory();
-        return Napi::String::New(info.Env(), asset.GetNameUtf8().c_str());
-        }
-
-    void UpdateProjectExtents(Napi::CallbackInfo const& info)
-        {
-        REQUIRE_ARGUMENT_STRING(0, newExtentsJson, )
-        JsInterop::UpdateProjectExtents(GetDgnDb(), Json::Value::From(newExtentsJson));
-        }
-    void UpdateIModelProps(Napi::CallbackInfo const& info)
-        {
-        REQUIRE_ARGUMENT_STRING(0, props, )
-        JsInterop::UpdateIModelProps(GetDgnDb(), Json::Value::From(props));
-        }
-    Napi::Value ReadFontMap(Napi::CallbackInfo const& info)
-        {
-        auto const& fontMap = GetDgnDb().Fonts().FontMap();
-        Json::Value fontList(Json::arrayValue);
-        for (auto font : fontMap)
-            {
-            auto thisFont = Json::Value();
-            thisFont[DgnFonts::json_id()] = (int)font.first.GetValue();
-            thisFont[DgnFonts::json_type()] = (int)font.second->GetType();
-            thisFont[DgnFonts::json_name()] = font.second->GetName();
-            fontList.append(thisFont);
-            }
-        Json::Value fonts;
-        fonts[DgnFonts::json_fonts()] = fontList;
-        return Napi::String::New(Env(), fonts.ToString().c_str());
-        }
-
-    Napi::Value EmbedFont(Napi::CallbackInfo const& info)
-        {
-        REQUIRE_ARGUMENT_STRING(0, fontProps, Env().Undefined());
-        auto propsJson = Json::Value::From(fontProps);
-        if (!propsJson.isMember(DgnFonts::json_name()) || !propsJson.isMember(DgnFonts::json_type()))
-            {
-            Napi::TypeError::New(Env(), "Invalid FontProps").ThrowAsJavaScriptException();
-            return Env().Undefined();
-            }
-
-        DgnFontType fontType = (DgnFontType) propsJson[DgnFonts::json_type()].asInt();
-        if (DgnFontType::TrueType != fontType)
-            {
-            Napi::TypeError::New(Env(), "Unsupported font type").ThrowAsJavaScriptException();
-            return Env().Undefined();
-            }
-
-        Utf8CP fontName = propsJson[DgnFonts::json_name()].asCString();
-        DgnFontPtr font = DgnFontPersistence::OS::FromGlobalTrueTypeRegistry(fontName);
-        if (!font.IsValid())
-            {
-            Napi::TypeError::New(Env(), "Unable to locate font").ThrowAsJavaScriptException();
-            return Env().Undefined();
-            }
-
-        auto& fonts = GetDgnDb().Fonts();
-        DgnFontId fontId = fonts.DbFontMap().QueryIdByTypeAndName(fontType, fontName);
-        if (fontId.IsValid())
-            {
-            if (SUCCESS != fonts.DbFontMap().Update(*font, fontId)) // Update rsc and shx font metadata...
-                {
-                Napi::TypeError::New(Env(), "Unable to update font").ThrowAsJavaScriptException();
-                return Env().Undefined();
-                }
-            }
-        else
-            {
-            if (SUCCESS != fonts.DbFontMap().Insert(*font, fontId))
-                {
-                Napi::TypeError::New(Env(), "Unable to insert font").ThrowAsJavaScriptException();
-                return Env().Undefined();
-                }
-            }
-
-        if (SUCCESS != DgnFontPersistence::Db::Embed(fonts.DbFaceData(), *font))
-            {
-            Napi::TypeError::New(Env(), "Unable to embed font").ThrowAsJavaScriptException();
-            return Env().Undefined();
-            }
-
-        fonts.Invalidate(); // Make sure font map gets updated...
-
-        auto thisFont = Json::Value();
-        thisFont[DgnFonts::json_id()] = (int)fontId.GetValue();
-        thisFont[DgnFonts::json_type()] = (int)fontType;
-        thisFont[DgnFonts::json_name()] = fontName;
-        return Napi::String::New(Env(), thisFont.ToString().c_str());
-        }
-
-    // query a property from the be_prop table.
-    Napi::Value QueryFileProperty(Napi::CallbackInfo const& info)
-        {
-        REQUIRE_ARGUMENT_STRING(0, fileProps, Env().Undefined())
-        REQUIRE_ARGUMENT_BOOL(1, wantString, Env().Undefined()) // boolean indicating whether the desired property is a string or blob.
-        auto propsJson = Json::Value::From(fileProps);
-        if (!propsJson.isMember(JsInterop::json_namespace()) || !propsJson.isMember(JsInterop::json_name()))
-            {
-            Napi::TypeError::New(Env(), "Invalid FilePropertyProps").ThrowAsJavaScriptException();
-            return Env().Undefined();
-            }
-
-        PropertySpec spec(propsJson[JsInterop::json_name()].asCString(), propsJson[JsInterop::json_namespace()].asCString());
-        auto& db = GetDgnDb();
-        uint64_t id = propsJson[JsInterop::json_id()].asUInt64();
-        uint64_t subId = propsJson[JsInterop::json_subId()].asUInt64();
-
-        if (wantString)
-            {
-            Utf8String strVal;
-            auto stat = db.QueryProperty(strVal, spec, id, subId);
-            return (stat != BE_SQLITE_ROW) ?  Env().Undefined() :  Napi::String::New(Env(), strVal.c_str());
-            }
-
-        uint32_t size;
-        auto stat = db.QueryPropertySize(size, spec, id, subId);
-        if (stat != BE_SQLITE_ROW || size == 0)
-            return Env().Undefined();
-
-        auto blob = Napi::Uint8Array::New(Env(), size);
-        db.QueryProperty(blob.Data(), size, spec, id, subId);
-        return blob;
-        }
-
-    // save a property to the be_prop table
-    Napi::Value SaveFileProperty(Napi::CallbackInfo const& info)
-        {
-        if (info.Length() < 3)
-            THROW_TYPE_EXCEPTION_AND_RETURN("saveFileProperty requires 3 arguments", Env().Undefined());
-
-        REQUIRE_ARGUMENT_STRING(0, fileProps, Env().Undefined())
-        auto propsJson = Json::Value::From(fileProps);
-        if (!propsJson.isMember(JsInterop::json_namespace()) || !propsJson.isMember(JsInterop::json_name()))
-            {
-            Napi::TypeError::New(Env(), "Invalid FilePropertyProps").ThrowAsJavaScriptException();
-            return Env().Undefined();
-            }
-        PropertySpec spec(propsJson[JsInterop::json_name()].asCString(), propsJson[JsInterop::json_namespace()].asCString());
-        auto& db = GetDgnDb();
-        uint64_t id = propsJson[JsInterop::json_id()].asUInt64();
-        uint64_t subId = propsJson[JsInterop::json_subId()].asUInt64();
-
-        DbResult stat;
-        Utf8String strbuf;
-        Utf8StringCP strDataP = nullptr;
-        void const* value = nullptr;
-        uint32_t propsize = 0;
-
-        if (info[1].IsString())
-            {
-            strbuf = info[1].ToString().Utf8Value().c_str();
-            strDataP = &strbuf;
-            }
-        if (info[2].IsTypedArray())
-            {
-            auto arrayBuf = info[2].As<Napi::Uint8Array>();
-            value = arrayBuf.Data();
-            propsize = arrayBuf.ByteLength();
-            }
-        if (nullptr == strDataP && nullptr == value) 
-            {
-            stat = db.DeleteProperty(spec, id, subId);
-            if (stat == BE_SQLITE_DONE)
-                stat = BE_SQLITE_OK;
-            }
-
-        stat =  strDataP ? db.SaveProperty(spec, *strDataP, value, propsize, id, subId) :  db.SaveProperty(spec, value, propsize, id, subId);
-        else
-            stat =  strDataP ? db.SaveProperty(spec, *strDataP, value, propsize, id, subId) :  db.SaveProperty(spec, value, propsize, id, subId);
-        return Napi::Number::New(Env(), (int) stat);
-        }
-
-    Napi::Value QueryNextAvailableFileProperty(Napi::CallbackInfo const& info)
-        {
-        REQUIRE_ARGUMENT_STRING(0, fileProps, Env().Undefined())
-        auto propsJson = Json::Value::From(fileProps);
-        if (!propsJson.isMember(JsInterop::json_namespace()) || !propsJson.isMember(JsInterop::json_name()))
-            {
-            Napi::TypeError::New(Env(), "Invalid FilePropertyProps").ThrowAsJavaScriptException();
-            return Env().Undefined();
-            }
-
-        auto& db = GetDgnDb();
-        Statement stmt(db, "SELECT count(Id),max(Id) FROM " BEDB_TABLE_Property " WHERE Namespace=? AND Name=?");
-        stmt.BindText(1, propsJson[JsInterop::json_namespace()].asCString(), Statement::MakeCopy::No);
-        stmt.BindText(2, propsJson[JsInterop::json_name()].asCString(), Statement::MakeCopy::No);
-        DbResult result = stmt.Step();
-        uint64_t count = stmt.GetValueUInt64(0);
-        uint64_t max  = stmt.GetValueUInt64(1);
-        uint64_t next = (result != BE_SQLITE_ROW || 0 == count) ? 0 : max + 1;
-        return Napi::Number::New(Env(), next);
-        }
-
-    // ========================================================================================
-    // Test method handler
-    // ========================================================================================
-    Napi::Value ExecuteTest(Napi::CallbackInfo const& info)
-        {
-        REQUIRE_DB_TO_BE_OPEN
-        REQUIRE_ARGUMENT_STRING(0, testName, Env().Undefined());
-        REQUIRE_ARGUMENT_STRING(1, params, Env().Undefined());
-        return Napi::String::New(Env(), JsInterop::ExecuteTest(GetDgnDb(), testName, params).ToString().c_str());
-        }
-
-    //  Create projections
-    static void Init(Napi::Env& env, Napi::Object exports)
-        {
-        Napi::HandleScope scope(env);
-        Napi::Function t = DefineClass(env, "NativeDgnDb", {
-            InstanceMethod("abandonChanges", &NativeDgnDb::AbandonChanges),
-            InstanceMethod("abandonCreateChangeSet", &NativeDgnDb::AbandonCreateChangeSet),
-            InstanceMethod("addPendingChangeSet", &NativeDgnDb::AddPendingChangeSet),
-            InstanceMethod("appendBriefcaseManagerResourcesRequest", &NativeDgnDb::AppendBriefcaseManagerResourcesRequest),
-            InstanceMethod("applyChangeSets", &NativeDgnDb::ApplyChangeSets),
-            InstanceMethod("attachChangeCache", &NativeDgnDb::AttachChangeCache),
-            InstanceMethod("briefcaseManagerEndBulkOperation", &NativeDgnDb::BriefcaseManagerEndBulkOperation),
-            InstanceMethod("briefcaseManagerStartBulkOperation", &NativeDgnDb::BriefcaseManagerStartBulkOperation),
-            InstanceMethod("buildBriefcaseManagerResourcesRequestForElement", &NativeDgnDb::BuildBriefcaseManagerResourcesRequestForElement),
-            InstanceMethod("buildBriefcaseManagerResourcesRequestForModel", &NativeDgnDb::BuildBriefcaseManagerResourcesRequestForModel),
-            InstanceMethod("closeIModel", &NativeDgnDb::CloseDgnDb),
-            InstanceMethod("createChangeCache", &NativeDgnDb::CreateChangeCache),
-            InstanceMethod("createIModel", &NativeDgnDb::CreateIModel),
-            InstanceMethod("deleteElement", &NativeDgnDb::DeleteElement),
-            InstanceMethod("deleteLinkTableRelationship", &NativeDgnDb::DeleteLinkTableRelationship),
-            InstanceMethod("deleteModel", &NativeDgnDb::DeleteModel),
-            InstanceMethod("detachChangeCache", &NativeDgnDb::DetachChangeCache),
-            InstanceMethod("dumpChangeSet", &NativeDgnDb::DumpChangeSet),
-            InstanceMethod("embedFont", &NativeDgnDb::EmbedFont),
-            InstanceMethod("executeTest", &NativeDgnDb::ExecuteTest),
-            InstanceMethod("extractBriefcaseManagerResourcesRequest", &NativeDgnDb::ExtractBriefcaseManagerResourcesRequest),
-            InstanceMethod("extractBulkResourcesRequest", &NativeDgnDb::ExtractBulkResourcesRequest),
-            InstanceMethod("extractChangeSummary", &NativeDgnDb::ExtractChangeSummary),
-            InstanceMethod("extractCodes", &NativeDgnDb::ExtractCodes),
-            InstanceMethod("extractCodesFromFile", &NativeDgnDb::ExtractCodesFromFile),
-            InstanceMethod("finishCreateChangeSet", &NativeDgnDb::FinishCreateChangeSet),
-            InstanceMethod("getBriefcaseId", &NativeDgnDb::GetBriefcaseId),
-            InstanceMethod("getDbGuid", &NativeDgnDb::GetDbGuid),
-            InstanceMethod("getECClassMetaData", &NativeDgnDb::GetECClassMetaData),
-            InstanceMethod("getElement", &NativeDgnDb::GetElement),
-            InstanceMethod("getElementPropertiesForDisplay", &NativeDgnDb::GetElementPropertiesForDisplay),
-            InstanceMethod("getIModelProps", &NativeDgnDb::GetIModelProps),
-            InstanceMethod("getModel", &NativeDgnDb::GetModel),
-            InstanceMethod("getParentChangeSetId", &NativeDgnDb::GetParentChangeSetId),
-            InstanceMethod("getPendingChangeSets", &NativeDgnDb::GetPendingChangeSets),
-            InstanceMethod("getReversedChangeSetId", &NativeDgnDb::GetReversedChangeSetId),
-            InstanceMethod("getSchema", &NativeDgnDb::GetSchema),
-            InstanceMethod("getSchemaItem", &NativeDgnDb::GetSchemaItem),
-            InstanceMethod("getTileTree", &NativeDgnDb::GetTileTree),
-<<<<<<< HEAD
-            InstanceMethod("getTileContent", &NativeDgnDb::GetTileContent),
-=======
-            InstanceMethod("importFunctionalSchema", &NativeDgnDb::ImportFunctionalSchema),
->>>>>>> dac5156e
-            InstanceMethod("importSchema", &NativeDgnDb::ImportSchema),
-            InstanceMethod("inBulkOperation", &NativeDgnDb::InBulkOperation),
-            InstanceMethod("insertCodeSpec", &NativeDgnDb::InsertCodeSpec),
-            InstanceMethod("insertElement", &NativeDgnDb::InsertElement),
-            InstanceMethod("insertLinkTableRelationship", &NativeDgnDb::InsertLinkTableRelationship),
-            InstanceMethod("insertModel", &NativeDgnDb::InsertModel),
-            InstanceMethod("isChangeCacheAttached", &NativeDgnDb::IsChangeCacheAttached),
-            InstanceMethod("openIModel", &NativeDgnDb::OpenDgnDb),
-            InstanceMethod("queryFileProperty", &NativeDgnDb::QueryFileProperty),
-            InstanceMethod("queryModelExtents", &NativeDgnDb::QueryModelExtents),
-            InstanceMethod("queryNextAvailableFileProperty", &NativeDgnDb::QueryNextAvailableFileProperty),
-            InstanceMethod("readFontMap", &NativeDgnDb::ReadFontMap),
-            InstanceMethod("removePendingChangeSet", &NativeDgnDb::RemovePendingChangeSet),
-            InstanceMethod("saveChanges", &NativeDgnDb::SaveChanges),
-            InstanceMethod("saveFileProperty", &NativeDgnDb::SaveFileProperty),
-            InstanceMethod("setAsMaster", &NativeDgnDb::SetAsMaster),
-            InstanceMethod("setBriefcaseId", &NativeDgnDb::SetBriefcaseId),
-            InstanceMethod("setBriefcaseManagerOptimisticConcurrencyControlPolicy", &NativeDgnDb::SetBriefcaseManagerOptimisticConcurrencyControlPolicy),
-            InstanceMethod("setBriefcaseManagerPessimisticConcurrencyControlPolicy", &NativeDgnDb::SetBriefcaseManagerPessimisticConcurrencyControlPolicy),
-            InstanceMethod("setDbGuid", &NativeDgnDb::SetDbGuid),
-            InstanceMethod("startCreateChangeSet", &NativeDgnDb::StartCreateChangeSet),
-            InstanceMethod("txnManagerGetCurrentTxnId", &NativeDgnDb::TxnManagerGetCurrentTxnId),
-            InstanceMethod("txnManagerGetTxnDescription", &NativeDgnDb::TxnManagerGetTxnDescription),
-            InstanceMethod("txnManagerHasUnsavedChanges", &NativeDgnDb::TxnManagerHasUnsavedChanges),
-            InstanceMethod("txnManagerIsTxnIdValid", &NativeDgnDb::TxnManagerIsTxnIdValid),
-            InstanceMethod("txnManagerQueryFirstTxnId", &NativeDgnDb::TxnManagerQueryFirstTxnId),
-            InstanceMethod("txnManagerQueryNextTxnId", &NativeDgnDb::TxnManagerQueryNextTxnId),
-            InstanceMethod("txnManagerQueryPreviousTxnId", &NativeDgnDb::TxnManagerQueryPreviousTxnId),
-            InstanceMethod("updateElement", &NativeDgnDb::UpdateElement),
-            InstanceMethod("updateIModelProps", &NativeDgnDb::UpdateIModelProps),
-            InstanceMethod("updateLinkTableRelationship", &NativeDgnDb::UpdateLinkTableRelationship),
-            InstanceMethod("updateModel", &NativeDgnDb::UpdateModel),
-            InstanceMethod("updateProjectExtents", &NativeDgnDb::UpdateProjectExtents),
-            StaticMethod("getAssetsDir", &NativeDgnDb::GetAssetDir),
-        });
-
-        exports.Set("NativeDgnDb", t);
-
-        s_constructor = Napi::Persistent(t);
-        // Per N-API docs: Call this on a reference that is declared as static data, to prevent its destructor
-        // from running at program shutdown time, which would attempt to reset the reference when
-        // the environment is no longer valid.
-        s_constructor.SuppressDestruct();
-        }
-};
-
-//=======================================================================================
-// Projects the IECSqlBinder interface into JS.
-//! @bsiclass
-//=======================================================================================
-struct NativeECSqlBinder : Napi::ObjectWrap<NativeECSqlBinder>
-    {
-private:
-    static Napi::FunctionReference s_constructor;
-    IECSqlBinder* m_binder = nullptr;
-    ECDb const* m_ecdb = nullptr;
-
-    static DbResult ToDbResult(ECSqlStatus status)
-        {
-        if (status.IsSuccess())
-            return BE_SQLITE_OK;
-
-        if (status.IsSQLiteError())
-            return status.GetSQLiteError();
-
-        return BE_SQLITE_ERROR;
-        }
-
-public:
-    NativeECSqlBinder(Napi::CallbackInfo const& info) : Napi::ObjectWrap<NativeECSqlBinder>(info)
-        {
-        if (info.Length() != 2)
-            THROW_TYPE_EXCEPTION_AND_RETURN("NativeECSqlBinder constructor expects two arguments.", );
-
-        m_binder = info[0].As<Napi::External<IECSqlBinder>>().Data();
-        if (m_binder == nullptr)
-            THROW_TYPE_EXCEPTION_AND_RETURN("Invalid first arg for NativeECSqlBinder constructor. IECSqlBinder must not be nullptr",);
-
-        m_ecdb = info[1].As<Napi::External<ECDb>>().Data();
-        if (m_ecdb == nullptr)
-            THROW_TYPE_EXCEPTION_AND_RETURN("Invalid second arg for NativeECSqlBinder constructor. ECDb must not be nullptr",);
-        }
-
-    ~NativeECSqlBinder() {}
-
-    static bool InstanceOf(Napi::Value val)
-        {
-        if (!val.IsObject())
-            return false;
-
-        Napi::HandleScope scope(val.Env());
-        return val.As<Napi::Object>().InstanceOf(s_constructor.Value());
-        }
-
-    //  Create projections
-    static void Init(Napi::Env& env, Napi::Object exports)
-        {
-        Napi::HandleScope scope(env);
-        Napi::Function t = DefineClass(env, "NativeECSqlBinder", {
-            InstanceMethod("addArrayElement", &NativeECSqlBinder::AddArrayElement),
-            InstanceMethod("bindBlob", &NativeECSqlBinder::BindBlob),
-            InstanceMethod("bindBoolean", &NativeECSqlBinder::BindBoolean),
-            InstanceMethod("bindDateTime", &NativeECSqlBinder::BindDateTime),
-            InstanceMethod("bindDouble", &NativeECSqlBinder::BindDouble),
-            InstanceMethod("bindGuid", &NativeECSqlBinder::BindGuid),
-            InstanceMethod("bindId", &NativeECSqlBinder::BindId),
-            InstanceMethod("bindInteger", &NativeECSqlBinder::BindInteger),
-            InstanceMethod("bindMember", &NativeECSqlBinder::BindMember),
-            InstanceMethod("bindNavigation", &NativeECSqlBinder::BindNavigation),
-            InstanceMethod("bindNull", &NativeECSqlBinder::BindNull),
-            InstanceMethod("bindPoint2d", &NativeECSqlBinder::BindPoint2d),
-            InstanceMethod("bindPoint3d", &NativeECSqlBinder::BindPoint3d),
-            InstanceMethod("bindString", &NativeECSqlBinder::BindString),
-        });
-
-        exports.Set("NativeECSqlBinder", t);
-
-        s_constructor = Napi::Persistent(t);
-        // Per N-API docs: Call this on a reference that is declared as static data, to prevent its destructor
-        // from running at program shutdown time, which would attempt to reset the reference when
-        // the environment is no longer valid.
-        s_constructor.SuppressDestruct();
-        }
-
-    static Napi::Object New(Napi::Env const& env, IECSqlBinder& binder, ECDbCR ecdb)
-        {
-        return s_constructor.New({Napi::External<IECSqlBinder>::New(env, &binder), Napi::External<ECDb>::New(env, const_cast<ECDb*>(&ecdb))});
-        }
-
-    Napi::Value BindNull(Napi::CallbackInfo const& info)
-        {
-        if (m_binder == nullptr)
-            THROW_TYPE_EXCEPTION_AND_RETURN("NativeECSqlBinder is not initialized.", Napi::Number::New(Env(), (int) BE_SQLITE_ERROR));
-
-        ECSqlStatus stat = m_binder->BindNull();
-        return Napi::Number::New(Env(), (int) ToDbResult(stat));
-        }
-
-    Napi::Value BindBlob(Napi::CallbackInfo const& info)
-        {
-        if (m_binder == nullptr)
-            THROW_TYPE_EXCEPTION_AND_RETURN("NativeECSqlBinder is not initialized.", Napi::Number::New(Env(), (int) BE_SQLITE_ERROR));
-
-        if (info.Length() == 0)
-            THROW_TYPE_EXCEPTION_AND_RETURN("BindBlob requires an argument", Napi::Number::New(Env(), (int) BE_SQLITE_ERROR));
-
-        Napi::Value blobVal = info[0];
-        if (blobVal.IsArrayBuffer())
-            {
-            auto arrayBuf = blobVal.As<Napi::ArrayBuffer>();
-            ECSqlStatus stat = m_binder->BindBlob(arrayBuf.Data(), (int) arrayBuf.ByteLength(), IECSqlBinder::MakeCopy::Yes);
-            return Napi::Number::New(Env(), (int) ToDbResult(stat));
-            }
-
-        if (!blobVal.IsString())
-            THROW_TYPE_EXCEPTION_AND_RETURN("BindBlob requires either a base64-encoded-string or an ArrayBuffer", Napi::Number::New(Env(), (int) BE_SQLITE_ERROR));
-
-        Utf8String base64Str(blobVal.ToString().Utf8Value().c_str());
-        ByteStream blob;
-        Base64Utilities::Decode(blob, base64Str);
-
-        ECSqlStatus stat = m_binder->BindBlob(blob.data(), (int) blob.size(), IECSqlBinder::MakeCopy::Yes);
-        return Napi::Number::New(Env(), (int) ToDbResult(stat));
-        }
-
-    Napi::Value BindBoolean(Napi::CallbackInfo const& info)
-        {
-        if (m_binder == nullptr)
-            THROW_TYPE_EXCEPTION_AND_RETURN("NativeECSqlBinder is not initialized.", Napi::Number::New(Env(), (int) BE_SQLITE_ERROR));
-
-        Napi::Value boolVal;
-        if (info.Length() == 0 || !(boolVal = info[0]).IsBoolean())
-            THROW_TYPE_EXCEPTION_AND_RETURN("BindBoolean expects a boolean", Napi::Number::New(Env(), (int) BE_SQLITE_ERROR));
-
-        ECSqlStatus stat = m_binder->BindBoolean(boolVal.ToBoolean());
-        return Napi::Number::New(Env(), (int) ToDbResult(stat));
-        }
-
-    Napi::Value BindDateTime(Napi::CallbackInfo const& info)
-        {
-        if (m_binder == nullptr)
-            THROW_TYPE_EXCEPTION_AND_RETURN("NativeECSqlBinder is not initialized.", Napi::Number::New(Env(), (int) BE_SQLITE_ERROR));
-
-        REQUIRE_ARGUMENT_STRING(0, isoString, Napi::Number::New(Env(), (int) BE_SQLITE_ERROR));
-
-        DateTime dt;
-        if (SUCCESS != DateTime::FromString(dt, isoString.c_str()))
-            return Napi::Number::New(Env(), (int) BE_SQLITE_ERROR);
-
-        ECSqlStatus stat = m_binder->BindDateTime(dt);
-        return Napi::Number::New(Env(), (int) ToDbResult(stat));
-        }
-
-    Napi::Value BindDouble(Napi::CallbackInfo const& info)
-        {
-        if (m_binder == nullptr)
-            THROW_TYPE_EXCEPTION_AND_RETURN("NativeECSqlBinder is not initialized.", Napi::Number::New(Env(), (int) BE_SQLITE_ERROR));
-
-        REQUIRE_ARGUMENT_NUMBER(0, val, Napi::Number::New(Env(), (int) BE_SQLITE_ERROR));
-        ECSqlStatus stat = m_binder->BindDouble(val.DoubleValue());
-        return Napi::Number::New(Env(), (int) ToDbResult(stat));
-        }
-
-    Napi::Value BindGuid(Napi::CallbackInfo const& info)
-        {
-        if (m_binder == nullptr)
-            THROW_TYPE_EXCEPTION_AND_RETURN("NativeECSqlBinder is not initialized.", Napi::Number::New(Env(), (int) BE_SQLITE_ERROR));
-
-        REQUIRE_ARGUMENT_STRING(0, guidString, Napi::Number::New(Env(), (int) BE_SQLITE_ERROR));
-        BeGuid guid;
-        if (SUCCESS != guid.FromString(guidString.c_str()))
-            return Napi::Number::New(Env(), (int) BE_SQLITE_ERROR);
-
-        ECSqlStatus stat = m_binder->BindGuid(guid, IECSqlBinder::MakeCopy::Yes);
-        return Napi::Number::New(Env(), (int) ToDbResult(stat));
-        }
-
-    Napi::Value BindId(Napi::CallbackInfo const& info)
-        {
-        if (m_binder == nullptr)
-            THROW_TYPE_EXCEPTION_AND_RETURN("NativeECSqlBinder is not initialized.", Napi::Number::New(Env(), (int) BE_SQLITE_ERROR));
-
-        REQUIRE_ARGUMENT_STRING(0, hexString, Napi::Number::New(Env(), (int) BE_SQLITE_ERROR));
-        BeInt64Id id;
-        if (SUCCESS != BeInt64Id::FromString(id, hexString.c_str()))
-            return Napi::Number::New(Env(), (int) BE_SQLITE_ERROR);
-
-        ECSqlStatus stat = m_binder->BindId(id);
-        return Napi::Number::New(Env(), (int) ToDbResult(stat));
-        }
-
-    Napi::Value BindInteger(Napi::CallbackInfo const& info)
-        {
-        if (m_binder == nullptr)
-            THROW_TYPE_EXCEPTION_AND_RETURN("NativeECSqlBinder is not initialized.", Napi::Number::New(Env(), (int) BE_SQLITE_ERROR));
-
-        if (info.Length() == 0)
-            THROW_TYPE_EXCEPTION_AND_RETURN("BindInteger expects a string or number", Napi::Number::New(Env(), (int) BE_SQLITE_ERROR));
-
-        Napi::Value val = info[0];
-        if (!val.IsNumber() && !val.IsString())
-            THROW_TYPE_EXCEPTION_AND_RETURN("BindInteger expects a string or number", Napi::Number::New(Env(), (int) BE_SQLITE_ERROR));
-
-        int64_t int64Val;
-        if (val.IsNumber())
-            int64Val = val.ToNumber().Int64Value();
-        else
-            {
-            Utf8String strVal(val.ToString().Utf8Value().c_str());
-            if (strVal.empty())
-                THROW_TYPE_EXCEPTION_AND_RETURN("Integral string passed to BindInteger must not be empty.", Napi::Number::New(Env(), (int) BE_SQLITE_ERROR));
-
-            bool const isNegativeNumber = strVal[0] == '-';
-            Utf8CP positiveNumberStr = isNegativeNumber ? strVal.c_str() + 1 : strVal.c_str();
-            uint64_t uVal = 0;
-            if (SUCCESS != BeStringUtilities::ParseUInt64(uVal, positiveNumberStr)) //also supports hex strings
-                {
-                Utf8String error;
-                error.Sprintf("BindInteger failed. Could not parse string %s to a valid integer.", strVal.c_str());
-                THROW_TYPE_EXCEPTION_AND_RETURN(error.c_str(), Napi::Number::New(Env(), (int) BE_SQLITE_ERROR));
-                }
-
-            if (isNegativeNumber && uVal > (uint64_t) std::numeric_limits<int64_t>::max())
-                {
-                Utf8String error;
-                error.Sprintf("BindInteger failed. Number in string %s is too large to fit into a signed 64 bit integer value.", strVal.c_str());
-                THROW_TYPE_EXCEPTION_AND_RETURN(error.c_str(), Napi::Number::New(Env(), (int) BE_SQLITE_ERROR));
-                }
-
-            int64Val = uVal;
-            if (isNegativeNumber)
-                int64Val *= -1;
-            }
-
-        ECSqlStatus stat = m_binder->BindInt64(int64Val);
-        return Napi::Number::New(Env(), (int) ToDbResult(stat));
-        }
-
-    Napi::Value BindPoint2d(Napi::CallbackInfo const& info)
-        {
-        if (m_binder == nullptr)
-            THROW_TYPE_EXCEPTION_AND_RETURN("NativeECSqlBinder is not initialized.", Napi::Number::New(Env(), (int) BE_SQLITE_ERROR));
-
-        REQUIRE_ARGUMENT_NUMBER(0, x, Napi::Number::New(Env(), (int) BE_SQLITE_ERROR));
-        REQUIRE_ARGUMENT_NUMBER(1, y, Napi::Number::New(Env(), (int) BE_SQLITE_ERROR));
-        ECSqlStatus stat = m_binder->BindPoint2d(DPoint2d::From(x.DoubleValue(),y.DoubleValue()));
-        return Napi::Number::New(Env(), (int) ToDbResult(stat));
-        }
-
-    Napi::Value BindPoint3d(Napi::CallbackInfo const& info)
-        {
-        if (m_binder == nullptr)
-            THROW_TYPE_EXCEPTION_AND_RETURN("NativeECSqlBinder is not initialized.", Napi::Number::New(Env(), (int) BE_SQLITE_ERROR));
-
-        REQUIRE_ARGUMENT_NUMBER(0, x, Napi::Number::New(Env(), (int) BE_SQLITE_ERROR));
-        REQUIRE_ARGUMENT_NUMBER(1, y, Napi::Number::New(Env(), (int) BE_SQLITE_ERROR));
-        REQUIRE_ARGUMENT_NUMBER(2, z, Napi::Number::New(Env(), (int) BE_SQLITE_ERROR));
-        ECSqlStatus stat = m_binder->BindPoint3d(DPoint3d::From(x.DoubleValue(), y.DoubleValue(), z.DoubleValue()));
-        return Napi::Number::New(Env(), (int) ToDbResult(stat));
-        }
-
-    Napi::Value BindString(Napi::CallbackInfo const& info)
-        {
-        if (m_binder == nullptr)
-            THROW_TYPE_EXCEPTION_AND_RETURN("NativeECSqlBinder is not initialized.", Napi::Number::New(Env(), (int) BE_SQLITE_ERROR));
-
-        REQUIRE_ARGUMENT_STRING(0, val, Napi::Number::New(Env(), (int) BE_SQLITE_ERROR));
-        ECSqlStatus stat = m_binder->BindText(val.c_str(), IECSqlBinder::MakeCopy::Yes);
-        return Napi::Number::New(Env(), (int) ToDbResult(stat));
-        }
-
-    Napi::Value BindNavigation(Napi::CallbackInfo const& info)
-        {
-        if (m_binder == nullptr || m_ecdb == nullptr)
-            THROW_TYPE_EXCEPTION_AND_RETURN("NativeECSqlBinder is not initialized.", Napi::Number::New(Env(), (int) BE_SQLITE_ERROR));
-
-        REQUIRE_ARGUMENT_STRING(0, navIdHexStr, Napi::Number::New(Env(), (int) BE_SQLITE_ERROR));
-        OPTIONAL_ARGUMENT_STRING(1, relClassName, Napi::Number::New(Env(), (int) BE_SQLITE_ERROR));
-        OPTIONAL_ARGUMENT_STRING(2, relClassTableSpaceName, Napi::Number::New(Env(), (int) BE_SQLITE_ERROR));
-
-        BeInt64Id navId;
-        if (SUCCESS != BeInt64Id::FromString(navId, navIdHexStr.c_str()))
-            return Napi::Number::New(Env(), (int) BE_SQLITE_ERROR);
-
-        ECClassId relClassId;
-        if (!relClassName.empty())
-            {
-            bvector<Utf8String> tokens;
-            BeStringUtilities::Split(relClassName.c_str(), ".:", tokens);
-            if (tokens.size() != 2)
-                return Napi::Number::New(Env(), (int) BE_SQLITE_ERROR);
-
-            relClassId = m_ecdb->Schemas().GetClassId(tokens[0], tokens[1], SchemaLookupMode::AutoDetect, relClassTableSpaceName.c_str());
-            }
-
-        ECSqlStatus stat = m_binder->BindNavigation(navId, relClassId);
-        return Napi::Number::New(Env(), (int) ToDbResult(stat));
-        }
-
-    Napi::Value BindMember(Napi::CallbackInfo const& info)
-        {
-        if (m_binder == nullptr || m_ecdb == nullptr)
-            THROW_TYPE_EXCEPTION_AND_RETURN("NativeECSqlBinder is not initialized.", Napi::Number::New(Env(), (int) BE_SQLITE_ERROR));
-
-        REQUIRE_ARGUMENT_STRING(0, memberName, Napi::Number::New(Env(), (int) BE_SQLITE_ERROR));
-        IECSqlBinder& memberBinder = m_binder->operator[](memberName.c_str());
-        return New(info.Env(), memberBinder, *m_ecdb);
-        }
-
-    Napi::Value AddArrayElement(Napi::CallbackInfo const& info)
-        {
-        if (m_binder == nullptr || m_ecdb == nullptr)
-            THROW_TYPE_EXCEPTION_AND_RETURN("NativeECSqlBinder is not initialized.", Napi::Number::New(Env(), (int) BE_SQLITE_ERROR));
-
-        IECSqlBinder& elementBinder = m_binder->AddArrayElement();
-        return New(info.Env(), elementBinder, *m_ecdb);
-        }
-    };
-
-//=======================================================================================
-// Projects the NativeECSqlColumnInfo interface into JS.
-//! @bsiclass
-//=======================================================================================
-struct NativeECSqlColumnInfo : Napi::ObjectWrap<NativeECSqlColumnInfo>
-    {
-    private:
-        //Must match ECSqlValueType in imodeljs-core
-        enum class Type
-            {
-            Blob = 1,
-            Boolean = 2,
-            DateTime = 3,
-            Double = 4,
-            Geometry = 5,
-            Id = 6,
-            Int = 7,
-            Int64 = 8,
-            Point2d = 9,
-            Point3d = 10,
-            String = 11,
-            Navigation = 12,
-            Struct = 13,
-            PrimitiveArray = 14,
-            StructArray = 15,
-            Guid = 16
-            };
-
-        static Napi::FunctionReference s_constructor;
-        ECSqlColumnInfo const* m_colInfo = nullptr;
-
-    public:
-        NativeECSqlColumnInfo(Napi::CallbackInfo const& info) : Napi::ObjectWrap<NativeECSqlColumnInfo>(info)
-            {
-            if (info.Length() != 1)
-                THROW_TYPE_EXCEPTION_AND_RETURN("NativeECSqlColumnInfo constructor expects one argument.",);
-
-            m_colInfo = info[0].As<Napi::External<ECSqlColumnInfo>>().Data();
-            if (m_colInfo == nullptr)
-                THROW_TYPE_EXCEPTION_AND_RETURN("Invalid first arg for NativeECSqlColumnInfo constructor. ECSqlColumnInfo must not be nullptr",);
-            }
-
-        ~NativeECSqlColumnInfo() {}
-
-        static bool InstanceOf(Napi::Value val)
-            {
-            if (!val.IsObject())
-                return false;
-
-            Napi::HandleScope scope(val.Env());
-            return val.As<Napi::Object>().InstanceOf(s_constructor.Value());
-            }
-
-        //  Create projections
-        static void Init(Napi::Env& env, Napi::Object exports)
-            {
-            Napi::HandleScope scope(env);
-            Napi::Function t = DefineClass(env, "NativeECSqlColumnInfo", {
-            InstanceMethod("getType", &NativeECSqlColumnInfo::GetType),
-            InstanceMethod("getPropertyName", &NativeECSqlColumnInfo::GetPropertyName),
-            InstanceMethod("getAccessString", &NativeECSqlColumnInfo::GetAccessString),
-            InstanceMethod("isSystemProperty", &NativeECSqlColumnInfo::IsSystemProperty),
-            InstanceMethod("isGeneratedProperty", &NativeECSqlColumnInfo::IsGeneratedProperty),
-            InstanceMethod("getRootClassTableSpace", &NativeECSqlColumnInfo::GetRootClassTableSpace),
-            InstanceMethod("getRootClassName", &NativeECSqlColumnInfo::GetRootClassName),
-            InstanceMethod("getRootClassAlias", &NativeECSqlColumnInfo::GetRootClassAlias)});
-
-            exports.Set("NativeECSqlColumnInfo", t);
-
-            s_constructor = Napi::Persistent(t);
-            // Per N-API docs: Call this on a reference that is declared as static data, to prevent its destructor
-            // from running at program shutdown time, which would attempt to reset the reference when
-            // the environment is no longer valid.
-            s_constructor.SuppressDestruct();
-            }
-
-        static Napi::Object New(Napi::Env const& env, ECSqlColumnInfo const& colInfo)
-            {
-            return s_constructor.New({Napi::External<ECSqlColumnInfo>::New(env, const_cast<ECSqlColumnInfo*>(&colInfo))});
-            }
-
-        Napi::Value GetType(Napi::CallbackInfo const& info)
-            {
-            if (m_colInfo == nullptr)
-                THROW_TYPE_EXCEPTION_AND_RETURN("NativeECSqlColumnInfo is not initialized.", Env().Undefined());
-
-            ECTypeDescriptor const& dataType = m_colInfo->GetDataType();
-            Type type = Type::Id;
-            if (dataType.IsNavigation())
-                type = Type::Navigation;
-            else if (dataType.IsStruct())
-                type = Type::Struct;
-            else if (dataType.IsPrimitiveArray())
-                type = Type::PrimitiveArray;
-            else if (dataType.IsStructArray())
-                type = Type::StructArray;
-            else
-                {
-                BeAssert(dataType.IsPrimitive());
-                switch (dataType.GetPrimitiveType())
-                    {
-                        case PRIMITIVETYPE_Binary:
-                        {
-                        ECPropertyCP prop = m_colInfo->GetProperty();
-                        if (prop->HasExtendedType())
-                            {
-                            BeAssert(prop->GetIsPrimitive());
-                            Utf8StringCR extendedTypeName = prop->GetAsPrimitiveProperty()->GetExtendedTypeName();
-                            if (extendedTypeName.EqualsIAscii("Guid") || extendedTypeName.EqualsIAscii("BeGuid"))
-                                {
-                                type = Type::Guid;
-                                break;
-                                }
-                            }
-
-                        type = Type::Blob;
-                        break;
-                        }
-                        case PRIMITIVETYPE_Boolean:
-                            type = Type::Boolean;
-                            break;
-                        case PRIMITIVETYPE_DateTime:
-                            type = Type::DateTime;
-                            break;
-                        case PRIMITIVETYPE_Double:
-                            type = Type::Double;
-                            break;
-                        case PRIMITIVETYPE_IGeometry:
-                            type = Type::Geometry;
-                            break;
-                        case PRIMITIVETYPE_Integer:
-                            type = Type::Int;
-                            break;
-                        case PRIMITIVETYPE_Long:
-                        {
-                        if (m_colInfo->IsSystemProperty())
-                            {
-                            type = Type::Id;
-                            break;
-                            }
-
-                        ECPropertyCP prop = m_colInfo->GetProperty();
-                        if (prop->HasExtendedType())
-                            {
-                            BeAssert(prop->GetIsPrimitive());
-                            if (prop->GetAsPrimitiveProperty()->GetExtendedTypeName().EqualsIAscii("Id"))
-                                {
-                                type = Type::Id;
-                                break;
-                                }
-                            }
-
-                        type = Type::Int64;
-                        break;
-                        }
-                        case PRIMITIVETYPE_Point2d:
-                            type = Type::Point2d;
-                            break;
-                        case PRIMITIVETYPE_Point3d:
-                            type = Type::Point3d;
-                            break;
-                        case PRIMITIVETYPE_String:
-                            type = Type::String;
-                            break;
-                        default:
-                            THROW_TYPE_EXCEPTION_AND_RETURN("Unsupported ECSqlValue primitive type.", Env().Undefined());
-                            break;
-                    }
-                }
-
-            return Napi::Number::New(Env(), (int) type);
-            }
-
-        Napi::Value GetPropertyName(Napi::CallbackInfo const& info)
-            {
-            if (m_colInfo == nullptr)
-                THROW_TYPE_EXCEPTION_AND_RETURN("NativeECSqlColumnInfo is not initialized.", Env().Undefined());
-
-            ECPropertyCP prop = m_colInfo->GetProperty();
-            if (prop == nullptr)
-                THROW_TYPE_EXCEPTION_AND_RETURN("ECSqlColumnInfo does not represent a property.", Env().Undefined());
-
-            return Napi::String::New(Env(), prop->GetName().c_str());
-            }
-
-        Napi::Value GetAccessString(Napi::CallbackInfo const& info)
-            {
-            if (m_colInfo == nullptr)
-                THROW_TYPE_EXCEPTION_AND_RETURN("NativeECSqlColumnInfo is not initialized.", Env().Undefined());
-
-            //if property is generated, the display label contains the select clause item as is.
-            //The property name in contrast would have encoded special characters of the select clause item.
-            //Ex: SELECT MyProp + 4 FROM Foo -> the name must be "MyProp + 4"
-            if (m_colInfo->IsGeneratedProperty())
-                {
-                BeAssert(m_colInfo->GetPropertyPath().Size() == 1);
-                ECPropertyCP prop = m_colInfo->GetProperty();
-                if (prop == nullptr)
-                    THROW_TYPE_EXCEPTION_AND_RETURN("ECSqlColumnInfo's Property must not be null for a generated property.", Env().Undefined());
-
-                return Napi::String::New(Env(), prop->GetDisplayLabel().c_str());
-                }
-
-            return Napi::String::New(Env(), m_colInfo->GetPropertyPath().ToString().c_str());
-            }
-
-        Napi::Value IsSystemProperty(Napi::CallbackInfo const& info)
-            {
-            if (m_colInfo == nullptr)
-                THROW_TYPE_EXCEPTION_AND_RETURN("NativeECSqlColumnInfo is not initialized.", Env().Undefined());
-
-            return Napi::Boolean::New(Env(), m_colInfo->IsSystemProperty());
-            }
-
-        Napi::Value IsGeneratedProperty(Napi::CallbackInfo const& info)
-            {
-            if (m_colInfo == nullptr)
-                THROW_TYPE_EXCEPTION_AND_RETURN("NativeECSqlColumnInfo is not initialized.", Env().Undefined());
-
-            return Napi::Boolean::New(Env(), m_colInfo->IsGeneratedProperty());
-            }
-
-        Napi::Value GetRootClassTableSpace(Napi::CallbackInfo const& info)
-            {
-            if (m_colInfo == nullptr)
-                THROW_TYPE_EXCEPTION_AND_RETURN("NativeECSqlColumnInfo is not initialized.", Env().Undefined());
-
-            return Napi::String::New(Env(), m_colInfo->GetRootClass().GetTableSpace().c_str());
-            }
-
-        Napi::Value GetRootClassName(Napi::CallbackInfo const& info)
-            {
-            if (m_colInfo == nullptr)
-                THROW_TYPE_EXCEPTION_AND_RETURN("NativeECSqlColumnInfo is not initialized.", Env().Undefined());
-
-            return Napi::String::New(Env(), ECJsonUtilities::FormatClassName(m_colInfo->GetRootClass().GetClass()).c_str());
-            }
-
-        Napi::Value GetRootClassAlias(Napi::CallbackInfo const& info)
-            {
-            if (m_colInfo == nullptr)
-                THROW_TYPE_EXCEPTION_AND_RETURN("NativeECSqlColumnInfo is not initialized.", Env().Undefined());
-
-            return Napi::String::New(Env(), m_colInfo->GetRootClass().GetAlias().c_str());
-            }
-    };
-
-//=======================================================================================
-// Projects the IECSqlValue interface into JS.
-//! @bsiclass
-//=======================================================================================
-struct NativeECSqlValue : Napi::ObjectWrap<NativeECSqlValue>
-    {
-private:
-    static Napi::FunctionReference s_constructor;
-    IECSqlValue const* m_ecsqlValue = nullptr;
-    ECDb const* m_ecdb = nullptr;
-
-public:
-    NativeECSqlValue(Napi::CallbackInfo const& info) : Napi::ObjectWrap<NativeECSqlValue>(info)
-        {
-        if (info.Length() < 2)
-            THROW_TYPE_EXCEPTION_AND_RETURN("NativeECSqlValue constructor expects two arguments.",);
-
-        m_ecsqlValue = info[0].As<Napi::External<IECSqlValue>>().Data();
-        if (m_ecsqlValue == nullptr)
-            THROW_TYPE_EXCEPTION_AND_RETURN("Invalid first arg for NativeECSqlValue constructor. IECSqlValue must not be nullptr",);
-
-        m_ecdb = info[1].As<Napi::External<ECDb>>().Data();
-        if (m_ecdb == nullptr)
-            THROW_TYPE_EXCEPTION_AND_RETURN("Invalid second arg for NativeECSqlValue constructor. ECDb must not be nullptr", );
-        }
-
-    ~NativeECSqlValue() {}
-
-    static bool InstanceOf(Napi::Value val)
-        {
-        if (!val.IsObject())
-            return false;
-
-        Napi::HandleScope scope(val.Env());
-        return val.As<Napi::Object>().InstanceOf(s_constructor.Value());
-        }
-
-    //  Create projections
-    static void Init(Napi::Env& env, Napi::Object exports)
-        {
-        Napi::HandleScope scope(env);
-        Napi::Function t = DefineClass(env, "NativeECSqlValue", {
-            InstanceMethod("getArrayIterator", &NativeECSqlValue::GetArrayIterator),
-            InstanceMethod("getBlob", &NativeECSqlValue::GetBlob),
-            InstanceMethod("getBoolean", &NativeECSqlValue::GetBoolean),
-            InstanceMethod("getClassNameForClassId", &NativeECSqlValue::GetClassNameForClassId),
-            InstanceMethod("getColumnInfo", &NativeECSqlValue::GetColumnInfo),
-            InstanceMethod("getDateTime", &NativeECSqlValue::GetDateTime),
-            InstanceMethod("getDouble", &NativeECSqlValue::GetDouble),
-            InstanceMethod("getGeometry", &NativeECSqlValue::GetGeometry),
-            InstanceMethod("getGuid", &NativeECSqlValue::GetGuid),
-            InstanceMethod("getId", &NativeECSqlValue::GetId),
-            InstanceMethod("getInt", &NativeECSqlValue::GetInt),
-            InstanceMethod("getInt64", &NativeECSqlValue::GetInt64),
-            InstanceMethod("getNavigation", &NativeECSqlValue::GetNavigation),
-            InstanceMethod("getPoint2d", &NativeECSqlValue::GetPoint2d),
-            InstanceMethod("getPoint3d", &NativeECSqlValue::GetPoint3d),
-            InstanceMethod("getString", &NativeECSqlValue::GetString),
-            InstanceMethod("getStructIterator", &NativeECSqlValue::GetStructIterator),
-            InstanceMethod("isNull", &NativeECSqlValue::IsNull),
-        });
-
-        exports.Set("NativeECSqlValue", t);
-
-        s_constructor = Napi::Persistent(t);
-        // Per N-API docs: Call this on a reference that is declared as static data, to prevent its destructor
-        // from running at program shutdown time, which would attempt to reset the reference when
-        // the environment is no longer valid.
-        s_constructor.SuppressDestruct();
-        }
-
-    static Napi::Object New(Napi::Env const& env, IECSqlValue const& val, ECDbCR ecdb)
-        {
-        return s_constructor.New({Napi::External<IECSqlValue>::New(env, const_cast<IECSqlValue*>(&val)), Napi::External<ECDb>::New(env, const_cast<ECDb*>(&ecdb))});
-        }
-
-    Napi::Value GetColumnInfo(Napi::CallbackInfo const& info)
-        {
-        if (m_ecsqlValue == nullptr)
-            THROW_TYPE_EXCEPTION_AND_RETURN("ECSqlValue is not initialized", Env().Undefined());
-
-        return NativeECSqlColumnInfo::New(Env(), m_ecsqlValue->GetColumnInfo());
-        }
-
-    Napi::Value IsNull(Napi::CallbackInfo const& info)
-        {
-        if (m_ecsqlValue == nullptr)
-            THROW_TYPE_EXCEPTION_AND_RETURN("ECSqlValue is not initialized", Env().Undefined());
-
-        return Napi::Boolean::New(Env(), m_ecsqlValue->IsNull());
-        }
-
-    Napi::Value GetBlob(Napi::CallbackInfo const& info)
-        {
-        if (m_ecsqlValue == nullptr)
-            THROW_TYPE_EXCEPTION_AND_RETURN("ECSqlValue is not initialized", Env().Undefined());
-
-        int blobSize;
-        void const* data = m_ecsqlValue->GetBlob(&blobSize);
-        auto blob = Napi::ArrayBuffer::New(Env(), blobSize);
-        memcpy(blob.Data(), data, blobSize);
-        return blob;
-        }
-
-    Napi::Value GetBoolean(Napi::CallbackInfo const& info)
-        {
-        if (m_ecsqlValue == nullptr)
-            THROW_TYPE_EXCEPTION_AND_RETURN("ECSqlValue is not initialized", Env().Undefined());
-
-        return Napi::Boolean::New(Env(), m_ecsqlValue->GetBoolean());
-        }
-
-    Napi::Value GetDateTime(Napi::CallbackInfo const& info)
-        {
-        if (m_ecsqlValue == nullptr)
-            THROW_TYPE_EXCEPTION_AND_RETURN("ECSqlValue is not initialized", Env().Undefined());
-
-        DateTime dt = m_ecsqlValue->GetDateTime();
-        return Napi::String::New(Env(), dt.ToString().c_str());
-        }
-
-    Napi::Value GetDouble(Napi::CallbackInfo const& info)
-        {
-        if (m_ecsqlValue == nullptr)
-            THROW_TYPE_EXCEPTION_AND_RETURN("ECSqlValue is not initialized", Env().Undefined());
-
-        return Napi::Number::New(Env(), m_ecsqlValue->GetDouble());
-        }
-
-    Napi::Value GetGeometry(Napi::CallbackInfo const& info)
-        {
-        if (m_ecsqlValue == nullptr)
-            THROW_TYPE_EXCEPTION_AND_RETURN("ECSqlValue is not initialized", Env().Undefined());
-
-        IGeometryPtr geom = m_ecsqlValue->GetGeometry();
-        Json::Value json;
-        if (SUCCESS != ECJsonUtilities::IGeometryToJson(json, *geom))
-            THROW_TYPE_EXCEPTION_AND_RETURN("Could not convert IGeometry to JSON.", Env().Undefined());
-
-        return Napi::String::New(Env(), json.ToString().c_str());
-        }
-
-    Napi::Value GetGuid(Napi::CallbackInfo const& info)
-        {
-        if (m_ecsqlValue == nullptr)
-            THROW_TYPE_EXCEPTION_AND_RETURN("ECSqlValue is not initialized", Env().Undefined());
-
-        BeGuid guid = m_ecsqlValue->GetGuid();
-        return Napi::String::New(Env(), guid.ToString().c_str());
-        }
-
-    Napi::Value GetId(Napi::CallbackInfo const& info)
-        {
-        if (m_ecsqlValue == nullptr)
-            THROW_TYPE_EXCEPTION_AND_RETURN("ECSqlValue is not initialized", Env().Undefined());
-
-        BeInt64Id id = m_ecsqlValue->GetId<BeInt64Id>();
-        return Napi::String::New(Env(), id.ToHexStr().c_str());
-        }
-
-    Napi::Value GetClassNameForClassId(Napi::CallbackInfo const& info)
-        {
-        if (m_ecsqlValue == nullptr || m_ecdb == nullptr)
-            THROW_TYPE_EXCEPTION_AND_RETURN("ECSqlValue is not initialized", Env().Undefined());
-
-        ECClassId classId = m_ecsqlValue->GetId<ECClassId>();
-        if (!classId.IsValid())
-            THROW_TYPE_EXCEPTION_AND_RETURN("Failed to get class name from ECSqlValue: The ECSqlValue does not refer to a valid class id.", Env().Undefined());
-
-        Utf8StringCR tableSpace = m_ecsqlValue->GetColumnInfo().GetRootClass().GetTableSpace();
-        ECClassCP ecClass = m_ecdb->Schemas().GetClass(classId, tableSpace.c_str());
-        if (ecClass == nullptr)
-            {
-            Utf8String err;
-            err.Sprintf("Failed to get class name from ECSqlValue: Class not found for ECClassId %s.", classId.ToHexStr().c_str());
-            THROW_TYPE_EXCEPTION_AND_RETURN(err.c_str(), Env().Undefined());
-            }
-
-        return Napi::String::New(Env(), ECJsonUtilities::FormatClassName(*ecClass).c_str());
-        }
-
-    Napi::Value GetInt(Napi::CallbackInfo const& info)
-        {
-        if (m_ecsqlValue == nullptr)
-            THROW_TYPE_EXCEPTION_AND_RETURN("ECSqlValue is not initialized", Env().Undefined());
-
-        return Napi::Number::New(Env(), m_ecsqlValue->GetInt());
-        }
-
-    Napi::Value GetInt64(Napi::CallbackInfo const& info)
-        {
-        if (m_ecsqlValue == nullptr)
-            THROW_TYPE_EXCEPTION_AND_RETURN("ECSqlValue is not initialized", Env().Undefined());
-
-        return Napi::Number::New(Env(), m_ecsqlValue->GetInt64());
-        }
-
-    Napi::Value GetPoint2d(Napi::CallbackInfo const& info)
-        {
-        if (m_ecsqlValue == nullptr)
-            THROW_TYPE_EXCEPTION_AND_RETURN("ECSqlValue is not initialized", Env().Undefined());
-
-        DPoint2d pt = m_ecsqlValue->GetPoint2d();
-        Napi::Object jsPt = Napi::Object::New(Env());
-        jsPt.Set(ECN::ECJsonSystemNames::Point::X(), Napi::Number::New(Env(), pt.x));
-        jsPt.Set(ECN::ECJsonSystemNames::Point::Y(), Napi::Number::New(Env(), pt.y));
-        return jsPt;
-        }
-
-    Napi::Value GetPoint3d(Napi::CallbackInfo const& info)
-        {
-        if (m_ecsqlValue == nullptr)
-            THROW_TYPE_EXCEPTION_AND_RETURN("ECSqlValue is not initialized", Env().Undefined());
-
-        DPoint3d pt = m_ecsqlValue->GetPoint3d();
-        Napi::Object jsPt = Napi::Object::New(Env());
-        jsPt.Set(ECN::ECJsonSystemNames::Point::X(), Napi::Number::New(Env(), pt.x));
-        jsPt.Set(ECN::ECJsonSystemNames::Point::Y(), Napi::Number::New(Env(), pt.y));
-        jsPt.Set(ECN::ECJsonSystemNames::Point::Z(), Napi::Number::New(Env(), pt.z));
-        return jsPt;
-        }
-
-    Napi::Value GetString(Napi::CallbackInfo const& info)
-        {
-        if (m_ecsqlValue == nullptr)
-            THROW_TYPE_EXCEPTION_AND_RETURN("ECSqlValue is not initialized", Env().Undefined());
-
-        return Napi::String::New(Env(), m_ecsqlValue->GetText());
-        }
-
-    Napi::Value GetNavigation(Napi::CallbackInfo const& info)
-        {
-        if (m_ecsqlValue == nullptr || m_ecdb == nullptr)
-            THROW_TYPE_EXCEPTION_AND_RETURN("ECSqlValue is not initialized", Env().Undefined());
-
-        ECClassId relClassId;
-        BeInt64Id navId = m_ecsqlValue->GetNavigation(&relClassId);
-
-        Napi::Object jsNavValue = Napi::Object::New(Env());
-        jsNavValue.Set(ECN::ECJsonSystemNames::Navigation::Id(), Napi::String::New(Env(), navId.ToHexStr().c_str()));
-        if (relClassId.IsValid())
-            {
-            Utf8StringCR relClassTableSpace = m_ecsqlValue->GetColumnInfo().GetRootClass().GetTableSpace();
-            ECClassCP relClass = m_ecdb->Schemas().GetClass(relClassId, relClassTableSpace.c_str());
-            if (relClass == nullptr)
-                THROW_TYPE_EXCEPTION_AND_RETURN("Failed to find ECRelationhipClass for the Navigation Value's RelECClassId.", Env().Undefined());
-
-            Utf8String relClassName = ECJsonUtilities::FormatClassName(*relClass);
-            jsNavValue.Set(ECN::ECJsonSystemNames::Navigation::RelClassName(), Napi::String::New(Env(), relClassName.c_str()));
-            }
-
-        return jsNavValue;
-        }
-
-    //implementations are after NativeECSqlValueIterable as it needs to call into that class
-    Napi::Value GetStructIterator(Napi::CallbackInfo const&);
-    Napi::Value GetArrayIterator(Napi::CallbackInfo const&);
-    };
-
-//=======================================================================================
-// Projects the IECSqlValueIterable interface into JS.
-//! @bsiclass
-//=======================================================================================
-struct NativeECSqlValueIterator : Napi::ObjectWrap<NativeECSqlValueIterator>
-    {
-    private:
-        static Napi::FunctionReference s_constructor;
-        ECDb const* m_ecdb = nullptr;
-        IECSqlValueIterable const* m_iterable = nullptr;
-        bool m_isBeforeFirstElement = true;
-        IECSqlValueIterable::const_iterator m_it;
-        IECSqlValueIterable::const_iterator m_endIt;
-
-    public:
-        NativeECSqlValueIterator(Napi::CallbackInfo const& info) : Napi::ObjectWrap<NativeECSqlValueIterator>(info)
-            {
-            if (info.Length() < 2)
-                THROW_TYPE_EXCEPTION_AND_RETURN("NativeECSqlValueIterator constructor expects two argument.", );
-
-            m_iterable = info[0].As<Napi::External<IECSqlValueIterable>>().Data();
-            if (m_iterable == nullptr)
-                THROW_TYPE_EXCEPTION_AND_RETURN("Invalid first arg for NativeECSqlValueIterator constructor. IECSqlValueIterable must not be nullptr",);
-
-            m_endIt = m_iterable->end();
-
-            m_ecdb = info[1].As<Napi::External<ECDb>>().Data();
-            if (m_ecdb == nullptr)
-                THROW_TYPE_EXCEPTION_AND_RETURN("Invalid second arg for NativeECSqlValueIterator constructor. ECDb must not be nullptr",);
-            }
-
-        ~NativeECSqlValueIterator() {}
-
-        static bool InstanceOf(Napi::Value val)
-            {
-            if (!val.IsObject())
-                return false;
-
-            Napi::HandleScope scope(val.Env());
-            return val.As<Napi::Object>().InstanceOf(s_constructor.Value());
-            }
-
-        //  Create projections
-        static void Init(Napi::Env& env, Napi::Object exports)
-            {
-            Napi::HandleScope scope(env);
-            Napi::Function t = DefineClass(env, "NativeECSqlValueIterator", {
-            InstanceMethod("moveNext", &NativeECSqlValueIterator::MoveNext),
-            InstanceMethod("getCurrent", &NativeECSqlValueIterator::GetCurrent)});
-
-            exports.Set("NativeECSqlValueIterator", t);
-
-            s_constructor = Napi::Persistent(t);
-            // Per N-API docs: Call this on a reference that is declared as static data, to prevent its destructor
-            // from running at program shutdown time, which would attempt to reset the reference when
-            // the environment is no longer valid.
-            s_constructor.SuppressDestruct();
-            }
-
-        static Napi::Object New(Napi::Env const& env, IECSqlValueIterable const& iterable, ECDb const& ecdb)
-            {
-            return s_constructor.New({Napi::External<IECSqlValueIterable>::New(env, const_cast<IECSqlValueIterable*>(&iterable)), Napi::External<ECDb>::New(env, const_cast<ECDb*>(&ecdb))});
-            }
-
-        // A JS iterator expects the initial state of an iterator to be before the first element.
-        // So on the first call to MoveNext, the C++ iterator must be created, and not incremented.
-        Napi::Value MoveNext(Napi::CallbackInfo const& info)
-            {
-            if (m_isBeforeFirstElement)
-                {
-                m_it = m_iterable->begin();
-                m_isBeforeFirstElement = false;
-                }
-            else
-                {
-                if (m_it != m_endIt)
-                    ++m_it; //don't increment if the iterator is already at its end.
-                }
-
-            return Napi::Boolean::New(info.Env(), m_it != m_endIt);
-            }
-
-        Napi::Value GetCurrent(Napi::CallbackInfo const& info)
-            {
-            return NativeECSqlValue::New(Env(), *m_it, *m_ecdb);
-            }
-    };
-
-//--------------------------------------------------------------------------------------
-// @bsimethod                                    Krischan.Eberle               01/2018
-//+---------------+---------------+---------------+---------------+---------------+------
-Napi::Value NativeECSqlValue::GetStructIterator(Napi::CallbackInfo const& info)
-    {
-    if (m_ecsqlValue == nullptr || m_ecdb == nullptr)
-        THROW_TYPE_EXCEPTION_AND_RETURN("ECSqlValue is not initialized", Env().Undefined());
-
-    return NativeECSqlValueIterator::New(info.Env(), m_ecsqlValue->GetStructIterable(), *m_ecdb);
-    }
-
-//--------------------------------------------------------------------------------------
-// @bsimethod                                    Krischan.Eberle               01/2018
-//+---------------+---------------+---------------+---------------+---------------+------
-Napi::Value NativeECSqlValue::GetArrayIterator(Napi::CallbackInfo const& info)
-    {
-    if (m_ecsqlValue == nullptr || m_ecdb == nullptr)
-        THROW_TYPE_EXCEPTION_AND_RETURN("ECSqlValue is not initialized", Env().Undefined());
-
-    return NativeECSqlValueIterator::New(info.Env(), m_ecsqlValue->GetArrayIterable(), *m_ecdb);
-    }
-
-
-//=======================================================================================
-// Projects the ECSqlStatement class into JS.
-//! @bsiclass
-//=======================================================================================
-struct NativeECSqlStatement : Napi::ObjectWrap<NativeECSqlStatement>
-{
-private:
-    static Napi::FunctionReference s_constructor;
-    std::unique_ptr<ECSqlStatement> m_stmt;
-
-    struct IssueListener : BeSQLite::EC::ECDb::IIssueListener
-        {
-        mutable Utf8String m_lastIssue;
-        ECDbR m_db;
-        bool m_active;
-
-        void _OnIssueReported(BentleyApi::Utf8CP message) const override { m_lastIssue = message;}
-
-        explicit IssueListener(ECDbR db) : m_active(SUCCESS == db.AddIssueListener(*this)), m_db(db) { }
-        ~IssueListener() { if (m_active) m_db.RemoveIssueListener(); }
-        };
-
-public:
-    NativeECSqlStatement(Napi::CallbackInfo const& info) : Napi::ObjectWrap<NativeECSqlStatement>(info), m_stmt(new ECSqlStatement()) {}
-
-    //  Create projections
-    static void Init(Napi::Env& env, Napi::Object exports)
-        {
-        Napi::HandleScope scope(env);
-        Napi::Function t = DefineClass(env, "NativeECSqlStatement", {
-          InstanceMethod("prepare", &NativeECSqlStatement::Prepare),
-          InstanceMethod("reset", &NativeECSqlStatement::Reset),
-          InstanceMethod("dispose", &NativeECSqlStatement::Dispose),
-          InstanceMethod("clearBindings", &NativeECSqlStatement::ClearBindings),
-          InstanceMethod("getBinder", &NativeECSqlStatement::GetBinder),
-          InstanceMethod("step", &NativeECSqlStatement::Step),
-          InstanceMethod("stepForInsert", &NativeECSqlStatement::StepForInsert),
-          InstanceMethod("getColumnCount", &NativeECSqlStatement::GetColumnCount),
-          InstanceMethod("getValue", &NativeECSqlStatement::GetValue)
-        });
-
-        exports.Set("NativeECSqlStatement", t);
-
-        s_constructor = Napi::Persistent(t);
-        // Per N-API docs: Call this on a reference that is declared as static data, to prevent its destructor
-        // from running at program shutdown time, which would attempt to reset the reference when
-        // the environment is no longer valid.
-        s_constructor.SuppressDestruct();
-        }
-
-    Napi::Value Prepare(Napi::CallbackInfo const& info)
-        {
-        if (info.Length() < 2)
-            THROW_TYPE_EXCEPTION_AND_RETURN("NativeECSqlStatement::Prepare requires two arguments", Napi::Number::New(Env(), (int) BE_SQLITE_ERROR));
-
-        Napi::Object dbObj = info[0].As<Napi::Object>();
-
-        ECDb* ecdb = nullptr;
-        if (NativeDgnDb::InstanceOf(dbObj))
-            {
-            NativeDgnDb* addonDgndb = NativeDgnDb::Unwrap(dbObj);
-            if (!addonDgndb->IsOpen())
-                return NapiUtils::CreateErrorObject0(BE_SQLITE_NOTADB, nullptr, Env());
-
-            ecdb = &addonDgndb->GetDgnDb();
-            }
-        else if (NativeECDb::InstanceOf(dbObj))
-            {
-            NativeECDb* addonECDb = NativeECDb::Unwrap(dbObj);
-            ecdb = &addonECDb->GetECDb();
-
-            if (!ecdb->IsDbOpen())
-                return NapiUtils::CreateErrorObject0(BE_SQLITE_NOTADB, nullptr, Env());
-            }
-        else
-            {
-            THROW_TYPE_EXCEPTION_AND_RETURN("NativeECSqlStatement::Prepare requires first argument to be a NativeDgnDb or NativeECDb object.", Napi::Number::New(Env(), (int) BE_SQLITE_ERROR));
-            }
-
-        REQUIRE_ARGUMENT_STRING(1, ecsql, Napi::Number::New(Env(), (int) BE_SQLITE_ERROR));
-
-        IssueListener listener(*ecdb);
-
-        ECSqlStatus status = m_stmt->Prepare(*ecdb, ecsql.c_str());
-        return NapiUtils::CreateErrorObject0(ToDbResult(status), !status.IsSuccess() ? listener.m_lastIssue.c_str() : nullptr, Env());
-        }
-
-    Napi::Value Reset(Napi::CallbackInfo const& info)
-        {
-        if (m_stmt == nullptr)
-            THROW_TYPE_EXCEPTION_AND_RETURN("NativeECSqlStatement is not prepared.", Napi::Number::New(Env(), (int) BE_SQLITE_ERROR));
-
-        ECSqlStatus status = m_stmt->Reset();
-        return Napi::Number::New(Env(), (int) ToDbResult(status));
-        }
-
-    void Dispose(Napi::CallbackInfo const& info)
-        {
-        m_stmt = nullptr;
-        }
-
-    Napi::Value ClearBindings(Napi::CallbackInfo const& info)
-        {
-        if (m_stmt == nullptr)
-            THROW_TYPE_EXCEPTION_AND_RETURN("NativeECSqlStatement is not prepared.", Napi::Number::New(Env(), (int) BE_SQLITE_ERROR));
-
-        auto status = m_stmt->ClearBindings();
-        return Napi::Number::New(Env(), (int) ToDbResult(status));
-        }
-
-    Napi::Value GetBinder(Napi::CallbackInfo const& info)
-        {
-        if (m_stmt == nullptr)
-            THROW_TYPE_EXCEPTION_AND_RETURN("NativeECSqlStatement is not prepared.", Env().Undefined());
-
-        if (info.Length() != 1)
-            THROW_TYPE_EXCEPTION_AND_RETURN("GetBinder requires a parameter index or name as argument", Env().Undefined());
-
-        Napi::Value paramArg = info[0];
-        if (!paramArg.IsNumber() && !paramArg.IsString())
-            THROW_TYPE_EXCEPTION_AND_RETURN("GetBinder requires a parameter index or name as argument", Env().Undefined());
-
-        int paramIndex = -1;
-        if (paramArg.IsNumber())
-            paramIndex = (int) paramArg.ToNumber().Int32Value();
-        else
-            paramIndex = m_stmt->GetParameterIndex(paramArg.ToString().Utf8Value().c_str());
-
-        IECSqlBinder& binder = m_stmt->GetBinder(paramIndex);
-        return NativeECSqlBinder::New(info.Env(), binder, *m_stmt->GetECDb());
-        }
-
-    Napi::Value Step(Napi::CallbackInfo const& info)
-        {
-        if (m_stmt == nullptr)
-            THROW_TYPE_EXCEPTION_AND_RETURN("NativeECSqlStatement is not prepared.", Napi::Number::New(Env(), (int) BE_SQLITE_ERROR));
-
-        DbResult status = m_stmt->Step();
-        return Napi::Number::New(Env(), (int)status);
-        }
-
-    Napi::Value StepForInsert(Napi::CallbackInfo const& info)
-        {
-        if (m_stmt == nullptr)
-            THROW_TYPE_EXCEPTION_AND_RETURN("NativeECSqlStatement is not prepared.", Napi::Number::New(Env(), (int) BE_SQLITE_ERROR));
-
-        ECInstanceKey key;
-        DbResult status = m_stmt->Step(key);
-
-        Napi::Object ret = Napi::Object::New(Env());
-        ret.Set(Napi::String::New(Env(), "status"), Napi::Number::New(Env(), (int) status));
-        if (BE_SQLITE_DONE == status)
-            ret.Set(Napi::String::New(Env(), "id"), Napi::String::New(Env(), key.GetInstanceId().ToHexStr().c_str()));
-
-        return ret;
-        }
-
-    Napi::Value GetColumnCount(Napi::CallbackInfo const& info)
-        {
-        if (m_stmt == nullptr)
-            THROW_TYPE_EXCEPTION_AND_RETURN("NativeECSqlStatement is not prepared.", Env().Undefined());
-
-        int colCount = m_stmt->GetColumnCount();
-        return Napi::Number::New(info.Env(), colCount);
-        }
-
-    Napi::Value GetValue(Napi::CallbackInfo const& info)
-        {
-        if (m_stmt == nullptr)
-            THROW_TYPE_EXCEPTION_AND_RETURN("NativeECSqlStatement is not prepared.", Env().Undefined());
-
-        REQUIRE_ARGUMENT_INTEGER(0, colIndex, Env().Undefined());
-
-        IECSqlValue const& val = m_stmt->GetValue(colIndex);
-        return NativeECSqlValue::New(info.Env(), val, *m_stmt->GetECDb());
-        }
-
-    static DbResult ToDbResult(ECSqlStatus status)
-        {
-        if (status.IsSuccess())
-            return BE_SQLITE_OK;
-
-        return status.IsSQLiteError() ? status.GetSQLiteError() : BE_SQLITE_ERROR;
-        }
-};
-
-//=======================================================================================
-// Projects the BeSQLite::Statement class into JS.
-//! @bsiclass
-//=======================================================================================
-struct NativeSqliteStatement : Napi::ObjectWrap<NativeSqliteStatement>
-    {
-    private:
-        static Napi::FunctionReference s_constructor;
-        std::unique_ptr<Statement> m_stmt;
-
-        int GetParameterIndex(Napi::Value const& paramIndexOrNameArg) const
-            {
-            if (m_stmt == nullptr || (!paramIndexOrNameArg.IsNumber() && !paramIndexOrNameArg.IsString()))
-                return -1;
-
-            if (paramIndexOrNameArg.IsNumber())
-                return (int) paramIndexOrNameArg.ToNumber().Int32Value();
-
-            return m_stmt->GetParameterIndex(paramIndexOrNameArg.ToString().Utf8Value().c_str());
-            }
-
-    public:
-        NativeSqliteStatement(Napi::CallbackInfo const& info) : Napi::ObjectWrap<NativeSqliteStatement>(info), m_stmt(new Statement()) {}
-
-        //  Create projections
-        static void Init(Napi::Env& env, Napi::Object exports)
-            {
-            Napi::HandleScope scope(env);
-            Napi::Function t = DefineClass(env, "NativeSqliteStatement", {
-            InstanceMethod("dispose", &NativeSqliteStatement::Dispose),
-            InstanceMethod("prepare", &NativeSqliteStatement::Prepare),
-            InstanceMethod("isReadonly", &NativeSqliteStatement::IsReadonly),
-            InstanceMethod("bindNull", &NativeSqliteStatement::BindNull),
-            InstanceMethod("bindBlob", &NativeSqliteStatement::BindBlob),
-            InstanceMethod("bindDouble", &NativeSqliteStatement::BindDouble),
-            InstanceMethod("bindInteger", &NativeSqliteStatement::BindInteger),
-            InstanceMethod("bindString", &NativeSqliteStatement::BindString),
-            InstanceMethod("clearBindings", &NativeSqliteStatement::ClearBindings),
-            InstanceMethod("step", &NativeSqliteStatement::Step),
-            InstanceMethod("reset", &NativeSqliteStatement::Reset),
-            InstanceMethod("getColumnCount", &NativeSqliteStatement::GetColumnCount),
-            InstanceMethod("getColumnType", &NativeSqliteStatement::GetColumnType),
-            InstanceMethod("getColumnName", &NativeSqliteStatement::GetColumnName),
-            InstanceMethod("isValueNull", &NativeSqliteStatement::IsValueNull),
-            InstanceMethod("getValueBlob", &NativeSqliteStatement::GetValueBlob),
-            InstanceMethod("getValueDouble", &NativeSqliteStatement::GetValueDouble),
-            InstanceMethod("getValueInteger", &NativeSqliteStatement::GetValueInteger),
-            InstanceMethod("getValueString", &NativeSqliteStatement::GetValueString),
-            });
-
-            exports.Set("NativeSqliteStatement", t);
-
-            s_constructor = Napi::Persistent(t);
-            // Per N-API docs: Call this on a reference that is declared as static data, to prevent its destructor
-            // from running at program shutdown time, which would attempt to reset the reference when
-            // the environment is no longer valid.
-            s_constructor.SuppressDestruct();
-            }
-
-        void Dispose(Napi::CallbackInfo const& info)
-            {
-            if (m_stmt != nullptr)
-                m_stmt = nullptr;
-            }
-
-        Napi::Value Prepare(Napi::CallbackInfo const& info)
-            {
-            if (m_stmt == nullptr)
-                THROW_TYPE_EXCEPTION_AND_RETURN("NativeSqliteStatement is not initialized.", NapiUtils::CreateErrorObject0((int) BE_SQLITE_ERROR, nullptr, Env()));
-            
-            if (info.Length() < 2)
-                THROW_TYPE_EXCEPTION_AND_RETURN("NativeSqliteStatement::Prepare requires two arguments", NapiUtils::CreateErrorObject0((int) BE_SQLITE_ERROR, nullptr, Env()));
-
-            Napi::Object dbObj = info[0].As<Napi::Object>();
-
-            Db* db = nullptr;
-            if (NativeDgnDb::InstanceOf(dbObj))
-                {
-                NativeDgnDb* nativeDgndb = NativeDgnDb::Unwrap(dbObj);
-                if (!nativeDgndb->IsOpen())
-                    return NapiUtils::CreateErrorObject0(BE_SQLITE_NOTADB, nullptr, Env());
-
-                db = &nativeDgndb->GetDgnDb();
-                }
-            else if (NativeECDb::InstanceOf(dbObj))
-                {
-                NativeECDb* nativeECDb = NativeECDb::Unwrap(dbObj);
-                db = &nativeECDb->GetECDb();
-                }
-            else
-                {
-                THROW_TYPE_EXCEPTION_AND_RETURN("NativeSqliteStatement::Prepare requires first argument to be a NativeDgnDb or NativeECDb object.", Napi::Number::New(Env(), (int) BE_SQLITE_ERROR));
-                }
-
-            REQUIRE_ARGUMENT_STRING(1, sql, Napi::Number::New(Env(), (int) BE_SQLITE_ERROR));
-
-            BeSqliteDbMutexHolder serializeAccess(*db); // hold mutex, so that we have a chance to get last Db error message
-
-            const DbResult status = m_stmt->Prepare(*db, sql.c_str());
-            return NapiUtils::CreateErrorObject0(status, status != BE_SQLITE_OK ? db->GetLastError().c_str() : nullptr, Env());
-            }
-
-        Napi::Value IsReadonly(Napi::CallbackInfo const& info)
-            {
-            if (m_stmt == nullptr)
-                THROW_TYPE_EXCEPTION_AND_RETURN("NativeSqliteStatement is not initialized.", Env().Undefined());
-
-            if (!m_stmt->IsPrepared())
-                THROW_TYPE_EXCEPTION_AND_RETURN("Cannot call IsReadonly on unprepared statement.", Env().Undefined());
-
-            return Napi::Boolean::New(Env(), m_stmt->IsReadonly());
-            }
-
-        Napi::Value BindNull(Napi::CallbackInfo const& info)
-            {
-            if (m_stmt == nullptr)
-                THROW_TYPE_EXCEPTION_AND_RETURN("NativeSqliteStatement is not initialized.", Napi::Number::New(Env(), (int) BE_SQLITE_ERROR));
-
-            if (info.Length() != 1)
-                THROW_TYPE_EXCEPTION_AND_RETURN("BindNull requires an argument", Napi::Number::New(Env(), (int) BE_SQLITE_ERROR));
-
-            int paramIndex = GetParameterIndex(info[0]);
-            if (paramIndex < 1)
-                THROW_TYPE_EXCEPTION_AND_RETURN("Invalid parameter index or name passed to BindNull", Napi::Number::New(Env(), (int) BE_SQLITE_ERROR));
-
-            return Napi::Number::New(Env(), (int) m_stmt->BindNull(paramIndex));
-            }
-
-        Napi::Value BindBlob(Napi::CallbackInfo const& info)
-            {
-            if (m_stmt == nullptr)
-                THROW_TYPE_EXCEPTION_AND_RETURN("NativeSqliteStatement is not initialized.", Napi::Number::New(Env(), (int) BE_SQLITE_ERROR));
-
-            if (info.Length() != 2)
-                THROW_TYPE_EXCEPTION_AND_RETURN("BindBlob requires two arguments", Napi::Number::New(Env(), (int) BE_SQLITE_ERROR));
-
-            int paramIndex = GetParameterIndex(info[0]);
-            if (paramIndex < 1)
-                THROW_TYPE_EXCEPTION_AND_RETURN("Invalid parameter index or name passed to BindBlob", Napi::Number::New(Env(), (int) BE_SQLITE_ERROR));
-
-            Napi::Value const& blobVal = info[1];
-            if (blobVal.IsArrayBuffer())
-                {
-                Napi::ArrayBuffer arrayBuf = blobVal.As<Napi::ArrayBuffer>();
-                const DbResult stat = m_stmt->BindBlob(paramIndex, arrayBuf.Data(), (int) arrayBuf.ByteLength(), Statement::MakeCopy::Yes);
-                return Napi::Number::New(Env(), (int) stat);
-                }
-            else
-                THROW_TYPE_EXCEPTION_AND_RETURN("BindBlob requires an ArrayBuffer arg", Napi::Number::New(Env(), (int) BE_SQLITE_ERROR));
-            }
-
-        Napi::Value BindDouble(Napi::CallbackInfo const& info)
-            {
-            if (m_stmt == nullptr)
-                THROW_TYPE_EXCEPTION_AND_RETURN("NativeSqliteStatement is not initialized.", Napi::Number::New(Env(), (int) BE_SQLITE_ERROR));
-
-            if (info.Length() != 2)
-                THROW_TYPE_EXCEPTION_AND_RETURN("BindDouble requires two arguments", Napi::Number::New(Env(), (int) BE_SQLITE_ERROR));
-
-            int paramIndex = GetParameterIndex(info[0]);
-            if (paramIndex < 1)
-                THROW_TYPE_EXCEPTION_AND_RETURN("Invalid parameter index or name passed to BindDouble", Napi::Number::New(Env(), (int) BE_SQLITE_ERROR));
-
-            REQUIRE_ARGUMENT_NUMBER(1, val, Napi::Number::New(Env(), (int) BE_SQLITE_ERROR));
-            const DbResult stat = m_stmt->BindDouble(paramIndex, val.DoubleValue());
-            return Napi::Number::New(Env(), (int) stat);
-            }
-
-        Napi::Value BindInteger(Napi::CallbackInfo const& info)
-            {
-            if (m_stmt == nullptr)
-                THROW_TYPE_EXCEPTION_AND_RETURN("NativeSqliteStatement is not initialized.", Napi::Number::New(Env(), (int) BE_SQLITE_ERROR));
-
-            if (info.Length() != 2)
-                THROW_TYPE_EXCEPTION_AND_RETURN("BindInteger requires two arguments", Napi::Number::New(Env(), (int) BE_SQLITE_ERROR));
-
-            int paramIndex = GetParameterIndex(info[0]);
-            if (paramIndex < 1)
-                THROW_TYPE_EXCEPTION_AND_RETURN("Invalid parameter index or name passed to BindInteger", Napi::Number::New(Env(), (int) BE_SQLITE_ERROR));
-
-            Napi::Value const& val = info[1];
-            if (!val.IsNumber() && !val.IsString())
-                THROW_TYPE_EXCEPTION_AND_RETURN("BindInteger expects a string or number value.", Napi::Number::New(Env(), (int) BE_SQLITE_ERROR));
-
-            int64_t int64Val;
-            if (val.IsNumber())
-                int64Val = val.ToNumber().Int64Value();
-            else
-                {
-                Utf8String strVal(val.ToString().Utf8Value().c_str());
-                if (strVal.empty())
-                    THROW_TYPE_EXCEPTION_AND_RETURN("Integral string passed to BindInteger must not be empty.", Napi::Number::New(Env(), (int) BE_SQLITE_ERROR));
-
-                bool const isNegativeNumber = strVal[0] == '-';
-                Utf8CP positiveNumberStr = isNegativeNumber ? strVal.c_str() + 1 : strVal.c_str();
-                uint64_t uVal = 0;
-                if (SUCCESS != BeStringUtilities::ParseUInt64(uVal, positiveNumberStr)) //also supports hex strings
-                    {
-                    Utf8String error;
-                    error.Sprintf("BindInteger failed. Could not parse string %s to a valid integer.", strVal.c_str());
-                    THROW_TYPE_EXCEPTION_AND_RETURN(error.c_str(), Napi::Number::New(Env(), (int) BE_SQLITE_ERROR));
-                    }
-
-                if (isNegativeNumber && uVal > (uint64_t) std::numeric_limits<int64_t>::max())
-                    {
-                    Utf8String error;
-                    error.Sprintf("BindInteger failed. Number in string %s is too large to fit into a signed 64 bit integer value.", strVal.c_str());
-                    THROW_TYPE_EXCEPTION_AND_RETURN(error.c_str(), Napi::Number::New(Env(), (int) BE_SQLITE_ERROR));
-                    }
-
-                int64Val = uVal;
-                if (isNegativeNumber)
-                    int64Val *= -1;
-                }
-
-            const DbResult stat = m_stmt->BindInt64(paramIndex, int64Val);
-            return Napi::Number::New(Env(), (int) stat);
-            }
-
-        Napi::Value BindString(Napi::CallbackInfo const& info)
-            {
-            if (m_stmt == nullptr)
-                THROW_TYPE_EXCEPTION_AND_RETURN("NativeSqliteStatement is not initialized.", Napi::Number::New(Env(), (int) BE_SQLITE_ERROR));
-
-            if (info.Length() != 2)
-                THROW_TYPE_EXCEPTION_AND_RETURN("BindString requires two arguments", Napi::Number::New(Env(), (int) BE_SQLITE_ERROR));
-
-            int paramIndex = GetParameterIndex(info[0]);
-            if (paramIndex < 1)
-                THROW_TYPE_EXCEPTION_AND_RETURN("Invalid parameter index or name passed to BindString", Napi::Number::New(Env(), (int) BE_SQLITE_ERROR));
-
-            REQUIRE_ARGUMENT_STRING(1, val, Napi::Number::New(Env(), (int) BE_SQLITE_ERROR));
-            const DbResult stat = m_stmt->BindText(paramIndex, val.c_str(), Statement::MakeCopy::Yes);
-            return Napi::Number::New(Env(), (int) stat);
-            }
-
-        Napi::Value ClearBindings(Napi::CallbackInfo const& info)
-            {
-            if (m_stmt == nullptr)
-                THROW_TYPE_EXCEPTION_AND_RETURN("NativeSqliteStatement is not prepared.", Napi::Number::New(Env(), (int) BE_SQLITE_ERROR));
-
-            const DbResult status = m_stmt->ClearBindings();
-            return Napi::Number::New(Env(), (int) status);
-            }
-
-        Napi::Value Step(Napi::CallbackInfo const& info)
-            {
-            if (m_stmt == nullptr)
-                THROW_TYPE_EXCEPTION_AND_RETURN("NativeSqliteStatement is not prepared.", Napi::Number::New(Env(), (int) BE_SQLITE_ERROR));
-
-            const DbResult status = m_stmt->Step();
-            return Napi::Number::New(Env(), (int) status);
-            }
-
-        Napi::Value GetColumnCount(Napi::CallbackInfo const& info)
-            {
-            if (m_stmt == nullptr)
-                THROW_TYPE_EXCEPTION_AND_RETURN("NativeSqliteStatement is not prepared.", Env().Undefined());
-
-            const int colCount = m_stmt->GetColumnCount();
-            return Napi::Number::New(info.Env(), colCount);
-            }
-
-        Napi::Value GetColumnType(Napi::CallbackInfo const& info)
-            {
-            if (m_stmt == nullptr)
-                THROW_TYPE_EXCEPTION_AND_RETURN("NativeSqliteStatement is not prepared.", Env().Undefined());
-
-            REQUIRE_ARGUMENT_INTEGER(0, colIndex, Env().Undefined());
-            return Napi::Number::New(Env(), (int) m_stmt->GetColumnType(colIndex));
-            }
-
-        Napi::Value GetColumnName(Napi::CallbackInfo const& info)
-            {
-            if (m_stmt == nullptr)
-                THROW_TYPE_EXCEPTION_AND_RETURN("NativeSqliteStatement is not prepared.", Env().Undefined());
-
-            REQUIRE_ARGUMENT_INTEGER(0, colIndex, Env().Undefined());
-            return Napi::String::New(Env(), m_stmt->GetColumnName(colIndex));
-            }
-
-        Napi::Value IsValueNull(Napi::CallbackInfo const& info)
-            {
-            if (m_stmt == nullptr)
-                THROW_TYPE_EXCEPTION_AND_RETURN("NativeSqliteStatement is not prepared.", Env().Undefined());
-
-            REQUIRE_ARGUMENT_INTEGER(0, colIndex, Env().Undefined());
-            return Napi::Boolean::New(Env(), m_stmt->IsColumnNull(colIndex));
-            }
-
-        Napi::Value GetValueBlob(Napi::CallbackInfo const& info)
-            {
-            if (m_stmt == nullptr)
-                THROW_TYPE_EXCEPTION_AND_RETURN("NativeSqliteStatement is not prepared.", Env().Undefined());
-
-            REQUIRE_ARGUMENT_INTEGER(0, colIndex, Env().Undefined());
-
-            void const* data = m_stmt->GetValueBlob(colIndex);
-            int blobSize = m_stmt->GetColumnBytes(colIndex);
-            Napi::ArrayBuffer blob = Napi::ArrayBuffer::New(Env(), blobSize);
-            memcpy(blob.Data(), data, blobSize);
-            return blob;
-            }
-
-        Napi::Value GetValueDouble(Napi::CallbackInfo const& info)
-            {
-            if (m_stmt == nullptr)
-                THROW_TYPE_EXCEPTION_AND_RETURN("NativeSqliteStatement is not prepared.", Env().Undefined());
-
-            REQUIRE_ARGUMENT_INTEGER(0, colIndex, Env().Undefined());
-            return Napi::Number::New(Env(), m_stmt->GetValueDouble(colIndex));
-            }
-
-        Napi::Value GetValueInteger(Napi::CallbackInfo const& info)
-            {
-            if (m_stmt == nullptr)
-                THROW_TYPE_EXCEPTION_AND_RETURN("NativeSqliteStatement is not prepared.", Env().Undefined());
-
-            REQUIRE_ARGUMENT_INTEGER(0, colIndex, Env().Undefined());
-            return Napi::Number::New(Env(), m_stmt->GetValueInt64(colIndex));
-            }
-
-        Napi::Value GetValueString(Napi::CallbackInfo const& info)
-            {
-            if (m_stmt == nullptr)
-                THROW_TYPE_EXCEPTION_AND_RETURN("NativeSqliteStatement is not prepared.", Env().Undefined());
-
-            REQUIRE_ARGUMENT_INTEGER(0, colIndex, Env().Undefined());
-            return Napi::String::New(Env(), m_stmt->GetValueText(colIndex));
-            }
-
-        Napi::Value Reset(Napi::CallbackInfo const& info)
-            {
-            if (m_stmt == nullptr)
-                THROW_TYPE_EXCEPTION_AND_RETURN("NativeSqliteStatement is not prepared.", Napi::Number::New(Env(), (int) BE_SQLITE_ERROR));
-
-            const DbResult status = m_stmt->Reset();
-            return Napi::Number::New(Env(), (int) status);
-            }
-    };
-
-//=======================================================================================
-// A request to generate a snap point given an element and additional parameters.
-//! @bsiclass
-//=======================================================================================
-struct SnapRequest : Napi::ObjectWrap<SnapRequest>
-{
-    //=======================================================================================
-    // Async Worker that does a snap on another thread.
-    //! @bsiclass
-    //=======================================================================================
-    struct Snapper : Napi::AsyncWorker
-    {
-        DgnDbPtr m_db;
-        SnapContext::Request m_input;
-        SnapContext::Response m_output;
-        CheckStop m_checkStop;
-        Napi::ObjectReference m_snapRequest;
-
-        void OnComplete() 
-            {
-            auto* request = SnapRequest::Unwrap(m_snapRequest.Value());
-            BeMutexHolder holder(request->m_mutex);
-            request->m_pending = nullptr;
-            }
-
-        // This is invoked by node/uv in the BACKGROUND THREAD. DO NOT CALL N-API OR JS METHODS IN HERE.
-        void Execute() override
-            {
-            m_output = SnapContext::DoSnap(m_input, *m_db, m_checkStop);
-            if (m_checkStop.WasAborted())
-                SetError("aborted");  // You MUST call SetError with a string. That tells N-API to invoke OnError
-            }
-
-        // This is invoked by node/uv in the main JS thread when the operation is completed successfully
-        void OnOK() override
-            {
-            OnComplete();
-            auto retval = NapiUtils::CreateBentleyReturnSuccessObject(NapiUtils::Convert(Env(), m_output), Env());
-            Callback().MakeCallback(Receiver().Value(), {retval});
-            }
-
-        // This is invoked by node/uv in the main JS thread when the operation is completed with an error
-        void OnError(Napi::Error const& e) override
-            {
-            OnComplete();
-            auto retval = NapiUtils::CreateBentleyReturnErrorObject(1, e.Message().c_str(), Env());
-            Callback().MakeCallback(Receiver().Value(), {retval});
-            }
-
-        Snapper(Napi::Function& callback, SnapRequest const& request, DgnDbR db, SnapContext::Request const& input) : Napi::AsyncWorker(callback), m_db(&db), m_input(input) {m_snapRequest.Reset(request.Value(), 1);}
-        ~Snapper() {m_snapRequest.Reset();}
-    };
-
-    static Napi::FunctionReference s_constructor;
-    mutable BeMutex m_mutex;
-    Snapper* m_pending = nullptr;
-
-    void DoSnap(Napi::CallbackInfo const& info)
-        {
-        BeMutexHolder holder(m_mutex);
-        if (m_pending != nullptr)
-            CancelSnap(info);
-
-        REQUIRE_ARGUMENT_OBJ(0, NativeDgnDb, db, ); 
-        REQUIRE_ARGUMENT_ANY_OBJ(1, snapObj, );
-        REQUIRE_ARGUMENT_FUNCTION(2, callback, );
-
-        Json::Value request(NapiUtils::Convert(snapObj));
-        m_pending = new Snapper(callback, *this, db->GetDgnDb(), (SnapContext::Request const&) request); // freed in caller of OnOK and OnError see AsyncWorker::OnWorkComplete
-        m_pending->Queue();  // Snap happens in another thread
-        }
-
-    // Cancel a previous request for a snap. If no snap is pending, does nothing
-    void CancelSnap(Napi::CallbackInfo const& info)
-        {
-        BeMutexHolder holder(m_mutex);
-        if (nullptr != m_pending)
-            {
-            m_pending->m_checkStop.SetAborted();
-            m_pending = nullptr;
-            }
-        }
-
-    SnapRequest(Napi::CallbackInfo const& info) : Napi::ObjectWrap<SnapRequest>(info) {}
-
-    static void Init(Napi::Env& env, Napi::Object exports)
-        {
-        Napi::HandleScope scope(env);
-        Napi::Function t = DefineClass(env, "SnapRequest", {
-          InstanceMethod("doSnap", &SnapRequest::DoSnap),
-          InstanceMethod("cancelSnap", &SnapRequest::CancelSnap)
-        });
-
-        exports.Set("SnapRequest", t);
-
-        s_constructor = Napi::Persistent(t);
-        s_constructor.SuppressDestruct();
-        }
-};
-
-//=======================================================================================
-// @bsistruct                                                   Paul.Connelly   09/18
-//=======================================================================================
-struct TileWorker : Napi::AsyncWorker
-{
-protected:
-    // Inputs
-    GeometricModelPtr m_model;
-    Tile::Tree::Id m_treeId;
-
-    // Outputs
-    DgnDbStatus m_status;
-
-    TileWorker(Napi::Function& callback, GeometricModelR model, Tile::Tree::Id treeId) : Napi::AsyncWorker(callback), m_model(&model), m_treeId(treeId), m_status(DgnDbStatus::BadRequest) { }
-
-    void OnError(Napi::Error const& e) override
-        {
-        auto retval = NapiUtils::CreateBentleyReturnErrorObject(1, e.Message().c_str(), Env());
-        Callback().MakeCallback(Receiver().Value(), {retval});
-        }
-
-    void OnOK() override
-        {
-        if (DgnDbStatus::Success == m_status)
-            {
-            Napi::Value jsValue = GetResult();
-            auto retval = NapiUtils::CreateBentleyReturnSuccessObject(jsValue, Env());
-            Callback().MakeCallback(Receiver().Value(), {retval});
-            }
-        else
-            {
-            auto retval = NapiUtils::CreateBentleyReturnErrorObject(m_status, nullptr, Env());
-            Callback().MakeCallback(Receiver().Value(), {retval});
-            }
-        }
-
-    virtual Napi::Value GetResult() = 0;
-
-    Tile::TreePtr FindTileTree() { return JsInterop::FindTileTree(*m_model, m_treeId); }
-public:
-    static DgnDbStatus ParseInputs(GeometricModelPtr& model, Tile::Tree::Id& treeId, DgnDbR db, Utf8StringCR idStr)
-        {
-        if (!db.IsDbOpen())
-            return DgnDbStatus::NotOpen;
-
-        treeId = Tile::Tree::Id::FromString(idStr);
-        if (!treeId.IsValid())
-            return DgnDbStatus::InvalidId;
-
-        model = db.Models().Get<GeometricModel>(treeId.m_modelId);
-        return model.IsValid() ? DgnDbStatus::Success : DgnDbStatus::MissingId;
-        }
-};
-
-//=======================================================================================
-// @bsistruct                                                   Paul.Connelly   09/18
-//=======================================================================================
-struct GetTileTreeWorker : TileWorker
-{
-private:
-    // Output
-    Json::Value m_result;
-
-    void Execute() final
-        {
-        auto tree = FindTileTree();
-        if (tree.IsNull())
-            {
-            m_status = DgnDbStatus::NotFound;
-            return;
-            }
-
-        m_status = DgnDbStatus::Success;
-        m_result = tree->ToJson();
-        }
-
-    Napi::Value GetResult() final
-        {
-        return NapiUtils::Convert(Env(), m_result);
-        }
-public:
-    GetTileTreeWorker(Napi::Function& callback, GeometricModelR model, Tile::Tree::Id treeId) : TileWorker(callback, model, treeId) { }
-};
-
-/*---------------------------------------------------------------------------------**//**
-* @bsimethod                                                    Paul.Connelly   05/18
-+---------------+---------------+---------------+---------------+---------------+------*/
-void JsInterop::GetTileTree(DgnDbR db, Utf8StringCR idStr, Napi::Function& callback)
-    {
-    GeometricModelPtr model;
-    Tile::Tree::Id treeId;
-    DgnDbStatus status = TileWorker::ParseInputs(model, treeId, db, idStr);
-    if (DgnDbStatus::Success != status)
-        {
-        auto retval = NapiUtils::CreateBentleyReturnErrorObject(status, nullptr, Env());
-        callback.Call({retval});
-        }
-    else
-        {
-        auto worker = new GetTileTreeWorker(callback, *model, treeId);
-        worker->Queue();
-        }
-    }
-
-//=======================================================================================
-// @bsistruct                                                   Paul.Connelly   09/18
-//=======================================================================================
-struct GetTileContentWorker : TileWorker
-{
-private:
-    // Input
-    Tile::ContentId m_contentId;
-
-    // Output
-    Tile::ContentCPtr m_result;
-
-    void Execute() final
-        {
-        auto tree = FindTileTree();
-        m_result = tree.IsValid() ? tree->RequestContent(m_contentId) : nullptr;
-        m_status = m_result.IsValid() ? DgnDbStatus::Success : DgnDbStatus::NotFound;
-        }
-
-    Napi::Value GetResult() final
-        {
-        BeAssert(m_result.IsValid());
-
-        ByteStreamCR geometry = m_result->GetBytes();
-        auto blob = Napi::Uint8Array::New(Env(), geometry.size());
-        memcpy(blob.Data(), geometry.data(), geometry.size());
-
-        return blob;
-        }
-public:
-    GetTileContentWorker(Napi::Function& callback, GeometricModelR model, Tile::Tree::Id treeId, Tile::ContentId contentId) : TileWorker(callback, model, treeId), m_contentId(contentId) { }
-
-    static DgnDbStatus ParseInputs(GeometricModelPtr& model, Tile::Tree::Id& treeId, Tile::ContentIdR contentId, DgnDbR db, Utf8StringCR treeIdStr, Utf8StringCR contentIdStr)
-        {
-        auto status = TileWorker::ParseInputs(model, treeId, db, treeIdStr);
-        if (DgnDbStatus::Success == status && !contentId.FromString(contentIdStr.c_str()))
-            status = DgnDbStatus::InvalidId;
-
-        return status;
-        }
-};
-
-/*---------------------------------------------------------------------------------**//**
-* @bsimethod                                                    Paul.Connelly   09/18
-+---------------+---------------+---------------+---------------+---------------+------*/
-void JsInterop::GetTileContent(DgnDbR db, Utf8StringCR treeIdStr, Utf8StringCR tileIdStr, Napi::Function& callback)
-    {
-    GeometricModelPtr model;
-    Tile::Tree::Id treeId;
-    Tile::ContentId contentId;
-    DgnDbStatus status = GetTileContentWorker::ParseInputs(model, treeId, contentId, db, treeIdStr, tileIdStr);
-    if (DgnDbStatus::Success != status)
-        {
-        auto retval = NapiUtils::CreateBentleyReturnErrorObject(status, nullptr, Env());
-        callback.Call({retval});
-        }
-    else
-        {
-        auto worker = new GetTileContentWorker(callback, *model, treeId, contentId);
-        worker->Queue();
-        }
-    }
-
-//=======================================================================================
-// Projects the NativeECPresentationManager class into JS.
-//! @bsiclass
-//=======================================================================================
-struct NativeECPresentationManager : Napi::ObjectWrap<NativeECPresentationManager>
-    {
-    //=======================================================================================
-    // Async Worker which sends ECPresentationResult via callback
-    //! @bsiclass
-    //=======================================================================================
-    struct ResponseSender : Napi::AsyncWorker
-    {
-        struct BoolPredicate : IConditionVariablePredicate
-            {
-            BeAtomic<bool>& m_flag;
-            BoolPredicate(BeAtomic<bool>& flag) : m_flag(flag) {}
-            bool _TestCondition(BeConditionVariable&) override {return m_flag.load();}
-            };
-    private:
-        BeConditionVariable m_waiter;
-        ECPresentationResult m_result;
-        BeAtomic<bool> m_hasResult;
-    protected:
-        void Execute() override
-            {
-            BoolPredicate pred(m_hasResult);
-            m_waiter.WaitOnCondition(&pred, BeConditionVariable::Infinite);
-            }
-        void OnOK() override
-            {
-            Callback().MakeCallback(Receiver().Value(), {CreateReturnValue(Env(), m_result, true)});
-            }
-        void OnError(Napi::Error const& e) override
-            {
-            Callback().MakeCallback(Receiver().Value(), {CreateReturnValue(Env(), ECPresentationResult(ECPresentationStatus::Error, "callback error"))});
-            }
-    public:
-        ResponseSender(Napi::Function& callback) : Napi::AsyncWorker(callback), m_hasResult(false) {}
-        void SetResult(ECPresentationResult&& result) {m_result = std::move(result); m_hasResult.store(true); m_waiter.notify_all();}
-    };
-
-    /*=================================================================================**//**
-    * @bsiclass                                     Aidas.Kililnskas                05/2018
-    +===============+===============+===============+===============+===============+======*/
-    struct LocalState : IJsonLocalState
-    {
-    //! Saves the Utf8String value in the local state. Set to empty to delete value.
-    //! @note The nameSpace and key pair must be unique.
-    private:
-        bmap<Utf8String, Utf8String> m_map;
-    protected:
-        void _SaveValue(Utf8CP nameSpace, Utf8CP key, Utf8StringCR value) override
-            {
-            Utf8PrintfString compositeKey("%s:%s", nameSpace, key);
-            m_map[compositeKey] = value;
-            }
-
-        //! Returns a stored Utf8String from the local state. Returns empty if value does not exist.
-        //! @note The nameSpace and key pair uniquely identifies the value.
-        Utf8String _GetValue(Utf8CP nameSpace, Utf8CP key) const override
-            {
-            Utf8PrintfString compositeKey("%s:%s", nameSpace, key);
-            auto iter = m_map.find(compositeKey);
-            if (iter != m_map.end())
-                return iter->second;
-            return "";
-            }
-    };
-
-    static Napi::FunctionReference s_constructor;
-
-    ConnectionManager m_connections;
-    std::unique_ptr<RulesDrivenECPresentationManager> m_presentationManager;
-    RefCountedPtr<SimpleRuleSetLocater> m_ruleSetLocater;
-    LocalState m_localState;
-
-    NativeECPresentationManager(Napi::CallbackInfo const& info)
-        : Napi::ObjectWrap<NativeECPresentationManager>(info)
-        {
-        m_presentationManager = std::unique_ptr<RulesDrivenECPresentationManager>(ECPresentationUtils::CreatePresentationManager(m_connections, T_HOST.GetIKnownLocationsAdmin()));
-        m_ruleSetLocater = SimpleRuleSetLocater::Create();
-        m_presentationManager->GetLocaters().RegisterLocater(*m_ruleSetLocater);
-        m_presentationManager->SetLocalState(&m_localState);
-        }
-    ~NativeECPresentationManager()
-        {
-        // 'terminate' not called
-        BeAssert(m_presentationManager == nullptr);
-        }
-
-    static bool InstanceOf(Napi::Value val) {
-        if (!val.IsObject())
-            return false;
-
-        Napi::HandleScope scope(val.Env());
-        return val.As<Napi::Object>().InstanceOf(s_constructor.Value());
-        }
-
-    //  Create projections
-    static void Init(Napi::Env& env, Napi::Object exports)
-        {
-        Napi::HandleScope scope(env);
-        Napi::Function t = DefineClass(env, "NativeECPresentationManager", {
-          InstanceMethod("setupRulesetDirectories", &NativeECPresentationManager::SetupRulesetDirectories),
-          InstanceMethod("setupLocaleDirectories", &NativeECPresentationManager::SetupLocaleDirectories),
-          InstanceMethod("setRulesetVariableValue", &NativeECPresentationManager::SetRulesetVariableValue),
-          InstanceMethod("getRulesetVariableValue", &NativeECPresentationManager::GetRulesetVariableValue),
-          InstanceMethod("getRulesets", &NativeECPresentationManager::GetRulesets),
-          InstanceMethod("addRuleset", &NativeECPresentationManager::AddRuleset),
-          InstanceMethod("removeRuleset", &NativeECPresentationManager::RemoveRuleset),
-          InstanceMethod("clearRulesets", &NativeECPresentationManager::ClearRulesets),
-          InstanceMethod("handleRequest", &NativeECPresentationManager::HandleRequest),
-          InstanceMethod("dispose", &NativeECPresentationManager::Terminate)
-        });
-
-        exports.Set("NativeECPresentationManager", t);
-
-        s_constructor = Napi::Persistent(t);
-        // Per N-API docs: Call this on a reference that is declared as static data, to prevent its destructor
-        // from running at program shutdown time, which would attempt to reset the reference when
-        // the environment is no longer valid.
-        s_constructor.SuppressDestruct();
-        }
-
-    static Napi::Value CreateReturnValue(Napi::Env const& env, ECPresentationResult const& result, bool serializeResponse = false)
-        {
-        // error
-        if (result.IsError())
-            {
-            return NapiUtils::CreateBentleyReturnErrorObject(result.GetStatus(), result.GetErrorMessage().c_str(), env);
-            }
-
-        // success / jsoncpp response
-        if (result.IsJsonCppResponse())
-            {
-            if (serializeResponse)
-                return NapiUtils::CreateBentleyReturnSuccessObject(Napi::String::New(env, result.GetJsonCppSuccessResponse().ToString().c_str()), env);
-            return NapiUtils::CreateBentleyReturnSuccessObject(NapiUtils::Convert(env, result.GetJsonCppSuccessResponse()), env);
-            }
-
-        // success / rapidjson response
-        if (serializeResponse)
-            {
-            rapidjson::StringBuffer buffer;
-            rapidjson::Writer<rapidjson::StringBuffer> writer(buffer);
-            result.GetSuccessResponse().Accept(writer);
-            return NapiUtils::CreateBentleyReturnSuccessObject(Napi::String::New(env, buffer.GetString()), env);
-            }
-        return NapiUtils::CreateBentleyReturnSuccessObject(NapiUtils::Convert(env, result.GetSuccessResponse()), env);
-        }
-
-    Napi::Value CreateReturnValue(ECPresentationResult const& result, bool serializeResponse = false)
-        {
-        return CreateReturnValue(Env(), result, serializeResponse);
-        }
-
-    void HandleRequest(Napi::CallbackInfo const& info)
-        {
-        REQUIRE_ARGUMENT_FUNCTION(2, responseCallback, );
-
-        REQUIRE_ARGUMENT_OBJ(0, NativeDgnDb, db, );
-        if (!db->IsOpen())
-            {
-            responseCallback.Call({CreateReturnValue(ECPresentationResult(ECPresentationStatus::InvalidArgument, "iModel: not open"))});
-            return;
-            }
-
-        REQUIRE_ARGUMENT_STRING(1, serializedRequest, );
-        Json::Value request = Json::Value::From(serializedRequest);
-        if (request.isNull())
-            {
-            responseCallback.Call({CreateReturnValue(ECPresentationResult(ECPresentationStatus::InvalidArgument, "request"))});
-            return;
-            }
-        Utf8CP requestId = request["requestId"].asCString();
-        if (Utf8String::IsNullOrEmpty(requestId))
-            {
-            responseCallback.Call({CreateReturnValue(ECPresentationResult(ECPresentationStatus::InvalidArgument, "request.requestId"))});
-            return;
-            }
-
-        m_connections.NotifyConnectionOpened(db->GetDgnDb());
-
-        JsonValueCR params = request["params"];
-
-        ResponseSender* responseSender = new ResponseSender(responseCallback);
-        responseSender->Queue();
-        folly::Future<ECPresentationResult> result = folly::makeFutureWith([](){return ECPresentationResult(ECPresentationStatus::InvalidArgument, "request.requestId");});
-
-        if (0 == strcmp("GetRootNodesCount", requestId))
-            result = ECPresentationUtils::GetRootNodesCount(*m_presentationManager, db->GetDgnDb(), params);
-        else if (0 == strcmp("GetRootNodes", requestId))
-            result = ECPresentationUtils::GetRootNodes(*m_presentationManager, db->GetDgnDb(), params);
-        else if (0 == strcmp("GetChildrenCount", requestId))
-            result = ECPresentationUtils::GetChildrenCount(*m_presentationManager, db->GetDgnDb(), params);
-        else if (0 == strcmp("GetChildren", requestId))
-            result = ECPresentationUtils::GetChildren(*m_presentationManager, db->GetDgnDb(), params);
-        else if (0 == strcmp("GetNodePaths", requestId))
-            result = ECPresentationUtils::GetNodesPaths(*m_presentationManager, db->GetDgnDb(), params);
-        else if (0 == strcmp("GetFilteredNodePaths", requestId))
-            result = ECPresentationUtils::GetFilteredNodesPaths(*m_presentationManager, db->GetDgnDb(), params);
-        else if (0 == strcmp("GetContentDescriptor", requestId))
-            result = ECPresentationUtils::GetContentDescriptor(*m_presentationManager, db->GetDgnDb(), params);
-        else if (0 == strcmp("GetContent", requestId))
-            result = ECPresentationUtils::GetContent(*m_presentationManager, db->GetDgnDb(), params);
-        else if (0 == strcmp("GetContentSetSize", requestId))
-            result = ECPresentationUtils::GetContentSetSize(*m_presentationManager, db->GetDgnDb(), params);
-        else if(0 == strcmp("GetDistinctValues", requestId))
-            result = ECPresentationUtils::GetDistinctValues(*m_presentationManager, db->GetDgnDb(), params);
-        else if(0 == strcmp("GetDisplayLabel", requestId))
-            result = ECPresentationUtils::GetDisplayLabel(*m_presentationManager, db->GetDgnDb(), params);
-
-        result.then([responseSender](ECPresentationResult result)
-            {
-            responseSender->SetResult(std::move(result));
-            }).onError([responseSender](folly::exception_wrapper)
-            {
-            responseSender->SetResult(ECPresentationResult(ECPresentationStatus::Error, "Unknown error"));
-            });
-        }
-
-    Napi::Value SetupRulesetDirectories(Napi::CallbackInfo const& info)
-        {
-        REQUIRE_ARGUMENT_STRING_ARRAY(0, rulesetDirectories, CreateReturnValue(ECPresentationResult(ECPresentationStatus::InvalidArgument, "rulesetDirectories")));
-        ECPresentationResult result = ECPresentationUtils::SetupRulesetDirectories(*m_presentationManager, rulesetDirectories);
-        return CreateReturnValue(result);
-        }
-
-    Napi::Value SetupLocaleDirectories(Napi::CallbackInfo const& info)
-        {
-        REQUIRE_ARGUMENT_STRING_ARRAY(0, localeDirectories, CreateReturnValue(ECPresentationResult(ECPresentationStatus::InvalidArgument, "localeDirectories")));
-        ECPresentationResult result = ECPresentationUtils::SetupLocaleDirectories(localeDirectories);
-        return CreateReturnValue(result);
-        }
-    
-    Napi::Value GetRulesets(Napi::CallbackInfo const& info)
-        {
-        REQUIRE_ARGUMENT_STRING(0, rulesetId, CreateReturnValue(ECPresentationResult(ECPresentationStatus::InvalidArgument, "rulesetId")));
-        ECPresentationResult result = ECPresentationUtils::GetRulesets(*m_ruleSetLocater, rulesetId);
-        return CreateReturnValue(result, true);
-        }
-    
-    Napi::Value AddRuleset(Napi::CallbackInfo const& info)
-        {
-        REQUIRE_ARGUMENT_STRING(0, rulesetJsonString, CreateReturnValue(ECPresentationResult(ECPresentationStatus::InvalidArgument, "rulesetJsonString")));
-        ECPresentationResult result = ECPresentationUtils::AddRuleset(*m_ruleSetLocater, rulesetJsonString);
-        return CreateReturnValue(result);
-        }
-
-    Napi::Value RemoveRuleset(Napi::CallbackInfo const& info)
-        {
-        REQUIRE_ARGUMENT_STRING(0, rulesetId, CreateReturnValue(ECPresentationResult(ECPresentationStatus::InvalidArgument, "rulesetId")));
-        REQUIRE_ARGUMENT_STRING(1, hash, CreateReturnValue(ECPresentationResult(ECPresentationStatus::InvalidArgument, "hash")));
-        ECPresentationResult result = ECPresentationUtils::RemoveRuleset(*m_ruleSetLocater, rulesetId, hash);
-        return CreateReturnValue(result);
-        }
-
-    Napi::Value ClearRulesets(Napi::CallbackInfo const& info)
-        {
-        ECPresentationResult result = ECPresentationUtils::ClearRulesets(*m_ruleSetLocater);
-        return CreateReturnValue(result);
-        }
-
-    Napi::Value GetRulesetVariableValue(Napi::CallbackInfo const& info)
-        {
-        REQUIRE_ARGUMENT_STRING(0, rulesetId, CreateReturnValue(ECPresentationResult(ECPresentationStatus::InvalidArgument, "rulesetId")));
-        REQUIRE_ARGUMENT_STRING(1, variableId, CreateReturnValue(ECPresentationResult(ECPresentationStatus::InvalidArgument, "variableId")));
-        REQUIRE_ARGUMENT_STRING(2, type, CreateReturnValue(ECPresentationResult(ECPresentationStatus::InvalidArgument, "type")));
-        ECPresentationResult result = ECPresentationUtils::GetRulesetVariableValue(*m_presentationManager, rulesetId, variableId, type);
-        return CreateReturnValue(result);
-        }
-
-    Napi::Value SetRulesetVariableValue(Napi::CallbackInfo const& info)
-        {
-        REQUIRE_ARGUMENT_STRING(0, ruleSetId, CreateReturnValue(ECPresentationResult(ECPresentationStatus::InvalidArgument, "rulesetId")));
-        REQUIRE_ARGUMENT_STRING(1, variableId, CreateReturnValue(ECPresentationResult(ECPresentationStatus::InvalidArgument, "variableId")));
-        REQUIRE_ARGUMENT_STRING(2, variableType, CreateReturnValue(ECPresentationResult(ECPresentationStatus::InvalidArgument, "type")));
-        REQUIRE_ARGUMENT_ANY_OBJ(3, value, CreateReturnValue(ECPresentationResult(ECPresentationStatus::InvalidArgument, "value")));
-        Json::Value jsonValue = NapiUtils::Convert(value);
-        ECPresentationResult result = ECPresentationUtils::SetRulesetVariableValue(*m_presentationManager, ruleSetId, variableId, variableType, jsonValue);
-        return CreateReturnValue(result);
-        }
-
-    void Terminate(Napi::CallbackInfo const& info)
-        {
-        m_presentationManager.reset();
-        }
-    };
-
-
-//=======================================================================================
-//! @bsiclass
-//=======================================================================================
-struct DisableNativeAssertions : Napi::ObjectWrap<DisableNativeAssertions>
-    {
-    private:
-        static Napi::FunctionReference s_constructor;
-        bool m_enableOnDispose = false;
-
-        void DoDispose() 
-            {
-            if (m_enableOnDispose)
-                {
-                NativeAssertionsHelper::SetAssertionsEnabled(true);
-                //only re-enable assertions once. DoDispose is be called from the explicit
-                //call to Dispose and later when the destructor is called
-                m_enableOnDispose = false;
-                }
-            }
-
-    public:
-        DisableNativeAssertions(Napi::CallbackInfo const& info) : Napi::ObjectWrap<DisableNativeAssertions>(info) 
-            {
-            m_enableOnDispose = NativeAssertionsHelper::SetAssertionsEnabled(false);
-            }
-
-        ~DisableNativeAssertions() { DoDispose(); }
-
-        // Check if val is really a DisableNativeAssertions peer object
-        static bool InstanceOf(Napi::Value val)
-            {
-            if (!val.IsObject())
-                return false;
-
-            Napi::HandleScope scope(val.Env());
-            return val.As<Napi::Object>().InstanceOf(s_constructor.Value());
-            }
-
-        void Dispose(Napi::CallbackInfo const& info) { DoDispose(); }
-
-        //  Add a reference to this wrapper object, keeping it and its peer JS object alive.
-        void AddRef() { this->Ref(); }
-
-        //  Remove a reference from this wrapper object and its peer JS object .
-        void Release() { this->Unref(); }
-
-        static void Init(Napi::Env env, Napi::Object exports)
-            {
-            Napi::HandleScope scope(env);
-            Napi::Function t = DefineClass(env, "DisableNativeAssertions", {
-            InstanceMethod("dispose", &DisableNativeAssertions::Dispose),
-            });
-
-            exports.Set("DisableNativeAssertions", t);
-
-            s_constructor = Napi::Persistent(t);
-            // Per N-API docs: Call this on a reference that is declared as static data, to prevent its destructor
-            // from running at program shutdown time, which would attempt to reset the reference when
-            // the environment is no longer valid.
-            s_constructor.SuppressDestruct();
-            }
-    };
-
-static Napi::ObjectReference s_logger;
-struct LogMessage {Utf8String m_category; Utf8String m_message; NativeLogging::SEVERITY m_severity;};
-static bvector<LogMessage>* s_deferredLogging;
-
-/*---------------------------------------------------------------------------------**//**
-* @bsimethod                                    Sam.Wilson                      02/18
-+---------------+---------------+---------------+---------------+---------------+------*/
-static Napi::Value GetLogger(Napi::CallbackInfo const& info) { return s_logger.Value(); }
-
-/*---------------------------------------------------------------------------------**//**
-* @bsimethod                                    Sam.Wilson                      02/18
-+---------------+---------------+---------------+---------------+---------------+------*/
-static void SetLogger(Napi::CallbackInfo const& info)
-    {
-    s_logger = Napi::ObjectReference::New(info[0].ToObject());
-    s_logger.SuppressDestruct();
-    }
-
-/*---------------------------------------------------------------------------------**//**
-* @bsimethod                                    Sam.Wilson                      02/18
-+---------------+---------------+---------------+---------------+---------------+------*/
-static void logMessageToJs(Utf8CP category, NativeLogging::SEVERITY sev, Utf8CP msg)
-    {
-    auto env = IModelJsNative::s_logger.Env();
-    Napi::HandleScope scope(env);
-
-    Utf8CP fname = (sev == NativeLogging::LOG_TRACE)?   "logTrace":
-                   (sev == NativeLogging::LOG_DEBUG)?   "logTrace": // Logger does not distinguish between trace and debug
-                   (sev == NativeLogging::LOG_INFO)?    "logInfo":
-                   (sev == NativeLogging::LOG_WARNING)? "logWarning":
-                                                        "logError"; // Logger does not distinguish between error and fatal
-
-    auto method = IModelJsNative::s_logger.Get(fname).As<Napi::Function>();
-    if (method == env.Undefined())
-        {
-        Napi::Error::New(IModelJsNative::JsInterop::Env(), "Invalid Logger").ThrowAsJavaScriptException();
-        return;
-        }
-
-    auto catJS = Napi::String::New(env, category);
-    auto msgJS = Napi::String::New(env, msg);
-
-    method({catJS, msgJS});
-    }
-
-/*---------------------------------------------------------------------------------**//**
-* @bsimethod                                    Sam.Wilson                      02/18
-+---------------+---------------+---------------+---------------+---------------+------*/
-static bool callIsLogLevelEnabledJs(Utf8CP category, NativeLogging::SEVERITY sev)
-    {
-    auto env = IModelJsNative::s_logger.Env();
-    Napi::HandleScope scope(env);
-
-    auto method = IModelJsNative::s_logger.Get("isEnabled").As<Napi::Function>();
-    if (method == env.Undefined())
-        {
-        Napi::Error::New(IModelJsNative::JsInterop::Env(), "Invalid Logger").ThrowAsJavaScriptException();
-        return true;
-        }
-
-    auto catJS = Napi::String::New(env, category);
-
-    int llevel = (sev <= NativeLogging::LOG_TRACE)?   0:
-                 (sev <= NativeLogging::LOG_DEBUG)?   0:        // Logger does not distinguish between trace and debug
-                 (sev == NativeLogging::LOG_INFO)?    1:
-                 (sev == NativeLogging::LOG_WARNING)? 2:
-                                                      3;        // Logger does not distinguish between error and fatal
-
-    auto levelJS = Napi::Number::New(env, llevel);
-
-    return method({catJS, levelJS}).ToBoolean();
-    }
-
-/*---------------------------------------------------------------------------------**//**
-* @bsimethod                                    Sam.Wilson                      02/18
-+---------------+---------------+---------------+---------------+---------------+------*/
-static void deferLogging(Utf8CP category, NativeLogging::SEVERITY sev, Utf8CP msg)
-    {
-    BeSystemMutexHolder ___;
-
-    if (!s_deferredLogging)
-        s_deferredLogging = new bvector<LogMessage>();
-
-    LogMessage lm;
-    lm.m_category = category;
-    lm.m_message = msg;
-    lm.m_severity = sev;
-    s_deferredLogging->push_back(lm);
-    }
-
-/*---------------------------------------------------------------------------------**//**
-* @bsimethod                                    Sam.Wilson                      02/18
-+---------------+---------------+---------------+---------------+---------------+------*/
-static void doDeferredLogging()
-    {
-    BeSystemMutexHolder ___;
-    if (!s_deferredLogging)
-        return;
-
-    for (auto const& lm : *s_deferredLogging)
-        {
-        logMessageToJs(lm.m_category.c_str(), lm.m_severity, lm.m_message.c_str());
-        }
-
-    delete s_deferredLogging;
-    s_deferredLogging = nullptr;
-    }
-
-
-} // namespace IModelJsNative
-
-/*---------------------------------------------------------------------------------**//**
-* @bsimethod                                    Sam.Wilson                      02/18
-+---------------+---------------+---------------+---------------+---------------+------*/
-void IModelJsNative::JsInterop::LogMessage(Utf8CP category, NativeLogging::SEVERITY sev, Utf8CP msg)
-    {
-    if (IModelJsNative::s_logger.IsEmpty() || !IsMainThread())
-        {
-        IModelJsNative::deferLogging(category, sev, msg);
-        return;
-        }
-
-    IModelJsNative::doDeferredLogging();
-    IModelJsNative::logMessageToJs(category, sev, msg);
-    }
-
-/*---------------------------------------------------------------------------------**//**
-* @bsimethod                                    Sam.Wilson                      02/18
-+---------------+---------------+---------------+---------------+---------------+------*/
-bool IModelJsNative::JsInterop::IsSeverityEnabled(Utf8CP category, NativeLogging::SEVERITY sev)
-    {
-    if (IModelJsNative::s_logger.IsEmpty() || !IsMainThread())
-        return true;
-
-    IModelJsNative::doDeferredLogging();
-    return IModelJsNative::callIsLogLevelEnabledJs(category, sev);
-    }
-
-
-
-static Utf8String s_mobileResourcesDir;
-/*---------------------------------------------------------------------------------**//**
-// @bsimethod                                    Satyakam.Khadilkar    03/2018
-+---------------+---------------+---------------+---------------+---------------+------*/
-void imodeljs_addon_setMobileResourcesDir(Utf8CP d) {s_mobileResourcesDir = d;}
-
-static Utf8String s_mobileTempDir;
-/*---------------------------------------------------------------------------------**//**
-// @bsimethod                                    Satyakam.Khadilkar    03/2018
-+---------------+---------------+---------------+---------------+---------------+------*/
-void imodeljs_addon_setMobileTempDir(Utf8CP d) {s_mobileTempDir = d;}
-
-/*---------------------------------------------------------------------------------**//**
-* @bsimethod                                    Sam.Wilson                      07/17
-+---------------+---------------+---------------+---------------+---------------+------*/
-static Napi::Object iModelJsNativeRegisterModule(Napi::Env env, Napi::Object exports)
-    {
-    Napi::HandleScope scope(env);
-
-#if (defined(BENTLEYCONFIG_OS_WINDOWS) && !defined(BENTLEYCONFIG_OS_WINRT)) || defined(BENTLEYCONFIG_OS_LINUX) || defined(BENTLEYCONFIG_OS_APPLE_MACOS)
-    BeFileName addondir = Desktop::FileSystem::GetLibraryDir();
-    BeFileName tempdir;
-    Desktop::FileSystem::BeGetTempPath(tempdir);
-#else
-    BeFileName addondir(s_mobileResourcesDir);
-    BeFileName tempdir(s_mobileTempDir);
-#endif
-
-
-    IModelJsNative::JsInterop::Initialize(addondir, env, tempdir);
-    IModelJsNative::NativeDgnDb::Init(env, exports);
-    IModelJsNative::NativeECDb::Init(env, exports);
-    IModelJsNative::NativeECSqlStatement::Init(env, exports);
-    IModelJsNative::NativeECSqlBinder::Init(env, exports);
-    IModelJsNative::NativeECSqlValue::Init(env, exports);
-    IModelJsNative::NativeECSqlColumnInfo::Init(env, exports);
-    IModelJsNative::NativeECSqlValueIterator::Init(env, exports);
-    IModelJsNative::NativeSqliteStatement::Init(env, exports);
-    IModelJsNative::NativeBriefcaseManagerResourcesRequest::Init(env, exports);
-    IModelJsNative::NativeECPresentationManager::Init(env, exports);
-    IModelJsNative::NativeECSchemaXmlContext::Init(env, exports);
-    IModelJsNative::SnapRequest::Init(env, exports);
-    IModelJsNative::DisableNativeAssertions::Init(env, exports);
-
-    exports.DefineProperties(
-        {
-        Napi::PropertyDescriptor::Value("version", Napi::String::New(env, PACKAGE_VERSION), PROPERTY_ATTRIBUTES),
-        Napi::PropertyDescriptor::Accessor("logger", &IModelJsNative::GetLogger, &IModelJsNative::SetLogger),
-        });
-
-    return exports;
-    }
-
-Napi::FunctionReference IModelJsNative::NativeBriefcaseManagerResourcesRequest::s_constructor;
-Napi::FunctionReference IModelJsNative::NativeECSqlStatement::s_constructor;
-Napi::FunctionReference IModelJsNative::NativeECSqlBinder::s_constructor;
-Napi::FunctionReference IModelJsNative::NativeECSqlValue::s_constructor;
-Napi::FunctionReference IModelJsNative::NativeECSqlColumnInfo::s_constructor;
-Napi::FunctionReference IModelJsNative::NativeECSqlValueIterator::s_constructor;
-Napi::FunctionReference IModelJsNative::NativeSqliteStatement::s_constructor;
-Napi::FunctionReference IModelJsNative::NativeDgnDb::s_constructor;
-Napi::FunctionReference IModelJsNative::NativeECPresentationManager::s_constructor;
-Napi::FunctionReference IModelJsNative::NativeECDb::s_constructor;
-Napi::FunctionReference IModelJsNative::NativeECSchemaXmlContext::s_constructor;
-Napi::FunctionReference IModelJsNative::SnapRequest::s_constructor;
-Napi::FunctionReference IModelJsNative::DisableNativeAssertions::s_constructor;
-
-NODE_API_MODULE(at_bentley_imodeljs_nodeaddon, iModelJsNativeRegisterModule)
+/*--------------------------------------------------------------------------------------+
+|
+|     $Source: IModelJsNative.cpp $
+|
+|  $Copyright: (c) 2018 Bentley Systems, Incorporated. All rights reserved. $
+|
++--------------------------------------------------------------------------------------*/
+#include <functional>
+#include <queue>
+#include <sys/types.h>
+#include <stdint.h>
+#include <memory>
+#include "suppress_warnings.h"
+#include <imodeljs-nodeaddonapi.package.version.h>
+#include <node-addon-api/napi.h>
+#include <json/value.h>
+#include "IModelJsNative.h"
+#include <ECDb/ECDb.h>
+#include <ECObjects/ECSchema.h>
+#include <rapidjson/rapidjson.h>
+#include "ECPresentationUtils.h"
+#include "ECSchemaXmlContextUtils.h"
+#include <Bentley/Desktop/FileSystem.h>
+#include <Bentley/BeThread.h>
+#include <Bentley/PerformanceLogger.h>
+#include <DgnPlatform/Tile.h>
+
+USING_NAMESPACE_BENTLEY_SQLITE
+USING_NAMESPACE_BENTLEY_SQLITE_EC
+USING_NAMESPACE_BENTLEY_DGN
+USING_NAMESPACE_BENTLEY_ECPRESENTATION
+USING_NAMESPACE_BENTLEY_EC
+
+#define PROPERTY_ATTRIBUTES static_cast<napi_property_attributes>(napi_enumerable | napi_configurable)
+
+#define REQUIRE_DB_TO_BE_OPEN if (!IsOpen()) return CreateBentleyReturnErrorObject(DgnDbStatus::NotOpen);
+
+#define THROW_JS_TYPE_ERROR(str) Napi::TypeError::New(Env(), str).ThrowAsJavaScriptException();
+
+#define THROW_TYPE_EXCEPTION_AND_RETURN(str,retval) {THROW_JS_TYPE_ERROR(str) return retval;}
+
+#define REQUIRE_ARGUMENT_ANY_OBJ(i, var, retval)\
+    if (info.Length() <= (i)) {\
+        THROW_TYPE_EXCEPTION_AND_RETURN("Argument " #i " must be an object", retval)\
+    }\
+    Napi::Object var = info[i].As<Napi::Object>();
+
+#define REQUIRE_ARGUMENT_OBJ(i, T, var, retval)\
+    if (info.Length() <= (i) || !T::InstanceOf(info[i])) {\
+        THROW_TYPE_EXCEPTION_AND_RETURN("Argument " #i " must be an object of type " #T, retval)\
+    }\
+    T* var = T::Unwrap(info[i].As<Napi::Object>());
+
+#define REQUIRE_ARGUMENT_FUNCTION(i, var, retval)\
+    if (info.Length() <= (i) || !info[i].IsFunction()) {\
+        THROW_TYPE_EXCEPTION_AND_RETURN("Argument " #i " must be a function", retval)\
+    }\
+    Napi::Function var = info[i].As<Napi::Function>();\
+
+#define REQUIRE_ARGUMENT_STRING(i, var, retval)\
+    if (info.Length() <= (i) || !info[i].IsString()) {\
+        THROW_TYPE_EXCEPTION_AND_RETURN("Argument " #i " must be a string", retval)\
+    }\
+    Utf8String var = info[i].As<Napi::String>().Utf8Value().c_str();
+
+#define REQUIRE_ARGUMENT_STRING_ARRAY(i, var, retval)\
+    if (info.Length() <= (i) || !info[i].IsArray()) {\
+        THROW_TYPE_EXCEPTION_AND_RETURN("Argument " #i " must be an array of strings", retval)\
+    }\
+    bvector<Utf8String> var;\
+    Napi::Array arr = info[i].As<Napi::Array>();\
+    for (uint32_t arrIndex = 0; arrIndex < arr.Length(); ++arrIndex) {\
+        Napi::Value arrValue = arr[arrIndex];\
+        if (arrValue.IsString())\
+            var.push_back(arrValue.As<Napi::String>().Utf8Value().c_str());\
+    }
+
+#define REQUIRE_ARGUMENT_NUMBER(i, var, retval)\
+    if (info.Length() <= (i) || !info[i].IsNumber()) {\
+        THROW_TYPE_EXCEPTION_AND_RETURN("Argument " #i " must be a number", retval)\
+    }\
+    Napi::Number var = info[i].As<Napi::Number>();
+
+#define REQUIRE_ARGUMENT_INTEGER(i, var, retval)\
+    if (info.Length() <= (i) || !info[i].IsNumber()) {\
+        THROW_TYPE_EXCEPTION_AND_RETURN("Argument " #i " must be an integer", retval)\
+    }\
+    int32_t var = info[i].As<Napi::Number>().Int32Value();
+
+#define REQUIRE_ARGUMENT_BOOL(i, var, retval)\
+    if (info.Length() <= (i) || !info[i].IsBoolean()) {\
+        THROW_TYPE_EXCEPTION_AND_RETURN("Argument " #i " must be a boolean", retval)\
+    }\
+    bool var = info[i].As<Napi::Boolean>().Value();
+
+#define OPTIONAL_ARGUMENT_BOOL(i, var, default, retval)\
+    bool var;\
+    if (info.Length() <= (i) || (info[i].IsUndefined() || info[i].IsNull())) {\
+        var = (default);\
+    }\
+    else if (info[i].IsBoolean()) {\
+        var = info[i].As<Napi::Boolean>().Value();\
+    }\
+    else {\
+        var = (default);\
+        THROW_TYPE_EXCEPTION_AND_RETURN("Argument " #i " must be an boolean", retval)\
+    }
+
+#define OPTIONAL_ARGUMENT_INTEGER(i, var, default, retval)\
+    int var;\
+    if (info.Length() <= (i) || (info[i].IsUndefined() || info[i].IsNull())) {\
+        var = (default);\
+    }\
+    else if (info[i].IsNumber()) {\
+        var = info[i].As<Napi::Number>().Int32Value();\
+    }\
+    else {\
+        var = (default);\
+        THROW_TYPE_EXCEPTION_AND_RETURN("Argument " #i " must be an integer", retval)\
+    }
+
+#define OPTIONAL_ARGUMENT_STRING(i, var, retval)\
+    Utf8String var;\
+    if (info.Length() <= (i) || (info[i].IsUndefined() || info[i].IsNull())) {\
+        ;\
+    }\
+    else if (info[i].IsString()) {\
+        var = info[i].As<Napi::String>().Utf8Value().c_str();\
+    }\
+    else {\
+        Utf8PrintfString msg("Argument " #i " is type %d. It must be a string or undefined", info[i].Type());\
+        THROW_TYPE_EXCEPTION_AND_RETURN(msg.c_str(), retval)\
+    }
+
+namespace IModelJsNative {
+
+//=======================================================================================
+//! @bsiclass
+//=======================================================================================
+struct NapiUtils
+{
+    /*---------------------------------------------------------------------------------**//**
+    * @bsimethod                                    Sam.Wilson                      09/17
+    +---------------+---------------+---------------+---------------+---------------+------*/
+    template<typename STATUSTYPE>
+    static Napi::Object CreateErrorObject0(STATUSTYPE errCode, Utf8CP msg, Napi::Env env)
+        {
+        Napi::Object error = Napi::Object::New(env);
+        error.Set(Napi::String::New(env, "status"), Napi::Number::New(env, (int) errCode));
+        if (nullptr != msg)
+            error.Set(Napi::String::New(env, "message"), Napi::String::New(env, msg));
+        return error;
+        }
+
+    /*---------------------------------------------------------------------------------**//**
+    * @bsimethod                                    Sam.Wilson                      09/17
+    +---------------+---------------+---------------+---------------+---------------+------*/
+    static Napi::Object CreateBentleyReturnSuccessObject(Napi::Value goodVal, Napi::Env env)
+        {
+        Napi::Object retObj = Napi::Object::New(env);
+        retObj.Set(Napi::String::New(env, "result"), goodVal);
+        return retObj;
+        }
+
+    /*---------------------------------------------------------------------------------**//**
+    * @bsimethod                                    Sam.Wilson                      09/17
+    +---------------+---------------+---------------+---------------+---------------+------*/
+    template<typename STATUSTYPE>
+    static Napi::Object CreateBentleyReturnErrorObject(STATUSTYPE errCode, Utf8CP msg, Napi::Env env)
+        {
+        Napi::Object retObj = Napi::Object::New(env);
+        retObj.Set(Napi::String::New(env, "error"), CreateErrorObject0(errCode, msg, env));
+        return retObj;
+        }
+    /*---------------------------------------------------------------------------------**//**
+    * @bsimethod                                    Sam.Wilson                      01/18
+    +---------------+---------------+---------------+---------------+---------------+------*/
+    static Napi::String Stringify(Napi::Env env, Napi::Value value)
+        {
+        return env.Global().Get("JSON").As<Napi::Object>().Get("stringify").As<Napi::Function>()({value}).ToString();
+        }
+
+    /*---------------------------------------------------------------------------------**//**
+    * @bsimethod                                    Affan.Khan                      04/18
+    +---------------+---------------+---------------+---------------+---------------+------*/
+    static Napi::Value Convert(Napi::Env env, Json::Value const& jsonValue)
+        {
+        switch (jsonValue.type())
+            {
+            case Json::ValueType::booleanValue:
+                return Napi::Boolean::New(env, jsonValue.asBool());
+            case Json::ValueType::intValue:
+                {
+                int64_t val = jsonValue.asInt64();
+                napi_value v;
+                if ((val < std::numeric_limits<std::int32_t>::max()) && napi_create_int32(env, val, &v) == napi_ok)
+                    return Napi::Number(env, v);
+
+                return Napi::Number::New (env, val);
+                }
+            case Json::ValueType::uintValue:
+                {
+                uint64_t val = jsonValue.asUInt64();
+                napi_value v;
+                if ((val < std::numeric_limits<std::uint32_t>::max()) && napi_create_uint32(env, val, &v) == napi_ok)
+                    return Napi::Number(env, v);
+
+                return Napi::Number::New(env, val);
+                }
+            case Json::ValueType::realValue:
+                return Napi::Number::New(env, jsonValue.asDouble());
+            case Json::ValueType::nullValue:
+                return env.Null();
+            case Json::ValueType::stringValue:
+                return Napi::String::New(env, jsonValue.asCString());
+            case Json::ValueType::arrayValue:
+                {
+                Napi::Array jsArray = Napi::Array::New(env, jsonValue.size());
+                for (auto itor = jsonValue.begin(); itor != jsonValue.end(); ++itor)
+                    jsArray.Set(itor.index(), Convert(env, (*itor)));
+
+                return jsArray;
+                }
+            case Json::ValueType::objectValue:
+                {
+                if (jsonValue.isNull()) //also include objectValue
+                    return env.Null();
+
+                Napi::Object jsObject = Napi::Object::New(env);
+                for (auto itor = jsonValue.begin(); itor != jsonValue.end(); ++itor)
+                    jsObject.Set(itor.memberName(), Convert(env, (*itor)));
+
+                return jsObject;
+                }
+            }
+
+        return env.Undefined();
+        }
+
+        static Json::Value Convert(Napi::Value jsValue)
+            {
+            switch (jsValue.Type())
+                {
+                case napi_valuetype::napi_boolean:
+                    return Json::Value(jsValue.ToBoolean().Value());
+                case napi_valuetype::napi_undefined:
+                case napi_valuetype::napi_null:
+                    return Json::Value();
+                case napi_valuetype::napi_number:
+                    return Json::Value(jsValue.ToNumber().DoubleValue());
+                case napi_valuetype::napi_object:
+                    {
+                    Napi::Object obj = jsValue.ToObject();
+                    if (obj.IsArray())
+                        {
+                        Json::Value jsonArray(Json::ValueType::arrayValue);
+                        for (uint32_t i = 0; i < obj.As<Napi::Array>().Length(); i++)
+                            jsonArray.append(Convert(obj.Get(i)));
+
+                        return jsonArray;
+                        }
+
+                    if (obj.IsObject())
+                        {
+                        Json::Value jsonObject(Json::ValueType::objectValue);
+                        Napi::Array propertyNames = obj.GetPropertyNames();
+                        for (uint32_t i = 0; i < propertyNames.Length(); i++)
+                            {
+                            Napi::Value propertyName = propertyNames.Get(i);                        
+                            jsonObject[propertyName.ToString().Utf8Value().c_str()] = Convert(obj.Get(propertyName));
+                            }
+
+                        return jsonObject;
+                        }
+
+                    }
+                case napi_valuetype::napi_string:
+                    return Json::Value(jsValue.ToString().Utf8Value().c_str());
+                case napi_valuetype::napi_symbol:
+                case napi_valuetype::napi_external:
+                case napi_valuetype::napi_function:
+                    break;
+                }
+
+            BeAssert(false);
+            return Json::Value();;
+            }
+
+    /*---------------------------------------------------------------------------------**//**
+    * @bsimethod                                    Grigas.Petraitis                05/18
+    +---------------+---------------+---------------+---------------+---------------+------*/
+    static Napi::Value Convert(Napi::Env env, rapidjson::Value const& jsonValue)
+        {
+        if (jsonValue.IsBool())
+            return Napi::Boolean::New(env, jsonValue.GetBool());
+        if (jsonValue.IsInt())
+            {
+            napi_value v;
+            if (napi_create_int32(env, jsonValue.GetInt(), &v) != napi_ok)
+                return env.Undefined();
+            return Napi::Number(env, v);
+            }
+        if (jsonValue.IsUint())
+            {
+            napi_value v;
+            if (napi_create_int32(env, jsonValue.GetUint(), &v) != napi_ok)
+                return env.Undefined();
+            return Napi::Number(env, v);
+            }
+        if (jsonValue.IsInt64())
+            {
+            napi_value v;
+            if (napi_create_int64(env, jsonValue.GetInt64(), &v) != napi_ok)
+                return env.Undefined();
+            return Napi::Number(env, v);
+            }
+        if (jsonValue.IsUint64())
+            {
+            napi_value v;
+            if (napi_create_int64(env, jsonValue.GetUint64(), &v) != napi_ok)
+                return env.Undefined();
+            return Napi::Number(env, v);
+            }
+        if (jsonValue.IsDouble())
+            return Napi::Number::New(env, jsonValue.GetDouble());
+        if (jsonValue.IsNull())
+            return env.Undefined();
+        if (jsonValue.IsString())
+            return Napi::String::New(env, jsonValue.GetString());
+        if (jsonValue.IsArray())
+            {
+            Napi::Array jsArray = Napi::Array::New(env, jsonValue.Size());
+            for (rapidjson::SizeType i = 0; i < jsonValue.Size(); ++i)
+                jsArray.Set((uint32_t)i, Convert(env, jsonValue[i]));
+            return jsArray;
+            }
+        if (jsonValue.IsObject())
+            {
+            Napi::Object jsObject = Napi::Object::New(env);
+            for (auto itor = jsonValue.MemberBegin(); itor != jsonValue.MemberEnd(); ++itor)
+                jsObject.Set(itor->name.GetString(), Convert(env, itor->value));
+            return jsObject;
+            }
+        return env.Undefined();
+        }
+};
+
+#if 0 //WIP
+Json::Value Convert(Napi::Value jsValue)
+    {
+    switch (jsValue.Type())
+        {
+        case napi_valuetype::napi_boolean:
+            return Json::Value(jsValue.ToBoolean().Value());
+        case napi_valuetype::napi_null:
+            return Json::Value();
+        case napi_valuetype::napi_number:
+            return Json::Value(jsValue.ToNumber().DoubleValue());
+        case napi_valuetype::napi_object:
+            {
+            Napi::Object obj = jsValue.ToObject();
+            if (obj.IsObject())
+                {
+                Json::Value jsonObject(Json::ValueType::objectValue);
+                Napi::Array propertyNames = obj.GetPropertyNames();
+                for (uint32_t i = 0; i < propertyNames.Length(); i++)
+                    {
+                    Napi::Value propertyName = propertyNames.Get(i);
+                    jsonObject[propertyName.ToString().Utf8Value().c_str()] = Convert(obj.Get(propertyName));
+                    }
+
+                return jsonObject;
+                }
+            else if (obj.IsArray())
+                {
+                Json::Value jsonArray(Json::ValueType::arrayValue);
+                for (uint32_t i = 0; i < obj.As<Napi::Array>().Length(); i++)
+                    {
+                    Napi::Value arrayValue = obj.Get(i);
+                    jsonArray.append(Convert(obj.Get(arrayValue)));
+                    }
+
+                return jsonArray;
+                }
+
+            throw Napi::Error::New(jsValue.Env(), "Only Array and Object is supported");
+            }
+        case napi_valuetype::napi_string:
+            return Json::Value(jsValue.ToString().Utf8Value().c_str());
+        case napi_valuetype::napi_symbol:
+        case napi_valuetype::napi_undefined:
+        case napi_valuetype::napi_external:
+        case napi_valuetype::napi_function:
+        }
+
+    throw Napi::Error::New(jsValue.Env(), "Unsupported valuetype");
+    }
+#endif
+
+//=======================================================================================
+// Projects the ECDb class into JS
+//! @bsiclass
+//=======================================================================================
+struct NativeECDb : Napi::ObjectWrap<NativeECDb>
+    {
+    private:
+        static Napi::FunctionReference s_constructor;
+        std::unique_ptr<ECDb> m_ecdb;
+
+    public:
+        NativeECDb(Napi::CallbackInfo const& info) : Napi::ObjectWrap<NativeECDb>(info) {}
+        ~NativeECDb() {}
+
+        // Check if val is really a NativeECDb peer object
+        static bool InstanceOf(Napi::Value val)
+            {
+            if (!val.IsObject())
+                return false;
+
+            Napi::HandleScope scope(val.Env());
+            return val.As<Napi::Object>().InstanceOf(s_constructor.Value());
+            }
+        ECDbR GetECDb()
+            {
+            if (m_ecdb == nullptr)
+                m_ecdb = std::make_unique<ECDb>();
+
+            return *m_ecdb;
+            }
+
+        Napi::Value CreateDb(Napi::CallbackInfo const& info)
+            {
+            REQUIRE_ARGUMENT_STRING(0, dbName, Napi::Number::New(Env(), (int) BE_SQLITE_ERROR));
+            DbResult status = JsInterop::CreateECDb(GetECDb(), BeFileName(dbName.c_str(), true));
+            if (BE_SQLITE_OK == status)
+                {
+                GetECDb().AddFunction(HexStrSqlFunction::GetSingleton());
+                GetECDb().AddFunction(StrSqlFunction::GetSingleton());
+                }
+
+            return Napi::Number::New(Env(), (int) status);
+            }
+
+        Napi::Value OpenDb(Napi::CallbackInfo const& info)
+            {
+            REQUIRE_ARGUMENT_STRING(0, dbName, Napi::Number::New(Env(), (int) BE_SQLITE_ERROR));
+            REQUIRE_ARGUMENT_INTEGER(1, mode, Napi::Number::New(Env(), (int) BE_SQLITE_ERROR));
+            OPTIONAL_ARGUMENT_BOOL(2, upgrade, false, Napi::Number::New(Env(), (int) BE_SQLITE_ERROR));
+
+            Db::OpenParams params((Db::OpenMode) mode);
+            if (upgrade)
+                params.SetProfileUpgradeOptions(Db::ProfileUpgradeOptions::Upgrade);
+
+            DbResult status = JsInterop::OpenECDb(GetECDb(), BeFileName(dbName.c_str(), true), params);
+            if (BE_SQLITE_OK == status)
+                {
+                GetECDb().AddFunction(HexStrSqlFunction::GetSingleton());
+                GetECDb().AddFunction(StrSqlFunction::GetSingleton());
+                }
+
+            return Napi::Number::New(Env(), (int) status);
+            }
+
+        Napi::Value CloseDb(Napi::CallbackInfo const& info)
+            {
+            if (m_ecdb != nullptr)
+                {
+                m_ecdb->RemoveFunction(HexStrSqlFunction::GetSingleton());
+                m_ecdb->RemoveFunction(StrSqlFunction::GetSingleton());
+                m_ecdb->CloseDb();
+                m_ecdb = nullptr;
+                }
+
+            return Napi::Number::New(Env(), (int) BE_SQLITE_OK);
+            }
+
+        Napi::Value Dispose(Napi::CallbackInfo const& info) { return CloseDb(info); }
+
+        Napi::Value SaveChanges(Napi::CallbackInfo const& info)
+            {
+            OPTIONAL_ARGUMENT_STRING(0, changeSetName, Napi::Number::New(Env(), (int) BE_SQLITE_ERROR));
+            DbResult status = GetECDb().SaveChanges(changeSetName.empty() ? nullptr : changeSetName.c_str());
+            return Napi::Number::New(Env(), (int) status);
+            }
+
+        Napi::Value AbandonChanges(Napi::CallbackInfo const& info)
+            {
+            DbResult status = GetECDb().AbandonChanges();
+            return Napi::Number::New(Env(), (int) status);
+            }
+
+        Napi::Value ImportSchema(Napi::CallbackInfo const& info)
+            {
+            REQUIRE_ARGUMENT_STRING(0, schemaPathName, Napi::Number::New(Env(), (int) BE_SQLITE_ERROR));
+            DbResult status = JsInterop::ImportSchema(GetECDb(), BeFileName(schemaPathName.c_str(), true));
+            return Napi::Number::New(Env(), (int) status);
+            }
+
+        Napi::Value IsOpen(Napi::CallbackInfo const& info) { return Napi::Boolean::New(Env(), GetECDb().IsDbOpen()); }
+
+        //  Add a reference to this wrapper object, keeping it and its peer JS object alive.
+        void AddRef() { this->Ref(); }
+
+        //  Remove a reference from this wrapper object and its peer JS object .
+        void Release() { this->Unref(); }
+
+        static void Init(Napi::Env env, Napi::Object exports)
+            {
+            Napi::HandleScope scope(env);
+            Napi::Function t = DefineClass(env, "NativeECDb", {
+            InstanceMethod("createDb", &NativeECDb::CreateDb),
+            InstanceMethod("openDb", &NativeECDb::OpenDb),
+            InstanceMethod("closeDb", &NativeECDb::CloseDb),
+            InstanceMethod("dispose", &NativeECDb::Dispose),
+            InstanceMethod("saveChanges", &NativeECDb::SaveChanges),
+            InstanceMethod("abandonChanges", &NativeECDb::AbandonChanges),
+            InstanceMethod("importSchema", &NativeECDb::ImportSchema),
+            InstanceMethod("isOpen", &NativeECDb::IsOpen)
+            });
+
+            exports.Set("NativeECDb", t);
+
+            s_constructor = Napi::Persistent(t);
+            // Per N-API docs: Call this on a reference that is declared as static data, to prevent its destructor
+            // from running at program shutdown time, which would attempt to reset the reference when
+            // the environment is no longer valid.
+            s_constructor.SuppressDestruct();
+            }
+    };
+
+//=======================================================================================
+// Projects the NativeECSchemaXmlContext class into JS
+//! @bsiclass
+//=======================================================================================
+struct NativeECSchemaXmlContext : Napi::ObjectWrap<NativeECSchemaXmlContext>
+    {
+    private:
+        static Napi::FunctionReference s_constructor;
+        ECSchemaReadContextPtr m_context;
+        ECSchemaXmlContextUtils::LocaterCallbackUPtr m_locater;
+
+    public:
+        NativeECSchemaXmlContext(Napi::CallbackInfo const& info) : Napi::ObjectWrap<NativeECSchemaXmlContext>(info)
+            {
+            m_context = ECSchemaXmlContextUtils::CreateSchemaReadContext(T_HOST.GetIKnownLocationsAdmin());
+            }
+
+        // Check if val is really a NativeECSchemaXmlContext peer object
+        static bool HasInstance(Napi::Value val) {
+            if (!val.IsObject())
+                return false;
+            Napi::Object obj = val.As<Napi::Object>();
+            return obj.InstanceOf(s_constructor.Value());
+            }
+
+        void SetSchemaLocater(Napi::CallbackInfo const& info)
+            {
+            REQUIRE_ARGUMENT_FUNCTION(0, locaterCallback, );
+            ECSchemaXmlContextUtils::SetSchemaLocater(*m_context, m_locater, Napi::Persistent(locaterCallback));
+            }
+
+        void AddSchemaPath(Napi::CallbackInfo const& info)
+            {
+            REQUIRE_ARGUMENT_STRING(0, schemaPath, );
+            ECSchemaXmlContextUtils::AddSchemaPath(*m_context, schemaPath);
+            }
+
+        Napi::Value ReadSchemaFromXmlFile(Napi::CallbackInfo const& info)
+            {
+            REQUIRE_ARGUMENT_STRING(0, filePath, Env().Undefined());
+            Json::Value schemaJson;
+            auto status = ECSchemaXmlContextUtils::ConvertECSchemaXmlToJson(schemaJson, *m_context, filePath);
+
+            if (ECSchemaXmlContextUtils::SchemaConversionStatus::Success == status)
+                return NapiUtils::CreateBentleyReturnSuccessObject(Napi::String::New(Env(), schemaJson.ToString().c_str()), Env());
+
+            return NapiUtils::CreateBentleyReturnErrorObject(BentleyStatus::ERROR, ECSchemaXmlContextUtils::SchemaConversionStatusToString(status), Env());
+            }
+
+        //  Add a reference to this wrapper object, keeping it and its peer JS object alive.
+        void AddRef() { this->Ref(); }
+
+        //  Remove a reference from this wrapper object and its peer JS object .
+        void Release() { this->Unref(); }
+
+        static void Init(Napi::Env env, Napi::Object exports)
+            {
+            Napi::HandleScope scope(env);
+            Napi::Function t = DefineClass(env, "NativeECSchemaXmlContext", {
+                InstanceMethod("addSchemaPath", &NativeECSchemaXmlContext::AddSchemaPath),
+                InstanceMethod("readSchemaFromXmlFile", &NativeECSchemaXmlContext::ReadSchemaFromXmlFile),
+                InstanceMethod("setSchemaLocater", &NativeECSchemaXmlContext::SetSchemaLocater)
+            });
+
+            exports.Set("NativeECSchemaXmlContext", t);
+
+            s_constructor = Napi::Persistent(t);
+            // Per N-API docs: Call this on a reference that is declared as static data, to prevent its destructor
+            // from running at program shutdown time, which would attempt to reset the reference when
+            // the environment is no longer valid.
+            s_constructor.SuppressDestruct();
+            }
+    };
+
+
+//=======================================================================================
+// SimpleRulesetLocater
+//! @bsiclass
+//=======================================================================================
+struct SimpleRulesetLocater : RefCounted<RuleSetLocater>
+{
+private:
+    Utf8String m_rulesetId;
+    mutable PresentationRuleSetPtr m_ruleset;
+
+protected:
+    SimpleRulesetLocater(Utf8String rulesetId) : m_rulesetId(rulesetId) {}
+    int _GetPriority() const override {return 100;}
+    bvector<PresentationRuleSetPtr> _LocateRuleSets(Utf8CP rulesetId) const override
+        {
+        if (m_ruleset.IsNull())
+            {
+            m_ruleset = PresentationRuleSet::CreateInstance(m_rulesetId, 1, 0, false, "", "", "", false);
+            m_ruleset->AddPresentationRule(*new ContentRule("", 1, false));
+            m_ruleset->GetContentRules().back()->AddSpecification(*new SelectedNodeInstancesSpecification(1, false, "", "", true));
+            }
+        return bvector<PresentationRuleSetPtr>{m_ruleset};
+        }
+    bvector<Utf8String> _GetRuleSetIds() const override {return bvector<Utf8String>{m_rulesetId};}
+    void _InvalidateCache(Utf8CP rulesetId) override
+        {
+        if (nullptr == rulesetId || m_rulesetId.Equals(rulesetId))
+            m_ruleset = nullptr;
+        }
+
+public:
+    static RefCountedPtr<SimpleRulesetLocater> Create(Utf8String rulesetId) {return new SimpleRulesetLocater(rulesetId);}
+};
+
+// Project the IBriefcaseManager::Request class
+struct NativeBriefcaseManagerResourcesRequest : Napi::ObjectWrap<NativeBriefcaseManagerResourcesRequest>
+{
+    IBriefcaseManager::Request m_req;
+    static Napi::FunctionReference s_constructor;
+
+    NativeBriefcaseManagerResourcesRequest(Napi::CallbackInfo const& info) : Napi::ObjectWrap<NativeBriefcaseManagerResourcesRequest>(info)
+        {
+        }
+
+    static bool InstanceOf(Napi::Value val) {
+        if (!val.IsObject())
+            return false;
+
+        Napi::HandleScope scope(val.Env());
+        return val.As<Napi::Object>().InstanceOf(s_constructor.Value());
+        }
+
+    //  Create projections
+    static void Init(Napi::Env& env, Napi::Object exports)
+        {
+        Napi::HandleScope scope(env);
+        Napi::Function t = DefineClass(env, "NativeBriefcaseManagerResourcesRequest", {
+          InstanceMethod("reset", &NativeBriefcaseManagerResourcesRequest::Reset),
+          InstanceMethod("isEmpty", &NativeBriefcaseManagerResourcesRequest::IsEmpty),
+          InstanceMethod("toJSON", &NativeBriefcaseManagerResourcesRequest::ToJSON),
+        });
+
+        exports.Set("NativeBriefcaseManagerResourcesRequest", t);
+
+        s_constructor = Napi::Persistent(t);
+        // Per N-API docs: Call this on a reference that is declared as static data, to prevent its destructor
+        // from running at program shutdown time, which would attempt to reset the reference when
+        // the environment is no longer valid.
+        s_constructor.SuppressDestruct();
+        }
+
+    void Reset(Napi::CallbackInfo const& info)
+        {
+        m_req.Reset();
+        }
+
+    Napi::Value IsEmpty(Napi::CallbackInfo const& info)
+        {
+        return Napi::Number::New(Env(), (bool)m_req.IsEmpty());
+        }
+
+    Napi::Value ToJSON(Napi::CallbackInfo const& info)
+        {
+        Json::Value json(Json::objectValue);
+        m_req.ToJson(json);
+        return Napi::String::New(Env(), json.ToString().c_str());
+        }
+
+};
+
+//=======================================================================================
+// Projects the DgnDb class into JS
+//! @bsiclass
+//=======================================================================================
+struct NativeDgnDb : Napi::ObjectWrap<NativeDgnDb>
+    {
+    struct NativeAppData : Db::AppData
+        {
+        NativeDgnDb& m_addonDb;
+
+        static Key const& GetKey()
+            {
+            static Key s_key;
+            return s_key;
+            }
+
+        NativeAppData(NativeDgnDb& adb) : m_addonDb(adb) {}
+        static NativeAppData* Find(DgnDbR db) {return (NativeAppData*) db.FindAppData(GetKey()).get();}
+        static void Add(NativeDgnDb& adb)
+            {
+            BeAssert(nullptr == Find(adb.GetDgnDb()));
+            adb.GetDgnDb().AddAppData(GetKey(), new NativeAppData(adb));
+            }
+
+        static void Remove(DgnDbR db) {db.DropAppData(GetKey());}
+        };
+
+    static Napi::FunctionReference s_constructor;
+
+    Dgn::DgnDbPtr m_dgndb;
+    ConnectionManager m_connections;
+    std::unique_ptr<RulesDrivenECPresentationManager> m_presentationManager;
+
+    NativeDgnDb(Napi::CallbackInfo const& info) : Napi::ObjectWrap<NativeDgnDb>(info) {}
+    ~NativeDgnDb() {CloseDgnDb();}
+
+    void CloseDgnDb()
+        {
+        if (!m_dgndb.IsValid())
+            return;
+
+        TearDownPresentationManager();
+        m_dgndb->RemoveFunction(HexStrSqlFunction::GetSingleton());
+        m_dgndb->RemoveFunction(StrSqlFunction::GetSingleton());
+        JsInterop::CloseDgnDb(*m_dgndb);
+        NativeAppData::Remove(GetDgnDb());
+        m_dgndb = nullptr;
+        }
+
+    void OnDgnDbOpened(DgnDbP dgndb)
+        {
+        if (nullptr == dgndb)
+            CloseDgnDb();
+
+        m_dgndb = dgndb;
+
+        SetupPresentationManager();
+        NativeAppData::Add(*this);
+        m_dgndb->AddFunction(HexStrSqlFunction::GetSingleton());
+        m_dgndb->AddFunction(StrSqlFunction::GetSingleton());
+        }
+
+    static NativeDgnDb* From(DgnDbR db)
+        {
+        auto appdata = NativeAppData::Find(db);
+        return appdata? &appdata->m_addonDb: nullptr;
+        }
+
+    //  Check if val is really a NativeDgnDb peer object
+    static bool InstanceOf(Napi::Value val)
+        {
+        if (!val.IsObject())
+            return false;
+
+        Napi::HandleScope scope(val.Env());
+        return val.As<Napi::Object>().InstanceOf(s_constructor.Value());
+        }
+
+    DgnDbR GetDgnDb() {return *m_dgndb;}
+
+    void SetupPresentationManager()
+        {
+        BeFileName assetsDir = T_HOST.GetIKnownLocationsAdmin().GetDgnPlatformAssetsDirectory();
+        BeFileName tempDir = T_HOST.GetIKnownLocationsAdmin().GetLocalTempDirectoryBaseName();
+        RulesDrivenECPresentationManager::Paths paths(assetsDir, tempDir);
+        m_presentationManager = std::unique_ptr<RulesDrivenECPresentationManager>(new RulesDrivenECPresentationManager(m_connections, paths));
+        IECPresentationManager::RegisterImplementation(m_presentationManager.get());
+        m_presentationManager->GetLocaters().RegisterLocater(*SimpleRulesetLocater::Create("Ruleset_Id"));
+        }
+
+    void TearDownPresentationManager()
+        {
+        if (m_presentationManager == nullptr)
+            return;
+        IECPresentationManager::RegisterImplementation(nullptr);
+        m_presentationManager.reset();
+        }
+
+    Napi::Object CreateBentleyReturnSuccessObject(Napi::Value goodVal) {return NapiUtils::CreateBentleyReturnSuccessObject(goodVal, Env());}
+
+    template<typename STATUSTYPE>
+    Napi::Object CreateBentleyReturnErrorObject(STATUSTYPE errCode, Utf8CP msg = nullptr) {return NapiUtils::CreateBentleyReturnErrorObject(errCode, msg, Env());}
+
+    template<typename STATUSTYPE>
+    Napi::Object CreateBentleyReturnObject(STATUSTYPE errCode, Napi::Value goodValue)
+        {
+        if ((STATUSTYPE)0 != errCode)
+            return CreateBentleyReturnErrorObject(errCode);
+        return CreateBentleyReturnSuccessObject(goodValue);
+        }
+
+    template<typename STATUSTYPE>
+    Napi::Object CreateBentleyReturnObject(STATUSTYPE errCode) {return CreateBentleyReturnObject(errCode, Env().Undefined());}
+
+    bool IsOpen() const {return m_dgndb.IsValid();}
+
+    Napi::Value OpenDgnDb(Napi::CallbackInfo const& info)
+        {
+        REQUIRE_ARGUMENT_STRING(0, dbname, Env().Undefined());
+        REQUIRE_ARGUMENT_INTEGER(1, mode, Env().Undefined());
+        DgnDbPtr db;
+        DbResult status = JsInterop::OpenDgnDb(db, BeFileName(dbname.c_str(), true), (Db::OpenMode)mode);
+        if (BE_SQLITE_OK == status)
+            OnDgnDbOpened(db.get());
+
+        return Napi::Number::New(Env(), (int)status);
+        }
+
+    Napi::Value CreateIModel(Napi::CallbackInfo const& info)
+        {
+        REQUIRE_ARGUMENT_STRING(0, fileName, Env().Undefined());
+        REQUIRE_ARGUMENT_STRING(1, args, Env().Undefined());
+
+        DbResult status;
+        DgnDbPtr db = JsInterop::CreateIModel(status, fileName, Json::Value::From(args), Env());
+        if (db.IsValid())
+            OnDgnDbOpened(db.get());
+
+        return Napi::Number::New(Env(), (int)status);
+        }
+
+    Napi::Value GetECClassMetaData(Napi::CallbackInfo const& info)
+        {
+        REQUIRE_ARGUMENT_STRING(0, s, Env().Undefined());
+        REQUIRE_ARGUMENT_STRING(1, c, Env().Undefined());
+        Json::Value metaDataJson;
+        auto status = JsInterop::GetECClassMetaData(metaDataJson, GetDgnDb(), s.c_str(), c.c_str());
+        return CreateBentleyReturnObject(status, Napi::String::New(Env(), metaDataJson.ToString().c_str()));
+        }
+
+    Napi::Value GetSchemaItem(Napi::CallbackInfo const& info)
+        {
+        REQUIRE_ARGUMENT_STRING(0, schemaName, Env().Undefined());
+        REQUIRE_ARGUMENT_STRING(1, itemName, Env().Undefined());
+        Json::Value metaDataJson;
+        auto status = JsInterop::GetSchemaItem(metaDataJson, GetDgnDb(), schemaName.c_str(), itemName.c_str());
+        return CreateBentleyReturnObject(status, Napi::String::New(Env(), metaDataJson.ToString().c_str()));
+        }
+
+    Napi::Value GetSchema(Napi::CallbackInfo const& info)
+        {
+        REQUIRE_ARGUMENT_STRING(0, name, Env().Undefined());
+
+        Json::Value metaDataJson;
+        auto status = JsInterop::GetSchema(metaDataJson, GetDgnDb(), name.c_str());
+        return CreateBentleyReturnObject(status, Napi::String::New(Env(), metaDataJson.ToString().c_str()));
+         }
+
+    Napi::Value GetElement(Napi::CallbackInfo const& info)
+        {
+        REQUIRE_ARGUMENT_STRING(0, optsJsonStr, Env().Undefined());
+        Json::Value opts = Json::Value::From(optsJsonStr);
+        Json::Value elementJson;  // ouput
+        auto status = JsInterop::GetElement(elementJson, GetDgnDb(), opts);
+
+        Napi::Value jsValue = NapiUtils::Convert(Env(), elementJson);
+        return CreateBentleyReturnObject(status, jsValue);
+        }
+
+    Napi::Value GetModel(Napi::CallbackInfo const& info)
+        {
+        REQUIRE_DB_TO_BE_OPEN
+        REQUIRE_ARGUMENT_STRING(0, optsJsonStr, Env().Undefined());
+        Json::Value opts = Json::Value::From(optsJsonStr);
+        Json::Value modelJson; // output
+        DgnDbStatus status = JsInterop::GetModel(modelJson, GetDgnDb(), opts);
+        return CreateBentleyReturnObject(status, Napi::String::New(Env(), modelJson.ToString().c_str()));
+        }
+
+    Napi::Value QueryModelExtents(Napi::CallbackInfo const& info)
+        {
+        REQUIRE_DB_TO_BE_OPEN
+        REQUIRE_ARGUMENT_STRING(0, optionsJsonStr, Env().Undefined());
+        Json::Value options = Json::Value::From(optionsJsonStr);
+        Json::Value extentsJson; // output
+        DgnDbStatus status = JsInterop::QueryModelExtents(extentsJson, GetDgnDb(), options);
+        return CreateBentleyReturnObject(status, Napi::String::New(Env(), extentsJson.ToString().c_str()));
+        }
+
+    Napi::Value DumpChangeSet(Napi::CallbackInfo const& info)
+        {
+        REQUIRE_DB_TO_BE_OPEN
+        REQUIRE_ARGUMENT_STRING(0, changeSetToken, Env().Undefined());
+        Json::Value jsonChangeSetToken = Json::Value::From(changeSetToken);
+
+        RevisionStatus status = JsInterop::DumpChangeSet(*m_dgndb, jsonChangeSetToken);
+        return Napi::Number::New(Env(), (int)status);
+        }
+
+    Napi::Value ApplyChangeSets(Napi::CallbackInfo const& info)
+        {
+        REQUIRE_ARGUMENT_STRING(0, changeSetTokens, Env().Undefined());
+        REQUIRE_ARGUMENT_INTEGER(1, applyOption, Env().Undefined());
+
+        bvector<DgnRevisionPtr> revisionPtrs;
+        bool containsSchemaChanges;
+        Utf8String dbGuid = m_dgndb->GetDbGuid().ToString();
+        Json::Value jsonChangeSetTokens = Json::Value::From(changeSetTokens);
+        RevisionStatus status = JsInterop::ReadChangeSets(revisionPtrs, containsSchemaChanges, dbGuid, jsonChangeSetTokens);
+        if (RevisionStatus::Success != status)
+            return Napi::Number::New(Env(), (int)status);
+
+        bvector<DgnRevisionCP> revisions;
+        for (uint32_t ii = 0; ii < revisionPtrs.size(); ii++)
+            revisions.push_back(revisionPtrs[ii].get());
+
+        /* Process change sets containing only data changes */
+        if (!containsSchemaChanges)
+            {
+            status = JsInterop::ApplyDataChangeSets(*m_dgndb, revisions, (RevisionProcessOption) applyOption);
+            return Napi::Number::New(Env(), (int)status);
+            }
+
+        /* Process change sets containing schema changes */
+        BeFileName dbFileName(m_dgndb->GetDbFileName(), true);
+        bool isReadonly = m_dgndb->IsReadonly();
+
+        CloseDgnDb();
+
+        status = JsInterop::ApplySchemaChangeSets(dbFileName, revisions, (RevisionProcessOption)applyOption);
+        if (RevisionStatus::Success != status)
+            return Napi::Number::New(Env(), (int)status);
+
+        DgnDbPtr db;
+        DbResult result = JsInterop::OpenDgnDb(db, dbFileName, isReadonly ? Db::OpenMode::Readonly : Db::OpenMode::ReadWrite);
+        if (BE_SQLITE_OK == result)
+            OnDgnDbOpened(db.get());
+        else
+            status = RevisionStatus::ApplyError;
+
+        return Napi::Number::New(Env(), (int)status);
+        }
+
+    static TxnManager::TxnId TxnIdFromString(Utf8StringCR str)
+        {
+        BeInt64Id fakeId;
+        BeInt64Id::FromString(fakeId, str.c_str());
+        return TxnManager::TxnId(fakeId.GetValue());
+        }
+
+    static Utf8String TxnIdToString(TxnManager::TxnId txnId)
+        {
+        BeInt64Id fakeId(txnId.GetValue());
+        return fakeId.ToHexStr();
+        }
+
+    Napi::Value TxnManagerGetCurrentTxnId(Napi::CallbackInfo const& info)
+        {
+        REQUIRE_DB_TO_BE_OPEN
+        return Napi::String::New(Env(), TxnIdToString(m_dgndb->Txns().GetCurrentTxnId()).c_str());
+        }
+
+    Napi::Value TxnManagerQueryFirstTxnId(Napi::CallbackInfo const& info)
+        {
+        REQUIRE_DB_TO_BE_OPEN
+        TxnManager::TxnId startTxnId = m_dgndb->Txns().QueryNextTxnId(TxnManager::TxnId(0));
+        return Napi::String::New(Env(), TxnIdToString(startTxnId).c_str());
+        }
+
+    Napi::Value TxnManagerQueryNextTxnId(Napi::CallbackInfo const& info)
+        {
+        REQUIRE_ARGUMENT_STRING(0, txnIdHexStr, Env().Undefined());
+        REQUIRE_DB_TO_BE_OPEN
+        auto next = m_dgndb->Txns().QueryNextTxnId(TxnIdFromString(txnIdHexStr));
+        return Napi::String::New(Env(), TxnIdToString(next).c_str());
+        }
+
+    Napi::Value TxnManagerQueryPreviousTxnId(Napi::CallbackInfo const& info)
+        {
+        REQUIRE_ARGUMENT_STRING(0, txnIdHexStr, Env().Undefined());
+        REQUIRE_DB_TO_BE_OPEN
+        auto next = m_dgndb->Txns().QueryPreviousTxnId(TxnIdFromString(txnIdHexStr));
+        return Napi::String::New(Env(), TxnIdToString(next).c_str());
+        }
+
+    Napi::Value TxnManagerGetTxnDescription(Napi::CallbackInfo const& info)
+        {
+        REQUIRE_ARGUMENT_STRING(0, txnIdHexStr, Env().Undefined());
+        REQUIRE_DB_TO_BE_OPEN
+
+        return Napi::String::New(Env(), m_dgndb->Txns().GetTxnDescription(TxnIdFromString(txnIdHexStr)).c_str());
+        }
+
+    Napi::Value TxnManagerIsTxnIdValid(Napi::CallbackInfo const& info)
+        {
+        REQUIRE_ARGUMENT_STRING(0, txnIdHexStr, Env().Undefined());
+        return Napi::Boolean::New(Env(), TxnIdFromString(txnIdHexStr).IsValid());
+        }
+
+    Napi::Value TxnManagerHasUnsavedChanges(Napi::CallbackInfo const& info)
+        {
+        return Napi::Boolean::New(Env(), m_dgndb->Txns().HasChanges());
+        }
+
+    Napi::Value StartCreateChangeSet(Napi::CallbackInfo const& info)
+        {
+        REQUIRE_DB_TO_BE_OPEN
+        Json::Value changeSetInfo;
+        RevisionStatus status = JsInterop::StartCreateChangeSet(changeSetInfo, *m_dgndb);
+        return CreateBentleyReturnObject(status, Napi::String::New(Env(), changeSetInfo.ToString().c_str()));
+        }
+
+    Napi::Value FinishCreateChangeSet(Napi::CallbackInfo const& info)
+        {
+        REQUIRE_DB_TO_BE_OPEN
+        RevisionStatus status = JsInterop::FinishCreateChangeSet(*m_dgndb);
+        return Napi::Number::New(Env(), (int) status);
+        }
+
+    void AbandonCreateChangeSet(Napi::CallbackInfo const& info)
+        {
+        if (!m_dgndb.IsValid())
+            return;
+        JsInterop::AbandonCreateChangeSet(*m_dgndb);
+        }
+
+    Napi::Value ExtractCodes(Napi::CallbackInfo const& info)
+        {
+        REQUIRE_DB_TO_BE_OPEN
+        Json::Value codes;
+        DbResult result = JsInterop::ExtractCodes(codes, *m_dgndb);
+        return CreateBentleyReturnObject(result, Napi::String::New(Env(), codes.ToString().c_str()));
+        }
+
+    Napi::Value ExtractCodesFromFile(Napi::CallbackInfo const& info)
+        {
+        REQUIRE_DB_TO_BE_OPEN
+        REQUIRE_ARGUMENT_STRING(0, changeSetToken, Env().Undefined());
+        Json::Value jsonChangeSetToken = Json::Value::From(changeSetToken);
+        Json::Value codes;
+        DbResult result = JsInterop::ExtractCodesFromFile(codes, *m_dgndb, jsonChangeSetToken);
+        return CreateBentleyReturnObject(result, Napi::String::New(Env(), codes.ToString().c_str()));
+        }
+
+    Napi::Value GetPendingChangeSets(Napi::CallbackInfo const& info)
+        {
+        REQUIRE_DB_TO_BE_OPEN
+        Json::Value changeSets;
+        DbResult result = JsInterop::GetPendingChangeSets(changeSets, *m_dgndb);
+        return CreateBentleyReturnObject(result, Napi::String::New(Env(), changeSets.ToString().c_str()));
+        }
+
+    Napi::Value AddPendingChangeSet(Napi::CallbackInfo const& info)
+        {
+        REQUIRE_DB_TO_BE_OPEN
+        REQUIRE_ARGUMENT_STRING(0, changeSetId, Env().Undefined());
+        DbResult result = JsInterop::AddPendingChangeSet(*m_dgndb, changeSetId);
+        return Napi::Number::New(Env(), (int) result);
+        }
+
+    Napi::Value RemovePendingChangeSet(Napi::CallbackInfo const& info)
+        {
+        REQUIRE_DB_TO_BE_OPEN
+        REQUIRE_ARGUMENT_STRING(0, changeSetId, Env().Undefined());
+        DbResult result = JsInterop::RemovePendingChangeSet(*m_dgndb, changeSetId);
+        return Napi::Number::New(Env(), (int) result);
+        }
+
+    Napi::Value GetIModelProps(Napi::CallbackInfo const& info)
+        {
+        REQUIRE_DB_TO_BE_OPEN
+        Json::Value props;
+        JsInterop::GetIModelProps(props, *m_dgndb);
+        return Napi::String::New(Env(), props.ToString().c_str());
+        }
+
+    Napi::Value InsertElement(Napi::CallbackInfo const& info)
+        {
+        REQUIRE_DB_TO_BE_OPEN
+        REQUIRE_ARGUMENT_STRING(0, elemPropsJsonStr, Env().Undefined());
+        Json::Value elemProps = Json::Value::From(elemPropsJsonStr);
+        Json::Value elemIdJsonObj;
+        auto status = JsInterop::InsertElement(elemIdJsonObj, GetDgnDb(), elemProps);
+        return CreateBentleyReturnObject(status, Napi::String::New(Env(), elemIdJsonObj.ToString().c_str()));
+        }
+
+    Napi::Value UpdateElement(Napi::CallbackInfo const& info)
+        {
+        REQUIRE_DB_TO_BE_OPEN
+        REQUIRE_ARGUMENT_STRING(0, elemPropsJsonStr, Env().Undefined());
+
+        Json::Value elemProps = Json::Value::From(elemPropsJsonStr);
+        auto status = JsInterop::UpdateElement(GetDgnDb(), elemProps);
+        return Napi::Number::New(Env(), (int)status);
+        }
+
+    Napi::Value DeleteElement(Napi::CallbackInfo const& info)
+        {
+        REQUIRE_DB_TO_BE_OPEN
+        REQUIRE_ARGUMENT_STRING(0, elemIdStr, Env().Undefined());
+        auto status = JsInterop::DeleteElement(GetDgnDb(), elemIdStr);
+        return Napi::Number::New(Env(), (int)status);
+        }
+
+    void GetTileTree(Napi::CallbackInfo const& info)
+        {
+        REQUIRE_ARGUMENT_STRING(0, idStr, );
+        REQUIRE_ARGUMENT_FUNCTION(1, responseCallback, );
+
+        JsInterop::GetTileTree(GetDgnDb(), idStr, responseCallback);
+        }
+
+    void GetTileContent(Napi::CallbackInfo const& info)
+        {
+        REQUIRE_ARGUMENT_STRING(0, treeIdStr, );
+        REQUIRE_ARGUMENT_STRING(1, tileIdStr, );
+        REQUIRE_ARGUMENT_FUNCTION(2, responseCallback, );
+
+        JsInterop::GetTileContent(GetDgnDb(), treeIdStr, tileIdStr, responseCallback);
+        }
+
+    Napi::Value InsertLinkTableRelationship(Napi::CallbackInfo const& info)
+        {
+        REQUIRE_DB_TO_BE_OPEN
+        REQUIRE_ARGUMENT_STRING(0, propsJsonStr, Env().Undefined());
+        Json::Value props = Json::Value::From(propsJsonStr);
+        Json::Value idJsonObj;
+        auto status = JsInterop::InsertLinkTableRelationship(idJsonObj, GetDgnDb(), props);
+        return CreateBentleyReturnObject(status, Napi::String::New(Env(), idJsonObj.asCString()));
+        }
+
+    Napi::Value UpdateLinkTableRelationship(Napi::CallbackInfo const& info)
+        {
+        REQUIRE_DB_TO_BE_OPEN
+        REQUIRE_ARGUMENT_STRING(0, propsJsonStr, Env().Undefined());
+        Json::Value props = Json::Value::From(propsJsonStr);
+        auto status = JsInterop::UpdateLinkTableRelationship(GetDgnDb(), props);
+        return Napi::Number::New(Env(), (int)status);
+        }
+
+    Napi::Value DeleteLinkTableRelationship(Napi::CallbackInfo const& info)
+        {
+        REQUIRE_DB_TO_BE_OPEN
+        REQUIRE_ARGUMENT_STRING(0, propsJsonStr, Env().Undefined());
+        Json::Value props = Json::Value::From(propsJsonStr);
+        auto status = JsInterop::DeleteLinkTableRelationship(GetDgnDb(), props);
+        return Napi::Number::New(Env(), (int)status);
+        }
+
+    Napi::Value InsertCodeSpec(Napi::CallbackInfo const& info)
+        {
+        REQUIRE_DB_TO_BE_OPEN
+        REQUIRE_ARGUMENT_STRING(0, name, Env().Undefined());
+        REQUIRE_ARGUMENT_INTEGER(1, specType, Env().Undefined());
+        REQUIRE_ARGUMENT_INTEGER(2, scopeReq, Env().Undefined());
+
+        if ((uint32_t)CodeScopeSpec::Type::Model != specType && (uint32_t)CodeScopeSpec::Type::ParentElement != specType &&
+            (uint32_t)CodeScopeSpec::Type::RelatedElement != specType && (uint32_t)CodeScopeSpec::Type::Repository != specType)
+            THROW_TYPE_EXCEPTION_AND_RETURN("Argument 1 must be a CodeScopeSpec.Type", Env().Undefined());
+
+        if ((uint32_t)CodeScopeSpec::ScopeRequirement::ElementId != scopeReq && (uint32_t)CodeScopeSpec::ScopeRequirement::FederationGuid != scopeReq)
+            THROW_TYPE_EXCEPTION_AND_RETURN("Argument 2 must be a CodeScopeSpec.ScopeRequirement", Env().Undefined());
+
+        Utf8String idStr;
+        DgnDbStatus status = JsInterop::InsertCodeSpec(idStr, GetDgnDb(), name, (CodeScopeSpec::Type)specType, (CodeScopeSpec::ScopeRequirement)scopeReq);
+        return CreateBentleyReturnObject(status, Napi::String::New(Env(), idStr.c_str()));
+        }
+
+    Napi::Value InsertModel(Napi::CallbackInfo const& info)
+        {
+        REQUIRE_DB_TO_BE_OPEN
+        REQUIRE_ARGUMENT_STRING(0, modelPropsJson, Env().Undefined());
+        Json::Value modelProps = Json::Value::From(modelPropsJson);
+        Json::Value modelIdProps;
+        auto status = JsInterop::InsertModel(modelIdProps, GetDgnDb(), modelProps);
+        return CreateBentleyReturnObject(status, Napi::String::New(Env(), modelIdProps.ToString().c_str()));
+        }
+
+    Napi::Value UpdateModel(Napi::CallbackInfo const& info)
+        {
+        REQUIRE_DB_TO_BE_OPEN
+        REQUIRE_ARGUMENT_STRING(0, modelPropsJson, Env().Undefined());
+        Json::Value modelProps = Json::Value::From(modelPropsJson);
+        auto status = JsInterop::UpdateModel(GetDgnDb(), modelProps);
+        return Napi::Number::New(Env(), (int)status);
+        }
+
+    Napi::Value DeleteModel(Napi::CallbackInfo const& info)
+        {
+        REQUIRE_DB_TO_BE_OPEN
+        REQUIRE_ARGUMENT_STRING(0, elemIdStr, Env().Undefined());
+        auto status = JsInterop::DeleteModel(GetDgnDb(), elemIdStr);
+        return Napi::Number::New(Env(), (int)status);
+        }
+
+    Napi::Value GetElementPropertiesForDisplay(Napi::CallbackInfo const& info)
+        {
+        REQUIRE_DB_TO_BE_OPEN
+        REQUIRE_ARGUMENT_STRING(0, elementIdStr, Env().Undefined());
+        Utf8String exportedJson;
+
+        ECInstanceId elemId(ECInstanceId::FromString(elementIdStr.c_str()).GetValueUnchecked());
+        if (!elemId.IsValid())
+            return CreateBentleyReturnErrorObject(DgnDbStatus::BadElement);
+
+        CachedECSqlStatementPtr stmt = GetDgnDb().GetPreparedECSqlStatement("SELECT ECClassId FROM biscore.Element WHERE ECInstanceId = ?");
+        if (!stmt.IsValid())
+            return CreateBentleyReturnErrorObject(DgnDbStatus::SQLiteError);
+
+        stmt->BindId(1, elemId);
+        if (stmt->Step() != BE_SQLITE_ROW)
+            return CreateBentleyReturnErrorObject(DgnDbStatus::SQLiteError);
+
+        ECClassId ecclassId = stmt->GetValueId<ECClassId>(0);
+        ECClassCP ecclass = GetDgnDb().Schemas().GetClass(ecclassId);
+        KeySetPtr input = KeySet::Create({ECClassInstanceKey(ecclass, elemId)});
+        RulesDrivenECPresentationManager::ContentOptions options ("Items");
+        if ( m_presentationManager == nullptr)
+            return CreateBentleyReturnErrorObject(DgnDbStatus::BadArg);
+
+        m_connections.NotifyConnectionOpened(GetDgnDb());
+        ContentDescriptorCPtr descriptor = m_presentationManager->GetContentDescriptor(GetDgnDb(), ContentDisplayType::PropertyPane, *input, nullptr, options.GetJson()).get();
+        if (descriptor.IsNull())
+            return CreateBentleyReturnErrorObject(DgnDbStatus::BadArg);
+
+        PageOptions pageOptions;
+        pageOptions.SetPageStart(0);
+        pageOptions.SetPageSize(0);
+        ContentCPtr content = m_presentationManager->GetContent(*descriptor, pageOptions).get();
+        if (content.IsNull())
+            return CreateBentleyReturnErrorObject(DgnDbStatus::BadArg);
+
+        rapidjson::StringBuffer buffer;
+        rapidjson::Writer<rapidjson::StringBuffer> writer(buffer);
+        content->AsJson().Accept(writer);
+        exportedJson = buffer.GetString();
+
+        return CreateBentleyReturnSuccessObject(Napi::String::New(Env(), exportedJson.c_str()));
+        };
+
+    //  Add a reference to this wrapper object, keeping it and its peer JS object alive.
+    void AddRef() { this->Ref(); }
+
+    //  Remove a reference from this wrapper object and its peer JS object .
+    void Release() { this->Unref(); }
+
+    Napi::Value SaveChanges(Napi::CallbackInfo const& info)
+        {
+        OPTIONAL_ARGUMENT_STRING(0, description, Env().Undefined());
+        REQUIRE_DB_TO_BE_OPEN
+        auto was = JsInterop::SetOkEndBulkMode(true);
+        auto stat = GetDgnDb().SaveChanges(description);
+        JsInterop::SetOkEndBulkMode(was);
+        return Napi::Number::New(Env(), (int)stat);
+        }
+
+    Napi::Value AbandonChanges(Napi::CallbackInfo const& info)
+        {
+        DbResult status = GetDgnDb().AbandonChanges();
+        return Napi::Number::New(Env(), (int) status);
+        }
+
+    Napi::Value ImportSchema(Napi::CallbackInfo const& info)
+        {
+        REQUIRE_DB_TO_BE_OPEN
+        REQUIRE_ARGUMENT_STRING(0, schemaPathnameStrObj, Env().Undefined());
+        BeFileName schemaPathname(schemaPathnameStrObj.c_str(), true);
+        auto stat = JsInterop::ImportSchemaDgnDb(GetDgnDb(), schemaPathname);
+        return Napi::Number::New(Env(), (int)stat);
+        }
+
+    Napi::Value ImportFunctionalSchema(Napi::CallbackInfo const& info)
+        {
+        REQUIRE_DB_TO_BE_OPEN
+        DbResult result = JsInterop::ImportFunctionalSchema(GetDgnDb());
+        return Napi::Number::New(Env(), (int)result);
+        }
+
+    void CloseDgnDb(Napi::CallbackInfo const& info)
+        {
+        CloseDgnDb();
+        }
+
+    Napi::Value CreateChangeCache(Napi::CallbackInfo const& info)
+        {
+        REQUIRE_DB_TO_BE_OPEN
+        REQUIRE_ARGUMENT_OBJ(0, NativeECDb, changeCacheECDb, Env().Undefined());
+        REQUIRE_ARGUMENT_STRING(1, changeCachePathStr, Env().Undefined());
+        BeFileName changeCachePath(changeCachePathStr.c_str(), true);
+        DbResult stat = GetDgnDb().CreateChangeCache(changeCacheECDb->GetECDb(), changeCachePath);
+        return Napi::Number::New(Env(), (int) stat);
+        }
+
+    Napi::Value AttachChangeCache(Napi::CallbackInfo const& info)
+        {
+        REQUIRE_DB_TO_BE_OPEN
+        REQUIRE_ARGUMENT_STRING(0, changeCachePathStr, Env().Undefined());
+        BeFileName changeCachePath(changeCachePathStr.c_str(), true);
+        DbResult stat = GetDgnDb().AttachChangeCache(changeCachePath);
+        return Napi::Number::New(Env(), (int) stat);
+        }
+
+    Napi::Value DetachChangeCache(Napi::CallbackInfo const& info)
+        {
+        REQUIRE_DB_TO_BE_OPEN
+        DbResult stat = GetDgnDb().DetachChangeCache();
+        return Napi::Number::New(Env(), (int) stat);
+        }
+
+    Napi::Value IsChangeCacheAttached(Napi::CallbackInfo const&)
+        {
+        REQUIRE_DB_TO_BE_OPEN
+        bool isAttached = GetDgnDb().IsChangeCacheAttached();
+        return Napi::Boolean::New(Env(), isAttached);
+        }
+
+    Napi::Value ExtractChangeSummary(Napi::CallbackInfo const& info)
+        {
+        REQUIRE_DB_TO_BE_OPEN
+        REQUIRE_ARGUMENT_OBJ(0, NativeECDb, changeCacheECDb, Env().Undefined());
+        REQUIRE_ARGUMENT_STRING(1, changesetFilePathStr, Env().Undefined());
+        struct NativeChangeSet : BeSQLite::ChangeSet
+            {
+            ConflictResolution _OnConflict(ConflictCause cause, BeSQLite::Changes::Change iter) override { return ConflictResolution::Skip; }
+            };
+
+        NativeChangeSet changeset;
+        {
+        BeFileName changesetFilePath(changesetFilePathStr.c_str(), true);
+
+        RevisionChangesFileReader fs(changesetFilePath, GetDgnDb());
+        BeSQLite::ChangeGroup group;
+        PERFLOG_START("iModelJsNative", "ExtractChangeSummary>Read ChangeSet File into ChangeGroup");
+        DbResult r = fs.ToChangeGroup(group);
+        if (BE_SQLITE_OK != r)
+            return CreateBentleyReturnErrorObject(r, Utf8PrintfString("Failed to read ChangeSet file '%s' into a ChangeGroup object.", changesetFilePathStr.c_str()).c_str());
+        PERFLOG_FINISH("iModelJsNative", "ExtractChangeSummary>Read ChangeSet File into ChangeGroup");
+
+        PERFLOG_START("iModelJsNative", "ExtractChangeSummary>Create ChangeSet from ChangeGroup");
+        r = changeset.FromChangeGroup(group);
+        if (BE_SQLITE_OK != r)
+            return CreateBentleyReturnErrorObject(r, Utf8PrintfString("Failed to create ChangeSet object from ChangeGroup object for ChangeSet file '%s'.", changesetFilePathStr.c_str()).c_str());
+        PERFLOG_FINISH("iModelJsNative", "ExtractChangeSummary>Create ChangeSet from ChangeGroup");
+        }
+
+        PERFLOG_START("iModelJsNative", "ExtractChangeSummary>ECDb::ExtractChangeSummary");
+        ECInstanceKey changeSummaryKey;
+        if (SUCCESS != ECDb::ExtractChangeSummary(changeSummaryKey, changeCacheECDb->GetECDb(), GetDgnDb(), ChangeSetArg(changeset)))
+            return CreateBentleyReturnErrorObject(BE_SQLITE_ERROR, Utf8PrintfString("Failed to extract ChangeSummary for ChangeSet file '%s'.", changesetFilePathStr.c_str()).c_str());
+        PERFLOG_FINISH("iModelJsNative", "ExtractChangeSummary>ECDb::ExtractChangeSummary");
+
+        return CreateBentleyReturnSuccessObject(Napi::String::New(Env(), changeSummaryKey.GetInstanceId().ToHexStr().c_str()));
+        }
+
+    Napi::Value SetBriefcaseId(Napi::CallbackInfo const& info)
+        {
+        REQUIRE_DB_TO_BE_OPEN
+        REQUIRE_ARGUMENT_INTEGER(0, idvalue, Env().Undefined());
+        BeFileName name(m_dgndb->GetFileName());
+
+        DbResult result = m_dgndb->SetAsBriefcase(BeBriefcaseId(idvalue));
+        if (BE_SQLITE_OK == result)
+            result = m_dgndb->SaveChanges();
+        if (BE_SQLITE_OK == result)
+            m_dgndb->CloseDb();
+        if (BE_SQLITE_OK == result) 
+            {
+            SchemaUpgradeOptions schemaUpgradeOptions(SchemaUpgradeOptions::DomainUpgradeOptions::SkipCheck);
+            DgnDb::OpenParams openParams(DgnDb::OpenMode::ReadWrite, BeSQLite::DefaultTxn::Yes, schemaUpgradeOptions);
+
+            m_dgndb = DgnDb::OpenDgnDb(&result, name, openParams);
+            }
+            
+        return Napi::Number::New(Env(), (int)result);
+        }
+
+    Napi::Value GetBriefcaseId(Napi::CallbackInfo const& info)
+        {
+        REQUIRE_DB_TO_BE_OPEN
+        auto bid = m_dgndb->GetBriefcaseId();
+        return Napi::Number::New(Env(), bid.GetValue());
+        }
+
+    Napi::Value GetParentChangeSetId(Napi::CallbackInfo const& info)
+        {
+        REQUIRE_DB_TO_BE_OPEN
+        Utf8String parentRevId = m_dgndb->Revisions().GetParentRevisionId();
+        return Napi::String::New(Env(), parentRevId.c_str());
+        }
+
+    Napi::Value GetReversedChangeSetId(Napi::CallbackInfo const& info)
+        {
+        REQUIRE_DB_TO_BE_OPEN
+        if (!m_dgndb->Revisions().HasReversedRevisions())
+            return Env().Undefined();
+        Utf8String reversedRevId = m_dgndb->Revisions().GetReversedRevisionId();
+        return Napi::String::New(Env(), reversedRevId.c_str());
+        }
+
+    Napi::Value GetDbGuid(Napi::CallbackInfo const& info)
+        {
+        REQUIRE_DB_TO_BE_OPEN
+        BeGuid beGuid = m_dgndb->GetDbGuid();
+        return Napi::String::New(Env(), beGuid.ToString().c_str());
+        }
+
+    Napi::Value SetDbGuid(Napi::CallbackInfo const& info)
+        {
+        REQUIRE_DB_TO_BE_OPEN
+        REQUIRE_ARGUMENT_STRING(0, guidStr, Env().Undefined());
+        BeGuid guid;
+        guid.FromString(guidStr.c_str());
+        m_dgndb->ChangeDbGuid(guid);
+        return Napi::Number::New(Env(), (int)BE_SQLITE_OK);
+        }
+
+    Napi::Value SetAsMaster(Napi::CallbackInfo const& info)
+        {
+        REQUIRE_DB_TO_BE_OPEN
+        OPTIONAL_ARGUMENT_STRING(0, guidStr, Env().Undefined());
+        if (!guidStr.empty())
+            {
+            BeGuid guid;
+            if (guid.FromString(guidStr.c_str()) != SUCCESS)
+                return Napi::Number::New(Env(), (int) BE_SQLITE_ERROR);
+
+            return Napi::Number::New(Env(), (int) m_dgndb->SetAsMaster(guid));
+            }
+
+        return Napi::Number::New(Env(), (int) m_dgndb->SetAsMaster());
+        }
+
+    Napi::Value BuildBriefcaseManagerResourcesRequestForElement(Napi::CallbackInfo const& info)
+        {
+        REQUIRE_ARGUMENT_OBJ(0, NativeBriefcaseManagerResourcesRequest, req, Env().Undefined());
+        REQUIRE_ARGUMENT_STRING(1, elemProps, Env().Undefined());
+        REQUIRE_ARGUMENT_INTEGER(2, dbop, Env().Undefined());
+        Json::Value elemPropsJson = Json::Value::From(elemProps);
+        return Napi::Number::New(Env(), (int)JsInterop::BuildBriefcaseManagerResourcesRequestForElement(req->m_req, GetDgnDb(), elemPropsJson, (BeSQLite::DbOpcode)dbop));
+        }
+
+    Napi::Value BuildBriefcaseManagerResourcesRequestForLinkTableRelationship(Napi::CallbackInfo const& info)
+        {
+        REQUIRE_ARGUMENT_OBJ(0, NativeBriefcaseManagerResourcesRequest, req, Env().Undefined());
+        REQUIRE_ARGUMENT_STRING(1, props, Env().Undefined());
+        REQUIRE_ARGUMENT_INTEGER(2, dbop, Env().Undefined());
+        Json::Value propsJson = Json::Value::From(props);
+        return Napi::Number::New(Env(), (int)JsInterop::BuildBriefcaseManagerResourcesRequestForLinkTableRelationship(req->m_req, GetDgnDb(), propsJson, (BeSQLite::DbOpcode)dbop));
+        }
+
+    Napi::Value BuildBriefcaseManagerResourcesRequestForModel(Napi::CallbackInfo const& info)
+        {
+        REQUIRE_ARGUMENT_OBJ(0, NativeBriefcaseManagerResourcesRequest, req, Env().Undefined());
+        REQUIRE_ARGUMENT_STRING(1, modelProps, Env().Undefined());
+        REQUIRE_ARGUMENT_INTEGER(2, dbop, Env().Undefined());
+        Json::Value modelPropsJson = Json::Value::From(modelProps);
+        return Napi::Number::New(Env(), (int)JsInterop::BuildBriefcaseManagerResourcesRequestForModel(req->m_req, GetDgnDb(), modelPropsJson, (BeSQLite::DbOpcode)dbop));
+        }
+
+    void ExtractBulkResourcesRequest(Napi::CallbackInfo const& info)
+        {
+        REQUIRE_ARGUMENT_OBJ(0, NativeBriefcaseManagerResourcesRequest, req,);
+        REQUIRE_ARGUMENT_BOOL(1, locks, );
+        REQUIRE_ARGUMENT_BOOL(2, codes, );
+        GetDgnDb().BriefcaseManager().ExtractRequestFromBulkOperation(req->m_req, locks, codes);
+        }
+
+    Napi::Value InBulkOperation(Napi::CallbackInfo const& info)
+        {
+        return Napi::Boolean::New(Env(), GetDgnDb().BriefcaseManager().IsBulkOperation());
+        }
+
+   void AppendBriefcaseManagerResourcesRequest(Napi::CallbackInfo const& info)
+        {
+        REQUIRE_ARGUMENT_OBJ(0, NativeBriefcaseManagerResourcesRequest, req, );
+        REQUIRE_ARGUMENT_OBJ(1, NativeBriefcaseManagerResourcesRequest, reqIn, );
+        req->m_req.Codes().insert(reqIn->m_req.Codes().begin(), reqIn->m_req.Codes().end());
+        req->m_req.Locks().GetLockSet().insert(reqIn->m_req.Locks().GetLockSet().begin(), reqIn->m_req.Locks().GetLockSet().end());
+        // TBD: merge in request options
+        }
+
+   void ExtractBriefcaseManagerResourcesRequest(Napi::CallbackInfo const& info)
+        {
+        REQUIRE_ARGUMENT_OBJ(0, NativeBriefcaseManagerResourcesRequest, reqOut, );
+        REQUIRE_ARGUMENT_OBJ(1, NativeBriefcaseManagerResourcesRequest, reqIn, );
+        REQUIRE_ARGUMENT_BOOL(2, locks, );
+        REQUIRE_ARGUMENT_BOOL(3, codes, );
+        if (codes)
+            {
+            reqOut->m_req.Codes().insert(reqIn->m_req.Codes().begin(), reqIn->m_req.Codes().end());
+            reqIn->m_req.Codes().clear();
+            }
+        if (locks)
+            {
+            reqOut->m_req.Locks().GetLockSet().insert(reqIn->m_req.Locks().GetLockSet().begin(), reqIn->m_req.Locks().GetLockSet().end());
+            reqIn->m_req.Locks().Clear();
+            }
+        // TBD: merge in request options
+        }
+
+    Napi::Value SetBriefcaseManagerOptimisticConcurrencyControlPolicy(Napi::CallbackInfo const& info)
+        {
+        REQUIRE_ARGUMENT_ANY_OBJ(0, conflictRes, Env().Undefined());
+        OptimisticConcurrencyControl::OnConflict uu = (OptimisticConcurrencyControl::OnConflict)conflictRes.Get("updateVsUpdate").ToNumber().Int32Value();
+        OptimisticConcurrencyControl::OnConflict ud = (OptimisticConcurrencyControl::OnConflict)conflictRes.Get("updateVsDelete").ToNumber().Int32Value();
+        OptimisticConcurrencyControl::OnConflict du = (OptimisticConcurrencyControl::OnConflict)conflictRes.Get("deleteVsUpdate").ToNumber().Int32Value();
+        if (OptimisticConcurrencyControl::OnConflict::AcceptIncomingChange != uu && OptimisticConcurrencyControl::OnConflict::RejectIncomingChange != uu
+         || OptimisticConcurrencyControl::OnConflict::AcceptIncomingChange != ud && OptimisticConcurrencyControl::OnConflict::RejectIncomingChange != ud
+         || OptimisticConcurrencyControl::OnConflict::AcceptIncomingChange != du && OptimisticConcurrencyControl::OnConflict::RejectIncomingChange != du)
+            {
+            THROW_TYPE_EXCEPTION_AND_RETURN("Invalid conflict resolution value", Napi::Number::New(Env(), 1));
+            }
+        OptimisticConcurrencyControl::Policy policy;
+        policy.deleteVsUpdate = du;
+        policy.updateVsUpdate = uu;
+        policy.updateVsDelete = ud;
+
+        return Napi::Number::New(Env(), (int)GetDgnDb().SetConcurrencyControl(new OptimisticConcurrencyControl(policy)));
+        }
+
+    Napi::Value SetBriefcaseManagerPessimisticConcurrencyControlPolicy(Napi::CallbackInfo const& info)
+        {
+        return Napi::Number::New(Env(), (int)GetDgnDb().SetConcurrencyControl(new PessimisticConcurrencyControl()));
+        }
+
+    Napi::Value BriefcaseManagerStartBulkOperation(Napi::CallbackInfo const& info)
+        {
+        return Napi::Number::New(Env(), (int)JsInterop::BriefcaseManagerStartBulkOperation(GetDgnDb()));
+        }
+
+    Napi::Value BriefcaseManagerEndBulkOperation(Napi::CallbackInfo const& info)
+        {
+        return Napi::Number::New(Env(), (int)JsInterop::BriefcaseManagerEndBulkOperation(GetDgnDb()));
+        }
+
+    static Napi::Value GetAssetDir(Napi::CallbackInfo const& info)
+        {
+        BeFileName asset = T_HOST.GetIKnownLocationsAdmin().GetDgnPlatformAssetsDirectory();
+        return Napi::String::New(info.Env(), asset.GetNameUtf8().c_str());
+        }
+
+    void UpdateProjectExtents(Napi::CallbackInfo const& info)
+        {
+        REQUIRE_ARGUMENT_STRING(0, newExtentsJson, )
+        JsInterop::UpdateProjectExtents(GetDgnDb(), Json::Value::From(newExtentsJson));
+        }
+    void UpdateIModelProps(Napi::CallbackInfo const& info)
+        {
+        REQUIRE_ARGUMENT_STRING(0, props, )
+        JsInterop::UpdateIModelProps(GetDgnDb(), Json::Value::From(props));
+        }
+    Napi::Value ReadFontMap(Napi::CallbackInfo const& info)
+        {
+        auto const& fontMap = GetDgnDb().Fonts().FontMap();
+        Json::Value fontList(Json::arrayValue);
+        for (auto font : fontMap)
+            {
+            auto thisFont = Json::Value();
+            thisFont[DgnFonts::json_id()] = (int)font.first.GetValue();
+            thisFont[DgnFonts::json_type()] = (int)font.second->GetType();
+            thisFont[DgnFonts::json_name()] = font.second->GetName();
+            fontList.append(thisFont);
+            }
+        Json::Value fonts;
+        fonts[DgnFonts::json_fonts()] = fontList;
+        return Napi::String::New(Env(), fonts.ToString().c_str());
+        }
+
+    Napi::Value EmbedFont(Napi::CallbackInfo const& info)
+        {
+        REQUIRE_ARGUMENT_STRING(0, fontProps, Env().Undefined());
+        auto propsJson = Json::Value::From(fontProps);
+        if (!propsJson.isMember(DgnFonts::json_name()) || !propsJson.isMember(DgnFonts::json_type()))
+            {
+            Napi::TypeError::New(Env(), "Invalid FontProps").ThrowAsJavaScriptException();
+            return Env().Undefined();
+            }
+
+        DgnFontType fontType = (DgnFontType) propsJson[DgnFonts::json_type()].asInt();
+        if (DgnFontType::TrueType != fontType)
+            {
+            Napi::TypeError::New(Env(), "Unsupported font type").ThrowAsJavaScriptException();
+            return Env().Undefined();
+            }
+
+        Utf8CP fontName = propsJson[DgnFonts::json_name()].asCString();
+        DgnFontPtr font = DgnFontPersistence::OS::FromGlobalTrueTypeRegistry(fontName);
+        if (!font.IsValid())
+            {
+            Napi::TypeError::New(Env(), "Unable to locate font").ThrowAsJavaScriptException();
+            return Env().Undefined();
+            }
+
+        auto& fonts = GetDgnDb().Fonts();
+        DgnFontId fontId = fonts.DbFontMap().QueryIdByTypeAndName(fontType, fontName);
+        if (fontId.IsValid())
+            {
+            if (SUCCESS != fonts.DbFontMap().Update(*font, fontId)) // Update rsc and shx font metadata...
+                {
+                Napi::TypeError::New(Env(), "Unable to update font").ThrowAsJavaScriptException();
+                return Env().Undefined();
+                }
+            }
+        else
+            {
+            if (SUCCESS != fonts.DbFontMap().Insert(*font, fontId))
+                {
+                Napi::TypeError::New(Env(), "Unable to insert font").ThrowAsJavaScriptException();
+                return Env().Undefined();
+                }
+            }
+
+        if (SUCCESS != DgnFontPersistence::Db::Embed(fonts.DbFaceData(), *font))
+            {
+            Napi::TypeError::New(Env(), "Unable to embed font").ThrowAsJavaScriptException();
+            return Env().Undefined();
+            }
+
+        fonts.Invalidate(); // Make sure font map gets updated...
+
+        auto thisFont = Json::Value();
+        thisFont[DgnFonts::json_id()] = (int)fontId.GetValue();
+        thisFont[DgnFonts::json_type()] = (int)fontType;
+        thisFont[DgnFonts::json_name()] = fontName;
+        return Napi::String::New(Env(), thisFont.ToString().c_str());
+        }
+
+    // query a property from the be_prop table.
+    Napi::Value QueryFileProperty(Napi::CallbackInfo const& info)
+        {
+        REQUIRE_ARGUMENT_STRING(0, fileProps, Env().Undefined())
+        REQUIRE_ARGUMENT_BOOL(1, wantString, Env().Undefined()) // boolean indicating whether the desired property is a string or blob.
+        auto propsJson = Json::Value::From(fileProps);
+        if (!propsJson.isMember(JsInterop::json_namespace()) || !propsJson.isMember(JsInterop::json_name()))
+            {
+            Napi::TypeError::New(Env(), "Invalid FilePropertyProps").ThrowAsJavaScriptException();
+            return Env().Undefined();
+            }
+
+        PropertySpec spec(propsJson[JsInterop::json_name()].asCString(), propsJson[JsInterop::json_namespace()].asCString());
+        auto& db = GetDgnDb();
+        uint64_t id = propsJson[JsInterop::json_id()].asUInt64();
+        uint64_t subId = propsJson[JsInterop::json_subId()].asUInt64();
+
+        if (wantString)
+            {
+            Utf8String strVal;
+            auto stat = db.QueryProperty(strVal, spec, id, subId);
+            return (stat != BE_SQLITE_ROW) ?  Env().Undefined() :  Napi::String::New(Env(), strVal.c_str());
+            }
+
+        uint32_t size;
+        auto stat = db.QueryPropertySize(size, spec, id, subId);
+        if (stat != BE_SQLITE_ROW || size == 0)
+            return Env().Undefined();
+
+        auto blob = Napi::Uint8Array::New(Env(), size);
+        db.QueryProperty(blob.Data(), size, spec, id, subId);
+        return blob;
+        }
+
+    // save a property to the be_prop table
+    Napi::Value SaveFileProperty(Napi::CallbackInfo const& info)
+        {
+        if (info.Length() < 3)
+            THROW_TYPE_EXCEPTION_AND_RETURN("saveFileProperty requires 3 arguments", Env().Undefined());
+
+        REQUIRE_ARGUMENT_STRING(0, fileProps, Env().Undefined())
+        auto propsJson = Json::Value::From(fileProps);
+        if (!propsJson.isMember(JsInterop::json_namespace()) || !propsJson.isMember(JsInterop::json_name()))
+            {
+            Napi::TypeError::New(Env(), "Invalid FilePropertyProps").ThrowAsJavaScriptException();
+            return Env().Undefined();
+            }
+        PropertySpec spec(propsJson[JsInterop::json_name()].asCString(), propsJson[JsInterop::json_namespace()].asCString());
+        auto& db = GetDgnDb();
+        uint64_t id = propsJson[JsInterop::json_id()].asUInt64();
+        uint64_t subId = propsJson[JsInterop::json_subId()].asUInt64();
+
+        DbResult stat;
+        Utf8String strbuf;
+        Utf8StringCP strDataP = nullptr;
+        void const* value = nullptr;
+        uint32_t propsize = 0;
+
+        if (info[1].IsString())
+            {
+            strbuf = info[1].ToString().Utf8Value().c_str();
+            strDataP = &strbuf;
+            }
+        if (info[2].IsTypedArray())
+            {
+            auto arrayBuf = info[2].As<Napi::Uint8Array>();
+            value = arrayBuf.Data();
+            propsize = arrayBuf.ByteLength();
+            }
+        if (nullptr == strDataP && nullptr == value) 
+            {
+            stat = db.DeleteProperty(spec, id, subId);
+            if (stat == BE_SQLITE_DONE)
+                stat = BE_SQLITE_OK;
+            }
+
+        stat =  strDataP ? db.SaveProperty(spec, *strDataP, value, propsize, id, subId) :  db.SaveProperty(spec, value, propsize, id, subId);
+        else
+            stat =  strDataP ? db.SaveProperty(spec, *strDataP, value, propsize, id, subId) :  db.SaveProperty(spec, value, propsize, id, subId);
+        return Napi::Number::New(Env(), (int) stat);
+        }
+
+    Napi::Value QueryNextAvailableFileProperty(Napi::CallbackInfo const& info)
+        {
+        REQUIRE_ARGUMENT_STRING(0, fileProps, Env().Undefined())
+        auto propsJson = Json::Value::From(fileProps);
+        if (!propsJson.isMember(JsInterop::json_namespace()) || !propsJson.isMember(JsInterop::json_name()))
+            {
+            Napi::TypeError::New(Env(), "Invalid FilePropertyProps").ThrowAsJavaScriptException();
+            return Env().Undefined();
+            }
+
+        auto& db = GetDgnDb();
+        Statement stmt(db, "SELECT count(Id),max(Id) FROM " BEDB_TABLE_Property " WHERE Namespace=? AND Name=?");
+        stmt.BindText(1, propsJson[JsInterop::json_namespace()].asCString(), Statement::MakeCopy::No);
+        stmt.BindText(2, propsJson[JsInterop::json_name()].asCString(), Statement::MakeCopy::No);
+        DbResult result = stmt.Step();
+        uint64_t count = stmt.GetValueUInt64(0);
+        uint64_t max  = stmt.GetValueUInt64(1);
+        uint64_t next = (result != BE_SQLITE_ROW || 0 == count) ? 0 : max + 1;
+        return Napi::Number::New(Env(), next);
+        }
+
+    // ========================================================================================
+    // Test method handler
+    // ========================================================================================
+    Napi::Value ExecuteTest(Napi::CallbackInfo const& info)
+        {
+        REQUIRE_DB_TO_BE_OPEN
+        REQUIRE_ARGUMENT_STRING(0, testName, Env().Undefined());
+        REQUIRE_ARGUMENT_STRING(1, params, Env().Undefined());
+        return Napi::String::New(Env(), JsInterop::ExecuteTest(GetDgnDb(), testName, params).ToString().c_str());
+        }
+
+    //  Create projections
+    static void Init(Napi::Env& env, Napi::Object exports)
+        {
+        Napi::HandleScope scope(env);
+        Napi::Function t = DefineClass(env, "NativeDgnDb", {
+            InstanceMethod("abandonChanges", &NativeDgnDb::AbandonChanges),
+            InstanceMethod("abandonCreateChangeSet", &NativeDgnDb::AbandonCreateChangeSet),
+            InstanceMethod("addPendingChangeSet", &NativeDgnDb::AddPendingChangeSet),
+            InstanceMethod("appendBriefcaseManagerResourcesRequest", &NativeDgnDb::AppendBriefcaseManagerResourcesRequest),
+            InstanceMethod("applyChangeSets", &NativeDgnDb::ApplyChangeSets),
+            InstanceMethod("attachChangeCache", &NativeDgnDb::AttachChangeCache),
+            InstanceMethod("briefcaseManagerEndBulkOperation", &NativeDgnDb::BriefcaseManagerEndBulkOperation),
+            InstanceMethod("briefcaseManagerStartBulkOperation", &NativeDgnDb::BriefcaseManagerStartBulkOperation),
+            InstanceMethod("buildBriefcaseManagerResourcesRequestForElement", &NativeDgnDb::BuildBriefcaseManagerResourcesRequestForElement),
+            InstanceMethod("buildBriefcaseManagerResourcesRequestForModel", &NativeDgnDb::BuildBriefcaseManagerResourcesRequestForModel),
+            InstanceMethod("closeIModel", &NativeDgnDb::CloseDgnDb),
+            InstanceMethod("createChangeCache", &NativeDgnDb::CreateChangeCache),
+            InstanceMethod("createIModel", &NativeDgnDb::CreateIModel),
+            InstanceMethod("deleteElement", &NativeDgnDb::DeleteElement),
+            InstanceMethod("deleteLinkTableRelationship", &NativeDgnDb::DeleteLinkTableRelationship),
+            InstanceMethod("deleteModel", &NativeDgnDb::DeleteModel),
+            InstanceMethod("detachChangeCache", &NativeDgnDb::DetachChangeCache),
+            InstanceMethod("dumpChangeSet", &NativeDgnDb::DumpChangeSet),
+            InstanceMethod("embedFont", &NativeDgnDb::EmbedFont),
+            InstanceMethod("executeTest", &NativeDgnDb::ExecuteTest),
+            InstanceMethod("extractBriefcaseManagerResourcesRequest", &NativeDgnDb::ExtractBriefcaseManagerResourcesRequest),
+            InstanceMethod("extractBulkResourcesRequest", &NativeDgnDb::ExtractBulkResourcesRequest),
+            InstanceMethod("extractChangeSummary", &NativeDgnDb::ExtractChangeSummary),
+            InstanceMethod("extractCodes", &NativeDgnDb::ExtractCodes),
+            InstanceMethod("extractCodesFromFile", &NativeDgnDb::ExtractCodesFromFile),
+            InstanceMethod("finishCreateChangeSet", &NativeDgnDb::FinishCreateChangeSet),
+            InstanceMethod("getBriefcaseId", &NativeDgnDb::GetBriefcaseId),
+            InstanceMethod("getDbGuid", &NativeDgnDb::GetDbGuid),
+            InstanceMethod("getECClassMetaData", &NativeDgnDb::GetECClassMetaData),
+            InstanceMethod("getElement", &NativeDgnDb::GetElement),
+            InstanceMethod("getElementPropertiesForDisplay", &NativeDgnDb::GetElementPropertiesForDisplay),
+            InstanceMethod("getIModelProps", &NativeDgnDb::GetIModelProps),
+            InstanceMethod("getModel", &NativeDgnDb::GetModel),
+            InstanceMethod("getParentChangeSetId", &NativeDgnDb::GetParentChangeSetId),
+            InstanceMethod("getPendingChangeSets", &NativeDgnDb::GetPendingChangeSets),
+            InstanceMethod("getReversedChangeSetId", &NativeDgnDb::GetReversedChangeSetId),
+            InstanceMethod("getSchema", &NativeDgnDb::GetSchema),
+            InstanceMethod("getSchemaItem", &NativeDgnDb::GetSchemaItem),
+            InstanceMethod("getTileTree", &NativeDgnDb::GetTileTree),
+            InstanceMethod("getTileContent", &NativeDgnDb::GetTileContent),
+			InstanceMethod("importFunctionalSchema", &NativeDgnDb::ImportFunctionalSchema),
+            InstanceMethod("importSchema", &NativeDgnDb::ImportSchema),
+            InstanceMethod("inBulkOperation", &NativeDgnDb::InBulkOperation),
+            InstanceMethod("insertCodeSpec", &NativeDgnDb::InsertCodeSpec),
+            InstanceMethod("insertElement", &NativeDgnDb::InsertElement),
+            InstanceMethod("insertLinkTableRelationship", &NativeDgnDb::InsertLinkTableRelationship),
+            InstanceMethod("insertModel", &NativeDgnDb::InsertModel),
+            InstanceMethod("isChangeCacheAttached", &NativeDgnDb::IsChangeCacheAttached),
+            InstanceMethod("openIModel", &NativeDgnDb::OpenDgnDb),
+            InstanceMethod("queryFileProperty", &NativeDgnDb::QueryFileProperty),
+            InstanceMethod("queryModelExtents", &NativeDgnDb::QueryModelExtents),
+            InstanceMethod("queryNextAvailableFileProperty", &NativeDgnDb::QueryNextAvailableFileProperty),
+            InstanceMethod("readFontMap", &NativeDgnDb::ReadFontMap),
+            InstanceMethod("removePendingChangeSet", &NativeDgnDb::RemovePendingChangeSet),
+            InstanceMethod("saveChanges", &NativeDgnDb::SaveChanges),
+            InstanceMethod("saveFileProperty", &NativeDgnDb::SaveFileProperty),
+            InstanceMethod("setAsMaster", &NativeDgnDb::SetAsMaster),
+            InstanceMethod("setBriefcaseId", &NativeDgnDb::SetBriefcaseId),
+            InstanceMethod("setBriefcaseManagerOptimisticConcurrencyControlPolicy", &NativeDgnDb::SetBriefcaseManagerOptimisticConcurrencyControlPolicy),
+            InstanceMethod("setBriefcaseManagerPessimisticConcurrencyControlPolicy", &NativeDgnDb::SetBriefcaseManagerPessimisticConcurrencyControlPolicy),
+            InstanceMethod("setDbGuid", &NativeDgnDb::SetDbGuid),
+            InstanceMethod("startCreateChangeSet", &NativeDgnDb::StartCreateChangeSet),
+            InstanceMethod("txnManagerGetCurrentTxnId", &NativeDgnDb::TxnManagerGetCurrentTxnId),
+            InstanceMethod("txnManagerGetTxnDescription", &NativeDgnDb::TxnManagerGetTxnDescription),
+            InstanceMethod("txnManagerHasUnsavedChanges", &NativeDgnDb::TxnManagerHasUnsavedChanges),
+            InstanceMethod("txnManagerIsTxnIdValid", &NativeDgnDb::TxnManagerIsTxnIdValid),
+            InstanceMethod("txnManagerQueryFirstTxnId", &NativeDgnDb::TxnManagerQueryFirstTxnId),
+            InstanceMethod("txnManagerQueryNextTxnId", &NativeDgnDb::TxnManagerQueryNextTxnId),
+            InstanceMethod("txnManagerQueryPreviousTxnId", &NativeDgnDb::TxnManagerQueryPreviousTxnId),
+            InstanceMethod("updateElement", &NativeDgnDb::UpdateElement),
+            InstanceMethod("updateIModelProps", &NativeDgnDb::UpdateIModelProps),
+            InstanceMethod("updateLinkTableRelationship", &NativeDgnDb::UpdateLinkTableRelationship),
+            InstanceMethod("updateModel", &NativeDgnDb::UpdateModel),
+            InstanceMethod("updateProjectExtents", &NativeDgnDb::UpdateProjectExtents),
+            StaticMethod("getAssetsDir", &NativeDgnDb::GetAssetDir),
+        });
+
+        exports.Set("NativeDgnDb", t);
+
+        s_constructor = Napi::Persistent(t);
+        // Per N-API docs: Call this on a reference that is declared as static data, to prevent its destructor
+        // from running at program shutdown time, which would attempt to reset the reference when
+        // the environment is no longer valid.
+        s_constructor.SuppressDestruct();
+        }
+};
+
+//=======================================================================================
+// Projects the IECSqlBinder interface into JS.
+//! @bsiclass
+//=======================================================================================
+struct NativeECSqlBinder : Napi::ObjectWrap<NativeECSqlBinder>
+    {
+private:
+    static Napi::FunctionReference s_constructor;
+    IECSqlBinder* m_binder = nullptr;
+    ECDb const* m_ecdb = nullptr;
+
+    static DbResult ToDbResult(ECSqlStatus status)
+        {
+        if (status.IsSuccess())
+            return BE_SQLITE_OK;
+
+        if (status.IsSQLiteError())
+            return status.GetSQLiteError();
+
+        return BE_SQLITE_ERROR;
+        }
+
+public:
+    NativeECSqlBinder(Napi::CallbackInfo const& info) : Napi::ObjectWrap<NativeECSqlBinder>(info)
+        {
+        if (info.Length() != 2)
+            THROW_TYPE_EXCEPTION_AND_RETURN("NativeECSqlBinder constructor expects two arguments.", );
+
+        m_binder = info[0].As<Napi::External<IECSqlBinder>>().Data();
+        if (m_binder == nullptr)
+            THROW_TYPE_EXCEPTION_AND_RETURN("Invalid first arg for NativeECSqlBinder constructor. IECSqlBinder must not be nullptr",);
+
+        m_ecdb = info[1].As<Napi::External<ECDb>>().Data();
+        if (m_ecdb == nullptr)
+            THROW_TYPE_EXCEPTION_AND_RETURN("Invalid second arg for NativeECSqlBinder constructor. ECDb must not be nullptr",);
+        }
+
+    ~NativeECSqlBinder() {}
+
+    static bool InstanceOf(Napi::Value val)
+        {
+        if (!val.IsObject())
+            return false;
+
+        Napi::HandleScope scope(val.Env());
+        return val.As<Napi::Object>().InstanceOf(s_constructor.Value());
+        }
+
+    //  Create projections
+    static void Init(Napi::Env& env, Napi::Object exports)
+        {
+        Napi::HandleScope scope(env);
+        Napi::Function t = DefineClass(env, "NativeECSqlBinder", {
+            InstanceMethod("addArrayElement", &NativeECSqlBinder::AddArrayElement),
+            InstanceMethod("bindBlob", &NativeECSqlBinder::BindBlob),
+            InstanceMethod("bindBoolean", &NativeECSqlBinder::BindBoolean),
+            InstanceMethod("bindDateTime", &NativeECSqlBinder::BindDateTime),
+            InstanceMethod("bindDouble", &NativeECSqlBinder::BindDouble),
+            InstanceMethod("bindGuid", &NativeECSqlBinder::BindGuid),
+            InstanceMethod("bindId", &NativeECSqlBinder::BindId),
+            InstanceMethod("bindInteger", &NativeECSqlBinder::BindInteger),
+            InstanceMethod("bindMember", &NativeECSqlBinder::BindMember),
+            InstanceMethod("bindNavigation", &NativeECSqlBinder::BindNavigation),
+            InstanceMethod("bindNull", &NativeECSqlBinder::BindNull),
+            InstanceMethod("bindPoint2d", &NativeECSqlBinder::BindPoint2d),
+            InstanceMethod("bindPoint3d", &NativeECSqlBinder::BindPoint3d),
+            InstanceMethod("bindString", &NativeECSqlBinder::BindString),
+        });
+
+        exports.Set("NativeECSqlBinder", t);
+
+        s_constructor = Napi::Persistent(t);
+        // Per N-API docs: Call this on a reference that is declared as static data, to prevent its destructor
+        // from running at program shutdown time, which would attempt to reset the reference when
+        // the environment is no longer valid.
+        s_constructor.SuppressDestruct();
+        }
+
+    static Napi::Object New(Napi::Env const& env, IECSqlBinder& binder, ECDbCR ecdb)
+        {
+        return s_constructor.New({Napi::External<IECSqlBinder>::New(env, &binder), Napi::External<ECDb>::New(env, const_cast<ECDb*>(&ecdb))});
+        }
+
+    Napi::Value BindNull(Napi::CallbackInfo const& info)
+        {
+        if (m_binder == nullptr)
+            THROW_TYPE_EXCEPTION_AND_RETURN("NativeECSqlBinder is not initialized.", Napi::Number::New(Env(), (int) BE_SQLITE_ERROR));
+
+        ECSqlStatus stat = m_binder->BindNull();
+        return Napi::Number::New(Env(), (int) ToDbResult(stat));
+        }
+
+    Napi::Value BindBlob(Napi::CallbackInfo const& info)
+        {
+        if (m_binder == nullptr)
+            THROW_TYPE_EXCEPTION_AND_RETURN("NativeECSqlBinder is not initialized.", Napi::Number::New(Env(), (int) BE_SQLITE_ERROR));
+
+        if (info.Length() == 0)
+            THROW_TYPE_EXCEPTION_AND_RETURN("BindBlob requires an argument", Napi::Number::New(Env(), (int) BE_SQLITE_ERROR));
+
+        Napi::Value blobVal = info[0];
+        if (blobVal.IsArrayBuffer())
+            {
+            auto arrayBuf = blobVal.As<Napi::ArrayBuffer>();
+            ECSqlStatus stat = m_binder->BindBlob(arrayBuf.Data(), (int) arrayBuf.ByteLength(), IECSqlBinder::MakeCopy::Yes);
+            return Napi::Number::New(Env(), (int) ToDbResult(stat));
+            }
+
+        if (!blobVal.IsString())
+            THROW_TYPE_EXCEPTION_AND_RETURN("BindBlob requires either a base64-encoded-string or an ArrayBuffer", Napi::Number::New(Env(), (int) BE_SQLITE_ERROR));
+
+        Utf8String base64Str(blobVal.ToString().Utf8Value().c_str());
+        ByteStream blob;
+        Base64Utilities::Decode(blob, base64Str);
+
+        ECSqlStatus stat = m_binder->BindBlob(blob.data(), (int) blob.size(), IECSqlBinder::MakeCopy::Yes);
+        return Napi::Number::New(Env(), (int) ToDbResult(stat));
+        }
+
+    Napi::Value BindBoolean(Napi::CallbackInfo const& info)
+        {
+        if (m_binder == nullptr)
+            THROW_TYPE_EXCEPTION_AND_RETURN("NativeECSqlBinder is not initialized.", Napi::Number::New(Env(), (int) BE_SQLITE_ERROR));
+
+        Napi::Value boolVal;
+        if (info.Length() == 0 || !(boolVal = info[0]).IsBoolean())
+            THROW_TYPE_EXCEPTION_AND_RETURN("BindBoolean expects a boolean", Napi::Number::New(Env(), (int) BE_SQLITE_ERROR));
+
+        ECSqlStatus stat = m_binder->BindBoolean(boolVal.ToBoolean());
+        return Napi::Number::New(Env(), (int) ToDbResult(stat));
+        }
+
+    Napi::Value BindDateTime(Napi::CallbackInfo const& info)
+        {
+        if (m_binder == nullptr)
+            THROW_TYPE_EXCEPTION_AND_RETURN("NativeECSqlBinder is not initialized.", Napi::Number::New(Env(), (int) BE_SQLITE_ERROR));
+
+        REQUIRE_ARGUMENT_STRING(0, isoString, Napi::Number::New(Env(), (int) BE_SQLITE_ERROR));
+
+        DateTime dt;
+        if (SUCCESS != DateTime::FromString(dt, isoString.c_str()))
+            return Napi::Number::New(Env(), (int) BE_SQLITE_ERROR);
+
+        ECSqlStatus stat = m_binder->BindDateTime(dt);
+        return Napi::Number::New(Env(), (int) ToDbResult(stat));
+        }
+
+    Napi::Value BindDouble(Napi::CallbackInfo const& info)
+        {
+        if (m_binder == nullptr)
+            THROW_TYPE_EXCEPTION_AND_RETURN("NativeECSqlBinder is not initialized.", Napi::Number::New(Env(), (int) BE_SQLITE_ERROR));
+
+        REQUIRE_ARGUMENT_NUMBER(0, val, Napi::Number::New(Env(), (int) BE_SQLITE_ERROR));
+        ECSqlStatus stat = m_binder->BindDouble(val.DoubleValue());
+        return Napi::Number::New(Env(), (int) ToDbResult(stat));
+        }
+
+    Napi::Value BindGuid(Napi::CallbackInfo const& info)
+        {
+        if (m_binder == nullptr)
+            THROW_TYPE_EXCEPTION_AND_RETURN("NativeECSqlBinder is not initialized.", Napi::Number::New(Env(), (int) BE_SQLITE_ERROR));
+
+        REQUIRE_ARGUMENT_STRING(0, guidString, Napi::Number::New(Env(), (int) BE_SQLITE_ERROR));
+        BeGuid guid;
+        if (SUCCESS != guid.FromString(guidString.c_str()))
+            return Napi::Number::New(Env(), (int) BE_SQLITE_ERROR);
+
+        ECSqlStatus stat = m_binder->BindGuid(guid, IECSqlBinder::MakeCopy::Yes);
+        return Napi::Number::New(Env(), (int) ToDbResult(stat));
+        }
+
+    Napi::Value BindId(Napi::CallbackInfo const& info)
+        {
+        if (m_binder == nullptr)
+            THROW_TYPE_EXCEPTION_AND_RETURN("NativeECSqlBinder is not initialized.", Napi::Number::New(Env(), (int) BE_SQLITE_ERROR));
+
+        REQUIRE_ARGUMENT_STRING(0, hexString, Napi::Number::New(Env(), (int) BE_SQLITE_ERROR));
+        BeInt64Id id;
+        if (SUCCESS != BeInt64Id::FromString(id, hexString.c_str()))
+            return Napi::Number::New(Env(), (int) BE_SQLITE_ERROR);
+
+        ECSqlStatus stat = m_binder->BindId(id);
+        return Napi::Number::New(Env(), (int) ToDbResult(stat));
+        }
+
+    Napi::Value BindInteger(Napi::CallbackInfo const& info)
+        {
+        if (m_binder == nullptr)
+            THROW_TYPE_EXCEPTION_AND_RETURN("NativeECSqlBinder is not initialized.", Napi::Number::New(Env(), (int) BE_SQLITE_ERROR));
+
+        if (info.Length() == 0)
+            THROW_TYPE_EXCEPTION_AND_RETURN("BindInteger expects a string or number", Napi::Number::New(Env(), (int) BE_SQLITE_ERROR));
+
+        Napi::Value val = info[0];
+        if (!val.IsNumber() && !val.IsString())
+            THROW_TYPE_EXCEPTION_AND_RETURN("BindInteger expects a string or number", Napi::Number::New(Env(), (int) BE_SQLITE_ERROR));
+
+        int64_t int64Val;
+        if (val.IsNumber())
+            int64Val = val.ToNumber().Int64Value();
+        else
+            {
+            Utf8String strVal(val.ToString().Utf8Value().c_str());
+            if (strVal.empty())
+                THROW_TYPE_EXCEPTION_AND_RETURN("Integral string passed to BindInteger must not be empty.", Napi::Number::New(Env(), (int) BE_SQLITE_ERROR));
+
+            bool const isNegativeNumber = strVal[0] == '-';
+            Utf8CP positiveNumberStr = isNegativeNumber ? strVal.c_str() + 1 : strVal.c_str();
+            uint64_t uVal = 0;
+            if (SUCCESS != BeStringUtilities::ParseUInt64(uVal, positiveNumberStr)) //also supports hex strings
+                {
+                Utf8String error;
+                error.Sprintf("BindInteger failed. Could not parse string %s to a valid integer.", strVal.c_str());
+                THROW_TYPE_EXCEPTION_AND_RETURN(error.c_str(), Napi::Number::New(Env(), (int) BE_SQLITE_ERROR));
+                }
+
+            if (isNegativeNumber && uVal > (uint64_t) std::numeric_limits<int64_t>::max())
+                {
+                Utf8String error;
+                error.Sprintf("BindInteger failed. Number in string %s is too large to fit into a signed 64 bit integer value.", strVal.c_str());
+                THROW_TYPE_EXCEPTION_AND_RETURN(error.c_str(), Napi::Number::New(Env(), (int) BE_SQLITE_ERROR));
+                }
+
+            int64Val = uVal;
+            if (isNegativeNumber)
+                int64Val *= -1;
+            }
+
+        ECSqlStatus stat = m_binder->BindInt64(int64Val);
+        return Napi::Number::New(Env(), (int) ToDbResult(stat));
+        }
+
+    Napi::Value BindPoint2d(Napi::CallbackInfo const& info)
+        {
+        if (m_binder == nullptr)
+            THROW_TYPE_EXCEPTION_AND_RETURN("NativeECSqlBinder is not initialized.", Napi::Number::New(Env(), (int) BE_SQLITE_ERROR));
+
+        REQUIRE_ARGUMENT_NUMBER(0, x, Napi::Number::New(Env(), (int) BE_SQLITE_ERROR));
+        REQUIRE_ARGUMENT_NUMBER(1, y, Napi::Number::New(Env(), (int) BE_SQLITE_ERROR));
+        ECSqlStatus stat = m_binder->BindPoint2d(DPoint2d::From(x.DoubleValue(),y.DoubleValue()));
+        return Napi::Number::New(Env(), (int) ToDbResult(stat));
+        }
+
+    Napi::Value BindPoint3d(Napi::CallbackInfo const& info)
+        {
+        if (m_binder == nullptr)
+            THROW_TYPE_EXCEPTION_AND_RETURN("NativeECSqlBinder is not initialized.", Napi::Number::New(Env(), (int) BE_SQLITE_ERROR));
+
+        REQUIRE_ARGUMENT_NUMBER(0, x, Napi::Number::New(Env(), (int) BE_SQLITE_ERROR));
+        REQUIRE_ARGUMENT_NUMBER(1, y, Napi::Number::New(Env(), (int) BE_SQLITE_ERROR));
+        REQUIRE_ARGUMENT_NUMBER(2, z, Napi::Number::New(Env(), (int) BE_SQLITE_ERROR));
+        ECSqlStatus stat = m_binder->BindPoint3d(DPoint3d::From(x.DoubleValue(), y.DoubleValue(), z.DoubleValue()));
+        return Napi::Number::New(Env(), (int) ToDbResult(stat));
+        }
+
+    Napi::Value BindString(Napi::CallbackInfo const& info)
+        {
+        if (m_binder == nullptr)
+            THROW_TYPE_EXCEPTION_AND_RETURN("NativeECSqlBinder is not initialized.", Napi::Number::New(Env(), (int) BE_SQLITE_ERROR));
+
+        REQUIRE_ARGUMENT_STRING(0, val, Napi::Number::New(Env(), (int) BE_SQLITE_ERROR));
+        ECSqlStatus stat = m_binder->BindText(val.c_str(), IECSqlBinder::MakeCopy::Yes);
+        return Napi::Number::New(Env(), (int) ToDbResult(stat));
+        }
+
+    Napi::Value BindNavigation(Napi::CallbackInfo const& info)
+        {
+        if (m_binder == nullptr || m_ecdb == nullptr)
+            THROW_TYPE_EXCEPTION_AND_RETURN("NativeECSqlBinder is not initialized.", Napi::Number::New(Env(), (int) BE_SQLITE_ERROR));
+
+        REQUIRE_ARGUMENT_STRING(0, navIdHexStr, Napi::Number::New(Env(), (int) BE_SQLITE_ERROR));
+        OPTIONAL_ARGUMENT_STRING(1, relClassName, Napi::Number::New(Env(), (int) BE_SQLITE_ERROR));
+        OPTIONAL_ARGUMENT_STRING(2, relClassTableSpaceName, Napi::Number::New(Env(), (int) BE_SQLITE_ERROR));
+
+        BeInt64Id navId;
+        if (SUCCESS != BeInt64Id::FromString(navId, navIdHexStr.c_str()))
+            return Napi::Number::New(Env(), (int) BE_SQLITE_ERROR);
+
+        ECClassId relClassId;
+        if (!relClassName.empty())
+            {
+            bvector<Utf8String> tokens;
+            BeStringUtilities::Split(relClassName.c_str(), ".:", tokens);
+            if (tokens.size() != 2)
+                return Napi::Number::New(Env(), (int) BE_SQLITE_ERROR);
+
+            relClassId = m_ecdb->Schemas().GetClassId(tokens[0], tokens[1], SchemaLookupMode::AutoDetect, relClassTableSpaceName.c_str());
+            }
+
+        ECSqlStatus stat = m_binder->BindNavigation(navId, relClassId);
+        return Napi::Number::New(Env(), (int) ToDbResult(stat));
+        }
+
+    Napi::Value BindMember(Napi::CallbackInfo const& info)
+        {
+        if (m_binder == nullptr || m_ecdb == nullptr)
+            THROW_TYPE_EXCEPTION_AND_RETURN("NativeECSqlBinder is not initialized.", Napi::Number::New(Env(), (int) BE_SQLITE_ERROR));
+
+        REQUIRE_ARGUMENT_STRING(0, memberName, Napi::Number::New(Env(), (int) BE_SQLITE_ERROR));
+        IECSqlBinder& memberBinder = m_binder->operator[](memberName.c_str());
+        return New(info.Env(), memberBinder, *m_ecdb);
+        }
+
+    Napi::Value AddArrayElement(Napi::CallbackInfo const& info)
+        {
+        if (m_binder == nullptr || m_ecdb == nullptr)
+            THROW_TYPE_EXCEPTION_AND_RETURN("NativeECSqlBinder is not initialized.", Napi::Number::New(Env(), (int) BE_SQLITE_ERROR));
+
+        IECSqlBinder& elementBinder = m_binder->AddArrayElement();
+        return New(info.Env(), elementBinder, *m_ecdb);
+        }
+    };
+
+//=======================================================================================
+// Projects the NativeECSqlColumnInfo interface into JS.
+//! @bsiclass
+//=======================================================================================
+struct NativeECSqlColumnInfo : Napi::ObjectWrap<NativeECSqlColumnInfo>
+    {
+    private:
+        //Must match ECSqlValueType in imodeljs-core
+        enum class Type
+            {
+            Blob = 1,
+            Boolean = 2,
+            DateTime = 3,
+            Double = 4,
+            Geometry = 5,
+            Id = 6,
+            Int = 7,
+            Int64 = 8,
+            Point2d = 9,
+            Point3d = 10,
+            String = 11,
+            Navigation = 12,
+            Struct = 13,
+            PrimitiveArray = 14,
+            StructArray = 15,
+            Guid = 16
+            };
+
+        static Napi::FunctionReference s_constructor;
+        ECSqlColumnInfo const* m_colInfo = nullptr;
+
+    public:
+        NativeECSqlColumnInfo(Napi::CallbackInfo const& info) : Napi::ObjectWrap<NativeECSqlColumnInfo>(info)
+            {
+            if (info.Length() != 1)
+                THROW_TYPE_EXCEPTION_AND_RETURN("NativeECSqlColumnInfo constructor expects one argument.",);
+
+            m_colInfo = info[0].As<Napi::External<ECSqlColumnInfo>>().Data();
+            if (m_colInfo == nullptr)
+                THROW_TYPE_EXCEPTION_AND_RETURN("Invalid first arg for NativeECSqlColumnInfo constructor. ECSqlColumnInfo must not be nullptr",);
+            }
+
+        ~NativeECSqlColumnInfo() {}
+
+        static bool InstanceOf(Napi::Value val)
+            {
+            if (!val.IsObject())
+                return false;
+
+            Napi::HandleScope scope(val.Env());
+            return val.As<Napi::Object>().InstanceOf(s_constructor.Value());
+            }
+
+        //  Create projections
+        static void Init(Napi::Env& env, Napi::Object exports)
+            {
+            Napi::HandleScope scope(env);
+            Napi::Function t = DefineClass(env, "NativeECSqlColumnInfo", {
+            InstanceMethod("getType", &NativeECSqlColumnInfo::GetType),
+            InstanceMethod("getPropertyName", &NativeECSqlColumnInfo::GetPropertyName),
+            InstanceMethod("getAccessString", &NativeECSqlColumnInfo::GetAccessString),
+            InstanceMethod("isSystemProperty", &NativeECSqlColumnInfo::IsSystemProperty),
+            InstanceMethod("isGeneratedProperty", &NativeECSqlColumnInfo::IsGeneratedProperty),
+            InstanceMethod("getRootClassTableSpace", &NativeECSqlColumnInfo::GetRootClassTableSpace),
+            InstanceMethod("getRootClassName", &NativeECSqlColumnInfo::GetRootClassName),
+            InstanceMethod("getRootClassAlias", &NativeECSqlColumnInfo::GetRootClassAlias)});
+
+            exports.Set("NativeECSqlColumnInfo", t);
+
+            s_constructor = Napi::Persistent(t);
+            // Per N-API docs: Call this on a reference that is declared as static data, to prevent its destructor
+            // from running at program shutdown time, which would attempt to reset the reference when
+            // the environment is no longer valid.
+            s_constructor.SuppressDestruct();
+            }
+
+        static Napi::Object New(Napi::Env const& env, ECSqlColumnInfo const& colInfo)
+            {
+            return s_constructor.New({Napi::External<ECSqlColumnInfo>::New(env, const_cast<ECSqlColumnInfo*>(&colInfo))});
+            }
+
+        Napi::Value GetType(Napi::CallbackInfo const& info)
+            {
+            if (m_colInfo == nullptr)
+                THROW_TYPE_EXCEPTION_AND_RETURN("NativeECSqlColumnInfo is not initialized.", Env().Undefined());
+
+            ECTypeDescriptor const& dataType = m_colInfo->GetDataType();
+            Type type = Type::Id;
+            if (dataType.IsNavigation())
+                type = Type::Navigation;
+            else if (dataType.IsStruct())
+                type = Type::Struct;
+            else if (dataType.IsPrimitiveArray())
+                type = Type::PrimitiveArray;
+            else if (dataType.IsStructArray())
+                type = Type::StructArray;
+            else
+                {
+                BeAssert(dataType.IsPrimitive());
+                switch (dataType.GetPrimitiveType())
+                    {
+                        case PRIMITIVETYPE_Binary:
+                        {
+                        ECPropertyCP prop = m_colInfo->GetProperty();
+                        if (prop->HasExtendedType())
+                            {
+                            BeAssert(prop->GetIsPrimitive());
+                            Utf8StringCR extendedTypeName = prop->GetAsPrimitiveProperty()->GetExtendedTypeName();
+                            if (extendedTypeName.EqualsIAscii("Guid") || extendedTypeName.EqualsIAscii("BeGuid"))
+                                {
+                                type = Type::Guid;
+                                break;
+                                }
+                            }
+
+                        type = Type::Blob;
+                        break;
+                        }
+                        case PRIMITIVETYPE_Boolean:
+                            type = Type::Boolean;
+                            break;
+                        case PRIMITIVETYPE_DateTime:
+                            type = Type::DateTime;
+                            break;
+                        case PRIMITIVETYPE_Double:
+                            type = Type::Double;
+                            break;
+                        case PRIMITIVETYPE_IGeometry:
+                            type = Type::Geometry;
+                            break;
+                        case PRIMITIVETYPE_Integer:
+                            type = Type::Int;
+                            break;
+                        case PRIMITIVETYPE_Long:
+                        {
+                        if (m_colInfo->IsSystemProperty())
+                            {
+                            type = Type::Id;
+                            break;
+                            }
+
+                        ECPropertyCP prop = m_colInfo->GetProperty();
+                        if (prop->HasExtendedType())
+                            {
+                            BeAssert(prop->GetIsPrimitive());
+                            if (prop->GetAsPrimitiveProperty()->GetExtendedTypeName().EqualsIAscii("Id"))
+                                {
+                                type = Type::Id;
+                                break;
+                                }
+                            }
+
+                        type = Type::Int64;
+                        break;
+                        }
+                        case PRIMITIVETYPE_Point2d:
+                            type = Type::Point2d;
+                            break;
+                        case PRIMITIVETYPE_Point3d:
+                            type = Type::Point3d;
+                            break;
+                        case PRIMITIVETYPE_String:
+                            type = Type::String;
+                            break;
+                        default:
+                            THROW_TYPE_EXCEPTION_AND_RETURN("Unsupported ECSqlValue primitive type.", Env().Undefined());
+                            break;
+                    }
+                }
+
+            return Napi::Number::New(Env(), (int) type);
+            }
+
+        Napi::Value GetPropertyName(Napi::CallbackInfo const& info)
+            {
+            if (m_colInfo == nullptr)
+                THROW_TYPE_EXCEPTION_AND_RETURN("NativeECSqlColumnInfo is not initialized.", Env().Undefined());
+
+            ECPropertyCP prop = m_colInfo->GetProperty();
+            if (prop == nullptr)
+                THROW_TYPE_EXCEPTION_AND_RETURN("ECSqlColumnInfo does not represent a property.", Env().Undefined());
+
+            return Napi::String::New(Env(), prop->GetName().c_str());
+            }
+
+        Napi::Value GetAccessString(Napi::CallbackInfo const& info)
+            {
+            if (m_colInfo == nullptr)
+                THROW_TYPE_EXCEPTION_AND_RETURN("NativeECSqlColumnInfo is not initialized.", Env().Undefined());
+
+            //if property is generated, the display label contains the select clause item as is.
+            //The property name in contrast would have encoded special characters of the select clause item.
+            //Ex: SELECT MyProp + 4 FROM Foo -> the name must be "MyProp + 4"
+            if (m_colInfo->IsGeneratedProperty())
+                {
+                BeAssert(m_colInfo->GetPropertyPath().Size() == 1);
+                ECPropertyCP prop = m_colInfo->GetProperty();
+                if (prop == nullptr)
+                    THROW_TYPE_EXCEPTION_AND_RETURN("ECSqlColumnInfo's Property must not be null for a generated property.", Env().Undefined());
+
+                return Napi::String::New(Env(), prop->GetDisplayLabel().c_str());
+                }
+
+            return Napi::String::New(Env(), m_colInfo->GetPropertyPath().ToString().c_str());
+            }
+
+        Napi::Value IsSystemProperty(Napi::CallbackInfo const& info)
+            {
+            if (m_colInfo == nullptr)
+                THROW_TYPE_EXCEPTION_AND_RETURN("NativeECSqlColumnInfo is not initialized.", Env().Undefined());
+
+            return Napi::Boolean::New(Env(), m_colInfo->IsSystemProperty());
+            }
+
+        Napi::Value IsGeneratedProperty(Napi::CallbackInfo const& info)
+            {
+            if (m_colInfo == nullptr)
+                THROW_TYPE_EXCEPTION_AND_RETURN("NativeECSqlColumnInfo is not initialized.", Env().Undefined());
+
+            return Napi::Boolean::New(Env(), m_colInfo->IsGeneratedProperty());
+            }
+
+        Napi::Value GetRootClassTableSpace(Napi::CallbackInfo const& info)
+            {
+            if (m_colInfo == nullptr)
+                THROW_TYPE_EXCEPTION_AND_RETURN("NativeECSqlColumnInfo is not initialized.", Env().Undefined());
+
+            return Napi::String::New(Env(), m_colInfo->GetRootClass().GetTableSpace().c_str());
+            }
+
+        Napi::Value GetRootClassName(Napi::CallbackInfo const& info)
+            {
+            if (m_colInfo == nullptr)
+                THROW_TYPE_EXCEPTION_AND_RETURN("NativeECSqlColumnInfo is not initialized.", Env().Undefined());
+
+            return Napi::String::New(Env(), ECJsonUtilities::FormatClassName(m_colInfo->GetRootClass().GetClass()).c_str());
+            }
+
+        Napi::Value GetRootClassAlias(Napi::CallbackInfo const& info)
+            {
+            if (m_colInfo == nullptr)
+                THROW_TYPE_EXCEPTION_AND_RETURN("NativeECSqlColumnInfo is not initialized.", Env().Undefined());
+
+            return Napi::String::New(Env(), m_colInfo->GetRootClass().GetAlias().c_str());
+            }
+    };
+
+//=======================================================================================
+// Projects the IECSqlValue interface into JS.
+//! @bsiclass
+//=======================================================================================
+struct NativeECSqlValue : Napi::ObjectWrap<NativeECSqlValue>
+    {
+private:
+    static Napi::FunctionReference s_constructor;
+    IECSqlValue const* m_ecsqlValue = nullptr;
+    ECDb const* m_ecdb = nullptr;
+
+public:
+    NativeECSqlValue(Napi::CallbackInfo const& info) : Napi::ObjectWrap<NativeECSqlValue>(info)
+        {
+        if (info.Length() < 2)
+            THROW_TYPE_EXCEPTION_AND_RETURN("NativeECSqlValue constructor expects two arguments.",);
+
+        m_ecsqlValue = info[0].As<Napi::External<IECSqlValue>>().Data();
+        if (m_ecsqlValue == nullptr)
+            THROW_TYPE_EXCEPTION_AND_RETURN("Invalid first arg for NativeECSqlValue constructor. IECSqlValue must not be nullptr",);
+
+        m_ecdb = info[1].As<Napi::External<ECDb>>().Data();
+        if (m_ecdb == nullptr)
+            THROW_TYPE_EXCEPTION_AND_RETURN("Invalid second arg for NativeECSqlValue constructor. ECDb must not be nullptr", );
+        }
+
+    ~NativeECSqlValue() {}
+
+    static bool InstanceOf(Napi::Value val)
+        {
+        if (!val.IsObject())
+            return false;
+
+        Napi::HandleScope scope(val.Env());
+        return val.As<Napi::Object>().InstanceOf(s_constructor.Value());
+        }
+
+    //  Create projections
+    static void Init(Napi::Env& env, Napi::Object exports)
+        {
+        Napi::HandleScope scope(env);
+        Napi::Function t = DefineClass(env, "NativeECSqlValue", {
+            InstanceMethod("getArrayIterator", &NativeECSqlValue::GetArrayIterator),
+            InstanceMethod("getBlob", &NativeECSqlValue::GetBlob),
+            InstanceMethod("getBoolean", &NativeECSqlValue::GetBoolean),
+            InstanceMethod("getClassNameForClassId", &NativeECSqlValue::GetClassNameForClassId),
+            InstanceMethod("getColumnInfo", &NativeECSqlValue::GetColumnInfo),
+            InstanceMethod("getDateTime", &NativeECSqlValue::GetDateTime),
+            InstanceMethod("getDouble", &NativeECSqlValue::GetDouble),
+            InstanceMethod("getGeometry", &NativeECSqlValue::GetGeometry),
+            InstanceMethod("getGuid", &NativeECSqlValue::GetGuid),
+            InstanceMethod("getId", &NativeECSqlValue::GetId),
+            InstanceMethod("getInt", &NativeECSqlValue::GetInt),
+            InstanceMethod("getInt64", &NativeECSqlValue::GetInt64),
+            InstanceMethod("getNavigation", &NativeECSqlValue::GetNavigation),
+            InstanceMethod("getPoint2d", &NativeECSqlValue::GetPoint2d),
+            InstanceMethod("getPoint3d", &NativeECSqlValue::GetPoint3d),
+            InstanceMethod("getString", &NativeECSqlValue::GetString),
+            InstanceMethod("getStructIterator", &NativeECSqlValue::GetStructIterator),
+            InstanceMethod("isNull", &NativeECSqlValue::IsNull),
+        });
+
+        exports.Set("NativeECSqlValue", t);
+
+        s_constructor = Napi::Persistent(t);
+        // Per N-API docs: Call this on a reference that is declared as static data, to prevent its destructor
+        // from running at program shutdown time, which would attempt to reset the reference when
+        // the environment is no longer valid.
+        s_constructor.SuppressDestruct();
+        }
+
+    static Napi::Object New(Napi::Env const& env, IECSqlValue const& val, ECDbCR ecdb)
+        {
+        return s_constructor.New({Napi::External<IECSqlValue>::New(env, const_cast<IECSqlValue*>(&val)), Napi::External<ECDb>::New(env, const_cast<ECDb*>(&ecdb))});
+        }
+
+    Napi::Value GetColumnInfo(Napi::CallbackInfo const& info)
+        {
+        if (m_ecsqlValue == nullptr)
+            THROW_TYPE_EXCEPTION_AND_RETURN("ECSqlValue is not initialized", Env().Undefined());
+
+        return NativeECSqlColumnInfo::New(Env(), m_ecsqlValue->GetColumnInfo());
+        }
+
+    Napi::Value IsNull(Napi::CallbackInfo const& info)
+        {
+        if (m_ecsqlValue == nullptr)
+            THROW_TYPE_EXCEPTION_AND_RETURN("ECSqlValue is not initialized", Env().Undefined());
+
+        return Napi::Boolean::New(Env(), m_ecsqlValue->IsNull());
+        }
+
+    Napi::Value GetBlob(Napi::CallbackInfo const& info)
+        {
+        if (m_ecsqlValue == nullptr)
+            THROW_TYPE_EXCEPTION_AND_RETURN("ECSqlValue is not initialized", Env().Undefined());
+
+        int blobSize;
+        void const* data = m_ecsqlValue->GetBlob(&blobSize);
+        auto blob = Napi::ArrayBuffer::New(Env(), blobSize);
+        memcpy(blob.Data(), data, blobSize);
+        return blob;
+        }
+
+    Napi::Value GetBoolean(Napi::CallbackInfo const& info)
+        {
+        if (m_ecsqlValue == nullptr)
+            THROW_TYPE_EXCEPTION_AND_RETURN("ECSqlValue is not initialized", Env().Undefined());
+
+        return Napi::Boolean::New(Env(), m_ecsqlValue->GetBoolean());
+        }
+
+    Napi::Value GetDateTime(Napi::CallbackInfo const& info)
+        {
+        if (m_ecsqlValue == nullptr)
+            THROW_TYPE_EXCEPTION_AND_RETURN("ECSqlValue is not initialized", Env().Undefined());
+
+        DateTime dt = m_ecsqlValue->GetDateTime();
+        return Napi::String::New(Env(), dt.ToString().c_str());
+        }
+
+    Napi::Value GetDouble(Napi::CallbackInfo const& info)
+        {
+        if (m_ecsqlValue == nullptr)
+            THROW_TYPE_EXCEPTION_AND_RETURN("ECSqlValue is not initialized", Env().Undefined());
+
+        return Napi::Number::New(Env(), m_ecsqlValue->GetDouble());
+        }
+
+    Napi::Value GetGeometry(Napi::CallbackInfo const& info)
+        {
+        if (m_ecsqlValue == nullptr)
+            THROW_TYPE_EXCEPTION_AND_RETURN("ECSqlValue is not initialized", Env().Undefined());
+
+        IGeometryPtr geom = m_ecsqlValue->GetGeometry();
+        Json::Value json;
+        if (SUCCESS != ECJsonUtilities::IGeometryToJson(json, *geom))
+            THROW_TYPE_EXCEPTION_AND_RETURN("Could not convert IGeometry to JSON.", Env().Undefined());
+
+        return Napi::String::New(Env(), json.ToString().c_str());
+        }
+
+    Napi::Value GetGuid(Napi::CallbackInfo const& info)
+        {
+        if (m_ecsqlValue == nullptr)
+            THROW_TYPE_EXCEPTION_AND_RETURN("ECSqlValue is not initialized", Env().Undefined());
+
+        BeGuid guid = m_ecsqlValue->GetGuid();
+        return Napi::String::New(Env(), guid.ToString().c_str());
+        }
+
+    Napi::Value GetId(Napi::CallbackInfo const& info)
+        {
+        if (m_ecsqlValue == nullptr)
+            THROW_TYPE_EXCEPTION_AND_RETURN("ECSqlValue is not initialized", Env().Undefined());
+
+        BeInt64Id id = m_ecsqlValue->GetId<BeInt64Id>();
+        return Napi::String::New(Env(), id.ToHexStr().c_str());
+        }
+
+    Napi::Value GetClassNameForClassId(Napi::CallbackInfo const& info)
+        {
+        if (m_ecsqlValue == nullptr || m_ecdb == nullptr)
+            THROW_TYPE_EXCEPTION_AND_RETURN("ECSqlValue is not initialized", Env().Undefined());
+
+        ECClassId classId = m_ecsqlValue->GetId<ECClassId>();
+        if (!classId.IsValid())
+            THROW_TYPE_EXCEPTION_AND_RETURN("Failed to get class name from ECSqlValue: The ECSqlValue does not refer to a valid class id.", Env().Undefined());
+
+        Utf8StringCR tableSpace = m_ecsqlValue->GetColumnInfo().GetRootClass().GetTableSpace();
+        ECClassCP ecClass = m_ecdb->Schemas().GetClass(classId, tableSpace.c_str());
+        if (ecClass == nullptr)
+            {
+            Utf8String err;
+            err.Sprintf("Failed to get class name from ECSqlValue: Class not found for ECClassId %s.", classId.ToHexStr().c_str());
+            THROW_TYPE_EXCEPTION_AND_RETURN(err.c_str(), Env().Undefined());
+            }
+
+        return Napi::String::New(Env(), ECJsonUtilities::FormatClassName(*ecClass).c_str());
+        }
+
+    Napi::Value GetInt(Napi::CallbackInfo const& info)
+        {
+        if (m_ecsqlValue == nullptr)
+            THROW_TYPE_EXCEPTION_AND_RETURN("ECSqlValue is not initialized", Env().Undefined());
+
+        return Napi::Number::New(Env(), m_ecsqlValue->GetInt());
+        }
+
+    Napi::Value GetInt64(Napi::CallbackInfo const& info)
+        {
+        if (m_ecsqlValue == nullptr)
+            THROW_TYPE_EXCEPTION_AND_RETURN("ECSqlValue is not initialized", Env().Undefined());
+
+        return Napi::Number::New(Env(), m_ecsqlValue->GetInt64());
+        }
+
+    Napi::Value GetPoint2d(Napi::CallbackInfo const& info)
+        {
+        if (m_ecsqlValue == nullptr)
+            THROW_TYPE_EXCEPTION_AND_RETURN("ECSqlValue is not initialized", Env().Undefined());
+
+        DPoint2d pt = m_ecsqlValue->GetPoint2d();
+        Napi::Object jsPt = Napi::Object::New(Env());
+        jsPt.Set(ECN::ECJsonSystemNames::Point::X(), Napi::Number::New(Env(), pt.x));
+        jsPt.Set(ECN::ECJsonSystemNames::Point::Y(), Napi::Number::New(Env(), pt.y));
+        return jsPt;
+        }
+
+    Napi::Value GetPoint3d(Napi::CallbackInfo const& info)
+        {
+        if (m_ecsqlValue == nullptr)
+            THROW_TYPE_EXCEPTION_AND_RETURN("ECSqlValue is not initialized", Env().Undefined());
+
+        DPoint3d pt = m_ecsqlValue->GetPoint3d();
+        Napi::Object jsPt = Napi::Object::New(Env());
+        jsPt.Set(ECN::ECJsonSystemNames::Point::X(), Napi::Number::New(Env(), pt.x));
+        jsPt.Set(ECN::ECJsonSystemNames::Point::Y(), Napi::Number::New(Env(), pt.y));
+        jsPt.Set(ECN::ECJsonSystemNames::Point::Z(), Napi::Number::New(Env(), pt.z));
+        return jsPt;
+        }
+
+    Napi::Value GetString(Napi::CallbackInfo const& info)
+        {
+        if (m_ecsqlValue == nullptr)
+            THROW_TYPE_EXCEPTION_AND_RETURN("ECSqlValue is not initialized", Env().Undefined());
+
+        return Napi::String::New(Env(), m_ecsqlValue->GetText());
+        }
+
+    Napi::Value GetNavigation(Napi::CallbackInfo const& info)
+        {
+        if (m_ecsqlValue == nullptr || m_ecdb == nullptr)
+            THROW_TYPE_EXCEPTION_AND_RETURN("ECSqlValue is not initialized", Env().Undefined());
+
+        ECClassId relClassId;
+        BeInt64Id navId = m_ecsqlValue->GetNavigation(&relClassId);
+
+        Napi::Object jsNavValue = Napi::Object::New(Env());
+        jsNavValue.Set(ECN::ECJsonSystemNames::Navigation::Id(), Napi::String::New(Env(), navId.ToHexStr().c_str()));
+        if (relClassId.IsValid())
+            {
+            Utf8StringCR relClassTableSpace = m_ecsqlValue->GetColumnInfo().GetRootClass().GetTableSpace();
+            ECClassCP relClass = m_ecdb->Schemas().GetClass(relClassId, relClassTableSpace.c_str());
+            if (relClass == nullptr)
+                THROW_TYPE_EXCEPTION_AND_RETURN("Failed to find ECRelationhipClass for the Navigation Value's RelECClassId.", Env().Undefined());
+
+            Utf8String relClassName = ECJsonUtilities::FormatClassName(*relClass);
+            jsNavValue.Set(ECN::ECJsonSystemNames::Navigation::RelClassName(), Napi::String::New(Env(), relClassName.c_str()));
+            }
+
+        return jsNavValue;
+        }
+
+    //implementations are after NativeECSqlValueIterable as it needs to call into that class
+    Napi::Value GetStructIterator(Napi::CallbackInfo const&);
+    Napi::Value GetArrayIterator(Napi::CallbackInfo const&);
+    };
+
+//=======================================================================================
+// Projects the IECSqlValueIterable interface into JS.
+//! @bsiclass
+//=======================================================================================
+struct NativeECSqlValueIterator : Napi::ObjectWrap<NativeECSqlValueIterator>
+    {
+    private:
+        static Napi::FunctionReference s_constructor;
+        ECDb const* m_ecdb = nullptr;
+        IECSqlValueIterable const* m_iterable = nullptr;
+        bool m_isBeforeFirstElement = true;
+        IECSqlValueIterable::const_iterator m_it;
+        IECSqlValueIterable::const_iterator m_endIt;
+
+    public:
+        NativeECSqlValueIterator(Napi::CallbackInfo const& info) : Napi::ObjectWrap<NativeECSqlValueIterator>(info)
+            {
+            if (info.Length() < 2)
+                THROW_TYPE_EXCEPTION_AND_RETURN("NativeECSqlValueIterator constructor expects two argument.", );
+
+            m_iterable = info[0].As<Napi::External<IECSqlValueIterable>>().Data();
+            if (m_iterable == nullptr)
+                THROW_TYPE_EXCEPTION_AND_RETURN("Invalid first arg for NativeECSqlValueIterator constructor. IECSqlValueIterable must not be nullptr",);
+
+            m_endIt = m_iterable->end();
+
+            m_ecdb = info[1].As<Napi::External<ECDb>>().Data();
+            if (m_ecdb == nullptr)
+                THROW_TYPE_EXCEPTION_AND_RETURN("Invalid second arg for NativeECSqlValueIterator constructor. ECDb must not be nullptr",);
+            }
+
+        ~NativeECSqlValueIterator() {}
+
+        static bool InstanceOf(Napi::Value val)
+            {
+            if (!val.IsObject())
+                return false;
+
+            Napi::HandleScope scope(val.Env());
+            return val.As<Napi::Object>().InstanceOf(s_constructor.Value());
+            }
+
+        //  Create projections
+        static void Init(Napi::Env& env, Napi::Object exports)
+            {
+            Napi::HandleScope scope(env);
+            Napi::Function t = DefineClass(env, "NativeECSqlValueIterator", {
+            InstanceMethod("moveNext", &NativeECSqlValueIterator::MoveNext),
+            InstanceMethod("getCurrent", &NativeECSqlValueIterator::GetCurrent)});
+
+            exports.Set("NativeECSqlValueIterator", t);
+
+            s_constructor = Napi::Persistent(t);
+            // Per N-API docs: Call this on a reference that is declared as static data, to prevent its destructor
+            // from running at program shutdown time, which would attempt to reset the reference when
+            // the environment is no longer valid.
+            s_constructor.SuppressDestruct();
+            }
+
+        static Napi::Object New(Napi::Env const& env, IECSqlValueIterable const& iterable, ECDb const& ecdb)
+            {
+            return s_constructor.New({Napi::External<IECSqlValueIterable>::New(env, const_cast<IECSqlValueIterable*>(&iterable)), Napi::External<ECDb>::New(env, const_cast<ECDb*>(&ecdb))});
+            }
+
+        // A JS iterator expects the initial state of an iterator to be before the first element.
+        // So on the first call to MoveNext, the C++ iterator must be created, and not incremented.
+        Napi::Value MoveNext(Napi::CallbackInfo const& info)
+            {
+            if (m_isBeforeFirstElement)
+                {
+                m_it = m_iterable->begin();
+                m_isBeforeFirstElement = false;
+                }
+            else
+                {
+                if (m_it != m_endIt)
+                    ++m_it; //don't increment if the iterator is already at its end.
+                }
+
+            return Napi::Boolean::New(info.Env(), m_it != m_endIt);
+            }
+
+        Napi::Value GetCurrent(Napi::CallbackInfo const& info)
+            {
+            return NativeECSqlValue::New(Env(), *m_it, *m_ecdb);
+            }
+    };
+
+//--------------------------------------------------------------------------------------
+// @bsimethod                                    Krischan.Eberle               01/2018
+//+---------------+---------------+---------------+---------------+---------------+------
+Napi::Value NativeECSqlValue::GetStructIterator(Napi::CallbackInfo const& info)
+    {
+    if (m_ecsqlValue == nullptr || m_ecdb == nullptr)
+        THROW_TYPE_EXCEPTION_AND_RETURN("ECSqlValue is not initialized", Env().Undefined());
+
+    return NativeECSqlValueIterator::New(info.Env(), m_ecsqlValue->GetStructIterable(), *m_ecdb);
+    }
+
+//--------------------------------------------------------------------------------------
+// @bsimethod                                    Krischan.Eberle               01/2018
+//+---------------+---------------+---------------+---------------+---------------+------
+Napi::Value NativeECSqlValue::GetArrayIterator(Napi::CallbackInfo const& info)
+    {
+    if (m_ecsqlValue == nullptr || m_ecdb == nullptr)
+        THROW_TYPE_EXCEPTION_AND_RETURN("ECSqlValue is not initialized", Env().Undefined());
+
+    return NativeECSqlValueIterator::New(info.Env(), m_ecsqlValue->GetArrayIterable(), *m_ecdb);
+    }
+
+
+//=======================================================================================
+// Projects the ECSqlStatement class into JS.
+//! @bsiclass
+//=======================================================================================
+struct NativeECSqlStatement : Napi::ObjectWrap<NativeECSqlStatement>
+{
+private:
+    static Napi::FunctionReference s_constructor;
+    std::unique_ptr<ECSqlStatement> m_stmt;
+
+    struct IssueListener : BeSQLite::EC::ECDb::IIssueListener
+        {
+        mutable Utf8String m_lastIssue;
+        ECDbR m_db;
+        bool m_active;
+
+        void _OnIssueReported(BentleyApi::Utf8CP message) const override { m_lastIssue = message;}
+
+        explicit IssueListener(ECDbR db) : m_active(SUCCESS == db.AddIssueListener(*this)), m_db(db) { }
+        ~IssueListener() { if (m_active) m_db.RemoveIssueListener(); }
+        };
+
+public:
+    NativeECSqlStatement(Napi::CallbackInfo const& info) : Napi::ObjectWrap<NativeECSqlStatement>(info), m_stmt(new ECSqlStatement()) {}
+
+    //  Create projections
+    static void Init(Napi::Env& env, Napi::Object exports)
+        {
+        Napi::HandleScope scope(env);
+        Napi::Function t = DefineClass(env, "NativeECSqlStatement", {
+          InstanceMethod("prepare", &NativeECSqlStatement::Prepare),
+          InstanceMethod("reset", &NativeECSqlStatement::Reset),
+          InstanceMethod("dispose", &NativeECSqlStatement::Dispose),
+          InstanceMethod("clearBindings", &NativeECSqlStatement::ClearBindings),
+          InstanceMethod("getBinder", &NativeECSqlStatement::GetBinder),
+          InstanceMethod("step", &NativeECSqlStatement::Step),
+          InstanceMethod("stepForInsert", &NativeECSqlStatement::StepForInsert),
+          InstanceMethod("getColumnCount", &NativeECSqlStatement::GetColumnCount),
+          InstanceMethod("getValue", &NativeECSqlStatement::GetValue)
+        });
+
+        exports.Set("NativeECSqlStatement", t);
+
+        s_constructor = Napi::Persistent(t);
+        // Per N-API docs: Call this on a reference that is declared as static data, to prevent its destructor
+        // from running at program shutdown time, which would attempt to reset the reference when
+        // the environment is no longer valid.
+        s_constructor.SuppressDestruct();
+        }
+
+    Napi::Value Prepare(Napi::CallbackInfo const& info)
+        {
+        if (info.Length() < 2)
+            THROW_TYPE_EXCEPTION_AND_RETURN("NativeECSqlStatement::Prepare requires two arguments", Napi::Number::New(Env(), (int) BE_SQLITE_ERROR));
+
+        Napi::Object dbObj = info[0].As<Napi::Object>();
+
+        ECDb* ecdb = nullptr;
+        if (NativeDgnDb::InstanceOf(dbObj))
+            {
+            NativeDgnDb* addonDgndb = NativeDgnDb::Unwrap(dbObj);
+            if (!addonDgndb->IsOpen())
+                return NapiUtils::CreateErrorObject0(BE_SQLITE_NOTADB, nullptr, Env());
+
+            ecdb = &addonDgndb->GetDgnDb();
+            }
+        else if (NativeECDb::InstanceOf(dbObj))
+            {
+            NativeECDb* addonECDb = NativeECDb::Unwrap(dbObj);
+            ecdb = &addonECDb->GetECDb();
+
+            if (!ecdb->IsDbOpen())
+                return NapiUtils::CreateErrorObject0(BE_SQLITE_NOTADB, nullptr, Env());
+            }
+        else
+            {
+            THROW_TYPE_EXCEPTION_AND_RETURN("NativeECSqlStatement::Prepare requires first argument to be a NativeDgnDb or NativeECDb object.", Napi::Number::New(Env(), (int) BE_SQLITE_ERROR));
+            }
+
+        REQUIRE_ARGUMENT_STRING(1, ecsql, Napi::Number::New(Env(), (int) BE_SQLITE_ERROR));
+
+        IssueListener listener(*ecdb);
+
+        ECSqlStatus status = m_stmt->Prepare(*ecdb, ecsql.c_str());
+        return NapiUtils::CreateErrorObject0(ToDbResult(status), !status.IsSuccess() ? listener.m_lastIssue.c_str() : nullptr, Env());
+        }
+
+    Napi::Value Reset(Napi::CallbackInfo const& info)
+        {
+        if (m_stmt == nullptr)
+            THROW_TYPE_EXCEPTION_AND_RETURN("NativeECSqlStatement is not prepared.", Napi::Number::New(Env(), (int) BE_SQLITE_ERROR));
+
+        ECSqlStatus status = m_stmt->Reset();
+        return Napi::Number::New(Env(), (int) ToDbResult(status));
+        }
+
+    void Dispose(Napi::CallbackInfo const& info)
+        {
+        m_stmt = nullptr;
+        }
+
+    Napi::Value ClearBindings(Napi::CallbackInfo const& info)
+        {
+        if (m_stmt == nullptr)
+            THROW_TYPE_EXCEPTION_AND_RETURN("NativeECSqlStatement is not prepared.", Napi::Number::New(Env(), (int) BE_SQLITE_ERROR));
+
+        auto status = m_stmt->ClearBindings();
+        return Napi::Number::New(Env(), (int) ToDbResult(status));
+        }
+
+    Napi::Value GetBinder(Napi::CallbackInfo const& info)
+        {
+        if (m_stmt == nullptr)
+            THROW_TYPE_EXCEPTION_AND_RETURN("NativeECSqlStatement is not prepared.", Env().Undefined());
+
+        if (info.Length() != 1)
+            THROW_TYPE_EXCEPTION_AND_RETURN("GetBinder requires a parameter index or name as argument", Env().Undefined());
+
+        Napi::Value paramArg = info[0];
+        if (!paramArg.IsNumber() && !paramArg.IsString())
+            THROW_TYPE_EXCEPTION_AND_RETURN("GetBinder requires a parameter index or name as argument", Env().Undefined());
+
+        int paramIndex = -1;
+        if (paramArg.IsNumber())
+            paramIndex = (int) paramArg.ToNumber().Int32Value();
+        else
+            paramIndex = m_stmt->GetParameterIndex(paramArg.ToString().Utf8Value().c_str());
+
+        IECSqlBinder& binder = m_stmt->GetBinder(paramIndex);
+        return NativeECSqlBinder::New(info.Env(), binder, *m_stmt->GetECDb());
+        }
+
+    Napi::Value Step(Napi::CallbackInfo const& info)
+        {
+        if (m_stmt == nullptr)
+            THROW_TYPE_EXCEPTION_AND_RETURN("NativeECSqlStatement is not prepared.", Napi::Number::New(Env(), (int) BE_SQLITE_ERROR));
+
+        DbResult status = m_stmt->Step();
+        return Napi::Number::New(Env(), (int)status);
+        }
+
+    Napi::Value StepForInsert(Napi::CallbackInfo const& info)
+        {
+        if (m_stmt == nullptr)
+            THROW_TYPE_EXCEPTION_AND_RETURN("NativeECSqlStatement is not prepared.", Napi::Number::New(Env(), (int) BE_SQLITE_ERROR));
+
+        ECInstanceKey key;
+        DbResult status = m_stmt->Step(key);
+
+        Napi::Object ret = Napi::Object::New(Env());
+        ret.Set(Napi::String::New(Env(), "status"), Napi::Number::New(Env(), (int) status));
+        if (BE_SQLITE_DONE == status)
+            ret.Set(Napi::String::New(Env(), "id"), Napi::String::New(Env(), key.GetInstanceId().ToHexStr().c_str()));
+
+        return ret;
+        }
+
+    Napi::Value GetColumnCount(Napi::CallbackInfo const& info)
+        {
+        if (m_stmt == nullptr)
+            THROW_TYPE_EXCEPTION_AND_RETURN("NativeECSqlStatement is not prepared.", Env().Undefined());
+
+        int colCount = m_stmt->GetColumnCount();
+        return Napi::Number::New(info.Env(), colCount);
+        }
+
+    Napi::Value GetValue(Napi::CallbackInfo const& info)
+        {
+        if (m_stmt == nullptr)
+            THROW_TYPE_EXCEPTION_AND_RETURN("NativeECSqlStatement is not prepared.", Env().Undefined());
+
+        REQUIRE_ARGUMENT_INTEGER(0, colIndex, Env().Undefined());
+
+        IECSqlValue const& val = m_stmt->GetValue(colIndex);
+        return NativeECSqlValue::New(info.Env(), val, *m_stmt->GetECDb());
+        }
+
+    static DbResult ToDbResult(ECSqlStatus status)
+        {
+        if (status.IsSuccess())
+            return BE_SQLITE_OK;
+
+        return status.IsSQLiteError() ? status.GetSQLiteError() : BE_SQLITE_ERROR;
+        }
+};
+
+//=======================================================================================
+// Projects the BeSQLite::Statement class into JS.
+//! @bsiclass
+//=======================================================================================
+struct NativeSqliteStatement : Napi::ObjectWrap<NativeSqliteStatement>
+    {
+    private:
+        static Napi::FunctionReference s_constructor;
+        std::unique_ptr<Statement> m_stmt;
+
+        int GetParameterIndex(Napi::Value const& paramIndexOrNameArg) const
+            {
+            if (m_stmt == nullptr || (!paramIndexOrNameArg.IsNumber() && !paramIndexOrNameArg.IsString()))
+                return -1;
+
+            if (paramIndexOrNameArg.IsNumber())
+                return (int) paramIndexOrNameArg.ToNumber().Int32Value();
+
+            return m_stmt->GetParameterIndex(paramIndexOrNameArg.ToString().Utf8Value().c_str());
+            }
+
+    public:
+        NativeSqliteStatement(Napi::CallbackInfo const& info) : Napi::ObjectWrap<NativeSqliteStatement>(info), m_stmt(new Statement()) {}
+
+        //  Create projections
+        static void Init(Napi::Env& env, Napi::Object exports)
+            {
+            Napi::HandleScope scope(env);
+            Napi::Function t = DefineClass(env, "NativeSqliteStatement", {
+            InstanceMethod("dispose", &NativeSqliteStatement::Dispose),
+            InstanceMethod("prepare", &NativeSqliteStatement::Prepare),
+            InstanceMethod("isReadonly", &NativeSqliteStatement::IsReadonly),
+            InstanceMethod("bindNull", &NativeSqliteStatement::BindNull),
+            InstanceMethod("bindBlob", &NativeSqliteStatement::BindBlob),
+            InstanceMethod("bindDouble", &NativeSqliteStatement::BindDouble),
+            InstanceMethod("bindInteger", &NativeSqliteStatement::BindInteger),
+            InstanceMethod("bindString", &NativeSqliteStatement::BindString),
+            InstanceMethod("clearBindings", &NativeSqliteStatement::ClearBindings),
+            InstanceMethod("step", &NativeSqliteStatement::Step),
+            InstanceMethod("reset", &NativeSqliteStatement::Reset),
+            InstanceMethod("getColumnCount", &NativeSqliteStatement::GetColumnCount),
+            InstanceMethod("getColumnType", &NativeSqliteStatement::GetColumnType),
+            InstanceMethod("getColumnName", &NativeSqliteStatement::GetColumnName),
+            InstanceMethod("isValueNull", &NativeSqliteStatement::IsValueNull),
+            InstanceMethod("getValueBlob", &NativeSqliteStatement::GetValueBlob),
+            InstanceMethod("getValueDouble", &NativeSqliteStatement::GetValueDouble),
+            InstanceMethod("getValueInteger", &NativeSqliteStatement::GetValueInteger),
+            InstanceMethod("getValueString", &NativeSqliteStatement::GetValueString),
+            });
+
+            exports.Set("NativeSqliteStatement", t);
+
+            s_constructor = Napi::Persistent(t);
+            // Per N-API docs: Call this on a reference that is declared as static data, to prevent its destructor
+            // from running at program shutdown time, which would attempt to reset the reference when
+            // the environment is no longer valid.
+            s_constructor.SuppressDestruct();
+            }
+
+        void Dispose(Napi::CallbackInfo const& info)
+            {
+            if (m_stmt != nullptr)
+                m_stmt = nullptr;
+            }
+
+        Napi::Value Prepare(Napi::CallbackInfo const& info)
+            {
+            if (m_stmt == nullptr)
+                THROW_TYPE_EXCEPTION_AND_RETURN("NativeSqliteStatement is not initialized.", NapiUtils::CreateErrorObject0((int) BE_SQLITE_ERROR, nullptr, Env()));
+            
+            if (info.Length() < 2)
+                THROW_TYPE_EXCEPTION_AND_RETURN("NativeSqliteStatement::Prepare requires two arguments", NapiUtils::CreateErrorObject0((int) BE_SQLITE_ERROR, nullptr, Env()));
+
+            Napi::Object dbObj = info[0].As<Napi::Object>();
+
+            Db* db = nullptr;
+            if (NativeDgnDb::InstanceOf(dbObj))
+                {
+                NativeDgnDb* nativeDgndb = NativeDgnDb::Unwrap(dbObj);
+                if (!nativeDgndb->IsOpen())
+                    return NapiUtils::CreateErrorObject0(BE_SQLITE_NOTADB, nullptr, Env());
+
+                db = &nativeDgndb->GetDgnDb();
+                }
+            else if (NativeECDb::InstanceOf(dbObj))
+                {
+                NativeECDb* nativeECDb = NativeECDb::Unwrap(dbObj);
+                db = &nativeECDb->GetECDb();
+                }
+            else
+                {
+                THROW_TYPE_EXCEPTION_AND_RETURN("NativeSqliteStatement::Prepare requires first argument to be a NativeDgnDb or NativeECDb object.", Napi::Number::New(Env(), (int) BE_SQLITE_ERROR));
+                }
+
+            REQUIRE_ARGUMENT_STRING(1, sql, Napi::Number::New(Env(), (int) BE_SQLITE_ERROR));
+
+            BeSqliteDbMutexHolder serializeAccess(*db); // hold mutex, so that we have a chance to get last Db error message
+
+            const DbResult status = m_stmt->Prepare(*db, sql.c_str());
+            return NapiUtils::CreateErrorObject0(status, status != BE_SQLITE_OK ? db->GetLastError().c_str() : nullptr, Env());
+            }
+
+        Napi::Value IsReadonly(Napi::CallbackInfo const& info)
+            {
+            if (m_stmt == nullptr)
+                THROW_TYPE_EXCEPTION_AND_RETURN("NativeSqliteStatement is not initialized.", Env().Undefined());
+
+            if (!m_stmt->IsPrepared())
+                THROW_TYPE_EXCEPTION_AND_RETURN("Cannot call IsReadonly on unprepared statement.", Env().Undefined());
+
+            return Napi::Boolean::New(Env(), m_stmt->IsReadonly());
+            }
+
+        Napi::Value BindNull(Napi::CallbackInfo const& info)
+            {
+            if (m_stmt == nullptr)
+                THROW_TYPE_EXCEPTION_AND_RETURN("NativeSqliteStatement is not initialized.", Napi::Number::New(Env(), (int) BE_SQLITE_ERROR));
+
+            if (info.Length() != 1)
+                THROW_TYPE_EXCEPTION_AND_RETURN("BindNull requires an argument", Napi::Number::New(Env(), (int) BE_SQLITE_ERROR));
+
+            int paramIndex = GetParameterIndex(info[0]);
+            if (paramIndex < 1)
+                THROW_TYPE_EXCEPTION_AND_RETURN("Invalid parameter index or name passed to BindNull", Napi::Number::New(Env(), (int) BE_SQLITE_ERROR));
+
+            return Napi::Number::New(Env(), (int) m_stmt->BindNull(paramIndex));
+            }
+
+        Napi::Value BindBlob(Napi::CallbackInfo const& info)
+            {
+            if (m_stmt == nullptr)
+                THROW_TYPE_EXCEPTION_AND_RETURN("NativeSqliteStatement is not initialized.", Napi::Number::New(Env(), (int) BE_SQLITE_ERROR));
+
+            if (info.Length() != 2)
+                THROW_TYPE_EXCEPTION_AND_RETURN("BindBlob requires two arguments", Napi::Number::New(Env(), (int) BE_SQLITE_ERROR));
+
+            int paramIndex = GetParameterIndex(info[0]);
+            if (paramIndex < 1)
+                THROW_TYPE_EXCEPTION_AND_RETURN("Invalid parameter index or name passed to BindBlob", Napi::Number::New(Env(), (int) BE_SQLITE_ERROR));
+
+            Napi::Value const& blobVal = info[1];
+            if (blobVal.IsArrayBuffer())
+                {
+                Napi::ArrayBuffer arrayBuf = blobVal.As<Napi::ArrayBuffer>();
+                const DbResult stat = m_stmt->BindBlob(paramIndex, arrayBuf.Data(), (int) arrayBuf.ByteLength(), Statement::MakeCopy::Yes);
+                return Napi::Number::New(Env(), (int) stat);
+                }
+            else
+                THROW_TYPE_EXCEPTION_AND_RETURN("BindBlob requires an ArrayBuffer arg", Napi::Number::New(Env(), (int) BE_SQLITE_ERROR));
+            }
+
+        Napi::Value BindDouble(Napi::CallbackInfo const& info)
+            {
+            if (m_stmt == nullptr)
+                THROW_TYPE_EXCEPTION_AND_RETURN("NativeSqliteStatement is not initialized.", Napi::Number::New(Env(), (int) BE_SQLITE_ERROR));
+
+            if (info.Length() != 2)
+                THROW_TYPE_EXCEPTION_AND_RETURN("BindDouble requires two arguments", Napi::Number::New(Env(), (int) BE_SQLITE_ERROR));
+
+            int paramIndex = GetParameterIndex(info[0]);
+            if (paramIndex < 1)
+                THROW_TYPE_EXCEPTION_AND_RETURN("Invalid parameter index or name passed to BindDouble", Napi::Number::New(Env(), (int) BE_SQLITE_ERROR));
+
+            REQUIRE_ARGUMENT_NUMBER(1, val, Napi::Number::New(Env(), (int) BE_SQLITE_ERROR));
+            const DbResult stat = m_stmt->BindDouble(paramIndex, val.DoubleValue());
+            return Napi::Number::New(Env(), (int) stat);
+            }
+
+        Napi::Value BindInteger(Napi::CallbackInfo const& info)
+            {
+            if (m_stmt == nullptr)
+                THROW_TYPE_EXCEPTION_AND_RETURN("NativeSqliteStatement is not initialized.", Napi::Number::New(Env(), (int) BE_SQLITE_ERROR));
+
+            if (info.Length() != 2)
+                THROW_TYPE_EXCEPTION_AND_RETURN("BindInteger requires two arguments", Napi::Number::New(Env(), (int) BE_SQLITE_ERROR));
+
+            int paramIndex = GetParameterIndex(info[0]);
+            if (paramIndex < 1)
+                THROW_TYPE_EXCEPTION_AND_RETURN("Invalid parameter index or name passed to BindInteger", Napi::Number::New(Env(), (int) BE_SQLITE_ERROR));
+
+            Napi::Value const& val = info[1];
+            if (!val.IsNumber() && !val.IsString())
+                THROW_TYPE_EXCEPTION_AND_RETURN("BindInteger expects a string or number value.", Napi::Number::New(Env(), (int) BE_SQLITE_ERROR));
+
+            int64_t int64Val;
+            if (val.IsNumber())
+                int64Val = val.ToNumber().Int64Value();
+            else
+                {
+                Utf8String strVal(val.ToString().Utf8Value().c_str());
+                if (strVal.empty())
+                    THROW_TYPE_EXCEPTION_AND_RETURN("Integral string passed to BindInteger must not be empty.", Napi::Number::New(Env(), (int) BE_SQLITE_ERROR));
+
+                bool const isNegativeNumber = strVal[0] == '-';
+                Utf8CP positiveNumberStr = isNegativeNumber ? strVal.c_str() + 1 : strVal.c_str();
+                uint64_t uVal = 0;
+                if (SUCCESS != BeStringUtilities::ParseUInt64(uVal, positiveNumberStr)) //also supports hex strings
+                    {
+                    Utf8String error;
+                    error.Sprintf("BindInteger failed. Could not parse string %s to a valid integer.", strVal.c_str());
+                    THROW_TYPE_EXCEPTION_AND_RETURN(error.c_str(), Napi::Number::New(Env(), (int) BE_SQLITE_ERROR));
+                    }
+
+                if (isNegativeNumber && uVal > (uint64_t) std::numeric_limits<int64_t>::max())
+                    {
+                    Utf8String error;
+                    error.Sprintf("BindInteger failed. Number in string %s is too large to fit into a signed 64 bit integer value.", strVal.c_str());
+                    THROW_TYPE_EXCEPTION_AND_RETURN(error.c_str(), Napi::Number::New(Env(), (int) BE_SQLITE_ERROR));
+                    }
+
+                int64Val = uVal;
+                if (isNegativeNumber)
+                    int64Val *= -1;
+                }
+
+            const DbResult stat = m_stmt->BindInt64(paramIndex, int64Val);
+            return Napi::Number::New(Env(), (int) stat);
+            }
+
+        Napi::Value BindString(Napi::CallbackInfo const& info)
+            {
+            if (m_stmt == nullptr)
+                THROW_TYPE_EXCEPTION_AND_RETURN("NativeSqliteStatement is not initialized.", Napi::Number::New(Env(), (int) BE_SQLITE_ERROR));
+
+            if (info.Length() != 2)
+                THROW_TYPE_EXCEPTION_AND_RETURN("BindString requires two arguments", Napi::Number::New(Env(), (int) BE_SQLITE_ERROR));
+
+            int paramIndex = GetParameterIndex(info[0]);
+            if (paramIndex < 1)
+                THROW_TYPE_EXCEPTION_AND_RETURN("Invalid parameter index or name passed to BindString", Napi::Number::New(Env(), (int) BE_SQLITE_ERROR));
+
+            REQUIRE_ARGUMENT_STRING(1, val, Napi::Number::New(Env(), (int) BE_SQLITE_ERROR));
+            const DbResult stat = m_stmt->BindText(paramIndex, val.c_str(), Statement::MakeCopy::Yes);
+            return Napi::Number::New(Env(), (int) stat);
+            }
+
+        Napi::Value ClearBindings(Napi::CallbackInfo const& info)
+            {
+            if (m_stmt == nullptr)
+                THROW_TYPE_EXCEPTION_AND_RETURN("NativeSqliteStatement is not prepared.", Napi::Number::New(Env(), (int) BE_SQLITE_ERROR));
+
+            const DbResult status = m_stmt->ClearBindings();
+            return Napi::Number::New(Env(), (int) status);
+            }
+
+        Napi::Value Step(Napi::CallbackInfo const& info)
+            {
+            if (m_stmt == nullptr)
+                THROW_TYPE_EXCEPTION_AND_RETURN("NativeSqliteStatement is not prepared.", Napi::Number::New(Env(), (int) BE_SQLITE_ERROR));
+
+            const DbResult status = m_stmt->Step();
+            return Napi::Number::New(Env(), (int) status);
+            }
+
+        Napi::Value GetColumnCount(Napi::CallbackInfo const& info)
+            {
+            if (m_stmt == nullptr)
+                THROW_TYPE_EXCEPTION_AND_RETURN("NativeSqliteStatement is not prepared.", Env().Undefined());
+
+            const int colCount = m_stmt->GetColumnCount();
+            return Napi::Number::New(info.Env(), colCount);
+            }
+
+        Napi::Value GetColumnType(Napi::CallbackInfo const& info)
+            {
+            if (m_stmt == nullptr)
+                THROW_TYPE_EXCEPTION_AND_RETURN("NativeSqliteStatement is not prepared.", Env().Undefined());
+
+            REQUIRE_ARGUMENT_INTEGER(0, colIndex, Env().Undefined());
+            return Napi::Number::New(Env(), (int) m_stmt->GetColumnType(colIndex));
+            }
+
+        Napi::Value GetColumnName(Napi::CallbackInfo const& info)
+            {
+            if (m_stmt == nullptr)
+                THROW_TYPE_EXCEPTION_AND_RETURN("NativeSqliteStatement is not prepared.", Env().Undefined());
+
+            REQUIRE_ARGUMENT_INTEGER(0, colIndex, Env().Undefined());
+            return Napi::String::New(Env(), m_stmt->GetColumnName(colIndex));
+            }
+
+        Napi::Value IsValueNull(Napi::CallbackInfo const& info)
+            {
+            if (m_stmt == nullptr)
+                THROW_TYPE_EXCEPTION_AND_RETURN("NativeSqliteStatement is not prepared.", Env().Undefined());
+
+            REQUIRE_ARGUMENT_INTEGER(0, colIndex, Env().Undefined());
+            return Napi::Boolean::New(Env(), m_stmt->IsColumnNull(colIndex));
+            }
+
+        Napi::Value GetValueBlob(Napi::CallbackInfo const& info)
+            {
+            if (m_stmt == nullptr)
+                THROW_TYPE_EXCEPTION_AND_RETURN("NativeSqliteStatement is not prepared.", Env().Undefined());
+
+            REQUIRE_ARGUMENT_INTEGER(0, colIndex, Env().Undefined());
+
+            void const* data = m_stmt->GetValueBlob(colIndex);
+            int blobSize = m_stmt->GetColumnBytes(colIndex);
+            Napi::ArrayBuffer blob = Napi::ArrayBuffer::New(Env(), blobSize);
+            memcpy(blob.Data(), data, blobSize);
+            return blob;
+            }
+
+        Napi::Value GetValueDouble(Napi::CallbackInfo const& info)
+            {
+            if (m_stmt == nullptr)
+                THROW_TYPE_EXCEPTION_AND_RETURN("NativeSqliteStatement is not prepared.", Env().Undefined());
+
+            REQUIRE_ARGUMENT_INTEGER(0, colIndex, Env().Undefined());
+            return Napi::Number::New(Env(), m_stmt->GetValueDouble(colIndex));
+            }
+
+        Napi::Value GetValueInteger(Napi::CallbackInfo const& info)
+            {
+            if (m_stmt == nullptr)
+                THROW_TYPE_EXCEPTION_AND_RETURN("NativeSqliteStatement is not prepared.", Env().Undefined());
+
+            REQUIRE_ARGUMENT_INTEGER(0, colIndex, Env().Undefined());
+            return Napi::Number::New(Env(), m_stmt->GetValueInt64(colIndex));
+            }
+
+        Napi::Value GetValueString(Napi::CallbackInfo const& info)
+            {
+            if (m_stmt == nullptr)
+                THROW_TYPE_EXCEPTION_AND_RETURN("NativeSqliteStatement is not prepared.", Env().Undefined());
+
+            REQUIRE_ARGUMENT_INTEGER(0, colIndex, Env().Undefined());
+            return Napi::String::New(Env(), m_stmt->GetValueText(colIndex));
+            }
+
+        Napi::Value Reset(Napi::CallbackInfo const& info)
+            {
+            if (m_stmt == nullptr)
+                THROW_TYPE_EXCEPTION_AND_RETURN("NativeSqliteStatement is not prepared.", Napi::Number::New(Env(), (int) BE_SQLITE_ERROR));
+
+            const DbResult status = m_stmt->Reset();
+            return Napi::Number::New(Env(), (int) status);
+            }
+    };
+
+//=======================================================================================
+// A request to generate a snap point given an element and additional parameters.
+//! @bsiclass
+//=======================================================================================
+struct SnapRequest : Napi::ObjectWrap<SnapRequest>
+{
+    //=======================================================================================
+    // Async Worker that does a snap on another thread.
+    //! @bsiclass
+    //=======================================================================================
+    struct Snapper : Napi::AsyncWorker
+    {
+        DgnDbPtr m_db;
+        SnapContext::Request m_input;
+        SnapContext::Response m_output;
+        CheckStop m_checkStop;
+        Napi::ObjectReference m_snapRequest;
+
+        void OnComplete() 
+            {
+            auto* request = SnapRequest::Unwrap(m_snapRequest.Value());
+            BeMutexHolder holder(request->m_mutex);
+            request->m_pending = nullptr;
+            }
+
+        // This is invoked by node/uv in the BACKGROUND THREAD. DO NOT CALL N-API OR JS METHODS IN HERE.
+        void Execute() override
+            {
+            m_output = SnapContext::DoSnap(m_input, *m_db, m_checkStop);
+            if (m_checkStop.WasAborted())
+                SetError("aborted");  // You MUST call SetError with a string. That tells N-API to invoke OnError
+            }
+
+        // This is invoked by node/uv in the main JS thread when the operation is completed successfully
+        void OnOK() override
+            {
+            OnComplete();
+            auto retval = NapiUtils::CreateBentleyReturnSuccessObject(NapiUtils::Convert(Env(), m_output), Env());
+            Callback().MakeCallback(Receiver().Value(), {retval});
+            }
+
+        // This is invoked by node/uv in the main JS thread when the operation is completed with an error
+        void OnError(Napi::Error const& e) override
+            {
+            OnComplete();
+            auto retval = NapiUtils::CreateBentleyReturnErrorObject(1, e.Message().c_str(), Env());
+            Callback().MakeCallback(Receiver().Value(), {retval});
+            }
+
+        Snapper(Napi::Function& callback, SnapRequest const& request, DgnDbR db, SnapContext::Request const& input) : Napi::AsyncWorker(callback), m_db(&db), m_input(input) {m_snapRequest.Reset(request.Value(), 1);}
+        ~Snapper() {m_snapRequest.Reset();}
+    };
+
+    static Napi::FunctionReference s_constructor;
+    mutable BeMutex m_mutex;
+    Snapper* m_pending = nullptr;
+
+    void DoSnap(Napi::CallbackInfo const& info)
+        {
+        BeMutexHolder holder(m_mutex);
+        if (m_pending != nullptr)
+            CancelSnap(info);
+
+        REQUIRE_ARGUMENT_OBJ(0, NativeDgnDb, db, ); 
+        REQUIRE_ARGUMENT_ANY_OBJ(1, snapObj, );
+        REQUIRE_ARGUMENT_FUNCTION(2, callback, );
+
+        Json::Value request(NapiUtils::Convert(snapObj));
+        m_pending = new Snapper(callback, *this, db->GetDgnDb(), (SnapContext::Request const&) request); // freed in caller of OnOK and OnError see AsyncWorker::OnWorkComplete
+        m_pending->Queue();  // Snap happens in another thread
+        }
+
+    // Cancel a previous request for a snap. If no snap is pending, does nothing
+    void CancelSnap(Napi::CallbackInfo const& info)
+        {
+        BeMutexHolder holder(m_mutex);
+        if (nullptr != m_pending)
+            {
+            m_pending->m_checkStop.SetAborted();
+            m_pending = nullptr;
+            }
+        }
+
+    SnapRequest(Napi::CallbackInfo const& info) : Napi::ObjectWrap<SnapRequest>(info) {}
+
+    static void Init(Napi::Env& env, Napi::Object exports)
+        {
+        Napi::HandleScope scope(env);
+        Napi::Function t = DefineClass(env, "SnapRequest", {
+          InstanceMethod("doSnap", &SnapRequest::DoSnap),
+          InstanceMethod("cancelSnap", &SnapRequest::CancelSnap)
+        });
+
+        exports.Set("SnapRequest", t);
+
+        s_constructor = Napi::Persistent(t);
+        s_constructor.SuppressDestruct();
+        }
+};
+
+//=======================================================================================
+// @bsistruct                                                   Paul.Connelly   09/18
+//=======================================================================================
+struct TileWorker : Napi::AsyncWorker
+{
+protected:
+    // Inputs
+    GeometricModelPtr m_model;
+    Tile::Tree::Id m_treeId;
+
+    // Outputs
+    DgnDbStatus m_status;
+
+    TileWorker(Napi::Function& callback, GeometricModelR model, Tile::Tree::Id treeId) : Napi::AsyncWorker(callback), m_model(&model), m_treeId(treeId), m_status(DgnDbStatus::BadRequest) { }
+
+    void OnError(Napi::Error const& e) override
+        {
+        auto retval = NapiUtils::CreateBentleyReturnErrorObject(1, e.Message().c_str(), Env());
+        Callback().MakeCallback(Receiver().Value(), {retval});
+        }
+
+    void OnOK() override
+        {
+        if (DgnDbStatus::Success == m_status)
+            {
+            Napi::Value jsValue = GetResult();
+            auto retval = NapiUtils::CreateBentleyReturnSuccessObject(jsValue, Env());
+            Callback().MakeCallback(Receiver().Value(), {retval});
+            }
+        else
+            {
+            auto retval = NapiUtils::CreateBentleyReturnErrorObject(m_status, nullptr, Env());
+            Callback().MakeCallback(Receiver().Value(), {retval});
+            }
+        }
+
+    virtual Napi::Value GetResult() = 0;
+
+    Tile::TreePtr FindTileTree() { return JsInterop::FindTileTree(*m_model, m_treeId); }
+public:
+    static DgnDbStatus ParseInputs(GeometricModelPtr& model, Tile::Tree::Id& treeId, DgnDbR db, Utf8StringCR idStr)
+        {
+        if (!db.IsDbOpen())
+            return DgnDbStatus::NotOpen;
+
+        treeId = Tile::Tree::Id::FromString(idStr);
+        if (!treeId.IsValid())
+            return DgnDbStatus::InvalidId;
+
+        model = db.Models().Get<GeometricModel>(treeId.m_modelId);
+        return model.IsValid() ? DgnDbStatus::Success : DgnDbStatus::MissingId;
+        }
+};
+
+//=======================================================================================
+// @bsistruct                                                   Paul.Connelly   09/18
+//=======================================================================================
+struct GetTileTreeWorker : TileWorker
+{
+private:
+    // Output
+    Json::Value m_result;
+
+    void Execute() final
+        {
+        auto tree = FindTileTree();
+        if (tree.IsNull())
+            {
+            m_status = DgnDbStatus::NotFound;
+            return;
+            }
+
+        m_status = DgnDbStatus::Success;
+        m_result = tree->ToJson();
+        }
+
+    Napi::Value GetResult() final
+        {
+        return NapiUtils::Convert(Env(), m_result);
+        }
+public:
+    GetTileTreeWorker(Napi::Function& callback, GeometricModelR model, Tile::Tree::Id treeId) : TileWorker(callback, model, treeId) { }
+};
+
+/*---------------------------------------------------------------------------------**//**
+* @bsimethod                                                    Paul.Connelly   05/18
++---------------+---------------+---------------+---------------+---------------+------*/
+void JsInterop::GetTileTree(DgnDbR db, Utf8StringCR idStr, Napi::Function& callback)
+    {
+    GeometricModelPtr model;
+    Tile::Tree::Id treeId;
+    DgnDbStatus status = TileWorker::ParseInputs(model, treeId, db, idStr);
+    if (DgnDbStatus::Success != status)
+        {
+        auto retval = NapiUtils::CreateBentleyReturnErrorObject(status, nullptr, Env());
+        callback.Call({retval});
+        }
+    else
+        {
+        auto worker = new GetTileTreeWorker(callback, *model, treeId);
+        worker->Queue();
+        }
+    }
+
+//=======================================================================================
+// @bsistruct                                                   Paul.Connelly   09/18
+//=======================================================================================
+struct GetTileContentWorker : TileWorker
+{
+private:
+    // Input
+    Tile::ContentId m_contentId;
+
+    // Output
+    Tile::ContentCPtr m_result;
+
+    void Execute() final
+        {
+        auto tree = FindTileTree();
+        m_result = tree.IsValid() ? tree->RequestContent(m_contentId) : nullptr;
+        m_status = m_result.IsValid() ? DgnDbStatus::Success : DgnDbStatus::NotFound;
+        }
+
+    Napi::Value GetResult() final
+        {
+        BeAssert(m_result.IsValid());
+
+        ByteStreamCR geometry = m_result->GetBytes();
+        auto blob = Napi::Uint8Array::New(Env(), geometry.size());
+        memcpy(blob.Data(), geometry.data(), geometry.size());
+
+        return blob;
+        }
+public:
+    GetTileContentWorker(Napi::Function& callback, GeometricModelR model, Tile::Tree::Id treeId, Tile::ContentId contentId) : TileWorker(callback, model, treeId), m_contentId(contentId) { }
+
+    static DgnDbStatus ParseInputs(GeometricModelPtr& model, Tile::Tree::Id& treeId, Tile::ContentIdR contentId, DgnDbR db, Utf8StringCR treeIdStr, Utf8StringCR contentIdStr)
+        {
+        auto status = TileWorker::ParseInputs(model, treeId, db, treeIdStr);
+        if (DgnDbStatus::Success == status && !contentId.FromString(contentIdStr.c_str()))
+            status = DgnDbStatus::InvalidId;
+
+        return status;
+        }
+};
+
+/*---------------------------------------------------------------------------------**//**
+* @bsimethod                                                    Paul.Connelly   09/18
++---------------+---------------+---------------+---------------+---------------+------*/
+void JsInterop::GetTileContent(DgnDbR db, Utf8StringCR treeIdStr, Utf8StringCR tileIdStr, Napi::Function& callback)
+    {
+    GeometricModelPtr model;
+    Tile::Tree::Id treeId;
+    Tile::ContentId contentId;
+    DgnDbStatus status = GetTileContentWorker::ParseInputs(model, treeId, contentId, db, treeIdStr, tileIdStr);
+    if (DgnDbStatus::Success != status)
+        {
+        auto retval = NapiUtils::CreateBentleyReturnErrorObject(status, nullptr, Env());
+        callback.Call({retval});
+        }
+    else
+        {
+        auto worker = new GetTileContentWorker(callback, *model, treeId, contentId);
+        worker->Queue();
+        }
+    }
+
+//=======================================================================================
+// Projects the NativeECPresentationManager class into JS.
+//! @bsiclass
+//=======================================================================================
+struct NativeECPresentationManager : Napi::ObjectWrap<NativeECPresentationManager>
+    {
+    //=======================================================================================
+    // Async Worker which sends ECPresentationResult via callback
+    //! @bsiclass
+    //=======================================================================================
+    struct ResponseSender : Napi::AsyncWorker
+    {
+        struct BoolPredicate : IConditionVariablePredicate
+            {
+            BeAtomic<bool>& m_flag;
+            BoolPredicate(BeAtomic<bool>& flag) : m_flag(flag) {}
+            bool _TestCondition(BeConditionVariable&) override {return m_flag.load();}
+            };
+    private:
+        BeConditionVariable m_waiter;
+        ECPresentationResult m_result;
+        BeAtomic<bool> m_hasResult;
+    protected:
+        void Execute() override
+            {
+            BoolPredicate pred(m_hasResult);
+            m_waiter.WaitOnCondition(&pred, BeConditionVariable::Infinite);
+            }
+        void OnOK() override
+            {
+            Callback().MakeCallback(Receiver().Value(), {CreateReturnValue(Env(), m_result, true)});
+            }
+        void OnError(Napi::Error const& e) override
+            {
+            Callback().MakeCallback(Receiver().Value(), {CreateReturnValue(Env(), ECPresentationResult(ECPresentationStatus::Error, "callback error"))});
+            }
+    public:
+        ResponseSender(Napi::Function& callback) : Napi::AsyncWorker(callback), m_hasResult(false) {}
+        void SetResult(ECPresentationResult&& result) {m_result = std::move(result); m_hasResult.store(true); m_waiter.notify_all();}
+    };
+
+    /*=================================================================================**//**
+    * @bsiclass                                     Aidas.Kililnskas                05/2018
+    +===============+===============+===============+===============+===============+======*/
+    struct LocalState : IJsonLocalState
+    {
+    //! Saves the Utf8String value in the local state. Set to empty to delete value.
+    //! @note The nameSpace and key pair must be unique.
+    private:
+        bmap<Utf8String, Utf8String> m_map;
+    protected:
+        void _SaveValue(Utf8CP nameSpace, Utf8CP key, Utf8StringCR value) override
+            {
+            Utf8PrintfString compositeKey("%s:%s", nameSpace, key);
+            m_map[compositeKey] = value;
+            }
+
+        //! Returns a stored Utf8String from the local state. Returns empty if value does not exist.
+        //! @note The nameSpace and key pair uniquely identifies the value.
+        Utf8String _GetValue(Utf8CP nameSpace, Utf8CP key) const override
+            {
+            Utf8PrintfString compositeKey("%s:%s", nameSpace, key);
+            auto iter = m_map.find(compositeKey);
+            if (iter != m_map.end())
+                return iter->second;
+            return "";
+            }
+    };
+
+    static Napi::FunctionReference s_constructor;
+
+    ConnectionManager m_connections;
+    std::unique_ptr<RulesDrivenECPresentationManager> m_presentationManager;
+    RefCountedPtr<SimpleRuleSetLocater> m_ruleSetLocater;
+    LocalState m_localState;
+
+    NativeECPresentationManager(Napi::CallbackInfo const& info)
+        : Napi::ObjectWrap<NativeECPresentationManager>(info)
+        {
+        m_presentationManager = std::unique_ptr<RulesDrivenECPresentationManager>(ECPresentationUtils::CreatePresentationManager(m_connections, T_HOST.GetIKnownLocationsAdmin()));
+        m_ruleSetLocater = SimpleRuleSetLocater::Create();
+        m_presentationManager->GetLocaters().RegisterLocater(*m_ruleSetLocater);
+        m_presentationManager->SetLocalState(&m_localState);
+        }
+    ~NativeECPresentationManager()
+        {
+        // 'terminate' not called
+        BeAssert(m_presentationManager == nullptr);
+        }
+
+    static bool InstanceOf(Napi::Value val) {
+        if (!val.IsObject())
+            return false;
+
+        Napi::HandleScope scope(val.Env());
+        return val.As<Napi::Object>().InstanceOf(s_constructor.Value());
+        }
+
+    //  Create projections
+    static void Init(Napi::Env& env, Napi::Object exports)
+        {
+        Napi::HandleScope scope(env);
+        Napi::Function t = DefineClass(env, "NativeECPresentationManager", {
+          InstanceMethod("setupRulesetDirectories", &NativeECPresentationManager::SetupRulesetDirectories),
+          InstanceMethod("setupLocaleDirectories", &NativeECPresentationManager::SetupLocaleDirectories),
+          InstanceMethod("setRulesetVariableValue", &NativeECPresentationManager::SetRulesetVariableValue),
+          InstanceMethod("getRulesetVariableValue", &NativeECPresentationManager::GetRulesetVariableValue),
+          InstanceMethod("getRulesets", &NativeECPresentationManager::GetRulesets),
+          InstanceMethod("addRuleset", &NativeECPresentationManager::AddRuleset),
+          InstanceMethod("removeRuleset", &NativeECPresentationManager::RemoveRuleset),
+          InstanceMethod("clearRulesets", &NativeECPresentationManager::ClearRulesets),
+          InstanceMethod("handleRequest", &NativeECPresentationManager::HandleRequest),
+          InstanceMethod("dispose", &NativeECPresentationManager::Terminate)
+        });
+
+        exports.Set("NativeECPresentationManager", t);
+
+        s_constructor = Napi::Persistent(t);
+        // Per N-API docs: Call this on a reference that is declared as static data, to prevent its destructor
+        // from running at program shutdown time, which would attempt to reset the reference when
+        // the environment is no longer valid.
+        s_constructor.SuppressDestruct();
+        }
+
+    static Napi::Value CreateReturnValue(Napi::Env const& env, ECPresentationResult const& result, bool serializeResponse = false)
+        {
+        // error
+        if (result.IsError())
+            {
+            return NapiUtils::CreateBentleyReturnErrorObject(result.GetStatus(), result.GetErrorMessage().c_str(), env);
+            }
+
+        // success / jsoncpp response
+        if (result.IsJsonCppResponse())
+            {
+            if (serializeResponse)
+                return NapiUtils::CreateBentleyReturnSuccessObject(Napi::String::New(env, result.GetJsonCppSuccessResponse().ToString().c_str()), env);
+            return NapiUtils::CreateBentleyReturnSuccessObject(NapiUtils::Convert(env, result.GetJsonCppSuccessResponse()), env);
+            }
+
+        // success / rapidjson response
+        if (serializeResponse)
+            {
+            rapidjson::StringBuffer buffer;
+            rapidjson::Writer<rapidjson::StringBuffer> writer(buffer);
+            result.GetSuccessResponse().Accept(writer);
+            return NapiUtils::CreateBentleyReturnSuccessObject(Napi::String::New(env, buffer.GetString()), env);
+            }
+        return NapiUtils::CreateBentleyReturnSuccessObject(NapiUtils::Convert(env, result.GetSuccessResponse()), env);
+        }
+
+    Napi::Value CreateReturnValue(ECPresentationResult const& result, bool serializeResponse = false)
+        {
+        return CreateReturnValue(Env(), result, serializeResponse);
+        }
+
+    void HandleRequest(Napi::CallbackInfo const& info)
+        {
+        REQUIRE_ARGUMENT_FUNCTION(2, responseCallback, );
+
+        REQUIRE_ARGUMENT_OBJ(0, NativeDgnDb, db, );
+        if (!db->IsOpen())
+            {
+            responseCallback.Call({CreateReturnValue(ECPresentationResult(ECPresentationStatus::InvalidArgument, "iModel: not open"))});
+            return;
+            }
+
+        REQUIRE_ARGUMENT_STRING(1, serializedRequest, );
+        Json::Value request = Json::Value::From(serializedRequest);
+        if (request.isNull())
+            {
+            responseCallback.Call({CreateReturnValue(ECPresentationResult(ECPresentationStatus::InvalidArgument, "request"))});
+            return;
+            }
+        Utf8CP requestId = request["requestId"].asCString();
+        if (Utf8String::IsNullOrEmpty(requestId))
+            {
+            responseCallback.Call({CreateReturnValue(ECPresentationResult(ECPresentationStatus::InvalidArgument, "request.requestId"))});
+            return;
+            }
+
+        m_connections.NotifyConnectionOpened(db->GetDgnDb());
+
+        JsonValueCR params = request["params"];
+
+        ResponseSender* responseSender = new ResponseSender(responseCallback);
+        responseSender->Queue();
+        folly::Future<ECPresentationResult> result = folly::makeFutureWith([](){return ECPresentationResult(ECPresentationStatus::InvalidArgument, "request.requestId");});
+
+        if (0 == strcmp("GetRootNodesCount", requestId))
+            result = ECPresentationUtils::GetRootNodesCount(*m_presentationManager, db->GetDgnDb(), params);
+        else if (0 == strcmp("GetRootNodes", requestId))
+            result = ECPresentationUtils::GetRootNodes(*m_presentationManager, db->GetDgnDb(), params);
+        else if (0 == strcmp("GetChildrenCount", requestId))
+            result = ECPresentationUtils::GetChildrenCount(*m_presentationManager, db->GetDgnDb(), params);
+        else if (0 == strcmp("GetChildren", requestId))
+            result = ECPresentationUtils::GetChildren(*m_presentationManager, db->GetDgnDb(), params);
+        else if (0 == strcmp("GetNodePaths", requestId))
+            result = ECPresentationUtils::GetNodesPaths(*m_presentationManager, db->GetDgnDb(), params);
+        else if (0 == strcmp("GetFilteredNodePaths", requestId))
+            result = ECPresentationUtils::GetFilteredNodesPaths(*m_presentationManager, db->GetDgnDb(), params);
+        else if (0 == strcmp("GetContentDescriptor", requestId))
+            result = ECPresentationUtils::GetContentDescriptor(*m_presentationManager, db->GetDgnDb(), params);
+        else if (0 == strcmp("GetContent", requestId))
+            result = ECPresentationUtils::GetContent(*m_presentationManager, db->GetDgnDb(), params);
+        else if (0 == strcmp("GetContentSetSize", requestId))
+            result = ECPresentationUtils::GetContentSetSize(*m_presentationManager, db->GetDgnDb(), params);
+        else if(0 == strcmp("GetDistinctValues", requestId))
+            result = ECPresentationUtils::GetDistinctValues(*m_presentationManager, db->GetDgnDb(), params);
+        else if(0 == strcmp("GetDisplayLabel", requestId))
+            result = ECPresentationUtils::GetDisplayLabel(*m_presentationManager, db->GetDgnDb(), params);
+
+        result.then([responseSender](ECPresentationResult result)
+            {
+            responseSender->SetResult(std::move(result));
+            }).onError([responseSender](folly::exception_wrapper)
+            {
+            responseSender->SetResult(ECPresentationResult(ECPresentationStatus::Error, "Unknown error"));
+            });
+        }
+
+    Napi::Value SetupRulesetDirectories(Napi::CallbackInfo const& info)
+        {
+        REQUIRE_ARGUMENT_STRING_ARRAY(0, rulesetDirectories, CreateReturnValue(ECPresentationResult(ECPresentationStatus::InvalidArgument, "rulesetDirectories")));
+        ECPresentationResult result = ECPresentationUtils::SetupRulesetDirectories(*m_presentationManager, rulesetDirectories);
+        return CreateReturnValue(result);
+        }
+
+    Napi::Value SetupLocaleDirectories(Napi::CallbackInfo const& info)
+        {
+        REQUIRE_ARGUMENT_STRING_ARRAY(0, localeDirectories, CreateReturnValue(ECPresentationResult(ECPresentationStatus::InvalidArgument, "localeDirectories")));
+        ECPresentationResult result = ECPresentationUtils::SetupLocaleDirectories(localeDirectories);
+        return CreateReturnValue(result);
+        }
+    
+    Napi::Value GetRulesets(Napi::CallbackInfo const& info)
+        {
+        REQUIRE_ARGUMENT_STRING(0, rulesetId, CreateReturnValue(ECPresentationResult(ECPresentationStatus::InvalidArgument, "rulesetId")));
+        ECPresentationResult result = ECPresentationUtils::GetRulesets(*m_ruleSetLocater, rulesetId);
+        return CreateReturnValue(result, true);
+        }
+    
+    Napi::Value AddRuleset(Napi::CallbackInfo const& info)
+        {
+        REQUIRE_ARGUMENT_STRING(0, rulesetJsonString, CreateReturnValue(ECPresentationResult(ECPresentationStatus::InvalidArgument, "rulesetJsonString")));
+        ECPresentationResult result = ECPresentationUtils::AddRuleset(*m_ruleSetLocater, rulesetJsonString);
+        return CreateReturnValue(result);
+        }
+
+    Napi::Value RemoveRuleset(Napi::CallbackInfo const& info)
+        {
+        REQUIRE_ARGUMENT_STRING(0, rulesetId, CreateReturnValue(ECPresentationResult(ECPresentationStatus::InvalidArgument, "rulesetId")));
+        REQUIRE_ARGUMENT_STRING(1, hash, CreateReturnValue(ECPresentationResult(ECPresentationStatus::InvalidArgument, "hash")));
+        ECPresentationResult result = ECPresentationUtils::RemoveRuleset(*m_ruleSetLocater, rulesetId, hash);
+        return CreateReturnValue(result);
+        }
+
+    Napi::Value ClearRulesets(Napi::CallbackInfo const& info)
+        {
+        ECPresentationResult result = ECPresentationUtils::ClearRulesets(*m_ruleSetLocater);
+        return CreateReturnValue(result);
+        }
+
+    Napi::Value GetRulesetVariableValue(Napi::CallbackInfo const& info)
+        {
+        REQUIRE_ARGUMENT_STRING(0, rulesetId, CreateReturnValue(ECPresentationResult(ECPresentationStatus::InvalidArgument, "rulesetId")));
+        REQUIRE_ARGUMENT_STRING(1, variableId, CreateReturnValue(ECPresentationResult(ECPresentationStatus::InvalidArgument, "variableId")));
+        REQUIRE_ARGUMENT_STRING(2, type, CreateReturnValue(ECPresentationResult(ECPresentationStatus::InvalidArgument, "type")));
+        ECPresentationResult result = ECPresentationUtils::GetRulesetVariableValue(*m_presentationManager, rulesetId, variableId, type);
+        return CreateReturnValue(result);
+        }
+
+    Napi::Value SetRulesetVariableValue(Napi::CallbackInfo const& info)
+        {
+        REQUIRE_ARGUMENT_STRING(0, ruleSetId, CreateReturnValue(ECPresentationResult(ECPresentationStatus::InvalidArgument, "rulesetId")));
+        REQUIRE_ARGUMENT_STRING(1, variableId, CreateReturnValue(ECPresentationResult(ECPresentationStatus::InvalidArgument, "variableId")));
+        REQUIRE_ARGUMENT_STRING(2, variableType, CreateReturnValue(ECPresentationResult(ECPresentationStatus::InvalidArgument, "type")));
+        REQUIRE_ARGUMENT_ANY_OBJ(3, value, CreateReturnValue(ECPresentationResult(ECPresentationStatus::InvalidArgument, "value")));
+        Json::Value jsonValue = NapiUtils::Convert(value);
+        ECPresentationResult result = ECPresentationUtils::SetRulesetVariableValue(*m_presentationManager, ruleSetId, variableId, variableType, jsonValue);
+        return CreateReturnValue(result);
+        }
+
+    void Terminate(Napi::CallbackInfo const& info)
+        {
+        m_presentationManager.reset();
+        }
+    };
+
+
+//=======================================================================================
+//! @bsiclass
+//=======================================================================================
+struct DisableNativeAssertions : Napi::ObjectWrap<DisableNativeAssertions>
+    {
+    private:
+        static Napi::FunctionReference s_constructor;
+        bool m_enableOnDispose = false;
+
+        void DoDispose() 
+            {
+            if (m_enableOnDispose)
+                {
+                NativeAssertionsHelper::SetAssertionsEnabled(true);
+                //only re-enable assertions once. DoDispose is be called from the explicit
+                //call to Dispose and later when the destructor is called
+                m_enableOnDispose = false;
+                }
+            }
+
+    public:
+        DisableNativeAssertions(Napi::CallbackInfo const& info) : Napi::ObjectWrap<DisableNativeAssertions>(info) 
+            {
+            m_enableOnDispose = NativeAssertionsHelper::SetAssertionsEnabled(false);
+            }
+
+        ~DisableNativeAssertions() { DoDispose(); }
+
+        // Check if val is really a DisableNativeAssertions peer object
+        static bool InstanceOf(Napi::Value val)
+            {
+            if (!val.IsObject())
+                return false;
+
+            Napi::HandleScope scope(val.Env());
+            return val.As<Napi::Object>().InstanceOf(s_constructor.Value());
+            }
+
+        void Dispose(Napi::CallbackInfo const& info) { DoDispose(); }
+
+        //  Add a reference to this wrapper object, keeping it and its peer JS object alive.
+        void AddRef() { this->Ref(); }
+
+        //  Remove a reference from this wrapper object and its peer JS object .
+        void Release() { this->Unref(); }
+
+        static void Init(Napi::Env env, Napi::Object exports)
+            {
+            Napi::HandleScope scope(env);
+            Napi::Function t = DefineClass(env, "DisableNativeAssertions", {
+            InstanceMethod("dispose", &DisableNativeAssertions::Dispose),
+            });
+
+            exports.Set("DisableNativeAssertions", t);
+
+            s_constructor = Napi::Persistent(t);
+            // Per N-API docs: Call this on a reference that is declared as static data, to prevent its destructor
+            // from running at program shutdown time, which would attempt to reset the reference when
+            // the environment is no longer valid.
+            s_constructor.SuppressDestruct();
+            }
+    };
+
+static Napi::ObjectReference s_logger;
+struct LogMessage {Utf8String m_category; Utf8String m_message; NativeLogging::SEVERITY m_severity;};
+static bvector<LogMessage>* s_deferredLogging;
+
+/*---------------------------------------------------------------------------------**//**
+* @bsimethod                                    Sam.Wilson                      02/18
++---------------+---------------+---------------+---------------+---------------+------*/
+static Napi::Value GetLogger(Napi::CallbackInfo const& info) { return s_logger.Value(); }
+
+/*---------------------------------------------------------------------------------**//**
+* @bsimethod                                    Sam.Wilson                      02/18
++---------------+---------------+---------------+---------------+---------------+------*/
+static void SetLogger(Napi::CallbackInfo const& info)
+    {
+    s_logger = Napi::ObjectReference::New(info[0].ToObject());
+    s_logger.SuppressDestruct();
+    }
+
+/*---------------------------------------------------------------------------------**//**
+* @bsimethod                                    Sam.Wilson                      02/18
++---------------+---------------+---------------+---------------+---------------+------*/
+static void logMessageToJs(Utf8CP category, NativeLogging::SEVERITY sev, Utf8CP msg)
+    {
+    auto env = IModelJsNative::s_logger.Env();
+    Napi::HandleScope scope(env);
+
+    Utf8CP fname = (sev == NativeLogging::LOG_TRACE)?   "logTrace":
+                   (sev == NativeLogging::LOG_DEBUG)?   "logTrace": // Logger does not distinguish between trace and debug
+                   (sev == NativeLogging::LOG_INFO)?    "logInfo":
+                   (sev == NativeLogging::LOG_WARNING)? "logWarning":
+                                                        "logError"; // Logger does not distinguish between error and fatal
+
+    auto method = IModelJsNative::s_logger.Get(fname).As<Napi::Function>();
+    if (method == env.Undefined())
+        {
+        Napi::Error::New(IModelJsNative::JsInterop::Env(), "Invalid Logger").ThrowAsJavaScriptException();
+        return;
+        }
+
+    auto catJS = Napi::String::New(env, category);
+    auto msgJS = Napi::String::New(env, msg);
+
+    method({catJS, msgJS});
+    }
+
+/*---------------------------------------------------------------------------------**//**
+* @bsimethod                                    Sam.Wilson                      02/18
++---------------+---------------+---------------+---------------+---------------+------*/
+static bool callIsLogLevelEnabledJs(Utf8CP category, NativeLogging::SEVERITY sev)
+    {
+    auto env = IModelJsNative::s_logger.Env();
+    Napi::HandleScope scope(env);
+
+    auto method = IModelJsNative::s_logger.Get("isEnabled").As<Napi::Function>();
+    if (method == env.Undefined())
+        {
+        Napi::Error::New(IModelJsNative::JsInterop::Env(), "Invalid Logger").ThrowAsJavaScriptException();
+        return true;
+        }
+
+    auto catJS = Napi::String::New(env, category);
+
+    int llevel = (sev <= NativeLogging::LOG_TRACE)?   0:
+                 (sev <= NativeLogging::LOG_DEBUG)?   0:        // Logger does not distinguish between trace and debug
+                 (sev == NativeLogging::LOG_INFO)?    1:
+                 (sev == NativeLogging::LOG_WARNING)? 2:
+                                                      3;        // Logger does not distinguish between error and fatal
+
+    auto levelJS = Napi::Number::New(env, llevel);
+
+    return method({catJS, levelJS}).ToBoolean();
+    }
+
+/*---------------------------------------------------------------------------------**//**
+* @bsimethod                                    Sam.Wilson                      02/18
++---------------+---------------+---------------+---------------+---------------+------*/
+static void deferLogging(Utf8CP category, NativeLogging::SEVERITY sev, Utf8CP msg)
+    {
+    BeSystemMutexHolder ___;
+
+    if (!s_deferredLogging)
+        s_deferredLogging = new bvector<LogMessage>();
+
+    LogMessage lm;
+    lm.m_category = category;
+    lm.m_message = msg;
+    lm.m_severity = sev;
+    s_deferredLogging->push_back(lm);
+    }
+
+/*---------------------------------------------------------------------------------**//**
+* @bsimethod                                    Sam.Wilson                      02/18
++---------------+---------------+---------------+---------------+---------------+------*/
+static void doDeferredLogging()
+    {
+    BeSystemMutexHolder ___;
+    if (!s_deferredLogging)
+        return;
+
+    for (auto const& lm : *s_deferredLogging)
+        {
+        logMessageToJs(lm.m_category.c_str(), lm.m_severity, lm.m_message.c_str());
+        }
+
+    delete s_deferredLogging;
+    s_deferredLogging = nullptr;
+    }
+
+
+} // namespace IModelJsNative
+
+/*---------------------------------------------------------------------------------**//**
+* @bsimethod                                    Sam.Wilson                      02/18
++---------------+---------------+---------------+---------------+---------------+------*/
+void IModelJsNative::JsInterop::LogMessage(Utf8CP category, NativeLogging::SEVERITY sev, Utf8CP msg)
+    {
+    if (IModelJsNative::s_logger.IsEmpty() || !IsMainThread())
+        {
+        IModelJsNative::deferLogging(category, sev, msg);
+        return;
+        }
+
+    IModelJsNative::doDeferredLogging();
+    IModelJsNative::logMessageToJs(category, sev, msg);
+    }
+
+/*---------------------------------------------------------------------------------**//**
+* @bsimethod                                    Sam.Wilson                      02/18
++---------------+---------------+---------------+---------------+---------------+------*/
+bool IModelJsNative::JsInterop::IsSeverityEnabled(Utf8CP category, NativeLogging::SEVERITY sev)
+    {
+    if (IModelJsNative::s_logger.IsEmpty() || !IsMainThread())
+        return true;
+
+    IModelJsNative::doDeferredLogging();
+    return IModelJsNative::callIsLogLevelEnabledJs(category, sev);
+    }
+
+
+
+static Utf8String s_mobileResourcesDir;
+/*---------------------------------------------------------------------------------**//**
+// @bsimethod                                    Satyakam.Khadilkar    03/2018
++---------------+---------------+---------------+---------------+---------------+------*/
+void imodeljs_addon_setMobileResourcesDir(Utf8CP d) {s_mobileResourcesDir = d;}
+
+static Utf8String s_mobileTempDir;
+/*---------------------------------------------------------------------------------**//**
+// @bsimethod                                    Satyakam.Khadilkar    03/2018
++---------------+---------------+---------------+---------------+---------------+------*/
+void imodeljs_addon_setMobileTempDir(Utf8CP d) {s_mobileTempDir = d;}
+
+/*---------------------------------------------------------------------------------**//**
+* @bsimethod                                    Sam.Wilson                      07/17
++---------------+---------------+---------------+---------------+---------------+------*/
+static Napi::Object iModelJsNativeRegisterModule(Napi::Env env, Napi::Object exports)
+    {
+    Napi::HandleScope scope(env);
+
+#if (defined(BENTLEYCONFIG_OS_WINDOWS) && !defined(BENTLEYCONFIG_OS_WINRT)) || defined(BENTLEYCONFIG_OS_LINUX) || defined(BENTLEYCONFIG_OS_APPLE_MACOS)
+    BeFileName addondir = Desktop::FileSystem::GetLibraryDir();
+    BeFileName tempdir;
+    Desktop::FileSystem::BeGetTempPath(tempdir);
+#else
+    BeFileName addondir(s_mobileResourcesDir);
+    BeFileName tempdir(s_mobileTempDir);
+#endif
+
+
+    IModelJsNative::JsInterop::Initialize(addondir, env, tempdir);
+    IModelJsNative::NativeDgnDb::Init(env, exports);
+    IModelJsNative::NativeECDb::Init(env, exports);
+    IModelJsNative::NativeECSqlStatement::Init(env, exports);
+    IModelJsNative::NativeECSqlBinder::Init(env, exports);
+    IModelJsNative::NativeECSqlValue::Init(env, exports);
+    IModelJsNative::NativeECSqlColumnInfo::Init(env, exports);
+    IModelJsNative::NativeECSqlValueIterator::Init(env, exports);
+    IModelJsNative::NativeSqliteStatement::Init(env, exports);
+    IModelJsNative::NativeBriefcaseManagerResourcesRequest::Init(env, exports);
+    IModelJsNative::NativeECPresentationManager::Init(env, exports);
+    IModelJsNative::NativeECSchemaXmlContext::Init(env, exports);
+    IModelJsNative::SnapRequest::Init(env, exports);
+    IModelJsNative::DisableNativeAssertions::Init(env, exports);
+
+    exports.DefineProperties(
+        {
+        Napi::PropertyDescriptor::Value("version", Napi::String::New(env, PACKAGE_VERSION), PROPERTY_ATTRIBUTES),
+        Napi::PropertyDescriptor::Accessor("logger", &IModelJsNative::GetLogger, &IModelJsNative::SetLogger),
+        });
+
+    return exports;
+    }
+
+Napi::FunctionReference IModelJsNative::NativeBriefcaseManagerResourcesRequest::s_constructor;
+Napi::FunctionReference IModelJsNative::NativeECSqlStatement::s_constructor;
+Napi::FunctionReference IModelJsNative::NativeECSqlBinder::s_constructor;
+Napi::FunctionReference IModelJsNative::NativeECSqlValue::s_constructor;
+Napi::FunctionReference IModelJsNative::NativeECSqlColumnInfo::s_constructor;
+Napi::FunctionReference IModelJsNative::NativeECSqlValueIterator::s_constructor;
+Napi::FunctionReference IModelJsNative::NativeSqliteStatement::s_constructor;
+Napi::FunctionReference IModelJsNative::NativeDgnDb::s_constructor;
+Napi::FunctionReference IModelJsNative::NativeECPresentationManager::s_constructor;
+Napi::FunctionReference IModelJsNative::NativeECDb::s_constructor;
+Napi::FunctionReference IModelJsNative::NativeECSchemaXmlContext::s_constructor;
+Napi::FunctionReference IModelJsNative::SnapRequest::s_constructor;
+Napi::FunctionReference IModelJsNative::DisableNativeAssertions::s_constructor;
+
+NODE_API_MODULE(at_bentley_imodeljs_nodeaddon, iModelJsNativeRegisterModule)