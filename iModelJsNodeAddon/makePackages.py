#--------------------------------------------------------------------------------------
#
#     $Source: makePackages.py $
#
#  $Copyright: (c) 2018 Bentley Systems, Incorporated. All rights reserved. $
#
#--------------------------------------------------------------------------------------

# This program creates a directory that looks like an npm package, naming it
# with the specified name, and copying into it the imodeljs node addons that are defined in the
# specified product.

import os
import sys
import re
import shutil
import subprocess

# publish a package
def publishPackage(packagedir, doPublish, tag):

    if not doPublish:
        print packagedir
        return

    pubcmd = 'npm publish '
    pubcmd += '--@bentley:registry=https://bentley.jfrog.io/bentley/api/npm/staging/ '
    pubcmd += packagedir

    if tag != None:
        pubcmd = pubcmd + ' --tag ' + tag

    if 0 != os.system(pubcmd):
        exit(1)

# Replace ${macros} with values in specified file
def writePackageJson(packagefile, NODE_OS = None, NODE_CPU = None, PACKAGE_VERSION = None, COMPATIBLE_API_PACKAGE_VERSIONS = None, NODE_ENGINES = None):
    str = ''
    with open(packagefile, 'r') as pf:
        str = pf.read()

    with open(packagefile, 'w') as pf:
        if (NODE_OS):
            str = str.replace(r'${NODE_OS}', NODE_OS.lower())
        if (NODE_CPU):
            str = str.replace(r'${NODE_CPU}', NODE_CPU.lower())
        if (NODE_ENGINES):
            str = str.replace(r'${NODE_ENGINES}', NODE_ENGINES.lower())
        if (PACKAGE_VERSION):
            str = str.replace(r'${PACKAGE_VERSION}', PACKAGE_VERSION.lower())
        if (COMPATIBLE_API_PACKAGE_VERSIONS):
            str = str.replace(r'${COMPATIBLE_API_PACKAGE_VERSIONS}', COMPATIBLE_API_PACKAGE_VERSIONS.lower())
        pf.write(str)

# Compute the range of versions of addon apis that are compatible with this addon.
# They are apis with the same or lower minor and/or patch version, within the same major version.
def compute_compatible_api_version_range(packageVersion):
<<<<<<< HEAD
    return "<=" + packageVersion + "  >=" + packageVersion.split('.')[0] + ".0.0";

# Tell copytree to ignore binary files that should not be in the addon
def filterOutUnwantedFiles(dirname, files):
    return ['v8B02.dll', 'v8_libbaseB02.dll', 'v8_libplatformB02.dll']
=======
    return "<=" + packageVersion + "  >=" + packageVersion.split('.')[0] + ".0.0"
>>>>>>> 278a4953

# Copy a version-specific addon into place
# @param outdirParent The path to the output package's parent directory
# @param inputProductdir The path to the Product that contains the ingredients, e.g., D:\bim0200dev\out\Winx64\product\iModelJsNodeAddon-Windows
# @param nodeOS The target platform (using Node terminology)
# @param nodeCPU The target CPU (using Node terminology)
# @param packageVersion The semantic version number for the generated package
# @param sourceDir The source directory, i.e., %SrcRoot%iModelJsNodeAddon
# @return the full path to the generated package directory
def generate_package_for_platform(outdirParent, inputProductdir, nodeOS, nodeCPU, packageVersion, sourceDir):

    # Compute the name of a directory that we can use to stage this package. This is just a temporary name.
    # The real name of the package is inside the package.json file.
    outputpackagename = 'imodeljs-' + nodeOS + '-' + nodeCPU

    outputpackagedir = os.path.join(outdirParent, outputpackagename)

    if os.path.exists(outputpackagedir):
        shutil.rmtree(outputpackagedir)

    srcpackagefile = os.path.join(sourceDir, "package.json.template")
    dstpackagefile = os.path.join(outputpackagedir, 'package.json')
    dstaddondir = os.path.join(outputpackagedir, 'addon')

    # NB: shutil.copytree insists on creating dstaddondir and will throw an exception if it already exists. That is why we don't call os.makedirs(dest...) here.
    shutil.copytree(inputProductdir, outputpackagedir, False)

    shutil.copyfile(srcpackagefile, dstpackagefile)

    shutil.copyfile(os.path.join(sourceDir, 'README-Public.md'), os.path.join(outputpackagedir, 'README.md'))

    shutil.copyfile(os.path.join(sourceDir, 'api_package', 'LICENSE.md'), os.path.join(outputpackagedir, 'LICENSE.md'))

    writePackageJson(dstpackagefile, NODE_OS = nodeOS, NODE_CPU = nodeCPU, PACKAGE_VERSION = packageVersion, NODE_ENGINES = ' ')

    return outputpackagedir

# Generate imodeljs-nodeaddonapi
# @param outdirParent The path to the output package's parent directory
# @param parentSourceDir The iModelJsNodeAddon source directory, i.e., %SrcRoot%iModelJsNodeAddon
# @param packageVersion The semantic version number for the generated package
# @return the full path to the generated package directory
def generate_imodeljs_native_platform_api(outdirParent, parentSourceDir, packageVersion):

    outputpackagedir = os.path.join(outdirParent, 'imodeljs-native')

    apiSourceDir = os.path.join(parentSourceDir, 'api_package')

    os.makedirs(outputpackagedir)

    packageTemplateFileName = 'package.json.template'

    # Copy some files into place without modifying them.
    filesToCopy = ['installNativePlatform.js', 'loadNativePlatform.js','README.md', 'LICENSE.md']

    for fileToCopy in filesToCopy:
        shutil.copyfile(os.path.join(apiSourceDir, fileToCopy), os.path.join(outputpackagedir, fileToCopy))

    # Generate the package.json file
    dstpackagefile = os.path.join(outputpackagedir, 'package.json')
    shutil.copyfile(os.path.join(apiSourceDir, packageTemplateFileName), dstpackagefile)

    writePackageJson(dstpackagefile, PACKAGE_VERSION = packageVersion)

    return outputpackagedir

#
#   main
#
if __name__ == '__main__':
    if len(sys.argv) < 8:
        print "Syntax: ", sys.argv[0], " inputproductdir outputpackageparentdir nodeOS nodeCPU packageversionfilename sourceDir {publish|print} [tag]"
        exit(1)

    productdir = sys.argv[1]
    outdirParent = sys.argv[2]
    nodeOS = sys.argv[3].lower()
    nodeCPU = sys.argv[4].lower()
    packageVersionFileName = sys.argv[5]
    sourceDir = sys.argv[6]
    doPublish = (sys.argv[7].lower() == 'publish')

    # TBD: Pass a tag in or read it from a special file? How to prevent stale tags values?
    tag = None

    if outdirParent.endswith ('/') or outdirParent.endswith ('\\'):
        outdirParent = outdirParent[0:len(outdirParent)-1]

    if productdir.endswith ('/') or productdir.endswith ('\\'):
        productdir = productdir[0:len(productdir)-1]

    # The package semantic version number (n.m.p) is stored in a file. Inject this version number into all of the package files that we generate.
    packageVersion = ""
    with open(packageVersionFileName, 'r') as pvf:
        packageVersion = pvf.read()
    packageVersion = packageVersion.strip()

    addonDir = os.path.join(productdir, 'Addon')

    if os.path.exists(outdirParent):
        print '*** ' + outdirParent + ' already exists. Remove output directory before calling this script'
        exit(1)

    os.makedirs(outdirParent)

    publishPackage(generate_package_for_platform(outdirParent, productdir, nodeOS, nodeCPU, packageVersion, sourceDir), doPublish, tag)

    # Generate the api package - PUBLISH ONLY ON WINDOWS - Builds for all other platforms only publish their platform-specific addon packages.
    if nodeOS != 'win32':
        doPublish = False

    publishPackage(generate_imodeljs_native_platform_api(outdirParent, sourceDir, packageVersion), doPublish, tag)

    exit(0)
<|MERGE_RESOLUTION|>--- conflicted
+++ resolved
@@ -1,180 +1,172 @@
-#--------------------------------------------------------------------------------------
-#
-#     $Source: makePackages.py $
-#
-#  $Copyright: (c) 2018 Bentley Systems, Incorporated. All rights reserved. $
-#
-#--------------------------------------------------------------------------------------
-
-# This program creates a directory that looks like an npm package, naming it
-# with the specified name, and copying into it the imodeljs node addons that are defined in the
-# specified product.
-
-import os
-import sys
-import re
-import shutil
-import subprocess
-
-# publish a package
-def publishPackage(packagedir, doPublish, tag):
-
-    if not doPublish:
-        print packagedir
-        return
-
-    pubcmd = 'npm publish '
-    pubcmd += '--@bentley:registry=https://bentley.jfrog.io/bentley/api/npm/staging/ '
-    pubcmd += packagedir
-
-    if tag != None:
-        pubcmd = pubcmd + ' --tag ' + tag
-
-    if 0 != os.system(pubcmd):
-        exit(1)
-
-# Replace ${macros} with values in specified file
-def writePackageJson(packagefile, NODE_OS = None, NODE_CPU = None, PACKAGE_VERSION = None, COMPATIBLE_API_PACKAGE_VERSIONS = None, NODE_ENGINES = None):
-    str = ''
-    with open(packagefile, 'r') as pf:
-        str = pf.read()
-
-    with open(packagefile, 'w') as pf:
-        if (NODE_OS):
-            str = str.replace(r'${NODE_OS}', NODE_OS.lower())
-        if (NODE_CPU):
-            str = str.replace(r'${NODE_CPU}', NODE_CPU.lower())
-        if (NODE_ENGINES):
-            str = str.replace(r'${NODE_ENGINES}', NODE_ENGINES.lower())
-        if (PACKAGE_VERSION):
-            str = str.replace(r'${PACKAGE_VERSION}', PACKAGE_VERSION.lower())
-        if (COMPATIBLE_API_PACKAGE_VERSIONS):
-            str = str.replace(r'${COMPATIBLE_API_PACKAGE_VERSIONS}', COMPATIBLE_API_PACKAGE_VERSIONS.lower())
-        pf.write(str)
-
-# Compute the range of versions of addon apis that are compatible with this addon.
-# They are apis with the same or lower minor and/or patch version, within the same major version.
-def compute_compatible_api_version_range(packageVersion):
-<<<<<<< HEAD
-    return "<=" + packageVersion + "  >=" + packageVersion.split('.')[0] + ".0.0";
-
-# Tell copytree to ignore binary files that should not be in the addon
-def filterOutUnwantedFiles(dirname, files):
-    return ['v8B02.dll', 'v8_libbaseB02.dll', 'v8_libplatformB02.dll']
-=======
-    return "<=" + packageVersion + "  >=" + packageVersion.split('.')[0] + ".0.0"
->>>>>>> 278a4953
-
-# Copy a version-specific addon into place
-# @param outdirParent The path to the output package's parent directory
-# @param inputProductdir The path to the Product that contains the ingredients, e.g., D:\bim0200dev\out\Winx64\product\iModelJsNodeAddon-Windows
-# @param nodeOS The target platform (using Node terminology)
-# @param nodeCPU The target CPU (using Node terminology)
-# @param packageVersion The semantic version number for the generated package
-# @param sourceDir The source directory, i.e., %SrcRoot%iModelJsNodeAddon
-# @return the full path to the generated package directory
-def generate_package_for_platform(outdirParent, inputProductdir, nodeOS, nodeCPU, packageVersion, sourceDir):
-
-    # Compute the name of a directory that we can use to stage this package. This is just a temporary name.
-    # The real name of the package is inside the package.json file.
-    outputpackagename = 'imodeljs-' + nodeOS + '-' + nodeCPU
-
-    outputpackagedir = os.path.join(outdirParent, outputpackagename)
-
-    if os.path.exists(outputpackagedir):
-        shutil.rmtree(outputpackagedir)
-
-    srcpackagefile = os.path.join(sourceDir, "package.json.template")
-    dstpackagefile = os.path.join(outputpackagedir, 'package.json')
-    dstaddondir = os.path.join(outputpackagedir, 'addon')
-
-    # NB: shutil.copytree insists on creating dstaddondir and will throw an exception if it already exists. That is why we don't call os.makedirs(dest...) here.
-    shutil.copytree(inputProductdir, outputpackagedir, False)
-
-    shutil.copyfile(srcpackagefile, dstpackagefile)
-
-    shutil.copyfile(os.path.join(sourceDir, 'README-Public.md'), os.path.join(outputpackagedir, 'README.md'))
-
-    shutil.copyfile(os.path.join(sourceDir, 'api_package', 'LICENSE.md'), os.path.join(outputpackagedir, 'LICENSE.md'))
-
-    writePackageJson(dstpackagefile, NODE_OS = nodeOS, NODE_CPU = nodeCPU, PACKAGE_VERSION = packageVersion, NODE_ENGINES = ' ')
-
-    return outputpackagedir
-
-# Generate imodeljs-nodeaddonapi
-# @param outdirParent The path to the output package's parent directory
-# @param parentSourceDir The iModelJsNodeAddon source directory, i.e., %SrcRoot%iModelJsNodeAddon
-# @param packageVersion The semantic version number for the generated package
-# @return the full path to the generated package directory
-def generate_imodeljs_native_platform_api(outdirParent, parentSourceDir, packageVersion):
-
-    outputpackagedir = os.path.join(outdirParent, 'imodeljs-native')
-
-    apiSourceDir = os.path.join(parentSourceDir, 'api_package')
-
-    os.makedirs(outputpackagedir)
-
-    packageTemplateFileName = 'package.json.template'
-
-    # Copy some files into place without modifying them.
-    filesToCopy = ['installNativePlatform.js', 'loadNativePlatform.js','README.md', 'LICENSE.md']
-
-    for fileToCopy in filesToCopy:
-        shutil.copyfile(os.path.join(apiSourceDir, fileToCopy), os.path.join(outputpackagedir, fileToCopy))
-
-    # Generate the package.json file
-    dstpackagefile = os.path.join(outputpackagedir, 'package.json')
-    shutil.copyfile(os.path.join(apiSourceDir, packageTemplateFileName), dstpackagefile)
-
-    writePackageJson(dstpackagefile, PACKAGE_VERSION = packageVersion)
-
-    return outputpackagedir
-
-#
-#   main
-#
-if __name__ == '__main__':
-    if len(sys.argv) < 8:
-        print "Syntax: ", sys.argv[0], " inputproductdir outputpackageparentdir nodeOS nodeCPU packageversionfilename sourceDir {publish|print} [tag]"
-        exit(1)
-
-    productdir = sys.argv[1]
-    outdirParent = sys.argv[2]
-    nodeOS = sys.argv[3].lower()
-    nodeCPU = sys.argv[4].lower()
-    packageVersionFileName = sys.argv[5]
-    sourceDir = sys.argv[6]
-    doPublish = (sys.argv[7].lower() == 'publish')
-
-    # TBD: Pass a tag in or read it from a special file? How to prevent stale tags values?
-    tag = None
-
-    if outdirParent.endswith ('/') or outdirParent.endswith ('\\'):
-        outdirParent = outdirParent[0:len(outdirParent)-1]
-
-    if productdir.endswith ('/') or productdir.endswith ('\\'):
-        productdir = productdir[0:len(productdir)-1]
-
-    # The package semantic version number (n.m.p) is stored in a file. Inject this version number into all of the package files that we generate.
-    packageVersion = ""
-    with open(packageVersionFileName, 'r') as pvf:
-        packageVersion = pvf.read()
-    packageVersion = packageVersion.strip()
-
-    addonDir = os.path.join(productdir, 'Addon')
-
-    if os.path.exists(outdirParent):
-        print '*** ' + outdirParent + ' already exists. Remove output directory before calling this script'
-        exit(1)
-
-    os.makedirs(outdirParent)
-
-    publishPackage(generate_package_for_platform(outdirParent, productdir, nodeOS, nodeCPU, packageVersion, sourceDir), doPublish, tag)
-
-    # Generate the api package - PUBLISH ONLY ON WINDOWS - Builds for all other platforms only publish their platform-specific addon packages.
-    if nodeOS != 'win32':
-        doPublish = False
-
-    publishPackage(generate_imodeljs_native_platform_api(outdirParent, sourceDir, packageVersion), doPublish, tag)
-
-    exit(0)
+#--------------------------------------------------------------------------------------
+#
+#     $Source: makePackages.py $
+#
+#  $Copyright: (c) 2018 Bentley Systems, Incorporated. All rights reserved. $
+#
+#--------------------------------------------------------------------------------------
+
+# This program creates a directory that looks like an npm package, naming it
+# with the specified name, and copying into it the imodeljs node addons that are defined in the
+# specified product.
+
+import os
+import sys
+import re
+import shutil
+import subprocess
+
+# publish a package
+def publishPackage(packagedir, doPublish, tag):
+
+    if not doPublish:
+        print packagedir
+        return
+
+    pubcmd = 'npm publish '
+    pubcmd += '--@bentley:registry=https://bentley.jfrog.io/bentley/api/npm/staging/ '
+    pubcmd += packagedir
+
+    if tag != None:
+        pubcmd = pubcmd + ' --tag ' + tag
+
+    if 0 != os.system(pubcmd):
+        exit(1)
+
+# Replace ${macros} with values in specified file
+def writePackageJson(packagefile, NODE_OS = None, NODE_CPU = None, PACKAGE_VERSION = None, COMPATIBLE_API_PACKAGE_VERSIONS = None, NODE_ENGINES = None):
+    str = ''
+    with open(packagefile, 'r') as pf:
+        str = pf.read()
+
+    with open(packagefile, 'w') as pf:
+        if (NODE_OS):
+            str = str.replace(r'${NODE_OS}', NODE_OS.lower())
+        if (NODE_CPU):
+            str = str.replace(r'${NODE_CPU}', NODE_CPU.lower())
+        if (NODE_ENGINES):
+            str = str.replace(r'${NODE_ENGINES}', NODE_ENGINES.lower())
+        if (PACKAGE_VERSION):
+            str = str.replace(r'${PACKAGE_VERSION}', PACKAGE_VERSION.lower())
+        if (COMPATIBLE_API_PACKAGE_VERSIONS):
+            str = str.replace(r'${COMPATIBLE_API_PACKAGE_VERSIONS}', COMPATIBLE_API_PACKAGE_VERSIONS.lower())
+        pf.write(str)
+
+# Compute the range of versions of addon apis that are compatible with this addon.
+# They are apis with the same or lower minor and/or patch version, within the same major version.
+def compute_compatible_api_version_range(packageVersion):
+    return "<=" + packageVersion + "  >=" + packageVersion.split('.')[0] + ".0.0"
+
+# Copy a version-specific addon into place
+# @param outdirParent The path to the output package's parent directory
+# @param inputProductdir The path to the Product that contains the ingredients, e.g., D:\bim0200dev\out\Winx64\product\iModelJsNodeAddon-Windows
+# @param nodeOS The target platform (using Node terminology)
+# @param nodeCPU The target CPU (using Node terminology)
+# @param packageVersion The semantic version number for the generated package
+# @param sourceDir The source directory, i.e., %SrcRoot%iModelJsNodeAddon
+# @return the full path to the generated package directory
+def generate_package_for_platform(outdirParent, inputProductdir, nodeOS, nodeCPU, packageVersion, sourceDir):
+
+    # Compute the name of a directory that we can use to stage this package. This is just a temporary name.
+    # The real name of the package is inside the package.json file.
+    outputpackagename = 'imodeljs-' + nodeOS + '-' + nodeCPU
+
+    outputpackagedir = os.path.join(outdirParent, outputpackagename)
+
+    if os.path.exists(outputpackagedir):
+        shutil.rmtree(outputpackagedir)
+
+    srcpackagefile = os.path.join(sourceDir, "package.json.template")
+    dstpackagefile = os.path.join(outputpackagedir, 'package.json')
+    dstaddondir = os.path.join(outputpackagedir, 'addon')
+
+    # NB: shutil.copytree insists on creating dstaddondir and will throw an exception if it already exists. That is why we don't call os.makedirs(dest...) here.
+    shutil.copytree(inputProductdir, outputpackagedir, False)
+
+    shutil.copyfile(srcpackagefile, dstpackagefile)
+
+    shutil.copyfile(os.path.join(sourceDir, 'README-Public.md'), os.path.join(outputpackagedir, 'README.md'))
+
+    shutil.copyfile(os.path.join(sourceDir, 'api_package', 'LICENSE.md'), os.path.join(outputpackagedir, 'LICENSE.md'))
+
+    writePackageJson(dstpackagefile, NODE_OS = nodeOS, NODE_CPU = nodeCPU, PACKAGE_VERSION = packageVersion, NODE_ENGINES = ' ')
+
+    return outputpackagedir
+
+# Generate imodeljs-nodeaddonapi
+# @param outdirParent The path to the output package's parent directory
+# @param parentSourceDir The iModelJsNodeAddon source directory, i.e., %SrcRoot%iModelJsNodeAddon
+# @param packageVersion The semantic version number for the generated package
+# @return the full path to the generated package directory
+def generate_imodeljs_native_platform_api(outdirParent, parentSourceDir, packageVersion):
+
+    outputpackagedir = os.path.join(outdirParent, 'imodeljs-native')
+
+    apiSourceDir = os.path.join(parentSourceDir, 'api_package')
+
+    os.makedirs(outputpackagedir)
+
+    packageTemplateFileName = 'package.json.template'
+
+    # Copy some files into place without modifying them.
+    filesToCopy = ['installNativePlatform.js', 'loadNativePlatform.js','README.md', 'LICENSE.md']
+
+    for fileToCopy in filesToCopy:
+        shutil.copyfile(os.path.join(apiSourceDir, fileToCopy), os.path.join(outputpackagedir, fileToCopy))
+
+    # Generate the package.json file
+    dstpackagefile = os.path.join(outputpackagedir, 'package.json')
+    shutil.copyfile(os.path.join(apiSourceDir, packageTemplateFileName), dstpackagefile)
+
+    writePackageJson(dstpackagefile, PACKAGE_VERSION = packageVersion)
+
+    return outputpackagedir
+
+#
+#   main
+#
+if __name__ == '__main__':
+    if len(sys.argv) < 8:
+        print "Syntax: ", sys.argv[0], " inputproductdir outputpackageparentdir nodeOS nodeCPU packageversionfilename sourceDir {publish|print} [tag]"
+        exit(1)
+
+    productdir = sys.argv[1]
+    outdirParent = sys.argv[2]
+    nodeOS = sys.argv[3].lower()
+    nodeCPU = sys.argv[4].lower()
+    packageVersionFileName = sys.argv[5]
+    sourceDir = sys.argv[6]
+    doPublish = (sys.argv[7].lower() == 'publish')
+
+    # TBD: Pass a tag in or read it from a special file? How to prevent stale tags values?
+    tag = None
+
+    if outdirParent.endswith ('/') or outdirParent.endswith ('\\'):
+        outdirParent = outdirParent[0:len(outdirParent)-1]
+
+    if productdir.endswith ('/') or productdir.endswith ('\\'):
+        productdir = productdir[0:len(productdir)-1]
+
+    # The package semantic version number (n.m.p) is stored in a file. Inject this version number into all of the package files that we generate.
+    packageVersion = ""
+    with open(packageVersionFileName, 'r') as pvf:
+        packageVersion = pvf.read()
+    packageVersion = packageVersion.strip()
+
+    addonDir = os.path.join(productdir, 'Addon')
+
+    if os.path.exists(outdirParent):
+        print '*** ' + outdirParent + ' already exists. Remove output directory before calling this script'
+        exit(1)
+
+    os.makedirs(outdirParent)
+
+    publishPackage(generate_package_for_platform(outdirParent, productdir, nodeOS, nodeCPU, packageVersion, sourceDir), doPublish, tag)
+
+    # Generate the api package - PUBLISH ONLY ON WINDOWS - Builds for all other platforms only publish their platform-specific addon packages.
+    if nodeOS != 'win32':
+        doPublish = False
+
+    publishPackage(generate_imodeljs_native_platform_api(outdirParent, sourceDir, packageVersion), doPublish, tag)
+
+    exit(0)