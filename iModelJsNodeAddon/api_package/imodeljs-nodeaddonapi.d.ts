--- conflicted
+++ resolved
@@ -1,466 +1,443 @@
-/*---------------------------------------------------------------------------------------------
-|  $Copyright: (c) 2017 Bentley Systems, Incorporated. All rights reserved. $
- *--------------------------------------------------------------------------------------------*/
-import { IModelStatus, StatusCodeWithMessage, RepositoryStatus } from "@bentley/bentleyjs-core/lib/BentleyError";
-import { BentleyStatus } from "@bentley/bentleyjs-core/lib/Bentley";
-import { DbResult, DbOpcode } from "@bentley/bentleyjs-core/lib/BeSQLite";
-import { OpenMode } from "@bentley/bentleyjs-core/lib/BeSQLite";
-
-/* The signature of a callback that takes two arguments, the first being the error that describes a failed outcome and the second being the data
-returned in a successful outcome. */
-interface IModelJsNodeAddonCallback<ERROR_TYPE, SUCCESS_TYPE> {
-  /**
-   * The signature of a callback.
-   * @param error A description of th error, in case of failure.
-   * @param result The result of the operation, in case of success.
-   */
-  (error: ERROR_TYPE, result: SUCCESS_TYPE): void;
-}
-
-/* The signature of a callback that expects a single argument, a status code. */
-interface IModelJsNodeAddonStatusOnlyCallback<STATUS_TYPE> {
-  /**
-   * The signature of a callback.
-   * @param error A description of th error, in case of failure.
-   */
-  (error: STATUS_TYPE): void;
-}
-
-/**
- * The return type of synchronous functions that may return an error or a successful result.
- */
-interface ErrorStatusOrResult<ErrorCodeType, ResultType> {
-    /** Error from the operation. This property is defined if and only if the operation failed. */
-    error?: StatusCodeWithMessage<ErrorCodeType>;
-
-    /** Result of the operation. This property is defined if the operation completed successfully */
-    result?: ResultType;
-}
-
-/**
-<<<<<<< HEAD
- * The NodeAddonDgnDb class that is projected by the iModelJs node addon. 
- */
-=======
- * A request to send on to iModelHub.
- */
-declare class NodeAddonBriefcaseManagerResourcesRequest {
-
-    /**
-     * Forget the requests.
-     */
-    reset(): void;
-
-    /** Contains no requests? */
-    isEmpty(): boolean;
-
-    /** Get the request in JSON format */
-    toJSON(): string;
-}
-
-/** How to handle a conflict */
-export const enum NodeAddonBriefcaseManagerConflictResolution {
-    /** Reject the incoming change */
-    Reject = 0,
-    /** Accept the incoming change */
-    Take = 1,
-}
-
-/** The options for how conflicts are to be handled during change-merging in an OptimisticConcurrencyControlPolicy.
- * The scenario is that the caller has made some changes to the *local* briefcase. Now, the caller is attempting to
- * merge in changes from iModelHub. The properties of this policy specify how to handle the *incoming* changes from iModelHub.
- */
-export interface NodeAddonBriefcaseManagerConflictResolutionPolicy {
-    /** What to do with the incoming change in the case where the same entity was updated locally and also would be updated by the incoming change. */
-    updateVsUpdate: /*NodeAddonBriefcaseManagerConflictResolution*/number;
-    /** What to do with the incoming change in the case where an entity was updated locally and would be deleted by the incoming change. */
-    updateVsDelete: /*NodeAddonBriefcaseManagerConflictResolution*/number;
-    /** What to do with the incoming change in the case where an entity was deleted locally and would be updated by the incoming change. */
-    deleteVsUpdate: /*NodeAddonBriefcaseManagerConflictResolution*/number;
-}
-
-/* The NodeAddonDgnDb class that is projected by the iModelJs node addon. */
->>>>>>> 88b85a80
-declare class NodeAddonDgnDb {
-  constructor();
-
-  /**
-   * Get information on all briefcases cached on disk
-   * @param cachePath Path to the root of the disk cache
-   */
-  getCachedBriefcaseInfosSync(cachePath: string): ErrorStatusOrResult<DbResult, string>;
-
-  /** Get the IModelProps of this iModel. */
-  getIModelProps(): string;
-
-  /**
-   * Open a local iModel.
-   * @param dbname The full path to the iModel in the local file system
-   * @param mode The open mode
-   * @param callback Invoked when the operation completes. The only argument is a status code indicating success or failure.
-   */
-  openDgnDb(dbname: string, mode: OpenMode, callback: IModelJsNodeAddonStatusOnlyCallback<DbResult>): void;
-
-  /**
-   * Open a local iModel.
-   * @param dbname The full path to the iModel in the local file system
-   * @param mode The open mode
-   * @return non-zero error status if operation failed.
-   */
-  openDgnDbSync(dbname: string, mode: OpenMode): DbResult;
-
-  /** Close this iModel. */
-  closeDgnDb(): void;
-
-  /**
-   * Set the briefcase Id of this iModel.
-   * @param idvalue The briefcase Id value.
-   */
-  setBriefcaseId(idvalue: number): DbResult;
-
-  /** Get the briefcase Id of this iModel. */
-  getBriefcaseId(): number;
-
-  /**
-   * Get the Id of the last change set that was merged into or created from the Db. This is the parent for any new change sets that will be created from the iModel.
-   * @return Returns an empty string if the iModel is in it's initial state (with no change sets), or if it's a standalone briefcase disconnected from the Hub.
-   */
-  getParentChangeSetId(): string;
-
-  /* Get the GUID of this iModel */
-  getDbGuid(): string;
-
-  /* Set the GUID of this iModel */
-  setDbGuid(guid: string): DbResult;
-
-  /**
-   * TBD
-   * @param briefcaseToken TBD
-   * @param changeSetTokens TBD
-   */
-  openBriefcaseSync(briefcaseToken: string, changeSetTokens: string): DbResult;
-
-  /** 
-   * Save any pending changes to this iModel.  
-   * @param description optional description of changes
-   * @return non-zero error status if save failed. 
-   */
-  saveChanges(description?: string): DbResult;
-
-  /**
-   * Import an EC schema.
-   * There are a number of restrictions when importing schemas into a briefcase. 
-   * When importing into a briefcase, this function will acquire the schema lock. That means that that briefcase must be at the tip of the revision
-   * history in iModelHub. If not, this function will return SchemaLockFailed.
-   * Importing or upgrading a schema into a briefcase must be done in isolation from all other kinds of changes. That means two things:
-   * there must be no pending local changes. All local changes must be pushed to iModelHub. This function will return SchemaImportFailed if that is not true.
-   * Also, the caller must push the results of this function to iModelHub before making other changes to the briefcase.
-   * @param schemaPathname The full path to the .xml file in the local file system.
-   * @return non-zero error status if the operation failed, including SchemaImportFailed if the schema is invalid.
-   */
-  importSchema(schemaPathname: string): DbResult;
-
-  /**
-   * Get an element's properties
-   * @param opts Identifies the element
-   * @param  callback Invoked when the operation completes. The 'result' argument is the element's properties in stringified JSON format.
-   */
-  getElement(opts: string, callback: IModelJsNodeAddonCallback<StatusCodeWithMessage<IModelStatus>, string>): void;
-
-  /**
-   * Get the properties of a Model
-   * @param opts Identifies the model
-   * @param  callback Invoked when the operation completes. The 'result' argument is the model's properties in stringified JSON format.
-   */
-  getModel(opts: string, callback: IModelJsNodeAddonCallback<StatusCodeWithMessage<IModelStatus>, string>): void
-
-  /**
-   * Insert an element.
-   * @param elemProps The element's properties, in stringified JSON format.
-   * @return non-zero error status if the operation failed.
-   */
-  insertElementSync(elemProps: string): ErrorStatusOrResult<IModelStatus, string>;
-
-  /**
-   * Update an element.
-   * @param elemProps The element's properties, in stringified JSON format.
-   * @return non-zero error status if the operation failed.
-   */
-  updateElementSync(elemProps: string): IModelStatus;
-
-  /**
-   * Delete an element from this iModel.
-   * @param elemIdJson The element's Id, in stringified JSON format
-   * @return non-zero error status if the operation failed.
-   */
-  deleteElementSync(elemIdJson: string): IModelStatus;
-
-  /**
-   * Get an linkTableRelationship's properties
-   * @param opts Identifies the LinkTableRelationship
-   * @param  callback Invoked when the operation completes. The 'result' argument is the LinkTableRelationship's properties in stringified JSON format.
-    WIP May not be needed
-  getLinkTableRelationship(opts: string, callback: IModelJsNodeAddonCallback<StatusCodeWithMessage<IModelStatus>, string>): void;
-   */
-
-  /**
-   * Insert a LinkTableRelationship.
-   * @param props The linkTableRelationship's properties, in stringified JSON format.
-   * @return an error or the ID of the new LinkTableRelationship instance (as a hex string)
-   */
-  insertLinkTableRelationshipSync(props: string): ErrorStatusOrResult<DbResult, string>;
-
-  /**
-   * Update a LinkTableRelationship.
-   * @param props The LinkTableRelationship's properties, in stringified JSON format.
-   * @return non-zero error status if the operation failed.
-   */
-  updateLinkTableRelationshipSync(props: string): DbResult;
-
-  /**
-   * Delete a LinkTableRelationship.
-   * @param props The LinkTableRelationship's properties, in stringified JSON format. Only classFullName and id are required.
-   * @return non-zero error status if the operation failed.
-   */
-  deleteLinkTableRelationshipSync(props: string): DbResult;
-
-  /**
-   * Insert a new CodeSpec
-   * @param name name of the CodeSpec
-   * @param specType must be one of CodeScopeSpec::Type
-   * @param scopeReq must be one of CodeScopeSpec::ScopeRequirement
-   * @return an error or the ID of the new CodeSpec (as a hex string)
-   */
-  insertCodeSpecSync(name: string, specType: number, scopeReq: number): ErrorStatusOrResult<IModelStatus, string>;
-
-  /**
-   * Insert a model.
-   * @param modelProps The model's properties, in stringified JSON format.
-   * @return non-zero error status if the operation failed.
-   */
-  insertModelSync(modelProps: string): ErrorStatusOrResult<IModelStatus, string>;
-
-  /**
-   * Update a model.
-   * @param modelProps The model's properties, in stringified JSON format.
-   * @return non-zero error status if the operation failed.
-   */
-  updateModelSync(modelProps: string): IModelStatus;
-
-  /**
-   * Delete a model.
-   * @param modelIdJson The model's Id, in stringified JSON format
-   * @return non-zero error status if the operation failed.
-   */
-  deleteModelSync(modelIdJson: string): IModelStatus;
-
-  /**
-   * Format an element's properties, suitable for display to the user.
-   * @param id The element's Id, in stringified JSON format
-   * @param callback Invoked when the operation completes. The 'result' argument is an object containing the object's properties, in stringified JSON format.
-   */
-  getElementPropertiesForDisplay(id: string, callback: IModelJsNodeAddonCallback<StatusCodeWithMessage<IModelStatus>, string>): void;
-
-  /**
-   * Get information about an ECClass
-   * @param schema The name of the ECSchema
-   * @param className The name of the ECClass
-   * @param callback Invoked when the operation completes. The 'result' argument is an object containing the properties of the class, in stringified JSON format.
-   */
-  getECClassMetaData(schema: string, className: string, callback: IModelJsNodeAddonCallback<StatusCodeWithMessage<IModelStatus>, string>): void;
-
- /**
-   * Get information about an ECClass
-   * @param schema The name of the ECSchema
-   * @param className The name of the ECClass
-   * @return An object containing the properties of the class, in stringified JSON format.
-   */
-  getECClassMetaDataSync(schema: string, className: string): ErrorStatusOrResult<IModelStatus, string>;
-
-  /**
-   * Execute a statement repeatedly until all rows are found.
-   * @param ecsql The ECSql statement to execute
-   * @param bindings The bindings to the statement. Pass null if there are no bindings.
-   * @param callback Invoked when the operation completes. The 'result' argument is an array or rows in stringified JSON format.
-   */
-  executeQuery(ecsql: string, bindings: string, callback: IModelJsNodeAddonCallback<StatusCodeWithMessage<DbResult>, string>): void;
-
-<<<<<<< HEAD
-  /**
-   * Execute a test known to exist using the id recognized by the addon's test execution handler
-   * @param id The id of the test you wish to execute
-   * @param params A JSON string that should all of the data/parameters the test needs to function correctly
-   */
-  executeTestById(id: number, params: string): any;
-=======
-    /**
-    * Add the lock, code, and other resource request that would be needed in order to carry out the specified operation.
-    * @param req The request object, which accumulates requests.
-    * @param elemId The ID of an existing element or the {modelid, code} properties that specify a new element.
-    * @param opcode The operation that will be performed on the element.
-    */  
-    buildBriefcaseManagerResourcesRequestForElement(req: NodeAddonBriefcaseManagerResourcesRequest, elemId: string, opcode: DbOpcode): RepositoryStatus;
-
-    /**
-    * Add the lock, code, and other resource request that would be needed in order to carry out the specified operation.
-    * @param req The request object, which accumulates requests.
-    * @param modelId The ID of a model
-    * @param opcode The operation that will be performed on the model.
-    */
-    buildBriefcaseManagerResourcesRequestForModel(req: NodeAddonBriefcaseManagerResourcesRequest, modelId: string, opcode: DbOpcode): RepositoryStatus;
-
-    /**
-    * Add the resource request that would be needed in order to carry out the specified operation.
-    * @param req The request object, which accumulates requests.
-    * @param codeSpecId The ID of an existing CodeSpec or {} for a new CodeSpec
-    * @param opcode The operation that will be performed on the CodeSpec.
-    */
-    buildBriefcaseManagerResourcesRequestForCodeSpec(req: NodeAddonBriefcaseManagerResourcesRequest, codeSpecId: string, opcode: DbOpcode): RepositoryStatus;
-
-    /**
-    * Add the resource request that would be needed in order to carry out the specified operation.
-    * @param req The request object, which accumulates requests.
-    * @param relKey Identifies a LinkTableRelationship: {classFullName, id}
-    * @param opcode The operation that will be performed on the LinkTableRelationships.
-    */
-    buildBriefcaseManagerResourcesRequestForLinkTableRelationship(req: NodeAddonBriefcaseManagerResourcesRequest, relKey: string, opcode: DbOpcode): RepositoryStatus;
-
-    /** Start bulk update mode. Valid only with the pessimistic concurrency control policy */
-    briefcaseManagerStartBulkOperation(): RepositoryStatus;
-
-    /** End bulk update mode. This will wait for locks and codes. Valid only with the pessimistic concurrency control policy */
-    briefcaseManagerEndBulkOperation(): RepositoryStatus;
-
-    /**
-     *  The the pessimistic concurrency control policy.
-     */
-    setBriefcaseManagerPessimisticConcurrencyControlPolicy(): RepositoryStatus;
-
-    /** Set the optimistic concurrency control policy.
-     * @param policy The policy to used
-     * @return non-zero if the policy could not be set
-     */
-    setBriefcaseManagerOptimisticConcurrencyControlPolicy(conflictPolicy: NodeAddonBriefcaseManagerConflictResolutionPolicy): RepositoryStatus;
-}
-
-/* The NodeAddonECDb class that is projected by the iModelJs node addon. */
-declare class NodeAddonECDb {
-    constructor();
-     /**
-     * Create a new ECDb.
-     * @param dbname The full path to the ECDb in the local file system
-     * @return non-zero error status if operation failed.
-     */
-    createDb(dbname : string): DbResult;
-
-     /** Open a existing ECDb.
-     * @param dbname The full path to the ECDb in the local file system
-     * @param mode The open mode
-     * @return non-zero error status if operation failed.
-     */
-    openDb(dbname : string, mode:OpenMode): DbResult;
-
-     /** Check to see if connection to ECDb is open or not.
-     * @return true if connection is open otherwise false.
-     */
-    isOpen(): boolean;
-    
-     /** Check to see if connection to ECDb is open or not.
-     * @return true if connection is open otherwise false.
-     */
-    closeDb(): void;
-
-     /** Save changes to ecdb
-     * @param changesetName The name of the operation that generated these changes. If transaction tracking is enabled.
-     * @return non-zero error status if operation failed.
-     */
-    saveChanges(changesetName?:string): DbResult;
-
-     /** Abandon changes
-     * @return non-zero error status if operation failed.
-     */
-    abandonChanges(): DbResult;
-
-     /** Import ECSchema into ECDb
-     * @param schemaPathName Path to ECSchema file on disk. All reference schema should also be present on same path. 
-     * @return non-zero error status if operation failed.
-     */
-    importSchema(schemaPathName:string): DbResult;    
->>>>>>> 88b85a80
-}
-
-/* The NodeAddonECSqlStatement class that is projected by the iModelJs node addon. */
-declare class NodeAddonECSqlStatement {
-    constructor();
-
-    /**
-     * Prepare an ECSql statement.
-     * @param db The native DgnDb object
-     * @param ecSql The statement to prepare
-     * @return Zero status in case of success. Non-zero error status in case of failure. The error's message property will contain additional information.
-     */
-    prepare(db: NodeAddonDgnDb | NodeAddonECDb, ecSql: string): StatusCodeWithMessage<DbResult>;
-
-    /** Reset the statement to just before the first row.
-     * @return non-zero error status in case of failure.
-     */
-    reset(): DbResult;
-
-    /** Dispose of the native ECSqlStatement object - call this when finished stepping a statement, but only if the statement is not shared. */
-    dispose(): void;
-
-    /** Clear the bindings of this statement. See bindValues.
-     * @return non-zero error status in case of failure.
-     */
-    clearBindings(): DbResult;
-
-    /**
-     * Bind one or more values to placeholders in this ECSql statement.
-     * @param valuesJson The values to bind in stringified JSON format. The values must be an array if the placeholders are positional, or an any object with properties if the placeholders are named.
-     * @return Zero status in case of success. Non-zero error status in case of failure. The error's message property will contain additional information.
-     */
-    bindValues(valuesJson: string): StatusCodeWithMessage<DbResult>;
-
-    /** Step this statement to move to the next row.
-     * @return BE_SQLITE_ROW if the step moved to a new row. BE_SQLITE_DONE if the step failed because there is no next row. Another non-zero error status if step failed because of an error.
-    */
-    step(): DbResult;
-
-    /**
-     * Get the current row, which the most recent step reached.
-     * @return The current row in JSON stringified format.
-     */
-    getRow(): string;
-
-}
-
-/* The NodeAddonECPresentationManager class that is projected by the iModelJs node addon. */
-declare class NodeAddonECPresentationManager {
-    constructor();
-<<<<<<< HEAD
-    createDb(): void;
-    openDb(): void;
-    IsDbOpen(): void;
-    closeDb(): void;
-    saveChanges(): void;
-    abandonChanges(): void;
-    importSchema(): void;
-    insertInstance(): void;
-    readInstance(): void;
-    updateInstance(): void;
-    deleteInstance(): void;
-    containsInstance(): void;
-    executeQuery(): void;
-    executeStatement(): void;
-
-=======
-
-    /**
-     * Handles an ECPresentation manager request
-     * @param db The db to run the request on
-     * @param options Serialized JSON object that contains parameters for the request
-     * @return Serialized JSON response
-     */
-    handleRequest(db: NodeAddonDgnDb, options: string): string;
->>>>>>> 88b85a80
+/*---------------------------------------------------------------------------------------------
+|  $Copyright: (c) 2018 Bentley Systems, Incorporated. All rights reserved. $
+ *--------------------------------------------------------------------------------------------*/
+import { IModelStatus, StatusCodeWithMessage, RepositoryStatus } from "@bentley/bentleyjs-core/lib/BentleyError";
+import { BentleyStatus } from "@bentley/bentleyjs-core/lib/Bentley";
+import { DbResult, DbOpcode } from "@bentley/bentleyjs-core/lib/BeSQLite";
+import { OpenMode } from "@bentley/bentleyjs-core/lib/BeSQLite";
+
+/* The signature of a callback that takes two arguments, the first being the error that describes a failed outcome and the second being the data
+returned in a successful outcome. */
+interface IModelJsNodeAddonCallback<ERROR_TYPE, SUCCESS_TYPE> {
+  /**
+   * The signature of a callback.
+   * @param error A description of th error, in case of failure.
+   * @param result The result of the operation, in case of success.
+   */
+  (error: ERROR_TYPE, result: SUCCESS_TYPE): void;
+}
+
+/* The signature of a callback that expects a single argument, a status code. */
+interface IModelJsNodeAddonStatusOnlyCallback<STATUS_TYPE> {
+  /**
+   * The signature of a callback.
+   * @param error A description of th error, in case of failure.
+   */
+  (error: STATUS_TYPE): void;
+}
+
+/**
+ * The return type of synchronous functions that may return an error or a successful result.
+ */
+interface ErrorStatusOrResult<ErrorCodeType, ResultType> {
+    /** Error from the operation. This property is defined if and only if the operation failed. */
+    error?: StatusCodeWithMessage<ErrorCodeType>;
+
+    /** Result of the operation. This property is defined if the operation completed successfully */
+    result?: ResultType;
+}
+
+/**
+ * A request to send on to iModelHub.
+ */
+declare class NodeAddonBriefcaseManagerResourcesRequest {
+
+    /**
+     * Forget the requests.
+     */
+    reset(): void;
+
+    /** Contains no requests? */
+    isEmpty(): boolean;
+
+    /** Get the request in JSON format */
+    toJSON(): string;
+}
+
+/** How to handle a conflict */
+export const enum NodeAddonBriefcaseManagerConflictResolution {
+    /** Reject the incoming change */
+    Reject = 0,
+    /** Accept the incoming change */
+    Take = 1,
+}
+
+/** The options for how conflicts are to be handled during change-merging in an OptimisticConcurrencyControlPolicy.
+ * The scenario is that the caller has made some changes to the *local* briefcase. Now, the caller is attempting to
+ * merge in changes from iModelHub. The properties of this policy specify how to handle the *incoming* changes from iModelHub.
+ */
+export interface NodeAddonBriefcaseManagerConflictResolutionPolicy {
+    /** What to do with the incoming change in the case where the same entity was updated locally and also would be updated by the incoming change. */
+    updateVsUpdate: /*NodeAddonBriefcaseManagerConflictResolution*/number;
+    /** What to do with the incoming change in the case where an entity was updated locally and would be deleted by the incoming change. */
+    updateVsDelete: /*NodeAddonBriefcaseManagerConflictResolution*/number;
+    /** What to do with the incoming change in the case where an entity was deleted locally and would be updated by the incoming change. */
+    deleteVsUpdate: /*NodeAddonBriefcaseManagerConflictResolution*/number;
+}
+
+/**
+ * The NodeAddonDgnDb class that is projected by the iModelJs node addon. 
+ */
+declare class NodeAddonDgnDb {
+  constructor();
+
+  /**
+   * Get information on all briefcases cached on disk
+   * @param cachePath Path to the root of the disk cache
+   */
+  getCachedBriefcaseInfosSync(cachePath: string): ErrorStatusOrResult<DbResult, string>;
+
+  /** Get the IModelProps of this iModel. */
+  getIModelProps(): string;
+
+  /**
+   * Open a local iModel.
+   * @param dbname The full path to the iModel in the local file system
+   * @param mode The open mode
+   * @param callback Invoked when the operation completes. The only argument is a status code indicating success or failure.
+   */
+  openDgnDb(dbname: string, mode: OpenMode, callback: IModelJsNodeAddonStatusOnlyCallback<DbResult>): void;
+
+  /**
+   * Open a local iModel.
+   * @param dbname The full path to the iModel in the local file system
+   * @param mode The open mode
+   * @return non-zero error status if operation failed.
+   */
+  openDgnDbSync(dbname: string, mode: OpenMode): DbResult;
+
+  /** Close this iModel. */
+  closeDgnDb(): void;
+
+  /**
+   * Set the briefcase Id of this iModel.
+   * @param idvalue The briefcase Id value.
+   */
+  setBriefcaseId(idvalue: number): DbResult;
+
+  /** Get the briefcase Id of this iModel. */
+  getBriefcaseId(): number;
+
+  /**
+   * Get the Id of the last change set that was merged into or created from the Db. This is the parent for any new change sets that will be created from the iModel.
+   * @return Returns an empty string if the iModel is in it's initial state (with no change sets), or if it's a standalone briefcase disconnected from the Hub.
+   */
+  getParentChangeSetId(): string;
+
+  /* Get the GUID of this iModel */
+  getDbGuid(): string;
+
+  /* Set the GUID of this iModel */
+  setDbGuid(guid: string): DbResult;
+
+  /**
+   * TBD
+   * @param briefcaseToken TBD
+   * @param changeSetTokens TBD
+   */
+  openBriefcaseSync(briefcaseToken: string, changeSetTokens: string): DbResult;
+
+  /** 
+   * Save any pending changes to this iModel.  
+   * @param description optional description of changes
+   * @return non-zero error status if save failed. 
+   */
+  saveChanges(description?: string): DbResult;
+
+  /**
+   * Import an EC schema.
+   * There are a number of restrictions when importing schemas into a briefcase. 
+   * When importing into a briefcase, this function will acquire the schema lock. That means that that briefcase must be at the tip of the revision
+   * history in iModelHub. If not, this function will return SchemaLockFailed.
+   * Importing or upgrading a schema into a briefcase must be done in isolation from all other kinds of changes. That means two things:
+   * there must be no pending local changes. All local changes must be pushed to iModelHub. This function will return SchemaImportFailed if that is not true.
+   * Also, the caller must push the results of this function to iModelHub before making other changes to the briefcase.
+   * @param schemaPathname The full path to the .xml file in the local file system.
+   * @return non-zero error status if the operation failed, including SchemaImportFailed if the schema is invalid.
+   */
+  importSchema(schemaPathname: string): DbResult;
+
+  /**
+   * Get an element's properties
+   * @param opts Identifies the element
+   * @param  callback Invoked when the operation completes. The 'result' argument is the element's properties in stringified JSON format.
+   */
+  getElement(opts: string, callback: IModelJsNodeAddonCallback<StatusCodeWithMessage<IModelStatus>, string>): void;
+
+  /**
+   * Get the properties of a Model
+   * @param opts Identifies the model
+   * @param  callback Invoked when the operation completes. The 'result' argument is the model's properties in stringified JSON format.
+   */
+  getModel(opts: string, callback: IModelJsNodeAddonCallback<StatusCodeWithMessage<IModelStatus>, string>): void
+
+  /**
+   * Insert an element.
+   * @param elemProps The element's properties, in stringified JSON format.
+   * @return non-zero error status if the operation failed.
+   */
+  insertElementSync(elemProps: string): ErrorStatusOrResult<IModelStatus, string>;
+
+  /**
+   * Update an element.
+   * @param elemProps The element's properties, in stringified JSON format.
+   * @return non-zero error status if the operation failed.
+   */
+  updateElementSync(elemProps: string): IModelStatus;
+
+  /**
+   * Delete an element from this iModel.
+   * @param elemIdJson The element's Id, in stringified JSON format
+   * @return non-zero error status if the operation failed.
+   */
+  deleteElementSync(elemIdJson: string): IModelStatus;
+
+  /**
+   * Get an linkTableRelationship's properties
+   * @param opts Identifies the LinkTableRelationship
+   * @param  callback Invoked when the operation completes. The 'result' argument is the LinkTableRelationship's properties in stringified JSON format.
+    WIP May not be needed
+  getLinkTableRelationship(opts: string, callback: IModelJsNodeAddonCallback<StatusCodeWithMessage<IModelStatus>, string>): void;
+   */
+
+  /**
+   * Insert a LinkTableRelationship.
+   * @param props The linkTableRelationship's properties, in stringified JSON format.
+   * @return an error or the ID of the new LinkTableRelationship instance (as a hex string)
+   */
+  insertLinkTableRelationshipSync(props: string): ErrorStatusOrResult<DbResult, string>;
+
+  /**
+   * Update a LinkTableRelationship.
+   * @param props The LinkTableRelationship's properties, in stringified JSON format.
+   * @return non-zero error status if the operation failed.
+   */
+  updateLinkTableRelationshipSync(props: string): DbResult;
+
+  /**
+   * Delete a LinkTableRelationship.
+   * @param props The LinkTableRelationship's properties, in stringified JSON format. Only classFullName and id are required.
+   * @return non-zero error status if the operation failed.
+   */
+  deleteLinkTableRelationshipSync(props: string): DbResult;
+
+  /**
+   * Insert a new CodeSpec
+   * @param name name of the CodeSpec
+   * @param specType must be one of CodeScopeSpec::Type
+   * @param scopeReq must be one of CodeScopeSpec::ScopeRequirement
+   * @return an error or the ID of the new CodeSpec (as a hex string)
+   */
+  insertCodeSpecSync(name: string, specType: number, scopeReq: number): ErrorStatusOrResult<IModelStatus, string>;
+
+  /**
+   * Insert a model.
+   * @param modelProps The model's properties, in stringified JSON format.
+   * @return non-zero error status if the operation failed.
+   */
+  insertModelSync(modelProps: string): ErrorStatusOrResult<IModelStatus, string>;
+
+  /**
+   * Update a model.
+   * @param modelProps The model's properties, in stringified JSON format.
+   * @return non-zero error status if the operation failed.
+   */
+  updateModelSync(modelProps: string): IModelStatus;
+
+  /**
+   * Delete a model.
+   * @param modelIdJson The model's Id, in stringified JSON format
+   * @return non-zero error status if the operation failed.
+   */
+  deleteModelSync(modelIdJson: string): IModelStatus;
+
+  /**
+   * Format an element's properties, suitable for display to the user.
+   * @param id The element's Id, in stringified JSON format
+   * @param callback Invoked when the operation completes. The 'result' argument is an object containing the object's properties, in stringified JSON format.
+   */
+  getElementPropertiesForDisplay(id: string, callback: IModelJsNodeAddonCallback<StatusCodeWithMessage<IModelStatus>, string>): void;
+
+  /**
+   * Get information about an ECClass
+   * @param schema The name of the ECSchema
+   * @param className The name of the ECClass
+   * @param callback Invoked when the operation completes. The 'result' argument is an object containing the properties of the class, in stringified JSON format.
+   */
+  getECClassMetaData(schema: string, className: string, callback: IModelJsNodeAddonCallback<StatusCodeWithMessage<IModelStatus>, string>): void;
+
+ /**
+   * Get information about an ECClass
+   * @param schema The name of the ECSchema
+   * @param className The name of the ECClass
+   * @return An object containing the properties of the class, in stringified JSON format.
+   */
+  getECClassMetaDataSync(schema: string, className: string): ErrorStatusOrResult<IModelStatus, string>;
+
+  /**
+   * Execute a statement repeatedly until all rows are found.
+   * @param ecsql The ECSql statement to execute
+   * @param bindings The bindings to the statement. Pass null if there are no bindings.
+   * @param callback Invoked when the operation completes. The 'result' argument is an array or rows in stringified JSON format.
+   */
+  executeQuery(ecsql: string, bindings: string, callback: IModelJsNodeAddonCallback<StatusCodeWithMessage<DbResult>, string>): void;
+
+    /**
+    * Add the lock, code, and other resource request that would be needed in order to carry out the specified operation.
+    * @param req The request object, which accumulates requests.
+    * @param elemId The ID of an existing element or the {modelid, code} properties that specify a new element.
+    * @param opcode The operation that will be performed on the element.
+    */  
+    buildBriefcaseManagerResourcesRequestForElement(req: NodeAddonBriefcaseManagerResourcesRequest, elemId: string, opcode: DbOpcode): RepositoryStatus;
+
+    /**
+    * Add the lock, code, and other resource request that would be needed in order to carry out the specified operation.
+    * @param req The request object, which accumulates requests.
+    * @param modelId The ID of a model
+    * @param opcode The operation that will be performed on the model.
+    */
+    buildBriefcaseManagerResourcesRequestForModel(req: NodeAddonBriefcaseManagerResourcesRequest, modelId: string, opcode: DbOpcode): RepositoryStatus;
+
+    /**
+    * Add the resource request that would be needed in order to carry out the specified operation.
+    * @param req The request object, which accumulates requests.
+    * @param codeSpecId The ID of an existing CodeSpec or {} for a new CodeSpec
+    * @param opcode The operation that will be performed on the CodeSpec.
+    */
+    buildBriefcaseManagerResourcesRequestForCodeSpec(req: NodeAddonBriefcaseManagerResourcesRequest, codeSpecId: string, opcode: DbOpcode): RepositoryStatus;
+
+    /**
+    * Add the resource request that would be needed in order to carry out the specified operation.
+    * @param req The request object, which accumulates requests.
+    * @param relKey Identifies a LinkTableRelationship: {classFullName, id}
+    * @param opcode The operation that will be performed on the LinkTableRelationships.
+    */
+    buildBriefcaseManagerResourcesRequestForLinkTableRelationship(req: NodeAddonBriefcaseManagerResourcesRequest, relKey: string, opcode: DbOpcode): RepositoryStatus;
+
+    /** Start bulk update mode. Valid only with the pessimistic concurrency control policy */
+    briefcaseManagerStartBulkOperation(): RepositoryStatus;
+
+    /** End bulk update mode. This will wait for locks and codes. Valid only with the pessimistic concurrency control policy */
+    briefcaseManagerEndBulkOperation(): RepositoryStatus;
+
+    /**
+     *  The the pessimistic concurrency control policy.
+     */
+    setBriefcaseManagerPessimisticConcurrencyControlPolicy(): RepositoryStatus;
+
+    /** Set the optimistic concurrency control policy.
+     * @param policy The policy to used
+     * @return non-zero if the policy could not be set
+     */
+    setBriefcaseManagerOptimisticConcurrencyControlPolicy(conflictPolicy: NodeAddonBriefcaseManagerConflictResolutionPolicy): RepositoryStatus;
+    
+  /**
+   * Execute a test known to exist using the id recognized by the addon's test execution handler
+   * @param id The id of the test you wish to execute
+   * @param params A JSON string that should all of the data/parameters the test needs to function correctly
+   */
+  executeTestById(id: number, params: string): any;
+
+}
+
+/* The NodeAddonECDb class that is projected by the iModelJs node addon. */
+declare class NodeAddonECDb {
+    constructor();
+     /**
+     * Create a new ECDb.
+     * @param dbname The full path to the ECDb in the local file system
+     * @return non-zero error status if operation failed.
+     */
+    createDb(dbname : string): DbResult;
+
+     /** Open a existing ECDb.
+     * @param dbname The full path to the ECDb in the local file system
+     * @param mode The open mode
+     * @return non-zero error status if operation failed.
+     */
+    openDb(dbname : string, mode:OpenMode): DbResult;
+
+     /** Check to see if connection to ECDb is open or not.
+     * @return true if connection is open otherwise false.
+     */
+    isOpen(): boolean;
+    
+     /** Check to see if connection to ECDb is open or not.
+     * @return true if connection is open otherwise false.
+     */
+    closeDb(): void;
+
+     /** Save changes to ecdb
+     * @param changesetName The name of the operation that generated these changes. If transaction tracking is enabled.
+     * @return non-zero error status if operation failed.
+     */
+    saveChanges(changesetName?:string): DbResult;
+
+     /** Abandon changes
+     * @return non-zero error status if operation failed.
+     */
+    abandonChanges(): DbResult;
+
+     /** Import ECSchema into ECDb
+     * @param schemaPathName Path to ECSchema file on disk. All reference schema should also be present on same path. 
+     * @return non-zero error status if operation failed.
+     */
+    importSchema(schemaPathName:string): DbResult;    
+}
+
+/* The NodeAddonECSqlStatement class that is projected by the iModelJs node addon. */
+declare class NodeAddonECSqlStatement {
+    constructor();
+
+    /**
+     * Prepare an ECSql statement.
+     * @param db The native DgnDb object
+     * @param ecSql The statement to prepare
+     * @return Zero status in case of success. Non-zero error status in case of failure. The error's message property will contain additional information.
+     */
+    prepare(db: NodeAddonDgnDb | NodeAddonECDb, ecSql: string): StatusCodeWithMessage<DbResult>;
+
+    /** Reset the statement to just before the first row.
+     * @return non-zero error status in case of failure.
+     */
+    reset(): DbResult;
+
+    /** Dispose of the native ECSqlStatement object - call this when finished stepping a statement, but only if the statement is not shared. */
+    dispose(): void;
+
+    /** Clear the bindings of this statement. See bindValues.
+     * @return non-zero error status in case of failure.
+     */
+    clearBindings(): DbResult;
+
+    /**
+     * Bind one or more values to placeholders in this ECSql statement.
+     * @param valuesJson The values to bind in stringified JSON format. The values must be an array if the placeholders are positional, or an any object with properties if the placeholders are named.
+     * @return Zero status in case of success. Non-zero error status in case of failure. The error's message property will contain additional information.
+     */
+    bindValues(valuesJson: string): StatusCodeWithMessage<DbResult>;
+
+    /** Step this statement to move to the next row.
+     * @return BE_SQLITE_ROW if the step moved to a new row. BE_SQLITE_DONE if the step failed because there is no next row. Another non-zero error status if step failed because of an error.
+    */
+    step(): DbResult;
+
+    /**
+     * Get the current row, which the most recent step reached.
+     * @return The current row in JSON stringified format.
+     */
+    getRow(): string;
+
+}
+
+/* The NodeAddonECPresentationManager class that is projected by the iModelJs node addon. */
+declare class NodeAddonECPresentationManager {
+    constructor();
+    /**
+     * Handles an ECPresentation manager request
+     * @param db The db to run the request on
+     * @param options Serialized JSON object that contains parameters for the request
+     * @return Serialized JSON response
+     */
+    handleRequest(db: NodeAddonDgnDb, options: string): string;
 }