--- conflicted
+++ resolved
@@ -1,23 +1,20 @@
-#---------------------------------------------------------------------------------------------
-#  Copyright (c) Bentley Systems, Incorporated. All rights reserved.
-#  See LICENSE.md in the repository root for full copyright notice.
-#---------------------------------------------------------------------------------------------
-%include mdl.mki
-
-# Use `bb pull` to do the `npm install`.
-# Since this builds into $SrcRoot, always clean and rebuild.
-
-srcDir = $(_MakeFilePath)
-outDir = $(_MakeFilePath)lib/
-
-always:
-    ~chdir $(srcDir)
-<<<<<<< HEAD
-=======
-%if defined(BMAKE_DELETE_ALL_TARGETS) || defined(PRG) || defined(TF_BUILD)
->>>>>>> 2482f925
-    npm run clean
-    npm run buildAndLint
-
-$(BuildContext)Delivery/lib : $(outDir)
-    $(LinkFirstDepToFirstTargetAsDirectory)
+#---------------------------------------------------------------------------------------------
+#  Copyright (c) Bentley Systems, Incorporated. All rights reserved.
+#  See LICENSE.md in the repository root for full copyright notice.
+#---------------------------------------------------------------------------------------------
+%include mdl.mki
+
+# Use `bb pull` to do the `npm install`.
+# Since this builds into $SrcRoot, always clean and rebuild.
+
+srcDir = $(_MakeFilePath)
+outDir = $(_MakeFilePath)lib/
+
+always:
+    ~chdir $(srcDir)
+%if defined(BMAKE_DELETE_ALL_TARGETS) || defined(PRG) || defined(TF_BUILD)
+    npm run clean
+    npm run buildAndLint
+
+$(BuildContext)Delivery/lib : $(outDir)
+    $(LinkFirstDepToFirstTargetAsDirectory)