--- conflicted
+++ resolved
@@ -1,484 +1,478 @@
-/*---------------------------------------------------------------------------------------------
-* Copyright (c) Bentley Systems, Incorporated. All rights reserved.
-* See LICENSE.md in the project root for license terms and full copyright notice.
-*--------------------------------------------------------------------------------------------*/
-import { copyFile, dbFileName, getAssetsDir, getOutputDir, iModelJsNative } from "./utils";
-import { DbResult, Id64Array, Id64String, IModelStatus } from "@itwin/core-bentley";
-import { IModelJsNative } from "../NativeLibrary";
-import { assert, expect } from "chai";
-import { openDgnDb } from ".";
-import * as path from "path";
-import * as os from "os";
-import * as fs from "fs-extra";
-import { BlobRange, DbBlobRequest, DbBlobResponse, DbQueryRequest, DbQueryResponse, DbRequestKind, DbResponseStatus, ProfileOptions } from "@itwin/core-common";
-
-// Crash reporting on linux is gated by the presence of this env variable.
-if (os.platform() === "linux")
-  process.env.LINUX_MINIDUMP_ENABLED = "yes";
-
-describe("basic tests", () => {
-
-  let dgndb: IModelJsNative.DgnDb;
-
-  before((done) => {
-    dgndb = openDgnDb(dbFileName);
-    done();
-  })
-
-  after((done) => {
-    dgndb.closeIModel();
-    done();
-  })
-
-  // verify that throwing javascript exceptions from C++ works
-  it("testExceptions", () => {
-    // first try a function
-    expect(() => (iModelJsNative as any).addFontWorkspace()).to.throw("Argument 0");
-
-    // now try methods
-    const db = new iModelJsNative.DgnDb() as any;
-    expect(() => db.openIModel()).to.throw("Argument 0");
-    expect(() => db.saveFileProperty()).to.throw("requires 2");
-
-    // from Node
-    expect(() => db.nonsense()).to.throw("not a function");
-  });
-
-  it("testTileVersionInfo", () => {
-    const ver = iModelJsNative.getTileVersionInfo();
-    assert.isTrue(typeof ver !== "undefined");
-  });
-
-  it("testSimpleDbQueries", () => {
-    assert.isTrue(dgndb.isOpen());
-    assert.isFalse(dgndb.isReadonly());
-    assert.isFalse(dgndb.isRedoPossible());
-    expect(() => dgndb.deleteElement("0x33333")).to.throw("missing id");
-  });
-
-  it("testExportGraphicsBasics", () => {
-    // Find all 3D elements in the test file
-    const elementIdArray: Id64Array = [];
-    const statement = new iModelJsNative.ECSqlStatement();
-    statement.prepare(dgndb, "SELECT ECInstanceId FROM bis.GeometricElement3d");
-    while (DbResult.BE_SQLITE_ROW === statement.step())
-      elementIdArray.push(statement.getValue(0).getId());
-    statement.dispose();
-
-    assert(elementIdArray.length > 0, "No 3D elements in test file");
-    // Expect a mesh to be generated for each element - valid for test.bim, maybe invalid for future test data
-    const elementsWithGraphics: any = {};
-    const onGraphics = (info: any) => { elementsWithGraphics[info.elementId] = true; };
-    const res = dgndb.exportGraphics({ elementIdArray, onGraphics });
-
-    assert.equal(res, 0, `IModelDb.exportGraphics returned ${res}`);
-    for (const id of elementIdArray)
-      assert.isDefined(elementsWithGraphics[id], `No graphics generated for ${id}`);
-  });
-
-  it("testSchemaImport", () => {
-    const writeDbFileName = copyFile("testSchemaImport.bim", dbFileName);
-    // Without ProfileOptions.Upgrade, we get: Error | ECDb | Failed to import schema 'BisCore.01.00.15'. Current ECDb profile version (4.0.0.1) only support schemas with EC version < 3.2. ECDb profile version upgrade is required to import schemas with EC Version >= 3.2.
-    const db = openDgnDb(writeDbFileName, {profile: ProfileOptions.Upgrade});
-    assert.isTrue(db !== undefined);
-    expect(() => db.getSchemaProps("PresentationRules")).to.throw("schema not found"); // presentationrules alias is 'pr'.
-    let bisProps = db.getSchemaProps("BisCore");
-    assert.isTrue(bisProps.version === "01.00.00");
-    const schemaPath = path.join(iModelJsNative.DgnDb.getAssetsDir(), "ECSchemas/Domain/PresentationRules.ecschema.xml");
-    const result = db.importSchemas([schemaPath] , /* allowDataTransformDuringSchemaUpdate = */false );
-    assert.isTrue(result === DbResult.BE_SQLITE_OK);
-
-    const prProps = db.getSchemaProps("PresentationRules");
-    bisProps = db.getSchemaProps("BisCore");
-    assert.isTrue(bisProps.version === "01.00.15"); // PR references 01.00.15, so importing PR will cause it to upgrade.
-  })
-
-  it("testSchemaImportPrefersExistingAndLocalOverStandard", () => {
-    const testFileName = copyFile("testSchemaImportPrefersExistingOverStandard.bim", dbFileName);
-    const db = openDgnDb(testFileName);
-    const assetsDir = path.join(getAssetsDir(), 'ImportSchemaTests');
-    const test100Path = path.join(assetsDir, "Test.01.00.00.ecschema.xml");
-
-    // BisCore will not be updated because Test only requests BisCore.01.00.00 which is already in the db
-    // db has higher precedence than standard schema paths so BisCore from the db is used as the schema ref
-    let bisProps = db.getSchemaProps("BisCore");
-    let result = db.importSchemas([test100Path], /* allowDataTransformDuringSchemaUpdate = */false );
-    assert.equal(result, DbResult.BE_SQLITE_OK);
-    assert.equal(db.getSchemaProps("BisCore").version, bisProps.version, "BisCore after Test 1.0.0 import");
-
-    let testRefProps = db.getSchemaProps("TestRef");
-    assert.equal(testRefProps.version, "01.00.00", "TestRef after Test 1.0.0 import");
-
-    // TestRef is updated to version 1.0.1 even though Test only references 1.0.0
-    // local directory has higher precedence than the db
-    const subAssetsDir = path.join(assetsDir, "LocalReferences");
-    const test101Path = path.join(subAssetsDir, "Test.01.00.01.ecschema.xml");
-    result = db.importSchemas([test101Path], /* allowDataTransformDuringSchemaUpdate = */false );
-    assert.equal(result, DbResult.BE_SQLITE_OK);
-    assert.equal(db.getSchemaProps("TestRef").version, "01.00.01", "TestRef after Test 1.0.1 import");
-  })
-
-  it("testSchemaExport", () => {
-    const xml = dgndb.schemaToXmlString("BisCore", IModelJsNative.ECVersion.V2_0);
-    assert.isString(xml);
-    if (xml === undefined)
-      return;
-    assert.isTrue(xml.includes("http://www.bentley.com/schemas/Bentley.ECXML.2.0"));
-
-    const xml32 = dgndb.schemaToXmlString("BisCore", IModelJsNative.ECVersion.V3_2);
-    assert.isString(xml32);
-    if (xml32 === undefined)
-      return;
-    assert.isTrue(xml32.includes("http://www.bentley.com/schemas/Bentley.ECXML.3.2"));
-
-    const notThere = dgndb.schemaToXmlString("NotThere.NotThere", IModelJsNative.ECVersion.V2_0);
-    assert.isUndefined(notThere);
-  });
-
-  it("testCrashReportingConfig", () => {
-    if (os.platform() === "darwin" || process.env.AddressSanitizer === "yes") {
-      // Currently unsupported on the Mac.
-      // With Address Sanitizer it fails with 'JsInterop::InitializeCrashReporting: Failed to start the crashpad handler'
-      return;
-    }
-    iModelJsNative.setCrashReporting({
-      enableCrashDumps: true,
-      crashDir: __dirname,
-      params: [
-        { name: "foo", value: "bar" },
-        { name: "foo2", value: "baz" },
-      ],
-    });
-
-    iModelJsNative.setCrashReportProperty("dynamic1", "1");
-    iModelJsNative.setCrashReportProperty("dynamic2", "2");
-    iModelJsNative.setCrashReportProperty("dynamic2", "22");
-    iModelJsNative.setCrashReportProperty("dynamic3", "3");
-    iModelJsNative.setCrashReportProperty("dynamic3", undefined);
-
-    const props = iModelJsNative.getCrashReportProperties();
-    assert.isTrue(undefined !== props.find((nvpair) => nvpair.name === "foo" && nvpair.value === "bar"));
-    assert.isTrue(undefined !== props.find((nvpair) => nvpair.name === "foo2" && nvpair.value === "baz"));
-    assert.isTrue(undefined !== props.find((nvpair) => nvpair.name === "dynamic1" && nvpair.value === "1"));
-    assert.isTrue(undefined !== props.find((nvpair) => nvpair.name === "dynamic2" && nvpair.value === "22"));
-    assert.isTrue(undefined === props.find((nvpair) => nvpair.name === "dynamic3"));
-
-    // iModelJsNative.NativeDevTools.signal(3);
-  });
-
-  it("WAL mode", () => {
-    const withWal = new  iModelJsNative.DgnDb();
-    const tempDbName = path.join(getOutputDir(), "testWal.bim");
-    if (fs.existsSync(tempDbName))
-      fs.removeSync(tempDbName);
-
-    withWal.createIModel(tempDbName, {rootSubject: {name: "wal"}});
-    withWal.enableWalMode();
-    withWal.performCheckpoint();
-    withWal.setAutoCheckpointThreshold(2000);
-    withWal.closeIModel();
-  });
-
-  it("testGetSchemaProps", async () => {
-    assert.isTrue(dgndb.isOpen());
-    expect(() => dgndb.getSchemaProps("DoesNotExist")).to.throw("schema not found");
-    const props = dgndb.getSchemaProps("BisCore");
-    expect(props.name).equal("BisCore");
-  });
-
-  it("testGetSchemaPropsAsync", async () => {
-    assert.isTrue(dgndb.isOpen());
-    await expect(dgndb.getSchemaPropsAsync("DoesNotExist")).rejectedWith("schema not found");
-    const props = await dgndb.getSchemaPropsAsync("BisCore");
-    expect(props.name).equal("BisCore");
-  });
-
-  function roundCoords(xyz: number[]): number[] {
-    return xyz.map((w) => Math.round(w));
-  }
-
-  interface Extents {
-    low: number[];
-    high: number[];
-  }
-
-  function expectExtents(actual: any, expected: Extents) {
-    expect(actual.low.length).to.equal(3);
-    expect(actual.high.length).to.equal(3);
-    expect(roundCoords(actual.low)).to.deep.equal(expected.low);
-    expect(roundCoords(actual.high)).to.deep.equal(expected.high);
-  }
-
-  function expectNullExtents(extents: any): void {
-    expect(extents.low.length).to.equal(3);
-    expect(extents.high.length).to.equal(3);
-    for (let i = 0; i < 3; i++)
-      expect(extents.low[i]).least(extents.high[i]);
-  }
-
-  it("queryModelExtents", () => {
-    expect(() => dgndb.queryModelExtents({id: "NotAnId"})).to.throw("Invalid id").property("errorNumber").equal(IModelStatus.InvalidId);
-    expect(() => dgndb.queryModelExtents({id: "0xabcdef"})).to.throw("not found").property("errorNumber").equal(IModelStatus.NotFound);
-    expect(() => dgndb.queryModelExtents({id: "0x1"})).to.throw("error=10040").property("errorNumber").equal(IModelStatus.WrongModel);
-    expect(() => dgndb.queryModelExtents({id: "0x1c"})).to.throw("error=10022").property("errorNumber").equal(IModelStatus.NoGeometry);
-
-    expectExtents(dgndb.queryModelExtents({id: "0x23"}).modelExtents, { low: [-10, -16, -10], high: [14, 6, 10] });
-  });
-
-  it("queryModelExtentsAsync", async () => {
-    async function expectResult(modelId: string, expected: IModelStatus | Extents | "null"): Promise<void> {
-      const results = await dgndb.queryModelExtentsAsync([modelId]);
-      expect(results.length).to.equal(1);
-      const result = results[0];
-      expect(result.id).to.equal(modelId);
-      if (typeof expected === "number") {
-        expect(result.status).to.equal(expected);
-        expectNullExtents(result.extents);
-      } else {
-        expect(result.status).to.equal(IModelStatus.Success);
-        if ("null" === expected)
-          expectNullExtents(result.extents);
-        else
-          expectExtents(result.extents, expected);
-      }
-    }
-
-    await expectResult("0", IModelStatus.InvalidId);
-    await expectResult("0xabcdef", IModelStatus.NotFound);
-    await expectResult("0x1", IModelStatus.WrongModel);
-    await expectResult("0x1c", "null");
-    await expectResult("0x23", { low: [-10, -16, -10], high: [14, 6, 10] });
-  });
-
-  it("queryModelExtentsAsync supports multiple models", async () => {
-    const results = await dgndb.queryModelExtentsAsync(["0", "0xabcdef", "0x1", "0x1c", "0x23", "0x24"]);
-    expect(results.length).to.equal(6);
-
-    function expectResult(index: number, expected: IModelStatus | Extents | "null"): void {
-      const result = results[index];
-      if (typeof expected === "number") {
-        expect(result.status).to.equal(expected);
-        expectNullExtents(result.extents);
-      } else {
-        expect(result.status).to.equal(IModelStatus.Success);
-        if ("null" === expected)
-          expectNullExtents(result.extents);
-        else
-          expectExtents(result.extents, expected);
-      }
-    }
-
-    expectResult(0, IModelStatus.InvalidId);
-    expectResult(1, IModelStatus.NotFound);
-    expectResult(2, IModelStatus.WrongModel);
-    expectResult(3, "null");
-    expectResult(4, { low: [-10, -16, -10], high: [14, 6, 10] });
-    expectResult(5, { low: [5, 3, -10], high: [30, 25, 10] });
-  });
-
-  // NB: The test iModel contains 4 spheres and no other geometry.
-  describe("generateElementMeshes", () => {
-    it("throws if source is not a geometric element", async () => {
-      const msg = "Geometric element required";
-      await expect(dgndb.generateElementMeshes({source: "NotAnId"})).rejectedWith(msg);
-      await expect(dgndb.generateElementMeshes({ })).rejectedWith(msg);
-      await expect(dgndb.generateElementMeshes({source: "0"})).rejectedWith(msg);
-      await expect(dgndb.generateElementMeshes({source: "0x1"})).rejectedWith(msg);
-      await expect(dgndb.generateElementMeshes({source: "0x123456789"})).rejectedWith(msg);
-    });
-
-    it("produces meshes", async () => {
-      const elemIds = ["0x38", "0x3a", "0x3b", "0x39"];
-      for (const source of elemIds) {
-        let bytes = await dgndb.generateElementMeshes({
-          source,
-          chordTolerance: 0.001,
-        });
-
-        const numBytes = bytes.length;
-        expect(numBytes).least(32);
-
-        for (let i = 0; i < 4; i++)
-          expect(bytes[i]).to.equal("LMSH".charCodeAt(i));
-
-        let u32 = new Uint32Array(bytes.buffer);
-        expect(u32[1]).to.equal(0);
-
-        for (let i = 0; i < 4; i++)
-          expect(bytes[8 + i]).to.equal("PLFC".charCodeAt(i));
-
-        const numPolyfaceBytes = u32[3];
-        expect(numPolyfaceBytes).least(8);
-
-        const fewerBytes = await dgndb.generateElementMeshes({
-          source,
-          chordTolerance: 0.1,
-        });
-
-        expect(fewerBytes.length < bytes.length).to.be.true;
-        expect(fewerBytes.length).least(32);
-
-        u32 = new Uint32Array(fewerBytes.buffer);
-        expect(u32[3] < numPolyfaceBytes).to.be.true;
-      }
-    });
-  });
-
-<<<<<<< HEAD
-  it("import schema", async () => {
-    let t = 0;
-    const generateIntProp = (propCount: number, prefix: string = "P") => {
-      let xml = "";
-      for (let i = 0; i < Math.max(propCount, 1);  ++i) {
-        xml += `<ECProperty propertyName="${prefix}${i}" typeName="int"/>\n`
-
-      }
-      return xml;
-    }
-    console.log(`FileName: ${dgndb.getFilePath()}`);
-    const generateSchema = (classPropCount: number, structPropCount: number) => {
-     const schemaXml = `<?xml version="1.0" encoding="utf-8"?>
-        <ECSchema schemaName="SchemaVersionTest" alias="vt" version="01.00.0${t++}" xmlns="http://www.bentley.com/schemas/Bentley.ECXML.3.1">
-          <ECSchemaReference name="BisCore" version="01.00.00" alias="bis"/>
-          <ECStructClass typeName="ChangeInfoStruct" modifier="None">
-            ${generateIntProp(structPropCount)}
-          </ECStructClass>
-          <ECEntityClass typeName="TestElement">
-            <BaseClass>bis:GeometricElement2d</BaseClass>
-            <ECStructProperty propertyName="structProp" typeName="ChangeInfoStruct" />
-            ${generateIntProp(classPropCount)}
-          </ECEntityClass>
-      </ECSchema>`
-      return schemaXml;
-    };
-    const testFile = dbFileName.replace("test.bim", "test-schema-import.bim");
-    if (fs.existsSync(testFile)) {
-      fs.unlinkSync(testFile);
-    }
-    fs.copyFileSync(dbFileName, testFile);
-    const db = openDgnDb(testFile);
-    db.saveChanges();
-
-    // import a schema with changes that only required SchemaLock
-    let rc = await db.importXmlSchemas([generateSchema(20,1)], /* allowDataTransformDuringSchemaUpdate = */ false);
-    assert.equal(rc, DbResult.BE_SQLITE_OK);
-    db.saveChanges();
-
-    const BE_SQLITE_ERROR_DataTransformRequired = (DbResult.BE_SQLITE_IOERR | 18 << 24)
-
-    // import should fail when allowDataTransformDuringSchemaUpdate flag is set to false which will fail the operation if data transform is required.
-    rc = await db.importXmlSchemas([generateSchema(20,20)], /* allowDataTransformDuringSchemaUpdate = */ false);
-    assert.equal(rc, BE_SQLITE_ERROR_DataTransformRequired);
-
-    // import should be successful when allowDataTransformDuringSchemaUpdate flag is set to true so it can transform data if required.
-    rc = await db.importXmlSchemas([generateSchema(20,20)], /* allowDataTransformDuringSchemaUpdate = */ true);
-    assert.equal(rc, DbResult.BE_SQLITE_OK);
-    db.saveChanges();
-
-    db.closeIModel();
-  });
-
-  it("ecsql query", async () => {
-    const query = async (ecsql: string) => {
-      const request: DbQueryRequest = {
-        kind: DbRequestKind.ECSql,
-        query: ecsql
-      };
-      return new Promise<DbQueryResponse>((resolve) => {
-        dgndb.concurrentQueryExecute(request, (response) => {
-          resolve(response as DbQueryResponse);
-        });
-      });
-    };
-    const resp = await query("SELECT ECInstanceId FROM Bis.Element LIMIT 5");
-    assert(resp.status == DbResponseStatus.Done);
-    assert(resp.rowCount === 5);
-    assert(resp.error === "");
-    assert(resp.data[0], "0x1");
-    assert(resp.data[1], "0xe");
-    assert(resp.data[2], "0x10");
-    assert(resp.data[3], "0x11");
-    assert(resp.data[4], "0x13");
-  });
-
-  it("blob query", async () => {
-    const query = async (className: string, accessString: string, instanceId: Id64String, range?: BlobRange) => {
-      const request: DbBlobRequest = {
-        kind: DbRequestKind.BlobIO,
-        className,
-        accessString,
-        instanceId,
-        range
-      };
-      return new Promise<DbBlobResponse>((resolve) => {
-        dgndb.concurrentQueryExecute(request, (response) => {
-          resolve(response as DbBlobResponse);
-        });
-      });
-    };
-    const resp = await query("Bis.GeometricElement3d", "GeometryStream", "0x39");
-    assert(resp.status == DbResponseStatus.Done);
-    assert(resp.rawBlobSize == 201);
-    assert(resp.data instanceof Uint8Array)
-    assert(resp.data?.length == 201);
-    assert(Buffer.from(resp.data!).toString("base64") === "yQCAAjAABgAA+AAAAAEAAAAIDQgBAUAEAAAAMAAAABwAAAAYABQADAUeEQEIBgAHBRgBAQgBAf8VDEgAAAsAAACoAAAAYmcwMDAxZmIQASMUAAoADgAHBUIACgUQCAAHDAUIiAYAfAAEAAYAAAC2dX71ziceQHxSG5uae5m8PEMbZw/wtDwABSgoAAC8DXhGH+CTPLgNKAkXBNC8CQggAAC2vz2w0buqDRAIwDy3MigAJAAAGC1EVPsh+b8JCCQJQAEAAAAAAAAA");
-  });
-
-  it("blob query with range", async () => {
-    const query = async (className: string, accessString: string, instanceId: Id64String, range?: BlobRange) => {
-      const request: DbBlobRequest = {
-        kind: DbRequestKind.BlobIO,
-        className,
-        accessString,
-        instanceId,
-        range
-      };
-      return new Promise<DbBlobResponse>((resolve) => {
-        dgndb.concurrentQueryExecute(request, (response) => {
-          resolve(response as DbBlobResponse);
-        });
-      });
-    };
-    const resp = await query("Bis.GeometricElement3d", "GeometryStream", "0x39", { offset: 5, count: 10 });
-    assert(resp.status == DbResponseStatus.Done);
-    assert(resp.rawBlobSize == 201);
-    assert(resp.data instanceof Uint8Array)
-    assert(resp.data?.length == 10);
-    assert(Buffer.from(resp.data!).toString("base64") === "AAYAAPgAAAABAA==");
-  });
-
-  it("testSimpleDbQueries", () => {
-    assert.isTrue(dgndb.isOpen());
-    assert.isFalse(dgndb.isReadonly());
-    assert.isFalse(dgndb.isRedoPossible());
-    expect(() => dgndb.deleteElement("0x33333")).to.throw("missing id");
-  });
-
-``});
-
-=======
-  it("testGetECClassMetaData custom attributes", async () => {
-    assert.isTrue(dgndb.isOpen());
-    console.log();
-    const result = dgndb.getECClassMetaData("BisCore", "ISubModeledElement");
-    assert(result.result);
-    const classMetaData = JSON.parse(result.result);
-    expect(classMetaData).to.deep.equal({
-      ecclass: "BisCore:ISubModeledElement",
-      description:
-        "An interface which indicates that an Element can be broken down or described by a (sub) Model.  " +
-        "This interface is mutually exclusive with IParentElement.",
-      modifier: "Abstract",
-      displayLabel: "Modellable Element",
-      baseClasses: [],
-      customAttributes: [{
-        ecclass: "CoreCustomAttributes:IsMixin",
-        properties: {
-          AppliesToEntityClass: "Element"
-        }
-      }]
-    });
-  });
-});
-
->>>>>>> 6410f46c
+/*---------------------------------------------------------------------------------------------
+* Copyright (c) Bentley Systems, Incorporated. All rights reserved.
+* See LICENSE.md in the project root for license terms and full copyright notice.
+*--------------------------------------------------------------------------------------------*/
+import { copyFile, dbFileName, getAssetsDir, getOutputDir, iModelJsNative } from "./utils";
+import { DbResult, Id64Array, Id64String, IModelStatus } from "@itwin/core-bentley";
+import { IModelJsNative } from "../NativeLibrary";
+import { assert, expect } from "chai";
+import { openDgnDb } from ".";
+import * as path from "path";
+import * as os from "os";
+import * as fs from "fs-extra";
+import { BlobRange, DbBlobRequest, DbBlobResponse, DbQueryRequest, DbQueryResponse, DbRequestKind, DbResponseStatus, ProfileOptions } from "@itwin/core-common";
+
+// Crash reporting on linux is gated by the presence of this env variable.
+if (os.platform() === "linux")
+  process.env.LINUX_MINIDUMP_ENABLED = "yes";
+
+describe("basic tests", () => {
+
+  let dgndb: IModelJsNative.DgnDb;
+
+  before((done) => {
+    dgndb = openDgnDb(dbFileName);
+    done();
+  })
+
+  after((done) => {
+    dgndb.closeIModel();
+    done();
+  })
+
+  // verify that throwing javascript exceptions from C++ works
+  it("testExceptions", () => {
+    // first try a function
+    expect(() => (iModelJsNative as any).addFontWorkspace()).to.throw("Argument 0");
+
+    // now try methods
+    const db = new iModelJsNative.DgnDb() as any;
+    expect(() => db.openIModel()).to.throw("Argument 0");
+    expect(() => db.saveFileProperty()).to.throw("requires 2");
+
+    // from Node
+    expect(() => db.nonsense()).to.throw("not a function");
+  });
+
+  it("testTileVersionInfo", () => {
+    const ver = iModelJsNative.getTileVersionInfo();
+    assert.isTrue(typeof ver !== "undefined");
+  });
+
+  it("testSimpleDbQueries", () => {
+    assert.isTrue(dgndb.isOpen());
+    assert.isFalse(dgndb.isReadonly());
+    assert.isFalse(dgndb.isRedoPossible());
+    expect(() => dgndb.deleteElement("0x33333")).to.throw("missing id");
+  });
+
+  it("testExportGraphicsBasics", () => {
+    // Find all 3D elements in the test file
+    const elementIdArray: Id64Array = [];
+    const statement = new iModelJsNative.ECSqlStatement();
+    statement.prepare(dgndb, "SELECT ECInstanceId FROM bis.GeometricElement3d");
+    while (DbResult.BE_SQLITE_ROW === statement.step())
+      elementIdArray.push(statement.getValue(0).getId());
+    statement.dispose();
+
+    assert(elementIdArray.length > 0, "No 3D elements in test file");
+    // Expect a mesh to be generated for each element - valid for test.bim, maybe invalid for future test data
+    const elementsWithGraphics: any = {};
+    const onGraphics = (info: any) => { elementsWithGraphics[info.elementId] = true; };
+    const res = dgndb.exportGraphics({ elementIdArray, onGraphics });
+
+    assert.equal(res, 0, `IModelDb.exportGraphics returned ${res}`);
+    for (const id of elementIdArray)
+      assert.isDefined(elementsWithGraphics[id], `No graphics generated for ${id}`);
+  });
+
+  it("testSchemaImport", () => {
+    const writeDbFileName = copyFile("testSchemaImport.bim", dbFileName);
+    // Without ProfileOptions.Upgrade, we get: Error | ECDb | Failed to import schema 'BisCore.01.00.15'. Current ECDb profile version (4.0.0.1) only support schemas with EC version < 3.2. ECDb profile version upgrade is required to import schemas with EC Version >= 3.2.
+    const db = openDgnDb(writeDbFileName, {profile: ProfileOptions.Upgrade});
+    assert.isTrue(db !== undefined);
+    expect(() => db.getSchemaProps("PresentationRules")).to.throw("schema not found"); // presentationrules alias is 'pr'.
+    let bisProps = db.getSchemaProps("BisCore");
+    assert.isTrue(bisProps.version === "01.00.00");
+    const schemaPath = path.join(iModelJsNative.DgnDb.getAssetsDir(), "ECSchemas/Domain/PresentationRules.ecschema.xml");
+    const result = db.importSchemas([schemaPath] , /* allowDataTransformDuringSchemaUpdate = */false );
+    assert.isTrue(result === DbResult.BE_SQLITE_OK);
+
+    const prProps = db.getSchemaProps("PresentationRules");
+    bisProps = db.getSchemaProps("BisCore");
+    assert.isTrue(bisProps.version === "01.00.15"); // PR references 01.00.15, so importing PR will cause it to upgrade.
+  })
+
+  it("testSchemaImportPrefersExistingAndLocalOverStandard", () => {
+    const testFileName = copyFile("testSchemaImportPrefersExistingOverStandard.bim", dbFileName);
+    const db = openDgnDb(testFileName);
+    const assetsDir = path.join(getAssetsDir(), 'ImportSchemaTests');
+    const test100Path = path.join(assetsDir, "Test.01.00.00.ecschema.xml");
+
+    // BisCore will not be updated because Test only requests BisCore.01.00.00 which is already in the db
+    // db has higher precedence than standard schema paths so BisCore from the db is used as the schema ref
+    let bisProps = db.getSchemaProps("BisCore");
+    let result = db.importSchemas([test100Path], /* allowDataTransformDuringSchemaUpdate = */false );
+    assert.equal(result, DbResult.BE_SQLITE_OK);
+    assert.equal(db.getSchemaProps("BisCore").version, bisProps.version, "BisCore after Test 1.0.0 import");
+
+    let testRefProps = db.getSchemaProps("TestRef");
+    assert.equal(testRefProps.version, "01.00.00", "TestRef after Test 1.0.0 import");
+
+    // TestRef is updated to version 1.0.1 even though Test only references 1.0.0
+    // local directory has higher precedence than the db
+    const subAssetsDir = path.join(assetsDir, "LocalReferences");
+    const test101Path = path.join(subAssetsDir, "Test.01.00.01.ecschema.xml");
+    result = db.importSchemas([test101Path], /* allowDataTransformDuringSchemaUpdate = */false );
+    assert.equal(result, DbResult.BE_SQLITE_OK);
+    assert.equal(db.getSchemaProps("TestRef").version, "01.00.01", "TestRef after Test 1.0.1 import");
+  })
+
+  it("testSchemaExport", () => {
+    const xml = dgndb.schemaToXmlString("BisCore", IModelJsNative.ECVersion.V2_0);
+    assert.isString(xml);
+    if (xml === undefined)
+      return;
+    assert.isTrue(xml.includes("http://www.bentley.com/schemas/Bentley.ECXML.2.0"));
+
+    const xml32 = dgndb.schemaToXmlString("BisCore", IModelJsNative.ECVersion.V3_2);
+    assert.isString(xml32);
+    if (xml32 === undefined)
+      return;
+    assert.isTrue(xml32.includes("http://www.bentley.com/schemas/Bentley.ECXML.3.2"));
+
+    const notThere = dgndb.schemaToXmlString("NotThere.NotThere", IModelJsNative.ECVersion.V2_0);
+    assert.isUndefined(notThere);
+  });
+
+  it("testCrashReportingConfig", () => {
+    if (os.platform() === "darwin" || process.env.AddressSanitizer === "yes") {
+      // Currently unsupported on the Mac.
+      // With Address Sanitizer it fails with 'JsInterop::InitializeCrashReporting: Failed to start the crashpad handler'
+      return;
+    }
+    iModelJsNative.setCrashReporting({
+      enableCrashDumps: true,
+      crashDir: __dirname,
+      params: [
+        { name: "foo", value: "bar" },
+        { name: "foo2", value: "baz" },
+      ],
+    });
+
+    iModelJsNative.setCrashReportProperty("dynamic1", "1");
+    iModelJsNative.setCrashReportProperty("dynamic2", "2");
+    iModelJsNative.setCrashReportProperty("dynamic2", "22");
+    iModelJsNative.setCrashReportProperty("dynamic3", "3");
+    iModelJsNative.setCrashReportProperty("dynamic3", undefined);
+
+    const props = iModelJsNative.getCrashReportProperties();
+    assert.isTrue(undefined !== props.find((nvpair) => nvpair.name === "foo" && nvpair.value === "bar"));
+    assert.isTrue(undefined !== props.find((nvpair) => nvpair.name === "foo2" && nvpair.value === "baz"));
+    assert.isTrue(undefined !== props.find((nvpair) => nvpair.name === "dynamic1" && nvpair.value === "1"));
+    assert.isTrue(undefined !== props.find((nvpair) => nvpair.name === "dynamic2" && nvpair.value === "22"));
+    assert.isTrue(undefined === props.find((nvpair) => nvpair.name === "dynamic3"));
+
+    // iModelJsNative.NativeDevTools.signal(3);
+  });
+
+  it("WAL mode", () => {
+    const withWal = new  iModelJsNative.DgnDb();
+    const tempDbName = path.join(getOutputDir(), "testWal.bim");
+    if (fs.existsSync(tempDbName))
+      fs.removeSync(tempDbName);
+
+    withWal.createIModel(tempDbName, {rootSubject: {name: "wal"}});
+    withWal.enableWalMode();
+    withWal.performCheckpoint();
+    withWal.setAutoCheckpointThreshold(2000);
+    withWal.closeIModel();
+  });
+
+  it("testGetSchemaProps", async () => {
+    assert.isTrue(dgndb.isOpen());
+    expect(() => dgndb.getSchemaProps("DoesNotExist")).to.throw("schema not found");
+    const props = dgndb.getSchemaProps("BisCore");
+    expect(props.name).equal("BisCore");
+  });
+
+  it("testGetSchemaPropsAsync", async () => {
+    assert.isTrue(dgndb.isOpen());
+    await expect(dgndb.getSchemaPropsAsync("DoesNotExist")).rejectedWith("schema not found");
+    const props = await dgndb.getSchemaPropsAsync("BisCore");
+    expect(props.name).equal("BisCore");
+  });
+
+  function roundCoords(xyz: number[]): number[] {
+    return xyz.map((w) => Math.round(w));
+  }
+
+  interface Extents {
+    low: number[];
+    high: number[];
+  }
+
+  function expectExtents(actual: any, expected: Extents) {
+    expect(actual.low.length).to.equal(3);
+    expect(actual.high.length).to.equal(3);
+    expect(roundCoords(actual.low)).to.deep.equal(expected.low);
+    expect(roundCoords(actual.high)).to.deep.equal(expected.high);
+  }
+
+  function expectNullExtents(extents: any): void {
+    expect(extents.low.length).to.equal(3);
+    expect(extents.high.length).to.equal(3);
+    for (let i = 0; i < 3; i++)
+      expect(extents.low[i]).least(extents.high[i]);
+  }
+
+  it("queryModelExtents", () => {
+    expect(() => dgndb.queryModelExtents({id: "NotAnId"})).to.throw("Invalid id").property("errorNumber").equal(IModelStatus.InvalidId);
+    expect(() => dgndb.queryModelExtents({id: "0xabcdef"})).to.throw("not found").property("errorNumber").equal(IModelStatus.NotFound);
+    expect(() => dgndb.queryModelExtents({id: "0x1"})).to.throw("error=10040").property("errorNumber").equal(IModelStatus.WrongModel);
+    expect(() => dgndb.queryModelExtents({id: "0x1c"})).to.throw("error=10022").property("errorNumber").equal(IModelStatus.NoGeometry);
+
+    expectExtents(dgndb.queryModelExtents({id: "0x23"}).modelExtents, { low: [-10, -16, -10], high: [14, 6, 10] });
+  });
+
+  it("queryModelExtentsAsync", async () => {
+    async function expectResult(modelId: string, expected: IModelStatus | Extents | "null"): Promise<void> {
+      const results = await dgndb.queryModelExtentsAsync([modelId]);
+      expect(results.length).to.equal(1);
+      const result = results[0];
+      expect(result.id).to.equal(modelId);
+      if (typeof expected === "number") {
+        expect(result.status).to.equal(expected);
+        expectNullExtents(result.extents);
+      } else {
+        expect(result.status).to.equal(IModelStatus.Success);
+        if ("null" === expected)
+          expectNullExtents(result.extents);
+        else
+          expectExtents(result.extents, expected);
+      }
+    }
+
+    await expectResult("0", IModelStatus.InvalidId);
+    await expectResult("0xabcdef", IModelStatus.NotFound);
+    await expectResult("0x1", IModelStatus.WrongModel);
+    await expectResult("0x1c", "null");
+    await expectResult("0x23", { low: [-10, -16, -10], high: [14, 6, 10] });
+  });
+
+  it("queryModelExtentsAsync supports multiple models", async () => {
+    const results = await dgndb.queryModelExtentsAsync(["0", "0xabcdef", "0x1", "0x1c", "0x23", "0x24"]);
+    expect(results.length).to.equal(6);
+
+    function expectResult(index: number, expected: IModelStatus | Extents | "null"): void {
+      const result = results[index];
+      if (typeof expected === "number") {
+        expect(result.status).to.equal(expected);
+        expectNullExtents(result.extents);
+      } else {
+        expect(result.status).to.equal(IModelStatus.Success);
+        if ("null" === expected)
+          expectNullExtents(result.extents);
+        else
+          expectExtents(result.extents, expected);
+      }
+    }
+
+    expectResult(0, IModelStatus.InvalidId);
+    expectResult(1, IModelStatus.NotFound);
+    expectResult(2, IModelStatus.WrongModel);
+    expectResult(3, "null");
+    expectResult(4, { low: [-10, -16, -10], high: [14, 6, 10] });
+    expectResult(5, { low: [5, 3, -10], high: [30, 25, 10] });
+  });
+
+  // NB: The test iModel contains 4 spheres and no other geometry.
+  describe("generateElementMeshes", () => {
+    it("throws if source is not a geometric element", async () => {
+      const msg = "Geometric element required";
+      await expect(dgndb.generateElementMeshes({source: "NotAnId"})).rejectedWith(msg);
+      await expect(dgndb.generateElementMeshes({ })).rejectedWith(msg);
+      await expect(dgndb.generateElementMeshes({source: "0"})).rejectedWith(msg);
+      await expect(dgndb.generateElementMeshes({source: "0x1"})).rejectedWith(msg);
+      await expect(dgndb.generateElementMeshes({source: "0x123456789"})).rejectedWith(msg);
+    });
+
+    it("produces meshes", async () => {
+      const elemIds = ["0x38", "0x3a", "0x3b", "0x39"];
+      for (const source of elemIds) {
+        let bytes = await dgndb.generateElementMeshes({
+          source,
+          chordTolerance: 0.001,
+        });
+
+        const numBytes = bytes.length;
+        expect(numBytes).least(32);
+
+        for (let i = 0; i < 4; i++)
+          expect(bytes[i]).to.equal("LMSH".charCodeAt(i));
+
+        let u32 = new Uint32Array(bytes.buffer);
+        expect(u32[1]).to.equal(0);
+
+        for (let i = 0; i < 4; i++)
+          expect(bytes[8 + i]).to.equal("PLFC".charCodeAt(i));
+
+        const numPolyfaceBytes = u32[3];
+        expect(numPolyfaceBytes).least(8);
+
+        const fewerBytes = await dgndb.generateElementMeshes({
+          source,
+          chordTolerance: 0.1,
+        });
+
+        expect(fewerBytes.length < bytes.length).to.be.true;
+        expect(fewerBytes.length).least(32);
+
+        u32 = new Uint32Array(fewerBytes.buffer);
+        expect(u32[3] < numPolyfaceBytes).to.be.true;
+      }
+    });
+  });
+
+  it("import schema", async () => {
+    let t = 0;
+    const generateIntProp = (propCount: number, prefix: string = "P") => {
+      let xml = "";
+      for (let i = 0; i < Math.max(propCount, 1);  ++i) {
+        xml += `<ECProperty propertyName="${prefix}${i}" typeName="int"/>\n`
+
+      }
+      return xml;
+    }
+    console.log(`FileName: ${dgndb.getFilePath()}`);
+    const generateSchema = (classPropCount: number, structPropCount: number) => {
+     const schemaXml = `<?xml version="1.0" encoding="utf-8"?>
+        <ECSchema schemaName="SchemaVersionTest" alias="vt" version="01.00.0${t++}" xmlns="http://www.bentley.com/schemas/Bentley.ECXML.3.1">
+          <ECSchemaReference name="BisCore" version="01.00.00" alias="bis"/>
+          <ECStructClass typeName="ChangeInfoStruct" modifier="None">
+            ${generateIntProp(structPropCount)}
+          </ECStructClass>
+          <ECEntityClass typeName="TestElement">
+            <BaseClass>bis:GeometricElement2d</BaseClass>
+            <ECStructProperty propertyName="structProp" typeName="ChangeInfoStruct" />
+            ${generateIntProp(classPropCount)}
+          </ECEntityClass>
+      </ECSchema>`
+      return schemaXml;
+    };
+    const testFile = dbFileName.replace("test.bim", "test-schema-import.bim");
+    if (fs.existsSync(testFile)) {
+      fs.unlinkSync(testFile);
+    }
+    fs.copyFileSync(dbFileName, testFile);
+    const db = openDgnDb(testFile);
+    db.saveChanges();
+
+    // import a schema with changes that only required SchemaLock
+    let rc = await db.importXmlSchemas([generateSchema(20,1)], /* allowDataTransformDuringSchemaUpdate = */ false);
+    assert.equal(rc, DbResult.BE_SQLITE_OK);
+    db.saveChanges();
+
+    const BE_SQLITE_ERROR_DataTransformRequired = (DbResult.BE_SQLITE_IOERR | 18 << 24)
+
+    // import should fail when allowDataTransformDuringSchemaUpdate flag is set to false which will fail the operation if data transform is required.
+    rc = await db.importXmlSchemas([generateSchema(20,20)], /* allowDataTransformDuringSchemaUpdate = */ false);
+    assert.equal(rc, BE_SQLITE_ERROR_DataTransformRequired);
+
+    // import should be successful when allowDataTransformDuringSchemaUpdate flag is set to true so it can transform data if required.
+    rc = await db.importXmlSchemas([generateSchema(20,20)], /* allowDataTransformDuringSchemaUpdate = */ true);
+    assert.equal(rc, DbResult.BE_SQLITE_OK);
+    db.saveChanges();
+
+    db.closeIModel();
+  });
+
+  it("ecsql query", async () => {
+    const query = async (ecsql: string) => {
+      const request: DbQueryRequest = {
+        kind: DbRequestKind.ECSql,
+        query: ecsql
+      };
+      return new Promise<DbQueryResponse>((resolve) => {
+        dgndb.concurrentQueryExecute(request, (response) => {
+          resolve(response as DbQueryResponse);
+        });
+      });
+    };
+    const resp = await query("SELECT ECInstanceId FROM Bis.Element LIMIT 5");
+    assert(resp.status == DbResponseStatus.Done);
+    assert(resp.rowCount === 5);
+    assert(resp.error === "");
+    assert(resp.data[0], "0x1");
+    assert(resp.data[1], "0xe");
+    assert(resp.data[2], "0x10");
+    assert(resp.data[3], "0x11");
+    assert(resp.data[4], "0x13");
+  });
+
+  it("blob query", async () => {
+    const query = async (className: string, accessString: string, instanceId: Id64String, range?: BlobRange) => {
+      const request: DbBlobRequest = {
+        kind: DbRequestKind.BlobIO,
+        className,
+        accessString,
+        instanceId,
+        range
+      };
+      return new Promise<DbBlobResponse>((resolve) => {
+        dgndb.concurrentQueryExecute(request, (response) => {
+          resolve(response as DbBlobResponse);
+        });
+      });
+    };
+    const resp = await query("Bis.GeometricElement3d", "GeometryStream", "0x39");
+    assert(resp.status == DbResponseStatus.Done);
+    assert(resp.rawBlobSize == 201);
+    assert(resp.data instanceof Uint8Array)
+    assert(resp.data?.length == 201);
+    assert(Buffer.from(resp.data!).toString("base64") === "yQCAAjAABgAA+AAAAAEAAAAIDQgBAUAEAAAAMAAAABwAAAAYABQADAUeEQEIBgAHBRgBAQgBAf8VDEgAAAsAAACoAAAAYmcwMDAxZmIQASMUAAoADgAHBUIACgUQCAAHDAUIiAYAfAAEAAYAAAC2dX71ziceQHxSG5uae5m8PEMbZw/wtDwABSgoAAC8DXhGH+CTPLgNKAkXBNC8CQggAAC2vz2w0buqDRAIwDy3MigAJAAAGC1EVPsh+b8JCCQJQAEAAAAAAAAA");
+  });
+
+  it("blob query with range", async () => {
+    const query = async (className: string, accessString: string, instanceId: Id64String, range?: BlobRange) => {
+      const request: DbBlobRequest = {
+        kind: DbRequestKind.BlobIO,
+        className,
+        accessString,
+        instanceId,
+        range
+      };
+      return new Promise<DbBlobResponse>((resolve) => {
+        dgndb.concurrentQueryExecute(request, (response) => {
+          resolve(response as DbBlobResponse);
+        });
+      });
+    };
+    const resp = await query("Bis.GeometricElement3d", "GeometryStream", "0x39", { offset: 5, count: 10 });
+    assert(resp.status == DbResponseStatus.Done);
+    assert(resp.rawBlobSize == 201);
+    assert(resp.data instanceof Uint8Array)
+    assert(resp.data?.length == 10);
+    assert(Buffer.from(resp.data!).toString("base64") === "AAYAAPgAAAABAA==");
+  });
+
+  it("testSimpleDbQueries", () => {
+    assert.isTrue(dgndb.isOpen());
+    assert.isFalse(dgndb.isReadonly());
+    assert.isFalse(dgndb.isRedoPossible());
+    expect(() => dgndb.deleteElement("0x33333")).to.throw("missing id");
+  });
+
+  it("testGetECClassMetaData custom attributes", async () => {
+    assert.isTrue(dgndb.isOpen());
+    console.log();
+    const result = dgndb.getECClassMetaData("BisCore", "ISubModeledElement");
+    assert(result.result);
+    const classMetaData = JSON.parse(result.result);
+    expect(classMetaData).to.deep.equal({
+      ecclass: "BisCore:ISubModeledElement",
+      description:
+        "An interface which indicates that an Element can be broken down or described by a (sub) Model.  " +
+        "This interface is mutually exclusive with IParentElement.",
+      modifier: "Abstract",
+      displayLabel: "Modellable Element",
+      baseClasses: [],
+      customAttributes: [{
+        ecclass: "CoreCustomAttributes:IsMixin",
+        properties: {
+          AppliesToEntityClass: "Element"
+        }
+      }]
+    });
+  });
+});