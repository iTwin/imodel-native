/*---------------------------------------------------------------------------------------------
* Copyright (c) Bentley Systems, Incorporated. All rights reserved.
* See LICENSE.md in the project root for license terms and full copyright notice.
*--------------------------------------------------------------------------------------------*/

import * as os from "node:os";
import * as path from "node:path";

import type { NativeCloudSqlite } from "./NativeCloudSqlite";

/**
 * @note This package may only have **dev** dependencies on @itwin packages, so they are *not* available at runtime. Therefore we can only import **types** from them.
 * @note You cannot use mapped types @href https://www.typescriptlang.org/docs/handbook/2/mapped-types.html from itwin imports here due to how they are resolved downstream
 */

import type {
  BentleyStatus, DbOpcode, DbResult, GuidString, Id64Array, Id64String, IDisposable, IModelStatus, LogLevel, OpenMode
} from "@itwin/core-bentley";
import type {
  ChangesetIndexAndId, CodeProps, CodeSpecProperties, CreateEmptyStandaloneIModelProps, DbRequest, DbResponse, ElementAspectProps,
  ElementGeometryBuilderParams,
  ElementGeometryBuilderParamsForPart,
  ElementGraphicsRequestProps, ElementLoadOptions, ElementLoadProps, ElementMeshRequestProps, ElementProps,
  FilePropertyProps, FontId, FontMapProps, GeoCoordinatesRequestProps, GeoCoordinatesResponseProps, GeographicCRSInterpretRequestProps,
  GeographicCRSInterpretResponseProps, GeometryContainmentResponseProps, GeometryStreamProps, ImageBuffer, ImageBufferFormat, ImageSourceFormat, IModelCoordinatesRequestProps,
  IModelCoordinatesResponseProps, IModelProps, LocalDirName, LocalFileName, MassPropertiesResponseProps, ModelLoadProps,
  ModelProps, PlacementProps, QueryQuota, RelationshipProps, SnapshotOpenOptions, TextureData, TextureLoadProps, TileVersionInfo, UpgradeOptions
} from "@itwin/core-common";
import type { LowAndHighXYZProps, Range2dProps, Range3dProps } from "@itwin/core-geometry";

/* eslint-disable @typescript-eslint/naming-convention */
/* eslint-disable no-restricted-syntax */
/* eslint-disable @itwin/prefer-get */

// cspell:ignore  blocksize cachesize polltime bentleyjs imodeljs ecsql pollable polyface txns lzma uncompress changesets ruleset ulas oidc keychain libsecret rulesets struct

/** Logger categories used by the native addon
 * @internal
 */
export const NativeLoggerCategory = {
  BeSQLite: "BeSQLite",
  BRepCore: "BRepCore",
  Changeset: "Changeset",
  CloudSqlite: "CloudSqlite",
  DgnCore: "DgnCore",
  ECDb: "ECDb",
  ECObjectsNative: "ECObjectsNative",
  SQLite: "SQLite",
  UnitsNative: "UnitsNative",
} as const;

/** @internal */
export interface NativeLogger {
  readonly minLevel: LogLevel | undefined;
  readonly categoryFilter: Readonly<{[categoryName: string]: LogLevel | undefined}>;
  logTrace: (category: string, message: string) => void;
  logInfo: (category: string, message: string) => void;
  logWarning: (category: string, message: string) => void;
  logError: (category: string, message: string) => void;
}

/** Find and load the native node-addon library */
export class NativeLibrary {
  public static get archName() {
    // We make sure we are running in a known platform.
    if (typeof process === "undefined" || process.platform === undefined || process.arch === undefined)
      throw new Error("Error - unknown process");
    return `imodeljs-${process.platform}-${process.arch}`;
  }
  public static get nodeAddonName() { return "imodeljs.node"; }
  public static get defaultLocalDir(): string {
    const homedir = os.homedir();
    const platform = os.platform() as NodeJS.Platform | "ios"; // we add "ios"
    switch (platform) {
      case "win32":
        return path.join(homedir, "AppData", "Local");
      case "darwin":
      case "ios":
        return path.join(homedir, "Library", "Caches");
      case "linux":
      case "android":
        return path.join(homedir, ".cache");
      default:
        throw new Error("Error - unknown platform");
    }
  }

  // This returns true if you used `linkNativePlatform.bat` to install your local addon build.
  public static get isDevBuild(): boolean {
    try {
      require.resolve("./devbuild.json");
      return true;
    } catch {
      return false;
    }
  }

  public static get defaultCacheDir(): string { return path.join(this.defaultLocalDir, "iModelJs"); }
  private static _nativeLib?: typeof IModelJsNative;
  public static get nativeLib() { return this.load(); }
  public static load() {
    if (!this._nativeLib) {
      try {
        const platform = os.platform() as NodeJS.Platform | "ios"; // we add "ios"
        if (platform === "ios" || platform === "android") {
          this._nativeLib = (process as any)._linkedBinding("iModelJsNative") as typeof IModelJsNative;
        } else {
          this._nativeLib =
            require(`./${NativeLibrary.archName}/${NativeLibrary.nodeAddonName}`) as typeof IModelJsNative; // eslint-disable-line @typescript-eslint/no-require-imports
        }
      } catch (err: any) {
        err.message += "\nThis error may occur when trying to run an iTwin.js backend without"
          + " having installed the prerequisites. See the following link for all prerequisites:"
          + "\nhttps://www.itwinjs.org/learning/supportedplatforms/#backend-prerequisites";
        throw err;
      }
      if (this.isDevBuild)
        // eslint-disable-next-line no-console
        console.log("\x1b[36m", `using dev build from ${__dirname}\n`, "\x1b[0m");
    }
    return this._nativeLib;
  }
}

/** WAL checkpoint mode
 * @internal
 */
export const enum WalCheckpointMode {
  Passive = 0,  /* Do as much as possible w/o blocking */
  Full = 1,     /* Wait for writers, then checkpoint */
  Restart = 2,  /* Like FULL but wait for for readers */
  Truncate = 3,  /* Like RESTART but also truncate WAL */
}

/** Possible outcomes of generateElementGraphics.
* Must be kept in sync with Dgn::Tile::Graphics::TileGraphicsStatus.
* @internal
*/
export const enum ElementGraphicsStatus {
  Success = 0, // Non-null content as Uint8Array.
  Canceled = 1, // e.g., front-end explicitly canceled, iModel was closed while processing request, etc.
  NoGeometry = 2, // Not an error per se
  InvalidJson = 3,
  UnknownMajorFormatVersion = 4,
  ElementNotFound = 5,
  DuplicateRequestId = 6,
}

/** Possible outcomes of exportSchema[s] (and generally writing schemas)
* Must be kept in sync with ECN::SchemaWriteStatus
* @internal
*/
export const enum SchemaWriteStatus {
  Success = 0,
  FailedToSaveXml = 1,
  FailedToCreateXml = 2,
  FailedToCreateJson = 3,
  FailedToWriteFile = 4,
}

/** Module that declares the IModelJs native code.
 * @internal
 */
export declare namespace IModelJsNative {
  interface NameValuePair {
    name: string;
    value: string;
  }

  /** any type of Db that supports EC */
  type AnyECDb = DgnDb | ECDb;
  /** any type of Db */
  type AnyDb = AnyECDb | SQLiteDb;

  /** A string that identifies a Txn. */
  type TxnIdString = string;

  interface NativeCrashReportingConfig {
    /** The directory to which *.dmp and/or iModelJsNativeCrash*.properties.txt files are written. */
    crashDir: string;
    /** Write .dmp files to crashDir? The default is false. Even if writeDumpsToCrashDir is false, the iModelJsNativeCrash*.properties.txt file will be written to crashDir. */
    enableCrashDumps?: boolean;
    /** max # .dmp files that may exist in crashDir */
    maxDumpsInDir?: number;
    /** If writeDumpsToCrashDir is true, do you want a full-memory dump? Defaults to false. */
    wantFullMemory?: boolean;
    /** Additional name, value pairs to add as meta data to a crash report. */
    params?: NameValuePair[];
  }

  let logger: NativeLogger;
  function setMaxTileCacheSize(maxBytes: number): void;
  function getTileVersionInfo(): TileVersionInfo;
  function setCrashReporting(cfg: NativeCrashReportingConfig): void;
  function setCrashReportProperty(name: string, value: string | undefined): void;
  function getCrashReportProperties(): NameValuePair[];
  function clearLogLevelCache(): void;
  function addFontWorkspace(fileName: LocalFileName, container?: CloudContainer): boolean;
  function addGcsWorkspaceDb(dbNames: string, container?: CloudContainer, priority?: number): boolean;
  function enableLocalGcsFiles(yesNo: boolean): void;
  function queryConcurrency(pool: "io" | "cpu"): number;

  interface TrueTypeFontMetadata {
    faces: FontFaceProps[];
    embeddable: boolean;
  }

  function getTrueTypeFontMetadata(fileName: LocalFileName): TrueTypeFontMetadata;
  function isRscFontData(blob: Uint8Array): boolean;

  function imageBufferFromImageSource(
    sourceFormat: ImageSourceFormat.Png | ImageSourceFormat.Jpeg,
    sourceData: Uint8Array,
    targetFormat: ImageBufferFormat.Rgb | ImageBufferFormat.Rgba | 255,
    flipVertically: boolean
  ): Pick<ImageBuffer, "data" | "format" | "width"> | undefined;

  function imageSourceFromImageBuffer(
    imageFormat: ImageBufferFormat.Rgb | ImageBufferFormat.Rgba,
    imageData: Uint8Array,
    imageWidth: number,
    imageHeight: number,
    targetFormat: ImageSourceFormat.Png | ImageSourceFormat.Jpeg | 255,
    flipVertically: boolean,
    jpegQuality: number
  ): { format: ImageSourceFormat.Jpeg | ImageSourceFormat.Png, data: Uint8Array } | undefined;

  /** Get the SHA1 hash of a Schema XML file, possibly including its referenced Schemas */
  function computeSchemaChecksum(arg: {
    /** the full path to the root schema XML file */
    schemaXmlPath: string;
    /** A list of directories to find referenced schemas */
    referencePaths: string[];
    /** If true, the returned SHA1 includes the hash of all referenced schemas */
    exactMatch?: boolean;
  }): string;

  /** When you want to associate an explanatory message with an error status value. */
  interface StatusCodeWithMessage<ErrorCodeType> {
    status: ErrorCodeType;
    message: string;
  }

  /** The return type of synchronous functions that may return an error or a successful result. */
  type ErrorStatusOrResult<ErrorCodeType, ResultType> = {
    /** Error from the operation. This property is defined if and only if the operation failed. */
    error: StatusCodeWithMessage<ErrorCodeType>;
    result?: never;
  } | {
    error?: never;
    /** Result of the operation. This property is defined if the operation completed successfully */
    result: ResultType;
  };

  namespace ConcurrentQuery {
    /**
     * @internal
     */
    type OnResponse = (response: DbResponse) => void;
    /** Configuration for concurrent query manager
     * @internal
     */
  }
  interface IConcurrentQueryManager {
    concurrentQueryExecute(request: DbRequest, onResponse: ConcurrentQuery.OnResponse): void;
    concurrentQueryResetConfig(config?: QueryConfig): QueryConfig;
    concurrentQueryShutdown(): void;
  }

  /** Concurrent query config which should be set before making first call to concurrent query manager.
 * @internal
 */
  export interface QueryConfig {
    globalQuota?: QueryQuota;
    ignoreDelay?: boolean;
    ignorePriority?: boolean;
    requestQueueSize?: number;
    workerThreads?: number;
  }

  interface TileContent {
    content: Uint8Array;
    elapsedSeconds: number;
  }
  /** Represents the current state of a pollable tile content request.
   * Note: lack of a "completed" state because polling a completed request returns the content as a Uint8Array.
   * @internal
   */
  const enum TileContentState {
    New = 0, // Request was just created and enqueued.
    Pending = 1, // Request is enqueued but not yet being processed.
    Loading = 2, // Request is being actively processed.
  }

  /** Result of generateElementGraphics conveying graphics as Uint8Array.
   * @internal
   */
  export interface ElementGraphicsContent {
    status: ElementGraphicsStatus.Success;
    content: Uint8Array;
  }

  /** Result of generateElementGraphics that produced no graphics.
   * @internal
   */
  export interface ElementGraphicsError {
    status: Exclude<ElementGraphicsStatus, ElementGraphicsStatus.Success>;
  }

  /** The result of generateElementGraphics.
   * @note generateElementGraphics produces a Promise<ElementGraphicsResult>. It only ever rejects if some unforeseen error like "iModel not open" or "type error" occurs.
   * @internal
   */
  export type ElementGraphicsResult = ElementGraphicsContent | ElementGraphicsError;

  /** Instance key for a change
   * @internal
   */
  export interface ChangeInstanceKey {
    id: Id64String;
    classFullName: string;
    changeType: "inserted" | "updated" | "deleted";
  }

  /** Information returned by DgnDb.queryDefinitionElementUsage. */
  interface DefinitionElementUsageInfo {
    /** The subset of input Ids that are SpatialCategory definitions. */
    spatialCategoryIds?: Id64String[];
    /** The subset of input Ids that are DrawingCategory definitions. */
    drawingCategoryIds?: Id64String[];
    /** The subset of input Ids that are SubCategory definitions. */
    subCategoryIds?: Id64String[];
    /** The subset of input Ids that are CategorySelectors. */
    categorySelectorIds?: Id64String[];
    /** The subset of input Ids that are ModelSelectors. */
    modelSelectorIds?: Id64String[];
    /** The subset of input Ids that are DisplayStyles. */
    displayStyleIds?: Id64String[];
    /** The subset of input Ids that are ViewDefinitions. */
    viewDefinitionIds?: Id64String[];
    /** The subset of input Ids that are GeometryParts. */
    geometryPartIds?: Id64String[];
    /** The subset of input Ids that are RenderMaterials. */
    renderMaterialIds?: Id64String[];
    /** The subset of input Ids that are LineStyles. */
    lineStyleIds?: Id64String[];
    /** The subset of input Ids that are Textures. */
    textureIds?: Id64String[];
    /** Ids of *other* input DefinitionElements that were not checked for usage. */
    otherDefinitionElementIds?: Id64String[];
    /** Ids of input DefinitionElements where usage was detected. */
    usedIds?: Id64String[];
  }

  /**
   * Represents all of the valid EC Specification Versions.
   */
  const enum ECVersion {
    V2_0 = (0x02 << 16),
    V3_1 = (0x03 << 16 | 0x01),
    V3_2 = (0x03 << 16 | 0x02),
    Latest = V3_2,
  }

  interface ChangesetFileProps {
    index: number;
    id: string;
    parentId: string;
    changesType: number;
    description: string;
    briefcaseId: number;
    pushDate: string;
    userCreated: string;
    size?: number;
    pathname: string;
  }

  interface PerStatementHealthStats {
    sqlStatement: string;
    dbOperation: string;
    rowCount: number;
    elapsedMs: number;
    fullTableScans: number;
  }
  interface ChangesetHealthStats {
    changesetId: string;
    uncompressedSizeBytes: number;
    sha1ValidationTimeMs: number;
    insertedRows: number;
    updatedRows: number;
    deletedRows: number;
    totalElapsedMs: number;
    totalFullTableScans: number;
    perStatementStats: [PerStatementHealthStats];
  }
  interface ECSqlRowAdaptorOptions {
    abbreviateBlobs?: boolean;
    classIdsToClassNames?: boolean;
    useJsName?: boolean;
    doNotConvertClassIdsToClassNamesWhenAliased?: boolean; // backward compatibility
  }

  interface EmbeddedFileProps {
    name: string;
    localFileName: string;
  }

  interface EmbedFileArg extends EmbeddedFileProps {
    date: number;
    fileExt?: string;
    compress?: boolean;
  }

  interface EmbedFileQuery {
    size: number;
    date: number;
    fileExt: string;
  }

  interface FontEncodingProps {
    codePage?: number;
    degree?: number;
    plusMinus?: number;
    diameter?: number;
  }

  interface ResolveInstanceKeyArgs {
    partialKey?: { id: Id64String, baseClassName: string };
    federationGuid?: GuidString;
    code?: CodeProps;
  }

  interface ResolveInstanceKeyResult {
    id: Id64String;
    classFullName: string;
  }

  enum FontType { TrueType = 1, Rsc = 2, Shx = 3 }

  interface FontFaceProps {
    faceName: "regular" | "italic" | "bold" | "bolditalic";
    familyName: string;
    type: FontType;
    subId?: number;
    encoding?: FontEncodingProps;
  }

  interface SQLiteOps {
    embedFile(arg: EmbedFileArg): void;
    embedFontFile(id: number, faces: FontFaceProps[], data: Uint8Array, compress: boolean): void;
    extractEmbeddedFile(arg: EmbeddedFileProps): void;
    getFilePath(): string;
    getLastInsertRowId(): number;
    getLastError(): string;
    isOpen(): boolean;
    isReadonly(): boolean;
    queryEmbeddedFile(name: string): EmbedFileQuery | undefined;
    queryFileProperty(props: FilePropertyProps, wantString: boolean): string | Uint8Array | undefined;
    queryNextAvailableFileProperty(props: FilePropertyProps): number;
    removeEmbeddedFile(name: string): void;
    replaceEmbeddedFile(arg: EmbedFileArg): void;
    restartDefaultTxn(): void;
    saveChanges(): void;
    saveFileProperty(props: FilePropertyProps, strValue: string | undefined, blobVal: Uint8Array | undefined): void;
    vacuum(arg?: { pageSize?: number, into?: LocalFileName }): void;
    enableWalMode(yesNo?: boolean): void;
    /** perform a checkpoint if this db is in WAL mode. Otherwise this function does nothing.
     * @param mode the checkpoint mode. Default is `Truncate`.
     */
    performCheckpoint(mode?: WalCheckpointMode): void;
    setAutoCheckpointThreshold(frames: number): void;
  }

  /** The result of DgnDb.inlineGeometryParts.
   * If numSingleRefParts, numRefsInlined, and numPartsDeleted are all the same, the operation was fully successful.
   * Otherwise, some errors occurred inlining and/or deleting one or more parts.
   * A part will not be deleted unless it is first successfully inlined.
   */
  interface InlineGeometryPartsResult {
    /** The number of parts that were determined to have exactly one reference, making them candidates for inlining. */
    numCandidateParts: number;
    /** The number of part references successfully inlined. */
    numRefsInlined: number;
    /** The number of candidate parts that were successfully deleted after inlining. */
    numPartsDeleted: number;
  }

  interface SchemaReferenceProps {
    readonly name: string;
    readonly version: string;
  }

  interface SchemaItemProps {
    readonly $schema?: string;
    readonly schema?: string;  // conditionally required
    readonly schemaVersion?: string;
    readonly name?: string;
    readonly schemaItemType?: string;
    readonly label?: string;
    readonly description?: string;
    readonly customAttributes?: Array<{ [value: string]: any }>;
  }

  interface SchemaProps {
    readonly $schema: string;
    readonly name: string;
    readonly version: string;
    readonly alias: string;
    readonly label?: string;
    readonly description?: string;
    readonly references?: SchemaReferenceProps[];
    readonly items?: { [name: string]: SchemaItemProps };
    readonly customAttributes?: Array<{ [value: string]: any }>;
  }

  interface SchemaImportOptions {
    readonly schemaLockHeld?: boolean;
    readonly schemaSyncDbUri?: string;
    readonly ecSchemaXmlContext?: ECSchemaXmlContext;
  }

  interface SchemaLocalDbInfo {
    readonly id: string;
    readonly dataVer: string;
    readonly lastModUtc: string;
  }

  interface SchemaSyncDbInfo extends SchemaLocalDbInfo {
    readonly projectId: string;
    readonly parentChangesetId: string;
    readonly parentChangesetIndex?: string;
  }

  type GeometryOutputFormat = "BinaryStream" | "GeometryStreamProps";
  interface IGeometrySource {
    geom?: Uint8Array | GeometryStreamProps;
    builder?: ElementGeometryBuilderParams;
    placement?: PlacementProps;
    categoryId?: Id64String;
    is2d: boolean;
  }


  interface IGeometryPart {
    geom?: Uint8Array | GeometryStreamProps;
    builder?: ElementGeometryBuilderParamsForPart;
    is2d: boolean;
    bbox?: LowAndHighXYZProps;
  }




  // ###TODO import from core-common
  interface ModelExtentsResponseProps {
    id: Id64String;
    extents: Range3dProps;
    status: IModelStatus;
  }

  interface TextLayoutRangesProps {
    layout: Range2dProps;
    justification: Range2dProps;
  }

  enum TextEmphasis { None = 0, Bold = 1, Italic = 2, BoldItalic = Bold | Italic }

  type NoCaseCollation = "ASCII" | "Latin1";

  /** The native object for a Briefcase. */
  class DgnDb implements IConcurrentQueryManager, SQLiteOps {
    constructor();
    public readonly cloudContainer?: CloudContainer;
    public attachDb(filename: string, alias: string): void;
    public detachDb(alias: string): void;
    public getNoCaseCollation(): NoCaseCollation;
    public setNoCaseCollation(collation: NoCaseCollation): void;
    public schemaSyncSetDefaultUri(syncDbUri: string): void;
    public schemaSyncGetDefaultUri(): string;
    public schemaSyncInit(syncDbUri: string, containerId: string, overrideContainer: boolean): void;
    public schemaSyncPull(syncDbUri?: string): void;
    public schemaSyncPush(syncDbUri?: string): void;
    public schemaSyncEnabled(): boolean;
    public schemaSyncGetLocalDbInfo(): SchemaLocalDbInfo | undefined;
    public schemaSyncGetSyncDbInfo(syncDbUri: string): SchemaSyncDbInfo | undefined;
    public abandonChanges(): DbResult;
    public abandonCreateChangeset(): void;
    public addChildPropagatesChangesToParentRelationship(schemaName: string, relClassName: string): BentleyStatus;
    public invalidateFontMap(): void;
    public applyChangeset(changeSet: ChangesetFileProps, fastForward: boolean): void;
    public revertTimelineChanges(changeSet: ChangesetFileProps[], skipSchemaChanges: boolean): void;
    public attachChangeCache(changeCachePath: string): DbResult;
    public beginMultiTxnOperation(): DbResult;
    public beginPurgeOperation(): IModelStatus;
    public cancelElementGraphicsRequests(requestIds: string[]): void;
    public cancelTileContentRequests(treeId: string, contentIds: string[]): void;
    public cancelTo(txnId: TxnIdString): IModelStatus;
    public classIdToName(idString: string): string;
    public classNameToId(className: string): Id64String;
    public closeFile(): void;
    public completeCreateChangeset(arg: { index: number }): void;
    public computeProjectExtents(wantFullExtents: boolean, wantOutlierIds: boolean): { extents: Range3dProps, fullExtents?: Range3dProps, outliers?: Id64Array };
    public computeRangesForText(chars: string, fontId: FontId, bold: boolean, italic: boolean, widthFactor: number, height: number): TextLayoutRangesProps;
    public concurrentQueryExecute(request: DbRequest, onResponse: ConcurrentQuery.OnResponse): void;
    public concurrentQueryResetConfig(config?: QueryConfig): QueryConfig;
    public concurrentQueryShutdown(): void;
    public createBRepGeometry(createProps: any/* BRepGeometryCreate */): IModelStatus;
    public createChangeCache(changeCacheFile: ECDb, changeCachePath: string): DbResult;
    public createClassViewsInDb(): BentleyStatus;
    public createIModel(fileName: string, props: CreateEmptyStandaloneIModelProps): void;
    public deleteAllTxns(): void;
    public deleteElement(elemIdJson: string, options?: { indirect?: boolean }): void;
    public deleteElementAspect(aspectIdJson: string): void;
    public deleteLinkTableRelationship(props: RelationshipProps): DbResult;
    public deleteLocalValue(name: string): void;
    public deleteModel(modelIdJson: string): void;
    public detachChangeCache(): number;
    public dropSchema(schemaName: string): void;
    public dumpChangeset(changeSet: ChangesetFileProps): void;
    public elementGeometryCacheOperation(requestProps: any/* ElementGeometryCacheOperationRequestProps */): BentleyStatus;
    public embedFile(arg: EmbedFileArg): void;
    public embedFontFile(id: number, faces: FontFaceProps[], data: Uint8Array, compress: boolean): void;
    public enableChangesetSizeStats(enabled: boolean): DbResult;
    public enableTxnTesting(): void;
    public endMultiTxnOperation(): DbResult;
    public endPurgeOperation(): IModelStatus;
    public executeTest(testName: string, params: string): string;
    public exportGraphics(exportProps: any/* ExportGraphicsProps */): DbResult;
    public exportPartGraphics(exportProps: any/* ExportPartGraphicsProps */): DbResult;
    public exportSchema(schemaName: string, exportDirectory: string, outFileName?: string): SchemaWriteStatus;
    public exportSchemas(exportDirectory: string): SchemaWriteStatus;
    public extractChangedInstanceIdsFromChangeSets(changeSetFileNames: string[]): ErrorStatusOrResult<IModelStatus, ChangedInstanceIdsProps>;
    public extractChangeSummary(changeCacheFile: ECDb, changesetFilePath: string): ErrorStatusOrResult<DbResult, string>;
    public extractEmbeddedFile(arg: EmbeddedFileProps): void;
    public findGeometryPartReferences(partIds: Id64String[], is2d: boolean): Id64String[];
    public generateElementGraphics(request: ElementGraphicsRequestProps): Promise<ElementGraphicsResult>;
    public generateElementMeshes(request: ElementMeshRequestProps): Promise<Uint8Array>;
    public getBriefcaseId(): number;
    public getChangesetSize(): number;
    public getChangeTrackingMemoryUsed(): number;
    public getCodeValueBehavior(): "exact" | "trim-unicode-whitespace";
    public getCurrentChangeset(): ChangesetIndexAndId;
    public getCurrentTxnId(): TxnIdString;
    public getECClassMetaData(schema: string, className: string): ErrorStatusOrResult<IModelStatus, string>;
    public getElement(opts: ElementLoadProps): ElementProps;
    public executeSql(sql: string): DbResult;
    public getFilePath(): string; // full path of the DgnDb file
    public getGeoCoordinatesFromIModelCoordinates(points: GeoCoordinatesRequestProps): GeoCoordinatesResponseProps;
    public getGeometryContainment(props: object): Promise<GeometryContainmentResponseProps>;
    public getIModelCoordinatesFromGeoCoordinates(points: IModelCoordinatesRequestProps): IModelCoordinatesResponseProps;
    public getIModelId(): GuidString;
    public getIModelProps(when?: "pullMerge"): IModelProps;
    public resolveInstanceKey(args: ResolveInstanceKeyArgs): ResolveInstanceKeyResult;
    public readInstance(key: NodeJS.Dict<any>, args: NodeJS.Dict<any>): NodeJS.Dict<any>;
    public insertInstance(inst: NodeJS.Dict<any>, args: NodeJS.Dict<any>): Id64String;
    public updateInstance(inst: NodeJS.Dict<any>, args: NodeJS.Dict<any>): boolean;
    public deleteInstance(key: NodeJS.Dict<any>, args: NodeJS.Dict<any>): boolean;
    public patchJsonProperties(jsonProps: string):  string;
    public newBeGuid(): GuidString;

    public clearECDbCache(): void;

    public convertOrUpdateGeometrySource(arg: IGeometrySource, outFmt: GeometryOutputFormat, opts: ElementLoadOptions): IGeometrySource;
    public convertOrUpdateGeometryPart(arg: IGeometryPart, outFmt: GeometryOutputFormat, opts: ElementLoadOptions): IGeometryPart;
    
    // when lets getIModelProps know that the extents may have been updated as the result of a pullChanges and should be read directly from the iModel as opposed to the cached extents.
    public getITwinId(): GuidString;
    public getLastError(): string;
    public getLastInsertRowId(): number;
    public getLocalChanges(rootClassFilter: string[], includeInMemoryChanges: boolean): ChangeInstanceKey[]
    public getMassProperties(props: object): Promise<MassPropertiesResponseProps>;
    public getModel(opts: ModelLoadProps): ModelProps;
    public getMultiTxnOperationDepth(): number;
    public getRedoString(): string;
    public getSchemaProps(name: string): SchemaProps;
    public getSchemaPropsAsync(name: string): Promise<SchemaProps>;
    public getSchemaItem(schemaName: string, itemName: string): ErrorStatusOrResult<IModelStatus, string>;
    public getTempFileBaseName(): string;
    public getTileContent(treeId: string, tileId: string, callback: (result: ErrorStatusOrResult<IModelStatus, Uint8Array>) => void): void;
    public getTileTree(id: string, callback: (result: ErrorStatusOrResult<IModelStatus, any>) => void): void;
    public getTxnDescription(txnId: TxnIdString): string;
    public getUndoString(): string;
    public hasFatalTxnError(): boolean;
    public hasPendingTxns(): boolean;
    public hasUnsavedChanges(): boolean;
    public importFunctionalSchema(): DbResult;
    public importSchemas(schemaFileNames: string[], options?: SchemaImportOptions): DbResult;
    public importXmlSchemas(serializedXmlSchemas: string[], options?: SchemaImportOptions): DbResult;
    public inBulkOperation(): boolean;
    public inlineGeometryPartReferences(): InlineGeometryPartsResult;
    public insertCodeSpec(name: string, jsonProperties: CodeSpecProperties): Id64String;
    public insertElement(elemProps: ElementProps, options?: { forceUseId?: boolean, indirect?: boolean }): Id64String;
    public insertElementAspect(aspectProps: ElementAspectProps): Id64String;
    public insertLinkTableRelationship(props: RelationshipProps): Id64String;
    public insertModel(modelProps: ModelProps): Id64String;
    public isChangeCacheAttached(): boolean;
    public isGeometricModelTrackingSupported(): boolean;
    // Inidcates whether the current operation is an indirect change (isPropagatingChanges or explicit indirect changes)
    public isIndirectChanges(): boolean;
    // Indicates whether the TxnManager is currently propagating changes
    public isPropagatingChanges(): boolean;
    public isLinkTableRelationship(classFullName: string): boolean | undefined;
    public isOpen(): boolean;
    public isProfilerPaused(): boolean;
    public isProfilerRunning(): boolean;
    public isReadonly(): boolean;
    public isRedoPossible(): boolean;
    public isSubClassOf(childClassFullName: string, parentClassFullName: string): boolean;
    public isTxnIdValid(txnId: TxnIdString): boolean;
    public isUndoPossible(): boolean;
    public logTxnError(fatal: boolean): void;
    public openIModel(dbName: string, mode: OpenMode, upgradeOptions?: UpgradeOptions & SchemaImportOptions, props?: SnapshotOpenOptions, container?: CloudContainer, sqliteOptions?: { busyTimeout?: number }): void;
    public pauseProfiler(): DbResult;
    public pollTileContent(treeId: string, tileId: string): ErrorStatusOrResult<IModelStatus, TileContentState | TileContent>;
    public processGeometryStream(requestProps: any/* ElementGeometryOptions */): IModelStatus;
    public purgeTileTrees(modelIds: Id64Array | undefined): void;
    public queryDefinitionElementUsage(definitionElementIds: Id64Array): DefinitionElementUsageInfo | undefined;
    public queryEmbeddedFile(name: string): EmbedFileQuery | undefined;
    public queryFileProperty(props: FilePropertyProps, wantString: boolean): string | Uint8Array | undefined;
    public queryFirstTxnId(): TxnIdString;
    public queryLocalValue(name: string): string | undefined;
    // ###TODO mark deprecated use queryModelExtentsAsync
    public queryModelExtents(options: { id: Id64String }): { modelExtents: Range3dProps };
    public queryModelExtentsAsync(modelIds: Id64String[]): Promise<ModelExtentsResponseProps[]>;
    public queryNextAvailableFileProperty(props: FilePropertyProps): number;
    public queryNextTxnId(txnId: TxnIdString): TxnIdString;
    public queryPreviousTxnId(txnId: TxnIdString): TxnIdString;
    public queryTextureData(opts: TextureLoadProps): Promise<TextureData | undefined>;
    public readFontMap(): FontMapProps;
    public reinstateTxn(): IModelStatus;
    public removeEmbeddedFile(name: string): void;
    public replaceEmbeddedFile(arg: EmbedFileArg): void;
    public resetBriefcaseId(idValue: number): void;
    public restartDefaultTxn(): void;
    public restartTxnSession(): void;
    public resumeProfiler(): DbResult;
    public reverseAll(): IModelStatus;
    public reverseTo(txnId: TxnIdString): IModelStatus;
    public reverseTxns(numOperations: number): IModelStatus;
    public saveChanges(description?: string): DbResult;
    public saveFileProperty(props: FilePropertyProps, strValue: string | undefined, blobVal: Uint8Array | undefined): void;
    public saveLocalValue(name: string, value: string | undefined): void;
    public schemaToXmlString(schemaName: string, version?: ECVersion): string | undefined;
    public setGeometricModelTrackingEnabled(enabled: boolean): ErrorStatusOrResult<IModelStatus, boolean>;
    public setIModelDb(iModelDb?: any/* IModelDb */): void;
    public setIModelId(guid: GuidString): DbResult;
    public setITwinId(guid: GuidString): DbResult;
    public setBusyTimeout(ms: number): void;
    public setCodeValueBehavior(newBehavior: "exact" | "trim-unicode-whitespace"): void;
    public simplifyElementGeometry(simplifyArgs: any): IModelStatus;
    public startCreateChangeset(): ChangesetFileProps;
    public startProfiler(scopeName?: string, scenarioName?: string, overrideFile?: boolean, computeExecutionPlan?: boolean): DbResult;
    public stopProfiler(): { rc: DbResult, elapsedTime?: number, scopeId?: number, fileName?: string };
<<<<<<< HEAD
    public updateElement(elemProps: Partial<ElementProps>, options?: { indirect?: boolean }): void;
=======
    public enableChangesetStatsTracking(): void;
    public disableChangesetStatsTracking(): void;
    public getChangesetHealthData(changesetId: string): ChangesetHealthStats;
    public getAllChangesetHealthData(): ChangesetHealthStats[];
    public updateElement(elemProps: Partial<ElementProps>): void;
>>>>>>> b28bb7bb
    public updateElementAspect(aspectProps: ElementAspectProps): void;
    public updateElementGeometryCache(props: object): Promise<any>;
    public updateIModelProps(props: IModelProps): void;
    public updateLinkTableRelationship(props: RelationshipProps): DbResult;
    public updateModel(modelProps: ModelProps): void;
    public updateModelGeometryGuid(modelId: Id64String): IModelStatus;
    public updateProjectExtents(newExtentsJson: string): void;
    public writeAffectedElementDependencyGraphToFile(dotFileName: string, changedElems: Id64Array): BentleyStatus;
    public writeFullElementDependencyGraphToFile(dotFileName: string): BentleyStatus;
    public vacuum(arg?: { pageSize?: number, into?: LocalFileName }): void;
    public enableWalMode(yesNo?: boolean): void;
    public performCheckpoint(mode?: WalCheckpointMode): void;
    public setAutoCheckpointThreshold(frames: number): void;
    public pullMergeInProgress(): boolean;
    public pullMergeBegin(): void;
    public pullMergeEnd(): void;
    public pullMergeResume(): void;

    public static enableSharedCache(enable: boolean): DbResult;
    public static getAssetsDir(): string;
    public static zlibCompress(data: Uint8Array): Uint8Array;
    public static zlibDecompress(data: Uint8Array, actualSize: number): Uint8Array;
    public static computeChangesetId(args: Partial<ChangesetFileProps> & Required<Pick<ChangesetFileProps, "parentId" | "pathname">> ): string;
  }

  /** The native object for GeoServices. */
  class GeoServices {
    constructor();
    public static getGeographicCRSInterpretation(props: GeographicCRSInterpretRequestProps): GeographicCRSInterpretResponseProps;
    public static getListOfCRS(extent?: Range2dProps, includeWorld?: boolean): Array<{ name: string, description: string, deprecated: boolean, crsExtent: Range2dProps }>;
  }

  /**
   * RevisionUtility help with debugging and testing
   * @internal
   */
  class RevisionUtility {
    constructor();
    public static assembleRevision(targetFile: string, rawChangesetFile: string, prefixFile?: string, lzmaPropsJson?: string): BentleyStatus;
    public static computeStatistics(sourceFile: string, addPrefix: boolean): string;
    public static disassembleRevision(sourceFile: string, targetDir: string): BentleyStatus;
    public static dumpChangesetToDb(sourceFile: string, dbFile: string, includeCols: boolean): BentleyStatus;
    public static getUncompressSize(sourceFile: string): string;
    public static normalizeLzmaParams(lzmaPropsJson?: string): string;
    public static recompressRevision(sourceFile: string, targetFile: string, lzmaPropsJson?: string): BentleyStatus;
  }

  /**
   * The native object for SchemaUtility
   * @internal
   */
  class SchemaUtility {
    constructor();
    /** Converts given schemas and their reference schemas to EC3.2 schemas */
    public static convertCustomAttributes(xmlSchemas: string[], schemaContext?: ECSchemaXmlContext): string[];
    public static convertEC2XmlSchemas(ec2XmlSchemas: string[], schemaContext?: ECSchemaXmlContext): string[];
  }

  class ECDb implements IDisposable, IConcurrentQueryManager {
    constructor();
    public abandonChanges(): DbResult;
    public closeDb(): void;
    public createDb(dbName: string): DbResult;
    public dispose(): void;
    public dropSchema(schemaName: string): void;
    public schemaSyncSetDefaultUri(syncDbUri: string): void;
    public schemaSyncGetDefaultUri(): string;
    public schemaSyncInit(syncDbUri: string, containerId: string, overrideContainer: boolean): void;
    public schemaSyncPull(syncDbUri: string | undefined): void;
    public schemaSyncPush(syncDbUri: string | undefined): void;
    public schemaSyncEnabled(): boolean;
    public schemaSyncGetLocalDbInfo(): SchemaLocalDbInfo | undefined;
    public schemaSyncGetSyncDbInfo(): SchemaSyncDbInfo | undefined;
    public getFilePath(): string;
    public resolveInstanceKey(args: ResolveInstanceKeyArgs): ResolveInstanceKeyResult;
    public readInstance(key: NodeJS.Dict<any>, args: NodeJS.Dict<any>): NodeJS.Dict<any>;
    public insertInstance(inst: NodeJS.Dict<any>, args: NodeJS.Dict<any>): Id64String;
    public updateInstance(inst: NodeJS.Dict<any>, args: NodeJS.Dict<any>): boolean;
    public deleteInstance(key: NodeJS.Dict<any>, args: NodeJS.Dict<any>): boolean;
    public getSchemaProps(name: string): SchemaProps;
    public importSchema(schemaPathName: string): DbResult;
    public isOpen(): boolean;
    public openDb(dbName: string, mode: OpenMode, upgradeProfiles?: boolean): DbResult;
    public saveChanges(changesetName?: string): DbResult;
    public getLastError(): string;
    public getLastInsertRowId(): number;
    public static enableSharedCache(enable: boolean): DbResult;
    public concurrentQueryExecute(request: DbRequest, onResponse: ConcurrentQuery.OnResponse): void;
    public concurrentQueryResetConfig(config?: QueryConfig): QueryConfig;
    public concurrentQueryShutdown(): void;
    public attachDb(filename: string, alias: string): void;
    public detachDb(alias: string): void;

  }

  class ChangedElementsECDb implements IDisposable {
    constructor();
    public dispose(): void;
    public createDb(db: DgnDb, dbName: string): DbResult;
    public openDb(dbName: string, mode: OpenMode, upgradeProfiles?: boolean): DbResult;
    public isOpen(): boolean;
    public closeDb(): void;
    public processChangesets(db: DgnDb, changesets: ChangesetFileProps[], rulesetId: string, filterSpatial?: boolean, wantParents?: boolean, wantPropertyChecksums?: boolean, rulesetDir?: string, tempDir?: string, wantChunkTraversal?: boolean): DbResult;
    public processChangesetsAndRoll(dbFilename: string, dbGuid: string, changesets: ChangesetFileProps[], rulesetId: string, filterSpatial?: boolean, wantParents?: boolean, wantPropertyChecksums?: boolean, rulesetDir?: string, tempDir?: string, wantRelationshipCaching?: boolean, relationshipCacheSize?: number, wantChunkTraversal?: boolean, wantBoundingBoxes?: boolean): DbResult;
    public getChangedElements(startChangesetId: string, endChangesetId: string): ErrorStatusOrResult<IModelStatus, any>;
    public isProcessed(changesetId: string): boolean;
    public cleanCaches(): void;
  }

  class ECSqlStatement implements IDisposable {
    constructor();
    public clearBindings(): DbResult;
    public dispose(): void;
    public getBinder(param: number | string): ECSqlBinder;
    public getColumnCount(): number;
    public getValue(columnIndex: number): ECSqlValue;
    public prepare(db: AnyECDb, ecsql: string, logErrors?: boolean): StatusCodeWithMessage<DbResult>;
    public reset(): DbResult;
    public step(): DbResult;
    public stepAsync(callback: (result: DbResult) => void): void;
    public stepForInsert(): { status: DbResult, id: string };
    public stepForInsertAsync(callback: (result: { status: DbResult, id: string }) => void): void;
    public getNativeSql(): string;
    public toRow(arg: ECSqlRowAdaptorOptions): any;
    public getMetadata(): any;
  }

  class ECSqlBinder {
    constructor();
    public addArrayElement(): ECSqlBinder;
    public bindBlob(base64String: string | Uint8Array | ArrayBuffer | SharedArrayBuffer): DbResult;
    public bindBoolean(val: boolean): DbResult;
    public bindDateTime(isoString: string): DbResult;
    public bindDouble(val: number): DbResult;
    public bindGuid(guidStr: GuidString): DbResult;
    public bindId(hexStr: Id64String): DbResult;
    public bindIdSet(hexVector: Id64String[]): DbResult;
    public bindInteger(val: number | string): DbResult;
    public bindMember(memberName: string): ECSqlBinder;
    public bindNavigation(navIdHexStr: Id64String, relClassName?: string, relClassTableSpace?: string): DbResult;
    public bindNull(): DbResult;
    public bindPoint2d(x: number, y: number): DbResult;
    public bindPoint3d(x: number, y: number, z: number): DbResult;
    public bindString(val: string): DbResult;
  }

  class ECSqlColumnInfo {
    constructor();
    public getAccessString(): string;
    public getPropertyName(): string;
    public getOriginPropertyName(): string | undefined;
    public getRootClassAlias(): string;
    public getRootClassName(): string;
    public getRootClassTableSpace(): string;
    public getType(): number;
    public isEnum(): boolean;
    public isGeneratedProperty(): boolean;
    public isSystemProperty(): boolean;
    public isDynamicProp(): boolean;
  }

  class ECSqlValue {
    constructor();
    public getArrayIterator(): ECSqlValueIterator;
    public getBlob(): Uint8Array;
    public getBoolean(): boolean;
    public getClassNameForClassId(): string;
    public getColumnInfo(): ECSqlColumnInfo;
    public getDateTime(): string;
    public getDouble(): number;
    public getEnum(): Array<{ schema: string, name: string, key: string, value: number | string }> | undefined;
    public getGeometry(): string;
    public getGuid(): GuidString;
    public getId(): Id64String;
    public getInt(): number;
    public getInt64(): number;
    public getNavigation(): { id: Id64String, relClassName?: string };
    public getPoint2d(): { x: number, y: number };
    public getPoint3d(): { x: number, y: number, z: number };
    public getString(): string;
    public getStructIterator(): ECSqlValueIterator;
    public isNull(): boolean;
  }

  class ECSqlValueIterator {
    constructor();
    public getCurrent(): ECSqlValue;
    public moveNext(): boolean;
  }

  /** Default transaction mode for SQLiteDbs.
   * @see https://www.sqlite.org/lang_transaction.html
  */
  const enum DefaultTxnMode {
    /** no default transaction is started. You must use BEGIN/COMMIT or SQLite will use implicit transactions */
    None = 0,
    /** A deferred transaction is started when the file is first opened. This is the default. */
    Deferred = 1,
    /** An immediate transaction is started when the file is first opened. */
    Immediate = 2,
    /** An exclusive transaction is started when the file is first opened. */
    Exclusive = 3
  }

  /** parameters common to opening or creating a new SQLiteDb */
  interface SQLiteDbOpenOrCreateParams {
    /** If true, do not require that the `be_Prop` table exist */
    rawSQLite?: boolean;
    /** @see immutable option at https://www.sqlite.org/c3ref/open.html */
    immutable?: boolean;
    /** Do not attempt to verify that the file is a valid sQLite file before opening. */
    skipFileCheck?: boolean;
    /** the default transaction mode
     * @see [[SQLiteDb.DefaultTxnMode]]
    */
    defaultTxn?: 0 | 1 | 2 | 3;
    /** see query parameters from 'URI Filenames' in  https://www.sqlite.org/c3ref/open.html */
    queryParam?: string;
  }

  /** Parameters for opening an existing SQLiteDb */
  interface SQLiteDbOpenParams extends SQLiteDbOpenOrCreateParams {
    /** use OpenMode.ReadWrite to open the file with write access */
    openMode: OpenMode;
  }

  /** Size of a SQLiteDb page in bytes */
  interface PageSize {
    /** see https://www.sqlite.org/pragma.html#pragma_page_size */
    pageSize?: number;
  }

  /** Parameters for creating a new SQLiteDb */
  type SQLiteDbCreateParams = SQLiteDbOpenOrCreateParams & PageSize;

  class SQLiteDb implements SQLiteOps, IDisposable {
    constructor();
    public readonly cloudContainer?: CloudContainer;
    public abandonChanges(): void;
    public closeDb(): void;
    public createDb(dbName: string, container?: CloudContainer, params?: SQLiteDbCreateParams): void;
    public dispose(): void;
    public embedFile(arg: EmbedFileArg): void;
    public embedFontFile(id: number, faces: FontFaceProps[], data: Uint8Array, compress: boolean): void;
    public extractEmbeddedFile(arg: EmbeddedFileProps): void;
    public getFilePath(): string;
    public getLastError(): string;
    public getLastInsertRowId(): number;
    public isOpen(): boolean;
    public isReadonly(): boolean;
    public openDb(dbName: string, mode: OpenMode | SQLiteDbOpenParams, container?: CloudContainer): void;
    public queryEmbeddedFile(name: string): EmbedFileQuery | undefined;
    public queryFileProperty(props: FilePropertyProps, wantString: boolean): string | Uint8Array | undefined;
    public queryNextAvailableFileProperty(props: FilePropertyProps): number;
    public removeEmbeddedFile(name: string): void;
    public replaceEmbeddedFile(arg: EmbedFileArg): void;
    public restartDefaultTxn(): void;
    public saveChanges(): void;
    public saveFileProperty(props: FilePropertyProps, strValue: string | undefined, blobVal?: Uint8Array): void;
    public vacuum(arg?: { pageSize?: number, into?: LocalFileName }): void;
    public enableWalMode(yesNo?: boolean): void;
    public performCheckpoint(mode?: WalCheckpointMode): void;
    public setAutoCheckpointThreshold(frames: number): void;
  }

  class SqliteStatement implements IDisposable {
    constructor();
    public bindBlob(param: number | string, val: Uint8Array | ArrayBuffer | SharedArrayBuffer): DbResult;
    public bindDouble(param: number | string, val: number): DbResult;
    public bindGuid(param: number | string, guidStr: GuidString): DbResult;
    public bindId(param: number | string, hexStr: Id64String): DbResult;
    public bindInteger(param: number | string, val: number | string): DbResult;
    public bindNull(param: number | string): DbResult;
    public bindString(param: number | string, val: string): DbResult;
    public clearBindings(): DbResult;
    public dispose(): void;
    public getColumnBytes(columnIndex: number): number;
    public getColumnCount(): number;
    public getColumnName(columnIndex: number): string;
    public getColumnType(columnIndex: number): number;
    public getValueBlob(columnIndex: number): Uint8Array;
    public getValueDouble(columnIndex: number): number;
    public getValueGuid(columnIndex: number): GuidString;
    public getValueId(columnIndex: number): Id64String;
    public getValueInteger(columnIndex: number): number;
    public getValueString(columnIndex: number): string;
    public isReadonly(): boolean;
    public isValueNull(columnIndex: number): boolean;
    public prepare(db: AnyDb, sql: string, logErrors?: boolean): void;
    public reset(): DbResult;
    public step(): DbResult;
    public stepAsync(callback: (result: DbResult) => void): void;
  }

  /** Incremental IO for blobs */
  class BlobIO {
    constructor();
    /** Close this BlobIO if it is opened.
     * @note this BlobIO *may* be reused after this call by calling `open` again.
    */
    public close(): void;
    /** get the total number of bytes in the blob */
    public getNumBytes(): number;
    /** @return true if this BlobIO was successfully opened and may be use to read or write the blob */
    public isValid(): boolean;
    /** Open this BlobIO against a table/row/column in a Db */
    public open(
      /** The database for the blob */
      db: AnyDb,
      args: {
        /** the name of the table for the blob*/
        tableName: string;
        /** the name of the column for the blob */
        columnName: string;
        /** The rowId of the blob */
        row: number;
        /** If true, open this BlobIO for write access */
        writeable?: boolean;
      }): void;
    /** Read from a blob
     * @returns the contents of the requested byte range
     */
    public read(args: {
      /** The number of bytes to read */
      numBytes: number;
      /** starting offset within the blob to read */
      offset: number;
      /** If present and of sufficient size, use this ArrayBuffer for the value. */
      blob?: ArrayBuffer;
    }): Uint8Array;
    /** Reposition this BlobIO to a new rowId
     * @note this BlobIO must be valid when this methods is called.
     */
    public changeRow(row: number): void;
    /** Write to a blob */
    public write(args: {
      /** The number of bytes to write  */
      numBytes: number;
      /** starting offset within the blob to write */
      offset: number;
      /** the value to write */
      blob: ArrayBuffer;
    }): void;
  }

  /** Filter options passed to CloudContainer.queryHttpLog */
  interface BcvHttpLogFilterOptions {
    /** only return rows whose ID is >= the provided id */
    startFromId?: number;
    /** only return rows whose endTime is null OR >= the provided endTime. */
    finishedAtOrAfterTime?: string;
    /** only return rows with a non-null end_time. */
    showOnlyFinished?: boolean;
  }

  interface BcvStatsFilterOptions {
    /** if true, adds activeClients, totalClients, ongoingPrefetches, and attachedContainers to the result. */
    addClientInformation?: boolean;
  }

  /**
   * A cache for storing data from CloudSqlite databases. This object refers to a directory on a local filesystem
   * and is used to **connect** CloudContainers so they may be accessed. The contents of the cache directory are entirely
   * controlled by CloudSqlite and should be empty when the cache is first created and never modified directly. It maintains
   * the state of the local data across sessions.
   * @note All CloudContainers attached to a CloudCache must have the same block size, as determined by the first one connected.
   */
  class CloudCache {
    /** Create an instance of a CloudCache. */
    public constructor(props: NativeCloudSqlite.CacheProps);
    /** `true` if this CloudCache is connected to a daemon process */
    public get isDaemon(): boolean;
    /** The name for this CloudCache. */
    public get name(): string;
    /** The root directory of this CloudCache on a local drive. */
    public get rootDir(): LocalDirName;
    /** The guid for this CloudCache. Used for acquiring write lock. */
    public get guid(): GuidString;
    public setLogMask(mask: number): void;
    /** destroy this CloudCache. All CloudContainers currently connected are disconnected. */
    public destroy(): void;
  }

  /** A CloudSqlite container that may be connected to a CloudCache. */
  class CloudContainer {
    public onConnect?: (container: CloudContainer, cache: CloudCache) => void;
    public onConnected?: (container: CloudContainer) => void;
    public onDisconnect?: (container: CloudContainer, detach: boolean) => void;
    public onDisconnected?: (container: CloudContainer, detach: boolean) => void;

    public readonly cache?: CloudCache;
    /** Create a new instance of a CloudContainer. It must be connected to a CloudCache for most operations. */
    public constructor(props: NativeCloudSqlite.ContainerAccessProps);
    /** the baseUri of this container */
    public get baseUri(): string;
    /** the storageType of this container */
    public get storageType(): string;
    /** The ContainerId. */
    public get containerId(): string;
    /** The *alias* to identify this CloudContainer in a CloudCache. Usually just the ContainerId. */
    public get alias(): string;
    /** The logId. */
    public get logId(): string;
    /** The time that the write lock expires. Of the form 'YYYY-MM-DDTHH:MM:SS.000Z' in UTC.
     *  Returns empty string if write lock is not held.
     */
    public get writeLockExpires(): string;
    /** true if this CloudContainer is currently connected to a CloudCache via the `connect` method. */
    public get isConnected(): boolean;
    /** true if this CloudContainer was created with the `writeable` flag (and its `accessToken` supplies write access). */
    public get isWriteable(): boolean;
    /** true if this container is public (doesn't require authorization ). */
    public get isPublic(): boolean;
    /** true if this CloudContainer currently holds the write lock for its container in the cloud. */
    public get hasWriteLock(): boolean;
    /** true if this CloudContainer has local changes that have not be uploaded to its container in the cloud. */
    public get hasLocalChanges(): boolean;
    /** The current accessToken providing access to the cloud container */
    public get accessToken(): string;
    public set accessToken(val: string);
    /** Get the number of garbage blocks in this container that can be purged. */
    public get garbageBlocks(): number;
    /** The block size for this CloudContainer. */
    public get blockSize(): number;

    /**
     * initialize a cloud blob-store container to be used as a new Sqlite CloudContainer. This creates the manifest, and should be
     * performed on an empty container. If an existing manifest is present, it is destroyed and a new one is created (essentially emptying the container.)
     */
    public initializeContainer(opts: { checksumBlockNames?: boolean, blockSize: number }): void;

    /**
     * Attempt to acquire the write lock for this CloudContainer. For this to succeed:
     * 1. it must be connected to a `CloudCache`
     * 2. this CloudContainer must have been constructed with `writeable: true`
     * 3. the `accessToken` must authorize write access
     * 4. no other process may be holding an unexpired write lock
     * @throws exception if any of the above conditions fail
     * @note Write locks *expire* after the duration specified in the `durationSeconds` property of the constructor argument, in case a process
     * crashes or otherwise fails to release the lock. Calling `acquireWriteLock` with the lock already held resets the lock duration from the current time,
     * so long running processes should call this method periodically to ensure their lock doesn't expire (they should also make sure their accessToken is refreshed
     * before it expires.)
     * @note on success, the manifest is polled before the promise resolves.
     * @param user  An identifier of the process/user locking the CloudContainer. In the event of a write lock
     * collision, this string will be included in the exception string of the *other* process attempting to obtain a write lock.
     */
    public acquireWriteLock(user: string): void;

    /**
     * Release the write lock if it is currently held.
     * @note if there are local changes that have not been uploaded, they are automatically uploaded before the write lock is released.
     * @note if the write lock is not held, this method does nothing.
     */
    public releaseWriteLock(): void;

    /**
     * Destroy any currently valid write lock from this or any other process. This is obviously very dangerous and defeats the purpose of write locking.
     * This method exists only for administrator tools to clear a failed process without waiting for the expiration period. It can also be useful for tests.
     * For this to succeed, all of the conditions of `acquireWriteLock` must be true other than #4.
     */
    public clearWriteLock(): void;

    /**
     * Abandon any local changes in this container. If the write lock is currently held, it is released.
     * This function fails with BE_SQLITE_BUSY if one or more clients have open read or write transactions
     * on any database in the container.
     */
    public abandonChanges(): void;

    /**
     * Connect this CloudContainer to a CloudCache for reading or writing its manifest, write lock, and databases.
     * @note A CloudCache is a local directory holding copies of information from the cloud. Its content is persistent across sessions,
     * but this method must be called each session to (re)establish the connection to the cache. If the CloudCache was previously populated,
     * this method may be called and will succeed *even when offline* or without a valid `accessToken`.
     * @note all operations that access the contents of databases or the manifest require this method be called (`isConnected === true`).
     */
    public connect(cache: CloudCache): void;

    /**
     * Disconnect this CloudContainer from its CloudCache. There must be no open databases from this container.
     */
    public disconnect(args?: {
      /** if true removes the container from the CloudCache, otherwise Leaves the container in the CloudCache so it is available for future sessions. */
      detach?: boolean;
    }): void;

    /**
     * Poll cloud storage for changes from other processes. *No changes* made by other processes are visible to
     * this CloudContainer unless/until this method is called.
     * @note this is automatically called whenever the write lock is obtained to ensure all changes are against the latest version.
     */
    public checkForChanges(): void;

    /**
     * Upload any changed blocks from all databases in this CloudContainer.
     * @note this is called automatically from `releaseWriteLock` before the write lock is released. It is only necessary to call this directly if you
     * wish to upload changes while the write lock is still held.
     * @see hasLocalChanges
     */
    public uploadChanges(): Promise<void>;

    /**
     * Create a copy of an existing database within this CloudContainer with a new name.
     * @note CloudSqlite uses copy-on-write semantics for this operation. That is, this method merely makes a
     * new entry in the manifest with the new name that *shares* all of its blocks with the original database.
     * If either database subsequently changes, the only modified blocks are not shared.
     */
    public copyDatabase(dbName: string, toAlias: string): Promise<void>;

    /** Remove a database from this CloudContainer, moving all of its no longer used blocks to the delete list in the manifest.
     * @see [[CloudSqlite.CleanDeletedBlocksJob]] to actually delete the blocks from the delete list.
     */
    public deleteDatabase(dbName: string): Promise<void>;

    /** Get the list of database names in this CloudContainer.
     * @param globArg if present, filter the results with SQLite [GLOB](https://www.sqlite.org/lang_expr.html#glob) operator.
     */
    public queryDatabases(globArg?: string): string[];

    /**
     * Get the status of a specific database in this CloudContainer.
     * @param dbName the name of the database of interest
     */
    public queryDatabase(dbName: string): NativeCloudSqlite.CachedDbProps | undefined;

    /**
     * query the bcv_http_log table
     * @note the bcv_http_log table contains one row for each HTTP request made by the VFS or connected daemon.
     * @note Entries are automatically removed from the table on a FIFO basis. By default entries which are 1 hr old will be removed.
     */
    public queryHttpLog(filterOptions?: BcvHttpLogFilterOptions): NativeCloudSqlite.BcvHttpLog[];

    /**
     * query the bcv_stat table.
     * @internal
     */
    public queryBcvStats(filterOptions?: BcvStatsFilterOptions): NativeCloudSqlite.BcvStats;

    /**
     * Get the SHA1 hash of the content of a database.
     * @param dbName the name of the database of interest
     * @note the hash will be empty if the database does not exist
     */
    public queryDatabaseHash(dbName: string): string;
  }

  /**
   * Object to perform an "upload" or "download" of a database to/from a CloudContainer.
   * @note The transfer begins when the object is constructed, and the object remains alive during the upload/download operation.
   * It provides the Promise that is resolved when the operation completes or fails, and has methods to provide feedback for progress and to cancel the operation prematurely.
   */
  class CancellableCloudSqliteJob {
    /** create an instance of a transfer. The operation begins immediately when the object is created.
     * @param direction either "upload" or "download"
     * @param container the container holding the database. Does *not* require that the container be connected to a CloudCache.
     * @param args The properties for the source and target of the transfer.
     */
    constructor(direction: NativeCloudSqlite.TransferDirection | "cleanup", container: CloudContainer, args: NativeCloudSqlite.TransferDbProps | NativeCloudSqlite.CleanDeletedBlocksOptions);

    /** Cancel a currently pending transfer and cause the promise to be rejected with a Cancelled status.
     * @throws exception if the operation has already completed.
     */
    public cancelTransfer(): void;
    /** Get the current progress of the transfer.
     * @throws exception if the operation has already completed.
     */
    public getProgress(): { loaded: number, total: number };

    /**
     * Only applicable to cleanup jobs. Calling this in a download or upload job will also stop the job but without saving progress.
     * During a cleanup job, if any blocks have been deleted, the job will stop and upload the manifest reflecting which blocks have been deleted.
     */
    public stopAndSaveProgress(): void;

    /** Promise that is resolved when the transfer completes, or is rejected if the transfer fails (or is cancelled.) */
    public promise: Promise<void>;
  }

  class CloudPrefetch {
    public readonly cloudContainer: CloudContainer;
    public readonly dbName: string;

    /** create an instance of a prefetch operation. The operation begins immediately when the object is created.
     * The prefetch will continue in the background until it either finishes, is canceled, or the CloudContainer is disconnected from its CloudCache.
     * @param container the container holding the database.
     * @param dbName the name of the database to prefetch
     */
    constructor(container: CloudContainer, dbName: string, args?: NativeCloudSqlite.PrefetchProps);

    /** Cancel a currently pending prefetch. The promise will be resolved immediately after this call. */
    public cancel(): void;

    /**
     * Promise that is resolved when the prefetch completes or is cancelled. Await this promise to ensure that the
     * database has been fully downloaded before going offline, for example.
     * @returns a Promise that resolves to `true` if the prefetch completed and the entire database is local, or `false` if it was aborted or failed.
     * @note the promise is *not* rejected on `cancel`. Some progress may (or may not) have been made by the request.
     * @note To monitor the progress being made during prefetch, call `CloudContainer.queryDatabase` periodically.
     */
    public promise: Promise<boolean>;
  }

  const enum ECPresentationStatus {
    Success = 0,
    Canceled = 1,
    Pending = 2,
    Error = 0x10000,
    InvalidArgument = Error + 1,
    ResultSetTooLarge = Error + 2,
  }

  interface ECPresentationMemoryHierarchyCacheConfig {
    mode: "memory";
  }

  interface ECPresentationDiskHierarchyCacheConfig {
    mode: "disk";
    directory: string;
    memoryCacheSize?: number;
  }

  interface ECPresentationHybridHierarchyCacheConfig {
    mode: "hybrid";
    disk?: ECPresentationDiskHierarchyCacheConfig;
  }

  type ECPresentationHierarchyCacheConfig = ECPresentationMemoryHierarchyCacheConfig | ECPresentationDiskHierarchyCacheConfig | ECPresentationHybridHierarchyCacheConfig;

  type ECPresentationManagerResponse<TResult> = ErrorStatusOrResult<ECPresentationStatus, TResult> & {
    diagnostics?: any;
  };

  interface ECPresentationManagerProps {
    id: string;
    taskAllocationsMap: { [priority: number]: number };
    defaultFormats: {
      [phenomenon: string]: Array<{
        unitSystems: string[];
        serializedFormat: string;
      }>;
    };
    updateCallback: (updateInfo: any) => void;
    cacheConfig: ECPresentationHierarchyCacheConfig;
    contentCacheSize?: number;
    workerConnectionCacheSize?: number;
    useMmap?: boolean | number;
  }

  class ECPresentationManager implements IDisposable {
    constructor(props: ECPresentationManagerProps);
    public forceLoadSchemas(db: DgnDb): Promise<ECPresentationManagerResponse<void>>;
    public setupRulesetDirectories(directories: string[]): ECPresentationManagerResponse<void>;
    public setupSupplementalRulesetDirectories(directories: string[]): ECPresentationManagerResponse<void>;
    public setRulesetVariableValue(rulesetId: string, variableId: string, type: string, value: any): ECPresentationManagerResponse<void>;
    public unsetRulesetVariableValue(rulesetId: string, variableId: string): ECPresentationManagerResponse<void>;
    public getRulesetVariableValue(rulesetId: string, variableId: string, type: string): ECPresentationManagerResponse<any>;
    public registerSupplementalRuleset(serializedRuleset: string): ECPresentationManagerResponse<string>;
    public getRulesets(rulesetId: string): ECPresentationManagerResponse<string>;
    public addRuleset(serializedRuleset: string): ECPresentationManagerResponse<string>;
    public removeRuleset(rulesetId: string, hash: string): ECPresentationManagerResponse<boolean>;
    public clearRulesets(): ECPresentationManagerResponse<void>;
    public handleRequest(db: DgnDb, options: string): { result: Promise<ECPresentationManagerResponse<Buffer>>, cancel: () => void };
    public dispose(): void;
  }

  namespace ECSchemaXmlContext {
    interface SchemaKey {
      name: string;
      readVersion: number;
      writeVersion: number;
      minorVersion: number;
    }

    const enum SchemaMatchType {
      Identical = 0,               // Find exact VersionRead, VersionWrite, VersionMinor match as well as Data
      Exact = 1,                   // Find exact VersionRead, VersionWrite, VersionMinor match.
      LatestWriteCompatible = 2,   // Find latest version with matching VersionRead and VersionWrite
      Latest = 3,                  // Find latest version.
      LatestReadCompatible = 4,    // Find latest version with matching VersionRead
    }

    type SchemaLocaterCallback = (key: SchemaKey, matchType: SchemaMatchType) => string | undefined | void;
  }

  class ECSchemaXmlContext {
    constructor();
    public addSchemaPath(schemaPath: string): void;
    public setSchemaLocater(locater: ECSchemaXmlContext.SchemaLocaterCallback): void;
    public setFirstSchemaLocater(locater: ECSchemaXmlContext.SchemaLocaterCallback): void;
    public readSchemaFromXmlFile(filePath: string): ErrorStatusOrResult<BentleyStatus, string>;
  }

  class SnapRequest {
    constructor();
    public doSnap(db: DgnDb, request: any): Promise<any>;
    public cancelSnap(): void;
  }

  interface FeatureUserDataKeyValuePair {
    key: string;
    value: string;
  }

  interface NativeUlasClientFeatureEvent {
    featureId: string;
    versionStr: string;
    projectId?: string;
    startDateZ?: string;
    endDateZ?: string;
    featureUserData?: FeatureUserDataKeyValuePair[];
  }

  class ChangesetReader {
    public close(): void;
    public getColumnCount(): number;
    public getColumnValue(col: number, stage: number): Uint8Array | number | string | null | undefined;
    public getColumnValueBinary(col: number, stage: number): Uint8Array | undefined;
    public getColumnValueDouble(col: number, stage: number): number | undefined;
    public getColumnValueId(col: number, stage: number): string | undefined;
    public getColumnValueInteger(col: number, stage: number): number | undefined;
    public getColumnValueText(col: number, stage: number): string | undefined;
    public getColumnValueType(col: number, stage: number): number | undefined;
    public getDdlChanges(): string | undefined;
    public getOpCode(): DbOpcode;
    public getPrimaryKeys(): (Uint8Array | number | string | null | undefined)[];
    public getRow(stage: number): (Uint8Array | number | string | null | undefined)[];
    public getTableName(): string;
    public hasRow(): boolean;
    public isColumnValueNull(col: number, stage: number): boolean | undefined;
    public isIndirectChange(): boolean;
    public getPrimaryKeyColumnIndexes(): number[];
    public openFile(fileName: string, invert: boolean): void;
    public openGroup(fileName: string[], db: AnyECDb, invert: boolean): void;
    public openLocalChanges(db: DgnDb, includeInMemoryChanges: boolean, invert: boolean): void;
    public openTxn(db: DgnDb, txnId: Id64String, invert: boolean): void;
    public reset(): void;
    public step(): boolean;
    public writeToFile(fileName: string, containsSchemaChanges: boolean, overrideFile: boolean): void;
  }

  class DisableNativeAssertions implements IDisposable {
    constructor();
    public dispose(): void;
  }

  class ImportContext implements IDisposable {
    constructor(sourceDb: DgnDb, targetDb: DgnDb);
    public dispose(): void;
    public dump(outputFileName: string): BentleyStatus;
    public addClass(sourceClassFullName: string, targetClassFullName: string): BentleyStatus;
    public addCodeSpecId(sourceId: Id64String, targetId: Id64String): BentleyStatus;
    public addElementId(sourceId: Id64String, targetId: Id64String): BentleyStatus;
    public removeElementId(sourceId: Id64String): BentleyStatus;
    public findCodeSpecId(sourceId: Id64String): Id64String;
    public findElementId(sourceId: Id64String): Id64String;
    public cloneElement(sourceId: Id64String, cloneOptions?: CloneElementOptions): ElementProps;
    public importCodeSpec(sourceId: Id64String): Id64String;
    public importFont(sourceId: number): number;
    public hasSubCategoryFilter(): boolean;
    public isSubCategoryFiltered(sourceId: Id64String): boolean;
    public filterSubCategoryId(sourceId: Id64String): BentleyStatus;
    public saveStateToDb(db: SQLiteDb): void;
    public loadStateFromDb(db: SQLiteDb): void;
  }

  interface CloneElementOptions {
    binaryGeometry?: boolean;
  }

  interface ChangedInstanceOpsProps {
    insert?: Id64String[];
    update?: Id64String[];
    delete?: Id64String[];
  }

  /** The *wire format* of the result returned by DgnDb.extractChangedInstanceIdsFromChangeSets */
  interface ChangedInstanceIdsProps {
    codeSpec?: ChangedInstanceOpsProps;
    model?: ChangedInstanceOpsProps;
    element?: ChangedInstanceOpsProps;
    aspect?: ChangedInstanceOpsProps;
    relationship?: ChangedInstanceOpsProps;
    font?: ChangedInstanceOpsProps;
  }

  /**
   * Temporary implementation to allow crashing the backend for testing purposes
   * @internal
   */
  class NativeDevTools {
    public static signal(signalType: number): boolean;
    public static emitLogs(count: number, category: string, severity: LogLevel, thread: "main" | "worker", onDone: () => void): void;
  }

  /**
   * Utilities to encode/decode names to convert them to/from names that comply with EC naming rules
   */
  class ECNameValidation {
    /**
     * Encodes names to comply with EC naming rules
     * @param name Name to be encoded
     * @returns Encoded name
     * @param name
     */
    public static encodeToValidName(name: string): string;

    /**
    * Decodes names that were encoded to comply with EC naming rules
    * @param encodedName Encoded name
    * @returns Decoded name
    */
    public static decodeFromValidName(encodedName: string): string;
  }

  const enum TestWorkerState {
    NotQueued = 0,
    Queued = 1,
    Skipped = 2,
    Running = 3,
    Ok = 4,
    Error = 5,
    Aborted = 6,
  }

  class TestWorker {
    public constructor(db: DgnDb);

    public queue(): Promise<void>;
    public cancel(): void;
    public setReady(): void;
    public setThrow(): void;
    public isCanceled(): boolean;
    public wasExecuted(): boolean;
    public getState(): TestWorkerState;
  }
}
<|MERGE_RESOLUTION|>--- conflicted
+++ resolved
@@ -1,1598 +1,1594 @@
-/*---------------------------------------------------------------------------------------------
-* Copyright (c) Bentley Systems, Incorporated. All rights reserved.
-* See LICENSE.md in the project root for license terms and full copyright notice.
-*--------------------------------------------------------------------------------------------*/
-
-import * as os from "node:os";
-import * as path from "node:path";
-
-import type { NativeCloudSqlite } from "./NativeCloudSqlite";
-
-/**
- * @note This package may only have **dev** dependencies on @itwin packages, so they are *not* available at runtime. Therefore we can only import **types** from them.
- * @note You cannot use mapped types @href https://www.typescriptlang.org/docs/handbook/2/mapped-types.html from itwin imports here due to how they are resolved downstream
- */
-
-import type {
-  BentleyStatus, DbOpcode, DbResult, GuidString, Id64Array, Id64String, IDisposable, IModelStatus, LogLevel, OpenMode
-} from "@itwin/core-bentley";
-import type {
-  ChangesetIndexAndId, CodeProps, CodeSpecProperties, CreateEmptyStandaloneIModelProps, DbRequest, DbResponse, ElementAspectProps,
-  ElementGeometryBuilderParams,
-  ElementGeometryBuilderParamsForPart,
-  ElementGraphicsRequestProps, ElementLoadOptions, ElementLoadProps, ElementMeshRequestProps, ElementProps,
-  FilePropertyProps, FontId, FontMapProps, GeoCoordinatesRequestProps, GeoCoordinatesResponseProps, GeographicCRSInterpretRequestProps,
-  GeographicCRSInterpretResponseProps, GeometryContainmentResponseProps, GeometryStreamProps, ImageBuffer, ImageBufferFormat, ImageSourceFormat, IModelCoordinatesRequestProps,
-  IModelCoordinatesResponseProps, IModelProps, LocalDirName, LocalFileName, MassPropertiesResponseProps, ModelLoadProps,
-  ModelProps, PlacementProps, QueryQuota, RelationshipProps, SnapshotOpenOptions, TextureData, TextureLoadProps, TileVersionInfo, UpgradeOptions
-} from "@itwin/core-common";
-import type { LowAndHighXYZProps, Range2dProps, Range3dProps } from "@itwin/core-geometry";
-
-/* eslint-disable @typescript-eslint/naming-convention */
-/* eslint-disable no-restricted-syntax */
-/* eslint-disable @itwin/prefer-get */
-
-// cspell:ignore  blocksize cachesize polltime bentleyjs imodeljs ecsql pollable polyface txns lzma uncompress changesets ruleset ulas oidc keychain libsecret rulesets struct
-
-/** Logger categories used by the native addon
- * @internal
- */
-export const NativeLoggerCategory = {
-  BeSQLite: "BeSQLite",
-  BRepCore: "BRepCore",
-  Changeset: "Changeset",
-  CloudSqlite: "CloudSqlite",
-  DgnCore: "DgnCore",
-  ECDb: "ECDb",
-  ECObjectsNative: "ECObjectsNative",
-  SQLite: "SQLite",
-  UnitsNative: "UnitsNative",
-} as const;
-
-/** @internal */
-export interface NativeLogger {
-  readonly minLevel: LogLevel | undefined;
-  readonly categoryFilter: Readonly<{[categoryName: string]: LogLevel | undefined}>;
-  logTrace: (category: string, message: string) => void;
-  logInfo: (category: string, message: string) => void;
-  logWarning: (category: string, message: string) => void;
-  logError: (category: string, message: string) => void;
-}
-
-/** Find and load the native node-addon library */
-export class NativeLibrary {
-  public static get archName() {
-    // We make sure we are running in a known platform.
-    if (typeof process === "undefined" || process.platform === undefined || process.arch === undefined)
-      throw new Error("Error - unknown process");
-    return `imodeljs-${process.platform}-${process.arch}`;
-  }
-  public static get nodeAddonName() { return "imodeljs.node"; }
-  public static get defaultLocalDir(): string {
-    const homedir = os.homedir();
-    const platform = os.platform() as NodeJS.Platform | "ios"; // we add "ios"
-    switch (platform) {
-      case "win32":
-        return path.join(homedir, "AppData", "Local");
-      case "darwin":
-      case "ios":
-        return path.join(homedir, "Library", "Caches");
-      case "linux":
-      case "android":
-        return path.join(homedir, ".cache");
-      default:
-        throw new Error("Error - unknown platform");
-    }
-  }
-
-  // This returns true if you used `linkNativePlatform.bat` to install your local addon build.
-  public static get isDevBuild(): boolean {
-    try {
-      require.resolve("./devbuild.json");
-      return true;
-    } catch {
-      return false;
-    }
-  }
-
-  public static get defaultCacheDir(): string { return path.join(this.defaultLocalDir, "iModelJs"); }
-  private static _nativeLib?: typeof IModelJsNative;
-  public static get nativeLib() { return this.load(); }
-  public static load() {
-    if (!this._nativeLib) {
-      try {
-        const platform = os.platform() as NodeJS.Platform | "ios"; // we add "ios"
-        if (platform === "ios" || platform === "android") {
-          this._nativeLib = (process as any)._linkedBinding("iModelJsNative") as typeof IModelJsNative;
-        } else {
-          this._nativeLib =
-            require(`./${NativeLibrary.archName}/${NativeLibrary.nodeAddonName}`) as typeof IModelJsNative; // eslint-disable-line @typescript-eslint/no-require-imports
-        }
-      } catch (err: any) {
-        err.message += "\nThis error may occur when trying to run an iTwin.js backend without"
-          + " having installed the prerequisites. See the following link for all prerequisites:"
-          + "\nhttps://www.itwinjs.org/learning/supportedplatforms/#backend-prerequisites";
-        throw err;
-      }
-      if (this.isDevBuild)
-        // eslint-disable-next-line no-console
-        console.log("\x1b[36m", `using dev build from ${__dirname}\n`, "\x1b[0m");
-    }
-    return this._nativeLib;
-  }
-}
-
-/** WAL checkpoint mode
- * @internal
- */
-export const enum WalCheckpointMode {
-  Passive = 0,  /* Do as much as possible w/o blocking */
-  Full = 1,     /* Wait for writers, then checkpoint */
-  Restart = 2,  /* Like FULL but wait for for readers */
-  Truncate = 3,  /* Like RESTART but also truncate WAL */
-}
-
-/** Possible outcomes of generateElementGraphics.
-* Must be kept in sync with Dgn::Tile::Graphics::TileGraphicsStatus.
-* @internal
-*/
-export const enum ElementGraphicsStatus {
-  Success = 0, // Non-null content as Uint8Array.
-  Canceled = 1, // e.g., front-end explicitly canceled, iModel was closed while processing request, etc.
-  NoGeometry = 2, // Not an error per se
-  InvalidJson = 3,
-  UnknownMajorFormatVersion = 4,
-  ElementNotFound = 5,
-  DuplicateRequestId = 6,
-}
-
-/** Possible outcomes of exportSchema[s] (and generally writing schemas)
-* Must be kept in sync with ECN::SchemaWriteStatus
-* @internal
-*/
-export const enum SchemaWriteStatus {
-  Success = 0,
-  FailedToSaveXml = 1,
-  FailedToCreateXml = 2,
-  FailedToCreateJson = 3,
-  FailedToWriteFile = 4,
-}
-
-/** Module that declares the IModelJs native code.
- * @internal
- */
-export declare namespace IModelJsNative {
-  interface NameValuePair {
-    name: string;
-    value: string;
-  }
-
-  /** any type of Db that supports EC */
-  type AnyECDb = DgnDb | ECDb;
-  /** any type of Db */
-  type AnyDb = AnyECDb | SQLiteDb;
-
-  /** A string that identifies a Txn. */
-  type TxnIdString = string;
-
-  interface NativeCrashReportingConfig {
-    /** The directory to which *.dmp and/or iModelJsNativeCrash*.properties.txt files are written. */
-    crashDir: string;
-    /** Write .dmp files to crashDir? The default is false. Even if writeDumpsToCrashDir is false, the iModelJsNativeCrash*.properties.txt file will be written to crashDir. */
-    enableCrashDumps?: boolean;
-    /** max # .dmp files that may exist in crashDir */
-    maxDumpsInDir?: number;
-    /** If writeDumpsToCrashDir is true, do you want a full-memory dump? Defaults to false. */
-    wantFullMemory?: boolean;
-    /** Additional name, value pairs to add as meta data to a crash report. */
-    params?: NameValuePair[];
-  }
-
-  let logger: NativeLogger;
-  function setMaxTileCacheSize(maxBytes: number): void;
-  function getTileVersionInfo(): TileVersionInfo;
-  function setCrashReporting(cfg: NativeCrashReportingConfig): void;
-  function setCrashReportProperty(name: string, value: string | undefined): void;
-  function getCrashReportProperties(): NameValuePair[];
-  function clearLogLevelCache(): void;
-  function addFontWorkspace(fileName: LocalFileName, container?: CloudContainer): boolean;
-  function addGcsWorkspaceDb(dbNames: string, container?: CloudContainer, priority?: number): boolean;
-  function enableLocalGcsFiles(yesNo: boolean): void;
-  function queryConcurrency(pool: "io" | "cpu"): number;
-
-  interface TrueTypeFontMetadata {
-    faces: FontFaceProps[];
-    embeddable: boolean;
-  }
-
-  function getTrueTypeFontMetadata(fileName: LocalFileName): TrueTypeFontMetadata;
-  function isRscFontData(blob: Uint8Array): boolean;
-
-  function imageBufferFromImageSource(
-    sourceFormat: ImageSourceFormat.Png | ImageSourceFormat.Jpeg,
-    sourceData: Uint8Array,
-    targetFormat: ImageBufferFormat.Rgb | ImageBufferFormat.Rgba | 255,
-    flipVertically: boolean
-  ): Pick<ImageBuffer, "data" | "format" | "width"> | undefined;
-
-  function imageSourceFromImageBuffer(
-    imageFormat: ImageBufferFormat.Rgb | ImageBufferFormat.Rgba,
-    imageData: Uint8Array,
-    imageWidth: number,
-    imageHeight: number,
-    targetFormat: ImageSourceFormat.Png | ImageSourceFormat.Jpeg | 255,
-    flipVertically: boolean,
-    jpegQuality: number
-  ): { format: ImageSourceFormat.Jpeg | ImageSourceFormat.Png, data: Uint8Array } | undefined;
-
-  /** Get the SHA1 hash of a Schema XML file, possibly including its referenced Schemas */
-  function computeSchemaChecksum(arg: {
-    /** the full path to the root schema XML file */
-    schemaXmlPath: string;
-    /** A list of directories to find referenced schemas */
-    referencePaths: string[];
-    /** If true, the returned SHA1 includes the hash of all referenced schemas */
-    exactMatch?: boolean;
-  }): string;
-
-  /** When you want to associate an explanatory message with an error status value. */
-  interface StatusCodeWithMessage<ErrorCodeType> {
-    status: ErrorCodeType;
-    message: string;
-  }
-
-  /** The return type of synchronous functions that may return an error or a successful result. */
-  type ErrorStatusOrResult<ErrorCodeType, ResultType> = {
-    /** Error from the operation. This property is defined if and only if the operation failed. */
-    error: StatusCodeWithMessage<ErrorCodeType>;
-    result?: never;
-  } | {
-    error?: never;
-    /** Result of the operation. This property is defined if the operation completed successfully */
-    result: ResultType;
-  };
-
-  namespace ConcurrentQuery {
-    /**
-     * @internal
-     */
-    type OnResponse = (response: DbResponse) => void;
-    /** Configuration for concurrent query manager
-     * @internal
-     */
-  }
-  interface IConcurrentQueryManager {
-    concurrentQueryExecute(request: DbRequest, onResponse: ConcurrentQuery.OnResponse): void;
-    concurrentQueryResetConfig(config?: QueryConfig): QueryConfig;
-    concurrentQueryShutdown(): void;
-  }
-
-  /** Concurrent query config which should be set before making first call to concurrent query manager.
- * @internal
- */
-  export interface QueryConfig {
-    globalQuota?: QueryQuota;
-    ignoreDelay?: boolean;
-    ignorePriority?: boolean;
-    requestQueueSize?: number;
-    workerThreads?: number;
-  }
-
-  interface TileContent {
-    content: Uint8Array;
-    elapsedSeconds: number;
-  }
-  /** Represents the current state of a pollable tile content request.
-   * Note: lack of a "completed" state because polling a completed request returns the content as a Uint8Array.
-   * @internal
-   */
-  const enum TileContentState {
-    New = 0, // Request was just created and enqueued.
-    Pending = 1, // Request is enqueued but not yet being processed.
-    Loading = 2, // Request is being actively processed.
-  }
-
-  /** Result of generateElementGraphics conveying graphics as Uint8Array.
-   * @internal
-   */
-  export interface ElementGraphicsContent {
-    status: ElementGraphicsStatus.Success;
-    content: Uint8Array;
-  }
-
-  /** Result of generateElementGraphics that produced no graphics.
-   * @internal
-   */
-  export interface ElementGraphicsError {
-    status: Exclude<ElementGraphicsStatus, ElementGraphicsStatus.Success>;
-  }
-
-  /** The result of generateElementGraphics.
-   * @note generateElementGraphics produces a Promise<ElementGraphicsResult>. It only ever rejects if some unforeseen error like "iModel not open" or "type error" occurs.
-   * @internal
-   */
-  export type ElementGraphicsResult = ElementGraphicsContent | ElementGraphicsError;
-
-  /** Instance key for a change
-   * @internal
-   */
-  export interface ChangeInstanceKey {
-    id: Id64String;
-    classFullName: string;
-    changeType: "inserted" | "updated" | "deleted";
-  }
-
-  /** Information returned by DgnDb.queryDefinitionElementUsage. */
-  interface DefinitionElementUsageInfo {
-    /** The subset of input Ids that are SpatialCategory definitions. */
-    spatialCategoryIds?: Id64String[];
-    /** The subset of input Ids that are DrawingCategory definitions. */
-    drawingCategoryIds?: Id64String[];
-    /** The subset of input Ids that are SubCategory definitions. */
-    subCategoryIds?: Id64String[];
-    /** The subset of input Ids that are CategorySelectors. */
-    categorySelectorIds?: Id64String[];
-    /** The subset of input Ids that are ModelSelectors. */
-    modelSelectorIds?: Id64String[];
-    /** The subset of input Ids that are DisplayStyles. */
-    displayStyleIds?: Id64String[];
-    /** The subset of input Ids that are ViewDefinitions. */
-    viewDefinitionIds?: Id64String[];
-    /** The subset of input Ids that are GeometryParts. */
-    geometryPartIds?: Id64String[];
-    /** The subset of input Ids that are RenderMaterials. */
-    renderMaterialIds?: Id64String[];
-    /** The subset of input Ids that are LineStyles. */
-    lineStyleIds?: Id64String[];
-    /** The subset of input Ids that are Textures. */
-    textureIds?: Id64String[];
-    /** Ids of *other* input DefinitionElements that were not checked for usage. */
-    otherDefinitionElementIds?: Id64String[];
-    /** Ids of input DefinitionElements where usage was detected. */
-    usedIds?: Id64String[];
-  }
-
-  /**
-   * Represents all of the valid EC Specification Versions.
-   */
-  const enum ECVersion {
-    V2_0 = (0x02 << 16),
-    V3_1 = (0x03 << 16 | 0x01),
-    V3_2 = (0x03 << 16 | 0x02),
-    Latest = V3_2,
-  }
-
-  interface ChangesetFileProps {
-    index: number;
-    id: string;
-    parentId: string;
-    changesType: number;
-    description: string;
-    briefcaseId: number;
-    pushDate: string;
-    userCreated: string;
-    size?: number;
-    pathname: string;
-  }
-
-  interface PerStatementHealthStats {
-    sqlStatement: string;
-    dbOperation: string;
-    rowCount: number;
-    elapsedMs: number;
-    fullTableScans: number;
-  }
-  interface ChangesetHealthStats {
-    changesetId: string;
-    uncompressedSizeBytes: number;
-    sha1ValidationTimeMs: number;
-    insertedRows: number;
-    updatedRows: number;
-    deletedRows: number;
-    totalElapsedMs: number;
-    totalFullTableScans: number;
-    perStatementStats: [PerStatementHealthStats];
-  }
-  interface ECSqlRowAdaptorOptions {
-    abbreviateBlobs?: boolean;
-    classIdsToClassNames?: boolean;
-    useJsName?: boolean;
-    doNotConvertClassIdsToClassNamesWhenAliased?: boolean; // backward compatibility
-  }
-
-  interface EmbeddedFileProps {
-    name: string;
-    localFileName: string;
-  }
-
-  interface EmbedFileArg extends EmbeddedFileProps {
-    date: number;
-    fileExt?: string;
-    compress?: boolean;
-  }
-
-  interface EmbedFileQuery {
-    size: number;
-    date: number;
-    fileExt: string;
-  }
-
-  interface FontEncodingProps {
-    codePage?: number;
-    degree?: number;
-    plusMinus?: number;
-    diameter?: number;
-  }
-
-  interface ResolveInstanceKeyArgs {
-    partialKey?: { id: Id64String, baseClassName: string };
-    federationGuid?: GuidString;
-    code?: CodeProps;
-  }
-
-  interface ResolveInstanceKeyResult {
-    id: Id64String;
-    classFullName: string;
-  }
-
-  enum FontType { TrueType = 1, Rsc = 2, Shx = 3 }
-
-  interface FontFaceProps {
-    faceName: "regular" | "italic" | "bold" | "bolditalic";
-    familyName: string;
-    type: FontType;
-    subId?: number;
-    encoding?: FontEncodingProps;
-  }
-
-  interface SQLiteOps {
-    embedFile(arg: EmbedFileArg): void;
-    embedFontFile(id: number, faces: FontFaceProps[], data: Uint8Array, compress: boolean): void;
-    extractEmbeddedFile(arg: EmbeddedFileProps): void;
-    getFilePath(): string;
-    getLastInsertRowId(): number;
-    getLastError(): string;
-    isOpen(): boolean;
-    isReadonly(): boolean;
-    queryEmbeddedFile(name: string): EmbedFileQuery | undefined;
-    queryFileProperty(props: FilePropertyProps, wantString: boolean): string | Uint8Array | undefined;
-    queryNextAvailableFileProperty(props: FilePropertyProps): number;
-    removeEmbeddedFile(name: string): void;
-    replaceEmbeddedFile(arg: EmbedFileArg): void;
-    restartDefaultTxn(): void;
-    saveChanges(): void;
-    saveFileProperty(props: FilePropertyProps, strValue: string | undefined, blobVal: Uint8Array | undefined): void;
-    vacuum(arg?: { pageSize?: number, into?: LocalFileName }): void;
-    enableWalMode(yesNo?: boolean): void;
-    /** perform a checkpoint if this db is in WAL mode. Otherwise this function does nothing.
-     * @param mode the checkpoint mode. Default is `Truncate`.
-     */
-    performCheckpoint(mode?: WalCheckpointMode): void;
-    setAutoCheckpointThreshold(frames: number): void;
-  }
-
-  /** The result of DgnDb.inlineGeometryParts.
-   * If numSingleRefParts, numRefsInlined, and numPartsDeleted are all the same, the operation was fully successful.
-   * Otherwise, some errors occurred inlining and/or deleting one or more parts.
-   * A part will not be deleted unless it is first successfully inlined.
-   */
-  interface InlineGeometryPartsResult {
-    /** The number of parts that were determined to have exactly one reference, making them candidates for inlining. */
-    numCandidateParts: number;
-    /** The number of part references successfully inlined. */
-    numRefsInlined: number;
-    /** The number of candidate parts that were successfully deleted after inlining. */
-    numPartsDeleted: number;
-  }
-
-  interface SchemaReferenceProps {
-    readonly name: string;
-    readonly version: string;
-  }
-
-  interface SchemaItemProps {
-    readonly $schema?: string;
-    readonly schema?: string;  // conditionally required
-    readonly schemaVersion?: string;
-    readonly name?: string;
-    readonly schemaItemType?: string;
-    readonly label?: string;
-    readonly description?: string;
-    readonly customAttributes?: Array<{ [value: string]: any }>;
-  }
-
-  interface SchemaProps {
-    readonly $schema: string;
-    readonly name: string;
-    readonly version: string;
-    readonly alias: string;
-    readonly label?: string;
-    readonly description?: string;
-    readonly references?: SchemaReferenceProps[];
-    readonly items?: { [name: string]: SchemaItemProps };
-    readonly customAttributes?: Array<{ [value: string]: any }>;
-  }
-
-  interface SchemaImportOptions {
-    readonly schemaLockHeld?: boolean;
-    readonly schemaSyncDbUri?: string;
-    readonly ecSchemaXmlContext?: ECSchemaXmlContext;
-  }
-
-  interface SchemaLocalDbInfo {
-    readonly id: string;
-    readonly dataVer: string;
-    readonly lastModUtc: string;
-  }
-
-  interface SchemaSyncDbInfo extends SchemaLocalDbInfo {
-    readonly projectId: string;
-    readonly parentChangesetId: string;
-    readonly parentChangesetIndex?: string;
-  }
-
-  type GeometryOutputFormat = "BinaryStream" | "GeometryStreamProps";
-  interface IGeometrySource {
-    geom?: Uint8Array | GeometryStreamProps;
-    builder?: ElementGeometryBuilderParams;
-    placement?: PlacementProps;
-    categoryId?: Id64String;
-    is2d: boolean;
-  }
-
-
-  interface IGeometryPart {
-    geom?: Uint8Array | GeometryStreamProps;
-    builder?: ElementGeometryBuilderParamsForPart;
-    is2d: boolean;
-    bbox?: LowAndHighXYZProps;
-  }
-
-
-
-
-  // ###TODO import from core-common
-  interface ModelExtentsResponseProps {
-    id: Id64String;
-    extents: Range3dProps;
-    status: IModelStatus;
-  }
-
-  interface TextLayoutRangesProps {
-    layout: Range2dProps;
-    justification: Range2dProps;
-  }
-
-  enum TextEmphasis { None = 0, Bold = 1, Italic = 2, BoldItalic = Bold | Italic }
-
-  type NoCaseCollation = "ASCII" | "Latin1";
-
-  /** The native object for a Briefcase. */
-  class DgnDb implements IConcurrentQueryManager, SQLiteOps {
-    constructor();
-    public readonly cloudContainer?: CloudContainer;
-    public attachDb(filename: string, alias: string): void;
-    public detachDb(alias: string): void;
-    public getNoCaseCollation(): NoCaseCollation;
-    public setNoCaseCollation(collation: NoCaseCollation): void;
-    public schemaSyncSetDefaultUri(syncDbUri: string): void;
-    public schemaSyncGetDefaultUri(): string;
-    public schemaSyncInit(syncDbUri: string, containerId: string, overrideContainer: boolean): void;
-    public schemaSyncPull(syncDbUri?: string): void;
-    public schemaSyncPush(syncDbUri?: string): void;
-    public schemaSyncEnabled(): boolean;
-    public schemaSyncGetLocalDbInfo(): SchemaLocalDbInfo | undefined;
-    public schemaSyncGetSyncDbInfo(syncDbUri: string): SchemaSyncDbInfo | undefined;
-    public abandonChanges(): DbResult;
-    public abandonCreateChangeset(): void;
-    public addChildPropagatesChangesToParentRelationship(schemaName: string, relClassName: string): BentleyStatus;
-    public invalidateFontMap(): void;
-    public applyChangeset(changeSet: ChangesetFileProps, fastForward: boolean): void;
-    public revertTimelineChanges(changeSet: ChangesetFileProps[], skipSchemaChanges: boolean): void;
-    public attachChangeCache(changeCachePath: string): DbResult;
-    public beginMultiTxnOperation(): DbResult;
-    public beginPurgeOperation(): IModelStatus;
-    public cancelElementGraphicsRequests(requestIds: string[]): void;
-    public cancelTileContentRequests(treeId: string, contentIds: string[]): void;
-    public cancelTo(txnId: TxnIdString): IModelStatus;
-    public classIdToName(idString: string): string;
-    public classNameToId(className: string): Id64String;
-    public closeFile(): void;
-    public completeCreateChangeset(arg: { index: number }): void;
-    public computeProjectExtents(wantFullExtents: boolean, wantOutlierIds: boolean): { extents: Range3dProps, fullExtents?: Range3dProps, outliers?: Id64Array };
-    public computeRangesForText(chars: string, fontId: FontId, bold: boolean, italic: boolean, widthFactor: number, height: number): TextLayoutRangesProps;
-    public concurrentQueryExecute(request: DbRequest, onResponse: ConcurrentQuery.OnResponse): void;
-    public concurrentQueryResetConfig(config?: QueryConfig): QueryConfig;
-    public concurrentQueryShutdown(): void;
-    public createBRepGeometry(createProps: any/* BRepGeometryCreate */): IModelStatus;
-    public createChangeCache(changeCacheFile: ECDb, changeCachePath: string): DbResult;
-    public createClassViewsInDb(): BentleyStatus;
-    public createIModel(fileName: string, props: CreateEmptyStandaloneIModelProps): void;
-    public deleteAllTxns(): void;
-    public deleteElement(elemIdJson: string, options?: { indirect?: boolean }): void;
-    public deleteElementAspect(aspectIdJson: string): void;
-    public deleteLinkTableRelationship(props: RelationshipProps): DbResult;
-    public deleteLocalValue(name: string): void;
-    public deleteModel(modelIdJson: string): void;
-    public detachChangeCache(): number;
-    public dropSchema(schemaName: string): void;
-    public dumpChangeset(changeSet: ChangesetFileProps): void;
-    public elementGeometryCacheOperation(requestProps: any/* ElementGeometryCacheOperationRequestProps */): BentleyStatus;
-    public embedFile(arg: EmbedFileArg): void;
-    public embedFontFile(id: number, faces: FontFaceProps[], data: Uint8Array, compress: boolean): void;
-    public enableChangesetSizeStats(enabled: boolean): DbResult;
-    public enableTxnTesting(): void;
-    public endMultiTxnOperation(): DbResult;
-    public endPurgeOperation(): IModelStatus;
-    public executeTest(testName: string, params: string): string;
-    public exportGraphics(exportProps: any/* ExportGraphicsProps */): DbResult;
-    public exportPartGraphics(exportProps: any/* ExportPartGraphicsProps */): DbResult;
-    public exportSchema(schemaName: string, exportDirectory: string, outFileName?: string): SchemaWriteStatus;
-    public exportSchemas(exportDirectory: string): SchemaWriteStatus;
-    public extractChangedInstanceIdsFromChangeSets(changeSetFileNames: string[]): ErrorStatusOrResult<IModelStatus, ChangedInstanceIdsProps>;
-    public extractChangeSummary(changeCacheFile: ECDb, changesetFilePath: string): ErrorStatusOrResult<DbResult, string>;
-    public extractEmbeddedFile(arg: EmbeddedFileProps): void;
-    public findGeometryPartReferences(partIds: Id64String[], is2d: boolean): Id64String[];
-    public generateElementGraphics(request: ElementGraphicsRequestProps): Promise<ElementGraphicsResult>;
-    public generateElementMeshes(request: ElementMeshRequestProps): Promise<Uint8Array>;
-    public getBriefcaseId(): number;
-    public getChangesetSize(): number;
-    public getChangeTrackingMemoryUsed(): number;
-    public getCodeValueBehavior(): "exact" | "trim-unicode-whitespace";
-    public getCurrentChangeset(): ChangesetIndexAndId;
-    public getCurrentTxnId(): TxnIdString;
-    public getECClassMetaData(schema: string, className: string): ErrorStatusOrResult<IModelStatus, string>;
-    public getElement(opts: ElementLoadProps): ElementProps;
-    public executeSql(sql: string): DbResult;
-    public getFilePath(): string; // full path of the DgnDb file
-    public getGeoCoordinatesFromIModelCoordinates(points: GeoCoordinatesRequestProps): GeoCoordinatesResponseProps;
-    public getGeometryContainment(props: object): Promise<GeometryContainmentResponseProps>;
-    public getIModelCoordinatesFromGeoCoordinates(points: IModelCoordinatesRequestProps): IModelCoordinatesResponseProps;
-    public getIModelId(): GuidString;
-    public getIModelProps(when?: "pullMerge"): IModelProps;
-    public resolveInstanceKey(args: ResolveInstanceKeyArgs): ResolveInstanceKeyResult;
-    public readInstance(key: NodeJS.Dict<any>, args: NodeJS.Dict<any>): NodeJS.Dict<any>;
-    public insertInstance(inst: NodeJS.Dict<any>, args: NodeJS.Dict<any>): Id64String;
-    public updateInstance(inst: NodeJS.Dict<any>, args: NodeJS.Dict<any>): boolean;
-    public deleteInstance(key: NodeJS.Dict<any>, args: NodeJS.Dict<any>): boolean;
-    public patchJsonProperties(jsonProps: string):  string;
-    public newBeGuid(): GuidString;
-
-    public clearECDbCache(): void;
-
-    public convertOrUpdateGeometrySource(arg: IGeometrySource, outFmt: GeometryOutputFormat, opts: ElementLoadOptions): IGeometrySource;
-    public convertOrUpdateGeometryPart(arg: IGeometryPart, outFmt: GeometryOutputFormat, opts: ElementLoadOptions): IGeometryPart;
-    
-    // when lets getIModelProps know that the extents may have been updated as the result of a pullChanges and should be read directly from the iModel as opposed to the cached extents.
-    public getITwinId(): GuidString;
-    public getLastError(): string;
-    public getLastInsertRowId(): number;
-    public getLocalChanges(rootClassFilter: string[], includeInMemoryChanges: boolean): ChangeInstanceKey[]
-    public getMassProperties(props: object): Promise<MassPropertiesResponseProps>;
-    public getModel(opts: ModelLoadProps): ModelProps;
-    public getMultiTxnOperationDepth(): number;
-    public getRedoString(): string;
-    public getSchemaProps(name: string): SchemaProps;
-    public getSchemaPropsAsync(name: string): Promise<SchemaProps>;
-    public getSchemaItem(schemaName: string, itemName: string): ErrorStatusOrResult<IModelStatus, string>;
-    public getTempFileBaseName(): string;
-    public getTileContent(treeId: string, tileId: string, callback: (result: ErrorStatusOrResult<IModelStatus, Uint8Array>) => void): void;
-    public getTileTree(id: string, callback: (result: ErrorStatusOrResult<IModelStatus, any>) => void): void;
-    public getTxnDescription(txnId: TxnIdString): string;
-    public getUndoString(): string;
-    public hasFatalTxnError(): boolean;
-    public hasPendingTxns(): boolean;
-    public hasUnsavedChanges(): boolean;
-    public importFunctionalSchema(): DbResult;
-    public importSchemas(schemaFileNames: string[], options?: SchemaImportOptions): DbResult;
-    public importXmlSchemas(serializedXmlSchemas: string[], options?: SchemaImportOptions): DbResult;
-    public inBulkOperation(): boolean;
-    public inlineGeometryPartReferences(): InlineGeometryPartsResult;
-    public insertCodeSpec(name: string, jsonProperties: CodeSpecProperties): Id64String;
-    public insertElement(elemProps: ElementProps, options?: { forceUseId?: boolean, indirect?: boolean }): Id64String;
-    public insertElementAspect(aspectProps: ElementAspectProps): Id64String;
-    public insertLinkTableRelationship(props: RelationshipProps): Id64String;
-    public insertModel(modelProps: ModelProps): Id64String;
-    public isChangeCacheAttached(): boolean;
-    public isGeometricModelTrackingSupported(): boolean;
-    // Inidcates whether the current operation is an indirect change (isPropagatingChanges or explicit indirect changes)
-    public isIndirectChanges(): boolean;
-    // Indicates whether the TxnManager is currently propagating changes
-    public isPropagatingChanges(): boolean;
-    public isLinkTableRelationship(classFullName: string): boolean | undefined;
-    public isOpen(): boolean;
-    public isProfilerPaused(): boolean;
-    public isProfilerRunning(): boolean;
-    public isReadonly(): boolean;
-    public isRedoPossible(): boolean;
-    public isSubClassOf(childClassFullName: string, parentClassFullName: string): boolean;
-    public isTxnIdValid(txnId: TxnIdString): boolean;
-    public isUndoPossible(): boolean;
-    public logTxnError(fatal: boolean): void;
-    public openIModel(dbName: string, mode: OpenMode, upgradeOptions?: UpgradeOptions & SchemaImportOptions, props?: SnapshotOpenOptions, container?: CloudContainer, sqliteOptions?: { busyTimeout?: number }): void;
-    public pauseProfiler(): DbResult;
-    public pollTileContent(treeId: string, tileId: string): ErrorStatusOrResult<IModelStatus, TileContentState | TileContent>;
-    public processGeometryStream(requestProps: any/* ElementGeometryOptions */): IModelStatus;
-    public purgeTileTrees(modelIds: Id64Array | undefined): void;
-    public queryDefinitionElementUsage(definitionElementIds: Id64Array): DefinitionElementUsageInfo | undefined;
-    public queryEmbeddedFile(name: string): EmbedFileQuery | undefined;
-    public queryFileProperty(props: FilePropertyProps, wantString: boolean): string | Uint8Array | undefined;
-    public queryFirstTxnId(): TxnIdString;
-    public queryLocalValue(name: string): string | undefined;
-    // ###TODO mark deprecated use queryModelExtentsAsync
-    public queryModelExtents(options: { id: Id64String }): { modelExtents: Range3dProps };
-    public queryModelExtentsAsync(modelIds: Id64String[]): Promise<ModelExtentsResponseProps[]>;
-    public queryNextAvailableFileProperty(props: FilePropertyProps): number;
-    public queryNextTxnId(txnId: TxnIdString): TxnIdString;
-    public queryPreviousTxnId(txnId: TxnIdString): TxnIdString;
-    public queryTextureData(opts: TextureLoadProps): Promise<TextureData | undefined>;
-    public readFontMap(): FontMapProps;
-    public reinstateTxn(): IModelStatus;
-    public removeEmbeddedFile(name: string): void;
-    public replaceEmbeddedFile(arg: EmbedFileArg): void;
-    public resetBriefcaseId(idValue: number): void;
-    public restartDefaultTxn(): void;
-    public restartTxnSession(): void;
-    public resumeProfiler(): DbResult;
-    public reverseAll(): IModelStatus;
-    public reverseTo(txnId: TxnIdString): IModelStatus;
-    public reverseTxns(numOperations: number): IModelStatus;
-    public saveChanges(description?: string): DbResult;
-    public saveFileProperty(props: FilePropertyProps, strValue: string | undefined, blobVal: Uint8Array | undefined): void;
-    public saveLocalValue(name: string, value: string | undefined): void;
-    public schemaToXmlString(schemaName: string, version?: ECVersion): string | undefined;
-    public setGeometricModelTrackingEnabled(enabled: boolean): ErrorStatusOrResult<IModelStatus, boolean>;
-    public setIModelDb(iModelDb?: any/* IModelDb */): void;
-    public setIModelId(guid: GuidString): DbResult;
-    public setITwinId(guid: GuidString): DbResult;
-    public setBusyTimeout(ms: number): void;
-    public setCodeValueBehavior(newBehavior: "exact" | "trim-unicode-whitespace"): void;
-    public simplifyElementGeometry(simplifyArgs: any): IModelStatus;
-    public startCreateChangeset(): ChangesetFileProps;
-    public startProfiler(scopeName?: string, scenarioName?: string, overrideFile?: boolean, computeExecutionPlan?: boolean): DbResult;
-    public stopProfiler(): { rc: DbResult, elapsedTime?: number, scopeId?: number, fileName?: string };
-<<<<<<< HEAD
-    public updateElement(elemProps: Partial<ElementProps>, options?: { indirect?: boolean }): void;
-=======
-    public enableChangesetStatsTracking(): void;
-    public disableChangesetStatsTracking(): void;
-    public getChangesetHealthData(changesetId: string): ChangesetHealthStats;
-    public getAllChangesetHealthData(): ChangesetHealthStats[];
-    public updateElement(elemProps: Partial<ElementProps>): void;
->>>>>>> b28bb7bb
-    public updateElementAspect(aspectProps: ElementAspectProps): void;
-    public updateElementGeometryCache(props: object): Promise<any>;
-    public updateIModelProps(props: IModelProps): void;
-    public updateLinkTableRelationship(props: RelationshipProps): DbResult;
-    public updateModel(modelProps: ModelProps): void;
-    public updateModelGeometryGuid(modelId: Id64String): IModelStatus;
-    public updateProjectExtents(newExtentsJson: string): void;
-    public writeAffectedElementDependencyGraphToFile(dotFileName: string, changedElems: Id64Array): BentleyStatus;
-    public writeFullElementDependencyGraphToFile(dotFileName: string): BentleyStatus;
-    public vacuum(arg?: { pageSize?: number, into?: LocalFileName }): void;
-    public enableWalMode(yesNo?: boolean): void;
-    public performCheckpoint(mode?: WalCheckpointMode): void;
-    public setAutoCheckpointThreshold(frames: number): void;
-    public pullMergeInProgress(): boolean;
-    public pullMergeBegin(): void;
-    public pullMergeEnd(): void;
-    public pullMergeResume(): void;
-
-    public static enableSharedCache(enable: boolean): DbResult;
-    public static getAssetsDir(): string;
-    public static zlibCompress(data: Uint8Array): Uint8Array;
-    public static zlibDecompress(data: Uint8Array, actualSize: number): Uint8Array;
-    public static computeChangesetId(args: Partial<ChangesetFileProps> & Required<Pick<ChangesetFileProps, "parentId" | "pathname">> ): string;
-  }
-
-  /** The native object for GeoServices. */
-  class GeoServices {
-    constructor();
-    public static getGeographicCRSInterpretation(props: GeographicCRSInterpretRequestProps): GeographicCRSInterpretResponseProps;
-    public static getListOfCRS(extent?: Range2dProps, includeWorld?: boolean): Array<{ name: string, description: string, deprecated: boolean, crsExtent: Range2dProps }>;
-  }
-
-  /**
-   * RevisionUtility help with debugging and testing
-   * @internal
-   */
-  class RevisionUtility {
-    constructor();
-    public static assembleRevision(targetFile: string, rawChangesetFile: string, prefixFile?: string, lzmaPropsJson?: string): BentleyStatus;
-    public static computeStatistics(sourceFile: string, addPrefix: boolean): string;
-    public static disassembleRevision(sourceFile: string, targetDir: string): BentleyStatus;
-    public static dumpChangesetToDb(sourceFile: string, dbFile: string, includeCols: boolean): BentleyStatus;
-    public static getUncompressSize(sourceFile: string): string;
-    public static normalizeLzmaParams(lzmaPropsJson?: string): string;
-    public static recompressRevision(sourceFile: string, targetFile: string, lzmaPropsJson?: string): BentleyStatus;
-  }
-
-  /**
-   * The native object for SchemaUtility
-   * @internal
-   */
-  class SchemaUtility {
-    constructor();
-    /** Converts given schemas and their reference schemas to EC3.2 schemas */
-    public static convertCustomAttributes(xmlSchemas: string[], schemaContext?: ECSchemaXmlContext): string[];
-    public static convertEC2XmlSchemas(ec2XmlSchemas: string[], schemaContext?: ECSchemaXmlContext): string[];
-  }
-
-  class ECDb implements IDisposable, IConcurrentQueryManager {
-    constructor();
-    public abandonChanges(): DbResult;
-    public closeDb(): void;
-    public createDb(dbName: string): DbResult;
-    public dispose(): void;
-    public dropSchema(schemaName: string): void;
-    public schemaSyncSetDefaultUri(syncDbUri: string): void;
-    public schemaSyncGetDefaultUri(): string;
-    public schemaSyncInit(syncDbUri: string, containerId: string, overrideContainer: boolean): void;
-    public schemaSyncPull(syncDbUri: string | undefined): void;
-    public schemaSyncPush(syncDbUri: string | undefined): void;
-    public schemaSyncEnabled(): boolean;
-    public schemaSyncGetLocalDbInfo(): SchemaLocalDbInfo | undefined;
-    public schemaSyncGetSyncDbInfo(): SchemaSyncDbInfo | undefined;
-    public getFilePath(): string;
-    public resolveInstanceKey(args: ResolveInstanceKeyArgs): ResolveInstanceKeyResult;
-    public readInstance(key: NodeJS.Dict<any>, args: NodeJS.Dict<any>): NodeJS.Dict<any>;
-    public insertInstance(inst: NodeJS.Dict<any>, args: NodeJS.Dict<any>): Id64String;
-    public updateInstance(inst: NodeJS.Dict<any>, args: NodeJS.Dict<any>): boolean;
-    public deleteInstance(key: NodeJS.Dict<any>, args: NodeJS.Dict<any>): boolean;
-    public getSchemaProps(name: string): SchemaProps;
-    public importSchema(schemaPathName: string): DbResult;
-    public isOpen(): boolean;
-    public openDb(dbName: string, mode: OpenMode, upgradeProfiles?: boolean): DbResult;
-    public saveChanges(changesetName?: string): DbResult;
-    public getLastError(): string;
-    public getLastInsertRowId(): number;
-    public static enableSharedCache(enable: boolean): DbResult;
-    public concurrentQueryExecute(request: DbRequest, onResponse: ConcurrentQuery.OnResponse): void;
-    public concurrentQueryResetConfig(config?: QueryConfig): QueryConfig;
-    public concurrentQueryShutdown(): void;
-    public attachDb(filename: string, alias: string): void;
-    public detachDb(alias: string): void;
-
-  }
-
-  class ChangedElementsECDb implements IDisposable {
-    constructor();
-    public dispose(): void;
-    public createDb(db: DgnDb, dbName: string): DbResult;
-    public openDb(dbName: string, mode: OpenMode, upgradeProfiles?: boolean): DbResult;
-    public isOpen(): boolean;
-    public closeDb(): void;
-    public processChangesets(db: DgnDb, changesets: ChangesetFileProps[], rulesetId: string, filterSpatial?: boolean, wantParents?: boolean, wantPropertyChecksums?: boolean, rulesetDir?: string, tempDir?: string, wantChunkTraversal?: boolean): DbResult;
-    public processChangesetsAndRoll(dbFilename: string, dbGuid: string, changesets: ChangesetFileProps[], rulesetId: string, filterSpatial?: boolean, wantParents?: boolean, wantPropertyChecksums?: boolean, rulesetDir?: string, tempDir?: string, wantRelationshipCaching?: boolean, relationshipCacheSize?: number, wantChunkTraversal?: boolean, wantBoundingBoxes?: boolean): DbResult;
-    public getChangedElements(startChangesetId: string, endChangesetId: string): ErrorStatusOrResult<IModelStatus, any>;
-    public isProcessed(changesetId: string): boolean;
-    public cleanCaches(): void;
-  }
-
-  class ECSqlStatement implements IDisposable {
-    constructor();
-    public clearBindings(): DbResult;
-    public dispose(): void;
-    public getBinder(param: number | string): ECSqlBinder;
-    public getColumnCount(): number;
-    public getValue(columnIndex: number): ECSqlValue;
-    public prepare(db: AnyECDb, ecsql: string, logErrors?: boolean): StatusCodeWithMessage<DbResult>;
-    public reset(): DbResult;
-    public step(): DbResult;
-    public stepAsync(callback: (result: DbResult) => void): void;
-    public stepForInsert(): { status: DbResult, id: string };
-    public stepForInsertAsync(callback: (result: { status: DbResult, id: string }) => void): void;
-    public getNativeSql(): string;
-    public toRow(arg: ECSqlRowAdaptorOptions): any;
-    public getMetadata(): any;
-  }
-
-  class ECSqlBinder {
-    constructor();
-    public addArrayElement(): ECSqlBinder;
-    public bindBlob(base64String: string | Uint8Array | ArrayBuffer | SharedArrayBuffer): DbResult;
-    public bindBoolean(val: boolean): DbResult;
-    public bindDateTime(isoString: string): DbResult;
-    public bindDouble(val: number): DbResult;
-    public bindGuid(guidStr: GuidString): DbResult;
-    public bindId(hexStr: Id64String): DbResult;
-    public bindIdSet(hexVector: Id64String[]): DbResult;
-    public bindInteger(val: number | string): DbResult;
-    public bindMember(memberName: string): ECSqlBinder;
-    public bindNavigation(navIdHexStr: Id64String, relClassName?: string, relClassTableSpace?: string): DbResult;
-    public bindNull(): DbResult;
-    public bindPoint2d(x: number, y: number): DbResult;
-    public bindPoint3d(x: number, y: number, z: number): DbResult;
-    public bindString(val: string): DbResult;
-  }
-
-  class ECSqlColumnInfo {
-    constructor();
-    public getAccessString(): string;
-    public getPropertyName(): string;
-    public getOriginPropertyName(): string | undefined;
-    public getRootClassAlias(): string;
-    public getRootClassName(): string;
-    public getRootClassTableSpace(): string;
-    public getType(): number;
-    public isEnum(): boolean;
-    public isGeneratedProperty(): boolean;
-    public isSystemProperty(): boolean;
-    public isDynamicProp(): boolean;
-  }
-
-  class ECSqlValue {
-    constructor();
-    public getArrayIterator(): ECSqlValueIterator;
-    public getBlob(): Uint8Array;
-    public getBoolean(): boolean;
-    public getClassNameForClassId(): string;
-    public getColumnInfo(): ECSqlColumnInfo;
-    public getDateTime(): string;
-    public getDouble(): number;
-    public getEnum(): Array<{ schema: string, name: string, key: string, value: number | string }> | undefined;
-    public getGeometry(): string;
-    public getGuid(): GuidString;
-    public getId(): Id64String;
-    public getInt(): number;
-    public getInt64(): number;
-    public getNavigation(): { id: Id64String, relClassName?: string };
-    public getPoint2d(): { x: number, y: number };
-    public getPoint3d(): { x: number, y: number, z: number };
-    public getString(): string;
-    public getStructIterator(): ECSqlValueIterator;
-    public isNull(): boolean;
-  }
-
-  class ECSqlValueIterator {
-    constructor();
-    public getCurrent(): ECSqlValue;
-    public moveNext(): boolean;
-  }
-
-  /** Default transaction mode for SQLiteDbs.
-   * @see https://www.sqlite.org/lang_transaction.html
-  */
-  const enum DefaultTxnMode {
-    /** no default transaction is started. You must use BEGIN/COMMIT or SQLite will use implicit transactions */
-    None = 0,
-    /** A deferred transaction is started when the file is first opened. This is the default. */
-    Deferred = 1,
-    /** An immediate transaction is started when the file is first opened. */
-    Immediate = 2,
-    /** An exclusive transaction is started when the file is first opened. */
-    Exclusive = 3
-  }
-
-  /** parameters common to opening or creating a new SQLiteDb */
-  interface SQLiteDbOpenOrCreateParams {
-    /** If true, do not require that the `be_Prop` table exist */
-    rawSQLite?: boolean;
-    /** @see immutable option at https://www.sqlite.org/c3ref/open.html */
-    immutable?: boolean;
-    /** Do not attempt to verify that the file is a valid sQLite file before opening. */
-    skipFileCheck?: boolean;
-    /** the default transaction mode
-     * @see [[SQLiteDb.DefaultTxnMode]]
-    */
-    defaultTxn?: 0 | 1 | 2 | 3;
-    /** see query parameters from 'URI Filenames' in  https://www.sqlite.org/c3ref/open.html */
-    queryParam?: string;
-  }
-
-  /** Parameters for opening an existing SQLiteDb */
-  interface SQLiteDbOpenParams extends SQLiteDbOpenOrCreateParams {
-    /** use OpenMode.ReadWrite to open the file with write access */
-    openMode: OpenMode;
-  }
-
-  /** Size of a SQLiteDb page in bytes */
-  interface PageSize {
-    /** see https://www.sqlite.org/pragma.html#pragma_page_size */
-    pageSize?: number;
-  }
-
-  /** Parameters for creating a new SQLiteDb */
-  type SQLiteDbCreateParams = SQLiteDbOpenOrCreateParams & PageSize;
-
-  class SQLiteDb implements SQLiteOps, IDisposable {
-    constructor();
-    public readonly cloudContainer?: CloudContainer;
-    public abandonChanges(): void;
-    public closeDb(): void;
-    public createDb(dbName: string, container?: CloudContainer, params?: SQLiteDbCreateParams): void;
-    public dispose(): void;
-    public embedFile(arg: EmbedFileArg): void;
-    public embedFontFile(id: number, faces: FontFaceProps[], data: Uint8Array, compress: boolean): void;
-    public extractEmbeddedFile(arg: EmbeddedFileProps): void;
-    public getFilePath(): string;
-    public getLastError(): string;
-    public getLastInsertRowId(): number;
-    public isOpen(): boolean;
-    public isReadonly(): boolean;
-    public openDb(dbName: string, mode: OpenMode | SQLiteDbOpenParams, container?: CloudContainer): void;
-    public queryEmbeddedFile(name: string): EmbedFileQuery | undefined;
-    public queryFileProperty(props: FilePropertyProps, wantString: boolean): string | Uint8Array | undefined;
-    public queryNextAvailableFileProperty(props: FilePropertyProps): number;
-    public removeEmbeddedFile(name: string): void;
-    public replaceEmbeddedFile(arg: EmbedFileArg): void;
-    public restartDefaultTxn(): void;
-    public saveChanges(): void;
-    public saveFileProperty(props: FilePropertyProps, strValue: string | undefined, blobVal?: Uint8Array): void;
-    public vacuum(arg?: { pageSize?: number, into?: LocalFileName }): void;
-    public enableWalMode(yesNo?: boolean): void;
-    public performCheckpoint(mode?: WalCheckpointMode): void;
-    public setAutoCheckpointThreshold(frames: number): void;
-  }
-
-  class SqliteStatement implements IDisposable {
-    constructor();
-    public bindBlob(param: number | string, val: Uint8Array | ArrayBuffer | SharedArrayBuffer): DbResult;
-    public bindDouble(param: number | string, val: number): DbResult;
-    public bindGuid(param: number | string, guidStr: GuidString): DbResult;
-    public bindId(param: number | string, hexStr: Id64String): DbResult;
-    public bindInteger(param: number | string, val: number | string): DbResult;
-    public bindNull(param: number | string): DbResult;
-    public bindString(param: number | string, val: string): DbResult;
-    public clearBindings(): DbResult;
-    public dispose(): void;
-    public getColumnBytes(columnIndex: number): number;
-    public getColumnCount(): number;
-    public getColumnName(columnIndex: number): string;
-    public getColumnType(columnIndex: number): number;
-    public getValueBlob(columnIndex: number): Uint8Array;
-    public getValueDouble(columnIndex: number): number;
-    public getValueGuid(columnIndex: number): GuidString;
-    public getValueId(columnIndex: number): Id64String;
-    public getValueInteger(columnIndex: number): number;
-    public getValueString(columnIndex: number): string;
-    public isReadonly(): boolean;
-    public isValueNull(columnIndex: number): boolean;
-    public prepare(db: AnyDb, sql: string, logErrors?: boolean): void;
-    public reset(): DbResult;
-    public step(): DbResult;
-    public stepAsync(callback: (result: DbResult) => void): void;
-  }
-
-  /** Incremental IO for blobs */
-  class BlobIO {
-    constructor();
-    /** Close this BlobIO if it is opened.
-     * @note this BlobIO *may* be reused after this call by calling `open` again.
-    */
-    public close(): void;
-    /** get the total number of bytes in the blob */
-    public getNumBytes(): number;
-    /** @return true if this BlobIO was successfully opened and may be use to read or write the blob */
-    public isValid(): boolean;
-    /** Open this BlobIO against a table/row/column in a Db */
-    public open(
-      /** The database for the blob */
-      db: AnyDb,
-      args: {
-        /** the name of the table for the blob*/
-        tableName: string;
-        /** the name of the column for the blob */
-        columnName: string;
-        /** The rowId of the blob */
-        row: number;
-        /** If true, open this BlobIO for write access */
-        writeable?: boolean;
-      }): void;
-    /** Read from a blob
-     * @returns the contents of the requested byte range
-     */
-    public read(args: {
-      /** The number of bytes to read */
-      numBytes: number;
-      /** starting offset within the blob to read */
-      offset: number;
-      /** If present and of sufficient size, use this ArrayBuffer for the value. */
-      blob?: ArrayBuffer;
-    }): Uint8Array;
-    /** Reposition this BlobIO to a new rowId
-     * @note this BlobIO must be valid when this methods is called.
-     */
-    public changeRow(row: number): void;
-    /** Write to a blob */
-    public write(args: {
-      /** The number of bytes to write  */
-      numBytes: number;
-      /** starting offset within the blob to write */
-      offset: number;
-      /** the value to write */
-      blob: ArrayBuffer;
-    }): void;
-  }
-
-  /** Filter options passed to CloudContainer.queryHttpLog */
-  interface BcvHttpLogFilterOptions {
-    /** only return rows whose ID is >= the provided id */
-    startFromId?: number;
-    /** only return rows whose endTime is null OR >= the provided endTime. */
-    finishedAtOrAfterTime?: string;
-    /** only return rows with a non-null end_time. */
-    showOnlyFinished?: boolean;
-  }
-
-  interface BcvStatsFilterOptions {
-    /** if true, adds activeClients, totalClients, ongoingPrefetches, and attachedContainers to the result. */
-    addClientInformation?: boolean;
-  }
-
-  /**
-   * A cache for storing data from CloudSqlite databases. This object refers to a directory on a local filesystem
-   * and is used to **connect** CloudContainers so they may be accessed. The contents of the cache directory are entirely
-   * controlled by CloudSqlite and should be empty when the cache is first created and never modified directly. It maintains
-   * the state of the local data across sessions.
-   * @note All CloudContainers attached to a CloudCache must have the same block size, as determined by the first one connected.
-   */
-  class CloudCache {
-    /** Create an instance of a CloudCache. */
-    public constructor(props: NativeCloudSqlite.CacheProps);
-    /** `true` if this CloudCache is connected to a daemon process */
-    public get isDaemon(): boolean;
-    /** The name for this CloudCache. */
-    public get name(): string;
-    /** The root directory of this CloudCache on a local drive. */
-    public get rootDir(): LocalDirName;
-    /** The guid for this CloudCache. Used for acquiring write lock. */
-    public get guid(): GuidString;
-    public setLogMask(mask: number): void;
-    /** destroy this CloudCache. All CloudContainers currently connected are disconnected. */
-    public destroy(): void;
-  }
-
-  /** A CloudSqlite container that may be connected to a CloudCache. */
-  class CloudContainer {
-    public onConnect?: (container: CloudContainer, cache: CloudCache) => void;
-    public onConnected?: (container: CloudContainer) => void;
-    public onDisconnect?: (container: CloudContainer, detach: boolean) => void;
-    public onDisconnected?: (container: CloudContainer, detach: boolean) => void;
-
-    public readonly cache?: CloudCache;
-    /** Create a new instance of a CloudContainer. It must be connected to a CloudCache for most operations. */
-    public constructor(props: NativeCloudSqlite.ContainerAccessProps);
-    /** the baseUri of this container */
-    public get baseUri(): string;
-    /** the storageType of this container */
-    public get storageType(): string;
-    /** The ContainerId. */
-    public get containerId(): string;
-    /** The *alias* to identify this CloudContainer in a CloudCache. Usually just the ContainerId. */
-    public get alias(): string;
-    /** The logId. */
-    public get logId(): string;
-    /** The time that the write lock expires. Of the form 'YYYY-MM-DDTHH:MM:SS.000Z' in UTC.
-     *  Returns empty string if write lock is not held.
-     */
-    public get writeLockExpires(): string;
-    /** true if this CloudContainer is currently connected to a CloudCache via the `connect` method. */
-    public get isConnected(): boolean;
-    /** true if this CloudContainer was created with the `writeable` flag (and its `accessToken` supplies write access). */
-    public get isWriteable(): boolean;
-    /** true if this container is public (doesn't require authorization ). */
-    public get isPublic(): boolean;
-    /** true if this CloudContainer currently holds the write lock for its container in the cloud. */
-    public get hasWriteLock(): boolean;
-    /** true if this CloudContainer has local changes that have not be uploaded to its container in the cloud. */
-    public get hasLocalChanges(): boolean;
-    /** The current accessToken providing access to the cloud container */
-    public get accessToken(): string;
-    public set accessToken(val: string);
-    /** Get the number of garbage blocks in this container that can be purged. */
-    public get garbageBlocks(): number;
-    /** The block size for this CloudContainer. */
-    public get blockSize(): number;
-
-    /**
-     * initialize a cloud blob-store container to be used as a new Sqlite CloudContainer. This creates the manifest, and should be
-     * performed on an empty container. If an existing manifest is present, it is destroyed and a new one is created (essentially emptying the container.)
-     */
-    public initializeContainer(opts: { checksumBlockNames?: boolean, blockSize: number }): void;
-
-    /**
-     * Attempt to acquire the write lock for this CloudContainer. For this to succeed:
-     * 1. it must be connected to a `CloudCache`
-     * 2. this CloudContainer must have been constructed with `writeable: true`
-     * 3. the `accessToken` must authorize write access
-     * 4. no other process may be holding an unexpired write lock
-     * @throws exception if any of the above conditions fail
-     * @note Write locks *expire* after the duration specified in the `durationSeconds` property of the constructor argument, in case a process
-     * crashes or otherwise fails to release the lock. Calling `acquireWriteLock` with the lock already held resets the lock duration from the current time,
-     * so long running processes should call this method periodically to ensure their lock doesn't expire (they should also make sure their accessToken is refreshed
-     * before it expires.)
-     * @note on success, the manifest is polled before the promise resolves.
-     * @param user  An identifier of the process/user locking the CloudContainer. In the event of a write lock
-     * collision, this string will be included in the exception string of the *other* process attempting to obtain a write lock.
-     */
-    public acquireWriteLock(user: string): void;
-
-    /**
-     * Release the write lock if it is currently held.
-     * @note if there are local changes that have not been uploaded, they are automatically uploaded before the write lock is released.
-     * @note if the write lock is not held, this method does nothing.
-     */
-    public releaseWriteLock(): void;
-
-    /**
-     * Destroy any currently valid write lock from this or any other process. This is obviously very dangerous and defeats the purpose of write locking.
-     * This method exists only for administrator tools to clear a failed process without waiting for the expiration period. It can also be useful for tests.
-     * For this to succeed, all of the conditions of `acquireWriteLock` must be true other than #4.
-     */
-    public clearWriteLock(): void;
-
-    /**
-     * Abandon any local changes in this container. If the write lock is currently held, it is released.
-     * This function fails with BE_SQLITE_BUSY if one or more clients have open read or write transactions
-     * on any database in the container.
-     */
-    public abandonChanges(): void;
-
-    /**
-     * Connect this CloudContainer to a CloudCache for reading or writing its manifest, write lock, and databases.
-     * @note A CloudCache is a local directory holding copies of information from the cloud. Its content is persistent across sessions,
-     * but this method must be called each session to (re)establish the connection to the cache. If the CloudCache was previously populated,
-     * this method may be called and will succeed *even when offline* or without a valid `accessToken`.
-     * @note all operations that access the contents of databases or the manifest require this method be called (`isConnected === true`).
-     */
-    public connect(cache: CloudCache): void;
-
-    /**
-     * Disconnect this CloudContainer from its CloudCache. There must be no open databases from this container.
-     */
-    public disconnect(args?: {
-      /** if true removes the container from the CloudCache, otherwise Leaves the container in the CloudCache so it is available for future sessions. */
-      detach?: boolean;
-    }): void;
-
-    /**
-     * Poll cloud storage for changes from other processes. *No changes* made by other processes are visible to
-     * this CloudContainer unless/until this method is called.
-     * @note this is automatically called whenever the write lock is obtained to ensure all changes are against the latest version.
-     */
-    public checkForChanges(): void;
-
-    /**
-     * Upload any changed blocks from all databases in this CloudContainer.
-     * @note this is called automatically from `releaseWriteLock` before the write lock is released. It is only necessary to call this directly if you
-     * wish to upload changes while the write lock is still held.
-     * @see hasLocalChanges
-     */
-    public uploadChanges(): Promise<void>;
-
-    /**
-     * Create a copy of an existing database within this CloudContainer with a new name.
-     * @note CloudSqlite uses copy-on-write semantics for this operation. That is, this method merely makes a
-     * new entry in the manifest with the new name that *shares* all of its blocks with the original database.
-     * If either database subsequently changes, the only modified blocks are not shared.
-     */
-    public copyDatabase(dbName: string, toAlias: string): Promise<void>;
-
-    /** Remove a database from this CloudContainer, moving all of its no longer used blocks to the delete list in the manifest.
-     * @see [[CloudSqlite.CleanDeletedBlocksJob]] to actually delete the blocks from the delete list.
-     */
-    public deleteDatabase(dbName: string): Promise<void>;
-
-    /** Get the list of database names in this CloudContainer.
-     * @param globArg if present, filter the results with SQLite [GLOB](https://www.sqlite.org/lang_expr.html#glob) operator.
-     */
-    public queryDatabases(globArg?: string): string[];
-
-    /**
-     * Get the status of a specific database in this CloudContainer.
-     * @param dbName the name of the database of interest
-     */
-    public queryDatabase(dbName: string): NativeCloudSqlite.CachedDbProps | undefined;
-
-    /**
-     * query the bcv_http_log table
-     * @note the bcv_http_log table contains one row for each HTTP request made by the VFS or connected daemon.
-     * @note Entries are automatically removed from the table on a FIFO basis. By default entries which are 1 hr old will be removed.
-     */
-    public queryHttpLog(filterOptions?: BcvHttpLogFilterOptions): NativeCloudSqlite.BcvHttpLog[];
-
-    /**
-     * query the bcv_stat table.
-     * @internal
-     */
-    public queryBcvStats(filterOptions?: BcvStatsFilterOptions): NativeCloudSqlite.BcvStats;
-
-    /**
-     * Get the SHA1 hash of the content of a database.
-     * @param dbName the name of the database of interest
-     * @note the hash will be empty if the database does not exist
-     */
-    public queryDatabaseHash(dbName: string): string;
-  }
-
-  /**
-   * Object to perform an "upload" or "download" of a database to/from a CloudContainer.
-   * @note The transfer begins when the object is constructed, and the object remains alive during the upload/download operation.
-   * It provides the Promise that is resolved when the operation completes or fails, and has methods to provide feedback for progress and to cancel the operation prematurely.
-   */
-  class CancellableCloudSqliteJob {
-    /** create an instance of a transfer. The operation begins immediately when the object is created.
-     * @param direction either "upload" or "download"
-     * @param container the container holding the database. Does *not* require that the container be connected to a CloudCache.
-     * @param args The properties for the source and target of the transfer.
-     */
-    constructor(direction: NativeCloudSqlite.TransferDirection | "cleanup", container: CloudContainer, args: NativeCloudSqlite.TransferDbProps | NativeCloudSqlite.CleanDeletedBlocksOptions);
-
-    /** Cancel a currently pending transfer and cause the promise to be rejected with a Cancelled status.
-     * @throws exception if the operation has already completed.
-     */
-    public cancelTransfer(): void;
-    /** Get the current progress of the transfer.
-     * @throws exception if the operation has already completed.
-     */
-    public getProgress(): { loaded: number, total: number };
-
-    /**
-     * Only applicable to cleanup jobs. Calling this in a download or upload job will also stop the job but without saving progress.
-     * During a cleanup job, if any blocks have been deleted, the job will stop and upload the manifest reflecting which blocks have been deleted.
-     */
-    public stopAndSaveProgress(): void;
-
-    /** Promise that is resolved when the transfer completes, or is rejected if the transfer fails (or is cancelled.) */
-    public promise: Promise<void>;
-  }
-
-  class CloudPrefetch {
-    public readonly cloudContainer: CloudContainer;
-    public readonly dbName: string;
-
-    /** create an instance of a prefetch operation. The operation begins immediately when the object is created.
-     * The prefetch will continue in the background until it either finishes, is canceled, or the CloudContainer is disconnected from its CloudCache.
-     * @param container the container holding the database.
-     * @param dbName the name of the database to prefetch
-     */
-    constructor(container: CloudContainer, dbName: string, args?: NativeCloudSqlite.PrefetchProps);
-
-    /** Cancel a currently pending prefetch. The promise will be resolved immediately after this call. */
-    public cancel(): void;
-
-    /**
-     * Promise that is resolved when the prefetch completes or is cancelled. Await this promise to ensure that the
-     * database has been fully downloaded before going offline, for example.
-     * @returns a Promise that resolves to `true` if the prefetch completed and the entire database is local, or `false` if it was aborted or failed.
-     * @note the promise is *not* rejected on `cancel`. Some progress may (or may not) have been made by the request.
-     * @note To monitor the progress being made during prefetch, call `CloudContainer.queryDatabase` periodically.
-     */
-    public promise: Promise<boolean>;
-  }
-
-  const enum ECPresentationStatus {
-    Success = 0,
-    Canceled = 1,
-    Pending = 2,
-    Error = 0x10000,
-    InvalidArgument = Error + 1,
-    ResultSetTooLarge = Error + 2,
-  }
-
-  interface ECPresentationMemoryHierarchyCacheConfig {
-    mode: "memory";
-  }
-
-  interface ECPresentationDiskHierarchyCacheConfig {
-    mode: "disk";
-    directory: string;
-    memoryCacheSize?: number;
-  }
-
-  interface ECPresentationHybridHierarchyCacheConfig {
-    mode: "hybrid";
-    disk?: ECPresentationDiskHierarchyCacheConfig;
-  }
-
-  type ECPresentationHierarchyCacheConfig = ECPresentationMemoryHierarchyCacheConfig | ECPresentationDiskHierarchyCacheConfig | ECPresentationHybridHierarchyCacheConfig;
-
-  type ECPresentationManagerResponse<TResult> = ErrorStatusOrResult<ECPresentationStatus, TResult> & {
-    diagnostics?: any;
-  };
-
-  interface ECPresentationManagerProps {
-    id: string;
-    taskAllocationsMap: { [priority: number]: number };
-    defaultFormats: {
-      [phenomenon: string]: Array<{
-        unitSystems: string[];
-        serializedFormat: string;
-      }>;
-    };
-    updateCallback: (updateInfo: any) => void;
-    cacheConfig: ECPresentationHierarchyCacheConfig;
-    contentCacheSize?: number;
-    workerConnectionCacheSize?: number;
-    useMmap?: boolean | number;
-  }
-
-  class ECPresentationManager implements IDisposable {
-    constructor(props: ECPresentationManagerProps);
-    public forceLoadSchemas(db: DgnDb): Promise<ECPresentationManagerResponse<void>>;
-    public setupRulesetDirectories(directories: string[]): ECPresentationManagerResponse<void>;
-    public setupSupplementalRulesetDirectories(directories: string[]): ECPresentationManagerResponse<void>;
-    public setRulesetVariableValue(rulesetId: string, variableId: string, type: string, value: any): ECPresentationManagerResponse<void>;
-    public unsetRulesetVariableValue(rulesetId: string, variableId: string): ECPresentationManagerResponse<void>;
-    public getRulesetVariableValue(rulesetId: string, variableId: string, type: string): ECPresentationManagerResponse<any>;
-    public registerSupplementalRuleset(serializedRuleset: string): ECPresentationManagerResponse<string>;
-    public getRulesets(rulesetId: string): ECPresentationManagerResponse<string>;
-    public addRuleset(serializedRuleset: string): ECPresentationManagerResponse<string>;
-    public removeRuleset(rulesetId: string, hash: string): ECPresentationManagerResponse<boolean>;
-    public clearRulesets(): ECPresentationManagerResponse<void>;
-    public handleRequest(db: DgnDb, options: string): { result: Promise<ECPresentationManagerResponse<Buffer>>, cancel: () => void };
-    public dispose(): void;
-  }
-
-  namespace ECSchemaXmlContext {
-    interface SchemaKey {
-      name: string;
-      readVersion: number;
-      writeVersion: number;
-      minorVersion: number;
-    }
-
-    const enum SchemaMatchType {
-      Identical = 0,               // Find exact VersionRead, VersionWrite, VersionMinor match as well as Data
-      Exact = 1,                   // Find exact VersionRead, VersionWrite, VersionMinor match.
-      LatestWriteCompatible = 2,   // Find latest version with matching VersionRead and VersionWrite
-      Latest = 3,                  // Find latest version.
-      LatestReadCompatible = 4,    // Find latest version with matching VersionRead
-    }
-
-    type SchemaLocaterCallback = (key: SchemaKey, matchType: SchemaMatchType) => string | undefined | void;
-  }
-
-  class ECSchemaXmlContext {
-    constructor();
-    public addSchemaPath(schemaPath: string): void;
-    public setSchemaLocater(locater: ECSchemaXmlContext.SchemaLocaterCallback): void;
-    public setFirstSchemaLocater(locater: ECSchemaXmlContext.SchemaLocaterCallback): void;
-    public readSchemaFromXmlFile(filePath: string): ErrorStatusOrResult<BentleyStatus, string>;
-  }
-
-  class SnapRequest {
-    constructor();
-    public doSnap(db: DgnDb, request: any): Promise<any>;
-    public cancelSnap(): void;
-  }
-
-  interface FeatureUserDataKeyValuePair {
-    key: string;
-    value: string;
-  }
-
-  interface NativeUlasClientFeatureEvent {
-    featureId: string;
-    versionStr: string;
-    projectId?: string;
-    startDateZ?: string;
-    endDateZ?: string;
-    featureUserData?: FeatureUserDataKeyValuePair[];
-  }
-
-  class ChangesetReader {
-    public close(): void;
-    public getColumnCount(): number;
-    public getColumnValue(col: number, stage: number): Uint8Array | number | string | null | undefined;
-    public getColumnValueBinary(col: number, stage: number): Uint8Array | undefined;
-    public getColumnValueDouble(col: number, stage: number): number | undefined;
-    public getColumnValueId(col: number, stage: number): string | undefined;
-    public getColumnValueInteger(col: number, stage: number): number | undefined;
-    public getColumnValueText(col: number, stage: number): string | undefined;
-    public getColumnValueType(col: number, stage: number): number | undefined;
-    public getDdlChanges(): string | undefined;
-    public getOpCode(): DbOpcode;
-    public getPrimaryKeys(): (Uint8Array | number | string | null | undefined)[];
-    public getRow(stage: number): (Uint8Array | number | string | null | undefined)[];
-    public getTableName(): string;
-    public hasRow(): boolean;
-    public isColumnValueNull(col: number, stage: number): boolean | undefined;
-    public isIndirectChange(): boolean;
-    public getPrimaryKeyColumnIndexes(): number[];
-    public openFile(fileName: string, invert: boolean): void;
-    public openGroup(fileName: string[], db: AnyECDb, invert: boolean): void;
-    public openLocalChanges(db: DgnDb, includeInMemoryChanges: boolean, invert: boolean): void;
-    public openTxn(db: DgnDb, txnId: Id64String, invert: boolean): void;
-    public reset(): void;
-    public step(): boolean;
-    public writeToFile(fileName: string, containsSchemaChanges: boolean, overrideFile: boolean): void;
-  }
-
-  class DisableNativeAssertions implements IDisposable {
-    constructor();
-    public dispose(): void;
-  }
-
-  class ImportContext implements IDisposable {
-    constructor(sourceDb: DgnDb, targetDb: DgnDb);
-    public dispose(): void;
-    public dump(outputFileName: string): BentleyStatus;
-    public addClass(sourceClassFullName: string, targetClassFullName: string): BentleyStatus;
-    public addCodeSpecId(sourceId: Id64String, targetId: Id64String): BentleyStatus;
-    public addElementId(sourceId: Id64String, targetId: Id64String): BentleyStatus;
-    public removeElementId(sourceId: Id64String): BentleyStatus;
-    public findCodeSpecId(sourceId: Id64String): Id64String;
-    public findElementId(sourceId: Id64String): Id64String;
-    public cloneElement(sourceId: Id64String, cloneOptions?: CloneElementOptions): ElementProps;
-    public importCodeSpec(sourceId: Id64String): Id64String;
-    public importFont(sourceId: number): number;
-    public hasSubCategoryFilter(): boolean;
-    public isSubCategoryFiltered(sourceId: Id64String): boolean;
-    public filterSubCategoryId(sourceId: Id64String): BentleyStatus;
-    public saveStateToDb(db: SQLiteDb): void;
-    public loadStateFromDb(db: SQLiteDb): void;
-  }
-
-  interface CloneElementOptions {
-    binaryGeometry?: boolean;
-  }
-
-  interface ChangedInstanceOpsProps {
-    insert?: Id64String[];
-    update?: Id64String[];
-    delete?: Id64String[];
-  }
-
-  /** The *wire format* of the result returned by DgnDb.extractChangedInstanceIdsFromChangeSets */
-  interface ChangedInstanceIdsProps {
-    codeSpec?: ChangedInstanceOpsProps;
-    model?: ChangedInstanceOpsProps;
-    element?: ChangedInstanceOpsProps;
-    aspect?: ChangedInstanceOpsProps;
-    relationship?: ChangedInstanceOpsProps;
-    font?: ChangedInstanceOpsProps;
-  }
-
-  /**
-   * Temporary implementation to allow crashing the backend for testing purposes
-   * @internal
-   */
-  class NativeDevTools {
-    public static signal(signalType: number): boolean;
-    public static emitLogs(count: number, category: string, severity: LogLevel, thread: "main" | "worker", onDone: () => void): void;
-  }
-
-  /**
-   * Utilities to encode/decode names to convert them to/from names that comply with EC naming rules
-   */
-  class ECNameValidation {
-    /**
-     * Encodes names to comply with EC naming rules
-     * @param name Name to be encoded
-     * @returns Encoded name
-     * @param name
-     */
-    public static encodeToValidName(name: string): string;
-
-    /**
-    * Decodes names that were encoded to comply with EC naming rules
-    * @param encodedName Encoded name
-    * @returns Decoded name
-    */
-    public static decodeFromValidName(encodedName: string): string;
-  }
-
-  const enum TestWorkerState {
-    NotQueued = 0,
-    Queued = 1,
-    Skipped = 2,
-    Running = 3,
-    Ok = 4,
-    Error = 5,
-    Aborted = 6,
-  }
-
-  class TestWorker {
-    public constructor(db: DgnDb);
-
-    public queue(): Promise<void>;
-    public cancel(): void;
-    public setReady(): void;
-    public setThrow(): void;
-    public isCanceled(): boolean;
-    public wasExecuted(): boolean;
-    public getState(): TestWorkerState;
-  }
-}
+/*---------------------------------------------------------------------------------------------
+* Copyright (c) Bentley Systems, Incorporated. All rights reserved.
+* See LICENSE.md in the project root for license terms and full copyright notice.
+*--------------------------------------------------------------------------------------------*/
+
+import * as os from "node:os";
+import * as path from "node:path";
+
+import type { NativeCloudSqlite } from "./NativeCloudSqlite";
+
+/**
+ * @note This package may only have **dev** dependencies on @itwin packages, so they are *not* available at runtime. Therefore we can only import **types** from them.
+ * @note You cannot use mapped types @href https://www.typescriptlang.org/docs/handbook/2/mapped-types.html from itwin imports here due to how they are resolved downstream
+ */
+
+import type {
+  BentleyStatus, DbOpcode, DbResult, GuidString, Id64Array, Id64String, IDisposable, IModelStatus, LogLevel, OpenMode
+} from "@itwin/core-bentley";
+import type {
+  ChangesetIndexAndId, CodeProps, CodeSpecProperties, CreateEmptyStandaloneIModelProps, DbRequest, DbResponse, ElementAspectProps,
+  ElementGeometryBuilderParams,
+  ElementGeometryBuilderParamsForPart,
+  ElementGraphicsRequestProps, ElementLoadOptions, ElementLoadProps, ElementMeshRequestProps, ElementProps,
+  FilePropertyProps, FontId, FontMapProps, GeoCoordinatesRequestProps, GeoCoordinatesResponseProps, GeographicCRSInterpretRequestProps,
+  GeographicCRSInterpretResponseProps, GeometryContainmentResponseProps, GeometryStreamProps, ImageBuffer, ImageBufferFormat, ImageSourceFormat, IModelCoordinatesRequestProps,
+  IModelCoordinatesResponseProps, IModelProps, LocalDirName, LocalFileName, MassPropertiesResponseProps, ModelLoadProps,
+  ModelProps, PlacementProps, QueryQuota, RelationshipProps, SnapshotOpenOptions, TextureData, TextureLoadProps, TileVersionInfo, UpgradeOptions
+} from "@itwin/core-common";
+import type { LowAndHighXYZProps, Range2dProps, Range3dProps } from "@itwin/core-geometry";
+
+/* eslint-disable @typescript-eslint/naming-convention */
+/* eslint-disable no-restricted-syntax */
+/* eslint-disable @itwin/prefer-get */
+
+// cspell:ignore  blocksize cachesize polltime bentleyjs imodeljs ecsql pollable polyface txns lzma uncompress changesets ruleset ulas oidc keychain libsecret rulesets struct
+
+/** Logger categories used by the native addon
+ * @internal
+ */
+export const NativeLoggerCategory = {
+  BeSQLite: "BeSQLite",
+  BRepCore: "BRepCore",
+  Changeset: "Changeset",
+  CloudSqlite: "CloudSqlite",
+  DgnCore: "DgnCore",
+  ECDb: "ECDb",
+  ECObjectsNative: "ECObjectsNative",
+  SQLite: "SQLite",
+  UnitsNative: "UnitsNative",
+} as const;
+
+/** @internal */
+export interface NativeLogger {
+  readonly minLevel: LogLevel | undefined;
+  readonly categoryFilter: Readonly<{[categoryName: string]: LogLevel | undefined}>;
+  logTrace: (category: string, message: string) => void;
+  logInfo: (category: string, message: string) => void;
+  logWarning: (category: string, message: string) => void;
+  logError: (category: string, message: string) => void;
+}
+
+/** Find and load the native node-addon library */
+export class NativeLibrary {
+  public static get archName() {
+    // We make sure we are running in a known platform.
+    if (typeof process === "undefined" || process.platform === undefined || process.arch === undefined)
+      throw new Error("Error - unknown process");
+    return `imodeljs-${process.platform}-${process.arch}`;
+  }
+  public static get nodeAddonName() { return "imodeljs.node"; }
+  public static get defaultLocalDir(): string {
+    const homedir = os.homedir();
+    const platform = os.platform() as NodeJS.Platform | "ios"; // we add "ios"
+    switch (platform) {
+      case "win32":
+        return path.join(homedir, "AppData", "Local");
+      case "darwin":
+      case "ios":
+        return path.join(homedir, "Library", "Caches");
+      case "linux":
+      case "android":
+        return path.join(homedir, ".cache");
+      default:
+        throw new Error("Error - unknown platform");
+    }
+  }
+
+  // This returns true if you used `linkNativePlatform.bat` to install your local addon build.
+  public static get isDevBuild(): boolean {
+    try {
+      require.resolve("./devbuild.json");
+      return true;
+    } catch {
+      return false;
+    }
+  }
+
+  public static get defaultCacheDir(): string { return path.join(this.defaultLocalDir, "iModelJs"); }
+  private static _nativeLib?: typeof IModelJsNative;
+  public static get nativeLib() { return this.load(); }
+  public static load() {
+    if (!this._nativeLib) {
+      try {
+        const platform = os.platform() as NodeJS.Platform | "ios"; // we add "ios"
+        if (platform === "ios" || platform === "android") {
+          this._nativeLib = (process as any)._linkedBinding("iModelJsNative") as typeof IModelJsNative;
+        } else {
+          this._nativeLib =
+            require(`./${NativeLibrary.archName}/${NativeLibrary.nodeAddonName}`) as typeof IModelJsNative; // eslint-disable-line @typescript-eslint/no-require-imports
+        }
+      } catch (err: any) {
+        err.message += "\nThis error may occur when trying to run an iTwin.js backend without"
+          + " having installed the prerequisites. See the following link for all prerequisites:"
+          + "\nhttps://www.itwinjs.org/learning/supportedplatforms/#backend-prerequisites";
+        throw err;
+      }
+      if (this.isDevBuild)
+        // eslint-disable-next-line no-console
+        console.log("\x1b[36m", `using dev build from ${__dirname}\n`, "\x1b[0m");
+    }
+    return this._nativeLib;
+  }
+}
+
+/** WAL checkpoint mode
+ * @internal
+ */
+export const enum WalCheckpointMode {
+  Passive = 0,  /* Do as much as possible w/o blocking */
+  Full = 1,     /* Wait for writers, then checkpoint */
+  Restart = 2,  /* Like FULL but wait for for readers */
+  Truncate = 3,  /* Like RESTART but also truncate WAL */
+}
+
+/** Possible outcomes of generateElementGraphics.
+* Must be kept in sync with Dgn::Tile::Graphics::TileGraphicsStatus.
+* @internal
+*/
+export const enum ElementGraphicsStatus {
+  Success = 0, // Non-null content as Uint8Array.
+  Canceled = 1, // e.g., front-end explicitly canceled, iModel was closed while processing request, etc.
+  NoGeometry = 2, // Not an error per se
+  InvalidJson = 3,
+  UnknownMajorFormatVersion = 4,
+  ElementNotFound = 5,
+  DuplicateRequestId = 6,
+}
+
+/** Possible outcomes of exportSchema[s] (and generally writing schemas)
+* Must be kept in sync with ECN::SchemaWriteStatus
+* @internal
+*/
+export const enum SchemaWriteStatus {
+  Success = 0,
+  FailedToSaveXml = 1,
+  FailedToCreateXml = 2,
+  FailedToCreateJson = 3,
+  FailedToWriteFile = 4,
+}
+
+/** Module that declares the IModelJs native code.
+ * @internal
+ */
+export declare namespace IModelJsNative {
+  interface NameValuePair {
+    name: string;
+    value: string;
+  }
+
+  /** any type of Db that supports EC */
+  type AnyECDb = DgnDb | ECDb;
+  /** any type of Db */
+  type AnyDb = AnyECDb | SQLiteDb;
+
+  /** A string that identifies a Txn. */
+  type TxnIdString = string;
+
+  interface NativeCrashReportingConfig {
+    /** The directory to which *.dmp and/or iModelJsNativeCrash*.properties.txt files are written. */
+    crashDir: string;
+    /** Write .dmp files to crashDir? The default is false. Even if writeDumpsToCrashDir is false, the iModelJsNativeCrash*.properties.txt file will be written to crashDir. */
+    enableCrashDumps?: boolean;
+    /** max # .dmp files that may exist in crashDir */
+    maxDumpsInDir?: number;
+    /** If writeDumpsToCrashDir is true, do you want a full-memory dump? Defaults to false. */
+    wantFullMemory?: boolean;
+    /** Additional name, value pairs to add as meta data to a crash report. */
+    params?: NameValuePair[];
+  }
+
+  let logger: NativeLogger;
+  function setMaxTileCacheSize(maxBytes: number): void;
+  function getTileVersionInfo(): TileVersionInfo;
+  function setCrashReporting(cfg: NativeCrashReportingConfig): void;
+  function setCrashReportProperty(name: string, value: string | undefined): void;
+  function getCrashReportProperties(): NameValuePair[];
+  function clearLogLevelCache(): void;
+  function addFontWorkspace(fileName: LocalFileName, container?: CloudContainer): boolean;
+  function addGcsWorkspaceDb(dbNames: string, container?: CloudContainer, priority?: number): boolean;
+  function enableLocalGcsFiles(yesNo: boolean): void;
+  function queryConcurrency(pool: "io" | "cpu"): number;
+
+  interface TrueTypeFontMetadata {
+    faces: FontFaceProps[];
+    embeddable: boolean;
+  }
+
+  function getTrueTypeFontMetadata(fileName: LocalFileName): TrueTypeFontMetadata;
+  function isRscFontData(blob: Uint8Array): boolean;
+
+  function imageBufferFromImageSource(
+    sourceFormat: ImageSourceFormat.Png | ImageSourceFormat.Jpeg,
+    sourceData: Uint8Array,
+    targetFormat: ImageBufferFormat.Rgb | ImageBufferFormat.Rgba | 255,
+    flipVertically: boolean
+  ): Pick<ImageBuffer, "data" | "format" | "width"> | undefined;
+
+  function imageSourceFromImageBuffer(
+    imageFormat: ImageBufferFormat.Rgb | ImageBufferFormat.Rgba,
+    imageData: Uint8Array,
+    imageWidth: number,
+    imageHeight: number,
+    targetFormat: ImageSourceFormat.Png | ImageSourceFormat.Jpeg | 255,
+    flipVertically: boolean,
+    jpegQuality: number
+  ): { format: ImageSourceFormat.Jpeg | ImageSourceFormat.Png, data: Uint8Array } | undefined;
+
+  /** Get the SHA1 hash of a Schema XML file, possibly including its referenced Schemas */
+  function computeSchemaChecksum(arg: {
+    /** the full path to the root schema XML file */
+    schemaXmlPath: string;
+    /** A list of directories to find referenced schemas */
+    referencePaths: string[];
+    /** If true, the returned SHA1 includes the hash of all referenced schemas */
+    exactMatch?: boolean;
+  }): string;
+
+  /** When you want to associate an explanatory message with an error status value. */
+  interface StatusCodeWithMessage<ErrorCodeType> {
+    status: ErrorCodeType;
+    message: string;
+  }
+
+  /** The return type of synchronous functions that may return an error or a successful result. */
+  type ErrorStatusOrResult<ErrorCodeType, ResultType> = {
+    /** Error from the operation. This property is defined if and only if the operation failed. */
+    error: StatusCodeWithMessage<ErrorCodeType>;
+    result?: never;
+  } | {
+    error?: never;
+    /** Result of the operation. This property is defined if the operation completed successfully */
+    result: ResultType;
+  };
+
+  namespace ConcurrentQuery {
+    /**
+     * @internal
+     */
+    type OnResponse = (response: DbResponse) => void;
+    /** Configuration for concurrent query manager
+     * @internal
+     */
+  }
+  interface IConcurrentQueryManager {
+    concurrentQueryExecute(request: DbRequest, onResponse: ConcurrentQuery.OnResponse): void;
+    concurrentQueryResetConfig(config?: QueryConfig): QueryConfig;
+    concurrentQueryShutdown(): void;
+  }
+
+  /** Concurrent query config which should be set before making first call to concurrent query manager.
+ * @internal
+ */
+  export interface QueryConfig {
+    globalQuota?: QueryQuota;
+    ignoreDelay?: boolean;
+    ignorePriority?: boolean;
+    requestQueueSize?: number;
+    workerThreads?: number;
+  }
+
+  interface TileContent {
+    content: Uint8Array;
+    elapsedSeconds: number;
+  }
+  /** Represents the current state of a pollable tile content request.
+   * Note: lack of a "completed" state because polling a completed request returns the content as a Uint8Array.
+   * @internal
+   */
+  const enum TileContentState {
+    New = 0, // Request was just created and enqueued.
+    Pending = 1, // Request is enqueued but not yet being processed.
+    Loading = 2, // Request is being actively processed.
+  }
+
+  /** Result of generateElementGraphics conveying graphics as Uint8Array.
+   * @internal
+   */
+  export interface ElementGraphicsContent {
+    status: ElementGraphicsStatus.Success;
+    content: Uint8Array;
+  }
+
+  /** Result of generateElementGraphics that produced no graphics.
+   * @internal
+   */
+  export interface ElementGraphicsError {
+    status: Exclude<ElementGraphicsStatus, ElementGraphicsStatus.Success>;
+  }
+
+  /** The result of generateElementGraphics.
+   * @note generateElementGraphics produces a Promise<ElementGraphicsResult>. It only ever rejects if some unforeseen error like "iModel not open" or "type error" occurs.
+   * @internal
+   */
+  export type ElementGraphicsResult = ElementGraphicsContent | ElementGraphicsError;
+
+  /** Instance key for a change
+   * @internal
+   */
+  export interface ChangeInstanceKey {
+    id: Id64String;
+    classFullName: string;
+    changeType: "inserted" | "updated" | "deleted";
+  }
+
+  /** Information returned by DgnDb.queryDefinitionElementUsage. */
+  interface DefinitionElementUsageInfo {
+    /** The subset of input Ids that are SpatialCategory definitions. */
+    spatialCategoryIds?: Id64String[];
+    /** The subset of input Ids that are DrawingCategory definitions. */
+    drawingCategoryIds?: Id64String[];
+    /** The subset of input Ids that are SubCategory definitions. */
+    subCategoryIds?: Id64String[];
+    /** The subset of input Ids that are CategorySelectors. */
+    categorySelectorIds?: Id64String[];
+    /** The subset of input Ids that are ModelSelectors. */
+    modelSelectorIds?: Id64String[];
+    /** The subset of input Ids that are DisplayStyles. */
+    displayStyleIds?: Id64String[];
+    /** The subset of input Ids that are ViewDefinitions. */
+    viewDefinitionIds?: Id64String[];
+    /** The subset of input Ids that are GeometryParts. */
+    geometryPartIds?: Id64String[];
+    /** The subset of input Ids that are RenderMaterials. */
+    renderMaterialIds?: Id64String[];
+    /** The subset of input Ids that are LineStyles. */
+    lineStyleIds?: Id64String[];
+    /** The subset of input Ids that are Textures. */
+    textureIds?: Id64String[];
+    /** Ids of *other* input DefinitionElements that were not checked for usage. */
+    otherDefinitionElementIds?: Id64String[];
+    /** Ids of input DefinitionElements where usage was detected. */
+    usedIds?: Id64String[];
+  }
+
+  /**
+   * Represents all of the valid EC Specification Versions.
+   */
+  const enum ECVersion {
+    V2_0 = (0x02 << 16),
+    V3_1 = (0x03 << 16 | 0x01),
+    V3_2 = (0x03 << 16 | 0x02),
+    Latest = V3_2,
+  }
+
+  interface ChangesetFileProps {
+    index: number;
+    id: string;
+    parentId: string;
+    changesType: number;
+    description: string;
+    briefcaseId: number;
+    pushDate: string;
+    userCreated: string;
+    size?: number;
+    pathname: string;
+  }
+
+  interface PerStatementHealthStats {
+    sqlStatement: string;
+    dbOperation: string;
+    rowCount: number;
+    elapsedMs: number;
+    fullTableScans: number;
+  }
+  interface ChangesetHealthStats {
+    changesetId: string;
+    uncompressedSizeBytes: number;
+    sha1ValidationTimeMs: number;
+    insertedRows: number;
+    updatedRows: number;
+    deletedRows: number;
+    totalElapsedMs: number;
+    totalFullTableScans: number;
+    perStatementStats: [PerStatementHealthStats];
+  }
+  interface ECSqlRowAdaptorOptions {
+    abbreviateBlobs?: boolean;
+    classIdsToClassNames?: boolean;
+    useJsName?: boolean;
+    doNotConvertClassIdsToClassNamesWhenAliased?: boolean; // backward compatibility
+  }
+
+  interface EmbeddedFileProps {
+    name: string;
+    localFileName: string;
+  }
+
+  interface EmbedFileArg extends EmbeddedFileProps {
+    date: number;
+    fileExt?: string;
+    compress?: boolean;
+  }
+
+  interface EmbedFileQuery {
+    size: number;
+    date: number;
+    fileExt: string;
+  }
+
+  interface FontEncodingProps {
+    codePage?: number;
+    degree?: number;
+    plusMinus?: number;
+    diameter?: number;
+  }
+
+  interface ResolveInstanceKeyArgs {
+    partialKey?: { id: Id64String, baseClassName: string };
+    federationGuid?: GuidString;
+    code?: CodeProps;
+  }
+
+  interface ResolveInstanceKeyResult {
+    id: Id64String;
+    classFullName: string;
+  }
+
+  enum FontType { TrueType = 1, Rsc = 2, Shx = 3 }
+
+  interface FontFaceProps {
+    faceName: "regular" | "italic" | "bold" | "bolditalic";
+    familyName: string;
+    type: FontType;
+    subId?: number;
+    encoding?: FontEncodingProps;
+  }
+
+  interface SQLiteOps {
+    embedFile(arg: EmbedFileArg): void;
+    embedFontFile(id: number, faces: FontFaceProps[], data: Uint8Array, compress: boolean): void;
+    extractEmbeddedFile(arg: EmbeddedFileProps): void;
+    getFilePath(): string;
+    getLastInsertRowId(): number;
+    getLastError(): string;
+    isOpen(): boolean;
+    isReadonly(): boolean;
+    queryEmbeddedFile(name: string): EmbedFileQuery | undefined;
+    queryFileProperty(props: FilePropertyProps, wantString: boolean): string | Uint8Array | undefined;
+    queryNextAvailableFileProperty(props: FilePropertyProps): number;
+    removeEmbeddedFile(name: string): void;
+    replaceEmbeddedFile(arg: EmbedFileArg): void;
+    restartDefaultTxn(): void;
+    saveChanges(): void;
+    saveFileProperty(props: FilePropertyProps, strValue: string | undefined, blobVal: Uint8Array | undefined): void;
+    vacuum(arg?: { pageSize?: number, into?: LocalFileName }): void;
+    enableWalMode(yesNo?: boolean): void;
+    /** perform a checkpoint if this db is in WAL mode. Otherwise this function does nothing.
+     * @param mode the checkpoint mode. Default is `Truncate`.
+     */
+    performCheckpoint(mode?: WalCheckpointMode): void;
+    setAutoCheckpointThreshold(frames: number): void;
+  }
+
+  /** The result of DgnDb.inlineGeometryParts.
+   * If numSingleRefParts, numRefsInlined, and numPartsDeleted are all the same, the operation was fully successful.
+   * Otherwise, some errors occurred inlining and/or deleting one or more parts.
+   * A part will not be deleted unless it is first successfully inlined.
+   */
+  interface InlineGeometryPartsResult {
+    /** The number of parts that were determined to have exactly one reference, making them candidates for inlining. */
+    numCandidateParts: number;
+    /** The number of part references successfully inlined. */
+    numRefsInlined: number;
+    /** The number of candidate parts that were successfully deleted after inlining. */
+    numPartsDeleted: number;
+  }
+
+  interface SchemaReferenceProps {
+    readonly name: string;
+    readonly version: string;
+  }
+
+  interface SchemaItemProps {
+    readonly $schema?: string;
+    readonly schema?: string;  // conditionally required
+    readonly schemaVersion?: string;
+    readonly name?: string;
+    readonly schemaItemType?: string;
+    readonly label?: string;
+    readonly description?: string;
+    readonly customAttributes?: Array<{ [value: string]: any }>;
+  }
+
+  interface SchemaProps {
+    readonly $schema: string;
+    readonly name: string;
+    readonly version: string;
+    readonly alias: string;
+    readonly label?: string;
+    readonly description?: string;
+    readonly references?: SchemaReferenceProps[];
+    readonly items?: { [name: string]: SchemaItemProps };
+    readonly customAttributes?: Array<{ [value: string]: any }>;
+  }
+
+  interface SchemaImportOptions {
+    readonly schemaLockHeld?: boolean;
+    readonly schemaSyncDbUri?: string;
+    readonly ecSchemaXmlContext?: ECSchemaXmlContext;
+  }
+
+  interface SchemaLocalDbInfo {
+    readonly id: string;
+    readonly dataVer: string;
+    readonly lastModUtc: string;
+  }
+
+  interface SchemaSyncDbInfo extends SchemaLocalDbInfo {
+    readonly projectId: string;
+    readonly parentChangesetId: string;
+    readonly parentChangesetIndex?: string;
+  }
+
+  type GeometryOutputFormat = "BinaryStream" | "GeometryStreamProps";
+  interface IGeometrySource {
+    geom?: Uint8Array | GeometryStreamProps;
+    builder?: ElementGeometryBuilderParams;
+    placement?: PlacementProps;
+    categoryId?: Id64String;
+    is2d: boolean;
+  }
+
+
+  interface IGeometryPart {
+    geom?: Uint8Array | GeometryStreamProps;
+    builder?: ElementGeometryBuilderParamsForPart;
+    is2d: boolean;
+    bbox?: LowAndHighXYZProps;
+  }
+
+
+
+
+  // ###TODO import from core-common
+  interface ModelExtentsResponseProps {
+    id: Id64String;
+    extents: Range3dProps;
+    status: IModelStatus;
+  }
+
+  interface TextLayoutRangesProps {
+    layout: Range2dProps;
+    justification: Range2dProps;
+  }
+
+  enum TextEmphasis { None = 0, Bold = 1, Italic = 2, BoldItalic = Bold | Italic }
+
+  type NoCaseCollation = "ASCII" | "Latin1";
+
+  /** The native object for a Briefcase. */
+  class DgnDb implements IConcurrentQueryManager, SQLiteOps {
+    constructor();
+    public readonly cloudContainer?: CloudContainer;
+    public attachDb(filename: string, alias: string): void;
+    public detachDb(alias: string): void;
+    public getNoCaseCollation(): NoCaseCollation;
+    public setNoCaseCollation(collation: NoCaseCollation): void;
+    public schemaSyncSetDefaultUri(syncDbUri: string): void;
+    public schemaSyncGetDefaultUri(): string;
+    public schemaSyncInit(syncDbUri: string, containerId: string, overrideContainer: boolean): void;
+    public schemaSyncPull(syncDbUri?: string): void;
+    public schemaSyncPush(syncDbUri?: string): void;
+    public schemaSyncEnabled(): boolean;
+    public schemaSyncGetLocalDbInfo(): SchemaLocalDbInfo | undefined;
+    public schemaSyncGetSyncDbInfo(syncDbUri: string): SchemaSyncDbInfo | undefined;
+    public abandonChanges(): DbResult;
+    public abandonCreateChangeset(): void;
+    public addChildPropagatesChangesToParentRelationship(schemaName: string, relClassName: string): BentleyStatus;
+    public invalidateFontMap(): void;
+    public applyChangeset(changeSet: ChangesetFileProps, fastForward: boolean): void;
+    public revertTimelineChanges(changeSet: ChangesetFileProps[], skipSchemaChanges: boolean): void;
+    public attachChangeCache(changeCachePath: string): DbResult;
+    public beginMultiTxnOperation(): DbResult;
+    public beginPurgeOperation(): IModelStatus;
+    public cancelElementGraphicsRequests(requestIds: string[]): void;
+    public cancelTileContentRequests(treeId: string, contentIds: string[]): void;
+    public cancelTo(txnId: TxnIdString): IModelStatus;
+    public classIdToName(idString: string): string;
+    public classNameToId(className: string): Id64String;
+    public closeFile(): void;
+    public completeCreateChangeset(arg: { index: number }): void;
+    public computeProjectExtents(wantFullExtents: boolean, wantOutlierIds: boolean): { extents: Range3dProps, fullExtents?: Range3dProps, outliers?: Id64Array };
+    public computeRangesForText(chars: string, fontId: FontId, bold: boolean, italic: boolean, widthFactor: number, height: number): TextLayoutRangesProps;
+    public concurrentQueryExecute(request: DbRequest, onResponse: ConcurrentQuery.OnResponse): void;
+    public concurrentQueryResetConfig(config?: QueryConfig): QueryConfig;
+    public concurrentQueryShutdown(): void;
+    public createBRepGeometry(createProps: any/* BRepGeometryCreate */): IModelStatus;
+    public createChangeCache(changeCacheFile: ECDb, changeCachePath: string): DbResult;
+    public createClassViewsInDb(): BentleyStatus;
+    public createIModel(fileName: string, props: CreateEmptyStandaloneIModelProps): void;
+    public deleteAllTxns(): void;
+    public deleteElement(elemIdJson: string, options?: { indirect?: boolean }): void;
+    public deleteElementAspect(aspectIdJson: string): void;
+    public deleteLinkTableRelationship(props: RelationshipProps): DbResult;
+    public deleteLocalValue(name: string): void;
+    public deleteModel(modelIdJson: string): void;
+    public detachChangeCache(): number;
+    public dropSchema(schemaName: string): void;
+    public dumpChangeset(changeSet: ChangesetFileProps): void;
+    public elementGeometryCacheOperation(requestProps: any/* ElementGeometryCacheOperationRequestProps */): BentleyStatus;
+    public embedFile(arg: EmbedFileArg): void;
+    public embedFontFile(id: number, faces: FontFaceProps[], data: Uint8Array, compress: boolean): void;
+    public enableChangesetSizeStats(enabled: boolean): DbResult;
+    public enableTxnTesting(): void;
+    public endMultiTxnOperation(): DbResult;
+    public endPurgeOperation(): IModelStatus;
+    public executeTest(testName: string, params: string): string;
+    public exportGraphics(exportProps: any/* ExportGraphicsProps */): DbResult;
+    public exportPartGraphics(exportProps: any/* ExportPartGraphicsProps */): DbResult;
+    public exportSchema(schemaName: string, exportDirectory: string, outFileName?: string): SchemaWriteStatus;
+    public exportSchemas(exportDirectory: string): SchemaWriteStatus;
+    public extractChangedInstanceIdsFromChangeSets(changeSetFileNames: string[]): ErrorStatusOrResult<IModelStatus, ChangedInstanceIdsProps>;
+    public extractChangeSummary(changeCacheFile: ECDb, changesetFilePath: string): ErrorStatusOrResult<DbResult, string>;
+    public extractEmbeddedFile(arg: EmbeddedFileProps): void;
+    public findGeometryPartReferences(partIds: Id64String[], is2d: boolean): Id64String[];
+    public generateElementGraphics(request: ElementGraphicsRequestProps): Promise<ElementGraphicsResult>;
+    public generateElementMeshes(request: ElementMeshRequestProps): Promise<Uint8Array>;
+    public getBriefcaseId(): number;
+    public getChangesetSize(): number;
+    public getChangeTrackingMemoryUsed(): number;
+    public getCodeValueBehavior(): "exact" | "trim-unicode-whitespace";
+    public getCurrentChangeset(): ChangesetIndexAndId;
+    public getCurrentTxnId(): TxnIdString;
+    public getECClassMetaData(schema: string, className: string): ErrorStatusOrResult<IModelStatus, string>;
+    public getElement(opts: ElementLoadProps): ElementProps;
+    public executeSql(sql: string): DbResult;
+    public getFilePath(): string; // full path of the DgnDb file
+    public getGeoCoordinatesFromIModelCoordinates(points: GeoCoordinatesRequestProps): GeoCoordinatesResponseProps;
+    public getGeometryContainment(props: object): Promise<GeometryContainmentResponseProps>;
+    public getIModelCoordinatesFromGeoCoordinates(points: IModelCoordinatesRequestProps): IModelCoordinatesResponseProps;
+    public getIModelId(): GuidString;
+    public getIModelProps(when?: "pullMerge"): IModelProps;
+    public resolveInstanceKey(args: ResolveInstanceKeyArgs): ResolveInstanceKeyResult;
+    public readInstance(key: NodeJS.Dict<any>, args: NodeJS.Dict<any>): NodeJS.Dict<any>;
+    public insertInstance(inst: NodeJS.Dict<any>, args: NodeJS.Dict<any>): Id64String;
+    public updateInstance(inst: NodeJS.Dict<any>, args: NodeJS.Dict<any>): boolean;
+    public deleteInstance(key: NodeJS.Dict<any>, args: NodeJS.Dict<any>): boolean;
+    public patchJsonProperties(jsonProps: string):  string;
+    public newBeGuid(): GuidString;
+
+    public clearECDbCache(): void;
+
+    public convertOrUpdateGeometrySource(arg: IGeometrySource, outFmt: GeometryOutputFormat, opts: ElementLoadOptions): IGeometrySource;
+    public convertOrUpdateGeometryPart(arg: IGeometryPart, outFmt: GeometryOutputFormat, opts: ElementLoadOptions): IGeometryPart;
+    
+    // when lets getIModelProps know that the extents may have been updated as the result of a pullChanges and should be read directly from the iModel as opposed to the cached extents.
+    public getITwinId(): GuidString;
+    public getLastError(): string;
+    public getLastInsertRowId(): number;
+    public getLocalChanges(rootClassFilter: string[], includeInMemoryChanges: boolean): ChangeInstanceKey[]
+    public getMassProperties(props: object): Promise<MassPropertiesResponseProps>;
+    public getModel(opts: ModelLoadProps): ModelProps;
+    public getMultiTxnOperationDepth(): number;
+    public getRedoString(): string;
+    public getSchemaProps(name: string): SchemaProps;
+    public getSchemaPropsAsync(name: string): Promise<SchemaProps>;
+    public getSchemaItem(schemaName: string, itemName: string): ErrorStatusOrResult<IModelStatus, string>;
+    public getTempFileBaseName(): string;
+    public getTileContent(treeId: string, tileId: string, callback: (result: ErrorStatusOrResult<IModelStatus, Uint8Array>) => void): void;
+    public getTileTree(id: string, callback: (result: ErrorStatusOrResult<IModelStatus, any>) => void): void;
+    public getTxnDescription(txnId: TxnIdString): string;
+    public getUndoString(): string;
+    public hasFatalTxnError(): boolean;
+    public hasPendingTxns(): boolean;
+    public hasUnsavedChanges(): boolean;
+    public importFunctionalSchema(): DbResult;
+    public importSchemas(schemaFileNames: string[], options?: SchemaImportOptions): DbResult;
+    public importXmlSchemas(serializedXmlSchemas: string[], options?: SchemaImportOptions): DbResult;
+    public inBulkOperation(): boolean;
+    public inlineGeometryPartReferences(): InlineGeometryPartsResult;
+    public insertCodeSpec(name: string, jsonProperties: CodeSpecProperties): Id64String;
+    public insertElement(elemProps: ElementProps, options?: { forceUseId?: boolean, indirect?: boolean }): Id64String;
+    public insertElementAspect(aspectProps: ElementAspectProps): Id64String;
+    public insertLinkTableRelationship(props: RelationshipProps): Id64String;
+    public insertModel(modelProps: ModelProps): Id64String;
+    public isChangeCacheAttached(): boolean;
+    public isGeometricModelTrackingSupported(): boolean;
+    // Inidcates whether the current operation is an indirect change (isPropagatingChanges or explicit indirect changes)
+    public isIndirectChanges(): boolean;
+    // Indicates whether the TxnManager is currently propagating changes
+    public isPropagatingChanges(): boolean;
+    public isLinkTableRelationship(classFullName: string): boolean | undefined;
+    public isOpen(): boolean;
+    public isProfilerPaused(): boolean;
+    public isProfilerRunning(): boolean;
+    public isReadonly(): boolean;
+    public isRedoPossible(): boolean;
+    public isSubClassOf(childClassFullName: string, parentClassFullName: string): boolean;
+    public isTxnIdValid(txnId: TxnIdString): boolean;
+    public isUndoPossible(): boolean;
+    public logTxnError(fatal: boolean): void;
+    public openIModel(dbName: string, mode: OpenMode, upgradeOptions?: UpgradeOptions & SchemaImportOptions, props?: SnapshotOpenOptions, container?: CloudContainer, sqliteOptions?: { busyTimeout?: number }): void;
+    public pauseProfiler(): DbResult;
+    public pollTileContent(treeId: string, tileId: string): ErrorStatusOrResult<IModelStatus, TileContentState | TileContent>;
+    public processGeometryStream(requestProps: any/* ElementGeometryOptions */): IModelStatus;
+    public purgeTileTrees(modelIds: Id64Array | undefined): void;
+    public queryDefinitionElementUsage(definitionElementIds: Id64Array): DefinitionElementUsageInfo | undefined;
+    public queryEmbeddedFile(name: string): EmbedFileQuery | undefined;
+    public queryFileProperty(props: FilePropertyProps, wantString: boolean): string | Uint8Array | undefined;
+    public queryFirstTxnId(): TxnIdString;
+    public queryLocalValue(name: string): string | undefined;
+    // ###TODO mark deprecated use queryModelExtentsAsync
+    public queryModelExtents(options: { id: Id64String }): { modelExtents: Range3dProps };
+    public queryModelExtentsAsync(modelIds: Id64String[]): Promise<ModelExtentsResponseProps[]>;
+    public queryNextAvailableFileProperty(props: FilePropertyProps): number;
+    public queryNextTxnId(txnId: TxnIdString): TxnIdString;
+    public queryPreviousTxnId(txnId: TxnIdString): TxnIdString;
+    public queryTextureData(opts: TextureLoadProps): Promise<TextureData | undefined>;
+    public readFontMap(): FontMapProps;
+    public reinstateTxn(): IModelStatus;
+    public removeEmbeddedFile(name: string): void;
+    public replaceEmbeddedFile(arg: EmbedFileArg): void;
+    public resetBriefcaseId(idValue: number): void;
+    public restartDefaultTxn(): void;
+    public restartTxnSession(): void;
+    public resumeProfiler(): DbResult;
+    public reverseAll(): IModelStatus;
+    public reverseTo(txnId: TxnIdString): IModelStatus;
+    public reverseTxns(numOperations: number): IModelStatus;
+    public saveChanges(description?: string): DbResult;
+    public saveFileProperty(props: FilePropertyProps, strValue: string | undefined, blobVal: Uint8Array | undefined): void;
+    public saveLocalValue(name: string, value: string | undefined): void;
+    public schemaToXmlString(schemaName: string, version?: ECVersion): string | undefined;
+    public setGeometricModelTrackingEnabled(enabled: boolean): ErrorStatusOrResult<IModelStatus, boolean>;
+    public setIModelDb(iModelDb?: any/* IModelDb */): void;
+    public setIModelId(guid: GuidString): DbResult;
+    public setITwinId(guid: GuidString): DbResult;
+    public setBusyTimeout(ms: number): void;
+    public setCodeValueBehavior(newBehavior: "exact" | "trim-unicode-whitespace"): void;
+    public simplifyElementGeometry(simplifyArgs: any): IModelStatus;
+    public startCreateChangeset(): ChangesetFileProps;
+    public startProfiler(scopeName?: string, scenarioName?: string, overrideFile?: boolean, computeExecutionPlan?: boolean): DbResult;
+    public stopProfiler(): { rc: DbResult, elapsedTime?: number, scopeId?: number, fileName?: string };
+    public updateElement(elemProps: Partial<ElementProps>, options?: { indirect?: boolean }): void;
+    public enableChangesetStatsTracking(): void;
+    public disableChangesetStatsTracking(): void;
+    public getChangesetHealthData(changesetId: string): ChangesetHealthStats;
+    public getAllChangesetHealthData(): ChangesetHealthStats[];
+    public updateElementAspect(aspectProps: ElementAspectProps): void;
+    public updateElementGeometryCache(props: object): Promise<any>;
+    public updateIModelProps(props: IModelProps): void;
+    public updateLinkTableRelationship(props: RelationshipProps): DbResult;
+    public updateModel(modelProps: ModelProps): void;
+    public updateModelGeometryGuid(modelId: Id64String): IModelStatus;
+    public updateProjectExtents(newExtentsJson: string): void;
+    public writeAffectedElementDependencyGraphToFile(dotFileName: string, changedElems: Id64Array): BentleyStatus;
+    public writeFullElementDependencyGraphToFile(dotFileName: string): BentleyStatus;
+    public vacuum(arg?: { pageSize?: number, into?: LocalFileName }): void;
+    public enableWalMode(yesNo?: boolean): void;
+    public performCheckpoint(mode?: WalCheckpointMode): void;
+    public setAutoCheckpointThreshold(frames: number): void;
+    public pullMergeInProgress(): boolean;
+    public pullMergeBegin(): void;
+    public pullMergeEnd(): void;
+    public pullMergeResume(): void;
+
+    public static enableSharedCache(enable: boolean): DbResult;
+    public static getAssetsDir(): string;
+    public static zlibCompress(data: Uint8Array): Uint8Array;
+    public static zlibDecompress(data: Uint8Array, actualSize: number): Uint8Array;
+    public static computeChangesetId(args: Partial<ChangesetFileProps> & Required<Pick<ChangesetFileProps, "parentId" | "pathname">> ): string;
+  }
+
+  /** The native object for GeoServices. */
+  class GeoServices {
+    constructor();
+    public static getGeographicCRSInterpretation(props: GeographicCRSInterpretRequestProps): GeographicCRSInterpretResponseProps;
+    public static getListOfCRS(extent?: Range2dProps, includeWorld?: boolean): Array<{ name: string, description: string, deprecated: boolean, crsExtent: Range2dProps }>;
+  }
+
+  /**
+   * RevisionUtility help with debugging and testing
+   * @internal
+   */
+  class RevisionUtility {
+    constructor();
+    public static assembleRevision(targetFile: string, rawChangesetFile: string, prefixFile?: string, lzmaPropsJson?: string): BentleyStatus;
+    public static computeStatistics(sourceFile: string, addPrefix: boolean): string;
+    public static disassembleRevision(sourceFile: string, targetDir: string): BentleyStatus;
+    public static dumpChangesetToDb(sourceFile: string, dbFile: string, includeCols: boolean): BentleyStatus;
+    public static getUncompressSize(sourceFile: string): string;
+    public static normalizeLzmaParams(lzmaPropsJson?: string): string;
+    public static recompressRevision(sourceFile: string, targetFile: string, lzmaPropsJson?: string): BentleyStatus;
+  }
+
+  /**
+   * The native object for SchemaUtility
+   * @internal
+   */
+  class SchemaUtility {
+    constructor();
+    /** Converts given schemas and their reference schemas to EC3.2 schemas */
+    public static convertCustomAttributes(xmlSchemas: string[], schemaContext?: ECSchemaXmlContext): string[];
+    public static convertEC2XmlSchemas(ec2XmlSchemas: string[], schemaContext?: ECSchemaXmlContext): string[];
+  }
+
+  class ECDb implements IDisposable, IConcurrentQueryManager {
+    constructor();
+    public abandonChanges(): DbResult;
+    public closeDb(): void;
+    public createDb(dbName: string): DbResult;
+    public dispose(): void;
+    public dropSchema(schemaName: string): void;
+    public schemaSyncSetDefaultUri(syncDbUri: string): void;
+    public schemaSyncGetDefaultUri(): string;
+    public schemaSyncInit(syncDbUri: string, containerId: string, overrideContainer: boolean): void;
+    public schemaSyncPull(syncDbUri: string | undefined): void;
+    public schemaSyncPush(syncDbUri: string | undefined): void;
+    public schemaSyncEnabled(): boolean;
+    public schemaSyncGetLocalDbInfo(): SchemaLocalDbInfo | undefined;
+    public schemaSyncGetSyncDbInfo(): SchemaSyncDbInfo | undefined;
+    public getFilePath(): string;
+    public resolveInstanceKey(args: ResolveInstanceKeyArgs): ResolveInstanceKeyResult;
+    public readInstance(key: NodeJS.Dict<any>, args: NodeJS.Dict<any>): NodeJS.Dict<any>;
+    public insertInstance(inst: NodeJS.Dict<any>, args: NodeJS.Dict<any>): Id64String;
+    public updateInstance(inst: NodeJS.Dict<any>, args: NodeJS.Dict<any>): boolean;
+    public deleteInstance(key: NodeJS.Dict<any>, args: NodeJS.Dict<any>): boolean;
+    public getSchemaProps(name: string): SchemaProps;
+    public importSchema(schemaPathName: string): DbResult;
+    public isOpen(): boolean;
+    public openDb(dbName: string, mode: OpenMode, upgradeProfiles?: boolean): DbResult;
+    public saveChanges(changesetName?: string): DbResult;
+    public getLastError(): string;
+    public getLastInsertRowId(): number;
+    public static enableSharedCache(enable: boolean): DbResult;
+    public concurrentQueryExecute(request: DbRequest, onResponse: ConcurrentQuery.OnResponse): void;
+    public concurrentQueryResetConfig(config?: QueryConfig): QueryConfig;
+    public concurrentQueryShutdown(): void;
+    public attachDb(filename: string, alias: string): void;
+    public detachDb(alias: string): void;
+
+  }
+
+  class ChangedElementsECDb implements IDisposable {
+    constructor();
+    public dispose(): void;
+    public createDb(db: DgnDb, dbName: string): DbResult;
+    public openDb(dbName: string, mode: OpenMode, upgradeProfiles?: boolean): DbResult;
+    public isOpen(): boolean;
+    public closeDb(): void;
+    public processChangesets(db: DgnDb, changesets: ChangesetFileProps[], rulesetId: string, filterSpatial?: boolean, wantParents?: boolean, wantPropertyChecksums?: boolean, rulesetDir?: string, tempDir?: string, wantChunkTraversal?: boolean): DbResult;
+    public processChangesetsAndRoll(dbFilename: string, dbGuid: string, changesets: ChangesetFileProps[], rulesetId: string, filterSpatial?: boolean, wantParents?: boolean, wantPropertyChecksums?: boolean, rulesetDir?: string, tempDir?: string, wantRelationshipCaching?: boolean, relationshipCacheSize?: number, wantChunkTraversal?: boolean, wantBoundingBoxes?: boolean): DbResult;
+    public getChangedElements(startChangesetId: string, endChangesetId: string): ErrorStatusOrResult<IModelStatus, any>;
+    public isProcessed(changesetId: string): boolean;
+    public cleanCaches(): void;
+  }
+
+  class ECSqlStatement implements IDisposable {
+    constructor();
+    public clearBindings(): DbResult;
+    public dispose(): void;
+    public getBinder(param: number | string): ECSqlBinder;
+    public getColumnCount(): number;
+    public getValue(columnIndex: number): ECSqlValue;
+    public prepare(db: AnyECDb, ecsql: string, logErrors?: boolean): StatusCodeWithMessage<DbResult>;
+    public reset(): DbResult;
+    public step(): DbResult;
+    public stepAsync(callback: (result: DbResult) => void): void;
+    public stepForInsert(): { status: DbResult, id: string };
+    public stepForInsertAsync(callback: (result: { status: DbResult, id: string }) => void): void;
+    public getNativeSql(): string;
+    public toRow(arg: ECSqlRowAdaptorOptions): any;
+    public getMetadata(): any;
+  }
+
+  class ECSqlBinder {
+    constructor();
+    public addArrayElement(): ECSqlBinder;
+    public bindBlob(base64String: string | Uint8Array | ArrayBuffer | SharedArrayBuffer): DbResult;
+    public bindBoolean(val: boolean): DbResult;
+    public bindDateTime(isoString: string): DbResult;
+    public bindDouble(val: number): DbResult;
+    public bindGuid(guidStr: GuidString): DbResult;
+    public bindId(hexStr: Id64String): DbResult;
+    public bindIdSet(hexVector: Id64String[]): DbResult;
+    public bindInteger(val: number | string): DbResult;
+    public bindMember(memberName: string): ECSqlBinder;
+    public bindNavigation(navIdHexStr: Id64String, relClassName?: string, relClassTableSpace?: string): DbResult;
+    public bindNull(): DbResult;
+    public bindPoint2d(x: number, y: number): DbResult;
+    public bindPoint3d(x: number, y: number, z: number): DbResult;
+    public bindString(val: string): DbResult;
+  }
+
+  class ECSqlColumnInfo {
+    constructor();
+    public getAccessString(): string;
+    public getPropertyName(): string;
+    public getOriginPropertyName(): string | undefined;
+    public getRootClassAlias(): string;
+    public getRootClassName(): string;
+    public getRootClassTableSpace(): string;
+    public getType(): number;
+    public isEnum(): boolean;
+    public isGeneratedProperty(): boolean;
+    public isSystemProperty(): boolean;
+    public isDynamicProp(): boolean;
+  }
+
+  class ECSqlValue {
+    constructor();
+    public getArrayIterator(): ECSqlValueIterator;
+    public getBlob(): Uint8Array;
+    public getBoolean(): boolean;
+    public getClassNameForClassId(): string;
+    public getColumnInfo(): ECSqlColumnInfo;
+    public getDateTime(): string;
+    public getDouble(): number;
+    public getEnum(): Array<{ schema: string, name: string, key: string, value: number | string }> | undefined;
+    public getGeometry(): string;
+    public getGuid(): GuidString;
+    public getId(): Id64String;
+    public getInt(): number;
+    public getInt64(): number;
+    public getNavigation(): { id: Id64String, relClassName?: string };
+    public getPoint2d(): { x: number, y: number };
+    public getPoint3d(): { x: number, y: number, z: number };
+    public getString(): string;
+    public getStructIterator(): ECSqlValueIterator;
+    public isNull(): boolean;
+  }
+
+  class ECSqlValueIterator {
+    constructor();
+    public getCurrent(): ECSqlValue;
+    public moveNext(): boolean;
+  }
+
+  /** Default transaction mode for SQLiteDbs.
+   * @see https://www.sqlite.org/lang_transaction.html
+  */
+  const enum DefaultTxnMode {
+    /** no default transaction is started. You must use BEGIN/COMMIT or SQLite will use implicit transactions */
+    None = 0,
+    /** A deferred transaction is started when the file is first opened. This is the default. */
+    Deferred = 1,
+    /** An immediate transaction is started when the file is first opened. */
+    Immediate = 2,
+    /** An exclusive transaction is started when the file is first opened. */
+    Exclusive = 3
+  }
+
+  /** parameters common to opening or creating a new SQLiteDb */
+  interface SQLiteDbOpenOrCreateParams {
+    /** If true, do not require that the `be_Prop` table exist */
+    rawSQLite?: boolean;
+    /** @see immutable option at https://www.sqlite.org/c3ref/open.html */
+    immutable?: boolean;
+    /** Do not attempt to verify that the file is a valid sQLite file before opening. */
+    skipFileCheck?: boolean;
+    /** the default transaction mode
+     * @see [[SQLiteDb.DefaultTxnMode]]
+    */
+    defaultTxn?: 0 | 1 | 2 | 3;
+    /** see query parameters from 'URI Filenames' in  https://www.sqlite.org/c3ref/open.html */
+    queryParam?: string;
+  }
+
+  /** Parameters for opening an existing SQLiteDb */
+  interface SQLiteDbOpenParams extends SQLiteDbOpenOrCreateParams {
+    /** use OpenMode.ReadWrite to open the file with write access */
+    openMode: OpenMode;
+  }
+
+  /** Size of a SQLiteDb page in bytes */
+  interface PageSize {
+    /** see https://www.sqlite.org/pragma.html#pragma_page_size */
+    pageSize?: number;
+  }
+
+  /** Parameters for creating a new SQLiteDb */
+  type SQLiteDbCreateParams = SQLiteDbOpenOrCreateParams & PageSize;
+
+  class SQLiteDb implements SQLiteOps, IDisposable {
+    constructor();
+    public readonly cloudContainer?: CloudContainer;
+    public abandonChanges(): void;
+    public closeDb(): void;
+    public createDb(dbName: string, container?: CloudContainer, params?: SQLiteDbCreateParams): void;
+    public dispose(): void;
+    public embedFile(arg: EmbedFileArg): void;
+    public embedFontFile(id: number, faces: FontFaceProps[], data: Uint8Array, compress: boolean): void;
+    public extractEmbeddedFile(arg: EmbeddedFileProps): void;
+    public getFilePath(): string;
+    public getLastError(): string;
+    public getLastInsertRowId(): number;
+    public isOpen(): boolean;
+    public isReadonly(): boolean;
+    public openDb(dbName: string, mode: OpenMode | SQLiteDbOpenParams, container?: CloudContainer): void;
+    public queryEmbeddedFile(name: string): EmbedFileQuery | undefined;
+    public queryFileProperty(props: FilePropertyProps, wantString: boolean): string | Uint8Array | undefined;
+    public queryNextAvailableFileProperty(props: FilePropertyProps): number;
+    public removeEmbeddedFile(name: string): void;
+    public replaceEmbeddedFile(arg: EmbedFileArg): void;
+    public restartDefaultTxn(): void;
+    public saveChanges(): void;
+    public saveFileProperty(props: FilePropertyProps, strValue: string | undefined, blobVal?: Uint8Array): void;
+    public vacuum(arg?: { pageSize?: number, into?: LocalFileName }): void;
+    public enableWalMode(yesNo?: boolean): void;
+    public performCheckpoint(mode?: WalCheckpointMode): void;
+    public setAutoCheckpointThreshold(frames: number): void;
+  }
+
+  class SqliteStatement implements IDisposable {
+    constructor();
+    public bindBlob(param: number | string, val: Uint8Array | ArrayBuffer | SharedArrayBuffer): DbResult;
+    public bindDouble(param: number | string, val: number): DbResult;
+    public bindGuid(param: number | string, guidStr: GuidString): DbResult;
+    public bindId(param: number | string, hexStr: Id64String): DbResult;
+    public bindInteger(param: number | string, val: number | string): DbResult;
+    public bindNull(param: number | string): DbResult;
+    public bindString(param: number | string, val: string): DbResult;
+    public clearBindings(): DbResult;
+    public dispose(): void;
+    public getColumnBytes(columnIndex: number): number;
+    public getColumnCount(): number;
+    public getColumnName(columnIndex: number): string;
+    public getColumnType(columnIndex: number): number;
+    public getValueBlob(columnIndex: number): Uint8Array;
+    public getValueDouble(columnIndex: number): number;
+    public getValueGuid(columnIndex: number): GuidString;
+    public getValueId(columnIndex: number): Id64String;
+    public getValueInteger(columnIndex: number): number;
+    public getValueString(columnIndex: number): string;
+    public isReadonly(): boolean;
+    public isValueNull(columnIndex: number): boolean;
+    public prepare(db: AnyDb, sql: string, logErrors?: boolean): void;
+    public reset(): DbResult;
+    public step(): DbResult;
+    public stepAsync(callback: (result: DbResult) => void): void;
+  }
+
+  /** Incremental IO for blobs */
+  class BlobIO {
+    constructor();
+    /** Close this BlobIO if it is opened.
+     * @note this BlobIO *may* be reused after this call by calling `open` again.
+    */
+    public close(): void;
+    /** get the total number of bytes in the blob */
+    public getNumBytes(): number;
+    /** @return true if this BlobIO was successfully opened and may be use to read or write the blob */
+    public isValid(): boolean;
+    /** Open this BlobIO against a table/row/column in a Db */
+    public open(
+      /** The database for the blob */
+      db: AnyDb,
+      args: {
+        /** the name of the table for the blob*/
+        tableName: string;
+        /** the name of the column for the blob */
+        columnName: string;
+        /** The rowId of the blob */
+        row: number;
+        /** If true, open this BlobIO for write access */
+        writeable?: boolean;
+      }): void;
+    /** Read from a blob
+     * @returns the contents of the requested byte range
+     */
+    public read(args: {
+      /** The number of bytes to read */
+      numBytes: number;
+      /** starting offset within the blob to read */
+      offset: number;
+      /** If present and of sufficient size, use this ArrayBuffer for the value. */
+      blob?: ArrayBuffer;
+    }): Uint8Array;
+    /** Reposition this BlobIO to a new rowId
+     * @note this BlobIO must be valid when this methods is called.
+     */
+    public changeRow(row: number): void;
+    /** Write to a blob */
+    public write(args: {
+      /** The number of bytes to write  */
+      numBytes: number;
+      /** starting offset within the blob to write */
+      offset: number;
+      /** the value to write */
+      blob: ArrayBuffer;
+    }): void;
+  }
+
+  /** Filter options passed to CloudContainer.queryHttpLog */
+  interface BcvHttpLogFilterOptions {
+    /** only return rows whose ID is >= the provided id */
+    startFromId?: number;
+    /** only return rows whose endTime is null OR >= the provided endTime. */
+    finishedAtOrAfterTime?: string;
+    /** only return rows with a non-null end_time. */
+    showOnlyFinished?: boolean;
+  }
+
+  interface BcvStatsFilterOptions {
+    /** if true, adds activeClients, totalClients, ongoingPrefetches, and attachedContainers to the result. */
+    addClientInformation?: boolean;
+  }
+
+  /**
+   * A cache for storing data from CloudSqlite databases. This object refers to a directory on a local filesystem
+   * and is used to **connect** CloudContainers so they may be accessed. The contents of the cache directory are entirely
+   * controlled by CloudSqlite and should be empty when the cache is first created and never modified directly. It maintains
+   * the state of the local data across sessions.
+   * @note All CloudContainers attached to a CloudCache must have the same block size, as determined by the first one connected.
+   */
+  class CloudCache {
+    /** Create an instance of a CloudCache. */
+    public constructor(props: NativeCloudSqlite.CacheProps);
+    /** `true` if this CloudCache is connected to a daemon process */
+    public get isDaemon(): boolean;
+    /** The name for this CloudCache. */
+    public get name(): string;
+    /** The root directory of this CloudCache on a local drive. */
+    public get rootDir(): LocalDirName;
+    /** The guid for this CloudCache. Used for acquiring write lock. */
+    public get guid(): GuidString;
+    public setLogMask(mask: number): void;
+    /** destroy this CloudCache. All CloudContainers currently connected are disconnected. */
+    public destroy(): void;
+  }
+
+  /** A CloudSqlite container that may be connected to a CloudCache. */
+  class CloudContainer {
+    public onConnect?: (container: CloudContainer, cache: CloudCache) => void;
+    public onConnected?: (container: CloudContainer) => void;
+    public onDisconnect?: (container: CloudContainer, detach: boolean) => void;
+    public onDisconnected?: (container: CloudContainer, detach: boolean) => void;
+
+    public readonly cache?: CloudCache;
+    /** Create a new instance of a CloudContainer. It must be connected to a CloudCache for most operations. */
+    public constructor(props: NativeCloudSqlite.ContainerAccessProps);
+    /** the baseUri of this container */
+    public get baseUri(): string;
+    /** the storageType of this container */
+    public get storageType(): string;
+    /** The ContainerId. */
+    public get containerId(): string;
+    /** The *alias* to identify this CloudContainer in a CloudCache. Usually just the ContainerId. */
+    public get alias(): string;
+    /** The logId. */
+    public get logId(): string;
+    /** The time that the write lock expires. Of the form 'YYYY-MM-DDTHH:MM:SS.000Z' in UTC.
+     *  Returns empty string if write lock is not held.
+     */
+    public get writeLockExpires(): string;
+    /** true if this CloudContainer is currently connected to a CloudCache via the `connect` method. */
+    public get isConnected(): boolean;
+    /** true if this CloudContainer was created with the `writeable` flag (and its `accessToken` supplies write access). */
+    public get isWriteable(): boolean;
+    /** true if this container is public (doesn't require authorization ). */
+    public get isPublic(): boolean;
+    /** true if this CloudContainer currently holds the write lock for its container in the cloud. */
+    public get hasWriteLock(): boolean;
+    /** true if this CloudContainer has local changes that have not be uploaded to its container in the cloud. */
+    public get hasLocalChanges(): boolean;
+    /** The current accessToken providing access to the cloud container */
+    public get accessToken(): string;
+    public set accessToken(val: string);
+    /** Get the number of garbage blocks in this container that can be purged. */
+    public get garbageBlocks(): number;
+    /** The block size for this CloudContainer. */
+    public get blockSize(): number;
+
+    /**
+     * initialize a cloud blob-store container to be used as a new Sqlite CloudContainer. This creates the manifest, and should be
+     * performed on an empty container. If an existing manifest is present, it is destroyed and a new one is created (essentially emptying the container.)
+     */
+    public initializeContainer(opts: { checksumBlockNames?: boolean, blockSize: number }): void;
+
+    /**
+     * Attempt to acquire the write lock for this CloudContainer. For this to succeed:
+     * 1. it must be connected to a `CloudCache`
+     * 2. this CloudContainer must have been constructed with `writeable: true`
+     * 3. the `accessToken` must authorize write access
+     * 4. no other process may be holding an unexpired write lock
+     * @throws exception if any of the above conditions fail
+     * @note Write locks *expire* after the duration specified in the `durationSeconds` property of the constructor argument, in case a process
+     * crashes or otherwise fails to release the lock. Calling `acquireWriteLock` with the lock already held resets the lock duration from the current time,
+     * so long running processes should call this method periodically to ensure their lock doesn't expire (they should also make sure their accessToken is refreshed
+     * before it expires.)
+     * @note on success, the manifest is polled before the promise resolves.
+     * @param user  An identifier of the process/user locking the CloudContainer. In the event of a write lock
+     * collision, this string will be included in the exception string of the *other* process attempting to obtain a write lock.
+     */
+    public acquireWriteLock(user: string): void;
+
+    /**
+     * Release the write lock if it is currently held.
+     * @note if there are local changes that have not been uploaded, they are automatically uploaded before the write lock is released.
+     * @note if the write lock is not held, this method does nothing.
+     */
+    public releaseWriteLock(): void;
+
+    /**
+     * Destroy any currently valid write lock from this or any other process. This is obviously very dangerous and defeats the purpose of write locking.
+     * This method exists only for administrator tools to clear a failed process without waiting for the expiration period. It can also be useful for tests.
+     * For this to succeed, all of the conditions of `acquireWriteLock` must be true other than #4.
+     */
+    public clearWriteLock(): void;
+
+    /**
+     * Abandon any local changes in this container. If the write lock is currently held, it is released.
+     * This function fails with BE_SQLITE_BUSY if one or more clients have open read or write transactions
+     * on any database in the container.
+     */
+    public abandonChanges(): void;
+
+    /**
+     * Connect this CloudContainer to a CloudCache for reading or writing its manifest, write lock, and databases.
+     * @note A CloudCache is a local directory holding copies of information from the cloud. Its content is persistent across sessions,
+     * but this method must be called each session to (re)establish the connection to the cache. If the CloudCache was previously populated,
+     * this method may be called and will succeed *even when offline* or without a valid `accessToken`.
+     * @note all operations that access the contents of databases or the manifest require this method be called (`isConnected === true`).
+     */
+    public connect(cache: CloudCache): void;
+
+    /**
+     * Disconnect this CloudContainer from its CloudCache. There must be no open databases from this container.
+     */
+    public disconnect(args?: {
+      /** if true removes the container from the CloudCache, otherwise Leaves the container in the CloudCache so it is available for future sessions. */
+      detach?: boolean;
+    }): void;
+
+    /**
+     * Poll cloud storage for changes from other processes. *No changes* made by other processes are visible to
+     * this CloudContainer unless/until this method is called.
+     * @note this is automatically called whenever the write lock is obtained to ensure all changes are against the latest version.
+     */
+    public checkForChanges(): void;
+
+    /**
+     * Upload any changed blocks from all databases in this CloudContainer.
+     * @note this is called automatically from `releaseWriteLock` before the write lock is released. It is only necessary to call this directly if you
+     * wish to upload changes while the write lock is still held.
+     * @see hasLocalChanges
+     */
+    public uploadChanges(): Promise<void>;
+
+    /**
+     * Create a copy of an existing database within this CloudContainer with a new name.
+     * @note CloudSqlite uses copy-on-write semantics for this operation. That is, this method merely makes a
+     * new entry in the manifest with the new name that *shares* all of its blocks with the original database.
+     * If either database subsequently changes, the only modified blocks are not shared.
+     */
+    public copyDatabase(dbName: string, toAlias: string): Promise<void>;
+
+    /** Remove a database from this CloudContainer, moving all of its no longer used blocks to the delete list in the manifest.
+     * @see [[CloudSqlite.CleanDeletedBlocksJob]] to actually delete the blocks from the delete list.
+     */
+    public deleteDatabase(dbName: string): Promise<void>;
+
+    /** Get the list of database names in this CloudContainer.
+     * @param globArg if present, filter the results with SQLite [GLOB](https://www.sqlite.org/lang_expr.html#glob) operator.
+     */
+    public queryDatabases(globArg?: string): string[];
+
+    /**
+     * Get the status of a specific database in this CloudContainer.
+     * @param dbName the name of the database of interest
+     */
+    public queryDatabase(dbName: string): NativeCloudSqlite.CachedDbProps | undefined;
+
+    /**
+     * query the bcv_http_log table
+     * @note the bcv_http_log table contains one row for each HTTP request made by the VFS or connected daemon.
+     * @note Entries are automatically removed from the table on a FIFO basis. By default entries which are 1 hr old will be removed.
+     */
+    public queryHttpLog(filterOptions?: BcvHttpLogFilterOptions): NativeCloudSqlite.BcvHttpLog[];
+
+    /**
+     * query the bcv_stat table.
+     * @internal
+     */
+    public queryBcvStats(filterOptions?: BcvStatsFilterOptions): NativeCloudSqlite.BcvStats;
+
+    /**
+     * Get the SHA1 hash of the content of a database.
+     * @param dbName the name of the database of interest
+     * @note the hash will be empty if the database does not exist
+     */
+    public queryDatabaseHash(dbName: string): string;
+  }
+
+  /**
+   * Object to perform an "upload" or "download" of a database to/from a CloudContainer.
+   * @note The transfer begins when the object is constructed, and the object remains alive during the upload/download operation.
+   * It provides the Promise that is resolved when the operation completes or fails, and has methods to provide feedback for progress and to cancel the operation prematurely.
+   */
+  class CancellableCloudSqliteJob {
+    /** create an instance of a transfer. The operation begins immediately when the object is created.
+     * @param direction either "upload" or "download"
+     * @param container the container holding the database. Does *not* require that the container be connected to a CloudCache.
+     * @param args The properties for the source and target of the transfer.
+     */
+    constructor(direction: NativeCloudSqlite.TransferDirection | "cleanup", container: CloudContainer, args: NativeCloudSqlite.TransferDbProps | NativeCloudSqlite.CleanDeletedBlocksOptions);
+
+    /** Cancel a currently pending transfer and cause the promise to be rejected with a Cancelled status.
+     * @throws exception if the operation has already completed.
+     */
+    public cancelTransfer(): void;
+    /** Get the current progress of the transfer.
+     * @throws exception if the operation has already completed.
+     */
+    public getProgress(): { loaded: number, total: number };
+
+    /**
+     * Only applicable to cleanup jobs. Calling this in a download or upload job will also stop the job but without saving progress.
+     * During a cleanup job, if any blocks have been deleted, the job will stop and upload the manifest reflecting which blocks have been deleted.
+     */
+    public stopAndSaveProgress(): void;
+
+    /** Promise that is resolved when the transfer completes, or is rejected if the transfer fails (or is cancelled.) */
+    public promise: Promise<void>;
+  }
+
+  class CloudPrefetch {
+    public readonly cloudContainer: CloudContainer;
+    public readonly dbName: string;
+
+    /** create an instance of a prefetch operation. The operation begins immediately when the object is created.
+     * The prefetch will continue in the background until it either finishes, is canceled, or the CloudContainer is disconnected from its CloudCache.
+     * @param container the container holding the database.
+     * @param dbName the name of the database to prefetch
+     */
+    constructor(container: CloudContainer, dbName: string, args?: NativeCloudSqlite.PrefetchProps);
+
+    /** Cancel a currently pending prefetch. The promise will be resolved immediately after this call. */
+    public cancel(): void;
+
+    /**
+     * Promise that is resolved when the prefetch completes or is cancelled. Await this promise to ensure that the
+     * database has been fully downloaded before going offline, for example.
+     * @returns a Promise that resolves to `true` if the prefetch completed and the entire database is local, or `false` if it was aborted or failed.
+     * @note the promise is *not* rejected on `cancel`. Some progress may (or may not) have been made by the request.
+     * @note To monitor the progress being made during prefetch, call `CloudContainer.queryDatabase` periodically.
+     */
+    public promise: Promise<boolean>;
+  }
+
+  const enum ECPresentationStatus {
+    Success = 0,
+    Canceled = 1,
+    Pending = 2,
+    Error = 0x10000,
+    InvalidArgument = Error + 1,
+    ResultSetTooLarge = Error + 2,
+  }
+
+  interface ECPresentationMemoryHierarchyCacheConfig {
+    mode: "memory";
+  }
+
+  interface ECPresentationDiskHierarchyCacheConfig {
+    mode: "disk";
+    directory: string;
+    memoryCacheSize?: number;
+  }
+
+  interface ECPresentationHybridHierarchyCacheConfig {
+    mode: "hybrid";
+    disk?: ECPresentationDiskHierarchyCacheConfig;
+  }
+
+  type ECPresentationHierarchyCacheConfig = ECPresentationMemoryHierarchyCacheConfig | ECPresentationDiskHierarchyCacheConfig | ECPresentationHybridHierarchyCacheConfig;
+
+  type ECPresentationManagerResponse<TResult> = ErrorStatusOrResult<ECPresentationStatus, TResult> & {
+    diagnostics?: any;
+  };
+
+  interface ECPresentationManagerProps {
+    id: string;
+    taskAllocationsMap: { [priority: number]: number };
+    defaultFormats: {
+      [phenomenon: string]: Array<{
+        unitSystems: string[];
+        serializedFormat: string;
+      }>;
+    };
+    updateCallback: (updateInfo: any) => void;
+    cacheConfig: ECPresentationHierarchyCacheConfig;
+    contentCacheSize?: number;
+    workerConnectionCacheSize?: number;
+    useMmap?: boolean | number;
+  }
+
+  class ECPresentationManager implements IDisposable {
+    constructor(props: ECPresentationManagerProps);
+    public forceLoadSchemas(db: DgnDb): Promise<ECPresentationManagerResponse<void>>;
+    public setupRulesetDirectories(directories: string[]): ECPresentationManagerResponse<void>;
+    public setupSupplementalRulesetDirectories(directories: string[]): ECPresentationManagerResponse<void>;
+    public setRulesetVariableValue(rulesetId: string, variableId: string, type: string, value: any): ECPresentationManagerResponse<void>;
+    public unsetRulesetVariableValue(rulesetId: string, variableId: string): ECPresentationManagerResponse<void>;
+    public getRulesetVariableValue(rulesetId: string, variableId: string, type: string): ECPresentationManagerResponse<any>;
+    public registerSupplementalRuleset(serializedRuleset: string): ECPresentationManagerResponse<string>;
+    public getRulesets(rulesetId: string): ECPresentationManagerResponse<string>;
+    public addRuleset(serializedRuleset: string): ECPresentationManagerResponse<string>;
+    public removeRuleset(rulesetId: string, hash: string): ECPresentationManagerResponse<boolean>;
+    public clearRulesets(): ECPresentationManagerResponse<void>;
+    public handleRequest(db: DgnDb, options: string): { result: Promise<ECPresentationManagerResponse<Buffer>>, cancel: () => void };
+    public dispose(): void;
+  }
+
+  namespace ECSchemaXmlContext {
+    interface SchemaKey {
+      name: string;
+      readVersion: number;
+      writeVersion: number;
+      minorVersion: number;
+    }
+
+    const enum SchemaMatchType {
+      Identical = 0,               // Find exact VersionRead, VersionWrite, VersionMinor match as well as Data
+      Exact = 1,                   // Find exact VersionRead, VersionWrite, VersionMinor match.
+      LatestWriteCompatible = 2,   // Find latest version with matching VersionRead and VersionWrite
+      Latest = 3,                  // Find latest version.
+      LatestReadCompatible = 4,    // Find latest version with matching VersionRead
+    }
+
+    type SchemaLocaterCallback = (key: SchemaKey, matchType: SchemaMatchType) => string | undefined | void;
+  }
+
+  class ECSchemaXmlContext {
+    constructor();
+    public addSchemaPath(schemaPath: string): void;
+    public setSchemaLocater(locater: ECSchemaXmlContext.SchemaLocaterCallback): void;
+    public setFirstSchemaLocater(locater: ECSchemaXmlContext.SchemaLocaterCallback): void;
+    public readSchemaFromXmlFile(filePath: string): ErrorStatusOrResult<BentleyStatus, string>;
+  }
+
+  class SnapRequest {
+    constructor();
+    public doSnap(db: DgnDb, request: any): Promise<any>;
+    public cancelSnap(): void;
+  }
+
+  interface FeatureUserDataKeyValuePair {
+    key: string;
+    value: string;
+  }
+
+  interface NativeUlasClientFeatureEvent {
+    featureId: string;
+    versionStr: string;
+    projectId?: string;
+    startDateZ?: string;
+    endDateZ?: string;
+    featureUserData?: FeatureUserDataKeyValuePair[];
+  }
+
+  class ChangesetReader {
+    public close(): void;
+    public getColumnCount(): number;
+    public getColumnValue(col: number, stage: number): Uint8Array | number | string | null | undefined;
+    public getColumnValueBinary(col: number, stage: number): Uint8Array | undefined;
+    public getColumnValueDouble(col: number, stage: number): number | undefined;
+    public getColumnValueId(col: number, stage: number): string | undefined;
+    public getColumnValueInteger(col: number, stage: number): number | undefined;
+    public getColumnValueText(col: number, stage: number): string | undefined;
+    public getColumnValueType(col: number, stage: number): number | undefined;
+    public getDdlChanges(): string | undefined;
+    public getOpCode(): DbOpcode;
+    public getPrimaryKeys(): (Uint8Array | number | string | null | undefined)[];
+    public getRow(stage: number): (Uint8Array | number | string | null | undefined)[];
+    public getTableName(): string;
+    public hasRow(): boolean;
+    public isColumnValueNull(col: number, stage: number): boolean | undefined;
+    public isIndirectChange(): boolean;
+    public getPrimaryKeyColumnIndexes(): number[];
+    public openFile(fileName: string, invert: boolean): void;
+    public openGroup(fileName: string[], db: AnyECDb, invert: boolean): void;
+    public openLocalChanges(db: DgnDb, includeInMemoryChanges: boolean, invert: boolean): void;
+    public openTxn(db: DgnDb, txnId: Id64String, invert: boolean): void;
+    public reset(): void;
+    public step(): boolean;
+    public writeToFile(fileName: string, containsSchemaChanges: boolean, overrideFile: boolean): void;
+  }
+
+  class DisableNativeAssertions implements IDisposable {
+    constructor();
+    public dispose(): void;
+  }
+
+  class ImportContext implements IDisposable {
+    constructor(sourceDb: DgnDb, targetDb: DgnDb);
+    public dispose(): void;
+    public dump(outputFileName: string): BentleyStatus;
+    public addClass(sourceClassFullName: string, targetClassFullName: string): BentleyStatus;
+    public addCodeSpecId(sourceId: Id64String, targetId: Id64String): BentleyStatus;
+    public addElementId(sourceId: Id64String, targetId: Id64String): BentleyStatus;
+    public removeElementId(sourceId: Id64String): BentleyStatus;
+    public findCodeSpecId(sourceId: Id64String): Id64String;
+    public findElementId(sourceId: Id64String): Id64String;
+    public cloneElement(sourceId: Id64String, cloneOptions?: CloneElementOptions): ElementProps;
+    public importCodeSpec(sourceId: Id64String): Id64String;
+    public importFont(sourceId: number): number;
+    public hasSubCategoryFilter(): boolean;
+    public isSubCategoryFiltered(sourceId: Id64String): boolean;
+    public filterSubCategoryId(sourceId: Id64String): BentleyStatus;
+    public saveStateToDb(db: SQLiteDb): void;
+    public loadStateFromDb(db: SQLiteDb): void;
+  }
+
+  interface CloneElementOptions {
+    binaryGeometry?: boolean;
+  }
+
+  interface ChangedInstanceOpsProps {
+    insert?: Id64String[];
+    update?: Id64String[];
+    delete?: Id64String[];
+  }
+
+  /** The *wire format* of the result returned by DgnDb.extractChangedInstanceIdsFromChangeSets */
+  interface ChangedInstanceIdsProps {
+    codeSpec?: ChangedInstanceOpsProps;
+    model?: ChangedInstanceOpsProps;
+    element?: ChangedInstanceOpsProps;
+    aspect?: ChangedInstanceOpsProps;
+    relationship?: ChangedInstanceOpsProps;
+    font?: ChangedInstanceOpsProps;
+  }
+
+  /**
+   * Temporary implementation to allow crashing the backend for testing purposes
+   * @internal
+   */
+  class NativeDevTools {
+    public static signal(signalType: number): boolean;
+    public static emitLogs(count: number, category: string, severity: LogLevel, thread: "main" | "worker", onDone: () => void): void;
+  }
+
+  /**
+   * Utilities to encode/decode names to convert them to/from names that comply with EC naming rules
+   */
+  class ECNameValidation {
+    /**
+     * Encodes names to comply with EC naming rules
+     * @param name Name to be encoded
+     * @returns Encoded name
+     * @param name
+     */
+    public static encodeToValidName(name: string): string;
+
+    /**
+    * Decodes names that were encoded to comply with EC naming rules
+    * @param encodedName Encoded name
+    * @returns Decoded name
+    */
+    public static decodeFromValidName(encodedName: string): string;
+  }
+
+  const enum TestWorkerState {
+    NotQueued = 0,
+    Queued = 1,
+    Skipped = 2,
+    Running = 3,
+    Ok = 4,
+    Error = 5,
+    Aborted = 6,
+  }
+
+  class TestWorker {
+    public constructor(db: DgnDb);
+
+    public queue(): Promise<void>;
+    public cancel(): void;
+    public setReady(): void;
+    public setThrow(): void;
+    public isCanceled(): boolean;
+    public wasExecuted(): boolean;
+    public getState(): TestWorkerState;
+  }
+}