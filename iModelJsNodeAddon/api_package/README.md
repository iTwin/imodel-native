--- conflicted
+++ resolved
@@ -1,216 +1,193 @@
-﻿# @bentley/imodeljs-nodeaddonapi
-
-<p style="text-align: center;">
-<b><i><mark>
-<mark><em>The addon and its api are for the private use of imodeljs-backend only.</em></mark>
-</b></i></mark>
-</p>
-
-
-The iModelJs node addon contains native code that is projected into JavaScript. The @bentley/imodeljs-nodeaddonapi package declares the classes, methods, and properties -- the API -- that the addon implements.
-
-The addon and its api declaration are in separate packages. In fact, there are many addon packages, one for each combination of node version and target platform that is supported. For example, @bentley/imodeljs-n_8_9-win32-x64 is the version of the addon that can be used on a Windows desktop machine running 64-bit node v8.9.x. In addition, some apps may build custom versions of the addon. There is only one api package.
-
-imodeljs-backend does have a package dependency on imodeljs-nodeaddonapi and is built to expect a particular addon API. The addon that is loaded and used at runtime must implement the expected API. imodeljs-backend checks compatibility at run time.
-
-imodeljs-backend has a package dependency on the addon packages, and this dependency specifies a compatible version. This relieves the app of the responsibility for getting a compatible addon.
-
-# iModelJsNodeAddon
-
-The addon and its api are not in git. The code for the addon and the declaration of the api are in the hg repository called iModelJsNodeAddon. The addon is built by BentleyBuild. 
-
-The addon and api packages are generated. See the iModelJsNodeAddon::MakePackages part.
-
-The generated addon and api packages are published by PRG using BentleyBuild.
-
-The addon api is defined by imodeljs-nodeaddonapi.d.ts. When you write addon code, you define JS classes and methods using the native node_addon_api. You must also declare the classes and methods in the imodeljs-nodeaddonapi.d.ts file. Yes, you must define the API twice -- once in native code and again in the d.ts file -- there is nothing to make this automatic or to check consistency -- you must do this manually.
-
-imodeljs-nodeaddonapi.d.ts contains the (internal) documentation for the addon. This README file is also part of the addon api package, and it contains these build instructions.
-
-The package version number for the addon and its api are stored in the file iModelJsNodeAddon/package_version.txt. Parts in iModelJsNode read the package version from this file and inject it into the addon binaries and into the addon and api packages.
-
-# Changing and Publishing the Addon
-
-**Key point:** The addon packages and the api package must all be published with the same version number. 
-**Key point:** The addon and imodeljs-nodeaddonapi.d.ts must be in sync.
-
-## Build
-
-You can build the addon like this:
-
-`bb -s"iModelJsNodeAddon;BuildAll" b`
-
-To force a rebuild of individual parts, do this:
-
-`bb -s"iModelJsNodeAddon;BuildAll" re DgnPlatformDLL <other libraries...> iModelJsNodeAddonLib* MakePackages`
-
-## Version
-
-The package version number for the addon and its api are stored in the file iModelJsNodeAddon/package_version.txt. This is used to generate the packages. So, you must update the version number in this file when you change the addon. Specifically:
-
-Increment the *first digit* of the version if you remove or modify the signature of any existing class or method, or if you otherwise change the contract of an existing method.
-
-Increment the *second digit* of the version if you add new classes, methods, or properties to the addon API.
-
-Increment the *third digit* if you merely fix a bug or otherwise change the implementation of the addon in a way that does not affect the API or the contract of any method.
-
-If you change only the documentation content in the d.ts or README files, then increment the third digit of the package version.
-
-## Update the Declarations
-
-If you change the addon's API in native code, e.g., by adding a method, you must also update iModelJsNodeAddonApi.d.ts to reflect the change.
-
-## Burn in the Version
-
-You must rebuild the addon itself and the packages whenever you change the version. Note that the version number is *burned into the code*. This allows imodeljs-backend to do its runtime version-compatibility check. So, it's not enough just to regenerate the packages -- you must also rebuild the addon. After changing the version number, re-build like this:
-
-```
-bb "iModelJsNodeAddon;BuildAll" re iModelJsNodeAddonLib* MakePackages -c
-bb "iModelJsNodeAddon;BuildAll" re iModelJsNodeAddonLib* MakePackages
-```
-
-## Test
-
-To test changes to the native code before publishing, you can install your local build of the api and the addon into your local build of imodeljs-core and run unit tests.
-
-When you bb build the MakePackages part,
-
-`bb -s"iModelJsNodeAddon;BuildAll" re MakePackages`
-
-That will print the location of the generated packages. For example:
-
-``` bat
-%OutRoot%Winx64\packages\imodeljs-e_1_6_11-win32-x64
-%OutRoot%Winx64\packages\imodeljs-n_8_9-win32-x64
-%OutRoot%Winx64\packages\imodeljs-nodeaddonapi
-%OutRoot%Winx64\packages\imodeljs-nodeaddon
-%OutRoot%Winx64\packages\imodeljs-electronaddon
-```
-
-That message identifies the (generated) npm packages that contain the addon, as well as the API package. This example is from a Windows build. The messages from a Linux or MacOS build will be similar, but will show names that are specific to those platforms. Note MakePackages produces several packages from the same source. In the case of a Windows build, there is one addon package for use in a node app and another for an electron app. The API package is the same for both.
-
-<<<<<<< HEAD
-Continuing this example, suppose your imodeljs git repository is here:
-
-```
-\imjs\imodeljs-core
-```
-
-On Windows you would install your local build of the addon like this:
-
-```
-cd %OutRoot%Winx64\packages\imodeljs-nodeaddon
-call npm install --no-save  %OutRoot%Winx64\packages\imodeljs-n_8_9-win32-x64
-cd \imjs\imodeljs-core\source\backend
-call npm install --no-save  %OutRoot%Winx64\packages\imodeljs-nodeaddonapi
-cd \imjs\imodeljs-core\source\test
-call npm install --no-save  %OutRoot%Winx64\packages\imodeljs-nodeaddonapi %OutRoot%Winx64\packages\imodeljs-nodeaddon
-cd \imjs\imodeljs-core
-=======
-On Windows you would install your local build of the addon like this:
-
-```
-REM First, you must install the platform-specific addon into the generated addon aggregator package. This is a new requirement.
-
-set ImodelJsRoot=<The parent directory of imodeljs-core>
-
-cd %OutRoot%Winx64\packages\imodeljs-nodeaddon
-call npm install --no-save  %OutRoot%Winx64\packages\imodeljs-n_8_9-win32-x64
-
-REM You must re-run the above install command whenever you rebuild the MakePackages part, as that will re-create the %OutRoot%Winx64\packages\imodeljs-nodeaddon directory.
-
-REM Next, install the addon aggregator and api packages in imodeljs. Note that you do not install the platform-specific addon in this step. It comes along with the aggregator package.
-
-cd %ImodelJsRoot%imodeljs-core\source\backend
-call npm install --no-save  %OutRoot%Winx64\packages\imodeljs-nodeaddonapi
-cd %ImodelJsRoot%imodeljs-core\source\test
-call npm install --no-save  %OutRoot%Winx64\packages\imodeljs-nodeaddonapi %OutRoot%Winx64\packages\imodeljs-nodeaddon
-cd %ImodelJsRoot%imodeljs-core
-
->>>>>>> 7d719a0b
-```
-
-On Linux:
-
-```
-<<<<<<< HEAD
-cd $OutRoot/Winx64/packages/imodeljs-nodeaddon
-npm install --no-save  $OutRoot/Winx64/packages/imodeljs-n_8_9-win32-x64
-cd /imjs/imodeljs-core/source/backend
-npm install --no-save  $OutRoot/Winx64/packages/imodeljs-nodeaddonapi $OutRoot/Winx64/packages/imodeljs-nodeaddon
-cd /imjs/imodeljs-core/source/test
-npm install --no-save  $OutRoot/Winx64/packages/imodeljs-nodeaddonapi $OutRoot/Winx64/packages/imodeljs-nodeaddon
-cd /imjs/imodeljs-core
-=======
-export ImodelJsRoot=<The parent directory of imodeljs-core>
-cd $OutRoot/Winx64/packages/imodeljs-nodeaddon
-npm install --no-save  $OutRoot/Winx64/packages/imodeljs-n_8_9-win32-x64
-cd $ImodelJsRoot/imodeljs-core/source/backend
-npm install --no-save  $OutRoot/Winx64/packages/imodeljs-nodeaddonapi $OutRoot/Winx64/packages/imodeljs-nodeaddon
-cd $ImodelJsRoot/imodeljs-core/source/test
-npm install --no-save  $OutRoot/Winx64/packages/imodeljs-nodeaddonapi $OutRoot/Winx64/packages/imodeljs-nodeaddon
-cd $ImodelJsRoot/imodeljs-core
->>>>>>> 7d719a0b
-```
-
-To test other platforms or other versions, use the names of the generated packages that are displayed by the MakePackages part.
-
-# Publishing the addon
-
-The addon packages are published by PRG, not by developers.
-
-## Package Dependencies
-
-**Key point:** imodeljs-backend must depend on a specific minor version of the api.
-
-**Key point:** The minor version of imodeljs-backend must advance with the minor version of the api that it uses.
-
-**Key point:** Apps must depend on a specific minor version of imodeljs-backend.
-
-This scheme allows us to version the addon api in steps, with all downstream consumers opting in when they are ready. In a nutshell, if you add new methods to the addon and you want imodeljs-backend to consume them, the upgrade process is:
-1. Publish a new version of the addon and api packages with a higher minor version.
-1. Once they have landed, imodeljs-backend can move up:
-  a. Change imodeljs-backend/package.json to depend on the higher minor version of the addon and the api.
-  b. NPM INSTALL
-  c. Change the minor version of the imodeljs-backend package itself.
-  d. Publish imodeljs-backend.
-1. Once that has landed, apps can move up:
-  a. Change their package.json to depend on the newer minor version of imodeljs-backend.
-  b. NPM INSTALL
-
-Note: imodeljs-backend depends on imodeljs-nodeaddon and imodeljs-nodeaddonapi in three places: in backend/package.json, test/package.json, and testbed/package.json. Keep them consistent!
-
-### How imodeljs-backend Checks Version Compatibility
-
-imodeljs-core/backend/NodeAddonRegistry.registerAddon verifies that the loaded addon implements the api that imodeljs-backend expects. There are three tests: 1) The addon and the api must be the same generation (same major version). 2) The addon must include all of the classes and methods that the backend expects and may include new classes that the backend is not yet using (same or greater minor version). And, 3) the addon must include all required bug fixes and may include more recent bug fixes (same or higher patch version). 
-
-# APPENDIX: How to Move to a New Version of Node
-
-The addon is still specific to a major.minor version of nodejs. (That will change after we move to node v9 next year.) If you need to support a newer version of node, do the following:
-
-### Get New node-gyp Package
-
-Get the node header files and the .lib for the desired version.
-
-If you haven't already, install node-gyp:
-`npm install -g node-gyp`
-
-Tell node-gyp to install the version of nodejs that you want.
-`node-gyp install <nodevernum>`
-
-That will install the headers and libs to the .node-gyp directory in your %homedrive%%homepath% directory. Copy the files from the relevant subdirectory to thirdparty\nodejs\node-gyp
-
-### Update thirdparty/nodejs/node-gyp
-
-1. Copy that whole directory to `%SrcRoot%thirdparty\nodejs\node-gyp`, creating a new subdirectory with the same name as the origin.
-2. Rename the new subdirectory by prefixing it with "N_" and replacing dots with underscores.
-
-For example, suppose you want to update to 8.9.2 for node addons. You would copy the `%homedrive%%homepath%.node-gyp\8.9.2` to `%SrcRoot%thirdparty\nodejs\node-gyp`. That would create a subdirectory called `8.9.2`. You would then rename the copy to `N_8_9_2`.
-
-### Change Partfiles
-
-Finally, change the PartFiles that refer to the version of the node api that is used to build the addon.
-
-1. Edit `%SrcRoot%thirdparty\nodejs\napi\node-addon-api.mke` and change the value of the macros such as `nodeIncludes` that you see that refer to the version-specific node-gyp includes and libs.
-
-2. Edit `%SrcRoot%imodeljs-nodeaddonapi\imodeljs-nodeaddonapi.PartFile.xml` and change the node version that you see in the various `iModelJsNode_node_module` bindings. Note that we specify only major and minor version, not build number.
+﻿# @bentley/imodeljs-nodeaddonapi
+
+<p style="text-align: center;">
+<b><i><mark>
+<mark><em>The addon and its api are for the private use of imodeljs-backend only.</em></mark>
+</b></i></mark>
+</p>
+
+
+The iModelJs node addon contains native code that is projected into JavaScript. The @bentley/imodeljs-nodeaddonapi package declares the classes, methods, and properties -- the API -- that the addon implements.
+
+The addon and its api declaration are in separate packages. In fact, there are many addon packages, one for each combination of node version and target platform that is supported. For example, @bentley/imodeljs-n_8_9-win32-x64 is the version of the addon that can be used on a Windows desktop machine running 64-bit node v8.9.x. In addition, some apps may build custom versions of the addon. There is only one api package.
+
+imodeljs-backend does have a package dependency on imodeljs-nodeaddonapi and is built to expect a particular addon API. The addon that is loaded and used at runtime must implement the expected API. imodeljs-backend checks compatibility at run time.
+
+imodeljs-backend has a package dependency on the addon packages, and this dependency specifies a compatible version. This relieves the app of the responsibility for getting a compatible addon.
+
+# iModelJsNodeAddon
+
+The addon and its api are not in git. The code for the addon and the declaration of the api are in the hg repository called iModelJsNodeAddon. The addon is built by BentleyBuild. 
+
+The addon and api packages are generated. See the iModelJsNodeAddon::MakePackages part.
+
+The generated addon and api packages are published by PRG using BentleyBuild.
+
+The addon api is defined by imodeljs-nodeaddonapi.d.ts. When you write addon code, you define JS classes and methods using the native node_addon_api. You must also declare the classes and methods in the imodeljs-nodeaddonapi.d.ts file. Yes, you must define the API twice -- once in native code and again in the d.ts file -- there is nothing to make this automatic or to check consistency -- you must do this manually.
+
+imodeljs-nodeaddonapi.d.ts contains the (internal) documentation for the addon. This README file is also part of the addon api package, and it contains these build instructions.
+
+The package version number for the addon and its api are stored in the file iModelJsNodeAddon/package_version.txt. Parts in iModelJsNode read the package version from this file and inject it into the addon binaries and into the addon and api packages.
+
+# Changing and Publishing the Addon
+
+**Key point:** The addon packages and the api package must all be published with the same version number. 
+**Key point:** The addon and imodeljs-nodeaddonapi.d.ts must be in sync.
+
+## Build
+
+You can build the addon like this:
+
+`bb -s"iModelJsNodeAddon;BuildAll" b`
+
+To force a rebuild of individual parts, do this:
+
+`bb -s"iModelJsNodeAddon;BuildAll" re DgnPlatformDLL <other libraries...> iModelJsNodeAddonLib* MakePackages`
+
+## Version
+
+The package version number for the addon and its api are stored in the file iModelJsNodeAddon/package_version.txt. This is used to generate the packages. So, you must update the version number in this file when you change the addon. Specifically:
+
+Increment the *first digit* of the version if you remove or modify the signature of any existing class or method, or if you otherwise change the contract of an existing method.
+
+Increment the *second digit* of the version if you add new classes, methods, or properties to the addon API.
+
+Increment the *third digit* if you merely fix a bug or otherwise change the implementation of the addon in a way that does not affect the API or the contract of any method.
+
+If you change only the documentation content in the d.ts or README files, then increment the third digit of the package version.
+
+## Update the Declarations
+
+If you change the addon's API in native code, e.g., by adding a method, you must also update iModelJsNodeAddonApi.d.ts to reflect the change.
+
+## Burn in the Version
+
+You must rebuild the addon itself and the packages whenever you change the version. Note that the version number is *burned into the code*. This allows imodeljs-backend to do its runtime version-compatibility check. So, it's not enough just to regenerate the packages -- you must also rebuild the addon. After changing the version number, re-build like this:
+
+```
+bb "iModelJsNodeAddon;BuildAll" re iModelJsNodeAddonLib* MakePackages -c
+bb "iModelJsNodeAddon;BuildAll" re iModelJsNodeAddonLib* MakePackages
+```
+
+## Test
+
+To test changes to the native code before publishing, you can install your local build of the api and the addon into your local build of imodeljs-core and run unit tests.
+
+When you bb build the MakePackages part,
+
+`bb -s"iModelJsNodeAddon;BuildAll" re MakePackages`
+
+That will print the location of the generated packages. For example:
+
+``` bat
+%OutRoot%Winx64\packages\imodeljs-e_1_6_11-win32-x64
+%OutRoot%Winx64\packages\imodeljs-n_8_9-win32-x64
+%OutRoot%Winx64\packages\imodeljs-nodeaddonapi
+%OutRoot%Winx64\packages\imodeljs-nodeaddon
+%OutRoot%Winx64\packages\imodeljs-electronaddon
+```
+
+That message identifies the (generated) npm packages that contain the addon, as well as the API package. This example is from a Windows build. The messages from a Linux or MacOS build will be similar, but will show names that are specific to those platforms. Note MakePackages produces several packages from the same source. In the case of a Windows build, there is one addon package for use in a node app and another for an electron app. The API package is the same for both.
+
+Continuing this example, suppose your imodeljs git repository is here:
+
+```
+\imjs\imodeljs-core
+```
+
+On Windows you would install your local build of the addon like this:
+
+```
+REM First, you must install the platform-specific addon into the generated addon aggregator package. This is a new requirement.
+
+set ImodelJsRoot=<The parent directory of imodeljs-core>
+
+cd %OutRoot%Winx64\packages\imodeljs-nodeaddon
+call npm install --no-save  %OutRoot%Winx64\packages\imodeljs-n_8_9-win32-x64
+
+REM You must re-run the above install command whenever you rebuild the MakePackages part, as that will re-create the %OutRoot%Winx64\packages\imodeljs-nodeaddon directory.
+
+REM Next, install the addon aggregator and api packages in imodeljs. Note that you do not install the platform-specific addon in this step. It comes along with the aggregator package.
+
+cd %ImodelJsRoot%imodeljs-core\source\backend
+call npm install --no-save  %OutRoot%Winx64\packages\imodeljs-nodeaddonapi
+cd %ImodelJsRoot%imodeljs-core\source\test
+call npm install --no-save  %OutRoot%Winx64\packages\imodeljs-nodeaddonapi %OutRoot%Winx64\packages\imodeljs-nodeaddon
+cd %ImodelJsRoot%imodeljs-core
+
+```
+
+On Linux:
+
+```
+export ImodelJsRoot=<The parent directory of imodeljs-core>
+cd $OutRoot/Winx64/packages/imodeljs-nodeaddon
+npm install --no-save  $OutRoot/Winx64/packages/imodeljs-n_8_9-win32-x64
+cd $ImodelJsRoot/imodeljs-core/source/backend
+npm install --no-save  $OutRoot/Winx64/packages/imodeljs-nodeaddonapi $OutRoot/Winx64/packages/imodeljs-nodeaddon
+cd $ImodelJsRoot/imodeljs-core/source/test
+npm install --no-save  $OutRoot/Winx64/packages/imodeljs-nodeaddonapi $OutRoot/Winx64/packages/imodeljs-nodeaddon
+cd $ImodelJsRoot/imodeljs-core
+```
+
+To test other platforms or other versions, use the names of the generated packages that are displayed by the MakePackages part.
+
+# Publishing the addon
+
+The addon packages are published by PRG, not by developers.
+
+## Package Dependencies
+
+**Key point:** imodeljs-backend must depend on a specific minor version of the api.
+
+**Key point:** The minor version of imodeljs-backend must advance with the minor version of the api that it uses.
+
+**Key point:** Apps must depend on a specific minor version of imodeljs-backend.
+
+This scheme allows us to version the addon api in steps, with all downstream consumers opting in when they are ready. In a nutshell, if you add new methods to the addon and you want imodeljs-backend to consume them, the upgrade process is:
+1. Publish a new version of the addon and api packages with a higher minor version.
+1. Once they have landed, imodeljs-backend can move up:
+  a. Change imodeljs-backend/package.json to depend on the higher minor version of the addon and the api.
+  b. NPM INSTALL
+  c. Change the minor version of the imodeljs-backend package itself.
+  d. Publish imodeljs-backend.
+1. Once that has landed, apps can move up:
+  a. Change their package.json to depend on the newer minor version of imodeljs-backend.
+  b. NPM INSTALL
+
+Note: imodeljs-backend depends on imodeljs-nodeaddon and imodeljs-nodeaddonapi in three places: in backend/package.json, test/package.json, and testbed/package.json. Keep them consistent!
+
+### How imodeljs-backend Checks Version Compatibility
+
+imodeljs-core/backend/NodeAddonRegistry.registerAddon verifies that the loaded addon implements the api that imodeljs-backend expects. There are three tests: 1) The addon and the api must be the same generation (same major version). 2) The addon must include all of the classes and methods that the backend expects and may include new classes that the backend is not yet using (same or greater minor version). And, 3) the addon must include all required bug fixes and may include more recent bug fixes (same or higher patch version). 
+
+# APPENDIX: How to Move to a New Version of Node
+
+The addon is still specific to a major.minor version of nodejs. (That will change after we move to node v9 next year.) If you need to support a newer version of node, do the following:
+
+### Get New node-gyp Package
+
+Get the node header files and the .lib for the desired version.
+
+If you haven't already, install node-gyp:
+`npm install -g node-gyp`
+
+Tell node-gyp to install the version of nodejs that you want.
+`node-gyp install <nodevernum>`
+
+That will install the headers and libs to the .node-gyp directory in your %homedrive%%homepath% directory. Copy the files from the relevant subdirectory to thirdparty\nodejs\node-gyp
+
+### Update thirdparty/nodejs/node-gyp
+
+1. Copy that whole directory to `%SrcRoot%thirdparty\nodejs\node-gyp`, creating a new subdirectory with the same name as the origin.
+2. Rename the new subdirectory by prefixing it with "N_" and replacing dots with underscores.
+
+For example, suppose you want to update to 8.9.2 for node addons. You would copy the `%homedrive%%homepath%.node-gyp\8.9.2` to `%SrcRoot%thirdparty\nodejs\node-gyp`. That would create a subdirectory called `8.9.2`. You would then rename the copy to `N_8_9_2`.
+
+### Change Partfiles
+
+Finally, change the PartFiles that refer to the version of the node api that is used to build the addon.
+
+1. Edit `%SrcRoot%thirdparty\nodejs\napi\node-addon-api.mke` and change the value of the macros such as `nodeIncludes` that you see that refer to the version-specific node-gyp includes and libs.
+
+2. Edit `%SrcRoot%imodeljs-nodeaddonapi\imodeljs-nodeaddonapi.PartFile.xml` and change the node version that you see in the various `iModelJsNode_node_module` bindings. Note that we specify only major and minor version, not build number.