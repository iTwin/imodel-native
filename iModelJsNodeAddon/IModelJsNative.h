--- conflicted
+++ resolved
@@ -1,193 +1,189 @@
-/*--------------------------------------------------------------------------------------+
-|
-|     $Source: IModelJsNative.h $
-|
-|  $Copyright: (c) 2018 Bentley Systems, Incorporated. All rights reserved. $
-|
-+--------------------------------------------------------------------------------------*/
-//__BENTLEY_INTERNAL_ONLY__
-#pragma once
-#include <DgnPlatform/DgnPlatformApi.h>
-#include <DgnPlatform/DgnDb.h>
-#include <DgnPlatform/DgnPlatformLib.h>
-#include <DgnPlatform/Tile.h>
-#include <ECDb/ECDbApi.h>
-#include <DgnPlatform/ECUtils.h>
-#include <DgnPlatform/DgnFontData.h>
-#include <Bentley/BeThread.h>
-#include <node-addon-api/napi.h>
-
-USING_NAMESPACE_BENTLEY
-USING_NAMESPACE_BENTLEY_SQLITE
-USING_NAMESPACE_BENTLEY_SQLITE_EC
-USING_NAMESPACE_BENTLEY_DGN
-USING_NAMESPACE_BENTLEY_RENDER
-USING_NAMESPACE_BENTLEY_LOGGING
-USING_NAMESPACE_BENTLEY_EC
-
-namespace IModelJsNative {
-
-struct JsInterop
-{
-    BE_JSON_NAME(briefcaseId)
-    BE_JSON_NAME(openMode)
-    BE_JSON_NAME(client)
-    BE_JSON_NAME(description)
-    BE_JSON_NAME(ecefLocation)
-    BE_JSON_NAME(fileName)
-    BE_JSON_NAME(globalOrigin)
-    BE_JSON_NAME(guid)
-    BE_JSON_NAME(id)
-    BE_JSON_NAME(modelExtents)
-    BE_JSON_NAME(name)
-    BE_JSON_NAME(namespace)
-    BE_JSON_NAME(orientation)
-    BE_JSON_NAME(origin)
-    BE_JSON_NAME(projectExtents)
-    BE_JSON_NAME(rootSubject)
-    BE_JSON_NAME(subId)
-    BE_JSON_NAME(value)
-
-private:
-    static Napi::Env* s_env;
-    static intptr_t s_mainThreadId;
-
-    static RevisionStatus ReadChangeSet(DgnRevisionPtr& revisionPtr, Utf8StringCR dbGuid, JsonValueCR changeSetToken);
-    static void GetRowAsJson(Json::Value &json, BeSQLite::EC::ECSqlStatement &);
-    static void RegisterOptionalDomains();
-
-public:
-    static void GetECValuesCollectionAsJson(Json::Value &json, ECN::ECValuesCollectionCR);
-    static ECN::ECClassCP GetClassFromInstance(BeSQLite::EC::ECDbCR ecdb, JsonValueCR jsonInstance);
-    static BeSQLite::EC::ECInstanceId GetInstanceIdFromInstance(BeSQLite::EC::ECDbCR ecdb, JsonValueCR jsonInstance);
-    static void InitLogging();
-    static void Initialize(BeFileNameCR, Napi::Env&, BeFileNameCR);
-    static DgnDbPtr CreateIModel(DbResult& db, Utf8StringCR name, JsonValueCR, Napi::Env);
-    static BeSQLite::DbResult OpenDgnDb(DgnDbPtr &, BeFileNameCR dbname, DgnDb::OpenMode mode);
-    static void CloseDgnDb(DgnDbR dgndb);
-    static DgnDbStatus GetECClassMetaData(JsonValueR results, DgnDbR db, Utf8CP schema, Utf8CP ecclass);
-    static DgnDbStatus GetSchemaItem(JsonValueR results, DgnDbR db, Utf8CP schemaName, Utf8CP itemName);
-    static DgnDbStatus GetSchema(JsonValueR results, DgnDbR db, Utf8CP name);
-    static DgnDbStatus GetElement(JsonValueR results, DgnDbR db, Json::Value const &inOpts);
-    static DgnDbStatus InsertElement(JsonValueR results, DgnDbR db, Json::Value &props);
-    static DgnDbStatus UpdateElement(DgnDbR db, Json::Value &props);
-    static DgnDbStatus DeleteElement(DgnDbR db, Utf8StringCR eidStr);
-    static DbResult InsertLinkTableRelationship(JsonValueR results, DgnDbR db, Json::Value& props);
-    static DbResult UpdateLinkTableRelationship(DgnDbR db, Json::Value& props);
-    static DbResult DeleteLinkTableRelationship(DgnDbR db, Json::Value& props);
-    static DgnDbStatus InsertCodeSpec(Utf8StringR idStr, DgnDbR db, Utf8StringCR name, CodeScopeSpec::Type cstype, CodeScopeSpec::ScopeRequirement cssreq);
-    static DgnDbStatus InsertModel(JsonValueR results, DgnDbR db, Json::Value &props);
-    static DgnDbStatus UpdateModel(DgnDbR db, Json::Value &props);
-    static DgnDbStatus DeleteModel(DgnDbR db, Utf8StringCR idStr);
-    static DgnDbStatus GetModel(JsonValueR results, DgnDbR db, Json::Value const &inOpts);
-    static DgnDbStatus QueryModelExtents(JsonValueR extents, DgnDbR db, JsonValueCR options);
-    static void UpdateProjectExtents(DgnDbR dgndb, JsonValueCR newExtents);
-    static void UpdateIModelProps(DgnDbR dgndb, JsonValueCR);
-
-    static BeSQLite::DbResult CreateECDb(ECDbR, BeFileNameCR pathname);
-    static BeSQLite::DbResult OpenECDb(ECDbR, BeFileNameCR pathname, BeSQLite::Db::OpenParams const&);
-    static BeSQLite::DbResult ImportSchema(BeSQLite::EC::ECDbR ecdb, BeFileNameCR pathname);
-    static BeSQLite::DbResult ImportSchemaDgnDb(DgnDbR dgndb, BeFileNameCR pathname);
-<<<<<<< HEAD
-=======
-    static BeSQLite::DbResult ImportFunctionalSchema(DgnDbR);
-    static Utf8StringCR GetLastECDbIssue();
->>>>>>> dac5156e
-
-    static RevisionStatus ReadChangeSets(bvector<DgnRevisionPtr>& revisionPtrs, bool& containsSchemaChanges, Utf8StringCR dbGuid, JsonValueCR changeSetTokens);
-    static RevisionStatus ApplySchemaChangeSets(BeFileNameCR dbFileName, bvector<DgnRevisionCP> const& revisions, RevisionProcessOption applyOption);
-    static RevisionStatus ApplyDataChangeSets(DgnDbR dgndb, bvector<DgnRevisionCP> const& revisions, RevisionProcessOption applyOption);
-    static RevisionStatus StartCreateChangeSet(JsonValueR changeSetInfo, DgnDbR dgndb);
-    static RevisionStatus FinishCreateChangeSet(DgnDbR dgndb);
-    static void AbandonCreateChangeSet(DgnDbR dgndb);
-    static RevisionStatus DumpChangeSet(DgnDbR dgndb, JsonValueCR changeSetToken);
-
-    static BeSQLite::DbResult ExtractCodes(JsonValueR codes, DgnDbR db);
-    static BeSQLite::DbResult ExtractCodesFromFile(JsonValueR codes, DgnDbR db, JsonValueCR changeSetToken);
-    static BeSQLite::DbResult GetPendingChangeSets(JsonValueR changeSets, DgnDbR db);
-    static BeSQLite::DbResult AddPendingChangeSet(DgnDbR db, Utf8StringCR changeSetId);
-    static BeSQLite::DbResult RemovePendingChangeSet(DgnDbR db, Utf8StringCR changeSetId);
-
-    static void GetIModelProps(JsonValueR, DgnDbCR dgndb);
-    
-    static DgnPlatformLib::Host::RepositoryAdmin& GetRepositoryAdmin();
-    static bool SetOkEndBulkMode(bool);
-    static RepositoryStatus BuildBriefcaseManagerResourcesRequestToInsertElement(IBriefcaseManager::Request& req, DgnDbR dgndb, JsonValueCR elemProps);
-    static RepositoryStatus BuildBriefcaseManagerResourcesRequestForElementById(IBriefcaseManager::Request& req, DgnDbR dgndb, JsonValueCR elemIdJson, BeSQLite::DbOpcode opcode);
-    static RepositoryStatus BuildBriefcaseManagerResourcesRequestForElement(IBriefcaseManager::Request& req, DgnDbR dgndb, JsonValueCR elemPropsJson, BeSQLite::DbOpcode opcode);
-    static RepositoryStatus BuildBriefcaseManagerResourcesRequestForCodeSpec(IBriefcaseManager::Request& req, DgnDbR dgndb, JsonValueCR elemPropsJson, BeSQLite::DbOpcode opcode);
-    static RepositoryStatus BuildBriefcaseManagerResourcesRequestForLinkTableRelationship(IBriefcaseManager::Request& req, DgnDbR dgndb, JsonValueCR elemPropsJson, BeSQLite::DbOpcode opcode);
-    static RepositoryStatus BuildBriefcaseManagerResourcesRequestForModel(IBriefcaseManager::Request& req, DgnDbR dgndb, JsonValueCR modelPropsJson, BeSQLite::DbOpcode op);
-    static RepositoryStatus BuildBriefcaseManagerResourcesRequestToLockModel(IBriefcaseManager::Request& req, DgnDbR dgndb, DgnModelId mid, LockLevel level);
-    static RepositoryStatus BriefcaseManagerStartBulkOperation(DgnDbR dgndb);
-    static RepositoryStatus BriefcaseManagerEndBulkOperation(DgnDbR dgndb);
-
-    static void GetTileTree(DgnDbR db, Utf8StringCR id, Napi::Function& callback);
-    static void GetTileContent(DgnDbR db, Utf8StringCR treeId, Utf8StringCR tileId, Napi::Function& callback);
-
-    static void ThrowJsException(Utf8CP msg);
-    static Json::Value ExecuteTest(DgnDbR, Utf8StringCR testName, Utf8StringCR params);
-    static NativeLogging::ILogger &GetLogger();
-
-    static void LogMessage(Utf8CP category, NativeLogging::SEVERITY sev, Utf8CP msg);
-    static bool IsSeverityEnabled(Utf8CP category, NativeLogging::SEVERITY sev);
-
-    static Napi::Env& Env() { BeAssert(s_env != nullptr); return *s_env; }
-    static bool IsMainThread() { return BeThreadUtilities::GetCurrentThreadId() == s_mainThreadId; }
-
-    static Tile::TreePtr FindTileTree(GeometricModelR, Tile::Tree::Id const&);
-};
-
-//=======================================================================================
-// @bsiclass                                                   Krischan.Eberle       07/18
-//=======================================================================================
-struct NativeAssertionsHelper final
-    {
-private:
-    static BeMutex* s_mutex;
-    static bool s_assertionsEnabled;
-
-    NativeAssertionsHelper() = delete;
-    ~NativeAssertionsHelper() = delete;
-
-public:
-    //! @return true if enable state was modified, false if enable state wasn't modified.
-    static bool SetAssertionsEnabled(bool enable);
-    static bool AreAssertionsEnabled();
-    static void HandleAssertion(WCharCP msg, WCharCP file, unsigned line, BeAssertFunctions::AssertType type);
-    };
-
-//=======================================================================================
-//! TEXT HexStr(number INT)
-// @bsiclass                                                   Krischan.Eberle       02/18
-//=======================================================================================
-struct HexStrSqlFunction final : ScalarFunction
-    {
-    private:
-        HexStrSqlFunction() : ScalarFunction("HexStr", 1, DbValueType::TextVal) {}
-        void _ComputeScalar(Context& ctx, int nArgs, DbValue* args) override;
-
-    public:
-        ~HexStrSqlFunction() {}
-
-        static HexStrSqlFunction& GetSingleton();
-    };
-
-//=======================================================================================
-//! TEXT Str(number INT)
-// @bsiclass                                                   Krischan.Eberle       02/18
-//=======================================================================================
-struct StrSqlFunction final : ScalarFunction
-    {
-    private:
-        StrSqlFunction() : ScalarFunction("Str", 1, DbValueType::TextVal) {}
-        void _ComputeScalar(Context& ctx, int nArgs, DbValue* args) override;
-
-    public:
-        ~StrSqlFunction() {}
-
-        static StrSqlFunction& GetSingleton();
-    };
-
-} // namespace IModelJsNative
-
+/*--------------------------------------------------------------------------------------+
+|
+|     $Source: IModelJsNative.h $
+|
+|  $Copyright: (c) 2018 Bentley Systems, Incorporated. All rights reserved. $
+|
++--------------------------------------------------------------------------------------*/
+//__BENTLEY_INTERNAL_ONLY__
+#pragma once
+#include <DgnPlatform/DgnPlatformApi.h>
+#include <DgnPlatform/DgnDb.h>
+#include <DgnPlatform/DgnPlatformLib.h>
+#include <DgnPlatform/Tile.h>
+#include <ECDb/ECDbApi.h>
+#include <DgnPlatform/ECUtils.h>
+#include <DgnPlatform/DgnFontData.h>
+#include <Bentley/BeThread.h>
+#include <node-addon-api/napi.h>
+
+USING_NAMESPACE_BENTLEY
+USING_NAMESPACE_BENTLEY_SQLITE
+USING_NAMESPACE_BENTLEY_SQLITE_EC
+USING_NAMESPACE_BENTLEY_DGN
+USING_NAMESPACE_BENTLEY_RENDER
+USING_NAMESPACE_BENTLEY_LOGGING
+USING_NAMESPACE_BENTLEY_EC
+
+namespace IModelJsNative {
+
+struct JsInterop
+{
+    BE_JSON_NAME(briefcaseId)
+    BE_JSON_NAME(openMode)
+    BE_JSON_NAME(client)
+    BE_JSON_NAME(description)
+    BE_JSON_NAME(ecefLocation)
+    BE_JSON_NAME(fileName)
+    BE_JSON_NAME(globalOrigin)
+    BE_JSON_NAME(guid)
+    BE_JSON_NAME(id)
+    BE_JSON_NAME(modelExtents)
+    BE_JSON_NAME(name)
+    BE_JSON_NAME(namespace)
+    BE_JSON_NAME(orientation)
+    BE_JSON_NAME(origin)
+    BE_JSON_NAME(projectExtents)
+    BE_JSON_NAME(rootSubject)
+    BE_JSON_NAME(subId)
+    BE_JSON_NAME(value)
+
+private:
+    static Napi::Env* s_env;
+    static intptr_t s_mainThreadId;
+
+    static RevisionStatus ReadChangeSet(DgnRevisionPtr& revisionPtr, Utf8StringCR dbGuid, JsonValueCR changeSetToken);
+    static void GetRowAsJson(Json::Value &json, BeSQLite::EC::ECSqlStatement &);
+    static void RegisterOptionalDomains();
+
+public:
+    static void GetECValuesCollectionAsJson(Json::Value &json, ECN::ECValuesCollectionCR);
+    static ECN::ECClassCP GetClassFromInstance(BeSQLite::EC::ECDbCR ecdb, JsonValueCR jsonInstance);
+    static BeSQLite::EC::ECInstanceId GetInstanceIdFromInstance(BeSQLite::EC::ECDbCR ecdb, JsonValueCR jsonInstance);
+    static void InitLogging();
+    static void Initialize(BeFileNameCR, Napi::Env&, BeFileNameCR);
+    static DgnDbPtr CreateIModel(DbResult& db, Utf8StringCR name, JsonValueCR, Napi::Env);
+    static BeSQLite::DbResult OpenDgnDb(DgnDbPtr &, BeFileNameCR dbname, DgnDb::OpenMode mode);
+    static void CloseDgnDb(DgnDbR dgndb);
+    static DgnDbStatus GetECClassMetaData(JsonValueR results, DgnDbR db, Utf8CP schema, Utf8CP ecclass);
+    static DgnDbStatus GetSchemaItem(JsonValueR results, DgnDbR db, Utf8CP schemaName, Utf8CP itemName);
+    static DgnDbStatus GetSchema(JsonValueR results, DgnDbR db, Utf8CP name);
+    static DgnDbStatus GetElement(JsonValueR results, DgnDbR db, Json::Value const &inOpts);
+    static DgnDbStatus InsertElement(JsonValueR results, DgnDbR db, Json::Value &props);
+    static DgnDbStatus UpdateElement(DgnDbR db, Json::Value &props);
+    static DgnDbStatus DeleteElement(DgnDbR db, Utf8StringCR eidStr);
+    static DbResult InsertLinkTableRelationship(JsonValueR results, DgnDbR db, Json::Value& props);
+    static DbResult UpdateLinkTableRelationship(DgnDbR db, Json::Value& props);
+    static DbResult DeleteLinkTableRelationship(DgnDbR db, Json::Value& props);
+    static DgnDbStatus InsertCodeSpec(Utf8StringR idStr, DgnDbR db, Utf8StringCR name, CodeScopeSpec::Type cstype, CodeScopeSpec::ScopeRequirement cssreq);
+    static DgnDbStatus InsertModel(JsonValueR results, DgnDbR db, Json::Value &props);
+    static DgnDbStatus UpdateModel(DgnDbR db, Json::Value &props);
+    static DgnDbStatus DeleteModel(DgnDbR db, Utf8StringCR idStr);
+    static DgnDbStatus GetModel(JsonValueR results, DgnDbR db, Json::Value const &inOpts);
+    static DgnDbStatus QueryModelExtents(JsonValueR extents, DgnDbR db, JsonValueCR options);
+    static void UpdateProjectExtents(DgnDbR dgndb, JsonValueCR newExtents);
+    static void UpdateIModelProps(DgnDbR dgndb, JsonValueCR);
+
+    static BeSQLite::DbResult CreateECDb(ECDbR, BeFileNameCR pathname);
+    static BeSQLite::DbResult OpenECDb(ECDbR, BeFileNameCR pathname, BeSQLite::Db::OpenParams const&);
+    static BeSQLite::DbResult ImportSchema(BeSQLite::EC::ECDbR ecdb, BeFileNameCR pathname);
+    static BeSQLite::DbResult ImportSchemaDgnDb(DgnDbR dgndb, BeFileNameCR pathname);
+    static BeSQLite::DbResult ImportFunctionalSchema(DgnDbR);
+
+    static RevisionStatus ReadChangeSets(bvector<DgnRevisionPtr>& revisionPtrs, bool& containsSchemaChanges, Utf8StringCR dbGuid, JsonValueCR changeSetTokens);
+    static RevisionStatus ApplySchemaChangeSets(BeFileNameCR dbFileName, bvector<DgnRevisionCP> const& revisions, RevisionProcessOption applyOption);
+    static RevisionStatus ApplyDataChangeSets(DgnDbR dgndb, bvector<DgnRevisionCP> const& revisions, RevisionProcessOption applyOption);
+    static RevisionStatus StartCreateChangeSet(JsonValueR changeSetInfo, DgnDbR dgndb);
+    static RevisionStatus FinishCreateChangeSet(DgnDbR dgndb);
+    static void AbandonCreateChangeSet(DgnDbR dgndb);
+    static RevisionStatus DumpChangeSet(DgnDbR dgndb, JsonValueCR changeSetToken);
+
+    static BeSQLite::DbResult ExtractCodes(JsonValueR codes, DgnDbR db);
+    static BeSQLite::DbResult ExtractCodesFromFile(JsonValueR codes, DgnDbR db, JsonValueCR changeSetToken);
+    static BeSQLite::DbResult GetPendingChangeSets(JsonValueR changeSets, DgnDbR db);
+    static BeSQLite::DbResult AddPendingChangeSet(DgnDbR db, Utf8StringCR changeSetId);
+    static BeSQLite::DbResult RemovePendingChangeSet(DgnDbR db, Utf8StringCR changeSetId);
+
+    static void GetIModelProps(JsonValueR, DgnDbCR dgndb);
+    
+    static DgnPlatformLib::Host::RepositoryAdmin& GetRepositoryAdmin();
+    static bool SetOkEndBulkMode(bool);
+    static RepositoryStatus BuildBriefcaseManagerResourcesRequestToInsertElement(IBriefcaseManager::Request& req, DgnDbR dgndb, JsonValueCR elemProps);
+    static RepositoryStatus BuildBriefcaseManagerResourcesRequestForElementById(IBriefcaseManager::Request& req, DgnDbR dgndb, JsonValueCR elemIdJson, BeSQLite::DbOpcode opcode);
+    static RepositoryStatus BuildBriefcaseManagerResourcesRequestForElement(IBriefcaseManager::Request& req, DgnDbR dgndb, JsonValueCR elemPropsJson, BeSQLite::DbOpcode opcode);
+    static RepositoryStatus BuildBriefcaseManagerResourcesRequestForCodeSpec(IBriefcaseManager::Request& req, DgnDbR dgndb, JsonValueCR elemPropsJson, BeSQLite::DbOpcode opcode);
+    static RepositoryStatus BuildBriefcaseManagerResourcesRequestForLinkTableRelationship(IBriefcaseManager::Request& req, DgnDbR dgndb, JsonValueCR elemPropsJson, BeSQLite::DbOpcode opcode);
+    static RepositoryStatus BuildBriefcaseManagerResourcesRequestForModel(IBriefcaseManager::Request& req, DgnDbR dgndb, JsonValueCR modelPropsJson, BeSQLite::DbOpcode op);
+    static RepositoryStatus BuildBriefcaseManagerResourcesRequestToLockModel(IBriefcaseManager::Request& req, DgnDbR dgndb, DgnModelId mid, LockLevel level);
+    static RepositoryStatus BriefcaseManagerStartBulkOperation(DgnDbR dgndb);
+    static RepositoryStatus BriefcaseManagerEndBulkOperation(DgnDbR dgndb);
+
+    static void GetTileTree(DgnDbR db, Utf8StringCR id, Napi::Function& callback);
+    static void GetTileContent(DgnDbR db, Utf8StringCR treeId, Utf8StringCR tileId, Napi::Function& callback);
+
+    static void ThrowJsException(Utf8CP msg);
+    static Json::Value ExecuteTest(DgnDbR, Utf8StringCR testName, Utf8StringCR params);
+    static NativeLogging::ILogger &GetLogger();
+
+    static void LogMessage(Utf8CP category, NativeLogging::SEVERITY sev, Utf8CP msg);
+    static bool IsSeverityEnabled(Utf8CP category, NativeLogging::SEVERITY sev);
+
+    static Napi::Env& Env() { BeAssert(s_env != nullptr); return *s_env; }
+    static bool IsMainThread() { return BeThreadUtilities::GetCurrentThreadId() == s_mainThreadId; }
+
+    static Tile::TreePtr FindTileTree(GeometricModelR, Tile::Tree::Id const&);
+};
+
+//=======================================================================================
+// @bsiclass                                                   Krischan.Eberle       07/18
+//=======================================================================================
+struct NativeAssertionsHelper final
+    {
+private:
+    static BeMutex* s_mutex;
+    static bool s_assertionsEnabled;
+
+    NativeAssertionsHelper() = delete;
+    ~NativeAssertionsHelper() = delete;
+
+public:
+    //! @return true if enable state was modified, false if enable state wasn't modified.
+    static bool SetAssertionsEnabled(bool enable);
+    static bool AreAssertionsEnabled();
+    static void HandleAssertion(WCharCP msg, WCharCP file, unsigned line, BeAssertFunctions::AssertType type);
+    };
+
+//=======================================================================================
+//! TEXT HexStr(number INT)
+// @bsiclass                                                   Krischan.Eberle       02/18
+//=======================================================================================
+struct HexStrSqlFunction final : ScalarFunction
+    {
+    private:
+        HexStrSqlFunction() : ScalarFunction("HexStr", 1, DbValueType::TextVal) {}
+        void _ComputeScalar(Context& ctx, int nArgs, DbValue* args) override;
+
+    public:
+        ~HexStrSqlFunction() {}
+
+        static HexStrSqlFunction& GetSingleton();
+    };
+
+//=======================================================================================
+//! TEXT Str(number INT)
+// @bsiclass                                                   Krischan.Eberle       02/18
+//=======================================================================================
+struct StrSqlFunction final : ScalarFunction
+    {
+    private:
+        StrSqlFunction() : ScalarFunction("Str", 1, DbValueType::TextVal) {}
+        void _ComputeScalar(Context& ctx, int nArgs, DbValue* args) override;
+
+    public:
+        ~StrSqlFunction() {}
+
+        static StrSqlFunction& GetSingleton();
+    };
+
+} // namespace IModelJsNative
+