--- conflicted
+++ resolved
@@ -1,177 +1,163 @@
-/*--------------------------------------------------------------------------------------+
-|
-|     $Source: PublicAPI/BeSQLite/L10N.h $
-|
-<<<<<<< HEAD
-|  $Copyright: (c) 2016 Bentley Systems, Incorporated. All rights reserved. $
-=======
-|  $Copyright: (c) 2017 Bentley Systems, Incorporated. All rights reserved. $
->>>>>>> 5dbc7388
-|
-+--------------------------------------------------------------------------------------*/
-#pragma once
-//__PUBLISH_SECTION_START__
-
-#include <BeSQLite/BeSQLite.h>
-
-// This macro defines a struct called STRUCT_NAME that has entries for a group of transatable strings.
-// The struct has a GetString function that calls L10N::GetString using the specified NAMESPACE_NAME.
-// The struct also has a GetNameSpace function that returns NAMESPACE_NAME as a constant string.
-// The CHeaderToXLiff.py program recognizes this macro and knows how to extract messages from the entries.
-// that follow it.
-#define BENTLEY_TRANSLATABLE_STRINGS_START(STRUCT_NAME,NAMESPACE_NAME)\
-    struct STRUCT_NAME\
-        {\
-        typedef BeSQLite::L10N::NameSpace NameSpace;\
-        typedef BeSQLite::L10N::StringId StringId;\
-        static NameSpace GetNameSpace() {return NameSpace(#NAMESPACE_NAME);}\
-        static Utf8String GetString(StringId id) {return BeSQLite::L10N::GetString(GetNameSpace(), id);}\
-        static WString    GetStringW(StringId id) {return WString(GetString(id).c_str(), BentleyCharEncoding::Utf8);}\
-
-// This macro is used to designate a transatable string inside a BENTLEY_TRANSLATABLE_STRINGS_START/BENTLEY_TRANSLATABLE_STRINGS_END block.
-// It creates a static method named with the macro argument that returns a StringId with a stringized version of the same macro argument.
-// This macro should always be followed on the same line with comment containing the english version of the string between ==" "== (e.g. // =="this is a prompt"===)
-#define L10N_STRING(ID) static StringId ID() {return StringId(#ID);}
-
-// Indicates the end of a translatable string struct
-#define BENTLEY_TRANSLATABLE_STRINGS_END };
-
-BEGIN_BENTLEY_SQLITE_NAMESPACE
-
-//=======================================================================================
-//! %L10N (chic numeronym for "localization") is used to obtain localized strings from one of 3 SQLang database files. 
-//! A SQLang database file is a SQLite3 file that has a table named "l10n_strings" with the following specification:
-//! \code
-//!   CREATE TABLE l10n_strings (Namespace CHAR, StringId CHAR, Value CHAR, PRIMARY KEY(NameSpace,StringId))
-//! \endcode
-//! Strings can be retrieved by Namespace/StringId.
-//! The %L10N service holds up to 3 SQLang files open: A "culture specific" file that has the strings localized in the native language of the 
-//! user. If the culture-specific file is not present, or if a string is not found in it, then the "culture neutral" (e.g. localized for 
-//! "French" vs. "French Canadian") SQLang file is used. If the string is not found in either of the localized databases, 
-//! the "default" (usually English) SQLang file is used.
-//=======================================================================================
-struct L10N
-{
-    //! A globally unique identifier for a group of localized strings
-    struct NameSpace
-    {
-        Utf8CP m_namespace;
-        explicit NameSpace(Utf8CP nameSpace=nullptr) : m_namespace(nameSpace) {}
-        bool operator ==(NameSpace const& other) const {return IsValid() && other.IsValid() && (m_namespace==other.m_namespace || 0==::strcmp(m_namespace, other.m_namespace));}
-        bool operator !=(NameSpace const& other) const {return !(*this == other);}
-        operator Utf8CP() const {return m_namespace;}
-        bool IsValid() const {return nullptr != m_namespace;}
-    };
-    //! The identifier for a localized string, unique within a NameSpace
-    struct StringId
-    {
-        Utf8CP m_str;
-        explicit StringId(Utf8CP str=nullptr) : m_str(str) {}
-        operator Utf8CP() const {return m_str;}
-        bool operator ==(StringId const& other) const {return IsValid() && other.IsValid() && (m_str==other.m_str || 0==::strcmp(m_str, other.m_str));}
-        bool operator !=(StringId const& other) const {return !(*this == other);}
-        bool IsValid() const {return nullptr!=m_str;}
-    };
-    
-    //! Set of 1 to 3 SQLang database files.
-    //! @ingroup GROUP_L10N
-    struct SqlangFiles
-    {
-        BeFileName  m_default;
-        BeFileName  m_cultureNeutral;
-        BeFileName  m_cultureSpecific;
-
-        //! @param[in] defaultSqlangFile The name of the SQLang database file to be used as a fallback in the case where a string cannot be found in 
-        //! the culture specific or culture neutral files. Usually this is the English strings database. This parameter 
-        //! should specify a valid SQLang database file.
-        //! @param[in] cultureNeutral The name of the SQLang database file with culture-neutral strings. This file is used as a fallback when
-        //! strings cannot be found in the culture-specific file. If this parameter doesn't specify a valid SQLang database, string
-        //! lookups will fall back to the default database.
-        //! @param[in] cultureSpecific The name of the SQLang database file with culture-specifc strings. If this parameter
-        //! doesn't specify a valid SQLang database, string lookups will fall back to the culture-neutral database.
-        SqlangFiles(BeFileName defaultSqlangFile, BeFileName cultureNeutral=BeFileName(NULL), BeFileName cultureSpecific=BeFileName(NULL)) : 
-                m_default(defaultSqlangFile), m_cultureNeutral(cultureNeutral), m_cultureSpecific(cultureSpecific) {}
-    };
-
-    //! Initialize the L10N service by supplying the names of the SQLang files to be used for localized strings. This method
-    //! *must be called once* before attempting to perform any string lookups. Subsequent calls are ignored until #Shutdown is called.
-    //! @note More common to override DgnPlatformLib::Host::_SupplySqlangFiles than to call this method directly.
-    //! @private
-    BE_SQLITE_EXPORT static BentleyStatus Initialize(SqlangFiles const& files);
-
-    //! The Suspend and Resume calls can be used to close and re-open the database files that store the translations.
-    //! This is required on iOS 8 when the app suspends and resumes; it is optional elsewhere. On iOS 8 using older hardware (pre-iPad Air), the *.sqlang.db3 files in the app >>>bundle<<< are, for an unknown reason, considred "system" files, and your app is terminated if they're left open while suspended.
-    BE_SQLITE_EXPORT static void Suspend();
-
-    //! The Suspend and Resume calls can be used to close and re-open the database files that store the translations.
-    //! This is required on iOS 8 when the app suspends and resumes; it is optional elsewhere. On iOS 8 using older hardware (pre-iPad Air), the *.sqlang.db3 files in the app bundle are, for an unknown reason, considred "system" files, and your app is terminated if they're left open while suspended.
-    BE_SQLITE_EXPORT static void Resume();
-
-/** @cond BENTLEY_SDK_Publisher */
-    //! Close all of the SQLang databases that are currently opened. No L10N services may be called after this method until another call to L10N::Initialize
-    BE_SQLITE_EXPORT static void Shutdown();
-  
-    //! Retrieve a localized string by Namespace and StringId.
-    //! @param[in] nameSpace the namespace of the string.
-    //! @param[in] id the StringId.
-    //! @param[out] hasString true if the string was successfully found in one of the SQLang files. This is necessary only if you wish to differentiate
-    //! between the return of a string whose value is blank and a string that was not found. May be NULL. There is no way to determine from which 
-    //! database the string was found.
-    BE_SQLITE_EXPORT static Utf8String GetString(NameSpace nameSpace, StringId id, bool* hasString=NULL);
-
-    //! Shortcut to determine whether a string can be found in the L10N databases by NameSpace and StringId.
-    static bool HasString(NameSpace nameSpace, StringId id) {bool hasString; GetString(nameSpace, id, &hasString); return hasString;}
-/** @endcond */
-};
-
-//__PUBLISH_SECTION_END__
-//=======================================================================================
-//! L10NLookup maintains one to three sqlang db3 connections that are used for looking up localized strings.
-// @bsiclass
-//=======================================================================================
-struct L10NLookup
-{
-private:
-    struct SQLangDb : Db
-        {
-        DECLARE_KEY_METHOD
-        Utf8String m_fileName;
-        SQLangDb(BeFileNameCR filename) : m_fileName(filename) {}
-        DbResult Open();
-        bool HasName() {return m_fileName.length() != 0;}
-        Utf8String GetString(L10N::NameSpace, L10N::StringId, bool& hasString);
-        };
-
-private:
-    BeCriticalSection m_mutex;
-    bool       m_initialized = false;
-    bool       m_suspended = false;
-
-    SQLangDb   m_lastResortDb;
-    SQLangDb   m_cultureNeutralDb;
-    SQLangDb   m_cultureSpecificDb;
-
-private:
-    void Initialize();
-    void ResuspendIfNeeded();
-
-public: 
-    BE_SQLITE_EXPORT L10NLookup(L10N::SqlangFiles const&);
-    
-    BE_SQLITE_EXPORT void Suspend();
-    BE_SQLITE_EXPORT void Resume();
-<<<<<<< HEAD
-    BE_SQLITE_EXPORT Utf8String GetString(L10N::NameSpace, L10N::StringId, bool* hasString=NULL);
-    bool HasString(L10N::NameSpace scope, L10N::StringId name) {bool hasString; GetString(scope, name, &hasString); return hasString;}
-=======
-    
-    BE_SQLITE_EXPORT Utf8String GetString(Utf8CP scope, int id, bool* hasString=NULL);
-    BE_SQLITE_EXPORT Utf8String GetString(Utf8CP scope, Utf8CP name, bool* hasString=NULL);
-
-    bool HasString (Utf8CP scope, Utf8CP name) {bool hasString; GetString (scope, name, &hasString); return hasString;}
-    bool HasString (Utf8CP scope, int id) {bool hasString; GetString (scope, id, &hasString); return hasString;}
->>>>>>> 5dbc7388
-};
-
-//__PUBLISH_SECTION_START__
-END_BENTLEY_SQLITE_NAMESPACE
+/*--------------------------------------------------------------------------------------+
+|
+|     $Source: PublicAPI/BeSQLite/L10N.h $
+|
+|  $Copyright: (c) 2017 Bentley Systems, Incorporated. All rights reserved. $
+|
++--------------------------------------------------------------------------------------*/
+#pragma once
+//__PUBLISH_SECTION_START__
+
+#include <BeSQLite/BeSQLite.h>
+
+// This macro defines a struct called STRUCT_NAME that has entries for a group of transatable strings.
+// The struct has a GetString function that calls L10N::GetString using the specified NAMESPACE_NAME.
+// The struct also has a GetNameSpace function that returns NAMESPACE_NAME as a constant string.
+// The CHeaderToXLiff.py program recognizes this macro and knows how to extract messages from the entries.
+// that follow it.
+#define BENTLEY_TRANSLATABLE_STRINGS_START(STRUCT_NAME,NAMESPACE_NAME)\
+    struct STRUCT_NAME\
+        {\
+        typedef BeSQLite::L10N::NameSpace NameSpace;\
+        typedef BeSQLite::L10N::StringId StringId;\
+        static NameSpace GetNameSpace() {return NameSpace(#NAMESPACE_NAME);}\
+        static Utf8String GetString(StringId id) {return BeSQLite::L10N::GetString(GetNameSpace(), id);}\
+        static WString    GetStringW(StringId id) {return WString(GetString(id).c_str(), BentleyCharEncoding::Utf8);}\
+
+// This macro is used to designate a transatable string inside a BENTLEY_TRANSLATABLE_STRINGS_START/BENTLEY_TRANSLATABLE_STRINGS_END block.
+// It creates a static method named with the macro argument that returns a StringId with a stringized version of the same macro argument.
+// This macro should always be followed on the same line with comment containing the english version of the string between ==" "== (e.g. // =="this is a prompt"===)
+#define L10N_STRING(ID) static StringId ID() {return StringId(#ID);}
+
+// Indicates the end of a translatable string struct
+#define BENTLEY_TRANSLATABLE_STRINGS_END };
+
+BEGIN_BENTLEY_SQLITE_NAMESPACE
+
+//=======================================================================================
+//! %L10N (chic numeronym for "localization") is used to obtain localized strings from one of 3 SQLang database files. 
+//! A SQLang database file is a SQLite3 file that has a table named "l10n_strings" with the following specification:
+//! \code
+//!   CREATE TABLE l10n_strings (Namespace CHAR, StringId CHAR, Value CHAR, PRIMARY KEY(NameSpace,StringId))
+//! \endcode
+//! Strings can be retrieved by Namespace/StringId.
+//! The %L10N service holds up to 3 SQLang files open: A "culture specific" file that has the strings localized in the native language of the 
+//! user. If the culture-specific file is not present, or if a string is not found in it, then the "culture neutral" (e.g. localized for 
+//! "French" vs. "French Canadian") SQLang file is used. If the string is not found in either of the localized databases, 
+//! the "default" (usually English) SQLang file is used.
+//=======================================================================================
+struct L10N
+{
+    //! A globally unique identifier for a group of localized strings
+    struct NameSpace
+    {
+        Utf8CP m_namespace;
+        explicit NameSpace(Utf8CP nameSpace=nullptr) : m_namespace(nameSpace) {}
+        bool operator ==(NameSpace const& other) const {return IsValid() && other.IsValid() && (m_namespace==other.m_namespace || 0==::strcmp(m_namespace, other.m_namespace));}
+        bool operator !=(NameSpace const& other) const {return !(*this == other);}
+        operator Utf8CP() const {return m_namespace;}
+        bool IsValid() const {return nullptr != m_namespace;}
+    };
+    //! The identifier for a localized string, unique within a NameSpace
+    struct StringId
+    {
+        Utf8CP m_str;
+        explicit StringId(Utf8CP str=nullptr) : m_str(str) {}
+        operator Utf8CP() const {return m_str;}
+        bool operator ==(StringId const& other) const {return IsValid() && other.IsValid() && (m_str==other.m_str || 0==::strcmp(m_str, other.m_str));}
+        bool operator !=(StringId const& other) const {return !(*this == other);}
+        bool IsValid() const {return nullptr!=m_str;}
+    };
+    
+    //! Set of 1 to 3 SQLang database files.
+    //! @ingroup GROUP_L10N
+    struct SqlangFiles
+    {
+        BeFileName  m_default;
+        BeFileName  m_cultureNeutral;
+        BeFileName  m_cultureSpecific;
+
+        //! @param[in] defaultSqlangFile The name of the SQLang database file to be used as a fallback in the case where a string cannot be found in 
+        //! the culture specific or culture neutral files. Usually this is the English strings database. This parameter 
+        //! should specify a valid SQLang database file.
+        //! @param[in] cultureNeutral The name of the SQLang database file with culture-neutral strings. This file is used as a fallback when
+        //! strings cannot be found in the culture-specific file. If this parameter doesn't specify a valid SQLang database, string
+        //! lookups will fall back to the default database.
+        //! @param[in] cultureSpecific The name of the SQLang database file with culture-specifc strings. If this parameter
+        //! doesn't specify a valid SQLang database, string lookups will fall back to the culture-neutral database.
+        SqlangFiles(BeFileName defaultSqlangFile, BeFileName cultureNeutral=BeFileName(NULL), BeFileName cultureSpecific=BeFileName(NULL)) : 
+                m_default(defaultSqlangFile), m_cultureNeutral(cultureNeutral), m_cultureSpecific(cultureSpecific) {}
+    };
+
+    //! Initialize the L10N service by supplying the names of the SQLang files to be used for localized strings. This method
+    //! *must be called once* before attempting to perform any string lookups. Subsequent calls are ignored until #Shutdown is called.
+    //! @note More common to override DgnPlatformLib::Host::_SupplySqlangFiles than to call this method directly.
+    //! @private
+    BE_SQLITE_EXPORT static BentleyStatus Initialize(SqlangFiles const& files);
+
+    //! The Suspend and Resume calls can be used to close and re-open the database files that store the translations.
+    //! This is required on iOS 8 when the app suspends and resumes; it is optional elsewhere. On iOS 8 using older hardware (pre-iPad Air), the *.sqlang.db3 files in the app >>>bundle<<< are, for an unknown reason, considred "system" files, and your app is terminated if they're left open while suspended.
+    BE_SQLITE_EXPORT static void Suspend();
+
+    //! The Suspend and Resume calls can be used to close and re-open the database files that store the translations.
+    //! This is required on iOS 8 when the app suspends and resumes; it is optional elsewhere. On iOS 8 using older hardware (pre-iPad Air), the *.sqlang.db3 files in the app bundle are, for an unknown reason, considred "system" files, and your app is terminated if they're left open while suspended.
+    BE_SQLITE_EXPORT static void Resume();
+
+/** @cond BENTLEY_SDK_Publisher */
+    //! Close all of the SQLang databases that are currently opened. No L10N services may be called after this method until another call to L10N::Initialize
+    BE_SQLITE_EXPORT static void Shutdown();
+  
+    //! Retrieve a localized string by Namespace and StringId.
+    //! @param[in] nameSpace the namespace of the string.
+    //! @param[in] id the StringId.
+    //! @param[out] hasString true if the string was successfully found in one of the SQLang files. This is necessary only if you wish to differentiate
+    //! between the return of a string whose value is blank and a string that was not found. May be NULL. There is no way to determine from which 
+    //! database the string was found.
+    BE_SQLITE_EXPORT static Utf8String GetString(NameSpace nameSpace, StringId id, bool* hasString=NULL);
+
+    //! Shortcut to determine whether a string can be found in the L10N databases by NameSpace and StringId.
+    static bool HasString(NameSpace nameSpace, StringId id) {bool hasString; GetString(nameSpace, id, &hasString); return hasString;}
+/** @endcond */
+};
+
+//__PUBLISH_SECTION_END__
+//=======================================================================================
+//! L10NLookup maintains one to three sqlang db3 connections that are used for looking up localized strings.
+// @bsiclass
+//=======================================================================================
+struct L10NLookup
+{
+private:
+    struct SQLangDb : Db
+        {
+        DECLARE_KEY_METHOD
+        Utf8String m_fileName;
+        SQLangDb(BeFileNameCR filename) : m_fileName(filename) {}
+        DbResult Open();
+        bool HasName() {return m_fileName.length() != 0;}
+        Utf8String GetString(L10N::NameSpace, L10N::StringId, bool& hasString);
+        };
+
+private:
+    BeMutex    m_mutex;
+    bool       m_initialized = false;
+    bool       m_suspended = false;
+
+    SQLangDb   m_lastResortDb;
+    SQLangDb   m_cultureNeutralDb;
+    SQLangDb   m_cultureSpecificDb;
+
+private:
+    void Initialize();
+    void ResuspendIfNeeded();
+
+public: 
+    BE_SQLITE_EXPORT L10NLookup(L10N::SqlangFiles const&);
+    BE_SQLITE_EXPORT void Suspend();
+    BE_SQLITE_EXPORT void Resume();
+    BE_SQLITE_EXPORT Utf8String GetString(L10N::NameSpace, L10N::StringId, bool* hasString=NULL);
+    bool HasString(L10N::NameSpace scope, L10N::StringId name) {bool hasString; GetString(scope, name, &hasString); return hasString;}
+};
+
+//__PUBLISH_SECTION_START__
+END_BENTLEY_SQLITE_NAMESPACE