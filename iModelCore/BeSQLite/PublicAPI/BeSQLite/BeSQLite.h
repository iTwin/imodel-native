--- conflicted
+++ resolved
@@ -1,3650 +1,3648 @@
-/*---------------------------------------------------------------------------------------------
-* Copyright (c) Bentley Systems, Incorporated. All rights reserved.
-* See LICENSE.md in the repository root for full copyright notice.
-*--------------------------------------------------------------------------------------------*/
-#pragma once
-#include <cstddef>
-#include <Bentley/Bentley.h>
-#include <Bentley/bset.h>
-#include <Bentley/BeId.h>
-#include <Bentley/BeEvent.h>
-#include <BeRapidJson/BeJsValue.h>
-#include <list>
-#include <type_traits>
-#include <functional>
-#include <chrono>
-#include <Bentley/Logging.h>
-#include <optional>
-/** @namespace BentleyApi::BeSQLite Classes used to access a SQLite database. */
-
-/****
-@page BeSQLiteOverview BeSQLite Overview
-
-BeSQLite is a Bentley-authored layer to leverage and extend the unique features of SQLite
-(http://www.sqlite.org/index.html). SQLite is a full-featured SQL database engine that can be embedded inside an
-application. Unlike enterprise SQL database systems, SQLite has no client/server architecture, and a "SQLte Database" is
-a disk file. This makes SQLite a wonderful solution for fast and flexible access to locally stored data, but
-intrinsically limits its relevance for multi-user scenarios. In fact, there are very few scenarios where SQLite and
-enterprise-level databases are interchangeable. Despite the fact that SQLite supports multiple connections to the same
-database file from separate processes, BeSQLite is explicitly designed for use cases where the file is stored on a local
-disk and is only accessed by a single process from a single connection.
-
-It is important to recognize that while BeSQLite extends the capabilities of SQLite, <em>it is a strict superset of
-SQLite</em> and a BeSQLite database file <b>is a</b> SQLite file. Therefore, all SQLite-based utilities and tools will
-work on a BeSQLite file. Further, the SQL grammar, rules, and idiosyncrasies of SQLite apply equally to BeSQLite. To
-find the answer to specific SQL-related questions, please consult the SQLite website at http://sqlite.org/lang.html. All
-SQLite documentation is considered "incorporated by reference" in the BeSQLite documentation and is not repeated here.
-Exceptions are clearly noted.
-
-@section OVRBeSQLiteTransactions 1. Transactions in BeSQLite
-
-BeSQLite's transactions are based on SQLite's transactions, and inherit the same guarantees of ACID compliance (see
-http://sqlite.org/transactional.html). All changes to persistent data are made in the context of a SQLite transaction
-and are not saved to the database unless and until committed. However, to help coordinate the synchronization of in-memory
-application data with related persistent data, BeSQLite wraps the SQL- based transaction system with the SavePoint api.
-Further, SQLite supports a concept called "implicit transactions" that is almost never desirable for a BeSQLite
-application. Therefore, BeSQLite will start a "default transaction" unless explicitly directed otherwise. When
-the default transaction is committed, it is automatically restarted.
-
-<b>For this reason, it is important that you do not use any of the SQLite Transaction SQL statements BEGIN, END,
-COMMIT, or ROLLBACK (http://www.sqlite.org/lang_transaction.html) directly in your code.</b> Doing so will cause
-unpredictable results. Instead, use the methods #BeSQlite::Db::SaveChanges and #BeSQlite::Db::AbandonChanges.
-
-Generally, the methods in BeSQLite do not do transaction management themselves, leaving the control of transaction to
-the application. So, if you call method that changes persistent data, it may potentially make partial changes to the
-data before encountering an error. When this happens, the active transaction can potentially hold inconsistent data
-from the perspective of your application. When this happens, you may choose to abandon the entire transaction as appropriate
-(note: changes are never permanently saved to disk until you call SaveChanges.)
-
-@section OVRBeSQLiteRepositories 2. Repositories in BeSQLite
-
-Many layers that use BeSQLite are designed to work with a single process with a single (exclusive) connection to a
-database  file. That means that in a multi-user scenario, every user must have their own @i private copy of the
-database. We refer to each user's copy of the database as a "briefcase" (following the convention of Mercurial and Git
-for Distributed Revision Control, see http://en.wikipedia.org/wiki/Distributed_revision_control.) Each briefcase stores
-its own 4-byte identifier, referred to as its @c BeBriefcaseId, that distinguishes it from all other repositories.
-Changes made in each briefcase can then be merged together in an orderly fashion by coordinating with a team server.
-Team servers are also responsible for assigning and tracking BeBriefcaseIds.
-
-@section OVRBeSQLiteIds 3. Ids in BeSQLite
-
-Since each user has a local copy of the briefcase, Ids in BeSQLite must be carefully managed. There are several
-approaches:
-
-    -# Use Globally Unique Identifiers (GUID, See #BeGuid). A globally unique identifier is a 16 byte randomly assigned
-value. 16 bytes hold enough data that there is virtually no chance of collision. Unfortunately, 16 bytes will not fit
-into registers of current generation computers, making them relatively expensive to handle programmatically. For large
-tables, GUIDs can add significant overhead for lookups and are much more expensive than 8-byte values. This usually
-makes them a <i>poor choice for primary keys.</i> However, as the name implies, when you use a GUID, you never need to
-worry about uniqueness.
-
-    -# Use #BeBriefcaseBasedIds. A BeBriefcaseBasedId is an 8-byte number that is designed to be unique by combining the
-4-byte BeBriefcaseId with a unique-within-the-briefcase 4-byte value. This limits the number of potential values
-within a BeBriefcase to 2^32 (4 billion). Of course it permits 4 billion different BeRepositories. It is often the best
-compromise of performance and flexibility for tables with lots of activity.
-
-    -# Use #BeServerIssuedId. A BeServerIssuedId is an 8-byte number that is unique because it is issued by a
-synchronized id-administration server, enforced outside of the scope of BeSQLite. BeServerIssuedIds therefore cannot be
-created locally and require a connection to the (one, globally administered) server to obtain a new value. Generally
-they are useful for "rarely changed but often used" ids such as styles and fonts, etc.
-
-@section OVRBeSQLiteProperties 4. Properties
-
-Every BeSQlite database has a table named "be_Prop" that can be used to save name-id-value triplets, referred to as
-Properties. Properties are often used for storing ad-hoc values that don't warrant the creation of a specific
-class/table. The "name" for a Property is defined by a #PropertySpec that includes a two-part namespace/name to uniquely
-identify the property. The id for a Property is also a two-part majorId/subId pair to permit arrays.
-
-@section OVRBeSQLiteProperties 5. Briefcase Local Values
-
-Every BeSQLite database has a table named "be_local" that can be used to save name-value pairs that are specific to the
-BeBriefcase and not merged with the team server. They are used to keep track of the state of the local file and are not
-considered part of the "real" database.
-
-@section OVRBeSQLiteEmbeddedFiles 6. Embedded Files
-
-Every BeSQLite database has a table named "be_EmbedFile" that holds copies of files that are "embedded in" the database.
-These files are stored as blobs, and are not directly accessible by external applications. Instead, BeSQLite provides
-methods to extract them into temporary locations.
-
-*/
-
-#ifdef __BE_SQLITE_HOST_DLL__
-    #define BE_SQLITE_EXPORT EXPORT_ATTRIBUTE
-#else
-#define BE_SQLITE_EXPORT IMPORT_ATTRIBUTE
-#endif
-
-
-#define TEMP_TABLE_Prefix "temp."
-#define TEMP_TABLE(name) TEMP_TABLE_Prefix name
-
-// the "unique temporary table" macros can be used for temporary tables that shadow a real table, but use a unique name.
-#define TEMP_TABLE_UniquePrefix TEMP_TABLE_Prefix "t_"
-#define TEMP_TABLE_UNIQUE(name) TEMP_TABLE_UniquePrefix name
-
-#define BEDB_TABLE_Local        "be_Local"
-#define BEDB_TABLE_Property     "be_Prop"
-#define BEDB_TABLE_EmbeddedFile "be_EmbedFile"
-#define BEDB_MemoryDb           ":memory:"
-
-#define BEGIN_BENTLEY_SQLITE_NAMESPACE BEGIN_BENTLEY_NAMESPACE namespace BeSQLite {
-#define END_BENTLEY_SQLITE_NAMESPACE   } END_BENTLEY_NAMESPACE
-#define USING_NAMESPACE_BENTLEY_SQLITE using namespace BentleyApi::BeSQLite;
-
-#include <Bentley/BeFile.h>
-#include <Bentley/BeThread.h>
-#include <Bentley/WString.h>
-#include <Bentley/NonCopyableClass.h>
-#include <Bentley/bvector.h>
-#include <Bentley/bmap.h>
-#include <Bentley/RefCounted.h>
-#include <Bentley/DateTime.h>
-#include <Bentley/BeVersion.h>
-
-#include <Bentley/BeAssert.h>
-#include <zlib/zlib.h>
-
-// this is used to quiet compiler warnings for variables only used in asserts
-#define UNUSED_VARIABLE(x) (void)(x)
-
-#define BESQLITE_TYPEDEFS(_name_) BEGIN_BENTLEY_SQLITE_NAMESPACE DEFINE_POINTER_SUFFIX_TYPEDEFS(_name_) END_BENTLEY_SQLITE_NAMESPACE
-
-BESQLITE_TYPEDEFS(BeGuid);
-BESQLITE_TYPEDEFS(Db);
-BESQLITE_TYPEDEFS(DbFile);
-BESQLITE_TYPEDEFS(Statement);
-BESQLITE_TYPEDEFS(NamedParams);
-
-#if !defined (DOCUMENTATION_GENERATOR)
-#ifndef GUID_DEFINED
-#define GUID_DEFINED
-typedef struct _GUID
-{
-    uint32_t Data1;
-    unsigned short Data2;
-    unsigned short Data3;
-    unsigned char  Data4[8];
-} GUID;
-#endif
-
-typedef struct sqlite3_blob* SqlDbBlobP;
-typedef struct sqlite3* SqlDbP;
-typedef struct sqlite3& SqlDbR;
-typedef struct sqlite3_stmt* SqlStatementP;
-typedef struct sqlite3_session* SqlSessionP;
-typedef struct sqlite3_changeset_iter* SqlChangesetIterP;
-typedef struct sqlite3_value* SqlValueP;
-
-#endif // DOCUMENTATION_GENERATOR
-
-BEGIN_BENTLEY_SQLITE_NAMESPACE
-
-namespace MemorySize {
-    enum : uint64_t {
-        K = 1024,
-        MEG = K * K,
-        GIG = K * MEG,
-        T = K * GIG,
-    };
-};
-
-typedef struct CloudContainer* CloudContainerP;
-
-struct ProfileVersion;
-typedef ProfileVersion& ProfileVersionR;
-typedef ProfileVersion const& ProfileVersionCR;
-
-//=======================================================================================
-//! A 16-byte Globally Unique Id. A value of all zeros means "Invalid Id".
-// @bsiclass
-//=======================================================================================
-struct BeGuid
-{
-    union{struct _GUID g; uint64_t u[2]; uint32_t i[4]; uint8_t b[16];} m_guid;
-
-    //! Construct a new BeGuid. Optionally, initialize to a new unique value.
-    //! @param[in] createValue if true, the BeGuid will hold a new globally unique value, otherwise the value is invalid (all zeros)
-    //! @note The default constructor initializes the BeGuid to be invalid.
-    explicit BeGuid(bool createValue=false) {if (createValue) Create(); else Invalidate();}
-
-    //! Construct and initialize a BeGuid from two 64 bit values. Caller must ensure these values constitute a valid BeGuid.
-    BeGuid(uint64_t u0, uint64_t u1) {m_guid.u[0]=u0; m_guid.u[1]=u1;}
-
-    //! Construct and initialize a BeGuid from four 32 bit values. Caller must ensure these values constitute a valid BeGuid.
-    BeGuid(uint32_t i0, uint32_t i1, uint32_t i2, uint32_t i3) {m_guid.i[0]=i0; m_guid.i[1]=i1; m_guid.i[2]=i2; m_guid.i[3]=i3;}
-
-    //! Compare two BeGuids for equality
-    bool operator==(BeGuid const& rhs) const {return rhs.m_guid.u[0]==m_guid.u[0] && rhs.m_guid.u[1]==m_guid.u[1];}
-
-    //! Compare two BeGuids for inequality
-    bool operator!=(BeGuid const& rhs) const {return !(*this==rhs);}
-
-    //! Compare two BeGuids
-    bool operator<(BeGuid const& rhs) const {return m_guid.u[0] < rhs.m_guid.u[0] || (m_guid.u[0] == rhs.m_guid.u[0] && m_guid.u[1] < rhs.m_guid.u[1]);}
-
-    //! Set this BeGuid to the invalid id value (all zeros).
-    void Invalidate() {m_guid.u[0] = m_guid.u[1] = 0;}
-
-    //! Test to see whether this BeGuid is non-zero
-    bool IsValid() const {return 0!=m_guid.u[0] && 0!=m_guid.u[1];}
-
-    //! Assign a new random (Version 4, see http://en.wikipedia.org/wiki/Universally_unique_identifier) id for this BeGuid. Old value is overwritten.
-    //! @note This method requires that the BeSQLiteLib::Initialize be called prior to use.
-    BE_SQLITE_EXPORT void Create();
-
-    //! Convert this BeGuid to a string
-    //! @return The formatted value in 8-4-4-4-12 format
-    BE_SQLITE_EXPORT Utf8String ToString() const;
-
-    //! Initialize this BuGuid from a previously saved string.
-    //! @param[in] str The string holding the value. Must be in the following format: 8-4-4-4-12
-    //! @return non-zero error status if \a str is not a valid BeGuid string.
-    BE_SQLITE_EXPORT BentleyStatus FromString(Utf8CP str);
-};
-
-//=======================================================================================
-//! A unique Id for a BeBriefcase (a particular copy of a BeSQLite::Db is referred to as a BeBriefcase.)
-//! The Id is assigned by iModelHub or is one of the special values that identify the special kinds of iModels that are not synchronized with iModelHub.
-//! Whenever more than one BeBriefcase of a the same Db exists, each of them must have a unique identifier to facilitate
-//! change merging via BeBriefcaseBasedId's.
-//! <p> This strategy relies on of uniqueness of BeBriefcaseId's, but that must be enforced by infrastructure outside of BeSQLite.
-// @bsiclass
-//=======================================================================================
-struct BeBriefcaseId
-{
-protected:
-    uint32_t m_id;
-
-public:
-    //! BeBriefcaseIds must be less than this value
-    static uint32_t const MaxRepo() {return 1L<<24;}
-    //! A standalone Db. These files are not mergeable, and cannot generate changesets.
-    static uint32_t const Standalone() {return 0;} // was previously called "master"
-    static uint32_t const DeprecatedStandalone() {return 1;} // Note: this value was previously used for "standalone",
-    //! the first valid briefcaseId
-    static uint32_t const FirstValidBriefcaseId() {return 2;}
-    //! the last valid briefcaseId
-    // NOTE: The 10 largest valid BeBriefcaseIds will not be assigned by iModelHub, so are available to identify special kinds of iModels.
-    static uint32_t const LastValidBriefcaseId() {return MaxRepo() - 10;}
-    //! An illegal value
-    static uint32_t const Illegal() {return (uint32_t)0xffffffff;}
-
-    BeBriefcaseId GetNextBriefcaseId() const {return BeBriefcaseId(m_id+1);}
-    BeBriefcaseId() {Invalidate();}             //!< Construct an invalid BeBriefcaseId.
-    //! Construct a BeBriefcaseId from a 32 bit value. Sets to Invalid if value is greater than MaxRepo.
-    explicit BeBriefcaseId(uint32_t u) {m_id = (u >= MaxRepo()) ? Illegal() : u;}
-    void Invalidate() {m_id = Illegal();}  //!< Set this BeBriefcaseId to the invalid id value
-    bool IsValid() const {return Illegal() != m_id;}  //!< Test to see whether this BriefcaseId is valid.
-    bool IsBriefcase() const {return m_id >= FirstValidBriefcaseId() && m_id <=LastValidBriefcaseId();}
-    bool IsStandalone() const {return m_id == Standalone() || m_id == DeprecatedStandalone();} //!< Determine whether this is a standalone iModel.
-    uint32_t GetValue() const {BeAssert(IsValid()); BeAssert(m_id<MaxRepo()); return m_id;} //!< Get the briefcase id as a uint32_t
-    bool operator==(BeBriefcaseId const& rhs) const {return rhs.m_id==m_id;}
-    bool operator!=(BeBriefcaseId const& rhs) const {return !(*this == rhs);}
-};
-
-//=======================================================================================
-//! A 8-byte value that is locally unique within a BeBriefcase. Since BeBriefcaseId's are forced to be unique externally, a BeBriefcaseBasedId
-//! can be assumed to be unique for a given DgnDb. This provides a more efficient strategy for id values than using true 128-bit GUIDs.
-// @bsiclass
-//=======================================================================================
-struct BeBriefcaseBasedId : BeInt64Id
-{
-    BEINT64_ID_DECLARE_MEMBERS(BeBriefcaseBasedId,BeInt64Id)
-
-public:
-    //!Top 24 bits are BeBriefcaseId.
-    //!Lower 40 bits are local id
-    static uint64_t const MaxLocal() {return 1LL<<40;}
-    static uint64_t const LocalMask() {return ~-(int64_t)MaxLocal();}
-
-    //! CONSTRUCT a BeInt64Id from a BriefcaseId value and an id.
-    BeBriefcaseBasedId(BeBriefcaseId briefcaseId, uint64_t id) {BeAssert(id<MaxLocal()); m_id = ((briefcaseId.GetValue() * MaxLocal()) + id);}
-
-    BeBriefcaseId GetBriefcaseId() const {return BeBriefcaseId((uint32_t) (m_id / MaxLocal()));} //!< Get the BeBriefcaseId of this BeBriefcaseBasedId
-    uint64_t GetLocalId() const {return m_id & LocalMask();} //!< Get the local id
-
-    //! Increment this BeBriefcaseBasedId
-    //! @note If this BeBriefcaseBasedId is not valid, this method does nothing.
-    BE_SQLITE_EXPORT void UseNext(Db&);
-
-    //! Construct a BeBriefcaseBasedId with the value of the next available (unused) value for the supplied Table/Column.
-    //! @param[in] db the Db for this BeBriefcaseBasedId
-    //! @param[in] tableName the name of the table for this BeBriefcaseBasedId
-    //! @param[in] columnName the name of the column for this BeBriefcaseBasedId
-    //! @note if the highest value of BeBriefcaseBasedId is already used (i.e. the id column is "full" for this BeBriefcaseId),
-    //! this value will be invalid on return.
-    BE_SQLITE_EXPORT BeBriefcaseBasedId(Db& db, Utf8CP tableName, Utf8CP columnName);
-
-    static BeBriefcaseBasedId CreateFromJson(BeJsConst val) {return BeBriefcaseBasedId(val.asUInt64());}
-    void FromJson(BeJsConst val) {m_id = val.asUInt64();}
-};
-
-#define BEBRIEFCASEBASED_ID_SUBCLASS(classname,superclass) struct classname : superclass { \
-    classname(BeSQLite::BeBriefcaseId briefcaseId, uint64_t id) : superclass(briefcaseId,id){} \
-    classname(BeSQLite::Db& db, Utf8CP tableName, Utf8CP columnName) : superclass(db,tableName,columnName){} \
-    BEINT64_ID_DECLARE_MEMBERS(classname,superclass) };
-
-#define BEBRIEFCASEBASED_ID_CLASS(classname) BEBRIEFCASEBASED_ID_SUBCLASS(classname,BeSQLite::BeBriefcaseBasedId)
-
-//=======================================================================================
-//! An 8-byte Id value that must be requested from an external authority that enforces uniqueness.
-// @bsiclass
-//=======================================================================================
-struct BeServerIssuedId : BeInt64Id
-{
-    BEINT64_ID_DECLARE_MEMBERS(BeServerIssuedId,BeInt64Id)
-};
-
-#define BESERVER_ISSUED_ID_SUBCLASS(classname,superclass) struct classname : superclass {BEINT64_ID_DECLARE_MEMBERS(classname,superclass)};
-#define BESERVER_ISSUED_ID_CLASS(classname) BESERVER_ISSUED_ID_SUBCLASS(classname,BeSQLite::BeServerIssuedId)
-
-//=======================================================================================
-// @bsiclass
-//=======================================================================================
-enum class NoCaseCollation {
-    ASCII,
-    Latin1 //! Latin-1 (ISO-8859-1: Western European) https://www.charset.org/charsets/iso-8859-1
-};
-//=======================================================================================
-// @bsiclass
-//=======================================================================================
-enum DbConstants
-{
-    DbUserVersion           = 10,  //!< the "user" version of SQLite databases created by this version of the BeSQLite library
-    NoCompressionLevel      = 0,   //!< do not compress data
-    FastCompressionLevel    = 1,   //!< use the fastest compression level (see Zlib documentation for explanation).
-    DefaultCompressionLevel = 3,   //!< use the default compression level. This is pretty good tradeoff for size vs. speed.
-    MaxCompressionLevel     = 9,   //!< the maximum compression level. Can be very slow but results in smallest size.
-};
-
-//=======================================================================================
-// The profile version for BeSQLite database files created by this version of the BeSQLite library
-// @bsiclass
-//=======================================================================================
-enum DbProfileValues
-    {
-    BEDB_CURRENT_VERSION_Major = 3,
-    BEDB_CURRENT_VERSION_Minor = 1,
-    BEDB_CURRENT_VERSION_Sub1  = 0,
-    BEDB_CURRENT_VERSION_Sub2  = 2,
-
-    BEDB_SUPPORTED_VERSION_Major = BEDB_CURRENT_VERSION_Major,  // oldest version of the db schema supported by current api
-    BEDB_SUPPORTED_VERSION_Minor = 1,
-    BEDB_SUPPORTED_VERSION_Sub1  = 0,
-    BEDB_SUPPORTED_VERSION_Sub2  = 0,
-    };
-
-//=======================================================================================
-// These constants define the current transaction state of a database file.
-// For more information see https://www.sqlite.org/c3ref/c_txn_none.html
-// @bsiclass
-//=======================================================================================
-enum DbTxnState {
-    BE_SQLITE_TXN_NONE = 0,
-    BE_SQLITE_TXN_READ = 1,
-    BE_SQLITE_TXN_WRITE = 2,
-};
-
-enum class WalCheckpointMode {
-    Passive=0,  /* Do as much as possible w/o blocking */
-    Full=1,     /* Wait for writers, then checkpoint */
-    Restart=2,  /* Like FULL but wait for for readers */
-    Truncate=3, /* Like RESTART but also truncate WAL */
-};
-
-enum class AttachFileType {
-    Unknown,
-    Main,
-    Temp,
-    SchemaSync,
-    ECChangeCache
-};
-
-struct AttachFileInfo final {
-public:
-    Utf8String m_fileName;
-    Utf8String m_alias;
-    AttachFileType m_type;
-};
-
-//=======================================================================================
-//! A 4-digit number that specifies the version of the "profile" (schema) of a Db
-// @bsiclass
-//=======================================================================================
-struct ProfileVersion : BeVersion
-{
-public:
-    ProfileVersion(uint16_t major, uint16_t minor, uint16_t sub1, uint16_t sub2) : BeVersion(major, minor, sub1, sub2) {}
-    explicit ProfileVersion(Utf8CP json) {FromJson(json);}
-    bool operator==(BeVersionCR rhs) const { return CompareTo(rhs) == 0; }
-    bool operator!=(BeVersionCR rhs) const { return CompareTo(rhs) != 0; }
-    bool operator==(ProfileVersionCR rhs) const { return CompareTo(rhs) == 0; }
-    bool operator!=(ProfileVersionCR rhs) const { return CompareTo(rhs) != 0; }
-    bool operator<(BeVersionCR rhs) const { return CompareTo(rhs) < 0; }
-    bool operator<=(BeVersionCR rhs) const { return CompareTo(rhs) <= 0; }
-    bool operator>(BeVersionCR rhs) const { return CompareTo(rhs) > 0; }
-    bool operator>=(BeVersionCR rhs) const { return CompareTo(rhs) >= 0; }
-    BE_SQLITE_EXPORT Utf8String ToJson() const;
-    BE_SQLITE_EXPORT BentleyStatus FromJson(Utf8CP);
-};
-//=======================================================================================
-// @bsiclass
-//=======================================================================================
-enum class DbTrace
-{
-    None = 0,
-    Stmt = 0x01,
-    Profile = 0x02,
-    Row = 0x04,
-    Close= 0x08,
-};
-ENUM_IS_FLAGS(DbTrace)
-
-//=======================================================================================
-// @bsiclass
-//=======================================================================================
-enum class DbDeserializeOptions {
-    None = 0,
-    FreeOnClose = 1,
-    Resizable = 2,
-    Readonly = 3
-};
-ENUM_IS_FLAGS(DbDeserializeOptions)
-
-//=======================================================================================
-// @bsiclass
-//=======================================================================================
-<<<<<<< HEAD
-enum class DbPrepareOptions {
-    None = 0,
-    Persistent = 0x01, // Flag is a hint to the query planner that the prepared statement will be retained for a long time and probably reused many times.
-};
-ENUM_IS_FLAGS(DbPrepareOptions)
-=======
-enum class StatementState
-{
-    // The first four values are in accordance with sqlite3.c
-    Init          = 0,   //!< Prepared statement under construction
-    Ready         = 1,   //!< Ready to run but not yet started
-    Run           = 2,   //!< Run in progress
-    Halt          = 3,   //!< Finished.  Need reset() or finalize()
-};
->>>>>>> 798b5c6f
-
-//=======================================================================================
-// @bsiclass
-//=======================================================================================
-enum DbResult
-{
-    BE_SQLITE_OK          = 0,   //!< Successful result
-    BE_SQLITE_ERROR       = 1,   //!< SQL error or missing database
-    BE_SQLITE_INTERNAL    = 2,   //!< Internal logic error
-    BE_SQLITE_PERM        = 3,   //!< Access permission denied
-    BE_SQLITE_ABORT       = 4,   //!< Callback routine requested an abort
-    BE_SQLITE_BUSY        = 5,   //!< The database file is locked
-    BE_SQLITE_LOCKED      = 6,   //!< A table in the database is locked
-    BE_SQLITE_NOMEM       = 7,   //!< A malloc() failed
-    BE_SQLITE_READONLY    = 8,   //!< Attempt to write a readonly database
-    BE_SQLITE_INTERRUPT   = 9,   //!< Operation terminated by interrupt
-    BE_SQLITE_IOERR       = 10,  //!< Some kind of disk I/O error occurred
-    BE_SQLITE_CORRUPT     = 11,  //!< The database disk image is malformed
-    BE_SQLITE_NOTFOUND    = 12,  //!< NOT USED. Table or record not found
-    BE_SQLITE_FULL        = 13,  //!< Insertion failed because database is full or write operation failed because disk is full
-    BE_SQLITE_CANTOPEN    = 14,  //!< Unable to open the database file
-    BE_SQLITE_PROTOCOL    = 15,  //!< Database lock protocol error
-    BE_SQLITE_EMPTY       = 16,  //!< Database is empty
-    BE_SQLITE_SCHEMA      = 17,  //!< The database schema changed
-    BE_SQLITE_TOOBIG      = 18,  //!< String or BLOB exceeds size limit
-    BE_SQLITE_CONSTRAINT  = 19,  //!< Abort due to constraint violation. See extended error values.
-    BE_SQLITE_MISMATCH    = 20,  //!< Data type mismatch
-    BE_SQLITE_MISUSE      = 21,  //!< Library used incorrectly
-    BE_SQLITE_NOLFS       = 22,  //!< Uses OS features not supported on host
-    BE_SQLITE_AUTH        = 23,  //!< Authorization denied
-    BE_SQLITE_FORMAT      = 24,  //!< Auxiliary database format error
-    BE_SQLITE_RANGE       = 25,  //!< 2nd parameter to Bind out of range
-    BE_SQLITE_NOTADB      = 26,  //!< File opened that is not a database file
-    BE_SQLITE_NOTICE      = 27,  //!< Notifications from sqlite3_log()
-    BE_SQLITE_WARNING     = 28,  //!< Warnings from sqlite3_log()
-    BE_SQLITE_ROW         = 100, //!< Step() has another row ready
-    BE_SQLITE_DONE        = 101, //!< Step() has finished executing
-
-    //! Extended errors
-    BE_SQLITE_IOERR_READ              = (BE_SQLITE_IOERR      | (1<<8)),
-    BE_SQLITE_IOERR_SHORT_READ        = (BE_SQLITE_IOERR      | (2<<8)),
-    BE_SQLITE_IOERR_WRITE             = (BE_SQLITE_IOERR      | (3<<8)),
-    BE_SQLITE_IOERR_FSYNC             = (BE_SQLITE_IOERR      | (4<<8)),
-    BE_SQLITE_IOERR_DIR_FSYNC         = (BE_SQLITE_IOERR      | (5<<8)),
-    BE_SQLITE_IOERR_TRUNCATE          = (BE_SQLITE_IOERR      | (6<<8)),
-    BE_SQLITE_IOERR_FSTAT             = (BE_SQLITE_IOERR      | (7<<8)),
-    BE_SQLITE_IOERR_UNLOCK            = (BE_SQLITE_IOERR      | (8<<8)),
-    BE_SQLITE_IOERR_RDLOCK            = (BE_SQLITE_IOERR      | (9<<8)),
-    BE_SQLITE_IOERR_DELETE            = (BE_SQLITE_IOERR      | (10<<8)),
-    BE_SQLITE_IOERR_BLOCKED           = (BE_SQLITE_IOERR      | (11<<8)),
-    BE_SQLITE_IOERR_NOMEM             = (BE_SQLITE_IOERR      | (12<<8)),
-    BE_SQLITE_IOERR_ACCESS            = (BE_SQLITE_IOERR      | (13<<8)),
-    BE_SQLITE_IOERR_CHECKRESERVEDLOCK = (BE_SQLITE_IOERR      | (14<<8)),
-    BE_SQLITE_IOERR_LOCK              = (BE_SQLITE_IOERR      | (15<<8)),
-    BE_SQLITE_IOERR_CLOSE             = (BE_SQLITE_IOERR      | (16<<8)),
-    BE_SQLITE_IOERR_DIR_CLOSE         = (BE_SQLITE_IOERR      | (17<<8)),
-    BE_SQLITE_IOERR_SHMOPEN           = (BE_SQLITE_IOERR      | (18<<8)),
-    BE_SQLITE_IOERR_SHMSIZE           = (BE_SQLITE_IOERR      | (19<<8)),
-    BE_SQLITE_IOERR_SHMLOCK           = (BE_SQLITE_IOERR      | (20<<8)),
-    BE_SQLITE_IOERR_SHMMAP            = (BE_SQLITE_IOERR      | (21<<8)),
-    BE_SQLITE_IOERR_SEEK              = (BE_SQLITE_IOERR      | (22<<8)),
-    BE_SQLITE_IOERR_DELETE_NOENT      = (BE_SQLITE_IOERR      | (23<<8)),
-    BE_SQLITE_IOERR_MMAP              = (BE_SQLITE_IOERR      | (24<<8)),
-    BE_SQLITE_IOERR_GETTEMPPATH       = (BE_SQLITE_IOERR      | (25<<8)),
-    BE_SQLITE_IOERR_CONVPATH          = (BE_SQLITE_IOERR      | (26<<8)),
-    BE_SQLITE_IOERR_VNODE             = (BE_SQLITE_IOERR      | (27<<8)),
-    BE_SQLITE_IOERR_AUTH              = (BE_SQLITE_IOERR      | (28<<8)),
-    BE_SQLITE_IOERR_BEGIN_ATOMIC      = (BE_SQLITE_IOERR      | (29<<8)),
-    BE_SQLITE_IOERR_COMMIT_ATOMIC     = (BE_SQLITE_IOERR      | (30<<8)),
-    BE_SQLITE_IOERR_ROLLBACK_ATOMIC   = (BE_SQLITE_IOERR      | (31<<8)),
-    BE_SQLITE_IOERR_DATA              = (BE_SQLITE_IOERR      | (32<<8)),
-    BE_SQLITE_IOERR_CORRUPTFS         = (BE_SQLITE_IOERR      | (33<<8)),
-
-    BE_SQLITE_ERROR_MISSING_COLLSEQ   = (BE_SQLITE_ERROR      | (1<<8)),
-    BE_SQLITE_ERROR_RETRY             = (BE_SQLITE_ERROR      | (2<<8)),
-    BE_SQLITE_ERROR_SNAPSHOT          = (BE_SQLITE_ERROR      | (3<<8)),
-
-    BE_SQLITE_LOCKED_SHAREDCACHE      = (BE_SQLITE_LOCKED     | (1<<8)),
-    BE_SQLITE_LOCKED_VTAB             = (BE_SQLITE_LOCKED     | (2<<8)),
-
-    BE_SQLITE_CANTOPEN_NOTEMPDIR      = (BE_SQLITE_CANTOPEN   | (1<<8)),
-    BE_SQLITE_CANTOPEN_ISDIR          = (BE_SQLITE_CANTOPEN   | (2<<8)),
-    BE_SQLITE_CANTOPEN_FULLPATH       = (BE_SQLITE_CANTOPEN   | (3<<8)),
-    BE_SQLITE_CANTOPEN_CONVPATH       = (BE_SQLITE_CANTOPEN   | (4<<8)),
-    BE_SQLITE_CANTOPEN_DIRTYWAL       = (BE_SQLITE_CANTOPEN   | (5<<8)),
-    BE_SQLITE_CANTOPEN_SYMLINK        = (BE_SQLITE_CANTOPEN   | (6<<8)),
-
-    BE_SQLITE_CORRUPT_VTAB            = (BE_SQLITE_CORRUPT    | (1<<8)),
-    BE_SQLITE_CORRUPT_SEQUENCE        = (BE_SQLITE_CORRUPT    | (2<<8)),
-    BE_SQLITE_CORRUPT_INDEX           = (BE_SQLITE_CORRUPT    | (3<<8)),
-
-    BE_SQLITE_READONLY_RECOVERY       = (BE_SQLITE_READONLY   | (1<<8)),
-    BE_SQLITE_READONLY_CANTLOCK       = (BE_SQLITE_READONLY   | (2<<8)),
-    BE_SQLITE_READONLY_ROLLBACK       = (BE_SQLITE_READONLY   | (3<<8)),
-    BE_SQLITE_READONLY_DBMOVED        = (BE_SQLITE_READONLY   | (4<<8)),
-    BE_SQLITE_READONLY_CANTINIT       = (BE_SQLITE_READONLY   | (5<<8)),
-    BE_SQLITE_READONLY_DIRECTORY      = (BE_SQLITE_READONLY   | (6<<8)),
-
-    BE_SQLITE_ABORT_ROLLBACK          = (BE_SQLITE_ABORT      | (2<<8)),
-
-    BE_SQLITE_CONSTRAINT_CHECK        = (BE_SQLITE_CONSTRAINT | (1<<8)),
-    BE_SQLITE_CONSTRAINT_COMMITHOOK   = (BE_SQLITE_CONSTRAINT | (2<<8)),
-    BE_SQLITE_CONSTRAINT_FOREIGNKEY   = (BE_SQLITE_CONSTRAINT | (3<<8)),
-    BE_SQLITE_CONSTRAINT_FUNCTION     = (BE_SQLITE_CONSTRAINT | (4<<8)),
-    BE_SQLITE_CONSTRAINT_NOTNULL      = (BE_SQLITE_CONSTRAINT | (5<<8)),
-    BE_SQLITE_CONSTRAINT_PRIMARYKEY   = (BE_SQLITE_CONSTRAINT | (6<<8)),
-    BE_SQLITE_CONSTRAINT_TRIGGER      = (BE_SQLITE_CONSTRAINT | (7<<8)),
-    BE_SQLITE_CONSTRAINT_UNIQUE       = (BE_SQLITE_CONSTRAINT | (8<<8)),
-    BE_SQLITE_CONSTRAINT_VTAB         = (BE_SQLITE_CONSTRAINT | (9<<8)),
-    BE_SQLITE_CONSTRAINT_ROWID        = (BE_SQLITE_CONSTRAINT | (10<<8)),
-    BE_SQLITE_CONSTRAINT_PINNED       = (BE_SQLITE_CONSTRAINT | (11<<8)),
-    BE_SQLITE_CONSTRAINT_DATATYPE     = (BE_SQLITE_CONSTRAINT | (12<<8)),
-
-    BE_SQLITE_NOTICE_RECOVER_WAL      = (BE_SQLITE_NOTICE     | (1<<8)),
-    BE_SQLITE_NOTICE_RECOVER_ROLLBACK = (BE_SQLITE_NOTICE     | (2<<8)),
-
-    BE_SQLITE_BUSY_RECOVERY           = (BE_SQLITE_BUSY       | (1<<8)),
-    BE_SQLITE_BUSY_SNAPSHOT           = (BE_SQLITE_BUSY       | (2<<8)),
-    BE_SQLITE_BUSY_TIMEOUT            = (BE_SQLITE_BUSY       | (3<<8)),
-
-    BE_SQLITE_WARNING_AUTOINDEX       = (BE_SQLITE_WARNING    | (1<<8)),
-    BE_SQLITE_AUTH_USER               = (BE_SQLITE_AUTH       | (1<<8)),
-    BE_SQLITE_OK_LOAD_PERMANENTLY     = (BE_SQLITE_OK         | (1<<8)),
-
-    //! iModelPlatform custom errors
-    BE_SQLITE_ERROR_FileExists                  = (BE_SQLITE_IOERR | (1<<24)),  //!< Attempt to create a new file when a file by that name already exists
-    BE_SQLITE_ERROR_AlreadyOpen                 = (BE_SQLITE_IOERR | (2<<24)),  //!< Attempt to open a BeSQLite::Db that is already in use somewhere.
-    BE_SQLITE_ERROR_NoPropertyTable             = (BE_SQLITE_IOERR | (3<<24)),  //!< Attempt to open a BeSQLite::Db that doesn't have a property table.
-    BE_SQLITE_ERROR_FileNotFound                = (BE_SQLITE_IOERR | (4<<24)),  //!< The database name is not a file.
-    BE_SQLITE_ERROR_NoTxnActive                 = (BE_SQLITE_IOERR | (5<<24)),  //!< There is no transaction active and the database was opened with AllowImplicitTransactions=false
-    BE_SQLITE_ERROR_BadDbProfile                = (BE_SQLITE_IOERR | (6<<24)),  //!< Wrong BeSQLite profile version
-    BE_SQLITE_ERROR_InvalidProfileVersion       = (BE_SQLITE_IOERR | (7<<24)),  //!< Profile of file could not be determined.
-    BE_SQLITE_ERROR_ProfileUpgradeFailed        = (BE_SQLITE_IOERR | (8<<24)),  //!< Upgrade of profile of file failed.
-    BE_SQLITE_ERROR_ProfileTooOldForReadWrite   = (BE_SQLITE_IOERR | (9<<24)),  //!< Profile of file is too old for read-write access. Therefore file can only be opened read-only.
-    BE_SQLITE_ERROR_ProfileTooOld               = (BE_SQLITE_IOERR | (10<<24)), //!< Profile of file is too old. Therefore file cannot be opened.
-    BE_SQLITE_ERROR_ProfileTooNewForReadWrite   = (BE_SQLITE_IOERR | (11<<24)), //!< Profile of file is too new for read-write access. Therefore file can only be opened read-only.
-    BE_SQLITE_ERROR_ProfileTooNew               = (BE_SQLITE_IOERR | (12<<24)), //!< Profile of file is too new. Therefore file cannot be opened.
-    BE_SQLITE_ERROR_ChangeTrackError            = (BE_SQLITE_IOERR | (13<<24)), //!< Attempt to commit with active change tracking
-    BE_SQLITE_ERROR_InvalidChangeSetVersion     = (BE_SQLITE_IOERR | (14<<24)), //!< Invalid version of the revision file is being imported
-    BE_SQLITE_ERROR_SchemaUpgradeRequired       = (BE_SQLITE_IOERR | (15<<24)), //!< The schemas found in the database need to be upgraded.
-    BE_SQLITE_ERROR_SchemaTooNew                = (BE_SQLITE_IOERR | (16<<24)), //!< The schemas found in the database are too new, and the application needs to be upgraded.
-    BE_SQLITE_ERROR_SchemaTooOld                = (BE_SQLITE_IOERR | (17<<24)), //!< The schemas found in the database are too old, and the DgnDb needs to be recreated after extensive data transformations ("teleported").
-    BE_SQLITE_ERROR_SchemaLockFailed            = (BE_SQLITE_IOERR | (18<<24)), //!< Error acquiring a lock on the schemas before upgrade.
-    BE_SQLITE_ERROR_SchemaUpgradeFailed         = (BE_SQLITE_IOERR | (19<<24)), //!< Error upgrading the schemas in the database.
-    BE_SQLITE_ERROR_SchemaImportFailed          = (BE_SQLITE_IOERR | (20<<24)), //!< Error importing the schemas into the database.
-    BE_SQLITE_ERROR_CouldNotAcquireLocksOrCodes = (BE_SQLITE_IOERR | (21<<24)), //!< Error acquiring locks or codes
-    BE_SQLITE_ERROR_SchemaUpgradeRecommended    = (BE_SQLITE_IOERR | (22<<24)), //!< Recommended that the schemas found in the database be upgraded
-    BE_SQLITE_ERROR_DataTransformRequired       = (BE_SQLITE_IOERR | (23<<24)), //!< Schema update need to update data.
-
-    BE_SQLITE_ERROR_NOTOPEN                     = (BE_SQLITE_ERROR | (1<<24)),  //!< Db not open
-};
-
-//=======================================================================================
-// @bsiclass
-//=======================================================================================
-enum class DbLimits : int
-{
-    Length=0,
-    SqlLength=1,
-    Column=2,
-    ExprDepth=3,
-    CompoundSelect=4,
-    VdbeOp=5,
-    FunctionArg=6,
-    Attached=7,
-    LikePatternLength=8,
-    VariableNumber=9,
-    TriggerDepth=10,
-    WorkerThreads=11,
-};
-
-//=======================================================================================
-// @bsiclass
-//=======================================================================================
-enum class DbOpcode : int
-{
-    Delete  = 9,
-    Insert  = 18,
-    Update  = 23,
-};
-
-//=======================================================================================
-// @bsiclass
-//=======================================================================================
-enum class DbValueType : int
-{
-    IntegerVal  = 1,
-    FloatVal    = 2,
-    TextVal     = 3,
-    BlobVal     = 4,
-    NullVal     = 5,
-};
-
-//=======================================================================================
-// Utility class to initialize the BeSQLite library and directly use a few SQLite APIs.
-// @bsiclass
-//=======================================================================================
-struct BeSQLiteLib
-{
-public:
-
-    enum class LogErrors : bool {Yes=1, No=0};
-
-    //! This method MUST be called once per process before any other SQLite methods are called, and should never be called again.
-    //! @param[in] tempDir The path for BeSQLite to use to store temporary files. Must be an existing directory.
-    //! @param[in] wantLogging If Yes, then SQLite error messages are logged. Note that some SQLite errors are expected and are handled, so they do not necessarily indicate a problem.
-    //! Turn this option on only for limited debugging purposes.
-    //! @return BE_SQLITE_OK in case of success. Error codes otherwise, e.g. if @p tempDir does not exist
-    //! @see sqlite3_initialize
-    BE_SQLITE_EXPORT static DbResult Initialize(BeFileNameCR tempDir, LogErrors wantLogging=LogErrors::No);
-
-    //! Generate a sequence of pseudo-random bytes
-    //! @param[in] numBytes number of bytes of randomness to generate.
-    //! @param[out] random buffer to hold randomness.
-    //! @see sqlite3_randomness
-    BE_SQLITE_EXPORT static void Randomness(int numBytes, void* random);
-
-    //! Allocate a buffer using SQLite's memory manager.
-    static void* MallocMem(int sz);
-
-    //! Re-allocate a buffer returned from MallocMem.
-    static void* ReallocMem(void* p, int sz);
-
-    //! Free memory allocated by MallocMem.
-    static void FreeMem(void* p);
-
-    BE_SQLITE_EXPORT static int CloseSqlDb(void* p);
-
-    //! Get memory used by SQLite for current process
-    BE_SQLITE_EXPORT static DbResult GetMemoryUsed(int64_t& current, int64_t& high, bool reset = false);
-
-    //! Enabled shared cache for the process.
-    BE_SQLITE_EXPORT static DbResult EnableSharedCache(bool enabled);
-
-    //! Convert sqlite return code to string.
-    BE_SQLITE_EXPORT static Utf8CP GetErrorString(DbResult rc);
-
-    //! Return result code as static string e.g. SQLITE_ROW -> "SQLITE_ROW"
-    BE_SQLITE_EXPORT static Utf8CP GetErrorName(DbResult rc);
-
-    //! Return a log message (ErrorString, GetErrorName) for a DbResult
-    BE_SQLITE_EXPORT static Utf8String GetLogError(DbResult rc);
-
-    static int GetBaseDbResult(DbResult val) {return 0xff & val;}
-    static bool TestBaseDbResult(DbResult val1, DbResult val2) {return GetBaseDbResult(val1) == GetBaseDbResult(val2);}
-    static bool IsConstraintDbResult(DbResult val1) {return GetBaseDbResult(val1) == BE_SQLITE_CONSTRAINT;}
-    BE_SQLITE_EXPORT static bool s_throwExceptionOnUnexpectedAutoCommit;
-
-    BE_SQLITE_EXPORT static bool ZlibCompress(bvector<Byte>& compressedBuffer, const bvector<Byte>& sourceBuffer);
-    BE_SQLITE_EXPORT static bool ZlibDecompress(bvector<Byte>& uncompressedBuffer, const bvector<Byte>& compressedBuffer, unsigned long uncompressSize);
-};
-
-//=======================================================================================
-//! Trace context provided during trace
-// @bsiclass
-//=======================================================================================
-struct TraceContext : NonCopyableClass
-{
-private:
-    SqlStatementP m_stmt;
-public:
-    explicit TraceContext(SqlStatementP stmt) {m_stmt=stmt;}
-
-    //! Get a saved copy of the original SQL text used to prepare this Statement
-    //! @see sqlite3_sql
-    BE_SQLITE_EXPORT Utf8CP GetSql() const;
-
-    //! Returns a UTF-8 string containing the SQL text of prepared statement with bound parameters expanded.
-    //! @see sqlite3_expanded_sql
-    BE_SQLITE_EXPORT Utf8String GetExpandedSql() const;
-
-    //! Returns a pointer to a UTF-8 string containing the normalized SQL text of prepared statement.
-    //! @see sqlite3_normalized_sql
-    BE_SQLITE_EXPORT Utf8CP GetNormalizedSql() const;
-
-    SqlStatementP GetSqlStatementP() const {return m_stmt;}  // for direct use of sqlite3 api
-    operator SqlStatementP(){return m_stmt;}
-
-    BE_SQLITE_EXPORT bool IsReadonly() const;
-};
-
-
-using TraceStmtEvent = BeEvent<TraceContext const&, Utf8CP>;
-using TraceProfileEvent = BeEvent<TraceContext const &, int64_t>;
-using TraceRowEvent = BeEvent<TraceContext const &>;
-using TraceCloseEvent = BeEvent<SqlDbP,Utf8CP>;
-
-//=======================================================================================
-//! A wrapper for a SQLite Prepared Statement. Every BeSQLite::Statement object associated with a BeSQLite::Db must be deleted
-//! before the database is closed.
-// @bsiclass
-//=======================================================================================
-struct Statement : NonCopyableClass
-{
-private:
-    SqlStatementP m_stmt;
-
-    DbResult DoPrepare(DbFileCR, Utf8CP sql, DbPrepareOptions opts);
-
-public:
-    enum class MakeCopy : bool {No=0, Yes=1};
-    explicit Statement(SqlStatementP stmt) {m_stmt=stmt;}
-
-    //! construct a new blank Statement.
-    Statement() {m_stmt=nullptr;}
-    Statement(DbCR db, Utf8CP sql, DbPrepareOptions opts = DbPrepareOptions::None) {m_stmt=nullptr; Prepare(db, sql, opts);}
-    ~Statement() {Finalize();}
-
-    SqlStatementP& GetStmtR() {return m_stmt;} //! @private internal use only
-    DbResult Prepare(DbFileCR, Utf8CP sql, bool suppressDiagnostics = false, DbPrepareOptions opts = DbPrepareOptions::None); //! @private internal use only
-    DbResult TryPrepare(DbFileCR, Utf8CP sql, DbPrepareOptions opts = DbPrepareOptions::None);
-
-    //! Determine whether this Statement has already been prepared.
-    bool IsPrepared() const {return nullptr != m_stmt;}
-
-    //! Destroy this Statement. If the Statement was Prepared, releases all memory associated it.
-    BE_SQLITE_EXPORT void Finalize();
-
-    //! Prepare this Statement
-    //! @param[in] db The database to use
-    //! @param[in] sql The SQL string to prepare.
-    //! @see sqlite3_prepare
-    BE_SQLITE_EXPORT DbResult Prepare(DbCR db, Utf8CP sql, DbPrepareOptions opts = DbPrepareOptions::None);
-
-    //! Prepare this Statement. Identical to Prepare, except that it does not automatically log errors
-    //! @param[in] db The database to use
-    //! @param[in] sql The SQL string to prepare.
-    //! @see sqlite3_prepare
-    BE_SQLITE_EXPORT DbResult TryPrepare(DbCR db, Utf8CP sql, DbPrepareOptions opts = DbPrepareOptions::None);
-
-    //! Indicates whether the prepared statement makes no @b direct changes to the content of the db or not.
-    //! @remarks
-    //! @return true if the prepared statement makes no direct changes to the content of the db, false otherwise
-    //! @see sqlite3_stmt_readonly, https://www.sqlite.org/c3ref/stmt_readonly.html
-    BE_SQLITE_EXPORT bool IsReadonly() const;
-
-    //! Perform a single step on this (previously prepared) Statement
-    //! @see sqlite3_step
-    BE_SQLITE_EXPORT DbResult Step();
-
-    //! Reset this Statement
-    //! @see sqlite3_reset
-    BE_SQLITE_EXPORT DbResult Reset();
-
-    //! Clear the bindings of this Statement
-    //! @see sqlite3_clear_bindings
-    BE_SQLITE_EXPORT DbResult ClearBindings();
-
-    //! Bind an integer value to a parameter of this (previously prepared) Statement (1-based)
-    //! @param[in] paramNum the SQL parameter number to bind.
-    //! @param[in] value the value to bind.
-    //! @see sqlite3_bind_int
-    BE_SQLITE_EXPORT DbResult BindInt(int paramNum, int value);
-
-    //! Bind an Int64 value to a parameter of this (previously prepared) Statement (1-based)
-    //! @param[in] paramNum the SQL parameter number to bind.
-    //! @param[in] value the value to bind.
-    //! @see sqlite3_bind_int64
-    BE_SQLITE_EXPORT DbResult BindInt64(int paramNum, int64_t value);
-
-    //! Bind a UInt64 value to a parameter of this (previously prepared) Statement (1-based)
-    //! @param[in] paramNum the SQL parameter number to bind.
-    //! @param[in] value the value to bind.
-    //! @see sqlite3_bind_int64
-    DbResult BindUInt64(int paramNum, uint64_t value) {return BindInt64(paramNum, (int64_t) value);}
-
-    //! Bind a Boolean value to a parameter of this (previously prepared) Statement (1-based)
-    //! @param[in] paramNum the SQL parameter number to bind.
-    //! @param[in] value the value to bind.
-    DbResult BindBoolean(int paramNum, bool value) {return BindInt(paramNum, value ? 1 : 0);}
-
-    //! Bind a BeBriefcaseBasedId value to a parameter of this (previously prepared) Statement (1-based). Binds NULL if the id is not valid.
-    //! @param[in] paramNum the SQL parameter number to bind.
-    //! @param[in] value the value to bind.
-    DbResult BindId(int paramNum, BeInt64Id value) {return value.IsValid() ? BindUInt64(paramNum,value.GetValue()) : BindNull(paramNum);}
-
-    //! Bind a double value to a parameter of this (previously prepared) Statement (1-based)
-    //! @param[in] paramNum the SQL parameter number to bind.
-    //! @param[in] value the value to bind.
-    //! @see sqlite3_bind_double
-    BE_SQLITE_EXPORT DbResult BindDouble(int paramNum, double value);
-
-    //! Bind the value of a Utf8String to a parameter of this (previously prepared) Statement (1-based)
-    //! @param[in] paramNum the SQL parameter number to bind.
-    //! @param[in] stringValue the value to bind.
-    //! @param[in] makeCopy Make a private copy of the string in the Statement. Only pass Statement::MakeCopy::No if stringValue will remain valid until the Statement's bindings are cleared.
-    //! @see sqlite3_bind_text
-    DbResult BindText(int paramNum, Utf8StringCR stringValue, MakeCopy makeCopy) {return BindText(paramNum, stringValue.c_str(), makeCopy, (int)stringValue.size());}
-
-    //! Bind the value of a Utf8CP to a parameter of this (previously prepared) Statement (1-based)
-    //! @param[in] paramNum the SQL parameter number to bind.
-    //! @param[in] stringValue the value to bind.
-    //! @param[in] makeCopy Make a private copy of the string in the Statement. Only pass Statement::MakeCopy::No if stringValue will remain valid until the Statement's bindings are cleared.
-    //! @param[in] nBytes The number of bytes (not characters) in @p stringValue. If negative, it will be calculated from stringValue. Passing this value is only an optimization.
-    //! @see sqlite3_bind_text
-    BE_SQLITE_EXPORT DbResult BindText(int paramNum, Utf8CP stringValue, MakeCopy makeCopy, int nBytes=-1);
-
-    //! Bind a BeGuid to a parameter of this (previously prepared) Statement (1-based)
-    //! @param[in] paramNum the SQL parameter number to bind.
-    //! @param[in] value the value to bind.
-    //! @note BeGuids are saved as a 16-byte blob in the database.
-    BE_SQLITE_EXPORT DbResult BindGuid(int paramNum, BeGuidCR value);
-
-    //! Bind a zero-blob of the specified size to a parameter of this (previously prepared) Statement (1-based)
-    //! @param[in] paramNum the SQL parameter number to bind.
-    //! @param[in] size The number of bytes for the blob.
-    //! @see sqlite3_bind_zeroblob
-    BE_SQLITE_EXPORT DbResult BindZeroBlob(int paramNum, int size);
-
-    //! Bind a blob to a parameter of this (previously prepared) Statement (1-based)
-    //! @param[in] paramNum the SQL parameter number to bind.
-    //! @param[in] blobValue the value to bind.
-    //! @param[in] size The number of bytes in blobValue
-    //! @param[in] makeCopy Make a private copy of the blob in the Statement. Only pass Statement::MakeCopy::No if blobValue will remain valid until the Statement's bindings are cleared.
-    //! @see sqlite3_bind_blob
-    BE_SQLITE_EXPORT DbResult BindBlob(int paramNum, void const* blobValue, int size, MakeCopy makeCopy);
-
-    //! Bind a null value to a parameter of this (previously prepared) Statement (1-based)
-    //! @param[in] paramNum the SQL parameter number to bind.
-    //! @see sqlite3_bind_null
-    BE_SQLITE_EXPORT DbResult BindNull(int paramNum);
-
-    //! Bind a VirtualSet. Must be the first parameter of the "InVirtualSet" BeSQLite function.
-    //! @param[in] paramNum the SQL parameter number to bind.
-    //! @param[in] vSet the VirtualSet to bind.
-    //! @see BeSQLite::VirtualSet
-    BE_SQLITE_EXPORT DbResult BindVirtualSet(int paramNum, struct VirtualSet const& vSet);
-
-    //! @private internal use only
-    //! Bind a DbValue from a BeSQLite function (1-based)
-    BE_SQLITE_EXPORT DbResult BindDbValue(int paramNum, struct DbValue const& dbVal);
-
-    //! @private internal use only
-    //! Set value to NULL but also Bind a pointer. This is used by sql function ro virtual tables.
-    BE_SQLITE_EXPORT DbResult BindPointer(int col, void* ptr, const char* name, void (*destroy)(void*));
-
-    //! Get the number of columns resulting from Step on this Statement (0-based)
-    //! @see sqlite3_column_count
-    BE_SQLITE_EXPORT int GetColumnCount();
-
-    //! Get the type for a column of the result of Step (0-based)
-    //! @param[in] col The column of interest
-    //! @see sqlite3_column_type
-    BE_SQLITE_EXPORT DbValueType GetColumnType(int col);
-
-    //!Get the table name from which a column of the result of Step originates (0-based)
-    //! @param[in] col The column of interest
-    //! @see sqlite3_column_table_name
-    BE_SQLITE_EXPORT Utf8CP GetColumnTableName(int col);
-
-    //! Get the declared type for a column of the result of Step (0-based)
-    //! @param[in] col The column of interest
-    //! @see sqlite3_column_decltype
-    BE_SQLITE_EXPORT Utf8CP GetColumnDeclaredType(int col);
-
-    //! Determine whether the column value is NULL. (0-based)
-    bool IsColumnNull(int col) {return DbValueType::NullVal == GetColumnType(col);}
-
-    //! Get the name of a column of the result of Step (0-based)
-    //! @param[in] col The column of interest
-    //! @see sqlite3_column_name
-    BE_SQLITE_EXPORT Utf8CP GetColumnName(int col);
-
-    //! Get the number of bytes in a column of the result of Step (0-based)
-    //! @param[in] col The column of interest
-    //! @see sqlite3_column_bytes
-    BE_SQLITE_EXPORT int GetColumnBytes(int col);
-
-    //! Get the number of bytes in a column as a utf16 string. This is only valid after a call to GetValueUtf16 (0-based)
-    //! @param[in] col The column of interest
-    //! @see sqlite3_column_bytes16
-    BE_SQLITE_EXPORT int GetColumnBytes16(int col);
-
-    //! Get the value of a column in the result of Step as a blob (0-based)
-    //! @param[in] col The column of interest
-    //! @see sqlite3_column_blob
-    BE_SQLITE_EXPORT void const* GetValueBlob(int col);
-
-    //! Get the value of a column in the result of Step as a UTF-8 string (0-based)
-    //! @param[in] col The column of interest
-    //! @see sqlite3_column_text
-    BE_SQLITE_EXPORT Utf8CP GetValueText(int col);
-
-    //! Get an integer value from a column returned from Step (0-based)
-    //! @param[in] col The column of interest
-    //! @see sqlite3_column_int
-    BE_SQLITE_EXPORT int GetValueInt(int col);
-
-    //! Get an Int64 value from a column returned from Step (0-based)
-    //! @param[in] col The column of interest
-    //! @see sqlite3_column_int64
-    BE_SQLITE_EXPORT int64_t GetValueInt64(int col);
-
-    //! Get a UInt64 value from a column returned from Step (0-based)
-    //! @param[in] col The column of interest
-    //! @see sqlite3_column_int64
-    uint64_t GetValueUInt64(int col) {return (uint64_t) GetValueInt64(col);}
-
-    //! Get a Boolean value from a column returned from Step (0-based)
-    //! @remark As SQLite per-se doesn't have a Boolean type, this
-    //! method returns true if the value is not 0 and false if it is 0.
-    //! This is consistent with Statement::BindBoolean.
-    //! @param[in] col The column of interest
-    bool GetValueBoolean(int col) {return GetValueInt(col) != 0;}
-
-    //! Get a double value from a column returned from Step (0-based)
-    //! @param[in] col The column of interest
-    //! @see sqlite3_column_double
-    BE_SQLITE_EXPORT double GetValueDouble(int col);
-
-    //! Get a BeBriefcaseBasedId value from a column returned from Step (0-based)
-    //! @param[in] col The column of interest
-    template <class T_Id> T_Id GetValueId(int col) {if (!IsColumnNull(col)) {return T_Id(GetValueUInt64(col));} return T_Id();}
-
-    //! Get a BeGuid value from a column returned from Step (0-based)
-    //! @param[in] col The column of interest
-    //! @see sqlite3_column_blob
-    BE_SQLITE_EXPORT BeGuid GetValueGuid(int col);
-
-    //! @private internal use only
-    //! Get an invariant sqlite value from a column returned from Step (0-based)
-    //! @param[in] col The column of interest
-    //! @see sqlite3_column_value, sqlite3_value_dup
-    BE_SQLITE_EXPORT struct DbDupValue GetDbValue(int col);
-
-    //! Get the index of a bound parameter by name.
-    //! @param[in] name the name of the bound parameter
-    //! @see sqlite3_bind_parameter_index
-    BE_SQLITE_EXPORT int GetParameterIndex(Utf8CP name);
-
-    //! Get the number of parameters in the statement
-    //! @note This method actually returns the index of the largest (rightmost) parameter.
-    //! For all forms except ?NNN, this will correspond to the number of unique parameters.
-    //! If parameters of the ?NNN form are used, there may be gaps in the list
-    //! @see sqlite3_bind_parameter_count
-    BE_SQLITE_EXPORT int GetParameterCount();
-
-    //! Get a saved copy of the original SQL text used to prepare this Statement
-    //! @see sqlite3_sql
-    BE_SQLITE_EXPORT Utf8CP GetSql() const;
-
-    //! Returns a UTF-8 string containing the SQL text of prepared statement with bound parameters expanded.
-    //! @see sqlite3_expanded_sql
-    BE_SQLITE_EXPORT Utf8String GetExpandedSql() const;
-
-    //! Returns a pointer to a UTF-8 string containing the normalized SQL text of prepared statement.
-    //! @see sqlite3_normalized_sql
-    BE_SQLITE_EXPORT Utf8CP GetNormalizedSql() const;
-
-    //! Dump query results to stdout, for debugging purposes
-    BE_SQLITE_EXPORT void DumpResults();
-
-    //! Tries to get the state in which a particular statement is. Returns true if it is successful in getting the state of the statement otherwise returns false
-    //! If the returned value is true, the state value is stored in the passed reference argument.
-    BE_SQLITE_EXPORT bool TryGetStatementState(StatementState&);
-
-    SqlStatementP GetSqlStatementP() const {return m_stmt;}  // for direct use of sqlite3 api
-    operator SqlStatementP(){return m_stmt;}                 // for direct use of sqlite3 api
-};
-
-#define DIAGNOSTICS_PREPARE_LOGGER_NAME "Diagnostics.BeSQLite.Prepare"
-#define DIAGNOSTICS_QUERYPLAN_LOGGER_NAME "Diagnostics.BeSQLite.QueryPlan"
-#define DIAGNOSTICS_QUERYPLANWITHTABLESCANS_LOGGER_NAME "Diagnostics.BeSQLite.QueryPlanWithTableScans"
-
-#ifdef NDEBUG
-#define STATEMENT_DIAGNOSTICS_ON
-#define STATEMENT_DIAGNOSTICS_OFF
-#define STATEMENT_DIAGNOSTICS_LOGCOMMENT(comment)
-#else
-#define STATEMENT_DIAGNOSTICS_ON StatementDiagnostics::SetIsEnabled(true);
-#define STATEMENT_DIAGNOSTICS_OFF StatementDiagnostics::SetIsEnabled(false);
-#define STATEMENT_DIAGNOSTICS_LOGCOMMENT(comment) StatementDiagnostics::LogComment(comment)
-
-//=======================================================================================
-//! Class to turn on/off diagnostics for BeSQLite::Statement.
-//!
-//! @note The diagnostics are only available in debug builds.
-//!
-//! ###Available diagnostics
-//! - Minimize SQL preparation cost(Logger name: @b Diagnostics.BeSQLite.Prepare)
-//! Preparing an @ref BentleyApi::BeSQLite::Statement "Statement" can be expensive.So statements should be reused
-//! where applicable.In order to help analyze which statements to reuse and which not, turn on preparation diagnostics
-//! by using this logger name.This will log all SQL statements being prepared by BeSQLite.
-//! - Examine the SQL query plan(Logger name: @b Diagnostics.BeSQLite.QueryPlan or @b Diagnostics.BeSQLite.QueryPlanWithTableScans)
-//! Examining the SQL query plan can, for example, be used to identify missing indexes.They can slow down queries significantly.
-//! Turn on the query plan diagnostics by using one of the two logger names.
-//! With @b Diagnostics.BeSQLite.QueryPlan the whole query plan is logged along with the SQL string.
-//! With @b Diagnostics.BeSQLite.QueryPlanWithTableScans only query plans are logged if they contain <c>SCAN TABLE</c> directives,
-//! which can be (but must not be) indications for missing indexes.
-//!
-//! Output format: SQL|1st item of query plan;2nd item of query plan;3rd item of query plan...
-//!
-//! Further notes:
-//!  - BentleyApi::BeSQLite::StatementDiagnostics::SetIsEnabled
-//!    As the diagnostics log every SQL being prepared, you can use this method to programmatically enable/disable diagnostics,
-//!    so that only the code is diagnosed that you are interested in.
-//!  - BentleyApi::BeSQLite::StatementDiagnostics::LogComment
-//!    This will add the specified comment to the diagnostics output. This allows you to define sections
-//!    in the diagnostics output
-// @bsiclass
-//=======================================================================================
-struct StatementDiagnostics
-    {
-private:
-    StatementDiagnostics();
-
-public:
-    //! Globally turn on or off statement diagnostics. If turned on, the logging configuration
-    //! determines what is actually logged and what not. So use this method to globally disable
-    //! diagnostics from code which you are not interested in.
-    //! @param[in] isEnabled if true, diagnostics is enabled. If false, diagnostics is disabled.
-    BE_SQLITE_EXPORT static void SetIsEnabled(bool isEnabled);
-
-    //! @param[in] comment Comment to add to diagnostics output
-    BE_SQLITE_EXPORT static void LogComment(Utf8CP comment);
-    };
-#endif
-
-//=======================================================================================
-//! A Blob handle for incremental I/O. See sqlite3_blob_open for details.
-// @bsiclass
-//=======================================================================================
-struct BlobIO
-{
-private:
-    SqlDbBlobP m_blob;
-
-public:
-    SqlDbBlobP GetBlobP() {return m_blob;}
-    BlobIO() {m_blob=0;}
-    ~BlobIO() {Close();}
-
-    //! Open a Blob for incremental I/O.
-    //! @param[in] db The database that holds the blob to be opened.
-    //! @param[in] tableName The name of the table that holds the blob to be opened.
-    //! @param[in] columnName The column that holds the blob to be opened.
-    //! @param[in] row The rowId holding the blob.
-    //! @param[in] writable If true, blob is opened for read/write access, otherwise it is opened readonly.
-    //! @param[in] dbName The name of the database attachment to open. If nullptr, use "main".
-    //! @return BE_SQLITE_OK on success, error status otherwise.
-    //! @see sqlite3_blob_open
-    BE_SQLITE_EXPORT DbResult Open(DbR db, Utf8CP tableName, Utf8CP columnName, uint64_t row, bool writable, Utf8CP dbName=0);
-
-    //! Move an existing opened BlobIO to a new row in the same table.
-    //! @param[in] row The new rowId
-    //! @return BE_SQLITE_OK on success, error status otherwise.
-    //! @see sqlite3_blob_reopen
-    BE_SQLITE_EXPORT DbResult ReOpen(uint64_t row);
-
-    //! Close an opened BlobIO
-    //! @return BE_SQLITE_OK on success, error status otherwise.
-    //! @see sqlite3_blob_close
-    BE_SQLITE_EXPORT DbResult Close();
-
-    //! Read data from an opened BlobIO.
-    //! @param[out] data A buffer into which the data is copied.
-    //! @param[in] numBytes The number of bytes to copy to data.
-    //! @param[in] offset The offset in bytes to the first byte to be copied.
-    //! @return BE_SQLITE_OK on success, error status otherwise.
-    //! @see sqlite3_blob_read
-    BE_SQLITE_EXPORT DbResult Read(void* data, int numBytes, int offset);
-
-    //! Write data to an opened BlobIO.
-    //! @param[in] data A buffer from which the data is copied.
-    //! @param[in] numBytes The number of bytes to copy from data.
-    //! @param[in] offset The offset in bytes to the first byte to be copied.
-    //! @return BE_SQLITE_OK on success, error status otherwise.
-    //! @see sqlite3_blob_write
-    BE_SQLITE_EXPORT DbResult Write(const void* data, int numBytes, int offset);
-
-    //! Get the size of an opened blob
-    //! @return The number of bytes in the current blob.
-    //! @see sqlite3_blob_bytes
-    BE_SQLITE_EXPORT int GetNumBytes() const;
-
-    //! Determine whether this BlobIO was successfully opened.
-    bool IsValid() const {return nullptr != m_blob;}
-};
-
-//=======================================================================================
-//! A "value" from a BeSQLite function.
-// @bsiclass
-//=======================================================================================
-struct DbValue
-{
-protected:
-    SqlValueP m_val;
-
-public:
-    DbValue(SqlValueP val) : m_val(val) {}
-
-    bool IsValid() const {return nullptr != m_val;}                    //!< return true if this value is valid
-    bool IsNull()  const {return DbValueType::NullVal == GetValueType();} //!< return true if this value is null
-    SqlValueP GetSqlValueP() const {return m_val;}  //!< for direct use of sqlite3 api
-
-    BE_SQLITE_EXPORT bool        FromBinding() const;              //!< see sqlite3_value_frombind
-    BE_SQLITE_EXPORT DbValueType GetValueType() const;      //!< see sqlite3_value_type
-    BE_SQLITE_EXPORT DbValueType GetNumericType() const;    //!< see sqlite3_value_numeric_type
-    BE_SQLITE_EXPORT int         GetValueBytes() const;     //!< see sqlite3_value_bytes
-    BE_SQLITE_EXPORT void const* GetValueBlob() const;      //!< see sqlite3_value_blob
-    BE_SQLITE_EXPORT Utf8CP      GetValueText() const;      //!< see sqlite3_value_text
-    BE_SQLITE_EXPORT int         GetValueInt() const;       //!< see sqlite3_value_int
-    BE_SQLITE_EXPORT int64_t     GetValueInt64() const;     //!< see sqlite3_value_int64
-    uint64_t GetValueUInt64() const {return (uint64_t) GetValueInt64();}
-    BE_SQLITE_EXPORT double      GetValueDouble() const;    //!< see sqlite3_value_double
-    BE_SQLITE_EXPORT BeGuid      GetValueGuid() const;      //!< get the value as a GUID
-    BE_SQLITE_EXPORT unsigned int GetSubType() const; //!< see sqlite3_value_subtype
-    BE_SQLITE_EXPORT void*       GetValuePointer(Utf8CP name) const;      //!< get pointer
-    template <class T_Id> T_Id   GetValueId() const {return T_Id(GetValueUInt64());}
-
-    BE_SQLITE_EXPORT Utf8String Format(int detailLevel) const; //!< for debugging purposes.
-};
-
-//=======================================================================================
-//! A duplicated "value" from a BeSQLite function
-//! @remarks Used when the sqlite value may refer to unprotected memory, and needs to
-//! be protected by duplication. @see sqlite3_value_dup
-// @bsiclass
-//=======================================================================================
-struct DbDupValue : DbValue, NonCopyableClass
-{
-    BE_SQLITE_EXPORT DbDupValue(SqlValueP val);
-    DbDupValue(DbDupValue&& other) : DbValue(other.m_val) {other.m_val = nullptr;}
-    BE_SQLITE_EXPORT DbDupValue& operator=(DbDupValue&& other);
-    BE_SQLITE_EXPORT ~DbDupValue();
-};
-
-//=======================================================================================
-//! A user-defined function that can be added to a Db connection and then used in SQL.
-//! See http://www.sqlite.org/capi3ref.html#sqlite3_create_function.
-//! WARNING: The implementation of a DbFunction is forbidden from creating or using
-//! a CachedStatement. Doing so can easily result in deadlock due to contention between
-//! the sqlite mutex and the StatementCache mutex.
-// @bsiclass
-//=======================================================================================
-struct DbFunction : NonCopyableClass
-{
-public:
-    //=======================================================================================
-    //! The "context" supplied to DbFunctions that can be used to set result values.
-    // @bsiclass
-    //=======================================================================================
-    struct Context
-        {
-        enum class CopyData : int {No = 0, Yes = -1};                                     //!< see sqlite3_destructor_type
-        BE_SQLITE_EXPORT void SetResultBlob(void const* value, int length, CopyData copy=CopyData::Yes); //!< see sqlite3_result_blob
-        BE_SQLITE_EXPORT void SetResultDouble(double);                                //!< see sqlite3_result_double
-        BE_SQLITE_EXPORT void SetResultError(Utf8CP, int len=-1);                     //!< see sqlite3_result_error
-        BE_SQLITE_EXPORT void SetResultError_toobig();                                //!< see sqlite3_result_error_toobig
-        BE_SQLITE_EXPORT void SetResultError_nomem();                                 //!< see sqlite3_result_error_nomem
-        BE_SQLITE_EXPORT void SetResultError_code(int);                               //!< see sqlite3_result_error_code
-        BE_SQLITE_EXPORT void SetResultInt(int);                                      //!< see sqlite3_result_int
-        BE_SQLITE_EXPORT void SetResultInt64(int64_t);                                //!< see sqlite3_result_int64
-        BE_SQLITE_EXPORT void SetResultNull();                                        //!< see sqlite3_result_null
-        BE_SQLITE_EXPORT void SetResultText(Utf8CP value, int length, CopyData);      //!< see sqlite3_result_text
-        BE_SQLITE_EXPORT void SetResultZeroblob(int length);                          //!< see sqlite3_result_zeroblob
-        BE_SQLITE_EXPORT void SetResultValue(DbValue);                                //!< see sqlite3_result_value
-        BE_SQLITE_EXPORT void* GetAggregateContext(int nbytes);
-        };
-
-private:
-    Utf8String  m_name;
-    int         m_nArgs;
-    DbValueType m_returnType;
-
-protected:
-    //! Initializes a new DbFunction instance
-    //! @param[in] name Function name
-    //! @param[in] nArgs Number of function args
-    //! @param[in] returnType Function return type. DbValueType::NullVal means that the return type is unspecified.
-    DbFunction(Utf8CP name, int nArgs, DbValueType returnType) : m_name(name), m_nArgs(nArgs), m_returnType(returnType) {}
-
-public:
-    virtual bool _IsAggregate() {return false;}
-    virtual ~DbFunction() {}
-
-    Utf8CP GetName() const {return m_name.c_str();} //!< Get the name of this function
-    int GetNumArgs() const {return m_nArgs;}    //!< Get the number of arguments to this function
-    DbValueType GetReturnType() const {return m_returnType;}//!< Gets the return type of the function.
-
-    //! Set the result of this function to: error due to illegal input.
-    void SetInputError(Context& ctx) {ctx.SetResultError(Utf8PrintfString("Illegal input to %s", GetName()).c_str());}
-};
-
-//=======================================================================================
-//! A user-defined scalar function. See discussion of scalar functions at http://www.sqlite.org/capi3ref.html#sqlite3_create_function.
-//! This object is must survive as long as the Db to which it is added survives, or until it is removed.
-// @bsiclass
-//=======================================================================================
-struct ScalarFunction : DbFunction
-{
-    //! WARNING: The implementation of _ComputeScalar is forbidden from creating or using
-    //! a CachedStatement. Doing so can easily result in deadlock due to contention between
-    //! the sqlite mutex and the StatementCache mutex.
-    virtual void _ComputeScalar(Context&, int nArgs, DbValue* args) = 0;   //<! see "xFunc" in sqlite3_create_function
-
-    //! Initializes a new ScalarFunction instance
-    //! @param[in] name Function name
-    //! @param[in] nArgs Number of function args
-    //! @param[in] returnType Function return type. DbValueType::NullVal means that the return type is unspecified.
-    ScalarFunction(Utf8CP name, int nArgs, DbValueType returnType = DbValueType::NullVal) : DbFunction(name, nArgs, returnType) {}
-};
-//=======================================================================================
-//! A user-defined aggregate function. See discussion of aggregate functions at http://www.sqlite.org/capi3ref.html#sqlite3_create_function.
-//! This object is must survive as long as the Db to which it is added survives, or until it is removed.
-// @bsiclass
-//=======================================================================================
-struct AggregateFunction : DbFunction
-{
-    bool _IsAggregate() override {return true;}
-
-    //! WARNING: The implementations of _StepAggregate and _FinishAggregate are forbidden from creating or using
-    //! a CachedStatement. Doing so can easily result in deadlock due to contention between
-    //! the sqlite mutex and the StatementCache mutex.
-    virtual void _StepAggregate(Context&, int nArgs, DbValue* args) = 0; //<! see "xStep" in sqlite3_create_function
-    virtual void _FinishAggregate(Context&) = 0;                         //<! see "xFinal" in sqlite3_create_function
-
-    //! Initializes a new AggregateFunction instance
-    //! @param[in] name Function name
-    //! @param[in] nArgs Number of function args
-    //! @param[in] returnType Function return type. DbValueType::NullVal means that the return type is unspecified.
-    AggregateFunction(Utf8CP name, int nArgs, DbValueType returnType = DbValueType::NullVal) : DbFunction(name, nArgs, returnType) {}
-};
-
-//=======================================================================================
-//! A user-defined implementation of the SQLite sqlite3_rtree_query_callback function for using the MATCH keyword for RTree queries.
-//! See https://www.sqlite.org/rtree.html for implementation details.
-// @bsiclass
-//=======================================================================================
-struct RTreeMatchFunction : DbFunction
-{
-    enum class Within : int
-    {
-        Outside = 0,
-        Partly = 1,
-        Inside = 2,
-    };
-
-    //=======================================================================================
-    //! This is a copy of sqlite3_rtree_query_info
-    // @bsiclass
-    //=======================================================================================
-    struct QueryInfo
-    {
-        void*   m_context;
-        int     m_nParam;
-        double* m_param;
-        void*   m_user;
-        void    (*m_xDelUser)(void*);
-        double* m_coords;
-        unsigned int* m_nQueue;
-        int     m_nCoord;
-        int     m_level;
-        int     m_maxLevel;
-        int64_t m_rowid;
-        double  m_parentScore;
-        Within  m_parentWithin;
-        mutable Within m_within;
-        mutable double m_score;
-        DbValue* m_args;       // SQL values of parameters
-    };
-
-    //! this method is called for every internal and leaf node in an sqlite rtree vtable.
-    //! @see sqlite3_rtree_query_callback.
-    //! WARNING: The implementation of _TestRange is forbidden from creating or using
-    //! a CachedStatement. Doing so can easily result in deadlock due to contention between
-    //! the sqlite mutex and the StatementCache mutex.
-    virtual int _TestRange(QueryInfo const&) = 0;
-
-    RTreeMatchFunction(Utf8CP name, int nArgs) : DbFunction(name, nArgs, DbValueType::NullVal) {}
-};
-
-//=======================================================================================
-//! This interface should be implemented to supply the first argument to the BeSQLite function "InVirtualSet".
-//! It provides a way to use an in-memory "set of values" in an SQL statement, without having to create a temporary table.
-//! For example, to find rows of MyTable that have Owner=1 and Vendor in a list of vendors held in a memory, use the SQL statement:
-//! "SELECT * FROM MyTable WHERE Owner=1 AND InVirtualSet(?,Vendor)" and bind the first argument of InVirtualSet using BeSQLite::Statement::BindVirtualSet
-//! to an object that implements this interface, returning true for _IsInSet for the desired vendors.
-// @bsiclass
-//=======================================================================================
-struct VirtualSet
-{
-    //! Test whether a value, or combination of values, is in the virtual set. Implementation should be as efficient as possible.
-    //! @param[in] nVals The number of entries in vals array holding the values supplied as the second and later arguments to the "inVirtualSet" SQL function.
-    //! For example, with  "SELECT * FROM MyTable WHERE InVirtualSet(@myset,Cost,Vendor)" the values of the Cost and Vendor columns will be passed
-    //! as vals[0] and vals[1] respectively.
-    //! @param[in] vals The array of values. Use the DbValue::Get... methods to get the column data from vals.
-    //! @return true if data in vals is in the set.
-    virtual bool _IsInSet(int nVals, DbValue const* vals) const = 0;
-    virtual ~VirtualSet() {}
-};
-
-//=======================================================================================
-// @bsiclass
-//=======================================================================================
-struct BeIdSet : bset<BeInt64Id>
-{
-private:
-    Utf8String ToReadableString() const;
-    void FromCompactString(Utf8StringCR);
-    void FromReadableString(Utf8StringCR);
-
-    BE_SQLITE_EXPORT static void SaveCompactRange(Utf8StringR str, int64_t increment, int64_t len);
-public:
-    enum class StringFormat {Compact=0, Readable=1};
-
-    BE_SQLITE_EXPORT void FromString(Utf8StringCR in);
-    BE_SQLITE_EXPORT Utf8String ToString() const;
-    Utf8String ToCompactString() const { return ToCompactString(*this); }
-
-    /*---------------------------------------------------------------------------------**//**
-    * Convert a set of BeInt64Ids to a compact string representation. IDs are often quite large values
-    * due to inclusion of briefcase ID and sequences of IDs often follow a particular
-    * pattern (e.g. [x,x+2,x+4,x+6,x+8] is common with sets of DgnCategoryIds). IdSets are
-    * ordered and the deltas between two consecutive values tend to be small with occasional
-    * larger jumps between IDs with different briefcase IDs.
-    * Given that, we can reduce the length of the string and the complexity of parsing it by:
-    *   - Using base-16 representation
-    *   - Writing the actual value of only the first element
-    *   - Writing each subsequent value in terms of the positive delta from the preceding value
-    *   - Collapsing ranges of identical deltas
-    * @bsimethod
-    +---------------+---------------+---------------+---------------+---------------+------*/
-    template<typename T_Id> static Utf8String ToCompactString(bset<T_Id> const& ids)
-        {
-        Utf8String str;
-
-        int64_t prevId = 0;
-        int64_t rangeIncrement = 0;
-        int64_t rangeLen = 0;
-
-        auto iter = ids.begin();
-        if (iter != ids.end() && !iter->IsValid())
-            ++iter; // omit invalid Ids
-
-        for (/**/ ; iter != ids.end(); ++iter)
-            {
-            auto elem = *iter;
-            int64_t curId = elem.GetValue();
-            int64_t curIncrement = curId - prevId;
-            prevId = curId;
-
-            if (0 == rangeLen)
-                {
-                rangeIncrement = curIncrement;
-                rangeLen = 1;
-                }
-            else if (curIncrement == rangeIncrement)
-                {
-                ++rangeLen;
-                }
-            else
-                {
-                SaveCompactRange(str, rangeIncrement, rangeLen);
-                rangeIncrement = curIncrement;
-                rangeLen = 1;
-                }
-            }
-
-        if (0 < rangeLen)
-            SaveCompactRange(str, rangeIncrement, rangeLen);
-
-        return str;
-        }
-};
-
-//=======================================================================================
-// @bsiclass
-//=======================================================================================
-template<typename IdType> struct IdSet : VirtualSet
-{
-private:
-    BeIdSet m_set;
-
-    virtual bool _IsInSet(int nVals, DbValue const* vals) const override
-        {
-        BeAssert(nVals == 1);
-        return Contains(IdType(vals[0].GetValueUInt64()));
-        }
-public:
-    IdSet()
-        {
-        static_assert(std::is_base_of<BeInt64Id, IdType>::value && sizeof(BeInt64Id) == sizeof(IdType), "IdSet may only contain BeInt64Ids or subclasses of it of the same size.");
-        }
-
-    explicit IdSet(BeIdSet&& ids) : m_set(std::move(ids))
-        {
-        static_assert(std::is_base_of<BeInt64Id, IdType>::value && sizeof(BeInt64Id) == sizeof(IdType), "IdSet may only contain BeInt64Ids or subclasses of it of the same size.");
-        }
-
-    virtual ~IdSet() {}
-
-    typedef IdSet<IdType> T_Self;
-    typedef bset<IdType> T_SetType;
-    typedef typename T_SetType::const_iterator const_iterator;
-    typedef typename T_SetType::iterator iterator;
-
-    const_iterator begin() const {return ((T_SetType const&)m_set).begin();}
-    const_iterator end() const {return ((T_SetType const&)m_set).end();}
-    const_iterator find(IdType id) const {return ((T_SetType const&)m_set).find(id);}
-    bool operator==(T_Self const& other) const {return m_set==other.m_set;}
-    bool operator!=(T_Self const& other) const {return m_set!=other.m_set;}
-    bool empty() const {return m_set.empty();}
-    void clear() {m_set.clear();}
-    size_t size() const {return m_set.size();}
-    bpair<iterator,bool> insert(IdType const& val) {BeAssert(val.IsValid()); return ((T_SetType&)m_set).insert(val);}
-    void insert(const_iterator first, const_iterator last) {((T_SetType&)m_set).insert(first,last);}
-    size_t erase(IdType const& val) {return ((T_SetType&)m_set).erase(val);}
-    iterator erase(iterator it) {return ((T_SetType&)m_set).erase(it);}
-    bool Contains(IdType id) const {return end() != find(id);}
-    void FromString(Utf8StringCR in) {m_set.FromString(in);}
-    Utf8String ToString() const {return m_set.ToString();}
-
-    BeIdSet const& GetBeIdSet() const {return m_set;}
-};
-
-//=======================================================================================
-//! A user-defined callback which is invoked whenever a row is updated, inserted or
-//! deleted in a rowid table.
-//! Call Db::AddDataUpdateCallback to register a callback with the db connection
-//! @see https://sqlite.org/c3ref/update_hook.html for details
-// @bsiclass
-//=======================================================================================
-struct DataUpdateCallback : NonCopyableClass
-    {
-public:
-    enum class SqlType
-        {
-        Insert, //!< Row, for which callback was invoked, was inserted
-        Update, //!< Row, for which callback was invoked, was updated
-        Delete //!< Row, for which callback was invoked, was deleted
-        };
-
-protected:
-    DataUpdateCallback() {}
-
-public:
-    virtual ~DataUpdateCallback() {}
-
-    //! Called by SQLite when a row is updated, inserted or deleted.
-    //! @param[in] sqlType SQL operation that caused the callback to be invoked
-    //! @param[in] dbName Name of the database containing the table of the affected row
-    //! @param[in] tableName Name of the table containing the affected row
-    //! @param[in] rowid Rowid of the affected row. In case of SqlType::Update, this is the rowid after the update
-    //! takes place
-    virtual void _OnRowModified(SqlType sqlType, Utf8CP dbName, Utf8CP tableName, BeInt64Id rowid) = 0;
-    };
-
-//=======================================================================================
-//! Wraps sqlite3_mprintf. Adds convenience that destructor frees memory.
-// @bsiclass
-//=======================================================================================
-struct SqlPrintfString final
-{
-private:
-    Utf8P m_str;
-public:
-    //! @see sqlite3_mprintf
-    BE_SQLITE_EXPORT SqlPrintfString(Utf8CP fmt, ...);
-    BE_SQLITE_EXPORT ~SqlPrintfString();
-    operator Utf8CP(){return m_str;}
-    Utf8CP GetUtf8CP() {return m_str;}
-};
-
-//=======================================================================================
-//! Holds a mutex to synchronize multi-thread access to data.
-// @bsiclass
-//=======================================================================================
-struct BeDbMutex : NonCopyableClass
-{
-private:
-    void*  m_mux;
-public:
-    enum class MutexType : bool {Fast=0, Recursive=1};
-    BE_SQLITE_EXPORT BeDbMutex(MutexType mutexType=MutexType::Fast);       //!< create a new SQLite mutex, see sqlite3_mutex_alloc
-    BE_SQLITE_EXPORT ~BeDbMutex();      //!< free mutex
-    BE_SQLITE_EXPORT void Enter();      //!< acquire mutex's lock
-    BE_SQLITE_EXPORT void Leave();      //!< release mutex's lock
-#ifndef NDEBUG
-    BE_SQLITE_EXPORT bool IsHeld();
-#endif
-};
-
-//=======================================================================================
-//! A convenience class for acquiring and releasing a mutex lock. Lock is acquired on construction and released on destruction.
-// @bsiclass
-//=======================================================================================
-struct BeDbMutexHolder final : NonCopyableClass
-{
-    BeDbMutex& m_mutex;
-    BeDbMutexHolder(BeDbMutex& mutex) : m_mutex(mutex) {m_mutex.Enter();}
-    ~BeDbMutexHolder() {m_mutex.Leave();}
-};
-
-//=======================================================================================
-//! Holds a mutex to synchronize multi-thread access to data.
-// @bsiclass
-//=======================================================================================
-struct BeSqliteDbMutex final : NonCopyableClass
-{
-private:
-    void*  m_mux;
-public:
-    BE_SQLITE_EXPORT BeSqliteDbMutex(Db& db);
-    BE_SQLITE_EXPORT void Enter();      //!< acquire mutex's lock
-    BE_SQLITE_EXPORT void Leave();      //!< release mutex's lock
-#ifndef NDEBUG
-    BE_SQLITE_EXPORT bool IsHeld();
-#endif
-};
-
-//=======================================================================================
-//! A convenience class for acquiring and releasing the Db's mutex.
-// @bsiclass
-//=======================================================================================
-struct BeSqliteDbMutexHolder final : NonCopyableClass
-{
-    BeSqliteDbMutex m_mutex;
-    BeSqliteDbMutexHolder(Db& db) : m_mutex(db) {m_mutex.Enter();}
-    ~BeSqliteDbMutexHolder() {m_mutex.Leave();}
-};
-
-//=======================================================================================
-//! A reference-counted Statement. Statement is freed when last reference is Released.
-// @bsiclass
-//=======================================================================================
-struct CachedStatement final : Statement
-{
-    friend struct StatementCache;
-private:
-    mutable BeAtomic<uint32_t> m_refCount;
-    bool m_inCache;
-    struct StatementCache const& m_myCache;
-    Utf8CP  m_sql;
-    CachedStatement(Utf8CP sql, struct StatementCache const&);
-    ~CachedStatement();
-
-public:
-    DEFINE_BENTLEY_NEW_DELETE_OPERATORS
-
-    uint32_t AddRef() const {return m_refCount.IncrementAtomicPre();}
-    uint32_t GetRefCount() const {return m_refCount.load();}
-    BE_SQLITE_EXPORT uint32_t Release();
-    Utf8CP GetSQL() const {return m_sql;}
-
-    //! CachedStatements can never be Finalized externally. That will corrupt the cache.
-    void Finalize() = delete;
-};
-
-typedef RefCountedPtr<CachedStatement> CachedStatementPtr;
-
-//=======================================================================================
-//! A cache of SharedStatements that can be reused without re-Preparing. It can be very expensive to Prepare an SQL statement,
-//! so this class provides a way to save previously prepared statements for reuse (note, a prepared Statement is specific to a
-//! particular SQLite database, so there is a StatementCache for each BeSQLite::Db)
-//! By default, the cache holds 20 SharedStatements and releases the oldest statement when a new entry is added to a full cache.
-// @bsiclass
-//=======================================================================================
-struct StatementCache final: NonCopyableClass
-{
-    friend struct CachedStatement;
-private:
-
-    typedef std::list<CachedStatementPtr> Entries;
-    mutable BeMutex* m_mutex;
-    bool m_ownMutex;
-    mutable Entries m_entries;
-    uint32_t m_size;
-    Entries::iterator FindEntry(Utf8CP) const;
-    BE_SQLITE_EXPORT void AddStatement(CachedStatementPtr& newEntry, Utf8CP sql) const;
-    BE_SQLITE_EXPORT void FindStatement(CachedStatementPtr&, Utf8CP) const;
-
-public:
-    BE_SQLITE_EXPORT explicit StatementCache(uint32_t size, BeMutex* inheritedMutex = nullptr);
-    BE_SQLITE_EXPORT ~StatementCache();
-
-    BE_SQLITE_EXPORT DbResult GetPreparedStatement(CachedStatementPtr&, DbFile const& dbFile, Utf8CP sqlString, bool logError = true) const;
-    BE_SQLITE_EXPORT void Dump() const;
-    BE_SQLITE_EXPORT void Empty();
-    bool IsEmpty() const {return m_entries.empty();}
-};
-
-//=======================================================================================
-//! Values that can be bound to named parameters of an SQL statement.
-//! This is useful for cases where one part of the API constructs a part of an SQL statement and
-//! wishes to delegate additional criteria to be added by a caller (e.g. an iterator.) It is also
-//! very useful to avoid SQL injection vulnerabilities when receiving input from a user.
-//! The names must match the parameter names in the SQL statement.
-//! For example:
-//! @code
-//!  Statement stmt;
-//!  DbResult rc = stmt.Prepare(db, "SELECT * FROM Widget WHERE name LIKE @partname AND quant>@needed");
-//!  NamedParams params;
-//!  params.AddStringParameter("@partname", "bearing 21");
-//!  params.AddIntegerParameter("@needed", 200);
-//!  params.Bind(stmt);
-//! @endcode
-// @bsiclass
-//=======================================================================================
-struct NamedParams
-{
-public:
-    struct SqlParameter : RefCountedBase
-    {
-        Utf8String m_name;
-        SqlParameter(Utf8CP name) : m_name(name) {}
-        virtual void _Bind(Statement&) = 0;
-    };
-
-private:
-    typedef RefCountedPtr<SqlParameter> SqlParameterPtr;
-    Utf8String m_where;
-    bvector<SqlParameterPtr>  m_params;
-
-public:
-    //! Add a parameter value to this set of NamedParams.
-    //! @param[in] param the parameter to add
-    //! @note If more than one parameter exist with the same parameter name, the last one is used.
-    void AddSqlParameter(SqlParameter* param) {m_params.push_back(param);}
-
-    //! Add a String parameter value to this NamedParams.
-    //! @param[in] name The name of the parameter (including the "@" or ":" used in the SQL).
-    //! @param[in] val The value to be bound to the parameter.
-    BE_SQLITE_EXPORT void AddStringParameter(Utf8CP name, Utf8CP val);
-
-    //! Add an integer parameter value to this NamedParams.
-    //! @param[in] name The name of the parameter (including the "@" or ":" used in the SQL).
-    //! @param[in] val The value to be bound to the parameter.
-    BE_SQLITE_EXPORT void AddIntegerParameter(Utf8CP name, uint64_t val);
-
-    //! Add a double parameter value to this NamedParams.
-    //! @param[in] name The name of the parameter (including the "@" or ":" used in the SQL).
-    //! @param[in] val The value to be bound to the parameter.
-    BE_SQLITE_EXPORT void AddDoubleParameter(Utf8CP name, double val);
-
-    //! Add a blob parameter value to this NamedParams.
-    //! @param[in] name The name of the parameter (including the "@" or ":" used in the SQL).
-    //! @param[in] data The data value to be bound to the parameter.
-    //! @param[in] size The size value to be bound to the parameter.
-    //! @param[in] copy The Statement::MakeCopy value to be bound to the parameter.
-    BE_SQLITE_EXPORT void AddBlobParameter(Utf8CP name, void const* data, int size, Statement::MakeCopy copy);
-
-    //! ctor for NamedParams
-    //! @param[in] where an optional part of the where clause for a SELECT statement.
-    NamedParams(Utf8CP where=nullptr) {SetWhere(where);}
-
-    //! Change the value of the SQL Where clause for this NamedParam.
-    //! @param[in] where the new WHERE clause
-    //! @note it is not necessary to add "WHERE " or "AND " to your Where clause (since it's impossible for you to know which
-    //! is correct without knowing what criteria already exists.) Just supply your part of the Where clause and it will be
-    //! combined with other criteria as appropriate.
-    BE_SQLITE_EXPORT void SetWhere(Utf8CP where);
-
-    //! Get the Where clause for this NamedParam
-    Utf8StringCR GetWhere() const {return m_where;}
-
-    //! Bind all of the added parameters to the supplied statement.
-    //! @param[in] stmt the statement containing the named parameters to which these values are to be bound.
-    BE_SQLITE_EXPORT void Bind(Statement& stmt) const;
-};
-
-//=======================================================================================
-//! Base class for an Iterator of a BeSQLite::Db table. Table implementers should derive from this class to provide a convenient C++
-//! iterator for the rows of a table.
-//! <p>DbTableIterator::Entry objects only valid for the lifetime of their DbTableIterator. This is not valid:
-//! @code
-//!          DbTableIterator::Entry e = table.MakeIterator().begin();
-//! @endcode
-//! because the temporary DbTableIterator goes out of scope, making the Entry invalid. Instead, do this:
-//! @code
-//!          DbTableIterator iter = table.MakeIterator();
-//!          DbTableIterator::Entry e = iter.begin();
-//! @endcode
-//! and make sure the DbTableIterator is valid for the lifetime of its Entries.
-// @bsiclass
-//=======================================================================================
-struct DbTableIterator  : NonCopyableClass
-{
-protected:
-    mutable DbP m_db;
-    mutable CachedStatementPtr m_stmt;
-    NamedParams m_params;
-
-    explicit DbTableIterator(DbCR db) : m_db(const_cast<DbP>(&db)) {}
-
-    //! Move ctor. DbTableIterator are not copyable, but they are movable.
-    DbTableIterator(DbTableIterator&& rhs) : m_db(rhs.m_db), m_stmt(std::move(rhs.m_stmt)), m_params(rhs.m_params) {}
-
-    BE_SQLITE_EXPORT Utf8String MakeSqlString(Utf8CP sql, bool hasWhere=false) const;
-
-public:
-    struct Entry
-    {
-    protected:
-        bool  m_isValid;
-        StatementP m_sql;
-        Entry(StatementP sql, bool isValid) {m_sql=sql; m_isValid=isValid;}
-        void Verify() const {BeAssert(nullptr != m_sql->GetSqlStatementP());}
-
-    public:
-        bool IsValid() const {return m_isValid && (nullptr!=m_sql->GetSqlStatementP());}
-        void Invalidate() {m_isValid=false;}
-
-        Entry& operator++() {m_isValid=(BeSQLite::BE_SQLITE_ROW == m_sql->Step()); return *this;}
-        Entry const& operator* () const {return *this;}
-        bool operator!=(Entry const& rhs) const {return (m_isValid != rhs.m_isValid);}
-        bool operator==(Entry const& rhs) const {return (m_isValid == rhs.m_isValid);}
-    };
-
-    //! Get the prepared statement for this iterator. This can be used to bind parameters before calling /c begin.
-    Statement* GetStatement() {return m_stmt.get();}
-
-    //! Get a reference to the NamedParams for this iterator. This is useful for adding additional WHERE clause
-    //! filtering to the iterator.
-    NamedParams& Params() {return m_params;}
-};
-
-//=======================================================================================
-//! Defines a callback for providing information on the progress of a compress or
-//! decompress operation.
-// @bsiclass
-//=======================================================================================
-struct ICompressProgressTracker
-{
-    //! @param[in] inSize size of the source file
-    //! @param[in] outSize size of the output; -1 if no valid information is available.
-    //! Returning anything other than BSISUCCESS causes the operation to abort.
-    virtual StatusInt _Progress(uint64_t inSize, int64_t outSize) = 0;
-};
-
-//=======================================================================================
-// Used to hold large in-memory buffers in chunks, without requiring large mallocs.
-// @bsiclass
-//=======================================================================================
-struct ChunkedArray {
-    using Chunk = bvector<Byte>;
-    int m_maxSize; // when Append is called and the current chunk is already larger than this, start a new chunk.
-    size_t m_size = 0; // total number of bytes in all chunks
-    bvector<Chunk> m_chunks;
-
-    void Clear() { m_size = 0; m_chunks.clear(); }
-    bool IsEmpty() const { return m_size == 0; }
-    ChunkedArray(int maxSize = 64 * 1024) { m_maxSize = maxSize; }
-    ChunkedArray(ChunkedArray&& other) { *this = std::move(other); }
-    ChunkedArray& operator=(ChunkedArray&& other) {
-        m_maxSize = other.m_maxSize;
-        m_chunks = std::move(other.m_chunks);
-        m_size = other.m_size;
-        other.m_size = 0;
-        return *this;
-    }
-    void Append(Byte const* data, int size) {
-        m_size += size;
-        if (m_chunks.size() > 0 && m_chunks.back().size() < m_maxSize)
-            m_chunks.back().insert(m_chunks.back().end(), data, data + size);
-        else
-            m_chunks.emplace_back(Chunk(data, data + size));
-    }
-    struct Reader {
-        ChunkedArray const& m_array;
-        size_t m_offset = 0;
-        int m_chunkNum = 0;
-        size_t m_currPos = 0;
-        Reader(ChunkedArray const& array) : m_array(array) {}
-        BE_SQLITE_EXPORT void Read(Byte* data, int *pSize);
-        BE_SQLITE_EXPORT int Seek(int64_t offset, bool fromBeginning = true);
-    };
-};
-
-//=======================================================================================
-//! Table for "embedding" data files within a BeSQLite::Db. Embedded files are stored as a series of chunks as blobs, and
-//! optionally the can be compressed. Files can either be embedded by importing via a local file, or by supplying an in-memory buffer.
-//! Once embedded, files can either be exported into a new local file, or read into an in-memory buffer.
-//! Entries are identified within the DbEmbeddedFileTable by a name, which is just a case-insensitive string that must be unique.
-//! <p> You can use whatever technique you want to name your embedded files. But generally it is inadvisable to use the full
-//! path of a physical file, since those paths will reference disks, directories, etc. that will likely not exist on other
-//! target machines or operating systems.
-//! <p> Optionally, entries can have a description string and a type string for filtering.
-// @bsiclass
-//=======================================================================================
-struct DbEmbeddedFileTable
-{
-private:
-    friend struct Db;
-    DbR m_db;
-    DbEmbeddedFileTable(DbR db) : m_db(db) {}
-
-    BeBriefcaseBasedId GetNextEmbedFileId() const; //!< @private
-
-public:
-    //=======================================================================================
-    //! An Iterator over the entries of a DbEmbeddedFileTable.
-    // @bsiclass
-    //=======================================================================================
-    struct Iterator : DbTableIterator
-    {
-    public:
-        explicit Iterator(DbCR db) : DbTableIterator(db) {}
-
-        struct Entry : DbTableIterator::Entry
-        {
-            using iterator_category=std::input_iterator_tag;
-            using value_type=Entry const;
-            using difference_type=std::ptrdiff_t;
-            using pointer=Entry const*;
-            using reference=Entry const&;
-
-        private:
-            friend struct Iterator;
-            Entry(StatementP sql, bool isValid) : DbTableIterator::Entry(sql,isValid) {}
-        public:
-            BE_SQLITE_EXPORT Utf8CP GetNameUtf8() const;          //!< the name of this embedded file.
-            BE_SQLITE_EXPORT Utf8CP GetDescriptionUtf8() const;   //!< the description of this embedded file.
-            BE_SQLITE_EXPORT Utf8CP GetTypeUtf8() const;          //!< the type of this embedded file.
-            BE_SQLITE_EXPORT uint64_t GetFileSize() const;        //!< the total size, in bytes, of this embedded file.
-            BE_SQLITE_EXPORT uint32_t GetChunkSize() const;       //!< the chunk size used to embed this file.
-            BE_SQLITE_EXPORT DateTime GetLastModified() const;    //!< the time the file was last modified.
-            BE_SQLITE_EXPORT BeBriefcaseBasedId GetId() const;   //!< the id of this embedded file.
-            Entry const& operator* () const {return *this;}
-        };
-
-        typedef Entry const_iterator;
-        typedef const_iterator iterator;
-        BE_SQLITE_EXPORT const_iterator begin() const;
-        const_iterator end() const {return Entry(nullptr, false);}
-        BE_SQLITE_EXPORT size_t QueryCount() const;
-    };
-    //! return an iterator over this embedded file table.
-    Iterator MakeIterator() const {return Iterator(m_db);}
-
-    //! Query the values for an embedded file, by name.
-    //! @param[in] name the (case insensitive) name by which the file was embedded.
-    //! @param[out] totalSize the total size in bytes of the file. May be nullptr.
-    //! @param[out] chunkSize the chunk size used to embed this file. May be nullptr.
-    //! @param[out] descr the description of this file. May be nullptr.
-    //! @param[out] typeStr the type of this file. May be nullptr.
-    //! @param[out] lastModified the time the file was last modified. May be nullptr.
-    //! @return the id  of the file, if found. If there is no entry of the given name, id will be invalid.
-    BE_SQLITE_EXPORT BeBriefcaseBasedId QueryFile(Utf8CP name, uint64_t* totalSize = nullptr, DateTime* lastModified = nullptr,
-        uint32_t* chunkSize = nullptr, Utf8StringP descr = nullptr, Utf8StringP typeStr = nullptr );
-    BE_SQLITE_EXPORT BeBriefcaseBasedId ImportDbFile(DbResult& stat, Utf8CP name, Utf8CP localFileName, Utf8CP typeStr, Utf8CP description = nullptr, DateTime const* lastModified = nullptr, uint32_t chunkSize = 500 * 1024, bool supportRandomAccess = true);
-
-    //! Import a copy of an existing file from the local filesystem into this BeSQLite::Db.
-    //! @param[out] stat Success or error code. May be nullptr.
-    //! @param[in] name the (case insensitive) name by which the file will be known, once it is embedded. Must be unique.
-    //! @param[in] localFileName the name of a physical file on the local filesystem to be imported. The import will fail if the file doesn't
-    //! exist or can't be read.
-    //! @param[in] typeStr a string that identifies the kind of file this entry holds. This can be used for filtering the list of embedded files. Should not be nullptr.
-    //! @param[in] description a string that describes this entry. May be nullptr.
-    //! @param[in] lastModified the time the file was last modified. May be nullptr.
-    //! @param[in] chunkSize the maximum number of bytes that are saved in a single blob to hold this file. There are many tradeoffs involved in
-    //! choosing a good chunkSize, so be careful to test for optimal size. Generally, the default is fine.
-    //! @param[in] supportRandomAccess if true, ignore the specified chunkSize and calculate it instead.  Generally, the default should be used.
-    //! @return Id of the embedded file
-    BE_SQLITE_EXPORT BeBriefcaseBasedId Import(DbResult* stat, bool compress, Utf8CP name, Utf8CP localFileName, DateTime const* lastModified = nullptr,
-        Utf8CP typeStr = nullptr, Utf8CP description = nullptr, uint32_t chunkSize = 500 * 1024, bool supportRandomAccess = true);
-    BE_SQLITE_EXPORT DbResult ExportDbFile(Utf8CP localFileName, Utf8CP name, ICompressProgressTracker* progress=nullptr);
-
-    //! Create a new file on the local file system with a copy of the content of an embedded file, by name.
-    //! @param[in] localFileName the name for the new file. This method will fail if the file already exists or cannot be created.
-    //! @param[in] name the name by which the file was embedded.
-    //! @param[in] progress the interface to call to report progress.  May be nullptr.
-    //! @return BE_SQLITE_OK if the file was successfully exported, and error status otherwise.
-    BE_SQLITE_EXPORT DbResult Export(Utf8CP localFileName, Utf8CP name, ICompressProgressTracker* progress=nullptr);
-
-    //! Extract and de-compress the specified embedded file to the supplied bvector.
-    //! @param[in] buffer where to store the extracted bytes
-    //! @param[in] name the name by which the file was embedded.
-    //! @return BE_SQLITE_OK if the data was successfully extracted, and error status otherwise.
-    BE_SQLITE_EXPORT DbResult Read(ChunkedArray& buffer, Utf8CP name);
-
-    //! Replace the content of a previously embedded file with the content of a different file on the local file system.
-    //! @param[in] name the name by which the file was embedded.
-    //! @param[in] localFileName the name of the new file to be embedded. This method will fail if the file does not exist or cannot be read.
-    //! @param[in] chunkSize the maximum number of bytes that are saved in a single blob to hold this file. There are many tradeoffs involved in
-    //! choosing a good chunkSize, so be careful to test for optimal size. Generally, the default is fine.
-    //! @param[in] lastModified the time the file was last modified. May be nullptr.
-    //! @return BE_SQLITE_OK if the new file was successfully replaced, and error status otherwise.
-    BE_SQLITE_EXPORT DbResult Replace(Utf8CP name, Utf8CP localFileName, DateTime const* lastModified = nullptr, uint32_t chunkSize=500*1024);
-
-    //! Add a new entry into this embedded file table. This merely creates an entry and id for the file, it will have no content. This method is used to subsequently
-    //! add data from an in-memory buffer via Save.
-    //! @param[in] name the (case insensitive) name by which the file will be known, once it is embedded. Must be unique.
-    //! @param[in] typeStr a string that identifies the kind of file this entry holds. This can be used for filtering the list of embedded files. Should not be nullptr.
-    //! @param[in] description a string that describes this entry. May be nullptr.
-    //! @param[in] lastModified the time the file was last modified. May be nullptr. If not specified, then no last-modifed time will be recorded for this embedded file.
-    //! @return BE_SQLITE_OK if the entry was successfully added, and error status otherwise.
-    BE_SQLITE_EXPORT DbResult AddEntry(Utf8CP name, Utf8CP typeStr, Utf8CP description = nullptr, DateTime const* lastModified = nullptr);
-
-    //! Save an in-memory buffer as the data for an entry in this embedded file table. This method will replace any existing data for the entry. The entry
-    //! must have been previously created, either by Import or AddEntry.
-    //! @param[in] data the file data to save.
-    //! @param[in] size the number of bytes in data.
-    //! @param[in] name the name by which the file was embedded.
-    //! @param[in] lastModified the updated last-modified time to associate with the embedded file. May be nullptr. If Save is called after AddEntry, then it makes sense to pass nullptr.
-    //! If Save is called to update an existing entry, then it makes sense to update its last-modified time. If not specified, then the last-modified time of the embedded file (if any) is left unchanged.
-    //! @param[in] compress if true, the file will be compressed as it is imported. This makes the Db smaller, but is also slower to import and later read.
-    //! @param[in] chunkSize the maximum number of bytes that are saved in a single blob to hold this file. There are many tradeoffs involved in
-    //! choosing a good chunkSize, so be careful to test for optimal size. Generally, the default is fine.
-    //! @return BE_SQLITE_OK if the entry was successfully saved, and error status otherwise.
-    BE_SQLITE_EXPORT DbResult Save(void const* data, uint64_t size, Utf8CP name, DateTime const* lastModified = nullptr, bool compress=true, uint32_t chunkSize=500*1024);
-
-
-    //! Remove an entry from this embedded file table, by name. All of its data will be deleted from the Db.
-    //! @param[in] name the name by which the file was embedded.
-    //! @return BE_SQLITE_OK if the entry was successfully removed, and error status otherwise.
-    BE_SQLITE_EXPORT DbResult Remove(Utf8CP name);
-
-    //! Create the Embedded file table if it doesn't exist
-    DbResult CreateTable() const;
-};
-
-//! SQLite Transaction modes corresponding to https://www.sqlite.org/lang_transaction.html
-enum class BeSQLiteTxnMode : int {None=0, Deferred=1, Immediate=2, Exclusive=3,};
-
-//! Determines whether and how the default transaction should be started when a Db is created or opened.
-enum class DefaultTxn : int
-{
-    //! Do not start a default transaction. This is generally not a good idea except for very specialized cases. All access to a database requires a transaction.
-    //! So, unless you start a "default" transaction, you must wrap all SQL statements with a \ref Savepoint.
-    No = (int) BeSQLiteTxnMode::None,
-    //! Create a default "normal" transaction. SQLite will acquire locks as they are needed.
-    Yes = (int) BeSQLiteTxnMode::Deferred,
-    //! Create a default transaction using SQLite "immediate" mode. This acquires the "reserved" locks on the database (see http://www.sqlite.org/lang_transaction.html)
-    //! when the file is opened and then attempts to reacquire them every time the default transaction is committed.
-    Immediate = (int) BeSQLiteTxnMode::Immediate,
-    //! Create a default transaction using SQLite "exclusive" mode. This acquires all locks on the database (see http://www.sqlite.org/lang_transaction.html)
-    //! when the file is opened. The locks are never released until the database is closed. Only exclusive access guarantees that no other process will be able to
-    //! gain access (and thereby block access from this connection) to the file when the default transaction is committed. Use of DefaultTxn_Exclusive requires
-    //! that the database be opened for read+write access and the open will fail if you attempt to use it on a readonly connection.
-    Exclusive = (int) BeSQLiteTxnMode::Exclusive
-};
-
-//=======================================================================================
-//! Savepoint encapsulates SQLite transactions against a BeSQLite::Db. Savepoint is implemented using
-//! SQLite BEGIN, COMMMIT and SAVEPOINT statements, so they can nest (see http://www.sqlite.org/lang_savepoint.html for details). There is no way to
-//! hold a BeSQLite transaction open without a Savepoint object. That is, no transaction survives beyond the scope of its
-//! Savepoint object. However, Savepoint can be committed, and restarted, and canceled within their lifecycle.
-//! <p><h2>Default Transactions</h2>
-//! When you create or open a BeSQLite::Db, you can optionally specify that you wish to open a "default transaction". Every BeSQLite::Db holds a
-//! Savepoint for this purpose. The default transaction Savepoint remains active for the lifecycle of the BeSQLite::Db, and can be
-//! committed and canceled using the Db::   SaveChanges and Db::AbandonChanges methods, respectively.
-//! <p>
-//! Savepoints are auto-committed on destruction. If you wish to abandon the changes made in a Savepoint, you must call
-//! Savepoint::Cancel() on it before it is destroyed.
-// @bsiclass
-//=======================================================================================
-struct EXPORT_VTABLE_ATTRIBUTE Savepoint : NonCopyableClass
-{
-#if !defined (DOCUMENTATION_GENERATOR)
-protected:
-    friend struct DbFile;
-    Db*         m_db;
-    DbFile*     m_dbFile;
-    int32_t     m_depth;
-    BeSQLiteTxnMode  m_txnMode;
-    Utf8String  m_name;
-
-    virtual void _OnDeactivate(bool isCommit) {m_depth=-1;}
-    BE_SQLITE_EXPORT virtual DbResult _Begin(BeSQLiteTxnMode);
-    BE_SQLITE_EXPORT virtual DbResult _Commit(Utf8CP operation);
-    BE_SQLITE_EXPORT virtual DbResult _Cancel();
-
-    Savepoint(DbFile& db, Utf8CP name, BeSQLiteTxnMode txnMode) : m_dbFile(&db), m_name(name), m_txnMode(txnMode) {m_db=nullptr; m_depth = -1;}
-#endif
-
-public:
-    //! Construct a Savepoint against a BeSQLite::Db. Savepoints must have a name and can be nested. Optionally, the savepoint can be started (via Begin)
-    //! @param[in] db the database for this Savepoint.
-    //! @param[in] name the name of this Savepoint. Does not have to be unique, but must not be nullptr.
-    //! @param[in] beginTxn if true Begin() is called in constructor. To see if Begin was successful, check IsActive.
-    //! @param[in] txnMode the default transaction mode for this Savepoint
-    BE_SQLITE_EXPORT Savepoint(Db& db, Utf8CP name, bool beginTxn=true, BeSQLiteTxnMode txnMode=BeSQLiteTxnMode::Deferred);
-
-    //! dtor for Savepoint. If the Savepoint is still active, it is committed.
-    BE_SQLITE_EXPORT virtual ~Savepoint();
-
-    //! Determine whether this Savepoint is active or not.
-    bool IsActive() const {return GetDepth() >= 0;}
-
-    //! Get the savepoint depth for this Savepoint. This will always be a number >= 0 if the savepoint is active.
-    int32_t GetDepth() const {return m_depth;}
-
-    //! Get the name of this Savepoint.
-    Utf8CP GetName() const {return m_name.c_str();}
-
-    //! Get the default transaction mode for this SavePoint
-    BeSQLiteTxnMode GetTxnMode() const {return m_txnMode;}
-
-    //! Sets the default transaction mode for this Savepoint.
-    void SetTxnMode(BeSQLiteTxnMode mode) {m_txnMode = mode;}
-
-    //! Begin a transaction against the database. Fails if this Savepoint is already active.
-    //! See SQLite "BEGIN" and "SAVEPOINT" documentation for other conditions.
-    //! @param[in] mode The transaction mode for this transaction
-    BE_SQLITE_EXPORT DbResult Begin(BeSQLiteTxnMode mode);
-
-    //! Begin a transaction against the database with the default transaction mode
-    DbResult Begin() {return Begin(m_txnMode);}
-
-    //! Commit this Savepoint, if active. Executes the SQLite "RELEASE" command. If this is the outermost transaction, this will save changes
-    //! to the disk.
-    //! @param[in] operation The name of the operation being committed. If change trackers are active, they may save this string along with the
-    //! changeset to identify it.
-    //! @note After Commit, the Savepoint is not active. If you mean to save your changes but leave this Savepoint open, call Save.
-    //! @note If a Savepoint is active when it is destroyed, it is automatically committed.
-    BE_SQLITE_EXPORT DbResult Commit(Utf8CP operation=nullptr);
-
-    //! Commit this transaction and then restart it. If this is the outermost Savepoint, this will save changes to disk but leave
-    //! a new transaction active.
-    BE_SQLITE_EXPORT DbResult Save(Utf8CP operation);
-
-    //! Cancel this transaction. Executes the SQLite "ROLLBACK" command if the Savepoint is active.
-    BE_SQLITE_EXPORT DbResult Cancel();
-};
-
-//=======================================================================================
-//! DbBuffer use SQLite memory management api https://www.sqlite.org/c3ref/free.html
-//! It can be used with certain sqlite api which return buffer that need to be freed by
-//! caller code.
-// @bsiclass
-//=======================================================================================
-struct DbBuffer final {
-    using SqlMemP = void*;
-    using SqlMemCP = const void*;
-    using ByteP = uint8_t*;
-    using ByteCP = const uint8_t*;
-    private:
-        SqlMemP m_buff;
-        uint64_t m_size;
-
-        void EnsureCapacity(uint64_t);
-        void Realloc(uint64_t);
-
-        BE_SQLITE_EXPORT void Free();
-        BE_SQLITE_EXPORT void Alloc(uint64_t);
-        BE_SQLITE_EXPORT void CopyFrom(SqlMemCP, uint64_t);
-        BE_SQLITE_EXPORT void MoveFrom(DbBuffer& buff);
-        BE_SQLITE_EXPORT void TakeOwnership(SqlMemP, uint64_t);
-
-    public:
-        DbBuffer(): m_size(0),m_buff(0){}
-        explicit DbBuffer(uint64_t size): m_size(0),m_buff(0) { Alloc(size); }
-        DbBuffer(SqlMemCP buff, uint64_t sz): m_size(0),m_buff(0) { CopyFrom(buff, sz); }
-        DbBuffer(SqlMemP buff, uint64_t sz): m_size(0),m_buff(0) { TakeOwnership(buff, sz); }
-        DbBuffer(DbBuffer&& rhs): m_size(0),m_buff(0) { MoveFrom(rhs); };
-        DbBuffer(DbBuffer const& rhs): m_size(0),m_buff(0) { CopyFrom(rhs.m_buff, rhs.m_size); };
-        DbBuffer& operator = (DbBuffer&& rhs) { MoveFrom(rhs); return *this;}
-        DbBuffer& operator = (DbBuffer const& rhs) { CopyFrom(rhs.m_buff, rhs.m_size); return *this;}
-        ~DbBuffer() { Free(); }
-
-        explicit operator SqlMemCP() const { return m_buff; }
-        explicit operator SqlMemP() { return const_cast<SqlMemP>(m_buff); }
-        explicit operator ByteCP() const { return (ByteCP)(SqlMemCP)*this;  }
-        explicit operator ByteP () { return (ByteP)(SqlMemP)*this;  }
-
-        //! return ptr to allocated memory
-        SqlMemP DataP() const { return const_cast<SqlMemP>(m_buff); }
-
-        //! return const ptr to allocated memory
-        SqlMemCP Data() const { return m_buff; }
-
-        //! return size of buffer which can be less or equal to Capacity()
-        uint64_t Size() const { return m_size; }
-
-        //! check if buffer has been allocated
-        bool Empty() const { return m_buff == nullptr && m_size == 0; }
-
-        //! return total size of allocated memory which can be larger then what returned by Size()
-        BE_SQLITE_EXPORT uint64_t Capacity() const;
-
-        //! fill buffer with zeros
-        BE_SQLITE_EXPORT void Zero();
-
-        //! detach from memory making someone else responsible to free it.
-        BE_SQLITE_EXPORT std::pair<SqlMemP,uint64_t> Detach();
-
-        //! see sqlite3_free in https://www.sqlite.org/c3ref/free.html
-        BE_SQLITE_EXPORT static void SqliteFree(SqlMemP);
-
-        //! see sqlite3_malloc64 in https://www.sqlite.org/c3ref/free.html
-        BE_SQLITE_EXPORT static SqlMemP SqliteAlloc(uint64_t);
-
-        //! see sqlite3_realloc64 in https://www.sqlite.org/c3ref/free.html
-        BE_SQLITE_EXPORT static SqlMemP SqliteRealloc(SqlMemP, uint64_t);
-
-        //! see sqlite3_msize in https://www.sqlite.org/c3ref/free.html
-        BE_SQLITE_EXPORT static uint64_t SqliteMSize(SqlMemP);
-};
-
-//=======================================================================================
-//! Every BeSQLite::Db has a table for storing "Properties".
-//! Properties are essentially "named values" and are used to store "non-SQL" information in the database. Generally, for each type of
-//! Property there are zero, one, or perhaps a small set of instances and they therefore don't warrant having their own table. Property values
-//! have both a blob and a text string. Either or both may be nullptr (and typically one or the other is.)
-//! For example, the GUID of the database itself is stored in the Properties table.
-//! <p>
-//! This class forms a "specification" to save and retrieve a type of Property. The specification has three parts: a "Name" string, a "Namespace"
-//! and a flag indicating how the property is to be transacted. The combination of Name and Namespace must be unique. The Namespace part
-//! identifies a group of Properties that are related somehow. The Name part specifies the Property's meaning within the Namespace. When instances of properties
-//! are saved or queried, they are identified by two ids (called "Id" and "SubId"), forming a 2 dimensional array of instances of a given PropertySpec.
-//! <h2>Cached Properties</h2>
-//! Some properties hold values that are accessed or changed frequently. While the property system is relatively efficient, its primary goal is
-//! not access speed, and does not use any memory except while accessing properties. By specifying txnMode=TXN_MODE_Cached, a property's value will
-//! be held in memory as it is queried or changed. Changes are saved when the transaction is committed. This makes any such property faster to access at the expense of memory. This mode should be
-//! used judiciously, and reserved for only the few properties that warrant it.
-// @bsiclass
-//=======================================================================================
-struct PropertySpec
-{
-public:
-    //! Determine whether a property's data may be compressed.
-    enum class Compress
-    {
-        //! never compress this property
-        No=0,
-
-        //! the property value may be compressed before it is saved. The property won't necessarily be compressed unless its size is large enough
-        //! (usually 100 bytes) and the actual compression results in a net savings.
-        Yes=1
-    };
-
-    enum class Mode {Normal=0, Cached=2,};
-
-private:
-    Mode m_mode;
-    Compress m_compress;
-    bool   m_saveIfNull;
-    Utf8CP m_name;
-    Utf8CP m_namespace;
-
-public:
-    //! Construct an instance of a PropertySpec with values for name and namespace
-    //! @param[in] name The Name part of this Property specification
-    //! @param[in] nameSpace The Namespace part of this Property specification.
-    //! @param[in] mode the transaction mode for this property.
-    //! @param[in] compress If Compress::Yes, the property value may be compressed before it is saved. The property won't necessarily be compressed unless
-    //!            its size is large enough (usually 100 bytes) and the actual compression results in a net savings.
-    //! @param[in] saveIfNull If true, this property will be saved even if its value is nullptr. Otherwise it is deleted if its value is Null.
-    //! @note name and namespace should always point to static strings.
-    PropertySpec(Utf8CP name, Utf8CP nameSpace, Mode mode=Mode::Normal, Compress compress=Compress::Yes, bool saveIfNull=false) : m_name(name), m_namespace(nameSpace), m_compress(compress), m_mode(mode), m_saveIfNull(saveIfNull){}
-
-    //! Copy a PropertySpec, changing only the mode
-    PropertySpec(PropertySpec const& other, Mode mode) {*this = other; m_mode=mode;}
-
-    Utf8CP GetName() const {return m_name;}
-    Utf8CP GetNamespace() const {return m_namespace;}
-
-    bool IsCached()  const {return Mode::Cached == m_mode;}     //!< Determine whether this PropertySpec is cached or not.
-    bool SaveIfNull() const {return m_saveIfNull;}              //!< Determine whether this PropertySpec saves NULL values or not.
-    bool IsCompress() const {return Compress::Yes==m_compress;} //!< Determine whether this PropertySpec requests to compress or not.
-};
-
-typedef PropertySpec const& PropertySpecCR;
-
-//=======================================================================================
-//! Supply a BusyRetry handler to BeSQLite (see https://www.sqlite.org/c3ref/busy_handler.html).
-// @bsiclass
-//=======================================================================================
-struct BusyRetry : RefCountedBase {
-private:
-    uint32_t m_timeout;
-    int m_retries;
-
-public:
-    BusyRetry(int retries = 5, uint32_t timeout = 1000) : m_retries(retries), m_timeout(timeout) {}
-
-    //! Called when SQLite is blocked by another connection to a database. The default implementation performs 5 retries
-    //! with a 1 second delay. Subclasses can change the timeout period or interact with the user, if necessary.
-    //! @param[in] count the number of times this method has been called for this busy event.
-    //! @return 0 to stop retrying and return a BE_SQLITE_BUSY error. Any non-zero value will attempt another retry.
-    BE_SQLITE_EXPORT virtual int _OnBusy(int count) const;
-};
-
-//=======================================================================================
-// Cached "briefcase local values"
-//! @private
-// @bsiclass
-//=======================================================================================
-struct CachedBLV
-{
-private:
-    Utf8String   m_name;
-    bool         m_isUnset;
-    mutable bool m_dirty;
-    uint64_t     m_value;
-
-public:
-    explicit CachedBLV(Utf8CP name);
-    Utf8CP GetName() const {return m_name.c_str();}
-    uint64_t GetValue() const {BeAssert(!m_isUnset); return m_value;}
-    void ChangeValue(uint64_t value, bool initializing = false);
-    uint64_t Increment();
-    bool IsUnset() const {return m_isUnset;}
-    bool IsDirty() const {BeAssert(!m_isUnset); return m_dirty;}
-    void SetIsNotDirty() const;
-    void Reset();
-};
-
-//=======================================================================================
-// Cache for uint64_t BriefcaseLocalValues. This is for BLV's that are of type uint64_t and are frequently
-// accessed and/or modified. The BLVs are identified in the cache by "registering" their name are thereafter
-// accessed by index. The cache is held in memory for performance. It is automatically saved whenever a transaction is committed.
-//! @private
-// @bsiclass
-//=======================================================================================
-struct BriefcaseLocalValueCache : NonCopyableClass
-{
-private:
-    friend struct DbFile;
-    friend struct Db;
-    bvector<CachedBLV> m_cache;
-    DbFile& m_dbFile;
-    mutable BeMutex m_mutex;
-
-    void Clear();
-    bool TryQuery(CachedBLV*&, size_t rlvIndex);
-
-public:
-    BriefcaseLocalValueCache(DbFile& dbFile) : m_dbFile(dbFile) {}
-
-    //! Register a BriefcaseLocalValue name with the Db.
-    //! @remarks On closing the Db the registration is cleared.
-    //! @param[out] rlvIndex Index for the BriefcaseLocalValue used as input to the BriefcaseLocalValue API.
-    //! @param[in] rlvName Name of the BriefcaseLocalValue. Db does not make a copy of @p rlvName, so the caller
-    //! has to ensure that it remains valid for the entire lifetime of the Db object.
-    //! @return BE_SQLITE_OK if registration was successful. Error code, if a BriefcaseLocalValue with the same
-    //! name has already been registered.
-    BE_SQLITE_EXPORT DbResult Register(size_t& rlvIndex, Utf8CP rlvName);
-
-    //! Look up the BriefcaseLocalValue index for the given name
-    //! @param[out] rlvIndex Found index for the BriefcaseLocalValue
-    //! @param[in] rlvName Name of the BriefcaseLocalValue
-    //! @return true, if the BriefcaseLocalValue index was found, i.e. a BriefcaseLocalValue is registered for @p rlvName,
-    //! false otherwise.
-    BE_SQLITE_EXPORT bool TryGetIndex(size_t& rlvIndex, Utf8CP rlvName);
-
-    //! Save an BriefcaseLocalValue into the BEDB_TABLE_Local table.
-    //! @param[in] rlvIndex The index of the BriefcaseLocalValue to query.
-    //! @param[in] value Value to save
-    //! @return BE_SQLITE_OK if successful, error code otherwise.
-    //! @see RegisterBriefcaseLocalValue
-    BE_SQLITE_EXPORT DbResult SaveValue(size_t rlvIndex, uint64_t value);
-
-    //! Read a BriefcaseLocalValue from BEDB_TABLE_Local table.
-    //! @param[out] value Retrieved value
-    //! @param[in] rlvIndex The index of the BriefcaseLocalValue to query.
-    //! @return BE_SQLITE_OK if the value exists, error code otherwise.
-    //! @see RegisterBriefcaseLocalValue
-    BE_SQLITE_EXPORT DbResult QueryValue(uint64_t& value, size_t rlvIndex);
-
-    //! Increment the BriefcaseLocalValue by one for the given @p rlvIndex.
-    //! @param[out] newValue Incremented value
-    //! @param[in] rlvIndex The index of the BriefcaseLocalValue to increment.
-    //! @return BE_SQLITE_OK in case of success. Error code otherwise. If initialValue is nullptr and
-    //!         the BriefcaseLocalValue does not exist, and error code is returned.
-    //! @see RegisterBriefcaseLocalValue
-    BE_SQLITE_EXPORT DbResult IncrementValue(uint64_t& newValue, size_t rlvIndex);
-
-    // save if supplied value is greater than current value.
-    BE_SQLITE_EXPORT DbResult CheckMaxValue(uint64_t value, size_t rlvIndex);
-};
-
-//=======================================================================================
-//! The Db file's profile version compared to what the current software expects.
-// @bsiclass
-//=======================================================================================
-struct ProfileState final
-    {
-    enum class Age
-        {
-        Newer,
-        UpToDate,
-        Older
-        };
-
-    enum class CanOpen
-        {
-        Readwrite, //<! File can be opened without restrictions
-        Readonly, //<! File can only be opened read-only
-        No //<! File cannot be opened
-        };
-
-    private:
-        Age m_age = Age::UpToDate;
-        CanOpen m_canOpen = CanOpen::Readwrite;
-        bool m_isUpgradable = false;
-
-        ProfileState(Age age, CanOpen canOpen, bool isUpgradable) : m_age(age), m_canOpen(canOpen), m_isUpgradable(isUpgradable) {}
-    public:
-        static ProfileState UpToDate() { return ProfileState(Age::UpToDate, CanOpen::Readwrite, false); }
-        static ProfileState Newer(CanOpen canOpen) { return ProfileState(Age::Newer, canOpen, false); }
-        static ProfileState Older(CanOpen canOpen, bool isUpgradable) { return ProfileState(Age::Older, canOpen, isUpgradable); }
-        static ProfileState Error() { return ProfileState(Age::UpToDate, CanOpen::No, false); }
-
-        bool operator==(ProfileState const& rhs) const { return m_age == rhs.m_age && m_canOpen == rhs.m_canOpen && m_isUpgradable == rhs.m_isUpgradable; }
-        bool operator!=(ProfileState const& rhs) const { return !(*this == rhs); }
-
-        bool IsError() const { return m_age == Age::UpToDate && m_canOpen == CanOpen::No; }
-        bool IsUpToDate() const { return m_age == Age::UpToDate; }
-        bool IsOlder() const { return m_age == Age::Older; }
-        bool IsNewer() const { return m_age == Age::Newer; }
-
-        //! Indicates whether the file is up-to-date or older or newer than what the software expects.
-        Age GetAge() const { return m_age; }
-        CanOpen GetCanOpen() const { return m_canOpen; }
-        //! Indicates whether the file can be upgraded. If yes, open the file with ProfileUpgradeOptions::Upgrade.
-        bool IsUpgradable() const { return m_isUpgradable; }
-
-        BE_SQLITE_EXPORT DbResult ToDbResult() const;
-        BE_SQLITE_EXPORT ProfileState Merge(ProfileState const& rhs) const;
-    };
-
-//=======================================================================================
-// @bsiclass
-//=======================================================================================
-enum class DbProgressAction {
-    Continue = 0,
-    Interrupt = 1,
-};
-
-//=======================================================================================
-//! A physical Db file.
-// @bsiclass
-//=======================================================================================
-struct DbFile : NonCopyableClass
-{
-    friend struct Db;
-    friend struct Statement;
-    friend struct Savepoint;
-
-protected:
-    typedef RefCountedPtr<struct ChangeTracker> ChangeTrackerPtr;
-    typedef RefCountedPtr<BusyRetry> BusyRetryPtr;
-    typedef bvector<Savepoint*> DbTxns;
-    typedef DbTxns::iterator DbTxnIter;
-    struct TraceEvents: NonCopyableClass
-        {
-        DbTrace m_traceFlags;
-        TraceRowEvent m_traceRowEvent;
-        TraceStmtEvent m_traceStmtEvent;
-        TraceProfileEvent m_traceProfileEvent;
-        TraceCloseEvent m_traceCloseEvent;
-        };
-
-    mutable std::unique_ptr<TraceEvents> m_traceEvents;
-    TraceEvents& GetTraceEvents() const;
-    bool m_allowImplicitTxns;
-    bool m_inCommit;
-    mutable bool m_readonly;
-    uint64_t m_dataVersion; // for detecting changes from another process
-    SqlDbP m_sqlDb;
-    BusyRetryPtr m_retry;
-    ChangeTrackerPtr m_tracker;
-    mutable void* m_cachedProps;
-    BriefcaseLocalValueCache m_blvCache;
-    BeGuid m_dbGuid;
-    Savepoint m_defaultTxn;
-    BeBriefcaseId m_briefcaseId;
-    StatementCache m_statements;
-    NoCaseCollation m_noCaseCollation;
-    mutable std::function<DbProgressAction()> m_progressHandler;
-    DbTxns m_txns;
-    std::unique_ptr<ScalarFunction> m_regexFunc, m_regexExtractFunc, m_base36Func;
-    explicit DbFile(SqlDbP sqlDb, BusyRetry* retry, BeSQLiteTxnMode defaultTxnMode, std::optional<int> busyTimeout);
-    ~DbFile();
-
-    DbResult SetBusyTimeout(int ms);
-    DbResult StartSavepoint(Savepoint&, BeSQLiteTxnMode);
-    DbResult StopSavepoint(Savepoint&, bool isCommit, Utf8CP operation);
-    void DeactivateSavepoint(Savepoint&);
-    void DeactivateSavepoints(DbTxnIter, bool isCommit);
-    DbResult CreatePropertyTable(Utf8CP tablename, Utf8CP ddl);
-    DbResult SaveCachedProperty(PropertySpecCR spec, uint64_t id, uint64_t subId, Utf8CP stringData, void const* value, uint32_t size) const;
-    struct CachedPropertyMap& GetCachedPropMap() const;
-    struct CachedPropertyValue& GetCachedProperty(PropertySpecCR spec, uint64_t id, uint64_t subId) const;
-    struct CachedPropertyValue* FindCachedProperty(PropertySpecCR spec, uint64_t id, uint64_t subId) const;
-    DbResult QueryCachedProperty(Utf8String*, void** value, uint32_t size, PropertySpecCR spec, uint64_t id, uint64_t subId) const;
-    void DeleteCachedProperty(PropertySpecCR spec, uint64_t id, uint64_t subId);
-    void DeleteCachedPropertyMap();
-    void SaveCachedProperties(bool isCommit);
-    Utf8String GetLastError(DbResult* lastResult) const;
-    void SaveCachedBlvs(bool isCommit);
-    DbResult SetNoCaseCollation(NoCaseCollation col);
-    NoCaseCollation GetNoCaseCollation() const { return m_noCaseCollation; }
-    BE_SQLITE_EXPORT void SetProgressHandler(std::function<DbProgressAction()>, int) const;
-    BE_SQLITE_EXPORT DbResult SaveProperty(PropertySpecCR spec, Utf8CP strData, void const* value, uint32_t propsize, uint64_t majorId=0, uint64_t subId=0);
-    BE_SQLITE_EXPORT bool HasProperty(PropertySpecCR spec, uint64_t majorId=0, uint64_t subId=0) const;
-    BE_SQLITE_EXPORT DbResult QueryPropertySize(uint32_t& propsize, PropertySpecCR spec, uint64_t majorId=0, uint64_t subId=0) const;
-    BE_SQLITE_EXPORT DbResult QueryProperty(void* value, uint32_t propsize, PropertySpecCR spec, uint64_t majorId=0, uint64_t subId=0) const;
-    BE_SQLITE_EXPORT DbResult QueryProperty(Utf8StringR value, PropertySpecCR spec, uint64_t majorId=0, uint64_t subId=0) const;
-    BE_SQLITE_EXPORT DbResult DeleteProperty(PropertySpecCR spec, uint64_t majorId=0, uint64_t subId=0);
-    BE_SQLITE_EXPORT DbResult DeleteProperties(PropertySpecCR spec, uint64_t* majorId);
-    BE_SQLITE_EXPORT int AddFunction(DbFunction& function) const;
-    BE_SQLITE_EXPORT int AddRTreeMatchFunction(RTreeMatchFunction& function) const;
-    BE_SQLITE_EXPORT int RemoveFunction(DbFunction&) const;
-    BE_SQLITE_EXPORT BriefcaseLocalValueCache& GetBLVCache();
-    BE_SQLITE_EXPORT DbTrace ConfigTraceEvents(DbTrace, bool) const;
-    BE_SQLITE_EXPORT void DisableAllTraceEvents() const;
-    void AddDataUpdateCallback(DataUpdateCallback&) const;
-    void RemoveDataUpdateCallback() const;
-    static int TraceCallback(unsigned, void*, void*, void*);
-public:
-    Utf8String ExplainQuery(Utf8CP sql, bool explainPlan, bool suppressDiagnostics) const;
-    int OnCommit();
-
-    bool CheckImplicitTxn() const {return m_allowImplicitTxns || m_txns.size() > 0;}
-    SqlDbP GetSqlDb() const {return m_sqlDb;}
-    BE_SQLITE_EXPORT DbTxnState GetTxnState(Utf8CP schema = nullptr) const;
-};
-
-//=======================================================================================
-//! A BeSQLite database file. This class is a wrapper around the SQLite datatype "sqlite3"
-//! @note Refer to the SQLite documentation for the details of SQLite.
-//! @nosubgrouping
-// @bsiclass
-//=======================================================================================
-struct EXPORT_VTABLE_ATTRIBUTE Db : NonCopyableClass
-{
-    friend struct DbFile;
-public:
-    enum class Encoding {Utf8=0, Utf16=1};
-    enum class PageSize : int
-    {
-        PAGESIZE_1K  = 1024,
-        PAGESIZE_512 = PAGESIZE_1K / 2,
-        PAGESIZE_2K  = PAGESIZE_1K * 2,
-        PAGESIZE_4K  = PAGESIZE_1K * 4,
-        PAGESIZE_8K  = PAGESIZE_1K * 8,
-        PAGESIZE_16K = PAGESIZE_1K * 16,
-        PAGESIZE_32K = PAGESIZE_1K * 32,
-        PAGESIZE_64K = PAGESIZE_1K * 64
-    };
-
-    //! Whether to open an BeSQLite::Db readonly or readwrite.
-    enum class OpenMode {Readonly = 1<<0, ReadWrite = 1<<1, Create = ReadWrite|(1<<2)};
-
-    //=======================================================================================
-    //! Options that control whether a profile upgrade should be performed when opening a file
-    // @bsienum                                                     06/18
-    //=======================================================================================
-    enum class ProfileUpgradeOptions
-        {
-        None, //<! No profile upgrade will be performed. If a profile upgrade was required, opening the file will fail
-        Upgrade, //<! Profile upgrade will be performed if necessary.
-        };
-
-    //=======================================================================================
-    //! Parameters for controlling aspects of the opening of a Db.
-    // @bsiclass
-    //=======================================================================================
-    struct EXPORT_VTABLE_ATTRIBUTE OpenParams {
-        mutable OpenMode m_openMode;
-        DefaultTxn m_startDefaultTxn = DefaultTxn::Yes;
-        ProfileUpgradeOptions m_profileUpgradeOptions = ProfileUpgradeOptions::None;
-
-        // if set take precedence over busy handler
-        std::optional<int> m_busyTimeout;
-
-        // if true the database should be opened without checking for the BeSQLite properties table.
-        bool m_rawSQLite = false;
-
-        // if true, the database to be opened is from a CloudSqlite container.
-        bool m_fromContainer = false;
-
-        // if true, the schema lock for this Db is held by the application, so operations
-        // that require there be "no other writers on any computer anywhere" are allowed.
-        bool m_schemaLockHeld = false;
-
-        // Skip the check for SQLite file validity before opening. When using the CloudSqlite mode, the local file is not in SQLite normal format.
-        bool m_skipFileCheck = false;
-
-        // Provide uri to shared schema channel use by default during schema upgrade or update.
-        Utf8String m_schemaSyncDbUri;
-
-        BusyRetry* m_busyRetry = nullptr;
-        mutable bvector<Utf8String> m_queryParams;
-
-        // The "base" name that can be used for creating temporary files related to this Db. The string should be a name related to the current Db filename using
-        // some known pattern so that all files named "baseName*" can be deleted externally during cleanup. It must be the name of a file (that may or may not exist)
-        // in a writable directory. If not present, use the db file name.
-        Utf8String m_tempfileBase;
-
-        //! @param[in] openMode The mode for opening the database
-        //! @param[in] startDefaultTxn Whether to start a default transaction on the database.
-        //! @param[in] retry Supply a BusyRetry handler for the database connection. The BeSQLite::Db will hold a ref-counted-ptr to the retry object.
-        //!                  The default is to not attempt retries Note, many BeSQLite applications (e.g. Bim) rely on a single non-shared connection
-        //!                  to the database and do not permit sharing.
-        OpenParams(OpenMode openMode, DefaultTxn startDefaultTxn = DefaultTxn::Yes, BusyRetry* retry = nullptr) : m_openMode(openMode), m_startDefaultTxn(startDefaultTxn), m_busyRetry(retry) {}
-
-        //! @param[in] openMode The mode for opening the database
-        //! @param[in] profileUpgradeOptions Options for a profile upgrade. If an upgrade is to be performed, the Db must be opened readwrite.
-        OpenParams(OpenMode openMode, ProfileUpgradeOptions profileUpgradeOptions) : m_openMode(openMode), m_profileUpgradeOptions(profileUpgradeOptions) { BeAssert(!IsReadonly() || m_profileUpgradeOptions != ProfileUpgradeOptions::Upgrade && "ProfileUpgrade requires readwrite"); }
-
-        //! Sets the Profile Upgrade options.
-        //! @note If ProfileUpgradeOptions::Upgrade is specified, the Db must be opened readwrite.
-        //! @param[in] options Profile Upgrade options.
-        OpenParams& SetProfileUpgradeOptions(ProfileUpgradeOptions options) {
-            m_profileUpgradeOptions = options;
-            return *this;
-        }
-        //! Gets the Profile Upgrade options
-        ProfileUpgradeOptions GetProfileUpgradeOptions() const { return m_profileUpgradeOptions; }
-
-        //! Use the BeSQLite::Db api on a "raw" SQLite file. This allows use of the BeSQLite api on SQLite databases it did not create.
-        //! When BeSQLite::Db creates a database, it adds the BEDB_TABLE_Property and BEDB_TABLE_Local tables
-        //! for the Property and RepositoryLocalValue methods. If you attempt to open a SQLite file that doesn't have those
-        //! tables, BeSQLite:Db::OpenBeSQLiteDb will fail with the status BE_SQLITE_ERROR_NoPropertyTable. When the "raw sqlite" flag
-        //! is on, BeSQLite::Db::OpenBeSQLiteDb will not check for the presence of those tables, and BeSQLite::Db::CreateNewDb will not
-        //! create those tables.
-        //! @note When this flag is on, all of the Property and RepositoryLocalValue methods of BeSQLite::Db will fail.
-        void SetRawSQLite() { m_rawSQLite = true; }
-
-        //! Determine whether the "raw sqlite" flag is on or not
-        bool IsRawSQLite() const { return m_rawSQLite; }
-
-        //! Determine whether the open mode is readonly or not
-        bool IsReadonly() const { return m_openMode == OpenMode::Readonly; }
-
-        //! set the open mode
-        void SetOpenMode(OpenMode openMode) { m_openMode = openMode; }
-
-        //! Determine whether the default transaction should be started on the Db. If DefaultTxn_Yes, the default transaction
-        //! will be started on the Db after it is opened. This applies only to the connection returned by
-        //! Db::CreateNewDb or Db::OpenBeSQLiteDb; it is not a persistent property of the Db.
-        void SetStartDefaultTxn(DefaultTxn val) { m_startDefaultTxn = val; }
-
-        //! Sets a BusyRetry handler
-        //! @param[in] retry A BusyRetry handler for the database connection. The BeSQLite::Db will hold a ref-counted-ptr to the retry object.
-        //! The default is to not attempt retries.
-        void SetBusyRetry(BusyRetry* retry) { m_busyRetry = retry; }
-
-        //! Open the database as "immutable". This means that SQLite will not hold any locks on the file. Only use this if you're *sure* the
-        //! file cannot be changed by any other processes, otherwise very bad things can happen.
-        //! @see https://www.sqlite.org/c3ref/open.html
-        void SetImmutable() { AddQueryParam("immutable=1"); }
-
-        //! Set a query parameter for open/create call
-        void AddQueryParam(Utf8CP value) const { m_queryParams.push_back(value); }
-
-        BE_SQLITE_EXPORT Utf8String SetFromContainer(Utf8CP dbName, CloudContainerP container);
-    };
-
-    //=======================================================================================
-    //! Parameters for controlling aspects of creating and then opening a Db.
-    // @bsiclass
-    //=======================================================================================
-    struct CreateParams : OpenParams
-    {
-        Encoding m_encoding;
-        PageSize m_pagesize;
-        enum ApplicationId : uint64_t {APPLICATION_ID_BeSQLiteDb='BeDb',} m_applicationId;
-        bool m_failIfDbExists;
-        DateTime m_expirationDate;
-
-        //! @param[in] pagesize The pagesize for the database. Default is 4K.
-        //! @param[in] encoding The text encoding mode for the database. The default is UTF-8 and is almost always the best choice.
-        //! @param[in] failIfDbExists If true, return an error if a the specified file already exists, otherwise delete existing file.
-        //! @param[in] defaultTxn Whether to start the default transaction against the newly created Db. @see SetStartDefaultTxn
-        //! @param[in] retry Supply a BusyRetry handler for the database connection. The BeSQLite::Db will hold a ref-counted-ptr to the retry object.
-        //!                  The default is to not attempt retries Note, many BeSQLite applications (e.g. Bim) rely on a single non-shared connection
-        //!                  to the database and do not permit sharing.
-        //! @param[in] dbType Option to create a standalone or a master database.
-        explicit CreateParams(PageSize pagesize=PageSize::PAGESIZE_4K, Encoding encoding=Encoding::Utf8, bool failIfDbExists=true,
-                DefaultTxn defaultTxn=DefaultTxn::Yes, BusyRetry* retry=nullptr)
-                : OpenParams(OpenMode::Create, defaultTxn, retry), m_encoding(encoding), m_pagesize(pagesize),
-                m_failIfDbExists(failIfDbExists), m_applicationId(APPLICATION_ID_BeSQLiteDb)
-            {}
-
-        //! Set the page size for the newly created database.
-        void SetPageSize(PageSize pagesize) {m_pagesize = pagesize;}
-        //! Set the text encoding for the newly created database.
-        void SetEncoding(Encoding encoding) {m_encoding = encoding;}
-        //! Determine whether the create should fail if a file exists with the specified name.
-        void SetFailIfDbExist(bool val) {m_failIfDbExists = val;}
-        //! Set Application Id to be stored at offset 68 of the SQLite file
-        void SetApplicationId(ApplicationId applicationId) {m_applicationId=applicationId;}
-        //! Set expiration date for the newly created database.
-        void SetExpirationDate(DateTime xdate) {m_expirationDate=xdate;}
-    };
-    //=======================================================================================
-    //! Applications subclass from this class to store in-memory data on a Db via AddAppData.
-    // @bsiclass
-    //=======================================================================================
-    struct AppData : RefCountedBase
-    {
-        struct Key : NonCopyableClass {};
-    };
-
-    using AppDataPtr = RefCountedPtr<AppData>;
-
-protected:
-
-    //=======================================================================================
-    // @bsistruct
-    //=======================================================================================
-    struct AppDataCollection
-    {
-        using AppData = Db::AppData;
-        using AppDataPtr = Db::AppDataPtr;
-    private:
-        typedef bmap<AppData::Key const*, AppDataPtr, std::less<AppData::Key const*>, 8> Map;
-
-        BeMutex     m_mutex;
-        Map         m_map;
-
-        BE_SQLITE_EXPORT void AddInternal(AppData::Key const& key, AppData* data);
-        BE_SQLITE_EXPORT AppData* FindInternal(AppData::Key const& key);
-    public:
-        void Add(AppData::Key const& key, AppData* data) { BeMutexHolder lock(m_mutex); return AddInternal(key, data); }
-        StatusInt Drop(AppData::Key const& key);
-        AppData* FindRaw(AppData::Key const& key) { BeMutexHolder lock(m_mutex); return FindInternal(key); }
-        AppDataPtr Find(AppData::Key const& key) { return FindRaw(key); }
-        template<typename T> AppDataPtr FindOrAdd(AppData::Key const& key, T createAppData)
-            {
-            BeMutexHolder lock(m_mutex);
-            AppData* data = FindInternal(key);
-            if (nullptr == data)
-                {
-                data = createAppData();
-                AddInternal(key, data);
-                }
-
-            return data;
-            }
-
-        void Clear() { BeMutexHolder lock(m_mutex); m_map.clear(); }
-    };
-
-    DbFile* m_dbFile;
-    bool m_isCloudDb = false;
-    StatementCache m_statements;
-    DbEmbeddedFileTable m_embeddedFiles;
-    mutable AppDataCollection m_appData;
-
-    // The query params used to open this database, so that code that opens another connection can reuse them.
-    bvector<Utf8String> m_openQueryParams;
-
-    // a fileName that can be used as the "base" for creating temporary files related to this Db. If not present, use the file name.
-    Utf8String m_tempfileBase;
-
-    //! Called after a new Db had been created.
-    //! Override to perform additional processing when Db is created
-    //! @param[in] params - Create parameter used to create the Db.
-    //! @return BE_SQLITE_OK on success, error status otherwise
-    //! @note implementers should always forward this call to their superclass.
-    virtual DbResult _OnDbCreated(CreateParams const& params) {return BE_SQLITE_OK;}
-
-    //! override to perform additional processing when Db is opened
-    //! @note implementers should always forward this call to their superclass.
-    //! @note this function is invoked before _CheckProfileVersion() and _UpgradeProfile() and therefore should not attempt to access data which depends on the schema version
-    virtual DbResult _OnDbOpening() {return QueryDbIds();}
-
-    //! override to perform additional processing when Db is opened
-    //! @param[in] params Open parameters
-    //! @note implementers should always forward this call to their superclass.
-    //! @note this function is invoked after _CheckProfileVersion() and _UpgradeProfile() and can therefore access data which depends on the schema version
-    virtual DbResult _OnDbOpened(OpenParams const& params) { return BE_SQLITE_OK; }
-
-    //! override to perform processing when Db is closed
-    //! @note implementers should always forward this call to their superclass.
-    virtual void _OnDbClose() {}
-
-    //! Called when a new transaction is started on a connection, and a different connection (either in the same process or from another process)
-    //! has changed the database since the last transaction from this connection was committed. This gives subclasses an opportunity to clear internal
-    //! caches or user interface that may now be invalid.
-    //! @note This method is only relevant for connections opened with DefaultTxn::No, since when a default transaction is active, other
-    //! processes are blocked from making changes to the database.
-    //! @note implementers should always forward this call to their superclass.
-    BE_SQLITE_EXPORT virtual void _OnDbChangedByOtherConnection();
-
-    virtual void _OnBeforeSetBriefcaseId(BeBriefcaseId newId) {}
-    virtual void _OnAfterSetBriefcaseId() {}
-    virtual void _OnDbGuidChange(BeGuid guid) {}
-
-    //! Gets the current version of the BeSQLite profile
-    static ProfileVersion CurrentBeSQLiteProfileVersion() { return ProfileVersion(BEDB_CURRENT_VERSION_Major, BEDB_CURRENT_VERSION_Minor, BEDB_CURRENT_VERSION_Sub1, BEDB_CURRENT_VERSION_Sub2); }
-
-    //! Gets the version of the BeSQLite profile of this file.
-    BE_SQLITE_EXPORT ProfileVersion GetBeSQLiteProfileVersion() const;
-
-    //! Gets called when a Db is opened and checks whether the file can be opened, i.e
-    //! whether the file version matches what the opening API expects.
-    //!
-    //! Subclasses have to override this method to perform the profile version check when the file is opened.
-    //! See Db::OpenBeSQLiteDb for the <b>compatibility rules</b> that subclasses have to implement
-    //! in this method.
-    //!
-    //! ####Developer Checklist
-    //! When a profile needs to be modified,
-    //! 1. the profile version needs to be incremented according to the
-    //! <b>compatibility rules</b> mentioned above. This means concretely:
-    //!     - If older versions of the software can still work with the file without any restrictions:
-    //!       @b increment the @ref ProfileVersion::GetSub2 "Sub2" version digit.
-    //!     - If older versions of the software can only open the file in read-only mode:
-    //!       @b increment the @ref ProfileVersion::GetSub1 "Sub1" version digit.
-    //!     - If older versions of the software can no longer work with the file:
-    //!       @b increment either the @ref ProfileVersion::GetMajor "Major" or the @ref ProfileVersion::GetMinor "Minor"
-    //!       version digit.
-    //! 2. a new upgrade step needs to be implemented. It upgrades a file from the version prior to your change to
-    //!    the new one.
-    //!     - If it is not possible to implement upgrade for this profile modification, set the <b>Minimum upgrade
-    //!       profile version</b> to the version prior to your change.
-    //!
-    //! @return Profile state
-    BE_SQLITE_EXPORT virtual ProfileState _CheckProfileVersion() const;
-    virtual DbResult _OnBeforeProfileUpgrade(OpenParams const& params) { return BE_SQLITE_OK; }
-    BE_SQLITE_EXPORT virtual DbResult _UpgradeProfile(OpenParams const& params);
-    virtual DbResult _OnAfterProfileUpgrade() { return BE_SQLITE_OK; }
-    virtual DbResult _OnDbAttached(Utf8CP filename, Utf8CP dbAlias) const { return BE_SQLITE_OK; }
-    virtual DbResult _OnDbDetached(Utf8CP dbAlias) const { return BE_SQLITE_OK; }
-    virtual int _OnAddFunction(DbFunction& func) const {return 0;}
-    virtual void _OnRemoveFunction(DbFunction& func) const {}
-    BE_SQLITE_EXPORT DbResult DoProfileUpgrade(OpenParams const& params);
-
-    friend struct Statement;
-    friend struct Savepoint;
-    friend struct BeSQLiteProfileManager;
-
-private:
-    BE_SQLITE_EXPORT DbResult QueryDbIds();
-    DbResult SaveBeDbGuid();
-    DbResult SaveBriefcaseId();
-    void DoCloseDb();
-    DbResult DoOpenDb(Utf8CP dbName, OpenParams const& params);
-    DbResult TruncateTable(Utf8CP tableName) const;
-    void SetupBlvSaveStmt(Statement& stmt, Utf8CP name);
-    DbResult ExecBlvQueryStmt(Statement& stmt, Utf8CP name) const;
-    BE_SQLITE_EXPORT DbResult DropTable(Utf8CP tableName, bool requireExists) const;
-
-public:
-    BE_SQLITE_EXPORT Db();
-    BE_SQLITE_EXPORT virtual ~Db();
-    DbFile* GetDbFile() {return m_dbFile;}
-
-    //! SQLite supports the concept of an "implicit" transaction. That is, if no explicit transaction is active when you execute an SQL statement,
-    //! SQLite will create an implicit transaction whose scope is the execution of the statement. However, it is rarely a good idea to rely on that behavior,
-    //! since the overhead of starting/stopping a transaction can be very large, often much larger than the execution of the statement itself.
-    //! Further, the implicit transaction is necessary even for SELECT statements, which can be counterintuitive. To help avoid accidentally using
-    //! implicit transactions, a BeSQLite::Db normally flags them as errors by forcing all Prepare and Step methods to assert in a debug
-    //! build if no transaction is active. If you really want to allow implicit transactions, turn this flag on.
-    void SetAllowImplicitTransactions(bool val) { m_dbFile->m_allowImplicitTxns = val; }
-
-    //! Get the StatementCache for this Db.
-    StatementCache& GetStatementCache() const {return const_cast<StatementCache&>(m_statements);}
-    void SetProgressHandler(std::function<DbProgressAction()> cb, int n = 500) const { m_dbFile->SetProgressHandler(cb, n); }
-    //! Get a CachedStatement for this Db. If the SQL string has already been prepared and a CachedStatement exists for it in the cache, it will
-    //! be Reset (see Statement::Reset) and returned without the need to re-Prepare it. If, however, the SQL string has not been used before (or maybe just
-    //! not recently) then a new CachedStatement will be created and Prepared.
-    //! @param[out] statement The CachedStatement for the SQL string.
-    //! @param[in] sql The SQL string from which to Prepare the CachedStatement.
-    //! @return The result of either Statement::Reset (in the case where we reuse an existing CachedStatement) or Statement::Prepare (in the case
-    //! where the SQL string has not yet been prepared).
-    BE_SQLITE_EXPORT DbResult GetCachedStatement(CachedStatementPtr& statement, Utf8CP sql, bool logError = true) const;
-
-    CachedStatementPtr GetCachedStatement(Utf8CP sql, bool logError = true) const {
-        CachedStatementPtr stmt;
-        return BE_SQLITE_OK == GetCachedStatement(stmt, sql, logError) ? stmt : nullptr;
-    }
-
-    //! Get an entry in the Db's Savepoint stack.
-    //! @param[in] depth The depth of the Savepoint of interest. Must be 0 <= depth < GetCurrentSavepointDepth()
-    //! @return A pointer to the Savepoint if depth is valid. nullptr otherwise.
-    BE_SQLITE_EXPORT Savepoint* GetSavepoint(int32_t depth) const;
-
-    //! Get the current number of entries in this Db's Savepoint stack.
-    BE_SQLITE_EXPORT int32_t GetCurrentSavepointDepth() const;
-
-    //! Attempts to free as much heap memory as possible from database connection
-    BE_SQLITE_EXPORT DbResult FreeMemory() const;
-
-    //! Enable/Disable trace flag.
-    DbTrace ConfigTraceEvents(DbTrace flags, bool enable) const { return m_dbFile->ConfigTraceEvents(flags, enable); }
-
-    //! Disable trace flag.
-    void DisableAllTraceEvents() const { m_dbFile->DisableAllTraceEvents(); }
-
-    //! Trace events.
-    BE_SQLITE_EXPORT TraceRowEvent& GetTraceRowEvent() const;
-    BE_SQLITE_EXPORT TraceStmtEvent& GetTraceStmtEvent() const;
-    BE_SQLITE_EXPORT TraceProfileEvent& GetTraceProfileEvent() const;
-    BE_SQLITE_EXPORT TraceCloseEvent& GetTraceCloseEvent() const;
-
-    //! Determine whether there is an active transaction against this Db.
-    bool IsTransactionActive() const {return 0 < GetCurrentSavepointDepth();}
-
-    //! Open an existing BeSQLite::Db file.
-    //!
-    //! ### Backwards Compatibility Contract
-    //! When opening a file, the profile version of the file is checked to see whether the current version of the software
-    //! can open it or not. If it cannot be opened, a respective error code is returned from this method.
-    //!
-    //! The version check is performed for @b every %Bentley SQLite profile the file contains. Only if all profiles
-    //! in the file succeed the test, the file is eventually opened. Example profiles are the @b %Bim or the @b %ECDb profile
-    //! (see also @ref ECDbFile "ECDb versus Bim profile").
-    //!
-    //! If a client attempts to open a @b newer file and the profile version differs from the expected
-    //! - in its major or minor digit: the file cannot be opened. ::BE_SQLITE_ERROR_ProfileTooNew is returned.
-    //! - in its sub1 digit: the file can only be opened read-only. ::BE_SQLITE_ERROR_ProfileTooNewForReadWrite is returned.
-    //! - in its sub2 digit: the file is fully compatible. ::BE_SQLITE_OK is returned.
-    //!
-    //! If a client attempts to open an @b older file and the profile version differs from the expected
-    //! - in its major or minor digit: the file cannot be opened. ::BE_SQLITE_ERROR_ProfileTooOld is returned.
-    //! - in its sub1 digit: the file can only be opened read-only. ::BE_SQLITE_ERROR_ProfileTooOldForReadWrite is returned.
-    //! - in its sub2 digit: the file is fully compatible. ::BE_SQLITE_OK is returned.
-    //!
-    //! @note If the file is older and can be upgraded, pass ProfileUpgradeOptions::Upgrade to the open params.
-    //!
-    //! @note A Db can have an expiration date and time. See #IsExpired
-    //!
-    //! @param[in] dbName The name of the BeSQLite::Db database file. Must not be nullptr.
-    //! @param[in] openParams the parameters that determine aspects of the opened database file.
-    //! @return ::BE_SQLITE_OK if the database was successfully opened, or error code as explained above otherwise.
-    BE_SQLITE_EXPORT DbResult OpenBeSQLiteDb(Utf8CP dbName, OpenParams const& openParams);
-
-    //! @copydoc Db::OpenBeSQLiteDb(Utf8CP, OpenParams const&)
-    DbResult OpenBeSQLiteDb(BeFileNameCR dbName, OpenParams const& openParams) {return OpenBeSQLiteDb(dbName.GetNameUtf8().c_str(),openParams);}
-
-    //! Open another connection to this Db. Uses the queryParams which were used to open the original connection to the database.
-    //! @see Db::OpenBeSQLiteDb
-    //! @param[out] newConnection The new "secondary" connection.
-    //! @param[in] openParams the parameters that determine aspects of the opened database file.
-    //! @return ::BE_SQLITE_OK if the database was successfully opened, or error code as explained above otherwise.
-    BE_SQLITE_EXPORT DbResult OpenSecondaryConnection(Db& newConnection, OpenParams openParams) const;
-
-    //! Determines the file's profile state as for its compatibility to be opened with the current version of the profile's API.
-    ProfileState CheckProfileVersion() const { return _CheckProfileVersion(); };
-
-    //! Checks a file's profile compatibility to be opened with the current version of the profile's API.
-    //!
-    //! @see Db::OpenBeSQLiteDb for the compatibility contract for Bentley SQLite profiles.
-    //! @param[in] expectedProfileVersion Profile version expected by the API that tries to open the file.
-    //! @param[in] actualProfileVersion Profile version of the file to be opened
-    //! @param[in] minimumUpgradableProfileVersion Minimum profile version of the file for which the API can auto-upgrade
-    //!            the file to the latest version. The version's Sub1 and Sub2 digits must be 0.
-    //! @param[in] profileName Name of the profile for logging purposes.
-    //! @return Profile state
-    BE_SQLITE_EXPORT static ProfileState CheckProfileVersion(ProfileVersion const& expectedProfileVersion, ProfileVersion const& actualProfileVersion, ProfileVersion const& minimumUpgradableProfileVersion, Utf8CP profileName);
-
-    //! Create a new BeSQLite::Db database file, or upgrade an existing SQLite file to be a BeSQLite::Db.
-    //! This will open or create the physical file, and then create the default BeSQLite::Db tables and properties.
-    //! @param[in] dbName The file name for the new database. If dbName is nullptr, a temporary database is created that is automatically
-    //!  deleted when it is closed. If dbName is the value defined by BEDB_MemoryDb, an in-memory database is created.
-    //!  If dbName is the name of an existing SQLite file, and if params.m_failIfDbExists is false (which is *not* the default),
-    //!  it will open that file and add the BeSQLite::Db tables. If the file already contains the BeSQLite::Db tables, this method
-    //!  will fail.
-    //! @param[in] dbGuid The guid for the new database. The guid will be saved persistently in the new database.
-    //! If the guid is invalid (e.g. by passing "BeGuid()" for dbGuid), a new guid is created by this method.
-    //! @param[in] params Parameters about how the database should be created.
-    //! @return BE_SQLITE_OK if the database was successfully created, error code otherwise.
-    //! @note If the database file exists before this call, its page size and encoding are not changed.
-    BE_SQLITE_EXPORT DbResult CreateNewDb(Utf8CP dbName,CreateParams const& params=CreateParams(),  BeGuid dbGuid=BeGuid() );
-
-    DbResult CreateNewDb(BeFileNameCR dbName, CreateParams const& params = CreateParams(), BeGuid dbGuid = BeGuid()) { return CreateNewDb(dbName.GetNameUtf8().c_str(), params, dbGuid); }
-
-    //! Determine whether this Db refers to a currently opened file.
-    BE_SQLITE_EXPORT bool IsDbOpen() const;
-
-    //! Close this Db. All Statements against this Db should be deleted before calling this method. The StatementCache and its contents are deleted
-    //! automatically. Since more than one Db may point to the same DbFile, this method may or may not result in the actual file being closed. It
-    //! therefore returns no status.
-    BE_SQLITE_EXPORT void CloseDb();
-
-    //! @return The name of the physical file associated with this Db. nullptr if Db is not opened.
-    BE_SQLITE_EXPORT Utf8CP GetDbFileName() const;
-
-    // Get the "base" name that can be used for creating a temporary file related to this Db. Callers should append a unique string to this value (e.g "-tiles")
-    // to form a full path for a temporary file. The path is guaranteed to be a filename in an existing writable directory.
-    Utf8String GetTempFileBaseName() const { return m_tempfileBase.empty() ? GetDbFileName() : m_tempfileBase; }
-
-
-    //! Save a BeProjectGuid for this Db.
-    BE_SQLITE_EXPORT void SaveProjectGuid(BeGuid);
-
-    //! Query the BeProjectGuid for this Db.
-    //! @see SaveMyProjectGuid
-    BE_SQLITE_EXPORT BeGuid QueryProjectGuid() const;
-
-    BE_SQLITE_EXPORT void QueryStandaloneEditFlags(BeJsValue) const;
-    BE_SQLITE_EXPORT DbResult SaveStandaloneEditFlags(BeJsConst val);
-
-    //! Saves the current date and time as the CreationDate property of this database.
-    //! @return BE_SQLITE_OK if property was successfully saved, error status otherwise.
-    BE_SQLITE_EXPORT DbResult SaveCreationDate();
-
-    //! Query the CreationDate property of this database.
-    //! @param[out] creationDate The date that the database was created.
-    //! @return BE_SQLITE_ROW if the CreationDate property was successfully found and creationDate is valid, error status otherwise.
-    BE_SQLITE_EXPORT DbResult QueryCreationDate(DateTime& creationDate) const;
-
-    //! Attach another database to this database. This method executes the SQLite "ATTACH" command, but is necessary because
-    //! SQLite does not allow a database to be attached if there is a transaction open. If the Db has an open transaction, it is committed before
-    //! the ATTACH sql statement is executed and restarted afterwards.
-    //! @param[in] filename The name of the file holding the SQLite database to be attached.
-    //! @param[in] alias The alias by which the database is attached.
-    BE_SQLITE_EXPORT DbResult AttachDb(Utf8CP filename, Utf8CP alias) const;
-
-    //! Detach a previously attached database. This method is necessary for the same reason AttachDb is necessary.
-    //! @param[in] alias The alias by which the database was attached.
-    BE_SQLITE_EXPORT DbResult DetachDb(Utf8CP alias) const;
-    BE_SQLITE_EXPORT std::vector<AttachFileInfo> GetAttachedDbs() const;
-
-    //! Execute a single SQL statement on this Db.
-    //! This merely binds, steps, and finalizes the statement. It is no more efficient than performing those steps individually,
-    //! but is more convenient.
-    //! This method also enforces logs the statement and error if the statement fails. Use TryExecuteSql if you consider failures to be non-exceptional.
-    //! @see sqlite3_exec
-    BE_SQLITE_EXPORT DbResult ExecuteSql(Utf8CP sql, int(*callback)(void*,int,char**,char**)=0, void* arg=0, char** errmsg=0) const;
-
-    //! Identical to ExecuteSql, but does not log errors nor check implicit transactions
-    BE_SQLITE_EXPORT DbResult TryExecuteSql(Utf8CP sql, int (*callback)(void*,int,char**,char**)=0, void* arg=0, char** errmsg=0) const;
-
-    //! return a string that describes the query plan for the specified SQL, or an error message if the SQL is invalid
-    BE_SQLITE_EXPORT Utf8String ExplainQuery(Utf8CP sql, bool plan=true) const;
-
-    //! Execute tracked DDL which is captured by changetracker.
-    BE_SQLITE_EXPORT DbResult ExecuteDdl(Utf8CP ddl) const;
-
-    //! Create a new table in this Db.
-    //! @param[in] tableName The name for the new table.
-    //! @param[in] ddl The column definition sql for this table (should not include parentheses).
-    BE_SQLITE_EXPORT DbResult CreateTable(Utf8CP tableName, Utf8CP ddl) const;
-
-    //! Create a new table in this Db only if it doesnt exist already
-    //! @param[in] tableName The name for the new table.
-    //! @param[in] ddl The column definition sql for this table (should not include parentheses).
-    BE_SQLITE_EXPORT DbResult CreateTableIfNotExists(Utf8CP tableName, Utf8CP ddl) const;
-
-    //! Drop a table from this Db. Asserts that the table exists.
-    //! @param[in] tableName The name of the table to drop.
-    //! @return BE_SQLITE_OK if the table was dropped.
-    DbResult DropTable(Utf8CP tableName) const { return DropTable(tableName, true); }
-
-    //! Drop a table from this Db, if it exists.
-    //! @param[in] tableName The name of the table to try to drop.
-    //! @return BE_SQLITE_OK if the table was dropped or did not exist.
-    DbResult DropTableIfExists(Utf8CP tableName) const { return DropTable(tableName, false); }
-
-    //! Determine whether a table exists in this Db.
-    BE_SQLITE_EXPORT bool TableExists(Utf8CP tableName) const;
-
-    //! Add a column to a table
-    //! @param[in] tableName Name of the table. e.g., "test_Employee"
-    //! @param[in] columnName Name of the new column. e.g., "TitleId"
-    //! @param[in] columnDetails Details of the new column, e.g., "INTEGER REFERENCES test_Title(Id)"
-    //! @remarks Internally executes a DDL and records the schema change if necessary.
-    //! e.g., "ALTER TABLE test_employee ADD COLUMN columnName INTEGER REFERENCES test_Title(Id)"
-    BE_SQLITE_EXPORT DbResult AddColumnToTable(Utf8CP tableName, Utf8CP columnName, Utf8CP columnDetails);
-
-    //! Determine whether a column exists in a table in this Db.
-    BE_SQLITE_EXPORT bool ColumnExists(Utf8CP tableName, Utf8CP columnName) const;
-
-    //! Get list of columns in the db table
-    //! @param[out] columns contains list of columns in table.
-    //! @param[in] tableName Name of the table that column names need to be returned
-    BE_SQLITE_EXPORT bool GetColumns(bvector<Utf8String>& columns, Utf8CP tableName) const;
-
-    //! Rename existing table
-    //! @param[in] tableName The name of existing table.
-    //! @param[in] newTableName new name for the table.
-    BE_SQLITE_EXPORT DbResult RenameTable(Utf8CP tableName, Utf8CP newTableName);
-
-    //! Create an index on an existing table
-    //! @param[in] indexName Name of the new index
-    //! @param[in] tableName Name of the existing table
-    //! @param[in] isUnique Pass true to setup a unique index
-    //! @param[in] columnName1 Name of the column to create index on
-    //! @param[in] columnName2 Optional name of a second column to create a multi-column index
-    BE_SQLITE_EXPORT DbResult CreateIndex(Utf8CP indexName, Utf8CP tableName, bool isUnique, Utf8CP columnName1, Utf8CP columnName2 = nullptr);
-
-    //! Free non-essential memory associated with the DB. Typically used when going to the background state on a tablet computer.
-    BE_SQLITE_EXPORT void FlushPageCache();
-
-    //! @name Db Properties
-    //! @{
-
-    //! @private
-    DbResult SaveProperty(PropertySpecCR spec, Utf8StringCR strData, void const* value, uint32_t propsize, uint64_t majorId=0, uint64_t subId=0) {return m_dbFile->SaveProperty(spec, strData.c_str(), value, propsize, majorId, subId);}
-
-    //! Save a property value in this Db.
-    //! @param[in] spec The PropertySpec of the property to save.
-    //! @param[in] value A pointer to a buffer that holds the new value of the property to be saved. May be nullptr
-    //! @param[in] propsize The number of bytes in value (ignored if value is nullptr).
-    //! @param[in] majorId The major id of the property.
-    //! @param[in] subId The subId of the property. The combination of majorId/subId forms a 2 dimensional array of properties of a given PropertySpec,
-    //! @return BE_SQLITE_OK if the property was successfully saved, error code otherwise.
-    DbResult SaveProperty(PropertySpecCR spec, void const* value, uint32_t propsize, uint64_t majorId=0, uint64_t subId=0) {return m_dbFile->SaveProperty(spec, nullptr, value, propsize, majorId, subId);}
-
-    //! Save a (Utf8) text string as a property value in this Db.
-    //! @param[in] spec The PropertySpec of the property to save.
-    //! @param[in] value The Utf8 sString whose value is to be saved as a property.
-    //! @param[in] majorId The majorId of the property.
-    //! @param[in] subId The subId of the property. The combination of majorId/subId forms a 2 dimensional array of properties of a given PropertySpec,
-    //! @return BE_SQLITE_OK if the property was successfully saved, error code otherwise.
-    DbResult SavePropertyString(PropertySpecCR spec, Utf8CP value, uint64_t majorId=0, uint64_t subId=0) {return m_dbFile->SaveProperty(spec, value, nullptr, 0, majorId, subId);}
-
-    //! Save a Utf8String as a property value in this Db.
-    //! @param[in] spec The PropertySpec of the property to save.
-    //! @param[in] value The Utf8String whose value is to be saved as a property.
-    //! @param[in] majorId The majorId of the property.
-    //! @param[in] subId The subId of the property. The combination of majorId/subId forms a 2 dimensional array of properties of a given PropertySpec,
-    //! @return BE_SQLITE_OK if the property was successfully saved, error code otherwise.
-    DbResult SavePropertyString(PropertySpecCR spec, Utf8StringCR value, uint64_t majorId=0, uint64_t subId=0) {return SavePropertyString(spec, value.c_str(), majorId, subId);}
-
-    //! Determine whether a property exists in the Db.
-    //! @param[in] spec The PropertySpec of the property to query.
-    //! @param[in] majorId The majorId of the property.
-    //! @param[in] subId The subId of the property.
-    //! @return true if the property exists in the Db.
-    bool HasProperty(PropertySpecCR spec, uint64_t majorId=0, uint64_t subId=0) const {return m_dbFile->HasProperty(spec, majorId, subId);}
-
-    //! Determine the size in bytes of the blob part of a property in the Db.
-    //! @param[out] propsize The number of bytes in the property.
-    //! @param[in] spec The PropertySpec of the property to query.
-    //! @param[in] majorId The majorId of the property.
-    //! @param[in] subId The subId of the property.
-    //! @return BE_SQLITE_ROW if the property exists and propsize is valid, error code otherwise.
-    //! @note Success is indicated by BE_SQLITE_ROW, *not* BE_SQLITE_OK.
-    DbResult QueryPropertySize(uint32_t& propsize, PropertySpecCR spec, uint64_t majorId=0, uint64_t subId=0) const {return m_dbFile->QueryPropertySize(propsize, spec, majorId, subId);}
-
-    //! Query the value of the blob part a property from the Db.
-    //! @param[out] value A pointer to buffer of propsize bytes to hold the property. On success, the number of bytes of valid data in value will be the
-    //!                    lesser of propsize and the actual size of the property in the Db.
-    //! @param[in] propsize The number of bytes in value.
-    //! @param[in] spec The PropertySpec of the property to query.
-    //! @param[in] majorId The majorId of the property.
-    //! @param[in] subId The subId of the property.
-    //! @return BE_SQLITE_ROW if the property exists and value is valid, error code otherwise.
-    //! @note Success is indicated by BE_SQLITE_ROW, *not* BE_SQLITE_OK.
-    DbResult QueryProperty(void* value, uint32_t propsize, PropertySpecCR spec, uint64_t majorId=0, uint64_t subId=0) const {return m_dbFile->QueryProperty(value, propsize, spec, majorId, subId);}
-
-    //! Query the value of the string part of a property from the Db.
-    //! @param[out] value A Utf8String to fill with the value of the property.
-    //! @param[in] spec The PropertySpec of the property to query.
-    //! @param[in] majorId The majorId of the property.
-    //! @param[in] subId The subId of the property.
-    //! @return BE_SQLITE_ROW if the property exists and value is valid, error code otherwise.
-    //! @note Success is indicated by BE_SQLITE_ROW, *not* BE_SQLITE_OK.
-    DbResult QueryProperty(Utf8StringR value, PropertySpecCR spec, uint64_t majorId=0, uint64_t subId=0) const {return m_dbFile->QueryProperty(value, spec, majorId, subId);}
-
-    //! Delete a property from the Db.
-    //! @param[in] spec The PropertySpec of the property to delete.
-    //! @param[in] majorId The majorId of the property.
-    //! @param[in] subId The subId of the property.
-    //! @return BE_SQLITE_DONE if the property was either deleted or did not exist, error code otherwise.
-    DbResult DeleteProperty(PropertySpecCR spec, uint64_t majorId=0, uint64_t subId=0) {return m_dbFile->DeleteProperty(spec, majorId, subId);}
-
-    //! Delete one or more properties from the Db.
-    //! @param[in] spec The PropertySpec of the property to delete.
-    //! @param[in] majorId A pointer to the majorId of the properties to delete. If nullptr, all properties of spec are deleted. If non-nullptr, all properties of spec with the supplied majorid are deleted.
-    //! @return BE_SQLITE_DONE if the property was either deleted or did not exist, error code otherwise.
-    DbResult DeleteProperties(PropertySpecCR spec, uint64_t* majorId) {return m_dbFile->DeleteProperties(spec, majorId);}
-
-    //! @name BriefcaseLocalValue
-    //! @{
-    //! Briefcase Local Values are used for information specific to this copy of the Db. The table BEDB_Table_Local in which
-    //! BriefcaseLocalValues are stored is not change tracked or change merged.
-
-    //! Get a reference to the BriefcaseLocalValueCache for this Db.
-    BriefcaseLocalValueCache& GetBLVCache() {return m_dbFile->GetBLVCache();}
-
-    //! Query the current value of a Briefcase Local Value of type string.
-    //! @param[out] value On success, the value of the BLV.
-    //! @param[in] name The name of the BLV.
-    //! @return BE_SQLITE_ROW if the value exists and value is valid, error status otherwise.
-    BE_SQLITE_EXPORT DbResult QueryBriefcaseLocalValue(Utf8StringR value, Utf8CP name) const;
-    BE_SQLITE_EXPORT DbResult QueryBriefcaseLocalValue(uint64_t& value, Utf8CP name) const;
-
-    //! Save a new value of a Briefcase Local Value of type string. If the RLC already exists, its value is replaced.
-    //! @param[in] name The name of the BLV.
-    //! @param[in] value The new value for BLV name.
-    //! @return BE_SQLITE_DONE if the value was saved, error status otherwise.
-    BE_SQLITE_EXPORT DbResult SaveBriefcaseLocalValue(Utf8CP name, Utf8StringCR value);
-    BE_SQLITE_EXPORT DbResult SaveBriefcaseLocalValue(Utf8CP name, uint64_t value);
-
-    //! Delete a Briefcase Local Value
-    BE_SQLITE_EXPORT DbResult DeleteBriefcaseLocalValue(Utf8CP name);
-    //! @}
-
-    //! @return the rowid from the last insert statement for this Db.
-    //! @see sqlite3_last_insert_rowid
-    BE_SQLITE_EXPORT int64_t GetLastInsertRowId() const;
-
-    //! @return the number of rows modified by the last statement for this Db.
-    //! @see sqlite3_changes
-    BE_SQLITE_EXPORT int GetModifiedRowCount() const;
-
-    //! @return the total number of rows modified since the database connection was opened.
-    //! @see sqlite3_total_changes
-    BE_SQLITE_EXPORT int GetTotalModifiedRowCount() const;
-
-    //! @return the total number of rows modified since the database connection was opened.
-    //! @see sqlite3_total_changes
-    BE_SQLITE_EXPORT int64_t GetTotalModifiedRowCount64() const;
-
-    //! @return The last error message for this Db.
-    //! @param[out] lastResult The last error code for this Db.
-    //! @see sqlite3_errmsg, sqlite3_errcode
-    BE_SQLITE_EXPORT Utf8String GetLastError(DbResult* lastResult = nullptr) const;
-
-    //! Causes any pending database operation to abort and return at its earliest opportunity.
-    //! @see sqlite3_interrupt
-    BE_SQLITE_EXPORT void Interrupt() const;
-
-    //! Commit the outermost transaction, writing changes to the file. Then, restart the transaction.
-    //! @param[in] changesetName The name of the operation that generated these changes. If transaction tracking is enabled,
-    //! this will be saved with the changeset and reported as the operation that is "undone/redone" if this changeset is reversed or reinstated.
-    //! @note, this will commit any nested transactions.
-    BE_SQLITE_EXPORT DbResult SaveChanges(Utf8CP changesetName=nullptr);
-    DbResult SaveChanges(Utf8StringCR changesetName) {return SaveChanges(changesetName.c_str());}
-
-    //! Abandon (cancel) the outermost transaction, discarding all changes since last save. Then, restart the transaction.
-    //! @note, this will cancel any nested transactions.
-    BE_SQLITE_EXPORT DbResult AbandonChanges();
-
-    //! Get the raw SqlDbP for this Db. This is only necessary to call sqlite3_xx functions directly.
-    BE_SQLITE_EXPORT SqlDbP GetSqlDb() const;
-
-    //! Get the GUID of this Db.
-    BE_SQLITE_EXPORT BeGuid GetDbGuid() const;
-
-    //! Get the (local) BeBriefcaseId of this Db. Every copy of the Db must have a unique BeBriefcaseId.
-    BeBriefcaseId GetBriefcaseId() const {return m_dbFile->m_briefcaseId;}
-
-    //! Get a new value for a BeServerIssuedId from the server
-    //! @param [in,out] value the new value of the BeServerIssuedId
-    //! @param [in] tableName the name of the table holding the BeServerIssuedId
-    //! @param [in] columnName the name of the column holding the BeServerIssuedId
-    //! @param [in] json parameters that the server can use to create the new row in the specified table.
-    BE_SQLITE_EXPORT DbResult GetServerIssuedId(BeServerIssuedId& value, Utf8CP tableName, Utf8CP columnName, Utf8CP json=nullptr);
-
-    //! Determine whether this Db was opened readonly.
-    bool IsReadonly() const { return m_dbFile->m_readonly; }
-    bool IsWriteable() const { return !IsReadonly(); }
-
-    //! Get the DbEmbeddedFileTable for this Db.
-    BE_SQLITE_EXPORT DbEmbeddedFileTable& EmbeddedFiles();
-
-    //! Add Db::AppData to this Db.
-    //! @param[in] key A unique key to differentiate \c appData from all of the other AppData objects stored on this Db.
-    //! By convention, uniqueness is enforced by using the address of a (any) static object. Since all applications
-    //! share the same address space, every key will be unique. Note that this means that the value of your key will be different for
-    //! every session. But that's OK, the only thing important about \c key is that it be unique.
-    //! If AppData with this key already exists on this Db, it is dropped and replaced with \a appData.
-    //! @param[in] appData The application's instance of a subclass of AppData to store on this Db.
-    //! @note This function is thread-safe.
-    BE_SQLITE_EXPORT void AddAppData(AppData::Key const& key, AppData* appData) const;
-
-    //! Remove a Db::AppData object from this Db by its key.
-    //! @param[in] key The key to find the appropriate AppData. See discussion of keys in AddAppData.
-    //! @return SUCCESS if a AppData object with \c key was found and was dropped. ERROR if no AppData with \c key exists.
-    //! @note This function is thread-safe.
-    BE_SQLITE_EXPORT StatusInt DropAppData(AppData::Key const& key) const;
-
-    //! Search for the Db::AppData on this Db with \c key. See discussion of keys in AddAppData.
-    //! @return A pointer to the AppData object with \c key. nullptr if not found.
-    //! @note This function is thread-safe.
-    BE_SQLITE_EXPORT AppDataPtr FindAppData(AppData::Key const& key) const;
-
-    template<typename T> RefCountedPtr<T> FindAppDataOfType(AppData::Key const& key) const
-        {
-        auto found = FindAppData(key);
-        return dynamic_cast<T*>(found.get());
-        }
-
-    //! Search for the Db::AppData on this Db with \c key. If no such AppData yet exists, the supplied \c createAppData function
-    //! will be invoked to create it, and the returned AppData* will be added to the Db.
-    //! @param[in] key The key to find the appropriate AppData. See discussion of keys in AddAppData.
-    //! @param[in] createAppData A function object taking no arguments and returning a Db::AppData*, to be invoked if the specified key does not yet exist.
-    //! @return The existing or newly-added Db::AppData*
-    //! @note This function is thread-safe and avoids race conditions between FindAppData() and AddAppData().
-    template<typename T> AppDataPtr FindOrAddAppData(AppData::Key const& key, T createAppData) const { return m_appData.FindOrAdd(key, createAppData); }
-
-    //! Search for the Db::AppData on this Db with \c key. If no such AppData yet exists, the supplied \c createAppData function
-    //! will be invoked to create it, and the returned AppData* will be added to the Db.
-    //! @param[in] key The key to find the appropriate AppData. See discussion of keys in AddAppData.
-    //! @param[in] createAppData A function object taking no arguments and returning a Db::AppData*, to be invoked if the specified key does not yet exist.
-    //! @return A ref-counted pointer to the existing or newly-added Db::AppData, as the derived type returned by invoking createAppData().
-    //! @note This function is thread-safe and avoids race conditions between FindAppData() and AddAppData().
-    template<typename T> auto ObtainAppData(AppData::Key const& key, T createAppData) const -> RefCountedPtr<typename std::remove_pointer<decltype(createAppData())>::type>
-        {
-        using U = decltype(createAppData());
-        AppDataPtr data = FindOrAddAppData(key, createAppData);
-        return static_cast<U>(data.get());
-        }
-
-    //! Dump statement results to stdout (for debugging purposes, only, e.g. to examine data in a temp table)
-    BE_SQLITE_EXPORT void DumpSqlResults(Utf8CP sql);
-
-    //! Return the DbResult as a string. This is useful for debugging SQL problems.
-    BE_SQLITE_EXPORT static Utf8CP InterpretDbResult(DbResult result);
-
-    //! Set one of the internal SQLite limits for this database. See documentation at sqlite3_limit for argument details.
-    BE_SQLITE_EXPORT int SetLimit(DbLimits id, int newVal) const;
-    BE_SQLITE_EXPORT int GetLimit(DbLimits id) const;
-
-    BE_SQLITE_EXPORT DbResult EnableWalMode(bool yesNo);
-    BE_SQLITE_EXPORT bool IsWalMode() const;
-
-
-    // perform a checkpoint operation if this database is in WAL mode
-    BE_SQLITE_EXPORT DbResult PerformCheckpoint(WalCheckpointMode mode, int* pnLog = nullptr, int* pnCkpt = nullptr);
-    // Set auto checkpoint frame threshold after which sqlite will perform checkpoint automatically
-    BE_SQLITE_EXPORT DbResult SetAutoCheckpointThreshold(int frames);
-
-    //! Add a DbFunction to this Db for use in SQL. See sqlite3_create_function for return values. The DbFunction object must remain valid
-    //! while this Db is valid, or until it is removed via #RemoveFunction.
-    BE_SQLITE_EXPORT int AddFunction(DbFunction& func) const;
-
-    //! Remove a previously added DbFunction from this Db. See sqlite3_create_function for return values.
-    BE_SQLITE_EXPORT int RemoveFunction(DbFunction& func) const;
-
-    BE_SQLITE_EXPORT int AddRTreeMatchFunction(RTreeMatchFunction& func) const;
-
-    //! Add a callback to this Db that is invoked whenever a row is updated, inserted or deleted in a
-    //! <a href="https://sqlite.org/rowidtable.html">rowid</a> table.
-    //! @see DataUpdateHook
-    //! @see https://sqlite.org/c3ref/update_hook.html
-    BE_SQLITE_EXPORT void AddDataUpdateCallback(DataUpdateCallback&) const;
-    //! Removes the data change callback from this Db
-    //! @see DataUpdateHook
-    //! @see https://sqlite.org/c3ref/update_hook.html
-    BE_SQLITE_EXPORT void RemoveDataUpdateCallback() const;
-
-    BE_SQLITE_EXPORT DbResult ChangeDbGuid(BeGuid);
-    BE_SQLITE_EXPORT DbResult ResetBriefcaseId(BeBriefcaseId);
-
-    //! Set or replace the ChangeTracker for this Db.
-    //! @param[in] tracker The new ChangeTracker for this Db.
-    //! @note If this Db already has a ChangeTracker active, the new one replaces it.
-    BE_SQLITE_EXPORT void SetChangeTracker(ChangeTracker* tracker);
-
-    Savepoint* GetDefaultTransaction() const {return (m_dbFile != nullptr) ? &m_dbFile->m_defaultTxn : nullptr;}
-
-    //! Check if the Db is at or beyond its expiration date.
-    //! @see QueryExpirationDate, CreateParams::SetExpirationDate
-    BE_SQLITE_EXPORT bool IsExpired() const;
-
-    //! Query the ExpirationDate property of this database.
-    //! @param[out] expirationDate The expiration date, if any.
-    //! @return BE_SQLITE_ROW if the ExpirationDate property was successfully found, BE_SQLITE_NOTFOUND if this database does not have
-    //! an expiration data, or BE_SQLITE_ERROR if the expiration date could not be read.
-    //! @see SaveExpirationDate, IsExpired
-    BE_SQLITE_EXPORT DbResult QueryExpirationDate(DateTime& expirationDate) const;
-
-    //! Saves the specified date as the ExpirationDate property of the database.
-    //! @param[in] expirationDate The expiration date. <em>Must be UTC.</em>
-    //! @return BE_SQLITE_OK if property was successfully saved, or a non-zero error status if the expiration date is invalid, is not UTC, or could not be saved to the database.
-    //! @see QueryExpirationDate, IsExpired
-    BE_SQLITE_EXPORT DbResult SaveExpirationDate(DateTime const& expirationDate);
-
-    //! Vacuum current db into a new file
-    //! @param newFileName path to new db
-    //! @return BE_SQLITE_OK if successful
-    BE_SQLITE_EXPORT DbResult VacuumInto(Utf8CP newFileName);
-
-    //! Vacuum a file and optionally change page_size.
-    //! @param newPageSizeInBytes Must be size in bytes for a page as described by sqlite.
-    BE_SQLITE_EXPORT DbResult Vacuum(int newPageSizeInBytes = 0);
-
-    BE_SQLITE_EXPORT DbResult RestartDefaultTxn();
-
-    //! DO NOT call this under normal circumstances. It is for obscure cases where you are opening an untrusted file (i.e. NOT from the hub).
-    //! Opens the specified database, performs a sqlite integrity check, and closes it. Returns BE_SQLITE_OK if the check was successful, otherwise BE_SQLITE_CORRUPT or other chained errors if there was a failure.
-    BE_SQLITE_EXPORT static DbResult CheckDbIntegrity(BeFileNameCR dbFileName);
-    BE_SQLITE_EXPORT DbResult SetBusyTimeout(int ms);
-    BE_SQLITE_EXPORT DbBuffer Serialize(const char *zSchema = nullptr) const;
-
-    BE_SQLITE_EXPORT static DbResult Deserialize(DbBuffer& buffer, DbR db, DbDeserializeOptions opts = DbDeserializeOptions::FreeOnClose, const char *zSchema = nullptr, std::function<void(DbR)> beforeDefaultTxnStarts = nullptr);
-    BE_SQLITE_EXPORT DbResult SetNoCaseCollation(NoCaseCollation col) { return m_dbFile->SetNoCaseCollation(col); }
-    BE_SQLITE_EXPORT NoCaseCollation GetNoCaseCollation() const { return m_dbFile->GetNoCaseCollation(); }
-};
-
-//=======================================================================================
-// @bsiclass
-//=======================================================================================
-struct SQLiteTraceScope final: NonCopyableClass
-    {
-    private:
-        std::vector<cancel_callback_type> m_cancelCbList;
-        bmap<Utf8String, std::pair<int64_t, int64_t>> m_profile;
-
-    public:
-        BE_SQLITE_EXPORT  SQLiteTraceScope(DbTrace categories, DbCR db, Utf8CP loggerName = "SQLite");
-        BE_SQLITE_EXPORT ~SQLiteTraceScope();
-    };
-
-//=======================================================================================
-//! Error values returned from the ZLib functions. See ZLib documentation for details.
-// @bsiclass
-//=======================================================================================
-enum ZipErrors
-{
-    ZIP_SUCCESS = 0,
-    ZIP_ERROR_BASE              = 0x15000,
-    ZIP_ERROR_WRITE_ERROR       = ZIP_ERROR_BASE + 0x01,
-    ZIP_ERROR_COMPRESSION_ERROR = ZIP_ERROR_BASE + 0x02,
-    ZIP_ERROR_END_OF_DATA       = ZIP_ERROR_BASE + 0x03,
-    ZIP_ERROR_BUFFER_FULL       = ZIP_ERROR_BASE + 0x04,
-    ZIP_ERROR_BLOB_READ_ERROR   = ZIP_ERROR_BASE + 0x05,
-    ZIP_ERROR_FILE_DOES_NOT_EXIST = ZIP_ERROR_BASE + 0x06,
-    ZIP_ERROR_CANNOT_OPEN_OUTPUT = ZIP_ERROR_BASE + 0x07,
-    ZIP_ERROR_UNKNOWN            = ZIP_ERROR_BASE + 0x08,
-    ZIP_ERROR_BAD_DATA           = ZIP_ERROR_BASE + 0x09,
-    ZIP_ERROR_CANNOT_OPEN_INPUT  = ZIP_ERROR_BASE + 0x0A,
-    ZIP_ERROR_ABORTED            = ZIP_ERROR_BASE + 0x0B,
-    ZIP_ERROR_READ_ERROR         = ZIP_ERROR_BASE + 0x0C,
-};
-
-//=======================================================================================
-//! Utility to compress and write data to a blob using "Snappy" compression. Snappy is faster (usually 2x) both to
-//! compress and decompress, but usually results in about 10-20% larger storage requirement than zip.
-//! (see http://code.google.com/p/snappy)
-// @bsiclass
-//=======================================================================================
-struct SnappyToBlob
-{
-private:
-    struct SnappyChunk
-    {
-        uint16_t*  m_data;
-        SnappyChunk(uint32_t size) {m_data = (uint16_t*) BeSQLiteLib::MallocMem(size + 2);} // 2 bytes for compressed size at start of data
-        uint16_t GetChunkSize() {return m_data[0];}
-        ~SnappyChunk() {BeSQLiteLib::FreeMem(m_data);}
-    };
-
-    bvector<SnappyChunk*> m_chunks;
-    Byte*   m_rawBuf;
-    uint32_t m_currChunk;
-    uint32_t m_rawSize;
-    uint32_t m_rawCurr;
-    uint32_t m_rawAvail;
-    uint32_t m_unsnappedSize;
-
-public:
-    BE_SQLITE_EXPORT SnappyToBlob();
-    BE_SQLITE_EXPORT ~SnappyToBlob();
-    uint32_t GetCurrChunk() {return m_currChunk;}
-    Byte*  GetChunkData(int i) {return (Byte*) m_chunks[i]->m_data;}
-
-    //! Get the number of bytes in the raw (uncompressed) stream.
-    uint32_t GetUnCompressedSize() const {return m_unsnappedSize;}
-
-    //! Finish the compression and get the number of bytes required to store the compressed stream. This becomes the size of the blob.
-    BE_SQLITE_EXPORT uint32_t GetCompressedSize();
-
-    //! Start or Restart compressing data.
-    BE_SQLITE_EXPORT void Init();
-
-    //! Write data to be compressed into this object. This method can be called any number of times after #Init has been called until #Finish is called.
-    //! @param[in] data the data to be written.
-    //! @param[in] size number of bytes in data.
-    BE_SQLITE_EXPORT void Write(Byte const* data, uint32_t size);
-
-    //! Finish the compression. After this call, no additional data may be written to this blob until #Init is called.
-    BE_SQLITE_EXPORT void Finish();
-
-    void DoSnappy(Byte const* data, uint32_t size) {Init(); Write(data,size); Finish();}
-
-    //! Save this compressed value as a blob in a Db.
-    //! @param[in] db the SQLite database to write
-    //! @param[in] tableName the name of the table to write
-    //! @param[in] column the column to write
-    //! @param[in] rowId the rowId to write
-    //! @note The cell in the db at tableName[column,rowId] must be an existing blob of #GetCompressedSize bytes. This method cannot be used to
-    //! change the size of a blob.
-    //! @see sqlite3_blob_open, sqlite3_blob_write, sqlite3_blob_close
-    BE_SQLITE_EXPORT DbResult SaveToRow(DbR db, Utf8CP tableName, Utf8CP column, int64_t rowId);
-
-    //! Save this compressed value as a blob in a Db.
-    //! @remarks Opening and destroying the BlobIO handle must be done by the caller.
-    //! @param[in] blobIO the BlobIO handle used to write the BLOB to the SQLite database. It must already be opened in read-write mode.
-    //! @note The cell in the db to which @p blobIO points to must be an existing blob of #GetCompressedSize bytes. This method cannot be used to
-    //! change the size of a blob.
-    //! @see sqlite3_blob_open, sqlite3_blob_write, sqlite3_blob_close
-    BE_SQLITE_EXPORT DbResult SaveToRow(BlobIO& blobIO);
-    BE_SQLITE_EXPORT void SaveTo(ByteStream& buffer);
-
-    //! Obtain a thread-local SnappyToBlob. The returned object is deleted when the calling thread exits and should never be shared between threads.
-    BE_SQLITE_EXPORT static SnappyToBlob& GetForThread();
-    };
-
-//=======================================================================================
-// @bsiclass
-//=======================================================================================
-struct SnappyReader
-{
-    static const uint32_t SNAPPY_UNCOMPRESSED_BUFFER_SIZE = (34*1024);
-
-    virtual ~SnappyReader() {}
-    virtual ZipErrors _Read(Byte* data, uint32_t size, uint32_t& actuallyRead) = 0;
-
-    static uint32_t GetUncompressedBufferSize() {return SNAPPY_UNCOMPRESSED_BUFFER_SIZE;}
-};
-
-//=======================================================================================
-//! Utility to read Snappy-compressed data from memory, typically from an image of a blob.
-// @bsiclass
-//=======================================================================================
-struct SnappyFromMemory final: SnappyReader
-{
-private:
-    Byte*    m_uncompressed;
-    Byte*    m_uncompressCurr;
-    uint16_t m_uncompressAvail;
-    uint16_t m_uncompressSize;
-    Byte*    m_blobData;
-    uint32_t m_blobOffset;
-    uint32_t m_blobBytesLeft;
-    bool     m_ownsUncompressedBuffer;
-    ZipErrors ReadNextChunk();
-    ZipErrors TransferFromBlob(void* data, uint32_t numBytes, int offset);
-
-public:
-    BE_SQLITE_EXPORT SnappyFromMemory(void* uncompressedBuffer, uint32_t uncompressedBufferSize);
-    BE_SQLITE_EXPORT SnappyFromMemory();
-    BE_SQLITE_EXPORT ~SnappyFromMemory();
-    BE_SQLITE_EXPORT void Init(void* blobBuffer, uint32_t blobBufferSize);
-    BE_SQLITE_EXPORT virtual ZipErrors _Read(Byte* data, uint32_t size, uint32_t& actuallyRead) override;
-
-    //! Obtain a thread-local SnappyFromMemory. The returned object is deleted when the calling thread exits and should never be shared between threads.
-    BE_SQLITE_EXPORT static SnappyFromMemory& GetForThread();
-};
-
-//=======================================================================================
-//! Utility to read Snappy-compressed data from a blob in a database.
-// @bsiclass
-//=======================================================================================
-struct SnappyFromBlob final: SnappyReader
-{
-private:
-    Byte*    m_uncompressed;
-    Byte*    m_uncompressCurr;
-    Byte*    m_blobData;
-    BlobIO   m_blobIO;
-    uint32_t m_blobBufferSize;
-    uint32_t m_blobOffset;
-    uint32_t m_blobBytesLeft;
-    uint16_t m_uncompressAvail;
-
-    ZipErrors ReadNextChunk();
-
-public:
-    BE_SQLITE_EXPORT SnappyFromBlob();
-    BE_SQLITE_EXPORT ZipErrors Init(DbCR db, Utf8CP tableName, Utf8CP column, int64_t rowId);
-    BE_SQLITE_EXPORT ~SnappyFromBlob();
-    BE_SQLITE_EXPORT virtual ZipErrors _Read(Byte* data, uint32_t size, uint32_t& actuallyRead) override;
-    BE_SQLITE_EXPORT void Finish() ;
-    ZipErrors ReadAndFinish(Byte* data, uint32_t bufSize, uint32_t& bytesActuallyRead) {auto stat=_Read(data, bufSize, bytesActuallyRead); Finish(); return stat;}
-    BE_SQLITE_EXPORT ZipErrors ReadToChunkedArray(ChunkedArray& array, uint32_t bufSize);
-
-    //! Obtain a thread-local SnappyFromBlob. The returned object is deleted when the calling thread exits and should never be shared between threads.
-    BE_SQLITE_EXPORT static SnappyFromBlob& GetForThread();
-};
-
-#define BEDB_PROPSPEC_NAMESPACE "be_Db"
-#define BEDB_PROPSPEC_EMBEDBLOB_NAME "EmbdBlob"
-//=======================================================================================
-//! A property specification for the "be_Db" namespace. The "be_Db" namespace name is reserved for Properties that are
-//! created by the BeSQLite::Db API itself and should not be used by other software layers.
-// @bsiclass
-//=======================================================================================
-struct PropSpec : PropertySpec
-{
-    PropSpec(Utf8CP name, PropertySpec::Compress compress = PropertySpec::Compress::Yes) : PropertySpec(name, BEDB_PROPSPEC_NAMESPACE, Mode::Normal, compress) {}
-};
-
-//=======================================================================================
-//! The names of properties in the "be_Db" namespace. These properties are
-//! common to all Db files. These properties are created by the BeSQLite::Db API itself
-//! and should not be used by other software layers.
-// @bsiclass
-//=======================================================================================
-struct Properties
-{
-    static PropSpec DbGuid()            {return PropSpec("DbGuid");}
-    static PropSpec ProfileVersion()    {return PropSpec("SchemaVersion");}
-    static PropSpec ProjectGuid()       {return PropSpec("ProjectGuid");}
-    static PropSpec EmbeddedFileBlob()  {return PropSpec(BEDB_PROPSPEC_EMBEDBLOB_NAME, PropertySpec::Compress::No);}
-    static PropSpec CreationDate()      {return PropSpec("CreationDate");}
-    static PropSpec ExpirationDate()    {return PropSpec("ExpirationDate");}
-
-    //! Build version of BeSqlite (e.g. 06.10.00.00) used to create this database; useful for diagnostics.
-    static PropSpec BeSQLiteBuild()     {return PropSpec("BeSQLiteBuild");}
-};
-
-//=======================================================================================
-//! Utility to compress/decompress Db-s
-// @bsiclass
-//=======================================================================================
-struct LzmaUtility
-{
-    //! Compress a Db file
-    static BE_SQLITE_EXPORT ZipErrors CompressDb(BeFileNameCR targetFile, BeFileNameCR sourceFile, ICompressProgressTracker* progressTracker, uint32_t dictionarySize, bool supportRandomAccess);
-
-    // Decompress a Db file
-    static BE_SQLITE_EXPORT ZipErrors DecompressDb(BeFileNameCR targetFile, BeFileNameCR sourceFile, ICompressProgressTracker* progress);
-
-    //! Decompress the blob of an EmbeddedFile in the Db. It is assumed that the blob does not have its own header and trailer, but rather the standard EmbeddedFile headers.
-    //! @remarks To be deprecated
-    static ZipErrors DecompressEmbeddedBlob(bvector<Byte>&out, uint32_t expectedSize, void const*inputBuffer, uint32_t inputSize, Byte*header, uint32_t headerSize); //!< @private
-};
-
-// Allow query sqlite meta data & diff schema to create patch that will upgrade schema on another db
-// Rule of thumb is to use this only for schema upgrade, not for data migration. If a db file schema was
-// was evolved using ALTER TABLE ... commands, then the schema diff will be able to generate patch.
-// If the schema was evolved using other means, then the patch will not be generated or fails.
-// Other mean include dropping table and recreating it, or using PRAGMA writable_schema to modify schema.
-namespace MetaData {
-    struct ColumnInfo {
-        Utf8String name;
-        Utf8String dataType;
-        Utf8String collSeq;
-        bool notNull;
-        bool primaryKey;
-        bool autoIncrement;
-        bool hidden;
-        std::optional<Utf8String> defaultValue;
-        int cid;
-    };
-    struct TriggerInfo {
-        Utf8String name;
-        Utf8String sql;
-    };
-    struct IndexColumnInfo {
-        Utf8String name;
-        Utf8String collSeq;
-        int cid;
-        bool desc;
-        bool key;
-    };
-    struct IndexInfo {
-        Utf8String name;
-        Utf8String sql;
-        bool partial;
-        bool unique;
-        Utf8String origin; // "c" if the index was created by a CREATE INDEX statement, "u" if the index was created by a UNIQUE constraint, or "pk" if the index was created by a PRIMARY KEY constraint.
-        std::vector<IndexColumnInfo> columns;
-    };
-    struct ForeignKeyInfo {
-        Utf8String table;
-        std::vector<Utf8String> fromColumns;
-        std::vector<Utf8String> toColumns;
-        Utf8String onUpdate;
-        Utf8String onDelete;
-        Utf8String match;
-    };
-    struct TableInfo {
-        Utf8String schema;
-        Utf8String name;
-        Utf8String type; // "shadow" or "table" or "virtual"
-        int nColumns;
-        bool hasRowId;
-        bool isStrict;
-        bool operator==(TableInfo const& other) const {return schema == other.schema && name == other.name;}
-        bool operator<(TableInfo const& other) const {
-            return schema.CompareToI(other.schema) < 0 || (schema == other.schema && name.CompareToI(other.name) < 0);
-        }
-    };
-    struct CompleteTableInfo : public TableInfo{
-        Utf8String sql;
-        std::vector<ColumnInfo> columns;
-        std::vector<ForeignKeyInfo> foreignKeys;
-        std::vector<IndexInfo> indexes;
-        std::vector<TriggerInfo> triggers;
-        bool operator==(CompleteTableInfo const& other) const {return TableInfo::operator==(other);}
-    };
-
-    BE_SQLITE_EXPORT void ToJson(CompleteTableInfo const&, BeJsValue);
-    BE_SQLITE_EXPORT DbResult QueryTable(DbCR&, Utf8StringCR dbName, Utf8StringCR tableName, CompleteTableInfo&);
-    BE_SQLITE_EXPORT DbResult QueryTable(DbCR&, TableInfo const&, CompleteTableInfo&);
-    BE_SQLITE_EXPORT std::vector<TableInfo> QueryTableNames(DbCR& db, std::optional<Utf8String> dbName, DbResult& rc);
-    BE_SQLITE_EXPORT std::vector<TableInfo> QueryTableNames(DbCR& db, std::optional<Utf8String> dbName);
-    BE_SQLITE_EXPORT DbResult SchemaDiff(DbCR lhsDb, DbCR rhsDb, std::vector<Utf8String>& patches, bool allowDrop = true);
-    BE_SQLITE_EXPORT DbResult SchemaDiff(DbCR lhsDb, DbCR rhsDb, std::function<bool(MetaData::TableInfo const&)> excludeFilter, std::vector<Utf8String>& patches, bool allowDrop = true);
-}
-END_BENTLEY_SQLITE_NAMESPACE
+/*---------------------------------------------------------------------------------------------
+* Copyright (c) Bentley Systems, Incorporated. All rights reserved.
+* See LICENSE.md in the repository root for full copyright notice.
+*--------------------------------------------------------------------------------------------*/
+#pragma once
+#include <cstddef>
+#include <Bentley/Bentley.h>
+#include <Bentley/bset.h>
+#include <Bentley/BeId.h>
+#include <Bentley/BeEvent.h>
+#include <BeRapidJson/BeJsValue.h>
+#include <list>
+#include <type_traits>
+#include <functional>
+#include <chrono>
+#include <Bentley/Logging.h>
+#include <optional>
+/** @namespace BentleyApi::BeSQLite Classes used to access a SQLite database. */
+
+/****
+@page BeSQLiteOverview BeSQLite Overview
+
+BeSQLite is a Bentley-authored layer to leverage and extend the unique features of SQLite
+(http://www.sqlite.org/index.html). SQLite is a full-featured SQL database engine that can be embedded inside an
+application. Unlike enterprise SQL database systems, SQLite has no client/server architecture, and a "SQLte Database" is
+a disk file. This makes SQLite a wonderful solution for fast and flexible access to locally stored data, but
+intrinsically limits its relevance for multi-user scenarios. In fact, there are very few scenarios where SQLite and
+enterprise-level databases are interchangeable. Despite the fact that SQLite supports multiple connections to the same
+database file from separate processes, BeSQLite is explicitly designed for use cases where the file is stored on a local
+disk and is only accessed by a single process from a single connection.
+
+It is important to recognize that while BeSQLite extends the capabilities of SQLite, <em>it is a strict superset of
+SQLite</em> and a BeSQLite database file <b>is a</b> SQLite file. Therefore, all SQLite-based utilities and tools will
+work on a BeSQLite file. Further, the SQL grammar, rules, and idiosyncrasies of SQLite apply equally to BeSQLite. To
+find the answer to specific SQL-related questions, please consult the SQLite website at http://sqlite.org/lang.html. All
+SQLite documentation is considered "incorporated by reference" in the BeSQLite documentation and is not repeated here.
+Exceptions are clearly noted.
+
+@section OVRBeSQLiteTransactions 1. Transactions in BeSQLite
+
+BeSQLite's transactions are based on SQLite's transactions, and inherit the same guarantees of ACID compliance (see
+http://sqlite.org/transactional.html). All changes to persistent data are made in the context of a SQLite transaction
+and are not saved to the database unless and until committed. However, to help coordinate the synchronization of in-memory
+application data with related persistent data, BeSQLite wraps the SQL- based transaction system with the SavePoint api.
+Further, SQLite supports a concept called "implicit transactions" that is almost never desirable for a BeSQLite
+application. Therefore, BeSQLite will start a "default transaction" unless explicitly directed otherwise. When
+the default transaction is committed, it is automatically restarted.
+
+<b>For this reason, it is important that you do not use any of the SQLite Transaction SQL statements BEGIN, END,
+COMMIT, or ROLLBACK (http://www.sqlite.org/lang_transaction.html) directly in your code.</b> Doing so will cause
+unpredictable results. Instead, use the methods #BeSQlite::Db::SaveChanges and #BeSQlite::Db::AbandonChanges.
+
+Generally, the methods in BeSQLite do not do transaction management themselves, leaving the control of transaction to
+the application. So, if you call method that changes persistent data, it may potentially make partial changes to the
+data before encountering an error. When this happens, the active transaction can potentially hold inconsistent data
+from the perspective of your application. When this happens, you may choose to abandon the entire transaction as appropriate
+(note: changes are never permanently saved to disk until you call SaveChanges.)
+
+@section OVRBeSQLiteRepositories 2. Repositories in BeSQLite
+
+Many layers that use BeSQLite are designed to work with a single process with a single (exclusive) connection to a
+database  file. That means that in a multi-user scenario, every user must have their own @i private copy of the
+database. We refer to each user's copy of the database as a "briefcase" (following the convention of Mercurial and Git
+for Distributed Revision Control, see http://en.wikipedia.org/wiki/Distributed_revision_control.) Each briefcase stores
+its own 4-byte identifier, referred to as its @c BeBriefcaseId, that distinguishes it from all other repositories.
+Changes made in each briefcase can then be merged together in an orderly fashion by coordinating with a team server.
+Team servers are also responsible for assigning and tracking BeBriefcaseIds.
+
+@section OVRBeSQLiteIds 3. Ids in BeSQLite
+
+Since each user has a local copy of the briefcase, Ids in BeSQLite must be carefully managed. There are several
+approaches:
+
+    -# Use Globally Unique Identifiers (GUID, See #BeGuid). A globally unique identifier is a 16 byte randomly assigned
+value. 16 bytes hold enough data that there is virtually no chance of collision. Unfortunately, 16 bytes will not fit
+into registers of current generation computers, making them relatively expensive to handle programmatically. For large
+tables, GUIDs can add significant overhead for lookups and are much more expensive than 8-byte values. This usually
+makes them a <i>poor choice for primary keys.</i> However, as the name implies, when you use a GUID, you never need to
+worry about uniqueness.
+
+    -# Use #BeBriefcaseBasedIds. A BeBriefcaseBasedId is an 8-byte number that is designed to be unique by combining the
+4-byte BeBriefcaseId with a unique-within-the-briefcase 4-byte value. This limits the number of potential values
+within a BeBriefcase to 2^32 (4 billion). Of course it permits 4 billion different BeRepositories. It is often the best
+compromise of performance and flexibility for tables with lots of activity.
+
+    -# Use #BeServerIssuedId. A BeServerIssuedId is an 8-byte number that is unique because it is issued by a
+synchronized id-administration server, enforced outside of the scope of BeSQLite. BeServerIssuedIds therefore cannot be
+created locally and require a connection to the (one, globally administered) server to obtain a new value. Generally
+they are useful for "rarely changed but often used" ids such as styles and fonts, etc.
+
+@section OVRBeSQLiteProperties 4. Properties
+
+Every BeSQlite database has a table named "be_Prop" that can be used to save name-id-value triplets, referred to as
+Properties. Properties are often used for storing ad-hoc values that don't warrant the creation of a specific
+class/table. The "name" for a Property is defined by a #PropertySpec that includes a two-part namespace/name to uniquely
+identify the property. The id for a Property is also a two-part majorId/subId pair to permit arrays.
+
+@section OVRBeSQLiteProperties 5. Briefcase Local Values
+
+Every BeSQLite database has a table named "be_local" that can be used to save name-value pairs that are specific to the
+BeBriefcase and not merged with the team server. They are used to keep track of the state of the local file and are not
+considered part of the "real" database.
+
+@section OVRBeSQLiteEmbeddedFiles 6. Embedded Files
+
+Every BeSQLite database has a table named "be_EmbedFile" that holds copies of files that are "embedded in" the database.
+These files are stored as blobs, and are not directly accessible by external applications. Instead, BeSQLite provides
+methods to extract them into temporary locations.
+
+*/
+
+#ifdef __BE_SQLITE_HOST_DLL__
+    #define BE_SQLITE_EXPORT EXPORT_ATTRIBUTE
+#else
+#define BE_SQLITE_EXPORT IMPORT_ATTRIBUTE
+#endif
+
+
+#define TEMP_TABLE_Prefix "temp."
+#define TEMP_TABLE(name) TEMP_TABLE_Prefix name
+
+// the "unique temporary table" macros can be used for temporary tables that shadow a real table, but use a unique name.
+#define TEMP_TABLE_UniquePrefix TEMP_TABLE_Prefix "t_"
+#define TEMP_TABLE_UNIQUE(name) TEMP_TABLE_UniquePrefix name
+
+#define BEDB_TABLE_Local        "be_Local"
+#define BEDB_TABLE_Property     "be_Prop"
+#define BEDB_TABLE_EmbeddedFile "be_EmbedFile"
+#define BEDB_MemoryDb           ":memory:"
+
+#define BEGIN_BENTLEY_SQLITE_NAMESPACE BEGIN_BENTLEY_NAMESPACE namespace BeSQLite {
+#define END_BENTLEY_SQLITE_NAMESPACE   } END_BENTLEY_NAMESPACE
+#define USING_NAMESPACE_BENTLEY_SQLITE using namespace BentleyApi::BeSQLite;
+
+#include <Bentley/BeFile.h>
+#include <Bentley/BeThread.h>
+#include <Bentley/WString.h>
+#include <Bentley/NonCopyableClass.h>
+#include <Bentley/bvector.h>
+#include <Bentley/bmap.h>
+#include <Bentley/RefCounted.h>
+#include <Bentley/DateTime.h>
+#include <Bentley/BeVersion.h>
+
+#include <Bentley/BeAssert.h>
+#include <zlib/zlib.h>
+
+// this is used to quiet compiler warnings for variables only used in asserts
+#define UNUSED_VARIABLE(x) (void)(x)
+
+#define BESQLITE_TYPEDEFS(_name_) BEGIN_BENTLEY_SQLITE_NAMESPACE DEFINE_POINTER_SUFFIX_TYPEDEFS(_name_) END_BENTLEY_SQLITE_NAMESPACE
+
+BESQLITE_TYPEDEFS(BeGuid);
+BESQLITE_TYPEDEFS(Db);
+BESQLITE_TYPEDEFS(DbFile);
+BESQLITE_TYPEDEFS(Statement);
+BESQLITE_TYPEDEFS(NamedParams);
+
+#if !defined (DOCUMENTATION_GENERATOR)
+#ifndef GUID_DEFINED
+#define GUID_DEFINED
+typedef struct _GUID
+{
+    uint32_t Data1;
+    unsigned short Data2;
+    unsigned short Data3;
+    unsigned char  Data4[8];
+} GUID;
+#endif
+
+typedef struct sqlite3_blob* SqlDbBlobP;
+typedef struct sqlite3* SqlDbP;
+typedef struct sqlite3& SqlDbR;
+typedef struct sqlite3_stmt* SqlStatementP;
+typedef struct sqlite3_session* SqlSessionP;
+typedef struct sqlite3_changeset_iter* SqlChangesetIterP;
+typedef struct sqlite3_value* SqlValueP;
+
+#endif // DOCUMENTATION_GENERATOR
+
+BEGIN_BENTLEY_SQLITE_NAMESPACE
+
+namespace MemorySize {
+    enum : uint64_t {
+        K = 1024,
+        MEG = K * K,
+        GIG = K * MEG,
+        T = K * GIG,
+    };
+};
+
+typedef struct CloudContainer* CloudContainerP;
+
+struct ProfileVersion;
+typedef ProfileVersion& ProfileVersionR;
+typedef ProfileVersion const& ProfileVersionCR;
+
+//=======================================================================================
+//! A 16-byte Globally Unique Id. A value of all zeros means "Invalid Id".
+// @bsiclass
+//=======================================================================================
+struct BeGuid
+{
+    union{struct _GUID g; uint64_t u[2]; uint32_t i[4]; uint8_t b[16];} m_guid;
+
+    //! Construct a new BeGuid. Optionally, initialize to a new unique value.
+    //! @param[in] createValue if true, the BeGuid will hold a new globally unique value, otherwise the value is invalid (all zeros)
+    //! @note The default constructor initializes the BeGuid to be invalid.
+    explicit BeGuid(bool createValue=false) {if (createValue) Create(); else Invalidate();}
+
+    //! Construct and initialize a BeGuid from two 64 bit values. Caller must ensure these values constitute a valid BeGuid.
+    BeGuid(uint64_t u0, uint64_t u1) {m_guid.u[0]=u0; m_guid.u[1]=u1;}
+
+    //! Construct and initialize a BeGuid from four 32 bit values. Caller must ensure these values constitute a valid BeGuid.
+    BeGuid(uint32_t i0, uint32_t i1, uint32_t i2, uint32_t i3) {m_guid.i[0]=i0; m_guid.i[1]=i1; m_guid.i[2]=i2; m_guid.i[3]=i3;}
+
+    //! Compare two BeGuids for equality
+    bool operator==(BeGuid const& rhs) const {return rhs.m_guid.u[0]==m_guid.u[0] && rhs.m_guid.u[1]==m_guid.u[1];}
+
+    //! Compare two BeGuids for inequality
+    bool operator!=(BeGuid const& rhs) const {return !(*this==rhs);}
+
+    //! Compare two BeGuids
+    bool operator<(BeGuid const& rhs) const {return m_guid.u[0] < rhs.m_guid.u[0] || (m_guid.u[0] == rhs.m_guid.u[0] && m_guid.u[1] < rhs.m_guid.u[1]);}
+
+    //! Set this BeGuid to the invalid id value (all zeros).
+    void Invalidate() {m_guid.u[0] = m_guid.u[1] = 0;}
+
+    //! Test to see whether this BeGuid is non-zero
+    bool IsValid() const {return 0!=m_guid.u[0] && 0!=m_guid.u[1];}
+
+    //! Assign a new random (Version 4, see http://en.wikipedia.org/wiki/Universally_unique_identifier) id for this BeGuid. Old value is overwritten.
+    //! @note This method requires that the BeSQLiteLib::Initialize be called prior to use.
+    BE_SQLITE_EXPORT void Create();
+
+    //! Convert this BeGuid to a string
+    //! @return The formatted value in 8-4-4-4-12 format
+    BE_SQLITE_EXPORT Utf8String ToString() const;
+
+    //! Initialize this BuGuid from a previously saved string.
+    //! @param[in] str The string holding the value. Must be in the following format: 8-4-4-4-12
+    //! @return non-zero error status if \a str is not a valid BeGuid string.
+    BE_SQLITE_EXPORT BentleyStatus FromString(Utf8CP str);
+};
+
+//=======================================================================================
+//! A unique Id for a BeBriefcase (a particular copy of a BeSQLite::Db is referred to as a BeBriefcase.)
+//! The Id is assigned by iModelHub or is one of the special values that identify the special kinds of iModels that are not synchronized with iModelHub.
+//! Whenever more than one BeBriefcase of a the same Db exists, each of them must have a unique identifier to facilitate
+//! change merging via BeBriefcaseBasedId's.
+//! <p> This strategy relies on of uniqueness of BeBriefcaseId's, but that must be enforced by infrastructure outside of BeSQLite.
+// @bsiclass
+//=======================================================================================
+struct BeBriefcaseId
+{
+protected:
+    uint32_t m_id;
+
+public:
+    //! BeBriefcaseIds must be less than this value
+    static uint32_t const MaxRepo() {return 1L<<24;}
+    //! A standalone Db. These files are not mergeable, and cannot generate changesets.
+    static uint32_t const Standalone() {return 0;} // was previously called "master"
+    static uint32_t const DeprecatedStandalone() {return 1;} // Note: this value was previously used for "standalone",
+    //! the first valid briefcaseId
+    static uint32_t const FirstValidBriefcaseId() {return 2;}
+    //! the last valid briefcaseId
+    // NOTE: The 10 largest valid BeBriefcaseIds will not be assigned by iModelHub, so are available to identify special kinds of iModels.
+    static uint32_t const LastValidBriefcaseId() {return MaxRepo() - 10;}
+    //! An illegal value
+    static uint32_t const Illegal() {return (uint32_t)0xffffffff;}
+
+    BeBriefcaseId GetNextBriefcaseId() const {return BeBriefcaseId(m_id+1);}
+    BeBriefcaseId() {Invalidate();}             //!< Construct an invalid BeBriefcaseId.
+    //! Construct a BeBriefcaseId from a 32 bit value. Sets to Invalid if value is greater than MaxRepo.
+    explicit BeBriefcaseId(uint32_t u) {m_id = (u >= MaxRepo()) ? Illegal() : u;}
+    void Invalidate() {m_id = Illegal();}  //!< Set this BeBriefcaseId to the invalid id value
+    bool IsValid() const {return Illegal() != m_id;}  //!< Test to see whether this BriefcaseId is valid.
+    bool IsBriefcase() const {return m_id >= FirstValidBriefcaseId() && m_id <=LastValidBriefcaseId();}
+    bool IsStandalone() const {return m_id == Standalone() || m_id == DeprecatedStandalone();} //!< Determine whether this is a standalone iModel.
+    uint32_t GetValue() const {BeAssert(IsValid()); BeAssert(m_id<MaxRepo()); return m_id;} //!< Get the briefcase id as a uint32_t
+    bool operator==(BeBriefcaseId const& rhs) const {return rhs.m_id==m_id;}
+    bool operator!=(BeBriefcaseId const& rhs) const {return !(*this == rhs);}
+};
+
+//=======================================================================================
+//! A 8-byte value that is locally unique within a BeBriefcase. Since BeBriefcaseId's are forced to be unique externally, a BeBriefcaseBasedId
+//! can be assumed to be unique for a given DgnDb. This provides a more efficient strategy for id values than using true 128-bit GUIDs.
+// @bsiclass
+//=======================================================================================
+struct BeBriefcaseBasedId : BeInt64Id
+{
+    BEINT64_ID_DECLARE_MEMBERS(BeBriefcaseBasedId,BeInt64Id)
+
+public:
+    //!Top 24 bits are BeBriefcaseId.
+    //!Lower 40 bits are local id
+    static uint64_t const MaxLocal() {return 1LL<<40;}
+    static uint64_t const LocalMask() {return ~-(int64_t)MaxLocal();}
+
+    //! CONSTRUCT a BeInt64Id from a BriefcaseId value and an id.
+    BeBriefcaseBasedId(BeBriefcaseId briefcaseId, uint64_t id) {BeAssert(id<MaxLocal()); m_id = ((briefcaseId.GetValue() * MaxLocal()) + id);}
+
+    BeBriefcaseId GetBriefcaseId() const {return BeBriefcaseId((uint32_t) (m_id / MaxLocal()));} //!< Get the BeBriefcaseId of this BeBriefcaseBasedId
+    uint64_t GetLocalId() const {return m_id & LocalMask();} //!< Get the local id
+
+    //! Increment this BeBriefcaseBasedId
+    //! @note If this BeBriefcaseBasedId is not valid, this method does nothing.
+    BE_SQLITE_EXPORT void UseNext(Db&);
+
+    //! Construct a BeBriefcaseBasedId with the value of the next available (unused) value for the supplied Table/Column.
+    //! @param[in] db the Db for this BeBriefcaseBasedId
+    //! @param[in] tableName the name of the table for this BeBriefcaseBasedId
+    //! @param[in] columnName the name of the column for this BeBriefcaseBasedId
+    //! @note if the highest value of BeBriefcaseBasedId is already used (i.e. the id column is "full" for this BeBriefcaseId),
+    //! this value will be invalid on return.
+    BE_SQLITE_EXPORT BeBriefcaseBasedId(Db& db, Utf8CP tableName, Utf8CP columnName);
+
+    static BeBriefcaseBasedId CreateFromJson(BeJsConst val) {return BeBriefcaseBasedId(val.asUInt64());}
+    void FromJson(BeJsConst val) {m_id = val.asUInt64();}
+};
+
+#define BEBRIEFCASEBASED_ID_SUBCLASS(classname,superclass) struct classname : superclass { \
+    classname(BeSQLite::BeBriefcaseId briefcaseId, uint64_t id) : superclass(briefcaseId,id){} \
+    classname(BeSQLite::Db& db, Utf8CP tableName, Utf8CP columnName) : superclass(db,tableName,columnName){} \
+    BEINT64_ID_DECLARE_MEMBERS(classname,superclass) };
+
+#define BEBRIEFCASEBASED_ID_CLASS(classname) BEBRIEFCASEBASED_ID_SUBCLASS(classname,BeSQLite::BeBriefcaseBasedId)
+
+//=======================================================================================
+//! An 8-byte Id value that must be requested from an external authority that enforces uniqueness.
+// @bsiclass
+//=======================================================================================
+struct BeServerIssuedId : BeInt64Id
+{
+    BEINT64_ID_DECLARE_MEMBERS(BeServerIssuedId,BeInt64Id)
+};
+
+#define BESERVER_ISSUED_ID_SUBCLASS(classname,superclass) struct classname : superclass {BEINT64_ID_DECLARE_MEMBERS(classname,superclass)};
+#define BESERVER_ISSUED_ID_CLASS(classname) BESERVER_ISSUED_ID_SUBCLASS(classname,BeSQLite::BeServerIssuedId)
+
+//=======================================================================================
+// @bsiclass
+//=======================================================================================
+enum class NoCaseCollation {
+    ASCII,
+    Latin1 //! Latin-1 (ISO-8859-1: Western European) https://www.charset.org/charsets/iso-8859-1
+};
+//=======================================================================================
+// @bsiclass
+//=======================================================================================
+enum DbConstants
+{
+    DbUserVersion           = 10,  //!< the "user" version of SQLite databases created by this version of the BeSQLite library
+    NoCompressionLevel      = 0,   //!< do not compress data
+    FastCompressionLevel    = 1,   //!< use the fastest compression level (see Zlib documentation for explanation).
+    DefaultCompressionLevel = 3,   //!< use the default compression level. This is pretty good tradeoff for size vs. speed.
+    MaxCompressionLevel     = 9,   //!< the maximum compression level. Can be very slow but results in smallest size.
+};
+
+//=======================================================================================
+// The profile version for BeSQLite database files created by this version of the BeSQLite library
+// @bsiclass
+//=======================================================================================
+enum DbProfileValues
+    {
+    BEDB_CURRENT_VERSION_Major = 3,
+    BEDB_CURRENT_VERSION_Minor = 1,
+    BEDB_CURRENT_VERSION_Sub1  = 0,
+    BEDB_CURRENT_VERSION_Sub2  = 2,
+
+    BEDB_SUPPORTED_VERSION_Major = BEDB_CURRENT_VERSION_Major,  // oldest version of the db schema supported by current api
+    BEDB_SUPPORTED_VERSION_Minor = 1,
+    BEDB_SUPPORTED_VERSION_Sub1  = 0,
+    BEDB_SUPPORTED_VERSION_Sub2  = 0,
+    };
+
+//=======================================================================================
+// These constants define the current transaction state of a database file.
+// For more information see https://www.sqlite.org/c3ref/c_txn_none.html
+// @bsiclass
+//=======================================================================================
+enum DbTxnState {
+    BE_SQLITE_TXN_NONE = 0,
+    BE_SQLITE_TXN_READ = 1,
+    BE_SQLITE_TXN_WRITE = 2,
+};
+
+enum class WalCheckpointMode {
+    Passive=0,  /* Do as much as possible w/o blocking */
+    Full=1,     /* Wait for writers, then checkpoint */
+    Restart=2,  /* Like FULL but wait for for readers */
+    Truncate=3, /* Like RESTART but also truncate WAL */
+};
+
+enum class AttachFileType {
+    Unknown,
+    Main,
+    Temp,
+    SchemaSync,
+    ECChangeCache
+};
+
+struct AttachFileInfo final {
+public:
+    Utf8String m_fileName;
+    Utf8String m_alias;
+    AttachFileType m_type;
+};
+
+//=======================================================================================
+//! A 4-digit number that specifies the version of the "profile" (schema) of a Db
+// @bsiclass
+//=======================================================================================
+struct ProfileVersion : BeVersion
+{
+public:
+    ProfileVersion(uint16_t major, uint16_t minor, uint16_t sub1, uint16_t sub2) : BeVersion(major, minor, sub1, sub2) {}
+    explicit ProfileVersion(Utf8CP json) {FromJson(json);}
+    bool operator==(BeVersionCR rhs) const { return CompareTo(rhs) == 0; }
+    bool operator!=(BeVersionCR rhs) const { return CompareTo(rhs) != 0; }
+    bool operator==(ProfileVersionCR rhs) const { return CompareTo(rhs) == 0; }
+    bool operator!=(ProfileVersionCR rhs) const { return CompareTo(rhs) != 0; }
+    bool operator<(BeVersionCR rhs) const { return CompareTo(rhs) < 0; }
+    bool operator<=(BeVersionCR rhs) const { return CompareTo(rhs) <= 0; }
+    bool operator>(BeVersionCR rhs) const { return CompareTo(rhs) > 0; }
+    bool operator>=(BeVersionCR rhs) const { return CompareTo(rhs) >= 0; }
+    BE_SQLITE_EXPORT Utf8String ToJson() const;
+    BE_SQLITE_EXPORT BentleyStatus FromJson(Utf8CP);
+};
+//=======================================================================================
+// @bsiclass
+//=======================================================================================
+enum class DbTrace
+{
+    None = 0,
+    Stmt = 0x01,
+    Profile = 0x02,
+    Row = 0x04,
+    Close= 0x08,
+};
+ENUM_IS_FLAGS(DbTrace)
+
+//=======================================================================================
+// @bsiclass
+//=======================================================================================
+enum class DbDeserializeOptions {
+    None = 0,
+    FreeOnClose = 1,
+    Resizable = 2,
+    Readonly = 3
+};
+ENUM_IS_FLAGS(DbDeserializeOptions)
+
+//=======================================================================================
+// @bsiclass
+//=======================================================================================
+enum class DbPrepareOptions {
+    None = 0,
+    Persistent = 0x01, // Flag is a hint to the query planner that the prepared statement will be retained for a long time and probably reused many times.
+};
+ENUM_IS_FLAGS(DbPrepareOptions)
+
+enum class StatementState
+{
+    // The first four values are in accordance with sqlite3.c
+    Init          = 0,   //!< Prepared statement under construction
+    Ready         = 1,   //!< Ready to run but not yet started
+    Run           = 2,   //!< Run in progress
+    Halt          = 3,   //!< Finished.  Need reset() or finalize()
+};
+
+//=======================================================================================
+// @bsiclass
+//=======================================================================================
+enum DbResult
+{
+    BE_SQLITE_OK          = 0,   //!< Successful result
+    BE_SQLITE_ERROR       = 1,   //!< SQL error or missing database
+    BE_SQLITE_INTERNAL    = 2,   //!< Internal logic error
+    BE_SQLITE_PERM        = 3,   //!< Access permission denied
+    BE_SQLITE_ABORT       = 4,   //!< Callback routine requested an abort
+    BE_SQLITE_BUSY        = 5,   //!< The database file is locked
+    BE_SQLITE_LOCKED      = 6,   //!< A table in the database is locked
+    BE_SQLITE_NOMEM       = 7,   //!< A malloc() failed
+    BE_SQLITE_READONLY    = 8,   //!< Attempt to write a readonly database
+    BE_SQLITE_INTERRUPT   = 9,   //!< Operation terminated by interrupt
+    BE_SQLITE_IOERR       = 10,  //!< Some kind of disk I/O error occurred
+    BE_SQLITE_CORRUPT     = 11,  //!< The database disk image is malformed
+    BE_SQLITE_NOTFOUND    = 12,  //!< NOT USED. Table or record not found
+    BE_SQLITE_FULL        = 13,  //!< Insertion failed because database is full or write operation failed because disk is full
+    BE_SQLITE_CANTOPEN    = 14,  //!< Unable to open the database file
+    BE_SQLITE_PROTOCOL    = 15,  //!< Database lock protocol error
+    BE_SQLITE_EMPTY       = 16,  //!< Database is empty
+    BE_SQLITE_SCHEMA      = 17,  //!< The database schema changed
+    BE_SQLITE_TOOBIG      = 18,  //!< String or BLOB exceeds size limit
+    BE_SQLITE_CONSTRAINT  = 19,  //!< Abort due to constraint violation. See extended error values.
+    BE_SQLITE_MISMATCH    = 20,  //!< Data type mismatch
+    BE_SQLITE_MISUSE      = 21,  //!< Library used incorrectly
+    BE_SQLITE_NOLFS       = 22,  //!< Uses OS features not supported on host
+    BE_SQLITE_AUTH        = 23,  //!< Authorization denied
+    BE_SQLITE_FORMAT      = 24,  //!< Auxiliary database format error
+    BE_SQLITE_RANGE       = 25,  //!< 2nd parameter to Bind out of range
+    BE_SQLITE_NOTADB      = 26,  //!< File opened that is not a database file
+    BE_SQLITE_NOTICE      = 27,  //!< Notifications from sqlite3_log()
+    BE_SQLITE_WARNING     = 28,  //!< Warnings from sqlite3_log()
+    BE_SQLITE_ROW         = 100, //!< Step() has another row ready
+    BE_SQLITE_DONE        = 101, //!< Step() has finished executing
+
+    //! Extended errors
+    BE_SQLITE_IOERR_READ              = (BE_SQLITE_IOERR      | (1<<8)),
+    BE_SQLITE_IOERR_SHORT_READ        = (BE_SQLITE_IOERR      | (2<<8)),
+    BE_SQLITE_IOERR_WRITE             = (BE_SQLITE_IOERR      | (3<<8)),
+    BE_SQLITE_IOERR_FSYNC             = (BE_SQLITE_IOERR      | (4<<8)),
+    BE_SQLITE_IOERR_DIR_FSYNC         = (BE_SQLITE_IOERR      | (5<<8)),
+    BE_SQLITE_IOERR_TRUNCATE          = (BE_SQLITE_IOERR      | (6<<8)),
+    BE_SQLITE_IOERR_FSTAT             = (BE_SQLITE_IOERR      | (7<<8)),
+    BE_SQLITE_IOERR_UNLOCK            = (BE_SQLITE_IOERR      | (8<<8)),
+    BE_SQLITE_IOERR_RDLOCK            = (BE_SQLITE_IOERR      | (9<<8)),
+    BE_SQLITE_IOERR_DELETE            = (BE_SQLITE_IOERR      | (10<<8)),
+    BE_SQLITE_IOERR_BLOCKED           = (BE_SQLITE_IOERR      | (11<<8)),
+    BE_SQLITE_IOERR_NOMEM             = (BE_SQLITE_IOERR      | (12<<8)),
+    BE_SQLITE_IOERR_ACCESS            = (BE_SQLITE_IOERR      | (13<<8)),
+    BE_SQLITE_IOERR_CHECKRESERVEDLOCK = (BE_SQLITE_IOERR      | (14<<8)),
+    BE_SQLITE_IOERR_LOCK              = (BE_SQLITE_IOERR      | (15<<8)),
+    BE_SQLITE_IOERR_CLOSE             = (BE_SQLITE_IOERR      | (16<<8)),
+    BE_SQLITE_IOERR_DIR_CLOSE         = (BE_SQLITE_IOERR      | (17<<8)),
+    BE_SQLITE_IOERR_SHMOPEN           = (BE_SQLITE_IOERR      | (18<<8)),
+    BE_SQLITE_IOERR_SHMSIZE           = (BE_SQLITE_IOERR      | (19<<8)),
+    BE_SQLITE_IOERR_SHMLOCK           = (BE_SQLITE_IOERR      | (20<<8)),
+    BE_SQLITE_IOERR_SHMMAP            = (BE_SQLITE_IOERR      | (21<<8)),
+    BE_SQLITE_IOERR_SEEK              = (BE_SQLITE_IOERR      | (22<<8)),
+    BE_SQLITE_IOERR_DELETE_NOENT      = (BE_SQLITE_IOERR      | (23<<8)),
+    BE_SQLITE_IOERR_MMAP              = (BE_SQLITE_IOERR      | (24<<8)),
+    BE_SQLITE_IOERR_GETTEMPPATH       = (BE_SQLITE_IOERR      | (25<<8)),
+    BE_SQLITE_IOERR_CONVPATH          = (BE_SQLITE_IOERR      | (26<<8)),
+    BE_SQLITE_IOERR_VNODE             = (BE_SQLITE_IOERR      | (27<<8)),
+    BE_SQLITE_IOERR_AUTH              = (BE_SQLITE_IOERR      | (28<<8)),
+    BE_SQLITE_IOERR_BEGIN_ATOMIC      = (BE_SQLITE_IOERR      | (29<<8)),
+    BE_SQLITE_IOERR_COMMIT_ATOMIC     = (BE_SQLITE_IOERR      | (30<<8)),
+    BE_SQLITE_IOERR_ROLLBACK_ATOMIC   = (BE_SQLITE_IOERR      | (31<<8)),
+    BE_SQLITE_IOERR_DATA              = (BE_SQLITE_IOERR      | (32<<8)),
+    BE_SQLITE_IOERR_CORRUPTFS         = (BE_SQLITE_IOERR      | (33<<8)),
+
+    BE_SQLITE_ERROR_MISSING_COLLSEQ   = (BE_SQLITE_ERROR      | (1<<8)),
+    BE_SQLITE_ERROR_RETRY             = (BE_SQLITE_ERROR      | (2<<8)),
+    BE_SQLITE_ERROR_SNAPSHOT          = (BE_SQLITE_ERROR      | (3<<8)),
+
+    BE_SQLITE_LOCKED_SHAREDCACHE      = (BE_SQLITE_LOCKED     | (1<<8)),
+    BE_SQLITE_LOCKED_VTAB             = (BE_SQLITE_LOCKED     | (2<<8)),
+
+    BE_SQLITE_CANTOPEN_NOTEMPDIR      = (BE_SQLITE_CANTOPEN   | (1<<8)),
+    BE_SQLITE_CANTOPEN_ISDIR          = (BE_SQLITE_CANTOPEN   | (2<<8)),
+    BE_SQLITE_CANTOPEN_FULLPATH       = (BE_SQLITE_CANTOPEN   | (3<<8)),
+    BE_SQLITE_CANTOPEN_CONVPATH       = (BE_SQLITE_CANTOPEN   | (4<<8)),
+    BE_SQLITE_CANTOPEN_DIRTYWAL       = (BE_SQLITE_CANTOPEN   | (5<<8)),
+    BE_SQLITE_CANTOPEN_SYMLINK        = (BE_SQLITE_CANTOPEN   | (6<<8)),
+
+    BE_SQLITE_CORRUPT_VTAB            = (BE_SQLITE_CORRUPT    | (1<<8)),
+    BE_SQLITE_CORRUPT_SEQUENCE        = (BE_SQLITE_CORRUPT    | (2<<8)),
+    BE_SQLITE_CORRUPT_INDEX           = (BE_SQLITE_CORRUPT    | (3<<8)),
+
+    BE_SQLITE_READONLY_RECOVERY       = (BE_SQLITE_READONLY   | (1<<8)),
+    BE_SQLITE_READONLY_CANTLOCK       = (BE_SQLITE_READONLY   | (2<<8)),
+    BE_SQLITE_READONLY_ROLLBACK       = (BE_SQLITE_READONLY   | (3<<8)),
+    BE_SQLITE_READONLY_DBMOVED        = (BE_SQLITE_READONLY   | (4<<8)),
+    BE_SQLITE_READONLY_CANTINIT       = (BE_SQLITE_READONLY   | (5<<8)),
+    BE_SQLITE_READONLY_DIRECTORY      = (BE_SQLITE_READONLY   | (6<<8)),
+
+    BE_SQLITE_ABORT_ROLLBACK          = (BE_SQLITE_ABORT      | (2<<8)),
+
+    BE_SQLITE_CONSTRAINT_CHECK        = (BE_SQLITE_CONSTRAINT | (1<<8)),
+    BE_SQLITE_CONSTRAINT_COMMITHOOK   = (BE_SQLITE_CONSTRAINT | (2<<8)),
+    BE_SQLITE_CONSTRAINT_FOREIGNKEY   = (BE_SQLITE_CONSTRAINT | (3<<8)),
+    BE_SQLITE_CONSTRAINT_FUNCTION     = (BE_SQLITE_CONSTRAINT | (4<<8)),
+    BE_SQLITE_CONSTRAINT_NOTNULL      = (BE_SQLITE_CONSTRAINT | (5<<8)),
+    BE_SQLITE_CONSTRAINT_PRIMARYKEY   = (BE_SQLITE_CONSTRAINT | (6<<8)),
+    BE_SQLITE_CONSTRAINT_TRIGGER      = (BE_SQLITE_CONSTRAINT | (7<<8)),
+    BE_SQLITE_CONSTRAINT_UNIQUE       = (BE_SQLITE_CONSTRAINT | (8<<8)),
+    BE_SQLITE_CONSTRAINT_VTAB         = (BE_SQLITE_CONSTRAINT | (9<<8)),
+    BE_SQLITE_CONSTRAINT_ROWID        = (BE_SQLITE_CONSTRAINT | (10<<8)),
+    BE_SQLITE_CONSTRAINT_PINNED       = (BE_SQLITE_CONSTRAINT | (11<<8)),
+    BE_SQLITE_CONSTRAINT_DATATYPE     = (BE_SQLITE_CONSTRAINT | (12<<8)),
+
+    BE_SQLITE_NOTICE_RECOVER_WAL      = (BE_SQLITE_NOTICE     | (1<<8)),
+    BE_SQLITE_NOTICE_RECOVER_ROLLBACK = (BE_SQLITE_NOTICE     | (2<<8)),
+
+    BE_SQLITE_BUSY_RECOVERY           = (BE_SQLITE_BUSY       | (1<<8)),
+    BE_SQLITE_BUSY_SNAPSHOT           = (BE_SQLITE_BUSY       | (2<<8)),
+    BE_SQLITE_BUSY_TIMEOUT            = (BE_SQLITE_BUSY       | (3<<8)),
+
+    BE_SQLITE_WARNING_AUTOINDEX       = (BE_SQLITE_WARNING    | (1<<8)),
+    BE_SQLITE_AUTH_USER               = (BE_SQLITE_AUTH       | (1<<8)),
+    BE_SQLITE_OK_LOAD_PERMANENTLY     = (BE_SQLITE_OK         | (1<<8)),
+
+    //! iModelPlatform custom errors
+    BE_SQLITE_ERROR_FileExists                  = (BE_SQLITE_IOERR | (1<<24)),  //!< Attempt to create a new file when a file by that name already exists
+    BE_SQLITE_ERROR_AlreadyOpen                 = (BE_SQLITE_IOERR | (2<<24)),  //!< Attempt to open a BeSQLite::Db that is already in use somewhere.
+    BE_SQLITE_ERROR_NoPropertyTable             = (BE_SQLITE_IOERR | (3<<24)),  //!< Attempt to open a BeSQLite::Db that doesn't have a property table.
+    BE_SQLITE_ERROR_FileNotFound                = (BE_SQLITE_IOERR | (4<<24)),  //!< The database name is not a file.
+    BE_SQLITE_ERROR_NoTxnActive                 = (BE_SQLITE_IOERR | (5<<24)),  //!< There is no transaction active and the database was opened with AllowImplicitTransactions=false
+    BE_SQLITE_ERROR_BadDbProfile                = (BE_SQLITE_IOERR | (6<<24)),  //!< Wrong BeSQLite profile version
+    BE_SQLITE_ERROR_InvalidProfileVersion       = (BE_SQLITE_IOERR | (7<<24)),  //!< Profile of file could not be determined.
+    BE_SQLITE_ERROR_ProfileUpgradeFailed        = (BE_SQLITE_IOERR | (8<<24)),  //!< Upgrade of profile of file failed.
+    BE_SQLITE_ERROR_ProfileTooOldForReadWrite   = (BE_SQLITE_IOERR | (9<<24)),  //!< Profile of file is too old for read-write access. Therefore file can only be opened read-only.
+    BE_SQLITE_ERROR_ProfileTooOld               = (BE_SQLITE_IOERR | (10<<24)), //!< Profile of file is too old. Therefore file cannot be opened.
+    BE_SQLITE_ERROR_ProfileTooNewForReadWrite   = (BE_SQLITE_IOERR | (11<<24)), //!< Profile of file is too new for read-write access. Therefore file can only be opened read-only.
+    BE_SQLITE_ERROR_ProfileTooNew               = (BE_SQLITE_IOERR | (12<<24)), //!< Profile of file is too new. Therefore file cannot be opened.
+    BE_SQLITE_ERROR_ChangeTrackError            = (BE_SQLITE_IOERR | (13<<24)), //!< Attempt to commit with active change tracking
+    BE_SQLITE_ERROR_InvalidChangeSetVersion     = (BE_SQLITE_IOERR | (14<<24)), //!< Invalid version of the revision file is being imported
+    BE_SQLITE_ERROR_SchemaUpgradeRequired       = (BE_SQLITE_IOERR | (15<<24)), //!< The schemas found in the database need to be upgraded.
+    BE_SQLITE_ERROR_SchemaTooNew                = (BE_SQLITE_IOERR | (16<<24)), //!< The schemas found in the database are too new, and the application needs to be upgraded.
+    BE_SQLITE_ERROR_SchemaTooOld                = (BE_SQLITE_IOERR | (17<<24)), //!< The schemas found in the database are too old, and the DgnDb needs to be recreated after extensive data transformations ("teleported").
+    BE_SQLITE_ERROR_SchemaLockFailed            = (BE_SQLITE_IOERR | (18<<24)), //!< Error acquiring a lock on the schemas before upgrade.
+    BE_SQLITE_ERROR_SchemaUpgradeFailed         = (BE_SQLITE_IOERR | (19<<24)), //!< Error upgrading the schemas in the database.
+    BE_SQLITE_ERROR_SchemaImportFailed          = (BE_SQLITE_IOERR | (20<<24)), //!< Error importing the schemas into the database.
+    BE_SQLITE_ERROR_CouldNotAcquireLocksOrCodes = (BE_SQLITE_IOERR | (21<<24)), //!< Error acquiring locks or codes
+    BE_SQLITE_ERROR_SchemaUpgradeRecommended    = (BE_SQLITE_IOERR | (22<<24)), //!< Recommended that the schemas found in the database be upgraded
+    BE_SQLITE_ERROR_DataTransformRequired       = (BE_SQLITE_IOERR | (23<<24)), //!< Schema update need to update data.
+
+    BE_SQLITE_ERROR_NOTOPEN                     = (BE_SQLITE_ERROR | (1<<24)),  //!< Db not open
+};
+
+//=======================================================================================
+// @bsiclass
+//=======================================================================================
+enum class DbLimits : int
+{
+    Length=0,
+    SqlLength=1,
+    Column=2,
+    ExprDepth=3,
+    CompoundSelect=4,
+    VdbeOp=5,
+    FunctionArg=6,
+    Attached=7,
+    LikePatternLength=8,
+    VariableNumber=9,
+    TriggerDepth=10,
+    WorkerThreads=11,
+};
+
+//=======================================================================================
+// @bsiclass
+//=======================================================================================
+enum class DbOpcode : int
+{
+    Delete  = 9,
+    Insert  = 18,
+    Update  = 23,
+};
+
+//=======================================================================================
+// @bsiclass
+//=======================================================================================
+enum class DbValueType : int
+{
+    IntegerVal  = 1,
+    FloatVal    = 2,
+    TextVal     = 3,
+    BlobVal     = 4,
+    NullVal     = 5,
+};
+
+//=======================================================================================
+// Utility class to initialize the BeSQLite library and directly use a few SQLite APIs.
+// @bsiclass
+//=======================================================================================
+struct BeSQLiteLib
+{
+public:
+
+    enum class LogErrors : bool {Yes=1, No=0};
+
+    //! This method MUST be called once per process before any other SQLite methods are called, and should never be called again.
+    //! @param[in] tempDir The path for BeSQLite to use to store temporary files. Must be an existing directory.
+    //! @param[in] wantLogging If Yes, then SQLite error messages are logged. Note that some SQLite errors are expected and are handled, so they do not necessarily indicate a problem.
+    //! Turn this option on only for limited debugging purposes.
+    //! @return BE_SQLITE_OK in case of success. Error codes otherwise, e.g. if @p tempDir does not exist
+    //! @see sqlite3_initialize
+    BE_SQLITE_EXPORT static DbResult Initialize(BeFileNameCR tempDir, LogErrors wantLogging=LogErrors::No);
+
+    //! Generate a sequence of pseudo-random bytes
+    //! @param[in] numBytes number of bytes of randomness to generate.
+    //! @param[out] random buffer to hold randomness.
+    //! @see sqlite3_randomness
+    BE_SQLITE_EXPORT static void Randomness(int numBytes, void* random);
+
+    //! Allocate a buffer using SQLite's memory manager.
+    static void* MallocMem(int sz);
+
+    //! Re-allocate a buffer returned from MallocMem.
+    static void* ReallocMem(void* p, int sz);
+
+    //! Free memory allocated by MallocMem.
+    static void FreeMem(void* p);
+
+    BE_SQLITE_EXPORT static int CloseSqlDb(void* p);
+
+    //! Get memory used by SQLite for current process
+    BE_SQLITE_EXPORT static DbResult GetMemoryUsed(int64_t& current, int64_t& high, bool reset = false);
+
+    //! Enabled shared cache for the process.
+    BE_SQLITE_EXPORT static DbResult EnableSharedCache(bool enabled);
+
+    //! Convert sqlite return code to string.
+    BE_SQLITE_EXPORT static Utf8CP GetErrorString(DbResult rc);
+
+    //! Return result code as static string e.g. SQLITE_ROW -> "SQLITE_ROW"
+    BE_SQLITE_EXPORT static Utf8CP GetErrorName(DbResult rc);
+
+    //! Return a log message (ErrorString, GetErrorName) for a DbResult
+    BE_SQLITE_EXPORT static Utf8String GetLogError(DbResult rc);
+
+    static int GetBaseDbResult(DbResult val) {return 0xff & val;}
+    static bool TestBaseDbResult(DbResult val1, DbResult val2) {return GetBaseDbResult(val1) == GetBaseDbResult(val2);}
+    static bool IsConstraintDbResult(DbResult val1) {return GetBaseDbResult(val1) == BE_SQLITE_CONSTRAINT;}
+    BE_SQLITE_EXPORT static bool s_throwExceptionOnUnexpectedAutoCommit;
+
+    BE_SQLITE_EXPORT static bool ZlibCompress(bvector<Byte>& compressedBuffer, const bvector<Byte>& sourceBuffer);
+    BE_SQLITE_EXPORT static bool ZlibDecompress(bvector<Byte>& uncompressedBuffer, const bvector<Byte>& compressedBuffer, unsigned long uncompressSize);
+};
+
+//=======================================================================================
+//! Trace context provided during trace
+// @bsiclass
+//=======================================================================================
+struct TraceContext : NonCopyableClass
+{
+private:
+    SqlStatementP m_stmt;
+public:
+    explicit TraceContext(SqlStatementP stmt) {m_stmt=stmt;}
+
+    //! Get a saved copy of the original SQL text used to prepare this Statement
+    //! @see sqlite3_sql
+    BE_SQLITE_EXPORT Utf8CP GetSql() const;
+
+    //! Returns a UTF-8 string containing the SQL text of prepared statement with bound parameters expanded.
+    //! @see sqlite3_expanded_sql
+    BE_SQLITE_EXPORT Utf8String GetExpandedSql() const;
+
+    //! Returns a pointer to a UTF-8 string containing the normalized SQL text of prepared statement.
+    //! @see sqlite3_normalized_sql
+    BE_SQLITE_EXPORT Utf8CP GetNormalizedSql() const;
+
+    SqlStatementP GetSqlStatementP() const {return m_stmt;}  // for direct use of sqlite3 api
+    operator SqlStatementP(){return m_stmt;}
+
+    BE_SQLITE_EXPORT bool IsReadonly() const;
+};
+
+
+using TraceStmtEvent = BeEvent<TraceContext const&, Utf8CP>;
+using TraceProfileEvent = BeEvent<TraceContext const &, int64_t>;
+using TraceRowEvent = BeEvent<TraceContext const &>;
+using TraceCloseEvent = BeEvent<SqlDbP,Utf8CP>;
+
+//=======================================================================================
+//! A wrapper for a SQLite Prepared Statement. Every BeSQLite::Statement object associated with a BeSQLite::Db must be deleted
+//! before the database is closed.
+// @bsiclass
+//=======================================================================================
+struct Statement : NonCopyableClass
+{
+private:
+    SqlStatementP m_stmt;
+
+    DbResult DoPrepare(DbFileCR, Utf8CP sql, DbPrepareOptions opts);
+
+public:
+    enum class MakeCopy : bool {No=0, Yes=1};
+    explicit Statement(SqlStatementP stmt) {m_stmt=stmt;}
+
+    //! construct a new blank Statement.
+    Statement() {m_stmt=nullptr;}
+    Statement(DbCR db, Utf8CP sql, DbPrepareOptions opts = DbPrepareOptions::None) {m_stmt=nullptr; Prepare(db, sql, opts);}
+    ~Statement() {Finalize();}
+
+    SqlStatementP& GetStmtR() {return m_stmt;} //! @private internal use only
+    DbResult Prepare(DbFileCR, Utf8CP sql, bool suppressDiagnostics = false, DbPrepareOptions opts = DbPrepareOptions::None); //! @private internal use only
+    DbResult TryPrepare(DbFileCR, Utf8CP sql, DbPrepareOptions opts = DbPrepareOptions::None);
+
+    //! Determine whether this Statement has already been prepared.
+    bool IsPrepared() const {return nullptr != m_stmt;}
+
+    //! Destroy this Statement. If the Statement was Prepared, releases all memory associated it.
+    BE_SQLITE_EXPORT void Finalize();
+
+    //! Prepare this Statement
+    //! @param[in] db The database to use
+    //! @param[in] sql The SQL string to prepare.
+    //! @see sqlite3_prepare
+    BE_SQLITE_EXPORT DbResult Prepare(DbCR db, Utf8CP sql, DbPrepareOptions opts = DbPrepareOptions::None);
+
+    //! Prepare this Statement. Identical to Prepare, except that it does not automatically log errors
+    //! @param[in] db The database to use
+    //! @param[in] sql The SQL string to prepare.
+    //! @see sqlite3_prepare
+    BE_SQLITE_EXPORT DbResult TryPrepare(DbCR db, Utf8CP sql, DbPrepareOptions opts = DbPrepareOptions::None);
+
+    //! Indicates whether the prepared statement makes no @b direct changes to the content of the db or not.
+    //! @remarks
+    //! @return true if the prepared statement makes no direct changes to the content of the db, false otherwise
+    //! @see sqlite3_stmt_readonly, https://www.sqlite.org/c3ref/stmt_readonly.html
+    BE_SQLITE_EXPORT bool IsReadonly() const;
+
+    //! Perform a single step on this (previously prepared) Statement
+    //! @see sqlite3_step
+    BE_SQLITE_EXPORT DbResult Step();
+
+    //! Reset this Statement
+    //! @see sqlite3_reset
+    BE_SQLITE_EXPORT DbResult Reset();
+
+    //! Clear the bindings of this Statement
+    //! @see sqlite3_clear_bindings
+    BE_SQLITE_EXPORT DbResult ClearBindings();
+
+    //! Bind an integer value to a parameter of this (previously prepared) Statement (1-based)
+    //! @param[in] paramNum the SQL parameter number to bind.
+    //! @param[in] value the value to bind.
+    //! @see sqlite3_bind_int
+    BE_SQLITE_EXPORT DbResult BindInt(int paramNum, int value);
+
+    //! Bind an Int64 value to a parameter of this (previously prepared) Statement (1-based)
+    //! @param[in] paramNum the SQL parameter number to bind.
+    //! @param[in] value the value to bind.
+    //! @see sqlite3_bind_int64
+    BE_SQLITE_EXPORT DbResult BindInt64(int paramNum, int64_t value);
+
+    //! Bind a UInt64 value to a parameter of this (previously prepared) Statement (1-based)
+    //! @param[in] paramNum the SQL parameter number to bind.
+    //! @param[in] value the value to bind.
+    //! @see sqlite3_bind_int64
+    DbResult BindUInt64(int paramNum, uint64_t value) {return BindInt64(paramNum, (int64_t) value);}
+
+    //! Bind a Boolean value to a parameter of this (previously prepared) Statement (1-based)
+    //! @param[in] paramNum the SQL parameter number to bind.
+    //! @param[in] value the value to bind.
+    DbResult BindBoolean(int paramNum, bool value) {return BindInt(paramNum, value ? 1 : 0);}
+
+    //! Bind a BeBriefcaseBasedId value to a parameter of this (previously prepared) Statement (1-based). Binds NULL if the id is not valid.
+    //! @param[in] paramNum the SQL parameter number to bind.
+    //! @param[in] value the value to bind.
+    DbResult BindId(int paramNum, BeInt64Id value) {return value.IsValid() ? BindUInt64(paramNum,value.GetValue()) : BindNull(paramNum);}
+
+    //! Bind a double value to a parameter of this (previously prepared) Statement (1-based)
+    //! @param[in] paramNum the SQL parameter number to bind.
+    //! @param[in] value the value to bind.
+    //! @see sqlite3_bind_double
+    BE_SQLITE_EXPORT DbResult BindDouble(int paramNum, double value);
+
+    //! Bind the value of a Utf8String to a parameter of this (previously prepared) Statement (1-based)
+    //! @param[in] paramNum the SQL parameter number to bind.
+    //! @param[in] stringValue the value to bind.
+    //! @param[in] makeCopy Make a private copy of the string in the Statement. Only pass Statement::MakeCopy::No if stringValue will remain valid until the Statement's bindings are cleared.
+    //! @see sqlite3_bind_text
+    DbResult BindText(int paramNum, Utf8StringCR stringValue, MakeCopy makeCopy) {return BindText(paramNum, stringValue.c_str(), makeCopy, (int)stringValue.size());}
+
+    //! Bind the value of a Utf8CP to a parameter of this (previously prepared) Statement (1-based)
+    //! @param[in] paramNum the SQL parameter number to bind.
+    //! @param[in] stringValue the value to bind.
+    //! @param[in] makeCopy Make a private copy of the string in the Statement. Only pass Statement::MakeCopy::No if stringValue will remain valid until the Statement's bindings are cleared.
+    //! @param[in] nBytes The number of bytes (not characters) in @p stringValue. If negative, it will be calculated from stringValue. Passing this value is only an optimization.
+    //! @see sqlite3_bind_text
+    BE_SQLITE_EXPORT DbResult BindText(int paramNum, Utf8CP stringValue, MakeCopy makeCopy, int nBytes=-1);
+
+    //! Bind a BeGuid to a parameter of this (previously prepared) Statement (1-based)
+    //! @param[in] paramNum the SQL parameter number to bind.
+    //! @param[in] value the value to bind.
+    //! @note BeGuids are saved as a 16-byte blob in the database.
+    BE_SQLITE_EXPORT DbResult BindGuid(int paramNum, BeGuidCR value);
+
+    //! Bind a zero-blob of the specified size to a parameter of this (previously prepared) Statement (1-based)
+    //! @param[in] paramNum the SQL parameter number to bind.
+    //! @param[in] size The number of bytes for the blob.
+    //! @see sqlite3_bind_zeroblob
+    BE_SQLITE_EXPORT DbResult BindZeroBlob(int paramNum, int size);
+
+    //! Bind a blob to a parameter of this (previously prepared) Statement (1-based)
+    //! @param[in] paramNum the SQL parameter number to bind.
+    //! @param[in] blobValue the value to bind.
+    //! @param[in] size The number of bytes in blobValue
+    //! @param[in] makeCopy Make a private copy of the blob in the Statement. Only pass Statement::MakeCopy::No if blobValue will remain valid until the Statement's bindings are cleared.
+    //! @see sqlite3_bind_blob
+    BE_SQLITE_EXPORT DbResult BindBlob(int paramNum, void const* blobValue, int size, MakeCopy makeCopy);
+
+    //! Bind a null value to a parameter of this (previously prepared) Statement (1-based)
+    //! @param[in] paramNum the SQL parameter number to bind.
+    //! @see sqlite3_bind_null
+    BE_SQLITE_EXPORT DbResult BindNull(int paramNum);
+
+    //! Bind a VirtualSet. Must be the first parameter of the "InVirtualSet" BeSQLite function.
+    //! @param[in] paramNum the SQL parameter number to bind.
+    //! @param[in] vSet the VirtualSet to bind.
+    //! @see BeSQLite::VirtualSet
+    BE_SQLITE_EXPORT DbResult BindVirtualSet(int paramNum, struct VirtualSet const& vSet);
+
+    //! @private internal use only
+    //! Bind a DbValue from a BeSQLite function (1-based)
+    BE_SQLITE_EXPORT DbResult BindDbValue(int paramNum, struct DbValue const& dbVal);
+
+    //! @private internal use only
+    //! Set value to NULL but also Bind a pointer. This is used by sql function ro virtual tables.
+    BE_SQLITE_EXPORT DbResult BindPointer(int col, void* ptr, const char* name, void (*destroy)(void*));
+
+    //! Get the number of columns resulting from Step on this Statement (0-based)
+    //! @see sqlite3_column_count
+    BE_SQLITE_EXPORT int GetColumnCount();
+
+    //! Get the type for a column of the result of Step (0-based)
+    //! @param[in] col The column of interest
+    //! @see sqlite3_column_type
+    BE_SQLITE_EXPORT DbValueType GetColumnType(int col);
+
+    //!Get the table name from which a column of the result of Step originates (0-based)
+    //! @param[in] col The column of interest
+    //! @see sqlite3_column_table_name
+    BE_SQLITE_EXPORT Utf8CP GetColumnTableName(int col);
+
+    //! Get the declared type for a column of the result of Step (0-based)
+    //! @param[in] col The column of interest
+    //! @see sqlite3_column_decltype
+    BE_SQLITE_EXPORT Utf8CP GetColumnDeclaredType(int col);
+
+    //! Determine whether the column value is NULL. (0-based)
+    bool IsColumnNull(int col) {return DbValueType::NullVal == GetColumnType(col);}
+
+    //! Get the name of a column of the result of Step (0-based)
+    //! @param[in] col The column of interest
+    //! @see sqlite3_column_name
+    BE_SQLITE_EXPORT Utf8CP GetColumnName(int col);
+
+    //! Get the number of bytes in a column of the result of Step (0-based)
+    //! @param[in] col The column of interest
+    //! @see sqlite3_column_bytes
+    BE_SQLITE_EXPORT int GetColumnBytes(int col);
+
+    //! Get the number of bytes in a column as a utf16 string. This is only valid after a call to GetValueUtf16 (0-based)
+    //! @param[in] col The column of interest
+    //! @see sqlite3_column_bytes16
+    BE_SQLITE_EXPORT int GetColumnBytes16(int col);
+
+    //! Get the value of a column in the result of Step as a blob (0-based)
+    //! @param[in] col The column of interest
+    //! @see sqlite3_column_blob
+    BE_SQLITE_EXPORT void const* GetValueBlob(int col);
+
+    //! Get the value of a column in the result of Step as a UTF-8 string (0-based)
+    //! @param[in] col The column of interest
+    //! @see sqlite3_column_text
+    BE_SQLITE_EXPORT Utf8CP GetValueText(int col);
+
+    //! Get an integer value from a column returned from Step (0-based)
+    //! @param[in] col The column of interest
+    //! @see sqlite3_column_int
+    BE_SQLITE_EXPORT int GetValueInt(int col);
+
+    //! Get an Int64 value from a column returned from Step (0-based)
+    //! @param[in] col The column of interest
+    //! @see sqlite3_column_int64
+    BE_SQLITE_EXPORT int64_t GetValueInt64(int col);
+
+    //! Get a UInt64 value from a column returned from Step (0-based)
+    //! @param[in] col The column of interest
+    //! @see sqlite3_column_int64
+    uint64_t GetValueUInt64(int col) {return (uint64_t) GetValueInt64(col);}
+
+    //! Get a Boolean value from a column returned from Step (0-based)
+    //! @remark As SQLite per-se doesn't have a Boolean type, this
+    //! method returns true if the value is not 0 and false if it is 0.
+    //! This is consistent with Statement::BindBoolean.
+    //! @param[in] col The column of interest
+    bool GetValueBoolean(int col) {return GetValueInt(col) != 0;}
+
+    //! Get a double value from a column returned from Step (0-based)
+    //! @param[in] col The column of interest
+    //! @see sqlite3_column_double
+    BE_SQLITE_EXPORT double GetValueDouble(int col);
+
+    //! Get a BeBriefcaseBasedId value from a column returned from Step (0-based)
+    //! @param[in] col The column of interest
+    template <class T_Id> T_Id GetValueId(int col) {if (!IsColumnNull(col)) {return T_Id(GetValueUInt64(col));} return T_Id();}
+
+    //! Get a BeGuid value from a column returned from Step (0-based)
+    //! @param[in] col The column of interest
+    //! @see sqlite3_column_blob
+    BE_SQLITE_EXPORT BeGuid GetValueGuid(int col);
+
+    //! @private internal use only
+    //! Get an invariant sqlite value from a column returned from Step (0-based)
+    //! @param[in] col The column of interest
+    //! @see sqlite3_column_value, sqlite3_value_dup
+    BE_SQLITE_EXPORT struct DbDupValue GetDbValue(int col);
+
+    //! Get the index of a bound parameter by name.
+    //! @param[in] name the name of the bound parameter
+    //! @see sqlite3_bind_parameter_index
+    BE_SQLITE_EXPORT int GetParameterIndex(Utf8CP name);
+
+    //! Get the number of parameters in the statement
+    //! @note This method actually returns the index of the largest (rightmost) parameter.
+    //! For all forms except ?NNN, this will correspond to the number of unique parameters.
+    //! If parameters of the ?NNN form are used, there may be gaps in the list
+    //! @see sqlite3_bind_parameter_count
+    BE_SQLITE_EXPORT int GetParameterCount();
+
+    //! Get a saved copy of the original SQL text used to prepare this Statement
+    //! @see sqlite3_sql
+    BE_SQLITE_EXPORT Utf8CP GetSql() const;
+
+    //! Returns a UTF-8 string containing the SQL text of prepared statement with bound parameters expanded.
+    //! @see sqlite3_expanded_sql
+    BE_SQLITE_EXPORT Utf8String GetExpandedSql() const;
+
+    //! Returns a pointer to a UTF-8 string containing the normalized SQL text of prepared statement.
+    //! @see sqlite3_normalized_sql
+    BE_SQLITE_EXPORT Utf8CP GetNormalizedSql() const;
+
+    //! Dump query results to stdout, for debugging purposes
+    BE_SQLITE_EXPORT void DumpResults();
+
+    //! Tries to get the state in which a particular statement is. Returns true if it is successful in getting the state of the statement otherwise returns false
+    //! If the returned value is true, the state value is stored in the passed reference argument.
+    BE_SQLITE_EXPORT bool TryGetStatementState(StatementState&);
+
+    SqlStatementP GetSqlStatementP() const {return m_stmt;}  // for direct use of sqlite3 api
+    operator SqlStatementP(){return m_stmt;}                 // for direct use of sqlite3 api
+};
+
+#define DIAGNOSTICS_PREPARE_LOGGER_NAME "Diagnostics.BeSQLite.Prepare"
+#define DIAGNOSTICS_QUERYPLAN_LOGGER_NAME "Diagnostics.BeSQLite.QueryPlan"
+#define DIAGNOSTICS_QUERYPLANWITHTABLESCANS_LOGGER_NAME "Diagnostics.BeSQLite.QueryPlanWithTableScans"
+
+#ifdef NDEBUG
+#define STATEMENT_DIAGNOSTICS_ON
+#define STATEMENT_DIAGNOSTICS_OFF
+#define STATEMENT_DIAGNOSTICS_LOGCOMMENT(comment)
+#else
+#define STATEMENT_DIAGNOSTICS_ON StatementDiagnostics::SetIsEnabled(true);
+#define STATEMENT_DIAGNOSTICS_OFF StatementDiagnostics::SetIsEnabled(false);
+#define STATEMENT_DIAGNOSTICS_LOGCOMMENT(comment) StatementDiagnostics::LogComment(comment)
+
+//=======================================================================================
+//! Class to turn on/off diagnostics for BeSQLite::Statement.
+//!
+//! @note The diagnostics are only available in debug builds.
+//!
+//! ###Available diagnostics
+//! - Minimize SQL preparation cost(Logger name: @b Diagnostics.BeSQLite.Prepare)
+//! Preparing an @ref BentleyApi::BeSQLite::Statement "Statement" can be expensive.So statements should be reused
+//! where applicable.In order to help analyze which statements to reuse and which not, turn on preparation diagnostics
+//! by using this logger name.This will log all SQL statements being prepared by BeSQLite.
+//! - Examine the SQL query plan(Logger name: @b Diagnostics.BeSQLite.QueryPlan or @b Diagnostics.BeSQLite.QueryPlanWithTableScans)
+//! Examining the SQL query plan can, for example, be used to identify missing indexes.They can slow down queries significantly.
+//! Turn on the query plan diagnostics by using one of the two logger names.
+//! With @b Diagnostics.BeSQLite.QueryPlan the whole query plan is logged along with the SQL string.
+//! With @b Diagnostics.BeSQLite.QueryPlanWithTableScans only query plans are logged if they contain <c>SCAN TABLE</c> directives,
+//! which can be (but must not be) indications for missing indexes.
+//!
+//! Output format: SQL|1st item of query plan;2nd item of query plan;3rd item of query plan...
+//!
+//! Further notes:
+//!  - BentleyApi::BeSQLite::StatementDiagnostics::SetIsEnabled
+//!    As the diagnostics log every SQL being prepared, you can use this method to programmatically enable/disable diagnostics,
+//!    so that only the code is diagnosed that you are interested in.
+//!  - BentleyApi::BeSQLite::StatementDiagnostics::LogComment
+//!    This will add the specified comment to the diagnostics output. This allows you to define sections
+//!    in the diagnostics output
+// @bsiclass
+//=======================================================================================
+struct StatementDiagnostics
+    {
+private:
+    StatementDiagnostics();
+
+public:
+    //! Globally turn on or off statement diagnostics. If turned on, the logging configuration
+    //! determines what is actually logged and what not. So use this method to globally disable
+    //! diagnostics from code which you are not interested in.
+    //! @param[in] isEnabled if true, diagnostics is enabled. If false, diagnostics is disabled.
+    BE_SQLITE_EXPORT static void SetIsEnabled(bool isEnabled);
+
+    //! @param[in] comment Comment to add to diagnostics output
+    BE_SQLITE_EXPORT static void LogComment(Utf8CP comment);
+    };
+#endif
+
+//=======================================================================================
+//! A Blob handle for incremental I/O. See sqlite3_blob_open for details.
+// @bsiclass
+//=======================================================================================
+struct BlobIO
+{
+private:
+    SqlDbBlobP m_blob;
+
+public:
+    SqlDbBlobP GetBlobP() {return m_blob;}
+    BlobIO() {m_blob=0;}
+    ~BlobIO() {Close();}
+
+    //! Open a Blob for incremental I/O.
+    //! @param[in] db The database that holds the blob to be opened.
+    //! @param[in] tableName The name of the table that holds the blob to be opened.
+    //! @param[in] columnName The column that holds the blob to be opened.
+    //! @param[in] row The rowId holding the blob.
+    //! @param[in] writable If true, blob is opened for read/write access, otherwise it is opened readonly.
+    //! @param[in] dbName The name of the database attachment to open. If nullptr, use "main".
+    //! @return BE_SQLITE_OK on success, error status otherwise.
+    //! @see sqlite3_blob_open
+    BE_SQLITE_EXPORT DbResult Open(DbR db, Utf8CP tableName, Utf8CP columnName, uint64_t row, bool writable, Utf8CP dbName=0);
+
+    //! Move an existing opened BlobIO to a new row in the same table.
+    //! @param[in] row The new rowId
+    //! @return BE_SQLITE_OK on success, error status otherwise.
+    //! @see sqlite3_blob_reopen
+    BE_SQLITE_EXPORT DbResult ReOpen(uint64_t row);
+
+    //! Close an opened BlobIO
+    //! @return BE_SQLITE_OK on success, error status otherwise.
+    //! @see sqlite3_blob_close
+    BE_SQLITE_EXPORT DbResult Close();
+
+    //! Read data from an opened BlobIO.
+    //! @param[out] data A buffer into which the data is copied.
+    //! @param[in] numBytes The number of bytes to copy to data.
+    //! @param[in] offset The offset in bytes to the first byte to be copied.
+    //! @return BE_SQLITE_OK on success, error status otherwise.
+    //! @see sqlite3_blob_read
+    BE_SQLITE_EXPORT DbResult Read(void* data, int numBytes, int offset);
+
+    //! Write data to an opened BlobIO.
+    //! @param[in] data A buffer from which the data is copied.
+    //! @param[in] numBytes The number of bytes to copy from data.
+    //! @param[in] offset The offset in bytes to the first byte to be copied.
+    //! @return BE_SQLITE_OK on success, error status otherwise.
+    //! @see sqlite3_blob_write
+    BE_SQLITE_EXPORT DbResult Write(const void* data, int numBytes, int offset);
+
+    //! Get the size of an opened blob
+    //! @return The number of bytes in the current blob.
+    //! @see sqlite3_blob_bytes
+    BE_SQLITE_EXPORT int GetNumBytes() const;
+
+    //! Determine whether this BlobIO was successfully opened.
+    bool IsValid() const {return nullptr != m_blob;}
+};
+
+//=======================================================================================
+//! A "value" from a BeSQLite function.
+// @bsiclass
+//=======================================================================================
+struct DbValue
+{
+protected:
+    SqlValueP m_val;
+
+public:
+    DbValue(SqlValueP val) : m_val(val) {}
+
+    bool IsValid() const {return nullptr != m_val;}                    //!< return true if this value is valid
+    bool IsNull()  const {return DbValueType::NullVal == GetValueType();} //!< return true if this value is null
+    SqlValueP GetSqlValueP() const {return m_val;}  //!< for direct use of sqlite3 api
+
+    BE_SQLITE_EXPORT bool        FromBinding() const;              //!< see sqlite3_value_frombind
+    BE_SQLITE_EXPORT DbValueType GetValueType() const;      //!< see sqlite3_value_type
+    BE_SQLITE_EXPORT DbValueType GetNumericType() const;    //!< see sqlite3_value_numeric_type
+    BE_SQLITE_EXPORT int         GetValueBytes() const;     //!< see sqlite3_value_bytes
+    BE_SQLITE_EXPORT void const* GetValueBlob() const;      //!< see sqlite3_value_blob
+    BE_SQLITE_EXPORT Utf8CP      GetValueText() const;      //!< see sqlite3_value_text
+    BE_SQLITE_EXPORT int         GetValueInt() const;       //!< see sqlite3_value_int
+    BE_SQLITE_EXPORT int64_t     GetValueInt64() const;     //!< see sqlite3_value_int64
+    uint64_t GetValueUInt64() const {return (uint64_t) GetValueInt64();}
+    BE_SQLITE_EXPORT double      GetValueDouble() const;    //!< see sqlite3_value_double
+    BE_SQLITE_EXPORT BeGuid      GetValueGuid() const;      //!< get the value as a GUID
+    BE_SQLITE_EXPORT unsigned int GetSubType() const; //!< see sqlite3_value_subtype
+    BE_SQLITE_EXPORT void*       GetValuePointer(Utf8CP name) const;      //!< get pointer
+    template <class T_Id> T_Id   GetValueId() const {return T_Id(GetValueUInt64());}
+
+    BE_SQLITE_EXPORT Utf8String Format(int detailLevel) const; //!< for debugging purposes.
+};
+
+//=======================================================================================
+//! A duplicated "value" from a BeSQLite function
+//! @remarks Used when the sqlite value may refer to unprotected memory, and needs to
+//! be protected by duplication. @see sqlite3_value_dup
+// @bsiclass
+//=======================================================================================
+struct DbDupValue : DbValue, NonCopyableClass
+{
+    BE_SQLITE_EXPORT DbDupValue(SqlValueP val);
+    DbDupValue(DbDupValue&& other) : DbValue(other.m_val) {other.m_val = nullptr;}
+    BE_SQLITE_EXPORT DbDupValue& operator=(DbDupValue&& other);
+    BE_SQLITE_EXPORT ~DbDupValue();
+};
+
+//=======================================================================================
+//! A user-defined function that can be added to a Db connection and then used in SQL.
+//! See http://www.sqlite.org/capi3ref.html#sqlite3_create_function.
+//! WARNING: The implementation of a DbFunction is forbidden from creating or using
+//! a CachedStatement. Doing so can easily result in deadlock due to contention between
+//! the sqlite mutex and the StatementCache mutex.
+// @bsiclass
+//=======================================================================================
+struct DbFunction : NonCopyableClass
+{
+public:
+    //=======================================================================================
+    //! The "context" supplied to DbFunctions that can be used to set result values.
+    // @bsiclass
+    //=======================================================================================
+    struct Context
+        {
+        enum class CopyData : int {No = 0, Yes = -1};                                     //!< see sqlite3_destructor_type
+        BE_SQLITE_EXPORT void SetResultBlob(void const* value, int length, CopyData copy=CopyData::Yes); //!< see sqlite3_result_blob
+        BE_SQLITE_EXPORT void SetResultDouble(double);                                //!< see sqlite3_result_double
+        BE_SQLITE_EXPORT void SetResultError(Utf8CP, int len=-1);                     //!< see sqlite3_result_error
+        BE_SQLITE_EXPORT void SetResultError_toobig();                                //!< see sqlite3_result_error_toobig
+        BE_SQLITE_EXPORT void SetResultError_nomem();                                 //!< see sqlite3_result_error_nomem
+        BE_SQLITE_EXPORT void SetResultError_code(int);                               //!< see sqlite3_result_error_code
+        BE_SQLITE_EXPORT void SetResultInt(int);                                      //!< see sqlite3_result_int
+        BE_SQLITE_EXPORT void SetResultInt64(int64_t);                                //!< see sqlite3_result_int64
+        BE_SQLITE_EXPORT void SetResultNull();                                        //!< see sqlite3_result_null
+        BE_SQLITE_EXPORT void SetResultText(Utf8CP value, int length, CopyData);      //!< see sqlite3_result_text
+        BE_SQLITE_EXPORT void SetResultZeroblob(int length);                          //!< see sqlite3_result_zeroblob
+        BE_SQLITE_EXPORT void SetResultValue(DbValue);                                //!< see sqlite3_result_value
+        BE_SQLITE_EXPORT void* GetAggregateContext(int nbytes);
+        };
+
+private:
+    Utf8String  m_name;
+    int         m_nArgs;
+    DbValueType m_returnType;
+
+protected:
+    //! Initializes a new DbFunction instance
+    //! @param[in] name Function name
+    //! @param[in] nArgs Number of function args
+    //! @param[in] returnType Function return type. DbValueType::NullVal means that the return type is unspecified.
+    DbFunction(Utf8CP name, int nArgs, DbValueType returnType) : m_name(name), m_nArgs(nArgs), m_returnType(returnType) {}
+
+public:
+    virtual bool _IsAggregate() {return false;}
+    virtual ~DbFunction() {}
+
+    Utf8CP GetName() const {return m_name.c_str();} //!< Get the name of this function
+    int GetNumArgs() const {return m_nArgs;}    //!< Get the number of arguments to this function
+    DbValueType GetReturnType() const {return m_returnType;}//!< Gets the return type of the function.
+
+    //! Set the result of this function to: error due to illegal input.
+    void SetInputError(Context& ctx) {ctx.SetResultError(Utf8PrintfString("Illegal input to %s", GetName()).c_str());}
+};
+
+//=======================================================================================
+//! A user-defined scalar function. See discussion of scalar functions at http://www.sqlite.org/capi3ref.html#sqlite3_create_function.
+//! This object is must survive as long as the Db to which it is added survives, or until it is removed.
+// @bsiclass
+//=======================================================================================
+struct ScalarFunction : DbFunction
+{
+    //! WARNING: The implementation of _ComputeScalar is forbidden from creating or using
+    //! a CachedStatement. Doing so can easily result in deadlock due to contention between
+    //! the sqlite mutex and the StatementCache mutex.
+    virtual void _ComputeScalar(Context&, int nArgs, DbValue* args) = 0;   //<! see "xFunc" in sqlite3_create_function
+
+    //! Initializes a new ScalarFunction instance
+    //! @param[in] name Function name
+    //! @param[in] nArgs Number of function args
+    //! @param[in] returnType Function return type. DbValueType::NullVal means that the return type is unspecified.
+    ScalarFunction(Utf8CP name, int nArgs, DbValueType returnType = DbValueType::NullVal) : DbFunction(name, nArgs, returnType) {}
+};
+//=======================================================================================
+//! A user-defined aggregate function. See discussion of aggregate functions at http://www.sqlite.org/capi3ref.html#sqlite3_create_function.
+//! This object is must survive as long as the Db to which it is added survives, or until it is removed.
+// @bsiclass
+//=======================================================================================
+struct AggregateFunction : DbFunction
+{
+    bool _IsAggregate() override {return true;}
+
+    //! WARNING: The implementations of _StepAggregate and _FinishAggregate are forbidden from creating or using
+    //! a CachedStatement. Doing so can easily result in deadlock due to contention between
+    //! the sqlite mutex and the StatementCache mutex.
+    virtual void _StepAggregate(Context&, int nArgs, DbValue* args) = 0; //<! see "xStep" in sqlite3_create_function
+    virtual void _FinishAggregate(Context&) = 0;                         //<! see "xFinal" in sqlite3_create_function
+
+    //! Initializes a new AggregateFunction instance
+    //! @param[in] name Function name
+    //! @param[in] nArgs Number of function args
+    //! @param[in] returnType Function return type. DbValueType::NullVal means that the return type is unspecified.
+    AggregateFunction(Utf8CP name, int nArgs, DbValueType returnType = DbValueType::NullVal) : DbFunction(name, nArgs, returnType) {}
+};
+
+//=======================================================================================
+//! A user-defined implementation of the SQLite sqlite3_rtree_query_callback function for using the MATCH keyword for RTree queries.
+//! See https://www.sqlite.org/rtree.html for implementation details.
+// @bsiclass
+//=======================================================================================
+struct RTreeMatchFunction : DbFunction
+{
+    enum class Within : int
+    {
+        Outside = 0,
+        Partly = 1,
+        Inside = 2,
+    };
+
+    //=======================================================================================
+    //! This is a copy of sqlite3_rtree_query_info
+    // @bsiclass
+    //=======================================================================================
+    struct QueryInfo
+    {
+        void*   m_context;
+        int     m_nParam;
+        double* m_param;
+        void*   m_user;
+        void    (*m_xDelUser)(void*);
+        double* m_coords;
+        unsigned int* m_nQueue;
+        int     m_nCoord;
+        int     m_level;
+        int     m_maxLevel;
+        int64_t m_rowid;
+        double  m_parentScore;
+        Within  m_parentWithin;
+        mutable Within m_within;
+        mutable double m_score;
+        DbValue* m_args;       // SQL values of parameters
+    };
+
+    //! this method is called for every internal and leaf node in an sqlite rtree vtable.
+    //! @see sqlite3_rtree_query_callback.
+    //! WARNING: The implementation of _TestRange is forbidden from creating or using
+    //! a CachedStatement. Doing so can easily result in deadlock due to contention between
+    //! the sqlite mutex and the StatementCache mutex.
+    virtual int _TestRange(QueryInfo const&) = 0;
+
+    RTreeMatchFunction(Utf8CP name, int nArgs) : DbFunction(name, nArgs, DbValueType::NullVal) {}
+};
+
+//=======================================================================================
+//! This interface should be implemented to supply the first argument to the BeSQLite function "InVirtualSet".
+//! It provides a way to use an in-memory "set of values" in an SQL statement, without having to create a temporary table.
+//! For example, to find rows of MyTable that have Owner=1 and Vendor in a list of vendors held in a memory, use the SQL statement:
+//! "SELECT * FROM MyTable WHERE Owner=1 AND InVirtualSet(?,Vendor)" and bind the first argument of InVirtualSet using BeSQLite::Statement::BindVirtualSet
+//! to an object that implements this interface, returning true for _IsInSet for the desired vendors.
+// @bsiclass
+//=======================================================================================
+struct VirtualSet
+{
+    //! Test whether a value, or combination of values, is in the virtual set. Implementation should be as efficient as possible.
+    //! @param[in] nVals The number of entries in vals array holding the values supplied as the second and later arguments to the "inVirtualSet" SQL function.
+    //! For example, with  "SELECT * FROM MyTable WHERE InVirtualSet(@myset,Cost,Vendor)" the values of the Cost and Vendor columns will be passed
+    //! as vals[0] and vals[1] respectively.
+    //! @param[in] vals The array of values. Use the DbValue::Get... methods to get the column data from vals.
+    //! @return true if data in vals is in the set.
+    virtual bool _IsInSet(int nVals, DbValue const* vals) const = 0;
+    virtual ~VirtualSet() {}
+};
+
+//=======================================================================================
+// @bsiclass
+//=======================================================================================
+struct BeIdSet : bset<BeInt64Id>
+{
+private:
+    Utf8String ToReadableString() const;
+    void FromCompactString(Utf8StringCR);
+    void FromReadableString(Utf8StringCR);
+
+    BE_SQLITE_EXPORT static void SaveCompactRange(Utf8StringR str, int64_t increment, int64_t len);
+public:
+    enum class StringFormat {Compact=0, Readable=1};
+
+    BE_SQLITE_EXPORT void FromString(Utf8StringCR in);
+    BE_SQLITE_EXPORT Utf8String ToString() const;
+    Utf8String ToCompactString() const { return ToCompactString(*this); }
+
+    /*---------------------------------------------------------------------------------**//**
+    * Convert a set of BeInt64Ids to a compact string representation. IDs are often quite large values
+    * due to inclusion of briefcase ID and sequences of IDs often follow a particular
+    * pattern (e.g. [x,x+2,x+4,x+6,x+8] is common with sets of DgnCategoryIds). IdSets are
+    * ordered and the deltas between two consecutive values tend to be small with occasional
+    * larger jumps between IDs with different briefcase IDs.
+    * Given that, we can reduce the length of the string and the complexity of parsing it by:
+    *   - Using base-16 representation
+    *   - Writing the actual value of only the first element
+    *   - Writing each subsequent value in terms of the positive delta from the preceding value
+    *   - Collapsing ranges of identical deltas
+    * @bsimethod
+    +---------------+---------------+---------------+---------------+---------------+------*/
+    template<typename T_Id> static Utf8String ToCompactString(bset<T_Id> const& ids)
+        {
+        Utf8String str;
+
+        int64_t prevId = 0;
+        int64_t rangeIncrement = 0;
+        int64_t rangeLen = 0;
+
+        auto iter = ids.begin();
+        if (iter != ids.end() && !iter->IsValid())
+            ++iter; // omit invalid Ids
+
+        for (/**/ ; iter != ids.end(); ++iter)
+            {
+            auto elem = *iter;
+            int64_t curId = elem.GetValue();
+            int64_t curIncrement = curId - prevId;
+            prevId = curId;
+
+            if (0 == rangeLen)
+                {
+                rangeIncrement = curIncrement;
+                rangeLen = 1;
+                }
+            else if (curIncrement == rangeIncrement)
+                {
+                ++rangeLen;
+                }
+            else
+                {
+                SaveCompactRange(str, rangeIncrement, rangeLen);
+                rangeIncrement = curIncrement;
+                rangeLen = 1;
+                }
+            }
+
+        if (0 < rangeLen)
+            SaveCompactRange(str, rangeIncrement, rangeLen);
+
+        return str;
+        }
+};
+
+//=======================================================================================
+// @bsiclass
+//=======================================================================================
+template<typename IdType> struct IdSet : VirtualSet
+{
+private:
+    BeIdSet m_set;
+
+    virtual bool _IsInSet(int nVals, DbValue const* vals) const override
+        {
+        BeAssert(nVals == 1);
+        return Contains(IdType(vals[0].GetValueUInt64()));
+        }
+public:
+    IdSet()
+        {
+        static_assert(std::is_base_of<BeInt64Id, IdType>::value && sizeof(BeInt64Id) == sizeof(IdType), "IdSet may only contain BeInt64Ids or subclasses of it of the same size.");
+        }
+
+    explicit IdSet(BeIdSet&& ids) : m_set(std::move(ids))
+        {
+        static_assert(std::is_base_of<BeInt64Id, IdType>::value && sizeof(BeInt64Id) == sizeof(IdType), "IdSet may only contain BeInt64Ids or subclasses of it of the same size.");
+        }
+
+    virtual ~IdSet() {}
+
+    typedef IdSet<IdType> T_Self;
+    typedef bset<IdType> T_SetType;
+    typedef typename T_SetType::const_iterator const_iterator;
+    typedef typename T_SetType::iterator iterator;
+
+    const_iterator begin() const {return ((T_SetType const&)m_set).begin();}
+    const_iterator end() const {return ((T_SetType const&)m_set).end();}
+    const_iterator find(IdType id) const {return ((T_SetType const&)m_set).find(id);}
+    bool operator==(T_Self const& other) const {return m_set==other.m_set;}
+    bool operator!=(T_Self const& other) const {return m_set!=other.m_set;}
+    bool empty() const {return m_set.empty();}
+    void clear() {m_set.clear();}
+    size_t size() const {return m_set.size();}
+    bpair<iterator,bool> insert(IdType const& val) {BeAssert(val.IsValid()); return ((T_SetType&)m_set).insert(val);}
+    void insert(const_iterator first, const_iterator last) {((T_SetType&)m_set).insert(first,last);}
+    size_t erase(IdType const& val) {return ((T_SetType&)m_set).erase(val);}
+    iterator erase(iterator it) {return ((T_SetType&)m_set).erase(it);}
+    bool Contains(IdType id) const {return end() != find(id);}
+    void FromString(Utf8StringCR in) {m_set.FromString(in);}
+    Utf8String ToString() const {return m_set.ToString();}
+
+    BeIdSet const& GetBeIdSet() const {return m_set;}
+};
+
+//=======================================================================================
+//! A user-defined callback which is invoked whenever a row is updated, inserted or
+//! deleted in a rowid table.
+//! Call Db::AddDataUpdateCallback to register a callback with the db connection
+//! @see https://sqlite.org/c3ref/update_hook.html for details
+// @bsiclass
+//=======================================================================================
+struct DataUpdateCallback : NonCopyableClass
+    {
+public:
+    enum class SqlType
+        {
+        Insert, //!< Row, for which callback was invoked, was inserted
+        Update, //!< Row, for which callback was invoked, was updated
+        Delete //!< Row, for which callback was invoked, was deleted
+        };
+
+protected:
+    DataUpdateCallback() {}
+
+public:
+    virtual ~DataUpdateCallback() {}
+
+    //! Called by SQLite when a row is updated, inserted or deleted.
+    //! @param[in] sqlType SQL operation that caused the callback to be invoked
+    //! @param[in] dbName Name of the database containing the table of the affected row
+    //! @param[in] tableName Name of the table containing the affected row
+    //! @param[in] rowid Rowid of the affected row. In case of SqlType::Update, this is the rowid after the update
+    //! takes place
+    virtual void _OnRowModified(SqlType sqlType, Utf8CP dbName, Utf8CP tableName, BeInt64Id rowid) = 0;
+    };
+
+//=======================================================================================
+//! Wraps sqlite3_mprintf. Adds convenience that destructor frees memory.
+// @bsiclass
+//=======================================================================================
+struct SqlPrintfString final
+{
+private:
+    Utf8P m_str;
+public:
+    //! @see sqlite3_mprintf
+    BE_SQLITE_EXPORT SqlPrintfString(Utf8CP fmt, ...);
+    BE_SQLITE_EXPORT ~SqlPrintfString();
+    operator Utf8CP(){return m_str;}
+    Utf8CP GetUtf8CP() {return m_str;}
+};
+
+//=======================================================================================
+//! Holds a mutex to synchronize multi-thread access to data.
+// @bsiclass
+//=======================================================================================
+struct BeDbMutex : NonCopyableClass
+{
+private:
+    void*  m_mux;
+public:
+    enum class MutexType : bool {Fast=0, Recursive=1};
+    BE_SQLITE_EXPORT BeDbMutex(MutexType mutexType=MutexType::Fast);       //!< create a new SQLite mutex, see sqlite3_mutex_alloc
+    BE_SQLITE_EXPORT ~BeDbMutex();      //!< free mutex
+    BE_SQLITE_EXPORT void Enter();      //!< acquire mutex's lock
+    BE_SQLITE_EXPORT void Leave();      //!< release mutex's lock
+#ifndef NDEBUG
+    BE_SQLITE_EXPORT bool IsHeld();
+#endif
+};
+
+//=======================================================================================
+//! A convenience class for acquiring and releasing a mutex lock. Lock is acquired on construction and released on destruction.
+// @bsiclass
+//=======================================================================================
+struct BeDbMutexHolder final : NonCopyableClass
+{
+    BeDbMutex& m_mutex;
+    BeDbMutexHolder(BeDbMutex& mutex) : m_mutex(mutex) {m_mutex.Enter();}
+    ~BeDbMutexHolder() {m_mutex.Leave();}
+};
+
+//=======================================================================================
+//! Holds a mutex to synchronize multi-thread access to data.
+// @bsiclass
+//=======================================================================================
+struct BeSqliteDbMutex final : NonCopyableClass
+{
+private:
+    void*  m_mux;
+public:
+    BE_SQLITE_EXPORT BeSqliteDbMutex(Db& db);
+    BE_SQLITE_EXPORT void Enter();      //!< acquire mutex's lock
+    BE_SQLITE_EXPORT void Leave();      //!< release mutex's lock
+#ifndef NDEBUG
+    BE_SQLITE_EXPORT bool IsHeld();
+#endif
+};
+
+//=======================================================================================
+//! A convenience class for acquiring and releasing the Db's mutex.
+// @bsiclass
+//=======================================================================================
+struct BeSqliteDbMutexHolder final : NonCopyableClass
+{
+    BeSqliteDbMutex m_mutex;
+    BeSqliteDbMutexHolder(Db& db) : m_mutex(db) {m_mutex.Enter();}
+    ~BeSqliteDbMutexHolder() {m_mutex.Leave();}
+};
+
+//=======================================================================================
+//! A reference-counted Statement. Statement is freed when last reference is Released.
+// @bsiclass
+//=======================================================================================
+struct CachedStatement final : Statement
+{
+    friend struct StatementCache;
+private:
+    mutable BeAtomic<uint32_t> m_refCount;
+    bool m_inCache;
+    struct StatementCache const& m_myCache;
+    Utf8CP  m_sql;
+    CachedStatement(Utf8CP sql, struct StatementCache const&);
+    ~CachedStatement();
+
+public:
+    DEFINE_BENTLEY_NEW_DELETE_OPERATORS
+
+    uint32_t AddRef() const {return m_refCount.IncrementAtomicPre();}
+    uint32_t GetRefCount() const {return m_refCount.load();}
+    BE_SQLITE_EXPORT uint32_t Release();
+    Utf8CP GetSQL() const {return m_sql;}
+
+    //! CachedStatements can never be Finalized externally. That will corrupt the cache.
+    void Finalize() = delete;
+};
+
+typedef RefCountedPtr<CachedStatement> CachedStatementPtr;
+
+//=======================================================================================
+//! A cache of SharedStatements that can be reused without re-Preparing. It can be very expensive to Prepare an SQL statement,
+//! so this class provides a way to save previously prepared statements for reuse (note, a prepared Statement is specific to a
+//! particular SQLite database, so there is a StatementCache for each BeSQLite::Db)
+//! By default, the cache holds 20 SharedStatements and releases the oldest statement when a new entry is added to a full cache.
+// @bsiclass
+//=======================================================================================
+struct StatementCache final: NonCopyableClass
+{
+    friend struct CachedStatement;
+private:
+
+    typedef std::list<CachedStatementPtr> Entries;
+    mutable BeMutex* m_mutex;
+    bool m_ownMutex;
+    mutable Entries m_entries;
+    uint32_t m_size;
+    Entries::iterator FindEntry(Utf8CP) const;
+    BE_SQLITE_EXPORT void AddStatement(CachedStatementPtr& newEntry, Utf8CP sql) const;
+    BE_SQLITE_EXPORT void FindStatement(CachedStatementPtr&, Utf8CP) const;
+
+public:
+    BE_SQLITE_EXPORT explicit StatementCache(uint32_t size, BeMutex* inheritedMutex = nullptr);
+    BE_SQLITE_EXPORT ~StatementCache();
+
+    BE_SQLITE_EXPORT DbResult GetPreparedStatement(CachedStatementPtr&, DbFile const& dbFile, Utf8CP sqlString, bool logError = true) const;
+    BE_SQLITE_EXPORT void Dump() const;
+    BE_SQLITE_EXPORT void Empty();
+    bool IsEmpty() const {return m_entries.empty();}
+};
+
+//=======================================================================================
+//! Values that can be bound to named parameters of an SQL statement.
+//! This is useful for cases where one part of the API constructs a part of an SQL statement and
+//! wishes to delegate additional criteria to be added by a caller (e.g. an iterator.) It is also
+//! very useful to avoid SQL injection vulnerabilities when receiving input from a user.
+//! The names must match the parameter names in the SQL statement.
+//! For example:
+//! @code
+//!  Statement stmt;
+//!  DbResult rc = stmt.Prepare(db, "SELECT * FROM Widget WHERE name LIKE @partname AND quant>@needed");
+//!  NamedParams params;
+//!  params.AddStringParameter("@partname", "bearing 21");
+//!  params.AddIntegerParameter("@needed", 200);
+//!  params.Bind(stmt);
+//! @endcode
+// @bsiclass
+//=======================================================================================
+struct NamedParams
+{
+public:
+    struct SqlParameter : RefCountedBase
+    {
+        Utf8String m_name;
+        SqlParameter(Utf8CP name) : m_name(name) {}
+        virtual void _Bind(Statement&) = 0;
+    };
+
+private:
+    typedef RefCountedPtr<SqlParameter> SqlParameterPtr;
+    Utf8String m_where;
+    bvector<SqlParameterPtr>  m_params;
+
+public:
+    //! Add a parameter value to this set of NamedParams.
+    //! @param[in] param the parameter to add
+    //! @note If more than one parameter exist with the same parameter name, the last one is used.
+    void AddSqlParameter(SqlParameter* param) {m_params.push_back(param);}
+
+    //! Add a String parameter value to this NamedParams.
+    //! @param[in] name The name of the parameter (including the "@" or ":" used in the SQL).
+    //! @param[in] val The value to be bound to the parameter.
+    BE_SQLITE_EXPORT void AddStringParameter(Utf8CP name, Utf8CP val);
+
+    //! Add an integer parameter value to this NamedParams.
+    //! @param[in] name The name of the parameter (including the "@" or ":" used in the SQL).
+    //! @param[in] val The value to be bound to the parameter.
+    BE_SQLITE_EXPORT void AddIntegerParameter(Utf8CP name, uint64_t val);
+
+    //! Add a double parameter value to this NamedParams.
+    //! @param[in] name The name of the parameter (including the "@" or ":" used in the SQL).
+    //! @param[in] val The value to be bound to the parameter.
+    BE_SQLITE_EXPORT void AddDoubleParameter(Utf8CP name, double val);
+
+    //! Add a blob parameter value to this NamedParams.
+    //! @param[in] name The name of the parameter (including the "@" or ":" used in the SQL).
+    //! @param[in] data The data value to be bound to the parameter.
+    //! @param[in] size The size value to be bound to the parameter.
+    //! @param[in] copy The Statement::MakeCopy value to be bound to the parameter.
+    BE_SQLITE_EXPORT void AddBlobParameter(Utf8CP name, void const* data, int size, Statement::MakeCopy copy);
+
+    //! ctor for NamedParams
+    //! @param[in] where an optional part of the where clause for a SELECT statement.
+    NamedParams(Utf8CP where=nullptr) {SetWhere(where);}
+
+    //! Change the value of the SQL Where clause for this NamedParam.
+    //! @param[in] where the new WHERE clause
+    //! @note it is not necessary to add "WHERE " or "AND " to your Where clause (since it's impossible for you to know which
+    //! is correct without knowing what criteria already exists.) Just supply your part of the Where clause and it will be
+    //! combined with other criteria as appropriate.
+    BE_SQLITE_EXPORT void SetWhere(Utf8CP where);
+
+    //! Get the Where clause for this NamedParam
+    Utf8StringCR GetWhere() const {return m_where;}
+
+    //! Bind all of the added parameters to the supplied statement.
+    //! @param[in] stmt the statement containing the named parameters to which these values are to be bound.
+    BE_SQLITE_EXPORT void Bind(Statement& stmt) const;
+};
+
+//=======================================================================================
+//! Base class for an Iterator of a BeSQLite::Db table. Table implementers should derive from this class to provide a convenient C++
+//! iterator for the rows of a table.
+//! <p>DbTableIterator::Entry objects only valid for the lifetime of their DbTableIterator. This is not valid:
+//! @code
+//!          DbTableIterator::Entry e = table.MakeIterator().begin();
+//! @endcode
+//! because the temporary DbTableIterator goes out of scope, making the Entry invalid. Instead, do this:
+//! @code
+//!          DbTableIterator iter = table.MakeIterator();
+//!          DbTableIterator::Entry e = iter.begin();
+//! @endcode
+//! and make sure the DbTableIterator is valid for the lifetime of its Entries.
+// @bsiclass
+//=======================================================================================
+struct DbTableIterator  : NonCopyableClass
+{
+protected:
+    mutable DbP m_db;
+    mutable CachedStatementPtr m_stmt;
+    NamedParams m_params;
+
+    explicit DbTableIterator(DbCR db) : m_db(const_cast<DbP>(&db)) {}
+
+    //! Move ctor. DbTableIterator are not copyable, but they are movable.
+    DbTableIterator(DbTableIterator&& rhs) : m_db(rhs.m_db), m_stmt(std::move(rhs.m_stmt)), m_params(rhs.m_params) {}
+
+    BE_SQLITE_EXPORT Utf8String MakeSqlString(Utf8CP sql, bool hasWhere=false) const;
+
+public:
+    struct Entry
+    {
+    protected:
+        bool  m_isValid;
+        StatementP m_sql;
+        Entry(StatementP sql, bool isValid) {m_sql=sql; m_isValid=isValid;}
+        void Verify() const {BeAssert(nullptr != m_sql->GetSqlStatementP());}
+
+    public:
+        bool IsValid() const {return m_isValid && (nullptr!=m_sql->GetSqlStatementP());}
+        void Invalidate() {m_isValid=false;}
+
+        Entry& operator++() {m_isValid=(BeSQLite::BE_SQLITE_ROW == m_sql->Step()); return *this;}
+        Entry const& operator* () const {return *this;}
+        bool operator!=(Entry const& rhs) const {return (m_isValid != rhs.m_isValid);}
+        bool operator==(Entry const& rhs) const {return (m_isValid == rhs.m_isValid);}
+    };
+
+    //! Get the prepared statement for this iterator. This can be used to bind parameters before calling /c begin.
+    Statement* GetStatement() {return m_stmt.get();}
+
+    //! Get a reference to the NamedParams for this iterator. This is useful for adding additional WHERE clause
+    //! filtering to the iterator.
+    NamedParams& Params() {return m_params;}
+};
+
+//=======================================================================================
+//! Defines a callback for providing information on the progress of a compress or
+//! decompress operation.
+// @bsiclass
+//=======================================================================================
+struct ICompressProgressTracker
+{
+    //! @param[in] inSize size of the source file
+    //! @param[in] outSize size of the output; -1 if no valid information is available.
+    //! Returning anything other than BSISUCCESS causes the operation to abort.
+    virtual StatusInt _Progress(uint64_t inSize, int64_t outSize) = 0;
+};
+
+//=======================================================================================
+// Used to hold large in-memory buffers in chunks, without requiring large mallocs.
+// @bsiclass
+//=======================================================================================
+struct ChunkedArray {
+    using Chunk = bvector<Byte>;
+    int m_maxSize; // when Append is called and the current chunk is already larger than this, start a new chunk.
+    size_t m_size = 0; // total number of bytes in all chunks
+    bvector<Chunk> m_chunks;
+
+    void Clear() { m_size = 0; m_chunks.clear(); }
+    bool IsEmpty() const { return m_size == 0; }
+    ChunkedArray(int maxSize = 64 * 1024) { m_maxSize = maxSize; }
+    ChunkedArray(ChunkedArray&& other) { *this = std::move(other); }
+    ChunkedArray& operator=(ChunkedArray&& other) {
+        m_maxSize = other.m_maxSize;
+        m_chunks = std::move(other.m_chunks);
+        m_size = other.m_size;
+        other.m_size = 0;
+        return *this;
+    }
+    void Append(Byte const* data, int size) {
+        m_size += size;
+        if (m_chunks.size() > 0 && m_chunks.back().size() < m_maxSize)
+            m_chunks.back().insert(m_chunks.back().end(), data, data + size);
+        else
+            m_chunks.emplace_back(Chunk(data, data + size));
+    }
+    struct Reader {
+        ChunkedArray const& m_array;
+        size_t m_offset = 0;
+        int m_chunkNum = 0;
+        size_t m_currPos = 0;
+        Reader(ChunkedArray const& array) : m_array(array) {}
+        BE_SQLITE_EXPORT void Read(Byte* data, int *pSize);
+        BE_SQLITE_EXPORT int Seek(int64_t offset, bool fromBeginning = true);
+    };
+};
+
+//=======================================================================================
+//! Table for "embedding" data files within a BeSQLite::Db. Embedded files are stored as a series of chunks as blobs, and
+//! optionally the can be compressed. Files can either be embedded by importing via a local file, or by supplying an in-memory buffer.
+//! Once embedded, files can either be exported into a new local file, or read into an in-memory buffer.
+//! Entries are identified within the DbEmbeddedFileTable by a name, which is just a case-insensitive string that must be unique.
+//! <p> You can use whatever technique you want to name your embedded files. But generally it is inadvisable to use the full
+//! path of a physical file, since those paths will reference disks, directories, etc. that will likely not exist on other
+//! target machines or operating systems.
+//! <p> Optionally, entries can have a description string and a type string for filtering.
+// @bsiclass
+//=======================================================================================
+struct DbEmbeddedFileTable
+{
+private:
+    friend struct Db;
+    DbR m_db;
+    DbEmbeddedFileTable(DbR db) : m_db(db) {}
+
+    BeBriefcaseBasedId GetNextEmbedFileId() const; //!< @private
+
+public:
+    //=======================================================================================
+    //! An Iterator over the entries of a DbEmbeddedFileTable.
+    // @bsiclass
+    //=======================================================================================
+    struct Iterator : DbTableIterator
+    {
+    public:
+        explicit Iterator(DbCR db) : DbTableIterator(db) {}
+
+        struct Entry : DbTableIterator::Entry
+        {
+            using iterator_category=std::input_iterator_tag;
+            using value_type=Entry const;
+            using difference_type=std::ptrdiff_t;
+            using pointer=Entry const*;
+            using reference=Entry const&;
+
+        private:
+            friend struct Iterator;
+            Entry(StatementP sql, bool isValid) : DbTableIterator::Entry(sql,isValid) {}
+        public:
+            BE_SQLITE_EXPORT Utf8CP GetNameUtf8() const;          //!< the name of this embedded file.
+            BE_SQLITE_EXPORT Utf8CP GetDescriptionUtf8() const;   //!< the description of this embedded file.
+            BE_SQLITE_EXPORT Utf8CP GetTypeUtf8() const;          //!< the type of this embedded file.
+            BE_SQLITE_EXPORT uint64_t GetFileSize() const;        //!< the total size, in bytes, of this embedded file.
+            BE_SQLITE_EXPORT uint32_t GetChunkSize() const;       //!< the chunk size used to embed this file.
+            BE_SQLITE_EXPORT DateTime GetLastModified() const;    //!< the time the file was last modified.
+            BE_SQLITE_EXPORT BeBriefcaseBasedId GetId() const;   //!< the id of this embedded file.
+            Entry const& operator* () const {return *this;}
+        };
+
+        typedef Entry const_iterator;
+        typedef const_iterator iterator;
+        BE_SQLITE_EXPORT const_iterator begin() const;
+        const_iterator end() const {return Entry(nullptr, false);}
+        BE_SQLITE_EXPORT size_t QueryCount() const;
+    };
+    //! return an iterator over this embedded file table.
+    Iterator MakeIterator() const {return Iterator(m_db);}
+
+    //! Query the values for an embedded file, by name.
+    //! @param[in] name the (case insensitive) name by which the file was embedded.
+    //! @param[out] totalSize the total size in bytes of the file. May be nullptr.
+    //! @param[out] chunkSize the chunk size used to embed this file. May be nullptr.
+    //! @param[out] descr the description of this file. May be nullptr.
+    //! @param[out] typeStr the type of this file. May be nullptr.
+    //! @param[out] lastModified the time the file was last modified. May be nullptr.
+    //! @return the id  of the file, if found. If there is no entry of the given name, id will be invalid.
+    BE_SQLITE_EXPORT BeBriefcaseBasedId QueryFile(Utf8CP name, uint64_t* totalSize = nullptr, DateTime* lastModified = nullptr,
+        uint32_t* chunkSize = nullptr, Utf8StringP descr = nullptr, Utf8StringP typeStr = nullptr );
+    BE_SQLITE_EXPORT BeBriefcaseBasedId ImportDbFile(DbResult& stat, Utf8CP name, Utf8CP localFileName, Utf8CP typeStr, Utf8CP description = nullptr, DateTime const* lastModified = nullptr, uint32_t chunkSize = 500 * 1024, bool supportRandomAccess = true);
+
+    //! Import a copy of an existing file from the local filesystem into this BeSQLite::Db.
+    //! @param[out] stat Success or error code. May be nullptr.
+    //! @param[in] name the (case insensitive) name by which the file will be known, once it is embedded. Must be unique.
+    //! @param[in] localFileName the name of a physical file on the local filesystem to be imported. The import will fail if the file doesn't
+    //! exist or can't be read.
+    //! @param[in] typeStr a string that identifies the kind of file this entry holds. This can be used for filtering the list of embedded files. Should not be nullptr.
+    //! @param[in] description a string that describes this entry. May be nullptr.
+    //! @param[in] lastModified the time the file was last modified. May be nullptr.
+    //! @param[in] chunkSize the maximum number of bytes that are saved in a single blob to hold this file. There are many tradeoffs involved in
+    //! choosing a good chunkSize, so be careful to test for optimal size. Generally, the default is fine.
+    //! @param[in] supportRandomAccess if true, ignore the specified chunkSize and calculate it instead.  Generally, the default should be used.
+    //! @return Id of the embedded file
+    BE_SQLITE_EXPORT BeBriefcaseBasedId Import(DbResult* stat, bool compress, Utf8CP name, Utf8CP localFileName, DateTime const* lastModified = nullptr,
+        Utf8CP typeStr = nullptr, Utf8CP description = nullptr, uint32_t chunkSize = 500 * 1024, bool supportRandomAccess = true);
+    BE_SQLITE_EXPORT DbResult ExportDbFile(Utf8CP localFileName, Utf8CP name, ICompressProgressTracker* progress=nullptr);
+
+    //! Create a new file on the local file system with a copy of the content of an embedded file, by name.
+    //! @param[in] localFileName the name for the new file. This method will fail if the file already exists or cannot be created.
+    //! @param[in] name the name by which the file was embedded.
+    //! @param[in] progress the interface to call to report progress.  May be nullptr.
+    //! @return BE_SQLITE_OK if the file was successfully exported, and error status otherwise.
+    BE_SQLITE_EXPORT DbResult Export(Utf8CP localFileName, Utf8CP name, ICompressProgressTracker* progress=nullptr);
+
+    //! Extract and de-compress the specified embedded file to the supplied bvector.
+    //! @param[in] buffer where to store the extracted bytes
+    //! @param[in] name the name by which the file was embedded.
+    //! @return BE_SQLITE_OK if the data was successfully extracted, and error status otherwise.
+    BE_SQLITE_EXPORT DbResult Read(ChunkedArray& buffer, Utf8CP name);
+
+    //! Replace the content of a previously embedded file with the content of a different file on the local file system.
+    //! @param[in] name the name by which the file was embedded.
+    //! @param[in] localFileName the name of the new file to be embedded. This method will fail if the file does not exist or cannot be read.
+    //! @param[in] chunkSize the maximum number of bytes that are saved in a single blob to hold this file. There are many tradeoffs involved in
+    //! choosing a good chunkSize, so be careful to test for optimal size. Generally, the default is fine.
+    //! @param[in] lastModified the time the file was last modified. May be nullptr.
+    //! @return BE_SQLITE_OK if the new file was successfully replaced, and error status otherwise.
+    BE_SQLITE_EXPORT DbResult Replace(Utf8CP name, Utf8CP localFileName, DateTime const* lastModified = nullptr, uint32_t chunkSize=500*1024);
+
+    //! Add a new entry into this embedded file table. This merely creates an entry and id for the file, it will have no content. This method is used to subsequently
+    //! add data from an in-memory buffer via Save.
+    //! @param[in] name the (case insensitive) name by which the file will be known, once it is embedded. Must be unique.
+    //! @param[in] typeStr a string that identifies the kind of file this entry holds. This can be used for filtering the list of embedded files. Should not be nullptr.
+    //! @param[in] description a string that describes this entry. May be nullptr.
+    //! @param[in] lastModified the time the file was last modified. May be nullptr. If not specified, then no last-modifed time will be recorded for this embedded file.
+    //! @return BE_SQLITE_OK if the entry was successfully added, and error status otherwise.
+    BE_SQLITE_EXPORT DbResult AddEntry(Utf8CP name, Utf8CP typeStr, Utf8CP description = nullptr, DateTime const* lastModified = nullptr);
+
+    //! Save an in-memory buffer as the data for an entry in this embedded file table. This method will replace any existing data for the entry. The entry
+    //! must have been previously created, either by Import or AddEntry.
+    //! @param[in] data the file data to save.
+    //! @param[in] size the number of bytes in data.
+    //! @param[in] name the name by which the file was embedded.
+    //! @param[in] lastModified the updated last-modified time to associate with the embedded file. May be nullptr. If Save is called after AddEntry, then it makes sense to pass nullptr.
+    //! If Save is called to update an existing entry, then it makes sense to update its last-modified time. If not specified, then the last-modified time of the embedded file (if any) is left unchanged.
+    //! @param[in] compress if true, the file will be compressed as it is imported. This makes the Db smaller, but is also slower to import and later read.
+    //! @param[in] chunkSize the maximum number of bytes that are saved in a single blob to hold this file. There are many tradeoffs involved in
+    //! choosing a good chunkSize, so be careful to test for optimal size. Generally, the default is fine.
+    //! @return BE_SQLITE_OK if the entry was successfully saved, and error status otherwise.
+    BE_SQLITE_EXPORT DbResult Save(void const* data, uint64_t size, Utf8CP name, DateTime const* lastModified = nullptr, bool compress=true, uint32_t chunkSize=500*1024);
+
+
+    //! Remove an entry from this embedded file table, by name. All of its data will be deleted from the Db.
+    //! @param[in] name the name by which the file was embedded.
+    //! @return BE_SQLITE_OK if the entry was successfully removed, and error status otherwise.
+    BE_SQLITE_EXPORT DbResult Remove(Utf8CP name);
+
+    //! Create the Embedded file table if it doesn't exist
+    DbResult CreateTable() const;
+};
+
+//! SQLite Transaction modes corresponding to https://www.sqlite.org/lang_transaction.html
+enum class BeSQLiteTxnMode : int {None=0, Deferred=1, Immediate=2, Exclusive=3,};
+
+//! Determines whether and how the default transaction should be started when a Db is created or opened.
+enum class DefaultTxn : int
+{
+    //! Do not start a default transaction. This is generally not a good idea except for very specialized cases. All access to a database requires a transaction.
+    //! So, unless you start a "default" transaction, you must wrap all SQL statements with a \ref Savepoint.
+    No = (int) BeSQLiteTxnMode::None,
+    //! Create a default "normal" transaction. SQLite will acquire locks as they are needed.
+    Yes = (int) BeSQLiteTxnMode::Deferred,
+    //! Create a default transaction using SQLite "immediate" mode. This acquires the "reserved" locks on the database (see http://www.sqlite.org/lang_transaction.html)
+    //! when the file is opened and then attempts to reacquire them every time the default transaction is committed.
+    Immediate = (int) BeSQLiteTxnMode::Immediate,
+    //! Create a default transaction using SQLite "exclusive" mode. This acquires all locks on the database (see http://www.sqlite.org/lang_transaction.html)
+    //! when the file is opened. The locks are never released until the database is closed. Only exclusive access guarantees that no other process will be able to
+    //! gain access (and thereby block access from this connection) to the file when the default transaction is committed. Use of DefaultTxn_Exclusive requires
+    //! that the database be opened for read+write access and the open will fail if you attempt to use it on a readonly connection.
+    Exclusive = (int) BeSQLiteTxnMode::Exclusive
+};
+
+//=======================================================================================
+//! Savepoint encapsulates SQLite transactions against a BeSQLite::Db. Savepoint is implemented using
+//! SQLite BEGIN, COMMMIT and SAVEPOINT statements, so they can nest (see http://www.sqlite.org/lang_savepoint.html for details). There is no way to
+//! hold a BeSQLite transaction open without a Savepoint object. That is, no transaction survives beyond the scope of its
+//! Savepoint object. However, Savepoint can be committed, and restarted, and canceled within their lifecycle.
+//! <p><h2>Default Transactions</h2>
+//! When you create or open a BeSQLite::Db, you can optionally specify that you wish to open a "default transaction". Every BeSQLite::Db holds a
+//! Savepoint for this purpose. The default transaction Savepoint remains active for the lifecycle of the BeSQLite::Db, and can be
+//! committed and canceled using the Db::   SaveChanges and Db::AbandonChanges methods, respectively.
+//! <p>
+//! Savepoints are auto-committed on destruction. If you wish to abandon the changes made in a Savepoint, you must call
+//! Savepoint::Cancel() on it before it is destroyed.
+// @bsiclass
+//=======================================================================================
+struct EXPORT_VTABLE_ATTRIBUTE Savepoint : NonCopyableClass
+{
+#if !defined (DOCUMENTATION_GENERATOR)
+protected:
+    friend struct DbFile;
+    Db*         m_db;
+    DbFile*     m_dbFile;
+    int32_t     m_depth;
+    BeSQLiteTxnMode  m_txnMode;
+    Utf8String  m_name;
+
+    virtual void _OnDeactivate(bool isCommit) {m_depth=-1;}
+    BE_SQLITE_EXPORT virtual DbResult _Begin(BeSQLiteTxnMode);
+    BE_SQLITE_EXPORT virtual DbResult _Commit(Utf8CP operation);
+    BE_SQLITE_EXPORT virtual DbResult _Cancel();
+
+    Savepoint(DbFile& db, Utf8CP name, BeSQLiteTxnMode txnMode) : m_dbFile(&db), m_name(name), m_txnMode(txnMode) {m_db=nullptr; m_depth = -1;}
+#endif
+
+public:
+    //! Construct a Savepoint against a BeSQLite::Db. Savepoints must have a name and can be nested. Optionally, the savepoint can be started (via Begin)
+    //! @param[in] db the database for this Savepoint.
+    //! @param[in] name the name of this Savepoint. Does not have to be unique, but must not be nullptr.
+    //! @param[in] beginTxn if true Begin() is called in constructor. To see if Begin was successful, check IsActive.
+    //! @param[in] txnMode the default transaction mode for this Savepoint
+    BE_SQLITE_EXPORT Savepoint(Db& db, Utf8CP name, bool beginTxn=true, BeSQLiteTxnMode txnMode=BeSQLiteTxnMode::Deferred);
+
+    //! dtor for Savepoint. If the Savepoint is still active, it is committed.
+    BE_SQLITE_EXPORT virtual ~Savepoint();
+
+    //! Determine whether this Savepoint is active or not.
+    bool IsActive() const {return GetDepth() >= 0;}
+
+    //! Get the savepoint depth for this Savepoint. This will always be a number >= 0 if the savepoint is active.
+    int32_t GetDepth() const {return m_depth;}
+
+    //! Get the name of this Savepoint.
+    Utf8CP GetName() const {return m_name.c_str();}
+
+    //! Get the default transaction mode for this SavePoint
+    BeSQLiteTxnMode GetTxnMode() const {return m_txnMode;}
+
+    //! Sets the default transaction mode for this Savepoint.
+    void SetTxnMode(BeSQLiteTxnMode mode) {m_txnMode = mode;}
+
+    //! Begin a transaction against the database. Fails if this Savepoint is already active.
+    //! See SQLite "BEGIN" and "SAVEPOINT" documentation for other conditions.
+    //! @param[in] mode The transaction mode for this transaction
+    BE_SQLITE_EXPORT DbResult Begin(BeSQLiteTxnMode mode);
+
+    //! Begin a transaction against the database with the default transaction mode
+    DbResult Begin() {return Begin(m_txnMode);}
+
+    //! Commit this Savepoint, if active. Executes the SQLite "RELEASE" command. If this is the outermost transaction, this will save changes
+    //! to the disk.
+    //! @param[in] operation The name of the operation being committed. If change trackers are active, they may save this string along with the
+    //! changeset to identify it.
+    //! @note After Commit, the Savepoint is not active. If you mean to save your changes but leave this Savepoint open, call Save.
+    //! @note If a Savepoint is active when it is destroyed, it is automatically committed.
+    BE_SQLITE_EXPORT DbResult Commit(Utf8CP operation=nullptr);
+
+    //! Commit this transaction and then restart it. If this is the outermost Savepoint, this will save changes to disk but leave
+    //! a new transaction active.
+    BE_SQLITE_EXPORT DbResult Save(Utf8CP operation);
+
+    //! Cancel this transaction. Executes the SQLite "ROLLBACK" command if the Savepoint is active.
+    BE_SQLITE_EXPORT DbResult Cancel();
+};
+
+//=======================================================================================
+//! DbBuffer use SQLite memory management api https://www.sqlite.org/c3ref/free.html
+//! It can be used with certain sqlite api which return buffer that need to be freed by
+//! caller code.
+// @bsiclass
+//=======================================================================================
+struct DbBuffer final {
+    using SqlMemP = void*;
+    using SqlMemCP = const void*;
+    using ByteP = uint8_t*;
+    using ByteCP = const uint8_t*;
+    private:
+        SqlMemP m_buff;
+        uint64_t m_size;
+
+        void EnsureCapacity(uint64_t);
+        void Realloc(uint64_t);
+
+        BE_SQLITE_EXPORT void Free();
+        BE_SQLITE_EXPORT void Alloc(uint64_t);
+        BE_SQLITE_EXPORT void CopyFrom(SqlMemCP, uint64_t);
+        BE_SQLITE_EXPORT void MoveFrom(DbBuffer& buff);
+        BE_SQLITE_EXPORT void TakeOwnership(SqlMemP, uint64_t);
+
+    public:
+        DbBuffer(): m_size(0),m_buff(0){}
+        explicit DbBuffer(uint64_t size): m_size(0),m_buff(0) { Alloc(size); }
+        DbBuffer(SqlMemCP buff, uint64_t sz): m_size(0),m_buff(0) { CopyFrom(buff, sz); }
+        DbBuffer(SqlMemP buff, uint64_t sz): m_size(0),m_buff(0) { TakeOwnership(buff, sz); }
+        DbBuffer(DbBuffer&& rhs): m_size(0),m_buff(0) { MoveFrom(rhs); };
+        DbBuffer(DbBuffer const& rhs): m_size(0),m_buff(0) { CopyFrom(rhs.m_buff, rhs.m_size); };
+        DbBuffer& operator = (DbBuffer&& rhs) { MoveFrom(rhs); return *this;}
+        DbBuffer& operator = (DbBuffer const& rhs) { CopyFrom(rhs.m_buff, rhs.m_size); return *this;}
+        ~DbBuffer() { Free(); }
+
+        explicit operator SqlMemCP() const { return m_buff; }
+        explicit operator SqlMemP() { return const_cast<SqlMemP>(m_buff); }
+        explicit operator ByteCP() const { return (ByteCP)(SqlMemCP)*this;  }
+        explicit operator ByteP () { return (ByteP)(SqlMemP)*this;  }
+
+        //! return ptr to allocated memory
+        SqlMemP DataP() const { return const_cast<SqlMemP>(m_buff); }
+
+        //! return const ptr to allocated memory
+        SqlMemCP Data() const { return m_buff; }
+
+        //! return size of buffer which can be less or equal to Capacity()
+        uint64_t Size() const { return m_size; }
+
+        //! check if buffer has been allocated
+        bool Empty() const { return m_buff == nullptr && m_size == 0; }
+
+        //! return total size of allocated memory which can be larger then what returned by Size()
+        BE_SQLITE_EXPORT uint64_t Capacity() const;
+
+        //! fill buffer with zeros
+        BE_SQLITE_EXPORT void Zero();
+
+        //! detach from memory making someone else responsible to free it.
+        BE_SQLITE_EXPORT std::pair<SqlMemP,uint64_t> Detach();
+
+        //! see sqlite3_free in https://www.sqlite.org/c3ref/free.html
+        BE_SQLITE_EXPORT static void SqliteFree(SqlMemP);
+
+        //! see sqlite3_malloc64 in https://www.sqlite.org/c3ref/free.html
+        BE_SQLITE_EXPORT static SqlMemP SqliteAlloc(uint64_t);
+
+        //! see sqlite3_realloc64 in https://www.sqlite.org/c3ref/free.html
+        BE_SQLITE_EXPORT static SqlMemP SqliteRealloc(SqlMemP, uint64_t);
+
+        //! see sqlite3_msize in https://www.sqlite.org/c3ref/free.html
+        BE_SQLITE_EXPORT static uint64_t SqliteMSize(SqlMemP);
+};
+
+//=======================================================================================
+//! Every BeSQLite::Db has a table for storing "Properties".
+//! Properties are essentially "named values" and are used to store "non-SQL" information in the database. Generally, for each type of
+//! Property there are zero, one, or perhaps a small set of instances and they therefore don't warrant having their own table. Property values
+//! have both a blob and a text string. Either or both may be nullptr (and typically one or the other is.)
+//! For example, the GUID of the database itself is stored in the Properties table.
+//! <p>
+//! This class forms a "specification" to save and retrieve a type of Property. The specification has three parts: a "Name" string, a "Namespace"
+//! and a flag indicating how the property is to be transacted. The combination of Name and Namespace must be unique. The Namespace part
+//! identifies a group of Properties that are related somehow. The Name part specifies the Property's meaning within the Namespace. When instances of properties
+//! are saved or queried, they are identified by two ids (called "Id" and "SubId"), forming a 2 dimensional array of instances of a given PropertySpec.
+//! <h2>Cached Properties</h2>
+//! Some properties hold values that are accessed or changed frequently. While the property system is relatively efficient, its primary goal is
+//! not access speed, and does not use any memory except while accessing properties. By specifying txnMode=TXN_MODE_Cached, a property's value will
+//! be held in memory as it is queried or changed. Changes are saved when the transaction is committed. This makes any such property faster to access at the expense of memory. This mode should be
+//! used judiciously, and reserved for only the few properties that warrant it.
+// @bsiclass
+//=======================================================================================
+struct PropertySpec
+{
+public:
+    //! Determine whether a property's data may be compressed.
+    enum class Compress
+    {
+        //! never compress this property
+        No=0,
+
+        //! the property value may be compressed before it is saved. The property won't necessarily be compressed unless its size is large enough
+        //! (usually 100 bytes) and the actual compression results in a net savings.
+        Yes=1
+    };
+
+    enum class Mode {Normal=0, Cached=2,};
+
+private:
+    Mode m_mode;
+    Compress m_compress;
+    bool   m_saveIfNull;
+    Utf8CP m_name;
+    Utf8CP m_namespace;
+
+public:
+    //! Construct an instance of a PropertySpec with values for name and namespace
+    //! @param[in] name The Name part of this Property specification
+    //! @param[in] nameSpace The Namespace part of this Property specification.
+    //! @param[in] mode the transaction mode for this property.
+    //! @param[in] compress If Compress::Yes, the property value may be compressed before it is saved. The property won't necessarily be compressed unless
+    //!            its size is large enough (usually 100 bytes) and the actual compression results in a net savings.
+    //! @param[in] saveIfNull If true, this property will be saved even if its value is nullptr. Otherwise it is deleted if its value is Null.
+    //! @note name and namespace should always point to static strings.
+    PropertySpec(Utf8CP name, Utf8CP nameSpace, Mode mode=Mode::Normal, Compress compress=Compress::Yes, bool saveIfNull=false) : m_name(name), m_namespace(nameSpace), m_compress(compress), m_mode(mode), m_saveIfNull(saveIfNull){}
+
+    //! Copy a PropertySpec, changing only the mode
+    PropertySpec(PropertySpec const& other, Mode mode) {*this = other; m_mode=mode;}
+
+    Utf8CP GetName() const {return m_name;}
+    Utf8CP GetNamespace() const {return m_namespace;}
+
+    bool IsCached()  const {return Mode::Cached == m_mode;}     //!< Determine whether this PropertySpec is cached or not.
+    bool SaveIfNull() const {return m_saveIfNull;}              //!< Determine whether this PropertySpec saves NULL values or not.
+    bool IsCompress() const {return Compress::Yes==m_compress;} //!< Determine whether this PropertySpec requests to compress or not.
+};
+
+typedef PropertySpec const& PropertySpecCR;
+
+//=======================================================================================
+//! Supply a BusyRetry handler to BeSQLite (see https://www.sqlite.org/c3ref/busy_handler.html).
+// @bsiclass
+//=======================================================================================
+struct BusyRetry : RefCountedBase {
+private:
+    uint32_t m_timeout;
+    int m_retries;
+
+public:
+    BusyRetry(int retries = 5, uint32_t timeout = 1000) : m_retries(retries), m_timeout(timeout) {}
+
+    //! Called when SQLite is blocked by another connection to a database. The default implementation performs 5 retries
+    //! with a 1 second delay. Subclasses can change the timeout period or interact with the user, if necessary.
+    //! @param[in] count the number of times this method has been called for this busy event.
+    //! @return 0 to stop retrying and return a BE_SQLITE_BUSY error. Any non-zero value will attempt another retry.
+    BE_SQLITE_EXPORT virtual int _OnBusy(int count) const;
+};
+
+//=======================================================================================
+// Cached "briefcase local values"
+//! @private
+// @bsiclass
+//=======================================================================================
+struct CachedBLV
+{
+private:
+    Utf8String   m_name;
+    bool         m_isUnset;
+    mutable bool m_dirty;
+    uint64_t     m_value;
+
+public:
+    explicit CachedBLV(Utf8CP name);
+    Utf8CP GetName() const {return m_name.c_str();}
+    uint64_t GetValue() const {BeAssert(!m_isUnset); return m_value;}
+    void ChangeValue(uint64_t value, bool initializing = false);
+    uint64_t Increment();
+    bool IsUnset() const {return m_isUnset;}
+    bool IsDirty() const {BeAssert(!m_isUnset); return m_dirty;}
+    void SetIsNotDirty() const;
+    void Reset();
+};
+
+//=======================================================================================
+// Cache for uint64_t BriefcaseLocalValues. This is for BLV's that are of type uint64_t and are frequently
+// accessed and/or modified. The BLVs are identified in the cache by "registering" their name are thereafter
+// accessed by index. The cache is held in memory for performance. It is automatically saved whenever a transaction is committed.
+//! @private
+// @bsiclass
+//=======================================================================================
+struct BriefcaseLocalValueCache : NonCopyableClass
+{
+private:
+    friend struct DbFile;
+    friend struct Db;
+    bvector<CachedBLV> m_cache;
+    DbFile& m_dbFile;
+    mutable BeMutex m_mutex;
+
+    void Clear();
+    bool TryQuery(CachedBLV*&, size_t rlvIndex);
+
+public:
+    BriefcaseLocalValueCache(DbFile& dbFile) : m_dbFile(dbFile) {}
+
+    //! Register a BriefcaseLocalValue name with the Db.
+    //! @remarks On closing the Db the registration is cleared.
+    //! @param[out] rlvIndex Index for the BriefcaseLocalValue used as input to the BriefcaseLocalValue API.
+    //! @param[in] rlvName Name of the BriefcaseLocalValue. Db does not make a copy of @p rlvName, so the caller
+    //! has to ensure that it remains valid for the entire lifetime of the Db object.
+    //! @return BE_SQLITE_OK if registration was successful. Error code, if a BriefcaseLocalValue with the same
+    //! name has already been registered.
+    BE_SQLITE_EXPORT DbResult Register(size_t& rlvIndex, Utf8CP rlvName);
+
+    //! Look up the BriefcaseLocalValue index for the given name
+    //! @param[out] rlvIndex Found index for the BriefcaseLocalValue
+    //! @param[in] rlvName Name of the BriefcaseLocalValue
+    //! @return true, if the BriefcaseLocalValue index was found, i.e. a BriefcaseLocalValue is registered for @p rlvName,
+    //! false otherwise.
+    BE_SQLITE_EXPORT bool TryGetIndex(size_t& rlvIndex, Utf8CP rlvName);
+
+    //! Save an BriefcaseLocalValue into the BEDB_TABLE_Local table.
+    //! @param[in] rlvIndex The index of the BriefcaseLocalValue to query.
+    //! @param[in] value Value to save
+    //! @return BE_SQLITE_OK if successful, error code otherwise.
+    //! @see RegisterBriefcaseLocalValue
+    BE_SQLITE_EXPORT DbResult SaveValue(size_t rlvIndex, uint64_t value);
+
+    //! Read a BriefcaseLocalValue from BEDB_TABLE_Local table.
+    //! @param[out] value Retrieved value
+    //! @param[in] rlvIndex The index of the BriefcaseLocalValue to query.
+    //! @return BE_SQLITE_OK if the value exists, error code otherwise.
+    //! @see RegisterBriefcaseLocalValue
+    BE_SQLITE_EXPORT DbResult QueryValue(uint64_t& value, size_t rlvIndex);
+
+    //! Increment the BriefcaseLocalValue by one for the given @p rlvIndex.
+    //! @param[out] newValue Incremented value
+    //! @param[in] rlvIndex The index of the BriefcaseLocalValue to increment.
+    //! @return BE_SQLITE_OK in case of success. Error code otherwise. If initialValue is nullptr and
+    //!         the BriefcaseLocalValue does not exist, and error code is returned.
+    //! @see RegisterBriefcaseLocalValue
+    BE_SQLITE_EXPORT DbResult IncrementValue(uint64_t& newValue, size_t rlvIndex);
+
+    // save if supplied value is greater than current value.
+    BE_SQLITE_EXPORT DbResult CheckMaxValue(uint64_t value, size_t rlvIndex);
+};
+
+//=======================================================================================
+//! The Db file's profile version compared to what the current software expects.
+// @bsiclass
+//=======================================================================================
+struct ProfileState final
+    {
+    enum class Age
+        {
+        Newer,
+        UpToDate,
+        Older
+        };
+
+    enum class CanOpen
+        {
+        Readwrite, //<! File can be opened without restrictions
+        Readonly, //<! File can only be opened read-only
+        No //<! File cannot be opened
+        };
+
+    private:
+        Age m_age = Age::UpToDate;
+        CanOpen m_canOpen = CanOpen::Readwrite;
+        bool m_isUpgradable = false;
+
+        ProfileState(Age age, CanOpen canOpen, bool isUpgradable) : m_age(age), m_canOpen(canOpen), m_isUpgradable(isUpgradable) {}
+    public:
+        static ProfileState UpToDate() { return ProfileState(Age::UpToDate, CanOpen::Readwrite, false); }
+        static ProfileState Newer(CanOpen canOpen) { return ProfileState(Age::Newer, canOpen, false); }
+        static ProfileState Older(CanOpen canOpen, bool isUpgradable) { return ProfileState(Age::Older, canOpen, isUpgradable); }
+        static ProfileState Error() { return ProfileState(Age::UpToDate, CanOpen::No, false); }
+
+        bool operator==(ProfileState const& rhs) const { return m_age == rhs.m_age && m_canOpen == rhs.m_canOpen && m_isUpgradable == rhs.m_isUpgradable; }
+        bool operator!=(ProfileState const& rhs) const { return !(*this == rhs); }
+
+        bool IsError() const { return m_age == Age::UpToDate && m_canOpen == CanOpen::No; }
+        bool IsUpToDate() const { return m_age == Age::UpToDate; }
+        bool IsOlder() const { return m_age == Age::Older; }
+        bool IsNewer() const { return m_age == Age::Newer; }
+
+        //! Indicates whether the file is up-to-date or older or newer than what the software expects.
+        Age GetAge() const { return m_age; }
+        CanOpen GetCanOpen() const { return m_canOpen; }
+        //! Indicates whether the file can be upgraded. If yes, open the file with ProfileUpgradeOptions::Upgrade.
+        bool IsUpgradable() const { return m_isUpgradable; }
+
+        BE_SQLITE_EXPORT DbResult ToDbResult() const;
+        BE_SQLITE_EXPORT ProfileState Merge(ProfileState const& rhs) const;
+    };
+
+//=======================================================================================
+// @bsiclass
+//=======================================================================================
+enum class DbProgressAction {
+    Continue = 0,
+    Interrupt = 1,
+};
+
+//=======================================================================================
+//! A physical Db file.
+// @bsiclass
+//=======================================================================================
+struct DbFile : NonCopyableClass
+{
+    friend struct Db;
+    friend struct Statement;
+    friend struct Savepoint;
+
+protected:
+    typedef RefCountedPtr<struct ChangeTracker> ChangeTrackerPtr;
+    typedef RefCountedPtr<BusyRetry> BusyRetryPtr;
+    typedef bvector<Savepoint*> DbTxns;
+    typedef DbTxns::iterator DbTxnIter;
+    struct TraceEvents: NonCopyableClass
+        {
+        DbTrace m_traceFlags;
+        TraceRowEvent m_traceRowEvent;
+        TraceStmtEvent m_traceStmtEvent;
+        TraceProfileEvent m_traceProfileEvent;
+        TraceCloseEvent m_traceCloseEvent;
+        };
+
+    mutable std::unique_ptr<TraceEvents> m_traceEvents;
+    TraceEvents& GetTraceEvents() const;
+    bool m_allowImplicitTxns;
+    bool m_inCommit;
+    mutable bool m_readonly;
+    uint64_t m_dataVersion; // for detecting changes from another process
+    SqlDbP m_sqlDb;
+    BusyRetryPtr m_retry;
+    ChangeTrackerPtr m_tracker;
+    mutable void* m_cachedProps;
+    BriefcaseLocalValueCache m_blvCache;
+    BeGuid m_dbGuid;
+    Savepoint m_defaultTxn;
+    BeBriefcaseId m_briefcaseId;
+    StatementCache m_statements;
+    NoCaseCollation m_noCaseCollation;
+    mutable std::function<DbProgressAction()> m_progressHandler;
+    DbTxns m_txns;
+    std::unique_ptr<ScalarFunction> m_regexFunc, m_regexExtractFunc, m_base36Func;
+    explicit DbFile(SqlDbP sqlDb, BusyRetry* retry, BeSQLiteTxnMode defaultTxnMode, std::optional<int> busyTimeout);
+    ~DbFile();
+
+    DbResult SetBusyTimeout(int ms);
+    DbResult StartSavepoint(Savepoint&, BeSQLiteTxnMode);
+    DbResult StopSavepoint(Savepoint&, bool isCommit, Utf8CP operation);
+    void DeactivateSavepoint(Savepoint&);
+    void DeactivateSavepoints(DbTxnIter, bool isCommit);
+    DbResult CreatePropertyTable(Utf8CP tablename, Utf8CP ddl);
+    DbResult SaveCachedProperty(PropertySpecCR spec, uint64_t id, uint64_t subId, Utf8CP stringData, void const* value, uint32_t size) const;
+    struct CachedPropertyMap& GetCachedPropMap() const;
+    struct CachedPropertyValue& GetCachedProperty(PropertySpecCR spec, uint64_t id, uint64_t subId) const;
+    struct CachedPropertyValue* FindCachedProperty(PropertySpecCR spec, uint64_t id, uint64_t subId) const;
+    DbResult QueryCachedProperty(Utf8String*, void** value, uint32_t size, PropertySpecCR spec, uint64_t id, uint64_t subId) const;
+    void DeleteCachedProperty(PropertySpecCR spec, uint64_t id, uint64_t subId);
+    void DeleteCachedPropertyMap();
+    void SaveCachedProperties(bool isCommit);
+    Utf8String GetLastError(DbResult* lastResult) const;
+    void SaveCachedBlvs(bool isCommit);
+    DbResult SetNoCaseCollation(NoCaseCollation col);
+    NoCaseCollation GetNoCaseCollation() const { return m_noCaseCollation; }
+    BE_SQLITE_EXPORT void SetProgressHandler(std::function<DbProgressAction()>, int) const;
+    BE_SQLITE_EXPORT DbResult SaveProperty(PropertySpecCR spec, Utf8CP strData, void const* value, uint32_t propsize, uint64_t majorId=0, uint64_t subId=0);
+    BE_SQLITE_EXPORT bool HasProperty(PropertySpecCR spec, uint64_t majorId=0, uint64_t subId=0) const;
+    BE_SQLITE_EXPORT DbResult QueryPropertySize(uint32_t& propsize, PropertySpecCR spec, uint64_t majorId=0, uint64_t subId=0) const;
+    BE_SQLITE_EXPORT DbResult QueryProperty(void* value, uint32_t propsize, PropertySpecCR spec, uint64_t majorId=0, uint64_t subId=0) const;
+    BE_SQLITE_EXPORT DbResult QueryProperty(Utf8StringR value, PropertySpecCR spec, uint64_t majorId=0, uint64_t subId=0) const;
+    BE_SQLITE_EXPORT DbResult DeleteProperty(PropertySpecCR spec, uint64_t majorId=0, uint64_t subId=0);
+    BE_SQLITE_EXPORT DbResult DeleteProperties(PropertySpecCR spec, uint64_t* majorId);
+    BE_SQLITE_EXPORT int AddFunction(DbFunction& function) const;
+    BE_SQLITE_EXPORT int AddRTreeMatchFunction(RTreeMatchFunction& function) const;
+    BE_SQLITE_EXPORT int RemoveFunction(DbFunction&) const;
+    BE_SQLITE_EXPORT BriefcaseLocalValueCache& GetBLVCache();
+    BE_SQLITE_EXPORT DbTrace ConfigTraceEvents(DbTrace, bool) const;
+    BE_SQLITE_EXPORT void DisableAllTraceEvents() const;
+    void AddDataUpdateCallback(DataUpdateCallback&) const;
+    void RemoveDataUpdateCallback() const;
+    static int TraceCallback(unsigned, void*, void*, void*);
+public:
+    Utf8String ExplainQuery(Utf8CP sql, bool explainPlan, bool suppressDiagnostics) const;
+    int OnCommit();
+
+    bool CheckImplicitTxn() const {return m_allowImplicitTxns || m_txns.size() > 0;}
+    SqlDbP GetSqlDb() const {return m_sqlDb;}
+    BE_SQLITE_EXPORT DbTxnState GetTxnState(Utf8CP schema = nullptr) const;
+};
+
+//=======================================================================================
+//! A BeSQLite database file. This class is a wrapper around the SQLite datatype "sqlite3"
+//! @note Refer to the SQLite documentation for the details of SQLite.
+//! @nosubgrouping
+// @bsiclass
+//=======================================================================================
+struct EXPORT_VTABLE_ATTRIBUTE Db : NonCopyableClass
+{
+    friend struct DbFile;
+public:
+    enum class Encoding {Utf8=0, Utf16=1};
+    enum class PageSize : int
+    {
+        PAGESIZE_1K  = 1024,
+        PAGESIZE_512 = PAGESIZE_1K / 2,
+        PAGESIZE_2K  = PAGESIZE_1K * 2,
+        PAGESIZE_4K  = PAGESIZE_1K * 4,
+        PAGESIZE_8K  = PAGESIZE_1K * 8,
+        PAGESIZE_16K = PAGESIZE_1K * 16,
+        PAGESIZE_32K = PAGESIZE_1K * 32,
+        PAGESIZE_64K = PAGESIZE_1K * 64
+    };
+
+    //! Whether to open an BeSQLite::Db readonly or readwrite.
+    enum class OpenMode {Readonly = 1<<0, ReadWrite = 1<<1, Create = ReadWrite|(1<<2)};
+
+    //=======================================================================================
+    //! Options that control whether a profile upgrade should be performed when opening a file
+    // @bsienum                                                     06/18
+    //=======================================================================================
+    enum class ProfileUpgradeOptions
+        {
+        None, //<! No profile upgrade will be performed. If a profile upgrade was required, opening the file will fail
+        Upgrade, //<! Profile upgrade will be performed if necessary.
+        };
+
+    //=======================================================================================
+    //! Parameters for controlling aspects of the opening of a Db.
+    // @bsiclass
+    //=======================================================================================
+    struct EXPORT_VTABLE_ATTRIBUTE OpenParams {
+        mutable OpenMode m_openMode;
+        DefaultTxn m_startDefaultTxn = DefaultTxn::Yes;
+        ProfileUpgradeOptions m_profileUpgradeOptions = ProfileUpgradeOptions::None;
+
+        // if set take precedence over busy handler
+        std::optional<int> m_busyTimeout;
+
+        // if true the database should be opened without checking for the BeSQLite properties table.
+        bool m_rawSQLite = false;
+
+        // if true, the database to be opened is from a CloudSqlite container.
+        bool m_fromContainer = false;
+
+        // if true, the schema lock for this Db is held by the application, so operations
+        // that require there be "no other writers on any computer anywhere" are allowed.
+        bool m_schemaLockHeld = false;
+
+        // Skip the check for SQLite file validity before opening. When using the CloudSqlite mode, the local file is not in SQLite normal format.
+        bool m_skipFileCheck = false;
+
+        // Provide uri to shared schema channel use by default during schema upgrade or update.
+        Utf8String m_schemaSyncDbUri;
+
+        BusyRetry* m_busyRetry = nullptr;
+        mutable bvector<Utf8String> m_queryParams;
+
+        // The "base" name that can be used for creating temporary files related to this Db. The string should be a name related to the current Db filename using
+        // some known pattern so that all files named "baseName*" can be deleted externally during cleanup. It must be the name of a file (that may or may not exist)
+        // in a writable directory. If not present, use the db file name.
+        Utf8String m_tempfileBase;
+
+        //! @param[in] openMode The mode for opening the database
+        //! @param[in] startDefaultTxn Whether to start a default transaction on the database.
+        //! @param[in] retry Supply a BusyRetry handler for the database connection. The BeSQLite::Db will hold a ref-counted-ptr to the retry object.
+        //!                  The default is to not attempt retries Note, many BeSQLite applications (e.g. Bim) rely on a single non-shared connection
+        //!                  to the database and do not permit sharing.
+        OpenParams(OpenMode openMode, DefaultTxn startDefaultTxn = DefaultTxn::Yes, BusyRetry* retry = nullptr) : m_openMode(openMode), m_startDefaultTxn(startDefaultTxn), m_busyRetry(retry) {}
+
+        //! @param[in] openMode The mode for opening the database
+        //! @param[in] profileUpgradeOptions Options for a profile upgrade. If an upgrade is to be performed, the Db must be opened readwrite.
+        OpenParams(OpenMode openMode, ProfileUpgradeOptions profileUpgradeOptions) : m_openMode(openMode), m_profileUpgradeOptions(profileUpgradeOptions) { BeAssert(!IsReadonly() || m_profileUpgradeOptions != ProfileUpgradeOptions::Upgrade && "ProfileUpgrade requires readwrite"); }
+
+        //! Sets the Profile Upgrade options.
+        //! @note If ProfileUpgradeOptions::Upgrade is specified, the Db must be opened readwrite.
+        //! @param[in] options Profile Upgrade options.
+        OpenParams& SetProfileUpgradeOptions(ProfileUpgradeOptions options) {
+            m_profileUpgradeOptions = options;
+            return *this;
+        }
+        //! Gets the Profile Upgrade options
+        ProfileUpgradeOptions GetProfileUpgradeOptions() const { return m_profileUpgradeOptions; }
+
+        //! Use the BeSQLite::Db api on a "raw" SQLite file. This allows use of the BeSQLite api on SQLite databases it did not create.
+        //! When BeSQLite::Db creates a database, it adds the BEDB_TABLE_Property and BEDB_TABLE_Local tables
+        //! for the Property and RepositoryLocalValue methods. If you attempt to open a SQLite file that doesn't have those
+        //! tables, BeSQLite:Db::OpenBeSQLiteDb will fail with the status BE_SQLITE_ERROR_NoPropertyTable. When the "raw sqlite" flag
+        //! is on, BeSQLite::Db::OpenBeSQLiteDb will not check for the presence of those tables, and BeSQLite::Db::CreateNewDb will not
+        //! create those tables.
+        //! @note When this flag is on, all of the Property and RepositoryLocalValue methods of BeSQLite::Db will fail.
+        void SetRawSQLite() { m_rawSQLite = true; }
+
+        //! Determine whether the "raw sqlite" flag is on or not
+        bool IsRawSQLite() const { return m_rawSQLite; }
+
+        //! Determine whether the open mode is readonly or not
+        bool IsReadonly() const { return m_openMode == OpenMode::Readonly; }
+
+        //! set the open mode
+        void SetOpenMode(OpenMode openMode) { m_openMode = openMode; }
+
+        //! Determine whether the default transaction should be started on the Db. If DefaultTxn_Yes, the default transaction
+        //! will be started on the Db after it is opened. This applies only to the connection returned by
+        //! Db::CreateNewDb or Db::OpenBeSQLiteDb; it is not a persistent property of the Db.
+        void SetStartDefaultTxn(DefaultTxn val) { m_startDefaultTxn = val; }
+
+        //! Sets a BusyRetry handler
+        //! @param[in] retry A BusyRetry handler for the database connection. The BeSQLite::Db will hold a ref-counted-ptr to the retry object.
+        //! The default is to not attempt retries.
+        void SetBusyRetry(BusyRetry* retry) { m_busyRetry = retry; }
+
+        //! Open the database as "immutable". This means that SQLite will not hold any locks on the file. Only use this if you're *sure* the
+        //! file cannot be changed by any other processes, otherwise very bad things can happen.
+        //! @see https://www.sqlite.org/c3ref/open.html
+        void SetImmutable() { AddQueryParam("immutable=1"); }
+
+        //! Set a query parameter for open/create call
+        void AddQueryParam(Utf8CP value) const { m_queryParams.push_back(value); }
+
+        BE_SQLITE_EXPORT Utf8String SetFromContainer(Utf8CP dbName, CloudContainerP container);
+    };
+
+    //=======================================================================================
+    //! Parameters for controlling aspects of creating and then opening a Db.
+    // @bsiclass
+    //=======================================================================================
+    struct CreateParams : OpenParams
+    {
+        Encoding m_encoding;
+        PageSize m_pagesize;
+        enum ApplicationId : uint64_t {APPLICATION_ID_BeSQLiteDb='BeDb',} m_applicationId;
+        bool m_failIfDbExists;
+        DateTime m_expirationDate;
+
+        //! @param[in] pagesize The pagesize for the database. Default is 4K.
+        //! @param[in] encoding The text encoding mode for the database. The default is UTF-8 and is almost always the best choice.
+        //! @param[in] failIfDbExists If true, return an error if a the specified file already exists, otherwise delete existing file.
+        //! @param[in] defaultTxn Whether to start the default transaction against the newly created Db. @see SetStartDefaultTxn
+        //! @param[in] retry Supply a BusyRetry handler for the database connection. The BeSQLite::Db will hold a ref-counted-ptr to the retry object.
+        //!                  The default is to not attempt retries Note, many BeSQLite applications (e.g. Bim) rely on a single non-shared connection
+        //!                  to the database and do not permit sharing.
+        //! @param[in] dbType Option to create a standalone or a master database.
+        explicit CreateParams(PageSize pagesize=PageSize::PAGESIZE_4K, Encoding encoding=Encoding::Utf8, bool failIfDbExists=true,
+                DefaultTxn defaultTxn=DefaultTxn::Yes, BusyRetry* retry=nullptr)
+                : OpenParams(OpenMode::Create, defaultTxn, retry), m_encoding(encoding), m_pagesize(pagesize),
+                m_failIfDbExists(failIfDbExists), m_applicationId(APPLICATION_ID_BeSQLiteDb)
+            {}
+
+        //! Set the page size for the newly created database.
+        void SetPageSize(PageSize pagesize) {m_pagesize = pagesize;}
+        //! Set the text encoding for the newly created database.
+        void SetEncoding(Encoding encoding) {m_encoding = encoding;}
+        //! Determine whether the create should fail if a file exists with the specified name.
+        void SetFailIfDbExist(bool val) {m_failIfDbExists = val;}
+        //! Set Application Id to be stored at offset 68 of the SQLite file
+        void SetApplicationId(ApplicationId applicationId) {m_applicationId=applicationId;}
+        //! Set expiration date for the newly created database.
+        void SetExpirationDate(DateTime xdate) {m_expirationDate=xdate;}
+    };
+    //=======================================================================================
+    //! Applications subclass from this class to store in-memory data on a Db via AddAppData.
+    // @bsiclass
+    //=======================================================================================
+    struct AppData : RefCountedBase
+    {
+        struct Key : NonCopyableClass {};
+    };
+
+    using AppDataPtr = RefCountedPtr<AppData>;
+
+protected:
+
+    //=======================================================================================
+    // @bsistruct
+    //=======================================================================================
+    struct AppDataCollection
+    {
+        using AppData = Db::AppData;
+        using AppDataPtr = Db::AppDataPtr;
+    private:
+        typedef bmap<AppData::Key const*, AppDataPtr, std::less<AppData::Key const*>, 8> Map;
+
+        BeMutex     m_mutex;
+        Map         m_map;
+
+        BE_SQLITE_EXPORT void AddInternal(AppData::Key const& key, AppData* data);
+        BE_SQLITE_EXPORT AppData* FindInternal(AppData::Key const& key);
+    public:
+        void Add(AppData::Key const& key, AppData* data) { BeMutexHolder lock(m_mutex); return AddInternal(key, data); }
+        StatusInt Drop(AppData::Key const& key);
+        AppData* FindRaw(AppData::Key const& key) { BeMutexHolder lock(m_mutex); return FindInternal(key); }
+        AppDataPtr Find(AppData::Key const& key) { return FindRaw(key); }
+        template<typename T> AppDataPtr FindOrAdd(AppData::Key const& key, T createAppData)
+            {
+            BeMutexHolder lock(m_mutex);
+            AppData* data = FindInternal(key);
+            if (nullptr == data)
+                {
+                data = createAppData();
+                AddInternal(key, data);
+                }
+
+            return data;
+            }
+
+        void Clear() { BeMutexHolder lock(m_mutex); m_map.clear(); }
+    };
+
+    DbFile* m_dbFile;
+    bool m_isCloudDb = false;
+    StatementCache m_statements;
+    DbEmbeddedFileTable m_embeddedFiles;
+    mutable AppDataCollection m_appData;
+
+    // The query params used to open this database, so that code that opens another connection can reuse them.
+    bvector<Utf8String> m_openQueryParams;
+
+    // a fileName that can be used as the "base" for creating temporary files related to this Db. If not present, use the file name.
+    Utf8String m_tempfileBase;
+
+    //! Called after a new Db had been created.
+    //! Override to perform additional processing when Db is created
+    //! @param[in] params - Create parameter used to create the Db.
+    //! @return BE_SQLITE_OK on success, error status otherwise
+    //! @note implementers should always forward this call to their superclass.
+    virtual DbResult _OnDbCreated(CreateParams const& params) {return BE_SQLITE_OK;}
+
+    //! override to perform additional processing when Db is opened
+    //! @note implementers should always forward this call to their superclass.
+    //! @note this function is invoked before _CheckProfileVersion() and _UpgradeProfile() and therefore should not attempt to access data which depends on the schema version
+    virtual DbResult _OnDbOpening() {return QueryDbIds();}
+
+    //! override to perform additional processing when Db is opened
+    //! @param[in] params Open parameters
+    //! @note implementers should always forward this call to their superclass.
+    //! @note this function is invoked after _CheckProfileVersion() and _UpgradeProfile() and can therefore access data which depends on the schema version
+    virtual DbResult _OnDbOpened(OpenParams const& params) { return BE_SQLITE_OK; }
+
+    //! override to perform processing when Db is closed
+    //! @note implementers should always forward this call to their superclass.
+    virtual void _OnDbClose() {}
+
+    //! Called when a new transaction is started on a connection, and a different connection (either in the same process or from another process)
+    //! has changed the database since the last transaction from this connection was committed. This gives subclasses an opportunity to clear internal
+    //! caches or user interface that may now be invalid.
+    //! @note This method is only relevant for connections opened with DefaultTxn::No, since when a default transaction is active, other
+    //! processes are blocked from making changes to the database.
+    //! @note implementers should always forward this call to their superclass.
+    BE_SQLITE_EXPORT virtual void _OnDbChangedByOtherConnection();
+
+    virtual void _OnBeforeSetBriefcaseId(BeBriefcaseId newId) {}
+    virtual void _OnAfterSetBriefcaseId() {}
+    virtual void _OnDbGuidChange(BeGuid guid) {}
+
+    //! Gets the current version of the BeSQLite profile
+    static ProfileVersion CurrentBeSQLiteProfileVersion() { return ProfileVersion(BEDB_CURRENT_VERSION_Major, BEDB_CURRENT_VERSION_Minor, BEDB_CURRENT_VERSION_Sub1, BEDB_CURRENT_VERSION_Sub2); }
+
+    //! Gets the version of the BeSQLite profile of this file.
+    BE_SQLITE_EXPORT ProfileVersion GetBeSQLiteProfileVersion() const;
+
+    //! Gets called when a Db is opened and checks whether the file can be opened, i.e
+    //! whether the file version matches what the opening API expects.
+    //!
+    //! Subclasses have to override this method to perform the profile version check when the file is opened.
+    //! See Db::OpenBeSQLiteDb for the <b>compatibility rules</b> that subclasses have to implement
+    //! in this method.
+    //!
+    //! ####Developer Checklist
+    //! When a profile needs to be modified,
+    //! 1. the profile version needs to be incremented according to the
+    //! <b>compatibility rules</b> mentioned above. This means concretely:
+    //!     - If older versions of the software can still work with the file without any restrictions:
+    //!       @b increment the @ref ProfileVersion::GetSub2 "Sub2" version digit.
+    //!     - If older versions of the software can only open the file in read-only mode:
+    //!       @b increment the @ref ProfileVersion::GetSub1 "Sub1" version digit.
+    //!     - If older versions of the software can no longer work with the file:
+    //!       @b increment either the @ref ProfileVersion::GetMajor "Major" or the @ref ProfileVersion::GetMinor "Minor"
+    //!       version digit.
+    //! 2. a new upgrade step needs to be implemented. It upgrades a file from the version prior to your change to
+    //!    the new one.
+    //!     - If it is not possible to implement upgrade for this profile modification, set the <b>Minimum upgrade
+    //!       profile version</b> to the version prior to your change.
+    //!
+    //! @return Profile state
+    BE_SQLITE_EXPORT virtual ProfileState _CheckProfileVersion() const;
+    virtual DbResult _OnBeforeProfileUpgrade(OpenParams const& params) { return BE_SQLITE_OK; }
+    BE_SQLITE_EXPORT virtual DbResult _UpgradeProfile(OpenParams const& params);
+    virtual DbResult _OnAfterProfileUpgrade() { return BE_SQLITE_OK; }
+    virtual DbResult _OnDbAttached(Utf8CP filename, Utf8CP dbAlias) const { return BE_SQLITE_OK; }
+    virtual DbResult _OnDbDetached(Utf8CP dbAlias) const { return BE_SQLITE_OK; }
+    virtual int _OnAddFunction(DbFunction& func) const {return 0;}
+    virtual void _OnRemoveFunction(DbFunction& func) const {}
+    BE_SQLITE_EXPORT DbResult DoProfileUpgrade(OpenParams const& params);
+
+    friend struct Statement;
+    friend struct Savepoint;
+    friend struct BeSQLiteProfileManager;
+
+private:
+    BE_SQLITE_EXPORT DbResult QueryDbIds();
+    DbResult SaveBeDbGuid();
+    DbResult SaveBriefcaseId();
+    void DoCloseDb();
+    DbResult DoOpenDb(Utf8CP dbName, OpenParams const& params);
+    DbResult TruncateTable(Utf8CP tableName) const;
+    void SetupBlvSaveStmt(Statement& stmt, Utf8CP name);
+    DbResult ExecBlvQueryStmt(Statement& stmt, Utf8CP name) const;
+    BE_SQLITE_EXPORT DbResult DropTable(Utf8CP tableName, bool requireExists) const;
+
+public:
+    BE_SQLITE_EXPORT Db();
+    BE_SQLITE_EXPORT virtual ~Db();
+    DbFile* GetDbFile() {return m_dbFile;}
+
+    //! SQLite supports the concept of an "implicit" transaction. That is, if no explicit transaction is active when you execute an SQL statement,
+    //! SQLite will create an implicit transaction whose scope is the execution of the statement. However, it is rarely a good idea to rely on that behavior,
+    //! since the overhead of starting/stopping a transaction can be very large, often much larger than the execution of the statement itself.
+    //! Further, the implicit transaction is necessary even for SELECT statements, which can be counterintuitive. To help avoid accidentally using
+    //! implicit transactions, a BeSQLite::Db normally flags them as errors by forcing all Prepare and Step methods to assert in a debug
+    //! build if no transaction is active. If you really want to allow implicit transactions, turn this flag on.
+    void SetAllowImplicitTransactions(bool val) { m_dbFile->m_allowImplicitTxns = val; }
+
+    //! Get the StatementCache for this Db.
+    StatementCache& GetStatementCache() const {return const_cast<StatementCache&>(m_statements);}
+    void SetProgressHandler(std::function<DbProgressAction()> cb, int n = 500) const { m_dbFile->SetProgressHandler(cb, n); }
+    //! Get a CachedStatement for this Db. If the SQL string has already been prepared and a CachedStatement exists for it in the cache, it will
+    //! be Reset (see Statement::Reset) and returned without the need to re-Prepare it. If, however, the SQL string has not been used before (or maybe just
+    //! not recently) then a new CachedStatement will be created and Prepared.
+    //! @param[out] statement The CachedStatement for the SQL string.
+    //! @param[in] sql The SQL string from which to Prepare the CachedStatement.
+    //! @return The result of either Statement::Reset (in the case where we reuse an existing CachedStatement) or Statement::Prepare (in the case
+    //! where the SQL string has not yet been prepared).
+    BE_SQLITE_EXPORT DbResult GetCachedStatement(CachedStatementPtr& statement, Utf8CP sql, bool logError = true) const;
+
+    CachedStatementPtr GetCachedStatement(Utf8CP sql, bool logError = true) const {
+        CachedStatementPtr stmt;
+        return BE_SQLITE_OK == GetCachedStatement(stmt, sql, logError) ? stmt : nullptr;
+    }
+
+    //! Get an entry in the Db's Savepoint stack.
+    //! @param[in] depth The depth of the Savepoint of interest. Must be 0 <= depth < GetCurrentSavepointDepth()
+    //! @return A pointer to the Savepoint if depth is valid. nullptr otherwise.
+    BE_SQLITE_EXPORT Savepoint* GetSavepoint(int32_t depth) const;
+
+    //! Get the current number of entries in this Db's Savepoint stack.
+    BE_SQLITE_EXPORT int32_t GetCurrentSavepointDepth() const;
+
+    //! Attempts to free as much heap memory as possible from database connection
+    BE_SQLITE_EXPORT DbResult FreeMemory() const;
+
+    //! Enable/Disable trace flag.
+    DbTrace ConfigTraceEvents(DbTrace flags, bool enable) const { return m_dbFile->ConfigTraceEvents(flags, enable); }
+
+    //! Disable trace flag.
+    void DisableAllTraceEvents() const { m_dbFile->DisableAllTraceEvents(); }
+
+    //! Trace events.
+    BE_SQLITE_EXPORT TraceRowEvent& GetTraceRowEvent() const;
+    BE_SQLITE_EXPORT TraceStmtEvent& GetTraceStmtEvent() const;
+    BE_SQLITE_EXPORT TraceProfileEvent& GetTraceProfileEvent() const;
+    BE_SQLITE_EXPORT TraceCloseEvent& GetTraceCloseEvent() const;
+
+    //! Determine whether there is an active transaction against this Db.
+    bool IsTransactionActive() const {return 0 < GetCurrentSavepointDepth();}
+
+    //! Open an existing BeSQLite::Db file.
+    //!
+    //! ### Backwards Compatibility Contract
+    //! When opening a file, the profile version of the file is checked to see whether the current version of the software
+    //! can open it or not. If it cannot be opened, a respective error code is returned from this method.
+    //!
+    //! The version check is performed for @b every %Bentley SQLite profile the file contains. Only if all profiles
+    //! in the file succeed the test, the file is eventually opened. Example profiles are the @b %Bim or the @b %ECDb profile
+    //! (see also @ref ECDbFile "ECDb versus Bim profile").
+    //!
+    //! If a client attempts to open a @b newer file and the profile version differs from the expected
+    //! - in its major or minor digit: the file cannot be opened. ::BE_SQLITE_ERROR_ProfileTooNew is returned.
+    //! - in its sub1 digit: the file can only be opened read-only. ::BE_SQLITE_ERROR_ProfileTooNewForReadWrite is returned.
+    //! - in its sub2 digit: the file is fully compatible. ::BE_SQLITE_OK is returned.
+    //!
+    //! If a client attempts to open an @b older file and the profile version differs from the expected
+    //! - in its major or minor digit: the file cannot be opened. ::BE_SQLITE_ERROR_ProfileTooOld is returned.
+    //! - in its sub1 digit: the file can only be opened read-only. ::BE_SQLITE_ERROR_ProfileTooOldForReadWrite is returned.
+    //! - in its sub2 digit: the file is fully compatible. ::BE_SQLITE_OK is returned.
+    //!
+    //! @note If the file is older and can be upgraded, pass ProfileUpgradeOptions::Upgrade to the open params.
+    //!
+    //! @note A Db can have an expiration date and time. See #IsExpired
+    //!
+    //! @param[in] dbName The name of the BeSQLite::Db database file. Must not be nullptr.
+    //! @param[in] openParams the parameters that determine aspects of the opened database file.
+    //! @return ::BE_SQLITE_OK if the database was successfully opened, or error code as explained above otherwise.
+    BE_SQLITE_EXPORT DbResult OpenBeSQLiteDb(Utf8CP dbName, OpenParams const& openParams);
+
+    //! @copydoc Db::OpenBeSQLiteDb(Utf8CP, OpenParams const&)
+    DbResult OpenBeSQLiteDb(BeFileNameCR dbName, OpenParams const& openParams) {return OpenBeSQLiteDb(dbName.GetNameUtf8().c_str(),openParams);}
+
+    //! Open another connection to this Db. Uses the queryParams which were used to open the original connection to the database.
+    //! @see Db::OpenBeSQLiteDb
+    //! @param[out] newConnection The new "secondary" connection.
+    //! @param[in] openParams the parameters that determine aspects of the opened database file.
+    //! @return ::BE_SQLITE_OK if the database was successfully opened, or error code as explained above otherwise.
+    BE_SQLITE_EXPORT DbResult OpenSecondaryConnection(Db& newConnection, OpenParams openParams) const;
+
+    //! Determines the file's profile state as for its compatibility to be opened with the current version of the profile's API.
+    ProfileState CheckProfileVersion() const { return _CheckProfileVersion(); };
+
+    //! Checks a file's profile compatibility to be opened with the current version of the profile's API.
+    //!
+    //! @see Db::OpenBeSQLiteDb for the compatibility contract for Bentley SQLite profiles.
+    //! @param[in] expectedProfileVersion Profile version expected by the API that tries to open the file.
+    //! @param[in] actualProfileVersion Profile version of the file to be opened
+    //! @param[in] minimumUpgradableProfileVersion Minimum profile version of the file for which the API can auto-upgrade
+    //!            the file to the latest version. The version's Sub1 and Sub2 digits must be 0.
+    //! @param[in] profileName Name of the profile for logging purposes.
+    //! @return Profile state
+    BE_SQLITE_EXPORT static ProfileState CheckProfileVersion(ProfileVersion const& expectedProfileVersion, ProfileVersion const& actualProfileVersion, ProfileVersion const& minimumUpgradableProfileVersion, Utf8CP profileName);
+
+    //! Create a new BeSQLite::Db database file, or upgrade an existing SQLite file to be a BeSQLite::Db.
+    //! This will open or create the physical file, and then create the default BeSQLite::Db tables and properties.
+    //! @param[in] dbName The file name for the new database. If dbName is nullptr, a temporary database is created that is automatically
+    //!  deleted when it is closed. If dbName is the value defined by BEDB_MemoryDb, an in-memory database is created.
+    //!  If dbName is the name of an existing SQLite file, and if params.m_failIfDbExists is false (which is *not* the default),
+    //!  it will open that file and add the BeSQLite::Db tables. If the file already contains the BeSQLite::Db tables, this method
+    //!  will fail.
+    //! @param[in] dbGuid The guid for the new database. The guid will be saved persistently in the new database.
+    //! If the guid is invalid (e.g. by passing "BeGuid()" for dbGuid), a new guid is created by this method.
+    //! @param[in] params Parameters about how the database should be created.
+    //! @return BE_SQLITE_OK if the database was successfully created, error code otherwise.
+    //! @note If the database file exists before this call, its page size and encoding are not changed.
+    BE_SQLITE_EXPORT DbResult CreateNewDb(Utf8CP dbName,CreateParams const& params=CreateParams(),  BeGuid dbGuid=BeGuid() );
+
+    DbResult CreateNewDb(BeFileNameCR dbName, CreateParams const& params = CreateParams(), BeGuid dbGuid = BeGuid()) { return CreateNewDb(dbName.GetNameUtf8().c_str(), params, dbGuid); }
+
+    //! Determine whether this Db refers to a currently opened file.
+    BE_SQLITE_EXPORT bool IsDbOpen() const;
+
+    //! Close this Db. All Statements against this Db should be deleted before calling this method. The StatementCache and its contents are deleted
+    //! automatically. Since more than one Db may point to the same DbFile, this method may or may not result in the actual file being closed. It
+    //! therefore returns no status.
+    BE_SQLITE_EXPORT void CloseDb();
+
+    //! @return The name of the physical file associated with this Db. nullptr if Db is not opened.
+    BE_SQLITE_EXPORT Utf8CP GetDbFileName() const;
+
+    // Get the "base" name that can be used for creating a temporary file related to this Db. Callers should append a unique string to this value (e.g "-tiles")
+    // to form a full path for a temporary file. The path is guaranteed to be a filename in an existing writable directory.
+    Utf8String GetTempFileBaseName() const { return m_tempfileBase.empty() ? GetDbFileName() : m_tempfileBase; }
+
+
+    //! Save a BeProjectGuid for this Db.
+    BE_SQLITE_EXPORT void SaveProjectGuid(BeGuid);
+
+    //! Query the BeProjectGuid for this Db.
+    //! @see SaveMyProjectGuid
+    BE_SQLITE_EXPORT BeGuid QueryProjectGuid() const;
+
+    BE_SQLITE_EXPORT void QueryStandaloneEditFlags(BeJsValue) const;
+    BE_SQLITE_EXPORT DbResult SaveStandaloneEditFlags(BeJsConst val);
+
+    //! Saves the current date and time as the CreationDate property of this database.
+    //! @return BE_SQLITE_OK if property was successfully saved, error status otherwise.
+    BE_SQLITE_EXPORT DbResult SaveCreationDate();
+
+    //! Query the CreationDate property of this database.
+    //! @param[out] creationDate The date that the database was created.
+    //! @return BE_SQLITE_ROW if the CreationDate property was successfully found and creationDate is valid, error status otherwise.
+    BE_SQLITE_EXPORT DbResult QueryCreationDate(DateTime& creationDate) const;
+
+    //! Attach another database to this database. This method executes the SQLite "ATTACH" command, but is necessary because
+    //! SQLite does not allow a database to be attached if there is a transaction open. If the Db has an open transaction, it is committed before
+    //! the ATTACH sql statement is executed and restarted afterwards.
+    //! @param[in] filename The name of the file holding the SQLite database to be attached.
+    //! @param[in] alias The alias by which the database is attached.
+    BE_SQLITE_EXPORT DbResult AttachDb(Utf8CP filename, Utf8CP alias) const;
+
+    //! Detach a previously attached database. This method is necessary for the same reason AttachDb is necessary.
+    //! @param[in] alias The alias by which the database was attached.
+    BE_SQLITE_EXPORT DbResult DetachDb(Utf8CP alias) const;
+    BE_SQLITE_EXPORT std::vector<AttachFileInfo> GetAttachedDbs() const;
+
+    //! Execute a single SQL statement on this Db.
+    //! This merely binds, steps, and finalizes the statement. It is no more efficient than performing those steps individually,
+    //! but is more convenient.
+    //! This method also enforces logs the statement and error if the statement fails. Use TryExecuteSql if you consider failures to be non-exceptional.
+    //! @see sqlite3_exec
+    BE_SQLITE_EXPORT DbResult ExecuteSql(Utf8CP sql, int(*callback)(void*,int,char**,char**)=0, void* arg=0, char** errmsg=0) const;
+
+    //! Identical to ExecuteSql, but does not log errors nor check implicit transactions
+    BE_SQLITE_EXPORT DbResult TryExecuteSql(Utf8CP sql, int (*callback)(void*,int,char**,char**)=0, void* arg=0, char** errmsg=0) const;
+
+    //! return a string that describes the query plan for the specified SQL, or an error message if the SQL is invalid
+    BE_SQLITE_EXPORT Utf8String ExplainQuery(Utf8CP sql, bool plan=true) const;
+
+    //! Execute tracked DDL which is captured by changetracker.
+    BE_SQLITE_EXPORT DbResult ExecuteDdl(Utf8CP ddl) const;
+
+    //! Create a new table in this Db.
+    //! @param[in] tableName The name for the new table.
+    //! @param[in] ddl The column definition sql for this table (should not include parentheses).
+    BE_SQLITE_EXPORT DbResult CreateTable(Utf8CP tableName, Utf8CP ddl) const;
+
+    //! Create a new table in this Db only if it doesnt exist already
+    //! @param[in] tableName The name for the new table.
+    //! @param[in] ddl The column definition sql for this table (should not include parentheses).
+    BE_SQLITE_EXPORT DbResult CreateTableIfNotExists(Utf8CP tableName, Utf8CP ddl) const;
+
+    //! Drop a table from this Db. Asserts that the table exists.
+    //! @param[in] tableName The name of the table to drop.
+    //! @return BE_SQLITE_OK if the table was dropped.
+    DbResult DropTable(Utf8CP tableName) const { return DropTable(tableName, true); }
+
+    //! Drop a table from this Db, if it exists.
+    //! @param[in] tableName The name of the table to try to drop.
+    //! @return BE_SQLITE_OK if the table was dropped or did not exist.
+    DbResult DropTableIfExists(Utf8CP tableName) const { return DropTable(tableName, false); }
+
+    //! Determine whether a table exists in this Db.
+    BE_SQLITE_EXPORT bool TableExists(Utf8CP tableName) const;
+
+    //! Add a column to a table
+    //! @param[in] tableName Name of the table. e.g., "test_Employee"
+    //! @param[in] columnName Name of the new column. e.g., "TitleId"
+    //! @param[in] columnDetails Details of the new column, e.g., "INTEGER REFERENCES test_Title(Id)"
+    //! @remarks Internally executes a DDL and records the schema change if necessary.
+    //! e.g., "ALTER TABLE test_employee ADD COLUMN columnName INTEGER REFERENCES test_Title(Id)"
+    BE_SQLITE_EXPORT DbResult AddColumnToTable(Utf8CP tableName, Utf8CP columnName, Utf8CP columnDetails);
+
+    //! Determine whether a column exists in a table in this Db.
+    BE_SQLITE_EXPORT bool ColumnExists(Utf8CP tableName, Utf8CP columnName) const;
+
+    //! Get list of columns in the db table
+    //! @param[out] columns contains list of columns in table.
+    //! @param[in] tableName Name of the table that column names need to be returned
+    BE_SQLITE_EXPORT bool GetColumns(bvector<Utf8String>& columns, Utf8CP tableName) const;
+
+    //! Rename existing table
+    //! @param[in] tableName The name of existing table.
+    //! @param[in] newTableName new name for the table.
+    BE_SQLITE_EXPORT DbResult RenameTable(Utf8CP tableName, Utf8CP newTableName);
+
+    //! Create an index on an existing table
+    //! @param[in] indexName Name of the new index
+    //! @param[in] tableName Name of the existing table
+    //! @param[in] isUnique Pass true to setup a unique index
+    //! @param[in] columnName1 Name of the column to create index on
+    //! @param[in] columnName2 Optional name of a second column to create a multi-column index
+    BE_SQLITE_EXPORT DbResult CreateIndex(Utf8CP indexName, Utf8CP tableName, bool isUnique, Utf8CP columnName1, Utf8CP columnName2 = nullptr);
+
+    //! Free non-essential memory associated with the DB. Typically used when going to the background state on a tablet computer.
+    BE_SQLITE_EXPORT void FlushPageCache();
+
+    //! @name Db Properties
+    //! @{
+
+    //! @private
+    DbResult SaveProperty(PropertySpecCR spec, Utf8StringCR strData, void const* value, uint32_t propsize, uint64_t majorId=0, uint64_t subId=0) {return m_dbFile->SaveProperty(spec, strData.c_str(), value, propsize, majorId, subId);}
+
+    //! Save a property value in this Db.
+    //! @param[in] spec The PropertySpec of the property to save.
+    //! @param[in] value A pointer to a buffer that holds the new value of the property to be saved. May be nullptr
+    //! @param[in] propsize The number of bytes in value (ignored if value is nullptr).
+    //! @param[in] majorId The major id of the property.
+    //! @param[in] subId The subId of the property. The combination of majorId/subId forms a 2 dimensional array of properties of a given PropertySpec,
+    //! @return BE_SQLITE_OK if the property was successfully saved, error code otherwise.
+    DbResult SaveProperty(PropertySpecCR spec, void const* value, uint32_t propsize, uint64_t majorId=0, uint64_t subId=0) {return m_dbFile->SaveProperty(spec, nullptr, value, propsize, majorId, subId);}
+
+    //! Save a (Utf8) text string as a property value in this Db.
+    //! @param[in] spec The PropertySpec of the property to save.
+    //! @param[in] value The Utf8 sString whose value is to be saved as a property.
+    //! @param[in] majorId The majorId of the property.
+    //! @param[in] subId The subId of the property. The combination of majorId/subId forms a 2 dimensional array of properties of a given PropertySpec,
+    //! @return BE_SQLITE_OK if the property was successfully saved, error code otherwise.
+    DbResult SavePropertyString(PropertySpecCR spec, Utf8CP value, uint64_t majorId=0, uint64_t subId=0) {return m_dbFile->SaveProperty(spec, value, nullptr, 0, majorId, subId);}
+
+    //! Save a Utf8String as a property value in this Db.
+    //! @param[in] spec The PropertySpec of the property to save.
+    //! @param[in] value The Utf8String whose value is to be saved as a property.
+    //! @param[in] majorId The majorId of the property.
+    //! @param[in] subId The subId of the property. The combination of majorId/subId forms a 2 dimensional array of properties of a given PropertySpec,
+    //! @return BE_SQLITE_OK if the property was successfully saved, error code otherwise.
+    DbResult SavePropertyString(PropertySpecCR spec, Utf8StringCR value, uint64_t majorId=0, uint64_t subId=0) {return SavePropertyString(spec, value.c_str(), majorId, subId);}
+
+    //! Determine whether a property exists in the Db.
+    //! @param[in] spec The PropertySpec of the property to query.
+    //! @param[in] majorId The majorId of the property.
+    //! @param[in] subId The subId of the property.
+    //! @return true if the property exists in the Db.
+    bool HasProperty(PropertySpecCR spec, uint64_t majorId=0, uint64_t subId=0) const {return m_dbFile->HasProperty(spec, majorId, subId);}
+
+    //! Determine the size in bytes of the blob part of a property in the Db.
+    //! @param[out] propsize The number of bytes in the property.
+    //! @param[in] spec The PropertySpec of the property to query.
+    //! @param[in] majorId The majorId of the property.
+    //! @param[in] subId The subId of the property.
+    //! @return BE_SQLITE_ROW if the property exists and propsize is valid, error code otherwise.
+    //! @note Success is indicated by BE_SQLITE_ROW, *not* BE_SQLITE_OK.
+    DbResult QueryPropertySize(uint32_t& propsize, PropertySpecCR spec, uint64_t majorId=0, uint64_t subId=0) const {return m_dbFile->QueryPropertySize(propsize, spec, majorId, subId);}
+
+    //! Query the value of the blob part a property from the Db.
+    //! @param[out] value A pointer to buffer of propsize bytes to hold the property. On success, the number of bytes of valid data in value will be the
+    //!                    lesser of propsize and the actual size of the property in the Db.
+    //! @param[in] propsize The number of bytes in value.
+    //! @param[in] spec The PropertySpec of the property to query.
+    //! @param[in] majorId The majorId of the property.
+    //! @param[in] subId The subId of the property.
+    //! @return BE_SQLITE_ROW if the property exists and value is valid, error code otherwise.
+    //! @note Success is indicated by BE_SQLITE_ROW, *not* BE_SQLITE_OK.
+    DbResult QueryProperty(void* value, uint32_t propsize, PropertySpecCR spec, uint64_t majorId=0, uint64_t subId=0) const {return m_dbFile->QueryProperty(value, propsize, spec, majorId, subId);}
+
+    //! Query the value of the string part of a property from the Db.
+    //! @param[out] value A Utf8String to fill with the value of the property.
+    //! @param[in] spec The PropertySpec of the property to query.
+    //! @param[in] majorId The majorId of the property.
+    //! @param[in] subId The subId of the property.
+    //! @return BE_SQLITE_ROW if the property exists and value is valid, error code otherwise.
+    //! @note Success is indicated by BE_SQLITE_ROW, *not* BE_SQLITE_OK.
+    DbResult QueryProperty(Utf8StringR value, PropertySpecCR spec, uint64_t majorId=0, uint64_t subId=0) const {return m_dbFile->QueryProperty(value, spec, majorId, subId);}
+
+    //! Delete a property from the Db.
+    //! @param[in] spec The PropertySpec of the property to delete.
+    //! @param[in] majorId The majorId of the property.
+    //! @param[in] subId The subId of the property.
+    //! @return BE_SQLITE_DONE if the property was either deleted or did not exist, error code otherwise.
+    DbResult DeleteProperty(PropertySpecCR spec, uint64_t majorId=0, uint64_t subId=0) {return m_dbFile->DeleteProperty(spec, majorId, subId);}
+
+    //! Delete one or more properties from the Db.
+    //! @param[in] spec The PropertySpec of the property to delete.
+    //! @param[in] majorId A pointer to the majorId of the properties to delete. If nullptr, all properties of spec are deleted. If non-nullptr, all properties of spec with the supplied majorid are deleted.
+    //! @return BE_SQLITE_DONE if the property was either deleted or did not exist, error code otherwise.
+    DbResult DeleteProperties(PropertySpecCR spec, uint64_t* majorId) {return m_dbFile->DeleteProperties(spec, majorId);}
+
+    //! @name BriefcaseLocalValue
+    //! @{
+    //! Briefcase Local Values are used for information specific to this copy of the Db. The table BEDB_Table_Local in which
+    //! BriefcaseLocalValues are stored is not change tracked or change merged.
+
+    //! Get a reference to the BriefcaseLocalValueCache for this Db.
+    BriefcaseLocalValueCache& GetBLVCache() {return m_dbFile->GetBLVCache();}
+
+    //! Query the current value of a Briefcase Local Value of type string.
+    //! @param[out] value On success, the value of the BLV.
+    //! @param[in] name The name of the BLV.
+    //! @return BE_SQLITE_ROW if the value exists and value is valid, error status otherwise.
+    BE_SQLITE_EXPORT DbResult QueryBriefcaseLocalValue(Utf8StringR value, Utf8CP name) const;
+    BE_SQLITE_EXPORT DbResult QueryBriefcaseLocalValue(uint64_t& value, Utf8CP name) const;
+
+    //! Save a new value of a Briefcase Local Value of type string. If the RLC already exists, its value is replaced.
+    //! @param[in] name The name of the BLV.
+    //! @param[in] value The new value for BLV name.
+    //! @return BE_SQLITE_DONE if the value was saved, error status otherwise.
+    BE_SQLITE_EXPORT DbResult SaveBriefcaseLocalValue(Utf8CP name, Utf8StringCR value);
+    BE_SQLITE_EXPORT DbResult SaveBriefcaseLocalValue(Utf8CP name, uint64_t value);
+
+    //! Delete a Briefcase Local Value
+    BE_SQLITE_EXPORT DbResult DeleteBriefcaseLocalValue(Utf8CP name);
+    //! @}
+
+    //! @return the rowid from the last insert statement for this Db.
+    //! @see sqlite3_last_insert_rowid
+    BE_SQLITE_EXPORT int64_t GetLastInsertRowId() const;
+
+    //! @return the number of rows modified by the last statement for this Db.
+    //! @see sqlite3_changes
+    BE_SQLITE_EXPORT int GetModifiedRowCount() const;
+
+    //! @return the total number of rows modified since the database connection was opened.
+    //! @see sqlite3_total_changes
+    BE_SQLITE_EXPORT int GetTotalModifiedRowCount() const;
+
+    //! @return the total number of rows modified since the database connection was opened.
+    //! @see sqlite3_total_changes
+    BE_SQLITE_EXPORT int64_t GetTotalModifiedRowCount64() const;
+
+    //! @return The last error message for this Db.
+    //! @param[out] lastResult The last error code for this Db.
+    //! @see sqlite3_errmsg, sqlite3_errcode
+    BE_SQLITE_EXPORT Utf8String GetLastError(DbResult* lastResult = nullptr) const;
+
+    //! Causes any pending database operation to abort and return at its earliest opportunity.
+    //! @see sqlite3_interrupt
+    BE_SQLITE_EXPORT void Interrupt() const;
+
+    //! Commit the outermost transaction, writing changes to the file. Then, restart the transaction.
+    //! @param[in] changesetName The name of the operation that generated these changes. If transaction tracking is enabled,
+    //! this will be saved with the changeset and reported as the operation that is "undone/redone" if this changeset is reversed or reinstated.
+    //! @note, this will commit any nested transactions.
+    BE_SQLITE_EXPORT DbResult SaveChanges(Utf8CP changesetName=nullptr);
+    DbResult SaveChanges(Utf8StringCR changesetName) {return SaveChanges(changesetName.c_str());}
+
+    //! Abandon (cancel) the outermost transaction, discarding all changes since last save. Then, restart the transaction.
+    //! @note, this will cancel any nested transactions.
+    BE_SQLITE_EXPORT DbResult AbandonChanges();
+
+    //! Get the raw SqlDbP for this Db. This is only necessary to call sqlite3_xx functions directly.
+    BE_SQLITE_EXPORT SqlDbP GetSqlDb() const;
+
+    //! Get the GUID of this Db.
+    BE_SQLITE_EXPORT BeGuid GetDbGuid() const;
+
+    //! Get the (local) BeBriefcaseId of this Db. Every copy of the Db must have a unique BeBriefcaseId.
+    BeBriefcaseId GetBriefcaseId() const {return m_dbFile->m_briefcaseId;}
+
+    //! Get a new value for a BeServerIssuedId from the server
+    //! @param [in,out] value the new value of the BeServerIssuedId
+    //! @param [in] tableName the name of the table holding the BeServerIssuedId
+    //! @param [in] columnName the name of the column holding the BeServerIssuedId
+    //! @param [in] json parameters that the server can use to create the new row in the specified table.
+    BE_SQLITE_EXPORT DbResult GetServerIssuedId(BeServerIssuedId& value, Utf8CP tableName, Utf8CP columnName, Utf8CP json=nullptr);
+
+    //! Determine whether this Db was opened readonly.
+    bool IsReadonly() const { return m_dbFile->m_readonly; }
+    bool IsWriteable() const { return !IsReadonly(); }
+
+    //! Get the DbEmbeddedFileTable for this Db.
+    BE_SQLITE_EXPORT DbEmbeddedFileTable& EmbeddedFiles();
+
+    //! Add Db::AppData to this Db.
+    //! @param[in] key A unique key to differentiate \c appData from all of the other AppData objects stored on this Db.
+    //! By convention, uniqueness is enforced by using the address of a (any) static object. Since all applications
+    //! share the same address space, every key will be unique. Note that this means that the value of your key will be different for
+    //! every session. But that's OK, the only thing important about \c key is that it be unique.
+    //! If AppData with this key already exists on this Db, it is dropped and replaced with \a appData.
+    //! @param[in] appData The application's instance of a subclass of AppData to store on this Db.
+    //! @note This function is thread-safe.
+    BE_SQLITE_EXPORT void AddAppData(AppData::Key const& key, AppData* appData) const;
+
+    //! Remove a Db::AppData object from this Db by its key.
+    //! @param[in] key The key to find the appropriate AppData. See discussion of keys in AddAppData.
+    //! @return SUCCESS if a AppData object with \c key was found and was dropped. ERROR if no AppData with \c key exists.
+    //! @note This function is thread-safe.
+    BE_SQLITE_EXPORT StatusInt DropAppData(AppData::Key const& key) const;
+
+    //! Search for the Db::AppData on this Db with \c key. See discussion of keys in AddAppData.
+    //! @return A pointer to the AppData object with \c key. nullptr if not found.
+    //! @note This function is thread-safe.
+    BE_SQLITE_EXPORT AppDataPtr FindAppData(AppData::Key const& key) const;
+
+    template<typename T> RefCountedPtr<T> FindAppDataOfType(AppData::Key const& key) const
+        {
+        auto found = FindAppData(key);
+        return dynamic_cast<T*>(found.get());
+        }
+
+    //! Search for the Db::AppData on this Db with \c key. If no such AppData yet exists, the supplied \c createAppData function
+    //! will be invoked to create it, and the returned AppData* will be added to the Db.
+    //! @param[in] key The key to find the appropriate AppData. See discussion of keys in AddAppData.
+    //! @param[in] createAppData A function object taking no arguments and returning a Db::AppData*, to be invoked if the specified key does not yet exist.
+    //! @return The existing or newly-added Db::AppData*
+    //! @note This function is thread-safe and avoids race conditions between FindAppData() and AddAppData().
+    template<typename T> AppDataPtr FindOrAddAppData(AppData::Key const& key, T createAppData) const { return m_appData.FindOrAdd(key, createAppData); }
+
+    //! Search for the Db::AppData on this Db with \c key. If no such AppData yet exists, the supplied \c createAppData function
+    //! will be invoked to create it, and the returned AppData* will be added to the Db.
+    //! @param[in] key The key to find the appropriate AppData. See discussion of keys in AddAppData.
+    //! @param[in] createAppData A function object taking no arguments and returning a Db::AppData*, to be invoked if the specified key does not yet exist.
+    //! @return A ref-counted pointer to the existing or newly-added Db::AppData, as the derived type returned by invoking createAppData().
+    //! @note This function is thread-safe and avoids race conditions between FindAppData() and AddAppData().
+    template<typename T> auto ObtainAppData(AppData::Key const& key, T createAppData) const -> RefCountedPtr<typename std::remove_pointer<decltype(createAppData())>::type>
+        {
+        using U = decltype(createAppData());
+        AppDataPtr data = FindOrAddAppData(key, createAppData);
+        return static_cast<U>(data.get());
+        }
+
+    //! Dump statement results to stdout (for debugging purposes, only, e.g. to examine data in a temp table)
+    BE_SQLITE_EXPORT void DumpSqlResults(Utf8CP sql);
+
+    //! Return the DbResult as a string. This is useful for debugging SQL problems.
+    BE_SQLITE_EXPORT static Utf8CP InterpretDbResult(DbResult result);
+
+    //! Set one of the internal SQLite limits for this database. See documentation at sqlite3_limit for argument details.
+    BE_SQLITE_EXPORT int SetLimit(DbLimits id, int newVal) const;
+    BE_SQLITE_EXPORT int GetLimit(DbLimits id) const;
+
+    BE_SQLITE_EXPORT DbResult EnableWalMode(bool yesNo);
+    BE_SQLITE_EXPORT bool IsWalMode() const;
+
+
+    // perform a checkpoint operation if this database is in WAL mode
+    BE_SQLITE_EXPORT DbResult PerformCheckpoint(WalCheckpointMode mode, int* pnLog = nullptr, int* pnCkpt = nullptr);
+    // Set auto checkpoint frame threshold after which sqlite will perform checkpoint automatically
+    BE_SQLITE_EXPORT DbResult SetAutoCheckpointThreshold(int frames);
+
+    //! Add a DbFunction to this Db for use in SQL. See sqlite3_create_function for return values. The DbFunction object must remain valid
+    //! while this Db is valid, or until it is removed via #RemoveFunction.
+    BE_SQLITE_EXPORT int AddFunction(DbFunction& func) const;
+
+    //! Remove a previously added DbFunction from this Db. See sqlite3_create_function for return values.
+    BE_SQLITE_EXPORT int RemoveFunction(DbFunction& func) const;
+
+    BE_SQLITE_EXPORT int AddRTreeMatchFunction(RTreeMatchFunction& func) const;
+
+    //! Add a callback to this Db that is invoked whenever a row is updated, inserted or deleted in a
+    //! <a href="https://sqlite.org/rowidtable.html">rowid</a> table.
+    //! @see DataUpdateHook
+    //! @see https://sqlite.org/c3ref/update_hook.html
+    BE_SQLITE_EXPORT void AddDataUpdateCallback(DataUpdateCallback&) const;
+    //! Removes the data change callback from this Db
+    //! @see DataUpdateHook
+    //! @see https://sqlite.org/c3ref/update_hook.html
+    BE_SQLITE_EXPORT void RemoveDataUpdateCallback() const;
+
+    BE_SQLITE_EXPORT DbResult ChangeDbGuid(BeGuid);
+    BE_SQLITE_EXPORT DbResult ResetBriefcaseId(BeBriefcaseId);
+
+    //! Set or replace the ChangeTracker for this Db.
+    //! @param[in] tracker The new ChangeTracker for this Db.
+    //! @note If this Db already has a ChangeTracker active, the new one replaces it.
+    BE_SQLITE_EXPORT void SetChangeTracker(ChangeTracker* tracker);
+
+    Savepoint* GetDefaultTransaction() const {return (m_dbFile != nullptr) ? &m_dbFile->m_defaultTxn : nullptr;}
+
+    //! Check if the Db is at or beyond its expiration date.
+    //! @see QueryExpirationDate, CreateParams::SetExpirationDate
+    BE_SQLITE_EXPORT bool IsExpired() const;
+
+    //! Query the ExpirationDate property of this database.
+    //! @param[out] expirationDate The expiration date, if any.
+    //! @return BE_SQLITE_ROW if the ExpirationDate property was successfully found, BE_SQLITE_NOTFOUND if this database does not have
+    //! an expiration data, or BE_SQLITE_ERROR if the expiration date could not be read.
+    //! @see SaveExpirationDate, IsExpired
+    BE_SQLITE_EXPORT DbResult QueryExpirationDate(DateTime& expirationDate) const;
+
+    //! Saves the specified date as the ExpirationDate property of the database.
+    //! @param[in] expirationDate The expiration date. <em>Must be UTC.</em>
+    //! @return BE_SQLITE_OK if property was successfully saved, or a non-zero error status if the expiration date is invalid, is not UTC, or could not be saved to the database.
+    //! @see QueryExpirationDate, IsExpired
+    BE_SQLITE_EXPORT DbResult SaveExpirationDate(DateTime const& expirationDate);
+
+    //! Vacuum current db into a new file
+    //! @param newFileName path to new db
+    //! @return BE_SQLITE_OK if successful
+    BE_SQLITE_EXPORT DbResult VacuumInto(Utf8CP newFileName);
+
+    //! Vacuum a file and optionally change page_size.
+    //! @param newPageSizeInBytes Must be size in bytes for a page as described by sqlite.
+    BE_SQLITE_EXPORT DbResult Vacuum(int newPageSizeInBytes = 0);
+
+    BE_SQLITE_EXPORT DbResult RestartDefaultTxn();
+
+    //! DO NOT call this under normal circumstances. It is for obscure cases where you are opening an untrusted file (i.e. NOT from the hub).
+    //! Opens the specified database, performs a sqlite integrity check, and closes it. Returns BE_SQLITE_OK if the check was successful, otherwise BE_SQLITE_CORRUPT or other chained errors if there was a failure.
+    BE_SQLITE_EXPORT static DbResult CheckDbIntegrity(BeFileNameCR dbFileName);
+    BE_SQLITE_EXPORT DbResult SetBusyTimeout(int ms);
+    BE_SQLITE_EXPORT DbBuffer Serialize(const char *zSchema = nullptr) const;
+
+    BE_SQLITE_EXPORT static DbResult Deserialize(DbBuffer& buffer, DbR db, DbDeserializeOptions opts = DbDeserializeOptions::FreeOnClose, const char *zSchema = nullptr, std::function<void(DbR)> beforeDefaultTxnStarts = nullptr);
+    BE_SQLITE_EXPORT DbResult SetNoCaseCollation(NoCaseCollation col) { return m_dbFile->SetNoCaseCollation(col); }
+    BE_SQLITE_EXPORT NoCaseCollation GetNoCaseCollation() const { return m_dbFile->GetNoCaseCollation(); }
+};
+
+//=======================================================================================
+// @bsiclass
+//=======================================================================================
+struct SQLiteTraceScope final: NonCopyableClass
+    {
+    private:
+        std::vector<cancel_callback_type> m_cancelCbList;
+        bmap<Utf8String, std::pair<int64_t, int64_t>> m_profile;
+
+    public:
+        BE_SQLITE_EXPORT  SQLiteTraceScope(DbTrace categories, DbCR db, Utf8CP loggerName = "SQLite");
+        BE_SQLITE_EXPORT ~SQLiteTraceScope();
+    };
+
+//=======================================================================================
+//! Error values returned from the ZLib functions. See ZLib documentation for details.
+// @bsiclass
+//=======================================================================================
+enum ZipErrors
+{
+    ZIP_SUCCESS = 0,
+    ZIP_ERROR_BASE              = 0x15000,
+    ZIP_ERROR_WRITE_ERROR       = ZIP_ERROR_BASE + 0x01,
+    ZIP_ERROR_COMPRESSION_ERROR = ZIP_ERROR_BASE + 0x02,
+    ZIP_ERROR_END_OF_DATA       = ZIP_ERROR_BASE + 0x03,
+    ZIP_ERROR_BUFFER_FULL       = ZIP_ERROR_BASE + 0x04,
+    ZIP_ERROR_BLOB_READ_ERROR   = ZIP_ERROR_BASE + 0x05,
+    ZIP_ERROR_FILE_DOES_NOT_EXIST = ZIP_ERROR_BASE + 0x06,
+    ZIP_ERROR_CANNOT_OPEN_OUTPUT = ZIP_ERROR_BASE + 0x07,
+    ZIP_ERROR_UNKNOWN            = ZIP_ERROR_BASE + 0x08,
+    ZIP_ERROR_BAD_DATA           = ZIP_ERROR_BASE + 0x09,
+    ZIP_ERROR_CANNOT_OPEN_INPUT  = ZIP_ERROR_BASE + 0x0A,
+    ZIP_ERROR_ABORTED            = ZIP_ERROR_BASE + 0x0B,
+    ZIP_ERROR_READ_ERROR         = ZIP_ERROR_BASE + 0x0C,
+};
+
+//=======================================================================================
+//! Utility to compress and write data to a blob using "Snappy" compression. Snappy is faster (usually 2x) both to
+//! compress and decompress, but usually results in about 10-20% larger storage requirement than zip.
+//! (see http://code.google.com/p/snappy)
+// @bsiclass
+//=======================================================================================
+struct SnappyToBlob
+{
+private:
+    struct SnappyChunk
+    {
+        uint16_t*  m_data;
+        SnappyChunk(uint32_t size) {m_data = (uint16_t*) BeSQLiteLib::MallocMem(size + 2);} // 2 bytes for compressed size at start of data
+        uint16_t GetChunkSize() {return m_data[0];}
+        ~SnappyChunk() {BeSQLiteLib::FreeMem(m_data);}
+    };
+
+    bvector<SnappyChunk*> m_chunks;
+    Byte*   m_rawBuf;
+    uint32_t m_currChunk;
+    uint32_t m_rawSize;
+    uint32_t m_rawCurr;
+    uint32_t m_rawAvail;
+    uint32_t m_unsnappedSize;
+
+public:
+    BE_SQLITE_EXPORT SnappyToBlob();
+    BE_SQLITE_EXPORT ~SnappyToBlob();
+    uint32_t GetCurrChunk() {return m_currChunk;}
+    Byte*  GetChunkData(int i) {return (Byte*) m_chunks[i]->m_data;}
+
+    //! Get the number of bytes in the raw (uncompressed) stream.
+    uint32_t GetUnCompressedSize() const {return m_unsnappedSize;}
+
+    //! Finish the compression and get the number of bytes required to store the compressed stream. This becomes the size of the blob.
+    BE_SQLITE_EXPORT uint32_t GetCompressedSize();
+
+    //! Start or Restart compressing data.
+    BE_SQLITE_EXPORT void Init();
+
+    //! Write data to be compressed into this object. This method can be called any number of times after #Init has been called until #Finish is called.
+    //! @param[in] data the data to be written.
+    //! @param[in] size number of bytes in data.
+    BE_SQLITE_EXPORT void Write(Byte const* data, uint32_t size);
+
+    //! Finish the compression. After this call, no additional data may be written to this blob until #Init is called.
+    BE_SQLITE_EXPORT void Finish();
+
+    void DoSnappy(Byte const* data, uint32_t size) {Init(); Write(data,size); Finish();}
+
+    //! Save this compressed value as a blob in a Db.
+    //! @param[in] db the SQLite database to write
+    //! @param[in] tableName the name of the table to write
+    //! @param[in] column the column to write
+    //! @param[in] rowId the rowId to write
+    //! @note The cell in the db at tableName[column,rowId] must be an existing blob of #GetCompressedSize bytes. This method cannot be used to
+    //! change the size of a blob.
+    //! @see sqlite3_blob_open, sqlite3_blob_write, sqlite3_blob_close
+    BE_SQLITE_EXPORT DbResult SaveToRow(DbR db, Utf8CP tableName, Utf8CP column, int64_t rowId);
+
+    //! Save this compressed value as a blob in a Db.
+    //! @remarks Opening and destroying the BlobIO handle must be done by the caller.
+    //! @param[in] blobIO the BlobIO handle used to write the BLOB to the SQLite database. It must already be opened in read-write mode.
+    //! @note The cell in the db to which @p blobIO points to must be an existing blob of #GetCompressedSize bytes. This method cannot be used to
+    //! change the size of a blob.
+    //! @see sqlite3_blob_open, sqlite3_blob_write, sqlite3_blob_close
+    BE_SQLITE_EXPORT DbResult SaveToRow(BlobIO& blobIO);
+    BE_SQLITE_EXPORT void SaveTo(ByteStream& buffer);
+
+    //! Obtain a thread-local SnappyToBlob. The returned object is deleted when the calling thread exits and should never be shared between threads.
+    BE_SQLITE_EXPORT static SnappyToBlob& GetForThread();
+    };
+
+//=======================================================================================
+// @bsiclass
+//=======================================================================================
+struct SnappyReader
+{
+    static const uint32_t SNAPPY_UNCOMPRESSED_BUFFER_SIZE = (34*1024);
+
+    virtual ~SnappyReader() {}
+    virtual ZipErrors _Read(Byte* data, uint32_t size, uint32_t& actuallyRead) = 0;
+
+    static uint32_t GetUncompressedBufferSize() {return SNAPPY_UNCOMPRESSED_BUFFER_SIZE;}
+};
+
+//=======================================================================================
+//! Utility to read Snappy-compressed data from memory, typically from an image of a blob.
+// @bsiclass
+//=======================================================================================
+struct SnappyFromMemory final: SnappyReader
+{
+private:
+    Byte*    m_uncompressed;
+    Byte*    m_uncompressCurr;
+    uint16_t m_uncompressAvail;
+    uint16_t m_uncompressSize;
+    Byte*    m_blobData;
+    uint32_t m_blobOffset;
+    uint32_t m_blobBytesLeft;
+    bool     m_ownsUncompressedBuffer;
+    ZipErrors ReadNextChunk();
+    ZipErrors TransferFromBlob(void* data, uint32_t numBytes, int offset);
+
+public:
+    BE_SQLITE_EXPORT SnappyFromMemory(void* uncompressedBuffer, uint32_t uncompressedBufferSize);
+    BE_SQLITE_EXPORT SnappyFromMemory();
+    BE_SQLITE_EXPORT ~SnappyFromMemory();
+    BE_SQLITE_EXPORT void Init(void* blobBuffer, uint32_t blobBufferSize);
+    BE_SQLITE_EXPORT virtual ZipErrors _Read(Byte* data, uint32_t size, uint32_t& actuallyRead) override;
+
+    //! Obtain a thread-local SnappyFromMemory. The returned object is deleted when the calling thread exits and should never be shared between threads.
+    BE_SQLITE_EXPORT static SnappyFromMemory& GetForThread();
+};
+
+//=======================================================================================
+//! Utility to read Snappy-compressed data from a blob in a database.
+// @bsiclass
+//=======================================================================================
+struct SnappyFromBlob final: SnappyReader
+{
+private:
+    Byte*    m_uncompressed;
+    Byte*    m_uncompressCurr;
+    Byte*    m_blobData;
+    BlobIO   m_blobIO;
+    uint32_t m_blobBufferSize;
+    uint32_t m_blobOffset;
+    uint32_t m_blobBytesLeft;
+    uint16_t m_uncompressAvail;
+
+    ZipErrors ReadNextChunk();
+
+public:
+    BE_SQLITE_EXPORT SnappyFromBlob();
+    BE_SQLITE_EXPORT ZipErrors Init(DbCR db, Utf8CP tableName, Utf8CP column, int64_t rowId);
+    BE_SQLITE_EXPORT ~SnappyFromBlob();
+    BE_SQLITE_EXPORT virtual ZipErrors _Read(Byte* data, uint32_t size, uint32_t& actuallyRead) override;
+    BE_SQLITE_EXPORT void Finish() ;
+    ZipErrors ReadAndFinish(Byte* data, uint32_t bufSize, uint32_t& bytesActuallyRead) {auto stat=_Read(data, bufSize, bytesActuallyRead); Finish(); return stat;}
+    BE_SQLITE_EXPORT ZipErrors ReadToChunkedArray(ChunkedArray& array, uint32_t bufSize);
+
+    //! Obtain a thread-local SnappyFromBlob. The returned object is deleted when the calling thread exits and should never be shared between threads.
+    BE_SQLITE_EXPORT static SnappyFromBlob& GetForThread();
+};
+
+#define BEDB_PROPSPEC_NAMESPACE "be_Db"
+#define BEDB_PROPSPEC_EMBEDBLOB_NAME "EmbdBlob"
+//=======================================================================================
+//! A property specification for the "be_Db" namespace. The "be_Db" namespace name is reserved for Properties that are
+//! created by the BeSQLite::Db API itself and should not be used by other software layers.
+// @bsiclass
+//=======================================================================================
+struct PropSpec : PropertySpec
+{
+    PropSpec(Utf8CP name, PropertySpec::Compress compress = PropertySpec::Compress::Yes) : PropertySpec(name, BEDB_PROPSPEC_NAMESPACE, Mode::Normal, compress) {}
+};
+
+//=======================================================================================
+//! The names of properties in the "be_Db" namespace. These properties are
+//! common to all Db files. These properties are created by the BeSQLite::Db API itself
+//! and should not be used by other software layers.
+// @bsiclass
+//=======================================================================================
+struct Properties
+{
+    static PropSpec DbGuid()            {return PropSpec("DbGuid");}
+    static PropSpec ProfileVersion()    {return PropSpec("SchemaVersion");}
+    static PropSpec ProjectGuid()       {return PropSpec("ProjectGuid");}
+    static PropSpec EmbeddedFileBlob()  {return PropSpec(BEDB_PROPSPEC_EMBEDBLOB_NAME, PropertySpec::Compress::No);}
+    static PropSpec CreationDate()      {return PropSpec("CreationDate");}
+    static PropSpec ExpirationDate()    {return PropSpec("ExpirationDate");}
+
+    //! Build version of BeSqlite (e.g. 06.10.00.00) used to create this database; useful for diagnostics.
+    static PropSpec BeSQLiteBuild()     {return PropSpec("BeSQLiteBuild");}
+};
+
+//=======================================================================================
+//! Utility to compress/decompress Db-s
+// @bsiclass
+//=======================================================================================
+struct LzmaUtility
+{
+    //! Compress a Db file
+    static BE_SQLITE_EXPORT ZipErrors CompressDb(BeFileNameCR targetFile, BeFileNameCR sourceFile, ICompressProgressTracker* progressTracker, uint32_t dictionarySize, bool supportRandomAccess);
+
+    // Decompress a Db file
+    static BE_SQLITE_EXPORT ZipErrors DecompressDb(BeFileNameCR targetFile, BeFileNameCR sourceFile, ICompressProgressTracker* progress);
+
+    //! Decompress the blob of an EmbeddedFile in the Db. It is assumed that the blob does not have its own header and trailer, but rather the standard EmbeddedFile headers.
+    //! @remarks To be deprecated
+    static ZipErrors DecompressEmbeddedBlob(bvector<Byte>&out, uint32_t expectedSize, void const*inputBuffer, uint32_t inputSize, Byte*header, uint32_t headerSize); //!< @private
+};
+
+// Allow query sqlite meta data & diff schema to create patch that will upgrade schema on another db
+// Rule of thumb is to use this only for schema upgrade, not for data migration. If a db file schema was
+// was evolved using ALTER TABLE ... commands, then the schema diff will be able to generate patch.
+// If the schema was evolved using other means, then the patch will not be generated or fails.
+// Other mean include dropping table and recreating it, or using PRAGMA writable_schema to modify schema.
+namespace MetaData {
+    struct ColumnInfo {
+        Utf8String name;
+        Utf8String dataType;
+        Utf8String collSeq;
+        bool notNull;
+        bool primaryKey;
+        bool autoIncrement;
+        bool hidden;
+        std::optional<Utf8String> defaultValue;
+        int cid;
+    };
+    struct TriggerInfo {
+        Utf8String name;
+        Utf8String sql;
+    };
+    struct IndexColumnInfo {
+        Utf8String name;
+        Utf8String collSeq;
+        int cid;
+        bool desc;
+        bool key;
+    };
+    struct IndexInfo {
+        Utf8String name;
+        Utf8String sql;
+        bool partial;
+        bool unique;
+        Utf8String origin; // "c" if the index was created by a CREATE INDEX statement, "u" if the index was created by a UNIQUE constraint, or "pk" if the index was created by a PRIMARY KEY constraint.
+        std::vector<IndexColumnInfo> columns;
+    };
+    struct ForeignKeyInfo {
+        Utf8String table;
+        std::vector<Utf8String> fromColumns;
+        std::vector<Utf8String> toColumns;
+        Utf8String onUpdate;
+        Utf8String onDelete;
+        Utf8String match;
+    };
+    struct TableInfo {
+        Utf8String schema;
+        Utf8String name;
+        Utf8String type; // "shadow" or "table" or "virtual"
+        int nColumns;
+        bool hasRowId;
+        bool isStrict;
+        bool operator==(TableInfo const& other) const {return schema == other.schema && name == other.name;}
+        bool operator<(TableInfo const& other) const {
+            return schema.CompareToI(other.schema) < 0 || (schema == other.schema && name.CompareToI(other.name) < 0);
+        }
+    };
+    struct CompleteTableInfo : public TableInfo{
+        Utf8String sql;
+        std::vector<ColumnInfo> columns;
+        std::vector<ForeignKeyInfo> foreignKeys;
+        std::vector<IndexInfo> indexes;
+        std::vector<TriggerInfo> triggers;
+        bool operator==(CompleteTableInfo const& other) const {return TableInfo::operator==(other);}
+    };
+
+    BE_SQLITE_EXPORT void ToJson(CompleteTableInfo const&, BeJsValue);
+    BE_SQLITE_EXPORT DbResult QueryTable(DbCR&, Utf8StringCR dbName, Utf8StringCR tableName, CompleteTableInfo&);
+    BE_SQLITE_EXPORT DbResult QueryTable(DbCR&, TableInfo const&, CompleteTableInfo&);
+    BE_SQLITE_EXPORT std::vector<TableInfo> QueryTableNames(DbCR& db, std::optional<Utf8String> dbName, DbResult& rc);
+    BE_SQLITE_EXPORT std::vector<TableInfo> QueryTableNames(DbCR& db, std::optional<Utf8String> dbName);
+    BE_SQLITE_EXPORT DbResult SchemaDiff(DbCR lhsDb, DbCR rhsDb, std::vector<Utf8String>& patches, bool allowDrop = true);
+    BE_SQLITE_EXPORT DbResult SchemaDiff(DbCR lhsDb, DbCR rhsDb, std::function<bool(MetaData::TableInfo const&)> excludeFilter, std::vector<Utf8String>& patches, bool allowDrop = true);
+}
+END_BENTLEY_SQLITE_NAMESPACE