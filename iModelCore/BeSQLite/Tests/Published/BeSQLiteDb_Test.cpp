--- conflicted
+++ resolved
@@ -1,1182 +1,1178 @@
-/*--------------------------------------------------------------------------------------+
-|
-|  $Source: Tests/Published/BeSQLiteDb_Test.cpp $
-|
-|  $Copyright: (c) 2017 Bentley Systems, Incorporated. All rights reserved. $
-|
-+--------------------------------------------------------------------------------------*/
-#include "BeSQLitePublishedTests.h"
-#include "BeSQLite/ChangeSet.h"
-#include <vector>
-#include <limits>
-#include <string>
-
-/*---------------------------------------------------------------------------------**//**
-* Test fixture for testing Db
-* @bsimethod                                    Majd.Uddin                   06/12
-+---------------+---------------+---------------+---------------+---------------+------*/
-struct BeSQLiteDbTests : public ::testing::Test
-    {
-    public:
-        Db              m_db;
-        DbResult        m_result;
-
-        static DbResult SetupDb(Db& db, WCharCP dbName);
-        void SetupDb(WCharCP dbName);
-        static BeFileName getDbFilePath(WCharCP dbName);
-
-    };
-
-/*---------------------------------------------------------------------------------**//**
-* Creating a new Db for the test
-* @bsimethod                                    Majd.Uddin                   06/12
-+---------------+---------------+---------------+---------------+---------------+------*/
-BeFileName BeSQLiteDbTests::getDbFilePath(WCharCP dbName)
-    {
-    BeFileName dbFileName;
-    BeTest::GetHost().GetOutputRoot(dbFileName);
-    dbFileName.AppendToPath(dbName);
-    return dbFileName;
-    }
-
-//---------------------------------------------------------------------------------------
-// Creating a new Db for the test
-// @bsimethod                                    Krischan.Eberle                   12/12
-//+---------------+---------------+---------------+---------------+---------------+------
-DbResult BeSQLiteDbTests::SetupDb(Db& db, WCharCP dbName)
-    {
-    BeFileName temporaryDir;
-    BeTest::GetHost().GetOutputRoot(temporaryDir);
-    BeSQLiteLib::Initialize(temporaryDir);
-
-    BeFileName dbFullName = getDbFilePath(dbName);
-    if (BeFileName::DoesPathExist(dbFullName))
-        BeFileName::BeDeleteFile(dbFullName);
-    DbResult result = db.CreateNewDb(dbFullName.GetNameUtf8().c_str());
-    EXPECT_EQ (BE_SQLITE_OK, result) << "Db Creation failed";
-    return result;
-    }
-
-/*---------------------------------------------------------------------------------**//**
-* Creating a new Db for the test
-* @bsimethod                                    Majd.Uddin                   06/12
-+---------------+---------------+---------------+---------------+---------------+------*/
-void BeSQLiteDbTests::SetupDb(WCharCP dbName)
-    {
-    m_result = SetupDb(m_db, dbName);
-    ASSERT_EQ (BE_SQLITE_OK, m_result) << "Db Creation failed";
-    }
-
-/*---------------------------------------------------------------------------------**//**
-* Creating a new Db
-* @bsimethod                                    Majd.Uddin                   06/12
-+---------------+---------------+---------------+---------------+---------------+------*/
-TEST_F(BeSQLiteDbTests, CreateNewDb)
-    {
-    SetupDb(L"blank");
-    EXPECT_FALSE (m_db.IsReadonly());
-    EXPECT_TRUE (m_db.IsDbOpen());
-
-    //Verifying it's name
-    Utf8CP dbName = m_db.GetDbFileName();
-    WString strName(dbName, true);
-    WString shortName = strName.substr(strName.length() - 5, strName.length());
-    EXPECT_STREQ (L"blank", shortName.c_str()) << L"The returned DbFileName is not correct. it is: " << shortName.c_str();
-    m_db.CloseDb();
-    EXPECT_FALSE (m_db.IsDbOpen());
-    }
-
-/*---------------------------------------------------------------------------------**//**
-* Opening an existing Db
-* @bsimethod                                    Majd.Uddin                   06/12
-+---------------+---------------+---------------+---------------+---------------+------*/
-TEST_F(BeSQLiteDbTests, OpenDb)
-    {
-    SetupDb(L"one.db");
-    EXPECT_TRUE (m_db.IsDbOpen());
-
-    //now close and re-open it
-    m_db.CloseDb();
-    EXPECT_FALSE (m_db.IsDbOpen());
-    m_result = m_db.OpenBeSQLiteDb(getDbFilePath(L"one.db"), Db::OpenParams(Db::OpenMode::Readonly, DefaultTxn::Yes));
-    EXPECT_EQ (BE_SQLITE_OK, m_result);
-    EXPECT_TRUE (m_db.IsDbOpen());
-    }
-
-
-//=======================================================================================
-// @bsiclass                                                    Keith.Bentley   12/14
-//=======================================================================================
-struct TestOtherConnectionDb : Db
-    {
-    int m_changeCount;
-    TestOtherConnectionDb() {m_changeCount=0;}
-    virtual void _OnDbChangedByOtherConnection() override {++m_changeCount; Db::_OnDbChangedByOtherConnection();}
-    };
-
-/*---------------------------------------------------------------------------------**//**
-* Test to ensure that PRAGMA data_version changes when another connection changes a database
-* @bsimethod                                    Keith.Bentley                   12/14
-+---------------+---------------+---------------+---------------+---------------+------*/
-TEST_F(BeSQLiteDbTests, TwoConnections)
-    {
-    SetupDb(L"one.db");
-    EXPECT_TRUE (m_db.IsDbOpen());
-    m_db.CloseDb();
-
-    TestOtherConnectionDb db1, db2;
-    DbResult result = db1.OpenBeSQLiteDb(getDbFilePath(L"one.db"), Db::OpenParams(Db::OpenMode::ReadWrite, DefaultTxn::No));
-
-    EXPECT_EQ (BE_SQLITE_OK, result);
-    EXPECT_TRUE (db1.IsDbOpen());
-    
-    result = db2.OpenBeSQLiteDb(getDbFilePath(L"one.db"), Db::OpenParams(Db::OpenMode::ReadWrite, DefaultTxn::No));
-    EXPECT_EQ (BE_SQLITE_OK, result);
-    EXPECT_TRUE (db2.IsDbOpen());
-
-    { // make a change to the database from the first connection
-    Savepoint t1(db1, "tx1");
-    // the first transaction should not call _OnDbChangedByOtherConnection
-    EXPECT_EQ (0, db1.m_changeCount);
-    db1.CreateTable("TEST", "Col1 INTEGER");
-    }
-
-    { // make a change to the database from the second connection
-    Savepoint t2(db2, "tx2");
-    // the first transaction on the second connection should not call _OnDbChangedByOtherConnection
-    EXPECT_EQ (0, db2.m_changeCount);
-    db2.ExecuteSql("INSERT INTO TEST(Col1) VALUES(3)");
-    }
-
-    { // start another transaction on the first connection. This should notice that the second connection changed the db.
-    Savepoint t3(db1, "tx1");
-    EXPECT_EQ (1, db1.m_changeCount);
-    db1.ExecuteSql("INSERT INTO TEST(Col1) VALUES(4)");
-    }
-
-    { // additional changes from the same connnection should not trigger additional calls to _OnDbChangedByOtherConnection
-    Savepoint t3(db1, "tx1");
-    EXPECT_EQ (1, db1.m_changeCount);
-    db1.ExecuteSql("INSERT INTO TEST(Col1) VALUES(5)");
-    }
-
-    }
-
-struct TestBusyRetry : BusyRetry
-    {
-    int m_maxCount;
-    mutable int m_onBusyCalls;
-
-    TestBusyRetry() : m_maxCount(2), m_onBusyCalls(0) {}
-    void Reset() {m_onBusyCalls = 0;}
-
-    virtual int _OnBusy(int count) const
-        {
-        m_onBusyCalls++;
-        if (count >= m_maxCount)
-            return 0;
-
-        return 1;
-        }
-    };
-
-
-TEST_F(BeSQLiteDbTests, Concurrency_UsingSavepoints)
-    {
-    SetupDb(L"one.db");
-    m_db.CloseDb();
-    BeFileName dbname = getDbFilePath(L"one.db");
-
-    // TEST 2 CONNECTIONS
-    TestBusyRetry retry1;
-    TestBusyRetry retry2;
-    retry1.AddRef();
-    retry2.AddRef();
-
-    Db::OpenParams openParams1(Db::OpenMode::ReadWrite, DefaultTxn::No, &retry1);
-    Db::OpenParams openParams2(Db::OpenMode::ReadWrite, DefaultTxn::No, &retry2);
-
-    Db db1, db2;
-    DbResult result = db1.OpenBeSQLiteDb(dbname, openParams1);
-    EXPECT_EQ (BE_SQLITE_OK, result);
-    result = db2.OpenBeSQLiteDb(dbname, openParams2);
-    EXPECT_EQ (BE_SQLITE_OK, result);
-
-    {
-    Savepoint sp1(db1, "DB1", false);
-    Savepoint sp2(db2, "DB2", false, BeSQLiteTxnMode::Immediate);
-
-    result = sp1.Begin();
-    EXPECT_EQ (BE_SQLITE_OK, result);
-    result = sp2.Begin();
-    EXPECT_EQ (BE_SQLITE_OK, result); 
-
-    result = db2.SavePropertyString(PropertySpec("Foo", "DB2"), "Test2");
-    EXPECT_EQ (BE_SQLITE_OK, result);
-
-    result = sp2.Commit();
-    EXPECT_EQ (BE_SQLITE_BUSY, result);
-    EXPECT_EQ (3, retry2.m_onBusyCalls);
-
-    result = sp1.Commit();
-    EXPECT_EQ (BE_SQLITE_OK, result);
-
-    result = sp2.Commit();
-    EXPECT_EQ (BE_SQLITE_OK, result);
-    }
-
-    {
-    retry2.Reset();
-    Savepoint sp1(db1, "DB1", false, BeSQLiteTxnMode::Immediate);
-    Savepoint sp2(db2, "DB2", false, BeSQLiteTxnMode::Immediate);
-
-    result = sp1.Begin();
-    EXPECT_EQ (BE_SQLITE_OK, result);
-    result = sp2.Begin();
-    EXPECT_EQ (BE_SQLITE_BUSY, result); 
-    EXPECT_EQ (3, retry2.m_onBusyCalls);
-    }
-}
-
-/*---------------------------------------------------------------------------------**//**
-* Setting ProjectGuid
-* @bsimethod                                    Majd.Uddin                   06/12
-+---------------+---------------+---------------+---------------+---------------+------*/
-TEST_F(BeSQLiteDbTests, SetGuids)
-    {
-    SetupDb(L"SetGuids.db");
-
-    EXPECT_FALSE (m_db.QueryProjectGuid().IsValid());
-    BeGuid projGuid(true);
-    m_db.SaveProjectGuid(projGuid);
-    BeGuid projGuidOut = m_db.QueryProjectGuid();
-
-    EXPECT_TRUE (projGuidOut.IsValid());
-    EXPECT_TRUE (projGuidOut==projGuid);
-
-    // try round-tripping a GUID through a string and back
-    Utf8String guidstr(projGuid.ToString());
-    EXPECT_EQ (SUCCESS, projGuidOut.FromString(guidstr.c_str()));
-    EXPECT_TRUE (projGuidOut==projGuid);
-
-    // roundtrip a GUID that started as a string
-    Utf8CP strGuid = "c69ec318-60d6-4c54-8f58-e34b78fb8110";
-    BeGuid guid;
-    EXPECT_FALSE(guid.IsValid());
-    guid.FromString(strGuid);
-    EXPECT_TRUE(guid.IsValid());
-    EXPECT_STREQ(strGuid, guid.ToString().c_str());
-
-    //get the BeGUID
-    BeSQLite::BeGuid dbGuid = m_db.GetDbGuid();
-    EXPECT_TRUE (dbGuid.IsValid());
-
-    //create a new Db with explicit BeSQLite::BeGuid value
-    Db db2;
-    BeSQLite::BeGuid dbGuid2(100, 400), dbGuid3(false);
-
-    BeFileName dbName2 = getDbFilePath(L"new.db");
-    if (BeFileName::DoesPathExist(dbName2))
-        BeFileName::BeDeleteFile(dbName2);
-
-    m_result = db2.CreateNewDb(dbName2.GetNameUtf8().c_str(), dbGuid2);
-    dbGuid3 = db2.GetDbGuid();
-    EXPECT_TRUE (dbGuid3.IsValid());
-    //get the BriefcaseId
-    BeBriefcaseId repId = m_db.GetBriefcaseId();
-    EXPECT_TRUE (repId.IsValid());
-    EXPECT_EQ (0, repId.GetValue());
-    }
-
-/*---------------------------------------------------------------------------------**//**
-* Attach and then Detach Db
-* @bsimethod                                    Majd.Uddin                   06/12
-+---------------+---------------+---------------+---------------+---------------+------*/
-TEST_F(BeSQLiteDbTests, AttachDb)
-    {
-    SetupDb(L"Main.db");
-    Db db2;
-    BeFileName dbName2 = getDbFilePath(L"sub.db");
-    if (BeFileName::DoesPathExist(dbName2))
-        BeFileName::BeDeleteFile(dbName2);
-    m_result = db2.CreateNewDb(dbName2.GetNameUtf8().c_str());
-    ASSERT_EQ (BE_SQLITE_OK, m_result) << "Db Creation failed";
-
-    m_result = m_db.AttachDb(db2.GetDbFileName(), "Attachment1");
-    EXPECT_EQ (BE_SQLITE_OK, m_result) << "AttachDb() failed";
-    m_result = m_db.DetachDb("Attachment1");
-    EXPECT_EQ (BE_SQLITE_OK, m_result) << "DetachDb() failed";
-
-    //crash on DetachDb on incorrect alias
-    //m_result = m_db.DetachDb ("Aaaaa");
-
-    //AttachDb() passes for any values
-    m_result = m_db.AttachDb(getDbFilePath(L"dummy.db").GetNameUtf8().c_str(), "dummy");
-    EXPECT_EQ (BE_SQLITE_OK, m_result);
-
-    }
-
-//---------------------------------------------------------------------------------------
-// @bsimethod                                    Majd.Uddin                   07/15
-//+---------------+---------------+---------------+---------------+---------------+------
-TEST_F(BeSQLiteDbTests, RenameAndDropTable)
-{
-    SetupDb(L"RenameAndDropTable.db");
-
-    Utf8CP testTableName = "TestTable";
-    EXPECT_FALSE(m_db.TableExists(testTableName)) << "Table '" << testTableName << "' is expected to not exist.";
-    EXPECT_EQ(BE_SQLITE_OK, m_db.CreateTable(testTableName, "id NUMERIC, name TEXT")) << "Creating test table '" << testTableName << "' failed.";
-    EXPECT_TRUE(m_db.TableExists(testTableName)) << "Table '" << testTableName << "' is expected to exist as it was created right before this check.";
-
-    // Now rename the table
-    Utf8CP newTableName = "TestTable2";
-    EXPECT_TRUE(BE_SQLITE_OK == m_db.RenameTable(testTableName, newTableName));
-    EXPECT_FALSE(m_db.TableExists(testTableName)) << "Table '" << testTableName << "' is expected to not exist.";
-    EXPECT_TRUE(m_db.TableExists(newTableName)) << "Table '" << testTableName << "' is expected to exist as it was created right before this check.";
-
-    // Now let's drop it
-    EXPECT_EQ(BE_SQLITE_OK, m_db.DropTable(newTableName));
-    EXPECT_FALSE(m_db.TableExists(newTableName)) << "Table '" << testTableName << "' is expected to not exist.";
-
-    m_db.CloseDb();
-}
-
-//---------------------------------------------------------------------------------------
-// @bsimethod                                    Majd.Uddin                   07/15
-//+---------------+---------------+---------------+---------------+---------------+------
-TEST_F(BeSQLiteDbTests, GetLastRowId)
-{
-    SetupDb(L"explainQuery.db");
-
-    ASSERT_EQ(BE_SQLITE_OK, m_db.CreateTable("TestTable", "id NUMERIC, name TEXT")) << "Creating table failed.";
-
-    EXPECT_EQ(BE_SQLITE_OK, m_db.ExecuteSql("INSERT INTO TestTable Values(1, 'test')"));
-    int64_t rowId = m_db.GetLastInsertRowId();
-    EXPECT_EQ(1, rowId);
-
-    EXPECT_EQ(BE_SQLITE_OK, m_db.ExecuteSql("INSERT INTO TestTable Values(2, 'test2')"));
-    rowId = m_db.GetLastInsertRowId();
-    EXPECT_EQ(2, rowId);
-
-    ASSERT_EQ(BE_SQLITE_OK, m_db.CreateTable("TestTable2", "id NUMERIC, name TEXT")) << "Creating table failed.";
-    EXPECT_EQ(BE_SQLITE_OK, m_db.ExecuteSql("INSERT INTO TestTable2 Values(1, 'test')"));
-    rowId = m_db.GetLastInsertRowId();
-    EXPECT_EQ(1, rowId);
-    
-    m_db.CloseDb();
-}
-
-//---------------------------------------------------------------------------------------
-// @bsimethod                                    Majd.Uddin                   07/15
-//+---------------+---------------+---------------+---------------+---------------+------
-TEST_F(BeSQLiteDbTests, QueryCreationDate)
-{
-    SetupDb(L"CreationDate.db");
-    
-    DateTime creationDate;
-    //CreationDate is only inserted by Publishers/Convertors? And always return an error
-    EXPECT_EQ(BE_SQLITE_ERROR, m_db.QueryCreationDate(creationDate));
-
-    m_db.CloseDb();
-}
-//---------------------------------------------------------------------------------------
-// @bsimethod                                    Krischan.Eberle                   01/13
-//+---------------+---------------+---------------+---------------+---------------+------
-TEST_F(BeSQLiteDbTests, TableExists)
-    {
-    SetupDb(L"tableexists.db");
-
-    Utf8CP testTableName = "testtable";
-
-    EXPECT_FALSE (m_db.TableExists(testTableName)) << "Table '" << testTableName << "' is expected to not exist.";
-
-    EXPECT_EQ (BE_SQLITE_OK, m_db.CreateTable(testTableName, "id NUMERIC, name TEXT")) << "Creating test table '" << testTableName << "' failed.";
-
-    EXPECT_TRUE (m_db.TableExists(testTableName)) << "Table '" << testTableName << "' is expected to exist as it was created right before this check.";
-
-    //now test with closed connection
-    m_db.CloseDb();
-    }
-
-//---------------------------------------------------------------------------------------
-// @bsimethod                                    Krischan.Eberle                   07/14
-//+---------------+---------------+---------------+---------------+---------------+------
-TEST_F (BeSQLiteDbTests, BlobTest)
-    {
-    SetupDb(L"blobtest.db");
-
-    Utf8CP testTableName = "testtable";
-    ASSERT_EQ (BE_SQLITE_OK, m_db.CreateTable(testTableName, "val BLOB")) << "Creating test table '" << testTableName << "' failed.";
-
-    const int64_t expectedValue = 123456789LL;
-    Statement insertStmt;
-    ASSERT_EQ (BE_SQLITE_OK, insertStmt.Prepare(m_db, "INSERT INTO testtable (val) VALUES (?)"));
-
-    ASSERT_EQ (BE_SQLITE_OK, insertStmt.BindBlob(1, &expectedValue, sizeof (expectedValue), Statement::MakeCopy::Yes));
-    ASSERT_EQ (BE_SQLITE_DONE, insertStmt.Step());
-
-    Statement selectStmt;
-    ASSERT_EQ (BE_SQLITE_OK, selectStmt.Prepare(m_db, "SELECT val FROM testtable LIMIT 1"));
-    ASSERT_EQ (BE_SQLITE_ROW, selectStmt.Step());
-
-    void const* actualBlob = selectStmt.GetValueBlob(0);
-    int64_t actualValue = -1LL;
-    memcpy(&actualValue, actualBlob, sizeof (actualValue));
-    ASSERT_EQ (expectedValue, actualValue);
-
-    int actualBlobSize = selectStmt.GetColumnBytes(0);
-    ASSERT_EQ ((int) sizeof(int64_t), actualBlobSize);
-
-    //now read Int64 directly
-    selectStmt.Reset();
-    ASSERT_EQ (BE_SQLITE_ROW, selectStmt.Step());
-    ASSERT_EQ (0LL, selectStmt.GetValueInt64(0)) << "is expected to not convert the blob implicitly to the expected int64_t";
-    }
-
-//---------------------------------------------------------------------------------------
-// @bsimethod                                    Krischan.Eberle                   03/16
-//+---------------+---------------+---------------+---------------+---------------+------
-TEST_F(BeSQLiteDbTests, BigUInt64Test)
-    {
-    SetupDb(L"biguint64test.db");
-
-    Utf8CP testTableName = "testtable";
-    ASSERT_EQ(BE_SQLITE_OK, m_db.CreateTable(testTableName, "id INTEGER PRIMARY KEY, val INTEGER")) << "Creating test table '" << testTableName << "' failed.";
-
-    const uint64_t bigNumber = ((uint64_t) std::numeric_limits<int64_t>::max()) + 100;
-    ASSERT_TRUE(static_cast<int64_t>(bigNumber) < 0) << "Ensure the uint64 is larger than the max of int64";
-
-    auto assertUInt64 = [] (Db const& db, int64_t id, uint64_t expected)
-        {
-        CachedStatementPtr selectStmt = db.GetCachedStatement("SELECT val FROM testtable WHERE id=?");
-        ASSERT_TRUE(selectStmt != nullptr);
-        ASSERT_EQ(BE_SQLITE_OK, selectStmt->BindInt64(1, id));
-        ASSERT_EQ(BE_SQLITE_ROW, selectStmt->Step());
-        ASSERT_EQ(expected, selectStmt->GetValueUInt64(0));
-        ASSERT_EQ(expected, (uint64_t) selectStmt->GetValueInt64(0));
-        };
-
-    {
-    Statement insertStmt;
-    ASSERT_EQ(BE_SQLITE_OK, insertStmt.Prepare(m_db, "INSERT INTO testtable(val) VALUES (?)"));
-
-    ASSERT_EQ(BE_SQLITE_OK, insertStmt.BindUInt64(1, bigNumber));
-    ASSERT_EQ(BE_SQLITE_DONE, insertStmt.Step());
-    assertUInt64(m_db, m_db.GetLastInsertRowId(), bigNumber);
-    }
-
-
-    {
-    Utf8String sql;
-    sql.Sprintf("INSERT INTO testtable(val) VALUES (%lld)", bigNumber);
-    Statement insertStmt;
-    ASSERT_EQ(BE_SQLITE_OK, insertStmt.Prepare(m_db, sql.c_str()));
-    ASSERT_EQ(BE_SQLITE_DONE, insertStmt.Step());
-    assertUInt64(m_db, m_db.GetLastInsertRowId(), bigNumber);
-    }
-
-    }
-/*---------------------------------------------------------------------------------**//**
-* Save and Query PropertyString
-* @bsimethod                                    Majd.Uddin                   06/12
-+---------------+---------------+---------------+---------------+---------------+------*/
-TEST_F(BeSQLiteDbTests, PropertyString)
-    {
-    SetupDb(L"props.db");
-
-    PropertySpec spec1("TestSpec", "TestApplication");
-    Utf8String stringValue("This is test value");
-    
-    m_result = m_db.SavePropertyString(spec1, stringValue); 
-    EXPECT_EQ (BE_SQLITE_OK, m_result) << "SavePropertyString failed";
-    EXPECT_TRUE (m_db.HasProperty(spec1));
-
-    Utf8String stringValue2;
-    m_result = m_db.QueryProperty(stringValue2, spec1);
-    EXPECT_EQ (BE_SQLITE_ROW, m_result);
-    
-    EXPECT_STREQ (stringValue.c_str(), stringValue2.c_str());
-    }
-
-/*---------------------------------------------------------------------------------**//**
-* Save and Query Property
-* @bsimethod                                    Majd.Uddin                   06/12
-+---------------+---------------+---------------+---------------+---------------+------*/
-TEST_F(BeSQLiteDbTests, Property)
-    {
-    SetupDb(L"Props2.db");
-
-    PropertySpec spec1("TestSpec", "TestApplication");
-    m_result = m_db.SaveProperty(spec1, L"Any Value", 10, 400, 10); 
-    EXPECT_EQ (BE_SQLITE_OK, m_result) << "SaveProperty failed";
-    
-    EXPECT_TRUE (m_db.HasProperty(spec1, 400, 10));
-
-    Utf8CP buffer[10];
-    m_result = m_db.QueryProperty(buffer, 10, spec1, 400, 10);
-    EXPECT_EQ (BE_SQLITE_ROW, m_result);
-    //EXPECT_TRUE (false) << buffer;
-
-    m_result = m_db.DeleteProperty(spec1, 400, 10);
-    EXPECT_EQ (BE_SQLITE_DONE, m_result) << "DeleteProperty failed";
-    EXPECT_FALSE (m_db.HasProperty(spec1, 400, 10));
-    }
-
-/*---------------------------------------------------------------------------------**//**
-* @bsimethod                                    Keith.Bentley                   12/12
-+---------------+---------------+---------------+---------------+---------------+------*/
-TEST_F(BeSQLiteDbTests, CachedProperties)
-    {
-    SetupDb(L"Props3.db");
-
-    Byte values[] = {1,2,3,4,5,6};
-    PropertySpec spec1("TestSpec", "CachedProp", PropertySpec::Mode::Cached);
-    m_result = m_db.SaveProperty(spec1, values, sizeof(values), 400, 10); 
-    EXPECT_TRUE (m_db.HasProperty(spec1, 400, 10));
-
-    PropertySpec spec2("TestSpec", "CachedProp2", PropertySpec::Mode::Cached);
-    m_result = m_db.SaveProperty(spec2, values, sizeof(values));
-    EXPECT_TRUE (m_db.HasProperty(spec2));
-
-    Utf8CP spec3Val="Spec 3 value";
-    PropertySpec spec3("Spec3", "CachedProp", PropertySpec::Mode::Cached);
-    m_result = m_db.SavePropertyString(spec3, spec3Val);
-    EXPECT_TRUE (m_db.HasProperty(spec3));
-
-    Utf8String origStr = "String value";
-    m_result = m_db.SavePropertyString(spec1, origStr, 400, 10);
-
-    Byte buffer[10];
-    m_result = m_db.QueryProperty(buffer, sizeof(values), spec1, 400, 10);
-    EXPECT_EQ (BE_SQLITE_ROW, m_result);
-    EXPECT_TRUE(0==memcmp(values, buffer, sizeof(values)));
-
-    Byte values2[] = {10,20};
-    m_result = m_db.SaveProperty(spec1, values2, sizeof(values2), 400, 10); 
-
-    m_db.SaveChanges();
-
-    Utf8String strval;
-    m_result = m_db.QueryProperty(strval, spec1, 400, 10);
-    EXPECT_EQ (BE_SQLITE_ROW, m_result);
-    EXPECT_TRUE(0==strval.CompareTo(origStr));
-
-    m_result = m_db.QueryProperty(strval, spec2);
-    EXPECT_EQ (BE_SQLITE_ROW, m_result);
-    EXPECT_TRUE(0==strval.CompareTo(""));
-
-    m_result = m_db.QueryProperty(buffer, sizeof(values), spec2);
-    EXPECT_EQ (BE_SQLITE_ROW, m_result);
-    EXPECT_TRUE(0==memcmp(values, buffer, sizeof(values)));
-
-    m_result = m_db.QueryProperty(strval, spec3);
-    EXPECT_EQ (BE_SQLITE_ROW, m_result);
-    EXPECT_TRUE(0==strval.CompareTo(spec3Val));
-    //EXPECT_TRUE (false) << buffer;
-
-    m_result = m_db.DeleteProperty(spec1, 400, 10);
-    EXPECT_EQ (BE_SQLITE_DONE, m_result) << "DeleteProperty failed";
-    EXPECT_FALSE (m_db.HasProperty(spec1, 400, 10));
-
-    Utf8String val2Str = "value 2";
-    m_result = m_db.SavePropertyString(spec1, val2Str, 400, 10);
-
-    if (true)
-        {
-        Savepoint savepoint(m_db, "intermediate");
-        m_result = m_db.SavePropertyString(spec1, "ChangedStr", 400, 10);
-        savepoint.Cancel();
-        }
-
-    m_result = m_db.QueryProperty(strval, spec1, 400, 10);
-    EXPECT_EQ (BE_SQLITE_ROW, m_result);
-    EXPECT_TRUE(0==strval.CompareTo(val2Str));
-    EXPECT_TRUE (m_db.HasProperty(spec1, 400, 10));
-    }
-
-/*---------------------------------------------------------------------------------**//**
-* Save and Query BriefcaseLocal Values
-* @bsimethod                                    Majd.Uddin                   06/12
-+---------------+---------------+---------------+---------------+---------------+------*/
-TEST_F(BeSQLiteDbTests, BriefcaseLocalValues)
-    {
-    SetupDb(L"local.db");
-    
-    //Working with RLVs through RLVCache
-    int val = -1345;
-    Utf8CP testPropValueName = "TestProp";
-    size_t rlvIndex = 0;
-    ASSERT_EQ (BE_SQLITE_OK, m_db.GetBLVCache().Register(rlvIndex, testPropValueName));
-    m_result = m_db.GetBLVCache().SaveValue(rlvIndex, val);
-    EXPECT_EQ (BE_SQLITE_OK, m_result) << "SaveBriefcaseLocalValue failed";
-
-    uint64_t actualVal = -1LL;
-    m_result = m_db.GetBLVCache().QueryValue(actualVal, rlvIndex);
-    EXPECT_EQ (BE_SQLITE_OK, m_result);
-    EXPECT_EQ (val, (int) actualVal);
-
-    m_db.SaveChanges();
-
-    actualVal = -1LL;
-    m_result = m_db.GetBLVCache().QueryValue(actualVal, rlvIndex);
-    EXPECT_EQ (BE_SQLITE_OK, m_result);
-    EXPECT_EQ (val, (int) actualVal);
-
-    ASSERT_TRUE (m_db.GetBLVCache().TryGetIndex(rlvIndex, testPropValueName));
-    ASSERT_FALSE (m_db.GetBLVCache().TryGetIndex(rlvIndex, "GarbageProp"));
-
-    ASSERT_EQ (BE_SQLITE_ERROR, m_db.GetBLVCache().Register(rlvIndex, testPropValueName));
-
-    //Work with RLVs directly
-    Utf8CP testProp2 = "TestProp2";
-    m_result = m_db.SaveBriefcaseLocalValue(testProp2, "Test Value");
-    EXPECT_EQ(BE_SQLITE_DONE, m_result);
-
-    Utf8String val2 = "None";
-    m_result = m_db.QueryBriefcaseLocalValue(val2, testProp2);
-    EXPECT_EQ(BE_SQLITE_ROW, m_result);
-    EXPECT_STREQ("Test Value", val2.c_str());
-    
-    m_db.CloseDb();
-    }
-
-
-/*---------------------------------------------------------------------------------**//**
-* Simulate a LineStyle bim case
-* @bsimethod                                    Majd.Uddin                   06/12
-+---------------+---------------+---------------+---------------+---------------+------*/
-TEST_F(BeSQLiteDbTests, linestyleDB)
-    {
-    SetupDb(L"linestyle.db");
-
-    //creating a table
-    EXPECT_EQ (BE_SQLITE_OK, m_db.CreateTable("linestyles", "lsId NUMERIC, lsName TEXT"));
-    EXPECT_TRUE (m_db.TableExists("linestyles"));
-    EXPECT_TRUE (m_db.ColumnExists("linestyles", "lsId"));
-
-    //Add data
-    ASSERT_EQ (BE_SQLITE_OK, m_db.ExecuteSql("INSERT INTO linestyles (lsId, lsName) values (10, 'ARROW')"));
-
-    //Dump the result for display
-    m_db.DumpSqlResults("SELECT * from linestyles");
-    }
-
-#ifdef PUBLISHER_WONT_PUBLISH_EXPIRED_FILES
-/*---------------------------------------------------------------------------------**//**
-* @bsimethod                                                    Sam.Wilson      06/14
-+---------------+---------------+---------------+---------------+---------------+------*/
-TEST(BeSQLiteDbOpenTest, Expired)
-    {
-    BeFileName tempDir;
-    BeTest::GetHost().GetTempDir(tempDir);
-    BeSQLiteLib::Initialize(tempDir);
-    
-    BeFileName docDir;
-    BeTest::GetHost().GetDocumentsRoot(docDir);
-
-    BeFileName expiredFileNameW (docDir);
-    expiredFileNameW.AppendToPath(L"Bim");
-    expiredFileNameW.AppendToPath(L"expired.ibim");
-    ASSERT_TRUE( BeFileName::DoesPathExist(expiredFileNameW) );
-
-    Utf8String expiredFileName(expiredFileNameW);
-
-    BeSQLite::Db::OpenParams parms(BeSQLite::Db::OpenMode::Readonly);
-
-    BeSQLite::Db db;
-    ASSERT_TRUE( db.OpenBeSQLiteDb(expiredFileName.c_str(), parms) == BE_SQLITE_OK );
-    ASSERT_TRUE( db.IsDbOpen() );
-    ASSERT_TRUE( db.IsExpired() );
-    DateTime xdate;
-    ASSERT_TRUE( db.GetExpirationDate(xdate) == BE_SQLITE_OK );
-    ASSERT_TRUE( DateTime::Compare(DateTime::GetCurrentTimeUtc(), xdate) != DateTime::CompareResult::EarlierThan );
-
-    db.CloseDb();
-    }
-#endif
-
-/*---------------------------------------------------------------------------------**//**
-* @bsimethod                                                    Sam.Wilson      06/14
-+---------------+---------------+---------------+---------------+---------------+------*/
-TEST(BeSQLiteDbOpenTest, Expired2)
-    {
-    BeFileName tempDir;
-    BeTest::GetHost().GetTempDir(tempDir);
-    BeSQLiteLib::Initialize(tempDir);
-    
-    Utf8String expiredFileName;
-    if (true)
-        {
-        BeFileName dbFullName = BeSQLiteDbTests::getDbFilePath(L"expired2.ibim");
-        if (BeFileName::DoesPathExist(dbFullName))
-            BeFileName::BeDeleteFile(dbFullName);
-        BeSQLite::Db db;
-        BeSQLite::Db::CreateParams createParms;
-        createParms.SetExpirationDate(DateTime::GetCurrentTimeUtc());
-        ASSERT_EQ( BE_SQLITE_OK, db.CreateNewDb(dbFullName.GetNameUtf8().c_str(), BeSQLite::BeGuid(), createParms) );
-        ASSERT_TRUE( db.IsDbOpen() );
-        ASSERT_TRUE( db.IsExpired() );
-        expiredFileName.assign(db.GetDbFileName());
-        }    
-
-    BeSQLite::Db::OpenParams parms(BeSQLite::Db::OpenMode::Readonly);
-
-    BeSQLite::Db db;
-    ASSERT_TRUE( db.OpenBeSQLiteDb(expiredFileName.c_str(), parms) == BE_SQLITE_OK );
-    ASSERT_TRUE( db.IsDbOpen() );
-    ASSERT_TRUE( db.IsExpired() );
-    DateTime xdate;
-    ASSERT_TRUE( db.QueryExpirationDate(xdate) == BE_SQLITE_ROW );
-    ASSERT_TRUE( DateTime::Compare(DateTime::GetCurrentTimeUtc(), xdate) != DateTime::CompareResult::EarlierThan );
-
-    db.CloseDb();
-    }
-
-struct BeSQLiteEmbeddedFileTests : BeSQLiteDbTests
-    {
-protected:
-    //---------------------------------------------------------------------------------------
-    // @bsimethod                                     Muhammad Hassan                  5/15
-    //+---------------+---------------+---------------+---------------+---------------+------
-    void deleteExistingFile(BeFileName filePath)
-        {
-        if (BeFileName::DoesPathExist(filePath.GetName()))
-            {
-            // Delete any previously exported file
-            BeFileNameStatus fileDeleteStatus = BeFileName::BeDeleteFile(filePath.GetName());
-            ASSERT_EQ(BeFileNameStatus::Success, fileDeleteStatus);
-            }
-        }
-    };
-
-//---------------------------------------------------------------------------------------
-// @bsimethod                                     Muhammad Hassan                  12/14
-//+---------------+---------------+---------------+---------------+---------------+------
-TEST_F(BeSQLiteEmbeddedFileTests, ReplaceExistingEmbeddedFile)
-    {
-    SetupDb(L"embeddedfiles.db");
-
-    //test file
-    //  Using a much larger file so I could check that the embedded blobs were removed from the BE_Prop table.
-    Utf8CP testFileNameOld = "Bentley_Standard_CustomAttributes.01.13.ecschema.xml";
-    WString testFileNameOldW(testFileNameOld, BentleyCharEncoding::Utf8);
-
-    BeFileName testFilePathOld;
-    BeTest::GetHost().GetDgnPlatformAssetsDirectory(testFilePathOld);
-    testFilePathOld.AppendToPath(L"ECSchemas");
-    testFilePathOld.AppendToPath(L"Standard");
-    testFilePathOld.AppendToPath(testFileNameOldW.c_str());
-
-    //INSERT scenario
-    DbEmbeddedFileTable& embeddedFileTable = m_db.EmbeddedFiles();
-    DbResult stat = BE_SQLITE_OK;
-    DateTime expectedLastModified = DateTime::GetCurrentTimeUtc();
-
-    BeBriefcaseBasedId embeddedFileId = embeddedFileTable.Import(&stat, testFileNameOld, testFilePathOld.GetNameUtf8().c_str(), ".xml", nullptr, &expectedLastModified);
-    ASSERT_EQ(BE_SQLITE_OK, stat);
-    ASSERT_TRUE(embeddedFileId.IsValid());
-
-    BeFileName testFilePath;
-    BeTest::GetHost().GetDgnPlatformAssetsDirectory(testFilePath);
-    testFilePath.AppendToPath(L"ECSchemas");
-    testFilePath.AppendToPath(L"Standard");
-    testFilePath.AppendToPath(testFileNameOldW.c_str());
-    ASSERT_EQ(BE_SQLITE_OK, embeddedFileTable.Replace(testFileNameOld, testFilePath.GetNameUtf8().c_str()));
-
-    //Query to check that embedded blobs were removed form BE_Prop
-    Statement stmt;
-    DbResult dbr = stmt.Prepare(m_db, "SELECT * FROM " BEDB_TABLE_Property " WHERE Id=? AND SubId>0");
-    ASSERT_EQ(BE_SQLITE_OK, dbr);
-    stmt.BindId(1, embeddedFileId);
-    dbr = stmt.Step();
-    ASSERT_EQ(BE_SQLITE_DONE, dbr);
-
-    BeFileName exportFilePath;
-    BeTest::GetHost().GetOutputRoot(exportFilePath);
-    exportFilePath.AppendToPath(testFileNameOldW.c_str());
-    deleteExistingFile(exportFilePath);
-    ASSERT_EQ(BE_SQLITE_OK, embeddedFileTable.Export(exportFilePath.GetNameUtf8().c_str(), testFileNameOld));
-    }
-
-//---------------------------------------------------------------------------------------
-// @bsimethod                                     Muhammad Hassan                  12/14
-//+---------------+---------------+---------------+---------------+---------------+------
-TEST_F(BeSQLiteEmbeddedFileTests, ReadAddNewEntrySaveEmbeddedFile)
-    {
-    SetupDb(L"embeddedfiles.db");
-
-    //test file
-    //  Used a fairly large file for this to verify that it correctly handles files that are larger than one blob.
-    Utf8CP testFileName = "Bentley_Standard_CustomAttributes.01.13.ecschema.xml";
-    WString testFileNameW(testFileName, BentleyCharEncoding::Utf8);
-
-    BeFileName testFilePath;
-    BeTest::GetHost().GetDgnPlatformAssetsDirectory(testFilePath);
-    testFilePath.AppendToPath(L"ECSchemas");
-    testFilePath.AppendToPath(L"Standard");
-    testFilePath.AppendToPath(testFileNameW.c_str());
-
-    //INSERT scenario
-    DbEmbeddedFileTable& embeddedFileTable = m_db.EmbeddedFiles();
-    DbResult stat = BE_SQLITE_OK;
-    DateTime expectedLastModified = DateTime::GetCurrentTimeUtc();
-    double expectedLastModifiedJd = 0.0;
-    ASSERT_EQ(SUCCESS, expectedLastModified.ToJulianDay(expectedLastModifiedJd));
-
-    BeBriefcaseBasedId embeddedFileId = embeddedFileTable.Import(&stat, testFileName, testFilePath.GetNameUtf8().c_str(), ".xml", nullptr, &expectedLastModified);
-    ASSERT_EQ(BE_SQLITE_OK, stat);
-    ASSERT_TRUE(embeddedFileId.IsValid());
-
-    Utf8CP NewFileName = "Copy_Bentley_Standard_CustomAttributes.01.13.ecschema.xml";
-    WString NewFileNameW(NewFileName, BentleyCharEncoding::Utf8);
-    ASSERT_EQ(BE_SQLITE_OK, embeddedFileTable.AddEntry(NewFileName, "xml"));
-
-    uint64_t size = 0;
-    ASSERT_EQ(embeddedFileId, embeddedFileTable.QueryFile(testFileName, &size));
-    ASSERT_TRUE(size > 0);
-
-    bvector<Byte> buffer;
-    ASSERT_EQ(BE_SQLITE_OK, embeddedFileTable.Read(buffer, testFileName));
-    ASSERT_TRUE(size == buffer.size());
-    //Save the data with compression and than read again to verify that the data is unchanged.
-    ASSERT_EQ(BE_SQLITE_OK, embeddedFileTable.Save(buffer.data(), size, NewFileName));
-    bvector<Byte> buffer2;
-    ASSERT_EQ(BE_SQLITE_OK, embeddedFileTable.Read(buffer2, NewFileName));
-    ASSERT_TRUE(buffer.size() == buffer2.size());
-    ASSERT_EQ(0, memcmp(&buffer[0], &buffer2[0], buffer.size()));
-
-    //Now save data without compression and read it again and read it again to verify that the data is unchanged.
-    ASSERT_EQ(BE_SQLITE_OK, embeddedFileTable.Save(buffer.data(), size, NewFileName, nullptr, false));
-    ASSERT_EQ(BE_SQLITE_OK, embeddedFileTable.Read(buffer2, NewFileName));
-    ASSERT_TRUE(buffer.size() == buffer2.size());
-    ASSERT_EQ(0, memcmp(&buffer[0], &buffer2[0], buffer.size()));
-
-    BeFileName exportFilePathOld;
-    BeTest::GetHost().GetOutputRoot(exportFilePathOld);
-    exportFilePathOld.AppendToPath(testFileNameW.c_str());
-    deleteExistingFile(exportFilePathOld);
-
-    BeFileName exportFilePath;
-    BeTest::GetHost().GetOutputRoot(exportFilePath);
-    exportFilePath.AppendToPath(NewFileNameW.c_str());
-    deleteExistingFile(exportFilePath);
-
-    //NewFileName now refers to a file that was embedded without compression. Verify that Export works for this file and for the original file aswell.
-    ASSERT_EQ(BE_SQLITE_OK, embeddedFileTable.Export(exportFilePathOld.GetNameUtf8().c_str(), testFileName));
-    ASSERT_EQ(BE_SQLITE_OK, embeddedFileTable.Export(exportFilePath.GetNameUtf8().c_str(), NewFileName));
-    }
-
-//---------------------------------------------------------------------------------------
-// @bsimethod                                     Muhammad Hassan                  12/14
-//+---------------+---------------+---------------+---------------+---------------+------
-TEST_F(BeSQLiteEmbeddedFileTests, ImportExportEmptyFile)
-    {
-    SetupDb(L"embeddedfiles.db");
-
-    //test file
-    Utf8CP testFileName = "EmptyFile.txt";
-    BeFileName testFilePath;
-    BeTest::GetHost().GetOutputRoot(testFilePath);
-    testFilePath.AppendToPath(WString(testFileName, BentleyCharEncoding::Utf8).c_str());
-    deleteExistingFile(testFilePath);
-
-    BeFile testFile;
-    ASSERT_EQ(BeFileStatus::Success, testFile.Create(testFilePath.c_str()));
-
-    //INSERT scenario
-    DbEmbeddedFileTable& embeddedFileTable = m_db.EmbeddedFiles();
-    DbResult stat = BE_SQLITE_OK;
-    DateTime expectedLastModified = DateTime::GetCurrentTimeUtc();
-    double expectedLastModifiedJd = 0.0;
-    ASSERT_EQ(SUCCESS, expectedLastModified.ToJulianDay(expectedLastModifiedJd));
-
-    BeBriefcaseBasedId embeddedFileId = embeddedFileTable.Import(&stat, testFileName, testFilePath.GetNameUtf8().c_str(), "txt", nullptr, &expectedLastModified);
-    ASSERT_EQ(BE_SQLITE_OK, stat);
-    ASSERT_TRUE(embeddedFileId.IsValid());
-
-    BeFileName testFileOutPath;
-    BeTest::GetHost().GetOutputRoot(testFileOutPath);
-    testFileOutPath.AppendToPath(L"EmptyFileOut.txt");
-    deleteExistingFile(testFileOutPath);
-    ASSERT_EQ(BE_SQLITE_OK, embeddedFileTable.Export(testFileOutPath.GetNameUtf8().c_str(), testFileName));
-    }
-
-//---------------------------------------------------------------------------------------
-// @bsimethod                                     Muhammad Hassan                  12/14
-//+---------------+---------------+---------------+---------------+---------------+------
-TEST_F(BeSQLiteEmbeddedFileTests, EmbedFileWithInvalidPath)
-    {
-    SetupDb(L"embeddedfiles.db");
-
-    //test file
-    Utf8CP testFileName = "StartupCompany.json";
-    WString testFileNameW(testFileName, BentleyCharEncoding::Utf8);
-
-    //Test File Path
-    BeFileName testFilePath;
-    testFilePath.AppendToPath(testFileNameW.c_str());
-
-    //INSERT scenario
-    DbEmbeddedFileTable& embeddedFileTable = m_db.EmbeddedFiles();
-    DbResult stat = BE_SQLITE_OK;
-    DateTime expectedLastModified = DateTime::GetCurrentTimeUtc();
-    double expectedLastModifiedJd = 0.0;
-    ASSERT_EQ(SUCCESS, expectedLastModified.ToJulianDay(expectedLastModifiedJd));
-
-    BeBriefcaseBasedId embeddedFileId = embeddedFileTable.Import(&stat, testFileName, testFilePath.GetNameUtf8().c_str(), "JSON", nullptr, &expectedLastModified);
-    ASSERT_EQ(BE_SQLITE_ERROR_FileNotFound, stat);
-    ASSERT_FALSE(embeddedFileId.IsValid());
-    }
-
-struct MyChangeTracker : ChangeTracker
-    {
-    MyChangeTracker(DbR db) : ChangeTracker("Test") { SetDb(&db); }
-    virtual OnCommitStatus _OnCommit(bool isCommit, Utf8CP operation) override { BeAssert(false); return OnCommitStatus::Abort; }
-    };
-
-struct MyChangeSet : ChangeSet
-    {
-    virtual ConflictResolution _OnConflict(ConflictCause clause, Changes::Change iter) { BeAssert(false); return ConflictResolution::Abort; }
-    };
-
-//---------------------------------------------------------------------------------------
-// @bsimethod                                Ramanujam.Raman                   10/16
-//---------------------------------------------------------------------------------------
-TEST_F(BeSQLiteDbTests, RealUpdateTest)
-    {
-    SetupDb(L"RealTest.db");
-
-    DbResult result = m_db.ExecuteSql("CREATE TABLE TestTable ([Id] INTEGER PRIMARY KEY, [ZeroReal] REAL, [IntegralReal] REAL, [FractionalReal] REAL)");
-    ASSERT_TRUE(result == BE_SQLITE_OK);
-
-    /* Baseline: Entry with just null-s */
-    result = m_db.ExecuteSql("INSERT INTO TestTable (ZeroReal,IntegralReal,FractionalReal) values (null, 1.0, 1.1)");
-    ASSERT_TRUE(result == BE_SQLITE_OK);
-
-    int64_t rowId = m_db.GetLastInsertRowId();
-    ASSERT_EQ(1, rowId);
-
-    MyChangeTracker changeTracker(m_db);
-    changeTracker.EnableTracking(true);
-
-    /* Test 1: Update null with 0.0 */
-    result = m_db.ExecuteSql("UPDATE TestTable SET ZeroReal=0.0, IntegralReal=1.0, FractionalReal=1.1  WHERE ROWID=1");
-    ASSERT_TRUE(result == BE_SQLITE_OK);
-    ASSERT_TRUE(changeTracker.HasChanges());
-
-    MyChangeSet changeSet;
-    changeSet.FromChangeTrack(changeTracker);
-    int size = changeSet.GetSize();
-    ASSERT_TRUE(size > 0);
-
-    changeTracker.EndTracking();
-    changeSet.Free();
-    changeTracker.EnableTracking(true);
-
-    /* Test 2: Update with no changes to integral values
-    * Note: SQlite fixed a bug where this got reported as a change: https://www.sqlite.org/src/info/5f3e602831ba2eca */
-    result = m_db.ExecuteSql("UPDATE TestTable SET ZeroReal=0.0, IntegralReal=1.0, FractionalReal=1.1 WHERE ROWID=1");
-    ASSERT_TRUE(result == BE_SQLITE_OK);
-    ASSERT_TRUE(changeTracker.HasChanges());
-
-    changeSet.FromChangeTrack(changeTracker);
-    size = changeSet.GetSize();
-    ASSERT_TRUE(size == 0);
-
-    changeTracker.EndTracking();
-    changeSet.Free();
-    m_db.CloseDb();
-    }
-
-//---------------------------------------------------------------------------------------
-<<<<<<< HEAD
-// @bsimethod                                Taslim.Murad                   05/17
-//---------------------------------------------------------------------------------------
-TEST_F (BeSQLiteDbTests, GetColumn)
-{
-    SetupDb (L"test1.db");
-    EXPECT_TRUE (m_db.IsDbOpen ());
-
-    ASSERT_EQ (BE_SQLITE_OK, m_db.CreateTable ("TestTable1", "id NUMERIC, name TEXT")) << "Creating table failed.";
-    EXPECT_EQ (BE_SQLITE_OK, m_db.ExecuteSql ("INSERT INTO TestTable1 Values(1, 'test')"));
-
-    bvector<Utf8String> buff;
-    bool res1= m_db.GetColumns (buff ,"TestTable1");
-    EXPECT_EQ (res1, true);
-
-    bool IdStatus = false;
-    IdStatus = buff[0].Equals(Utf8String ("id"));
-    EXPECT_EQ (IdStatus, true);
-
-    bool nameStatus = false;
-    nameStatus = buff[1].Equals(Utf8String ("name"));
-    EXPECT_EQ (nameStatus, true);
-
-    EXPECT_EQ (BE_SQLITE_OK, m_db.AbandonChanges ());
-    m_db.CloseDb ();
-}
-
-//---------------------------------------------------------------------------------------
-// @bsimethod                                Taslim.Murad                   05/17
-//---------------------------------------------------------------------------------------
-TEST_F (BeSQLiteDbTests, SaveCreationDate)
-{
-    bool result=false;
-    SetupDb (L"test2.db");
-    EXPECT_TRUE (m_db.IsDbOpen ());
-
-    BentleyB0200::DateTime currentDate = BentleyB0200::DateTime::GetCurrentTimeUtc ();
-    EXPECT_EQ (BE_SQLITE_OK, m_db.SaveCreationDate ());
-   
-    BentleyB0200::DateTime newDate;
-    EXPECT_EQ(BE_SQLITE_ROW, m_db.QueryCreationDate(newDate));
-
-    if ( (newDate.GetYear()==currentDate.GetYear()) && (newDate.GetMonth()==currentDate.GetMonth()) && (newDate.GetDay () == currentDate.GetDay ()) && (newDate.GetHour()==currentDate.GetHour()) && (newDate.GetMinute()==currentDate.GetMinute()) && (newDate.GetSecond()==currentDate.GetSecond()) )
-    {
-        result=true;
-    }
-    EXPECT_TRUE (result);
-
-    EXPECT_EQ (BE_SQLITE_OK, m_db.UpgradeBeSQLiteProfile ());
-
-    m_db.CloseDb ();
-}
-
-//---------------------------------------------------------------------------------------
-// @bsimethod                                Taslim.Murad                   05/17
-//---------------------------------------------------------------------------------------
-TEST_F (BeSQLiteDbTests, AddColumnToTable)
-{
-    SetupDb (L"test1.db");
-    EXPECT_TRUE (m_db.IsDbOpen ());
-
-    ASSERT_EQ (BE_SQLITE_OK, m_db.CreateTable ("TestTable2", "id NUMERIC, name TEXT")) << "Creating table failed.";
-    EXPECT_EQ (BE_SQLITE_OK, m_db.AddColumnToTable ("TestTable2", "TitleId", "INTEGER"));
-
-    bvector<Utf8String> buff;
-    bool res1 = m_db.GetColumns (buff, "TestTable2");
-    EXPECT_EQ (res1, true);
-
-    bool IdStatus = false;
-    IdStatus = buff[2].Equals (Utf8String ("TitleId"));
-    EXPECT_EQ (IdStatus, true);
-
-    EXPECT_EQ (BE_SQLITE_OK, m_db.CreateIndex("newInd", "TestTable2",true,"id",nullptr));
-
-    m_db.CloseDb ();
-}
-
-=======
-// @bsimethod                                Ramanujam.Raman                   05/17
-//---------------------------------------------------------------------------------------
-TEST_F(BeSQLiteDbTests, CreateChangeSetWithSchemaAndDataChanges)
-    {
-    /* Tests that 
-     * 1. Schema and data changes are not allowed to the same tables in the same change set. 
-     * This validates our assumptions in storing transactions and creating revisions 
-     * 2. Schema and data changes can be made to different tables in the same change set. 
-     * This validates our assumptions in allowing this for bridge-framework workflows when
-     * importing v8 legacy schemas. 
-     * */
-    
-    SetupDb(L"RealTest.db");
-
-    DbResult result = m_db.ExecuteSql("CREATE TABLE TestTable1 ([Id] INTEGER PRIMARY KEY, [Column1] REAL)");
-    ASSERT_TRUE(result == BE_SQLITE_OK);
-    result = m_db.ExecuteSql("CREATE TABLE TestTable2 ([Id] INTEGER PRIMARY KEY, [Column1] REAL)");
-    ASSERT_TRUE(result == BE_SQLITE_OK);
-
-    MyChangeTracker changeTracker(m_db);
-    changeTracker.EnableTracking(true);
-
-    // Add row to TestTable1
-    result = m_db.ExecuteSql("INSERT INTO TestTable1 (Column1) values (1.1)");
-    ASSERT_TRUE(result == BE_SQLITE_OK);
-
-    // Add column to TestTable2
-    result = m_db.AddColumnToTable("TestTable2", "Column2", "REAL");
-    ASSERT_TRUE(result == BE_SQLITE_OK);
-
-    // Add row to TestTable2
-    result = m_db.ExecuteSql("INSERT INTO TestTable2 (Column1,Column2) values (1.1,2.2)");
-    ASSERT_TRUE(result == BE_SQLITE_OK);
-
-    // Create change set - succeeds!
-    MyChangeSet changeSet;
-    result = changeSet.FromChangeTrack(changeTracker);
-    ASSERT_TRUE(result == BE_SQLITE_OK); 
-
-    // Add column to TestTable1
-    result = m_db.AddColumnToTable("TestTable1", "Column2", "REAL");
-    ASSERT_TRUE(result == BE_SQLITE_OK);
-
-    // Add row to TestTable 1
-    result = m_db.ExecuteSql("INSERT INTO TestTable1 (Column1,Column2) values (3.3,4.4)");
-    ASSERT_TRUE(result == BE_SQLITE_OK);
-
-    // Create change set - fails!
-    changeSet.Free();
-    result = changeSet.FromChangeTrack(changeTracker);
-    ASSERT_TRUE(result == BE_SQLITE_SCHEMA); // Failure!
-
-    changeTracker.EndTracking();
-    changeSet.Free();
-    m_db.CloseDb();
-    }
-
-//---------------------------------------------------------------------------------------
-// @bsimethod                                Ramanujam.Raman                   05/17
-//---------------------------------------------------------------------------------------
-TEST_F(BeSQLiteDbTests, ApplyChangeSetAfterSchemaChanges)
-    {
-    /* Tests that you can create a change set, make a schema change, and then apply that change 
-     * set to the Db. This validates our assumption that we can merge a schema revision when
-     * there are local changes */
-
-    SetupDb(L"RealTest.db");
-
-    DbResult result = m_db.ExecuteSql("CREATE TABLE TestTable ([Id] INTEGER PRIMARY KEY, [Column1] REAL, [Column2] REAL)");
-    ASSERT_TRUE(result == BE_SQLITE_OK);
-
-    MyChangeTracker changeTracker(m_db);
-    changeTracker.EnableTracking(true);
-
-    // Add row
-    result = m_db.ExecuteSql("INSERT INTO TestTable (Column1,Column2) values (1.1,2.2)");
-    EXPECT_TRUE(result == BE_SQLITE_OK);
-
-    // Create change set
-    MyChangeSet changeSet;
-    result = changeSet.FromChangeTrack(changeTracker);
-    EXPECT_TRUE(result == BE_SQLITE_OK);
-    changeTracker.EndTracking();
-
-    changeSet.Dump("ChangeSet", m_db);
-
-    // Delete all rows
-    result = m_db.ExecuteSql("DELETE FROM TestTable");
-    EXPECT_TRUE(result == BE_SQLITE_OK);
-
-    // Add column 
-    result = m_db.AddColumnToTable("TestTable", "Column3", "REAL");
-    EXPECT_TRUE(result == BE_SQLITE_OK);
-
-    // Apply change set
-    result = changeSet.ApplyChanges(m_db);
-    EXPECT_TRUE(result == BE_SQLITE_OK);
-
-    // Validate
-    Statement stmt;
-    result = stmt.Prepare(m_db, "SELECT Column1 FROM TestTable WHERE Column2=2.2");
-    EXPECT_TRUE(result == BE_SQLITE_OK);
-    result = stmt.Step();
-    EXPECT_TRUE(result == BE_SQLITE_ROW);
-    EXPECT_EQ(1.1, stmt.GetValueDouble(0));
-
-    changeSet.Free();
-    stmt.Finalize();
-    m_db.CloseDb();
-    }
->>>>>>> af4c57ad
-
-
+/*--------------------------------------------------------------------------------------+
+|
+|  $Source: Tests/Published/BeSQLiteDb_Test.cpp $
+|
+|  $Copyright: (c) 2017 Bentley Systems, Incorporated. All rights reserved. $
+|
++--------------------------------------------------------------------------------------*/
+#include "BeSQLitePublishedTests.h"
+#include "BeSQLite/ChangeSet.h"
+#include <vector>
+#include <limits>
+#include <string>
+
+/*---------------------------------------------------------------------------------**//**
+* Test fixture for testing Db
+* @bsimethod                                    Majd.Uddin                   06/12
++---------------+---------------+---------------+---------------+---------------+------*/
+struct BeSQLiteDbTests : public ::testing::Test
+    {
+    public:
+        Db              m_db;
+        DbResult        m_result;
+
+        static DbResult SetupDb(Db& db, WCharCP dbName);
+        void SetupDb(WCharCP dbName);
+        static BeFileName getDbFilePath(WCharCP dbName);
+
+    };
+
+/*---------------------------------------------------------------------------------**//**
+* Creating a new Db for the test
+* @bsimethod                                    Majd.Uddin                   06/12
++---------------+---------------+---------------+---------------+---------------+------*/
+BeFileName BeSQLiteDbTests::getDbFilePath(WCharCP dbName)
+    {
+    BeFileName dbFileName;
+    BeTest::GetHost().GetOutputRoot(dbFileName);
+    dbFileName.AppendToPath(dbName);
+    return dbFileName;
+    }
+
+//---------------------------------------------------------------------------------------
+// Creating a new Db for the test
+// @bsimethod                                    Krischan.Eberle                   12/12
+//+---------------+---------------+---------------+---------------+---------------+------
+DbResult BeSQLiteDbTests::SetupDb(Db& db, WCharCP dbName)
+    {
+    BeFileName temporaryDir;
+    BeTest::GetHost().GetOutputRoot(temporaryDir);
+    BeSQLiteLib::Initialize(temporaryDir);
+
+    BeFileName dbFullName = getDbFilePath(dbName);
+    if (BeFileName::DoesPathExist(dbFullName))
+        BeFileName::BeDeleteFile(dbFullName);
+    DbResult result = db.CreateNewDb(dbFullName.GetNameUtf8().c_str());
+    EXPECT_EQ (BE_SQLITE_OK, result) << "Db Creation failed";
+    return result;
+    }
+
+/*---------------------------------------------------------------------------------**//**
+* Creating a new Db for the test
+* @bsimethod                                    Majd.Uddin                   06/12
++---------------+---------------+---------------+---------------+---------------+------*/
+void BeSQLiteDbTests::SetupDb(WCharCP dbName)
+    {
+    m_result = SetupDb(m_db, dbName);
+    ASSERT_EQ (BE_SQLITE_OK, m_result) << "Db Creation failed";
+    }
+
+/*---------------------------------------------------------------------------------**//**
+* Creating a new Db
+* @bsimethod                                    Majd.Uddin                   06/12
++---------------+---------------+---------------+---------------+---------------+------*/
+TEST_F(BeSQLiteDbTests, CreateNewDb)
+    {
+    SetupDb(L"blank");
+    EXPECT_FALSE (m_db.IsReadonly());
+    EXPECT_TRUE (m_db.IsDbOpen());
+
+    //Verifying it's name
+    Utf8CP dbName = m_db.GetDbFileName();
+    WString strName(dbName, true);
+    WString shortName = strName.substr(strName.length() - 5, strName.length());
+    EXPECT_STREQ (L"blank", shortName.c_str()) << L"The returned DbFileName is not correct. it is: " << shortName.c_str();
+    m_db.CloseDb();
+    EXPECT_FALSE (m_db.IsDbOpen());
+    }
+
+/*---------------------------------------------------------------------------------**//**
+* Opening an existing Db
+* @bsimethod                                    Majd.Uddin                   06/12
++---------------+---------------+---------------+---------------+---------------+------*/
+TEST_F(BeSQLiteDbTests, OpenDb)
+    {
+    SetupDb(L"one.db");
+    EXPECT_TRUE (m_db.IsDbOpen());
+
+    //now close and re-open it
+    m_db.CloseDb();
+    EXPECT_FALSE (m_db.IsDbOpen());
+    m_result = m_db.OpenBeSQLiteDb(getDbFilePath(L"one.db"), Db::OpenParams(Db::OpenMode::Readonly, DefaultTxn::Yes));
+    EXPECT_EQ (BE_SQLITE_OK, m_result);
+    EXPECT_TRUE (m_db.IsDbOpen());
+    }
+
+
+//=======================================================================================
+// @bsiclass                                                    Keith.Bentley   12/14
+//=======================================================================================
+struct TestOtherConnectionDb : Db
+    {
+    int m_changeCount;
+    TestOtherConnectionDb() {m_changeCount=0;}
+    virtual void _OnDbChangedByOtherConnection() override {++m_changeCount; Db::_OnDbChangedByOtherConnection();}
+    };
+
+/*---------------------------------------------------------------------------------**//**
+* Test to ensure that PRAGMA data_version changes when another connection changes a database
+* @bsimethod                                    Keith.Bentley                   12/14
++---------------+---------------+---------------+---------------+---------------+------*/
+TEST_F(BeSQLiteDbTests, TwoConnections)
+    {
+    SetupDb(L"one.db");
+    EXPECT_TRUE (m_db.IsDbOpen());
+    m_db.CloseDb();
+
+    TestOtherConnectionDb db1, db2;
+    DbResult result = db1.OpenBeSQLiteDb(getDbFilePath(L"one.db"), Db::OpenParams(Db::OpenMode::ReadWrite, DefaultTxn::No));
+
+    EXPECT_EQ (BE_SQLITE_OK, result);
+    EXPECT_TRUE (db1.IsDbOpen());
+    
+    result = db2.OpenBeSQLiteDb(getDbFilePath(L"one.db"), Db::OpenParams(Db::OpenMode::ReadWrite, DefaultTxn::No));
+    EXPECT_EQ (BE_SQLITE_OK, result);
+    EXPECT_TRUE (db2.IsDbOpen());
+
+    { // make a change to the database from the first connection
+    Savepoint t1(db1, "tx1");
+    // the first transaction should not call _OnDbChangedByOtherConnection
+    EXPECT_EQ (0, db1.m_changeCount);
+    db1.CreateTable("TEST", "Col1 INTEGER");
+    }
+
+    { // make a change to the database from the second connection
+    Savepoint t2(db2, "tx2");
+    // the first transaction on the second connection should not call _OnDbChangedByOtherConnection
+    EXPECT_EQ (0, db2.m_changeCount);
+    db2.ExecuteSql("INSERT INTO TEST(Col1) VALUES(3)");
+    }
+
+    { // start another transaction on the first connection. This should notice that the second connection changed the db.
+    Savepoint t3(db1, "tx1");
+    EXPECT_EQ (1, db1.m_changeCount);
+    db1.ExecuteSql("INSERT INTO TEST(Col1) VALUES(4)");
+    }
+
+    { // additional changes from the same connnection should not trigger additional calls to _OnDbChangedByOtherConnection
+    Savepoint t3(db1, "tx1");
+    EXPECT_EQ (1, db1.m_changeCount);
+    db1.ExecuteSql("INSERT INTO TEST(Col1) VALUES(5)");
+    }
+
+    }
+
+struct TestBusyRetry : BusyRetry
+    {
+    int m_maxCount;
+    mutable int m_onBusyCalls;
+
+    TestBusyRetry() : m_maxCount(2), m_onBusyCalls(0) {}
+    void Reset() {m_onBusyCalls = 0;}
+
+    virtual int _OnBusy(int count) const
+        {
+        m_onBusyCalls++;
+        if (count >= m_maxCount)
+            return 0;
+
+        return 1;
+        }
+    };
+
+
+TEST_F(BeSQLiteDbTests, Concurrency_UsingSavepoints)
+    {
+    SetupDb(L"one.db");
+    m_db.CloseDb();
+    BeFileName dbname = getDbFilePath(L"one.db");
+
+    // TEST 2 CONNECTIONS
+    TestBusyRetry retry1;
+    TestBusyRetry retry2;
+    retry1.AddRef();
+    retry2.AddRef();
+
+    Db::OpenParams openParams1(Db::OpenMode::ReadWrite, DefaultTxn::No, &retry1);
+    Db::OpenParams openParams2(Db::OpenMode::ReadWrite, DefaultTxn::No, &retry2);
+
+    Db db1, db2;
+    DbResult result = db1.OpenBeSQLiteDb(dbname, openParams1);
+    EXPECT_EQ (BE_SQLITE_OK, result);
+    result = db2.OpenBeSQLiteDb(dbname, openParams2);
+    EXPECT_EQ (BE_SQLITE_OK, result);
+
+    {
+    Savepoint sp1(db1, "DB1", false);
+    Savepoint sp2(db2, "DB2", false, BeSQLiteTxnMode::Immediate);
+
+    result = sp1.Begin();
+    EXPECT_EQ (BE_SQLITE_OK, result);
+    result = sp2.Begin();
+    EXPECT_EQ (BE_SQLITE_OK, result); 
+
+    result = db2.SavePropertyString(PropertySpec("Foo", "DB2"), "Test2");
+    EXPECT_EQ (BE_SQLITE_OK, result);
+
+    result = sp2.Commit();
+    EXPECT_EQ (BE_SQLITE_BUSY, result);
+    EXPECT_EQ (3, retry2.m_onBusyCalls);
+
+    result = sp1.Commit();
+    EXPECT_EQ (BE_SQLITE_OK, result);
+
+    result = sp2.Commit();
+    EXPECT_EQ (BE_SQLITE_OK, result);
+    }
+
+    {
+    retry2.Reset();
+    Savepoint sp1(db1, "DB1", false, BeSQLiteTxnMode::Immediate);
+    Savepoint sp2(db2, "DB2", false, BeSQLiteTxnMode::Immediate);
+
+    result = sp1.Begin();
+    EXPECT_EQ (BE_SQLITE_OK, result);
+    result = sp2.Begin();
+    EXPECT_EQ (BE_SQLITE_BUSY, result); 
+    EXPECT_EQ (3, retry2.m_onBusyCalls);
+    }
+}
+
+/*---------------------------------------------------------------------------------**//**
+* Setting ProjectGuid
+* @bsimethod                                    Majd.Uddin                   06/12
++---------------+---------------+---------------+---------------+---------------+------*/
+TEST_F(BeSQLiteDbTests, SetGuids)
+    {
+    SetupDb(L"SetGuids.db");
+
+    EXPECT_FALSE (m_db.QueryProjectGuid().IsValid());
+    BeGuid projGuid(true);
+    m_db.SaveProjectGuid(projGuid);
+    BeGuid projGuidOut = m_db.QueryProjectGuid();
+
+    EXPECT_TRUE (projGuidOut.IsValid());
+    EXPECT_TRUE (projGuidOut==projGuid);
+
+    // try round-tripping a GUID through a string and back
+    Utf8String guidstr(projGuid.ToString());
+    EXPECT_EQ (SUCCESS, projGuidOut.FromString(guidstr.c_str()));
+    EXPECT_TRUE (projGuidOut==projGuid);
+
+    // roundtrip a GUID that started as a string
+    Utf8CP strGuid = "c69ec318-60d6-4c54-8f58-e34b78fb8110";
+    BeGuid guid;
+    EXPECT_FALSE(guid.IsValid());
+    guid.FromString(strGuid);
+    EXPECT_TRUE(guid.IsValid());
+    EXPECT_STREQ(strGuid, guid.ToString().c_str());
+
+    //get the BeGUID
+    BeSQLite::BeGuid dbGuid = m_db.GetDbGuid();
+    EXPECT_TRUE (dbGuid.IsValid());
+
+    //create a new Db with explicit BeSQLite::BeGuid value
+    Db db2;
+    BeSQLite::BeGuid dbGuid2(100, 400), dbGuid3(false);
+
+    BeFileName dbName2 = getDbFilePath(L"new.db");
+    if (BeFileName::DoesPathExist(dbName2))
+        BeFileName::BeDeleteFile(dbName2);
+
+    m_result = db2.CreateNewDb(dbName2.GetNameUtf8().c_str(), dbGuid2);
+    dbGuid3 = db2.GetDbGuid();
+    EXPECT_TRUE (dbGuid3.IsValid());
+    //get the BriefcaseId
+    BeBriefcaseId repId = m_db.GetBriefcaseId();
+    EXPECT_TRUE (repId.IsValid());
+    EXPECT_EQ (0, repId.GetValue());
+    }
+
+/*---------------------------------------------------------------------------------**//**
+* Attach and then Detach Db
+* @bsimethod                                    Majd.Uddin                   06/12
++---------------+---------------+---------------+---------------+---------------+------*/
+TEST_F(BeSQLiteDbTests, AttachDb)
+    {
+    SetupDb(L"Main.db");
+    Db db2;
+    BeFileName dbName2 = getDbFilePath(L"sub.db");
+    if (BeFileName::DoesPathExist(dbName2))
+        BeFileName::BeDeleteFile(dbName2);
+    m_result = db2.CreateNewDb(dbName2.GetNameUtf8().c_str());
+    ASSERT_EQ (BE_SQLITE_OK, m_result) << "Db Creation failed";
+
+    m_result = m_db.AttachDb(db2.GetDbFileName(), "Attachment1");
+    EXPECT_EQ (BE_SQLITE_OK, m_result) << "AttachDb() failed";
+    m_result = m_db.DetachDb("Attachment1");
+    EXPECT_EQ (BE_SQLITE_OK, m_result) << "DetachDb() failed";
+
+    //crash on DetachDb on incorrect alias
+    //m_result = m_db.DetachDb ("Aaaaa");
+
+    //AttachDb() passes for any values
+    m_result = m_db.AttachDb(getDbFilePath(L"dummy.db").GetNameUtf8().c_str(), "dummy");
+    EXPECT_EQ (BE_SQLITE_OK, m_result);
+
+    }
+
+//---------------------------------------------------------------------------------------
+// @bsimethod                                    Majd.Uddin                   07/15
+//+---------------+---------------+---------------+---------------+---------------+------
+TEST_F(BeSQLiteDbTests, RenameAndDropTable)
+{
+    SetupDb(L"RenameAndDropTable.db");
+
+    Utf8CP testTableName = "TestTable";
+    EXPECT_FALSE(m_db.TableExists(testTableName)) << "Table '" << testTableName << "' is expected to not exist.";
+    EXPECT_EQ(BE_SQLITE_OK, m_db.CreateTable(testTableName, "id NUMERIC, name TEXT")) << "Creating test table '" << testTableName << "' failed.";
+    EXPECT_TRUE(m_db.TableExists(testTableName)) << "Table '" << testTableName << "' is expected to exist as it was created right before this check.";
+
+    // Now rename the table
+    Utf8CP newTableName = "TestTable2";
+    EXPECT_TRUE(BE_SQLITE_OK == m_db.RenameTable(testTableName, newTableName));
+    EXPECT_FALSE(m_db.TableExists(testTableName)) << "Table '" << testTableName << "' is expected to not exist.";
+    EXPECT_TRUE(m_db.TableExists(newTableName)) << "Table '" << testTableName << "' is expected to exist as it was created right before this check.";
+
+    // Now let's drop it
+    EXPECT_EQ(BE_SQLITE_OK, m_db.DropTable(newTableName));
+    EXPECT_FALSE(m_db.TableExists(newTableName)) << "Table '" << testTableName << "' is expected to not exist.";
+
+    m_db.CloseDb();
+}
+
+//---------------------------------------------------------------------------------------
+// @bsimethod                                    Majd.Uddin                   07/15
+//+---------------+---------------+---------------+---------------+---------------+------
+TEST_F(BeSQLiteDbTests, GetLastRowId)
+{
+    SetupDb(L"explainQuery.db");
+
+    ASSERT_EQ(BE_SQLITE_OK, m_db.CreateTable("TestTable", "id NUMERIC, name TEXT")) << "Creating table failed.";
+
+    EXPECT_EQ(BE_SQLITE_OK, m_db.ExecuteSql("INSERT INTO TestTable Values(1, 'test')"));
+    int64_t rowId = m_db.GetLastInsertRowId();
+    EXPECT_EQ(1, rowId);
+
+    EXPECT_EQ(BE_SQLITE_OK, m_db.ExecuteSql("INSERT INTO TestTable Values(2, 'test2')"));
+    rowId = m_db.GetLastInsertRowId();
+    EXPECT_EQ(2, rowId);
+
+    ASSERT_EQ(BE_SQLITE_OK, m_db.CreateTable("TestTable2", "id NUMERIC, name TEXT")) << "Creating table failed.";
+    EXPECT_EQ(BE_SQLITE_OK, m_db.ExecuteSql("INSERT INTO TestTable2 Values(1, 'test')"));
+    rowId = m_db.GetLastInsertRowId();
+    EXPECT_EQ(1, rowId);
+    
+    m_db.CloseDb();
+}
+
+//---------------------------------------------------------------------------------------
+// @bsimethod                                    Majd.Uddin                   07/15
+//+---------------+---------------+---------------+---------------+---------------+------
+TEST_F(BeSQLiteDbTests, QueryCreationDate)
+{
+    SetupDb(L"CreationDate.db");
+    
+    DateTime creationDate;
+    //CreationDate is only inserted by Publishers/Convertors? And always return an error
+    EXPECT_EQ(BE_SQLITE_ERROR, m_db.QueryCreationDate(creationDate));
+
+    m_db.CloseDb();
+}
+//---------------------------------------------------------------------------------------
+// @bsimethod                                    Krischan.Eberle                   01/13
+//+---------------+---------------+---------------+---------------+---------------+------
+TEST_F(BeSQLiteDbTests, TableExists)
+    {
+    SetupDb(L"tableexists.db");
+
+    Utf8CP testTableName = "testtable";
+
+    EXPECT_FALSE (m_db.TableExists(testTableName)) << "Table '" << testTableName << "' is expected to not exist.";
+
+    EXPECT_EQ (BE_SQLITE_OK, m_db.CreateTable(testTableName, "id NUMERIC, name TEXT")) << "Creating test table '" << testTableName << "' failed.";
+
+    EXPECT_TRUE (m_db.TableExists(testTableName)) << "Table '" << testTableName << "' is expected to exist as it was created right before this check.";
+
+    //now test with closed connection
+    m_db.CloseDb();
+    }
+
+//---------------------------------------------------------------------------------------
+// @bsimethod                                    Krischan.Eberle                   07/14
+//+---------------+---------------+---------------+---------------+---------------+------
+TEST_F (BeSQLiteDbTests, BlobTest)
+    {
+    SetupDb(L"blobtest.db");
+
+    Utf8CP testTableName = "testtable";
+    ASSERT_EQ (BE_SQLITE_OK, m_db.CreateTable(testTableName, "val BLOB")) << "Creating test table '" << testTableName << "' failed.";
+
+    const int64_t expectedValue = 123456789LL;
+    Statement insertStmt;
+    ASSERT_EQ (BE_SQLITE_OK, insertStmt.Prepare(m_db, "INSERT INTO testtable (val) VALUES (?)"));
+
+    ASSERT_EQ (BE_SQLITE_OK, insertStmt.BindBlob(1, &expectedValue, sizeof (expectedValue), Statement::MakeCopy::Yes));
+    ASSERT_EQ (BE_SQLITE_DONE, insertStmt.Step());
+
+    Statement selectStmt;
+    ASSERT_EQ (BE_SQLITE_OK, selectStmt.Prepare(m_db, "SELECT val FROM testtable LIMIT 1"));
+    ASSERT_EQ (BE_SQLITE_ROW, selectStmt.Step());
+
+    void const* actualBlob = selectStmt.GetValueBlob(0);
+    int64_t actualValue = -1LL;
+    memcpy(&actualValue, actualBlob, sizeof (actualValue));
+    ASSERT_EQ (expectedValue, actualValue);
+
+    int actualBlobSize = selectStmt.GetColumnBytes(0);
+    ASSERT_EQ ((int) sizeof(int64_t), actualBlobSize);
+
+    //now read Int64 directly
+    selectStmt.Reset();
+    ASSERT_EQ (BE_SQLITE_ROW, selectStmt.Step());
+    ASSERT_EQ (0LL, selectStmt.GetValueInt64(0)) << "is expected to not convert the blob implicitly to the expected int64_t";
+    }
+
+//---------------------------------------------------------------------------------------
+// @bsimethod                                    Krischan.Eberle                   03/16
+//+---------------+---------------+---------------+---------------+---------------+------
+TEST_F(BeSQLiteDbTests, BigUInt64Test)
+    {
+    SetupDb(L"biguint64test.db");
+
+    Utf8CP testTableName = "testtable";
+    ASSERT_EQ(BE_SQLITE_OK, m_db.CreateTable(testTableName, "id INTEGER PRIMARY KEY, val INTEGER")) << "Creating test table '" << testTableName << "' failed.";
+
+    const uint64_t bigNumber = ((uint64_t) std::numeric_limits<int64_t>::max()) + 100;
+    ASSERT_TRUE(static_cast<int64_t>(bigNumber) < 0) << "Ensure the uint64 is larger than the max of int64";
+
+    auto assertUInt64 = [] (Db const& db, int64_t id, uint64_t expected)
+        {
+        CachedStatementPtr selectStmt = db.GetCachedStatement("SELECT val FROM testtable WHERE id=?");
+        ASSERT_TRUE(selectStmt != nullptr);
+        ASSERT_EQ(BE_SQLITE_OK, selectStmt->BindInt64(1, id));
+        ASSERT_EQ(BE_SQLITE_ROW, selectStmt->Step());
+        ASSERT_EQ(expected, selectStmt->GetValueUInt64(0));
+        ASSERT_EQ(expected, (uint64_t) selectStmt->GetValueInt64(0));
+        };
+
+    {
+    Statement insertStmt;
+    ASSERT_EQ(BE_SQLITE_OK, insertStmt.Prepare(m_db, "INSERT INTO testtable(val) VALUES (?)"));
+
+    ASSERT_EQ(BE_SQLITE_OK, insertStmt.BindUInt64(1, bigNumber));
+    ASSERT_EQ(BE_SQLITE_DONE, insertStmt.Step());
+    assertUInt64(m_db, m_db.GetLastInsertRowId(), bigNumber);
+    }
+
+
+    {
+    Utf8String sql;
+    sql.Sprintf("INSERT INTO testtable(val) VALUES (%lld)", bigNumber);
+    Statement insertStmt;
+    ASSERT_EQ(BE_SQLITE_OK, insertStmt.Prepare(m_db, sql.c_str()));
+    ASSERT_EQ(BE_SQLITE_DONE, insertStmt.Step());
+    assertUInt64(m_db, m_db.GetLastInsertRowId(), bigNumber);
+    }
+
+    }
+/*---------------------------------------------------------------------------------**//**
+* Save and Query PropertyString
+* @bsimethod                                    Majd.Uddin                   06/12
++---------------+---------------+---------------+---------------+---------------+------*/
+TEST_F(BeSQLiteDbTests, PropertyString)
+    {
+    SetupDb(L"props.db");
+
+    PropertySpec spec1("TestSpec", "TestApplication");
+    Utf8String stringValue("This is test value");
+    
+    m_result = m_db.SavePropertyString(spec1, stringValue); 
+    EXPECT_EQ (BE_SQLITE_OK, m_result) << "SavePropertyString failed";
+    EXPECT_TRUE (m_db.HasProperty(spec1));
+
+    Utf8String stringValue2;
+    m_result = m_db.QueryProperty(stringValue2, spec1);
+    EXPECT_EQ (BE_SQLITE_ROW, m_result);
+    
+    EXPECT_STREQ (stringValue.c_str(), stringValue2.c_str());
+    }
+
+/*---------------------------------------------------------------------------------**//**
+* Save and Query Property
+* @bsimethod                                    Majd.Uddin                   06/12
++---------------+---------------+---------------+---------------+---------------+------*/
+TEST_F(BeSQLiteDbTests, Property)
+    {
+    SetupDb(L"Props2.db");
+
+    PropertySpec spec1("TestSpec", "TestApplication");
+    m_result = m_db.SaveProperty(spec1, L"Any Value", 10, 400, 10); 
+    EXPECT_EQ (BE_SQLITE_OK, m_result) << "SaveProperty failed";
+    
+    EXPECT_TRUE (m_db.HasProperty(spec1, 400, 10));
+
+    Utf8CP buffer[10];
+    m_result = m_db.QueryProperty(buffer, 10, spec1, 400, 10);
+    EXPECT_EQ (BE_SQLITE_ROW, m_result);
+    //EXPECT_TRUE (false) << buffer;
+
+    m_result = m_db.DeleteProperty(spec1, 400, 10);
+    EXPECT_EQ (BE_SQLITE_DONE, m_result) << "DeleteProperty failed";
+    EXPECT_FALSE (m_db.HasProperty(spec1, 400, 10));
+    }
+
+/*---------------------------------------------------------------------------------**//**
+* @bsimethod                                    Keith.Bentley                   12/12
++---------------+---------------+---------------+---------------+---------------+------*/
+TEST_F(BeSQLiteDbTests, CachedProperties)
+    {
+    SetupDb(L"Props3.db");
+
+    Byte values[] = {1,2,3,4,5,6};
+    PropertySpec spec1("TestSpec", "CachedProp", PropertySpec::Mode::Cached);
+    m_result = m_db.SaveProperty(spec1, values, sizeof(values), 400, 10); 
+    EXPECT_TRUE (m_db.HasProperty(spec1, 400, 10));
+
+    PropertySpec spec2("TestSpec", "CachedProp2", PropertySpec::Mode::Cached);
+    m_result = m_db.SaveProperty(spec2, values, sizeof(values));
+    EXPECT_TRUE (m_db.HasProperty(spec2));
+
+    Utf8CP spec3Val="Spec 3 value";
+    PropertySpec spec3("Spec3", "CachedProp", PropertySpec::Mode::Cached);
+    m_result = m_db.SavePropertyString(spec3, spec3Val);
+    EXPECT_TRUE (m_db.HasProperty(spec3));
+
+    Utf8String origStr = "String value";
+    m_result = m_db.SavePropertyString(spec1, origStr, 400, 10);
+
+    Byte buffer[10];
+    m_result = m_db.QueryProperty(buffer, sizeof(values), spec1, 400, 10);
+    EXPECT_EQ (BE_SQLITE_ROW, m_result);
+    EXPECT_TRUE(0==memcmp(values, buffer, sizeof(values)));
+
+    Byte values2[] = {10,20};
+    m_result = m_db.SaveProperty(spec1, values2, sizeof(values2), 400, 10); 
+
+    m_db.SaveChanges();
+
+    Utf8String strval;
+    m_result = m_db.QueryProperty(strval, spec1, 400, 10);
+    EXPECT_EQ (BE_SQLITE_ROW, m_result);
+    EXPECT_TRUE(0==strval.CompareTo(origStr));
+
+    m_result = m_db.QueryProperty(strval, spec2);
+    EXPECT_EQ (BE_SQLITE_ROW, m_result);
+    EXPECT_TRUE(0==strval.CompareTo(""));
+
+    m_result = m_db.QueryProperty(buffer, sizeof(values), spec2);
+    EXPECT_EQ (BE_SQLITE_ROW, m_result);
+    EXPECT_TRUE(0==memcmp(values, buffer, sizeof(values)));
+
+    m_result = m_db.QueryProperty(strval, spec3);
+    EXPECT_EQ (BE_SQLITE_ROW, m_result);
+    EXPECT_TRUE(0==strval.CompareTo(spec3Val));
+    //EXPECT_TRUE (false) << buffer;
+
+    m_result = m_db.DeleteProperty(spec1, 400, 10);
+    EXPECT_EQ (BE_SQLITE_DONE, m_result) << "DeleteProperty failed";
+    EXPECT_FALSE (m_db.HasProperty(spec1, 400, 10));
+
+    Utf8String val2Str = "value 2";
+    m_result = m_db.SavePropertyString(spec1, val2Str, 400, 10);
+
+    if (true)
+        {
+        Savepoint savepoint(m_db, "intermediate");
+        m_result = m_db.SavePropertyString(spec1, "ChangedStr", 400, 10);
+        savepoint.Cancel();
+        }
+
+    m_result = m_db.QueryProperty(strval, spec1, 400, 10);
+    EXPECT_EQ (BE_SQLITE_ROW, m_result);
+    EXPECT_TRUE(0==strval.CompareTo(val2Str));
+    EXPECT_TRUE (m_db.HasProperty(spec1, 400, 10));
+    }
+
+/*---------------------------------------------------------------------------------**//**
+* Save and Query BriefcaseLocal Values
+* @bsimethod                                    Majd.Uddin                   06/12
++---------------+---------------+---------------+---------------+---------------+------*/
+TEST_F(BeSQLiteDbTests, BriefcaseLocalValues)
+    {
+    SetupDb(L"local.db");
+    
+    //Working with RLVs through RLVCache
+    int val = -1345;
+    Utf8CP testPropValueName = "TestProp";
+    size_t rlvIndex = 0;
+    ASSERT_EQ (BE_SQLITE_OK, m_db.GetBLVCache().Register(rlvIndex, testPropValueName));
+    m_result = m_db.GetBLVCache().SaveValue(rlvIndex, val);
+    EXPECT_EQ (BE_SQLITE_OK, m_result) << "SaveBriefcaseLocalValue failed";
+
+    uint64_t actualVal = -1LL;
+    m_result = m_db.GetBLVCache().QueryValue(actualVal, rlvIndex);
+    EXPECT_EQ (BE_SQLITE_OK, m_result);
+    EXPECT_EQ (val, (int) actualVal);
+
+    m_db.SaveChanges();
+
+    actualVal = -1LL;
+    m_result = m_db.GetBLVCache().QueryValue(actualVal, rlvIndex);
+    EXPECT_EQ (BE_SQLITE_OK, m_result);
+    EXPECT_EQ (val, (int) actualVal);
+
+    ASSERT_TRUE (m_db.GetBLVCache().TryGetIndex(rlvIndex, testPropValueName));
+    ASSERT_FALSE (m_db.GetBLVCache().TryGetIndex(rlvIndex, "GarbageProp"));
+
+    ASSERT_EQ (BE_SQLITE_ERROR, m_db.GetBLVCache().Register(rlvIndex, testPropValueName));
+
+    //Work with RLVs directly
+    Utf8CP testProp2 = "TestProp2";
+    m_result = m_db.SaveBriefcaseLocalValue(testProp2, "Test Value");
+    EXPECT_EQ(BE_SQLITE_DONE, m_result);
+
+    Utf8String val2 = "None";
+    m_result = m_db.QueryBriefcaseLocalValue(val2, testProp2);
+    EXPECT_EQ(BE_SQLITE_ROW, m_result);
+    EXPECT_STREQ("Test Value", val2.c_str());
+    
+    m_db.CloseDb();
+    }
+
+
+/*---------------------------------------------------------------------------------**//**
+* Simulate a LineStyle bim case
+* @bsimethod                                    Majd.Uddin                   06/12
++---------------+---------------+---------------+---------------+---------------+------*/
+TEST_F(BeSQLiteDbTests, linestyleDB)
+    {
+    SetupDb(L"linestyle.db");
+
+    //creating a table
+    EXPECT_EQ (BE_SQLITE_OK, m_db.CreateTable("linestyles", "lsId NUMERIC, lsName TEXT"));
+    EXPECT_TRUE (m_db.TableExists("linestyles"));
+    EXPECT_TRUE (m_db.ColumnExists("linestyles", "lsId"));
+
+    //Add data
+    ASSERT_EQ (BE_SQLITE_OK, m_db.ExecuteSql("INSERT INTO linestyles (lsId, lsName) values (10, 'ARROW')"));
+
+    //Dump the result for display
+    m_db.DumpSqlResults("SELECT * from linestyles");
+    }
+
+#ifdef PUBLISHER_WONT_PUBLISH_EXPIRED_FILES
+/*---------------------------------------------------------------------------------**//**
+* @bsimethod                                                    Sam.Wilson      06/14
++---------------+---------------+---------------+---------------+---------------+------*/
+TEST(BeSQLiteDbOpenTest, Expired)
+    {
+    BeFileName tempDir;
+    BeTest::GetHost().GetTempDir(tempDir);
+    BeSQLiteLib::Initialize(tempDir);
+    
+    BeFileName docDir;
+    BeTest::GetHost().GetDocumentsRoot(docDir);
+
+    BeFileName expiredFileNameW (docDir);
+    expiredFileNameW.AppendToPath(L"Bim");
+    expiredFileNameW.AppendToPath(L"expired.ibim");
+    ASSERT_TRUE( BeFileName::DoesPathExist(expiredFileNameW) );
+
+    Utf8String expiredFileName(expiredFileNameW);
+
+    BeSQLite::Db::OpenParams parms(BeSQLite::Db::OpenMode::Readonly);
+
+    BeSQLite::Db db;
+    ASSERT_TRUE( db.OpenBeSQLiteDb(expiredFileName.c_str(), parms) == BE_SQLITE_OK );
+    ASSERT_TRUE( db.IsDbOpen() );
+    ASSERT_TRUE( db.IsExpired() );
+    DateTime xdate;
+    ASSERT_TRUE( db.GetExpirationDate(xdate) == BE_SQLITE_OK );
+    ASSERT_TRUE( DateTime::Compare(DateTime::GetCurrentTimeUtc(), xdate) != DateTime::CompareResult::EarlierThan );
+
+    db.CloseDb();
+    }
+#endif
+
+/*---------------------------------------------------------------------------------**//**
+* @bsimethod                                                    Sam.Wilson      06/14
++---------------+---------------+---------------+---------------+---------------+------*/
+TEST(BeSQLiteDbOpenTest, Expired2)
+    {
+    BeFileName tempDir;
+    BeTest::GetHost().GetTempDir(tempDir);
+    BeSQLiteLib::Initialize(tempDir);
+    
+    Utf8String expiredFileName;
+    if (true)
+        {
+        BeFileName dbFullName = BeSQLiteDbTests::getDbFilePath(L"expired2.ibim");
+        if (BeFileName::DoesPathExist(dbFullName))
+            BeFileName::BeDeleteFile(dbFullName);
+        BeSQLite::Db db;
+        BeSQLite::Db::CreateParams createParms;
+        createParms.SetExpirationDate(DateTime::GetCurrentTimeUtc());
+        ASSERT_EQ( BE_SQLITE_OK, db.CreateNewDb(dbFullName.GetNameUtf8().c_str(), BeSQLite::BeGuid(), createParms) );
+        ASSERT_TRUE( db.IsDbOpen() );
+        ASSERT_TRUE( db.IsExpired() );
+        expiredFileName.assign(db.GetDbFileName());
+        }    
+
+    BeSQLite::Db::OpenParams parms(BeSQLite::Db::OpenMode::Readonly);
+
+    BeSQLite::Db db;
+    ASSERT_TRUE( db.OpenBeSQLiteDb(expiredFileName.c_str(), parms) == BE_SQLITE_OK );
+    ASSERT_TRUE( db.IsDbOpen() );
+    ASSERT_TRUE( db.IsExpired() );
+    DateTime xdate;
+    ASSERT_TRUE( db.QueryExpirationDate(xdate) == BE_SQLITE_ROW );
+    ASSERT_TRUE( DateTime::Compare(DateTime::GetCurrentTimeUtc(), xdate) != DateTime::CompareResult::EarlierThan );
+
+    db.CloseDb();
+    }
+
+struct BeSQLiteEmbeddedFileTests : BeSQLiteDbTests
+    {
+protected:
+    //---------------------------------------------------------------------------------------
+    // @bsimethod                                     Muhammad Hassan                  5/15
+    //+---------------+---------------+---------------+---------------+---------------+------
+    void deleteExistingFile(BeFileName filePath)
+        {
+        if (BeFileName::DoesPathExist(filePath.GetName()))
+            {
+            // Delete any previously exported file
+            BeFileNameStatus fileDeleteStatus = BeFileName::BeDeleteFile(filePath.GetName());
+            ASSERT_EQ(BeFileNameStatus::Success, fileDeleteStatus);
+            }
+        }
+    };
+
+//---------------------------------------------------------------------------------------
+// @bsimethod                                     Muhammad Hassan                  12/14
+//+---------------+---------------+---------------+---------------+---------------+------
+TEST_F(BeSQLiteEmbeddedFileTests, ReplaceExistingEmbeddedFile)
+    {
+    SetupDb(L"embeddedfiles.db");
+
+    //test file
+    //  Using a much larger file so I could check that the embedded blobs were removed from the BE_Prop table.
+    Utf8CP testFileNameOld = "Bentley_Standard_CustomAttributes.01.13.ecschema.xml";
+    WString testFileNameOldW(testFileNameOld, BentleyCharEncoding::Utf8);
+
+    BeFileName testFilePathOld;
+    BeTest::GetHost().GetDgnPlatformAssetsDirectory(testFilePathOld);
+    testFilePathOld.AppendToPath(L"ECSchemas");
+    testFilePathOld.AppendToPath(L"Standard");
+    testFilePathOld.AppendToPath(testFileNameOldW.c_str());
+
+    //INSERT scenario
+    DbEmbeddedFileTable& embeddedFileTable = m_db.EmbeddedFiles();
+    DbResult stat = BE_SQLITE_OK;
+    DateTime expectedLastModified = DateTime::GetCurrentTimeUtc();
+
+    BeBriefcaseBasedId embeddedFileId = embeddedFileTable.Import(&stat, testFileNameOld, testFilePathOld.GetNameUtf8().c_str(), ".xml", nullptr, &expectedLastModified);
+    ASSERT_EQ(BE_SQLITE_OK, stat);
+    ASSERT_TRUE(embeddedFileId.IsValid());
+
+    BeFileName testFilePath;
+    BeTest::GetHost().GetDgnPlatformAssetsDirectory(testFilePath);
+    testFilePath.AppendToPath(L"ECSchemas");
+    testFilePath.AppendToPath(L"Standard");
+    testFilePath.AppendToPath(testFileNameOldW.c_str());
+    ASSERT_EQ(BE_SQLITE_OK, embeddedFileTable.Replace(testFileNameOld, testFilePath.GetNameUtf8().c_str()));
+
+    //Query to check that embedded blobs were removed form BE_Prop
+    Statement stmt;
+    DbResult dbr = stmt.Prepare(m_db, "SELECT * FROM " BEDB_TABLE_Property " WHERE Id=? AND SubId>0");
+    ASSERT_EQ(BE_SQLITE_OK, dbr);
+    stmt.BindId(1, embeddedFileId);
+    dbr = stmt.Step();
+    ASSERT_EQ(BE_SQLITE_DONE, dbr);
+
+    BeFileName exportFilePath;
+    BeTest::GetHost().GetOutputRoot(exportFilePath);
+    exportFilePath.AppendToPath(testFileNameOldW.c_str());
+    deleteExistingFile(exportFilePath);
+    ASSERT_EQ(BE_SQLITE_OK, embeddedFileTable.Export(exportFilePath.GetNameUtf8().c_str(), testFileNameOld));
+    }
+
+//---------------------------------------------------------------------------------------
+// @bsimethod                                     Muhammad Hassan                  12/14
+//+---------------+---------------+---------------+---------------+---------------+------
+TEST_F(BeSQLiteEmbeddedFileTests, ReadAddNewEntrySaveEmbeddedFile)
+    {
+    SetupDb(L"embeddedfiles.db");
+
+    //test file
+    //  Used a fairly large file for this to verify that it correctly handles files that are larger than one blob.
+    Utf8CP testFileName = "Bentley_Standard_CustomAttributes.01.13.ecschema.xml";
+    WString testFileNameW(testFileName, BentleyCharEncoding::Utf8);
+
+    BeFileName testFilePath;
+    BeTest::GetHost().GetDgnPlatformAssetsDirectory(testFilePath);
+    testFilePath.AppendToPath(L"ECSchemas");
+    testFilePath.AppendToPath(L"Standard");
+    testFilePath.AppendToPath(testFileNameW.c_str());
+
+    //INSERT scenario
+    DbEmbeddedFileTable& embeddedFileTable = m_db.EmbeddedFiles();
+    DbResult stat = BE_SQLITE_OK;
+    DateTime expectedLastModified = DateTime::GetCurrentTimeUtc();
+    double expectedLastModifiedJd = 0.0;
+    ASSERT_EQ(SUCCESS, expectedLastModified.ToJulianDay(expectedLastModifiedJd));
+
+    BeBriefcaseBasedId embeddedFileId = embeddedFileTable.Import(&stat, testFileName, testFilePath.GetNameUtf8().c_str(), ".xml", nullptr, &expectedLastModified);
+    ASSERT_EQ(BE_SQLITE_OK, stat);
+    ASSERT_TRUE(embeddedFileId.IsValid());
+
+    Utf8CP NewFileName = "Copy_Bentley_Standard_CustomAttributes.01.13.ecschema.xml";
+    WString NewFileNameW(NewFileName, BentleyCharEncoding::Utf8);
+    ASSERT_EQ(BE_SQLITE_OK, embeddedFileTable.AddEntry(NewFileName, "xml"));
+
+    uint64_t size = 0;
+    ASSERT_EQ(embeddedFileId, embeddedFileTable.QueryFile(testFileName, &size));
+    ASSERT_TRUE(size > 0);
+
+    bvector<Byte> buffer;
+    ASSERT_EQ(BE_SQLITE_OK, embeddedFileTable.Read(buffer, testFileName));
+    ASSERT_TRUE(size == buffer.size());
+    //Save the data with compression and than read again to verify that the data is unchanged.
+    ASSERT_EQ(BE_SQLITE_OK, embeddedFileTable.Save(buffer.data(), size, NewFileName));
+    bvector<Byte> buffer2;
+    ASSERT_EQ(BE_SQLITE_OK, embeddedFileTable.Read(buffer2, NewFileName));
+    ASSERT_TRUE(buffer.size() == buffer2.size());
+    ASSERT_EQ(0, memcmp(&buffer[0], &buffer2[0], buffer.size()));
+
+    //Now save data without compression and read it again and read it again to verify that the data is unchanged.
+    ASSERT_EQ(BE_SQLITE_OK, embeddedFileTable.Save(buffer.data(), size, NewFileName, nullptr, false));
+    ASSERT_EQ(BE_SQLITE_OK, embeddedFileTable.Read(buffer2, NewFileName));
+    ASSERT_TRUE(buffer.size() == buffer2.size());
+    ASSERT_EQ(0, memcmp(&buffer[0], &buffer2[0], buffer.size()));
+
+    BeFileName exportFilePathOld;
+    BeTest::GetHost().GetOutputRoot(exportFilePathOld);
+    exportFilePathOld.AppendToPath(testFileNameW.c_str());
+    deleteExistingFile(exportFilePathOld);
+
+    BeFileName exportFilePath;
+    BeTest::GetHost().GetOutputRoot(exportFilePath);
+    exportFilePath.AppendToPath(NewFileNameW.c_str());
+    deleteExistingFile(exportFilePath);
+
+    //NewFileName now refers to a file that was embedded without compression. Verify that Export works for this file and for the original file aswell.
+    ASSERT_EQ(BE_SQLITE_OK, embeddedFileTable.Export(exportFilePathOld.GetNameUtf8().c_str(), testFileName));
+    ASSERT_EQ(BE_SQLITE_OK, embeddedFileTable.Export(exportFilePath.GetNameUtf8().c_str(), NewFileName));
+    }
+
+//---------------------------------------------------------------------------------------
+// @bsimethod                                     Muhammad Hassan                  12/14
+//+---------------+---------------+---------------+---------------+---------------+------
+TEST_F(BeSQLiteEmbeddedFileTests, ImportExportEmptyFile)
+    {
+    SetupDb(L"embeddedfiles.db");
+
+    //test file
+    Utf8CP testFileName = "EmptyFile.txt";
+    BeFileName testFilePath;
+    BeTest::GetHost().GetOutputRoot(testFilePath);
+    testFilePath.AppendToPath(WString(testFileName, BentleyCharEncoding::Utf8).c_str());
+    deleteExistingFile(testFilePath);
+
+    BeFile testFile;
+    ASSERT_EQ(BeFileStatus::Success, testFile.Create(testFilePath.c_str()));
+
+    //INSERT scenario
+    DbEmbeddedFileTable& embeddedFileTable = m_db.EmbeddedFiles();
+    DbResult stat = BE_SQLITE_OK;
+    DateTime expectedLastModified = DateTime::GetCurrentTimeUtc();
+    double expectedLastModifiedJd = 0.0;
+    ASSERT_EQ(SUCCESS, expectedLastModified.ToJulianDay(expectedLastModifiedJd));
+
+    BeBriefcaseBasedId embeddedFileId = embeddedFileTable.Import(&stat, testFileName, testFilePath.GetNameUtf8().c_str(), "txt", nullptr, &expectedLastModified);
+    ASSERT_EQ(BE_SQLITE_OK, stat);
+    ASSERT_TRUE(embeddedFileId.IsValid());
+
+    BeFileName testFileOutPath;
+    BeTest::GetHost().GetOutputRoot(testFileOutPath);
+    testFileOutPath.AppendToPath(L"EmptyFileOut.txt");
+    deleteExistingFile(testFileOutPath);
+    ASSERT_EQ(BE_SQLITE_OK, embeddedFileTable.Export(testFileOutPath.GetNameUtf8().c_str(), testFileName));
+    }
+
+//---------------------------------------------------------------------------------------
+// @bsimethod                                     Muhammad Hassan                  12/14
+//+---------------+---------------+---------------+---------------+---------------+------
+TEST_F(BeSQLiteEmbeddedFileTests, EmbedFileWithInvalidPath)
+    {
+    SetupDb(L"embeddedfiles.db");
+
+    //test file
+    Utf8CP testFileName = "StartupCompany.json";
+    WString testFileNameW(testFileName, BentleyCharEncoding::Utf8);
+
+    //Test File Path
+    BeFileName testFilePath;
+    testFilePath.AppendToPath(testFileNameW.c_str());
+
+    //INSERT scenario
+    DbEmbeddedFileTable& embeddedFileTable = m_db.EmbeddedFiles();
+    DbResult stat = BE_SQLITE_OK;
+    DateTime expectedLastModified = DateTime::GetCurrentTimeUtc();
+    double expectedLastModifiedJd = 0.0;
+    ASSERT_EQ(SUCCESS, expectedLastModified.ToJulianDay(expectedLastModifiedJd));
+
+    BeBriefcaseBasedId embeddedFileId = embeddedFileTable.Import(&stat, testFileName, testFilePath.GetNameUtf8().c_str(), "JSON", nullptr, &expectedLastModified);
+    ASSERT_EQ(BE_SQLITE_ERROR_FileNotFound, stat);
+    ASSERT_FALSE(embeddedFileId.IsValid());
+    }
+
+struct MyChangeTracker : ChangeTracker
+    {
+    MyChangeTracker(DbR db) : ChangeTracker("Test") { SetDb(&db); }
+    virtual OnCommitStatus _OnCommit(bool isCommit, Utf8CP operation) override { BeAssert(false); return OnCommitStatus::Abort; }
+    };
+
+struct MyChangeSet : ChangeSet
+    {
+    virtual ConflictResolution _OnConflict(ConflictCause clause, Changes::Change iter) { BeAssert(false); return ConflictResolution::Abort; }
+    };
+
+//---------------------------------------------------------------------------------------
+// @bsimethod                                Ramanujam.Raman                   10/16
+//---------------------------------------------------------------------------------------
+TEST_F(BeSQLiteDbTests, RealUpdateTest)
+    {
+    SetupDb(L"RealTest.db");
+
+    DbResult result = m_db.ExecuteSql("CREATE TABLE TestTable ([Id] INTEGER PRIMARY KEY, [ZeroReal] REAL, [IntegralReal] REAL, [FractionalReal] REAL)");
+    ASSERT_TRUE(result == BE_SQLITE_OK);
+
+    /* Baseline: Entry with just null-s */
+    result = m_db.ExecuteSql("INSERT INTO TestTable (ZeroReal,IntegralReal,FractionalReal) values (null, 1.0, 1.1)");
+    ASSERT_TRUE(result == BE_SQLITE_OK);
+
+    int64_t rowId = m_db.GetLastInsertRowId();
+    ASSERT_EQ(1, rowId);
+
+    MyChangeTracker changeTracker(m_db);
+    changeTracker.EnableTracking(true);
+
+    /* Test 1: Update null with 0.0 */
+    result = m_db.ExecuteSql("UPDATE TestTable SET ZeroReal=0.0, IntegralReal=1.0, FractionalReal=1.1  WHERE ROWID=1");
+    ASSERT_TRUE(result == BE_SQLITE_OK);
+    ASSERT_TRUE(changeTracker.HasChanges());
+
+    MyChangeSet changeSet;
+    changeSet.FromChangeTrack(changeTracker);
+    int size = changeSet.GetSize();
+    ASSERT_TRUE(size > 0);
+
+    changeTracker.EndTracking();
+    changeSet.Free();
+    changeTracker.EnableTracking(true);
+
+    /* Test 2: Update with no changes to integral values
+    * Note: SQlite fixed a bug where this got reported as a change: https://www.sqlite.org/src/info/5f3e602831ba2eca */
+    result = m_db.ExecuteSql("UPDATE TestTable SET ZeroReal=0.0, IntegralReal=1.0, FractionalReal=1.1 WHERE ROWID=1");
+    ASSERT_TRUE(result == BE_SQLITE_OK);
+    ASSERT_TRUE(changeTracker.HasChanges());
+
+    changeSet.FromChangeTrack(changeTracker);
+    size = changeSet.GetSize();
+    ASSERT_TRUE(size == 0);
+
+    changeTracker.EndTracking();
+    changeSet.Free();
+    m_db.CloseDb();
+    }
+
+//---------------------------------------------------------------------------------------
+// @bsimethod                                Taslim.Murad                   05/17
+//---------------------------------------------------------------------------------------
+TEST_F (BeSQLiteDbTests, GetColumn)
+{
+    SetupDb (L"test1.db");
+    EXPECT_TRUE (m_db.IsDbOpen ());
+
+    ASSERT_EQ (BE_SQLITE_OK, m_db.CreateTable ("TestTable1", "id NUMERIC, name TEXT")) << "Creating table failed.";
+    EXPECT_EQ (BE_SQLITE_OK, m_db.ExecuteSql ("INSERT INTO TestTable1 Values(1, 'test')"));
+
+    bvector<Utf8String> buff;
+    bool res1= m_db.GetColumns (buff ,"TestTable1");
+    EXPECT_EQ (res1, true);
+
+    bool IdStatus = false;
+    IdStatus = buff[0].Equals(Utf8String ("id"));
+    EXPECT_EQ (IdStatus, true);
+
+    bool nameStatus = false;
+    nameStatus = buff[1].Equals(Utf8String ("name"));
+    EXPECT_EQ (nameStatus, true);
+
+    EXPECT_EQ (BE_SQLITE_OK, m_db.AbandonChanges ());
+    m_db.CloseDb ();
+}
+
+//---------------------------------------------------------------------------------------
+// @bsimethod                                Taslim.Murad                   05/17
+//---------------------------------------------------------------------------------------
+TEST_F (BeSQLiteDbTests, SaveCreationDate)
+{
+    bool result=false;
+    SetupDb (L"test2.db");
+    EXPECT_TRUE (m_db.IsDbOpen ());
+
+    BentleyB0200::DateTime currentDate = BentleyB0200::DateTime::GetCurrentTimeUtc ();
+    EXPECT_EQ (BE_SQLITE_OK, m_db.SaveCreationDate ());
+   
+    BentleyB0200::DateTime newDate;
+    EXPECT_EQ(BE_SQLITE_ROW, m_db.QueryCreationDate(newDate));
+
+    if ( (newDate.GetYear()==currentDate.GetYear()) && (newDate.GetMonth()==currentDate.GetMonth()) && (newDate.GetDay () == currentDate.GetDay ()) && (newDate.GetHour()==currentDate.GetHour()) && (newDate.GetMinute()==currentDate.GetMinute()) && (newDate.GetSecond()==currentDate.GetSecond()) )
+    {
+        result=true;
+    }
+    EXPECT_TRUE (result);
+
+    EXPECT_EQ (BE_SQLITE_OK, m_db.UpgradeBeSQLiteProfile ());
+
+    m_db.CloseDb ();
+}
+
+//---------------------------------------------------------------------------------------
+// @bsimethod                                Taslim.Murad                   05/17
+//---------------------------------------------------------------------------------------
+TEST_F (BeSQLiteDbTests, AddColumnToTable)
+{
+    SetupDb (L"test1.db");
+    EXPECT_TRUE (m_db.IsDbOpen ());
+
+    ASSERT_EQ (BE_SQLITE_OK, m_db.CreateTable ("TestTable2", "id NUMERIC, name TEXT")) << "Creating table failed.";
+    EXPECT_EQ (BE_SQLITE_OK, m_db.AddColumnToTable ("TestTable2", "TitleId", "INTEGER"));
+
+    bvector<Utf8String> buff;
+    bool res1 = m_db.GetColumns (buff, "TestTable2");
+    EXPECT_EQ (res1, true);
+
+    bool IdStatus = false;
+    IdStatus = buff[2].Equals (Utf8String ("TitleId"));
+    EXPECT_EQ (IdStatus, true);
+
+    EXPECT_EQ (BE_SQLITE_OK, m_db.CreateIndex("newInd", "TestTable2",true,"id",nullptr));
+
+    m_db.CloseDb ();
+}
+
+//---------------------------------------------------------------------------------------
+// @bsimethod                                Ramanujam.Raman                   05/17
+//---------------------------------------------------------------------------------------
+TEST_F(BeSQLiteDbTests, CreateChangeSetWithSchemaAndDataChanges)
+    {
+    /* Tests that 
+     * 1. Schema and data changes are not allowed to the same tables in the same change set. 
+     * This validates our assumptions in storing transactions and creating revisions 
+     * 2. Schema and data changes can be made to different tables in the same change set. 
+     * This validates our assumptions in allowing this for bridge-framework workflows when
+     * importing v8 legacy schemas. 
+     * */
+    
+    SetupDb(L"RealTest.db");
+
+    DbResult result = m_db.ExecuteSql("CREATE TABLE TestTable1 ([Id] INTEGER PRIMARY KEY, [Column1] REAL)");
+    ASSERT_TRUE(result == BE_SQLITE_OK);
+    result = m_db.ExecuteSql("CREATE TABLE TestTable2 ([Id] INTEGER PRIMARY KEY, [Column1] REAL)");
+    ASSERT_TRUE(result == BE_SQLITE_OK);
+
+    MyChangeTracker changeTracker(m_db);
+    changeTracker.EnableTracking(true);
+
+    // Add row to TestTable1
+    result = m_db.ExecuteSql("INSERT INTO TestTable1 (Column1) values (1.1)");
+    ASSERT_TRUE(result == BE_SQLITE_OK);
+
+    // Add column to TestTable2
+    result = m_db.AddColumnToTable("TestTable2", "Column2", "REAL");
+    ASSERT_TRUE(result == BE_SQLITE_OK);
+
+    // Add row to TestTable2
+    result = m_db.ExecuteSql("INSERT INTO TestTable2 (Column1,Column2) values (1.1,2.2)");
+    ASSERT_TRUE(result == BE_SQLITE_OK);
+
+    // Create change set - succeeds!
+    MyChangeSet changeSet;
+    result = changeSet.FromChangeTrack(changeTracker);
+    ASSERT_TRUE(result == BE_SQLITE_OK); 
+
+    // Add column to TestTable1
+    result = m_db.AddColumnToTable("TestTable1", "Column2", "REAL");
+    ASSERT_TRUE(result == BE_SQLITE_OK);
+
+    // Add row to TestTable 1
+    result = m_db.ExecuteSql("INSERT INTO TestTable1 (Column1,Column2) values (3.3,4.4)");
+    ASSERT_TRUE(result == BE_SQLITE_OK);
+
+    // Create change set - fails!
+    changeSet.Free();
+    result = changeSet.FromChangeTrack(changeTracker);
+    ASSERT_TRUE(result == BE_SQLITE_SCHEMA); // Failure!
+
+    changeTracker.EndTracking();
+    changeSet.Free();
+    m_db.CloseDb();
+    }
+
+//---------------------------------------------------------------------------------------
+// @bsimethod                                Ramanujam.Raman                   05/17
+//---------------------------------------------------------------------------------------
+TEST_F(BeSQLiteDbTests, ApplyChangeSetAfterSchemaChanges)
+    {
+    /* Tests that you can create a change set, make a schema change, and then apply that change 
+     * set to the Db. This validates our assumption that we can merge a schema revision when
+     * there are local changes */
+
+    SetupDb(L"RealTest.db");
+
+    DbResult result = m_db.ExecuteSql("CREATE TABLE TestTable ([Id] INTEGER PRIMARY KEY, [Column1] REAL, [Column2] REAL)");
+    ASSERT_TRUE(result == BE_SQLITE_OK);
+
+    MyChangeTracker changeTracker(m_db);
+    changeTracker.EnableTracking(true);
+
+    // Add row
+    result = m_db.ExecuteSql("INSERT INTO TestTable (Column1,Column2) values (1.1,2.2)");
+    EXPECT_TRUE(result == BE_SQLITE_OK);
+
+    // Create change set
+    MyChangeSet changeSet;
+    result = changeSet.FromChangeTrack(changeTracker);
+    EXPECT_TRUE(result == BE_SQLITE_OK);
+    changeTracker.EndTracking();
+
+    changeSet.Dump("ChangeSet", m_db);
+
+    // Delete all rows
+    result = m_db.ExecuteSql("DELETE FROM TestTable");
+    EXPECT_TRUE(result == BE_SQLITE_OK);
+
+    // Add column 
+    result = m_db.AddColumnToTable("TestTable", "Column3", "REAL");
+    EXPECT_TRUE(result == BE_SQLITE_OK);
+
+    // Apply change set
+    result = changeSet.ApplyChanges(m_db);
+    EXPECT_TRUE(result == BE_SQLITE_OK);
+
+    // Validate
+    Statement stmt;
+    result = stmt.Prepare(m_db, "SELECT Column1 FROM TestTable WHERE Column2=2.2");
+    EXPECT_TRUE(result == BE_SQLITE_OK);
+    result = stmt.Step();
+    EXPECT_TRUE(result == BE_SQLITE_ROW);
+    EXPECT_EQ(1.1, stmt.GetValueDouble(0));
+
+    changeSet.Free();
+    stmt.Finalize();
+    m_db.CloseDb();
+    }