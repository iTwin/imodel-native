--- conflicted
+++ resolved
@@ -1,556 +1,552 @@
-/*--------------------------------------------------------------------------------------+
-|
-|  $Source: Tests/NonPublished/CompressionTests.cpp $
-|
-|  $Copyright: (c) 2017 Bentley Systems, Incorporated. All rights reserved. $
-|
-+--------------------------------------------------------------------------------------*/
-#include <Bentley/BeTest.h>
-#include <Bentley/ScopedArray.h>
-#include <Bentley/BeTimeUtilities.h>
-#include <BeSQLite/BeSQLite.h>
-#include <BeSQLite/BeLzma.h>
-
-#include <zlib/zlib.h>
-#include <zlib/zip/zip.h>
-#include <zlib/zip/unzip.h>
-
-//=======================================================================================
-// @bsiclass                                                    John.Gooding    01/2013
-//=======================================================================================
-struct          LzmaProgressTracker : BeSQLite::ICompressProgressTracker
-{
-    StatusInt _Progress (uint64_t inSize, int64_t outSize) override { return BSIERROR; }
-};
-
-//---------------------------------------------------------------------------------------
-// @bsimethod                                                   John.Gooding    01/2013
-//---------------------------------------------------------------------------------------
-static void runCompressFileTest()
-    {
-    BeFileName tempDir;
-    BeTest::GetHost().GetTempDir(tempDir);
-    BentleyApi::BeSQLite::BeSQLiteLib::Initialize(tempDir);
-    
-    LzmaProgressTracker abortTracker;
-
-    BeFileName  nameOriginalFile;
-    BeFileName  nameCompressedFile;
-
-    // First need to create a new db
-    BeTest::GetHost().GetOutputRoot(nameOriginalFile);
-    nameOriginalFile.AppendToPath(L"CompressTest");
-    BeFileName::CreateNewDirectory(nameOriginalFile.GetName());
-    nameOriginalFile.AppendToPath(L"compressSeed.db");
-    BeSQLite::Db db;
-    db.CreateNewDb(nameOriginalFile);
-    db.CloseDb();
-
-    BeTest::GetHost().GetOutputRoot(nameCompressedFile);
-    nameCompressedFile.AppendToPath(L"CompressTest");
-    nameCompressedFile.AppendToPath(L"compressSeed.imodel");
-
-    uint32_t dictionarySize = 2 * 1024 * 1024;
-    bool supportRandomAccess = true;
-    BeSQLite::ZipErrors result;
-
-    result = BeSQLite::LzmaUtility::CompressDb(nameCompressedFile, nameOriginalFile, &abortTracker, dictionarySize, supportRandomAccess);
-    EXPECT_EQ(BeSQLite::ZIP_ERROR_ABORTED, result);
-
-    result = BeSQLite::LzmaUtility::CompressDb(nameCompressedFile, nameOriginalFile, nullptr, dictionarySize, supportRandomAccess);
-    EXPECT_EQ(BeSQLite::ZIP_SUCCESS, result);
-
-    BeFileName nameUncompressedFile;
-    BeTest::GetHost().GetOutputRoot(nameUncompressedFile);
-    nameUncompressedFile.AppendToPath(L"CompressTest");
-    nameUncompressedFile.AppendToPath(L"uncompress.db");
-
-    result = BeSQLite::LzmaUtility::DecompressDb(nameUncompressedFile, nameCompressedFile, &abortTracker);
-    EXPECT_EQ(BeSQLite::ZIP_ERROR_ABORTED, result);
-
-    result = BeSQLite::LzmaUtility::DecompressDb(nameUncompressedFile, nameCompressedFile, nullptr);
-    EXPECT_EQ(BeSQLite::ZIP_SUCCESS, result);
-
-    uint64_t sizeOriginal, sizeUncompressed;
-    BeFileName::GetFileSize(sizeOriginal, nameOriginalFile.GetName());
-    BeFileName::GetFileSize(sizeUncompressed, nameUncompressedFile.GetName());
-    EXPECT_TRUE(sizeUncompressed == sizeOriginal);
-
-    BeFile  origFile;
-    BeFileStatus status = origFile.Open(nameOriginalFile.GetName(), BeFileAccess::Read);
-    EXPECT_TRUE(BeFileStatus::Success ==status);
-
-    BeFile  decompFile;
-    status = decompFile.Open(nameUncompressedFile.GetName(), BeFileAccess::Read);
-
-    uint32_t bytesRead;
-
-    bvector<Byte> origBuffer;
-    origBuffer.resize(static_cast <size_t> (sizeOriginal));
-    Byte*origData = &origBuffer[0];
-
-    bvector<Byte> decompBuffer;
-    decompBuffer.resize(static_cast <size_t> (sizeOriginal));
-    Byte*decompData = &decompBuffer[0];
-
-    origFile.Read(origData, &bytesRead, (uint32_t)sizeOriginal);
-    EXPECT_TRUE(bytesRead == sizeOriginal);
-
-    decompFile.Read(decompData, &bytesRead, (uint32_t)sizeOriginal);
-    EXPECT_EQ(bytesRead, sizeOriginal);
-
-    EXPECT_TRUE(!memcmp(origData, decompData, static_cast <size_t> (sizeOriginal)));
-    }
-
-//---------------------------------------------------------------------------------------
-// @bsimethod                                                   John.Gooding    01/2013
-//---------------------------------------------------------------------------------------
-TEST(CompressionTests, LzmaFile)
-    {
-    runCompressFileTest();
-    }
-
-struct Compresser
-    {
-    uint32_t    m_calls;
-    uint32_t    m_totalCompressTime;
-    uint32_t    m_totalUncompressTime;
-    uint64_t    m_totalInputSize;
-    uint64_t    m_totalCompressedSize;
-
-    void __PrintResults (CharCP header)
-        {
-        double compressRatio = m_totalCompressedSize/(double)m_totalInputSize;
-        printf ("%s compress times (%d) decompress times (%d) compression ratio (%f) number of calls (%d)\n",
-                header, m_totalCompressTime, m_totalUncompressTime, compressRatio, m_calls);
-        }
-
-    void UpdateResults (uint32_t compressTime, uint32_t decompressTime, uint64_t inputSize, uint64_t compressedSize)
-        {
-        m_calls += 1;
-        m_totalCompressTime += compressTime;
-        m_totalUncompressTime += decompressTime;
-        m_totalInputSize += inputSize;
-        m_totalCompressedSize += compressedSize;
-        }
-
-    void Reset () 
-        {
-        m_calls = m_totalCompressTime = m_totalUncompressTime = 0; 
-        m_totalInputSize  = m_totalCompressedSize = 0; 
-        }
-    Compresser () { Reset(); }
-    virtual void CompressAndUncompress(bvector<Byte>&out, Byte*input, size_t lenInput) = 0;
-    virtual void PrintResults() = 0;
-    };
-
-struct LzmaCompresser : Compresser
-    {
-private:
-    uint32_t    m_level;
-public:
-    LzmaCompresser () : m_level(13) {  }
-    void PrintResults ()
-        {
-        char buffer [100];
-        sprintf (buffer, "%s level (%d), ", "LZMA2", m_level);
-        __PrintResults(buffer);
-        }
-
-    void SetProperties (uint32_t level)
-        {
-        m_level = level;
-        }
-
-    virtual void CompressAndUncompress(bvector<Byte>&out, Byte*input, size_t lenInput)
-        {
-        bvector<Byte>   compressed;
-        compressed.resize(lenInput/3); //  avoid too many resizes
-
-        uint64_t beforeCompress = BeTimeUtilities::QueryMillisecondsCounter();
-        BeSQLite::LzmaEncoder  encoder(1 << (m_level+10), true /*=supportRandomAccess*/);
-        encoder.CompressBuffer(compressed, input, (uint32_t)lenInput);
-
-        uint64_t afterCompress = BeTimeUtilities::QueryMillisecondsCounter();
-        BeSQLite::LzmaDecoder  decoder;
-        decoder.DecompressBuffer(out, &compressed[0], (uint32_t)compressed.size());
-
-        uint64_t afterUncompress = BeTimeUtilities::QueryMillisecondsCounter();
-
-        EXPECT_TRUE(out.size() == lenInput);
-        EXPECT_TRUE(!memcmp(&out[0], input, lenInput));
-
-        UpdateResults((uint32_t)(afterCompress - beforeCompress), (uint32_t)(afterUncompress - afterCompress), lenInput, compressed.size());
-        }
-
-    void Compress(bvector<Byte>&compressed, Byte*input, size_t lenInput)
-        {
-        compressed.resize(lenInput/3); //  avoid too many resizes
-
-        BeSQLite::LzmaEncoder encoder(1 << (m_level+10), true /*=supportRandomAccess*/);
-        encoder.CompressBuffer(compressed, input, (uint32_t)lenInput);
-        }
-    };
-
-struct ZipCompresser : Compresser
-    {
-private:
-    int         m_level;
-public:
-    ZipCompresser (int level) : m_level(level) {  }
-    void PrintResults ()
-        {
-        char buffer [100];
-        sprintf (buffer, "%s level (%d), ", "ZIP", m_level);
-        __PrintResults(buffer);
-        }
-
-    ZipCompresser () : m_level (-1) {}
-    void SetProperties (int level ) { m_level = level; }
-    virtual void CompressAndUncompress(bvector<Byte>&out, Byte*input, size_t lenInput)
-        {
-        uLong  compressedLen = compressBound((uLong)lenInput);
-
-        bvector<Byte>   compressed;
-        compressed.resize(compressedLen);
-        out.resize(lenInput);
-
-        uint64_t beforeCompress = BeTimeUtilities::QueryMillisecondsCounter();
-        compress2(&compressed[0], &compressedLen, input, (uLong)lenInput, m_level);
-
-        uint64_t afterCompress = BeTimeUtilities::QueryMillisecondsCounter();
-
-        uLong  uncompLen = (uLong)lenInput;
-        uncompress(&out[0], &uncompLen, &compressed[0], compressedLen);
-
-        uint64_t afterUncompress = BeTimeUtilities::QueryMillisecondsCounter();
-
-        EXPECT_TRUE(out.size() == lenInput);
-        EXPECT_TRUE(!memcmp(&out[0], input, lenInput));
-
-        UpdateResults((uint32_t)(afterCompress - beforeCompress), (uint32_t)(afterUncompress - afterCompress), lenInput, compressedLen);
-        }
-
-    };
-
-//---------------------------------------------------------------------------------------
-// @bsimethod                                                   John.Gooding    01/2013
-//---------------------------------------------------------------------------------------
-static void doCompressBufferTests(Compresser&compresser, BeFileName&fileName)
-    {
-    uint32_t inputSize = 100000;
-    ScopedArray<Byte>  scoped(inputSize);
-    Byte* inputBuffer = scoped.GetData();
-
-    BeFile file;
-    file.Open(fileName.GetName(), BeFileAccess::Read);
-    bvector<Byte> result;
-
-    compresser.Reset();
-    unsigned  compressIterations = 3;
-    for (unsigned i = 0; i < compressIterations; ++i)
-        {
-        uint32_t bytesRead;
-        file.Read(inputBuffer, &bytesRead, inputSize);
-        if (bytesRead < inputSize)
-            break;
-
-        compresser.CompressAndUncompress(result, &inputBuffer[0], inputSize);
-        }
-    //  compresser.PrintResults();
-    }
-
-//---------------------------------------------------------------------------------------
-// @bsimethod                                                   John.Gooding    01/2013
-//---------------------------------------------------------------------------------------
-TEST(CompressionTests, LzmaBuffer)
-    {
-    BeFileName  fileName;
-
-    BeTest::GetHost().GetDocumentsRoot (fileName);
-    fileName.AppendToPath(L"Bim");
-    fileName.AppendToPath(L"SubStation_NoFence.i.ibim");
-
-    uint32_t steps[] = { 5, 10, 0};
-    LzmaCompresser lzmaCompresser;
-
-    for (unsigned i = 0; steps[i] != 0; ++i)
-        {
-        lzmaCompresser.SetProperties(steps[i]);
-        doCompressBufferTests(lzmaCompresser, fileName);
-        }
-    }
-
-//---------------------------------------------------------------------------------------
-// @bsimethod                                                   John.Gooding    01/2013
-//---------------------------------------------------------------------------------------
-TEST(CompressionTests, ZipBuffer)
-    {
-    BeFileName  fileName;
-
-    BeTest::GetHost().GetDocumentsRoot (fileName);
-    fileName.AppendToPath(L"Bim");
-    fileName.AppendToPath(L"SiteLayout.i.ibim");
-
-    uint32_t levels[] = { 5, 9, 0 };
-    ZipCompresser zipCompresser;
-
-    for (unsigned i = 0; levels[i] != 0; ++i)
-        {
-        zipCompresser.SetProperties(levels[i]);
-        doCompressBufferTests(zipCompresser, fileName);
-        }
-     }
-
-#if defined (RUN_LZMA_ZIP_COMPARISONS)
-struct CompressTestResults
-    {
-private:
-    uint64_t    m_beforeDecompress;
-    uint64_t    m_afterDecompress;
-    uint64_t    m_resultSize;
-public:
-    void BeforeDecompress () { m_beforeDecompress = BeTimeUtilities::QueryMillisecondsCounter(); }
-    void AfterDecompress () { m_afterDecompress = BeTimeUtilities::QueryMillisecondsCounter(); }
-    void SetResultSize (uint64_t resultSize) { m_resultSize = resultSize; }
-    uint32_t GetResultSize () { return (uint32_t)m_resultSize; }
-    uint32_t GetDecompressTime () { return (uint32_t)(m_afterDecompress-m_beforeDecompress); }
-    };
-
-//---------------------------------------------------------------------------------------
-// @bsimethod                                                   John.Gooding    01/2013
-//---------------------------------------------------------------------------------------
-static void runDirectComparison(WCharCP fileName, uint32_t dictionarySize, uint32_t inputLen)
-    {
-    bvector<CompressTestResults>  lzmaResults;
-    bvector<CompressTestResults>  zipResults;
-
-    uint64_t fileSize;
-
-    BeFileName::GetFileSize(fileSize, fileName);
-    if (fileSize < inputLen)
-        return;
-
-    wprintf (L"processing %ls with dictionary size %d, source size = %d\n", fileName, dictionarySize, inputLen);
-    BeFile file;
-    file.Open(fileName, BeFileAccess::Read, BeFileSharing::None);
-
-    BeSQLite::LzmaEncoder encoder (false, dictionarySize);
-    BeSQLite::LzmaDecoder decoder;
-
-    ScopedArray<Byte>  scoped(inputLen);
-    Byte* inputBuffer = scoped.GetData();
-
-    uint32_t nDecompIters = 8;
-    bvector<Byte> uncompressed;
-    uncompressed.resize(inputLen);
-
-    unsigned int limitReadIterations = 3000;
-    //  Process all using LZMA
-    for (unsigned i = 0; i < limitReadIterations; i++)
-        {
-        uint32_t bytesRead;
-        file.Read(inputBuffer, &bytesRead, inputLen);
-        if (bytesRead < inputLen)
-            break;
-
-        bvector<Byte> compressed;
-        encoder.Compress(compressed, inputBuffer, inputLen, nullptr);
-        CompressTestResults  current;
-        current.SetResultSize(compressed.size());
-        current.BeforeDecompress();
-        for (unsigned decompIters = 0; decompIters < nDecompIters; decompIters++)
-            {
-            decoder.UncompressToBuffer(&uncompressed[0], inputLen, &compressed[0], (uint32_t)compressed.size());
-            if (0 == decompIters)
-                {
-                EXPECT_TRUE (!memcmp(&uncompressed[0], inputBuffer, inputLen));
-                }
-            }
-        current.AfterDecompress();
-        lzmaResults.push_back(current);
-        }
-
-    printf ("finished LZMA tests\n");
-    file.SetPointer(0, BeFileSeekOrigin::Begin);
-    const uLong  compressedBufferLen = compressBound((uLong)inputLen);
-    bvector<Byte> compressed;
-    compressed.resize(compressedBufferLen);
-
-    //  Process all using zip
-    for (unsigned i = 0; i < limitReadIterations; i++)
-        {
-        uint32_t bytesRead;
-        file.Read(inputBuffer, &bytesRead, inputLen);
-        if (bytesRead < inputLen)
-            break;
-
-        uLong  compressedLen = compressedBufferLen;
-        compress2(&compressed[0], &compressedLen, inputBuffer, (uLong)inputLen, 7);
-
-        CompressTestResults  current;
-        current.SetResultSize(compressedLen);
-        current.BeforeDecompress();
-        for (unsigned decompIters = 0; decompIters < nDecompIters; decompIters++)
-            {
-            uLong  uncompLen = (uLong)inputLen;
-            uncompress(&uncompressed[0], &uncompLen, &compressed[0], compressedLen);
-            if (0 == decompIters)
-                {
-                EXPECT_TRUE (!memcmp(&uncompressed[0], inputBuffer, inputLen));
-                }
-            }
-        current.AfterDecompress();
-        zipResults.push_back(current);
-        }
-
-    BeAssert (zipResults.size() == lzmaResults.size());
-
-    uint32_t zipSmaller = 0;
-    uint32_t lzmaFaster = 0;
-    uint32_t lzmaTotalTime = 0;
-    uint32_t zipTotalTime = 0;
-    uint64_t lzmaTotalResultSize = 0;
-    uint64_t zipTotalResultSize = 0;
-    for (unsigned i = 0; i < zipResults.size(); i++)
-        {
-        CompressTestResults& zipResult = zipResults[i];
-        CompressTestResults& lzmaResult = lzmaResults[i];
-        if (zipResult.GetResultSize() < lzmaResult.GetResultSize())
-            zipSmaller++;
-        if (zipResult.GetDecompressTime() > lzmaResult.GetDecompressTime())
-            lzmaFaster++;
-
-        zipTotalResultSize += zipResult.GetResultSize();
-        zipTotalTime += zipResult.GetDecompressTime();
-        lzmaTotalResultSize += lzmaResult.GetResultSize();
-        lzmaTotalTime += lzmaResult.GetDecompressTime();
-        }
-
-    printf ("process %d results, zipSmaller %d times, lzmaFaster %d times\n", (uint32_t)zipResults.size(), zipSmaller, lzmaFaster);
-    double lzmaAvgTime = (double)lzmaTotalTime/(uint32_t)zipResults.size();
-    double zipAvgTime = (double)zipTotalTime/(uint32_t)zipResults.size();
-    uint32_t lzmaAvgSize = lzmaTotalResultSize/(uint32_t)zipResults.size();
-    uint32_t zipAvgSize = zipTotalResultSize/(uint32_t)zipResults.size();
-    //  Note that the buffer is uncompressed nDecompIters times between the calls to BeforeDecompress and AfterDecompress.
-    printf ("lzma avg uncompress time = %f, avg compressed size = %d\n", lzmaAvgTime/nDecompIters, lzmaAvgSize);
-    printf ("zip avg uncompress time = %f, avg compressed size = %d\n", zipAvgTime/nDecompIters, zipAvgSize);
-    }
-
-//---------------------------------------------------------------------------------------
-// @bsimethod                                                   John.Gooding    01/2013
-//---------------------------------------------------------------------------------------
-TEST(CompressionTests, DirectComparisonSmallInput)
-    {
-    uint32_t sizes [] = { 32 * 1024, 1 << 17, 2 * 1024 * 1024, 0 };
-    uint32_t inputLen = 100000;
-
-    for (unsigned i = 0; sizes[i] > 0; i++)
-        {
-        BeFileName  fileName;
-
-        BeTest::GetHost().GetDocumentsRoot (fileName);
-        fileName.AppendToPath(L"Bim");
-        fileName.AppendToPath(L"SiteLayout.i.ibim");
-
-        runDirectComparison(fileName.GetName(), sizes[i], inputLen);
-        runDirectComparison(L"E:\\graphite\\xfer\\Bim\\OPSPS.i.ibim", sizes[i], inputLen);
-        runDirectComparison(L"E:\\graphite\\xfer\\Bim\\Plant - 201_total.i.ibim", sizes[i], inputLen);
-        runDirectComparison(L"E:\\graphite\\out2010\\Winx64\\build\\DgnPlatform\\DgnHandlers\\TextStyleHandlers.obj", sizes[i], inputLen);
-        runDirectComparison(L"E:\\graphite\\out2010\\Winx64\\build\\DgnPlatform\\DgnHandlers\\dgnhandlers.pdb", sizes[i], inputLen);
-        runDirectComparison(L"E:\\graphite\\out2010\\Winx64\\Product\\BeGTest\\DgnHandlers5.dll", sizes[i], inputLen);
-        }
-    }
-
-//---------------------------------------------------------------------------------------
-// @bsimethod                                                   John.Gooding    01/2013
-//---------------------------------------------------------------------------------------
-TEST(CompressionTests, DirectComparisonBigInput)
-    {
-    uint32_t sizes [] = { 2 * 1024 * 1024, 0 };
-    uint32_t inputLen = 2 * 1024 * 1024;
-
-    for (unsigned i = 0; sizes[i] > 0; i++)
-        {
-        BeFileName  fileName;
-
-        BeTest::GetHost().GetDocumentsRoot (fileName);
-        fileName.AppendToPath(L"Bim");
-        fileName.AppendToPath(L"SiteLayout.i.ibim");
-
-        runDirectComparison(fileName.GetName(), sizes[i], inputLen);
-        runDirectComparison(L"E:\\graphite\\xfer\\Bim\\OPSPS.i.ibim", sizes[i], inputLen);
-        runDirectComparison(L"E:\\graphite\\xfer\\Bim\\Plant - 201_total.i.ibim", sizes[i], inputLen);
-        runDirectComparison(L"E:\\graphite\\out2010\\Winx64\\build\\DgnPlatform\\DgnHandlers\\dgnhandlers.pdb", sizes[i], inputLen);
-        runDirectComparison(L"E:\\graphite\\out2010\\Winx64\\Product\\BeGTest\\DgnHandlers5.dll", sizes[i], inputLen);
-        }
-    }
-#endif
-
-//---------------------------------------------------------------------------------------
-// @bsimethod                                                   Shaun.Sewall    11/2013
-//---------------------------------------------------------------------------------------
-TEST(CompressionTests, CreateZipFile)
-    {
-    BeFileName tempDir;
-    BeTest::GetHost().GetTempDir(tempDir);
-    BentleyApi::BeSQLite::BeSQLiteLib::Initialize(tempDir);
-<<<<<<< HEAD
-	
-=======
-    
->>>>>>> fda6fe03
-    BeFileName  zipFileName;
-    BeTest::GetHost().GetTempDir (zipFileName);
-    zipFileName.AppendToPath (L"CompressionTests_CreateZipFile.zip");
-
-    // First need to create a new db
-    BeFileName  fileToZip;
-    BeTest::GetHost().GetOutputRoot(fileToZip);
-    fileToZip.AppendToPath(L"CompressTest");
-    BeFileName::CreateNewDirectory(fileToZip.GetName());
-    fileToZip.AppendToPath(L"compressZipSeed.db");
-    BeSQLite::Db db;
-    db.CreateNewDb(fileToZip);
-    db.CloseDb();
-
-    Utf8String nameInZip = BeFileName(BeFileName::NameAndExt, fileToZip.GetName()).GetNameUtf8();
-
-    zipFile zf = zipOpen (zipFileName.GetNameUtf8().c_str(), APPEND_STATUS_CREATE);
-    EXPECT_TRUE (nullptr != zf);
-
-    int status = zipOpenNewFileInZip (zf, nameInZip.c_str(), nullptr, nullptr, 0, nullptr, 0, nullptr, Z_DEFLATED, Z_DEFAULT_COMPRESSION);
-    EXPECT_EQ (status, 0);
-
-    BeFile file;
-    status = (StatusInt) file.Open (fileToZip, BeFileAccess::Read);
-    EXPECT_EQ (status, 0);
-
-    bvector<Byte> fileBytes;
-    status = (StatusInt)file.ReadEntireFile (fileBytes);
-    EXPECT_EQ (status, 0);
-
-    status = zipWriteInFileInZip (zf, fileBytes.data(), (int) fileBytes.size());
-    EXPECT_EQ (status, 0);
-
-    status = zipCloseFileInZip (zf);
-    EXPECT_EQ (status, 0);
-
-    Utf8CP comment = "CompressionTests_CreateZipFile";
-    status = zipClose (zf, comment);
-    EXPECT_EQ (status, 0);
-
-    // inspect the zip file that was just created
-
-    unzFile uf = unzOpen (zipFileName.GetNameUtf8().c_str());
-    EXPECT_TRUE (nullptr != uf);
-
-    unz_global_info unzGlobalInfo;
-    status = unzGetGlobalInfo (uf, &unzGlobalInfo);
-    EXPECT_EQ (status, 0);
-    EXPECT_EQ (unzGlobalInfo.number_entry, 1);
-    EXPECT_EQ (unzGlobalInfo.size_comment, strlen (comment));
-
-    status = unzClose (uf);
-    EXPECT_EQ (status, 0);
-    }
+/*--------------------------------------------------------------------------------------+
+|
+|  $Source: Tests/NonPublished/CompressionTests.cpp $
+|
+|  $Copyright: (c) 2017 Bentley Systems, Incorporated. All rights reserved. $
+|
++--------------------------------------------------------------------------------------*/
+#include <Bentley/BeTest.h>
+#include <Bentley/ScopedArray.h>
+#include <Bentley/BeTimeUtilities.h>
+#include <BeSQLite/BeSQLite.h>
+#include <BeSQLite/BeLzma.h>
+
+#include <zlib/zlib.h>
+#include <zlib/zip/zip.h>
+#include <zlib/zip/unzip.h>
+
+//=======================================================================================
+// @bsiclass                                                    John.Gooding    01/2013
+//=======================================================================================
+struct          LzmaProgressTracker : BeSQLite::ICompressProgressTracker
+{
+    StatusInt _Progress (uint64_t inSize, int64_t outSize) override { return BSIERROR; }
+};
+
+//---------------------------------------------------------------------------------------
+// @bsimethod                                                   John.Gooding    01/2013
+//---------------------------------------------------------------------------------------
+static void runCompressFileTest()
+    {
+    BeFileName tempDir;
+    BeTest::GetHost().GetTempDir(tempDir);
+    BentleyApi::BeSQLite::BeSQLiteLib::Initialize(tempDir);
+    
+    LzmaProgressTracker abortTracker;
+
+    BeFileName  nameOriginalFile;
+    BeFileName  nameCompressedFile;
+
+    // First need to create a new db
+    BeTest::GetHost().GetOutputRoot(nameOriginalFile);
+    nameOriginalFile.AppendToPath(L"CompressTest");
+    BeFileName::CreateNewDirectory(nameOriginalFile.GetName());
+    nameOriginalFile.AppendToPath(L"compressSeed.db");
+    BeSQLite::Db db;
+    db.CreateNewDb(nameOriginalFile);
+    db.CloseDb();
+
+    BeTest::GetHost().GetOutputRoot(nameCompressedFile);
+    nameCompressedFile.AppendToPath(L"CompressTest");
+    nameCompressedFile.AppendToPath(L"compressSeed.imodel");
+
+    uint32_t dictionarySize = 2 * 1024 * 1024;
+    bool supportRandomAccess = true;
+    BeSQLite::ZipErrors result;
+
+    result = BeSQLite::LzmaUtility::CompressDb(nameCompressedFile, nameOriginalFile, &abortTracker, dictionarySize, supportRandomAccess);
+    EXPECT_EQ(BeSQLite::ZIP_ERROR_ABORTED, result);
+
+    result = BeSQLite::LzmaUtility::CompressDb(nameCompressedFile, nameOriginalFile, nullptr, dictionarySize, supportRandomAccess);
+    EXPECT_EQ(BeSQLite::ZIP_SUCCESS, result);
+
+    BeFileName nameUncompressedFile;
+    BeTest::GetHost().GetOutputRoot(nameUncompressedFile);
+    nameUncompressedFile.AppendToPath(L"CompressTest");
+    nameUncompressedFile.AppendToPath(L"uncompress.db");
+
+    result = BeSQLite::LzmaUtility::DecompressDb(nameUncompressedFile, nameCompressedFile, &abortTracker);
+    EXPECT_EQ(BeSQLite::ZIP_ERROR_ABORTED, result);
+
+    result = BeSQLite::LzmaUtility::DecompressDb(nameUncompressedFile, nameCompressedFile, nullptr);
+    EXPECT_EQ(BeSQLite::ZIP_SUCCESS, result);
+
+    uint64_t sizeOriginal, sizeUncompressed;
+    BeFileName::GetFileSize(sizeOriginal, nameOriginalFile.GetName());
+    BeFileName::GetFileSize(sizeUncompressed, nameUncompressedFile.GetName());
+    EXPECT_TRUE(sizeUncompressed == sizeOriginal);
+
+    BeFile  origFile;
+    BeFileStatus status = origFile.Open(nameOriginalFile.GetName(), BeFileAccess::Read);
+    EXPECT_TRUE(BeFileStatus::Success ==status);
+
+    BeFile  decompFile;
+    status = decompFile.Open(nameUncompressedFile.GetName(), BeFileAccess::Read);
+
+    uint32_t bytesRead;
+
+    bvector<Byte> origBuffer;
+    origBuffer.resize(static_cast <size_t> (sizeOriginal));
+    Byte*origData = &origBuffer[0];
+
+    bvector<Byte> decompBuffer;
+    decompBuffer.resize(static_cast <size_t> (sizeOriginal));
+    Byte*decompData = &decompBuffer[0];
+
+    origFile.Read(origData, &bytesRead, (uint32_t)sizeOriginal);
+    EXPECT_TRUE(bytesRead == sizeOriginal);
+
+    decompFile.Read(decompData, &bytesRead, (uint32_t)sizeOriginal);
+    EXPECT_EQ(bytesRead, sizeOriginal);
+
+    EXPECT_TRUE(!memcmp(origData, decompData, static_cast <size_t> (sizeOriginal)));
+    }
+
+//---------------------------------------------------------------------------------------
+// @bsimethod                                                   John.Gooding    01/2013
+//---------------------------------------------------------------------------------------
+TEST(CompressionTests, LzmaFile)
+    {
+    runCompressFileTest();
+    }
+
+struct Compresser
+    {
+    uint32_t    m_calls;
+    uint32_t    m_totalCompressTime;
+    uint32_t    m_totalUncompressTime;
+    uint64_t    m_totalInputSize;
+    uint64_t    m_totalCompressedSize;
+
+    void __PrintResults (CharCP header)
+        {
+        double compressRatio = m_totalCompressedSize/(double)m_totalInputSize;
+        printf ("%s compress times (%d) decompress times (%d) compression ratio (%f) number of calls (%d)\n",
+                header, m_totalCompressTime, m_totalUncompressTime, compressRatio, m_calls);
+        }
+
+    void UpdateResults (uint32_t compressTime, uint32_t decompressTime, uint64_t inputSize, uint64_t compressedSize)
+        {
+        m_calls += 1;
+        m_totalCompressTime += compressTime;
+        m_totalUncompressTime += decompressTime;
+        m_totalInputSize += inputSize;
+        m_totalCompressedSize += compressedSize;
+        }
+
+    void Reset () 
+        {
+        m_calls = m_totalCompressTime = m_totalUncompressTime = 0; 
+        m_totalInputSize  = m_totalCompressedSize = 0; 
+        }
+    Compresser () { Reset(); }
+    virtual void CompressAndUncompress(bvector<Byte>&out, Byte*input, size_t lenInput) = 0;
+    virtual void PrintResults() = 0;
+    };
+
+struct LzmaCompresser : Compresser
+    {
+private:
+    uint32_t    m_level;
+public:
+    LzmaCompresser () : m_level(13) {  }
+    void PrintResults ()
+        {
+        char buffer [100];
+        sprintf (buffer, "%s level (%d), ", "LZMA2", m_level);
+        __PrintResults(buffer);
+        }
+
+    void SetProperties (uint32_t level)
+        {
+        m_level = level;
+        }
+
+    virtual void CompressAndUncompress(bvector<Byte>&out, Byte*input, size_t lenInput)
+        {
+        bvector<Byte>   compressed;
+        compressed.resize(lenInput/3); //  avoid too many resizes
+
+        uint64_t beforeCompress = BeTimeUtilities::QueryMillisecondsCounter();
+        BeSQLite::LzmaEncoder  encoder(1 << (m_level+10), true /*=supportRandomAccess*/);
+        encoder.CompressBuffer(compressed, input, (uint32_t)lenInput);
+
+        uint64_t afterCompress = BeTimeUtilities::QueryMillisecondsCounter();
+        BeSQLite::LzmaDecoder  decoder;
+        decoder.DecompressBuffer(out, &compressed[0], (uint32_t)compressed.size());
+
+        uint64_t afterUncompress = BeTimeUtilities::QueryMillisecondsCounter();
+
+        EXPECT_TRUE(out.size() == lenInput);
+        EXPECT_TRUE(!memcmp(&out[0], input, lenInput));
+
+        UpdateResults((uint32_t)(afterCompress - beforeCompress), (uint32_t)(afterUncompress - afterCompress), lenInput, compressed.size());
+        }
+
+    void Compress(bvector<Byte>&compressed, Byte*input, size_t lenInput)
+        {
+        compressed.resize(lenInput/3); //  avoid too many resizes
+
+        BeSQLite::LzmaEncoder encoder(1 << (m_level+10), true /*=supportRandomAccess*/);
+        encoder.CompressBuffer(compressed, input, (uint32_t)lenInput);
+        }
+    };
+
+struct ZipCompresser : Compresser
+    {
+private:
+    int         m_level;
+public:
+    ZipCompresser (int level) : m_level(level) {  }
+    void PrintResults ()
+        {
+        char buffer [100];
+        sprintf (buffer, "%s level (%d), ", "ZIP", m_level);
+        __PrintResults(buffer);
+        }
+
+    ZipCompresser () : m_level (-1) {}
+    void SetProperties (int level ) { m_level = level; }
+    virtual void CompressAndUncompress(bvector<Byte>&out, Byte*input, size_t lenInput)
+        {
+        uLong  compressedLen = compressBound((uLong)lenInput);
+
+        bvector<Byte>   compressed;
+        compressed.resize(compressedLen);
+        out.resize(lenInput);
+
+        uint64_t beforeCompress = BeTimeUtilities::QueryMillisecondsCounter();
+        compress2(&compressed[0], &compressedLen, input, (uLong)lenInput, m_level);
+
+        uint64_t afterCompress = BeTimeUtilities::QueryMillisecondsCounter();
+
+        uLong  uncompLen = (uLong)lenInput;
+        uncompress(&out[0], &uncompLen, &compressed[0], compressedLen);
+
+        uint64_t afterUncompress = BeTimeUtilities::QueryMillisecondsCounter();
+
+        EXPECT_TRUE(out.size() == lenInput);
+        EXPECT_TRUE(!memcmp(&out[0], input, lenInput));
+
+        UpdateResults((uint32_t)(afterCompress - beforeCompress), (uint32_t)(afterUncompress - afterCompress), lenInput, compressedLen);
+        }
+
+    };
+
+//---------------------------------------------------------------------------------------
+// @bsimethod                                                   John.Gooding    01/2013
+//---------------------------------------------------------------------------------------
+static void doCompressBufferTests(Compresser&compresser, BeFileName&fileName)
+    {
+    uint32_t inputSize = 100000;
+    ScopedArray<Byte>  scoped(inputSize);
+    Byte* inputBuffer = scoped.GetData();
+
+    BeFile file;
+    file.Open(fileName.GetName(), BeFileAccess::Read);
+    bvector<Byte> result;
+
+    compresser.Reset();
+    unsigned  compressIterations = 3;
+    for (unsigned i = 0; i < compressIterations; ++i)
+        {
+        uint32_t bytesRead;
+        file.Read(inputBuffer, &bytesRead, inputSize);
+        if (bytesRead < inputSize)
+            break;
+
+        compresser.CompressAndUncompress(result, &inputBuffer[0], inputSize);
+        }
+    //  compresser.PrintResults();
+    }
+
+//---------------------------------------------------------------------------------------
+// @bsimethod                                                   John.Gooding    01/2013
+//---------------------------------------------------------------------------------------
+TEST(CompressionTests, LzmaBuffer)
+    {
+    BeFileName  fileName;
+
+    BeTest::GetHost().GetDocumentsRoot (fileName);
+    fileName.AppendToPath(L"Bim");
+    fileName.AppendToPath(L"SubStation_NoFence.i.ibim");
+
+    uint32_t steps[] = { 5, 10, 0};
+    LzmaCompresser lzmaCompresser;
+
+    for (unsigned i = 0; steps[i] != 0; ++i)
+        {
+        lzmaCompresser.SetProperties(steps[i]);
+        doCompressBufferTests(lzmaCompresser, fileName);
+        }
+    }
+
+//---------------------------------------------------------------------------------------
+// @bsimethod                                                   John.Gooding    01/2013
+//---------------------------------------------------------------------------------------
+TEST(CompressionTests, ZipBuffer)
+    {
+    BeFileName  fileName;
+
+    BeTest::GetHost().GetDocumentsRoot (fileName);
+    fileName.AppendToPath(L"Bim");
+    fileName.AppendToPath(L"SiteLayout.i.ibim");
+
+    uint32_t levels[] = { 5, 9, 0 };
+    ZipCompresser zipCompresser;
+
+    for (unsigned i = 0; levels[i] != 0; ++i)
+        {
+        zipCompresser.SetProperties(levels[i]);
+        doCompressBufferTests(zipCompresser, fileName);
+        }
+     }
+
+#if defined (RUN_LZMA_ZIP_COMPARISONS)
+struct CompressTestResults
+    {
+private:
+    uint64_t    m_beforeDecompress;
+    uint64_t    m_afterDecompress;
+    uint64_t    m_resultSize;
+public:
+    void BeforeDecompress () { m_beforeDecompress = BeTimeUtilities::QueryMillisecondsCounter(); }
+    void AfterDecompress () { m_afterDecompress = BeTimeUtilities::QueryMillisecondsCounter(); }
+    void SetResultSize (uint64_t resultSize) { m_resultSize = resultSize; }
+    uint32_t GetResultSize () { return (uint32_t)m_resultSize; }
+    uint32_t GetDecompressTime () { return (uint32_t)(m_afterDecompress-m_beforeDecompress); }
+    };
+
+//---------------------------------------------------------------------------------------
+// @bsimethod                                                   John.Gooding    01/2013
+//---------------------------------------------------------------------------------------
+static void runDirectComparison(WCharCP fileName, uint32_t dictionarySize, uint32_t inputLen)
+    {
+    bvector<CompressTestResults>  lzmaResults;
+    bvector<CompressTestResults>  zipResults;
+
+    uint64_t fileSize;
+
+    BeFileName::GetFileSize(fileSize, fileName);
+    if (fileSize < inputLen)
+        return;
+
+    wprintf (L"processing %ls with dictionary size %d, source size = %d\n", fileName, dictionarySize, inputLen);
+    BeFile file;
+    file.Open(fileName, BeFileAccess::Read, BeFileSharing::None);
+
+    BeSQLite::LzmaEncoder encoder (false, dictionarySize);
+    BeSQLite::LzmaDecoder decoder;
+
+    ScopedArray<Byte>  scoped(inputLen);
+    Byte* inputBuffer = scoped.GetData();
+
+    uint32_t nDecompIters = 8;
+    bvector<Byte> uncompressed;
+    uncompressed.resize(inputLen);
+
+    unsigned int limitReadIterations = 3000;
+    //  Process all using LZMA
+    for (unsigned i = 0; i < limitReadIterations; i++)
+        {
+        uint32_t bytesRead;
+        file.Read(inputBuffer, &bytesRead, inputLen);
+        if (bytesRead < inputLen)
+            break;
+
+        bvector<Byte> compressed;
+        encoder.Compress(compressed, inputBuffer, inputLen, nullptr);
+        CompressTestResults  current;
+        current.SetResultSize(compressed.size());
+        current.BeforeDecompress();
+        for (unsigned decompIters = 0; decompIters < nDecompIters; decompIters++)
+            {
+            decoder.UncompressToBuffer(&uncompressed[0], inputLen, &compressed[0], (uint32_t)compressed.size());
+            if (0 == decompIters)
+                {
+                EXPECT_TRUE (!memcmp(&uncompressed[0], inputBuffer, inputLen));
+                }
+            }
+        current.AfterDecompress();
+        lzmaResults.push_back(current);
+        }
+
+    printf ("finished LZMA tests\n");
+    file.SetPointer(0, BeFileSeekOrigin::Begin);
+    const uLong  compressedBufferLen = compressBound((uLong)inputLen);
+    bvector<Byte> compressed;
+    compressed.resize(compressedBufferLen);
+
+    //  Process all using zip
+    for (unsigned i = 0; i < limitReadIterations; i++)
+        {
+        uint32_t bytesRead;
+        file.Read(inputBuffer, &bytesRead, inputLen);
+        if (bytesRead < inputLen)
+            break;
+
+        uLong  compressedLen = compressedBufferLen;
+        compress2(&compressed[0], &compressedLen, inputBuffer, (uLong)inputLen, 7);
+
+        CompressTestResults  current;
+        current.SetResultSize(compressedLen);
+        current.BeforeDecompress();
+        for (unsigned decompIters = 0; decompIters < nDecompIters; decompIters++)
+            {
+            uLong  uncompLen = (uLong)inputLen;
+            uncompress(&uncompressed[0], &uncompLen, &compressed[0], compressedLen);
+            if (0 == decompIters)
+                {
+                EXPECT_TRUE (!memcmp(&uncompressed[0], inputBuffer, inputLen));
+                }
+            }
+        current.AfterDecompress();
+        zipResults.push_back(current);
+        }
+
+    BeAssert (zipResults.size() == lzmaResults.size());
+
+    uint32_t zipSmaller = 0;
+    uint32_t lzmaFaster = 0;
+    uint32_t lzmaTotalTime = 0;
+    uint32_t zipTotalTime = 0;
+    uint64_t lzmaTotalResultSize = 0;
+    uint64_t zipTotalResultSize = 0;
+    for (unsigned i = 0; i < zipResults.size(); i++)
+        {
+        CompressTestResults& zipResult = zipResults[i];
+        CompressTestResults& lzmaResult = lzmaResults[i];
+        if (zipResult.GetResultSize() < lzmaResult.GetResultSize())
+            zipSmaller++;
+        if (zipResult.GetDecompressTime() > lzmaResult.GetDecompressTime())
+            lzmaFaster++;
+
+        zipTotalResultSize += zipResult.GetResultSize();
+        zipTotalTime += zipResult.GetDecompressTime();
+        lzmaTotalResultSize += lzmaResult.GetResultSize();
+        lzmaTotalTime += lzmaResult.GetDecompressTime();
+        }
+
+    printf ("process %d results, zipSmaller %d times, lzmaFaster %d times\n", (uint32_t)zipResults.size(), zipSmaller, lzmaFaster);
+    double lzmaAvgTime = (double)lzmaTotalTime/(uint32_t)zipResults.size();
+    double zipAvgTime = (double)zipTotalTime/(uint32_t)zipResults.size();
+    uint32_t lzmaAvgSize = lzmaTotalResultSize/(uint32_t)zipResults.size();
+    uint32_t zipAvgSize = zipTotalResultSize/(uint32_t)zipResults.size();
+    //  Note that the buffer is uncompressed nDecompIters times between the calls to BeforeDecompress and AfterDecompress.
+    printf ("lzma avg uncompress time = %f, avg compressed size = %d\n", lzmaAvgTime/nDecompIters, lzmaAvgSize);
+    printf ("zip avg uncompress time = %f, avg compressed size = %d\n", zipAvgTime/nDecompIters, zipAvgSize);
+    }
+
+//---------------------------------------------------------------------------------------
+// @bsimethod                                                   John.Gooding    01/2013
+//---------------------------------------------------------------------------------------
+TEST(CompressionTests, DirectComparisonSmallInput)
+    {
+    uint32_t sizes [] = { 32 * 1024, 1 << 17, 2 * 1024 * 1024, 0 };
+    uint32_t inputLen = 100000;
+
+    for (unsigned i = 0; sizes[i] > 0; i++)
+        {
+        BeFileName  fileName;
+
+        BeTest::GetHost().GetDocumentsRoot (fileName);
+        fileName.AppendToPath(L"Bim");
+        fileName.AppendToPath(L"SiteLayout.i.ibim");
+
+        runDirectComparison(fileName.GetName(), sizes[i], inputLen);
+        runDirectComparison(L"E:\\graphite\\xfer\\Bim\\OPSPS.i.ibim", sizes[i], inputLen);
+        runDirectComparison(L"E:\\graphite\\xfer\\Bim\\Plant - 201_total.i.ibim", sizes[i], inputLen);
+        runDirectComparison(L"E:\\graphite\\out2010\\Winx64\\build\\DgnPlatform\\DgnHandlers\\TextStyleHandlers.obj", sizes[i], inputLen);
+        runDirectComparison(L"E:\\graphite\\out2010\\Winx64\\build\\DgnPlatform\\DgnHandlers\\dgnhandlers.pdb", sizes[i], inputLen);
+        runDirectComparison(L"E:\\graphite\\out2010\\Winx64\\Product\\BeGTest\\DgnHandlers5.dll", sizes[i], inputLen);
+        }
+    }
+
+//---------------------------------------------------------------------------------------
+// @bsimethod                                                   John.Gooding    01/2013
+//---------------------------------------------------------------------------------------
+TEST(CompressionTests, DirectComparisonBigInput)
+    {
+    uint32_t sizes [] = { 2 * 1024 * 1024, 0 };
+    uint32_t inputLen = 2 * 1024 * 1024;
+
+    for (unsigned i = 0; sizes[i] > 0; i++)
+        {
+        BeFileName  fileName;
+
+        BeTest::GetHost().GetDocumentsRoot (fileName);
+        fileName.AppendToPath(L"Bim");
+        fileName.AppendToPath(L"SiteLayout.i.ibim");
+
+        runDirectComparison(fileName.GetName(), sizes[i], inputLen);
+        runDirectComparison(L"E:\\graphite\\xfer\\Bim\\OPSPS.i.ibim", sizes[i], inputLen);
+        runDirectComparison(L"E:\\graphite\\xfer\\Bim\\Plant - 201_total.i.ibim", sizes[i], inputLen);
+        runDirectComparison(L"E:\\graphite\\out2010\\Winx64\\build\\DgnPlatform\\DgnHandlers\\dgnhandlers.pdb", sizes[i], inputLen);
+        runDirectComparison(L"E:\\graphite\\out2010\\Winx64\\Product\\BeGTest\\DgnHandlers5.dll", sizes[i], inputLen);
+        }
+    }
+#endif
+
+//---------------------------------------------------------------------------------------
+// @bsimethod                                                   Shaun.Sewall    11/2013
+//---------------------------------------------------------------------------------------
+TEST(CompressionTests, CreateZipFile)
+    {
+    BeFileName tempDir;
+    BeTest::GetHost().GetTempDir(tempDir);
+    BentleyApi::BeSQLite::BeSQLiteLib::Initialize(tempDir);
+    
+    BeFileName  zipFileName;
+    BeTest::GetHost().GetTempDir (zipFileName);
+    zipFileName.AppendToPath (L"CompressionTests_CreateZipFile.zip");
+
+    // First need to create a new db
+    BeFileName  fileToZip;
+    BeTest::GetHost().GetOutputRoot(fileToZip);
+    fileToZip.AppendToPath(L"CompressTest");
+    BeFileName::CreateNewDirectory(fileToZip.GetName());
+    fileToZip.AppendToPath(L"compressZipSeed.db");
+    BeSQLite::Db db;
+    db.CreateNewDb(fileToZip);
+    db.CloseDb();
+
+    Utf8String nameInZip = BeFileName(BeFileName::NameAndExt, fileToZip.GetName()).GetNameUtf8();
+
+    zipFile zf = zipOpen (zipFileName.GetNameUtf8().c_str(), APPEND_STATUS_CREATE);
+    EXPECT_TRUE (nullptr != zf);
+
+    int status = zipOpenNewFileInZip (zf, nameInZip.c_str(), nullptr, nullptr, 0, nullptr, 0, nullptr, Z_DEFLATED, Z_DEFAULT_COMPRESSION);
+    EXPECT_EQ (status, 0);
+
+    BeFile file;
+    status = (StatusInt) file.Open (fileToZip, BeFileAccess::Read);
+    EXPECT_EQ (status, 0);
+
+    bvector<Byte> fileBytes;
+    status = (StatusInt)file.ReadEntireFile (fileBytes);
+    EXPECT_EQ (status, 0);
+
+    status = zipWriteInFileInZip (zf, fileBytes.data(), (int) fileBytes.size());
+    EXPECT_EQ (status, 0);
+
+    status = zipCloseFileInZip (zf);
+    EXPECT_EQ (status, 0);
+
+    Utf8CP comment = "CompressionTests_CreateZipFile";
+    status = zipClose (zf, comment);
+    EXPECT_EQ (status, 0);
+
+    // inspect the zip file that was just created
+
+    unzFile uf = unzOpen (zipFileName.GetNameUtf8().c_str());
+    EXPECT_TRUE (nullptr != uf);
+
+    unz_global_info unzGlobalInfo;
+    status = unzGetGlobalInfo (uf, &unzGlobalInfo);
+    EXPECT_EQ (status, 0);
+    EXPECT_EQ (unzGlobalInfo.number_entry, 1);
+    EXPECT_EQ (unzGlobalInfo.size_comment, strlen (comment));
+
+    status = unzClose (uf);
+    EXPECT_EQ (status, 0);
+    }