/*--------------------------------------------------------------------------------------+
|
|     $Source: Tests/Performance/PerformanceTestingHelpers.cpp $
|
|  $Copyright: (c) 2015 Bentley Systems, Incorporated. All rights reserved. $
|
+--------------------------------------------------------------------------------------*/
//#ifdef WIP_DOES_NOT_BUILD_ON_ANDROID_OR_IOS

#include "include/PerformanceTestingHelpers.h"

//---------------------------------------------------------------------------------------
// @bsimethod                                    Majd.Uddin                      08/15
//+---------------+---------------+---------------+---------------+---------------+------
PerformanceResultRecorder::PerformanceResultRecorder()
{
}


/*---------------------------------------------------------------------------------**//**
* Writes time to a csv file
*@bsimethod                                            Majd.Uddin          10/2015
+---------------+---------------+---------------+---------------+---------------+------*/
void PerformanceResultRecorder::writeResults(Utf8String testcaseName, Utf8String testName, double timeInSeconds, Utf8String testDescription, int opCount)
{
    FILE* logFile = NULL;

    BeFileName dir;
    BeTest::GetHost().GetOutputRoot(dir);
    dir.AppendToPath(L"PerformanceTestResults");
    if (!dir.DoesPathExist())
        BeFileName::CreateNewDirectory(dir.c_str());

    dir.AppendToPath(L"PerformanceResults.csv");

    bool existingFile = dir.DoesPathExist();

    logFile = fopen(dir.GetNameUtf8().c_str(), "a+");
    PERFORMANCELOG.infov(L"CSV Results filename: %ls\n", dir.GetName());

    if (!existingFile)
<<<<<<< HEAD
        fprintf(logFile, "TestCaseName, TestName, ExecutionTime, TestDescription, opCount\n");
    fprintf(logFile, "%s, %s, %.4f, \"%s\", %d\n", testcaseName.c_str(), testName.c_str(), timeInSeconds, testDescription.c_str(), opCount);
=======
        fprintf(logFile, "DateTime, TestCaseName, TestName, ExecutionTime, TestDescription, opCount\n");
    Utf8String dateTime = DateTime::GetCurrentTime().ToUtf8String();
    fprintf(logFile, "%s, %s, %s, %.4f, \"%s\", %ld\n", dateTime.c_str(), testcaseName.c_str(), testName.c_str(), timeInSeconds, testDescription.c_str(), opCount);
>>>>>>> a9d6e4bc

    fclose(logFile);
}


//#endif//def WIP_DOES_NOT_BUILD_ON_ANDROID_OR_IOS
<|MERGE_RESOLUTION|>--- conflicted
+++ resolved
@@ -1,55 +1,50 @@
-/*--------------------------------------------------------------------------------------+
-|
-|     $Source: Tests/Performance/PerformanceTestingHelpers.cpp $
-|
-|  $Copyright: (c) 2015 Bentley Systems, Incorporated. All rights reserved. $
-|
-+--------------------------------------------------------------------------------------*/
-//#ifdef WIP_DOES_NOT_BUILD_ON_ANDROID_OR_IOS
-
-#include "include/PerformanceTestingHelpers.h"
-
-//---------------------------------------------------------------------------------------
-// @bsimethod                                    Majd.Uddin                      08/15
-//+---------------+---------------+---------------+---------------+---------------+------
-PerformanceResultRecorder::PerformanceResultRecorder()
-{
-}
-
-
-/*---------------------------------------------------------------------------------**//**
-* Writes time to a csv file
-*@bsimethod                                            Majd.Uddin          10/2015
-+---------------+---------------+---------------+---------------+---------------+------*/
-void PerformanceResultRecorder::writeResults(Utf8String testcaseName, Utf8String testName, double timeInSeconds, Utf8String testDescription, int opCount)
-{
-    FILE* logFile = NULL;
-
-    BeFileName dir;
-    BeTest::GetHost().GetOutputRoot(dir);
-    dir.AppendToPath(L"PerformanceTestResults");
-    if (!dir.DoesPathExist())
-        BeFileName::CreateNewDirectory(dir.c_str());
-
-    dir.AppendToPath(L"PerformanceResults.csv");
-
-    bool existingFile = dir.DoesPathExist();
-
-    logFile = fopen(dir.GetNameUtf8().c_str(), "a+");
-    PERFORMANCELOG.infov(L"CSV Results filename: %ls\n", dir.GetName());
-
-    if (!existingFile)
-<<<<<<< HEAD
-        fprintf(logFile, "TestCaseName, TestName, ExecutionTime, TestDescription, opCount\n");
-    fprintf(logFile, "%s, %s, %.4f, \"%s\", %d\n", testcaseName.c_str(), testName.c_str(), timeInSeconds, testDescription.c_str(), opCount);
-=======
-        fprintf(logFile, "DateTime, TestCaseName, TestName, ExecutionTime, TestDescription, opCount\n");
-    Utf8String dateTime = DateTime::GetCurrentTime().ToUtf8String();
-    fprintf(logFile, "%s, %s, %s, %.4f, \"%s\", %ld\n", dateTime.c_str(), testcaseName.c_str(), testName.c_str(), timeInSeconds, testDescription.c_str(), opCount);
->>>>>>> a9d6e4bc
-
-    fclose(logFile);
-}
-
-
-//#endif//def WIP_DOES_NOT_BUILD_ON_ANDROID_OR_IOS
+/*--------------------------------------------------------------------------------------+
+|
+|     $Source: Tests/Performance/PerformanceTestingHelpers.cpp $
+|
+|  $Copyright: (c) 2015 Bentley Systems, Incorporated. All rights reserved. $
+|
++--------------------------------------------------------------------------------------*/
+//#ifdef WIP_DOES_NOT_BUILD_ON_ANDROID_OR_IOS
+
+#include "include/PerformanceTestingHelpers.h"
+
+//---------------------------------------------------------------------------------------
+// @bsimethod                                    Majd.Uddin                      08/15
+//+---------------+---------------+---------------+---------------+---------------+------
+PerformanceResultRecorder::PerformanceResultRecorder()
+{
+}
+
+
+/*---------------------------------------------------------------------------------**//**
+* Writes time to a csv file
+*@bsimethod                                            Majd.Uddin          10/2015
++---------------+---------------+---------------+---------------+---------------+------*/
+void PerformanceResultRecorder::writeResults(Utf8String testcaseName, Utf8String testName, double timeInSeconds, Utf8String testDescription, int opCount)
+{
+    FILE* logFile = NULL;
+
+    BeFileName dir;
+    BeTest::GetHost().GetOutputRoot(dir);
+    dir.AppendToPath(L"PerformanceTestResults");
+    if (!dir.DoesPathExist())
+        BeFileName::CreateNewDirectory(dir.c_str());
+
+    dir.AppendToPath(L"PerformanceResults.csv");
+
+    bool existingFile = dir.DoesPathExist();
+
+    logFile = fopen(dir.GetNameUtf8().c_str(), "a+");
+    PERFORMANCELOG.infov(L"CSV Results filename: %ls\n", dir.GetName());
+
+    if (!existingFile)
+        fprintf(logFile, "DateTime, TestCaseName, TestName, ExecutionTime, TestDescription, opCount\n");
+    Utf8String dateTime = DateTime::GetCurrentTime().ToUtf8String();
+    fprintf(logFile, "%s, %s, %.4f, \"%s\", %ld\n", testcaseName.c_str(), testName.c_str(), timeInSeconds, testDescription.c_str(), opCount);
+
+    fclose(logFile);
+}
+
+
+//#endif//def WIP_DOES_NOT_BUILD_ON_ANDROID_OR_IOS