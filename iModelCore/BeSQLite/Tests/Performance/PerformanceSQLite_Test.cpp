/*--------------------------------------------------------------------------------------+
|
|  $Source: Tests/Performance/PerformanceSQLite_Test.cpp $
|
|  $Copyright: (c) 2015 Bentley Systems, Incorporated. All rights reserved. $
|
+--------------------------------------------------------------------------------------*/
//#ifdef WIP_DOES_NOT_BUILD_ON_ANDROID_OR_IOS

#include "BeSQLitePerformanceTests.h"
<<<<<<< HEAD
#include "include/PerformanceTestingHelpers.h"
#ifdef WIP_PUBLISHED_API
#include <BeSQLite/SQLiteAPI.h> //only needed for test to directly work with SQLite
#endif
=======
#include <PerformanceTestingHelper/PerformanceTestingHelpers.h>
>>>>>>> bd916d71

#include <vector>

struct PerformanceSQLiteTests : public PerformanceTestFixtureBase
{
    double totalTime;

    //---------------------------------------------------------------------------------------
    // @bsimethod                                   Krischan.Eberle                     01/14
    //+---------------+---------------+---------------+---------------+---------------+------
    void RunDeleteCascadingTest(int primaryRowCount, int secondaryRowCountPerPrimaryRow, int ternaryRowCountPerPrimaryRow, bool withIndexOnSecondaryTable)
    {
        std::vector<Utf8String> primarySqlList;
        std::vector<Utf8String> secondarySqlList;
        std::vector<Utf8String> ternarySqlList;
        GenerateDeleteCascadingTestSqlLists(primarySqlList, secondarySqlList, ternarySqlList);

        if (withIndexOnSecondaryTable) // With Index test
        {
            Utf8String dbWithTriggerPath = PopulateDeleteCascadingTestDb(L"deletecascadingwithtrigger.db", withIndexOnSecondaryTable, true, primaryRowCount, secondaryRowCountPerPrimaryRow, ternaryRowCountPerPrimaryRow);
            ASSERT_FALSE(dbWithTriggerPath.empty()) << "Populating test db failed";
            Db dbWithTrigger;
            DbResult stat = dbWithTrigger.OpenBeSQLiteDb(dbWithTriggerPath.c_str(), Db::OpenParams(Db::OpenMode::ReadWrite));
            ASSERT_EQ(BE_SQLITE_OK, stat);

            for (size_t i = 0; i < primarySqlList.size(); i++)
            {
                Utf8CP primarySql = primarySqlList[i].c_str();
                Utf8CP secondarySql = secondarySqlList[i].c_str();
                Utf8CP ternarySql = ternarySqlList[i].c_str();
                LOG.tracev("Executing %s [Secondary: %s Ternary: %s]", primarySql, secondarySql, ternarySql);
                Savepoint savepoint(dbWithTrigger, "");
                Statement stmt;
                ASSERT_EQ(BE_SQLITE_OK, stmt.Prepare(dbWithTrigger, primarySql)) << "Preparation of " << primarySql << " failed: " << dbWithTrigger.GetLastError();
                m_stopwatch.Start();
                auto stat = stmt.Step();
                m_stopwatch.Stop();
                ASSERT_EQ(BE_SQLITE_DONE, stat) << "Executing test delete failed";
                int rowsAffected = dbWithTrigger.GetModifiedRowCount();
                savepoint.Cancel();

                PERFORMANCELOG.tracev("With trigger: %.4f msec - deleted %d primary rows, %d secondary rows, %d ternary rows",
                    m_stopwatch.GetElapsedSeconds() * 1000,
                    rowsAffected, rowsAffected * secondaryRowCountPerPrimaryRow,
                    rowsAffected * secondaryRowCountPerPrimaryRow * ternaryRowCountPerPrimaryRow);
            }
        }
        else //Db without Index
        {
            Utf8String dbWithoutTriggerPath = PopulateDeleteCascadingTestDb(L"deletecascadingwithouttrigger.db", withIndexOnSecondaryTable, false, primaryRowCount, secondaryRowCountPerPrimaryRow, ternaryRowCountPerPrimaryRow);
            ASSERT_FALSE(dbWithoutTriggerPath.empty()) << "Populating test db failed";
            Db dbWithoutTrigger;
            DbResult stat = dbWithoutTrigger.OpenBeSQLiteDb(dbWithoutTriggerPath.c_str(), Db::OpenParams(Db::OpenMode::ReadWrite));
            ASSERT_EQ(BE_SQLITE_OK, stat);

            for (size_t i = 0; i < primarySqlList.size(); i++)
            {
                Utf8CP primarySql = primarySqlList[i].c_str();
                Utf8CP secondarySql = secondarySqlList[i].c_str();
                Utf8CP ternarySql = ternarySqlList[i].c_str();
                LOG.tracev("Executing %s [Secondary: %s Ternary: %s]", primarySql, secondarySql, ternarySql);

                Savepoint savepoint(dbWithoutTrigger, "");

                //execute ternary statement first
                Statement ternaryStmt;
                ASSERT_EQ(BE_SQLITE_OK, ternaryStmt.Prepare(dbWithoutTrigger, ternarySql)) << "Preparation of " << ternarySql << " failed: " << dbWithoutTrigger.GetLastError();
                StopWatch ternaryTimer(true);
                stat = ternaryStmt.Step();
                ternaryTimer.Stop();
                ASSERT_EQ(BE_SQLITE_DONE, stat) << "Executing test delete failed";
                int ternaryRowsAffected = dbWithoutTrigger.GetModifiedRowCount();


                //execute secondary statement first
                Statement secondaryStmt;
                ASSERT_EQ(BE_SQLITE_OK, secondaryStmt.Prepare(dbWithoutTrigger, secondarySql)) << "Preparation of " << secondarySql << " failed: " << dbWithoutTrigger.GetLastError();
                StopWatch secondaryTimer(true);
                stat = secondaryStmt.Step();
                secondaryTimer.Stop();
                ASSERT_EQ(BE_SQLITE_DONE, stat) << "Executing test delete failed";
                int secondaryRowsAffected = dbWithoutTrigger.GetModifiedRowCount();

                Statement primaryStmt;
                ASSERT_EQ(BE_SQLITE_OK, primaryStmt.Prepare(dbWithoutTrigger, primarySql)) << "Preparation of " << primarySql << " failed: " << dbWithoutTrigger.GetLastError();
                StopWatch primaryTimer(true);
                auto stat = primaryStmt.Step();
                primaryTimer.Stop();
                ASSERT_EQ(BE_SQLITE_DONE, stat) << "Executing test delete failed";
                int rowsAffected = dbWithoutTrigger.GetModifiedRowCount();

                ASSERT_EQ(rowsAffected * secondaryRowCountPerPrimaryRow, secondaryRowsAffected) << primarySql << " - " << secondarySql << " - " << ternarySql;
                ASSERT_EQ(rowsAffected * secondaryRowCountPerPrimaryRow * ternaryRowCountPerPrimaryRow, ternaryRowsAffected) << primarySql << " - " << secondarySql << " - " << ternarySql;
                savepoint.Cancel();

                double primaryTiming = primaryTimer.GetElapsedSeconds() * 1000;
                double secondaryTiming = secondaryTimer.GetElapsedSeconds() * 1000;
                double ternaryTiming = ternaryTimer.GetElapsedSeconds() * 1000;
                totalTime = primaryTiming + secondaryTiming + ternaryTiming;
                PERFORMANCELOG.tracev("Without trigger: %.4f msec (Primary delete %.4f msec, secondary delete %.4f msec, ternary delete %.4f) - deleted %d primary rows, %d secondary rows, %d ternary rows",
                    primaryTiming + secondaryTiming + ternaryTiming, primaryTiming, secondaryTiming, ternaryTiming,
                    rowsAffected, secondaryRowsAffected, ternaryRowsAffected);
            }

        }




        LOG.tracev("Delete cascading test. Primary table row count: %d. Secondary rows per primary row: %d Ternary rows per secondary row: %d",
            primaryRowCount, secondaryRowCountPerPrimaryRow, ternaryRowCountPerPrimaryRow);
    }

    //---------------------------------------------------------------------------------------
    // @bsimethod                                   Krischan.Eberle                     01/14
    //+---------------+---------------+---------------+---------------+---------------+------
    void GenerateDeleteCascadingTestSqlLists(std::vector<Utf8String>& primarySqlList, std::vector<Utf8String>& secondarySqlList, std::vector<Utf8String>& ternarySqlList)
    {
        primarySqlList.push_back("DELETE FROM PrimaryTable WHERE Id = 5");
        secondarySqlList.push_back("DELETE FROM SecondaryTable WHERE PrimaryId IN (SELECT Id FROM PrimaryTable WHERE Id = 5)");
        ternarySqlList.push_back("DELETE FROM TernaryTable WHERE SecondaryId IN "
            "(SELECT Id FROM SecondaryTable WHERE PrimaryId IN "
            "(SELECT Id FROM PrimaryTable WHERE Id = 5)"
            ") AND "
            "PrimaryId IN (SELECT Id FROM PrimaryTable WHERE Id = 5)");

        //this is an optimum counterpart to the previous which however is hard to come up with in a generic fashion.
        primarySqlList.push_back("DELETE FROM PrimaryTable WHERE Id = 5");
        secondarySqlList.push_back("DELETE FROM SecondaryTable WHERE PrimaryId = 5");
        ternarySqlList.push_back("DELETE FROM TernaryTable WHERE PrimaryId = 5");



        primarySqlList.push_back("DELETE FROM PrimaryTable WHERE Id IN (2, 8)");
        secondarySqlList.push_back("DELETE FROM SecondaryTable WHERE PrimaryId IN (SELECT Id FROM PrimaryTable WHERE Id IN (2, 8))");
        ternarySqlList.push_back("DELETE FROM TernaryTable WHERE SecondaryId IN (SELECT Id FROM SecondaryTable WHERE PrimaryId IN (SELECT Id FROM PrimaryTable WHERE Id IN (2, 8)))"
            " AND PrimaryId IN (SELECT Id FROM PrimaryTable WHERE Id IN (2, 8))");

        //this is an optimum counterpart to the previous which however is hard to come up with in a generic fashion.
        primarySqlList.push_back("DELETE FROM PrimaryTable WHERE Id IN (2, 8)");
        secondarySqlList.push_back("DELETE FROM SecondaryTable WHERE PrimaryId IN (2, 8)");
        ternarySqlList.push_back("DELETE FROM TernaryTable WHERE PrimaryId IN (2, 8)");




        primarySqlList.push_back("DELETE FROM PrimaryTable WHERE Id % 2 = 0");
        secondarySqlList.push_back("DELETE FROM SecondaryTable WHERE PrimaryId IN (SELECT Id FROM PrimaryTable WHERE Id % 2 = 0)");
        ternarySqlList.push_back("DELETE FROM TernaryTable WHERE SecondaryId IN (SELECT Id FROM SecondaryTable WHERE PrimaryId IN (SELECT Id FROM PrimaryTable WHERE Id % 2 = 0))"
            " AND PrimaryId IN (SELECT Id FROM PrimaryTable WHERE Id % 2 = 0)");

        //this is an optimum counterpart to the previous which however is hard to come up with in a generic fashion.
        primarySqlList.push_back("DELETE FROM PrimaryTable WHERE Id % 2 = 0");
        secondarySqlList.push_back("DELETE FROM SecondaryTable WHERE PrimaryId % 2 = 0");
        ternarySqlList.push_back("DELETE FROM TernaryTable WHERE PrimaryId % 2 = 0");





        primarySqlList.push_back("DELETE FROM PrimaryTable WHERE I IN (-2, -8)");
        secondarySqlList.push_back("DELETE FROM SecondaryTable WHERE PrimaryId IN (SELECT Id FROM PrimaryTable WHERE I IN (-2, -8))");
        ternarySqlList.push_back("DELETE FROM TernaryTable WHERE SecondaryId IN (SELECT Id FROM SecondaryTable WHERE PrimaryId IN (SELECT Id FROM PrimaryTable WHERE I IN (-2, -8)))"
            " AND PrimaryId IN (SELECT Id FROM PrimaryTable WHERE I IN (-2, -8))");


        primarySqlList.push_back("DELETE FROM PrimaryTable WHERE (-1 * I) % 2 = 0");
        secondarySqlList.push_back("DELETE FROM SecondaryTable WHERE PrimaryId IN (SELECT Id FROM PrimaryTable WHERE (-1 * I) % 2 = 0)");
        ternarySqlList.push_back("DELETE FROM TernaryTable WHERE SecondaryId IN (SELECT Id FROM SecondaryTable WHERE PrimaryId IN (SELECT Id FROM PrimaryTable WHERE (-1 * I) % 2 = 0))"
            " AND PrimaryId IN (SELECT Id FROM PrimaryTable WHERE (-1 * I) % 2 = 0)");


        primarySqlList.push_back("DELETE FROM PrimaryTable");
        secondarySqlList.push_back("DELETE FROM SecondaryTable WHERE PrimaryId IN (SELECT Id FROM PrimaryTable)");
        ternarySqlList.push_back("DELETE FROM TernaryTable WHERE SecondaryId IN (SELECT Id FROM SecondaryTable WHERE PrimaryId IN (SELECT Id FROM PrimaryTable))"
            " AND PrimaryId IN (SELECT Id FROM PrimaryTable)");

        //this is an optimum counterpart to the previous which however is hard to come up with in a generic fashion.
        primarySqlList.push_back("DELETE FROM PrimaryTable");
        secondarySqlList.push_back("DELETE FROM SecondaryTable");
        ternarySqlList.push_back("DELETE FROM TernaryTable");
    }

    //---------------------------------------------------------------------------------------
    // @bsimethod                                   Krischan.Eberle                     01/14
    //+---------------+---------------+---------------+---------------+---------------+------
    Utf8String PopulateDeleteCascadingTestDb(WCharCP dbFileName, bool withIndex, bool withTrigger, int primaryRowCount, int secondaryRowsPerPrimaryRow, int ternaryRowsPerSecondaryRow)
    {
        Db db;
        SetupDb(db, dbFileName);

        Utf8CP createTableSqlTemplate = "CREATE TABLE PrimaryTable (Id INTEGER PRIMARY KEY, D DOUBLE, Name TEXT, I INT);"
            "CREATE TABLE SecondaryTable (PrimaryId INTEGER, Id INTEGER, Name TEXT, L INT64 %s);"
            "CREATE TABLE TernaryTable (PrimaryId INTEGER, SecondaryId INTEGER, Id INTEGER, Name TEXT, D DOUBLE %s);";

        Utf8String createTableSql;
        if (withIndex)
            createTableSql.Sprintf(createTableSqlTemplate, ", PRIMARY KEY (PrimaryId, Id)", ", PRIMARY KEY (PrimaryId, SecondaryId, Id)");
        else
            createTableSql.Sprintf(createTableSqlTemplate, "", "");

        auto stat = db.ExecuteSql(createTableSql.c_str());
        if (stat != BE_SQLITE_OK)
        {
            LOG.error(db.GetLastError());
            return "";
        }

        if (withTrigger)
        {
            stat = db.ExecuteSql("CREATE TRIGGER DELETE_SECONDARY_ROWS AFTER DELETE ON PrimaryTable "
                "BEGIN "
                "DELETE FROM SecondaryTable WHERE PrimaryId = old.Id; "
                "END;"
                "CREATE TRIGGER DELETE_TERNARY_ROWS AFTER DELETE ON SecondaryTable "
                "BEGIN "
                "DELETE FROM TernaryTable WHERE PrimaryId = old.PrimaryId AND SecondaryId = old.Id;"
                "END;"
                );
            if (stat != BE_SQLITE_OK)
            {
                LOG.error(db.GetLastError());
                return "";
            }
        }


        Statement primaryStmt;
        stat = primaryStmt.Prepare(db, "INSERT INTO PrimaryTable (Id, D, Name, I) VALUES (?,?,?,?)");
        if (stat != BE_SQLITE_OK)
        {
            LOG.error(db.GetLastError());
            return "";
        }

        for (int i = 0; i < primaryRowCount; i++)
        {
            primaryStmt.Reset();
            primaryStmt.ClearBindings();
            primaryStmt.BindInt(1, i);
            primaryStmt.BindDouble(2, i * 3.1415);
            primaryStmt.BindText(3, "Some text", Statement::MakeCopy::Yes);
            primaryStmt.BindInt(4, -i);

            stat = primaryStmt.Step();
            if (stat != BE_SQLITE_DONE)
            {
                LOG.error(db.GetLastError());
                return "";
            }
        }

        Statement secondaryStmt;
        stat = secondaryStmt.Prepare(db, "INSERT INTO SecondaryTable (PrimaryId, Id, Name, L) VALUES (?,?,?,?)");
        if (stat != BE_SQLITE_OK)
        {
            LOG.error(db.GetLastError());
            return "";
        }

        for (int i = 0; i < primaryRowCount; i++)
        {
            for (int j = 0; j < secondaryRowsPerPrimaryRow; j++)
            {
                secondaryStmt.Reset();
                secondaryStmt.ClearBindings();
                secondaryStmt.BindInt(1, i);
                secondaryStmt.BindInt(2, j);
                secondaryStmt.BindText(3, "Some text", Statement::MakeCopy::Yes);
                secondaryStmt.BindInt(4, i*j);

                stat = secondaryStmt.Step();
                if (stat != BE_SQLITE_DONE)
                {
                    LOG.error(db.GetLastError());
                    return "";
                }
            }
        }

        Statement ternaryStmt;
        stat = ternaryStmt.Prepare(db, "INSERT INTO TernaryTable (PrimaryId, SecondaryId, Id, Name, D) VALUES (?,?,?,?,?)");
        if (stat != BE_SQLITE_OK)
        {
            LOG.error(db.GetLastError());
            return "";
        }

        for (int i = 0; i < primaryRowCount; i++)
        {
            for (int j = 0; j < secondaryRowsPerPrimaryRow; j++)
            {
                for (int k = 0; k < ternaryRowsPerSecondaryRow; k++)
                {
                    ternaryStmt.Reset();
                    ternaryStmt.ClearBindings();
                    ternaryStmt.BindInt(1, i);
                    ternaryStmt.BindInt(2, j);
                    ternaryStmt.BindInt(3, k);
                    ternaryStmt.BindText(4, "Some text", Statement::MakeCopy::Yes);
                    ternaryStmt.BindDouble(5, i*j*k*3.14);

                    stat = ternaryStmt.Step();
                    if (stat != BE_SQLITE_DONE)
                    {
                        LOG.error(db.GetLastError());
                        return "";
                    }
                }
            }
        }

        db.SaveChanges();
        return db.GetDbFileName();
    }



}; // End of Test Fixture

//---------------------------------------------------------------------------------------
//! Tests performance of a cascading delete without using foreign keys. Instead
//! SQLite triggers are compared to executing the cascading statements manually.
//! This particular test is run with indices on the column that acts as foreign key to the parent table
// @bsimethod                                   Krischan.Eberle                     01/14
//+---------------+---------------+---------------+---------------+---------------+------
TEST_F(PerformanceSQLiteTests, DeleteCascadingWithIndex)
{
    const int primaryRowCount = 100;
    const int secondaryRowCountPerPrimaryRow = 1000;
    const int ternaryRowCountPerPrimaryRow = 100;
    RunDeleteCascadingTest(primaryRowCount, secondaryRowCountPerPrimaryRow, ternaryRowCountPerPrimaryRow, true);
    LOGTODB(TEST_DETAILS, m_stopwatch.GetElapsedSeconds());
}

//---------------------------------------------------------------------------------------
//! Tests performance of a cascading delete without using foreign keys. Instead
//! SQLite triggers are compared to executing the cascading statements manually
//! This particular test is run @p without indices on the column that acts as foreign key to the parent table
// @bsimethod                                   Krischan.Eberle                     01/14
//+---------------+---------------+---------------+---------------+---------------+------
TEST_F(PerformanceSQLiteTests, DeleteCascadingWithoutIndex)
{
    const int primaryRowCount = 10;
    const int secondaryRowCountPerPrimaryRow = 100;
    const int ternaryRowCountPerPrimaryRow = 100;
    RunDeleteCascadingTest(primaryRowCount, secondaryRowCountPerPrimaryRow, ternaryRowCountPerPrimaryRow, false);
    LOGTODB(TEST_DETAILS, m_stopwatch.GetElapsedSeconds());
}

//#endif//def WIP_DOES_NOT_BUILD_ON_ANDROID_OR_IOS
<|MERGE_RESOLUTION|>--- conflicted
+++ resolved
@@ -1,369 +1,363 @@
-/*--------------------------------------------------------------------------------------+
-|
-|  $Source: Tests/Performance/PerformanceSQLite_Test.cpp $
-|
-|  $Copyright: (c) 2015 Bentley Systems, Incorporated. All rights reserved. $
-|
-+--------------------------------------------------------------------------------------*/
-//#ifdef WIP_DOES_NOT_BUILD_ON_ANDROID_OR_IOS
-
-#include "BeSQLitePerformanceTests.h"
-<<<<<<< HEAD
-#include "include/PerformanceTestingHelpers.h"
-#ifdef WIP_PUBLISHED_API
-#include <BeSQLite/SQLiteAPI.h> //only needed for test to directly work with SQLite
-#endif
-=======
-#include <PerformanceTestingHelper/PerformanceTestingHelpers.h>
->>>>>>> bd916d71
-
-#include <vector>
-
-struct PerformanceSQLiteTests : public PerformanceTestFixtureBase
-{
-    double totalTime;
-
-    //---------------------------------------------------------------------------------------
-    // @bsimethod                                   Krischan.Eberle                     01/14
-    //+---------------+---------------+---------------+---------------+---------------+------
-    void RunDeleteCascadingTest(int primaryRowCount, int secondaryRowCountPerPrimaryRow, int ternaryRowCountPerPrimaryRow, bool withIndexOnSecondaryTable)
-    {
-        std::vector<Utf8String> primarySqlList;
-        std::vector<Utf8String> secondarySqlList;
-        std::vector<Utf8String> ternarySqlList;
-        GenerateDeleteCascadingTestSqlLists(primarySqlList, secondarySqlList, ternarySqlList);
-
-        if (withIndexOnSecondaryTable) // With Index test
-        {
-            Utf8String dbWithTriggerPath = PopulateDeleteCascadingTestDb(L"deletecascadingwithtrigger.db", withIndexOnSecondaryTable, true, primaryRowCount, secondaryRowCountPerPrimaryRow, ternaryRowCountPerPrimaryRow);
-            ASSERT_FALSE(dbWithTriggerPath.empty()) << "Populating test db failed";
-            Db dbWithTrigger;
-            DbResult stat = dbWithTrigger.OpenBeSQLiteDb(dbWithTriggerPath.c_str(), Db::OpenParams(Db::OpenMode::ReadWrite));
-            ASSERT_EQ(BE_SQLITE_OK, stat);
-
-            for (size_t i = 0; i < primarySqlList.size(); i++)
-            {
-                Utf8CP primarySql = primarySqlList[i].c_str();
-                Utf8CP secondarySql = secondarySqlList[i].c_str();
-                Utf8CP ternarySql = ternarySqlList[i].c_str();
-                LOG.tracev("Executing %s [Secondary: %s Ternary: %s]", primarySql, secondarySql, ternarySql);
-                Savepoint savepoint(dbWithTrigger, "");
-                Statement stmt;
-                ASSERT_EQ(BE_SQLITE_OK, stmt.Prepare(dbWithTrigger, primarySql)) << "Preparation of " << primarySql << " failed: " << dbWithTrigger.GetLastError();
-                m_stopwatch.Start();
-                auto stat = stmt.Step();
-                m_stopwatch.Stop();
-                ASSERT_EQ(BE_SQLITE_DONE, stat) << "Executing test delete failed";
-                int rowsAffected = dbWithTrigger.GetModifiedRowCount();
-                savepoint.Cancel();
-
-                PERFORMANCELOG.tracev("With trigger: %.4f msec - deleted %d primary rows, %d secondary rows, %d ternary rows",
-                    m_stopwatch.GetElapsedSeconds() * 1000,
-                    rowsAffected, rowsAffected * secondaryRowCountPerPrimaryRow,
-                    rowsAffected * secondaryRowCountPerPrimaryRow * ternaryRowCountPerPrimaryRow);
-            }
-        }
-        else //Db without Index
-        {
-            Utf8String dbWithoutTriggerPath = PopulateDeleteCascadingTestDb(L"deletecascadingwithouttrigger.db", withIndexOnSecondaryTable, false, primaryRowCount, secondaryRowCountPerPrimaryRow, ternaryRowCountPerPrimaryRow);
-            ASSERT_FALSE(dbWithoutTriggerPath.empty()) << "Populating test db failed";
-            Db dbWithoutTrigger;
-            DbResult stat = dbWithoutTrigger.OpenBeSQLiteDb(dbWithoutTriggerPath.c_str(), Db::OpenParams(Db::OpenMode::ReadWrite));
-            ASSERT_EQ(BE_SQLITE_OK, stat);
-
-            for (size_t i = 0; i < primarySqlList.size(); i++)
-            {
-                Utf8CP primarySql = primarySqlList[i].c_str();
-                Utf8CP secondarySql = secondarySqlList[i].c_str();
-                Utf8CP ternarySql = ternarySqlList[i].c_str();
-                LOG.tracev("Executing %s [Secondary: %s Ternary: %s]", primarySql, secondarySql, ternarySql);
-
-                Savepoint savepoint(dbWithoutTrigger, "");
-
-                //execute ternary statement first
-                Statement ternaryStmt;
-                ASSERT_EQ(BE_SQLITE_OK, ternaryStmt.Prepare(dbWithoutTrigger, ternarySql)) << "Preparation of " << ternarySql << " failed: " << dbWithoutTrigger.GetLastError();
-                StopWatch ternaryTimer(true);
-                stat = ternaryStmt.Step();
-                ternaryTimer.Stop();
-                ASSERT_EQ(BE_SQLITE_DONE, stat) << "Executing test delete failed";
-                int ternaryRowsAffected = dbWithoutTrigger.GetModifiedRowCount();
-
-
-                //execute secondary statement first
-                Statement secondaryStmt;
-                ASSERT_EQ(BE_SQLITE_OK, secondaryStmt.Prepare(dbWithoutTrigger, secondarySql)) << "Preparation of " << secondarySql << " failed: " << dbWithoutTrigger.GetLastError();
-                StopWatch secondaryTimer(true);
-                stat = secondaryStmt.Step();
-                secondaryTimer.Stop();
-                ASSERT_EQ(BE_SQLITE_DONE, stat) << "Executing test delete failed";
-                int secondaryRowsAffected = dbWithoutTrigger.GetModifiedRowCount();
-
-                Statement primaryStmt;
-                ASSERT_EQ(BE_SQLITE_OK, primaryStmt.Prepare(dbWithoutTrigger, primarySql)) << "Preparation of " << primarySql << " failed: " << dbWithoutTrigger.GetLastError();
-                StopWatch primaryTimer(true);
-                auto stat = primaryStmt.Step();
-                primaryTimer.Stop();
-                ASSERT_EQ(BE_SQLITE_DONE, stat) << "Executing test delete failed";
-                int rowsAffected = dbWithoutTrigger.GetModifiedRowCount();
-
-                ASSERT_EQ(rowsAffected * secondaryRowCountPerPrimaryRow, secondaryRowsAffected) << primarySql << " - " << secondarySql << " - " << ternarySql;
-                ASSERT_EQ(rowsAffected * secondaryRowCountPerPrimaryRow * ternaryRowCountPerPrimaryRow, ternaryRowsAffected) << primarySql << " - " << secondarySql << " - " << ternarySql;
-                savepoint.Cancel();
-
-                double primaryTiming = primaryTimer.GetElapsedSeconds() * 1000;
-                double secondaryTiming = secondaryTimer.GetElapsedSeconds() * 1000;
-                double ternaryTiming = ternaryTimer.GetElapsedSeconds() * 1000;
-                totalTime = primaryTiming + secondaryTiming + ternaryTiming;
-                PERFORMANCELOG.tracev("Without trigger: %.4f msec (Primary delete %.4f msec, secondary delete %.4f msec, ternary delete %.4f) - deleted %d primary rows, %d secondary rows, %d ternary rows",
-                    primaryTiming + secondaryTiming + ternaryTiming, primaryTiming, secondaryTiming, ternaryTiming,
-                    rowsAffected, secondaryRowsAffected, ternaryRowsAffected);
-            }
-
-        }
-
-
-
-
-        LOG.tracev("Delete cascading test. Primary table row count: %d. Secondary rows per primary row: %d Ternary rows per secondary row: %d",
-            primaryRowCount, secondaryRowCountPerPrimaryRow, ternaryRowCountPerPrimaryRow);
-    }
-
-    //---------------------------------------------------------------------------------------
-    // @bsimethod                                   Krischan.Eberle                     01/14
-    //+---------------+---------------+---------------+---------------+---------------+------
-    void GenerateDeleteCascadingTestSqlLists(std::vector<Utf8String>& primarySqlList, std::vector<Utf8String>& secondarySqlList, std::vector<Utf8String>& ternarySqlList)
-    {
-        primarySqlList.push_back("DELETE FROM PrimaryTable WHERE Id = 5");
-        secondarySqlList.push_back("DELETE FROM SecondaryTable WHERE PrimaryId IN (SELECT Id FROM PrimaryTable WHERE Id = 5)");
-        ternarySqlList.push_back("DELETE FROM TernaryTable WHERE SecondaryId IN "
-            "(SELECT Id FROM SecondaryTable WHERE PrimaryId IN "
-            "(SELECT Id FROM PrimaryTable WHERE Id = 5)"
-            ") AND "
-            "PrimaryId IN (SELECT Id FROM PrimaryTable WHERE Id = 5)");
-
-        //this is an optimum counterpart to the previous which however is hard to come up with in a generic fashion.
-        primarySqlList.push_back("DELETE FROM PrimaryTable WHERE Id = 5");
-        secondarySqlList.push_back("DELETE FROM SecondaryTable WHERE PrimaryId = 5");
-        ternarySqlList.push_back("DELETE FROM TernaryTable WHERE PrimaryId = 5");
-
-
-
-        primarySqlList.push_back("DELETE FROM PrimaryTable WHERE Id IN (2, 8)");
-        secondarySqlList.push_back("DELETE FROM SecondaryTable WHERE PrimaryId IN (SELECT Id FROM PrimaryTable WHERE Id IN (2, 8))");
-        ternarySqlList.push_back("DELETE FROM TernaryTable WHERE SecondaryId IN (SELECT Id FROM SecondaryTable WHERE PrimaryId IN (SELECT Id FROM PrimaryTable WHERE Id IN (2, 8)))"
-            " AND PrimaryId IN (SELECT Id FROM PrimaryTable WHERE Id IN (2, 8))");
-
-        //this is an optimum counterpart to the previous which however is hard to come up with in a generic fashion.
-        primarySqlList.push_back("DELETE FROM PrimaryTable WHERE Id IN (2, 8)");
-        secondarySqlList.push_back("DELETE FROM SecondaryTable WHERE PrimaryId IN (2, 8)");
-        ternarySqlList.push_back("DELETE FROM TernaryTable WHERE PrimaryId IN (2, 8)");
-
-
-
-
-        primarySqlList.push_back("DELETE FROM PrimaryTable WHERE Id % 2 = 0");
-        secondarySqlList.push_back("DELETE FROM SecondaryTable WHERE PrimaryId IN (SELECT Id FROM PrimaryTable WHERE Id % 2 = 0)");
-        ternarySqlList.push_back("DELETE FROM TernaryTable WHERE SecondaryId IN (SELECT Id FROM SecondaryTable WHERE PrimaryId IN (SELECT Id FROM PrimaryTable WHERE Id % 2 = 0))"
-            " AND PrimaryId IN (SELECT Id FROM PrimaryTable WHERE Id % 2 = 0)");
-
-        //this is an optimum counterpart to the previous which however is hard to come up with in a generic fashion.
-        primarySqlList.push_back("DELETE FROM PrimaryTable WHERE Id % 2 = 0");
-        secondarySqlList.push_back("DELETE FROM SecondaryTable WHERE PrimaryId % 2 = 0");
-        ternarySqlList.push_back("DELETE FROM TernaryTable WHERE PrimaryId % 2 = 0");
-
-
-
-
-
-        primarySqlList.push_back("DELETE FROM PrimaryTable WHERE I IN (-2, -8)");
-        secondarySqlList.push_back("DELETE FROM SecondaryTable WHERE PrimaryId IN (SELECT Id FROM PrimaryTable WHERE I IN (-2, -8))");
-        ternarySqlList.push_back("DELETE FROM TernaryTable WHERE SecondaryId IN (SELECT Id FROM SecondaryTable WHERE PrimaryId IN (SELECT Id FROM PrimaryTable WHERE I IN (-2, -8)))"
-            " AND PrimaryId IN (SELECT Id FROM PrimaryTable WHERE I IN (-2, -8))");
-
-
-        primarySqlList.push_back("DELETE FROM PrimaryTable WHERE (-1 * I) % 2 = 0");
-        secondarySqlList.push_back("DELETE FROM SecondaryTable WHERE PrimaryId IN (SELECT Id FROM PrimaryTable WHERE (-1 * I) % 2 = 0)");
-        ternarySqlList.push_back("DELETE FROM TernaryTable WHERE SecondaryId IN (SELECT Id FROM SecondaryTable WHERE PrimaryId IN (SELECT Id FROM PrimaryTable WHERE (-1 * I) % 2 = 0))"
-            " AND PrimaryId IN (SELECT Id FROM PrimaryTable WHERE (-1 * I) % 2 = 0)");
-
-
-        primarySqlList.push_back("DELETE FROM PrimaryTable");
-        secondarySqlList.push_back("DELETE FROM SecondaryTable WHERE PrimaryId IN (SELECT Id FROM PrimaryTable)");
-        ternarySqlList.push_back("DELETE FROM TernaryTable WHERE SecondaryId IN (SELECT Id FROM SecondaryTable WHERE PrimaryId IN (SELECT Id FROM PrimaryTable))"
-            " AND PrimaryId IN (SELECT Id FROM PrimaryTable)");
-
-        //this is an optimum counterpart to the previous which however is hard to come up with in a generic fashion.
-        primarySqlList.push_back("DELETE FROM PrimaryTable");
-        secondarySqlList.push_back("DELETE FROM SecondaryTable");
-        ternarySqlList.push_back("DELETE FROM TernaryTable");
-    }
-
-    //---------------------------------------------------------------------------------------
-    // @bsimethod                                   Krischan.Eberle                     01/14
-    //+---------------+---------------+---------------+---------------+---------------+------
-    Utf8String PopulateDeleteCascadingTestDb(WCharCP dbFileName, bool withIndex, bool withTrigger, int primaryRowCount, int secondaryRowsPerPrimaryRow, int ternaryRowsPerSecondaryRow)
-    {
-        Db db;
-        SetupDb(db, dbFileName);
-
-        Utf8CP createTableSqlTemplate = "CREATE TABLE PrimaryTable (Id INTEGER PRIMARY KEY, D DOUBLE, Name TEXT, I INT);"
-            "CREATE TABLE SecondaryTable (PrimaryId INTEGER, Id INTEGER, Name TEXT, L INT64 %s);"
-            "CREATE TABLE TernaryTable (PrimaryId INTEGER, SecondaryId INTEGER, Id INTEGER, Name TEXT, D DOUBLE %s);";
-
-        Utf8String createTableSql;
-        if (withIndex)
-            createTableSql.Sprintf(createTableSqlTemplate, ", PRIMARY KEY (PrimaryId, Id)", ", PRIMARY KEY (PrimaryId, SecondaryId, Id)");
-        else
-            createTableSql.Sprintf(createTableSqlTemplate, "", "");
-
-        auto stat = db.ExecuteSql(createTableSql.c_str());
-        if (stat != BE_SQLITE_OK)
-        {
-            LOG.error(db.GetLastError());
-            return "";
-        }
-
-        if (withTrigger)
-        {
-            stat = db.ExecuteSql("CREATE TRIGGER DELETE_SECONDARY_ROWS AFTER DELETE ON PrimaryTable "
-                "BEGIN "
-                "DELETE FROM SecondaryTable WHERE PrimaryId = old.Id; "
-                "END;"
-                "CREATE TRIGGER DELETE_TERNARY_ROWS AFTER DELETE ON SecondaryTable "
-                "BEGIN "
-                "DELETE FROM TernaryTable WHERE PrimaryId = old.PrimaryId AND SecondaryId = old.Id;"
-                "END;"
-                );
-            if (stat != BE_SQLITE_OK)
-            {
-                LOG.error(db.GetLastError());
-                return "";
-            }
-        }
-
-
-        Statement primaryStmt;
-        stat = primaryStmt.Prepare(db, "INSERT INTO PrimaryTable (Id, D, Name, I) VALUES (?,?,?,?)");
-        if (stat != BE_SQLITE_OK)
-        {
-            LOG.error(db.GetLastError());
-            return "";
-        }
-
-        for (int i = 0; i < primaryRowCount; i++)
-        {
-            primaryStmt.Reset();
-            primaryStmt.ClearBindings();
-            primaryStmt.BindInt(1, i);
-            primaryStmt.BindDouble(2, i * 3.1415);
-            primaryStmt.BindText(3, "Some text", Statement::MakeCopy::Yes);
-            primaryStmt.BindInt(4, -i);
-
-            stat = primaryStmt.Step();
-            if (stat != BE_SQLITE_DONE)
-            {
-                LOG.error(db.GetLastError());
-                return "";
-            }
-        }
-
-        Statement secondaryStmt;
-        stat = secondaryStmt.Prepare(db, "INSERT INTO SecondaryTable (PrimaryId, Id, Name, L) VALUES (?,?,?,?)");
-        if (stat != BE_SQLITE_OK)
-        {
-            LOG.error(db.GetLastError());
-            return "";
-        }
-
-        for (int i = 0; i < primaryRowCount; i++)
-        {
-            for (int j = 0; j < secondaryRowsPerPrimaryRow; j++)
-            {
-                secondaryStmt.Reset();
-                secondaryStmt.ClearBindings();
-                secondaryStmt.BindInt(1, i);
-                secondaryStmt.BindInt(2, j);
-                secondaryStmt.BindText(3, "Some text", Statement::MakeCopy::Yes);
-                secondaryStmt.BindInt(4, i*j);
-
-                stat = secondaryStmt.Step();
-                if (stat != BE_SQLITE_DONE)
-                {
-                    LOG.error(db.GetLastError());
-                    return "";
-                }
-            }
-        }
-
-        Statement ternaryStmt;
-        stat = ternaryStmt.Prepare(db, "INSERT INTO TernaryTable (PrimaryId, SecondaryId, Id, Name, D) VALUES (?,?,?,?,?)");
-        if (stat != BE_SQLITE_OK)
-        {
-            LOG.error(db.GetLastError());
-            return "";
-        }
-
-        for (int i = 0; i < primaryRowCount; i++)
-        {
-            for (int j = 0; j < secondaryRowsPerPrimaryRow; j++)
-            {
-                for (int k = 0; k < ternaryRowsPerSecondaryRow; k++)
-                {
-                    ternaryStmt.Reset();
-                    ternaryStmt.ClearBindings();
-                    ternaryStmt.BindInt(1, i);
-                    ternaryStmt.BindInt(2, j);
-                    ternaryStmt.BindInt(3, k);
-                    ternaryStmt.BindText(4, "Some text", Statement::MakeCopy::Yes);
-                    ternaryStmt.BindDouble(5, i*j*k*3.14);
-
-                    stat = ternaryStmt.Step();
-                    if (stat != BE_SQLITE_DONE)
-                    {
-                        LOG.error(db.GetLastError());
-                        return "";
-                    }
-                }
-            }
-        }
-
-        db.SaveChanges();
-        return db.GetDbFileName();
-    }
-
-
-
-}; // End of Test Fixture
-
-//---------------------------------------------------------------------------------------
-//! Tests performance of a cascading delete without using foreign keys. Instead
-//! SQLite triggers are compared to executing the cascading statements manually.
-//! This particular test is run with indices on the column that acts as foreign key to the parent table
-// @bsimethod                                   Krischan.Eberle                     01/14
-//+---------------+---------------+---------------+---------------+---------------+------
-TEST_F(PerformanceSQLiteTests, DeleteCascadingWithIndex)
-{
-    const int primaryRowCount = 100;
-    const int secondaryRowCountPerPrimaryRow = 1000;
-    const int ternaryRowCountPerPrimaryRow = 100;
-    RunDeleteCascadingTest(primaryRowCount, secondaryRowCountPerPrimaryRow, ternaryRowCountPerPrimaryRow, true);
-    LOGTODB(TEST_DETAILS, m_stopwatch.GetElapsedSeconds());
-}
-
-//---------------------------------------------------------------------------------------
-//! Tests performance of a cascading delete without using foreign keys. Instead
-//! SQLite triggers are compared to executing the cascading statements manually
-//! This particular test is run @p without indices on the column that acts as foreign key to the parent table
-// @bsimethod                                   Krischan.Eberle                     01/14
-//+---------------+---------------+---------------+---------------+---------------+------
-TEST_F(PerformanceSQLiteTests, DeleteCascadingWithoutIndex)
-{
-    const int primaryRowCount = 10;
-    const int secondaryRowCountPerPrimaryRow = 100;
-    const int ternaryRowCountPerPrimaryRow = 100;
-    RunDeleteCascadingTest(primaryRowCount, secondaryRowCountPerPrimaryRow, ternaryRowCountPerPrimaryRow, false);
-    LOGTODB(TEST_DETAILS, m_stopwatch.GetElapsedSeconds());
-}
-
-//#endif//def WIP_DOES_NOT_BUILD_ON_ANDROID_OR_IOS
+/*--------------------------------------------------------------------------------------+
+|
+|  $Source: Tests/Performance/PerformanceSQLite_Test.cpp $
+|
+|  $Copyright: (c) 2015 Bentley Systems, Incorporated. All rights reserved. $
+|
++--------------------------------------------------------------------------------------*/
+//#ifdef WIP_DOES_NOT_BUILD_ON_ANDROID_OR_IOS
+
+#include "BeSQLitePerformanceTests.h"
+#include "include/PerformanceTestingHelpers.h"
+
+
+#include <vector>
+
+struct PerformanceSQLiteTests : public PerformanceTestFixtureBase
+{
+    double totalTime;
+
+    //---------------------------------------------------------------------------------------
+    // @bsimethod                                   Krischan.Eberle                     01/14
+    //+---------------+---------------+---------------+---------------+---------------+------
+    void RunDeleteCascadingTest(int primaryRowCount, int secondaryRowCountPerPrimaryRow, int ternaryRowCountPerPrimaryRow, bool withIndexOnSecondaryTable)
+    {
+        std::vector<Utf8String> primarySqlList;
+        std::vector<Utf8String> secondarySqlList;
+        std::vector<Utf8String> ternarySqlList;
+        GenerateDeleteCascadingTestSqlLists(primarySqlList, secondarySqlList, ternarySqlList);
+
+        if (withIndexOnSecondaryTable) // With Index test
+        {
+            Utf8String dbWithTriggerPath = PopulateDeleteCascadingTestDb(L"deletecascadingwithtrigger.db", withIndexOnSecondaryTable, true, primaryRowCount, secondaryRowCountPerPrimaryRow, ternaryRowCountPerPrimaryRow);
+            ASSERT_FALSE(dbWithTriggerPath.empty()) << "Populating test db failed";
+            Db dbWithTrigger;
+            DbResult stat = dbWithTrigger.OpenBeSQLiteDb(dbWithTriggerPath.c_str(), Db::OpenParams(Db::OpenMode::ReadWrite));
+            ASSERT_EQ(BE_SQLITE_OK, stat);
+
+            for (size_t i = 0; i < primarySqlList.size(); i++)
+            {
+                Utf8CP primarySql = primarySqlList[i].c_str();
+                Utf8CP secondarySql = secondarySqlList[i].c_str();
+                Utf8CP ternarySql = ternarySqlList[i].c_str();
+                LOG.tracev("Executing %s [Secondary: %s Ternary: %s]", primarySql, secondarySql, ternarySql);
+                Savepoint savepoint(dbWithTrigger, "");
+                Statement stmt;
+                ASSERT_EQ(BE_SQLITE_OK, stmt.Prepare(dbWithTrigger, primarySql)) << "Preparation of " << primarySql << " failed: " << dbWithTrigger.GetLastError();
+                m_stopwatch.Start();
+                auto stat = stmt.Step();
+                m_stopwatch.Stop();
+                ASSERT_EQ(BE_SQLITE_DONE, stat) << "Executing test delete failed";
+                int rowsAffected = dbWithTrigger.GetModifiedRowCount();
+                savepoint.Cancel();
+
+                PERFORMANCELOG.tracev("With trigger: %.4f msec - deleted %d primary rows, %d secondary rows, %d ternary rows",
+                    m_stopwatch.GetElapsedSeconds() * 1000,
+                    rowsAffected, rowsAffected * secondaryRowCountPerPrimaryRow,
+                    rowsAffected * secondaryRowCountPerPrimaryRow * ternaryRowCountPerPrimaryRow);
+            }
+        }
+        else //Db without Index
+        {
+            Utf8String dbWithoutTriggerPath = PopulateDeleteCascadingTestDb(L"deletecascadingwithouttrigger.db", withIndexOnSecondaryTable, false, primaryRowCount, secondaryRowCountPerPrimaryRow, ternaryRowCountPerPrimaryRow);
+            ASSERT_FALSE(dbWithoutTriggerPath.empty()) << "Populating test db failed";
+            Db dbWithoutTrigger;
+            DbResult stat = dbWithoutTrigger.OpenBeSQLiteDb(dbWithoutTriggerPath.c_str(), Db::OpenParams(Db::OpenMode::ReadWrite));
+            ASSERT_EQ(BE_SQLITE_OK, stat);
+
+            for (size_t i = 0; i < primarySqlList.size(); i++)
+            {
+                Utf8CP primarySql = primarySqlList[i].c_str();
+                Utf8CP secondarySql = secondarySqlList[i].c_str();
+                Utf8CP ternarySql = ternarySqlList[i].c_str();
+                LOG.tracev("Executing %s [Secondary: %s Ternary: %s]", primarySql, secondarySql, ternarySql);
+
+                Savepoint savepoint(dbWithoutTrigger, "");
+
+                //execute ternary statement first
+                Statement ternaryStmt;
+                ASSERT_EQ(BE_SQLITE_OK, ternaryStmt.Prepare(dbWithoutTrigger, ternarySql)) << "Preparation of " << ternarySql << " failed: " << dbWithoutTrigger.GetLastError();
+                StopWatch ternaryTimer(true);
+                stat = ternaryStmt.Step();
+                ternaryTimer.Stop();
+                ASSERT_EQ(BE_SQLITE_DONE, stat) << "Executing test delete failed";
+                int ternaryRowsAffected = dbWithoutTrigger.GetModifiedRowCount();
+
+
+                //execute secondary statement first
+                Statement secondaryStmt;
+                ASSERT_EQ(BE_SQLITE_OK, secondaryStmt.Prepare(dbWithoutTrigger, secondarySql)) << "Preparation of " << secondarySql << " failed: " << dbWithoutTrigger.GetLastError();
+                StopWatch secondaryTimer(true);
+                stat = secondaryStmt.Step();
+                secondaryTimer.Stop();
+                ASSERT_EQ(BE_SQLITE_DONE, stat) << "Executing test delete failed";
+                int secondaryRowsAffected = dbWithoutTrigger.GetModifiedRowCount();
+
+                Statement primaryStmt;
+                ASSERT_EQ(BE_SQLITE_OK, primaryStmt.Prepare(dbWithoutTrigger, primarySql)) << "Preparation of " << primarySql << " failed: " << dbWithoutTrigger.GetLastError();
+                StopWatch primaryTimer(true);
+                auto stat = primaryStmt.Step();
+                primaryTimer.Stop();
+                ASSERT_EQ(BE_SQLITE_DONE, stat) << "Executing test delete failed";
+                int rowsAffected = dbWithoutTrigger.GetModifiedRowCount();
+
+                ASSERT_EQ(rowsAffected * secondaryRowCountPerPrimaryRow, secondaryRowsAffected) << primarySql << " - " << secondarySql << " - " << ternarySql;
+                ASSERT_EQ(rowsAffected * secondaryRowCountPerPrimaryRow * ternaryRowCountPerPrimaryRow, ternaryRowsAffected) << primarySql << " - " << secondarySql << " - " << ternarySql;
+                savepoint.Cancel();
+
+                double primaryTiming = primaryTimer.GetElapsedSeconds() * 1000;
+                double secondaryTiming = secondaryTimer.GetElapsedSeconds() * 1000;
+                double ternaryTiming = ternaryTimer.GetElapsedSeconds() * 1000;
+                totalTime = primaryTiming + secondaryTiming + ternaryTiming;
+                PERFORMANCELOG.tracev("Without trigger: %.4f msec (Primary delete %.4f msec, secondary delete %.4f msec, ternary delete %.4f) - deleted %d primary rows, %d secondary rows, %d ternary rows",
+                    primaryTiming + secondaryTiming + ternaryTiming, primaryTiming, secondaryTiming, ternaryTiming,
+                    rowsAffected, secondaryRowsAffected, ternaryRowsAffected);
+            }
+
+        }
+
+
+
+
+        LOG.tracev("Delete cascading test. Primary table row count: %d. Secondary rows per primary row: %d Ternary rows per secondary row: %d",
+            primaryRowCount, secondaryRowCountPerPrimaryRow, ternaryRowCountPerPrimaryRow);
+    }
+
+    //---------------------------------------------------------------------------------------
+    // @bsimethod                                   Krischan.Eberle                     01/14
+    //+---------------+---------------+---------------+---------------+---------------+------
+    void GenerateDeleteCascadingTestSqlLists(std::vector<Utf8String>& primarySqlList, std::vector<Utf8String>& secondarySqlList, std::vector<Utf8String>& ternarySqlList)
+    {
+        primarySqlList.push_back("DELETE FROM PrimaryTable WHERE Id = 5");
+        secondarySqlList.push_back("DELETE FROM SecondaryTable WHERE PrimaryId IN (SELECT Id FROM PrimaryTable WHERE Id = 5)");
+        ternarySqlList.push_back("DELETE FROM TernaryTable WHERE SecondaryId IN "
+            "(SELECT Id FROM SecondaryTable WHERE PrimaryId IN "
+            "(SELECT Id FROM PrimaryTable WHERE Id = 5)"
+            ") AND "
+            "PrimaryId IN (SELECT Id FROM PrimaryTable WHERE Id = 5)");
+
+        //this is an optimum counterpart to the previous which however is hard to come up with in a generic fashion.
+        primarySqlList.push_back("DELETE FROM PrimaryTable WHERE Id = 5");
+        secondarySqlList.push_back("DELETE FROM SecondaryTable WHERE PrimaryId = 5");
+        ternarySqlList.push_back("DELETE FROM TernaryTable WHERE PrimaryId = 5");
+
+
+
+        primarySqlList.push_back("DELETE FROM PrimaryTable WHERE Id IN (2, 8)");
+        secondarySqlList.push_back("DELETE FROM SecondaryTable WHERE PrimaryId IN (SELECT Id FROM PrimaryTable WHERE Id IN (2, 8))");
+        ternarySqlList.push_back("DELETE FROM TernaryTable WHERE SecondaryId IN (SELECT Id FROM SecondaryTable WHERE PrimaryId IN (SELECT Id FROM PrimaryTable WHERE Id IN (2, 8)))"
+            " AND PrimaryId IN (SELECT Id FROM PrimaryTable WHERE Id IN (2, 8))");
+
+        //this is an optimum counterpart to the previous which however is hard to come up with in a generic fashion.
+        primarySqlList.push_back("DELETE FROM PrimaryTable WHERE Id IN (2, 8)");
+        secondarySqlList.push_back("DELETE FROM SecondaryTable WHERE PrimaryId IN (2, 8)");
+        ternarySqlList.push_back("DELETE FROM TernaryTable WHERE PrimaryId IN (2, 8)");
+
+
+
+
+        primarySqlList.push_back("DELETE FROM PrimaryTable WHERE Id % 2 = 0");
+        secondarySqlList.push_back("DELETE FROM SecondaryTable WHERE PrimaryId IN (SELECT Id FROM PrimaryTable WHERE Id % 2 = 0)");
+        ternarySqlList.push_back("DELETE FROM TernaryTable WHERE SecondaryId IN (SELECT Id FROM SecondaryTable WHERE PrimaryId IN (SELECT Id FROM PrimaryTable WHERE Id % 2 = 0))"
+            " AND PrimaryId IN (SELECT Id FROM PrimaryTable WHERE Id % 2 = 0)");
+
+        //this is an optimum counterpart to the previous which however is hard to come up with in a generic fashion.
+        primarySqlList.push_back("DELETE FROM PrimaryTable WHERE Id % 2 = 0");
+        secondarySqlList.push_back("DELETE FROM SecondaryTable WHERE PrimaryId % 2 = 0");
+        ternarySqlList.push_back("DELETE FROM TernaryTable WHERE PrimaryId % 2 = 0");
+
+
+
+
+
+        primarySqlList.push_back("DELETE FROM PrimaryTable WHERE I IN (-2, -8)");
+        secondarySqlList.push_back("DELETE FROM SecondaryTable WHERE PrimaryId IN (SELECT Id FROM PrimaryTable WHERE I IN (-2, -8))");
+        ternarySqlList.push_back("DELETE FROM TernaryTable WHERE SecondaryId IN (SELECT Id FROM SecondaryTable WHERE PrimaryId IN (SELECT Id FROM PrimaryTable WHERE I IN (-2, -8)))"
+            " AND PrimaryId IN (SELECT Id FROM PrimaryTable WHERE I IN (-2, -8))");
+
+
+        primarySqlList.push_back("DELETE FROM PrimaryTable WHERE (-1 * I) % 2 = 0");
+        secondarySqlList.push_back("DELETE FROM SecondaryTable WHERE PrimaryId IN (SELECT Id FROM PrimaryTable WHERE (-1 * I) % 2 = 0)");
+        ternarySqlList.push_back("DELETE FROM TernaryTable WHERE SecondaryId IN (SELECT Id FROM SecondaryTable WHERE PrimaryId IN (SELECT Id FROM PrimaryTable WHERE (-1 * I) % 2 = 0))"
+            " AND PrimaryId IN (SELECT Id FROM PrimaryTable WHERE (-1 * I) % 2 = 0)");
+
+
+        primarySqlList.push_back("DELETE FROM PrimaryTable");
+        secondarySqlList.push_back("DELETE FROM SecondaryTable WHERE PrimaryId IN (SELECT Id FROM PrimaryTable)");
+        ternarySqlList.push_back("DELETE FROM TernaryTable WHERE SecondaryId IN (SELECT Id FROM SecondaryTable WHERE PrimaryId IN (SELECT Id FROM PrimaryTable))"
+            " AND PrimaryId IN (SELECT Id FROM PrimaryTable)");
+
+        //this is an optimum counterpart to the previous which however is hard to come up with in a generic fashion.
+        primarySqlList.push_back("DELETE FROM PrimaryTable");
+        secondarySqlList.push_back("DELETE FROM SecondaryTable");
+        ternarySqlList.push_back("DELETE FROM TernaryTable");
+    }
+
+    //---------------------------------------------------------------------------------------
+    // @bsimethod                                   Krischan.Eberle                     01/14
+    //+---------------+---------------+---------------+---------------+---------------+------
+    Utf8String PopulateDeleteCascadingTestDb(WCharCP dbFileName, bool withIndex, bool withTrigger, int primaryRowCount, int secondaryRowsPerPrimaryRow, int ternaryRowsPerSecondaryRow)
+    {
+        Db db;
+        SetupDb(db, dbFileName);
+
+        Utf8CP createTableSqlTemplate = "CREATE TABLE PrimaryTable (Id INTEGER PRIMARY KEY, D DOUBLE, Name TEXT, I INT);"
+            "CREATE TABLE SecondaryTable (PrimaryId INTEGER, Id INTEGER, Name TEXT, L INT64 %s);"
+            "CREATE TABLE TernaryTable (PrimaryId INTEGER, SecondaryId INTEGER, Id INTEGER, Name TEXT, D DOUBLE %s);";
+
+        Utf8String createTableSql;
+        if (withIndex)
+            createTableSql.Sprintf(createTableSqlTemplate, ", PRIMARY KEY (PrimaryId, Id)", ", PRIMARY KEY (PrimaryId, SecondaryId, Id)");
+        else
+            createTableSql.Sprintf(createTableSqlTemplate, "", "");
+
+        auto stat = db.ExecuteSql(createTableSql.c_str());
+        if (stat != BE_SQLITE_OK)
+        {
+            LOG.error(db.GetLastError());
+            return "";
+        }
+
+        if (withTrigger)
+        {
+            stat = db.ExecuteSql("CREATE TRIGGER DELETE_SECONDARY_ROWS AFTER DELETE ON PrimaryTable "
+                "BEGIN "
+                "DELETE FROM SecondaryTable WHERE PrimaryId = old.Id; "
+                "END;"
+                "CREATE TRIGGER DELETE_TERNARY_ROWS AFTER DELETE ON SecondaryTable "
+                "BEGIN "
+                "DELETE FROM TernaryTable WHERE PrimaryId = old.PrimaryId AND SecondaryId = old.Id;"
+                "END;"
+                );
+            if (stat != BE_SQLITE_OK)
+            {
+                LOG.error(db.GetLastError());
+                return "";
+            }
+        }
+
+
+        Statement primaryStmt;
+        stat = primaryStmt.Prepare(db, "INSERT INTO PrimaryTable (Id, D, Name, I) VALUES (?,?,?,?)");
+        if (stat != BE_SQLITE_OK)
+        {
+            LOG.error(db.GetLastError());
+            return "";
+        }
+
+        for (int i = 0; i < primaryRowCount; i++)
+        {
+            primaryStmt.Reset();
+            primaryStmt.ClearBindings();
+            primaryStmt.BindInt(1, i);
+            primaryStmt.BindDouble(2, i * 3.1415);
+            primaryStmt.BindText(3, "Some text", Statement::MakeCopy::Yes);
+            primaryStmt.BindInt(4, -i);
+
+            stat = primaryStmt.Step();
+            if (stat != BE_SQLITE_DONE)
+            {
+                LOG.error(db.GetLastError());
+                return "";
+            }
+        }
+
+        Statement secondaryStmt;
+        stat = secondaryStmt.Prepare(db, "INSERT INTO SecondaryTable (PrimaryId, Id, Name, L) VALUES (?,?,?,?)");
+        if (stat != BE_SQLITE_OK)
+        {
+            LOG.error(db.GetLastError());
+            return "";
+        }
+
+        for (int i = 0; i < primaryRowCount; i++)
+        {
+            for (int j = 0; j < secondaryRowsPerPrimaryRow; j++)
+            {
+                secondaryStmt.Reset();
+                secondaryStmt.ClearBindings();
+                secondaryStmt.BindInt(1, i);
+                secondaryStmt.BindInt(2, j);
+                secondaryStmt.BindText(3, "Some text", Statement::MakeCopy::Yes);
+                secondaryStmt.BindInt(4, i*j);
+
+                stat = secondaryStmt.Step();
+                if (stat != BE_SQLITE_DONE)
+                {
+                    LOG.error(db.GetLastError());
+                    return "";
+                }
+            }
+        }
+
+        Statement ternaryStmt;
+        stat = ternaryStmt.Prepare(db, "INSERT INTO TernaryTable (PrimaryId, SecondaryId, Id, Name, D) VALUES (?,?,?,?,?)");
+        if (stat != BE_SQLITE_OK)
+        {
+            LOG.error(db.GetLastError());
+            return "";
+        }
+
+        for (int i = 0; i < primaryRowCount; i++)
+        {
+            for (int j = 0; j < secondaryRowsPerPrimaryRow; j++)
+            {
+                for (int k = 0; k < ternaryRowsPerSecondaryRow; k++)
+                {
+                    ternaryStmt.Reset();
+                    ternaryStmt.ClearBindings();
+                    ternaryStmt.BindInt(1, i);
+                    ternaryStmt.BindInt(2, j);
+                    ternaryStmt.BindInt(3, k);
+                    ternaryStmt.BindText(4, "Some text", Statement::MakeCopy::Yes);
+                    ternaryStmt.BindDouble(5, i*j*k*3.14);
+
+                    stat = ternaryStmt.Step();
+                    if (stat != BE_SQLITE_DONE)
+                    {
+                        LOG.error(db.GetLastError());
+                        return "";
+                    }
+                }
+            }
+        }
+
+        db.SaveChanges();
+        return db.GetDbFileName();
+    }
+
+
+
+}; // End of Test Fixture
+
+//---------------------------------------------------------------------------------------
+//! Tests performance of a cascading delete without using foreign keys. Instead
+//! SQLite triggers are compared to executing the cascading statements manually.
+//! This particular test is run with indices on the column that acts as foreign key to the parent table
+// @bsimethod                                   Krischan.Eberle                     01/14
+//+---------------+---------------+---------------+---------------+---------------+------
+TEST_F(PerformanceSQLiteTests, DeleteCascadingWithIndex)
+{
+    const int primaryRowCount = 100;
+    const int secondaryRowCountPerPrimaryRow = 1000;
+    const int ternaryRowCountPerPrimaryRow = 100;
+    RunDeleteCascadingTest(primaryRowCount, secondaryRowCountPerPrimaryRow, ternaryRowCountPerPrimaryRow, true);
+    LOGTODB(TEST_DETAILS, m_stopwatch.GetElapsedSeconds());
+}
+
+//---------------------------------------------------------------------------------------
+//! Tests performance of a cascading delete without using foreign keys. Instead
+//! SQLite triggers are compared to executing the cascading statements manually
+//! This particular test is run @p without indices on the column that acts as foreign key to the parent table
+// @bsimethod                                   Krischan.Eberle                     01/14
+//+---------------+---------------+---------------+---------------+---------------+------
+TEST_F(PerformanceSQLiteTests, DeleteCascadingWithoutIndex)
+{
+    const int primaryRowCount = 10;
+    const int secondaryRowCountPerPrimaryRow = 100;
+    const int ternaryRowCountPerPrimaryRow = 100;
+    RunDeleteCascadingTest(primaryRowCount, secondaryRowCountPerPrimaryRow, ternaryRowCountPerPrimaryRow, false);
+    LOGTODB(TEST_DETAILS, m_stopwatch.GetElapsedSeconds());
+}
+
+//#endif//def WIP_DOES_NOT_BUILD_ON_ANDROID_OR_IOS