/*--------------------------------------------------------------------------------------+
|
|     $Source: BeSQLite.cpp $
|
|  $Copyright: (c) 2015 Bentley Systems, Incorporated. All rights reserved. $
|
+--------------------------------------------------------------------------------------*/
#define ZLIB_INTERNAL

#include <BeSQLite/ChangeSet.h>
#include <BeSQLite/SQLiteAPI.h>
#include <Bentley/BeFileName.h>
#include <Bentley/BeAssert.h>
#include <Bentley/BeStringUtilities.h>
#include <Bentley/ScopedArray.h>
#include <Bentley/BeThread.h>
#include <Logging/bentleylogging.h>
#include "SQLite/zipvfs.h"
#include "snappy/snappy.h"
#include <Bentley/bvector.h>
#include <Bentley/bmap.h>
#include <string>
#include <BeSQLite/DownloadAdmin.h>
#include "BeSQLiteProfileManager.h"
#include <prg.h>

USING_NAMESPACE_BENTLEY

#include "seven/Types.h"
#include "seven/Lzma2Enc.h"
#include "seven/Lzma2Dec.h"
#undef min
#undef max

#define LOG (*NativeLogging::LoggingManager::GetLogger(L"BeSQLite"))

#define RUNONCE_CHECK(var,stat) {if (var) return stat; var=true;}


using namespace std;
USING_NAMESPACE_BENTLEY_SQLITE

static Utf8CP loadZlibVfs();
static Utf8CP loadSnappyVfs();

#if !defined (NDEBUG)
extern "C" int checkNoActiveStatements(SqlDbP db);
#endif

#if defined (NDEBUG)
    #define HPOS_CheckSQLiteOperationAllowed(queryDb)
#else
    #define HPOS_CheckSQLiteOperationAllowed(queryDb) HighPriorityOperationSequencer::CheckSQLiteOperationAllowed(queryDb)
#endif

BEGIN_BENTLEY_SQLITE_NAMESPACE
//=======================================================================================
// @bsiclass                                                    Keith.Bentley   12/12
//=======================================================================================
struct CachedPropertyKey
    {
    Utf8String  m_namespace;
    Utf8String  m_name;
    uint64_t    m_id;
    uint64_t    m_subId;

    void Init(Utf8CP nameSpace, Utf8CP name, uint64_t id, uint64_t subId)  {m_id = id;m_subId = subId;m_namespace.assign(nameSpace);m_name.assign(name);}
    CachedPropertyKey(){}
    CachedPropertyKey(Utf8CP nameSpace, Utf8CP name, uint64_t id, uint64_t subId) {Init(nameSpace, name, id, subId);}
    CachedPropertyKey(PropertySpecCR spec, uint64_t id, uint64_t subId) {Init(spec.GetNamespace(), spec.GetName(), id, subId);}
    bool operator< (CachedPropertyKey const& other) const
        {
        int val = m_namespace.CompareTo(other.m_namespace);
        if (val == 0)
            {
            val = m_name.CompareTo(other.m_name);
            if (val == 0)
                return (m_id != other.m_id) ? (m_id < other.m_id) : (m_subId < other.m_subId);
            }
        return val<0;
        }
    };

//=======================================================================================
// @bsiclass                                                    Keith.Bentley   12/12
//=======================================================================================
struct CachedPropertyValue
    {
    bool          m_dirty;
    bool          m_compressed;
    Utf8String    m_strVal;
    bvector<Byte> m_value;

    CachedPropertyValue() {m_dirty=m_compressed=false;}
    void ChangeValue(Utf8CP strVal, uint32_t valSize, Byte const* value, bool dirty, bool compressed)
        {
        m_dirty = dirty;
        m_compressed = compressed;
        if (strVal)
            m_strVal.assign(strVal);
        if (value)
            m_value.assign(value, value+valSize);
        }
    uint32_t GetSize() const {return (uint32_t) m_value.size();}
    };

//=======================================================================================
// @bsiclass                                                    Keith.Bentley   12/12
//=======================================================================================
struct CachedProperyMap : bmap<CachedPropertyKey, CachedPropertyValue>
    {
    bool Delete(PropertySpecCR spec, uint64_t id, uint64_t subId) {return 0 != erase(CachedPropertyKey(spec, id, subId));}
    CachedPropertyValue* Find(PropertySpecCR spec, uint64_t id, uint64_t subId)
        {
        iterator it = find(CachedPropertyKey(spec, id, subId));
        return (end() == it) ? nullptr : &it->second;
        }
    };

END_BENTLEY_SQLITE_NAMESPACE

/*---------------------------------------------------------------------------------**//**
* @bsimethod                                    Keith.Bentley                   02/11
+---------------+---------------+---------------+---------------+---------------+------*/
void BeGuid::Create()
    {
    sqlite3_randomness(sizeof(BeGuid), m_guid.u);
    m_guid.b[6] = (m_guid.b[6] & 0x0f) | 0x40;   // see http://en.wikipedia.org/wiki/Universally_unique_identifier, use Version 4 (random)
    m_guid.b[8] = (m_guid.b[8] & 0x3f) | 0x80;   // set 2-bit flags to 0b10
    }

/*---------------------------------------------------------------------------------**//**
* Adapted from apr_guid.c
* @bsimethod                                                    Sam.Wilson      04/13
+---------------+---------------+---------------+---------------+---------------+------*/
Utf8String BeGuid::ToString() const
    {
    return Utf8PrintfString("%02x%02x%02x%02x-%02x%02x-%02x%02x-%02x%02x-%02x%02x%02x%02x%02x%02x",
                    m_guid.b[0], m_guid.b[1], m_guid.b[2], m_guid.b[3], m_guid.b[4], m_guid.b[5], m_guid.b[6], m_guid.b[7],
                    m_guid.b[8], m_guid.b[9], m_guid.b[10], m_guid.b[11], m_guid.b[12], m_guid.b[13], m_guid.b[14], m_guid.b[15]);
    }

/*---------------------------------------------------------------------------------**//**
* Copied from apr_guid.c
* convert a pair of hex digits to an integer value [0,255]
* @bsimethod                                                    Sam.Wilson      04/13
+---------------+---------------+---------------+---------------+---------------+------*/
static unsigned char parse_hexpair(Utf8CP s)
    {
    int result = s[0] - '0';
    if (result > 48)
        result = (result - 39) << 4;
    else if (result > 16)
        result = (result - 7) << 4;
    else
        result = result << 4;

    int temp = s[1] - '0';
    if (temp > 48)
        result |= temp - 39;
    else if (temp > 16)
        result |= temp - 7;
    else
        result |= temp;

    return (unsigned char)result;
    }

/*---------------------------------------------------------------------------------**//**
* Adapted from apr_guid.c
* @bsimethod                                                    Sam.Wilson      04/13
+---------------+---------------+---------------+---------------+---------------+------*/
BentleyStatus BeGuid::FromString(Utf8CP uuid_str)
    {
    for (int i = 0; i < 36; ++i)
        {
        char c = uuid_str[i];
        if (!isxdigit(c) && !(c == '-' && (i == 8 || i == 13 || i == 18 || i == 23)))
            return ERROR;       /* ### need a better value */
        }

    if (uuid_str[36] != '\0')
        return ERROR; /* ### need a better value */

    m_guid.b[0] = parse_hexpair(&uuid_str[0]);
    m_guid.b[1] = parse_hexpair(&uuid_str[2]);
    m_guid.b[2] = parse_hexpair(&uuid_str[4]);
    m_guid.b[3] = parse_hexpair(&uuid_str[6]);
    m_guid.b[4] = parse_hexpair(&uuid_str[9]);
    m_guid.b[5] = parse_hexpair(&uuid_str[11]);
    m_guid.b[6] = parse_hexpair(&uuid_str[14]);
    m_guid.b[7] = parse_hexpair(&uuid_str[16]);
    m_guid.b[8] = parse_hexpair(&uuid_str[19]);
    m_guid.b[9] = parse_hexpair(&uuid_str[21]);

    for (int i = 6; i--;)
        m_guid.b[10 + i] = parse_hexpair(&uuid_str[i*2+24]);

    return SUCCESS;
    }

/*---------------------------------------------------------------------------------**//**
* @bsimethod                                    Keith.Bentley                   08/15
+---------------+---------------+---------------+---------------+---------------+------*/
void BeRepositoryBasedId::CreateRandom(BeRepositoryId repo) 
    {
    uint32_t random;
    sqlite3_randomness(sizeof(random), &random);
    *this = BeRepositoryBasedId(repo,random);
    }

void        Statement::Finalize() {if (m_stmt){sqlite3_finalize(m_stmt);m_stmt=nullptr;}}
DbResult    Statement::Step() {return m_stmt ? (DbResult) sqlite3_step(m_stmt) : BE_SQLITE_ERROR;}
DbResult    Statement::Reset() {return (DbResult)sqlite3_reset(m_stmt);}
DbResult    Statement::ClearBindings() {return m_stmt ? (DbResult)sqlite3_clear_bindings(m_stmt): BE_SQLITE_ERROR;}
DbResult    Statement::BindInt(int col, int val)        {return (DbResult)sqlite3_bind_int(m_stmt, col, val);}
DbResult    Statement::BindInt64(int col, int64_t val)  {return (DbResult)sqlite3_bind_int64(m_stmt, col, val);}
DbResult    Statement::BindDouble(int col, double val)  {return (DbResult)sqlite3_bind_double(m_stmt, col, val);}
DbResult    Statement::BindText(int col, Utf8CP val, MakeCopy makeCopy, int nBytes) { return (DbResult)sqlite3_bind_text(m_stmt, col, val, nBytes, makeCopy==MakeCopy::Yes ? SQLITE_TRANSIENT : SQLITE_STATIC);}
DbResult    Statement::BindZeroBlob(int col, int size) {return (DbResult)sqlite3_bind_zeroblob(m_stmt, col, size);}
DbResult    Statement::BindBlob(int col, void const* val, int size, MakeCopy makeCopy) { return (DbResult)sqlite3_bind_blob(m_stmt, col, val, size, makeCopy==MakeCopy::Yes ? SQLITE_TRANSIENT : SQLITE_STATIC);}
DbResult    Statement::BindGuid(int col, BeGuidCR guid) {return (DbResult)sqlite3_bind_blob(m_stmt, col, &guid, sizeof(guid), SQLITE_TRANSIENT);}
DbResult    Statement::BindNull(int col) {return (DbResult)sqlite3_bind_null(m_stmt, col);}
DbResult    Statement::BindVirtualSet(int col, VirtualSet const& intSet) {return BindInt64(col, (int64_t) &intSet);}
DbValueType Statement::GetColumnType(int col)   {return (DbValueType) sqlite3_column_type(m_stmt, col);}
int         Statement::GetColumnCount()         {return sqlite3_column_count(m_stmt);}
int         Statement::GetColumnBytes(int col)  {return sqlite3_column_bytes(m_stmt, col);}
int         Statement::GetColumnBytes16(int col){return sqlite3_column_bytes16(m_stmt, col);}
Utf8CP      Statement::GetColumnName(int col)   {return sqlite3_column_name(m_stmt, col);}
void const* Statement::GetValueBlob(int col)    {return sqlite3_column_blob(m_stmt, col);}
Utf8CP      Statement::GetValueText(int col)    {return (Utf8CP) sqlite3_column_text(m_stmt, col);}
int         Statement::GetValueInt(int col)     {return sqlite3_column_int(m_stmt, col);}
int64_t     Statement::GetValueInt64(int col)   {return sqlite3_column_int64(m_stmt, col);}
double      Statement::GetValueDouble(int col)  {return sqlite3_column_double(m_stmt, col);}
BeGuid      Statement::GetValueGuid(int col)    {BeGuid guid; memcpy(&guid, GetValueBlob(col), sizeof(guid)); return guid;}
int         Statement::GetParameterIndex(Utf8CP name) { return sqlite3_bind_parameter_index(m_stmt, name);}
Utf8CP      Statement::GetSql() const           {return sqlite3_sql(m_stmt); }
DbResult    Statement::Prepare(DbCR db, Utf8CP sql) {return Prepare(*db.m_dbFile, sql);}

DbValueType DbValue::GetValueType() const             {return (DbValueType) sqlite3_value_type(m_val);}
int         DbValue::GetValueBytes() const            {return sqlite3_value_bytes(m_val);}
void const* DbValue::GetValueBlob() const             {return sqlite3_value_blob(m_val);}
Utf8CP      DbValue::GetValueText() const             {return (Utf8CP)sqlite3_value_text(m_val);}
int         DbValue::GetValueInt() const              {return sqlite3_value_int(m_val);}
int64_t     DbValue::GetValueInt64() const            {return sqlite3_value_int64(m_val);}
double      DbValue::GetValueDouble() const           {return sqlite3_value_double(m_val);}
BeGuid      DbValue::GetValueGuid() const {BeGuid guid; memcpy(&guid, GetValueBlob(), sizeof(guid)); return guid;}

SqlDbP   Db::GetSqlDb() const {return m_dbFile->m_sqlDb;}
bool     Db::IsReadonly() const {return m_dbFile->m_flags.m_readonly;}
BeDbGuid Db::GetDbGuid() const {return m_dbFile->m_dbGuid;}
int32_t  Db::GetCurrentSavepointDepth() const {return (int32_t) m_dbFile->m_txns.size();}
Utf8CP   Db::GetLastError(DbResult* lastResult) const { return IsDbOpen() ? m_dbFile->GetLastError(lastResult) : "Not opened"; }
BeRepositoryId Db::GetRepositoryId() const {return m_dbFile->m_repositoryId;}

int64_t  Db::GetLastInsertRowId() const {return sqlite3_last_insert_rowid(GetSqlDb());}
int      Db::GetModifiedRowCount() const {return sqlite3_changes(GetSqlDb());}
void     SnappyFromBlob::Finish() {m_blobIO.Close();}
void     Db::SetAllowImplictTransactions(bool val) {m_dbFile->m_allowImplicitTxns=val;}

static Utf8CP s_versionfmt = "{\"major\":%d,\"minor\":%d,\"sub1\":%d,\"sub2\":%d}";

Utf8String SchemaVersion::ToJson() const {return ToString(s_versionfmt);}

/*---------------------------------------------------------------------------------**//**
* @bsimethod                                    Keith.Bentley                   12/12
+---------------+---------------+---------------+---------------+---------------+------*/
void SchemaVersion::FromJson(Utf8CP val)
    {
    FromString(val, s_versionfmt);
    }

/*---------------------------------------------------------------------------------**//**
* @bsimethod                                                    Casey.Mullen      04/2012
+---------------+---------------+---------------+---------------+---------------+------*/
DbResult Statement::TryPrepare(DbCR db, Utf8CP sql)
    {
    return DoPrepare(db.GetSqlDb(), sql);
    }

//---------------------------------------------------------------------------------------
// @bsimethod                                                  Krischan.Eberle    04/2014
//+---------------+---------------+---------------+---------------+---------------+------
DbResult Statement::DoPrepare(SqlDbP db, Utf8CP sql)
    {
    HPOS_CheckSQLiteOperationAllowed(db);
    return (nullptr != m_stmt) ? BE_SQLITE_MISUSE : (DbResult) sqlite3_prepare_v2(db, sql, -1, &m_stmt, 0);
    }

/*---------------------------------------------------------------------------------**//**
* @bsimethod                                    Keith.Bentley                   03/11
+---------------+---------------+---------------+---------------+---------------+------*/
DbResult Statement::Prepare(DbFile const& dbFile, Utf8CP sql)
    {
    if (!dbFile.CheckImplicitTxn())
        {
        BeAssert(false);
        return BE_SQLITE_ERROR_NoTxnActive;
        }

    DbResult rc = DoPrepare(dbFile.m_sqlDb, sql);
    if (rc != BE_SQLITE_OK)
        {
        Utf8CP lastError = dbFile.GetLastError(nullptr); // keep on separate line for debugging
        LOG.errorv("Error \"%s\" preparing SQL: %s", lastError, sql);
        BeAssert(false);
        }

    return rc;
    }

/*---------------------------------------------------------------------------------------
* @bsimethod                                                    casey.mullen      04/2012
+---------------+---------------+---------------+---------------+---------------+------*/
void Statement::DumpResults()
    {
    printf("Dumping SQL: %s\n", GetSql());

    bool firstTime = true;
    while (BE_SQLITE_ROW == Step())
        {
        if (firstTime)
            {
            firstTime = false;
            Utf8String header;
            for (int i = 0; i < GetColumnCount(); ++i)
                {
                if (i > 0)
                    header.append(", ");

                header.append(GetColumnName(i));
                }
            printf("%s\n", header.c_str());
            }

        Utf8String values;
        for (int i = 0; i < GetColumnCount(); ++i)
            {
            values.append(i > 0 ? ", " : "  ");
            values.append(GetValueText(i));
            }
        printf("%s\n", values.c_str());
        }

    Reset();
    }

/*---------------------------------------------------------------------------------**//**
* @bsimethod                                    Keith.Bentley                   04/11
+---------------+---------------+---------------+---------------+---------------+------*/
SqlPrintfString::SqlPrintfString(Utf8CP fmt, ...)
    {
    va_list vl;
    va_start(vl,fmt);
    m_str = sqlite3_vmprintf(fmt, vl);
    }

/*---------------------------------------------------------------------------------**//**
* @bsimethod                                    Keith.Bentley                   04/11
+---------------+---------------+---------------+---------------+---------------+------*/
SqlPrintfString::~SqlPrintfString() {sqlite3_free(m_str);}

#ifdef _MSC_VER
    #pragma warning(disable:4355)
#endif // _MSC_VER

//-------------------------------------------------------------------------------------
// @bsimethod                                    Krischan.Eberle                  07/14
//+---------------+---------------+---------------+---------------+---------------+------
static int besqliteBusyHandler(void* retry, int count) {return ((BusyRetry const*) retry)->_OnBusy(count);}

/*---------------------------------------------------------------------------------**//**
* @bsimethod                                    Keith.Bentley                   03/12
+---------------+---------------+---------------+---------------+---------------+------*/
DbFile::DbFile(SqlDbP sqlDb, BusyRetry* retry, BeSQLiteTxnMode defaultTxnMode) : m_sqlDb(sqlDb), m_cachedProps(nullptr), m_rlvCache(*this),
            m_defaultTxn(*this, "default", defaultTxnMode), m_statements(10)
    {
    m_inCommit = false;
    m_allowImplicitTxns = m_settingsTableCreated = m_settingsDirty = false;
    m_dataVersion = 0;
    memset(&m_flags, 0, sizeof(m_flags));

    if (retry)
        {
        m_retry = retry;
        sqlite3_busy_handler(sqlDb, besqliteBusyHandler, m_retry.get());
        }

    m_rlvCache.Register(m_repositoryIdRlvIndex, "be_repositoryId");
    }

RepositoryLocalValueCache& DbFile::GetRLVCache() {return m_rlvCache;}

/*---------------------------------------------------------------------------------**//**
* @bsimethod                                    Keith.Bentley                   11/12
+---------------+---------------+---------------+---------------+---------------+------*/
static Utf8CP getStartTxnSql(BeSQLiteTxnMode mode)
    {
    switch (mode)
        {
        case BeSQLiteTxnMode::Immediate: return "BEGIN IMMEDIATE";
        case BeSQLiteTxnMode::Exclusive: return "BEGIN EXCLUSIVE";
        }
    return  "BEGIN";
    }

static int savepointCommitHook(void* arg) {return ((DbFile*) arg)->OnCommit();}
static void savepointRollbackHook(void* arg) {((DbFile*) arg)->OnCommit();}

/*---------------------------------------------------------------------------------**//**
* Ensure that all commits and rollbacks are done using BeSQLite api, not through SQL directly
* @bsimethod                                    Keith.Bentley                   08/13
+---------------+---------------+---------------+---------------+---------------+------*/
int DbFile::OnCommit()
    {
    if (m_inCommit || m_txns.empty())
        return  0;

    BeAssert(0);     // !!! USE BeSQLite API !!!

#ifdef __clang__
   #pragma clang diagnostic push
   #pragma clang diagnostic ignored "-Wnull-dereference"
#endif

    *((int*)0) = 100; // force a crash - this must be illegal.

#ifdef __clang__
   #pragma clang diagnostic pop
#endif

    return  1;
    }

/*---------------------------------------------------------------------------------**//**
* @bsimethod                                    Keith.Bentley                   03/12
+---------------+---------------+---------------+---------------+---------------+------*/
DbResult DbFile::StartSavepoint(Savepoint& txn, BeSQLiteTxnMode txnMode)
    {
    BeAssert(nullptr != m_sqlDb);

    if (txn.IsActive())
        return BE_SQLITE_ERROR;

    if (m_tracker.IsValid() && 0 < m_txns.size()) // if a change tracker is active, it is illegal to start a nested transaction
        {
        BeAssert(false);
        return BE_SQLITE_ERROR_ChangeTrackError;
        }

    // we need to save the cached properties/rlvs in case nested txn is cancelled
    if (m_txns.size() > 0)
        {
        SaveCachedProperties(true);
        SaveCachedRlvs(true);
        }

    void* old = sqlite3_commit_hook(m_sqlDb, savepointCommitHook, this);
    BeAssert(old == nullptr || old == this);

    old = sqlite3_rollback_hook(m_sqlDb, savepointRollbackHook, this);
    BeAssert(old == nullptr || old == this);

    DbResult rc = (DbResult) sqlite3_exec(m_sqlDb,
               (0 == m_txns.size()) ? getStartTxnSql(txnMode) : SqlPrintfString("SAVEPOINT \"%s\"", txn.GetName()).GetUtf8CP(), nullptr, nullptr, nullptr);

    if (BE_SQLITE_OK != rc)
        {
        txn.m_depth = -1;
        return rc;
        }

    // If we're starting a new (non-default) transaction, make sure the file wasn't changed by another process. Note that this is only possible
    // with DefaultTxn_No, since with a default transaction BeSQLite::Db holds the lock on the file. The default txn has m_db=nullptr;
    if (txn.m_db && 0 == m_txns.size())
        {
        Statement stmt;
        stmt.TryPrepare(*txn.m_db, "PRAGMA data_version");
        rc = stmt.Step();
        BeAssert(BE_SQLITE_ROW == rc);

        uint64_t newDataVersion = stmt.GetValueInt64(0);
        if (0 != m_dataVersion && newDataVersion != m_dataVersion) // don't call this on the first Savepoint
            txn.m_db->_OnDbChangedByOtherConnection(); // let subclasses know they may need to flush caches, etc.

        m_dataVersion = newDataVersion;
        }

    m_txns.push_back(&txn);
    txn.m_depth = (int32_t) m_txns.size() - 1;

    return BE_SQLITE_OK;
    }

/*---------------------------------------------------------------------------------**//**
* @bsimethod                                    Keith.Bentley                   03/12
+---------------+---------------+---------------+---------------+---------------+------*/
DbResult DbFile::StopSavepoint(Savepoint& txn, bool isCommit, Utf8CP operation)
    {
    if (!txn.IsActive())     // not active? forget it.
        return BE_SQLITE_ERROR;

    // make sure the txn is really active for this DbFile
    DbTxnIter thisPos = m_txns.begin() + txn.m_depth;
    if (*thisPos != &txn)
        {
        BeAssert(false);
        return BE_SQLITE_ERROR;
        }

    SaveCachedProperties(isCommit);
    SaveCachedRlvs(isCommit);

    m_inCommit = true;

    ChangeTracker::OnCommitStatus trackerStat = (m_tracker.IsValid() && m_tracker->HasChanges()) ?
            m_tracker->_OnCommit(isCommit, operation) : ChangeTracker::OnCommitStatus::Continue;

    if (trackerStat == ChangeTracker::OnCommitStatus::Abort)
        {
        BeAssert(false);
        return  BE_SQLITE_ERROR_ChangeTrackError;
        }

    // attempt the commit/release or rollback
    DbResult rc = BE_SQLITE_OK;
    if (trackerStat == ChangeTracker::OnCommitStatus::Continue)
        {
        if (0 == txn.GetDepth())
            {
            rc = (DbResult) sqlite3_exec(m_sqlDb, isCommit ? "COMMIT" : "ROLLBACK", nullptr, nullptr, nullptr);
            }
        else
            {
            Utf8String sql;
            if (!isCommit)   // to cancel a nested transaction, we need to roll it back and then release it.
                sql.append(SqlPrintfString("ROLLBACK TO \"%s\";", txn.GetName()));

            sql.append(SqlPrintfString("RELEASE \"%s\"", txn.GetName()));
            rc = (DbResult) sqlite3_exec(m_sqlDb, sql.c_str(), nullptr, nullptr, nullptr);
            }
        }

    m_inCommit = false;

    if (rc != BE_SQLITE_OK)
        {
        BeAssert((BE_SQLITE_OK == checkNoActiveStatements(m_sqlDb)) && "You cannot commit while read statements are active");
        return rc;
        }

    // deactivate this and all nested lower txns.
    for (DbTxnIter it=thisPos; it != m_txns.end(); ++it)
        (*it)->_OnDeactivate(isCommit);

    m_txns.erase(thisPos, m_txns.end());

    return BE_SQLITE_OK;
    }

/*---------------------------------------------------------------------------------**//**
* @bsimethod                                    Keith.Bentley                   12/11
+---------------+---------------+---------------+---------------+---------------+------*/
Db::Db() : m_embeddedFiles(*this), m_appData(*this), m_dbFile(nullptr), m_statements(nullptr) {}
Db::~Db() {DoCloseDb();}

/*---------------------------------------------------------------------------------**//**
* @bsimethod                                    Keith.Bentley                   03/12
+---------------+---------------+---------------+---------------+---------------+------*/
Savepoint::Savepoint(DbR db, Utf8CP name, bool beginTxn, BeSQLiteTxnMode txnMode) : m_dbFile(db.m_dbFile), m_name(name), m_txnMode(txnMode)
    {
    m_db = &db;
    m_depth = -1;

    if (beginTxn)
        Begin();
    }

/*---------------------------------------------------------------------------------**//**
* @bsimethod                                    Keith.Bentley                   03/12
+---------------+---------------+---------------+---------------+---------------+------*/
DbResult Savepoint::_Begin(BeSQLiteTxnMode mode)  {return m_dbFile ? m_dbFile->StartSavepoint(*this, mode) : BE_SQLITE_ERROR;}
DbResult Savepoint::_Cancel() {return m_dbFile ? m_dbFile->StopSavepoint(*this, false, nullptr) : BE_SQLITE_ERROR;}
DbResult Savepoint::_Commit(Utf8CP operation) {return m_dbFile ? m_dbFile->StopSavepoint(*this, true, operation) : BE_SQLITE_ERROR;}
DbResult Savepoint::Begin(BeSQLiteTxnMode mode)  {return _Begin(mode);}
DbResult Savepoint::Commit(Utf8CP operation) {return _Commit(operation);}
DbResult Savepoint::Cancel() {return _Cancel();}

/*---------------------------------------------------------------------------------**//**
* @bsimethod                                    Keith.Bentley                   03/12
+---------------+---------------+---------------+---------------+---------------+------*/
Savepoint* Db::GetSavepoint(int32_t depth) const
    {
    return (depth<0 || depth>=GetCurrentSavepointDepth()) ? nullptr : m_dbFile->m_txns[depth];
    }

/*---------------------------------------------------------------------------------**//**
* @bsimethod                                    Keith.Bentley                   12/10
+---------------+---------------+---------------+---------------+---------------+------*/
DbResult Db::ExecuteSql(Utf8CP sql, int (*callback)(void*,int,CharP*,CharP*),void* arg,CharP* errmsg)
    {
    if (!m_dbFile->CheckImplicitTxn())
        {
        BeAssert(false);
        return  BE_SQLITE_ERROR_NoTxnActive;
        }

    DbResult rc = (DbResult) sqlite3_exec(GetSqlDb(), sql, callback, arg, errmsg);
    if (rc != BE_SQLITE_OK && rc != BE_SQLITE_DONE)
        {
        Utf8CP lastError = GetLastError(); // keep on separate line for debuggging
        LOG.errorv("Error \"%s\" SQL: %s", lastError, sql);
        BeAssert(false);  // If you EXPECT failures to be non-exceptional, call TryExecuteSql
        }
    return rc;
    }

/*---------------------------------------------------------------------------------**//**
* @bsimethod                                    Keith.Bentley                   12/10
+---------------+---------------+---------------+---------------+---------------+------*/
DbResult Db::TryExecuteSql(Utf8CP sql, int (*callback)(void*,int,CharP*,CharP*),void* arg,CharP* errmsg)
    {
    return (DbResult) sqlite3_exec(GetSqlDb(), sql, callback, arg, errmsg);
    }

/*---------------------------------------------------------------------------------**//**
* @bsimethod                                    Sam.Wilson                      05/15
+---------------+---------------+---------------+---------------+---------------+------*/
Utf8String Db::ExplainQuery(Utf8CP sql, bool explainPlan)
    {
    Statement queryPlan;
    if (BE_SQLITE_OK != queryPlan.Prepare(*this, Utf8PrintfString("EXPLAIN %s %s", explainPlan ? "QUERY PLAN" : "", sql)))
        return GetLastError();

    Utf8CP fmt = explainPlan ? "%s %s %s %s\n" : "%-3s %-12s %-4s %-4s\n";
    Utf8String plan;
    while (BE_SQLITE_ROW == queryPlan.Step())
        plan.append(Utf8PrintfString(fmt, queryPlan.GetValueText(0), queryPlan.GetValueText(1), queryPlan.GetValueText(2), queryPlan.GetValueText(3)));

    return plan;
    }

static Utf8CP getTempPrefix(bool temp) {return temp ? TEMP_TABLE_UniquePrefix : "";}
/*---------------------------------------------------------------------------------**//**
* @bsimethod                                    Keith.Bentley                   08/11
+---------------+---------------+---------------+---------------+---------------+------*/
DbResult DbFile::CreatePropertyTable(Utf8CP tablename, Utf8CP ddl, bool temp)
    {
    if (temp)
        {
        if (m_settingsTableCreated)
            return  BE_SQLITE_OK;

        m_settingsTableCreated = true;
        }

    return (DbResult) sqlite3_exec(m_sqlDb, SqlPrintfString("CREATE TABLE %s%s (%s)",getTempPrefix(temp),tablename, ddl), nullptr, nullptr, nullptr);
    }

/*---------------------------------------------------------------------------------**//**
* @bsimethod                                    Keith.Bentley                   12/12
+---------------+---------------+---------------+---------------+---------------+------*/
CachedProperyMap& DbFile::GetCachedPropMap() const
    {
    if (nullptr == m_cachedProps)
        m_cachedProps = new CachedProperyMap();

    CachedProperyMap& map =*((CachedProperyMap*) m_cachedProps);
    return  map;
    }

/*---------------------------------------------------------------------------------**//**
* @bsimethod                                    Keith.Bentley                   12/12
+---------------+---------------+---------------+---------------+---------------+------*/
CachedPropertyValue& DbFile::GetCachedProperty(PropertySpecCR spec, uint64_t id, uint64_t subId) const
    {
    return GetCachedPropMap()[CachedPropertyKey(spec.GetNamespace(), spec.GetName(), id, subId)];
    }

/*---------------------------------------------------------------------------------**//**
* @bsimethod                                    Keith.Bentley                   12/12
+---------------+---------------+---------------+---------------+---------------+------*/
CachedPropertyValue* DbFile::FindCachedProperty(PropertySpecCR spec, uint64_t id, uint64_t subId) const
    {
    return GetCachedPropMap().Find(spec, id, subId);
    }

/*---------------------------------------------------------------------------------**//**
* @bsimethod                                    Keith.Bentley                   12/12
+---------------+---------------+---------------+---------------+---------------+------*/
void DbFile::DeleteCachedProperty(PropertySpecCR spec, uint64_t id, uint64_t subId)
    {
    if (nullptr != m_cachedProps)
        GetCachedPropMap().erase(CachedPropertyKey(spec.GetNamespace(), spec.GetName(), id, subId));
    }

/*---------------------------------------------------------------------------------**//**
* @bsimethod                                    Keith.Bentley                   12/12
+---------------+---------------+---------------+---------------+---------------+------*/
void DbFile::SaveCachedProperties(bool isCommit)
    {
    if (nullptr == m_cachedProps)
        return;

    if (!isCommit)
        {
        DeleteCachedPropertyMap(); // only delete cached property map on cancel, not commit.
        return;
        }

    CachedProperyMap& map = GetCachedPropMap();
    for (CachedProperyMap::iterator it=map.begin(); it!=map.end(); ++it)
        {
        CachedPropertyKey const& key = it->first;
        CachedPropertyValue& val = it->second;
        if (val.m_dirty)
            {
            PropertySpec spec(key.m_name.c_str(), key.m_namespace.c_str(), PropertySpec::Mode::Normal, val.m_compressed ? PropertySpec::Compress::Yes : PropertySpec::Compress::No);
            SaveProperty(spec, val.m_strVal.length()>0 ? val.m_strVal.c_str() : nullptr, val.m_value.size()>0 ? val.m_value.data() : nullptr, (uint32_t) val.m_value.size(),
                          key.m_id, key.m_subId);
            val.m_dirty=false;
            }
        }
    }

/*---------------------------------------------------------------------------------**//**
* @bsimethod                                    Keith.Bentley                   12/12
+---------------+---------------+---------------+---------------+---------------+------*/
void DbFile::SaveCachedRlvs(bool isCommit)
    {
    if (!isCommit)
        {
        m_rlvCache.Clear();
        return; // only clear cached RLVs on cancel, not commit
        }

    CachedStatementPtr stmt;
    for (CachedRLV const& rlv : m_rlvCache.m_cache)
        {
        if (!rlv.IsUnset() && rlv.IsDirty())
            {
            if (!stmt.IsValid())
                {
                DbResult rc = m_statements.GetPreparedStatement(stmt, *this, "INSERT OR REPLACE INTO " BEDB_TABLE_Local " (Name,Val) VALUES(?,?)");
                if (rc != BE_SQLITE_OK)
                    { BeAssert(false); }
                }

            stmt->BindText(1, rlv.GetName(), Statement::MakeCopy::No);

            int64_t int64Val = rlv.GetValue();
            stmt->BindBlob(2, &int64Val, (int) sizeof (int64Val), Statement::MakeCopy::No);
            DbResult rc = stmt->Step();
            if (BE_SQLITE_DONE != rc)
                { BeAssert(false); }
            stmt->Reset();
            rlv.SetIsNotDirty();
            }
        }
    }

#define PROPERTY_TABLE_DDL "Namespace CHAR NOT NULL,Name CHAR NOT NULL,Id INT NOT NULL,SubId INT NOT NULL,TxnMode Int NOT NULL,StrData CHAR,RawSize INT,Data BLOB,PRIMARY KEY(Namespace,Name,Id,SubId)"
/*---------------------------------------------------------------------------------**//**
* @bsimethod                                    Keith.Bentley                   03/11
+---------------+---------------+---------------+---------------+---------------+------*/
DbResult DbFile::SaveProperty(PropertySpecCR spec, Utf8CP stringData, void const* value, uint32_t size, uint64_t id, uint64_t subId)
    {
    if (nullptr == value && nullptr == stringData && !spec.SaveIfNull())
        {
        DeleteProperty(spec, id);
        return  BE_SQLITE_OK;
        }

    if (spec.IsCached())
        {
        GetCachedProperty(spec, id, subId).ChangeValue(stringData, size, (Byte*)value, true, spec.IsCompress());
        return  BE_SQLITE_OK;
        }

    DbResult rc;
    if (spec.IsSetting())
        {
        rc = CreatePropertyTable(BEDB_TABLE_Property, PROPERTY_TABLE_DDL, true);
        if (BE_SQLITE_OK != rc)
            return rc;
        }

    CachedStatementPtr stmt;
    rc = m_statements.GetPreparedStatement(stmt, *this, SqlPrintfString("INSERT OR REPLACE INTO %s" BEDB_TABLE_Property " (Namespace,Name,Id,SubId,TxnMode,RawSize,Data,StrData) VALUES(?,?,?,?,?,?,?,?)",
                                     getTempPrefix(spec.IsSetting())));
    if (BE_SQLITE_OK != rc)
        return  rc;

    if (spec.IsSetting())
        m_settingsDirty = true;

    stmt->BindText(1, spec.GetNamespace(), Statement::MakeCopy::No);
    stmt->BindText(2, spec.GetName(), Statement::MakeCopy::No);
    stmt->BindInt64(3, id);
    stmt->BindInt64(4, subId);
    stmt->BindInt(5, spec.IsSetting());
    stmt->BindText(8, stringData, Statement::MakeCopy::No);

    bool doCompress = spec.IsCompress();
    bvector<Byte> compressed; // use bvector just so destructor will free make sure this is outside if!
    if (nullptr != value)
        {
        if (size <= 100) // too small to be worth trying
            doCompress = false;

        if (doCompress)
            {
            unsigned long compressedSize= (uint32_t) (size*1.01) + 12;
            compressed.resize(compressedSize);
            if (Z_OK != compress2(compressed.data(), &compressedSize, (ByteCP) value, size, DefaultCompressionLevel) || (compressedSize >= size))
                doCompress = false;
            else
                {
                stmt->BindInt(6, size);     // this is the uncompressed size, when compressed
                stmt->BindBlob(7, compressed.data(), compressedSize, Statement::MakeCopy::No);
                }
            }

        if (!doCompress) // dont use "else" here, value of compress can change if zip fails!
            {
            stmt->BindNull(6);
            stmt->BindBlob(7, value, size, Statement::MakeCopy::No);
            }
        }

    rc = stmt->Step();
    return (BE_SQLITE_DONE==rc) ? BE_SQLITE_OK : rc;
    }

/*---------------------------------------------------------------------------------**//**
* @bsimethod                                    Keith.Bentley                   04/12
+---------------+---------------+---------------+---------------+---------------+------*/
bool DbFile::UseSettingsTable(PropertySpecCR spec) const {return m_settingsDirty && spec.IsSetting();}

/*---------------------------------------------------------------------------------**//**
* @bsimethod                                    Keith.Bentley                   12/10
+---------------+---------------+---------------+---------------+---------------+------*/
DbResult DbFile::QueryPropertySize(uint32_t& size, PropertySpecCR spec, uint64_t id, uint64_t subId) const
    {
    if (spec.IsCached())
        {
        HasProperty(spec, id, subId); // make sure its cached

        CachedPropertyValue* cachedProp = FindCachedProperty(spec, id, subId);
        if (nullptr == cachedProp)
            return BE_SQLITE_ERROR;

        size = cachedProp->GetSize();
        return  BE_SQLITE_ROW;
        }

    bool useSettingsTable = UseSettingsTable(spec);
    Statement stmt;
    DbResult rc = stmt.Prepare(*this, SqlPrintfString("SELECT RawSize,length(Data) FROM %s" BEDB_TABLE_Property " WHERE Namespace=? AND Name=? AND Id=? AND SubId=?",getTempPrefix(useSettingsTable)));
    stmt.BindText(1, spec.GetNamespace(), Statement::MakeCopy::No);
    stmt.BindText(2, spec.GetName(), Statement::MakeCopy::No);
    stmt.BindInt64(3, id);
    stmt.BindInt64(4, subId);
    rc = stmt.Step();

    if (rc != BE_SQLITE_ROW)
        {
        size = 0;
        return useSettingsTable ? QueryPropertySize(size, PropertySpec(spec, PropertySpec::Mode::Normal), id, subId) : BE_SQLITE_ERROR;
        }

    size = stmt.GetValueInt(0);
    if (0 == size)
        size = stmt.GetValueInt(1);

    return  BE_SQLITE_ROW;
    }

#define FROM_PROPERTY_TABLE_SQL " FROM %s" BEDB_TABLE_Property " WHERE Namespace=? AND Name=? AND Id=? AND SubId=?"
/*---------------------------------------------------------------------------------**//**
* @bsimethod                                    Keith.Bentley                   12/12
+---------------+---------------+---------------+---------------+---------------+------*/
DbResult DbFile::QueryCachedProperty(Utf8String* strval, void** value, uint32_t size, PropertySpecCR spec, uint64_t id, uint64_t subId) const
    {
    BeAssert(spec.IsCached());
    CachedPropertyValue* cachedProp = FindCachedProperty(spec, id, subId);
    if (nullptr == cachedProp)
        {
        CachedStatementPtr stmt;
        DbResult rc = m_statements.GetPreparedStatement(stmt, *this, SqlPrintfString("SELECT RawSize,Data,StrData" FROM_PROPERTY_TABLE_SQL, getTempPrefix(false)));
        if (BE_SQLITE_OK == rc)
            {
            stmt->BindText(1, spec.GetNamespace(), Statement::MakeCopy::No);
            stmt->BindText(2, spec.GetName(), Statement::MakeCopy::No);
            stmt->BindInt64(3, id);
            stmt->BindInt64(4, subId);
            rc = stmt->Step();
            }

        if (rc != BE_SQLITE_ROW)
            return BE_SQLITE_ERROR;

        cachedProp = &GetCachedProperty(spec, id, subId);

        Utf8CP strVal = stmt->GetValueText(2);
        if (strVal)
            cachedProp->m_strVal = strVal;

        uint32_t compressedBytes = stmt->GetValueInt(0);
        uint32_t blobsize = stmt->GetColumnBytes(1);

        uint32_t bytes = (0==compressedBytes) ? blobsize : compressedBytes;

        cachedProp->m_value.resize(bytes);

        void const* blobdata = stmt->GetValueBlob(1);

        if (compressedBytes > 0)
            {
            unsigned long actuallyRead = size;
            uncompress((Byte*)cachedProp->m_value.data(), &actuallyRead, (ByteCP) blobdata, blobsize);
            if (actuallyRead != size)
                return BE_SQLITE_MISMATCH;
            }
        else
            {
            if (blobsize < size)
                return BE_SQLITE_MISMATCH;

            if (!cachedProp->m_value.empty())
                memcpy((Byte*)cachedProp->m_value.data(), blobdata, bytes);
            }
        }

    if (strval)
        *strval = cachedProp->m_strVal;

    if (size>cachedProp->GetSize())
        size = cachedProp->GetSize();

    if (value && !cachedProp->m_value.empty())
        memcpy(*value, cachedProp->m_value.data(), size);

    return BE_SQLITE_ROW;
    }

/*---------------------------------------------------------------------------------**//**
* @bsimethod                                    Keith.Bentley                   12/10
+---------------+---------------+---------------+---------------+---------------+------*/
DbResult DbFile::QueryProperty(void* value, uint32_t size, PropertySpecCR spec, uint64_t id, uint64_t subId) const
    {
    if (spec.IsCached())
        return QueryCachedProperty(nullptr, &value, size, spec, id, subId);

    bool useSettingsTable = UseSettingsTable(spec);
    CachedStatementPtr stmt;
    DbResult rc = m_statements.GetPreparedStatement(stmt, *this, SqlPrintfString("SELECT RawSize,Data" FROM_PROPERTY_TABLE_SQL, getTempPrefix(useSettingsTable)));
    if (BE_SQLITE_OK == rc)
        {
        stmt->BindText(1, spec.GetNamespace(), Statement::MakeCopy::No);
        stmt->BindText(2, spec.GetName(), Statement::MakeCopy::No);
        stmt->BindInt64(3, id);
        stmt->BindInt64(4, subId);
        rc = stmt->Step();
        }

    if (rc != BE_SQLITE_ROW)
        {
        stmt = nullptr; // we have to release this stmt, so it will get reset on recursive call
        return useSettingsTable ? QueryProperty(value, size, PropertySpec(spec, PropertySpec::Mode::Normal), id, subId) : BE_SQLITE_ERROR;
        }

    uint32_t compressedBytes = stmt->GetValueInt(0);
    uint32_t blobsize = stmt->GetColumnBytes(1);

    uint32_t bytes = (0==compressedBytes) ? blobsize : compressedBytes;
    if (size>bytes)
        size=bytes;

    void const* blobdata = stmt->GetValueBlob(1);

    if (compressedBytes > 0)
        {
        unsigned long actuallyRead = size;
        uncompress((Byte*)value, &actuallyRead, (ByteCP) blobdata, blobsize);
        if (actuallyRead != size)
            return BE_SQLITE_MISMATCH;
        }
    else
        {
        if (blobsize < size)
            return BE_SQLITE_MISMATCH;

        memcpy(value, blobdata, size);
        }

    return BE_SQLITE_ROW;
    }

/*---------------------------------------------------------------------------------**//**
* @bsimethod                                    Keith.Bentley                   03/11
+---------------+---------------+---------------+---------------+---------------+------*/
DbResult DbFile::QueryProperty(Utf8StringR value, PropertySpecCR spec, uint64_t id, uint64_t subId) const
    {
    if (spec.IsCached())
        return QueryCachedProperty(&value, nullptr, 0, spec, id, subId);

    bool useSettingsTable = UseSettingsTable(spec);
    CachedStatementPtr stmt;
    DbResult rc = m_statements.GetPreparedStatement(stmt, *this, SqlPrintfString("SELECT StrData" FROM_PROPERTY_TABLE_SQL, getTempPrefix(useSettingsTable)));
    if (BE_SQLITE_OK == rc)
        {
        stmt->BindText(1, spec.GetNamespace(), Statement::MakeCopy::No);
        stmt->BindText(2, spec.GetName(), Statement::MakeCopy::No);
        stmt->BindInt64(3, id);
        stmt->BindInt64(4, subId);
        rc = stmt->Step();
        }

    if (rc != BE_SQLITE_ROW)
        {
        stmt = nullptr; // we have to release this stmt, so it will get reset on recursive call
        value.clear();
        return  useSettingsTable ? QueryProperty(value, PropertySpec(spec, PropertySpec::Mode::Normal), id, subId) : BE_SQLITE_ERROR;
        }

    value.AssignOrClear(stmt->GetValueText(0));
    return  BE_SQLITE_ROW;
    }

/*---------------------------------------------------------------------------------**//**
* @bsimethod                                    Keith.Bentley                   02/12
+---------------+---------------+---------------+---------------+---------------+------*/
bool DbFile::HasProperty(PropertySpecCR spec, uint64_t id, uint64_t subId) const
    {
    if (spec.IsCached())
        return BE_SQLITE_ROW==QueryCachedProperty(nullptr, nullptr, 0, spec, id, subId);

    bool useSettingsTable = UseSettingsTable(spec);
    Statement stmt;
    DbResult rc = stmt.Prepare(*this, SqlPrintfString("SELECT 1" FROM_PROPERTY_TABLE_SQL, getTempPrefix(useSettingsTable)));
    if (BE_SQLITE_OK == rc)
        {
        stmt.BindText(1, spec.GetNamespace(), Statement::MakeCopy::No);
        stmt.BindText(2, spec.GetName(), Statement::MakeCopy::No);
        stmt.BindInt64(3, id);
        stmt.BindInt64(4, subId);
        rc = stmt.Step();
        }

    if (rc == BE_SQLITE_ROW)
        return  true;

    return  useSettingsTable ? HasProperty(PropertySpec(spec, PropertySpec::Mode::Normal), id, subId) : false;
    }

/*---------------------------------------------------------------------------------**//**
* @bsimethod                                    Keith.Bentley                   06/15
+---------------+---------------+---------------+---------------+---------------+------*/
bool Db::IsSettingProperty(Utf8CP space, Utf8CP name, uint64_t id, uint64_t subId) const
    {
    Statement stmt;
    DbResult rc = stmt.Prepare(*this, SqlPrintfString("SELECT TxnMode" FROM_PROPERTY_TABLE_SQL, ""));
    if (BE_SQLITE_OK == rc)
        {
        stmt.BindText(1, space, Statement::MakeCopy::No);
        stmt.BindText(2, name, Statement::MakeCopy::No);
        stmt.BindInt64(3, id);
        stmt.BindInt64(4, subId);
        rc = stmt.Step();
        }

    return (rc == BE_SQLITE_ROW) ? 1==stmt.GetValueInt(0) : false;
    }

/*---------------------------------------------------------------------------------**//**
* @bsimethod                                    Keith.Bentley                   03/11
+---------------+---------------+---------------+---------------+---------------+------*/
DbResult DbFile::DeleteProperty(PropertySpecCR spec, uint64_t id, uint64_t subId)
    {
    if (spec.IsCached())
        DeleteCachedProperty(spec, id, subId);

    bool useSettingsTable = UseSettingsTable(spec);
    Statement stmt;
    DbResult rc = stmt.Prepare(*this, SqlPrintfString("DELETE" FROM_PROPERTY_TABLE_SQL, getTempPrefix(useSettingsTable)));
    if (BE_SQLITE_OK == rc)
        {
        stmt.BindText(1, spec.GetNamespace(), Statement::MakeCopy::No);
        stmt.BindText(2, spec.GetName(), Statement::MakeCopy::No);
        stmt.BindInt64(3, id);
        stmt.BindInt64(4, subId);
        rc = stmt.Step();
        }

    // if it's a setting, delete it from both tables.
    return useSettingsTable ? DeleteProperty(PropertySpec(spec, PropertySpec::Mode::Normal), id, subId) : rc;
    }

/*---------------------------------------------------------------------------------**//**
* @bsimethod                                    Keith.Bentley                   03/11
+---------------+---------------+---------------+---------------+---------------+------*/
DbResult DbFile::DeleteProperties(PropertySpecCR spec, uint64_t* id)
    {
    bool useSettingsTable = UseSettingsTable(spec);
    Utf8String sql(SqlPrintfString("DELETE FROM %s" BEDB_TABLE_Property " WHERE Namespace=? AND Name=? ", getTempPrefix(useSettingsTable)));
    if (id)
        sql.append("AND Id=?");

    Statement stmt;
    DbResult rc = stmt.Prepare(*this, sql.c_str());
    if (BE_SQLITE_OK == rc)
        {
        stmt.BindText(1, spec.GetNamespace(), Statement::MakeCopy::No);
        stmt.BindText(2, spec.GetName(), Statement::MakeCopy::No);
        if (id)
            stmt.BindInt64(3, *id);

        rc = stmt.Step();
        }

    // if it's a setting, delete it from both tables.
    return useSettingsTable ? DeleteProperties(PropertySpec(spec, PropertySpec::Mode::Normal), id) : rc;
    }

/*---------------------------------------------------------------------------------**//**
* @bsimethod                                    Keith.Bentley                   08/11
+---------------+---------------+---------------+---------------+---------------+------*/
void DbFile::SaveSettings()
    {
    if (!m_settingsDirty)
        return;

    m_settingsDirty = false;
    DbResult rc = (DbResult) sqlite3_exec(m_sqlDb,"INSERT OR REPLACE INTO " BEDB_TABLE_Property " (Namespace,Name,Id,SubId,TxnMode,RawSize,Data,StrData) "
                  "SELECT Namespace,Name,Id,SubId,TxnMode,RawSize,Data,StrData FROM " TEMP_TABLE_UNIQUE(BEDB_TABLE_Property), nullptr, nullptr, nullptr);
    BeAssert(BE_SQLITE_OK == rc);

    rc = (DbResult) sqlite3_exec(m_sqlDb,"DELETE FROM " TEMP_TABLE_UNIQUE(BEDB_TABLE_Property), nullptr, nullptr, nullptr);
    BeAssert(BE_SQLITE_OK == rc);
    }

/*---------------------------------------------------------------------------------**//**
* @bsimethod                                    Keith.Bentley                   08/11
+---------------+---------------+---------------+---------------+---------------+------*/
void Db::SaveSettings()
    {
    _OnSaveSettings();
    m_dbFile->SaveSettings();
    }

/*---------------------------------------------------------------------------------**//**
* @bsimethod                                    Keith.Bentley                   03/11
+---------------+---------------+---------------+---------------+---------------+------*/
DbResult Db::SaveBeDbGuid()
    {
    if (!m_dbFile->m_dbGuid.IsValid())
        m_dbFile->m_dbGuid.Create();

    DbResult rc = SaveProperty(Properties::DbGuid(), (void*) &m_dbFile->m_dbGuid, sizeof(m_dbFile->m_dbGuid));
    if (BE_SQLITE_OK != rc)
        {
        LOG.warningv("Could not save GUID. Error: %s - %s", InterpretDbResult(rc), GetLastError());
        BeAssert(false);
        }

    return BE_SQLITE_OK;
    }

/*---------------------------------------------------------------------------------**//**
* @bsimethod                                    Keith.Bentley                   03/11
+---------------+---------------+---------------+---------------+---------------+------*/
DbResult Db::SaveRepositoryId()
    {
    if (!m_dbFile->m_repositoryId.IsValid())
        m_dbFile->m_repositoryId = BeRepositoryId((uint32_t) BeRepositoryId::SpecialValue::Master);

    return m_dbFile->m_rlvCache.SaveValue(m_dbFile->m_repositoryIdRlvIndex, m_dbFile->m_repositoryId.GetValue());
    }

/*---------------------------------------------------------------------------------**//**
* @bsimethod                                    Keith.Bentley                   02/12
+---------------+---------------+---------------+---------------+---------------+------*/
void Db::ChangeDbGuid(BeDbGuid id)
    {
    m_dbFile->m_dbGuid = id;
    SaveBeDbGuid();
    }

/*---------------------------------------------------------------------------------**//**
* @bsimethod                                    Keith.Bentley                   02/12
+---------------+---------------+---------------+---------------+---------------+------*/
DbResult Db::ChangeRepositoryId(BeRepositoryId id)
    {
    if (IsReadonly())
        return BE_SQLITE_READONLY;

    // changing the BeRepositoryId invalidates all RepositoryLocalValues. Delete them.
    DbResult stat = DeleteRepositoryLocalValues();
    if (stat != BE_SQLITE_OK)
        {
        AbandonChanges();
        return stat;
        }

    m_dbFile->m_repositoryId = id;
    stat = SaveRepositoryId();
    if (stat != BE_SQLITE_OK)
        {
        AbandonChanges();
        return stat;
        }

    stat =_OnRepositoryIdChanged(id);
    if (stat != BE_SQLITE_OK)
        {
        AbandonChanges();
        return stat;
        }

    return SaveChanges();
    }

/*---------------------------------------------------------------------------------**//**
* @bsimethod                                    Keith.Bentley                   02/12
+---------------+---------------+---------------+---------------+---------------+------*/
DbResult Db::GetNextRepositoryBasedId(BeRepositoryBasedId& value, Utf8CP tableName, Utf8CP colName, NamedParams* whereParams)
    {
    if (value.IsValid())
        value.UseNext();
    else
        {
        Utf8String sql(SqlPrintfString("SELECT max(%s) FROM %s WHERE %s<?", colName, tableName, colName));
        if (whereParams)
            {
            sql.append(" AND ");
            sql.append(whereParams->GetWhere());
            }

        Statement stmt;
        stmt.Prepare(*this, sql.c_str());
        if (whereParams)
            whereParams->Bind(stmt);

        BeRepositoryBasedId lastId(m_dbFile->m_repositoryId.GetNextRepositoryId(), 0);
        stmt.BindInt64(1, lastId.GetValueUnchecked());

        DbResult result = stmt.Step();
        BeAssert(result == BE_SQLITE_ROW);
        if (result != BE_SQLITE_ROW)
            return  result;

        int64_t currMax = stmt.GetValueInt64(0);

        BeRepositoryBasedId firstId(m_dbFile->m_repositoryId, 1);
        value = ((currMax < firstId.GetValue()) ? firstId : BeRepositoryBasedId(currMax+1));
        }
    return  BE_SQLITE_OK;
    }

/*---------------------------------------------------------------------------------**//**
* @bsimethod                                    Keith.Bentley                   02/12
+---------------+---------------+---------------+---------------+---------------+------*/
DbResult Db::GetServerIssuedId(BeServerIssuedId& value, Utf8CP tableName, Utf8CP colName, NamedParams* whereParams)
    {
    //!!!  NOTE: THIS IS ALL BOGUS AND NEEDS TO BE REPLACED BY SOMETHING THAT ACTUALLY CONNECTS TO A SERVER !!!!
    //!!!  NOTE: THIS IS ALL BOGUS AND NEEDS TO BE REPLACED BY SOMETHING THAT ACTUALLY CONNECTS TO A SERVER !!!!
    //!!!  NOTE: THIS IS ALL BOGUS AND NEEDS TO BE REPLACED BY SOMETHING THAT ACTUALLY CONNECTS TO A SERVER !!!!
    if (value.IsValid())
        value.UseNext();
    else
        {
        Utf8String sql(SqlPrintfString("SELECT max(%s) FROM %s", colName, tableName, colName));
        if (whereParams)
            {
            sql.append(" AND ");
            sql.append(whereParams->GetWhere());
            }

        Statement stmt;
        stmt.Prepare(*this, sql.c_str());
        if (whereParams)
            whereParams->Bind(stmt);

        DbResult result = stmt.Step();
        BeAssert(result == BE_SQLITE_ROW);
        if (result != BE_SQLITE_ROW)
            return  result;

        value = BeServerIssuedId(stmt.GetValueInt64(0) + 1);
        }

    return  BE_SQLITE_OK;
    }

/*---------------------------------------------------------------------------------**//**
* @bsimethod                                    Keith.Bentley                   03/15
+---------------+---------------+---------------+---------------+---------------+------*/
int Db::AddFunction(DbFunction& func) const
    {
    int stat = m_dbFile->AddFunction(func);
    return (stat != 0) ? stat : _OnAddFunction(func);
    }

/*---------------------------------------------------------------------------------**//**
* @bsimethod                                    Keith.Bentley                   05/15
+---------------+---------------+---------------+---------------+---------------+------*/
int Db::AddRTreeMatchFunction(RTreeMatchFunction& func) const
    {
    int stat =m_dbFile->AddRTreeMatchFunction(func);
    return (stat != 0) ? stat : _OnAddFunction(func);
    }

/*---------------------------------------------------------------------------------**//**
* @bsimethod                                    Keith.Bentley                   03/15
+---------------+---------------+---------------+---------------+---------------+------*/
int Db::RemoveFunction(DbFunction& func) const
    {
    _OnRemoveFunction(func);
    return m_dbFile->RemoveFunction(func);
    }

/*---------------------------------------------------------------------------------**//**
* @bsimethod                                    Keith.Bentley                   03/11
+---------------+---------------+---------------+---------------+---------------+------*/
void Db::SaveProjectGuid(BeGuid projectGuid)
    {
    if (!projectGuid.IsValid())
        projectGuid.Create();

    SaveProperty(Properties::ProjectGuid(), (void*) &projectGuid, sizeof(projectGuid));
    }

/*---------------------------------------------------------------------------------**//**
* @bsimethod                                    Keith.Bentley                   03/11
+---------------+---------------+---------------+---------------+---------------+------*/
BeGuid Db::QueryProjectGuid() const
    {
    BeGuid projectGuid(false);
    QueryProperty(&projectGuid, sizeof(projectGuid), Properties::ProjectGuid());
    return  projectGuid;
    }

/*---------------------------------------------------------------------------------**//**
* @bsimethod                                    Keith.Bentley                   12/11
+---------------+---------------+---------------+---------------+---------------+------*/
Db::OpenParams::OpenParams(OpenMode openMode, DefaultTxn defaultTxn, BusyRetry* retry)
    : m_openMode(openMode), m_startDefaultTxn(defaultTxn), m_skipSchemaCheck(false), m_rawSQLite(false), m_busyRetry(retry)
    {
    }

/*---------------------------------------------------------------------------------**//**
* @bsimethod                                    Keith.Bentley                   12/10
+---------------+---------------+---------------+---------------+---------------+------*/
DbResult Db::CreateNewDb(Utf8CP dbName, BeDbGuid dbGuid, CreateParams const& params)
    {
    if (IsDbOpen())
        return BE_SQLITE_ERROR_AlreadyOpen;

#if defined (BENTLEY_WIN32) || defined (BENTLEY_WINRT)
    // We are only really supporting MAX_PATH paths on Windows right now; it would take some effort to update BeFilename and inject //?/ in various places to really support much better.
    // It should also be noted that while sqlite3_open_v2 may succeed with a path close to MAX_PATH, Savepoint::Begin (or any other writable operation) can fail when sqlite goes to open the journal file (since its name is longer).
    // Check up-front to ensure that the DB name itself, as well as its journal filename, are under MAX_PATH. Note that the MAX_PATH limit is based on UTF-16.

    static const size_t JOURNAL_SUFFIX_LENGTH = 8; // "-journal"
    WString dbNameW(dbName, BentleyCharEncoding::Utf8);

    if ((dbNameW.size() + 1 + JOURNAL_SUFFIX_LENGTH) > MAX_PATH)
        return BE_SQLITE_CANTOPEN;
#endif

    OpenMode openMode = OpenMode::Create;
    if (dbName && (0 != strcmp(dbName, BEDB_MemoryDb)))
        {
        WString dbNameW(dbName, BentleyCharEncoding::Utf8); // string conversion
        if (BeFileName::DoesPathExist(dbNameW.c_str()))
            {
            if (params.m_failIfDbExists)
                return BE_SQLITE_ERROR_FileExists;

            openMode = OpenMode::ReadWrite;
            }
        }

    Utf8CP vfs = 0;
    switch (params.m_compressedDb)
        {
        case CreateParams::CompressDb_Zlib:
            vfs = loadZlibVfs();
            break;
        case CreateParams::CompressDb_Snappy:
            vfs = loadSnappyVfs();
            break;
        }

    SqlDbP sqlDb;
    DbResult rc = (DbResult) sqlite3_open_v2(dbName, &sqlDb, (int) openMode, vfs);
    if (BE_SQLITE_OK != rc)
        return  rc;

    sqlite3_extended_result_codes(sqlDb, 1); // turn on extended error codes
    m_dbFile = new DbFile(sqlDb, params.m_busyRetry, (BeSQLiteTxnMode)params.m_startDefaultTxn);

    m_dbFile->m_defaultTxn.Begin();
    m_dbFile->m_dbGuid = dbGuid;

    ExecuteSql (SqlPrintfString ("PRAGMA page_size=%d;PRAGMA encoding=\"%s\";PRAGMA user_version=%d;PRAGMA application_id=%lld;PRAGMA locking_mode=\"%s\";PRAGMA recursive_triggers=true", params.m_pagesize,
                              params.m_encoding==Encoding::Utf8 ? "UTF-8" : "UTF-16le", BeSQLite::DbUserVersion, params.m_applicationId,
                              params.m_startDefaultTxn==DefaultTxn::Exclusive ? "EXCLUSIVE" : "NORMAL"));

    if (!params.m_rawSQLite)
        {
        rc = m_dbFile->CreatePropertyTable(BEDB_TABLE_Property, PROPERTY_TABLE_DDL, false);
        if (BE_SQLITE_OK != rc)
            return  rc;

        // this table purposely has no primary key so it won't be tracked / merged. It is meant to hold values that are
        // local to the repository and never in a changeset.
        rc = CreateTable(BEDB_TABLE_Local, "Name CHAR NOT NULL COLLATE NOCASE UNIQUE,Val BLOB");
        if (BE_SQLITE_OK != rc)
            return  rc;

        rc = SaveBeDbGuid();
        if (BE_SQLITE_OK != rc)
            return  rc;

        rc = SaveRepositoryId();
        if (BE_SQLITE_OK != rc)
            return  rc;

        rc = EmbeddedFiles().CreateTable();
        if (rc != BE_SQLITE_OK)
            return rc;

        if (params.m_expirationDate.IsValid())
            SaveExpirationDate(params.m_expirationDate);

        rc = BeSQLiteProfileManager::AssignProfileVersion(*this);
        if (rc != BE_SQLITE_OK)
            return rc;
        }

    rc = _OnDbCreated(params);
    if (BE_SQLITE_OK != rc)
        return  rc;

    if (DefaultTxn::No == params.m_startDefaultTxn)
        m_dbFile->m_defaultTxn.Commit(nullptr);

    LOG.infov("Created file '%s'.", GetDbFileName());
    return BE_SQLITE_OK;
    }

/*---------------------------------------------------------------------------------**//**
* @bsimethod                                    Keith.Bentley                   04/12
+---------------+---------------+---------------+---------------+---------------+------*/
DbResult Db::AttachDb(Utf8CP filename, Utf8CP alias)
    {
    Savepoint* txn = GetSavepoint(0);
    bool wasActive = (txn!= nullptr) && (BE_SQLITE_OK == txn->Commit(nullptr));

    DbResult rc = (DbResult) sqlite3_exec(GetSqlDb(), SqlPrintfString("ATTACH \"%s\" AS %s", filename, alias), nullptr, nullptr, nullptr);

    if (rc != BE_SQLITE_OK)
        {
        BeAssert(false);
        Utf8CP lastError = GetLastError(nullptr); // keep on separate line for debuggging
        LOG.errorv("AttachDb failed: \"%s\" filename:[%s], alias:[%s]", lastError, filename, alias);
        }

    if (wasActive)
        txn->Begin();

    return rc;
    }

/*---------------------------------------------------------------------------------**//**
* @bsimethod                                    Keith.Bentley                   04/12
+---------------+---------------+---------------+---------------+---------------+------*/
DbResult Db::DetachDb(Utf8CP alias)
    {
    Savepoint* txn = GetSavepoint(0);
    bool wasActive = (nullptr != txn) && (BE_SQLITE_OK == txn->Commit(nullptr));

    DbResult rc = (DbResult) sqlite3_exec(GetSqlDb(), SqlPrintfString("DETACH %s", alias), nullptr, nullptr, nullptr);
    if (rc != BE_SQLITE_OK)
        {
        BeAssert(false);
        Utf8CP lastError = GetLastError(nullptr); // keep on separate line for debuggging
        LOG.errorv("DetachDb failed: \"%s\" alias:[%s]", lastError, alias);
        }

    if (wasActive)
        txn->Begin();

    return  rc;
    }

/*---------------------------------------------------------------------------------**//**
* @bsimethod                                    Keith.Bentley                   03/15
+---------------+---------------+---------------+---------------+---------------+------*/
DbResult RepositoryLocalValueCache::Register(size_t& index, Utf8CP name)
    {
    size_t existingIndex = 0;
    if (TryGetIndex(existingIndex, name))
        return BE_SQLITE_ERROR;

    m_cache.push_back(CachedRLV(name));
    index = m_cache.size() - 1;
    return BE_SQLITE_OK;
    }

/*---------------------------------------------------------------------------------**//**
* @bsimethod                                    Keith.Bentley                   03/15
+---------------+---------------+---------------+---------------+---------------+------*/
bool RepositoryLocalValueCache::TryGetIndex(size_t& index, Utf8CP name)
    {
    const size_t size = m_cache.size();
    for (size_t i = 0; i < size; i++)
        {
        if (strcmp(name, m_cache[i].GetName()) == 0)
            {
            index = i;
            return true;
            }
        }

    return false;
    }

/*---------------------------------------------------------------------------------**//**
* @bsimethod                                    Keith.Bentley                   03/15
+---------------+---------------+---------------+---------------+---------------+------*/
void RepositoryLocalValueCache::Clear()
    {
    for (CachedRLV& val : m_cache)
        val.Reset();
    }

//---------------------------------------------------------------------------------------
// @bsimethod                                    Krischan.Eberle                   07/14
//+---------------+---------------+---------------+---------------+---------------+------
DbResult RepositoryLocalValueCache::SaveValue(size_t rlvIndex, int64_t value)
    {
    if (rlvIndex >= m_cache.size())
        return BE_SQLITE_NOTFOUND;

    m_cache[rlvIndex].ChangeValue(value);
    return BE_SQLITE_OK;
    }

//---------------------------------------------------------------------------------------
// @bsimethod                                    Krischan.Eberle                   07/14
//+---------------+---------------+---------------+---------------+---------------+------
DbResult RepositoryLocalValueCache::QueryValue(int64_t& value, size_t rlvIndex)
    {
    if (rlvIndex >= m_cache.size())
        return BE_SQLITE_NOTFOUND;

    CachedRLV* cachedRlv = nullptr;
    if (!TryQuery(cachedRlv, rlvIndex))
        return BE_SQLITE_ERROR;

    value = cachedRlv->GetValue();
    return BE_SQLITE_OK;
    }

//---------------------------------------------------------------------------------------
// @bsimethod                                    Krischan.Eberle                   07/14
//+---------------+---------------+---------------+---------------+---------------+------
DbResult RepositoryLocalValueCache::IncrementValue(int64_t& newValue, size_t rlvIndex)
    {
    CachedRLV* cachedRlv = nullptr;
    if (!TryQuery(cachedRlv, rlvIndex))
        return BE_SQLITE_ERROR;

    newValue = cachedRlv->Increment();
    return BE_SQLITE_OK;
    }

//---------------------------------------------------------------------------------------
// @bsimethod                                    Krischan.Eberle                   07/14
//+---------------+---------------+---------------+---------------+---------------+------
bool RepositoryLocalValueCache::TryQuery(CachedRLV*& value, size_t rlvIndex)
    {
    if (rlvIndex >= m_cache.size())
        return false;

    CachedRLV& cachedRlv = m_cache[rlvIndex];
    if (cachedRlv.IsUnset())
        {
        Statement stmt;
        stmt.Prepare(m_dbFile, "SELECT Val FROM " BEDB_TABLE_Local " WHERE Name=?");
        stmt.BindText(1, cachedRlv.GetName(), Statement::MakeCopy::No);

        const DbResult rc = stmt.Step();
        if (rc != BE_SQLITE_ROW)
            return false;

        BeAssert(!stmt.IsColumnNull(0));
        void const* blob = stmt.GetValueBlob(0);
        int64_t val = -1LL;
        memcpy(&val, blob, sizeof(val));
        BeAssert(stmt.GetColumnBytes(0) <= (int) sizeof (int64_t));
        cachedRlv.ChangeValue(val, true);
        }

    BeAssert(!cachedRlv.IsUnset());
    value = &cachedRlv;
    return true;
    }

//---------------------------------------------------------------------------------------
// @bsimethod                                    Krischan.Eberle                   12/12
//+---------------+---------------+---------------+---------------+---------------+------
DbResult Db::DeleteRepositoryLocalValues()
    {
    m_dbFile->m_rlvCache.Clear();
    return TruncateTable(BEDB_TABLE_Local);
    }

/*---------------------------------------------------------------------------------**//**
* @bsimethod                                    Keith.Bentley                   03/15
+---------------+---------------+---------------+---------------+---------------+------*/
DbResult Db::SaveRepositoryLocalValue(Utf8CP name, Utf8StringCR value)
    {
    Statement stmt;
    stmt.Prepare(*this, "INSERT OR REPLACE INTO " BEDB_TABLE_Local " (Name,Val) VALUES(?,?)");
    stmt.BindText(1, name, Statement::MakeCopy::No);
    stmt.BindText(2, value, Statement::MakeCopy::No);
    return stmt.Step();
    }

/*---------------------------------------------------------------------------------**//**
* @bsimethod                                    Keith.Bentley                   03/15
+---------------+---------------+---------------+---------------+---------------+------*/
DbResult Db::QueryRepositoryLocalValue(Utf8CP name, Utf8StringR value) const
    {
    Statement stmt;
    stmt.Prepare(*this, "SELECT Val FROM " BEDB_TABLE_Local " WHERE Name=?");
    stmt.BindText(1, name, Statement::MakeCopy::No);

    DbResult rc = stmt.Step();
    if (rc != BE_SQLITE_ROW)
        return rc;

    value = stmt.GetValueText(0);
    return BE_SQLITE_ROW;
    }

/*---------------------------------------------------------------------------------**//**
* @bsimethod                                    Keith.Bentley                   12/10
+---------------+---------------+---------------+---------------+---------------+------*/
DbResult Db::CreateTable(Utf8CP tableName, Utf8CP ddl)
    {
    return ExecuteSql(SqlPrintfString("CREATE TABLE %s (%s)", tableName, ddl));
    }

/*---------------------------------------------------------------------------------**//**
* @bsimethod                                    Keith.Bentley                   01/11
+---------------+---------------+---------------+---------------+---------------+------*/
DbResult Db::DropTable(Utf8CP tableName)
    {
    DbResult rc = TryExecuteSql(SqlPrintfString("DROP TABLE %s", tableName));
    BeAssert(rc == BE_SQLITE_OK);
    return rc;
    }

//---------------------------------------------------------------------------------------
// @bsimethod                                    Krischan.Eberle                 12/12
//+---------------+---------------+---------------+---------------+---------------+------
DbResult Db::TruncateTable(Utf8CP tableName)
    {
    DbResult rc = TryExecuteSql(SqlPrintfString("DELETE FROM %s", tableName));
    BeAssert(rc == BE_SQLITE_OK);
    return rc;
    }

/*---------------------------------------------------------------------------------**//**
* @bsimethod                                                    Casey.Mullen      03/2012
+---------------+---------------+---------------+---------------+---------------+------*/
bool Db::TableExists(Utf8CP tableName) const
    {
    Statement statement;
    return BE_SQLITE_OK == statement.TryPrepare(*this, SqlPrintfString("SELECT NULL FROM %s", tableName));
    }

//---------------------------------------------------------------------------------------
// @bsimethod                                                   John.Gooding    09/2012
//--------------+------------------------------------------------------------------------
void Db::FlushPageCache()
    {
    sqlite3_db_release_memory(m_dbFile->m_sqlDb);
    }

/*---------------------------------------------------------------------------------**//**
* @bsimethod                                                    Casey.Mullen      04/2012
+---------------+---------------+---------------+---------------+---------------+------*/
bool Db::ColumnExists(Utf8CP tableName, Utf8CP columnName) const
    {
    Statement sql;
    return BE_SQLITE_OK == sql.TryPrepare(*this, SqlPrintfString("SELECT [%s] FROM [%s]", columnName, tableName));
    }

/*---------------------------------------------------------------------------------**//**
* @bsimethod                                                    Affan.Khan      10/2013
+---------------+---------------+---------------+---------------+---------------+------*/
bool Db::GetColumns(bvector<Utf8String>& columns, Utf8CP tableName) const
    {
    Statement statement;
    DbResult status =  statement.TryPrepare(*this, SqlPrintfString("SELECT * FROM [%s] LIMIT 0", tableName));
    if (status != BE_SQLITE_OK)
        return false;

    columns.clear();
    for (int nColumn = 0; nColumn < statement.GetColumnCount(); nColumn++)
        columns.push_back(statement.GetColumnName(nColumn));

    return true;
    }

/*---------------------------------------------------------------------------------**//**
* @bsimethod                                                    Affan.Khan      10/2013
+---------------+---------------+---------------+---------------+---------------+------*/
bool Db::RenameTable(Utf8CP tableName, Utf8CP newTableName)
    {
    return BE_SQLITE_OK == ExecuteSql(SqlPrintfString("ALTER TABLE [%s] RENAME TO [%s]", tableName, newTableName));
    }

/*---------------------------------------------------------------------------------**//**
* @bsimethod                                    Keith.Bentley                   12/12
+---------------+---------------+---------------+---------------+---------------+------*/
void DbFile::DeleteCachedPropertyMap()
    {
    if (nullptr == m_cachedProps)
        return;

    delete (CachedProperyMap*) m_cachedProps;
    m_cachedProps = nullptr;
    }

/*---------------------------------------------------------------------------------**//**
* @bsimethod                                    Keith.Bentley                   08/13
+---------------+---------------+---------------+---------------+---------------+------*/
DbFile::~DbFile()
    {
    if (nullptr == m_sqlDb)
        return;

    m_tracker = nullptr;

    if (0 != m_txns.size())
        {
        m_txns[0]->Commit(nullptr);        // Commit writes out cached RLVs, etc.  Note: Commit creates new cached statements.
        m_txns.clear();
        }

    m_statements.Empty();           // No more statements will be prepared and cached.
    DeleteCachedPropertyMap();
    m_rlvCache.Clear();

    BeAssert(m_txns.empty());
    BeAssert(m_statements.IsEmpty());
    BeAssert(nullptr == m_cachedProps);

    DbResult rc =  (DbResult) sqlite3_close(m_sqlDb);

    if (BE_SQLITE_OK != rc)
        {
        sqlite3_stmt* stmt = nullptr;
        while (nullptr != (stmt = sqlite3_next_stmt(m_sqlDb, stmt)))
            {
            Utf8String openStatement(sqlite3_sql(stmt)); // keep as separate line for debugging
            LOG.errorv("Statement not closed: '%s'", openStatement.c_str());
            };

        LOG.errorv("Cannot close database '%s'", sqlite3_db_filename(m_sqlDb, "main"));
        BeAssert(false);
        }

    m_sqlDb = 0;
    }

/*---------------------------------------------------------------------------------**//**
* @bsimethod                                    Keith.Bentley                   03/12
+---------------+---------------+---------------+---------------+---------------+------*/
bool Db::IsDbOpen() const
    {
    return  (nullptr != m_dbFile) && (nullptr != m_dbFile->m_sqlDb);
    }

struct CleanupCaller
    {
    DbR m_db;
    CleanupCaller(DbR db) : m_db(db) {}
    void CallHandler(DbAppData& handler) const {handler._OnCleanup(m_db);}
    };

/*---------------------------------------------------------------------------------**//**
* @bsimethod                                    Keith.Bentley                   12/10
+---------------+---------------+---------------+---------------+---------------+------*/
void Db::DoCloseDb()
    {
    if (!IsDbOpen())
        return;

    m_appData.m_entries.CallAll(CleanupCaller(*this));
    m_appData.m_entries.m_list.clear();

    DELETE_AND_CLEAR(m_statements);
    DELETE_AND_CLEAR(m_dbFile);
    }

/*---------------------------------------------------------------------------------**//**
* @bsimethod                                    Keith.Bentley                   04/12
+---------------+---------------+---------------+---------------+---------------+------*/
void Db::CloseDb()
    {
    _OnDbClose();
    DoCloseDb();
    }

/*---------------------------------------------------------------------------------**//**
* @bsimethod                                    Keith.Bentley                   10/07
+---------------+---------------+---------------+---------------+---------------+------*/
StatusInt Db::DbAppDataList::Add(DbAppData::Key const& key, DbAppData* obj)
    {
    return m_entries.AddAppData(key, obj, m_db);
    }

/*---------------------------------------------------------------------------------**//**
* @bsimethod                                    Keith.Bentley                   10/07
+---------------+---------------+---------------+---------------+---------------+------*/
StatusInt Db::DbAppDataList::Drop(DbAppData::Key const& key)
    {
    return m_entries.DropAppData(key, m_db);
    }

/*---------------------------------------------------------------------------------**//**
* @bsimethod                                    Keith.Bentley                   10/07
+---------------+---------------+---------------+---------------+---------------+------*/
DbAppData* Db::DbAppDataList::Find(DbAppData::Key const& key) const
    {
    return m_entries.FindAppData(key);
    }

/*---------------------------------------------------------------------------------**//**
* @bsimethod                                    Keith.Bentley                   08/13
+---------------+---------------+---------------+---------------+---------------+------*/
int Db::SetLimit(int id, int newVal) {return sqlite3_limit(m_dbFile->m_sqlDb, id, newVal);}

/*---------------------------------------------------------------------------------**//**
* @bsimethod                                    Keith.Bentley                   11/11
+---------------+---------------+---------------+---------------+---------------+------*/
Utf8CP Db::GetDbFileName() const
    {
    return  (m_dbFile && m_dbFile->m_sqlDb) ? sqlite3_db_filename(m_dbFile->m_sqlDb, "main") : nullptr;
    }

//  See http://www.sqlite.org/fileformat.html for format of header.
#define DBFILE_PAGESIZE_OFFSET  16
#define DBFILE_PAGECOUNT_OFFSET 28

/*---------------------------------------------------------------------------------**//**
* @bsimethod                                    Keith.Bentley                   12/11
+---------------+---------------+---------------+---------------+---------------+------*/
static DbResult isValidDbFile(Utf8CP filename, Utf8CP& vfs)
    {
    WString filenameW(filename, BentleyCharEncoding::Utf8);
    BeFile tester;
    BeFileStatus status = tester.Open(filenameW.c_str(), BeFileAccess::Read);
    switch (status)
        {
        case BeFileStatus::Success:
            break;
        case BeFileStatus::FileNotFoundError:
            return  BE_SQLITE_ERROR_FileNotFound;
        default:
            return  BE_SQLITE_ERROR;
        }

    uint32_t bytesRead;
    uint8_t header[100] = "";
    tester.Read(header, &bytesRead, sizeof(header));
    tester.Close();

    DbResult result = BE_SQLITE_NOTADB;
    Utf8CP ident = (Utf8CP)header;
    if (0 == strcmp(ident, SQLITE_FORMAT_SIGNATURE))
        result = BE_SQLITE_OK;
    else if (nullptr != BeSQLiteLib::GetDownloadAdmin() && (0 == strcmp(ident, DOWNLOAD_FORMAT_SIGNATURE)))
        {
        vfs = BeSQLiteLib::GetDownloadAdmin()->GetVfs();
        result = BE_SQLITE_OK;
        }
    else if (0 == strcmp(ident, SQLZLIB_FORMAT_SIGNATURE))
        {
        vfs = loadZlibVfs();
        result = BE_SQLITE_OK;
        }
    else if (0 == strcmp(ident, SQLSNAPPY_FORMAT_SIGNATURE))
        {
        vfs = loadSnappyVfs();
        result = BE_SQLITE_OK;
        }

    if (BE_SQLITE_OK != result)
        return result;

    //  Extract big endian values
    uint32_t pageSize = (header[DBFILE_PAGESIZE_OFFSET+0] << 8) + header[DBFILE_PAGESIZE_OFFSET+1];
    uint64_t pageCount = (header[DBFILE_PAGECOUNT_OFFSET+0] << 24) + (header[DBFILE_PAGECOUNT_OFFSET+1] << 16) + (header[DBFILE_PAGECOUNT_OFFSET+2] << 8) + header[DBFILE_PAGECOUNT_OFFSET+3];
    uint64_t requiredMin = pageSize*pageCount;
    uint64_t filesize;
    BeFileName::GetFileSize(filesize, filenameW.c_str());
    if (filesize<requiredMin)
        {
        LOG.errorv("isValidDbFile: file %s is truncated", filename);
        return BE_SQLITE_CORRUPT_VTAB;
        }

    return BE_SQLITE_OK;
    }

/*---------------------------------------------------------------------------------**//**
* @bsimethod                                    Keith.Bentley                   12/10
+---------------+---------------+---------------+---------------+---------------+------*/
DbResult Db::DoOpenDb(Utf8CP dbName, OpenParams const& params)
    {
    if (IsDbOpen())
        return BE_SQLITE_ERROR_AlreadyOpen;

    Utf8CP vfs = 0;
    DbResult rc = isValidDbFile(dbName, vfs);
    if (BE_SQLITE_OK != rc)
        return  rc;

    SqlDbP sqlDb;
    rc = (DbResult) sqlite3_open_v2(dbName, &sqlDb, (int) params.m_openMode, vfs);
    if (BE_SQLITE_OK != rc)
        return  rc;

    m_dbFile = new DbFile(sqlDb, params.m_busyRetry, (BeSQLiteTxnMode) params.m_startDefaultTxn);
    m_dbFile->m_flags.m_readonly = ((int) params.m_openMode & (int) OpenMode::Readonly)==(int)OpenMode::Readonly;
    sqlite3_extended_result_codes(sqlDb, 1); // turn on extended error codes

    if (m_dbFile->m_defaultTxn.GetTxnMode() == BeSQLiteTxnMode::Exclusive)
        {
        rc = TryExecuteSql("PRAGMA locking_mode=\"EXCLUSIVE\"");
        BeAssert(rc == BE_SQLITE_OK);
        }

    rc = m_dbFile->m_defaultTxn.Begin();
    if (BE_SQLITE_OK != rc)
        return  rc;

    if (!params.m_rawSQLite)
        {
        // make sure that the be_Prop table exists and has the right columns before continuing
        Statement statement;
        rc = statement.TryPrepare(*this, "SELECT Namespace,Name,Id,SubId,TxnMode,RawSize,Data,StrData FROM " BEDB_TABLE_Property);
        if (BE_SQLITE_OK != rc)
            return rc == BE_SQLITE_ERROR ? BE_SQLITE_ERROR_NoPropertyTable : rc;

        rc = _OnDbOpened();
        }

    if (params.m_startDefaultTxn == DefaultTxn::No)
        m_dbFile->m_defaultTxn.Commit(nullptr);

    return  rc;
    }

/*---------------------------------------------------------------------------------**//**
* Called before the schema upgrade process starts. Make sure the Db is writeable.
* @bsimethod                                    Keith.Bentley                   05/13
+---------------+---------------+---------------+---------------+---------------+------*/
bool Db::OpenParams::_ReopenForSchemaUpgrade(Db& db) const
    {
    if (!IsReadonly())
        return true;

    Utf8String filename(db.GetDbFileName());
    db.CloseDb();

    m_openMode = OpenMode::ReadWrite;
    m_skipSchemaCheck = true;

    return db.OpenBeSQLiteDb(filename.c_str(), *this) == BE_SQLITE_OK;
    }

/*---------------------------------------------------------------------------------**//**
* @bsimethod                                    Keith.Bentley                   12/10
+---------------+---------------+---------------+---------------+---------------+------*/
DbResult Db::OpenBeSQLiteDb(Utf8CP dbName, OpenParams const& params)
    {
    DbResult rc = DoOpenDb(dbName, params);
    if (rc != BE_SQLITE_OK)
        {
        DoCloseDb();
        return rc;
        }

    return params.m_skipSchemaCheck ? BE_SQLITE_OK  : _VerifySchemaVersion(params);
    }

/*---------------------------------------------------------------------------------**//**
* @bsimethod                                    Sam.Wilson                      06/14
+---------------+---------------+---------------+---------------+---------------+------*/
DbResult Db::QueryExpirationDate(DateTime& expirationDate) const
    {
    Utf8String dateStr;
    DbResult rc = QueryProperty(dateStr, Properties::ExpirationDate());
    if (BE_SQLITE_ROW != rc)
        return BE_SQLITE_NOTFOUND;   // expiration date is optional

    if (DateTime::FromString(expirationDate, dateStr.c_str()) != BSISUCCESS)
        {
        BeDataAssert(false && "invalid value stored for expiration date property");
        return BE_SQLITE_ERROR;
        }

    return BE_SQLITE_ROW;
    }

/*---------------------------------------------------------------------------------**//**
* @bsimethod                                    Sam.Wilson                      06/14
+---------------+---------------+---------------+---------------+---------------+------*/
DbResult Db::SaveExpirationDate(DateTime const& expirationDate)
    {
<<<<<<< HEAD
    if (expirationDate.IsValid() && expirationDate.GetInfo().GetKind() != DateTime::Kind::Utc)
        return BE_SQLITE_ERROR;

    return SavePropertyString(Properties::ExpirationDate(), Utf8String(expirationDate.ToString()));
=======
    if (!xdate.IsValid())
        return BE_SQLITE_ERROR;

    if (xdate.GetInfo().GetKind() != DateTime::Kind::Utc)
        return BE_SQLITE_ERROR;

    Utf8String xdateString(xdate.ToString());
    if (xdateString.empty())
        {
        BeAssert(false); // a valid DateTime generated an empty string?
        return BE_SQLITE_ERROR;
        }
    
    return SavePropertyString (Properties::ExpirationDate(), xdateString);
    }

/*---------------------------------------------------------------------------------**//**
* DEPRECATED function - remove in Graphite06
* @bsimethod                                    Sam.Wilson                      06/14
+---------------+---------------+---------------+---------------+---------------+------*/
DbResult Db::SetExpirationDate (DateTime const& xdate)
    {
    return SaveExpirationDate(xdate);
>>>>>>> f91f6543
    }

/*---------------------------------------------------------------------------------**//**
* @bsimethod                                    Sam.Wilson                      06/14
+---------------+---------------+---------------+---------------+---------------+------*/
bool Db::IsExpired() const
    {
    DateTime expirationDate;
    if (BE_SQLITE_ROW != QueryExpirationDate(expirationDate))
        return false;

    return DateTime::Compare(DateTime::GetCurrentTimeUtc(), expirationDate) != DateTime::CompareResult::EarlierThan;
    }

/*---------------------------------------------------------------------------------**//**
* @bsimethod                                    Keith.Bentley                   04/12
+---------------+---------------+---------------+---------------+---------------+------*/
DbResult Db::SaveChanges(Utf8CP operation)
    {
    Savepoint* txn = GetSavepoint(0);
    return txn ? txn->Save(operation) : BE_SQLITE_ERROR;
    }

/*---------------------------------------------------------------------------------**//**
* @bsimethod                                    Keith.Bentley                   04/12
+---------------+---------------+---------------+---------------+---------------+------*/
DbResult Db::AbandonChanges()
    {
    Savepoint* txn = GetSavepoint(0);
    if (nullptr == txn)
        return  BE_SQLITE_ERROR;

    txn->Cancel();
    return txn->Begin();
    }

/*---------------------------------------------------------------------------------**//**
* @bsimethod                                    Keith.Bentley                   12/14
+---------------+---------------+---------------+---------------+---------------+------*/
void Db::_OnDbChangedByOtherConnection()
    {
    m_dbFile->DeleteCachedPropertyMap();
    m_dbFile->m_rlvCache.Clear();
    }

//---------------------------------------------------------------------------------------
//@bsimethod                                    Krischan.Eberle                   11/13
//+---------------+---------------+---------------+---------------+---------------+------
DbResult Db::CheckProfileVersion(bool& fileIsAutoUpgradable, SchemaVersion const& expectedProfileVersion, SchemaVersion const& actualProfileVersion,
                                  SchemaVersion const& minimumUpgradableProfileVersion, bool openModeIsReadonly,
                                  Utf8CP profileName)
    {
    fileIsAutoUpgradable = false;

    if (Utf8String::IsNullOrEmpty(profileName))
        {
        BeAssert(!Utf8String::IsNullOrEmpty(profileName) && "Db::CheckProfileVersion expects profileName to neither be null or empty.");
        return BE_SQLITE_INTERNAL;
        }

    if (minimumUpgradableProfileVersion.GetSub1() != 0 || minimumUpgradableProfileVersion.GetSub2() != 0)
        {
        BeAssert(false && "Db::CheckProfileVersion expects minimumUpgradableProfileVersion's Sub1 and Sub2 digits to be 0.");
        return BE_SQLITE_INTERNAL;
        }

    //If major/minor of file version is older than minimum version to which auto-upgrades can be done, file is too old
    if (actualProfileVersion.CompareTo(minimumUpgradableProfileVersion, SchemaVersion::VERSION_MajorMinor) < 0)
        {
        BeAssert(minimumUpgradableProfileVersion.CompareTo(expectedProfileVersion) <= 0 && "Minimum auto-upgradable profile version must be less or equal expected profile version.");

        LOG.errorv("Cannot open file: The file's %s profile is too old to be auto-upgraded.", profileName);
        return BE_SQLITE_ERROR_ProfileTooOld;
        }

    //If major and minor of actual profile version is newer than expected, file cannot be opened.
    if (actualProfileVersion.CompareTo(expectedProfileVersion, SchemaVersion::VERSION_MajorMinor) > 0)
        {
        LOG.errorv("Cannot open file: The file's %s profile is too new. Please upgrade your Bentley product to the latest version.", profileName);
        return BE_SQLITE_ERROR_ProfileTooNew;
        }

    //at this point, actual major / minor is between or equal minimum and expected version.
    BeAssert(actualProfileVersion.CompareTo(minimumUpgradableProfileVersion, SchemaVersion::VERSION_MajorMinor) >= 0 &&
            actualProfileVersion.CompareTo(expectedProfileVersion, SchemaVersion::VERSION_MajorMinor) <= 0 && "Logical error in Db::CheckProfileVersion");

    //If file is older than expected version (but newer or equal than minimum auto-upgrade version), file is auto-upgradable
    if (actualProfileVersion.CompareTo(expectedProfileVersion, SchemaVersion::VERSION_All) < 0)
        {
        fileIsAutoUpgradable = true;

        if (actualProfileVersion.CompareTo(expectedProfileVersion, SchemaVersion::VERSION_MajorMinor) < 0)
            {
            LOG.debugv("File's %s profile is too old, but auto-upgradable.", profileName);
            return BE_SQLITE_ERROR_ProfileTooOld;
            }
        else
            {
            LOG.debugv("File's %s profile is older than expected, but is compatible with the version of this software. It also is auto-upgradable.", profileName);
            return BE_SQLITE_OK;
            }
        }

    //at this point actual version's major and minor are equal to expected, and sub1 and sub2 are equal or greater than expected
    BeAssert(actualProfileVersion.CompareTo(expectedProfileVersion, SchemaVersion::VERSION_MajorMinor) == 0 &&
             (actualProfileVersion.GetSub1() >= expectedProfileVersion.GetSub1() || actualProfileVersion.GetSub2() >= expectedProfileVersion.GetSub2()) &&
             "Logical error in Db::CheckProfileVersion");

    //If sub1 of actual profile version is greater than expected file can be opened readonly
    if (actualProfileVersion.GetSub1() > expectedProfileVersion.GetSub1())
        {
        if (openModeIsReadonly)
            {
            LOG.warningv("File's %s profile is newer than expected, but the file can be opened read-only. Please consider to upgrade your Bentley product to the latest version.", profileName);
            return BE_SQLITE_OK;
            }

        LOG.errorv("File's %s profile is newer than expected. The file can only be opened read-only. Re-open the file in read-only mode. Please consider to upgrade your Bentley product to the latest version.", profileName);
        return BE_SQLITE_ERROR_ProfileTooNewForReadWrite;
        }

    BeAssert(actualProfileVersion.GetSub1() == expectedProfileVersion.GetSub1() && "Logical error in Db::CheckProfileVersion");

    if (actualProfileVersion.GetSub2() > expectedProfileVersion.GetSub2())
        {
        LOG.warningv("File's %s profile is newer than expected, but the file is backwards compatible with the version of this software. Please consider to upgrade your Bentley product to the latest version.", profileName);
        return BE_SQLITE_OK;
        }

    BeAssert(actualProfileVersion.CompareTo(expectedProfileVersion) == 0 && "Logical error in Db::CheckProfileVersion");

    LOG.debugv("File's %s profile is up-to-date.", profileName);
    return BE_SQLITE_OK;
    }

//---------------------------------------------------------------------------------------
//@bsimethod                                    Krischan.Eberle                   11/14
//+---------------+---------------+---------------+---------------+---------------+------
DbResult Db::UpgradeBeSQLiteProfile()
    {
    return BeSQLiteProfileManager::UpgradeProfile(*this);
    }

/*---------------------------------------------------------------------------------**//**
* @bsimethod                                    Keith.Bentley                   02/12
+---------------+---------------+---------------+---------------+---------------+------*/
DbResult Db::QueryDbIds()
    {
    DbResult rc = QueryProperty(&m_dbFile->m_dbGuid, sizeof(m_dbFile->m_dbGuid), Properties::DbGuid());
    if (BE_SQLITE_ROW != rc)
        return  BE_SQLITE_ERROR_NoPropertyTable;

    int64_t repoId;
    rc = m_dbFile->m_rlvCache.QueryValue(repoId, m_dbFile->m_repositoryIdRlvIndex);
    if (BE_SQLITE_OK != rc)
        return BE_SQLITE_ERROR_NoPropertyTable;

    m_dbFile->m_repositoryId = BeRepositoryId((int32_t) repoId);
    return BE_SQLITE_OK;
    }

/*---------------------------------------------------------------------------------**//**
* @bsimethod                                    Keith.Bentley                   06/14
+---------------+---------------+---------------+---------------+---------------+------*/
void DbFunction::Context::SetResultBlob(void const* value, int length, CopyData doCopy) {sqlite3_result_blob((sqlite3_context*) this, value, length, (sqlite3_destructor_type) doCopy);}
void DbFunction::Context::SetResultDouble(double val){sqlite3_result_double((sqlite3_context*) this, val);}
void DbFunction::Context::SetResultError(Utf8CP val, int len){sqlite3_result_error((sqlite3_context*) this, val, len);}
void DbFunction::Context::SetResultError_toobig(){sqlite3_result_error_toobig((sqlite3_context*) this);}
void DbFunction::Context::SetResultError_nomem(){sqlite3_result_error_nomem((sqlite3_context*) this);}
void DbFunction::Context::SetResultError_code(int val){sqlite3_result_error_code((sqlite3_context*) this, val);}
void DbFunction::Context::SetResultInt(int val){sqlite3_result_int((sqlite3_context*) this, val);}
void DbFunction::Context::SetResultInt64(int64_t val){sqlite3_result_int64((sqlite3_context*) this, val);}
void DbFunction::Context::SetResultNull(){sqlite3_result_null((sqlite3_context*) this);}
void DbFunction::Context::SetResultText(Utf8CP val, int length, CopyData doCopy){sqlite3_result_text((sqlite3_context*) this, val, length,(sqlite3_destructor_type) doCopy);}
void DbFunction::Context::SetResultZeroblob(int length){sqlite3_result_zeroblob((sqlite3_context*)this, length);}
void DbFunction::Context::SetResultValue(DbValue val){sqlite3_result_value((sqlite3_context*)this, val.m_val);}
void* DbFunction::Context::GetAggregateContext(int nBytes) {return sqlite3_aggregate_context((sqlite3_context*)this, nBytes);}

/*---------------------------------------------------------------------------------**//**
* @bsimethod                                    Keith.Bentley                   06/14
+---------------+---------------+---------------+---------------+---------------+------*/
static void aggregateStep(sqlite3_context* context, int nArgs, sqlite3_value** args){((AggregateFunction*)sqlite3_user_data(context))->_StepAggregate((DbFunction::Context&) *context, nArgs, (DbValue*)args);}
static void aggregateFinal(sqlite3_context* context) { ((AggregateFunction*) sqlite3_user_data(context))->_FinishAggregate((DbFunction::Context&) *context); }
static void scalarFunc(sqlite3_context* context, int nArgs, sqlite3_value** args) {((ScalarFunction*)sqlite3_user_data(context))->_ComputeScalar((DbFunction::Context&) *context, nArgs, (DbValue*)args);}
static int  rTreeMatch(RTreeMatchFunction::QueryInfo* info){return ((RTreeMatchFunction*) info->m_context)->_TestRange(*info);}

/*---------------------------------------------------------------------------------**//**
* @bsimethod                                    Keith.Bentley                   06/14
+---------------+---------------+---------------+---------------+---------------+------*/
int DbFile::AddFunction(DbFunction& function) const
    {
    bool isAgg = function._IsAggregate();
    return sqlite3_create_function_v2(m_sqlDb, function.GetName(), function.GetNumArgs(), SQLITE_UTF8 | SQLITE_DETERMINISTIC, &function,
            isAgg ? nullptr        : scalarFunc,
            isAgg ? aggregateStep  : nullptr,
            isAgg ? aggregateFinal : nullptr,
            nullptr);
    }

/*---------------------------------------------------------------------------------**//**
* @bsimethod                                    Keith.Bentley                   05/15
+---------------+---------------+---------------+---------------+---------------+------*/
int DbFile::AddRTreeMatchFunction(RTreeMatchFunction& func) const
    {
    return sqlite3_rtree_query_callback(m_sqlDb, func.GetName(), (int(*)(sqlite3_rtree_query_info*)) rTreeMatch, &func, nullptr);
    }

/*---------------------------------------------------------------------------------**//**
* @bsimethod                                    Keith.Bentley                   06/14
+---------------+---------------+---------------+---------------+---------------+------*/
int DbFile::RemoveFunction(DbFunction& function) const
    {
    return sqlite3_create_function_v2(m_sqlDb, function.GetName(), function.GetNumArgs(), SQLITE_UTF8 | SQLITE_DETERMINISTIC, nullptr, nullptr, nullptr, nullptr, nullptr);
    }

/*---------------------------------------------------------------------------------**//**
* @bsimethod                                    Keith.Bentley                   08/13
+---------------+---------------+---------------+---------------+---------------+------*/
void Db::SetChangeTracker(ChangeTracker* tracker)
    {
    if (m_dbFile->m_tracker.get() == tracker)
        return;

    if (tracker != nullptr)
        tracker->SetDb(this);

    m_dbFile->m_tracker = tracker;
    }

/*---------------------------------------------------------------------------------**//**
* @bsimethod                                   Ramanujam.Raman                   04/12
+---------------+---------------+---------------+---------------+---------------+------*/
Utf8CP DbFile::GetLastError(DbResult* lastResult) const
    {
    DbResult ALLOW_NULL_OUTPUT(status, lastResult);
    if (nullptr == m_sqlDb)
        {
        status = BE_SQLITE_ERROR;
        return "Not opened";
        }

    status = (DbResult) sqlite3_errcode(m_sqlDb);
    return (Utf8CP) sqlite3_errmsg(m_sqlDb);
    }

/*---------------------------------------------------------------------------------**//**
* @bsimethod                                                    Casey.Mullen      12/2011
+---------------+---------------+---------------+---------------+---------------+------*/
Utf8CP Db::InterpretDbResult(DbResult result)
    {
    switch (result)
        {
        case BE_SQLITE_OK:                  return "BE_SQLITE_OK";
        case BE_SQLITE_ERROR:               return "BE_SQLITE_ERROR";
        case BE_SQLITE_INTERNAL:            return "BE_SQLITE_INTERNAL";
        case BE_SQLITE_PERM:                return "BE_SQLITE_PERM";
        case BE_SQLITE_ABORT:               return "BE_SQLITE_ABORT";
        case BE_SQLITE_BUSY:                return "BE_SQLITE_BUSY";
        case BE_SQLITE_LOCKED:              return "BE_SQLITE_LOCKED";
        case BE_SQLITE_NOMEM:               return "BE_SQLITE_NOMEM";
        case BE_SQLITE_READONLY:            return "BE_SQLITE_READONLY";
        case BE_SQLITE_INTERRUPT:           return "BE_SQLITE_INTERRUPT";
        case BE_SQLITE_IOERR:               return "BE_SQLITE_IOERR";
        case BE_SQLITE_CORRUPT:             return "BE_SQLITE_CORRUPT";
        case BE_SQLITE_NOTFOUND:            return "BE_SQLITE_NOTFOUND";
        case BE_SQLITE_FULL:                return "BE_SQLITE_FULL";
        case BE_SQLITE_CANTOPEN:            return "BE_SQLITE_CANTOPEN";
        case BE_SQLITE_PROTOCOL:            return "BE_SQLITE_PROTOCOL";
        case BE_SQLITE_EMPTY:               return "BE_SQLITE_EMPTY";
        case BE_SQLITE_SCHEMA:              return "BE_SQLITE_SCHEMA";
        case BE_SQLITE_TOOBIG:              return "BE_SQLITE_TOOBIG";
        case BE_SQLITE_CONSTRAINT_BASE:     return "BE_SQLITE_CONSTRAINT";
        case BE_SQLITE_MISMATCH:            return "BE_SQLITE_MISMATCH";
        case BE_SQLITE_MISUSE:              return "BE_SQLITE_MISUSE";
        case BE_SQLITE_NOLFS:               return "BE_SQLITE_NOLFS";
        case BE_SQLITE_AUTH:                return "BE_SQLITE_AUTH";
        case BE_SQLITE_FORMAT:              return "BE_SQLITE_FORMAT";
        case BE_SQLITE_RANGE:               return "BE_SQLITE_RANGE";
        case BE_SQLITE_NOTADB:              return "BE_SQLITE_NOTADB";
        case BE_SQLITE_ROW:                 return "BE_SQLITE_ROW";
        case BE_SQLITE_DONE:                return "BE_SQLITE_DONE";
        case BE_SQLITE_IOERR_READ:          return "BE_SQLITE_IOERR_READ";
        case BE_SQLITE_IOERR_SHORT_READ:    return "BE_SQLITE_IOERR_SHORT_READ";
        case BE_SQLITE_IOERR_WRITE:         return "BE_SQLITE_IOERR_WRITE";
        case BE_SQLITE_IOERR_FSYNC:         return "BE_SQLITE_IOERR_FSYNC";
        case BE_SQLITE_IOERR_DIR_FSYNC:     return "BE_SQLITE_IOERR_DIR_FSYNC";
        case BE_SQLITE_IOERR_TRUNCATE:      return "BE_SQLITE_IOERR_TRUNCATE";
        case BE_SQLITE_IOERR_FSTAT:         return "BE_SQLITE_IOERR_FSTAT";
        case BE_SQLITE_IOERR_UNLOCK:        return "BE_SQLITE_IOERR_UNLOCK";
        case BE_SQLITE_IOERR_RDLOCK:        return "BE_SQLITE_IOERR_RDLOCK";
        case BE_SQLITE_IOERR_DELETE:        return "BE_SQLITE_IOERR_DELETE";
        case BE_SQLITE_IOERR_BLOCKED:       return "BE_SQLITE_IOERR_BLOCKED";
        case BE_SQLITE_IOERR_NOMEM:         return "BE_SQLITE_IOERR_NOMEM";
        case BE_SQLITE_IOERR_ACCESS:        return "BE_SQLITE_IOERR_ACCESS";
        case BE_SQLITE_IOERR_CHECKRESERVEDLOCK: return "BE_SQLITE_IOERR_CHECKRESERVEDLOCK";
        case BE_SQLITE_IOERR_LOCK:          return "BE_SQLITE_IOERR_LOCK";
        case BE_SQLITE_IOERR_CLOSE:         return "BE_SQLITE_IOERR_CLOSE";
        case BE_SQLITE_IOERR_DIR_CLOSE:     return "BE_SQLITE_IOERR_DIR_CLOSE";
        case BE_SQLITE_IOERR_SHMOPEN:       return "BE_SQLITE_IOERR_SHMOPEN";
        case BE_SQLITE_IOERR_SHMSIZE:       return "BE_SQLITE_IOERR_SHMSIZE";
        case BE_SQLITE_IOERR_SHMLOCK:       return "BE_SQLITE_IOERR_SHMLOCK";
        case BE_SQLITE_LOCKED_SHAREDCACHE:  return "BE_SQLITE_LOCKED_SHAREDCACHE";
        case BE_SQLITE_BUSY_RECOVERY:       return "BE_SQLITE_BUSY_RECOVERY";
        case BE_SQLITE_CANTOPEN_NOTEMPDIR:  return "BE_SQLITE_CANTOPEN_NOTEMPDIR";
        case BE_SQLITE_CANTOPEN_ISDIR:      return "BE_SQLITE_CANTOPEN_ISDIR";
        case BE_SQLITE_CANTOPEN_FULLPATH:   return "BE_SQLITE_CANTOPEN_FULLPATH";
        case BE_SQLITE_CORRUPT_VTAB:        return "BE_SQLITE_CORRUPT_VTAB";
        case BE_SQLITE_ERROR_FileExists:    return "BE_SQLITE_ERROR_FileExists";
        case BE_SQLITE_ERROR_AlreadyOpen:   return "BE_SQLITE_ERROR_AlreadyOpen";
        case BE_SQLITE_ERROR_NoPropertyTable:return "BE_SQLITE_ERROR_NoPropertyTable";
        case BE_SQLITE_ERROR_FileNotFound:   return "BE_SQLITE_ERROR_FileNotFound";
        case BE_SQLITE_ERROR_NoTxnActive:    return "BE_SQLITE_ERROR_NoTxnActive";
        case BE_SQLITE_READONLY_RECOVERY:    return "BE_SQLITE_READONLY_RECOVERY";
        case BE_SQLITE_READONLY_CANTLOCK:    return "BE_SQLITE_READONLY_CANTLOCK";
        case BE_SQLITE_READONLY_ROLLBACK:    return "BE_SQLITE_READONLY_ROLLBACK";
        case BE_SQLITE_ABORT_ROLLBACK:       return "BE_SQLITE_ABORT_ROLLBACK";
        case BE_SQLITE_CONSTRAINT_CHECK:      return "BE_SQLITE_CONSTRAINT_CHECK";
        case BE_SQLITE_CONSTRAINT_COMMITHOOK: return "BE_SQLITE_CONSTRAINT_COMMITHOOK";
        case BE_SQLITE_CONSTRAINT_FOREIGNKEY: return "BE_SQLITE_CONSTRAINT_FOREIGNKEY";
        case BE_SQLITE_CONSTRAINT_FUNCTION:   return "BE_SQLITE_CONSTRAINT_FUNCTION";
        case BE_SQLITE_CONSTRAINT_NOTNULL:    return "BE_SQLITE_CONSTRAINT_NOTNULL";
        case BE_SQLITE_CONSTRAINT_PRIMARYKEY: return "BE_SQLITE_CONSTRAINT_PRIMARYKEY";
        case BE_SQLITE_CONSTRAINT_TRIGGER:    return "BE_SQLITE_CONSTRAINT_TRIGGER";
        case BE_SQLITE_CONSTRAINT_UNIQUE:     return "BE_SQLITE_CONSTRAINT_UNIQUE";
        case BE_SQLITE_CONSTRAINT_VTAB:       return "BE_SQLITE_CONSTRAINT_VTAB";
        }

    return "<unkown result code>";
    }

bool HighPriorityOperationSequencer::s_isHighPriorityRequired;
int HighPriorityOperationSequencer::s_inHighPriorityOperation;
intptr_t HighPriorityOperationSequencer::s_rangeTreeThreadId;
SqlDbP HighPriorityOperationSequencer::s_queryDb;

//---------------------------------------------------------------------------------------
// @bsimethod                                                   John.Gooding    01/2013
//---------------------------------------------------------------------------------------
void HighPriorityOperationSequencer::StartHighPriorityRequired()
    {
    BeAssert(!s_isHighPriorityRequired);
    s_isHighPriorityRequired = true;
    }

//---------------------------------------------------------------------------------------
// @bsimethod                                                   John.Gooding    01/2013
//---------------------------------------------------------------------------------------
void HighPriorityOperationSequencer::EndHighPriorityRequired()
    {
    BeAssert(s_isHighPriorityRequired);
    s_isHighPriorityRequired = false;
    }

//---------------------------------------------------------------------------------------
// @bsimethod                                                   John.Gooding    01/2013
//---------------------------------------------------------------------------------------
void HighPriorityOperationSequencer::StartRangeTreeOperation(BeSQLite::Db const& queryDb)
    {
    BeAssert(0 == s_rangeTreeThreadId);
    s_queryDb = queryDb.GetSqlDb();
    s_rangeTreeThreadId = BeThreadUtilities::GetCurrentThreadId();
    }

//---------------------------------------------------------------------------------------
// @bsimethod                                                   John.Gooding    01/2013
//---------------------------------------------------------------------------------------
void HighPriorityOperationSequencer::EndRangeTreeOperation()
    {
    BeAssert(0 != s_rangeTreeThreadId);
    s_rangeTreeThreadId = 0;
    }

//---------------------------------------------------------------------------------------
// @bsimethod                                                   John.Gooding    01/2013
//---------------------------------------------------------------------------------------
void HighPriorityOperationSequencer::StartHighPriorityOperation()
    {
    s_inHighPriorityOperation++;
    }

//---------------------------------------------------------------------------------------
// @bsimethod                                                   John.Gooding    01/2013
//---------------------------------------------------------------------------------------
void HighPriorityOperationSequencer::EndHighPriorityOperation()
    {
    BeAssert(s_inHighPriorityOperation > 0);
    s_inHighPriorityOperation--;
    }

//---------------------------------------------------------------------------------------
// @bsimethod                                                   John.Gooding    01/2013
//---------------------------------------------------------------------------------------
bool HighPriorityOperationSequencer::IsHighPriorityOperationActive()
    {
    return s_inHighPriorityOperation != 0;
    }

//---------------------------------------------------------------------------------------
// The only purpose of this method is to assert in a debug build with an operation is not allowed
// @bsimethod                                                   John.Gooding    01/2013
//---------------------------------------------------------------------------------------
void HighPriorityOperationSequencer::CheckSQLiteOperationAllowed(SqlDbP queryDb)
    {
#if !defined (NDEBUG)
    if (!s_isHighPriorityRequired || s_inHighPriorityOperation)
        return;

    if (BeThreadUtilities::GetCurrentThreadId() == s_rangeTreeThreadId)
        return;

    if (queryDb != s_queryDb)
        return;

    BeAssert(false);// && "detected an sql operation that may block dynamic update");
#endif
    }

HighPriorityOperationBlock::HighPriorityOperationBlock() { HighPriorityOperationSequencer::StartHighPriorityOperation(); }
HighPriorityOperationBlock::~HighPriorityOperationBlock() { HighPriorityOperationSequencer::EndHighPriorityOperation(); }
RangeTreeOperationBlock::RangeTreeOperationBlock(BeSQLite::Db const&queryDb) { HighPriorityOperationSequencer::StartRangeTreeOperation(queryDb); }
RangeTreeOperationBlock::~RangeTreeOperationBlock() { HighPriorityOperationSequencer::EndRangeTreeOperation(); }
HighPriorityRequired::HighPriorityRequired() { HighPriorityOperationSequencer::StartHighPriorityRequired(); }
HighPriorityRequired::~HighPriorityRequired() { HighPriorityOperationSequencer::EndHighPriorityRequired(); }

/*---------------------------------------------------------------------------------**//**
* @bsimethod                                    Keith.Bentley                   06/11
+---------------+---------------+---------------+---------------+---------------+------*/
DbResult BlobIO::Open(DbR db, Utf8CP tableName, Utf8CP columnName, uint64_t row, bool writable, Utf8CP dbName)
    {
    return (DbResult) sqlite3_blob_open(db.GetSqlDb(), dbName ? dbName : "main", tableName, columnName, row, writable, &m_blob);
    }

/*---------------------------------------------------------------------------------**//**
* @bsimethod                                    Keith.Bentley                   06/11
+---------------+---------------+---------------+---------------+---------------+------*/
DbResult BlobIO::Close()
    {
    SqlDbBlobP blob = m_blob;
    m_blob  = 0;
    return blob ? (DbResult) sqlite3_blob_close(blob) : BE_SQLITE_OK;
    }

DbResult BlobIO::ReOpen(uint64_t row) {return (DbResult) sqlite3_blob_reopen(m_blob, row);}
DbResult BlobIO::Read(void* data, int numBytes, int offset) {return (DbResult) sqlite3_blob_read(m_blob, data, numBytes, offset);}
DbResult BlobIO::Write(const void* data, int numBytes, int offset) {return (DbResult) sqlite3_blob_write(m_blob, data, numBytes, offset);}
int BlobIO::GetNumBytes() const {return sqlite3_blob_bytes(m_blob);}

#define SNAPPY_UNCOMPRESSED_BUFFER_SIZE (34*1024)
/*---------------------------------------------------------------------------------**//**
* @bsimethod                                    Keith.Bentley                   12/10
+---------------+---------------+---------------+---------------+---------------+------*/
SnappyFromBlob::SnappyFromBlob()
    {
    m_uncompressed = nullptr;
    m_uncompressAvail = 0;

    enum {blobBufferSize = 34*1024, uncompressedSize=SNAPPY_UNCOMPRESSED_BUFFER_SIZE};
    m_blobBufferSize = blobBufferSize;
    m_blobData = (Byte*) malloc(blobBufferSize);
    m_uncompressed = (Byte*) malloc(uncompressedSize);
    }

/*---------------------------------------------------------------------------------**//**
* @bsimethod                                    Keith.Bentley                   12/10
+---------------+---------------+---------------+---------------+---------------+------*/
SnappyFromBlob::~SnappyFromBlob()
    {
    Finish();
    free(m_blobData);
    free(m_uncompressed);
    }

/*---------------------------------------------------------------------------------**//**
* @bsimethod                                    Keith.Bentley                   12/10
+---------------+---------------+---------------+---------------+---------------+------*/
ZipErrors SnappyFromBlob::ReadNextChunk()
    {
    BeAssert(0==m_uncompressAvail);

    if (0 == m_blobBytesLeft)
        return  ZIP_ERROR_BLOB_READ_ERROR;

    uint16_t chunkSize;
    if (BE_SQLITE_OK != m_blobIO.Read(&chunkSize, 2, m_blobOffset))
        {
        m_blobBytesLeft = 0;
        BeAssert(0);
        return  ZIP_ERROR_BLOB_READ_ERROR;
        }

    BeAssert(chunkSize <= m_blobBytesLeft);

    m_blobOffset += 2;
    m_blobBytesLeft -= 2;
    chunkSize -= 2;

    if (BE_SQLITE_OK != m_blobIO.Read(m_blobData, chunkSize, m_blobOffset))
        {
        m_blobBytesLeft = 0;
        BeAssert(0);
        return  ZIP_ERROR_BLOB_READ_ERROR;
        }

    m_blobOffset     += chunkSize;
    m_blobBytesLeft  -= chunkSize;

    size_t uncompressSize;
    bool bstat = snappy::GetUncompressedLength((char const*) m_blobData, chunkSize, &uncompressSize);
    BeAssert(uncompressSize<=SNAPPY_UNCOMPRESSED_BUFFER_SIZE && uncompressSize>0);
    BeAssert(bstat);

    bstat = snappy::RawUncompress((char const*) m_blobData, chunkSize, (char*) m_uncompressed);
    BeAssert(bstat);

    m_uncompressCurr = m_uncompressed;
    m_uncompressAvail = (uint16_t) uncompressSize;
    return  ZIP_SUCCESS;
    }

/*---------------------------------------------------------------------------------**//**
* @bsimethod                                    Keith.Bentley                   12/10
+---------------+---------------+---------------+---------------+---------------+------*/
ZipErrors SnappyFromBlob::Init(DbCR db, Utf8CP tableName, Utf8CP column, int64_t rowId)
    {
    m_blobOffset = 0;
    m_uncompressAvail = 0;

    if (nullptr != m_blobIO.GetBlobP())
        {
        if (BE_SQLITE_OK != m_blobIO.ReOpen(rowId))
            {
            m_blobBytesLeft = 0;
            return  ZIP_ERROR_BLOB_READ_ERROR;
            }
        }
    else if (BE_SQLITE_OK != m_blobIO.Open((DbR) db, tableName, column, rowId, 0))
        {
        m_blobBytesLeft = 0;
        return  ZIP_ERROR_BLOB_READ_ERROR;
        }

    m_blobBytesLeft = m_blobIO.GetNumBytes();
    return ZIP_SUCCESS;
    }

/*---------------------------------------------------------------------------------**//**
* @bsimethod                                    Keith.Bentley                   12/10
+---------------+---------------+---------------+---------------+---------------+------*/
ZipErrors SnappyFromBlob::_Read(Byte* data, uint32_t bufSize, uint32_t& bytesActuallyRead)
    {
    // point output pointer to their buffer
    bytesActuallyRead = 0;

    // while there's still room in their output buffer, keep inflating
    while (0 != bufSize)
        {
        // if there's no more uncompressed data, read from the blob
        if (0 >= m_uncompressAvail)
            {
            // get more data from the blob
            if (ZIP_SUCCESS != ReadNextChunk())
                return ZIP_ERROR_COMPRESSION_ERROR;
            }

        uint32_t readSize = (bufSize > m_uncompressAvail) ? m_uncompressAvail : bufSize;

        memcpy(data, m_uncompressCurr, readSize);
        data += readSize;
        m_uncompressCurr += readSize;
        bytesActuallyRead += readSize;
        bufSize -= readSize;
        m_uncompressAvail -= readSize;
        }

    return  ZIP_SUCCESS;
    }


//---------------------------------------------------------------------------------------
// @bsimethod                                                   John.Gooding    06/2012
//--------------+------------------------------------------------------------------------
uint32_t SnappyFromMemory::GetUncompressedBufferSize()
    {
    return SNAPPY_UNCOMPRESSED_BUFFER_SIZE;
    }

/*---------------------------------------------------------------------------------**//**
* @bsimethod                                    John.Gooding                    05/12
+---------------+---------------+---------------+---------------+---------------+------*/
SnappyFromMemory::SnappyFromMemory(void*uncompressedBuffer, uint32_t uncompressedBufferSize)
    {
    BeAssert(SNAPPY_UNCOMPRESSED_BUFFER_SIZE == uncompressedBufferSize);

    m_uncompressed = (Byte*)uncompressedBuffer;
    m_uncompressAvail = 0;
    m_uncompressSize = uncompressedBufferSize;

    m_blobData = nullptr;
    m_blobOffset = 0;
    m_blobBytesLeft = 0;
    }

/*---------------------------------------------------------------------------------**//**
* @bsimethod                                    John.Gooding                    05/12
+---------------+---------------+---------------+---------------+---------------+------*/
void SnappyFromMemory::Init(void*blobBuffer, uint32_t blobBufferSize)
    {
    m_uncompressAvail = 0;

    m_blobData = (Byte*) blobBuffer;
    m_blobOffset = 0;
    m_blobBytesLeft = blobBufferSize;
    }

/*---------------------------------------------------------------------------------**//**
* @bsimethod                                    John.Gooding                    05/12
+---------------+---------------+---------------+---------------+---------------+------*/
ZipErrors SnappyFromMemory::TransferFromBlob(void* data, uint32_t numBytes, int offset)
    {
    //  Verify that it does not go beyond the end of the buffer
    memcpy(data, m_blobData + offset, numBytes);
    return ZIP_SUCCESS;
    }

/*---------------------------------------------------------------------------------**//**
* @bsimethod                                    John.Gooding                    05/12
+---------------+---------------+---------------+---------------+---------------+------*/
ZipErrors SnappyFromMemory::ReadNextChunk()
    {
    BeAssert(0==m_uncompressAvail);

    if (0 == m_blobBytesLeft)
        return  ZIP_ERROR_BLOB_READ_ERROR;

    uint16_t chunkSize;
    if (ZIP_SUCCESS != TransferFromBlob(&chunkSize, 2, m_blobOffset))
        {
        m_blobBytesLeft = 0;
        BeAssert(0);
        return  ZIP_ERROR_BLOB_READ_ERROR;
        }

    BeAssert(chunkSize <= m_blobBytesLeft);

    m_blobOffset += 2;
    m_blobBytesLeft -= 2;
    chunkSize -= 2;

    Byte*   currentData = m_blobData + m_blobOffset;

    m_blobOffset     += chunkSize;
    m_blobBytesLeft  -= chunkSize;

    size_t uncompressSize;
    bool bstat = snappy::GetUncompressedLength((char const*) currentData, chunkSize, &uncompressSize);
    BeAssert(uncompressSize<=32*1024 && uncompressSize>0);
    BeAssert(bstat);

    bstat = snappy::RawUncompress((char const*) currentData, chunkSize, (char*) m_uncompressed);
    BeAssert(bstat);

    m_uncompressCurr = m_uncompressed;
    m_uncompressAvail = (uint16_t) uncompressSize;
    return  ZIP_SUCCESS;
    }

/*---------------------------------------------------------------------------------**//**
* @bsimethod                                    John.Gooding                    05/12
+---------------+---------------+---------------+---------------+---------------+------*/
ZipErrors SnappyFromMemory::_Read(Byte* data, uint32_t bufSize, uint32_t& bytesActuallyRead)
    {
    // point output pointer to their buffer
    bytesActuallyRead = 0;

    // while there's still room in their output buffer, keep inflating
    while (0 != bufSize)
        {
        // if there's no more uncompressed data, read from the blob
        if (0 >= m_uncompressAvail)
            {
            // get more data from the blob
            if (ZIP_SUCCESS != ReadNextChunk())
                return ZIP_ERROR_COMPRESSION_ERROR;
            }

        uint32_t readSize = (bufSize > m_uncompressAvail) ? m_uncompressAvail : bufSize;

        memcpy(data, m_uncompressCurr, readSize);
        data += readSize;
        m_uncompressCurr += readSize;
        bytesActuallyRead += readSize;
        bufSize -= readSize;
        m_uncompressAvail -= readSize;
        }

    return  ZIP_SUCCESS;
    }

/*---------------------------------------------------------------------------------**//**
* @bsimethod                                    Keith.Bentley                   08/11
+---------------+---------------+---------------+---------------+---------------+------*/
SnappyToBlob::SnappyToBlob()
    {
    enum {bufsize = 32*1024};
    m_rawBuf = (Byte*) malloc(bufsize);
    m_rawSize = bufsize;
    Init();
    }

/*---------------------------------------------------------------------------------**//**
* @bsimethod                                    Keith.Bentley                   08/11
+---------------+---------------+---------------+---------------+---------------+------*/
void SnappyToBlob::Init()
    {
    m_unsnappedSize = m_rawCurr = 0;
    m_rawAvail = m_rawSize;
    m_currChunk = 0;
    }

/*---------------------------------------------------------------------------------**//**
* @bsimethod                                    Keith.Bentley                   06/11
+---------------+---------------+---------------+---------------+---------------+------*/
SnappyToBlob::~SnappyToBlob()
    {
    for (SnappyChunk* chunk : m_chunks)
        delete chunk;

    m_chunks.clear();
    free(m_rawBuf);
    }

/*---------------------------------------------------------------------------------**//**
* @bsimethod                                    Keith.Bentley                   08/11
+---------------+---------------+---------------+---------------+---------------+------*/
void SnappyToBlob::Write(ByteCP data, uint32_t inSize)
    {
    m_unsnappedSize += inSize;
    while (inSize>0)
        {
        uint32_t thisSize = (inSize>m_rawAvail) ? m_rawAvail : inSize;
        memcpy(m_rawBuf+m_rawCurr, data, thisSize);

        inSize -= thisSize;
        data   += thisSize;

        m_rawCurr  += thisSize;
        m_rawAvail -= thisSize;

        if (0 >= m_rawAvail)
            Finish();
        }
    }

/*---------------------------------------------------------------------------------**//**
* @bsimethod                                    Keith.Bentley                   12/10
+---------------+---------------+---------------+---------------+---------------+------*/
uint32_t SnappyToBlob::GetCompressedSize()
    {
    Finish();
    uint32_t total = 0;

    for (uint32_t i=0; i<m_currChunk; ++i)
        total += m_chunks[i]->GetChunkSize();

    return  total;
    }

/*---------------------------------------------------------------------------------**//**
* @bsimethod                                    Keith.Bentley                   08/11
+---------------+---------------+---------------+---------------+---------------+------*/
void SnappyToBlob::Finish()
    {
    if (0 == m_rawCurr)
        return;

    if (m_chunks.size() <= m_currChunk)
        m_chunks.push_back(new SnappyChunk((uint32_t) snappy::MaxCompressedLength(m_rawSize)));

    unsigned int compressedBytes;
    snappy::RawCompress((char const*) m_rawBuf, m_rawCurr, (char*) &m_chunks[m_currChunk]->m_data[1], &compressedBytes);
    BeAssert((compressedBytes+2) < 64*1024);
    m_chunks[m_currChunk]->m_data[0] = (uint16_t) compressedBytes + 2; // add 2 because compressed data starts 2 bytes into buffer

    ++m_currChunk;
    m_rawCurr = 0;
    m_rawAvail = m_rawSize;
    }

/*---------------------------------------------------------------------------------**//**
* @bsimethod                                    Keith.Bentley                   12/10
+---------------+---------------+---------------+---------------+---------------+------*/
BentleyStatus SnappyToBlob::SaveToRow(DbR db, Utf8CP tableName, Utf8CP column, int64_t rowId)
    {
    Finish();

    BlobIO blobIO;
    StatusInt status = blobIO.Open(db, tableName, column, rowId, true);
    if (BE_SQLITE_OK != status)
        {
        BeAssert(0);
        return  ERROR;
        }

    int offset = 0;
    for (uint32_t i=0; i< m_currChunk; ++i)
        {
        status = blobIO.Write(m_chunks[i]->m_data, m_chunks[i]->GetChunkSize(), offset);
        if (BE_SQLITE_OK != status)
            {
            BeAssert(0);
            break;
            }
        offset += m_chunks[i]->GetChunkSize();
        }

    return  SUCCESS;
    }

/*---------------------------------------------------------------------------------**//**
* @bsimethod                                    Keith.Bentley                   06/11
+---------------+---------------+---------------+---------------+---------------+------*/
BeDbMutex::BeDbMutex(MutexType mutexType) {m_mux = sqlite3_mutex_alloc((int) mutexType);}
BeDbMutex::~BeDbMutex()   {sqlite3_mutex_free((sqlite3_mutex*)m_mux);}
void BeDbMutex::Enter() {sqlite3_mutex_enter((sqlite3_mutex*)m_mux);}
void BeDbMutex::Leave() {sqlite3_mutex_leave((sqlite3_mutex*)m_mux);}

#ifndef NDEBUG
bool BeDbMutex::IsHeld() {return 0!=sqlite3_mutex_held((sqlite3_mutex*)m_mux);}
#endif

/*---------------------------------------------------------------------------------**//**
* @bsimethod                                    Keith.Bentley                   08/11
+---------------+---------------+---------------+---------------+---------------+------*/
CachedStatement::CachedStatement(Utf8CP sql)
    {
    m_refCount = 0;
    size_t len = strlen(sql) + 1;
    m_sql = (Utf8P) sqlite3_malloc((int)len);
    memcpy((char*)m_sql, sql, len);
    }

CachedStatement::~CachedStatement() {sqlite3_free((void*)m_sql);}

/*---------------------------------------------------------------------------------**//**
* @bsimethod                                    Keith.Bentley                   11/11
+---------------+---------------+---------------+---------------+---------------+------*/
uint32_t CachedStatement::Release()
    {
    if (0 == --m_refCount)
        {
        delete this;
        return  0;
        }

    // SharedStatements are always held in a StatementCache, so the ref count will be 1 if no
    // one else is pointing to this instance. That means that the statement is no longer in use and
    // we should reset it so sqlite won't keep it in the list of active vdbe's. Also, clear its bindings so
    // the next user won't accidentally inherit them.
    if (1== m_refCount)
        {
        Reset();
        ClearBindings();
        }

    return  m_refCount;
    }

/*---------------------------------------------------------------------------------**//**
* @bsimethod                                    Keith.Bentley                   06/11
+---------------+---------------+---------------+---------------+---------------+------*/
void StatementCache::Empty()
    {
    BeDbMutexHolder _v_v(m_mutex);
    m_entries.clear();
    }

/*---------------------------------------------------------------------------------**//**
* @bsimethod                                    Keith.Bentley                   09/11
+---------------+---------------+---------------+---------------+---------------+------*/
void StatementCache::Dump()
    {
    for (auto it=m_entries.begin(); it<m_entries.end(); ++it)
        {
        printf("%s\n", (*it)->GetSQL());
        }
    }

/*---------------------------------------------------------------------------------**//**
* @bsimethod                                    Keith.Bentley                   06/11
+---------------+---------------+---------------+---------------+---------------+------*/
bvector<CachedStatementPtr>::iterator StatementCache::FindEntry(Utf8CP sql) const
    {
    for (auto it=m_entries.begin(), end=m_entries.end(); it<end; ++it)
        {
        if (0==strcmp((*it)->GetSQL(), sql))
            {
            if (1 < (*it)->GetRefCount()) // this statement is currently in use, we can't share it
                continue;

            return  it;
            }
        }

    return  m_entries.end();
    }

/*---------------------------------------------------------------------------------**//**
* @bsimethod                                    Keith.Bentley                   06/11
+---------------+---------------+---------------+---------------+---------------+------*/
CachedStatement& StatementCache::AddStatement(Utf8CP sql) const
    {
    BeDbMutexHolder _v_v(m_mutex);

    if (m_entries.size() >= m_entries.capacity()) // if cache is full, remove oldest entry
        m_entries.erase(m_entries.begin());

    CachedStatement* newEntry = new CachedStatement(sql);
    m_entries.push_back(newEntry);
    return  *newEntry;
    }

/*---------------------------------------------------------------------------------**//**
* @bsimethod                                    Keith.Bentley                   12/12
+---------------+---------------+---------------+---------------+---------------+------*/
DbResult StatementCache::GetPreparedStatement(CachedStatementPtr& stmt, DbFile const& dbFile, Utf8CP sqlString) const
    {
    if (!dbFile.CheckImplicitTxn())
        {
        BeAssert(false);
        return  BE_SQLITE_ERROR_NoTxnActive;
        }

    stmt = FindStatement(sqlString);
    if (stmt.IsValid())
        {
        //  We normally test for this in DoPrepare, but cached statements bypass that.
        HPOS_CheckSQLiteOperationAllowed(dbFile.GetSqlDb());
        return  BE_SQLITE_OK;
        }

    stmt = &AddStatement(sqlString);
    return stmt->Prepare(dbFile, sqlString);
    }

/*---------------------------------------------------------------------------------**//**
* @bsimethod                                    Keith.Bentley                   06/11
+---------------+---------------+---------------+---------------+---------------+------*/
CachedStatement* StatementCache::FindStatement(Utf8CP sql) const
    {
    BeDbMutexHolder _v_v(m_mutex);

    bvector<CachedStatementPtr>::iterator entry = FindEntry(sql);
    return (entry != m_entries.end()) ? entry->get(): nullptr;
    }

/*---------------------------------------------------------------------------------**//**
* @bsimethod                                    Keith.Bentley                   06/11
+---------------+---------------+---------------+---------------+---------------+------*/
StatementCache& Db::GetStatementCache() const
    {
    if (nullptr == m_statements)
        m_statements = new StatementCache(20);

    return  *m_statements;
    }

/*---------------------------------------------------------------------------------**//**
* @bsimethod                                    Keith.Bentley                   06/11
+---------------+---------------+---------------+---------------+---------------+------*/
DbResult Db::GetCachedStatement(CachedStatementPtr& stmt, Utf8CP sqlString) const
    {
    return GetStatementCache().GetPreparedStatement(stmt, *m_dbFile, sqlString);
    }

/*---------------------------------------------------------------------------------**//**
* @bsimethod                                    Keith.Bentley                   02/14
+---------------+---------------+---------------+---------------+---------------+------*/
void NamedParams::SetWhere(Utf8CP where)
    {
    if (nullptr == where)
        {
        m_where.clear();
        return;
        }

    m_where.assign(where);
    m_where.Trim();
    if (0 == strncmp(m_where.c_str(), "WHERE ", 6))
        m_where.erase(0,6);
    else if (0 == strncmp(m_where.c_str(), "AND ", 4))
        m_where.erase(0,4);
    }

struct StringParameter : NamedParams::SqlParameter
{
    Utf8String m_value;
    StringParameter(Utf8CP name, Utf8CP value) : SqlParameter(name), m_value(value) {}
    virtual void _Bind(Statement& stmt) {stmt.BindText(stmt.GetParameterIndex(m_name.c_str()), m_value, Statement::MakeCopy::No);}
};
struct IntegerParameter : NamedParams::SqlParameter
{
    uint64_t m_value;
    IntegerParameter(Utf8CP name, uint64_t value) : SqlParameter(name), m_value(value) {}
    virtual void _Bind(Statement& stmt) {stmt.BindInt64(stmt.GetParameterIndex(m_name.c_str()), m_value);}
};
struct DoubleParameter : NamedParams::SqlParameter
{
    double m_value;
    DoubleParameter(Utf8CP name, double value) : SqlParameter(name), m_value(value) {}
    virtual void _Bind(Statement& stmt) {stmt.BindDouble(stmt.GetParameterIndex(m_name.c_str()), m_value);}
};
struct BlobParameter : NamedParams::SqlParameter
{
    void const* m_data;
    int         m_size;
    Statement::MakeCopy m_copy;
    BlobParameter(Utf8CP name, void const* data, int size, Statement::MakeCopy copy) : SqlParameter(name), m_data(data), m_size(size), m_copy(copy){}
    virtual void _Bind(Statement& stmt) {stmt.BindBlob(stmt.GetParameterIndex(m_name.c_str()), m_data, m_size, m_copy);}
};

void NamedParams::AddStringParameter(Utf8CP name, Utf8CP val) {AddSqlParameter(new StringParameter(name, val));}
void NamedParams::AddIntegerParameter(Utf8CP name, uint64_t val) {AddSqlParameter(new IntegerParameter(name, val));}
void NamedParams::AddDoubleParameter(Utf8CP name, double val) {AddSqlParameter(new DoubleParameter(name, val));}
void NamedParams::AddBlobParameter(Utf8CP name, void const* data, int size, Statement::MakeCopy copy) {AddSqlParameter(new BlobParameter(name, data, size, copy));}
void NamedParams::Bind(Statement& stmt) const {for (auto param : m_params) param->_Bind(stmt); }

/*---------------------------------------------------------------------------------**//**
* @bsimethod                                                    Casey.Mullen      04/2012
+---------------+---------------+---------------+---------------+---------------+------*/
void Db::DumpSqlResults(Utf8CP sql)
    {
    Statement stmt;
    if (BE_SQLITE_OK != stmt.Prepare(*this, sql))
        return;

    stmt.DumpResults();
    }

/*---------------------------------------------------------------------------------**//**
* @bsimethod                                    Keith.Bentley                   01/14
+---------------+---------------+---------------+---------------+---------------+------*/
Utf8String DbTableIterator::MakeSqlString(Utf8CP sql, bool hasWhere) const
    {
    Utf8String sqlString(sql);

    if (!m_params.GetWhere().empty())
        {
        if (0 == strncmp(m_params.GetWhere().c_str(), "ORDER BY", 8))
            sqlString.append(" ");
        else
            sqlString.append(hasWhere ? " AND " : " WHERE ");

        sqlString.append(m_params.GetWhere());
        }

    return sqlString;
    }

//=======================================================================================
// @bsiclass                                                    John.Gooding    01/2013
//=======================================================================================
struct PropertyBlobInStream : ILzmaInputStream
{
private:
    Db&                 m_db;
    BeRepositoryBasedId m_id;
    Byte*               m_buffer;
    uint32_t            m_bufferSize;
    uint32_t            m_nBytesInBuffer;
    uint32_t            m_bufferOffset;
    uint32_t            m_nextChunk;

public:
    PropertyBlobInStream(Db&db, BeRepositoryBasedId id) : m_db(db), m_id(id), m_buffer(nullptr), m_bufferSize(0), m_nBytesInBuffer(0), m_bufferOffset(0), m_nextChunk(0) {}
    ~PropertyBlobInStream() { free(m_buffer); }

    //  The LZMA2 multithreading ensures that calls to _Read are sequential and do not overlap, so this code does not need to
    //  be concerned with preventing race conditions
    ZipErrors _Read(void* data, uint32_t size, uint32_t& actuallyRead) override
        {
        for (actuallyRead = 0; actuallyRead < size; )
            {
            if (m_nBytesInBuffer == m_bufferOffset)
                {
                m_bufferOffset = 0;
                DbResult rc = m_db.QueryPropertySize(m_nBytesInBuffer, Properties::EmbeddedFileBlob(), m_id.GetValue(), m_nextChunk);
                if (rc != BE_SQLITE_ROW)
                    return ZIP_ERROR_BAD_DATA;

                if (m_nBytesInBuffer > m_bufferSize)
                    {
                    m_bufferSize = m_nBytesInBuffer;
                    m_buffer = (Byte*)realloc(m_buffer, m_bufferSize);
                    }

                rc = m_db.QueryProperty(m_buffer, m_nBytesInBuffer, Properties::EmbeddedFileBlob(), m_id.GetValue(), m_nextChunk++);
                if (rc != BE_SQLITE_ROW)
                    return ZIP_ERROR_BAD_DATA;
                }

            uint32_t bytesToTransfer = std::min(m_nBytesInBuffer - m_bufferOffset, size - actuallyRead);
            memcpy((Byte*)data + actuallyRead, m_buffer + m_bufferOffset, bytesToTransfer);
            actuallyRead += bytesToTransfer;
            m_bufferOffset += bytesToTransfer;
            }

        return ZIP_SUCCESS;
        }

    //  This is not needed since PropertyBlobInStream is only used for decompressing.  It is the LZMA compression code that needs it.
    uint64_t _GetSize() override {BeAssert(false && "PropertyBlobInStream::_GetSize not implemented");  return 0;}
};

//=======================================================================================
// @bsiclass                                                    John.Gooding    01/2013
//=======================================================================================
struct  PropertyBlobOutStream : ILzmaOutputStream
{
private:
    Db&                 m_db;
    BeRepositoryBasedId m_id;
    bvector<Byte>       m_buffer;
    uint32_t            m_chunkSize;
    uint32_t            m_bufferOffset;
    uint32_t            m_nextChunk;
    bool                m_alwaysFlush;

public:
    DbResult Flush()
        {
        if (0 == m_bufferOffset)
            return BE_SQLITE_OK;

        DbResult rc = m_db.SaveProperty(Properties::EmbeddedFileBlob(), m_buffer.data(), m_bufferOffset, m_id.GetValue(), m_nextChunk++);
        if (BE_SQLITE_OK != rc)
            LOG.errorv("PropertyBlobOutStream::Flush is returning %d", rc);
        m_bufferOffset = 0;
        return rc;
        }

    PropertyBlobOutStream(Db&db, BeRepositoryBasedId id, uint64_t chunkSize) : m_db(db), m_id(id), m_chunkSize(static_cast <uint32_t> (chunkSize)), m_bufferOffset(0), m_nextChunk(0), m_alwaysFlush(false)
        {
        m_buffer.resize(m_chunkSize);
        }

    //  Setting m_alwaysFlush to true force PropertyBlobOutStream to create a new embedded blob for each write. Since LZMA2 calls
    //  _Write whenever it finishes processing a a block this creates a one-to-one mapping from input blocks to embedded blobs.
    //  That makes it possible to read and expand any given block, randomly accessing the blocks.
    void _SetAlwaysFlush(bool flushOnEveryWrite) override
        {
        m_alwaysFlush = flushOnEveryWrite;
        Flush();
        }

    ~PropertyBlobOutStream()
        {
        //  We should always flush and check that status, so m_bufferOffset should be 0.
        BeAssert(0 == m_bufferOffset);
        Flush();
        }

    ZipErrors _Write(void const* data, uint32_t size, uint32_t& bytesWritten) override
        {
        bytesWritten = 0;
        while (bytesWritten < size)
            {
            uint32_t bytesToTransfer = size;  //  Assume chunk size applies to input.
            if (!m_alwaysFlush)
                //  Chunk size applies to output.
                bytesToTransfer = std::min(m_chunkSize - m_bufferOffset, size - bytesWritten);

            if (bytesToTransfer > 0)
                memcpy(m_buffer.data() + m_bufferOffset, (CharCP)data + bytesWritten, bytesToTransfer);

            m_bufferOffset += bytesToTransfer;
            if (m_alwaysFlush)
                {
                if (BE_SQLITE_OK != Flush())
                    return ZIP_ERROR_WRITE_ERROR;
                }
            else if (m_bufferOffset == m_chunkSize)
                {
                if (BE_SQLITE_OK != Flush())
                    return ZIP_ERROR_WRITE_ERROR;
                }
            bytesWritten += bytesToTransfer;
            }

        return ZIP_SUCCESS;
        }
};

#define EMBEDDED_LZMA_MARKER   "EmLzma"
//=======================================================================================
// The first EmbeddedFileBlob for an embedded file starts with this structure.  If
// m_compressionType is NO_COMPRESSION then the image is not compressed.
// @bsiclass                                                    John.Gooding    03/2013
//=======================================================================================
struct   EmbeddedLzmaHeader
{
private:
    uint16_t m_sizeOfHeader;
    char    m_idString [10];
    uint16_t m_formatVersionNumber;
    uint16_t m_compressionType;

public:
    static const int formatVersionNumber = 0x10;
    enum CompressionType
        {
        NO_COMPRESSION  = 0,
        LZMA2           = 2
        };

    EmbeddedLzmaHeader(CompressionType compressionType)
        {
        CharCP idString = EMBEDDED_LZMA_MARKER;
        BeAssert((strlen(idString)+ 1) <= sizeof(m_idString));
        memset(this, 0, sizeof (*this));
        m_sizeOfHeader = (uint16_t)sizeof (EmbeddedLzmaHeader);
        strcpy(m_idString, idString);
        m_compressionType = compressionType;
        m_formatVersionNumber = formatVersionNumber;
        }

    int GetVersion() {return m_formatVersionNumber;}
    bool IsLzma2() {return LZMA2 == m_compressionType;}
    bool IsUncompressed() {return NO_COMPRESSION == m_compressionType;}
    bool IsValid()
        {
        if (m_sizeOfHeader != sizeof(EmbeddedLzmaHeader))
            return false;

        if (strcmp(m_idString, EMBEDDED_LZMA_MARKER))
            return false;

        if (formatVersionNumber != m_formatVersionNumber)
            return false;

        return m_compressionType == LZMA2 || m_compressionType == NO_COMPRESSION;
        }
};

/*---------------------------------------------------------------------------------**//**
* @bsimethod                                    Keith.Bentley                   04/12
+---------------+---------------+---------------+---------------+---------------+------*/
DbEmbeddedFileTable& Db::EmbeddedFiles() {return m_embeddedFiles;}

/*---------------------------------------------------------------------------------**//**
* @bsimethod                                    Keith.Bentley                   03/12
+---------------+---------------+---------------+---------------+---------------+------*/
static void removeFileBlobs(Db& db, BeRepositoryBasedId id)
    {
    Statement stmt;
    DbResult rc = stmt.Prepare(db, "DELETE FROM " BEDB_TABLE_Property " WHERE Namespace=? AND Name=? AND Id=?");
    stmt.BindText(1, Properties::EmbeddedFileBlob().GetNamespace(), Statement::MakeCopy::No);
    stmt.BindText(2, Properties::EmbeddedFileBlob().GetName(), Statement::MakeCopy::No);
    stmt.BindId(3, id);
    rc = stmt.Step();
    }

//---------------------------------------------------------------------------------------
//  This is based on LZMA2_DIC_SIZE_FROM_PROP.  This is the size of the dictionary
//  they allocate when decompressing.  It makes sense for us to use same
//  boundaries as the LZMA library.
// @bsimethod                                                   John.Gooding    01/2013
//---------------------------------------------------------------------------------------
static uint32_t getDictionarySize(uint32_t dictionarySize)
    {
    for (unsigned i = 0; i < 40; i++)
        {
        uint32_t computed = (2 | (i & 1)) << (i / 2 + 11);
        if (dictionarySize <= computed)
            return computed;
        }

    return dictionarySize;
    }

//---------------------------------------------------------------------------------------
// @bsimethod                                                   John.Gooding    10/2013
//---------------------------------------------------------------------------------------
static DbResult compressAndEmbedFileImage(Db& db, uint32_t& chunkSize, BeRepositoryBasedId id, void const* data, uint32_t const size, bool supportRandomAccess)
    {
    if (supportRandomAccess)
        chunkSize = getDictionarySize(chunkSize);

    BeFileLzmaInFromMemory inStream(data, size);
    PropertyBlobOutStream outStream(db, id, chunkSize);

    uint32_t dictionarySize = std::min(size, chunkSize);

    LzmaEncoder encoder(dictionarySize);

    EmbeddedLzmaHeader  header(EmbeddedLzmaHeader::LZMA2);
    uint32_t bytesWritten;
    outStream._Write(&header, sizeof (header), bytesWritten);
    if (bytesWritten != sizeof (header))
        return BE_SQLITE_IOERR;

    if (encoder.Compress(outStream, inStream, nullptr, false) != ZIP_SUCCESS)
        return BE_SQLITE_IOERR;

    DbResult rc = outStream.Flush();

    return rc;
    }

//---------------------------------------------------------------------------------------
// @bsimethod                                                   John.Gooding    03/2015
//---------------------------------------------------------------------------------------
static DbResult translateZipErrorToSQLiteError(ZipErrors zipError)
    {
    switch (zipError)
        {
        case ZIP_SUCCESS:
            return BE_SQLITE_OK;
        case ZIP_ERROR_READ_ERROR:
            return BE_SQLITE_IOERR_READ;
        case ZIP_ERROR_WRITE_ERROR:
            return BE_SQLITE_IOERR_WRITE;
        case ZIP_ERROR_ABORTED:
            return BE_SQLITE_ABORT;
        case ZIP_ERROR_END_OF_DATA:
            return BE_SQLITE_IOERR_SHORT_READ;
        }

    return BE_SQLITE_ERROR;
    }

//---------------------------------------------------------------------------------------
// On Windows SQLite locks files by locking bytes starting at SQLITE_PENDING_BYTE (1gig)
// when there are pending writes.  We test for it here because:
//  --  it allows us to detect if the program has uncommitted changes
//  --  it allows this code to abort early instead of after processing a gig of data.
// @bsimethod                                                   John.Gooding    03/2015
//---------------------------------------------------------------------------------------
static bool isFileLockedBySQLite(BeFile& testfile)
    {
    if (testfile.SetPointer(SQLITE_PENDING_BYTE, BeFileSeekOrigin::Begin) == BeFileStatus::Success)
        {
        uint8_t buffer[512];
        if (testfile.Read(buffer, nullptr, sizeof (buffer)) == BeFileStatus::SharingViolationError)
            {
            testfile.SetPointer(0, BeFileSeekOrigin::Begin);
            LOG.errorv("SQLite has this file locked.");
            return true;
            }
        }

    testfile.SetPointer(0, BeFileSeekOrigin::Begin);
    return false;
    }

/*---------------------------------------------------------------------------------**//**
* @bsimethod                                    Keith.Bentley                   03/12
+---------------+---------------+---------------+---------------+---------------+------*/
static DbResult compressAndEmbedFile(Db& db, uint64_t& filesize, uint32_t& chunkSize, BeRepositoryBasedId id, Utf8CP filespec, bool supportRandomAccess)
    {
    if (supportRandomAccess)
        chunkSize = getDictionarySize(chunkSize);

    BeFileLzmaInStream inStream;
    PropertyBlobOutStream outStream(db, id, chunkSize);

    WString filespecW(filespec, true);
    BeFileName filename(filespecW.c_str());

    if (inStream.OpenInputFile(filename) != BSISUCCESS)
        return BE_SQLITE_ERROR_FileNotFound;

    filesize = inStream._GetSize();

    if (isFileLockedBySQLite(inStream.GetBeFile()))
        return BE_SQLITE_BUSY;

    uint32_t dictionarySize = static_cast <uint32_t> (std::min(filesize, (uint64_t) chunkSize));

    LzmaEncoder encoder(dictionarySize);
    if (supportRandomAccess)
        //  Forces LZMA to process input in chunks that correspond to block size.
        encoder.SetBlockSize(dictionarySize);

    EmbeddedLzmaHeader  header(EmbeddedLzmaHeader::LZMA2);
    uint32_t bytesWritten;
    outStream._Write(&header, sizeof (header), bytesWritten);
    if (bytesWritten != sizeof (header))
        return BE_SQLITE_IOERR;

    ZipErrors compressResult = encoder.Compress(outStream, inStream, nullptr, supportRandomAccess);
    if (compressResult != ZIP_SUCCESS)
        {
        LOG.errorv("LzmaEncoder::Compress returned %d", compressResult);

        return translateZipErrorToSQLiteError(compressResult);
        }

    if (inStream.GetBytesRead() != filesize)
        {
        LOG.errorv("LzmaEncoder::Compress succeeded but read the wrong number of bytes: expected %lld, actual %lld", filesize, inStream.GetBytesRead());
        return BE_SQLITE_IOERR;
        }

    DbResult rc = outStream.Flush();

    return rc;
    }

//---------------------------------------------------------------------------------------
// @bsimethod                                                   John.Gooding    12/2014
//---------------------------------------------------------------------------------------
static DbResult embedFileImageWithoutCompressing(Db& db, void const*data, uint64_t size, uint32_t chunkSize, BeRepositoryBasedId id)
    {
    int32_t nChunks=0;
    EmbeddedLzmaHeader  header(EmbeddedLzmaHeader::NO_COMPRESSION);
    DbResult rc = db.SaveProperty(Properties::EmbeddedFileBlob(), &header, sizeof(header), id.GetValue(), nChunks++);
    if (rc != BE_SQLITE_OK)
        return  rc;

    for (int64_t nLeft=(int64_t)size; nLeft>0; nLeft-=chunkSize)
        {
        uint32_t thisSize = (uint32_t) std::min((int64_t) chunkSize, nLeft);

        //  This relies on EmbeddedFileBlob returning PropertySpec::COMPRESS_PROPERTY_No to prevent trying
        //  to compress the blobs
        rc = db.SaveProperty(Properties::EmbeddedFileBlob(), data, thisSize, id.GetValue(), nChunks++);
        if (rc != BE_SQLITE_OK)
            return  rc;

        data  = (char*) data + thisSize;
        }

    return BE_SQLITE_OK;
    }

//---------------------------------------------------------------------------------------
// @bsimethod                                                   John.Gooding    12/2014
//---------------------------------------------------------------------------------------
static DbResult embedFileWithoutCompressing(Db& db, uint64_t&filesize, uint32_t chunkSize, BeRepositoryBasedId id, Utf8CP filespec)
    {
    WString filespecW(filespec, true);
    BeFileName filename(filespecW.c_str());
    BeFile      inputFile;

    if (inputFile.Open(filename, BeFileAccess::Read) != BeFileStatus::Success)
        return BE_SQLITE_ERROR_FileNotFound;

    if (isFileLockedBySQLite(inputFile))
        return BE_SQLITE_BUSY;

    int32_t nChunks=0;
    EmbeddedLzmaHeader  header(EmbeddedLzmaHeader::NO_COMPRESSION);
    DbResult rc = db.SaveProperty(Properties::EmbeddedFileBlob(), &header, (uint32_t)sizeof(header), id.GetValue(), nChunks++);
    if (rc != BE_SQLITE_OK)
        return  rc;

    filename.GetFileSize(filesize);
    bvector<Byte>    buffer;
    buffer.resize(chunkSize);
    uint64_t    totalBytesRead = 0;
    while (true)
        {
        uint32_t bytesRead;
        inputFile.Read(&buffer[0], &bytesRead, chunkSize);
        if (0 == bytesRead)
            break;

        totalBytesRead += bytesRead;
        rc = db.SaveProperty(Properties::EmbeddedFileBlob(), &buffer[0], bytesRead, id.GetValue(), nChunks++);
        if (rc != BE_SQLITE_OK)
            return  rc;
        }

    if (totalBytesRead != filesize)
        return BE_SQLITE_IOERR_READ;

    return BE_SQLITE_OK;
    }

/*---------------------------------------------------------------------------------**//**
* @bsimethod                                    Keith.Bentley                   03/12
+---------------+---------------+---------------+---------------+---------------+------*/
static DbResult addEmbedFile(Db& db, Utf8CP name, Utf8CP type, Utf8CP description, BeRepositoryBasedId id, uint64_t fileSize, DateTime const* lastModified, uint32_t chunkSize)
    {
    const bool hasLastModifiedColumn = DbEmbeddedFileTable::HasLastModifiedColumn(db);

    Statement stmt;
    stmt.Prepare(db, hasLastModifiedColumn ?
                  "INSERT INTO " BEDB_TABLE_EmbeddedFile " (Name,Descr,Type,Id,Size,Chunk,LastModified) VALUES(?,?,?,?,?,?,?)" :
                  "INSERT INTO " BEDB_TABLE_EmbeddedFile " (Name,Descr,Type,Id,Size,Chunk) VALUES(?,?,?,?,?,?)");
    stmt.BindText(1, name, Statement::MakeCopy::No);
    stmt.BindText(2, description, Statement::MakeCopy::No);
    stmt.BindText(3, type, Statement::MakeCopy::No);
    stmt.BindId(4, id);
    stmt.BindInt64(5, fileSize);
    stmt.BindInt(6, chunkSize);
    if (hasLastModifiedColumn && lastModified != nullptr && lastModified->IsValid())
        {
        if (lastModified->GetInfo().GetKind() == DateTime::Kind::Local)
            LOG.warningv("LastModified date of file '%s' to embed must not be in local time. Only DateTime::Kind::Utc or DateTime::Kind::Unspecified is supported. LastModified will be ignored.",
                          name);
        else
            {
            double lastModifiedJulianDay = 0.0;
            lastModified->ToJulianDay(lastModifiedJulianDay);
            stmt.BindDouble(7, lastModifiedJulianDay);
            }
        }

    DbResult rc = stmt.Step();
    return (BE_SQLITE_DONE==rc) ? BE_SQLITE_OK : rc;
    }

/*---------------------------------------------------------------------------------**//**
* @bsimethod                                    Keith.Bentley                   03/12
+---------------+---------------+---------------+---------------+---------------+------*/
BeRepositoryBasedId DbEmbeddedFileTable::GetNextEmbedFileId() const
    {
    if (BE_SQLITE_OK != BeSQLiteProfileManager::UpgradeProfile(m_db))
        return BeRepositoryBasedId();

    BeAssert(m_db.TableExists(BEDB_TABLE_EmbeddedFile));
    BeRepositoryBasedId id;
    m_db.GetNextRepositoryBasedId(id, BEDB_TABLE_EmbeddedFile, "Id");
    return id;
    }

//---------------------------------------------------------------------------------------
// @bsimethod                                                   John.Gooding    12/2014
//---------------------------------------------------------------------------------------
BeRepositoryBasedId DbEmbeddedFileTable::ImportWithoutCompressing(DbResult* stat, Utf8CP name, Utf8CP filespec, Utf8CP type, Utf8CP description, DateTime const* lastModified, uint32_t chunkSize)
    {
    BeAssert(m_db.IsTransactionActive());

    // make sure name is unique before continuing
    BeRepositoryBasedId fileId = QueryFile(name);
    if (fileId.IsValid())
        {
        if (stat != nullptr)
            *stat = BE_SQLITE_CONSTRAINT_BASE;

        return BeRepositoryBasedId();
        }

    BeRepositoryBasedId newId = GetNextEmbedFileId();

    uint64_t fileSize;
    DbResult rc = embedFileWithoutCompressing(m_db, fileSize, chunkSize, newId, filespec);
    if (BE_SQLITE_OK == rc)
        rc = addEmbedFile(m_db, name, type, description, newId, fileSize, lastModified, chunkSize);

    if (stat != nullptr)
        *stat = rc;

    if (rc == BE_SQLITE_OK)
        return newId;
    else
        return BeRepositoryBasedId();
    }

//---------------------------------------------------------------------------------------
// @bsimethod                                                   John.Gooding    03/2015
//---------------------------------------------------------------------------------------
BeRepositoryBasedId DbEmbeddedFileTable::ImportDbFile(DbResult& stat, Utf8CP name, Utf8CP filespec, Utf8CP type, Utf8CP description, DateTime const* lastModified, uint32_t chunkSize, bool supportRandomAccess)
    {
    Utf8CP vfs = 0;
    stat = isValidDbFile(filespec, vfs);
    //  We aren't going to use the VFS to read it so it better not require a VFS.
    if (BE_SQLITE_OK != stat || nullptr != vfs)
        {
        LOG.errorv("ImportDbFile: isValidDbFile reported error %d", stat);
        return BeRepositoryBasedId();
        }

    return Import(&stat, name, filespec, type, description, lastModified, chunkSize, supportRandomAccess);
    }

//--------------------------------------------------------------------------------------
// @bsimethod                                    Krischan.Eberle                   10/14
//+---------------+---------------+---------------+---------------+---------------+------
BeRepositoryBasedId DbEmbeddedFileTable::Import(DbResult* stat, Utf8CP name, Utf8CP filespec, Utf8CP type, Utf8CP description, DateTime const* lastModified, uint32_t chunkSize, bool supportRandomAccess)
    {
    BeAssert(m_db.IsTransactionActive());

    // make sure name is unique before continuing
    BeRepositoryBasedId fileId = QueryFile(name);
    if (fileId.IsValid())
        {
        if (stat != nullptr)
            *stat = BE_SQLITE_CONSTRAINT_BASE;

        return BeRepositoryBasedId();
        }

    BeRepositoryBasedId newId = GetNextEmbedFileId();

    uint64_t fileSize;
    DbResult rc = compressAndEmbedFile(m_db, fileSize, chunkSize, newId, filespec, supportRandomAccess);
    if (BE_SQLITE_OK == rc)
        rc = addEmbedFile(m_db, name, type, description, newId, fileSize, lastModified, chunkSize);

    if (stat != nullptr)
        *stat = rc;

    return (rc == BE_SQLITE_OK) ? newId : BeRepositoryBasedId();
    }

/*---------------------------------------------------------------------------------**//**
* @bsimethod                                    Keith.Bentley                   03/12
+---------------+---------------+---------------+---------------+---------------+------*/
DbResult DbEmbeddedFileTable::AddEntry(Utf8CP name, Utf8CP type, Utf8CP description, DateTime const* lastModified)
    {
    return addEmbedFile(m_db, name, type, description, GetNextEmbedFileId(), 0, lastModified, 0);
    }

/*---------------------------------------------------------------------------------**//**
* @bsimethod                                    Keith.Bentley                   03/12
+---------------+---------------+---------------+---------------+---------------+------*/
static DbResult updateEmbedFile(Db& db, BeRepositoryBasedId id, uint64_t fileSize, DateTime const* lastModified, uint32_t chunkSize)
    {
    const bool updateLastModified = DbEmbeddedFileTable::HasLastModifiedColumn(db) && lastModified != nullptr && lastModified->IsValid();

    Statement stmt;
    Utf8CP sql = updateLastModified ? "UPDATE " BEDB_TABLE_EmbeddedFile " SET Size=?,Chunk=?,LastModified=? WHERE Id=?" : "UPDATE " BEDB_TABLE_EmbeddedFile " SET Size=?,Chunk=? WHERE Id=?";
    stmt.Prepare(db, sql);

    int parameterIndex = 1;
    stmt.BindInt64(parameterIndex, fileSize);

    parameterIndex++;
    stmt.BindInt(parameterIndex, chunkSize);

    if (updateLastModified)
        {
        parameterIndex++;
        double lastModifiedJd = 0.0;
        lastModified->ToJulianDay(lastModifiedJd);
        stmt.BindDouble(parameterIndex, lastModifiedJd);
        }

    parameterIndex++;
    stmt.BindId(parameterIndex, id);

    DbResult rc = stmt.Step();
    return (BE_SQLITE_DONE==rc) ? BE_SQLITE_OK : rc;
    }

/*---------------------------------------------------------------------------------**//**
* @bsimethod                                    Keith.Bentley                   03/12
+---------------+---------------+---------------+---------------+---------------+------*/
DbResult DbEmbeddedFileTable::Replace(Utf8CP name, Utf8CP filespec, uint32_t chunkSize, DateTime const* lastModified)
    {
    BeAssert(m_db.IsTransactionActive());
    BeRepositoryBasedId id = QueryFile(name);
    if (!id.IsValid())
        return  BE_SQLITE_ERROR;

    bool isLzma2 = true;
    {
    PropertyBlobInStream    inStream(m_db, id);
    EmbeddedLzmaHeader  header(EmbeddedLzmaHeader::LZMA2);
    uint32_t actuallyRead;
    inStream._Read(&header, sizeof(header), actuallyRead);
    if (actuallyRead != sizeof(header) || !header.IsValid())
        return BE_SQLITE_MISMATCH;
    isLzma2 = header.IsLzma2();
    }

    removeFileBlobs(m_db, id);

    if (isLzma2)
        {
        uint64_t fileSize;
        DbResult rc = compressAndEmbedFile(m_db, fileSize, chunkSize, id, filespec, false);
        return (BE_SQLITE_OK != rc) ? rc : updateEmbedFile(m_db, id, fileSize, lastModified, chunkSize);
        }

    uint64_t fileSize;
    DbResult rc = embedFileWithoutCompressing(m_db, fileSize, chunkSize, id, filespec);
    return (BE_SQLITE_OK != rc) ? rc : updateEmbedFile(m_db, id, fileSize, lastModified, chunkSize);
    }

/*---------------------------------------------------------------------------------**//**
* @bsimethod                                    Keith.Bentley                   03/12
+---------------+---------------+---------------+---------------+---------------+------*/
DbResult DbEmbeddedFileTable::Save(void const* data, uint64_t size, Utf8CP name, bool compress, uint32_t chunkSize)
    {
    BeAssert(m_db.IsTransactionActive());
    BeRepositoryBasedId id = QueryFile(name);
    if (!id.IsValid())
        return  BE_SQLITE_ERROR;

    removeFileBlobs(m_db, id);

    if (compress)
        {
        compressAndEmbedFileImage(m_db, chunkSize, id, data, (uint32_t)size, true);
        return updateEmbedFile(m_db, id, size, nullptr, chunkSize);
        }

    embedFileImageWithoutCompressing(m_db, data, size, chunkSize, id);
    return updateEmbedFile(m_db, id, size, nullptr, chunkSize);
    }


/*---------------------------------------------------------------------------------**//**
* @bsimethod                                    Keith.Bentley                   03/12
+---------------+---------------+---------------+---------------+---------------+------*/
DbResult DbEmbeddedFileTable::Export(Utf8CP filespec, Utf8CP name, ICompressProgressTracker* progress)
    {
    BeAssert(m_db.IsTransactionActive());
    uint64_t expectedFileSize;
    uint32_t chunkSize;
    BeRepositoryBasedId id = QueryFile(name, &expectedFileSize, &chunkSize);
    if (!id.IsValid())
        return  BE_SQLITE_ERROR;

    PropertyBlobInStream    inStream(m_db, id);
    BeFileLzmaOutStream     outStream;

    EmbeddedLzmaHeader  header(EmbeddedLzmaHeader::LZMA2);
    uint32_t actuallyRead;
    inStream._Read(&header, sizeof(header), actuallyRead);
    if (actuallyRead != sizeof(header) || !header.IsValid())
        return BE_SQLITE_MISMATCH;

    WString filespecW(filespec, true);
    BeFileName outName(filespecW.c_str());

    if (outStream.CreateOutputFile(outName, false) != BeFileStatus::Success)
        return  BE_SQLITE_ERROR_FileExists;

    if (header.IsLzma2())
        {
        LzmaDecoder decoder;
        ZipErrors result = decoder.Uncompress(outStream, inStream, true, progress);
        if (ZIP_SUCCESS != result)
            {
            outName.BeDeleteFile();
            //  LZMA does not pass through any detail on write errors so we try to pull the detail from the BeFile.
            if (result == ZIP_ERROR_WRITE_ERROR && outStream.GetBeFile().GetLastError() == BeFileStatus::DiskFull)
                return BE_SQLITE_FULL;
            return  translateZipErrorToSQLiteError(result);
            }

        uint64_t  sizeOfNewFile;
        outName.GetFileSize(sizeOfNewFile);
        if (expectedFileSize != sizeOfNewFile)
            {
            LOG.errorv("DbEmbeddedFileTable::Export: exported file is not the expected size");
            outName.BeDeleteFile();
            return BE_SQLITE_IOERR_READ;
            }

        BeAssert(expectedFileSize == outStream.GetBytesWritten());

        return BE_SQLITE_OK;
        }

    bvector<Byte>   buffer;
    buffer.resize(20000);
    uint64_t totalRead = 0;
    while (true)
        {
        inStream._Read(&buffer[0], (uint32_t)buffer.size(), actuallyRead);
        if (0 == actuallyRead)
            break;
        totalRead += actuallyRead;
        uint32_t bytesWritten = 0;
        outStream._Write(&buffer[0], actuallyRead, bytesWritten);
        if (bytesWritten != actuallyRead)
            {
            if (outStream.GetBeFile().GetLastError() == BeFileStatus::DiskFull)
                return BE_SQLITE_FULL;
            return BE_SQLITE_IOERR_WRITE;
            }
        }

    //  Verify that the file size matches.
    if (totalRead != expectedFileSize)
        return BE_SQLITE_IOERR_READ;

    return BE_SQLITE_OK;
    }


//---------------------------------------------------------------------------------------
// @bsimethod                                                   John.Gooding    03/2015
//---------------------------------------------------------------------------------------
DbResult DbEmbeddedFileTable::ExportDbFile(Utf8CP localFileName, Utf8CP name, ICompressProgressTracker* progress)
    {
    DbResult status = Export(localFileName, name, progress);
    if (BE_SQLITE_OK != status)
        return status;

    Utf8CP  vfs;
    status = isValidDbFile(localFileName, vfs);
    if (BE_SQLITE_OK != status)
        LOG.errorv("ExportDbFile: validateDbFile returned %d", status);

    return status;
    }

/*---------------------------------------------------------------------------------**//**
* @bsimethod                                    Keith.Bentley                   03/12
+---------------+---------------+---------------+---------------+---------------+------*/
DbResult DbEmbeddedFileTable::Read(bvector<Byte>& callerBuffer, Utf8CP name)
    {
    BeAssert(m_db.IsTransactionActive());
    uint64_t actualSize;
    uint32_t chunkSize;
    BeRepositoryBasedId id = QueryFile(name, &actualSize, &chunkSize);
    if (!id.IsValid())
        return  BE_SQLITE_ERROR;

    PropertyBlobInStream    inStream(m_db, id);
    LzmaOutToBvectorStream  outStream(callerBuffer);
    callerBuffer.resize(0);
    outStream.Reserve((size_t)actualSize);

    EmbeddedLzmaHeader  header(EmbeddedLzmaHeader::LZMA2);
    uint32_t actuallyRead;
    inStream._Read(&header, sizeof(header), actuallyRead);
    if (actuallyRead != sizeof(header) || !header.IsValid())
        return BE_SQLITE_MISMATCH;

    if (header.IsLzma2())
        {
        LzmaDecoder decoder;
        ZipErrors result = decoder.Uncompress(outStream, inStream, true, nullptr);

        BeAssert(callerBuffer.size() == actualSize);

        return  ZIP_SUCCESS == result ? BE_SQLITE_OK : BE_SQLITE_IOERR_READ;
        }

    char    tempBuffer[2000];
    while (true)
        {
        inStream._Read(tempBuffer, (uint32_t)sizeof(tempBuffer), actuallyRead);
        if (0 == actuallyRead)
            break;

        uint32_t bytesWritten = 0;
        outStream._Write(&tempBuffer[0], actuallyRead, bytesWritten);
        if (bytesWritten != actuallyRead)
            return BE_SQLITE_IOERR_WRITE;
        }

    BeAssert(callerBuffer.size() == actualSize);
    //  Verify that the file size matches.
    if (callerBuffer.size() != actualSize)
        return BE_SQLITE_IOERR_READ;

    return BE_SQLITE_OK;
    }



/*---------------------------------------------------------------------------------**//**
* @bsimethod                                    Keith.Bentley                   03/12
+---------------+---------------+---------------+---------------+---------------+------*/
BeRepositoryBasedId DbEmbeddedFileTable::QueryFile(Utf8CP name, uint64_t* size, uint32_t* chunkSize, Utf8StringP descr, Utf8StringP typestr, DateTime* lastModified)
    {
    // embedded file table is created on demand, so may not exist yet
    if (!m_db.TableExists(BEDB_TABLE_EmbeddedFile))
        return BeRepositoryBasedId(); // invalid id indicates an error

    Utf8CP sql = DbEmbeddedFileTable::HasLastModifiedColumn(m_db) ?
        "SELECT Descr,Type,Id,Size,Chunk,LastModified FROM " BEDB_TABLE_EmbeddedFile " WHERE Name=?" :
        "SELECT Descr,Type,Id,Size,Chunk, NULL AS LastModified FROM " BEDB_TABLE_EmbeddedFile" WHERE Name=?";

    Statement stmt;
    stmt.Prepare(m_db, sql);
    stmt.BindText(1, name, Statement::MakeCopy::No);

    DbResult rc = stmt.Step();
    if (rc != BE_SQLITE_ROW)
        return BeRepositoryBasedId(); // invalid id indicates an error

    if (descr)
        descr->AssignOrClear(stmt.GetValueText(0));
    if (typestr)
        typestr->AssignOrClear(stmt.GetValueText(1));
    if (size)
        *size = stmt.GetValueInt64(3);
    if (chunkSize)
        *chunkSize = stmt.GetValueInt(4);
    if (lastModified != nullptr)
        {
        if (stmt.IsColumnNull(5))
            *lastModified = DateTime();
        else
            {
            double lastModifiedJulianDay = stmt.GetValueDouble(5);
            DateTime::FromJulianDay(*lastModified, lastModifiedJulianDay, DateTime::Info(DateTime::Kind::Utc, DateTime::Component::DateAndTime));
            }
        }

    return BeRepositoryBasedId(stmt.GetValueInt64(2));
    }

/*---------------------------------------------------------------------------------**//**
* @bsimethod                                    Keith.Bentley                   03/12
+---------------+---------------+---------------+---------------+---------------+------*/
DbResult DbEmbeddedFileTable::Remove(Utf8CP name)
    {
    BeAssert(m_db.IsTransactionActive());
    BeRepositoryBasedId id = QueryFile(name);
    if (!id.IsValid())
        return  BE_SQLITE_ERROR;

    // this isn't really necessary for files created after we added the trigger, but do it for older dbs before we had the trigger.
    removeFileBlobs(m_db, id);

    Statement stmt;
    stmt.Prepare(m_db, "DELETE FROM " BEDB_TABLE_EmbeddedFile " WHERE Id=?");
    stmt.BindId(1, id);

    DbResult rc = stmt.Step();
    return (BE_SQLITE_DONE==rc) ? BE_SQLITE_OK : rc;
    }

/*---------------------------------------------------------------------------------**//**
* @bsimethod                                    Keith.Bentley                   09/14
+---------------+---------------+---------------+---------------+---------------+------*/
DbResult DbEmbeddedFileTable::CreateTable() const
    {
    if (m_db.TableExists(BEDB_TABLE_EmbeddedFile))
        return BE_SQLITE_OK;

    DbResult rc = m_db.CreateTable(BEDB_TABLE_EmbeddedFile,
            "Id INTEGER PRIMARY KEY,Name CHAR NOT NULL COLLATE NOCASE UNIQUE,Descr CHAR,Type CHAR,Size INT,Chunk INT,LastModified TIMESTAMP");

    if (BE_SQLITE_OK != rc)
        return rc;

    return m_db.ExecuteSql("CREATE TRIGGER delete_embeddedFiles AFTER DELETE ON " BEDB_TABLE_EmbeddedFile
            " BEGIN DELETE FROM " BEDB_TABLE_Property
            " WHERE Namespace=\"" BEDB_PROPSPEC_NAMESPACE "\" AND NAME=\"" BEDB_PROPSPEC_EMBEDBLOB_NAME "\" AND Id=OLD.Id; END");
    }

//-------------------------------------------------------------------------------------
// @bsimethod                                    Krischan.Eberle                  11/14
//+---------------+---------------+---------------+---------------+---------------+----
//static
bool DbEmbeddedFileTable::HasLastModifiedColumn(DbR db)
    {
    const SchemaVersion firstVersionWithLastModifiedColumn(3, 1, 0, 1);

    SchemaVersion actualVersion(0,0,0,0);
    if (BE_SQLITE_OK != BeSQLiteProfileManager::ReadProfileVersion(actualVersion, db))
        {
        BeAssert(false && "Could not read BeSQLite profile version.");
        return false;
        }

    return actualVersion.CompareTo(firstVersionWithLastModifiedColumn) >= 0;
    }

/*---------------------------------------------------------------------------------**//**
* @bsimethod                                    Keith.Bentley                   03/12
+---------------+---------------+---------------+---------------+---------------+------*/
DbEmbeddedFileTable::Iterator::Entry DbEmbeddedFileTable::Iterator::begin() const
    {
    if (!m_stmt.IsValid())
        {
        if (!m_db->TableExists(BEDB_TABLE_EmbeddedFile))
            return Entry(nullptr, false);

        Utf8String sqlString = MakeSqlString(DbEmbeddedFileTable::HasLastModifiedColumn(*m_db) ?
                                              "SELECT Name,Descr,Type,Id,Size,Chunk,LastModified FROM " BEDB_TABLE_EmbeddedFile :
                                              "SELECT Name,Descr,Type,Id,Size,Chunk, NULL AS LastModified FROM " BEDB_TABLE_EmbeddedFile);

        m_db->GetCachedStatement(m_stmt, sqlString.c_str());
        m_params.Bind(*m_stmt);
        }
    else
        {
        m_stmt->Reset();
        }

    return Entry(m_stmt.get(), BE_SQLITE_ROW == m_stmt->Step());
    }

Utf8CP DbEmbeddedFileTable::Iterator::Entry::GetNameUtf8() const {return m_sql->GetValueText(0);}
Utf8CP DbEmbeddedFileTable::Iterator::Entry::GetDescriptionUtf8() const {return m_sql->GetValueText(1);}
Utf8CP DbEmbeddedFileTable::Iterator::Entry::GetTypeUtf8() const {return m_sql->GetValueText(2);}
uint64_t DbEmbeddedFileTable::Iterator::Entry::GetFileSize() const {return m_sql->GetValueInt64(4);}
uint32_t DbEmbeddedFileTable::Iterator::Entry::GetChunkSize() const {return m_sql->GetValueInt(5);}
DateTime DbEmbeddedFileTable::Iterator::Entry::GetLastModified() const
    {
    if (m_sql->IsColumnNull(6))
        return DateTime();

    DateTime lastModified;
    DateTime::FromJulianDay(lastModified, m_sql->GetValueDouble(6), DateTime::Info(DateTime::Kind::Utc, DateTime::Component::DateAndTime));
    return std::move(lastModified);
    }

BeRepositoryBasedId DbEmbeddedFileTable::Iterator::Entry::GetId() const {return BeRepositoryBasedId(m_sql->GetValueInt64(3));}

//---------------------------------------------------------------------------------------
// @bsimethod                                   Shaun.Sewall                    11/2012
//---------------------------------------------------------------------------------------
size_t DbEmbeddedFileTable::Iterator::QueryCount() const
    {
    // embedded file table is created on demand, so may not exist yet
    if (!m_db->TableExists(BEDB_TABLE_EmbeddedFile))
        return 0;

    Utf8String sqlString = "SELECT COUNT(*) FROM " BEDB_TABLE_EmbeddedFile;
    if (!m_params.GetWhere().empty())
        {
        sqlString += " WHERE ";
        sqlString += m_params.GetWhere();
        }

    Statement statement;
    statement.Prepare(*m_db, sqlString.c_str());
    m_params.Bind(statement);

    return ((BE_SQLITE_ROW != statement.Step()) ? 0 : statement.GetValueInt(0));
    }

/*---------------------------------------------------------------------------------**//**
* @bsimethod                                    Keith.Bentley                   10/11
+---------------+---------------+---------------+---------------+---------------+------*/
static int rTreeAcceptMatch(RTreeAcceptFunction::Tester::QueryInfo* info)
    {
    RTreeAcceptFunction* agg = (RTreeAcceptFunction*) info->m_context;
    return agg->GetTester()->_TestRange(*info);
    }

/*---------------------------------------------------------------------------------**//**
* @bsimethod                                    Keith.Bentley                   12/11
+---------------+---------------+---------------+---------------+---------------+------*/
void DbFile::InitRTreeMatch() const
    {
    if (m_flags.m_rtreeMatchValid)
        return;
    m_flags.m_rtreeMatchValid = true;

    // we can't use AddRTreeMatchFunction here because we need the extra level of indirection of the pointer-to-match.
    int stat = sqlite3_rtree_query_callback(m_sqlDb, "rTreeMatch", (int(*)(sqlite3_rtree_query_info*)) rTreeAcceptMatch, &m_rtreeMatch, nullptr);
    BeAssert(BE_SQLITE_OK == stat);

    stat = AddFunction(m_rtreeMatch);
    BeAssert(BE_SQLITE_OK == stat);
    }

/*---------------------------------------------------------------------------------**//**
* @bsimethod                                    Keith.Bentley                   12/11
+---------------+---------------+---------------+---------------+---------------+------*/
void DbFile::SetRTreeMatch(RTreeAcceptFunction::Tester* tester) const
    {
    BeAssert(m_flags.m_rtreeMatchValid);
    BeAssert(nullptr == m_rtreeMatch.GetTester() || nullptr == tester);
    m_rtreeMatch.SetTester(tester);
    }

RTreeAcceptFunction::Tester::Tester(DbR db) : m_db(db), RTreeMatchFunction("rTreeMatch", 1) {db.GetDbFile()->InitRTreeMatch();}
/*---------------------------------------------------------------------------------**//**
* @bsimethod                                    Keith.Bentley                   04/14
+---------------+---------------+---------------+---------------+---------------+------*/
DbResult RTreeAcceptFunction::Tester::StepRTree(Statement& stmt)
    {
    m_db.m_dbFile->SetRTreeMatch(this);
    DbResult rc = stmt.Step();
    m_db.m_dbFile->SetRTreeMatch(nullptr);
    return rc;
    }

//=======================================================================================
// support for zlib-compressed databases
// @bsiclass                                                    Keith.Bentley   12/11
//=======================================================================================
static int zfsZlibBound(void *pCtx, int nByte){return compressBound(nByte);}
static int zfsZlibCompress(void *pCtx, char *aDest, int *pnDest, char *aSrc, int nSrc)
    {
    uLongf n = *pnDest;
    int rc = compress((Bytef*)aDest, &n,(Bytef*)aSrc, nSrc);
    *pnDest = n;
    return (rc==Z_OK ? SQLITE_OK : SQLITE_ERROR);
    }
static int zfsZlibUncompress(void *pCtx, char *aDest, int *pnDest, char *aSrc, int nSrc)
    {
    uLongf n = *pnDest;
    int rc = uncompress((Bytef*)aDest, &n, (Bytef*)aSrc, nSrc);
    *pnDest = n;
    return (rc==Z_OK ? SQLITE_OK : SQLITE_ERROR);
    }
/*---------------------------------------------------------------------------------**//**
* @bsimethod                                    Keith.Bentley                   12/11
+---------------+---------------+---------------+---------------+---------------+------*/
static Utf8CP loadZlibVfs()
    {
    static Utf8CP s_vfsZlib = "zlib";
    if (0 == sqlite3_vfs_find(s_vfsZlib))
        zipvfs_create_vfs(s_vfsZlib, 0, 0, zfsZlibBound, zfsZlibCompress, zfsZlibUncompress);

    return  s_vfsZlib;
    }

//=======================================================================================
// support for snappy-compressed databases
// @bsiclass                                                    Keith.Bentley   12/11
//=======================================================================================
static int zfsSnappyBound(void *pCtx, int nByte){return (int) snappy::MaxCompressedLength(nByte);}
static int zfsSnappyCompress(void *pCtx, char *aDest, int *pnDest, char *aSrc, int nSrc)
    {
    snappy::RawCompress(aSrc, nSrc, aDest, (unsigned int*) pnDest);
    return SQLITE_OK;
    }

static int zfsSnappyUncompress(void *pCtx, char *aDest, int *pnDest, char *aSrc, int nSrc)
    {
    size_t outSize;
    snappy::GetUncompressedLength(aSrc, nSrc, &outSize);
    *pnDest = (int) outSize;
    bool rc = snappy::RawUncompress(aSrc, nSrc, aDest);
    return (rc ? SQLITE_OK : SQLITE_ERROR);
    }

/*---------------------------------------------------------------------------------**//**
* @bsimethod                                    Keith.Bentley                   12/11
+---------------+---------------+---------------+---------------+---------------+------*/
static Utf8CP loadSnappyVfs()
    {
    static Utf8CP s_vfsSnappy = "snappy";
    if (0 == sqlite3_vfs_find(s_vfsSnappy))
        zipvfs_create_vfs(s_vfsSnappy, 0, 0, zfsSnappyBound, zfsSnappyCompress, zfsSnappyUncompress);

    return s_vfsSnappy;
    }

static IDownloadAdmin* s_downloadAdmin = nullptr;
void BeSQLiteLib::SetDownloadAdmin(IDownloadAdmin& dlAdmin) {if (nullptr == s_downloadAdmin) s_downloadAdmin = &dlAdmin;}
IDownloadAdmin* BeSQLiteLib::GetDownloadAdmin() {return s_downloadAdmin;}

/*---------------------------------------------------------------------------------**//**
* implementation of SQL "InVirtualSet" function. Returns 1 if the value is contained in the set.
* @bsimethod                                    Keith.Bentley                   11/13
+---------------+---------------+---------------+---------------+---------------+------*/
static void isInVirtualSet(sqlite3_context* ctx, int nArgs, sqlite3_value** args)
    {
    if (2 > nArgs)
        {
        sqlite3_result_error(ctx, "Not enough arguments to InVirtualSet", -1);
        return;
        }

    // the first argument must be the set to test against.
    VirtualSet const* vSet = (VirtualSet const*) sqlite3_value_int64(args[0]);
    if (nullptr==vSet)
        {
        sqlite3_result_error(ctx, "Illegal VirtualSet", -1);
        return;
        }

    // skip the first argument - we used it above.
    sqlite3_result_int(ctx, vSet->_IsInSet(nArgs-1, (DbValue const*) args+1));
    }

//---------------------------------------------------------------------------------------
// Direct sqlite callback when we override the LOWER and UPPER scalar functions to delegate to BeSQLiteLib::ILanguageSupport.
// @bsimethod                                                   Jeff.Marker     01/2014
//---------------------------------------------------------------------------------------
static void caseCallback(sqlite3_context* context, int numArgs, sqlite3_value** args)
    {
    // Largely a copy of icuCaseFunc16 in ext/icu/icu.c, but follows our coding standards and redirects the actual ICU call to the host.

    BeSQLiteLib::ILanguageSupport* languageSupport = BeSQLiteLib::GetLanguageSupport();
    if (nullptr == languageSupport)
        { BeAssert(false); return; }

    if (1 != numArgs)
        { BeAssert(false); return; }

    Utf16CP source = (Utf16CP)sqlite3_value_text16(args[0]);
    if (nullptr == source)
        { BeAssert(false); return; }

    int sourceSize = (size_t)sqlite3_value_bytes16(args[0]);
    int resultSize = (2 * sourceSize) * sizeof(uint16_t);

    Utf16P result = (Utf16P)sqlite3_malloc((int)resultSize);
    if (nullptr == result)
        { BeAssert(false); return; }

    if (0 != sqlite3_user_data(context))
        languageSupport->_Upper(source, sourceSize / sizeof(uint16_t), result, resultSize / sizeof(uint16_t));
    else
        languageSupport->_Lower(source, sourceSize / sizeof(uint16_t), result, resultSize / sizeof(uint16_t));

    sqlite3_result_text16(context, result, -1, sqlite3_free);
    }

//---------------------------------------------------------------------------------------
// Copied from utf8.h in ICU.
// Supports our LIKE operator implementation.
// @bsimethod                                                   Jeff.Marker     02/2014
//---------------------------------------------------------------------------------------
#define U8_NEXT_UNSAFE(s, i, c) \
    { \
    (c) = (uint8_t)(s)[(i)++]; \
    if ((c) >= 0x80) { \
        if ((c)<0xe0) { \
                (c) = (((c)& 0x1f) << 6) | ((s)[(i)++] & 0x3f); \
            } else if ((c)<0xf0) { \
                /* no need for (c&0xf) because the upper bits are truncated after <<12 in the cast to (UChar) */ \
                (c) = (unsigned char)(((c) << 12) | (((s)[i] & 0x3f) << 6) | ((s)[(i)+1] & 0x3f)); \
                (i) += 2; \
            } else { \
                (c) = (((c)& 7) << 18) | (((s)[i] & 0x3f) << 12) | (((s)[(i)+1] & 0x3f) << 6) | ((s)[(i)+2] & 0x3f); \
                (i) += 3; \
            } \
        } \
    }

//---------------------------------------------------------------------------------------
// Copied from utf8.h in ICU.
// Supports our LIKE operator implementation.
// @bsimethod                                                   Jeff.Marker     02/2014
//---------------------------------------------------------------------------------------
#define U8_COUNT_TRAIL_BYTES_UNSAFE(leadByte) (((leadByte)>=0xc0)+((leadByte)>=0xe0)+((leadByte)>=0xf0))

//---------------------------------------------------------------------------------------
// Copied from utf8.h in ICU.
// Supports our LIKE operator implementation.
// @bsimethod                                                   Jeff.Marker     02/2014
//---------------------------------------------------------------------------------------
#define U8_FWD_1_UNSAFE(s, i) \
    { \
    (i) += 1 + U8_COUNT_TRAIL_BYTES_UNSAFE((uint8_t)(s)[i]); \
    }

//---------------------------------------------------------------------------------------
// Actual comparison logic for our custom LIKE operator.
// @see likeCallback
// @bsimethod                                                   Jeff.Marker     02/2014
//---------------------------------------------------------------------------------------
static int likeCompare(unsigned char const* patternString, unsigned char const* matchString, uint32_t escapeChar, BeSQLiteLib::ILanguageSupport* languageSupport)
    {
    // Largely a copy of icuLikeCompare in ext/icu/icu.c, but follows our coding standards and redirects the actual ICU call to the host.
    // See also patternCompare in sqlite3/src/func.c... though that also supports globs and can use other nice internal utility functions that we can't, so copying is limited.

    static const uint32_t MATCH_ONE = (uint32_t)'_';
    static const uint32_t MATCH_ALL = (uint32_t)'%';

    int iPattern = 0; // Current byte index in patternString
    int iMatch = 0; // Current byte index in matchString
    bool wasPreviousCharEscape = 0; // True if the previous character was escapeChar

    while (0 != patternString[iPattern])
        {
        // Read (and consume) the next character from the input pattern.
        uint32_t currPatternChar;
        U8_NEXT_UNSAFE(patternString, iPattern, currPatternChar);
        BeAssert(0 != currPatternChar);

        // There are now 4 possibilities:
        //  1. currPatternChar is an unescaped match-all character "%"
        //  2. currPatternChar is an unescaped match-one character "_"
        //  3. currPatternChar is an unescaped escape character
        //  4. currPatternChar is to be handled as an ordinary character

        if (!wasPreviousCharEscape && (MATCH_ALL == currPatternChar))
            {
            // Case 1.
            uint8_t peekPatternChar;

            // Skip any MATCH_ALL or MATCH_ONE characters that follow a MATCH_ALL. For each MATCH_ONE, skip one character in the test string.
            while ((MATCH_ALL == (peekPatternChar = patternString[iPattern])) || (MATCH_ONE == peekPatternChar))
                {
                if (MATCH_ONE == peekPatternChar)
                    {
                    if (0 == matchString[iMatch])
                        return 0;

                    U8_FWD_1_UNSAFE(matchString, iMatch);
                    }

                ++iPattern;
                }

            if (0 == patternString[iPattern])
                return 1;

            while (0 != matchString[iMatch])
                {
                if (likeCompare(&patternString[iPattern], &matchString[iMatch], escapeChar, languageSupport))
                    return 1;

                U8_FWD_1_UNSAFE(matchString, iMatch);
                }

            return 0;
            }
        else if (!wasPreviousCharEscape && (MATCH_ONE == currPatternChar))
            {
            // Case 2.
            if (0 == matchString[iMatch])
                return 0;

            U8_FWD_1_UNSAFE(matchString, iMatch);
            }
        else if (!wasPreviousCharEscape && (currPatternChar == escapeChar))
            {
            // Case 3.
            wasPreviousCharEscape = true;
            }
        else{
            // Case 4.
            uint32_t currMatchChar;
            U8_NEXT_UNSAFE(matchString, iMatch, currMatchChar);

            currMatchChar = languageSupport->_FoldCase(currMatchChar);
            currPatternChar = languageSupport->_FoldCase(currPatternChar);

            if (currMatchChar != currPatternChar)
                return 0;

            wasPreviousCharEscape = false;
            }
        }

    return (0 == matchString[iMatch]);
    }

//---------------------------------------------------------------------------------------
// Direct sqlite callback when we override the LIKE operator to delegate to BeSQLiteLib::ILanguageSupport.
// @bsimethod                                                   Jeff.Marker     02/2014
//---------------------------------------------------------------------------------------
static void likeCallback(sqlite3_context* context, int numArgs, sqlite3_value** args)
    {
    // Largely a copy of icuLikeFunc in sqlite3/ext/icu/icu.c, but follows our coding standards and redirects the actual ICU call to the host.
    // See also likeFunc in sqlite3/src/func.c... though that can use other nice internal utility functions that we can't, so copying is limited.

    auto languageSupport = BeSQLiteLib::GetLanguageSupport();
    if (nullptr == languageSupport)
        { BeAssert(false); return; }

    if ((numArgs < 2) || (numArgs > 3))
        { BeAssert(false); return; }

    auto patternString = sqlite3_value_text(args[0]);
    auto matchString = sqlite3_value_text(args[1]);

    if ((nullptr == patternString) || (nullptr == matchString))
        return;

    // Limit the length of the LIKE or GLOB pattern to avoid problems of deep recursion and N*N behavior in likeCompare.
    auto maxPatternLen = sqlite3_limit(sqlite3_context_db_handle(context), SQLITE_LIMIT_LIKE_PATTERN_LENGTH, -1);
    if (sqlite3_value_bytes(args[0]) > maxPatternLen)
        { BeAssert(false); return; }

    uint32_t escapeChar = 0;
    if (3 == numArgs)
        {
        // The escape character string must consist of a single UTF-8 character. Otherwise, return an error.
        auto escapeCharStr = sqlite3_value_text(args[2]);
        if (nullptr == escapeCharStr)
            { BeAssert(false); return; }

        auto escapeCharNumBytes = sqlite3_value_bytes(args[2]);
        int iNextChar = 0;
        U8_NEXT_UNSAFE(escapeCharStr, iNextChar, escapeChar);

        if (iNextChar != escapeCharNumBytes)
            { BeAssert(false); return; }
        }

    sqlite3_result_int(context, likeCompare(patternString, matchString, escapeChar, languageSupport));
    }

//---------------------------------------------------------------------------------------
// Direct sqlite callback when we add custom collations to delegate to BeSQLiteLib::ILanguageSupport.
// @bsimethod                                                   Jeff.Marker     01/2014
//---------------------------------------------------------------------------------------
static int collateCallback(void* userData, int lhsSize, void const* lhs, int rhsSize, void const* rhs)
    {
    // Largely a copy of icuCollationColl in ext/icu/icu.c, but follows our coding standards and redirects the actual ICU call to the host.

    BeSQLiteLib::ILanguageSupport* languageSupport = BeSQLiteLib::GetLanguageSupport();
    if (nullptr == languageSupport)
        { BeAssert(false); return 0; }

    return languageSupport->_Collate((Utf16CP)lhs, lhsSize / sizeof(uint16_t), (Utf16CP)rhs, rhsSize / sizeof(uint16_t), userData);
    }

//---------------------------------------------------------------------------------------
// Registers overrides and additions to be able to delegate language-aware string processing to BeSQLiteLib::ILanguageSupport.
// @bsimethod                                                   Jeff.Marker     01/2014
//---------------------------------------------------------------------------------------
static void initLanguageSupportOnDb(sqlite3* db)
    {
    BeSQLiteLib::ILanguageSupport* languageSupport = BeSQLiteLib::GetLanguageSupport();
    if (nullptr == languageSupport)
        return;

    int rc;
    UNUSED_VARIABLE(rc);

    // The ICU sample from the sqlite folks overrides scalar functions for both SQLITE_UTF8 and SQLITE_UTF16, but only provides SQLITE_UTF8 versions for operators and collations...
    // I'm not sure why, but following their example until proven otherwise.

    rc = sqlite3_create_function_v2(db, "lower", 1, SQLITE_UTF8, (void*)0, caseCallback, nullptr, nullptr, nullptr);
    BeAssert(BE_SQLITE_OK == rc);

    rc = sqlite3_create_function_v2(db, "lower", 1, SQLITE_UTF16, (void*)0, caseCallback, nullptr, nullptr, nullptr);
    BeAssert(BE_SQLITE_OK == rc);

    rc = sqlite3_create_function_v2(db, "upper", 1, SQLITE_UTF8, (void*)1, caseCallback, nullptr, nullptr, nullptr);
    BeAssert(BE_SQLITE_OK == rc);

    rc = sqlite3_create_function_v2(db, "upper", 1, SQLITE_UTF16, (void*)1, caseCallback, nullptr, nullptr, nullptr);
    BeAssert(BE_SQLITE_OK == rc);

    rc = sqlite3_create_function_v2(db, "like", 2, SQLITE_UTF8, (void*)0, likeCallback, nullptr, nullptr, nullptr);
    BeAssert(BE_SQLITE_OK == rc);

    rc = sqlite3_create_function_v2(db, "like", 3, SQLITE_UTF8, (void*)0, likeCallback, nullptr, nullptr, nullptr);
    BeAssert(BE_SQLITE_OK == rc);

    bvector<BeSQLiteLib::ILanguageSupport::CollationEntry> collationEntries;
    BeSQLiteLib::ILanguageSupport::CollationUserDataFreeFunc collatorFreeFunc = nullptr;
    languageSupport->_InitCollation(collationEntries, collatorFreeFunc);

    for (auto const& collationEntry : collationEntries)
        {
        rc = sqlite3_create_collation_v2(db, collationEntry.m_name.c_str(), SQLITE_UTF16, collationEntry.m_collator, collateCallback, collatorFreeFunc);
        BeAssert(BE_SQLITE_OK == rc);
        }
    }

extern "C" int sqlite3_closure_init(sqlite3* db, char** pzErrMsg, struct sqlite3_api_routines const* pApi);

/*---------------------------------------------------------------------------------**//**
* this function is called for every new database connection.
* @bsimethod                                    Keith.Bentley                   11/13
+---------------+---------------+---------------+---------------+---------------+------*/
static int besqlite_db_init(sqlite3* db, char** pzErrMsg, struct sqlite3_api_routines const* pApi)
    {
    // install the "closure" virtual table
    int rc = sqlite3_closure_init(db, pzErrMsg, pApi);
    UNUSED_VARIABLE(rc);
    BeAssert(BE_SQLITE_OK == rc);

    // and the "InVirtualSet" SQL function. It requires at least two arguments: the address of the VirtualSet and the value(s) to test
    rc = sqlite3_create_function_v2(db, "InVirtualSet", -1, SQLITE_UTF8, nullptr, &isInVirtualSet, nullptr, nullptr, nullptr);
    BeAssert(BE_SQLITE_OK == rc);

    // Register language-aware callbacks if necessary.
    initLanguageSupportOnDb(db);

    return BE_SQLITE_OK;
    }

/*---------------------------------------------------------------------------------**//**
* @bsimethod                                    Keith.Bentley                   09/14
+---------------+---------------+---------------+---------------+---------------+------*/
static void logCallback(void *pArg, int iErrCode, Utf8CP zMsg)
    {
    NativeLogging::SEVERITY severity = (iErrCode == SQLITE_NOTICE)? NativeLogging::LOG_TRACE:
                                        (iErrCode == SQLITE_WARNING)? NativeLogging::LOG_WARNING:
                                                                      NativeLogging::LOG_ERROR;
    LOG.messagev(severity, "SQLITE_ERROR %x [%s]", iErrCode, zMsg);
    }

/*---------------------------------------------------------------------------------**//**
* @bsimethod                                    Keith.Bentley                   12/11
+---------------+---------------+---------------+---------------+---------------+------*/
DbResult BeSQLiteLib::Initialize(BeFileNameCR tempDir, LogErrors logErrors)
    {
    static bool s_done = false;
    RUNONCE_CHECK(s_done,BE_SQLITE_OK);

    if (LogErrors::No != logErrors)
        sqlite3_config(SQLITE_CONFIG_LOG, logCallback, nullptr);

    sqlite3_initialize();
    sqlite3_auto_extension((void(*)(void))&besqlite_db_init);

    Utf8String tempDirUtf8 = tempDir.GetNameUtf8();
    if (!tempDir.DoesPathExist())
        {
        LOG.errorv("BeSQLiteLib::Initialize failed: Temporary directory '%s' does not exist", tempDirUtf8.c_str());
        BeAssert(false && "Error in BeSQLiteLib::Initialize: Temp dir does not exist!");
        return BE_SQLITE_CANTOPEN_NOTEMPDIR;
        }

    sqlite3_temp_directory = (char*) sqlite3_malloc((int) (tempDirUtf8.size()) + 1);
    strcpy(sqlite3_temp_directory, tempDirUtf8.c_str());
    return BE_SQLITE_OK;
    }

/*---------------------------------------------------------------------------------**//**
* @bsimethod                                    Keith.Bentley                   08/13
+---------------+---------------+---------------+---------------+---------------+------*/
int BeSQLiteLib::CloseSqlDb(void* p) {return sqlite3_close((sqlite3*) p);}

// Functions needed for 7z.  These are for a C API that simulates C++.
static void *allocFor7z(void *p, size_t size)   {return malloc(size);}
static void freeFor7z(void *p, void *address)    {free(address);}
static SRes readFor7z(void *p, void *buf, size_t *size);
static size_t writeFor7z(void *p, const void *buf, size_t size);
static SRes progressFor7z(void *p, UInt64 inSize, UInt64 outSize);

//=======================================================================================
// Provides an implementation of the 7z C struct ISeqInStream.
// @bsiclass                                                    John.Gooding    01/2013
//=======================================================================================
struct SeqInStreamImpl : ::ISeqInStream
{
private:
    ILzmaInputStream& m_stream;

public:
    SeqInStreamImpl(ILzmaInputStream& in) : m_stream(in) { Read = readFor7z; }
    ILzmaInputStream& GetStream() { return m_stream; }
    SRes ReadData(void *buf, size_t *size) { return Read(this, buf, size); }
    uint64_t GetSize() { return m_stream._GetSize(); }
};

//---------------------------------------------------------------------------------------
// @bsimethod                                                   John.Gooding    10/2013
//---------------------------------------------------------------------------------------
BeFileLzmaInFromMemory::BeFileLzmaInFromMemory(void const*data, uint32_t size) : m_mutex(BeDbMutex::MutexType::Fast), m_data(data), m_size(size), m_offset(0) {}

//---------------------------------------------------------------------------------------
// @bsimethod                                                   John.Gooding    10/2013
//---------------------------------------------------------------------------------------
ZipErrors BeFileLzmaInFromMemory::_Read(void* data, uint32_t size, uint32_t& actuallyRead)
    {
    BeDbMutexHolder   __holder(m_mutex);

    actuallyRead = std::min(size, m_size-m_offset);
    if (0 == actuallyRead)
        //  The file-based implementation does not treat EOF as an error.
        return ZIP_SUCCESS;

    memcpy(data,(char*)m_data + m_offset, actuallyRead);
    m_offset += actuallyRead;

    return ZIP_SUCCESS;
    }

//---------------------------------------------------------------------------------------
// @bsimethod                                                   John.Gooding    03/2013
//---------------------------------------------------------------------------------------
StatusInt BeFileLzmaInStream::OpenInputFile(BeFileNameCR fileName)
    {
    if (m_file.IsOpen())
        return BSIERROR;

    m_bytesRead = 0;
    BeFileStatus    result = m_file.Open(fileName.GetName(), BeFileAccess::Read);
    if (BeFileStatus::Success != result)
        return (StatusInt)result;

    BeFileName::GetFileSize(m_fileSize, fileName.GetName());
    m_file.SetPointer(0, BeFileSeekOrigin::Begin);

    return BSISUCCESS;
    }

//---------------------------------------------------------------------------------------
// @bsimethod                                                   John.Gooding    03/2013
//---------------------------------------------------------------------------------------
ZipErrors BeFileLzmaInStream::_Read(void* data, uint32_t size, uint32_t& actuallyRead)
    {
    BeFileStatus result = m_file.Read(data, &actuallyRead, size);
    m_bytesRead += actuallyRead;

    if (BeFileStatus::Success != result)
        {
#if defined (BENTLEYCONFIG_OS_WINDOWS)
        HRESULT hr = ::GetLastError();
#endif
        LOG.errorv("BeFileLzmaInStream::_Read result = %d, m_bytesRead = %lld, filesize = %lld", result, m_bytesRead, m_fileSize);
#if defined (BENTLEYCONFIG_OS_WINDOWS)
        LOG.errorv("    HRESULT = %d", hr);
#endif
        }

    return BeFileStatus::Success != result ? ZIP_ERROR_READ_ERROR : ZIP_SUCCESS;
    }

//=======================================================================================
// Provides an implementation of the 7z C struct ISeqOutStream.
// @bsiclass                                                    John.Gooding    01/2013
//=======================================================================================
struct SeqOutStreamImpl : ::ISeqOutStream
{
private:
    ILzmaOutputStream&  m_stream;

public:
    ILzmaOutputStream& GetStream() { return m_stream; }
    SeqOutStreamImpl(ILzmaOutputStream& outStream) : m_stream(outStream) { Write = writeFor7z; }
    size_t WriteData(const void *buf, size_t size) { return Write(this, buf, size); }
    void SetAlwaysFlush(bool flushOnEveryWrite) { m_stream._SetAlwaysFlush(flushOnEveryWrite); }
};

//=======================================================================================
// @bsiclass                                                    John.Gooding    01/2013
//=======================================================================================
struct MemoryLzmaOutStream : ILzmaOutputStream
{
private:
    bvector<Byte>& m_out;

public:
    //  UInt32 GetOffset() { return m_offset; }
    MemoryLzmaOutStream(bvector<Byte>& out) : m_out(out) { m_out.resize(0); }

    ZipErrors _Write(void const* data, uint32_t writeSize, uint32_t&bytesWritten) override
        {
        size_t oldSize = m_out.size();
        m_out.resize(oldSize + writeSize);
        memcpy(&m_out[oldSize], data, writeSize);
        bytesWritten = writeSize;
        return ZIP_SUCCESS;
        }

    void _SetAlwaysFlush(bool flushOnEveryWrite) override {}
};

//=======================================================================================
// @bsiclass                                                    John.Gooding    01/2013
//=======================================================================================
struct          MemoryLzmaInStream : ILzmaInputStream
{
private:
    uint32_t    m_offset;
    uint32_t    m_limit;
    void const* m_data;

    uint32_t    m_headerOffset;
    uint32_t    m_headerLimit;
    void const* m_headerData;

public:
    uint32_t GetOffset() { return m_offset; }
    MemoryLzmaInStream(void const*data, uint32_t size) : m_offset(0), m_limit(size), m_data(data), m_headerData(nullptr), m_headerOffset(0), m_headerLimit(0) {}
    void SetHeaderData(void*headerData, uint32_t headerSize) { m_headerData = headerData; m_headerLimit = headerSize; }
    //  The LZMA2 multithreading ensures that calls to _Read are sequential and do not overlap, so this code does not need to
    //  be concerned with preventing race conditions
    virtual ZipErrors _Read(void* data, uint32_t size, uint32_t& actuallyRead) override
        {
        uint32_t readFromHeader = 0;
        if (m_headerData)
            {
            readFromHeader = std::min(m_headerLimit-m_headerOffset, size);
            memcpy(data, (Byte*)m_headerData + m_headerOffset, readFromHeader);
            if ((m_headerOffset += readFromHeader) >=  m_headerLimit)
                m_headerData = nullptr; //  don't use it again
            BeAssert(size >= readFromHeader);
            size -= readFromHeader;
            data = (Byte*)data + readFromHeader;
            }

        actuallyRead = size;
        if (size > (m_limit - m_offset))
            actuallyRead = m_limit - m_offset;
        memcpy(data, (Byte*)m_data + m_offset, actuallyRead);
        m_offset += actuallyRead;
        actuallyRead += readFromHeader;
        return ZIP_SUCCESS;
        }

    virtual uint64_t _GetSize() override { return m_limit + m_headerLimit; }
};

//---------------------------------------------------------------------------------------
// @bsimethod                                                   John.Gooding    01/2013
//---------------------------------------------------------------------------------------
BeFileStatus BeFileLzmaOutStream::CreateOutputFile(BeFileNameCR fileName, bool createAlways)
    {
    if (m_file.IsOpen())
        return BeFileStatus::UnknownError;

    m_bytesWritten = 0;
    BeFileStatus    result = m_file.Create(fileName.GetName(), createAlways);
    if (BeFileStatus::Success != result)
        return result;

    m_file.SetPointer(0, BeFileSeekOrigin::Begin);

    return BeFileStatus::Success;
    }

//---------------------------------------------------------------------------------------
// @bsimethod                                                   John.Gooding    11/2013
//---------------------------------------------------------------------------------------
void BeFileLzmaOutStream::_SetAlwaysFlush(bool flushOnEveryWrite) {}

//---------------------------------------------------------------------------------------
// @bsimethod                                                   John.Gooding    01/2013
//---------------------------------------------------------------------------------------
ZipErrors BeFileLzmaOutStream::_Write(void const* data, uint32_t size, uint32_t& bytesWritten)
    {
    //  The LZMA2 multi-threading support ensures that calls to _Read are sequential and do not overlap, so this code does not need to
    //  be concerned with preventing race conditions
    BeFileStatus result = m_file.Write(&bytesWritten, data, size);
    //  We check m_bytesWritten at the end to verify that we have processed exactly the expected number of bytes.
    m_bytesWritten += bytesWritten;

    if (bytesWritten != size)
        LOG.errorv("BeFileLzmaOutStream::_Write %u requested, %u written", size, bytesWritten);
    if (BeFileStatus::Success != result)
        return ZIP_ERROR_WRITE_ERROR;

    return ZIP_SUCCESS;
    }

//---------------------------------------------------------------------------------------
// @bsimethod                                                   John.Gooding    01/2013
//---------------------------------------------------------------------------------------
ZipErrors LzmaOutToBvectorStream::_Write(void const* data, uint32_t size, uint32_t& bytesWritten)
    {
    //  The LZMA2 multi-threading support  ensures that calls to _Read are sequential and do not overlap, so this code does not need to
    //  be concerned with preventing race conditions
    auto currSize = m_buffer.size();
    m_buffer.resize(currSize+size);
    memcpy(&m_buffer[currSize], data, size);
    bytesWritten = size;
    return ZIP_SUCCESS;
    }

//---------------------------------------------------------------------------------------
// @bsimethod                                                   John.Gooding    12/2014
//---------------------------------------------------------------------------------------
void LzmaOutToBvectorStream::Reserve(size_t min)
    {
    if (min < m_buffer.capacity())
        return;

    m_buffer.reserve(min);
    }

//---------------------------------------------------------------------------------------
// @bsimethod                                                   John.Gooding    11/2013
//---------------------------------------------------------------------------------------
void LzmaOutToBvectorStream::_SetAlwaysFlush(bool flushOnEveryWrite) {}

//=======================================================================================
// @bsiclass                                                    John.Gooding    01/2013
//=======================================================================================
struct          ICompressProgressImpl : ::ICompressProgress
{
    ICompressProgressTracker*   m_tracker;
    ICompressProgressImpl(ICompressProgressTracker* tracker) : m_tracker(tracker) {Progress = progressFor7z;}
};

//---------------------------------------------------------------------------------------
// @bsimethod                                                   John.Gooding    01/2013
//---------------------------------------------------------------------------------------
static SRes readFor7z(void *p, void *buf, size_t *size)
    {
    SeqInStreamImpl* pImpl = static_cast <SeqInStreamImpl*>(p);

    uint32_t bytesRead = 0;
    ZipErrors zipError = pImpl->GetStream()._Read(buf, (uint32_t)*size, bytesRead);
    *size = bytesRead;

    return ZIP_SUCCESS == zipError ? SZ_OK : SZ_ERROR_READ;
    }

//---------------------------------------------------------------------------------------
// @bsimethod                                                   John.Gooding    01/2013
//---------------------------------------------------------------------------------------
static size_t writeFor7z(void *p, const void *buf, size_t size)
    {
    SeqOutStreamImpl* pImpl = static_cast<SeqOutStreamImpl*>(p);
    uint32_t bytesWritten;
    pImpl->GetStream()._Write(buf, (uint32_t)size, bytesWritten);

    return bytesWritten;
    }

//---------------------------------------------------------------------------------------
// @bsimethod                                                   John.Gooding    01/2013
//---------------------------------------------------------------------------------------
static SRes progressFor7z(void *p, UInt64 inSize, UInt64 outSize)
    {
    ICompressProgressImpl* impl = (ICompressProgressImpl*)p;

    BeAssert(impl->m_tracker);  //  SetICompressProgress does not use a ICompressProgressImpl with m_tracker == NULL;

    if (impl->m_tracker->_Progress(inSize, (int64_t)outSize) != ZIP_SUCCESS)
        return SZ_ERROR_PROGRESS;

    return SZ_OK;
    }

#define DECODE_INPUT_BUFFER_SIZE (32 * 1024)
#define ENCODE_INPUT_BUFFER_SIZE (32 * 1024)
#define DECODE_OUTPUT_BUFFER_SIZE (32 * 1024)
#define DGNDB_LZMA_MARKER   "LzmaDgnDb"

//---------------------------------------------------------------------------------------
// @bsimethod                                                   John.Gooding    01/2013
//---------------------------------------------------------------------------------------
static ZipErrors translate7ZipError(SRes code, bool readingFromFile)
    {
    switch (code)
        {
        case SZ_OK:
            return ZIP_SUCCESS;
        case SZ_ERROR_DATA:
        case SZ_ERROR_ARCHIVE:
        case SZ_ERROR_NO_ARCHIVE:
            return ZIP_ERROR_BAD_DATA;

        case SZ_ERROR_INPUT_EOF:
            return ZIP_ERROR_END_OF_DATA;

        case SZ_ERROR_READ:
            if (readingFromFile)
                return ZIP_ERROR_READ_ERROR;

            return ZIP_ERROR_BLOB_READ_ERROR;

        case SZ_ERROR_OUTPUT_EOF:
        case SZ_ERROR_WRITE:
            return ZIP_ERROR_WRITE_ERROR;

        case SZ_ERROR_PROGRESS:
            return ZIP_ERROR_ABORTED;  //  ICompressProgress returned something other than ZIP_SUCCESS
        }

    BeAssert(ZIP_SUCCESS == code);
    return ZIP_ERROR_UNKNOWN;
    }

//=======================================================================================
//  A compressed DgnDb file starts with LzmaDgnDbHeader.  This is not the same as an
//  EmbeddedLzmaHeader.  A EmbeddedLzmaHeader is used for any type of embedded file.
//  If a compressed DgnDb file is stored as an embedded file, it also gets a
//  EmbeddedLzmaHeader as part of the embedded stream.
// @bsiclass                                                    John.Gooding    01/2013
//=======================================================================================
struct          LzmaDgnDbHeader
{
private:
    uint16_t        m_sizeOfHeader;
    char            m_idString [10];
    uint16_t        m_formatVersionNumber;
    uint16_t        m_compressionType;
    uint64_t        m_sourceSize;

public:
    static const int formatVersionNumber = 0x10;
    enum CompressionType
        {
        LZMA2   = 2
        };

    LzmaDgnDbHeader(CharCP idString, CompressionType compressionType, uint64_t sourceSize)
        {
        BeAssert((strlen(idString)+ 1) <= sizeof(m_idString));
        memset(this, 0, sizeof (*this));
        m_sizeOfHeader = (uint16_t)sizeof (LzmaDgnDbHeader);
        strcpy(m_idString, idString);
        m_compressionType = compressionType;
        m_formatVersionNumber = formatVersionNumber;
        m_sourceSize = sourceSize;
        }

    LzmaDgnDbHeader()
        {
        memset(this, 0, sizeof (*this));
        }

    int GetVersion() { return m_formatVersionNumber; }
    bool IsLzma2() { return true; }
    bool IsValid()
        {
        if (strcmp(m_idString, DGNDB_LZMA_MARKER))
            return false;

        if (formatVersionNumber != m_formatVersionNumber)
            return false;

        return m_compressionType == LZMA2;
        }
};

//=======================================================================================
// @bsiclass                                                    John.Gooding    01/13
//=======================================================================================
struct SevenZImpl
{
private:
    ::ISzAlloc m_szAlloc;
    ::ICompressProgress* m_compressProgress;
    SeqInStreamImpl m_inStream;
    SeqOutStreamImpl m_outStream;

public:
    //---------------------------------------------------------------------------------------
    // @bsimethod                                                   John.Gooding    01/2013
    //---------------------------------------------------------------------------------------
    SevenZImpl(ILzmaOutputStream&outStream, ILzmaInputStream&inStream) : m_outStream(outStream), m_inStream(inStream)
        {
        m_szAlloc.Alloc = allocFor7z;
        m_szAlloc.Free = freeFor7z;
        m_compressProgress = nullptr;
        }

    //---------------------------------------------------------------------------------------
    // @bsimethod                                                   John.Gooding    01/2013
    //---------------------------------------------------------------------------------------
    void SetICompressProgress(::ICompressProgressImpl& compressProgress)
        {
        m_compressProgress = nullptr == compressProgress.m_tracker ? nullptr : &compressProgress;
        }

    //---------------------------------------------------------------------------------------
    // @bsimethod                                                   John.Gooding    01/2013
    //---------------------------------------------------------------------------------------
    ZipErrors DoDecode(CLzmaDec& decodeState, uint64_t unpackSize)
        {
        int thereIsSize = (unpackSize != (uint64_t)(int64_t)-1);
        Byte inBuf[DECODE_INPUT_BUFFER_SIZE];
        Byte outBuf[DECODE_OUTPUT_BUFFER_SIZE];

        size_t inPos = 0, inSize = 0, outPos = 0;
        uint64_t totalRead = 0, totalWritten = 0;
        LzmaDec_Init(&decodeState);
        for (;;)
            {
            if (inPos == inSize)
                {
                inSize = DECODE_INPUT_BUFFER_SIZE;
                m_inStream.ReadData(inBuf, &inSize);
                totalRead += inSize;
                inPos = 0;
                }

            SRes res;
            SizeT inProcessed = inSize - inPos;
            SizeT outProcessed = DECODE_OUTPUT_BUFFER_SIZE - outPos;
            ELzmaFinishMode finishMode = LZMA_FINISH_ANY;
            ELzmaStatus status;
            if (thereIsSize && outProcessed > unpackSize)
                {
                outProcessed = (SizeT)unpackSize;
                finishMode = LZMA_FINISH_END;
                }

            res = LzmaDec_DecodeToBuf(&decodeState, outBuf + outPos, &outProcessed, inBuf + inPos, &inProcessed, finishMode, &status);
            inPos += inProcessed;
            outPos += outProcessed;
            unpackSize -= outProcessed;

            if (m_outStream.WriteData(outBuf, outPos) != outPos)
                return ZIP_ERROR_WRITE_ERROR;

            totalWritten += outPos;
            if (nullptr != m_compressProgress)
                {
                res = m_compressProgress->Progress(m_compressProgress, totalRead, totalWritten);
                }

            outPos = 0;

            if (res != SZ_OK || thereIsSize && unpackSize == 0)
                return translate7ZipError(res, false);

            if (inProcessed == 0 && outProcessed == 0)
                {
                if (thereIsSize || status != LZMA_STATUS_FINISHED_WITH_MARK)
                    return ZIP_ERROR_BAD_DATA;

                return translate7ZipError(res, false);
                }
            }
        }

    //---------------------------------------------------------------------------------------
    // @bsimethod                                                   John.Gooding    01/2013
    //---------------------------------------------------------------------------------------
    ZipErrors DoDecode2(CLzma2Dec& decodeState)
        {
        Byte inBuf[DECODE_INPUT_BUFFER_SIZE];
        ScopedArray<Byte> scopedOutputBuf(DECODE_OUTPUT_BUFFER_SIZE);
        Byte* outBuf = scopedOutputBuf.GetData();

        uint64_t totalRead = 0;
        uint64_t totalWritten = 0;

        size_t inPos = 0, inSize = 0, outPos = 0;
        Lzma2Dec_Init(&decodeState);
        for (;;)
            {
            if (inPos == inSize)
                {
                inSize = DECODE_INPUT_BUFFER_SIZE;
                //  We ignore the read error here. It probably means end-of-stream.  We count on LZMA detecting that it
                //  has hit the end of the input data without hitting the end of the stream.  As a failsafe Export verifies that the output file is the expected size.
                m_inStream.ReadData(inBuf, &inSize);
                totalRead += inSize;
                inPos = 0;
                }

            SRes res;
            SizeT inProcessed = inSize - inPos;
            SizeT outProcessed = DECODE_OUTPUT_BUFFER_SIZE - outPos;
            ELzmaFinishMode finishMode = LZMA_FINISH_ANY;
            ELzmaStatus status;

            res = Lzma2Dec_DecodeToBuf(&decodeState, outBuf + outPos, &outProcessed, inBuf + inPos, &inProcessed, finishMode, &status);
            inPos += inProcessed;
            outPos += outProcessed;

            if (m_outStream.WriteData(outBuf, outPos) != outPos)
                return ZIP_ERROR_WRITE_ERROR;

            totalWritten += outPos;
            outPos = 0;

            if (nullptr != m_compressProgress && SZ_OK == res)
                res = m_compressProgress->Progress(m_compressProgress, totalRead, totalWritten);

            if (res != SZ_OK)
                return translate7ZipError(res, false);

            if (inProcessed == 0 && outProcessed == 0)
                {
                if (status != LZMA_STATUS_FINISHED_WITH_MARK)
                    return ZIP_ERROR_END_OF_DATA;

                return translate7ZipError(res, false);
                }
            }
        }

    //---------------------------------------------------------------------------------------
    // @bsimethod                                                   John.Gooding    01/2013
    //---------------------------------------------------------------------------------------
    ZipErrors DoInitAndDecode2()
        {
        ZipErrors res = ZIP_SUCCESS;

        CLzma2Dec decodeState;
        Lzma2Dec_Construct(&decodeState);

        //  1 byte describing the properties and 8 bytes of uncompressed size
        Byte header;

        size_t  readSize = sizeof (header);
        if (m_inStream.ReadData(&header, &readSize) != BSISUCCESS)
            return ZIP_ERROR_BAD_DATA;

        Lzma2Dec_Allocate(&decodeState, header, &m_szAlloc);

        res = DoDecode2(decodeState);
        Lzma2Dec_Free(&decodeState, &m_szAlloc);

        return res;
        }

    //---------------------------------------------------------------------------------------
    // @bsimethod                                                   John.Gooding    01/2013
    //---------------------------------------------------------------------------------------
    ZipErrors Uncompress(bool isLzma2)
        {
        BeAssert(isLzma2);
        return DoInitAndDecode2();
        }

    //---------------------------------------------------------------------------------------
    // @bsimethod                                                   John.Gooding    01/2013
    //---------------------------------------------------------------------------------------
    ZipErrors Compress1(::CLzmaEncProps*encProps)
        {
        ::CLzmaEncHandle enc = LzmaEnc_Create(&m_szAlloc);
        if (enc == 0)
            return ZIP_ERROR_UNKNOWN;

        int res = LzmaEnc_SetProps(enc, encProps);
        if (SZ_OK != res)
            return translate7ZipError(res, true);

        Byte header[LZMA_PROPS_SIZE + 8];
        size_t headerSize = LZMA_PROPS_SIZE;

        res = LzmaEnc_WriteProperties(enc, header, &headerSize);
        if (SZ_OK != res)
            return translate7ZipError(res, true);

        uint64_t sourceSize = m_inStream.GetSize();
        for (unsigned i = 0; i < 8; i++)
            header[headerSize++] = (Byte)(sourceSize >> (8 * i));

        if (m_outStream.WriteData(header, headerSize) != headerSize)
            return ZIP_ERROR_WRITE_ERROR;

        //  Compress progress may be NULL.
        res = LzmaEnc_Encode(enc, &m_outStream, &m_inStream, m_compressProgress, &m_szAlloc, &m_szAlloc);
        if (SZ_OK != res)
            return translate7ZipError(res, true);

        LzmaEnc_Destroy(enc, &m_szAlloc, &m_szAlloc);

        return ZIP_SUCCESS;
        }

    //---------------------------------------------------------------------------------------
    // @bsimethod                                                   John.Gooding    01/2013
    //---------------------------------------------------------------------------------------
    ZipErrors Compress2(::CLzma2EncProps*encProps, bool supportRandomAccess)
        {
        ::CLzma2EncHandle enc = Lzma2Enc_Create(&m_szAlloc, &m_szAlloc);
        if (enc == 0)
            return ZIP_ERROR_UNKNOWN;

        int res = Lzma2Enc_SetProps(enc, encProps);
        if (SZ_OK != res)
            return ZIP_ERROR_UNKNOWN;

        Byte header;
        size_t headerSize = sizeof (header);
        header = Lzma2Enc_WriteProperties(enc);

        if (m_outStream.WriteData(&header, headerSize) != headerSize)
            return ZIP_ERROR_WRITE_ERROR;

        if (supportRandomAccess)
            //  Setting alwaysFlush to true forces PropertyBlobOutStream to create a new embedded blob for each write. Since LZMA2 calls
            //  _Write whenever it finishes processing a a block this creates a one-to-one mapping from input blocks to embedded blobs.
            //  That makes it possible to read and expand any given block, randomly accessing the blocks.
            m_outStream.SetAlwaysFlush(true);

        res = Lzma2Enc_Encode(enc, &m_outStream, &m_inStream, m_compressProgress);
        Lzma2Enc_Destroy(enc);

        if (SZ_OK != res)
            return translate7ZipError(res, true);

        return ZIP_SUCCESS;
    }
};

//---------------------------------------------------------------------------------------
// @bsimethod                                                   John.Gooding    01/2013
//---------------------------------------------------------------------------------------
ZipErrors LzmaDecoder::UncompressDgnDb(Utf8CP targetFile, Utf8CP sourceFile, ICompressProgressTracker* tracker)
    {
    WString targetFileW(targetFile, BentleyCharEncoding::Utf8);
    WString sourceFileW(sourceFile, BentleyCharEncoding::Utf8);

    return UncompressDgnDb(BeFileName(targetFileW.c_str()), BeFileName(sourceFileW.c_str()), tracker);
    }

//---------------------------------------------------------------------------------------
// @bsimethod                                                   John.Gooding    01/2013
//---------------------------------------------------------------------------------------
ZipErrors LzmaDecoder::UncompressDgnDb(BeFileNameCR targetFile, BeFileNameCR sourceFile, ICompressProgressTracker* tracker)
    {
    BeFileLzmaInStream  inStream;
    if (inStream.OpenInputFile(sourceFile) != BSISUCCESS)
        return ZIP_ERROR_CANNOT_OPEN_INPUT;

    BeFileLzmaOutStream outStream;
    if (outStream.CreateOutputFile(targetFile) != BeFileStatus::Success)
        return ZIP_ERROR_CANNOT_OPEN_OUTPUT;

    //  Advance past header
    LzmaDgnDbHeader     lzmaDgndbHeader;

    uint32_t readSize = sizeof (lzmaDgndbHeader);
    inStream._Read(&lzmaDgndbHeader, readSize, readSize);
    if (readSize != sizeof (lzmaDgndbHeader) || !lzmaDgndbHeader.IsValid())
        return ZIP_ERROR_BAD_DATA;

    BeAssert(lzmaDgndbHeader.IsLzma2());
    return Uncompress(outStream, inStream, true, tracker);
    }

//---------------------------------------------------------------------------------------
// @bsimethod                                                   John.Gooding    11/2013
//---------------------------------------------------------------------------------------
ZipErrors LzmaDecoder::UncompressDgnDbBlob(bvector<Byte>&out, uint32_t expectedSize, void const*inputBuffer, uint32_t inputSize, Byte*header, uint32_t headerSize)
    {
    //  Set up the input stream
    MemoryLzmaInStream  inStream(inputBuffer, inputSize);
    if (headerSize != sizeof(EmbeddedLzmaHeader) + 1)
        return ZIP_ERROR_BAD_DATA;

    EmbeddedLzmaHeader  dgndbHeader(EmbeddedLzmaHeader::LZMA2);
    memcpy(&dgndbHeader, header, sizeof(EmbeddedLzmaHeader));

    if (!dgndbHeader.IsValid())
        return ZIP_ERROR_BAD_DATA;

    inStream.SetHeaderData(header + sizeof(EmbeddedLzmaHeader), 1);

    //  Set up the output stream
    MemoryLzmaOutStream outStream(out);

    return Uncompress(outStream, inStream, true, nullptr);
    }

//---------------------------------------------------------------------------------------
// @bsimethod                                                   John.Gooding    11/2013
//---------------------------------------------------------------------------------------
ZipErrors LzmaDecoder::Uncompress(bvector<Byte>&out, void const*inputBuffer, uint32_t inputSize)
    {
    MemoryLzmaInStream  inStream(inputBuffer, inputSize);
    MemoryLzmaOutStream outStream(out);

    return Uncompress(outStream, inStream, true, nullptr);
    }

//---------------------------------------------------------------------------------------
// @bsimethod                                                   John.Gooding    01/2013
//---------------------------------------------------------------------------------------
ZipErrors LzmaDecoder::Uncompress(ILzmaOutputStream& out, ILzmaInputStream& in, bool isLzma2, ICompressProgressTracker* tracker)
    {
    SevenZImpl  sevenZ(out, in);

    ICompressProgressImpl progressImpl(tracker);
    sevenZ.SetICompressProgress(progressImpl);

    return sevenZ.Uncompress(isLzma2);
    }

//---------------------------------------------------------------------------------------
// @bsimethod                                                   John.Gooding    01/2013
//---------------------------------------------------------------------------------------
LzmaEncoder::LzmaEncoder(uint32_t dictionarySize) : m_enc2Props(nullptr)
    {
    uint32_t level = 7;
    dictionarySize = getDictionarySize(dictionarySize);

    m_enc2Props = new CLzma2EncProps();
    Lzma2EncProps_Init(m_enc2Props);
    m_enc2Props->lzmaProps.dictSize = (int)dictionarySize;
    m_enc2Props->lzmaProps.level = level;
    m_enc2Props->numTotalThreads = 8;
    Lzma2EncProps_Normalize(m_enc2Props);
    }

//---------------------------------------------------------------------------------------
// @bsimethod                                                   John.Gooding    11/2013
//---------------------------------------------------------------------------------------
void LzmaEncoder::SetBlockSize(uint32_t blockSize)
    {
    m_enc2Props->blockSize = blockSize < m_enc2Props->lzmaProps.dictSize ? m_enc2Props->lzmaProps.dictSize : blockSize;
    }

//---------------------------------------------------------------------------------------
// @bsimethod                                                   John.Gooding    01/2013
//---------------------------------------------------------------------------------------
LzmaEncoder::~LzmaEncoder()
    {
    delete m_enc2Props;
    }

//---------------------------------------------------------------------------------------
// @bsimethod                                                   John.Gooding    01/2013
//---------------------------------------------------------------------------------------
ZipErrors LzmaEncoder::CompressDgnDb(Utf8CP targetFile, Utf8CP sourceFile, ICompressProgressTracker* tracker, bool supportRandomAccess)
    {
    WString targetFileW(targetFile, BentleyCharEncoding::Utf8);
    WString sourceFileW(sourceFile, BentleyCharEncoding::Utf8);

    return CompressDgnDb(BeFileName(targetFileW.c_str()), BeFileName(sourceFileW.c_str()), tracker, supportRandomAccess);
    }

//---------------------------------------------------------------------------------------
// @bsimethod                                                   John.Gooding    01/2013
//---------------------------------------------------------------------------------------
ZipErrors LzmaEncoder::CompressDgnDb(BeFileNameCR targetFile, BeFileNameCR sourceFile, ICompressProgressTracker* tracker, bool supportRandomAccess)
    {
    if (!BeFileName::DoesPathExist(sourceFile.GetName()))
        return ZIP_ERROR_FILE_DOES_NOT_EXIST;

    BeFileLzmaInStream  inStream;
    if (BSISUCCESS != inStream.OpenInputFile(sourceFile))
        return ZIP_ERROR_CANNOT_OPEN_INPUT;

    BeFileLzmaOutStream outStream;
    if (BeFileStatus::Success != outStream.CreateOutputFile(targetFile))
        return ZIP_ERROR_CANNOT_OPEN_OUTPUT;

    SevenZImpl  sevenZ(outStream, inStream);

    ICompressProgressImpl progressImpl(tracker);
    sevenZ.SetICompressProgress(progressImpl);

    LzmaDgnDbHeader     lzmaDgndbHeader(DGNDB_LZMA_MARKER, LzmaDgnDbHeader::LZMA2, inStream._GetSize());
    uint32_t bytesWritten;
    if (outStream._Write(&lzmaDgndbHeader, sizeof (lzmaDgndbHeader), bytesWritten) != ZIP_SUCCESS)
        return ZIP_ERROR_WRITE_ERROR;

    return sevenZ.Compress2(m_enc2Props, supportRandomAccess);
    }

//---------------------------------------------------------------------------------------
// @bsimethod                                                   John.Gooding    01/2013
//---------------------------------------------------------------------------------------
ZipErrors LzmaEncoder::Compress(ILzmaOutputStream& outStream, ILzmaInputStream& inStream, ICompressProgressTracker* tracker, bool supportRandomAccess)
    {
    SevenZImpl  sevenZ(outStream, inStream);

    ICompressProgressImpl progressImpl(tracker);
    sevenZ.SetICompressProgress(progressImpl);

    return sevenZ.Compress2(m_enc2Props, supportRandomAccess);
    }

//---------------------------------------------------------------------------------------
// @bsimethod                                                   John.Gooding    01/2013
//---------------------------------------------------------------------------------------
ZipErrors LzmaEncoder::Compress(bvector<Byte>& out, void const *input, uint32_t sizeInput, ICompressProgressTracker* tracker, bool supportRandomAccess)
    {
    MemoryLzmaInStream  inStream(input, sizeInput);
    MemoryLzmaOutStream outStream(out);

    ZipErrors result = Compress(outStream, inStream, tracker, supportRandomAccess);
    return result;
    }

//---------------------------------------------------------------------------------------
// @bsimethod                                                   Jeff.Marker     02/2013
//---------------------------------------------------------------------------------------
DbResult Db::SaveCreationDate()
    {
    SavePropertyString(Properties::BeSQLiteBuild(), REL_V "." MAJ_V "." MIN_V "." SUBMIN_V);
    return SavePropertyString(Properties::CreationDate(), DateTime::GetCurrentTimeUtc().ToUtf8String());
    }

//---------------------------------------------------------------------------------------
// @bsimethod                                                   Jeff.Marker     02/2013
//---------------------------------------------------------------------------------------
DbResult Db::QueryCreationDate(DateTime& creationDate) const
    {
    Utf8String date;
    DbResult rc = QueryProperty(date, Properties::CreationDate());
    if (BE_SQLITE_ROW != rc)
        return rc;

    return (BSISUCCESS == DateTime::FromString(creationDate, date.c_str())) ? BE_SQLITE_ROW : BE_SQLITE_MISMATCH;
    }

void BeSQLiteLib::Randomness(int numBytes, void* random) {sqlite3_randomness(numBytes, random);}
void* BeSQLiteLib::MallocMem(int sz) {return sqlite3_malloc(sz);}
void* BeSQLiteLib::ReallocMem(void* p, int sz) {return sqlite3_realloc(p,sz);}
void BeSQLiteLib::FreeMem(void* p) {sqlite3_free(p);}

BeSQLiteLib::ILanguageSupport* s_languageSupport;
void BeSQLiteLib::SetLanguageSupport(ILanguageSupport* value) {s_languageSupport = value;}
BeSQLiteLib::ILanguageSupport* BeSQLiteLib::GetLanguageSupport() { return s_languageSupport; }
<|MERGE_RESOLUTION|>--- conflicted
+++ resolved
@@ -1,5418 +1,5402 @@
-/*--------------------------------------------------------------------------------------+
-|
-|     $Source: BeSQLite.cpp $
-|
-|  $Copyright: (c) 2015 Bentley Systems, Incorporated. All rights reserved. $
-|
-+--------------------------------------------------------------------------------------*/
-#define ZLIB_INTERNAL
-
-#include <BeSQLite/ChangeSet.h>
-#include <BeSQLite/SQLiteAPI.h>
-#include <Bentley/BeFileName.h>
-#include <Bentley/BeAssert.h>
-#include <Bentley/BeStringUtilities.h>
-#include <Bentley/ScopedArray.h>
-#include <Bentley/BeThread.h>
-#include <Logging/bentleylogging.h>
-#include "SQLite/zipvfs.h"
-#include "snappy/snappy.h"
-#include <Bentley/bvector.h>
-#include <Bentley/bmap.h>
-#include <string>
-#include <BeSQLite/DownloadAdmin.h>
-#include "BeSQLiteProfileManager.h"
-#include <prg.h>
-
-USING_NAMESPACE_BENTLEY
-
-#include "seven/Types.h"
-#include "seven/Lzma2Enc.h"
-#include "seven/Lzma2Dec.h"
-#undef min
-#undef max
-
-#define LOG (*NativeLogging::LoggingManager::GetLogger(L"BeSQLite"))
-
-#define RUNONCE_CHECK(var,stat) {if (var) return stat; var=true;}
-
-
-using namespace std;
-USING_NAMESPACE_BENTLEY_SQLITE
-
-static Utf8CP loadZlibVfs();
-static Utf8CP loadSnappyVfs();
-
-#if !defined (NDEBUG)
-extern "C" int checkNoActiveStatements(SqlDbP db);
-#endif
-
-#if defined (NDEBUG)
-    #define HPOS_CheckSQLiteOperationAllowed(queryDb)
-#else
-    #define HPOS_CheckSQLiteOperationAllowed(queryDb) HighPriorityOperationSequencer::CheckSQLiteOperationAllowed(queryDb)
-#endif
-
-BEGIN_BENTLEY_SQLITE_NAMESPACE
-//=======================================================================================
-// @bsiclass                                                    Keith.Bentley   12/12
-//=======================================================================================
-struct CachedPropertyKey
-    {
-    Utf8String  m_namespace;
-    Utf8String  m_name;
-    uint64_t    m_id;
-    uint64_t    m_subId;
-
-    void Init(Utf8CP nameSpace, Utf8CP name, uint64_t id, uint64_t subId)  {m_id = id;m_subId = subId;m_namespace.assign(nameSpace);m_name.assign(name);}
-    CachedPropertyKey(){}
-    CachedPropertyKey(Utf8CP nameSpace, Utf8CP name, uint64_t id, uint64_t subId) {Init(nameSpace, name, id, subId);}
-    CachedPropertyKey(PropertySpecCR spec, uint64_t id, uint64_t subId) {Init(spec.GetNamespace(), spec.GetName(), id, subId);}
-    bool operator< (CachedPropertyKey const& other) const
-        {
-        int val = m_namespace.CompareTo(other.m_namespace);
-        if (val == 0)
-            {
-            val = m_name.CompareTo(other.m_name);
-            if (val == 0)
-                return (m_id != other.m_id) ? (m_id < other.m_id) : (m_subId < other.m_subId);
-            }
-        return val<0;
-        }
-    };
-
-//=======================================================================================
-// @bsiclass                                                    Keith.Bentley   12/12
-//=======================================================================================
-struct CachedPropertyValue
-    {
-    bool          m_dirty;
-    bool          m_compressed;
-    Utf8String    m_strVal;
-    bvector<Byte> m_value;
-
-    CachedPropertyValue() {m_dirty=m_compressed=false;}
-    void ChangeValue(Utf8CP strVal, uint32_t valSize, Byte const* value, bool dirty, bool compressed)
-        {
-        m_dirty = dirty;
-        m_compressed = compressed;
-        if (strVal)
-            m_strVal.assign(strVal);
-        if (value)
-            m_value.assign(value, value+valSize);
-        }
-    uint32_t GetSize() const {return (uint32_t) m_value.size();}
-    };
-
-//=======================================================================================
-// @bsiclass                                                    Keith.Bentley   12/12
-//=======================================================================================
-struct CachedProperyMap : bmap<CachedPropertyKey, CachedPropertyValue>
-    {
-    bool Delete(PropertySpecCR spec, uint64_t id, uint64_t subId) {return 0 != erase(CachedPropertyKey(spec, id, subId));}
-    CachedPropertyValue* Find(PropertySpecCR spec, uint64_t id, uint64_t subId)
-        {
-        iterator it = find(CachedPropertyKey(spec, id, subId));
-        return (end() == it) ? nullptr : &it->second;
-        }
-    };
-
-END_BENTLEY_SQLITE_NAMESPACE
-
-/*---------------------------------------------------------------------------------**//**
-* @bsimethod                                    Keith.Bentley                   02/11
-+---------------+---------------+---------------+---------------+---------------+------*/
-void BeGuid::Create()
-    {
-    sqlite3_randomness(sizeof(BeGuid), m_guid.u);
-    m_guid.b[6] = (m_guid.b[6] & 0x0f) | 0x40;   // see http://en.wikipedia.org/wiki/Universally_unique_identifier, use Version 4 (random)
-    m_guid.b[8] = (m_guid.b[8] & 0x3f) | 0x80;   // set 2-bit flags to 0b10
-    }
-
-/*---------------------------------------------------------------------------------**//**
-* Adapted from apr_guid.c
-* @bsimethod                                                    Sam.Wilson      04/13
-+---------------+---------------+---------------+---------------+---------------+------*/
-Utf8String BeGuid::ToString() const
-    {
-    return Utf8PrintfString("%02x%02x%02x%02x-%02x%02x-%02x%02x-%02x%02x-%02x%02x%02x%02x%02x%02x",
-                    m_guid.b[0], m_guid.b[1], m_guid.b[2], m_guid.b[3], m_guid.b[4], m_guid.b[5], m_guid.b[6], m_guid.b[7],
-                    m_guid.b[8], m_guid.b[9], m_guid.b[10], m_guid.b[11], m_guid.b[12], m_guid.b[13], m_guid.b[14], m_guid.b[15]);
-    }
-
-/*---------------------------------------------------------------------------------**//**
-* Copied from apr_guid.c
-* convert a pair of hex digits to an integer value [0,255]
-* @bsimethod                                                    Sam.Wilson      04/13
-+---------------+---------------+---------------+---------------+---------------+------*/
-static unsigned char parse_hexpair(Utf8CP s)
-    {
-    int result = s[0] - '0';
-    if (result > 48)
-        result = (result - 39) << 4;
-    else if (result > 16)
-        result = (result - 7) << 4;
-    else
-        result = result << 4;
-
-    int temp = s[1] - '0';
-    if (temp > 48)
-        result |= temp - 39;
-    else if (temp > 16)
-        result |= temp - 7;
-    else
-        result |= temp;
-
-    return (unsigned char)result;
-    }
-
-/*---------------------------------------------------------------------------------**//**
-* Adapted from apr_guid.c
-* @bsimethod                                                    Sam.Wilson      04/13
-+---------------+---------------+---------------+---------------+---------------+------*/
-BentleyStatus BeGuid::FromString(Utf8CP uuid_str)
-    {
-    for (int i = 0; i < 36; ++i)
-        {
-        char c = uuid_str[i];
-        if (!isxdigit(c) && !(c == '-' && (i == 8 || i == 13 || i == 18 || i == 23)))
-            return ERROR;       /* ### need a better value */
-        }
-
-    if (uuid_str[36] != '\0')
-        return ERROR; /* ### need a better value */
-
-    m_guid.b[0] = parse_hexpair(&uuid_str[0]);
-    m_guid.b[1] = parse_hexpair(&uuid_str[2]);
-    m_guid.b[2] = parse_hexpair(&uuid_str[4]);
-    m_guid.b[3] = parse_hexpair(&uuid_str[6]);
-    m_guid.b[4] = parse_hexpair(&uuid_str[9]);
-    m_guid.b[5] = parse_hexpair(&uuid_str[11]);
-    m_guid.b[6] = parse_hexpair(&uuid_str[14]);
-    m_guid.b[7] = parse_hexpair(&uuid_str[16]);
-    m_guid.b[8] = parse_hexpair(&uuid_str[19]);
-    m_guid.b[9] = parse_hexpair(&uuid_str[21]);
-
-    for (int i = 6; i--;)
-        m_guid.b[10 + i] = parse_hexpair(&uuid_str[i*2+24]);
-
-    return SUCCESS;
-    }
-
-/*---------------------------------------------------------------------------------**//**
-* @bsimethod                                    Keith.Bentley                   08/15
-+---------------+---------------+---------------+---------------+---------------+------*/
-void BeRepositoryBasedId::CreateRandom(BeRepositoryId repo) 
-    {
-    uint32_t random;
-    sqlite3_randomness(sizeof(random), &random);
-    *this = BeRepositoryBasedId(repo,random);
-    }
-
-void        Statement::Finalize() {if (m_stmt){sqlite3_finalize(m_stmt);m_stmt=nullptr;}}
-DbResult    Statement::Step() {return m_stmt ? (DbResult) sqlite3_step(m_stmt) : BE_SQLITE_ERROR;}
-DbResult    Statement::Reset() {return (DbResult)sqlite3_reset(m_stmt);}
-DbResult    Statement::ClearBindings() {return m_stmt ? (DbResult)sqlite3_clear_bindings(m_stmt): BE_SQLITE_ERROR;}
-DbResult    Statement::BindInt(int col, int val)        {return (DbResult)sqlite3_bind_int(m_stmt, col, val);}
-DbResult    Statement::BindInt64(int col, int64_t val)  {return (DbResult)sqlite3_bind_int64(m_stmt, col, val);}
-DbResult    Statement::BindDouble(int col, double val)  {return (DbResult)sqlite3_bind_double(m_stmt, col, val);}
-DbResult    Statement::BindText(int col, Utf8CP val, MakeCopy makeCopy, int nBytes) { return (DbResult)sqlite3_bind_text(m_stmt, col, val, nBytes, makeCopy==MakeCopy::Yes ? SQLITE_TRANSIENT : SQLITE_STATIC);}
-DbResult    Statement::BindZeroBlob(int col, int size) {return (DbResult)sqlite3_bind_zeroblob(m_stmt, col, size);}
-DbResult    Statement::BindBlob(int col, void const* val, int size, MakeCopy makeCopy) { return (DbResult)sqlite3_bind_blob(m_stmt, col, val, size, makeCopy==MakeCopy::Yes ? SQLITE_TRANSIENT : SQLITE_STATIC);}
-DbResult    Statement::BindGuid(int col, BeGuidCR guid) {return (DbResult)sqlite3_bind_blob(m_stmt, col, &guid, sizeof(guid), SQLITE_TRANSIENT);}
-DbResult    Statement::BindNull(int col) {return (DbResult)sqlite3_bind_null(m_stmt, col);}
-DbResult    Statement::BindVirtualSet(int col, VirtualSet const& intSet) {return BindInt64(col, (int64_t) &intSet);}
-DbValueType Statement::GetColumnType(int col)   {return (DbValueType) sqlite3_column_type(m_stmt, col);}
-int         Statement::GetColumnCount()         {return sqlite3_column_count(m_stmt);}
-int         Statement::GetColumnBytes(int col)  {return sqlite3_column_bytes(m_stmt, col);}
-int         Statement::GetColumnBytes16(int col){return sqlite3_column_bytes16(m_stmt, col);}
-Utf8CP      Statement::GetColumnName(int col)   {return sqlite3_column_name(m_stmt, col);}
-void const* Statement::GetValueBlob(int col)    {return sqlite3_column_blob(m_stmt, col);}
-Utf8CP      Statement::GetValueText(int col)    {return (Utf8CP) sqlite3_column_text(m_stmt, col);}
-int         Statement::GetValueInt(int col)     {return sqlite3_column_int(m_stmt, col);}
-int64_t     Statement::GetValueInt64(int col)   {return sqlite3_column_int64(m_stmt, col);}
-double      Statement::GetValueDouble(int col)  {return sqlite3_column_double(m_stmt, col);}
-BeGuid      Statement::GetValueGuid(int col)    {BeGuid guid; memcpy(&guid, GetValueBlob(col), sizeof(guid)); return guid;}
-int         Statement::GetParameterIndex(Utf8CP name) { return sqlite3_bind_parameter_index(m_stmt, name);}
-Utf8CP      Statement::GetSql() const           {return sqlite3_sql(m_stmt); }
-DbResult    Statement::Prepare(DbCR db, Utf8CP sql) {return Prepare(*db.m_dbFile, sql);}
-
-DbValueType DbValue::GetValueType() const             {return (DbValueType) sqlite3_value_type(m_val);}
-int         DbValue::GetValueBytes() const            {return sqlite3_value_bytes(m_val);}
-void const* DbValue::GetValueBlob() const             {return sqlite3_value_blob(m_val);}
-Utf8CP      DbValue::GetValueText() const             {return (Utf8CP)sqlite3_value_text(m_val);}
-int         DbValue::GetValueInt() const              {return sqlite3_value_int(m_val);}
-int64_t     DbValue::GetValueInt64() const            {return sqlite3_value_int64(m_val);}
-double      DbValue::GetValueDouble() const           {return sqlite3_value_double(m_val);}
-BeGuid      DbValue::GetValueGuid() const {BeGuid guid; memcpy(&guid, GetValueBlob(), sizeof(guid)); return guid;}
-
-SqlDbP   Db::GetSqlDb() const {return m_dbFile->m_sqlDb;}
-bool     Db::IsReadonly() const {return m_dbFile->m_flags.m_readonly;}
-BeDbGuid Db::GetDbGuid() const {return m_dbFile->m_dbGuid;}
-int32_t  Db::GetCurrentSavepointDepth() const {return (int32_t) m_dbFile->m_txns.size();}
-Utf8CP   Db::GetLastError(DbResult* lastResult) const { return IsDbOpen() ? m_dbFile->GetLastError(lastResult) : "Not opened"; }
-BeRepositoryId Db::GetRepositoryId() const {return m_dbFile->m_repositoryId;}
-
-int64_t  Db::GetLastInsertRowId() const {return sqlite3_last_insert_rowid(GetSqlDb());}
-int      Db::GetModifiedRowCount() const {return sqlite3_changes(GetSqlDb());}
-void     SnappyFromBlob::Finish() {m_blobIO.Close();}
-void     Db::SetAllowImplictTransactions(bool val) {m_dbFile->m_allowImplicitTxns=val;}
-
-static Utf8CP s_versionfmt = "{\"major\":%d,\"minor\":%d,\"sub1\":%d,\"sub2\":%d}";
-
-Utf8String SchemaVersion::ToJson() const {return ToString(s_versionfmt);}
-
-/*---------------------------------------------------------------------------------**//**
-* @bsimethod                                    Keith.Bentley                   12/12
-+---------------+---------------+---------------+---------------+---------------+------*/
-void SchemaVersion::FromJson(Utf8CP val)
-    {
-    FromString(val, s_versionfmt);
-    }
-
-/*---------------------------------------------------------------------------------**//**
-* @bsimethod                                                    Casey.Mullen      04/2012
-+---------------+---------------+---------------+---------------+---------------+------*/
-DbResult Statement::TryPrepare(DbCR db, Utf8CP sql)
-    {
-    return DoPrepare(db.GetSqlDb(), sql);
-    }
-
-//---------------------------------------------------------------------------------------
-// @bsimethod                                                  Krischan.Eberle    04/2014
-//+---------------+---------------+---------------+---------------+---------------+------
-DbResult Statement::DoPrepare(SqlDbP db, Utf8CP sql)
-    {
-    HPOS_CheckSQLiteOperationAllowed(db);
-    return (nullptr != m_stmt) ? BE_SQLITE_MISUSE : (DbResult) sqlite3_prepare_v2(db, sql, -1, &m_stmt, 0);
-    }
-
-/*---------------------------------------------------------------------------------**//**
-* @bsimethod                                    Keith.Bentley                   03/11
-+---------------+---------------+---------------+---------------+---------------+------*/
-DbResult Statement::Prepare(DbFile const& dbFile, Utf8CP sql)
-    {
-    if (!dbFile.CheckImplicitTxn())
-        {
-        BeAssert(false);
-        return BE_SQLITE_ERROR_NoTxnActive;
-        }
-
-    DbResult rc = DoPrepare(dbFile.m_sqlDb, sql);
-    if (rc != BE_SQLITE_OK)
-        {
-        Utf8CP lastError = dbFile.GetLastError(nullptr); // keep on separate line for debugging
-        LOG.errorv("Error \"%s\" preparing SQL: %s", lastError, sql);
-        BeAssert(false);
-        }
-
-    return rc;
-    }
-
-/*---------------------------------------------------------------------------------------
-* @bsimethod                                                    casey.mullen      04/2012
-+---------------+---------------+---------------+---------------+---------------+------*/
-void Statement::DumpResults()
-    {
-    printf("Dumping SQL: %s\n", GetSql());
-
-    bool firstTime = true;
-    while (BE_SQLITE_ROW == Step())
-        {
-        if (firstTime)
-            {
-            firstTime = false;
-            Utf8String header;
-            for (int i = 0; i < GetColumnCount(); ++i)
-                {
-                if (i > 0)
-                    header.append(", ");
-
-                header.append(GetColumnName(i));
-                }
-            printf("%s\n", header.c_str());
-            }
-
-        Utf8String values;
-        for (int i = 0; i < GetColumnCount(); ++i)
-            {
-            values.append(i > 0 ? ", " : "  ");
-            values.append(GetValueText(i));
-            }
-        printf("%s\n", values.c_str());
-        }
-
-    Reset();
-    }
-
-/*---------------------------------------------------------------------------------**//**
-* @bsimethod                                    Keith.Bentley                   04/11
-+---------------+---------------+---------------+---------------+---------------+------*/
-SqlPrintfString::SqlPrintfString(Utf8CP fmt, ...)
-    {
-    va_list vl;
-    va_start(vl,fmt);
-    m_str = sqlite3_vmprintf(fmt, vl);
-    }
-
-/*---------------------------------------------------------------------------------**//**
-* @bsimethod                                    Keith.Bentley                   04/11
-+---------------+---------------+---------------+---------------+---------------+------*/
-SqlPrintfString::~SqlPrintfString() {sqlite3_free(m_str);}
-
-#ifdef _MSC_VER
-    #pragma warning(disable:4355)
-#endif // _MSC_VER
-
-//-------------------------------------------------------------------------------------
-// @bsimethod                                    Krischan.Eberle                  07/14
-//+---------------+---------------+---------------+---------------+---------------+------
-static int besqliteBusyHandler(void* retry, int count) {return ((BusyRetry const*) retry)->_OnBusy(count);}
-
-/*---------------------------------------------------------------------------------**//**
-* @bsimethod                                    Keith.Bentley                   03/12
-+---------------+---------------+---------------+---------------+---------------+------*/
-DbFile::DbFile(SqlDbP sqlDb, BusyRetry* retry, BeSQLiteTxnMode defaultTxnMode) : m_sqlDb(sqlDb), m_cachedProps(nullptr), m_rlvCache(*this),
-            m_defaultTxn(*this, "default", defaultTxnMode), m_statements(10)
-    {
-    m_inCommit = false;
-    m_allowImplicitTxns = m_settingsTableCreated = m_settingsDirty = false;
-    m_dataVersion = 0;
-    memset(&m_flags, 0, sizeof(m_flags));
-
-    if (retry)
-        {
-        m_retry = retry;
-        sqlite3_busy_handler(sqlDb, besqliteBusyHandler, m_retry.get());
-        }
-
-    m_rlvCache.Register(m_repositoryIdRlvIndex, "be_repositoryId");
-    }
-
-RepositoryLocalValueCache& DbFile::GetRLVCache() {return m_rlvCache;}
-
-/*---------------------------------------------------------------------------------**//**
-* @bsimethod                                    Keith.Bentley                   11/12
-+---------------+---------------+---------------+---------------+---------------+------*/
-static Utf8CP getStartTxnSql(BeSQLiteTxnMode mode)
-    {
-    switch (mode)
-        {
-        case BeSQLiteTxnMode::Immediate: return "BEGIN IMMEDIATE";
-        case BeSQLiteTxnMode::Exclusive: return "BEGIN EXCLUSIVE";
-        }
-    return  "BEGIN";
-    }
-
-static int savepointCommitHook(void* arg) {return ((DbFile*) arg)->OnCommit();}
-static void savepointRollbackHook(void* arg) {((DbFile*) arg)->OnCommit();}
-
-/*---------------------------------------------------------------------------------**//**
-* Ensure that all commits and rollbacks are done using BeSQLite api, not through SQL directly
-* @bsimethod                                    Keith.Bentley                   08/13
-+---------------+---------------+---------------+---------------+---------------+------*/
-int DbFile::OnCommit()
-    {
-    if (m_inCommit || m_txns.empty())
-        return  0;
-
-    BeAssert(0);     // !!! USE BeSQLite API !!!
-
-#ifdef __clang__
-   #pragma clang diagnostic push
-   #pragma clang diagnostic ignored "-Wnull-dereference"
-#endif
-
-    *((int*)0) = 100; // force a crash - this must be illegal.
-
-#ifdef __clang__
-   #pragma clang diagnostic pop
-#endif
-
-    return  1;
-    }
-
-/*---------------------------------------------------------------------------------**//**
-* @bsimethod                                    Keith.Bentley                   03/12
-+---------------+---------------+---------------+---------------+---------------+------*/
-DbResult DbFile::StartSavepoint(Savepoint& txn, BeSQLiteTxnMode txnMode)
-    {
-    BeAssert(nullptr != m_sqlDb);
-
-    if (txn.IsActive())
-        return BE_SQLITE_ERROR;
-
-    if (m_tracker.IsValid() && 0 < m_txns.size()) // if a change tracker is active, it is illegal to start a nested transaction
-        {
-        BeAssert(false);
-        return BE_SQLITE_ERROR_ChangeTrackError;
-        }
-
-    // we need to save the cached properties/rlvs in case nested txn is cancelled
-    if (m_txns.size() > 0)
-        {
-        SaveCachedProperties(true);
-        SaveCachedRlvs(true);
-        }
-
-    void* old = sqlite3_commit_hook(m_sqlDb, savepointCommitHook, this);
-    BeAssert(old == nullptr || old == this);
-
-    old = sqlite3_rollback_hook(m_sqlDb, savepointRollbackHook, this);
-    BeAssert(old == nullptr || old == this);
-
-    DbResult rc = (DbResult) sqlite3_exec(m_sqlDb,
-               (0 == m_txns.size()) ? getStartTxnSql(txnMode) : SqlPrintfString("SAVEPOINT \"%s\"", txn.GetName()).GetUtf8CP(), nullptr, nullptr, nullptr);
-
-    if (BE_SQLITE_OK != rc)
-        {
-        txn.m_depth = -1;
-        return rc;
-        }
-
-    // If we're starting a new (non-default) transaction, make sure the file wasn't changed by another process. Note that this is only possible
-    // with DefaultTxn_No, since with a default transaction BeSQLite::Db holds the lock on the file. The default txn has m_db=nullptr;
-    if (txn.m_db && 0 == m_txns.size())
-        {
-        Statement stmt;
-        stmt.TryPrepare(*txn.m_db, "PRAGMA data_version");
-        rc = stmt.Step();
-        BeAssert(BE_SQLITE_ROW == rc);
-
-        uint64_t newDataVersion = stmt.GetValueInt64(0);
-        if (0 != m_dataVersion && newDataVersion != m_dataVersion) // don't call this on the first Savepoint
-            txn.m_db->_OnDbChangedByOtherConnection(); // let subclasses know they may need to flush caches, etc.
-
-        m_dataVersion = newDataVersion;
-        }
-
-    m_txns.push_back(&txn);
-    txn.m_depth = (int32_t) m_txns.size() - 1;
-
-    return BE_SQLITE_OK;
-    }
-
-/*---------------------------------------------------------------------------------**//**
-* @bsimethod                                    Keith.Bentley                   03/12
-+---------------+---------------+---------------+---------------+---------------+------*/
-DbResult DbFile::StopSavepoint(Savepoint& txn, bool isCommit, Utf8CP operation)
-    {
-    if (!txn.IsActive())     // not active? forget it.
-        return BE_SQLITE_ERROR;
-
-    // make sure the txn is really active for this DbFile
-    DbTxnIter thisPos = m_txns.begin() + txn.m_depth;
-    if (*thisPos != &txn)
-        {
-        BeAssert(false);
-        return BE_SQLITE_ERROR;
-        }
-
-    SaveCachedProperties(isCommit);
-    SaveCachedRlvs(isCommit);
-
-    m_inCommit = true;
-
-    ChangeTracker::OnCommitStatus trackerStat = (m_tracker.IsValid() && m_tracker->HasChanges()) ?
-            m_tracker->_OnCommit(isCommit, operation) : ChangeTracker::OnCommitStatus::Continue;
-
-    if (trackerStat == ChangeTracker::OnCommitStatus::Abort)
-        {
-        BeAssert(false);
-        return  BE_SQLITE_ERROR_ChangeTrackError;
-        }
-
-    // attempt the commit/release or rollback
-    DbResult rc = BE_SQLITE_OK;
-    if (trackerStat == ChangeTracker::OnCommitStatus::Continue)
-        {
-        if (0 == txn.GetDepth())
-            {
-            rc = (DbResult) sqlite3_exec(m_sqlDb, isCommit ? "COMMIT" : "ROLLBACK", nullptr, nullptr, nullptr);
-            }
-        else
-            {
-            Utf8String sql;
-            if (!isCommit)   // to cancel a nested transaction, we need to roll it back and then release it.
-                sql.append(SqlPrintfString("ROLLBACK TO \"%s\";", txn.GetName()));
-
-            sql.append(SqlPrintfString("RELEASE \"%s\"", txn.GetName()));
-            rc = (DbResult) sqlite3_exec(m_sqlDb, sql.c_str(), nullptr, nullptr, nullptr);
-            }
-        }
-
-    m_inCommit = false;
-
-    if (rc != BE_SQLITE_OK)
-        {
-        BeAssert((BE_SQLITE_OK == checkNoActiveStatements(m_sqlDb)) && "You cannot commit while read statements are active");
-        return rc;
-        }
-
-    // deactivate this and all nested lower txns.
-    for (DbTxnIter it=thisPos; it != m_txns.end(); ++it)
-        (*it)->_OnDeactivate(isCommit);
-
-    m_txns.erase(thisPos, m_txns.end());
-
-    return BE_SQLITE_OK;
-    }
-
-/*---------------------------------------------------------------------------------**//**
-* @bsimethod                                    Keith.Bentley                   12/11
-+---------------+---------------+---------------+---------------+---------------+------*/
-Db::Db() : m_embeddedFiles(*this), m_appData(*this), m_dbFile(nullptr), m_statements(nullptr) {}
-Db::~Db() {DoCloseDb();}
-
-/*---------------------------------------------------------------------------------**//**
-* @bsimethod                                    Keith.Bentley                   03/12
-+---------------+---------------+---------------+---------------+---------------+------*/
-Savepoint::Savepoint(DbR db, Utf8CP name, bool beginTxn, BeSQLiteTxnMode txnMode) : m_dbFile(db.m_dbFile), m_name(name), m_txnMode(txnMode)
-    {
-    m_db = &db;
-    m_depth = -1;
-
-    if (beginTxn)
-        Begin();
-    }
-
-/*---------------------------------------------------------------------------------**//**
-* @bsimethod                                    Keith.Bentley                   03/12
-+---------------+---------------+---------------+---------------+---------------+------*/
-DbResult Savepoint::_Begin(BeSQLiteTxnMode mode)  {return m_dbFile ? m_dbFile->StartSavepoint(*this, mode) : BE_SQLITE_ERROR;}
-DbResult Savepoint::_Cancel() {return m_dbFile ? m_dbFile->StopSavepoint(*this, false, nullptr) : BE_SQLITE_ERROR;}
-DbResult Savepoint::_Commit(Utf8CP operation) {return m_dbFile ? m_dbFile->StopSavepoint(*this, true, operation) : BE_SQLITE_ERROR;}
-DbResult Savepoint::Begin(BeSQLiteTxnMode mode)  {return _Begin(mode);}
-DbResult Savepoint::Commit(Utf8CP operation) {return _Commit(operation);}
-DbResult Savepoint::Cancel() {return _Cancel();}
-
-/*---------------------------------------------------------------------------------**//**
-* @bsimethod                                    Keith.Bentley                   03/12
-+---------------+---------------+---------------+---------------+---------------+------*/
-Savepoint* Db::GetSavepoint(int32_t depth) const
-    {
-    return (depth<0 || depth>=GetCurrentSavepointDepth()) ? nullptr : m_dbFile->m_txns[depth];
-    }
-
-/*---------------------------------------------------------------------------------**//**
-* @bsimethod                                    Keith.Bentley                   12/10
-+---------------+---------------+---------------+---------------+---------------+------*/
-DbResult Db::ExecuteSql(Utf8CP sql, int (*callback)(void*,int,CharP*,CharP*),void* arg,CharP* errmsg)
-    {
-    if (!m_dbFile->CheckImplicitTxn())
-        {
-        BeAssert(false);
-        return  BE_SQLITE_ERROR_NoTxnActive;
-        }
-
-    DbResult rc = (DbResult) sqlite3_exec(GetSqlDb(), sql, callback, arg, errmsg);
-    if (rc != BE_SQLITE_OK && rc != BE_SQLITE_DONE)
-        {
-        Utf8CP lastError = GetLastError(); // keep on separate line for debuggging
-        LOG.errorv("Error \"%s\" SQL: %s", lastError, sql);
-        BeAssert(false);  // If you EXPECT failures to be non-exceptional, call TryExecuteSql
-        }
-    return rc;
-    }
-
-/*---------------------------------------------------------------------------------**//**
-* @bsimethod                                    Keith.Bentley                   12/10
-+---------------+---------------+---------------+---------------+---------------+------*/
-DbResult Db::TryExecuteSql(Utf8CP sql, int (*callback)(void*,int,CharP*,CharP*),void* arg,CharP* errmsg)
-    {
-    return (DbResult) sqlite3_exec(GetSqlDb(), sql, callback, arg, errmsg);
-    }
-
-/*---------------------------------------------------------------------------------**//**
-* @bsimethod                                    Sam.Wilson                      05/15
-+---------------+---------------+---------------+---------------+---------------+------*/
-Utf8String Db::ExplainQuery(Utf8CP sql, bool explainPlan)
-    {
-    Statement queryPlan;
-    if (BE_SQLITE_OK != queryPlan.Prepare(*this, Utf8PrintfString("EXPLAIN %s %s", explainPlan ? "QUERY PLAN" : "", sql)))
-        return GetLastError();
-
-    Utf8CP fmt = explainPlan ? "%s %s %s %s\n" : "%-3s %-12s %-4s %-4s\n";
-    Utf8String plan;
-    while (BE_SQLITE_ROW == queryPlan.Step())
-        plan.append(Utf8PrintfString(fmt, queryPlan.GetValueText(0), queryPlan.GetValueText(1), queryPlan.GetValueText(2), queryPlan.GetValueText(3)));
-
-    return plan;
-    }
-
-static Utf8CP getTempPrefix(bool temp) {return temp ? TEMP_TABLE_UniquePrefix : "";}
-/*---------------------------------------------------------------------------------**//**
-* @bsimethod                                    Keith.Bentley                   08/11
-+---------------+---------------+---------------+---------------+---------------+------*/
-DbResult DbFile::CreatePropertyTable(Utf8CP tablename, Utf8CP ddl, bool temp)
-    {
-    if (temp)
-        {
-        if (m_settingsTableCreated)
-            return  BE_SQLITE_OK;
-
-        m_settingsTableCreated = true;
-        }
-
-    return (DbResult) sqlite3_exec(m_sqlDb, SqlPrintfString("CREATE TABLE %s%s (%s)",getTempPrefix(temp),tablename, ddl), nullptr, nullptr, nullptr);
-    }
-
-/*---------------------------------------------------------------------------------**//**
-* @bsimethod                                    Keith.Bentley                   12/12
-+---------------+---------------+---------------+---------------+---------------+------*/
-CachedProperyMap& DbFile::GetCachedPropMap() const
-    {
-    if (nullptr == m_cachedProps)
-        m_cachedProps = new CachedProperyMap();
-
-    CachedProperyMap& map =*((CachedProperyMap*) m_cachedProps);
-    return  map;
-    }
-
-/*---------------------------------------------------------------------------------**//**
-* @bsimethod                                    Keith.Bentley                   12/12
-+---------------+---------------+---------------+---------------+---------------+------*/
-CachedPropertyValue& DbFile::GetCachedProperty(PropertySpecCR spec, uint64_t id, uint64_t subId) const
-    {
-    return GetCachedPropMap()[CachedPropertyKey(spec.GetNamespace(), spec.GetName(), id, subId)];
-    }
-
-/*---------------------------------------------------------------------------------**//**
-* @bsimethod                                    Keith.Bentley                   12/12
-+---------------+---------------+---------------+---------------+---------------+------*/
-CachedPropertyValue* DbFile::FindCachedProperty(PropertySpecCR spec, uint64_t id, uint64_t subId) const
-    {
-    return GetCachedPropMap().Find(spec, id, subId);
-    }
-
-/*---------------------------------------------------------------------------------**//**
-* @bsimethod                                    Keith.Bentley                   12/12
-+---------------+---------------+---------------+---------------+---------------+------*/
-void DbFile::DeleteCachedProperty(PropertySpecCR spec, uint64_t id, uint64_t subId)
-    {
-    if (nullptr != m_cachedProps)
-        GetCachedPropMap().erase(CachedPropertyKey(spec.GetNamespace(), spec.GetName(), id, subId));
-    }
-
-/*---------------------------------------------------------------------------------**//**
-* @bsimethod                                    Keith.Bentley                   12/12
-+---------------+---------------+---------------+---------------+---------------+------*/
-void DbFile::SaveCachedProperties(bool isCommit)
-    {
-    if (nullptr == m_cachedProps)
-        return;
-
-    if (!isCommit)
-        {
-        DeleteCachedPropertyMap(); // only delete cached property map on cancel, not commit.
-        return;
-        }
-
-    CachedProperyMap& map = GetCachedPropMap();
-    for (CachedProperyMap::iterator it=map.begin(); it!=map.end(); ++it)
-        {
-        CachedPropertyKey const& key = it->first;
-        CachedPropertyValue& val = it->second;
-        if (val.m_dirty)
-            {
-            PropertySpec spec(key.m_name.c_str(), key.m_namespace.c_str(), PropertySpec::Mode::Normal, val.m_compressed ? PropertySpec::Compress::Yes : PropertySpec::Compress::No);
-            SaveProperty(spec, val.m_strVal.length()>0 ? val.m_strVal.c_str() : nullptr, val.m_value.size()>0 ? val.m_value.data() : nullptr, (uint32_t) val.m_value.size(),
-                          key.m_id, key.m_subId);
-            val.m_dirty=false;
-            }
-        }
-    }
-
-/*---------------------------------------------------------------------------------**//**
-* @bsimethod                                    Keith.Bentley                   12/12
-+---------------+---------------+---------------+---------------+---------------+------*/
-void DbFile::SaveCachedRlvs(bool isCommit)
-    {
-    if (!isCommit)
-        {
-        m_rlvCache.Clear();
-        return; // only clear cached RLVs on cancel, not commit
-        }
-
-    CachedStatementPtr stmt;
-    for (CachedRLV const& rlv : m_rlvCache.m_cache)
-        {
-        if (!rlv.IsUnset() && rlv.IsDirty())
-            {
-            if (!stmt.IsValid())
-                {
-                DbResult rc = m_statements.GetPreparedStatement(stmt, *this, "INSERT OR REPLACE INTO " BEDB_TABLE_Local " (Name,Val) VALUES(?,?)");
-                if (rc != BE_SQLITE_OK)
-                    { BeAssert(false); }
-                }
-
-            stmt->BindText(1, rlv.GetName(), Statement::MakeCopy::No);
-
-            int64_t int64Val = rlv.GetValue();
-            stmt->BindBlob(2, &int64Val, (int) sizeof (int64Val), Statement::MakeCopy::No);
-            DbResult rc = stmt->Step();
-            if (BE_SQLITE_DONE != rc)
-                { BeAssert(false); }
-            stmt->Reset();
-            rlv.SetIsNotDirty();
-            }
-        }
-    }
-
-#define PROPERTY_TABLE_DDL "Namespace CHAR NOT NULL,Name CHAR NOT NULL,Id INT NOT NULL,SubId INT NOT NULL,TxnMode Int NOT NULL,StrData CHAR,RawSize INT,Data BLOB,PRIMARY KEY(Namespace,Name,Id,SubId)"
-/*---------------------------------------------------------------------------------**//**
-* @bsimethod                                    Keith.Bentley                   03/11
-+---------------+---------------+---------------+---------------+---------------+------*/
-DbResult DbFile::SaveProperty(PropertySpecCR spec, Utf8CP stringData, void const* value, uint32_t size, uint64_t id, uint64_t subId)
-    {
-    if (nullptr == value && nullptr == stringData && !spec.SaveIfNull())
-        {
-        DeleteProperty(spec, id);
-        return  BE_SQLITE_OK;
-        }
-
-    if (spec.IsCached())
-        {
-        GetCachedProperty(spec, id, subId).ChangeValue(stringData, size, (Byte*)value, true, spec.IsCompress());
-        return  BE_SQLITE_OK;
-        }
-
-    DbResult rc;
-    if (spec.IsSetting())
-        {
-        rc = CreatePropertyTable(BEDB_TABLE_Property, PROPERTY_TABLE_DDL, true);
-        if (BE_SQLITE_OK != rc)
-            return rc;
-        }
-
-    CachedStatementPtr stmt;
-    rc = m_statements.GetPreparedStatement(stmt, *this, SqlPrintfString("INSERT OR REPLACE INTO %s" BEDB_TABLE_Property " (Namespace,Name,Id,SubId,TxnMode,RawSize,Data,StrData) VALUES(?,?,?,?,?,?,?,?)",
-                                     getTempPrefix(spec.IsSetting())));
-    if (BE_SQLITE_OK != rc)
-        return  rc;
-
-    if (spec.IsSetting())
-        m_settingsDirty = true;
-
-    stmt->BindText(1, spec.GetNamespace(), Statement::MakeCopy::No);
-    stmt->BindText(2, spec.GetName(), Statement::MakeCopy::No);
-    stmt->BindInt64(3, id);
-    stmt->BindInt64(4, subId);
-    stmt->BindInt(5, spec.IsSetting());
-    stmt->BindText(8, stringData, Statement::MakeCopy::No);
-
-    bool doCompress = spec.IsCompress();
-    bvector<Byte> compressed; // use bvector just so destructor will free make sure this is outside if!
-    if (nullptr != value)
-        {
-        if (size <= 100) // too small to be worth trying
-            doCompress = false;
-
-        if (doCompress)
-            {
-            unsigned long compressedSize= (uint32_t) (size*1.01) + 12;
-            compressed.resize(compressedSize);
-            if (Z_OK != compress2(compressed.data(), &compressedSize, (ByteCP) value, size, DefaultCompressionLevel) || (compressedSize >= size))
-                doCompress = false;
-            else
-                {
-                stmt->BindInt(6, size);     // this is the uncompressed size, when compressed
-                stmt->BindBlob(7, compressed.data(), compressedSize, Statement::MakeCopy::No);
-                }
-            }
-
-        if (!doCompress) // dont use "else" here, value of compress can change if zip fails!
-            {
-            stmt->BindNull(6);
-            stmt->BindBlob(7, value, size, Statement::MakeCopy::No);
-            }
-        }
-
-    rc = stmt->Step();
-    return (BE_SQLITE_DONE==rc) ? BE_SQLITE_OK : rc;
-    }
-
-/*---------------------------------------------------------------------------------**//**
-* @bsimethod                                    Keith.Bentley                   04/12
-+---------------+---------------+---------------+---------------+---------------+------*/
-bool DbFile::UseSettingsTable(PropertySpecCR spec) const {return m_settingsDirty && spec.IsSetting();}
-
-/*---------------------------------------------------------------------------------**//**
-* @bsimethod                                    Keith.Bentley                   12/10
-+---------------+---------------+---------------+---------------+---------------+------*/
-DbResult DbFile::QueryPropertySize(uint32_t& size, PropertySpecCR spec, uint64_t id, uint64_t subId) const
-    {
-    if (spec.IsCached())
-        {
-        HasProperty(spec, id, subId); // make sure its cached
-
-        CachedPropertyValue* cachedProp = FindCachedProperty(spec, id, subId);
-        if (nullptr == cachedProp)
-            return BE_SQLITE_ERROR;
-
-        size = cachedProp->GetSize();
-        return  BE_SQLITE_ROW;
-        }
-
-    bool useSettingsTable = UseSettingsTable(spec);
-    Statement stmt;
-    DbResult rc = stmt.Prepare(*this, SqlPrintfString("SELECT RawSize,length(Data) FROM %s" BEDB_TABLE_Property " WHERE Namespace=? AND Name=? AND Id=? AND SubId=?",getTempPrefix(useSettingsTable)));
-    stmt.BindText(1, spec.GetNamespace(), Statement::MakeCopy::No);
-    stmt.BindText(2, spec.GetName(), Statement::MakeCopy::No);
-    stmt.BindInt64(3, id);
-    stmt.BindInt64(4, subId);
-    rc = stmt.Step();
-
-    if (rc != BE_SQLITE_ROW)
-        {
-        size = 0;
-        return useSettingsTable ? QueryPropertySize(size, PropertySpec(spec, PropertySpec::Mode::Normal), id, subId) : BE_SQLITE_ERROR;
-        }
-
-    size = stmt.GetValueInt(0);
-    if (0 == size)
-        size = stmt.GetValueInt(1);
-
-    return  BE_SQLITE_ROW;
-    }
-
-#define FROM_PROPERTY_TABLE_SQL " FROM %s" BEDB_TABLE_Property " WHERE Namespace=? AND Name=? AND Id=? AND SubId=?"
-/*---------------------------------------------------------------------------------**//**
-* @bsimethod                                    Keith.Bentley                   12/12
-+---------------+---------------+---------------+---------------+---------------+------*/
-DbResult DbFile::QueryCachedProperty(Utf8String* strval, void** value, uint32_t size, PropertySpecCR spec, uint64_t id, uint64_t subId) const
-    {
-    BeAssert(spec.IsCached());
-    CachedPropertyValue* cachedProp = FindCachedProperty(spec, id, subId);
-    if (nullptr == cachedProp)
-        {
-        CachedStatementPtr stmt;
-        DbResult rc = m_statements.GetPreparedStatement(stmt, *this, SqlPrintfString("SELECT RawSize,Data,StrData" FROM_PROPERTY_TABLE_SQL, getTempPrefix(false)));
-        if (BE_SQLITE_OK == rc)
-            {
-            stmt->BindText(1, spec.GetNamespace(), Statement::MakeCopy::No);
-            stmt->BindText(2, spec.GetName(), Statement::MakeCopy::No);
-            stmt->BindInt64(3, id);
-            stmt->BindInt64(4, subId);
-            rc = stmt->Step();
-            }
-
-        if (rc != BE_SQLITE_ROW)
-            return BE_SQLITE_ERROR;
-
-        cachedProp = &GetCachedProperty(spec, id, subId);
-
-        Utf8CP strVal = stmt->GetValueText(2);
-        if (strVal)
-            cachedProp->m_strVal = strVal;
-
-        uint32_t compressedBytes = stmt->GetValueInt(0);
-        uint32_t blobsize = stmt->GetColumnBytes(1);
-
-        uint32_t bytes = (0==compressedBytes) ? blobsize : compressedBytes;
-
-        cachedProp->m_value.resize(bytes);
-
-        void const* blobdata = stmt->GetValueBlob(1);
-
-        if (compressedBytes > 0)
-            {
-            unsigned long actuallyRead = size;
-            uncompress((Byte*)cachedProp->m_value.data(), &actuallyRead, (ByteCP) blobdata, blobsize);
-            if (actuallyRead != size)
-                return BE_SQLITE_MISMATCH;
-            }
-        else
-            {
-            if (blobsize < size)
-                return BE_SQLITE_MISMATCH;
-
-            if (!cachedProp->m_value.empty())
-                memcpy((Byte*)cachedProp->m_value.data(), blobdata, bytes);
-            }
-        }
-
-    if (strval)
-        *strval = cachedProp->m_strVal;
-
-    if (size>cachedProp->GetSize())
-        size = cachedProp->GetSize();
-
-    if (value && !cachedProp->m_value.empty())
-        memcpy(*value, cachedProp->m_value.data(), size);
-
-    return BE_SQLITE_ROW;
-    }
-
-/*---------------------------------------------------------------------------------**//**
-* @bsimethod                                    Keith.Bentley                   12/10
-+---------------+---------------+---------------+---------------+---------------+------*/
-DbResult DbFile::QueryProperty(void* value, uint32_t size, PropertySpecCR spec, uint64_t id, uint64_t subId) const
-    {
-    if (spec.IsCached())
-        return QueryCachedProperty(nullptr, &value, size, spec, id, subId);
-
-    bool useSettingsTable = UseSettingsTable(spec);
-    CachedStatementPtr stmt;
-    DbResult rc = m_statements.GetPreparedStatement(stmt, *this, SqlPrintfString("SELECT RawSize,Data" FROM_PROPERTY_TABLE_SQL, getTempPrefix(useSettingsTable)));
-    if (BE_SQLITE_OK == rc)
-        {
-        stmt->BindText(1, spec.GetNamespace(), Statement::MakeCopy::No);
-        stmt->BindText(2, spec.GetName(), Statement::MakeCopy::No);
-        stmt->BindInt64(3, id);
-        stmt->BindInt64(4, subId);
-        rc = stmt->Step();
-        }
-
-    if (rc != BE_SQLITE_ROW)
-        {
-        stmt = nullptr; // we have to release this stmt, so it will get reset on recursive call
-        return useSettingsTable ? QueryProperty(value, size, PropertySpec(spec, PropertySpec::Mode::Normal), id, subId) : BE_SQLITE_ERROR;
-        }
-
-    uint32_t compressedBytes = stmt->GetValueInt(0);
-    uint32_t blobsize = stmt->GetColumnBytes(1);
-
-    uint32_t bytes = (0==compressedBytes) ? blobsize : compressedBytes;
-    if (size>bytes)
-        size=bytes;
-
-    void const* blobdata = stmt->GetValueBlob(1);
-
-    if (compressedBytes > 0)
-        {
-        unsigned long actuallyRead = size;
-        uncompress((Byte*)value, &actuallyRead, (ByteCP) blobdata, blobsize);
-        if (actuallyRead != size)
-            return BE_SQLITE_MISMATCH;
-        }
-    else
-        {
-        if (blobsize < size)
-            return BE_SQLITE_MISMATCH;
-
-        memcpy(value, blobdata, size);
-        }
-
-    return BE_SQLITE_ROW;
-    }
-
-/*---------------------------------------------------------------------------------**//**
-* @bsimethod                                    Keith.Bentley                   03/11
-+---------------+---------------+---------------+---------------+---------------+------*/
-DbResult DbFile::QueryProperty(Utf8StringR value, PropertySpecCR spec, uint64_t id, uint64_t subId) const
-    {
-    if (spec.IsCached())
-        return QueryCachedProperty(&value, nullptr, 0, spec, id, subId);
-
-    bool useSettingsTable = UseSettingsTable(spec);
-    CachedStatementPtr stmt;
-    DbResult rc = m_statements.GetPreparedStatement(stmt, *this, SqlPrintfString("SELECT StrData" FROM_PROPERTY_TABLE_SQL, getTempPrefix(useSettingsTable)));
-    if (BE_SQLITE_OK == rc)
-        {
-        stmt->BindText(1, spec.GetNamespace(), Statement::MakeCopy::No);
-        stmt->BindText(2, spec.GetName(), Statement::MakeCopy::No);
-        stmt->BindInt64(3, id);
-        stmt->BindInt64(4, subId);
-        rc = stmt->Step();
-        }
-
-    if (rc != BE_SQLITE_ROW)
-        {
-        stmt = nullptr; // we have to release this stmt, so it will get reset on recursive call
-        value.clear();
-        return  useSettingsTable ? QueryProperty(value, PropertySpec(spec, PropertySpec::Mode::Normal), id, subId) : BE_SQLITE_ERROR;
-        }
-
-    value.AssignOrClear(stmt->GetValueText(0));
-    return  BE_SQLITE_ROW;
-    }
-
-/*---------------------------------------------------------------------------------**//**
-* @bsimethod                                    Keith.Bentley                   02/12
-+---------------+---------------+---------------+---------------+---------------+------*/
-bool DbFile::HasProperty(PropertySpecCR spec, uint64_t id, uint64_t subId) const
-    {
-    if (spec.IsCached())
-        return BE_SQLITE_ROW==QueryCachedProperty(nullptr, nullptr, 0, spec, id, subId);
-
-    bool useSettingsTable = UseSettingsTable(spec);
-    Statement stmt;
-    DbResult rc = stmt.Prepare(*this, SqlPrintfString("SELECT 1" FROM_PROPERTY_TABLE_SQL, getTempPrefix(useSettingsTable)));
-    if (BE_SQLITE_OK == rc)
-        {
-        stmt.BindText(1, spec.GetNamespace(), Statement::MakeCopy::No);
-        stmt.BindText(2, spec.GetName(), Statement::MakeCopy::No);
-        stmt.BindInt64(3, id);
-        stmt.BindInt64(4, subId);
-        rc = stmt.Step();
-        }
-
-    if (rc == BE_SQLITE_ROW)
-        return  true;
-
-    return  useSettingsTable ? HasProperty(PropertySpec(spec, PropertySpec::Mode::Normal), id, subId) : false;
-    }
-
-/*---------------------------------------------------------------------------------**//**
-* @bsimethod                                    Keith.Bentley                   06/15
-+---------------+---------------+---------------+---------------+---------------+------*/
-bool Db::IsSettingProperty(Utf8CP space, Utf8CP name, uint64_t id, uint64_t subId) const
-    {
-    Statement stmt;
-    DbResult rc = stmt.Prepare(*this, SqlPrintfString("SELECT TxnMode" FROM_PROPERTY_TABLE_SQL, ""));
-    if (BE_SQLITE_OK == rc)
-        {
-        stmt.BindText(1, space, Statement::MakeCopy::No);
-        stmt.BindText(2, name, Statement::MakeCopy::No);
-        stmt.BindInt64(3, id);
-        stmt.BindInt64(4, subId);
-        rc = stmt.Step();
-        }
-
-    return (rc == BE_SQLITE_ROW) ? 1==stmt.GetValueInt(0) : false;
-    }
-
-/*---------------------------------------------------------------------------------**//**
-* @bsimethod                                    Keith.Bentley                   03/11
-+---------------+---------------+---------------+---------------+---------------+------*/
-DbResult DbFile::DeleteProperty(PropertySpecCR spec, uint64_t id, uint64_t subId)
-    {
-    if (spec.IsCached())
-        DeleteCachedProperty(spec, id, subId);
-
-    bool useSettingsTable = UseSettingsTable(spec);
-    Statement stmt;
-    DbResult rc = stmt.Prepare(*this, SqlPrintfString("DELETE" FROM_PROPERTY_TABLE_SQL, getTempPrefix(useSettingsTable)));
-    if (BE_SQLITE_OK == rc)
-        {
-        stmt.BindText(1, spec.GetNamespace(), Statement::MakeCopy::No);
-        stmt.BindText(2, spec.GetName(), Statement::MakeCopy::No);
-        stmt.BindInt64(3, id);
-        stmt.BindInt64(4, subId);
-        rc = stmt.Step();
-        }
-
-    // if it's a setting, delete it from both tables.
-    return useSettingsTable ? DeleteProperty(PropertySpec(spec, PropertySpec::Mode::Normal), id, subId) : rc;
-    }
-
-/*---------------------------------------------------------------------------------**//**
-* @bsimethod                                    Keith.Bentley                   03/11
-+---------------+---------------+---------------+---------------+---------------+------*/
-DbResult DbFile::DeleteProperties(PropertySpecCR spec, uint64_t* id)
-    {
-    bool useSettingsTable = UseSettingsTable(spec);
-    Utf8String sql(SqlPrintfString("DELETE FROM %s" BEDB_TABLE_Property " WHERE Namespace=? AND Name=? ", getTempPrefix(useSettingsTable)));
-    if (id)
-        sql.append("AND Id=?");
-
-    Statement stmt;
-    DbResult rc = stmt.Prepare(*this, sql.c_str());
-    if (BE_SQLITE_OK == rc)
-        {
-        stmt.BindText(1, spec.GetNamespace(), Statement::MakeCopy::No);
-        stmt.BindText(2, spec.GetName(), Statement::MakeCopy::No);
-        if (id)
-            stmt.BindInt64(3, *id);
-
-        rc = stmt.Step();
-        }
-
-    // if it's a setting, delete it from both tables.
-    return useSettingsTable ? DeleteProperties(PropertySpec(spec, PropertySpec::Mode::Normal), id) : rc;
-    }
-
-/*---------------------------------------------------------------------------------**//**
-* @bsimethod                                    Keith.Bentley                   08/11
-+---------------+---------------+---------------+---------------+---------------+------*/
-void DbFile::SaveSettings()
-    {
-    if (!m_settingsDirty)
-        return;
-
-    m_settingsDirty = false;
-    DbResult rc = (DbResult) sqlite3_exec(m_sqlDb,"INSERT OR REPLACE INTO " BEDB_TABLE_Property " (Namespace,Name,Id,SubId,TxnMode,RawSize,Data,StrData) "
-                  "SELECT Namespace,Name,Id,SubId,TxnMode,RawSize,Data,StrData FROM " TEMP_TABLE_UNIQUE(BEDB_TABLE_Property), nullptr, nullptr, nullptr);
-    BeAssert(BE_SQLITE_OK == rc);
-
-    rc = (DbResult) sqlite3_exec(m_sqlDb,"DELETE FROM " TEMP_TABLE_UNIQUE(BEDB_TABLE_Property), nullptr, nullptr, nullptr);
-    BeAssert(BE_SQLITE_OK == rc);
-    }
-
-/*---------------------------------------------------------------------------------**//**
-* @bsimethod                                    Keith.Bentley                   08/11
-+---------------+---------------+---------------+---------------+---------------+------*/
-void Db::SaveSettings()
-    {
-    _OnSaveSettings();
-    m_dbFile->SaveSettings();
-    }
-
-/*---------------------------------------------------------------------------------**//**
-* @bsimethod                                    Keith.Bentley                   03/11
-+---------------+---------------+---------------+---------------+---------------+------*/
-DbResult Db::SaveBeDbGuid()
-    {
-    if (!m_dbFile->m_dbGuid.IsValid())
-        m_dbFile->m_dbGuid.Create();
-
-    DbResult rc = SaveProperty(Properties::DbGuid(), (void*) &m_dbFile->m_dbGuid, sizeof(m_dbFile->m_dbGuid));
-    if (BE_SQLITE_OK != rc)
-        {
-        LOG.warningv("Could not save GUID. Error: %s - %s", InterpretDbResult(rc), GetLastError());
-        BeAssert(false);
-        }
-
-    return BE_SQLITE_OK;
-    }
-
-/*---------------------------------------------------------------------------------**//**
-* @bsimethod                                    Keith.Bentley                   03/11
-+---------------+---------------+---------------+---------------+---------------+------*/
-DbResult Db::SaveRepositoryId()
-    {
-    if (!m_dbFile->m_repositoryId.IsValid())
-        m_dbFile->m_repositoryId = BeRepositoryId((uint32_t) BeRepositoryId::SpecialValue::Master);
-
-    return m_dbFile->m_rlvCache.SaveValue(m_dbFile->m_repositoryIdRlvIndex, m_dbFile->m_repositoryId.GetValue());
-    }
-
-/*---------------------------------------------------------------------------------**//**
-* @bsimethod                                    Keith.Bentley                   02/12
-+---------------+---------------+---------------+---------------+---------------+------*/
-void Db::ChangeDbGuid(BeDbGuid id)
-    {
-    m_dbFile->m_dbGuid = id;
-    SaveBeDbGuid();
-    }
-
-/*---------------------------------------------------------------------------------**//**
-* @bsimethod                                    Keith.Bentley                   02/12
-+---------------+---------------+---------------+---------------+---------------+------*/
-DbResult Db::ChangeRepositoryId(BeRepositoryId id)
-    {
-    if (IsReadonly())
-        return BE_SQLITE_READONLY;
-
-    // changing the BeRepositoryId invalidates all RepositoryLocalValues. Delete them.
-    DbResult stat = DeleteRepositoryLocalValues();
-    if (stat != BE_SQLITE_OK)
-        {
-        AbandonChanges();
-        return stat;
-        }
-
-    m_dbFile->m_repositoryId = id;
-    stat = SaveRepositoryId();
-    if (stat != BE_SQLITE_OK)
-        {
-        AbandonChanges();
-        return stat;
-        }
-
-    stat =_OnRepositoryIdChanged(id);
-    if (stat != BE_SQLITE_OK)
-        {
-        AbandonChanges();
-        return stat;
-        }
-
-    return SaveChanges();
-    }
-
-/*---------------------------------------------------------------------------------**//**
-* @bsimethod                                    Keith.Bentley                   02/12
-+---------------+---------------+---------------+---------------+---------------+------*/
-DbResult Db::GetNextRepositoryBasedId(BeRepositoryBasedId& value, Utf8CP tableName, Utf8CP colName, NamedParams* whereParams)
-    {
-    if (value.IsValid())
-        value.UseNext();
-    else
-        {
-        Utf8String sql(SqlPrintfString("SELECT max(%s) FROM %s WHERE %s<?", colName, tableName, colName));
-        if (whereParams)
-            {
-            sql.append(" AND ");
-            sql.append(whereParams->GetWhere());
-            }
-
-        Statement stmt;
-        stmt.Prepare(*this, sql.c_str());
-        if (whereParams)
-            whereParams->Bind(stmt);
-
-        BeRepositoryBasedId lastId(m_dbFile->m_repositoryId.GetNextRepositoryId(), 0);
-        stmt.BindInt64(1, lastId.GetValueUnchecked());
-
-        DbResult result = stmt.Step();
-        BeAssert(result == BE_SQLITE_ROW);
-        if (result != BE_SQLITE_ROW)
-            return  result;
-
-        int64_t currMax = stmt.GetValueInt64(0);
-
-        BeRepositoryBasedId firstId(m_dbFile->m_repositoryId, 1);
-        value = ((currMax < firstId.GetValue()) ? firstId : BeRepositoryBasedId(currMax+1));
-        }
-    return  BE_SQLITE_OK;
-    }
-
-/*---------------------------------------------------------------------------------**//**
-* @bsimethod                                    Keith.Bentley                   02/12
-+---------------+---------------+---------------+---------------+---------------+------*/
-DbResult Db::GetServerIssuedId(BeServerIssuedId& value, Utf8CP tableName, Utf8CP colName, NamedParams* whereParams)
-    {
-    //!!!  NOTE: THIS IS ALL BOGUS AND NEEDS TO BE REPLACED BY SOMETHING THAT ACTUALLY CONNECTS TO A SERVER !!!!
-    //!!!  NOTE: THIS IS ALL BOGUS AND NEEDS TO BE REPLACED BY SOMETHING THAT ACTUALLY CONNECTS TO A SERVER !!!!
-    //!!!  NOTE: THIS IS ALL BOGUS AND NEEDS TO BE REPLACED BY SOMETHING THAT ACTUALLY CONNECTS TO A SERVER !!!!
-    if (value.IsValid())
-        value.UseNext();
-    else
-        {
-        Utf8String sql(SqlPrintfString("SELECT max(%s) FROM %s", colName, tableName, colName));
-        if (whereParams)
-            {
-            sql.append(" AND ");
-            sql.append(whereParams->GetWhere());
-            }
-
-        Statement stmt;
-        stmt.Prepare(*this, sql.c_str());
-        if (whereParams)
-            whereParams->Bind(stmt);
-
-        DbResult result = stmt.Step();
-        BeAssert(result == BE_SQLITE_ROW);
-        if (result != BE_SQLITE_ROW)
-            return  result;
-
-        value = BeServerIssuedId(stmt.GetValueInt64(0) + 1);
-        }
-
-    return  BE_SQLITE_OK;
-    }
-
-/*---------------------------------------------------------------------------------**//**
-* @bsimethod                                    Keith.Bentley                   03/15
-+---------------+---------------+---------------+---------------+---------------+------*/
-int Db::AddFunction(DbFunction& func) const
-    {
-    int stat = m_dbFile->AddFunction(func);
-    return (stat != 0) ? stat : _OnAddFunction(func);
-    }
-
-/*---------------------------------------------------------------------------------**//**
-* @bsimethod                                    Keith.Bentley                   05/15
-+---------------+---------------+---------------+---------------+---------------+------*/
-int Db::AddRTreeMatchFunction(RTreeMatchFunction& func) const
-    {
-    int stat =m_dbFile->AddRTreeMatchFunction(func);
-    return (stat != 0) ? stat : _OnAddFunction(func);
-    }
-
-/*---------------------------------------------------------------------------------**//**
-* @bsimethod                                    Keith.Bentley                   03/15
-+---------------+---------------+---------------+---------------+---------------+------*/
-int Db::RemoveFunction(DbFunction& func) const
-    {
-    _OnRemoveFunction(func);
-    return m_dbFile->RemoveFunction(func);
-    }
-
-/*---------------------------------------------------------------------------------**//**
-* @bsimethod                                    Keith.Bentley                   03/11
-+---------------+---------------+---------------+---------------+---------------+------*/
-void Db::SaveProjectGuid(BeGuid projectGuid)
-    {
-    if (!projectGuid.IsValid())
-        projectGuid.Create();
-
-    SaveProperty(Properties::ProjectGuid(), (void*) &projectGuid, sizeof(projectGuid));
-    }
-
-/*---------------------------------------------------------------------------------**//**
-* @bsimethod                                    Keith.Bentley                   03/11
-+---------------+---------------+---------------+---------------+---------------+------*/
-BeGuid Db::QueryProjectGuid() const
-    {
-    BeGuid projectGuid(false);
-    QueryProperty(&projectGuid, sizeof(projectGuid), Properties::ProjectGuid());
-    return  projectGuid;
-    }
-
-/*---------------------------------------------------------------------------------**//**
-* @bsimethod                                    Keith.Bentley                   12/11
-+---------------+---------------+---------------+---------------+---------------+------*/
-Db::OpenParams::OpenParams(OpenMode openMode, DefaultTxn defaultTxn, BusyRetry* retry)
-    : m_openMode(openMode), m_startDefaultTxn(defaultTxn), m_skipSchemaCheck(false), m_rawSQLite(false), m_busyRetry(retry)
-    {
-    }
-
-/*---------------------------------------------------------------------------------**//**
-* @bsimethod                                    Keith.Bentley                   12/10
-+---------------+---------------+---------------+---------------+---------------+------*/
-DbResult Db::CreateNewDb(Utf8CP dbName, BeDbGuid dbGuid, CreateParams const& params)
-    {
-    if (IsDbOpen())
-        return BE_SQLITE_ERROR_AlreadyOpen;
-
-#if defined (BENTLEY_WIN32) || defined (BENTLEY_WINRT)
-    // We are only really supporting MAX_PATH paths on Windows right now; it would take some effort to update BeFilename and inject //?/ in various places to really support much better.
-    // It should also be noted that while sqlite3_open_v2 may succeed with a path close to MAX_PATH, Savepoint::Begin (or any other writable operation) can fail when sqlite goes to open the journal file (since its name is longer).
-    // Check up-front to ensure that the DB name itself, as well as its journal filename, are under MAX_PATH. Note that the MAX_PATH limit is based on UTF-16.
-
-    static const size_t JOURNAL_SUFFIX_LENGTH = 8; // "-journal"
-    WString dbNameW(dbName, BentleyCharEncoding::Utf8);
-
-    if ((dbNameW.size() + 1 + JOURNAL_SUFFIX_LENGTH) > MAX_PATH)
-        return BE_SQLITE_CANTOPEN;
-#endif
-
-    OpenMode openMode = OpenMode::Create;
-    if (dbName && (0 != strcmp(dbName, BEDB_MemoryDb)))
-        {
-        WString dbNameW(dbName, BentleyCharEncoding::Utf8); // string conversion
-        if (BeFileName::DoesPathExist(dbNameW.c_str()))
-            {
-            if (params.m_failIfDbExists)
-                return BE_SQLITE_ERROR_FileExists;
-
-            openMode = OpenMode::ReadWrite;
-            }
-        }
-
-    Utf8CP vfs = 0;
-    switch (params.m_compressedDb)
-        {
-        case CreateParams::CompressDb_Zlib:
-            vfs = loadZlibVfs();
-            break;
-        case CreateParams::CompressDb_Snappy:
-            vfs = loadSnappyVfs();
-            break;
-        }
-
-    SqlDbP sqlDb;
-    DbResult rc = (DbResult) sqlite3_open_v2(dbName, &sqlDb, (int) openMode, vfs);
-    if (BE_SQLITE_OK != rc)
-        return  rc;
-
-    sqlite3_extended_result_codes(sqlDb, 1); // turn on extended error codes
-    m_dbFile = new DbFile(sqlDb, params.m_busyRetry, (BeSQLiteTxnMode)params.m_startDefaultTxn);
-
-    m_dbFile->m_defaultTxn.Begin();
-    m_dbFile->m_dbGuid = dbGuid;
-
-    ExecuteSql (SqlPrintfString ("PRAGMA page_size=%d;PRAGMA encoding=\"%s\";PRAGMA user_version=%d;PRAGMA application_id=%lld;PRAGMA locking_mode=\"%s\";PRAGMA recursive_triggers=true", params.m_pagesize,
-                              params.m_encoding==Encoding::Utf8 ? "UTF-8" : "UTF-16le", BeSQLite::DbUserVersion, params.m_applicationId,
-                              params.m_startDefaultTxn==DefaultTxn::Exclusive ? "EXCLUSIVE" : "NORMAL"));
-
-    if (!params.m_rawSQLite)
-        {
-        rc = m_dbFile->CreatePropertyTable(BEDB_TABLE_Property, PROPERTY_TABLE_DDL, false);
-        if (BE_SQLITE_OK != rc)
-            return  rc;
-
-        // this table purposely has no primary key so it won't be tracked / merged. It is meant to hold values that are
-        // local to the repository and never in a changeset.
-        rc = CreateTable(BEDB_TABLE_Local, "Name CHAR NOT NULL COLLATE NOCASE UNIQUE,Val BLOB");
-        if (BE_SQLITE_OK != rc)
-            return  rc;
-
-        rc = SaveBeDbGuid();
-        if (BE_SQLITE_OK != rc)
-            return  rc;
-
-        rc = SaveRepositoryId();
-        if (BE_SQLITE_OK != rc)
-            return  rc;
-
-        rc = EmbeddedFiles().CreateTable();
-        if (rc != BE_SQLITE_OK)
-            return rc;
-
-        if (params.m_expirationDate.IsValid())
-            SaveExpirationDate(params.m_expirationDate);
-
-        rc = BeSQLiteProfileManager::AssignProfileVersion(*this);
-        if (rc != BE_SQLITE_OK)
-            return rc;
-        }
-
-    rc = _OnDbCreated(params);
-    if (BE_SQLITE_OK != rc)
-        return  rc;
-
-    if (DefaultTxn::No == params.m_startDefaultTxn)
-        m_dbFile->m_defaultTxn.Commit(nullptr);
-
-    LOG.infov("Created file '%s'.", GetDbFileName());
-    return BE_SQLITE_OK;
-    }
-
-/*---------------------------------------------------------------------------------**//**
-* @bsimethod                                    Keith.Bentley                   04/12
-+---------------+---------------+---------------+---------------+---------------+------*/
-DbResult Db::AttachDb(Utf8CP filename, Utf8CP alias)
-    {
-    Savepoint* txn = GetSavepoint(0);
-    bool wasActive = (txn!= nullptr) && (BE_SQLITE_OK == txn->Commit(nullptr));
-
-    DbResult rc = (DbResult) sqlite3_exec(GetSqlDb(), SqlPrintfString("ATTACH \"%s\" AS %s", filename, alias), nullptr, nullptr, nullptr);
-
-    if (rc != BE_SQLITE_OK)
-        {
-        BeAssert(false);
-        Utf8CP lastError = GetLastError(nullptr); // keep on separate line for debuggging
-        LOG.errorv("AttachDb failed: \"%s\" filename:[%s], alias:[%s]", lastError, filename, alias);
-        }
-
-    if (wasActive)
-        txn->Begin();
-
-    return rc;
-    }
-
-/*---------------------------------------------------------------------------------**//**
-* @bsimethod                                    Keith.Bentley                   04/12
-+---------------+---------------+---------------+---------------+---------------+------*/
-DbResult Db::DetachDb(Utf8CP alias)
-    {
-    Savepoint* txn = GetSavepoint(0);
-    bool wasActive = (nullptr != txn) && (BE_SQLITE_OK == txn->Commit(nullptr));
-
-    DbResult rc = (DbResult) sqlite3_exec(GetSqlDb(), SqlPrintfString("DETACH %s", alias), nullptr, nullptr, nullptr);
-    if (rc != BE_SQLITE_OK)
-        {
-        BeAssert(false);
-        Utf8CP lastError = GetLastError(nullptr); // keep on separate line for debuggging
-        LOG.errorv("DetachDb failed: \"%s\" alias:[%s]", lastError, alias);
-        }
-
-    if (wasActive)
-        txn->Begin();
-
-    return  rc;
-    }
-
-/*---------------------------------------------------------------------------------**//**
-* @bsimethod                                    Keith.Bentley                   03/15
-+---------------+---------------+---------------+---------------+---------------+------*/
-DbResult RepositoryLocalValueCache::Register(size_t& index, Utf8CP name)
-    {
-    size_t existingIndex = 0;
-    if (TryGetIndex(existingIndex, name))
-        return BE_SQLITE_ERROR;
-
-    m_cache.push_back(CachedRLV(name));
-    index = m_cache.size() - 1;
-    return BE_SQLITE_OK;
-    }
-
-/*---------------------------------------------------------------------------------**//**
-* @bsimethod                                    Keith.Bentley                   03/15
-+---------------+---------------+---------------+---------------+---------------+------*/
-bool RepositoryLocalValueCache::TryGetIndex(size_t& index, Utf8CP name)
-    {
-    const size_t size = m_cache.size();
-    for (size_t i = 0; i < size; i++)
-        {
-        if (strcmp(name, m_cache[i].GetName()) == 0)
-            {
-            index = i;
-            return true;
-            }
-        }
-
-    return false;
-    }
-
-/*---------------------------------------------------------------------------------**//**
-* @bsimethod                                    Keith.Bentley                   03/15
-+---------------+---------------+---------------+---------------+---------------+------*/
-void RepositoryLocalValueCache::Clear()
-    {
-    for (CachedRLV& val : m_cache)
-        val.Reset();
-    }
-
-//---------------------------------------------------------------------------------------
-// @bsimethod                                    Krischan.Eberle                   07/14
-//+---------------+---------------+---------------+---------------+---------------+------
-DbResult RepositoryLocalValueCache::SaveValue(size_t rlvIndex, int64_t value)
-    {
-    if (rlvIndex >= m_cache.size())
-        return BE_SQLITE_NOTFOUND;
-
-    m_cache[rlvIndex].ChangeValue(value);
-    return BE_SQLITE_OK;
-    }
-
-//---------------------------------------------------------------------------------------
-// @bsimethod                                    Krischan.Eberle                   07/14
-//+---------------+---------------+---------------+---------------+---------------+------
-DbResult RepositoryLocalValueCache::QueryValue(int64_t& value, size_t rlvIndex)
-    {
-    if (rlvIndex >= m_cache.size())
-        return BE_SQLITE_NOTFOUND;
-
-    CachedRLV* cachedRlv = nullptr;
-    if (!TryQuery(cachedRlv, rlvIndex))
-        return BE_SQLITE_ERROR;
-
-    value = cachedRlv->GetValue();
-    return BE_SQLITE_OK;
-    }
-
-//---------------------------------------------------------------------------------------
-// @bsimethod                                    Krischan.Eberle                   07/14
-//+---------------+---------------+---------------+---------------+---------------+------
-DbResult RepositoryLocalValueCache::IncrementValue(int64_t& newValue, size_t rlvIndex)
-    {
-    CachedRLV* cachedRlv = nullptr;
-    if (!TryQuery(cachedRlv, rlvIndex))
-        return BE_SQLITE_ERROR;
-
-    newValue = cachedRlv->Increment();
-    return BE_SQLITE_OK;
-    }
-
-//---------------------------------------------------------------------------------------
-// @bsimethod                                    Krischan.Eberle                   07/14
-//+---------------+---------------+---------------+---------------+---------------+------
-bool RepositoryLocalValueCache::TryQuery(CachedRLV*& value, size_t rlvIndex)
-    {
-    if (rlvIndex >= m_cache.size())
-        return false;
-
-    CachedRLV& cachedRlv = m_cache[rlvIndex];
-    if (cachedRlv.IsUnset())
-        {
-        Statement stmt;
-        stmt.Prepare(m_dbFile, "SELECT Val FROM " BEDB_TABLE_Local " WHERE Name=?");
-        stmt.BindText(1, cachedRlv.GetName(), Statement::MakeCopy::No);
-
-        const DbResult rc = stmt.Step();
-        if (rc != BE_SQLITE_ROW)
-            return false;
-
-        BeAssert(!stmt.IsColumnNull(0));
-        void const* blob = stmt.GetValueBlob(0);
-        int64_t val = -1LL;
-        memcpy(&val, blob, sizeof(val));
-        BeAssert(stmt.GetColumnBytes(0) <= (int) sizeof (int64_t));
-        cachedRlv.ChangeValue(val, true);
-        }
-
-    BeAssert(!cachedRlv.IsUnset());
-    value = &cachedRlv;
-    return true;
-    }
-
-//---------------------------------------------------------------------------------------
-// @bsimethod                                    Krischan.Eberle                   12/12
-//+---------------+---------------+---------------+---------------+---------------+------
-DbResult Db::DeleteRepositoryLocalValues()
-    {
-    m_dbFile->m_rlvCache.Clear();
-    return TruncateTable(BEDB_TABLE_Local);
-    }
-
-/*---------------------------------------------------------------------------------**//**
-* @bsimethod                                    Keith.Bentley                   03/15
-+---------------+---------------+---------------+---------------+---------------+------*/
-DbResult Db::SaveRepositoryLocalValue(Utf8CP name, Utf8StringCR value)
-    {
-    Statement stmt;
-    stmt.Prepare(*this, "INSERT OR REPLACE INTO " BEDB_TABLE_Local " (Name,Val) VALUES(?,?)");
-    stmt.BindText(1, name, Statement::MakeCopy::No);
-    stmt.BindText(2, value, Statement::MakeCopy::No);
-    return stmt.Step();
-    }
-
-/*---------------------------------------------------------------------------------**//**
-* @bsimethod                                    Keith.Bentley                   03/15
-+---------------+---------------+---------------+---------------+---------------+------*/
-DbResult Db::QueryRepositoryLocalValue(Utf8CP name, Utf8StringR value) const
-    {
-    Statement stmt;
-    stmt.Prepare(*this, "SELECT Val FROM " BEDB_TABLE_Local " WHERE Name=?");
-    stmt.BindText(1, name, Statement::MakeCopy::No);
-
-    DbResult rc = stmt.Step();
-    if (rc != BE_SQLITE_ROW)
-        return rc;
-
-    value = stmt.GetValueText(0);
-    return BE_SQLITE_ROW;
-    }
-
-/*---------------------------------------------------------------------------------**//**
-* @bsimethod                                    Keith.Bentley                   12/10
-+---------------+---------------+---------------+---------------+---------------+------*/
-DbResult Db::CreateTable(Utf8CP tableName, Utf8CP ddl)
-    {
-    return ExecuteSql(SqlPrintfString("CREATE TABLE %s (%s)", tableName, ddl));
-    }
-
-/*---------------------------------------------------------------------------------**//**
-* @bsimethod                                    Keith.Bentley                   01/11
-+---------------+---------------+---------------+---------------+---------------+------*/
-DbResult Db::DropTable(Utf8CP tableName)
-    {
-    DbResult rc = TryExecuteSql(SqlPrintfString("DROP TABLE %s", tableName));
-    BeAssert(rc == BE_SQLITE_OK);
-    return rc;
-    }
-
-//---------------------------------------------------------------------------------------
-// @bsimethod                                    Krischan.Eberle                 12/12
-//+---------------+---------------+---------------+---------------+---------------+------
-DbResult Db::TruncateTable(Utf8CP tableName)
-    {
-    DbResult rc = TryExecuteSql(SqlPrintfString("DELETE FROM %s", tableName));
-    BeAssert(rc == BE_SQLITE_OK);
-    return rc;
-    }
-
-/*---------------------------------------------------------------------------------**//**
-* @bsimethod                                                    Casey.Mullen      03/2012
-+---------------+---------------+---------------+---------------+---------------+------*/
-bool Db::TableExists(Utf8CP tableName) const
-    {
-    Statement statement;
-    return BE_SQLITE_OK == statement.TryPrepare(*this, SqlPrintfString("SELECT NULL FROM %s", tableName));
-    }
-
-//---------------------------------------------------------------------------------------
-// @bsimethod                                                   John.Gooding    09/2012
-//--------------+------------------------------------------------------------------------
-void Db::FlushPageCache()
-    {
-    sqlite3_db_release_memory(m_dbFile->m_sqlDb);
-    }
-
-/*---------------------------------------------------------------------------------**//**
-* @bsimethod                                                    Casey.Mullen      04/2012
-+---------------+---------------+---------------+---------------+---------------+------*/
-bool Db::ColumnExists(Utf8CP tableName, Utf8CP columnName) const
-    {
-    Statement sql;
-    return BE_SQLITE_OK == sql.TryPrepare(*this, SqlPrintfString("SELECT [%s] FROM [%s]", columnName, tableName));
-    }
-
-/*---------------------------------------------------------------------------------**//**
-* @bsimethod                                                    Affan.Khan      10/2013
-+---------------+---------------+---------------+---------------+---------------+------*/
-bool Db::GetColumns(bvector<Utf8String>& columns, Utf8CP tableName) const
-    {
-    Statement statement;
-    DbResult status =  statement.TryPrepare(*this, SqlPrintfString("SELECT * FROM [%s] LIMIT 0", tableName));
-    if (status != BE_SQLITE_OK)
-        return false;
-
-    columns.clear();
-    for (int nColumn = 0; nColumn < statement.GetColumnCount(); nColumn++)
-        columns.push_back(statement.GetColumnName(nColumn));
-
-    return true;
-    }
-
-/*---------------------------------------------------------------------------------**//**
-* @bsimethod                                                    Affan.Khan      10/2013
-+---------------+---------------+---------------+---------------+---------------+------*/
-bool Db::RenameTable(Utf8CP tableName, Utf8CP newTableName)
-    {
-    return BE_SQLITE_OK == ExecuteSql(SqlPrintfString("ALTER TABLE [%s] RENAME TO [%s]", tableName, newTableName));
-    }
-
-/*---------------------------------------------------------------------------------**//**
-* @bsimethod                                    Keith.Bentley                   12/12
-+---------------+---------------+---------------+---------------+---------------+------*/
-void DbFile::DeleteCachedPropertyMap()
-    {
-    if (nullptr == m_cachedProps)
-        return;
-
-    delete (CachedProperyMap*) m_cachedProps;
-    m_cachedProps = nullptr;
-    }
-
-/*---------------------------------------------------------------------------------**//**
-* @bsimethod                                    Keith.Bentley                   08/13
-+---------------+---------------+---------------+---------------+---------------+------*/
-DbFile::~DbFile()
-    {
-    if (nullptr == m_sqlDb)
-        return;
-
-    m_tracker = nullptr;
-
-    if (0 != m_txns.size())
-        {
-        m_txns[0]->Commit(nullptr);        // Commit writes out cached RLVs, etc.  Note: Commit creates new cached statements.
-        m_txns.clear();
-        }
-
-    m_statements.Empty();           // No more statements will be prepared and cached.
-    DeleteCachedPropertyMap();
-    m_rlvCache.Clear();
-
-    BeAssert(m_txns.empty());
-    BeAssert(m_statements.IsEmpty());
-    BeAssert(nullptr == m_cachedProps);
-
-    DbResult rc =  (DbResult) sqlite3_close(m_sqlDb);
-
-    if (BE_SQLITE_OK != rc)
-        {
-        sqlite3_stmt* stmt = nullptr;
-        while (nullptr != (stmt = sqlite3_next_stmt(m_sqlDb, stmt)))
-            {
-            Utf8String openStatement(sqlite3_sql(stmt)); // keep as separate line for debugging
-            LOG.errorv("Statement not closed: '%s'", openStatement.c_str());
-            };
-
-        LOG.errorv("Cannot close database '%s'", sqlite3_db_filename(m_sqlDb, "main"));
-        BeAssert(false);
-        }
-
-    m_sqlDb = 0;
-    }
-
-/*---------------------------------------------------------------------------------**//**
-* @bsimethod                                    Keith.Bentley                   03/12
-+---------------+---------------+---------------+---------------+---------------+------*/
-bool Db::IsDbOpen() const
-    {
-    return  (nullptr != m_dbFile) && (nullptr != m_dbFile->m_sqlDb);
-    }
-
-struct CleanupCaller
-    {
-    DbR m_db;
-    CleanupCaller(DbR db) : m_db(db) {}
-    void CallHandler(DbAppData& handler) const {handler._OnCleanup(m_db);}
-    };
-
-/*---------------------------------------------------------------------------------**//**
-* @bsimethod                                    Keith.Bentley                   12/10
-+---------------+---------------+---------------+---------------+---------------+------*/
-void Db::DoCloseDb()
-    {
-    if (!IsDbOpen())
-        return;
-
-    m_appData.m_entries.CallAll(CleanupCaller(*this));
-    m_appData.m_entries.m_list.clear();
-
-    DELETE_AND_CLEAR(m_statements);
-    DELETE_AND_CLEAR(m_dbFile);
-    }
-
-/*---------------------------------------------------------------------------------**//**
-* @bsimethod                                    Keith.Bentley                   04/12
-+---------------+---------------+---------------+---------------+---------------+------*/
-void Db::CloseDb()
-    {
-    _OnDbClose();
-    DoCloseDb();
-    }
-
-/*---------------------------------------------------------------------------------**//**
-* @bsimethod                                    Keith.Bentley                   10/07
-+---------------+---------------+---------------+---------------+---------------+------*/
-StatusInt Db::DbAppDataList::Add(DbAppData::Key const& key, DbAppData* obj)
-    {
-    return m_entries.AddAppData(key, obj, m_db);
-    }
-
-/*---------------------------------------------------------------------------------**//**
-* @bsimethod                                    Keith.Bentley                   10/07
-+---------------+---------------+---------------+---------------+---------------+------*/
-StatusInt Db::DbAppDataList::Drop(DbAppData::Key const& key)
-    {
-    return m_entries.DropAppData(key, m_db);
-    }
-
-/*---------------------------------------------------------------------------------**//**
-* @bsimethod                                    Keith.Bentley                   10/07
-+---------------+---------------+---------------+---------------+---------------+------*/
-DbAppData* Db::DbAppDataList::Find(DbAppData::Key const& key) const
-    {
-    return m_entries.FindAppData(key);
-    }
-
-/*---------------------------------------------------------------------------------**//**
-* @bsimethod                                    Keith.Bentley                   08/13
-+---------------+---------------+---------------+---------------+---------------+------*/
-int Db::SetLimit(int id, int newVal) {return sqlite3_limit(m_dbFile->m_sqlDb, id, newVal);}
-
-/*---------------------------------------------------------------------------------**//**
-* @bsimethod                                    Keith.Bentley                   11/11
-+---------------+---------------+---------------+---------------+---------------+------*/
-Utf8CP Db::GetDbFileName() const
-    {
-    return  (m_dbFile && m_dbFile->m_sqlDb) ? sqlite3_db_filename(m_dbFile->m_sqlDb, "main") : nullptr;
-    }
-
-//  See http://www.sqlite.org/fileformat.html for format of header.
-#define DBFILE_PAGESIZE_OFFSET  16
-#define DBFILE_PAGECOUNT_OFFSET 28
-
-/*---------------------------------------------------------------------------------**//**
-* @bsimethod                                    Keith.Bentley                   12/11
-+---------------+---------------+---------------+---------------+---------------+------*/
-static DbResult isValidDbFile(Utf8CP filename, Utf8CP& vfs)
-    {
-    WString filenameW(filename, BentleyCharEncoding::Utf8);
-    BeFile tester;
-    BeFileStatus status = tester.Open(filenameW.c_str(), BeFileAccess::Read);
-    switch (status)
-        {
-        case BeFileStatus::Success:
-            break;
-        case BeFileStatus::FileNotFoundError:
-            return  BE_SQLITE_ERROR_FileNotFound;
-        default:
-            return  BE_SQLITE_ERROR;
-        }
-
-    uint32_t bytesRead;
-    uint8_t header[100] = "";
-    tester.Read(header, &bytesRead, sizeof(header));
-    tester.Close();
-
-    DbResult result = BE_SQLITE_NOTADB;
-    Utf8CP ident = (Utf8CP)header;
-    if (0 == strcmp(ident, SQLITE_FORMAT_SIGNATURE))
-        result = BE_SQLITE_OK;
-    else if (nullptr != BeSQLiteLib::GetDownloadAdmin() && (0 == strcmp(ident, DOWNLOAD_FORMAT_SIGNATURE)))
-        {
-        vfs = BeSQLiteLib::GetDownloadAdmin()->GetVfs();
-        result = BE_SQLITE_OK;
-        }
-    else if (0 == strcmp(ident, SQLZLIB_FORMAT_SIGNATURE))
-        {
-        vfs = loadZlibVfs();
-        result = BE_SQLITE_OK;
-        }
-    else if (0 == strcmp(ident, SQLSNAPPY_FORMAT_SIGNATURE))
-        {
-        vfs = loadSnappyVfs();
-        result = BE_SQLITE_OK;
-        }
-
-    if (BE_SQLITE_OK != result)
-        return result;
-
-    //  Extract big endian values
-    uint32_t pageSize = (header[DBFILE_PAGESIZE_OFFSET+0] << 8) + header[DBFILE_PAGESIZE_OFFSET+1];
-    uint64_t pageCount = (header[DBFILE_PAGECOUNT_OFFSET+0] << 24) + (header[DBFILE_PAGECOUNT_OFFSET+1] << 16) + (header[DBFILE_PAGECOUNT_OFFSET+2] << 8) + header[DBFILE_PAGECOUNT_OFFSET+3];
-    uint64_t requiredMin = pageSize*pageCount;
-    uint64_t filesize;
-    BeFileName::GetFileSize(filesize, filenameW.c_str());
-    if (filesize<requiredMin)
-        {
-        LOG.errorv("isValidDbFile: file %s is truncated", filename);
-        return BE_SQLITE_CORRUPT_VTAB;
-        }
-
-    return BE_SQLITE_OK;
-    }
-
-/*---------------------------------------------------------------------------------**//**
-* @bsimethod                                    Keith.Bentley                   12/10
-+---------------+---------------+---------------+---------------+---------------+------*/
-DbResult Db::DoOpenDb(Utf8CP dbName, OpenParams const& params)
-    {
-    if (IsDbOpen())
-        return BE_SQLITE_ERROR_AlreadyOpen;
-
-    Utf8CP vfs = 0;
-    DbResult rc = isValidDbFile(dbName, vfs);
-    if (BE_SQLITE_OK != rc)
-        return  rc;
-
-    SqlDbP sqlDb;
-    rc = (DbResult) sqlite3_open_v2(dbName, &sqlDb, (int) params.m_openMode, vfs);
-    if (BE_SQLITE_OK != rc)
-        return  rc;
-
-    m_dbFile = new DbFile(sqlDb, params.m_busyRetry, (BeSQLiteTxnMode) params.m_startDefaultTxn);
-    m_dbFile->m_flags.m_readonly = ((int) params.m_openMode & (int) OpenMode::Readonly)==(int)OpenMode::Readonly;
-    sqlite3_extended_result_codes(sqlDb, 1); // turn on extended error codes
-
-    if (m_dbFile->m_defaultTxn.GetTxnMode() == BeSQLiteTxnMode::Exclusive)
-        {
-        rc = TryExecuteSql("PRAGMA locking_mode=\"EXCLUSIVE\"");
-        BeAssert(rc == BE_SQLITE_OK);
-        }
-
-    rc = m_dbFile->m_defaultTxn.Begin();
-    if (BE_SQLITE_OK != rc)
-        return  rc;
-
-    if (!params.m_rawSQLite)
-        {
-        // make sure that the be_Prop table exists and has the right columns before continuing
-        Statement statement;
-        rc = statement.TryPrepare(*this, "SELECT Namespace,Name,Id,SubId,TxnMode,RawSize,Data,StrData FROM " BEDB_TABLE_Property);
-        if (BE_SQLITE_OK != rc)
-            return rc == BE_SQLITE_ERROR ? BE_SQLITE_ERROR_NoPropertyTable : rc;
-
-        rc = _OnDbOpened();
-        }
-
-    if (params.m_startDefaultTxn == DefaultTxn::No)
-        m_dbFile->m_defaultTxn.Commit(nullptr);
-
-    return  rc;
-    }
-
-/*---------------------------------------------------------------------------------**//**
-* Called before the schema upgrade process starts. Make sure the Db is writeable.
-* @bsimethod                                    Keith.Bentley                   05/13
-+---------------+---------------+---------------+---------------+---------------+------*/
-bool Db::OpenParams::_ReopenForSchemaUpgrade(Db& db) const
-    {
-    if (!IsReadonly())
-        return true;
-
-    Utf8String filename(db.GetDbFileName());
-    db.CloseDb();
-
-    m_openMode = OpenMode::ReadWrite;
-    m_skipSchemaCheck = true;
-
-    return db.OpenBeSQLiteDb(filename.c_str(), *this) == BE_SQLITE_OK;
-    }
-
-/*---------------------------------------------------------------------------------**//**
-* @bsimethod                                    Keith.Bentley                   12/10
-+---------------+---------------+---------------+---------------+---------------+------*/
-DbResult Db::OpenBeSQLiteDb(Utf8CP dbName, OpenParams const& params)
-    {
-    DbResult rc = DoOpenDb(dbName, params);
-    if (rc != BE_SQLITE_OK)
-        {
-        DoCloseDb();
-        return rc;
-        }
-
-    return params.m_skipSchemaCheck ? BE_SQLITE_OK  : _VerifySchemaVersion(params);
-    }
-
-/*---------------------------------------------------------------------------------**//**
-* @bsimethod                                    Sam.Wilson                      06/14
-+---------------+---------------+---------------+---------------+---------------+------*/
-DbResult Db::QueryExpirationDate(DateTime& expirationDate) const
-    {
-    Utf8String dateStr;
-    DbResult rc = QueryProperty(dateStr, Properties::ExpirationDate());
-    if (BE_SQLITE_ROW != rc)
-        return BE_SQLITE_NOTFOUND;   // expiration date is optional
-
-    if (DateTime::FromString(expirationDate, dateStr.c_str()) != BSISUCCESS)
-        {
-        BeDataAssert(false && "invalid value stored for expiration date property");
-        return BE_SQLITE_ERROR;
-        }
-
-    return BE_SQLITE_ROW;
-    }
-
-/*---------------------------------------------------------------------------------**//**
-* @bsimethod                                    Sam.Wilson                      06/14
-+---------------+---------------+---------------+---------------+---------------+------*/
-DbResult Db::SaveExpirationDate(DateTime const& expirationDate)
-    {
-<<<<<<< HEAD
-    if (expirationDate.IsValid() && expirationDate.GetInfo().GetKind() != DateTime::Kind::Utc)
-        return BE_SQLITE_ERROR;
-
-    return SavePropertyString(Properties::ExpirationDate(), Utf8String(expirationDate.ToString()));
-=======
-    if (!xdate.IsValid())
-        return BE_SQLITE_ERROR;
-
-    if (xdate.GetInfo().GetKind() != DateTime::Kind::Utc)
-        return BE_SQLITE_ERROR;
-
-    Utf8String xdateString(xdate.ToString());
-    if (xdateString.empty())
-        {
-        BeAssert(false); // a valid DateTime generated an empty string?
-        return BE_SQLITE_ERROR;
-        }
-    
-    return SavePropertyString (Properties::ExpirationDate(), xdateString);
-    }
-
-/*---------------------------------------------------------------------------------**//**
-* DEPRECATED function - remove in Graphite06
-* @bsimethod                                    Sam.Wilson                      06/14
-+---------------+---------------+---------------+---------------+---------------+------*/
-DbResult Db::SetExpirationDate (DateTime const& xdate)
-    {
-    return SaveExpirationDate(xdate);
->>>>>>> f91f6543
-    }
-
-/*---------------------------------------------------------------------------------**//**
-* @bsimethod                                    Sam.Wilson                      06/14
-+---------------+---------------+---------------+---------------+---------------+------*/
-bool Db::IsExpired() const
-    {
-    DateTime expirationDate;
-    if (BE_SQLITE_ROW != QueryExpirationDate(expirationDate))
-        return false;
-
-    return DateTime::Compare(DateTime::GetCurrentTimeUtc(), expirationDate) != DateTime::CompareResult::EarlierThan;
-    }
-
-/*---------------------------------------------------------------------------------**//**
-* @bsimethod                                    Keith.Bentley                   04/12
-+---------------+---------------+---------------+---------------+---------------+------*/
-DbResult Db::SaveChanges(Utf8CP operation)
-    {
-    Savepoint* txn = GetSavepoint(0);
-    return txn ? txn->Save(operation) : BE_SQLITE_ERROR;
-    }
-
-/*---------------------------------------------------------------------------------**//**
-* @bsimethod                                    Keith.Bentley                   04/12
-+---------------+---------------+---------------+---------------+---------------+------*/
-DbResult Db::AbandonChanges()
-    {
-    Savepoint* txn = GetSavepoint(0);
-    if (nullptr == txn)
-        return  BE_SQLITE_ERROR;
-
-    txn->Cancel();
-    return txn->Begin();
-    }
-
-/*---------------------------------------------------------------------------------**//**
-* @bsimethod                                    Keith.Bentley                   12/14
-+---------------+---------------+---------------+---------------+---------------+------*/
-void Db::_OnDbChangedByOtherConnection()
-    {
-    m_dbFile->DeleteCachedPropertyMap();
-    m_dbFile->m_rlvCache.Clear();
-    }
-
-//---------------------------------------------------------------------------------------
-//@bsimethod                                    Krischan.Eberle                   11/13
-//+---------------+---------------+---------------+---------------+---------------+------
-DbResult Db::CheckProfileVersion(bool& fileIsAutoUpgradable, SchemaVersion const& expectedProfileVersion, SchemaVersion const& actualProfileVersion,
-                                  SchemaVersion const& minimumUpgradableProfileVersion, bool openModeIsReadonly,
-                                  Utf8CP profileName)
-    {
-    fileIsAutoUpgradable = false;
-
-    if (Utf8String::IsNullOrEmpty(profileName))
-        {
-        BeAssert(!Utf8String::IsNullOrEmpty(profileName) && "Db::CheckProfileVersion expects profileName to neither be null or empty.");
-        return BE_SQLITE_INTERNAL;
-        }
-
-    if (minimumUpgradableProfileVersion.GetSub1() != 0 || minimumUpgradableProfileVersion.GetSub2() != 0)
-        {
-        BeAssert(false && "Db::CheckProfileVersion expects minimumUpgradableProfileVersion's Sub1 and Sub2 digits to be 0.");
-        return BE_SQLITE_INTERNAL;
-        }
-
-    //If major/minor of file version is older than minimum version to which auto-upgrades can be done, file is too old
-    if (actualProfileVersion.CompareTo(minimumUpgradableProfileVersion, SchemaVersion::VERSION_MajorMinor) < 0)
-        {
-        BeAssert(minimumUpgradableProfileVersion.CompareTo(expectedProfileVersion) <= 0 && "Minimum auto-upgradable profile version must be less or equal expected profile version.");
-
-        LOG.errorv("Cannot open file: The file's %s profile is too old to be auto-upgraded.", profileName);
-        return BE_SQLITE_ERROR_ProfileTooOld;
-        }
-
-    //If major and minor of actual profile version is newer than expected, file cannot be opened.
-    if (actualProfileVersion.CompareTo(expectedProfileVersion, SchemaVersion::VERSION_MajorMinor) > 0)
-        {
-        LOG.errorv("Cannot open file: The file's %s profile is too new. Please upgrade your Bentley product to the latest version.", profileName);
-        return BE_SQLITE_ERROR_ProfileTooNew;
-        }
-
-    //at this point, actual major / minor is between or equal minimum and expected version.
-    BeAssert(actualProfileVersion.CompareTo(minimumUpgradableProfileVersion, SchemaVersion::VERSION_MajorMinor) >= 0 &&
-            actualProfileVersion.CompareTo(expectedProfileVersion, SchemaVersion::VERSION_MajorMinor) <= 0 && "Logical error in Db::CheckProfileVersion");
-
-    //If file is older than expected version (but newer or equal than minimum auto-upgrade version), file is auto-upgradable
-    if (actualProfileVersion.CompareTo(expectedProfileVersion, SchemaVersion::VERSION_All) < 0)
-        {
-        fileIsAutoUpgradable = true;
-
-        if (actualProfileVersion.CompareTo(expectedProfileVersion, SchemaVersion::VERSION_MajorMinor) < 0)
-            {
-            LOG.debugv("File's %s profile is too old, but auto-upgradable.", profileName);
-            return BE_SQLITE_ERROR_ProfileTooOld;
-            }
-        else
-            {
-            LOG.debugv("File's %s profile is older than expected, but is compatible with the version of this software. It also is auto-upgradable.", profileName);
-            return BE_SQLITE_OK;
-            }
-        }
-
-    //at this point actual version's major and minor are equal to expected, and sub1 and sub2 are equal or greater than expected
-    BeAssert(actualProfileVersion.CompareTo(expectedProfileVersion, SchemaVersion::VERSION_MajorMinor) == 0 &&
-             (actualProfileVersion.GetSub1() >= expectedProfileVersion.GetSub1() || actualProfileVersion.GetSub2() >= expectedProfileVersion.GetSub2()) &&
-             "Logical error in Db::CheckProfileVersion");
-
-    //If sub1 of actual profile version is greater than expected file can be opened readonly
-    if (actualProfileVersion.GetSub1() > expectedProfileVersion.GetSub1())
-        {
-        if (openModeIsReadonly)
-            {
-            LOG.warningv("File's %s profile is newer than expected, but the file can be opened read-only. Please consider to upgrade your Bentley product to the latest version.", profileName);
-            return BE_SQLITE_OK;
-            }
-
-        LOG.errorv("File's %s profile is newer than expected. The file can only be opened read-only. Re-open the file in read-only mode. Please consider to upgrade your Bentley product to the latest version.", profileName);
-        return BE_SQLITE_ERROR_ProfileTooNewForReadWrite;
-        }
-
-    BeAssert(actualProfileVersion.GetSub1() == expectedProfileVersion.GetSub1() && "Logical error in Db::CheckProfileVersion");
-
-    if (actualProfileVersion.GetSub2() > expectedProfileVersion.GetSub2())
-        {
-        LOG.warningv("File's %s profile is newer than expected, but the file is backwards compatible with the version of this software. Please consider to upgrade your Bentley product to the latest version.", profileName);
-        return BE_SQLITE_OK;
-        }
-
-    BeAssert(actualProfileVersion.CompareTo(expectedProfileVersion) == 0 && "Logical error in Db::CheckProfileVersion");
-
-    LOG.debugv("File's %s profile is up-to-date.", profileName);
-    return BE_SQLITE_OK;
-    }
-
-//---------------------------------------------------------------------------------------
-//@bsimethod                                    Krischan.Eberle                   11/14
-//+---------------+---------------+---------------+---------------+---------------+------
-DbResult Db::UpgradeBeSQLiteProfile()
-    {
-    return BeSQLiteProfileManager::UpgradeProfile(*this);
-    }
-
-/*---------------------------------------------------------------------------------**//**
-* @bsimethod                                    Keith.Bentley                   02/12
-+---------------+---------------+---------------+---------------+---------------+------*/
-DbResult Db::QueryDbIds()
-    {
-    DbResult rc = QueryProperty(&m_dbFile->m_dbGuid, sizeof(m_dbFile->m_dbGuid), Properties::DbGuid());
-    if (BE_SQLITE_ROW != rc)
-        return  BE_SQLITE_ERROR_NoPropertyTable;
-
-    int64_t repoId;
-    rc = m_dbFile->m_rlvCache.QueryValue(repoId, m_dbFile->m_repositoryIdRlvIndex);
-    if (BE_SQLITE_OK != rc)
-        return BE_SQLITE_ERROR_NoPropertyTable;
-
-    m_dbFile->m_repositoryId = BeRepositoryId((int32_t) repoId);
-    return BE_SQLITE_OK;
-    }
-
-/*---------------------------------------------------------------------------------**//**
-* @bsimethod                                    Keith.Bentley                   06/14
-+---------------+---------------+---------------+---------------+---------------+------*/
-void DbFunction::Context::SetResultBlob(void const* value, int length, CopyData doCopy) {sqlite3_result_blob((sqlite3_context*) this, value, length, (sqlite3_destructor_type) doCopy);}
-void DbFunction::Context::SetResultDouble(double val){sqlite3_result_double((sqlite3_context*) this, val);}
-void DbFunction::Context::SetResultError(Utf8CP val, int len){sqlite3_result_error((sqlite3_context*) this, val, len);}
-void DbFunction::Context::SetResultError_toobig(){sqlite3_result_error_toobig((sqlite3_context*) this);}
-void DbFunction::Context::SetResultError_nomem(){sqlite3_result_error_nomem((sqlite3_context*) this);}
-void DbFunction::Context::SetResultError_code(int val){sqlite3_result_error_code((sqlite3_context*) this, val);}
-void DbFunction::Context::SetResultInt(int val){sqlite3_result_int((sqlite3_context*) this, val);}
-void DbFunction::Context::SetResultInt64(int64_t val){sqlite3_result_int64((sqlite3_context*) this, val);}
-void DbFunction::Context::SetResultNull(){sqlite3_result_null((sqlite3_context*) this);}
-void DbFunction::Context::SetResultText(Utf8CP val, int length, CopyData doCopy){sqlite3_result_text((sqlite3_context*) this, val, length,(sqlite3_destructor_type) doCopy);}
-void DbFunction::Context::SetResultZeroblob(int length){sqlite3_result_zeroblob((sqlite3_context*)this, length);}
-void DbFunction::Context::SetResultValue(DbValue val){sqlite3_result_value((sqlite3_context*)this, val.m_val);}
-void* DbFunction::Context::GetAggregateContext(int nBytes) {return sqlite3_aggregate_context((sqlite3_context*)this, nBytes);}
-
-/*---------------------------------------------------------------------------------**//**
-* @bsimethod                                    Keith.Bentley                   06/14
-+---------------+---------------+---------------+---------------+---------------+------*/
-static void aggregateStep(sqlite3_context* context, int nArgs, sqlite3_value** args){((AggregateFunction*)sqlite3_user_data(context))->_StepAggregate((DbFunction::Context&) *context, nArgs, (DbValue*)args);}
-static void aggregateFinal(sqlite3_context* context) { ((AggregateFunction*) sqlite3_user_data(context))->_FinishAggregate((DbFunction::Context&) *context); }
-static void scalarFunc(sqlite3_context* context, int nArgs, sqlite3_value** args) {((ScalarFunction*)sqlite3_user_data(context))->_ComputeScalar((DbFunction::Context&) *context, nArgs, (DbValue*)args);}
-static int  rTreeMatch(RTreeMatchFunction::QueryInfo* info){return ((RTreeMatchFunction*) info->m_context)->_TestRange(*info);}
-
-/*---------------------------------------------------------------------------------**//**
-* @bsimethod                                    Keith.Bentley                   06/14
-+---------------+---------------+---------------+---------------+---------------+------*/
-int DbFile::AddFunction(DbFunction& function) const
-    {
-    bool isAgg = function._IsAggregate();
-    return sqlite3_create_function_v2(m_sqlDb, function.GetName(), function.GetNumArgs(), SQLITE_UTF8 | SQLITE_DETERMINISTIC, &function,
-            isAgg ? nullptr        : scalarFunc,
-            isAgg ? aggregateStep  : nullptr,
-            isAgg ? aggregateFinal : nullptr,
-            nullptr);
-    }
-
-/*---------------------------------------------------------------------------------**//**
-* @bsimethod                                    Keith.Bentley                   05/15
-+---------------+---------------+---------------+---------------+---------------+------*/
-int DbFile::AddRTreeMatchFunction(RTreeMatchFunction& func) const
-    {
-    return sqlite3_rtree_query_callback(m_sqlDb, func.GetName(), (int(*)(sqlite3_rtree_query_info*)) rTreeMatch, &func, nullptr);
-    }
-
-/*---------------------------------------------------------------------------------**//**
-* @bsimethod                                    Keith.Bentley                   06/14
-+---------------+---------------+---------------+---------------+---------------+------*/
-int DbFile::RemoveFunction(DbFunction& function) const
-    {
-    return sqlite3_create_function_v2(m_sqlDb, function.GetName(), function.GetNumArgs(), SQLITE_UTF8 | SQLITE_DETERMINISTIC, nullptr, nullptr, nullptr, nullptr, nullptr);
-    }
-
-/*---------------------------------------------------------------------------------**//**
-* @bsimethod                                    Keith.Bentley                   08/13
-+---------------+---------------+---------------+---------------+---------------+------*/
-void Db::SetChangeTracker(ChangeTracker* tracker)
-    {
-    if (m_dbFile->m_tracker.get() == tracker)
-        return;
-
-    if (tracker != nullptr)
-        tracker->SetDb(this);
-
-    m_dbFile->m_tracker = tracker;
-    }
-
-/*---------------------------------------------------------------------------------**//**
-* @bsimethod                                   Ramanujam.Raman                   04/12
-+---------------+---------------+---------------+---------------+---------------+------*/
-Utf8CP DbFile::GetLastError(DbResult* lastResult) const
-    {
-    DbResult ALLOW_NULL_OUTPUT(status, lastResult);
-    if (nullptr == m_sqlDb)
-        {
-        status = BE_SQLITE_ERROR;
-        return "Not opened";
-        }
-
-    status = (DbResult) sqlite3_errcode(m_sqlDb);
-    return (Utf8CP) sqlite3_errmsg(m_sqlDb);
-    }
-
-/*---------------------------------------------------------------------------------**//**
-* @bsimethod                                                    Casey.Mullen      12/2011
-+---------------+---------------+---------------+---------------+---------------+------*/
-Utf8CP Db::InterpretDbResult(DbResult result)
-    {
-    switch (result)
-        {
-        case BE_SQLITE_OK:                  return "BE_SQLITE_OK";
-        case BE_SQLITE_ERROR:               return "BE_SQLITE_ERROR";
-        case BE_SQLITE_INTERNAL:            return "BE_SQLITE_INTERNAL";
-        case BE_SQLITE_PERM:                return "BE_SQLITE_PERM";
-        case BE_SQLITE_ABORT:               return "BE_SQLITE_ABORT";
-        case BE_SQLITE_BUSY:                return "BE_SQLITE_BUSY";
-        case BE_SQLITE_LOCKED:              return "BE_SQLITE_LOCKED";
-        case BE_SQLITE_NOMEM:               return "BE_SQLITE_NOMEM";
-        case BE_SQLITE_READONLY:            return "BE_SQLITE_READONLY";
-        case BE_SQLITE_INTERRUPT:           return "BE_SQLITE_INTERRUPT";
-        case BE_SQLITE_IOERR:               return "BE_SQLITE_IOERR";
-        case BE_SQLITE_CORRUPT:             return "BE_SQLITE_CORRUPT";
-        case BE_SQLITE_NOTFOUND:            return "BE_SQLITE_NOTFOUND";
-        case BE_SQLITE_FULL:                return "BE_SQLITE_FULL";
-        case BE_SQLITE_CANTOPEN:            return "BE_SQLITE_CANTOPEN";
-        case BE_SQLITE_PROTOCOL:            return "BE_SQLITE_PROTOCOL";
-        case BE_SQLITE_EMPTY:               return "BE_SQLITE_EMPTY";
-        case BE_SQLITE_SCHEMA:              return "BE_SQLITE_SCHEMA";
-        case BE_SQLITE_TOOBIG:              return "BE_SQLITE_TOOBIG";
-        case BE_SQLITE_CONSTRAINT_BASE:     return "BE_SQLITE_CONSTRAINT";
-        case BE_SQLITE_MISMATCH:            return "BE_SQLITE_MISMATCH";
-        case BE_SQLITE_MISUSE:              return "BE_SQLITE_MISUSE";
-        case BE_SQLITE_NOLFS:               return "BE_SQLITE_NOLFS";
-        case BE_SQLITE_AUTH:                return "BE_SQLITE_AUTH";
-        case BE_SQLITE_FORMAT:              return "BE_SQLITE_FORMAT";
-        case BE_SQLITE_RANGE:               return "BE_SQLITE_RANGE";
-        case BE_SQLITE_NOTADB:              return "BE_SQLITE_NOTADB";
-        case BE_SQLITE_ROW:                 return "BE_SQLITE_ROW";
-        case BE_SQLITE_DONE:                return "BE_SQLITE_DONE";
-        case BE_SQLITE_IOERR_READ:          return "BE_SQLITE_IOERR_READ";
-        case BE_SQLITE_IOERR_SHORT_READ:    return "BE_SQLITE_IOERR_SHORT_READ";
-        case BE_SQLITE_IOERR_WRITE:         return "BE_SQLITE_IOERR_WRITE";
-        case BE_SQLITE_IOERR_FSYNC:         return "BE_SQLITE_IOERR_FSYNC";
-        case BE_SQLITE_IOERR_DIR_FSYNC:     return "BE_SQLITE_IOERR_DIR_FSYNC";
-        case BE_SQLITE_IOERR_TRUNCATE:      return "BE_SQLITE_IOERR_TRUNCATE";
-        case BE_SQLITE_IOERR_FSTAT:         return "BE_SQLITE_IOERR_FSTAT";
-        case BE_SQLITE_IOERR_UNLOCK:        return "BE_SQLITE_IOERR_UNLOCK";
-        case BE_SQLITE_IOERR_RDLOCK:        return "BE_SQLITE_IOERR_RDLOCK";
-        case BE_SQLITE_IOERR_DELETE:        return "BE_SQLITE_IOERR_DELETE";
-        case BE_SQLITE_IOERR_BLOCKED:       return "BE_SQLITE_IOERR_BLOCKED";
-        case BE_SQLITE_IOERR_NOMEM:         return "BE_SQLITE_IOERR_NOMEM";
-        case BE_SQLITE_IOERR_ACCESS:        return "BE_SQLITE_IOERR_ACCESS";
-        case BE_SQLITE_IOERR_CHECKRESERVEDLOCK: return "BE_SQLITE_IOERR_CHECKRESERVEDLOCK";
-        case BE_SQLITE_IOERR_LOCK:          return "BE_SQLITE_IOERR_LOCK";
-        case BE_SQLITE_IOERR_CLOSE:         return "BE_SQLITE_IOERR_CLOSE";
-        case BE_SQLITE_IOERR_DIR_CLOSE:     return "BE_SQLITE_IOERR_DIR_CLOSE";
-        case BE_SQLITE_IOERR_SHMOPEN:       return "BE_SQLITE_IOERR_SHMOPEN";
-        case BE_SQLITE_IOERR_SHMSIZE:       return "BE_SQLITE_IOERR_SHMSIZE";
-        case BE_SQLITE_IOERR_SHMLOCK:       return "BE_SQLITE_IOERR_SHMLOCK";
-        case BE_SQLITE_LOCKED_SHAREDCACHE:  return "BE_SQLITE_LOCKED_SHAREDCACHE";
-        case BE_SQLITE_BUSY_RECOVERY:       return "BE_SQLITE_BUSY_RECOVERY";
-        case BE_SQLITE_CANTOPEN_NOTEMPDIR:  return "BE_SQLITE_CANTOPEN_NOTEMPDIR";
-        case BE_SQLITE_CANTOPEN_ISDIR:      return "BE_SQLITE_CANTOPEN_ISDIR";
-        case BE_SQLITE_CANTOPEN_FULLPATH:   return "BE_SQLITE_CANTOPEN_FULLPATH";
-        case BE_SQLITE_CORRUPT_VTAB:        return "BE_SQLITE_CORRUPT_VTAB";
-        case BE_SQLITE_ERROR_FileExists:    return "BE_SQLITE_ERROR_FileExists";
-        case BE_SQLITE_ERROR_AlreadyOpen:   return "BE_SQLITE_ERROR_AlreadyOpen";
-        case BE_SQLITE_ERROR_NoPropertyTable:return "BE_SQLITE_ERROR_NoPropertyTable";
-        case BE_SQLITE_ERROR_FileNotFound:   return "BE_SQLITE_ERROR_FileNotFound";
-        case BE_SQLITE_ERROR_NoTxnActive:    return "BE_SQLITE_ERROR_NoTxnActive";
-        case BE_SQLITE_READONLY_RECOVERY:    return "BE_SQLITE_READONLY_RECOVERY";
-        case BE_SQLITE_READONLY_CANTLOCK:    return "BE_SQLITE_READONLY_CANTLOCK";
-        case BE_SQLITE_READONLY_ROLLBACK:    return "BE_SQLITE_READONLY_ROLLBACK";
-        case BE_SQLITE_ABORT_ROLLBACK:       return "BE_SQLITE_ABORT_ROLLBACK";
-        case BE_SQLITE_CONSTRAINT_CHECK:      return "BE_SQLITE_CONSTRAINT_CHECK";
-        case BE_SQLITE_CONSTRAINT_COMMITHOOK: return "BE_SQLITE_CONSTRAINT_COMMITHOOK";
-        case BE_SQLITE_CONSTRAINT_FOREIGNKEY: return "BE_SQLITE_CONSTRAINT_FOREIGNKEY";
-        case BE_SQLITE_CONSTRAINT_FUNCTION:   return "BE_SQLITE_CONSTRAINT_FUNCTION";
-        case BE_SQLITE_CONSTRAINT_NOTNULL:    return "BE_SQLITE_CONSTRAINT_NOTNULL";
-        case BE_SQLITE_CONSTRAINT_PRIMARYKEY: return "BE_SQLITE_CONSTRAINT_PRIMARYKEY";
-        case BE_SQLITE_CONSTRAINT_TRIGGER:    return "BE_SQLITE_CONSTRAINT_TRIGGER";
-        case BE_SQLITE_CONSTRAINT_UNIQUE:     return "BE_SQLITE_CONSTRAINT_UNIQUE";
-        case BE_SQLITE_CONSTRAINT_VTAB:       return "BE_SQLITE_CONSTRAINT_VTAB";
-        }
-
-    return "<unkown result code>";
-    }
-
-bool HighPriorityOperationSequencer::s_isHighPriorityRequired;
-int HighPriorityOperationSequencer::s_inHighPriorityOperation;
-intptr_t HighPriorityOperationSequencer::s_rangeTreeThreadId;
-SqlDbP HighPriorityOperationSequencer::s_queryDb;
-
-//---------------------------------------------------------------------------------------
-// @bsimethod                                                   John.Gooding    01/2013
-//---------------------------------------------------------------------------------------
-void HighPriorityOperationSequencer::StartHighPriorityRequired()
-    {
-    BeAssert(!s_isHighPriorityRequired);
-    s_isHighPriorityRequired = true;
-    }
-
-//---------------------------------------------------------------------------------------
-// @bsimethod                                                   John.Gooding    01/2013
-//---------------------------------------------------------------------------------------
-void HighPriorityOperationSequencer::EndHighPriorityRequired()
-    {
-    BeAssert(s_isHighPriorityRequired);
-    s_isHighPriorityRequired = false;
-    }
-
-//---------------------------------------------------------------------------------------
-// @bsimethod                                                   John.Gooding    01/2013
-//---------------------------------------------------------------------------------------
-void HighPriorityOperationSequencer::StartRangeTreeOperation(BeSQLite::Db const& queryDb)
-    {
-    BeAssert(0 == s_rangeTreeThreadId);
-    s_queryDb = queryDb.GetSqlDb();
-    s_rangeTreeThreadId = BeThreadUtilities::GetCurrentThreadId();
-    }
-
-//---------------------------------------------------------------------------------------
-// @bsimethod                                                   John.Gooding    01/2013
-//---------------------------------------------------------------------------------------
-void HighPriorityOperationSequencer::EndRangeTreeOperation()
-    {
-    BeAssert(0 != s_rangeTreeThreadId);
-    s_rangeTreeThreadId = 0;
-    }
-
-//---------------------------------------------------------------------------------------
-// @bsimethod                                                   John.Gooding    01/2013
-//---------------------------------------------------------------------------------------
-void HighPriorityOperationSequencer::StartHighPriorityOperation()
-    {
-    s_inHighPriorityOperation++;
-    }
-
-//---------------------------------------------------------------------------------------
-// @bsimethod                                                   John.Gooding    01/2013
-//---------------------------------------------------------------------------------------
-void HighPriorityOperationSequencer::EndHighPriorityOperation()
-    {
-    BeAssert(s_inHighPriorityOperation > 0);
-    s_inHighPriorityOperation--;
-    }
-
-//---------------------------------------------------------------------------------------
-// @bsimethod                                                   John.Gooding    01/2013
-//---------------------------------------------------------------------------------------
-bool HighPriorityOperationSequencer::IsHighPriorityOperationActive()
-    {
-    return s_inHighPriorityOperation != 0;
-    }
-
-//---------------------------------------------------------------------------------------
-// The only purpose of this method is to assert in a debug build with an operation is not allowed
-// @bsimethod                                                   John.Gooding    01/2013
-//---------------------------------------------------------------------------------------
-void HighPriorityOperationSequencer::CheckSQLiteOperationAllowed(SqlDbP queryDb)
-    {
-#if !defined (NDEBUG)
-    if (!s_isHighPriorityRequired || s_inHighPriorityOperation)
-        return;
-
-    if (BeThreadUtilities::GetCurrentThreadId() == s_rangeTreeThreadId)
-        return;
-
-    if (queryDb != s_queryDb)
-        return;
-
-    BeAssert(false);// && "detected an sql operation that may block dynamic update");
-#endif
-    }
-
-HighPriorityOperationBlock::HighPriorityOperationBlock() { HighPriorityOperationSequencer::StartHighPriorityOperation(); }
-HighPriorityOperationBlock::~HighPriorityOperationBlock() { HighPriorityOperationSequencer::EndHighPriorityOperation(); }
-RangeTreeOperationBlock::RangeTreeOperationBlock(BeSQLite::Db const&queryDb) { HighPriorityOperationSequencer::StartRangeTreeOperation(queryDb); }
-RangeTreeOperationBlock::~RangeTreeOperationBlock() { HighPriorityOperationSequencer::EndRangeTreeOperation(); }
-HighPriorityRequired::HighPriorityRequired() { HighPriorityOperationSequencer::StartHighPriorityRequired(); }
-HighPriorityRequired::~HighPriorityRequired() { HighPriorityOperationSequencer::EndHighPriorityRequired(); }
-
-/*---------------------------------------------------------------------------------**//**
-* @bsimethod                                    Keith.Bentley                   06/11
-+---------------+---------------+---------------+---------------+---------------+------*/
-DbResult BlobIO::Open(DbR db, Utf8CP tableName, Utf8CP columnName, uint64_t row, bool writable, Utf8CP dbName)
-    {
-    return (DbResult) sqlite3_blob_open(db.GetSqlDb(), dbName ? dbName : "main", tableName, columnName, row, writable, &m_blob);
-    }
-
-/*---------------------------------------------------------------------------------**//**
-* @bsimethod                                    Keith.Bentley                   06/11
-+---------------+---------------+---------------+---------------+---------------+------*/
-DbResult BlobIO::Close()
-    {
-    SqlDbBlobP blob = m_blob;
-    m_blob  = 0;
-    return blob ? (DbResult) sqlite3_blob_close(blob) : BE_SQLITE_OK;
-    }
-
-DbResult BlobIO::ReOpen(uint64_t row) {return (DbResult) sqlite3_blob_reopen(m_blob, row);}
-DbResult BlobIO::Read(void* data, int numBytes, int offset) {return (DbResult) sqlite3_blob_read(m_blob, data, numBytes, offset);}
-DbResult BlobIO::Write(const void* data, int numBytes, int offset) {return (DbResult) sqlite3_blob_write(m_blob, data, numBytes, offset);}
-int BlobIO::GetNumBytes() const {return sqlite3_blob_bytes(m_blob);}
-
-#define SNAPPY_UNCOMPRESSED_BUFFER_SIZE (34*1024)
-/*---------------------------------------------------------------------------------**//**
-* @bsimethod                                    Keith.Bentley                   12/10
-+---------------+---------------+---------------+---------------+---------------+------*/
-SnappyFromBlob::SnappyFromBlob()
-    {
-    m_uncompressed = nullptr;
-    m_uncompressAvail = 0;
-
-    enum {blobBufferSize = 34*1024, uncompressedSize=SNAPPY_UNCOMPRESSED_BUFFER_SIZE};
-    m_blobBufferSize = blobBufferSize;
-    m_blobData = (Byte*) malloc(blobBufferSize);
-    m_uncompressed = (Byte*) malloc(uncompressedSize);
-    }
-
-/*---------------------------------------------------------------------------------**//**
-* @bsimethod                                    Keith.Bentley                   12/10
-+---------------+---------------+---------------+---------------+---------------+------*/
-SnappyFromBlob::~SnappyFromBlob()
-    {
-    Finish();
-    free(m_blobData);
-    free(m_uncompressed);
-    }
-
-/*---------------------------------------------------------------------------------**//**
-* @bsimethod                                    Keith.Bentley                   12/10
-+---------------+---------------+---------------+---------------+---------------+------*/
-ZipErrors SnappyFromBlob::ReadNextChunk()
-    {
-    BeAssert(0==m_uncompressAvail);
-
-    if (0 == m_blobBytesLeft)
-        return  ZIP_ERROR_BLOB_READ_ERROR;
-
-    uint16_t chunkSize;
-    if (BE_SQLITE_OK != m_blobIO.Read(&chunkSize, 2, m_blobOffset))
-        {
-        m_blobBytesLeft = 0;
-        BeAssert(0);
-        return  ZIP_ERROR_BLOB_READ_ERROR;
-        }
-
-    BeAssert(chunkSize <= m_blobBytesLeft);
-
-    m_blobOffset += 2;
-    m_blobBytesLeft -= 2;
-    chunkSize -= 2;
-
-    if (BE_SQLITE_OK != m_blobIO.Read(m_blobData, chunkSize, m_blobOffset))
-        {
-        m_blobBytesLeft = 0;
-        BeAssert(0);
-        return  ZIP_ERROR_BLOB_READ_ERROR;
-        }
-
-    m_blobOffset     += chunkSize;
-    m_blobBytesLeft  -= chunkSize;
-
-    size_t uncompressSize;
-    bool bstat = snappy::GetUncompressedLength((char const*) m_blobData, chunkSize, &uncompressSize);
-    BeAssert(uncompressSize<=SNAPPY_UNCOMPRESSED_BUFFER_SIZE && uncompressSize>0);
-    BeAssert(bstat);
-
-    bstat = snappy::RawUncompress((char const*) m_blobData, chunkSize, (char*) m_uncompressed);
-    BeAssert(bstat);
-
-    m_uncompressCurr = m_uncompressed;
-    m_uncompressAvail = (uint16_t) uncompressSize;
-    return  ZIP_SUCCESS;
-    }
-
-/*---------------------------------------------------------------------------------**//**
-* @bsimethod                                    Keith.Bentley                   12/10
-+---------------+---------------+---------------+---------------+---------------+------*/
-ZipErrors SnappyFromBlob::Init(DbCR db, Utf8CP tableName, Utf8CP column, int64_t rowId)
-    {
-    m_blobOffset = 0;
-    m_uncompressAvail = 0;
-
-    if (nullptr != m_blobIO.GetBlobP())
-        {
-        if (BE_SQLITE_OK != m_blobIO.ReOpen(rowId))
-            {
-            m_blobBytesLeft = 0;
-            return  ZIP_ERROR_BLOB_READ_ERROR;
-            }
-        }
-    else if (BE_SQLITE_OK != m_blobIO.Open((DbR) db, tableName, column, rowId, 0))
-        {
-        m_blobBytesLeft = 0;
-        return  ZIP_ERROR_BLOB_READ_ERROR;
-        }
-
-    m_blobBytesLeft = m_blobIO.GetNumBytes();
-    return ZIP_SUCCESS;
-    }
-
-/*---------------------------------------------------------------------------------**//**
-* @bsimethod                                    Keith.Bentley                   12/10
-+---------------+---------------+---------------+---------------+---------------+------*/
-ZipErrors SnappyFromBlob::_Read(Byte* data, uint32_t bufSize, uint32_t& bytesActuallyRead)
-    {
-    // point output pointer to their buffer
-    bytesActuallyRead = 0;
-
-    // while there's still room in their output buffer, keep inflating
-    while (0 != bufSize)
-        {
-        // if there's no more uncompressed data, read from the blob
-        if (0 >= m_uncompressAvail)
-            {
-            // get more data from the blob
-            if (ZIP_SUCCESS != ReadNextChunk())
-                return ZIP_ERROR_COMPRESSION_ERROR;
-            }
-
-        uint32_t readSize = (bufSize > m_uncompressAvail) ? m_uncompressAvail : bufSize;
-
-        memcpy(data, m_uncompressCurr, readSize);
-        data += readSize;
-        m_uncompressCurr += readSize;
-        bytesActuallyRead += readSize;
-        bufSize -= readSize;
-        m_uncompressAvail -= readSize;
-        }
-
-    return  ZIP_SUCCESS;
-    }
-
-
-//---------------------------------------------------------------------------------------
-// @bsimethod                                                   John.Gooding    06/2012
-//--------------+------------------------------------------------------------------------
-uint32_t SnappyFromMemory::GetUncompressedBufferSize()
-    {
-    return SNAPPY_UNCOMPRESSED_BUFFER_SIZE;
-    }
-
-/*---------------------------------------------------------------------------------**//**
-* @bsimethod                                    John.Gooding                    05/12
-+---------------+---------------+---------------+---------------+---------------+------*/
-SnappyFromMemory::SnappyFromMemory(void*uncompressedBuffer, uint32_t uncompressedBufferSize)
-    {
-    BeAssert(SNAPPY_UNCOMPRESSED_BUFFER_SIZE == uncompressedBufferSize);
-
-    m_uncompressed = (Byte*)uncompressedBuffer;
-    m_uncompressAvail = 0;
-    m_uncompressSize = uncompressedBufferSize;
-
-    m_blobData = nullptr;
-    m_blobOffset = 0;
-    m_blobBytesLeft = 0;
-    }
-
-/*---------------------------------------------------------------------------------**//**
-* @bsimethod                                    John.Gooding                    05/12
-+---------------+---------------+---------------+---------------+---------------+------*/
-void SnappyFromMemory::Init(void*blobBuffer, uint32_t blobBufferSize)
-    {
-    m_uncompressAvail = 0;
-
-    m_blobData = (Byte*) blobBuffer;
-    m_blobOffset = 0;
-    m_blobBytesLeft = blobBufferSize;
-    }
-
-/*---------------------------------------------------------------------------------**//**
-* @bsimethod                                    John.Gooding                    05/12
-+---------------+---------------+---------------+---------------+---------------+------*/
-ZipErrors SnappyFromMemory::TransferFromBlob(void* data, uint32_t numBytes, int offset)
-    {
-    //  Verify that it does not go beyond the end of the buffer
-    memcpy(data, m_blobData + offset, numBytes);
-    return ZIP_SUCCESS;
-    }
-
-/*---------------------------------------------------------------------------------**//**
-* @bsimethod                                    John.Gooding                    05/12
-+---------------+---------------+---------------+---------------+---------------+------*/
-ZipErrors SnappyFromMemory::ReadNextChunk()
-    {
-    BeAssert(0==m_uncompressAvail);
-
-    if (0 == m_blobBytesLeft)
-        return  ZIP_ERROR_BLOB_READ_ERROR;
-
-    uint16_t chunkSize;
-    if (ZIP_SUCCESS != TransferFromBlob(&chunkSize, 2, m_blobOffset))
-        {
-        m_blobBytesLeft = 0;
-        BeAssert(0);
-        return  ZIP_ERROR_BLOB_READ_ERROR;
-        }
-
-    BeAssert(chunkSize <= m_blobBytesLeft);
-
-    m_blobOffset += 2;
-    m_blobBytesLeft -= 2;
-    chunkSize -= 2;
-
-    Byte*   currentData = m_blobData + m_blobOffset;
-
-    m_blobOffset     += chunkSize;
-    m_blobBytesLeft  -= chunkSize;
-
-    size_t uncompressSize;
-    bool bstat = snappy::GetUncompressedLength((char const*) currentData, chunkSize, &uncompressSize);
-    BeAssert(uncompressSize<=32*1024 && uncompressSize>0);
-    BeAssert(bstat);
-
-    bstat = snappy::RawUncompress((char const*) currentData, chunkSize, (char*) m_uncompressed);
-    BeAssert(bstat);
-
-    m_uncompressCurr = m_uncompressed;
-    m_uncompressAvail = (uint16_t) uncompressSize;
-    return  ZIP_SUCCESS;
-    }
-
-/*---------------------------------------------------------------------------------**//**
-* @bsimethod                                    John.Gooding                    05/12
-+---------------+---------------+---------------+---------------+---------------+------*/
-ZipErrors SnappyFromMemory::_Read(Byte* data, uint32_t bufSize, uint32_t& bytesActuallyRead)
-    {
-    // point output pointer to their buffer
-    bytesActuallyRead = 0;
-
-    // while there's still room in their output buffer, keep inflating
-    while (0 != bufSize)
-        {
-        // if there's no more uncompressed data, read from the blob
-        if (0 >= m_uncompressAvail)
-            {
-            // get more data from the blob
-            if (ZIP_SUCCESS != ReadNextChunk())
-                return ZIP_ERROR_COMPRESSION_ERROR;
-            }
-
-        uint32_t readSize = (bufSize > m_uncompressAvail) ? m_uncompressAvail : bufSize;
-
-        memcpy(data, m_uncompressCurr, readSize);
-        data += readSize;
-        m_uncompressCurr += readSize;
-        bytesActuallyRead += readSize;
-        bufSize -= readSize;
-        m_uncompressAvail -= readSize;
-        }
-
-    return  ZIP_SUCCESS;
-    }
-
-/*---------------------------------------------------------------------------------**//**
-* @bsimethod                                    Keith.Bentley                   08/11
-+---------------+---------------+---------------+---------------+---------------+------*/
-SnappyToBlob::SnappyToBlob()
-    {
-    enum {bufsize = 32*1024};
-    m_rawBuf = (Byte*) malloc(bufsize);
-    m_rawSize = bufsize;
-    Init();
-    }
-
-/*---------------------------------------------------------------------------------**//**
-* @bsimethod                                    Keith.Bentley                   08/11
-+---------------+---------------+---------------+---------------+---------------+------*/
-void SnappyToBlob::Init()
-    {
-    m_unsnappedSize = m_rawCurr = 0;
-    m_rawAvail = m_rawSize;
-    m_currChunk = 0;
-    }
-
-/*---------------------------------------------------------------------------------**//**
-* @bsimethod                                    Keith.Bentley                   06/11
-+---------------+---------------+---------------+---------------+---------------+------*/
-SnappyToBlob::~SnappyToBlob()
-    {
-    for (SnappyChunk* chunk : m_chunks)
-        delete chunk;
-
-    m_chunks.clear();
-    free(m_rawBuf);
-    }
-
-/*---------------------------------------------------------------------------------**//**
-* @bsimethod                                    Keith.Bentley                   08/11
-+---------------+---------------+---------------+---------------+---------------+------*/
-void SnappyToBlob::Write(ByteCP data, uint32_t inSize)
-    {
-    m_unsnappedSize += inSize;
-    while (inSize>0)
-        {
-        uint32_t thisSize = (inSize>m_rawAvail) ? m_rawAvail : inSize;
-        memcpy(m_rawBuf+m_rawCurr, data, thisSize);
-
-        inSize -= thisSize;
-        data   += thisSize;
-
-        m_rawCurr  += thisSize;
-        m_rawAvail -= thisSize;
-
-        if (0 >= m_rawAvail)
-            Finish();
-        }
-    }
-
-/*---------------------------------------------------------------------------------**//**
-* @bsimethod                                    Keith.Bentley                   12/10
-+---------------+---------------+---------------+---------------+---------------+------*/
-uint32_t SnappyToBlob::GetCompressedSize()
-    {
-    Finish();
-    uint32_t total = 0;
-
-    for (uint32_t i=0; i<m_currChunk; ++i)
-        total += m_chunks[i]->GetChunkSize();
-
-    return  total;
-    }
-
-/*---------------------------------------------------------------------------------**//**
-* @bsimethod                                    Keith.Bentley                   08/11
-+---------------+---------------+---------------+---------------+---------------+------*/
-void SnappyToBlob::Finish()
-    {
-    if (0 == m_rawCurr)
-        return;
-
-    if (m_chunks.size() <= m_currChunk)
-        m_chunks.push_back(new SnappyChunk((uint32_t) snappy::MaxCompressedLength(m_rawSize)));
-
-    unsigned int compressedBytes;
-    snappy::RawCompress((char const*) m_rawBuf, m_rawCurr, (char*) &m_chunks[m_currChunk]->m_data[1], &compressedBytes);
-    BeAssert((compressedBytes+2) < 64*1024);
-    m_chunks[m_currChunk]->m_data[0] = (uint16_t) compressedBytes + 2; // add 2 because compressed data starts 2 bytes into buffer
-
-    ++m_currChunk;
-    m_rawCurr = 0;
-    m_rawAvail = m_rawSize;
-    }
-
-/*---------------------------------------------------------------------------------**//**
-* @bsimethod                                    Keith.Bentley                   12/10
-+---------------+---------------+---------------+---------------+---------------+------*/
-BentleyStatus SnappyToBlob::SaveToRow(DbR db, Utf8CP tableName, Utf8CP column, int64_t rowId)
-    {
-    Finish();
-
-    BlobIO blobIO;
-    StatusInt status = blobIO.Open(db, tableName, column, rowId, true);
-    if (BE_SQLITE_OK != status)
-        {
-        BeAssert(0);
-        return  ERROR;
-        }
-
-    int offset = 0;
-    for (uint32_t i=0; i< m_currChunk; ++i)
-        {
-        status = blobIO.Write(m_chunks[i]->m_data, m_chunks[i]->GetChunkSize(), offset);
-        if (BE_SQLITE_OK != status)
-            {
-            BeAssert(0);
-            break;
-            }
-        offset += m_chunks[i]->GetChunkSize();
-        }
-
-    return  SUCCESS;
-    }
-
-/*---------------------------------------------------------------------------------**//**
-* @bsimethod                                    Keith.Bentley                   06/11
-+---------------+---------------+---------------+---------------+---------------+------*/
-BeDbMutex::BeDbMutex(MutexType mutexType) {m_mux = sqlite3_mutex_alloc((int) mutexType);}
-BeDbMutex::~BeDbMutex()   {sqlite3_mutex_free((sqlite3_mutex*)m_mux);}
-void BeDbMutex::Enter() {sqlite3_mutex_enter((sqlite3_mutex*)m_mux);}
-void BeDbMutex::Leave() {sqlite3_mutex_leave((sqlite3_mutex*)m_mux);}
-
-#ifndef NDEBUG
-bool BeDbMutex::IsHeld() {return 0!=sqlite3_mutex_held((sqlite3_mutex*)m_mux);}
-#endif
-
-/*---------------------------------------------------------------------------------**//**
-* @bsimethod                                    Keith.Bentley                   08/11
-+---------------+---------------+---------------+---------------+---------------+------*/
-CachedStatement::CachedStatement(Utf8CP sql)
-    {
-    m_refCount = 0;
-    size_t len = strlen(sql) + 1;
-    m_sql = (Utf8P) sqlite3_malloc((int)len);
-    memcpy((char*)m_sql, sql, len);
-    }
-
-CachedStatement::~CachedStatement() {sqlite3_free((void*)m_sql);}
-
-/*---------------------------------------------------------------------------------**//**
-* @bsimethod                                    Keith.Bentley                   11/11
-+---------------+---------------+---------------+---------------+---------------+------*/
-uint32_t CachedStatement::Release()
-    {
-    if (0 == --m_refCount)
-        {
-        delete this;
-        return  0;
-        }
-
-    // SharedStatements are always held in a StatementCache, so the ref count will be 1 if no
-    // one else is pointing to this instance. That means that the statement is no longer in use and
-    // we should reset it so sqlite won't keep it in the list of active vdbe's. Also, clear its bindings so
-    // the next user won't accidentally inherit them.
-    if (1== m_refCount)
-        {
-        Reset();
-        ClearBindings();
-        }
-
-    return  m_refCount;
-    }
-
-/*---------------------------------------------------------------------------------**//**
-* @bsimethod                                    Keith.Bentley                   06/11
-+---------------+---------------+---------------+---------------+---------------+------*/
-void StatementCache::Empty()
-    {
-    BeDbMutexHolder _v_v(m_mutex);
-    m_entries.clear();
-    }
-
-/*---------------------------------------------------------------------------------**//**
-* @bsimethod                                    Keith.Bentley                   09/11
-+---------------+---------------+---------------+---------------+---------------+------*/
-void StatementCache::Dump()
-    {
-    for (auto it=m_entries.begin(); it<m_entries.end(); ++it)
-        {
-        printf("%s\n", (*it)->GetSQL());
-        }
-    }
-
-/*---------------------------------------------------------------------------------**//**
-* @bsimethod                                    Keith.Bentley                   06/11
-+---------------+---------------+---------------+---------------+---------------+------*/
-bvector<CachedStatementPtr>::iterator StatementCache::FindEntry(Utf8CP sql) const
-    {
-    for (auto it=m_entries.begin(), end=m_entries.end(); it<end; ++it)
-        {
-        if (0==strcmp((*it)->GetSQL(), sql))
-            {
-            if (1 < (*it)->GetRefCount()) // this statement is currently in use, we can't share it
-                continue;
-
-            return  it;
-            }
-        }
-
-    return  m_entries.end();
-    }
-
-/*---------------------------------------------------------------------------------**//**
-* @bsimethod                                    Keith.Bentley                   06/11
-+---------------+---------------+---------------+---------------+---------------+------*/
-CachedStatement& StatementCache::AddStatement(Utf8CP sql) const
-    {
-    BeDbMutexHolder _v_v(m_mutex);
-
-    if (m_entries.size() >= m_entries.capacity()) // if cache is full, remove oldest entry
-        m_entries.erase(m_entries.begin());
-
-    CachedStatement* newEntry = new CachedStatement(sql);
-    m_entries.push_back(newEntry);
-    return  *newEntry;
-    }
-
-/*---------------------------------------------------------------------------------**//**
-* @bsimethod                                    Keith.Bentley                   12/12
-+---------------+---------------+---------------+---------------+---------------+------*/
-DbResult StatementCache::GetPreparedStatement(CachedStatementPtr& stmt, DbFile const& dbFile, Utf8CP sqlString) const
-    {
-    if (!dbFile.CheckImplicitTxn())
-        {
-        BeAssert(false);
-        return  BE_SQLITE_ERROR_NoTxnActive;
-        }
-
-    stmt = FindStatement(sqlString);
-    if (stmt.IsValid())
-        {
-        //  We normally test for this in DoPrepare, but cached statements bypass that.
-        HPOS_CheckSQLiteOperationAllowed(dbFile.GetSqlDb());
-        return  BE_SQLITE_OK;
-        }
-
-    stmt = &AddStatement(sqlString);
-    return stmt->Prepare(dbFile, sqlString);
-    }
-
-/*---------------------------------------------------------------------------------**//**
-* @bsimethod                                    Keith.Bentley                   06/11
-+---------------+---------------+---------------+---------------+---------------+------*/
-CachedStatement* StatementCache::FindStatement(Utf8CP sql) const
-    {
-    BeDbMutexHolder _v_v(m_mutex);
-
-    bvector<CachedStatementPtr>::iterator entry = FindEntry(sql);
-    return (entry != m_entries.end()) ? entry->get(): nullptr;
-    }
-
-/*---------------------------------------------------------------------------------**//**
-* @bsimethod                                    Keith.Bentley                   06/11
-+---------------+---------------+---------------+---------------+---------------+------*/
-StatementCache& Db::GetStatementCache() const
-    {
-    if (nullptr == m_statements)
-        m_statements = new StatementCache(20);
-
-    return  *m_statements;
-    }
-
-/*---------------------------------------------------------------------------------**//**
-* @bsimethod                                    Keith.Bentley                   06/11
-+---------------+---------------+---------------+---------------+---------------+------*/
-DbResult Db::GetCachedStatement(CachedStatementPtr& stmt, Utf8CP sqlString) const
-    {
-    return GetStatementCache().GetPreparedStatement(stmt, *m_dbFile, sqlString);
-    }
-
-/*---------------------------------------------------------------------------------**//**
-* @bsimethod                                    Keith.Bentley                   02/14
-+---------------+---------------+---------------+---------------+---------------+------*/
-void NamedParams::SetWhere(Utf8CP where)
-    {
-    if (nullptr == where)
-        {
-        m_where.clear();
-        return;
-        }
-
-    m_where.assign(where);
-    m_where.Trim();
-    if (0 == strncmp(m_where.c_str(), "WHERE ", 6))
-        m_where.erase(0,6);
-    else if (0 == strncmp(m_where.c_str(), "AND ", 4))
-        m_where.erase(0,4);
-    }
-
-struct StringParameter : NamedParams::SqlParameter
-{
-    Utf8String m_value;
-    StringParameter(Utf8CP name, Utf8CP value) : SqlParameter(name), m_value(value) {}
-    virtual void _Bind(Statement& stmt) {stmt.BindText(stmt.GetParameterIndex(m_name.c_str()), m_value, Statement::MakeCopy::No);}
-};
-struct IntegerParameter : NamedParams::SqlParameter
-{
-    uint64_t m_value;
-    IntegerParameter(Utf8CP name, uint64_t value) : SqlParameter(name), m_value(value) {}
-    virtual void _Bind(Statement& stmt) {stmt.BindInt64(stmt.GetParameterIndex(m_name.c_str()), m_value);}
-};
-struct DoubleParameter : NamedParams::SqlParameter
-{
-    double m_value;
-    DoubleParameter(Utf8CP name, double value) : SqlParameter(name), m_value(value) {}
-    virtual void _Bind(Statement& stmt) {stmt.BindDouble(stmt.GetParameterIndex(m_name.c_str()), m_value);}
-};
-struct BlobParameter : NamedParams::SqlParameter
-{
-    void const* m_data;
-    int         m_size;
-    Statement::MakeCopy m_copy;
-    BlobParameter(Utf8CP name, void const* data, int size, Statement::MakeCopy copy) : SqlParameter(name), m_data(data), m_size(size), m_copy(copy){}
-    virtual void _Bind(Statement& stmt) {stmt.BindBlob(stmt.GetParameterIndex(m_name.c_str()), m_data, m_size, m_copy);}
-};
-
-void NamedParams::AddStringParameter(Utf8CP name, Utf8CP val) {AddSqlParameter(new StringParameter(name, val));}
-void NamedParams::AddIntegerParameter(Utf8CP name, uint64_t val) {AddSqlParameter(new IntegerParameter(name, val));}
-void NamedParams::AddDoubleParameter(Utf8CP name, double val) {AddSqlParameter(new DoubleParameter(name, val));}
-void NamedParams::AddBlobParameter(Utf8CP name, void const* data, int size, Statement::MakeCopy copy) {AddSqlParameter(new BlobParameter(name, data, size, copy));}
-void NamedParams::Bind(Statement& stmt) const {for (auto param : m_params) param->_Bind(stmt); }
-
-/*---------------------------------------------------------------------------------**//**
-* @bsimethod                                                    Casey.Mullen      04/2012
-+---------------+---------------+---------------+---------------+---------------+------*/
-void Db::DumpSqlResults(Utf8CP sql)
-    {
-    Statement stmt;
-    if (BE_SQLITE_OK != stmt.Prepare(*this, sql))
-        return;
-
-    stmt.DumpResults();
-    }
-
-/*---------------------------------------------------------------------------------**//**
-* @bsimethod                                    Keith.Bentley                   01/14
-+---------------+---------------+---------------+---------------+---------------+------*/
-Utf8String DbTableIterator::MakeSqlString(Utf8CP sql, bool hasWhere) const
-    {
-    Utf8String sqlString(sql);
-
-    if (!m_params.GetWhere().empty())
-        {
-        if (0 == strncmp(m_params.GetWhere().c_str(), "ORDER BY", 8))
-            sqlString.append(" ");
-        else
-            sqlString.append(hasWhere ? " AND " : " WHERE ");
-
-        sqlString.append(m_params.GetWhere());
-        }
-
-    return sqlString;
-    }
-
-//=======================================================================================
-// @bsiclass                                                    John.Gooding    01/2013
-//=======================================================================================
-struct PropertyBlobInStream : ILzmaInputStream
-{
-private:
-    Db&                 m_db;
-    BeRepositoryBasedId m_id;
-    Byte*               m_buffer;
-    uint32_t            m_bufferSize;
-    uint32_t            m_nBytesInBuffer;
-    uint32_t            m_bufferOffset;
-    uint32_t            m_nextChunk;
-
-public:
-    PropertyBlobInStream(Db&db, BeRepositoryBasedId id) : m_db(db), m_id(id), m_buffer(nullptr), m_bufferSize(0), m_nBytesInBuffer(0), m_bufferOffset(0), m_nextChunk(0) {}
-    ~PropertyBlobInStream() { free(m_buffer); }
-
-    //  The LZMA2 multithreading ensures that calls to _Read are sequential and do not overlap, so this code does not need to
-    //  be concerned with preventing race conditions
-    ZipErrors _Read(void* data, uint32_t size, uint32_t& actuallyRead) override
-        {
-        for (actuallyRead = 0; actuallyRead < size; )
-            {
-            if (m_nBytesInBuffer == m_bufferOffset)
-                {
-                m_bufferOffset = 0;
-                DbResult rc = m_db.QueryPropertySize(m_nBytesInBuffer, Properties::EmbeddedFileBlob(), m_id.GetValue(), m_nextChunk);
-                if (rc != BE_SQLITE_ROW)
-                    return ZIP_ERROR_BAD_DATA;
-
-                if (m_nBytesInBuffer > m_bufferSize)
-                    {
-                    m_bufferSize = m_nBytesInBuffer;
-                    m_buffer = (Byte*)realloc(m_buffer, m_bufferSize);
-                    }
-
-                rc = m_db.QueryProperty(m_buffer, m_nBytesInBuffer, Properties::EmbeddedFileBlob(), m_id.GetValue(), m_nextChunk++);
-                if (rc != BE_SQLITE_ROW)
-                    return ZIP_ERROR_BAD_DATA;
-                }
-
-            uint32_t bytesToTransfer = std::min(m_nBytesInBuffer - m_bufferOffset, size - actuallyRead);
-            memcpy((Byte*)data + actuallyRead, m_buffer + m_bufferOffset, bytesToTransfer);
-            actuallyRead += bytesToTransfer;
-            m_bufferOffset += bytesToTransfer;
-            }
-
-        return ZIP_SUCCESS;
-        }
-
-    //  This is not needed since PropertyBlobInStream is only used for decompressing.  It is the LZMA compression code that needs it.
-    uint64_t _GetSize() override {BeAssert(false && "PropertyBlobInStream::_GetSize not implemented");  return 0;}
-};
-
-//=======================================================================================
-// @bsiclass                                                    John.Gooding    01/2013
-//=======================================================================================
-struct  PropertyBlobOutStream : ILzmaOutputStream
-{
-private:
-    Db&                 m_db;
-    BeRepositoryBasedId m_id;
-    bvector<Byte>       m_buffer;
-    uint32_t            m_chunkSize;
-    uint32_t            m_bufferOffset;
-    uint32_t            m_nextChunk;
-    bool                m_alwaysFlush;
-
-public:
-    DbResult Flush()
-        {
-        if (0 == m_bufferOffset)
-            return BE_SQLITE_OK;
-
-        DbResult rc = m_db.SaveProperty(Properties::EmbeddedFileBlob(), m_buffer.data(), m_bufferOffset, m_id.GetValue(), m_nextChunk++);
-        if (BE_SQLITE_OK != rc)
-            LOG.errorv("PropertyBlobOutStream::Flush is returning %d", rc);
-        m_bufferOffset = 0;
-        return rc;
-        }
-
-    PropertyBlobOutStream(Db&db, BeRepositoryBasedId id, uint64_t chunkSize) : m_db(db), m_id(id), m_chunkSize(static_cast <uint32_t> (chunkSize)), m_bufferOffset(0), m_nextChunk(0), m_alwaysFlush(false)
-        {
-        m_buffer.resize(m_chunkSize);
-        }
-
-    //  Setting m_alwaysFlush to true force PropertyBlobOutStream to create a new embedded blob for each write. Since LZMA2 calls
-    //  _Write whenever it finishes processing a a block this creates a one-to-one mapping from input blocks to embedded blobs.
-    //  That makes it possible to read and expand any given block, randomly accessing the blocks.
-    void _SetAlwaysFlush(bool flushOnEveryWrite) override
-        {
-        m_alwaysFlush = flushOnEveryWrite;
-        Flush();
-        }
-
-    ~PropertyBlobOutStream()
-        {
-        //  We should always flush and check that status, so m_bufferOffset should be 0.
-        BeAssert(0 == m_bufferOffset);
-        Flush();
-        }
-
-    ZipErrors _Write(void const* data, uint32_t size, uint32_t& bytesWritten) override
-        {
-        bytesWritten = 0;
-        while (bytesWritten < size)
-            {
-            uint32_t bytesToTransfer = size;  //  Assume chunk size applies to input.
-            if (!m_alwaysFlush)
-                //  Chunk size applies to output.
-                bytesToTransfer = std::min(m_chunkSize - m_bufferOffset, size - bytesWritten);
-
-            if (bytesToTransfer > 0)
-                memcpy(m_buffer.data() + m_bufferOffset, (CharCP)data + bytesWritten, bytesToTransfer);
-
-            m_bufferOffset += bytesToTransfer;
-            if (m_alwaysFlush)
-                {
-                if (BE_SQLITE_OK != Flush())
-                    return ZIP_ERROR_WRITE_ERROR;
-                }
-            else if (m_bufferOffset == m_chunkSize)
-                {
-                if (BE_SQLITE_OK != Flush())
-                    return ZIP_ERROR_WRITE_ERROR;
-                }
-            bytesWritten += bytesToTransfer;
-            }
-
-        return ZIP_SUCCESS;
-        }
-};
-
-#define EMBEDDED_LZMA_MARKER   "EmLzma"
-//=======================================================================================
-// The first EmbeddedFileBlob for an embedded file starts with this structure.  If
-// m_compressionType is NO_COMPRESSION then the image is not compressed.
-// @bsiclass                                                    John.Gooding    03/2013
-//=======================================================================================
-struct   EmbeddedLzmaHeader
-{
-private:
-    uint16_t m_sizeOfHeader;
-    char    m_idString [10];
-    uint16_t m_formatVersionNumber;
-    uint16_t m_compressionType;
-
-public:
-    static const int formatVersionNumber = 0x10;
-    enum CompressionType
-        {
-        NO_COMPRESSION  = 0,
-        LZMA2           = 2
-        };
-
-    EmbeddedLzmaHeader(CompressionType compressionType)
-        {
-        CharCP idString = EMBEDDED_LZMA_MARKER;
-        BeAssert((strlen(idString)+ 1) <= sizeof(m_idString));
-        memset(this, 0, sizeof (*this));
-        m_sizeOfHeader = (uint16_t)sizeof (EmbeddedLzmaHeader);
-        strcpy(m_idString, idString);
-        m_compressionType = compressionType;
-        m_formatVersionNumber = formatVersionNumber;
-        }
-
-    int GetVersion() {return m_formatVersionNumber;}
-    bool IsLzma2() {return LZMA2 == m_compressionType;}
-    bool IsUncompressed() {return NO_COMPRESSION == m_compressionType;}
-    bool IsValid()
-        {
-        if (m_sizeOfHeader != sizeof(EmbeddedLzmaHeader))
-            return false;
-
-        if (strcmp(m_idString, EMBEDDED_LZMA_MARKER))
-            return false;
-
-        if (formatVersionNumber != m_formatVersionNumber)
-            return false;
-
-        return m_compressionType == LZMA2 || m_compressionType == NO_COMPRESSION;
-        }
-};
-
-/*---------------------------------------------------------------------------------**//**
-* @bsimethod                                    Keith.Bentley                   04/12
-+---------------+---------------+---------------+---------------+---------------+------*/
-DbEmbeddedFileTable& Db::EmbeddedFiles() {return m_embeddedFiles;}
-
-/*---------------------------------------------------------------------------------**//**
-* @bsimethod                                    Keith.Bentley                   03/12
-+---------------+---------------+---------------+---------------+---------------+------*/
-static void removeFileBlobs(Db& db, BeRepositoryBasedId id)
-    {
-    Statement stmt;
-    DbResult rc = stmt.Prepare(db, "DELETE FROM " BEDB_TABLE_Property " WHERE Namespace=? AND Name=? AND Id=?");
-    stmt.BindText(1, Properties::EmbeddedFileBlob().GetNamespace(), Statement::MakeCopy::No);
-    stmt.BindText(2, Properties::EmbeddedFileBlob().GetName(), Statement::MakeCopy::No);
-    stmt.BindId(3, id);
-    rc = stmt.Step();
-    }
-
-//---------------------------------------------------------------------------------------
-//  This is based on LZMA2_DIC_SIZE_FROM_PROP.  This is the size of the dictionary
-//  they allocate when decompressing.  It makes sense for us to use same
-//  boundaries as the LZMA library.
-// @bsimethod                                                   John.Gooding    01/2013
-//---------------------------------------------------------------------------------------
-static uint32_t getDictionarySize(uint32_t dictionarySize)
-    {
-    for (unsigned i = 0; i < 40; i++)
-        {
-        uint32_t computed = (2 | (i & 1)) << (i / 2 + 11);
-        if (dictionarySize <= computed)
-            return computed;
-        }
-
-    return dictionarySize;
-    }
-
-//---------------------------------------------------------------------------------------
-// @bsimethod                                                   John.Gooding    10/2013
-//---------------------------------------------------------------------------------------
-static DbResult compressAndEmbedFileImage(Db& db, uint32_t& chunkSize, BeRepositoryBasedId id, void const* data, uint32_t const size, bool supportRandomAccess)
-    {
-    if (supportRandomAccess)
-        chunkSize = getDictionarySize(chunkSize);
-
-    BeFileLzmaInFromMemory inStream(data, size);
-    PropertyBlobOutStream outStream(db, id, chunkSize);
-
-    uint32_t dictionarySize = std::min(size, chunkSize);
-
-    LzmaEncoder encoder(dictionarySize);
-
-    EmbeddedLzmaHeader  header(EmbeddedLzmaHeader::LZMA2);
-    uint32_t bytesWritten;
-    outStream._Write(&header, sizeof (header), bytesWritten);
-    if (bytesWritten != sizeof (header))
-        return BE_SQLITE_IOERR;
-
-    if (encoder.Compress(outStream, inStream, nullptr, false) != ZIP_SUCCESS)
-        return BE_SQLITE_IOERR;
-
-    DbResult rc = outStream.Flush();
-
-    return rc;
-    }
-
-//---------------------------------------------------------------------------------------
-// @bsimethod                                                   John.Gooding    03/2015
-//---------------------------------------------------------------------------------------
-static DbResult translateZipErrorToSQLiteError(ZipErrors zipError)
-    {
-    switch (zipError)
-        {
-        case ZIP_SUCCESS:
-            return BE_SQLITE_OK;
-        case ZIP_ERROR_READ_ERROR:
-            return BE_SQLITE_IOERR_READ;
-        case ZIP_ERROR_WRITE_ERROR:
-            return BE_SQLITE_IOERR_WRITE;
-        case ZIP_ERROR_ABORTED:
-            return BE_SQLITE_ABORT;
-        case ZIP_ERROR_END_OF_DATA:
-            return BE_SQLITE_IOERR_SHORT_READ;
-        }
-
-    return BE_SQLITE_ERROR;
-    }
-
-//---------------------------------------------------------------------------------------
-// On Windows SQLite locks files by locking bytes starting at SQLITE_PENDING_BYTE (1gig)
-// when there are pending writes.  We test for it here because:
-//  --  it allows us to detect if the program has uncommitted changes
-//  --  it allows this code to abort early instead of after processing a gig of data.
-// @bsimethod                                                   John.Gooding    03/2015
-//---------------------------------------------------------------------------------------
-static bool isFileLockedBySQLite(BeFile& testfile)
-    {
-    if (testfile.SetPointer(SQLITE_PENDING_BYTE, BeFileSeekOrigin::Begin) == BeFileStatus::Success)
-        {
-        uint8_t buffer[512];
-        if (testfile.Read(buffer, nullptr, sizeof (buffer)) == BeFileStatus::SharingViolationError)
-            {
-            testfile.SetPointer(0, BeFileSeekOrigin::Begin);
-            LOG.errorv("SQLite has this file locked.");
-            return true;
-            }
-        }
-
-    testfile.SetPointer(0, BeFileSeekOrigin::Begin);
-    return false;
-    }
-
-/*---------------------------------------------------------------------------------**//**
-* @bsimethod                                    Keith.Bentley                   03/12
-+---------------+---------------+---------------+---------------+---------------+------*/
-static DbResult compressAndEmbedFile(Db& db, uint64_t& filesize, uint32_t& chunkSize, BeRepositoryBasedId id, Utf8CP filespec, bool supportRandomAccess)
-    {
-    if (supportRandomAccess)
-        chunkSize = getDictionarySize(chunkSize);
-
-    BeFileLzmaInStream inStream;
-    PropertyBlobOutStream outStream(db, id, chunkSize);
-
-    WString filespecW(filespec, true);
-    BeFileName filename(filespecW.c_str());
-
-    if (inStream.OpenInputFile(filename) != BSISUCCESS)
-        return BE_SQLITE_ERROR_FileNotFound;
-
-    filesize = inStream._GetSize();
-
-    if (isFileLockedBySQLite(inStream.GetBeFile()))
-        return BE_SQLITE_BUSY;
-
-    uint32_t dictionarySize = static_cast <uint32_t> (std::min(filesize, (uint64_t) chunkSize));
-
-    LzmaEncoder encoder(dictionarySize);
-    if (supportRandomAccess)
-        //  Forces LZMA to process input in chunks that correspond to block size.
-        encoder.SetBlockSize(dictionarySize);
-
-    EmbeddedLzmaHeader  header(EmbeddedLzmaHeader::LZMA2);
-    uint32_t bytesWritten;
-    outStream._Write(&header, sizeof (header), bytesWritten);
-    if (bytesWritten != sizeof (header))
-        return BE_SQLITE_IOERR;
-
-    ZipErrors compressResult = encoder.Compress(outStream, inStream, nullptr, supportRandomAccess);
-    if (compressResult != ZIP_SUCCESS)
-        {
-        LOG.errorv("LzmaEncoder::Compress returned %d", compressResult);
-
-        return translateZipErrorToSQLiteError(compressResult);
-        }
-
-    if (inStream.GetBytesRead() != filesize)
-        {
-        LOG.errorv("LzmaEncoder::Compress succeeded but read the wrong number of bytes: expected %lld, actual %lld", filesize, inStream.GetBytesRead());
-        return BE_SQLITE_IOERR;
-        }
-
-    DbResult rc = outStream.Flush();
-
-    return rc;
-    }
-
-//---------------------------------------------------------------------------------------
-// @bsimethod                                                   John.Gooding    12/2014
-//---------------------------------------------------------------------------------------
-static DbResult embedFileImageWithoutCompressing(Db& db, void const*data, uint64_t size, uint32_t chunkSize, BeRepositoryBasedId id)
-    {
-    int32_t nChunks=0;
-    EmbeddedLzmaHeader  header(EmbeddedLzmaHeader::NO_COMPRESSION);
-    DbResult rc = db.SaveProperty(Properties::EmbeddedFileBlob(), &header, sizeof(header), id.GetValue(), nChunks++);
-    if (rc != BE_SQLITE_OK)
-        return  rc;
-
-    for (int64_t nLeft=(int64_t)size; nLeft>0; nLeft-=chunkSize)
-        {
-        uint32_t thisSize = (uint32_t) std::min((int64_t) chunkSize, nLeft);
-
-        //  This relies on EmbeddedFileBlob returning PropertySpec::COMPRESS_PROPERTY_No to prevent trying
-        //  to compress the blobs
-        rc = db.SaveProperty(Properties::EmbeddedFileBlob(), data, thisSize, id.GetValue(), nChunks++);
-        if (rc != BE_SQLITE_OK)
-            return  rc;
-
-        data  = (char*) data + thisSize;
-        }
-
-    return BE_SQLITE_OK;
-    }
-
-//---------------------------------------------------------------------------------------
-// @bsimethod                                                   John.Gooding    12/2014
-//---------------------------------------------------------------------------------------
-static DbResult embedFileWithoutCompressing(Db& db, uint64_t&filesize, uint32_t chunkSize, BeRepositoryBasedId id, Utf8CP filespec)
-    {
-    WString filespecW(filespec, true);
-    BeFileName filename(filespecW.c_str());
-    BeFile      inputFile;
-
-    if (inputFile.Open(filename, BeFileAccess::Read) != BeFileStatus::Success)
-        return BE_SQLITE_ERROR_FileNotFound;
-
-    if (isFileLockedBySQLite(inputFile))
-        return BE_SQLITE_BUSY;
-
-    int32_t nChunks=0;
-    EmbeddedLzmaHeader  header(EmbeddedLzmaHeader::NO_COMPRESSION);
-    DbResult rc = db.SaveProperty(Properties::EmbeddedFileBlob(), &header, (uint32_t)sizeof(header), id.GetValue(), nChunks++);
-    if (rc != BE_SQLITE_OK)
-        return  rc;
-
-    filename.GetFileSize(filesize);
-    bvector<Byte>    buffer;
-    buffer.resize(chunkSize);
-    uint64_t    totalBytesRead = 0;
-    while (true)
-        {
-        uint32_t bytesRead;
-        inputFile.Read(&buffer[0], &bytesRead, chunkSize);
-        if (0 == bytesRead)
-            break;
-
-        totalBytesRead += bytesRead;
-        rc = db.SaveProperty(Properties::EmbeddedFileBlob(), &buffer[0], bytesRead, id.GetValue(), nChunks++);
-        if (rc != BE_SQLITE_OK)
-            return  rc;
-        }
-
-    if (totalBytesRead != filesize)
-        return BE_SQLITE_IOERR_READ;
-
-    return BE_SQLITE_OK;
-    }
-
-/*---------------------------------------------------------------------------------**//**
-* @bsimethod                                    Keith.Bentley                   03/12
-+---------------+---------------+---------------+---------------+---------------+------*/
-static DbResult addEmbedFile(Db& db, Utf8CP name, Utf8CP type, Utf8CP description, BeRepositoryBasedId id, uint64_t fileSize, DateTime const* lastModified, uint32_t chunkSize)
-    {
-    const bool hasLastModifiedColumn = DbEmbeddedFileTable::HasLastModifiedColumn(db);
-
-    Statement stmt;
-    stmt.Prepare(db, hasLastModifiedColumn ?
-                  "INSERT INTO " BEDB_TABLE_EmbeddedFile " (Name,Descr,Type,Id,Size,Chunk,LastModified) VALUES(?,?,?,?,?,?,?)" :
-                  "INSERT INTO " BEDB_TABLE_EmbeddedFile " (Name,Descr,Type,Id,Size,Chunk) VALUES(?,?,?,?,?,?)");
-    stmt.BindText(1, name, Statement::MakeCopy::No);
-    stmt.BindText(2, description, Statement::MakeCopy::No);
-    stmt.BindText(3, type, Statement::MakeCopy::No);
-    stmt.BindId(4, id);
-    stmt.BindInt64(5, fileSize);
-    stmt.BindInt(6, chunkSize);
-    if (hasLastModifiedColumn && lastModified != nullptr && lastModified->IsValid())
-        {
-        if (lastModified->GetInfo().GetKind() == DateTime::Kind::Local)
-            LOG.warningv("LastModified date of file '%s' to embed must not be in local time. Only DateTime::Kind::Utc or DateTime::Kind::Unspecified is supported. LastModified will be ignored.",
-                          name);
-        else
-            {
-            double lastModifiedJulianDay = 0.0;
-            lastModified->ToJulianDay(lastModifiedJulianDay);
-            stmt.BindDouble(7, lastModifiedJulianDay);
-            }
-        }
-
-    DbResult rc = stmt.Step();
-    return (BE_SQLITE_DONE==rc) ? BE_SQLITE_OK : rc;
-    }
-
-/*---------------------------------------------------------------------------------**//**
-* @bsimethod                                    Keith.Bentley                   03/12
-+---------------+---------------+---------------+---------------+---------------+------*/
-BeRepositoryBasedId DbEmbeddedFileTable::GetNextEmbedFileId() const
-    {
-    if (BE_SQLITE_OK != BeSQLiteProfileManager::UpgradeProfile(m_db))
-        return BeRepositoryBasedId();
-
-    BeAssert(m_db.TableExists(BEDB_TABLE_EmbeddedFile));
-    BeRepositoryBasedId id;
-    m_db.GetNextRepositoryBasedId(id, BEDB_TABLE_EmbeddedFile, "Id");
-    return id;
-    }
-
-//---------------------------------------------------------------------------------------
-// @bsimethod                                                   John.Gooding    12/2014
-//---------------------------------------------------------------------------------------
-BeRepositoryBasedId DbEmbeddedFileTable::ImportWithoutCompressing(DbResult* stat, Utf8CP name, Utf8CP filespec, Utf8CP type, Utf8CP description, DateTime const* lastModified, uint32_t chunkSize)
-    {
-    BeAssert(m_db.IsTransactionActive());
-
-    // make sure name is unique before continuing
-    BeRepositoryBasedId fileId = QueryFile(name);
-    if (fileId.IsValid())
-        {
-        if (stat != nullptr)
-            *stat = BE_SQLITE_CONSTRAINT_BASE;
-
-        return BeRepositoryBasedId();
-        }
-
-    BeRepositoryBasedId newId = GetNextEmbedFileId();
-
-    uint64_t fileSize;
-    DbResult rc = embedFileWithoutCompressing(m_db, fileSize, chunkSize, newId, filespec);
-    if (BE_SQLITE_OK == rc)
-        rc = addEmbedFile(m_db, name, type, description, newId, fileSize, lastModified, chunkSize);
-
-    if (stat != nullptr)
-        *stat = rc;
-
-    if (rc == BE_SQLITE_OK)
-        return newId;
-    else
-        return BeRepositoryBasedId();
-    }
-
-//---------------------------------------------------------------------------------------
-// @bsimethod                                                   John.Gooding    03/2015
-//---------------------------------------------------------------------------------------
-BeRepositoryBasedId DbEmbeddedFileTable::ImportDbFile(DbResult& stat, Utf8CP name, Utf8CP filespec, Utf8CP type, Utf8CP description, DateTime const* lastModified, uint32_t chunkSize, bool supportRandomAccess)
-    {
-    Utf8CP vfs = 0;
-    stat = isValidDbFile(filespec, vfs);
-    //  We aren't going to use the VFS to read it so it better not require a VFS.
-    if (BE_SQLITE_OK != stat || nullptr != vfs)
-        {
-        LOG.errorv("ImportDbFile: isValidDbFile reported error %d", stat);
-        return BeRepositoryBasedId();
-        }
-
-    return Import(&stat, name, filespec, type, description, lastModified, chunkSize, supportRandomAccess);
-    }
-
-//--------------------------------------------------------------------------------------
-// @bsimethod                                    Krischan.Eberle                   10/14
-//+---------------+---------------+---------------+---------------+---------------+------
-BeRepositoryBasedId DbEmbeddedFileTable::Import(DbResult* stat, Utf8CP name, Utf8CP filespec, Utf8CP type, Utf8CP description, DateTime const* lastModified, uint32_t chunkSize, bool supportRandomAccess)
-    {
-    BeAssert(m_db.IsTransactionActive());
-
-    // make sure name is unique before continuing
-    BeRepositoryBasedId fileId = QueryFile(name);
-    if (fileId.IsValid())
-        {
-        if (stat != nullptr)
-            *stat = BE_SQLITE_CONSTRAINT_BASE;
-
-        return BeRepositoryBasedId();
-        }
-
-    BeRepositoryBasedId newId = GetNextEmbedFileId();
-
-    uint64_t fileSize;
-    DbResult rc = compressAndEmbedFile(m_db, fileSize, chunkSize, newId, filespec, supportRandomAccess);
-    if (BE_SQLITE_OK == rc)
-        rc = addEmbedFile(m_db, name, type, description, newId, fileSize, lastModified, chunkSize);
-
-    if (stat != nullptr)
-        *stat = rc;
-
-    return (rc == BE_SQLITE_OK) ? newId : BeRepositoryBasedId();
-    }
-
-/*---------------------------------------------------------------------------------**//**
-* @bsimethod                                    Keith.Bentley                   03/12
-+---------------+---------------+---------------+---------------+---------------+------*/
-DbResult DbEmbeddedFileTable::AddEntry(Utf8CP name, Utf8CP type, Utf8CP description, DateTime const* lastModified)
-    {
-    return addEmbedFile(m_db, name, type, description, GetNextEmbedFileId(), 0, lastModified, 0);
-    }
-
-/*---------------------------------------------------------------------------------**//**
-* @bsimethod                                    Keith.Bentley                   03/12
-+---------------+---------------+---------------+---------------+---------------+------*/
-static DbResult updateEmbedFile(Db& db, BeRepositoryBasedId id, uint64_t fileSize, DateTime const* lastModified, uint32_t chunkSize)
-    {
-    const bool updateLastModified = DbEmbeddedFileTable::HasLastModifiedColumn(db) && lastModified != nullptr && lastModified->IsValid();
-
-    Statement stmt;
-    Utf8CP sql = updateLastModified ? "UPDATE " BEDB_TABLE_EmbeddedFile " SET Size=?,Chunk=?,LastModified=? WHERE Id=?" : "UPDATE " BEDB_TABLE_EmbeddedFile " SET Size=?,Chunk=? WHERE Id=?";
-    stmt.Prepare(db, sql);
-
-    int parameterIndex = 1;
-    stmt.BindInt64(parameterIndex, fileSize);
-
-    parameterIndex++;
-    stmt.BindInt(parameterIndex, chunkSize);
-
-    if (updateLastModified)
-        {
-        parameterIndex++;
-        double lastModifiedJd = 0.0;
-        lastModified->ToJulianDay(lastModifiedJd);
-        stmt.BindDouble(parameterIndex, lastModifiedJd);
-        }
-
-    parameterIndex++;
-    stmt.BindId(parameterIndex, id);
-
-    DbResult rc = stmt.Step();
-    return (BE_SQLITE_DONE==rc) ? BE_SQLITE_OK : rc;
-    }
-
-/*---------------------------------------------------------------------------------**//**
-* @bsimethod                                    Keith.Bentley                   03/12
-+---------------+---------------+---------------+---------------+---------------+------*/
-DbResult DbEmbeddedFileTable::Replace(Utf8CP name, Utf8CP filespec, uint32_t chunkSize, DateTime const* lastModified)
-    {
-    BeAssert(m_db.IsTransactionActive());
-    BeRepositoryBasedId id = QueryFile(name);
-    if (!id.IsValid())
-        return  BE_SQLITE_ERROR;
-
-    bool isLzma2 = true;
-    {
-    PropertyBlobInStream    inStream(m_db, id);
-    EmbeddedLzmaHeader  header(EmbeddedLzmaHeader::LZMA2);
-    uint32_t actuallyRead;
-    inStream._Read(&header, sizeof(header), actuallyRead);
-    if (actuallyRead != sizeof(header) || !header.IsValid())
-        return BE_SQLITE_MISMATCH;
-    isLzma2 = header.IsLzma2();
-    }
-
-    removeFileBlobs(m_db, id);
-
-    if (isLzma2)
-        {
-        uint64_t fileSize;
-        DbResult rc = compressAndEmbedFile(m_db, fileSize, chunkSize, id, filespec, false);
-        return (BE_SQLITE_OK != rc) ? rc : updateEmbedFile(m_db, id, fileSize, lastModified, chunkSize);
-        }
-
-    uint64_t fileSize;
-    DbResult rc = embedFileWithoutCompressing(m_db, fileSize, chunkSize, id, filespec);
-    return (BE_SQLITE_OK != rc) ? rc : updateEmbedFile(m_db, id, fileSize, lastModified, chunkSize);
-    }
-
-/*---------------------------------------------------------------------------------**//**
-* @bsimethod                                    Keith.Bentley                   03/12
-+---------------+---------------+---------------+---------------+---------------+------*/
-DbResult DbEmbeddedFileTable::Save(void const* data, uint64_t size, Utf8CP name, bool compress, uint32_t chunkSize)
-    {
-    BeAssert(m_db.IsTransactionActive());
-    BeRepositoryBasedId id = QueryFile(name);
-    if (!id.IsValid())
-        return  BE_SQLITE_ERROR;
-
-    removeFileBlobs(m_db, id);
-
-    if (compress)
-        {
-        compressAndEmbedFileImage(m_db, chunkSize, id, data, (uint32_t)size, true);
-        return updateEmbedFile(m_db, id, size, nullptr, chunkSize);
-        }
-
-    embedFileImageWithoutCompressing(m_db, data, size, chunkSize, id);
-    return updateEmbedFile(m_db, id, size, nullptr, chunkSize);
-    }
-
-
-/*---------------------------------------------------------------------------------**//**
-* @bsimethod                                    Keith.Bentley                   03/12
-+---------------+---------------+---------------+---------------+---------------+------*/
-DbResult DbEmbeddedFileTable::Export(Utf8CP filespec, Utf8CP name, ICompressProgressTracker* progress)
-    {
-    BeAssert(m_db.IsTransactionActive());
-    uint64_t expectedFileSize;
-    uint32_t chunkSize;
-    BeRepositoryBasedId id = QueryFile(name, &expectedFileSize, &chunkSize);
-    if (!id.IsValid())
-        return  BE_SQLITE_ERROR;
-
-    PropertyBlobInStream    inStream(m_db, id);
-    BeFileLzmaOutStream     outStream;
-
-    EmbeddedLzmaHeader  header(EmbeddedLzmaHeader::LZMA2);
-    uint32_t actuallyRead;
-    inStream._Read(&header, sizeof(header), actuallyRead);
-    if (actuallyRead != sizeof(header) || !header.IsValid())
-        return BE_SQLITE_MISMATCH;
-
-    WString filespecW(filespec, true);
-    BeFileName outName(filespecW.c_str());
-
-    if (outStream.CreateOutputFile(outName, false) != BeFileStatus::Success)
-        return  BE_SQLITE_ERROR_FileExists;
-
-    if (header.IsLzma2())
-        {
-        LzmaDecoder decoder;
-        ZipErrors result = decoder.Uncompress(outStream, inStream, true, progress);
-        if (ZIP_SUCCESS != result)
-            {
-            outName.BeDeleteFile();
-            //  LZMA does not pass through any detail on write errors so we try to pull the detail from the BeFile.
-            if (result == ZIP_ERROR_WRITE_ERROR && outStream.GetBeFile().GetLastError() == BeFileStatus::DiskFull)
-                return BE_SQLITE_FULL;
-            return  translateZipErrorToSQLiteError(result);
-            }
-
-        uint64_t  sizeOfNewFile;
-        outName.GetFileSize(sizeOfNewFile);
-        if (expectedFileSize != sizeOfNewFile)
-            {
-            LOG.errorv("DbEmbeddedFileTable::Export: exported file is not the expected size");
-            outName.BeDeleteFile();
-            return BE_SQLITE_IOERR_READ;
-            }
-
-        BeAssert(expectedFileSize == outStream.GetBytesWritten());
-
-        return BE_SQLITE_OK;
-        }
-
-    bvector<Byte>   buffer;
-    buffer.resize(20000);
-    uint64_t totalRead = 0;
-    while (true)
-        {
-        inStream._Read(&buffer[0], (uint32_t)buffer.size(), actuallyRead);
-        if (0 == actuallyRead)
-            break;
-        totalRead += actuallyRead;
-        uint32_t bytesWritten = 0;
-        outStream._Write(&buffer[0], actuallyRead, bytesWritten);
-        if (bytesWritten != actuallyRead)
-            {
-            if (outStream.GetBeFile().GetLastError() == BeFileStatus::DiskFull)
-                return BE_SQLITE_FULL;
-            return BE_SQLITE_IOERR_WRITE;
-            }
-        }
-
-    //  Verify that the file size matches.
-    if (totalRead != expectedFileSize)
-        return BE_SQLITE_IOERR_READ;
-
-    return BE_SQLITE_OK;
-    }
-
-
-//---------------------------------------------------------------------------------------
-// @bsimethod                                                   John.Gooding    03/2015
-//---------------------------------------------------------------------------------------
-DbResult DbEmbeddedFileTable::ExportDbFile(Utf8CP localFileName, Utf8CP name, ICompressProgressTracker* progress)
-    {
-    DbResult status = Export(localFileName, name, progress);
-    if (BE_SQLITE_OK != status)
-        return status;
-
-    Utf8CP  vfs;
-    status = isValidDbFile(localFileName, vfs);
-    if (BE_SQLITE_OK != status)
-        LOG.errorv("ExportDbFile: validateDbFile returned %d", status);
-
-    return status;
-    }
-
-/*---------------------------------------------------------------------------------**//**
-* @bsimethod                                    Keith.Bentley                   03/12
-+---------------+---------------+---------------+---------------+---------------+------*/
-DbResult DbEmbeddedFileTable::Read(bvector<Byte>& callerBuffer, Utf8CP name)
-    {
-    BeAssert(m_db.IsTransactionActive());
-    uint64_t actualSize;
-    uint32_t chunkSize;
-    BeRepositoryBasedId id = QueryFile(name, &actualSize, &chunkSize);
-    if (!id.IsValid())
-        return  BE_SQLITE_ERROR;
-
-    PropertyBlobInStream    inStream(m_db, id);
-    LzmaOutToBvectorStream  outStream(callerBuffer);
-    callerBuffer.resize(0);
-    outStream.Reserve((size_t)actualSize);
-
-    EmbeddedLzmaHeader  header(EmbeddedLzmaHeader::LZMA2);
-    uint32_t actuallyRead;
-    inStream._Read(&header, sizeof(header), actuallyRead);
-    if (actuallyRead != sizeof(header) || !header.IsValid())
-        return BE_SQLITE_MISMATCH;
-
-    if (header.IsLzma2())
-        {
-        LzmaDecoder decoder;
-        ZipErrors result = decoder.Uncompress(outStream, inStream, true, nullptr);
-
-        BeAssert(callerBuffer.size() == actualSize);
-
-        return  ZIP_SUCCESS == result ? BE_SQLITE_OK : BE_SQLITE_IOERR_READ;
-        }
-
-    char    tempBuffer[2000];
-    while (true)
-        {
-        inStream._Read(tempBuffer, (uint32_t)sizeof(tempBuffer), actuallyRead);
-        if (0 == actuallyRead)
-            break;
-
-        uint32_t bytesWritten = 0;
-        outStream._Write(&tempBuffer[0], actuallyRead, bytesWritten);
-        if (bytesWritten != actuallyRead)
-            return BE_SQLITE_IOERR_WRITE;
-        }
-
-    BeAssert(callerBuffer.size() == actualSize);
-    //  Verify that the file size matches.
-    if (callerBuffer.size() != actualSize)
-        return BE_SQLITE_IOERR_READ;
-
-    return BE_SQLITE_OK;
-    }
-
-
-
-/*---------------------------------------------------------------------------------**//**
-* @bsimethod                                    Keith.Bentley                   03/12
-+---------------+---------------+---------------+---------------+---------------+------*/
-BeRepositoryBasedId DbEmbeddedFileTable::QueryFile(Utf8CP name, uint64_t* size, uint32_t* chunkSize, Utf8StringP descr, Utf8StringP typestr, DateTime* lastModified)
-    {
-    // embedded file table is created on demand, so may not exist yet
-    if (!m_db.TableExists(BEDB_TABLE_EmbeddedFile))
-        return BeRepositoryBasedId(); // invalid id indicates an error
-
-    Utf8CP sql = DbEmbeddedFileTable::HasLastModifiedColumn(m_db) ?
-        "SELECT Descr,Type,Id,Size,Chunk,LastModified FROM " BEDB_TABLE_EmbeddedFile " WHERE Name=?" :
-        "SELECT Descr,Type,Id,Size,Chunk, NULL AS LastModified FROM " BEDB_TABLE_EmbeddedFile" WHERE Name=?";
-
-    Statement stmt;
-    stmt.Prepare(m_db, sql);
-    stmt.BindText(1, name, Statement::MakeCopy::No);
-
-    DbResult rc = stmt.Step();
-    if (rc != BE_SQLITE_ROW)
-        return BeRepositoryBasedId(); // invalid id indicates an error
-
-    if (descr)
-        descr->AssignOrClear(stmt.GetValueText(0));
-    if (typestr)
-        typestr->AssignOrClear(stmt.GetValueText(1));
-    if (size)
-        *size = stmt.GetValueInt64(3);
-    if (chunkSize)
-        *chunkSize = stmt.GetValueInt(4);
-    if (lastModified != nullptr)
-        {
-        if (stmt.IsColumnNull(5))
-            *lastModified = DateTime();
-        else
-            {
-            double lastModifiedJulianDay = stmt.GetValueDouble(5);
-            DateTime::FromJulianDay(*lastModified, lastModifiedJulianDay, DateTime::Info(DateTime::Kind::Utc, DateTime::Component::DateAndTime));
-            }
-        }
-
-    return BeRepositoryBasedId(stmt.GetValueInt64(2));
-    }
-
-/*---------------------------------------------------------------------------------**//**
-* @bsimethod                                    Keith.Bentley                   03/12
-+---------------+---------------+---------------+---------------+---------------+------*/
-DbResult DbEmbeddedFileTable::Remove(Utf8CP name)
-    {
-    BeAssert(m_db.IsTransactionActive());
-    BeRepositoryBasedId id = QueryFile(name);
-    if (!id.IsValid())
-        return  BE_SQLITE_ERROR;
-
-    // this isn't really necessary for files created after we added the trigger, but do it for older dbs before we had the trigger.
-    removeFileBlobs(m_db, id);
-
-    Statement stmt;
-    stmt.Prepare(m_db, "DELETE FROM " BEDB_TABLE_EmbeddedFile " WHERE Id=?");
-    stmt.BindId(1, id);
-
-    DbResult rc = stmt.Step();
-    return (BE_SQLITE_DONE==rc) ? BE_SQLITE_OK : rc;
-    }
-
-/*---------------------------------------------------------------------------------**//**
-* @bsimethod                                    Keith.Bentley                   09/14
-+---------------+---------------+---------------+---------------+---------------+------*/
-DbResult DbEmbeddedFileTable::CreateTable() const
-    {
-    if (m_db.TableExists(BEDB_TABLE_EmbeddedFile))
-        return BE_SQLITE_OK;
-
-    DbResult rc = m_db.CreateTable(BEDB_TABLE_EmbeddedFile,
-            "Id INTEGER PRIMARY KEY,Name CHAR NOT NULL COLLATE NOCASE UNIQUE,Descr CHAR,Type CHAR,Size INT,Chunk INT,LastModified TIMESTAMP");
-
-    if (BE_SQLITE_OK != rc)
-        return rc;
-
-    return m_db.ExecuteSql("CREATE TRIGGER delete_embeddedFiles AFTER DELETE ON " BEDB_TABLE_EmbeddedFile
-            " BEGIN DELETE FROM " BEDB_TABLE_Property
-            " WHERE Namespace=\"" BEDB_PROPSPEC_NAMESPACE "\" AND NAME=\"" BEDB_PROPSPEC_EMBEDBLOB_NAME "\" AND Id=OLD.Id; END");
-    }
-
-//-------------------------------------------------------------------------------------
-// @bsimethod                                    Krischan.Eberle                  11/14
-//+---------------+---------------+---------------+---------------+---------------+----
-//static
-bool DbEmbeddedFileTable::HasLastModifiedColumn(DbR db)
-    {
-    const SchemaVersion firstVersionWithLastModifiedColumn(3, 1, 0, 1);
-
-    SchemaVersion actualVersion(0,0,0,0);
-    if (BE_SQLITE_OK != BeSQLiteProfileManager::ReadProfileVersion(actualVersion, db))
-        {
-        BeAssert(false && "Could not read BeSQLite profile version.");
-        return false;
-        }
-
-    return actualVersion.CompareTo(firstVersionWithLastModifiedColumn) >= 0;
-    }
-
-/*---------------------------------------------------------------------------------**//**
-* @bsimethod                                    Keith.Bentley                   03/12
-+---------------+---------------+---------------+---------------+---------------+------*/
-DbEmbeddedFileTable::Iterator::Entry DbEmbeddedFileTable::Iterator::begin() const
-    {
-    if (!m_stmt.IsValid())
-        {
-        if (!m_db->TableExists(BEDB_TABLE_EmbeddedFile))
-            return Entry(nullptr, false);
-
-        Utf8String sqlString = MakeSqlString(DbEmbeddedFileTable::HasLastModifiedColumn(*m_db) ?
-                                              "SELECT Name,Descr,Type,Id,Size,Chunk,LastModified FROM " BEDB_TABLE_EmbeddedFile :
-                                              "SELECT Name,Descr,Type,Id,Size,Chunk, NULL AS LastModified FROM " BEDB_TABLE_EmbeddedFile);
-
-        m_db->GetCachedStatement(m_stmt, sqlString.c_str());
-        m_params.Bind(*m_stmt);
-        }
-    else
-        {
-        m_stmt->Reset();
-        }
-
-    return Entry(m_stmt.get(), BE_SQLITE_ROW == m_stmt->Step());
-    }
-
-Utf8CP DbEmbeddedFileTable::Iterator::Entry::GetNameUtf8() const {return m_sql->GetValueText(0);}
-Utf8CP DbEmbeddedFileTable::Iterator::Entry::GetDescriptionUtf8() const {return m_sql->GetValueText(1);}
-Utf8CP DbEmbeddedFileTable::Iterator::Entry::GetTypeUtf8() const {return m_sql->GetValueText(2);}
-uint64_t DbEmbeddedFileTable::Iterator::Entry::GetFileSize() const {return m_sql->GetValueInt64(4);}
-uint32_t DbEmbeddedFileTable::Iterator::Entry::GetChunkSize() const {return m_sql->GetValueInt(5);}
-DateTime DbEmbeddedFileTable::Iterator::Entry::GetLastModified() const
-    {
-    if (m_sql->IsColumnNull(6))
-        return DateTime();
-
-    DateTime lastModified;
-    DateTime::FromJulianDay(lastModified, m_sql->GetValueDouble(6), DateTime::Info(DateTime::Kind::Utc, DateTime::Component::DateAndTime));
-    return std::move(lastModified);
-    }
-
-BeRepositoryBasedId DbEmbeddedFileTable::Iterator::Entry::GetId() const {return BeRepositoryBasedId(m_sql->GetValueInt64(3));}
-
-//---------------------------------------------------------------------------------------
-// @bsimethod                                   Shaun.Sewall                    11/2012
-//---------------------------------------------------------------------------------------
-size_t DbEmbeddedFileTable::Iterator::QueryCount() const
-    {
-    // embedded file table is created on demand, so may not exist yet
-    if (!m_db->TableExists(BEDB_TABLE_EmbeddedFile))
-        return 0;
-
-    Utf8String sqlString = "SELECT COUNT(*) FROM " BEDB_TABLE_EmbeddedFile;
-    if (!m_params.GetWhere().empty())
-        {
-        sqlString += " WHERE ";
-        sqlString += m_params.GetWhere();
-        }
-
-    Statement statement;
-    statement.Prepare(*m_db, sqlString.c_str());
-    m_params.Bind(statement);
-
-    return ((BE_SQLITE_ROW != statement.Step()) ? 0 : statement.GetValueInt(0));
-    }
-
-/*---------------------------------------------------------------------------------**//**
-* @bsimethod                                    Keith.Bentley                   10/11
-+---------------+---------------+---------------+---------------+---------------+------*/
-static int rTreeAcceptMatch(RTreeAcceptFunction::Tester::QueryInfo* info)
-    {
-    RTreeAcceptFunction* agg = (RTreeAcceptFunction*) info->m_context;
-    return agg->GetTester()->_TestRange(*info);
-    }
-
-/*---------------------------------------------------------------------------------**//**
-* @bsimethod                                    Keith.Bentley                   12/11
-+---------------+---------------+---------------+---------------+---------------+------*/
-void DbFile::InitRTreeMatch() const
-    {
-    if (m_flags.m_rtreeMatchValid)
-        return;
-    m_flags.m_rtreeMatchValid = true;
-
-    // we can't use AddRTreeMatchFunction here because we need the extra level of indirection of the pointer-to-match.
-    int stat = sqlite3_rtree_query_callback(m_sqlDb, "rTreeMatch", (int(*)(sqlite3_rtree_query_info*)) rTreeAcceptMatch, &m_rtreeMatch, nullptr);
-    BeAssert(BE_SQLITE_OK == stat);
-
-    stat = AddFunction(m_rtreeMatch);
-    BeAssert(BE_SQLITE_OK == stat);
-    }
-
-/*---------------------------------------------------------------------------------**//**
-* @bsimethod                                    Keith.Bentley                   12/11
-+---------------+---------------+---------------+---------------+---------------+------*/
-void DbFile::SetRTreeMatch(RTreeAcceptFunction::Tester* tester) const
-    {
-    BeAssert(m_flags.m_rtreeMatchValid);
-    BeAssert(nullptr == m_rtreeMatch.GetTester() || nullptr == tester);
-    m_rtreeMatch.SetTester(tester);
-    }
-
-RTreeAcceptFunction::Tester::Tester(DbR db) : m_db(db), RTreeMatchFunction("rTreeMatch", 1) {db.GetDbFile()->InitRTreeMatch();}
-/*---------------------------------------------------------------------------------**//**
-* @bsimethod                                    Keith.Bentley                   04/14
-+---------------+---------------+---------------+---------------+---------------+------*/
-DbResult RTreeAcceptFunction::Tester::StepRTree(Statement& stmt)
-    {
-    m_db.m_dbFile->SetRTreeMatch(this);
-    DbResult rc = stmt.Step();
-    m_db.m_dbFile->SetRTreeMatch(nullptr);
-    return rc;
-    }
-
-//=======================================================================================
-// support for zlib-compressed databases
-// @bsiclass                                                    Keith.Bentley   12/11
-//=======================================================================================
-static int zfsZlibBound(void *pCtx, int nByte){return compressBound(nByte);}
-static int zfsZlibCompress(void *pCtx, char *aDest, int *pnDest, char *aSrc, int nSrc)
-    {
-    uLongf n = *pnDest;
-    int rc = compress((Bytef*)aDest, &n,(Bytef*)aSrc, nSrc);
-    *pnDest = n;
-    return (rc==Z_OK ? SQLITE_OK : SQLITE_ERROR);
-    }
-static int zfsZlibUncompress(void *pCtx, char *aDest, int *pnDest, char *aSrc, int nSrc)
-    {
-    uLongf n = *pnDest;
-    int rc = uncompress((Bytef*)aDest, &n, (Bytef*)aSrc, nSrc);
-    *pnDest = n;
-    return (rc==Z_OK ? SQLITE_OK : SQLITE_ERROR);
-    }
-/*---------------------------------------------------------------------------------**//**
-* @bsimethod                                    Keith.Bentley                   12/11
-+---------------+---------------+---------------+---------------+---------------+------*/
-static Utf8CP loadZlibVfs()
-    {
-    static Utf8CP s_vfsZlib = "zlib";
-    if (0 == sqlite3_vfs_find(s_vfsZlib))
-        zipvfs_create_vfs(s_vfsZlib, 0, 0, zfsZlibBound, zfsZlibCompress, zfsZlibUncompress);
-
-    return  s_vfsZlib;
-    }
-
-//=======================================================================================
-// support for snappy-compressed databases
-// @bsiclass                                                    Keith.Bentley   12/11
-//=======================================================================================
-static int zfsSnappyBound(void *pCtx, int nByte){return (int) snappy::MaxCompressedLength(nByte);}
-static int zfsSnappyCompress(void *pCtx, char *aDest, int *pnDest, char *aSrc, int nSrc)
-    {
-    snappy::RawCompress(aSrc, nSrc, aDest, (unsigned int*) pnDest);
-    return SQLITE_OK;
-    }
-
-static int zfsSnappyUncompress(void *pCtx, char *aDest, int *pnDest, char *aSrc, int nSrc)
-    {
-    size_t outSize;
-    snappy::GetUncompressedLength(aSrc, nSrc, &outSize);
-    *pnDest = (int) outSize;
-    bool rc = snappy::RawUncompress(aSrc, nSrc, aDest);
-    return (rc ? SQLITE_OK : SQLITE_ERROR);
-    }
-
-/*---------------------------------------------------------------------------------**//**
-* @bsimethod                                    Keith.Bentley                   12/11
-+---------------+---------------+---------------+---------------+---------------+------*/
-static Utf8CP loadSnappyVfs()
-    {
-    static Utf8CP s_vfsSnappy = "snappy";
-    if (0 == sqlite3_vfs_find(s_vfsSnappy))
-        zipvfs_create_vfs(s_vfsSnappy, 0, 0, zfsSnappyBound, zfsSnappyCompress, zfsSnappyUncompress);
-
-    return s_vfsSnappy;
-    }
-
-static IDownloadAdmin* s_downloadAdmin = nullptr;
-void BeSQLiteLib::SetDownloadAdmin(IDownloadAdmin& dlAdmin) {if (nullptr == s_downloadAdmin) s_downloadAdmin = &dlAdmin;}
-IDownloadAdmin* BeSQLiteLib::GetDownloadAdmin() {return s_downloadAdmin;}
-
-/*---------------------------------------------------------------------------------**//**
-* implementation of SQL "InVirtualSet" function. Returns 1 if the value is contained in the set.
-* @bsimethod                                    Keith.Bentley                   11/13
-+---------------+---------------+---------------+---------------+---------------+------*/
-static void isInVirtualSet(sqlite3_context* ctx, int nArgs, sqlite3_value** args)
-    {
-    if (2 > nArgs)
-        {
-        sqlite3_result_error(ctx, "Not enough arguments to InVirtualSet", -1);
-        return;
-        }
-
-    // the first argument must be the set to test against.
-    VirtualSet const* vSet = (VirtualSet const*) sqlite3_value_int64(args[0]);
-    if (nullptr==vSet)
-        {
-        sqlite3_result_error(ctx, "Illegal VirtualSet", -1);
-        return;
-        }
-
-    // skip the first argument - we used it above.
-    sqlite3_result_int(ctx, vSet->_IsInSet(nArgs-1, (DbValue const*) args+1));
-    }
-
-//---------------------------------------------------------------------------------------
-// Direct sqlite callback when we override the LOWER and UPPER scalar functions to delegate to BeSQLiteLib::ILanguageSupport.
-// @bsimethod                                                   Jeff.Marker     01/2014
-//---------------------------------------------------------------------------------------
-static void caseCallback(sqlite3_context* context, int numArgs, sqlite3_value** args)
-    {
-    // Largely a copy of icuCaseFunc16 in ext/icu/icu.c, but follows our coding standards and redirects the actual ICU call to the host.
-
-    BeSQLiteLib::ILanguageSupport* languageSupport = BeSQLiteLib::GetLanguageSupport();
-    if (nullptr == languageSupport)
-        { BeAssert(false); return; }
-
-    if (1 != numArgs)
-        { BeAssert(false); return; }
-
-    Utf16CP source = (Utf16CP)sqlite3_value_text16(args[0]);
-    if (nullptr == source)
-        { BeAssert(false); return; }
-
-    int sourceSize = (size_t)sqlite3_value_bytes16(args[0]);
-    int resultSize = (2 * sourceSize) * sizeof(uint16_t);
-
-    Utf16P result = (Utf16P)sqlite3_malloc((int)resultSize);
-    if (nullptr == result)
-        { BeAssert(false); return; }
-
-    if (0 != sqlite3_user_data(context))
-        languageSupport->_Upper(source, sourceSize / sizeof(uint16_t), result, resultSize / sizeof(uint16_t));
-    else
-        languageSupport->_Lower(source, sourceSize / sizeof(uint16_t), result, resultSize / sizeof(uint16_t));
-
-    sqlite3_result_text16(context, result, -1, sqlite3_free);
-    }
-
-//---------------------------------------------------------------------------------------
-// Copied from utf8.h in ICU.
-// Supports our LIKE operator implementation.
-// @bsimethod                                                   Jeff.Marker     02/2014
-//---------------------------------------------------------------------------------------
-#define U8_NEXT_UNSAFE(s, i, c) \
-    { \
-    (c) = (uint8_t)(s)[(i)++]; \
-    if ((c) >= 0x80) { \
-        if ((c)<0xe0) { \
-                (c) = (((c)& 0x1f) << 6) | ((s)[(i)++] & 0x3f); \
-            } else if ((c)<0xf0) { \
-                /* no need for (c&0xf) because the upper bits are truncated after <<12 in the cast to (UChar) */ \
-                (c) = (unsigned char)(((c) << 12) | (((s)[i] & 0x3f) << 6) | ((s)[(i)+1] & 0x3f)); \
-                (i) += 2; \
-            } else { \
-                (c) = (((c)& 7) << 18) | (((s)[i] & 0x3f) << 12) | (((s)[(i)+1] & 0x3f) << 6) | ((s)[(i)+2] & 0x3f); \
-                (i) += 3; \
-            } \
-        } \
-    }
-
-//---------------------------------------------------------------------------------------
-// Copied from utf8.h in ICU.
-// Supports our LIKE operator implementation.
-// @bsimethod                                                   Jeff.Marker     02/2014
-//---------------------------------------------------------------------------------------
-#define U8_COUNT_TRAIL_BYTES_UNSAFE(leadByte) (((leadByte)>=0xc0)+((leadByte)>=0xe0)+((leadByte)>=0xf0))
-
-//---------------------------------------------------------------------------------------
-// Copied from utf8.h in ICU.
-// Supports our LIKE operator implementation.
-// @bsimethod                                                   Jeff.Marker     02/2014
-//---------------------------------------------------------------------------------------
-#define U8_FWD_1_UNSAFE(s, i) \
-    { \
-    (i) += 1 + U8_COUNT_TRAIL_BYTES_UNSAFE((uint8_t)(s)[i]); \
-    }
-
-//---------------------------------------------------------------------------------------
-// Actual comparison logic for our custom LIKE operator.
-// @see likeCallback
-// @bsimethod                                                   Jeff.Marker     02/2014
-//---------------------------------------------------------------------------------------
-static int likeCompare(unsigned char const* patternString, unsigned char const* matchString, uint32_t escapeChar, BeSQLiteLib::ILanguageSupport* languageSupport)
-    {
-    // Largely a copy of icuLikeCompare in ext/icu/icu.c, but follows our coding standards and redirects the actual ICU call to the host.
-    // See also patternCompare in sqlite3/src/func.c... though that also supports globs and can use other nice internal utility functions that we can't, so copying is limited.
-
-    static const uint32_t MATCH_ONE = (uint32_t)'_';
-    static const uint32_t MATCH_ALL = (uint32_t)'%';
-
-    int iPattern = 0; // Current byte index in patternString
-    int iMatch = 0; // Current byte index in matchString
-    bool wasPreviousCharEscape = 0; // True if the previous character was escapeChar
-
-    while (0 != patternString[iPattern])
-        {
-        // Read (and consume) the next character from the input pattern.
-        uint32_t currPatternChar;
-        U8_NEXT_UNSAFE(patternString, iPattern, currPatternChar);
-        BeAssert(0 != currPatternChar);
-
-        // There are now 4 possibilities:
-        //  1. currPatternChar is an unescaped match-all character "%"
-        //  2. currPatternChar is an unescaped match-one character "_"
-        //  3. currPatternChar is an unescaped escape character
-        //  4. currPatternChar is to be handled as an ordinary character
-
-        if (!wasPreviousCharEscape && (MATCH_ALL == currPatternChar))
-            {
-            // Case 1.
-            uint8_t peekPatternChar;
-
-            // Skip any MATCH_ALL or MATCH_ONE characters that follow a MATCH_ALL. For each MATCH_ONE, skip one character in the test string.
-            while ((MATCH_ALL == (peekPatternChar = patternString[iPattern])) || (MATCH_ONE == peekPatternChar))
-                {
-                if (MATCH_ONE == peekPatternChar)
-                    {
-                    if (0 == matchString[iMatch])
-                        return 0;
-
-                    U8_FWD_1_UNSAFE(matchString, iMatch);
-                    }
-
-                ++iPattern;
-                }
-
-            if (0 == patternString[iPattern])
-                return 1;
-
-            while (0 != matchString[iMatch])
-                {
-                if (likeCompare(&patternString[iPattern], &matchString[iMatch], escapeChar, languageSupport))
-                    return 1;
-
-                U8_FWD_1_UNSAFE(matchString, iMatch);
-                }
-
-            return 0;
-            }
-        else if (!wasPreviousCharEscape && (MATCH_ONE == currPatternChar))
-            {
-            // Case 2.
-            if (0 == matchString[iMatch])
-                return 0;
-
-            U8_FWD_1_UNSAFE(matchString, iMatch);
-            }
-        else if (!wasPreviousCharEscape && (currPatternChar == escapeChar))
-            {
-            // Case 3.
-            wasPreviousCharEscape = true;
-            }
-        else{
-            // Case 4.
-            uint32_t currMatchChar;
-            U8_NEXT_UNSAFE(matchString, iMatch, currMatchChar);
-
-            currMatchChar = languageSupport->_FoldCase(currMatchChar);
-            currPatternChar = languageSupport->_FoldCase(currPatternChar);
-
-            if (currMatchChar != currPatternChar)
-                return 0;
-
-            wasPreviousCharEscape = false;
-            }
-        }
-
-    return (0 == matchString[iMatch]);
-    }
-
-//---------------------------------------------------------------------------------------
-// Direct sqlite callback when we override the LIKE operator to delegate to BeSQLiteLib::ILanguageSupport.
-// @bsimethod                                                   Jeff.Marker     02/2014
-//---------------------------------------------------------------------------------------
-static void likeCallback(sqlite3_context* context, int numArgs, sqlite3_value** args)
-    {
-    // Largely a copy of icuLikeFunc in sqlite3/ext/icu/icu.c, but follows our coding standards and redirects the actual ICU call to the host.
-    // See also likeFunc in sqlite3/src/func.c... though that can use other nice internal utility functions that we can't, so copying is limited.
-
-    auto languageSupport = BeSQLiteLib::GetLanguageSupport();
-    if (nullptr == languageSupport)
-        { BeAssert(false); return; }
-
-    if ((numArgs < 2) || (numArgs > 3))
-        { BeAssert(false); return; }
-
-    auto patternString = sqlite3_value_text(args[0]);
-    auto matchString = sqlite3_value_text(args[1]);
-
-    if ((nullptr == patternString) || (nullptr == matchString))
-        return;
-
-    // Limit the length of the LIKE or GLOB pattern to avoid problems of deep recursion and N*N behavior in likeCompare.
-    auto maxPatternLen = sqlite3_limit(sqlite3_context_db_handle(context), SQLITE_LIMIT_LIKE_PATTERN_LENGTH, -1);
-    if (sqlite3_value_bytes(args[0]) > maxPatternLen)
-        { BeAssert(false); return; }
-
-    uint32_t escapeChar = 0;
-    if (3 == numArgs)
-        {
-        // The escape character string must consist of a single UTF-8 character. Otherwise, return an error.
-        auto escapeCharStr = sqlite3_value_text(args[2]);
-        if (nullptr == escapeCharStr)
-            { BeAssert(false); return; }
-
-        auto escapeCharNumBytes = sqlite3_value_bytes(args[2]);
-        int iNextChar = 0;
-        U8_NEXT_UNSAFE(escapeCharStr, iNextChar, escapeChar);
-
-        if (iNextChar != escapeCharNumBytes)
-            { BeAssert(false); return; }
-        }
-
-    sqlite3_result_int(context, likeCompare(patternString, matchString, escapeChar, languageSupport));
-    }
-
-//---------------------------------------------------------------------------------------
-// Direct sqlite callback when we add custom collations to delegate to BeSQLiteLib::ILanguageSupport.
-// @bsimethod                                                   Jeff.Marker     01/2014
-//---------------------------------------------------------------------------------------
-static int collateCallback(void* userData, int lhsSize, void const* lhs, int rhsSize, void const* rhs)
-    {
-    // Largely a copy of icuCollationColl in ext/icu/icu.c, but follows our coding standards and redirects the actual ICU call to the host.
-
-    BeSQLiteLib::ILanguageSupport* languageSupport = BeSQLiteLib::GetLanguageSupport();
-    if (nullptr == languageSupport)
-        { BeAssert(false); return 0; }
-
-    return languageSupport->_Collate((Utf16CP)lhs, lhsSize / sizeof(uint16_t), (Utf16CP)rhs, rhsSize / sizeof(uint16_t), userData);
-    }
-
-//---------------------------------------------------------------------------------------
-// Registers overrides and additions to be able to delegate language-aware string processing to BeSQLiteLib::ILanguageSupport.
-// @bsimethod                                                   Jeff.Marker     01/2014
-//---------------------------------------------------------------------------------------
-static void initLanguageSupportOnDb(sqlite3* db)
-    {
-    BeSQLiteLib::ILanguageSupport* languageSupport = BeSQLiteLib::GetLanguageSupport();
-    if (nullptr == languageSupport)
-        return;
-
-    int rc;
-    UNUSED_VARIABLE(rc);
-
-    // The ICU sample from the sqlite folks overrides scalar functions for both SQLITE_UTF8 and SQLITE_UTF16, but only provides SQLITE_UTF8 versions for operators and collations...
-    // I'm not sure why, but following their example until proven otherwise.
-
-    rc = sqlite3_create_function_v2(db, "lower", 1, SQLITE_UTF8, (void*)0, caseCallback, nullptr, nullptr, nullptr);
-    BeAssert(BE_SQLITE_OK == rc);
-
-    rc = sqlite3_create_function_v2(db, "lower", 1, SQLITE_UTF16, (void*)0, caseCallback, nullptr, nullptr, nullptr);
-    BeAssert(BE_SQLITE_OK == rc);
-
-    rc = sqlite3_create_function_v2(db, "upper", 1, SQLITE_UTF8, (void*)1, caseCallback, nullptr, nullptr, nullptr);
-    BeAssert(BE_SQLITE_OK == rc);
-
-    rc = sqlite3_create_function_v2(db, "upper", 1, SQLITE_UTF16, (void*)1, caseCallback, nullptr, nullptr, nullptr);
-    BeAssert(BE_SQLITE_OK == rc);
-
-    rc = sqlite3_create_function_v2(db, "like", 2, SQLITE_UTF8, (void*)0, likeCallback, nullptr, nullptr, nullptr);
-    BeAssert(BE_SQLITE_OK == rc);
-
-    rc = sqlite3_create_function_v2(db, "like", 3, SQLITE_UTF8, (void*)0, likeCallback, nullptr, nullptr, nullptr);
-    BeAssert(BE_SQLITE_OK == rc);
-
-    bvector<BeSQLiteLib::ILanguageSupport::CollationEntry> collationEntries;
-    BeSQLiteLib::ILanguageSupport::CollationUserDataFreeFunc collatorFreeFunc = nullptr;
-    languageSupport->_InitCollation(collationEntries, collatorFreeFunc);
-
-    for (auto const& collationEntry : collationEntries)
-        {
-        rc = sqlite3_create_collation_v2(db, collationEntry.m_name.c_str(), SQLITE_UTF16, collationEntry.m_collator, collateCallback, collatorFreeFunc);
-        BeAssert(BE_SQLITE_OK == rc);
-        }
-    }
-
-extern "C" int sqlite3_closure_init(sqlite3* db, char** pzErrMsg, struct sqlite3_api_routines const* pApi);
-
-/*---------------------------------------------------------------------------------**//**
-* this function is called for every new database connection.
-* @bsimethod                                    Keith.Bentley                   11/13
-+---------------+---------------+---------------+---------------+---------------+------*/
-static int besqlite_db_init(sqlite3* db, char** pzErrMsg, struct sqlite3_api_routines const* pApi)
-    {
-    // install the "closure" virtual table
-    int rc = sqlite3_closure_init(db, pzErrMsg, pApi);
-    UNUSED_VARIABLE(rc);
-    BeAssert(BE_SQLITE_OK == rc);
-
-    // and the "InVirtualSet" SQL function. It requires at least two arguments: the address of the VirtualSet and the value(s) to test
-    rc = sqlite3_create_function_v2(db, "InVirtualSet", -1, SQLITE_UTF8, nullptr, &isInVirtualSet, nullptr, nullptr, nullptr);
-    BeAssert(BE_SQLITE_OK == rc);
-
-    // Register language-aware callbacks if necessary.
-    initLanguageSupportOnDb(db);
-
-    return BE_SQLITE_OK;
-    }
-
-/*---------------------------------------------------------------------------------**//**
-* @bsimethod                                    Keith.Bentley                   09/14
-+---------------+---------------+---------------+---------------+---------------+------*/
-static void logCallback(void *pArg, int iErrCode, Utf8CP zMsg)
-    {
-    NativeLogging::SEVERITY severity = (iErrCode == SQLITE_NOTICE)? NativeLogging::LOG_TRACE:
-                                        (iErrCode == SQLITE_WARNING)? NativeLogging::LOG_WARNING:
-                                                                      NativeLogging::LOG_ERROR;
-    LOG.messagev(severity, "SQLITE_ERROR %x [%s]", iErrCode, zMsg);
-    }
-
-/*---------------------------------------------------------------------------------**//**
-* @bsimethod                                    Keith.Bentley                   12/11
-+---------------+---------------+---------------+---------------+---------------+------*/
-DbResult BeSQLiteLib::Initialize(BeFileNameCR tempDir, LogErrors logErrors)
-    {
-    static bool s_done = false;
-    RUNONCE_CHECK(s_done,BE_SQLITE_OK);
-
-    if (LogErrors::No != logErrors)
-        sqlite3_config(SQLITE_CONFIG_LOG, logCallback, nullptr);
-
-    sqlite3_initialize();
-    sqlite3_auto_extension((void(*)(void))&besqlite_db_init);
-
-    Utf8String tempDirUtf8 = tempDir.GetNameUtf8();
-    if (!tempDir.DoesPathExist())
-        {
-        LOG.errorv("BeSQLiteLib::Initialize failed: Temporary directory '%s' does not exist", tempDirUtf8.c_str());
-        BeAssert(false && "Error in BeSQLiteLib::Initialize: Temp dir does not exist!");
-        return BE_SQLITE_CANTOPEN_NOTEMPDIR;
-        }
-
-    sqlite3_temp_directory = (char*) sqlite3_malloc((int) (tempDirUtf8.size()) + 1);
-    strcpy(sqlite3_temp_directory, tempDirUtf8.c_str());
-    return BE_SQLITE_OK;
-    }
-
-/*---------------------------------------------------------------------------------**//**
-* @bsimethod                                    Keith.Bentley                   08/13
-+---------------+---------------+---------------+---------------+---------------+------*/
-int BeSQLiteLib::CloseSqlDb(void* p) {return sqlite3_close((sqlite3*) p);}
-
-// Functions needed for 7z.  These are for a C API that simulates C++.
-static void *allocFor7z(void *p, size_t size)   {return malloc(size);}
-static void freeFor7z(void *p, void *address)    {free(address);}
-static SRes readFor7z(void *p, void *buf, size_t *size);
-static size_t writeFor7z(void *p, const void *buf, size_t size);
-static SRes progressFor7z(void *p, UInt64 inSize, UInt64 outSize);
-
-//=======================================================================================
-// Provides an implementation of the 7z C struct ISeqInStream.
-// @bsiclass                                                    John.Gooding    01/2013
-//=======================================================================================
-struct SeqInStreamImpl : ::ISeqInStream
-{
-private:
-    ILzmaInputStream& m_stream;
-
-public:
-    SeqInStreamImpl(ILzmaInputStream& in) : m_stream(in) { Read = readFor7z; }
-    ILzmaInputStream& GetStream() { return m_stream; }
-    SRes ReadData(void *buf, size_t *size) { return Read(this, buf, size); }
-    uint64_t GetSize() { return m_stream._GetSize(); }
-};
-
-//---------------------------------------------------------------------------------------
-// @bsimethod                                                   John.Gooding    10/2013
-//---------------------------------------------------------------------------------------
-BeFileLzmaInFromMemory::BeFileLzmaInFromMemory(void const*data, uint32_t size) : m_mutex(BeDbMutex::MutexType::Fast), m_data(data), m_size(size), m_offset(0) {}
-
-//---------------------------------------------------------------------------------------
-// @bsimethod                                                   John.Gooding    10/2013
-//---------------------------------------------------------------------------------------
-ZipErrors BeFileLzmaInFromMemory::_Read(void* data, uint32_t size, uint32_t& actuallyRead)
-    {
-    BeDbMutexHolder   __holder(m_mutex);
-
-    actuallyRead = std::min(size, m_size-m_offset);
-    if (0 == actuallyRead)
-        //  The file-based implementation does not treat EOF as an error.
-        return ZIP_SUCCESS;
-
-    memcpy(data,(char*)m_data + m_offset, actuallyRead);
-    m_offset += actuallyRead;
-
-    return ZIP_SUCCESS;
-    }
-
-//---------------------------------------------------------------------------------------
-// @bsimethod                                                   John.Gooding    03/2013
-//---------------------------------------------------------------------------------------
-StatusInt BeFileLzmaInStream::OpenInputFile(BeFileNameCR fileName)
-    {
-    if (m_file.IsOpen())
-        return BSIERROR;
-
-    m_bytesRead = 0;
-    BeFileStatus    result = m_file.Open(fileName.GetName(), BeFileAccess::Read);
-    if (BeFileStatus::Success != result)
-        return (StatusInt)result;
-
-    BeFileName::GetFileSize(m_fileSize, fileName.GetName());
-    m_file.SetPointer(0, BeFileSeekOrigin::Begin);
-
-    return BSISUCCESS;
-    }
-
-//---------------------------------------------------------------------------------------
-// @bsimethod                                                   John.Gooding    03/2013
-//---------------------------------------------------------------------------------------
-ZipErrors BeFileLzmaInStream::_Read(void* data, uint32_t size, uint32_t& actuallyRead)
-    {
-    BeFileStatus result = m_file.Read(data, &actuallyRead, size);
-    m_bytesRead += actuallyRead;
-
-    if (BeFileStatus::Success != result)
-        {
-#if defined (BENTLEYCONFIG_OS_WINDOWS)
-        HRESULT hr = ::GetLastError();
-#endif
-        LOG.errorv("BeFileLzmaInStream::_Read result = %d, m_bytesRead = %lld, filesize = %lld", result, m_bytesRead, m_fileSize);
-#if defined (BENTLEYCONFIG_OS_WINDOWS)
-        LOG.errorv("    HRESULT = %d", hr);
-#endif
-        }
-
-    return BeFileStatus::Success != result ? ZIP_ERROR_READ_ERROR : ZIP_SUCCESS;
-    }
-
-//=======================================================================================
-// Provides an implementation of the 7z C struct ISeqOutStream.
-// @bsiclass                                                    John.Gooding    01/2013
-//=======================================================================================
-struct SeqOutStreamImpl : ::ISeqOutStream
-{
-private:
-    ILzmaOutputStream&  m_stream;
-
-public:
-    ILzmaOutputStream& GetStream() { return m_stream; }
-    SeqOutStreamImpl(ILzmaOutputStream& outStream) : m_stream(outStream) { Write = writeFor7z; }
-    size_t WriteData(const void *buf, size_t size) { return Write(this, buf, size); }
-    void SetAlwaysFlush(bool flushOnEveryWrite) { m_stream._SetAlwaysFlush(flushOnEveryWrite); }
-};
-
-//=======================================================================================
-// @bsiclass                                                    John.Gooding    01/2013
-//=======================================================================================
-struct MemoryLzmaOutStream : ILzmaOutputStream
-{
-private:
-    bvector<Byte>& m_out;
-
-public:
-    //  UInt32 GetOffset() { return m_offset; }
-    MemoryLzmaOutStream(bvector<Byte>& out) : m_out(out) { m_out.resize(0); }
-
-    ZipErrors _Write(void const* data, uint32_t writeSize, uint32_t&bytesWritten) override
-        {
-        size_t oldSize = m_out.size();
-        m_out.resize(oldSize + writeSize);
-        memcpy(&m_out[oldSize], data, writeSize);
-        bytesWritten = writeSize;
-        return ZIP_SUCCESS;
-        }
-
-    void _SetAlwaysFlush(bool flushOnEveryWrite) override {}
-};
-
-//=======================================================================================
-// @bsiclass                                                    John.Gooding    01/2013
-//=======================================================================================
-struct          MemoryLzmaInStream : ILzmaInputStream
-{
-private:
-    uint32_t    m_offset;
-    uint32_t    m_limit;
-    void const* m_data;
-
-    uint32_t    m_headerOffset;
-    uint32_t    m_headerLimit;
-    void const* m_headerData;
-
-public:
-    uint32_t GetOffset() { return m_offset; }
-    MemoryLzmaInStream(void const*data, uint32_t size) : m_offset(0), m_limit(size), m_data(data), m_headerData(nullptr), m_headerOffset(0), m_headerLimit(0) {}
-    void SetHeaderData(void*headerData, uint32_t headerSize) { m_headerData = headerData; m_headerLimit = headerSize; }
-    //  The LZMA2 multithreading ensures that calls to _Read are sequential and do not overlap, so this code does not need to
-    //  be concerned with preventing race conditions
-    virtual ZipErrors _Read(void* data, uint32_t size, uint32_t& actuallyRead) override
-        {
-        uint32_t readFromHeader = 0;
-        if (m_headerData)
-            {
-            readFromHeader = std::min(m_headerLimit-m_headerOffset, size);
-            memcpy(data, (Byte*)m_headerData + m_headerOffset, readFromHeader);
-            if ((m_headerOffset += readFromHeader) >=  m_headerLimit)
-                m_headerData = nullptr; //  don't use it again
-            BeAssert(size >= readFromHeader);
-            size -= readFromHeader;
-            data = (Byte*)data + readFromHeader;
-            }
-
-        actuallyRead = size;
-        if (size > (m_limit - m_offset))
-            actuallyRead = m_limit - m_offset;
-        memcpy(data, (Byte*)m_data + m_offset, actuallyRead);
-        m_offset += actuallyRead;
-        actuallyRead += readFromHeader;
-        return ZIP_SUCCESS;
-        }
-
-    virtual uint64_t _GetSize() override { return m_limit + m_headerLimit; }
-};
-
-//---------------------------------------------------------------------------------------
-// @bsimethod                                                   John.Gooding    01/2013
-//---------------------------------------------------------------------------------------
-BeFileStatus BeFileLzmaOutStream::CreateOutputFile(BeFileNameCR fileName, bool createAlways)
-    {
-    if (m_file.IsOpen())
-        return BeFileStatus::UnknownError;
-
-    m_bytesWritten = 0;
-    BeFileStatus    result = m_file.Create(fileName.GetName(), createAlways);
-    if (BeFileStatus::Success != result)
-        return result;
-
-    m_file.SetPointer(0, BeFileSeekOrigin::Begin);
-
-    return BeFileStatus::Success;
-    }
-
-//---------------------------------------------------------------------------------------
-// @bsimethod                                                   John.Gooding    11/2013
-//---------------------------------------------------------------------------------------
-void BeFileLzmaOutStream::_SetAlwaysFlush(bool flushOnEveryWrite) {}
-
-//---------------------------------------------------------------------------------------
-// @bsimethod                                                   John.Gooding    01/2013
-//---------------------------------------------------------------------------------------
-ZipErrors BeFileLzmaOutStream::_Write(void const* data, uint32_t size, uint32_t& bytesWritten)
-    {
-    //  The LZMA2 multi-threading support ensures that calls to _Read are sequential and do not overlap, so this code does not need to
-    //  be concerned with preventing race conditions
-    BeFileStatus result = m_file.Write(&bytesWritten, data, size);
-    //  We check m_bytesWritten at the end to verify that we have processed exactly the expected number of bytes.
-    m_bytesWritten += bytesWritten;
-
-    if (bytesWritten != size)
-        LOG.errorv("BeFileLzmaOutStream::_Write %u requested, %u written", size, bytesWritten);
-    if (BeFileStatus::Success != result)
-        return ZIP_ERROR_WRITE_ERROR;
-
-    return ZIP_SUCCESS;
-    }
-
-//---------------------------------------------------------------------------------------
-// @bsimethod                                                   John.Gooding    01/2013
-//---------------------------------------------------------------------------------------
-ZipErrors LzmaOutToBvectorStream::_Write(void const* data, uint32_t size, uint32_t& bytesWritten)
-    {
-    //  The LZMA2 multi-threading support  ensures that calls to _Read are sequential and do not overlap, so this code does not need to
-    //  be concerned with preventing race conditions
-    auto currSize = m_buffer.size();
-    m_buffer.resize(currSize+size);
-    memcpy(&m_buffer[currSize], data, size);
-    bytesWritten = size;
-    return ZIP_SUCCESS;
-    }
-
-//---------------------------------------------------------------------------------------
-// @bsimethod                                                   John.Gooding    12/2014
-//---------------------------------------------------------------------------------------
-void LzmaOutToBvectorStream::Reserve(size_t min)
-    {
-    if (min < m_buffer.capacity())
-        return;
-
-    m_buffer.reserve(min);
-    }
-
-//---------------------------------------------------------------------------------------
-// @bsimethod                                                   John.Gooding    11/2013
-//---------------------------------------------------------------------------------------
-void LzmaOutToBvectorStream::_SetAlwaysFlush(bool flushOnEveryWrite) {}
-
-//=======================================================================================
-// @bsiclass                                                    John.Gooding    01/2013
-//=======================================================================================
-struct          ICompressProgressImpl : ::ICompressProgress
-{
-    ICompressProgressTracker*   m_tracker;
-    ICompressProgressImpl(ICompressProgressTracker* tracker) : m_tracker(tracker) {Progress = progressFor7z;}
-};
-
-//---------------------------------------------------------------------------------------
-// @bsimethod                                                   John.Gooding    01/2013
-//---------------------------------------------------------------------------------------
-static SRes readFor7z(void *p, void *buf, size_t *size)
-    {
-    SeqInStreamImpl* pImpl = static_cast <SeqInStreamImpl*>(p);
-
-    uint32_t bytesRead = 0;
-    ZipErrors zipError = pImpl->GetStream()._Read(buf, (uint32_t)*size, bytesRead);
-    *size = bytesRead;
-
-    return ZIP_SUCCESS == zipError ? SZ_OK : SZ_ERROR_READ;
-    }
-
-//---------------------------------------------------------------------------------------
-// @bsimethod                                                   John.Gooding    01/2013
-//---------------------------------------------------------------------------------------
-static size_t writeFor7z(void *p, const void *buf, size_t size)
-    {
-    SeqOutStreamImpl* pImpl = static_cast<SeqOutStreamImpl*>(p);
-    uint32_t bytesWritten;
-    pImpl->GetStream()._Write(buf, (uint32_t)size, bytesWritten);
-
-    return bytesWritten;
-    }
-
-//---------------------------------------------------------------------------------------
-// @bsimethod                                                   John.Gooding    01/2013
-//---------------------------------------------------------------------------------------
-static SRes progressFor7z(void *p, UInt64 inSize, UInt64 outSize)
-    {
-    ICompressProgressImpl* impl = (ICompressProgressImpl*)p;
-
-    BeAssert(impl->m_tracker);  //  SetICompressProgress does not use a ICompressProgressImpl with m_tracker == NULL;
-
-    if (impl->m_tracker->_Progress(inSize, (int64_t)outSize) != ZIP_SUCCESS)
-        return SZ_ERROR_PROGRESS;
-
-    return SZ_OK;
-    }
-
-#define DECODE_INPUT_BUFFER_SIZE (32 * 1024)
-#define ENCODE_INPUT_BUFFER_SIZE (32 * 1024)
-#define DECODE_OUTPUT_BUFFER_SIZE (32 * 1024)
-#define DGNDB_LZMA_MARKER   "LzmaDgnDb"
-
-//---------------------------------------------------------------------------------------
-// @bsimethod                                                   John.Gooding    01/2013
-//---------------------------------------------------------------------------------------
-static ZipErrors translate7ZipError(SRes code, bool readingFromFile)
-    {
-    switch (code)
-        {
-        case SZ_OK:
-            return ZIP_SUCCESS;
-        case SZ_ERROR_DATA:
-        case SZ_ERROR_ARCHIVE:
-        case SZ_ERROR_NO_ARCHIVE:
-            return ZIP_ERROR_BAD_DATA;
-
-        case SZ_ERROR_INPUT_EOF:
-            return ZIP_ERROR_END_OF_DATA;
-
-        case SZ_ERROR_READ:
-            if (readingFromFile)
-                return ZIP_ERROR_READ_ERROR;
-
-            return ZIP_ERROR_BLOB_READ_ERROR;
-
-        case SZ_ERROR_OUTPUT_EOF:
-        case SZ_ERROR_WRITE:
-            return ZIP_ERROR_WRITE_ERROR;
-
-        case SZ_ERROR_PROGRESS:
-            return ZIP_ERROR_ABORTED;  //  ICompressProgress returned something other than ZIP_SUCCESS
-        }
-
-    BeAssert(ZIP_SUCCESS == code);
-    return ZIP_ERROR_UNKNOWN;
-    }
-
-//=======================================================================================
-//  A compressed DgnDb file starts with LzmaDgnDbHeader.  This is not the same as an
-//  EmbeddedLzmaHeader.  A EmbeddedLzmaHeader is used for any type of embedded file.
-//  If a compressed DgnDb file is stored as an embedded file, it also gets a
-//  EmbeddedLzmaHeader as part of the embedded stream.
-// @bsiclass                                                    John.Gooding    01/2013
-//=======================================================================================
-struct          LzmaDgnDbHeader
-{
-private:
-    uint16_t        m_sizeOfHeader;
-    char            m_idString [10];
-    uint16_t        m_formatVersionNumber;
-    uint16_t        m_compressionType;
-    uint64_t        m_sourceSize;
-
-public:
-    static const int formatVersionNumber = 0x10;
-    enum CompressionType
-        {
-        LZMA2   = 2
-        };
-
-    LzmaDgnDbHeader(CharCP idString, CompressionType compressionType, uint64_t sourceSize)
-        {
-        BeAssert((strlen(idString)+ 1) <= sizeof(m_idString));
-        memset(this, 0, sizeof (*this));
-        m_sizeOfHeader = (uint16_t)sizeof (LzmaDgnDbHeader);
-        strcpy(m_idString, idString);
-        m_compressionType = compressionType;
-        m_formatVersionNumber = formatVersionNumber;
-        m_sourceSize = sourceSize;
-        }
-
-    LzmaDgnDbHeader()
-        {
-        memset(this, 0, sizeof (*this));
-        }
-
-    int GetVersion() { return m_formatVersionNumber; }
-    bool IsLzma2() { return true; }
-    bool IsValid()
-        {
-        if (strcmp(m_idString, DGNDB_LZMA_MARKER))
-            return false;
-
-        if (formatVersionNumber != m_formatVersionNumber)
-            return false;
-
-        return m_compressionType == LZMA2;
-        }
-};
-
-//=======================================================================================
-// @bsiclass                                                    John.Gooding    01/13
-//=======================================================================================
-struct SevenZImpl
-{
-private:
-    ::ISzAlloc m_szAlloc;
-    ::ICompressProgress* m_compressProgress;
-    SeqInStreamImpl m_inStream;
-    SeqOutStreamImpl m_outStream;
-
-public:
-    //---------------------------------------------------------------------------------------
-    // @bsimethod                                                   John.Gooding    01/2013
-    //---------------------------------------------------------------------------------------
-    SevenZImpl(ILzmaOutputStream&outStream, ILzmaInputStream&inStream) : m_outStream(outStream), m_inStream(inStream)
-        {
-        m_szAlloc.Alloc = allocFor7z;
-        m_szAlloc.Free = freeFor7z;
-        m_compressProgress = nullptr;
-        }
-
-    //---------------------------------------------------------------------------------------
-    // @bsimethod                                                   John.Gooding    01/2013
-    //---------------------------------------------------------------------------------------
-    void SetICompressProgress(::ICompressProgressImpl& compressProgress)
-        {
-        m_compressProgress = nullptr == compressProgress.m_tracker ? nullptr : &compressProgress;
-        }
-
-    //---------------------------------------------------------------------------------------
-    // @bsimethod                                                   John.Gooding    01/2013
-    //---------------------------------------------------------------------------------------
-    ZipErrors DoDecode(CLzmaDec& decodeState, uint64_t unpackSize)
-        {
-        int thereIsSize = (unpackSize != (uint64_t)(int64_t)-1);
-        Byte inBuf[DECODE_INPUT_BUFFER_SIZE];
-        Byte outBuf[DECODE_OUTPUT_BUFFER_SIZE];
-
-        size_t inPos = 0, inSize = 0, outPos = 0;
-        uint64_t totalRead = 0, totalWritten = 0;
-        LzmaDec_Init(&decodeState);
-        for (;;)
-            {
-            if (inPos == inSize)
-                {
-                inSize = DECODE_INPUT_BUFFER_SIZE;
-                m_inStream.ReadData(inBuf, &inSize);
-                totalRead += inSize;
-                inPos = 0;
-                }
-
-            SRes res;
-            SizeT inProcessed = inSize - inPos;
-            SizeT outProcessed = DECODE_OUTPUT_BUFFER_SIZE - outPos;
-            ELzmaFinishMode finishMode = LZMA_FINISH_ANY;
-            ELzmaStatus status;
-            if (thereIsSize && outProcessed > unpackSize)
-                {
-                outProcessed = (SizeT)unpackSize;
-                finishMode = LZMA_FINISH_END;
-                }
-
-            res = LzmaDec_DecodeToBuf(&decodeState, outBuf + outPos, &outProcessed, inBuf + inPos, &inProcessed, finishMode, &status);
-            inPos += inProcessed;
-            outPos += outProcessed;
-            unpackSize -= outProcessed;
-
-            if (m_outStream.WriteData(outBuf, outPos) != outPos)
-                return ZIP_ERROR_WRITE_ERROR;
-
-            totalWritten += outPos;
-            if (nullptr != m_compressProgress)
-                {
-                res = m_compressProgress->Progress(m_compressProgress, totalRead, totalWritten);
-                }
-
-            outPos = 0;
-
-            if (res != SZ_OK || thereIsSize && unpackSize == 0)
-                return translate7ZipError(res, false);
-
-            if (inProcessed == 0 && outProcessed == 0)
-                {
-                if (thereIsSize || status != LZMA_STATUS_FINISHED_WITH_MARK)
-                    return ZIP_ERROR_BAD_DATA;
-
-                return translate7ZipError(res, false);
-                }
-            }
-        }
-
-    //---------------------------------------------------------------------------------------
-    // @bsimethod                                                   John.Gooding    01/2013
-    //---------------------------------------------------------------------------------------
-    ZipErrors DoDecode2(CLzma2Dec& decodeState)
-        {
-        Byte inBuf[DECODE_INPUT_BUFFER_SIZE];
-        ScopedArray<Byte> scopedOutputBuf(DECODE_OUTPUT_BUFFER_SIZE);
-        Byte* outBuf = scopedOutputBuf.GetData();
-
-        uint64_t totalRead = 0;
-        uint64_t totalWritten = 0;
-
-        size_t inPos = 0, inSize = 0, outPos = 0;
-        Lzma2Dec_Init(&decodeState);
-        for (;;)
-            {
-            if (inPos == inSize)
-                {
-                inSize = DECODE_INPUT_BUFFER_SIZE;
-                //  We ignore the read error here. It probably means end-of-stream.  We count on LZMA detecting that it
-                //  has hit the end of the input data without hitting the end of the stream.  As a failsafe Export verifies that the output file is the expected size.
-                m_inStream.ReadData(inBuf, &inSize);
-                totalRead += inSize;
-                inPos = 0;
-                }
-
-            SRes res;
-            SizeT inProcessed = inSize - inPos;
-            SizeT outProcessed = DECODE_OUTPUT_BUFFER_SIZE - outPos;
-            ELzmaFinishMode finishMode = LZMA_FINISH_ANY;
-            ELzmaStatus status;
-
-            res = Lzma2Dec_DecodeToBuf(&decodeState, outBuf + outPos, &outProcessed, inBuf + inPos, &inProcessed, finishMode, &status);
-            inPos += inProcessed;
-            outPos += outProcessed;
-
-            if (m_outStream.WriteData(outBuf, outPos) != outPos)
-                return ZIP_ERROR_WRITE_ERROR;
-
-            totalWritten += outPos;
-            outPos = 0;
-
-            if (nullptr != m_compressProgress && SZ_OK == res)
-                res = m_compressProgress->Progress(m_compressProgress, totalRead, totalWritten);
-
-            if (res != SZ_OK)
-                return translate7ZipError(res, false);
-
-            if (inProcessed == 0 && outProcessed == 0)
-                {
-                if (status != LZMA_STATUS_FINISHED_WITH_MARK)
-                    return ZIP_ERROR_END_OF_DATA;
-
-                return translate7ZipError(res, false);
-                }
-            }
-        }
-
-    //---------------------------------------------------------------------------------------
-    // @bsimethod                                                   John.Gooding    01/2013
-    //---------------------------------------------------------------------------------------
-    ZipErrors DoInitAndDecode2()
-        {
-        ZipErrors res = ZIP_SUCCESS;
-
-        CLzma2Dec decodeState;
-        Lzma2Dec_Construct(&decodeState);
-
-        //  1 byte describing the properties and 8 bytes of uncompressed size
-        Byte header;
-
-        size_t  readSize = sizeof (header);
-        if (m_inStream.ReadData(&header, &readSize) != BSISUCCESS)
-            return ZIP_ERROR_BAD_DATA;
-
-        Lzma2Dec_Allocate(&decodeState, header, &m_szAlloc);
-
-        res = DoDecode2(decodeState);
-        Lzma2Dec_Free(&decodeState, &m_szAlloc);
-
-        return res;
-        }
-
-    //---------------------------------------------------------------------------------------
-    // @bsimethod                                                   John.Gooding    01/2013
-    //---------------------------------------------------------------------------------------
-    ZipErrors Uncompress(bool isLzma2)
-        {
-        BeAssert(isLzma2);
-        return DoInitAndDecode2();
-        }
-
-    //---------------------------------------------------------------------------------------
-    // @bsimethod                                                   John.Gooding    01/2013
-    //---------------------------------------------------------------------------------------
-    ZipErrors Compress1(::CLzmaEncProps*encProps)
-        {
-        ::CLzmaEncHandle enc = LzmaEnc_Create(&m_szAlloc);
-        if (enc == 0)
-            return ZIP_ERROR_UNKNOWN;
-
-        int res = LzmaEnc_SetProps(enc, encProps);
-        if (SZ_OK != res)
-            return translate7ZipError(res, true);
-
-        Byte header[LZMA_PROPS_SIZE + 8];
-        size_t headerSize = LZMA_PROPS_SIZE;
-
-        res = LzmaEnc_WriteProperties(enc, header, &headerSize);
-        if (SZ_OK != res)
-            return translate7ZipError(res, true);
-
-        uint64_t sourceSize = m_inStream.GetSize();
-        for (unsigned i = 0; i < 8; i++)
-            header[headerSize++] = (Byte)(sourceSize >> (8 * i));
-
-        if (m_outStream.WriteData(header, headerSize) != headerSize)
-            return ZIP_ERROR_WRITE_ERROR;
-
-        //  Compress progress may be NULL.
-        res = LzmaEnc_Encode(enc, &m_outStream, &m_inStream, m_compressProgress, &m_szAlloc, &m_szAlloc);
-        if (SZ_OK != res)
-            return translate7ZipError(res, true);
-
-        LzmaEnc_Destroy(enc, &m_szAlloc, &m_szAlloc);
-
-        return ZIP_SUCCESS;
-        }
-
-    //---------------------------------------------------------------------------------------
-    // @bsimethod                                                   John.Gooding    01/2013
-    //---------------------------------------------------------------------------------------
-    ZipErrors Compress2(::CLzma2EncProps*encProps, bool supportRandomAccess)
-        {
-        ::CLzma2EncHandle enc = Lzma2Enc_Create(&m_szAlloc, &m_szAlloc);
-        if (enc == 0)
-            return ZIP_ERROR_UNKNOWN;
-
-        int res = Lzma2Enc_SetProps(enc, encProps);
-        if (SZ_OK != res)
-            return ZIP_ERROR_UNKNOWN;
-
-        Byte header;
-        size_t headerSize = sizeof (header);
-        header = Lzma2Enc_WriteProperties(enc);
-
-        if (m_outStream.WriteData(&header, headerSize) != headerSize)
-            return ZIP_ERROR_WRITE_ERROR;
-
-        if (supportRandomAccess)
-            //  Setting alwaysFlush to true forces PropertyBlobOutStream to create a new embedded blob for each write. Since LZMA2 calls
-            //  _Write whenever it finishes processing a a block this creates a one-to-one mapping from input blocks to embedded blobs.
-            //  That makes it possible to read and expand any given block, randomly accessing the blocks.
-            m_outStream.SetAlwaysFlush(true);
-
-        res = Lzma2Enc_Encode(enc, &m_outStream, &m_inStream, m_compressProgress);
-        Lzma2Enc_Destroy(enc);
-
-        if (SZ_OK != res)
-            return translate7ZipError(res, true);
-
-        return ZIP_SUCCESS;
-    }
-};
-
-//---------------------------------------------------------------------------------------
-// @bsimethod                                                   John.Gooding    01/2013
-//---------------------------------------------------------------------------------------
-ZipErrors LzmaDecoder::UncompressDgnDb(Utf8CP targetFile, Utf8CP sourceFile, ICompressProgressTracker* tracker)
-    {
-    WString targetFileW(targetFile, BentleyCharEncoding::Utf8);
-    WString sourceFileW(sourceFile, BentleyCharEncoding::Utf8);
-
-    return UncompressDgnDb(BeFileName(targetFileW.c_str()), BeFileName(sourceFileW.c_str()), tracker);
-    }
-
-//---------------------------------------------------------------------------------------
-// @bsimethod                                                   John.Gooding    01/2013
-//---------------------------------------------------------------------------------------
-ZipErrors LzmaDecoder::UncompressDgnDb(BeFileNameCR targetFile, BeFileNameCR sourceFile, ICompressProgressTracker* tracker)
-    {
-    BeFileLzmaInStream  inStream;
-    if (inStream.OpenInputFile(sourceFile) != BSISUCCESS)
-        return ZIP_ERROR_CANNOT_OPEN_INPUT;
-
-    BeFileLzmaOutStream outStream;
-    if (outStream.CreateOutputFile(targetFile) != BeFileStatus::Success)
-        return ZIP_ERROR_CANNOT_OPEN_OUTPUT;
-
-    //  Advance past header
-    LzmaDgnDbHeader     lzmaDgndbHeader;
-
-    uint32_t readSize = sizeof (lzmaDgndbHeader);
-    inStream._Read(&lzmaDgndbHeader, readSize, readSize);
-    if (readSize != sizeof (lzmaDgndbHeader) || !lzmaDgndbHeader.IsValid())
-        return ZIP_ERROR_BAD_DATA;
-
-    BeAssert(lzmaDgndbHeader.IsLzma2());
-    return Uncompress(outStream, inStream, true, tracker);
-    }
-
-//---------------------------------------------------------------------------------------
-// @bsimethod                                                   John.Gooding    11/2013
-//---------------------------------------------------------------------------------------
-ZipErrors LzmaDecoder::UncompressDgnDbBlob(bvector<Byte>&out, uint32_t expectedSize, void const*inputBuffer, uint32_t inputSize, Byte*header, uint32_t headerSize)
-    {
-    //  Set up the input stream
-    MemoryLzmaInStream  inStream(inputBuffer, inputSize);
-    if (headerSize != sizeof(EmbeddedLzmaHeader) + 1)
-        return ZIP_ERROR_BAD_DATA;
-
-    EmbeddedLzmaHeader  dgndbHeader(EmbeddedLzmaHeader::LZMA2);
-    memcpy(&dgndbHeader, header, sizeof(EmbeddedLzmaHeader));
-
-    if (!dgndbHeader.IsValid())
-        return ZIP_ERROR_BAD_DATA;
-
-    inStream.SetHeaderData(header + sizeof(EmbeddedLzmaHeader), 1);
-
-    //  Set up the output stream
-    MemoryLzmaOutStream outStream(out);
-
-    return Uncompress(outStream, inStream, true, nullptr);
-    }
-
-//---------------------------------------------------------------------------------------
-// @bsimethod                                                   John.Gooding    11/2013
-//---------------------------------------------------------------------------------------
-ZipErrors LzmaDecoder::Uncompress(bvector<Byte>&out, void const*inputBuffer, uint32_t inputSize)
-    {
-    MemoryLzmaInStream  inStream(inputBuffer, inputSize);
-    MemoryLzmaOutStream outStream(out);
-
-    return Uncompress(outStream, inStream, true, nullptr);
-    }
-
-//---------------------------------------------------------------------------------------
-// @bsimethod                                                   John.Gooding    01/2013
-//---------------------------------------------------------------------------------------
-ZipErrors LzmaDecoder::Uncompress(ILzmaOutputStream& out, ILzmaInputStream& in, bool isLzma2, ICompressProgressTracker* tracker)
-    {
-    SevenZImpl  sevenZ(out, in);
-
-    ICompressProgressImpl progressImpl(tracker);
-    sevenZ.SetICompressProgress(progressImpl);
-
-    return sevenZ.Uncompress(isLzma2);
-    }
-
-//---------------------------------------------------------------------------------------
-// @bsimethod                                                   John.Gooding    01/2013
-//---------------------------------------------------------------------------------------
-LzmaEncoder::LzmaEncoder(uint32_t dictionarySize) : m_enc2Props(nullptr)
-    {
-    uint32_t level = 7;
-    dictionarySize = getDictionarySize(dictionarySize);
-
-    m_enc2Props = new CLzma2EncProps();
-    Lzma2EncProps_Init(m_enc2Props);
-    m_enc2Props->lzmaProps.dictSize = (int)dictionarySize;
-    m_enc2Props->lzmaProps.level = level;
-    m_enc2Props->numTotalThreads = 8;
-    Lzma2EncProps_Normalize(m_enc2Props);
-    }
-
-//---------------------------------------------------------------------------------------
-// @bsimethod                                                   John.Gooding    11/2013
-//---------------------------------------------------------------------------------------
-void LzmaEncoder::SetBlockSize(uint32_t blockSize)
-    {
-    m_enc2Props->blockSize = blockSize < m_enc2Props->lzmaProps.dictSize ? m_enc2Props->lzmaProps.dictSize : blockSize;
-    }
-
-//---------------------------------------------------------------------------------------
-// @bsimethod                                                   John.Gooding    01/2013
-//---------------------------------------------------------------------------------------
-LzmaEncoder::~LzmaEncoder()
-    {
-    delete m_enc2Props;
-    }
-
-//---------------------------------------------------------------------------------------
-// @bsimethod                                                   John.Gooding    01/2013
-//---------------------------------------------------------------------------------------
-ZipErrors LzmaEncoder::CompressDgnDb(Utf8CP targetFile, Utf8CP sourceFile, ICompressProgressTracker* tracker, bool supportRandomAccess)
-    {
-    WString targetFileW(targetFile, BentleyCharEncoding::Utf8);
-    WString sourceFileW(sourceFile, BentleyCharEncoding::Utf8);
-
-    return CompressDgnDb(BeFileName(targetFileW.c_str()), BeFileName(sourceFileW.c_str()), tracker, supportRandomAccess);
-    }
-
-//---------------------------------------------------------------------------------------
-// @bsimethod                                                   John.Gooding    01/2013
-//---------------------------------------------------------------------------------------
-ZipErrors LzmaEncoder::CompressDgnDb(BeFileNameCR targetFile, BeFileNameCR sourceFile, ICompressProgressTracker* tracker, bool supportRandomAccess)
-    {
-    if (!BeFileName::DoesPathExist(sourceFile.GetName()))
-        return ZIP_ERROR_FILE_DOES_NOT_EXIST;
-
-    BeFileLzmaInStream  inStream;
-    if (BSISUCCESS != inStream.OpenInputFile(sourceFile))
-        return ZIP_ERROR_CANNOT_OPEN_INPUT;
-
-    BeFileLzmaOutStream outStream;
-    if (BeFileStatus::Success != outStream.CreateOutputFile(targetFile))
-        return ZIP_ERROR_CANNOT_OPEN_OUTPUT;
-
-    SevenZImpl  sevenZ(outStream, inStream);
-
-    ICompressProgressImpl progressImpl(tracker);
-    sevenZ.SetICompressProgress(progressImpl);
-
-    LzmaDgnDbHeader     lzmaDgndbHeader(DGNDB_LZMA_MARKER, LzmaDgnDbHeader::LZMA2, inStream._GetSize());
-    uint32_t bytesWritten;
-    if (outStream._Write(&lzmaDgndbHeader, sizeof (lzmaDgndbHeader), bytesWritten) != ZIP_SUCCESS)
-        return ZIP_ERROR_WRITE_ERROR;
-
-    return sevenZ.Compress2(m_enc2Props, supportRandomAccess);
-    }
-
-//---------------------------------------------------------------------------------------
-// @bsimethod                                                   John.Gooding    01/2013
-//---------------------------------------------------------------------------------------
-ZipErrors LzmaEncoder::Compress(ILzmaOutputStream& outStream, ILzmaInputStream& inStream, ICompressProgressTracker* tracker, bool supportRandomAccess)
-    {
-    SevenZImpl  sevenZ(outStream, inStream);
-
-    ICompressProgressImpl progressImpl(tracker);
-    sevenZ.SetICompressProgress(progressImpl);
-
-    return sevenZ.Compress2(m_enc2Props, supportRandomAccess);
-    }
-
-//---------------------------------------------------------------------------------------
-// @bsimethod                                                   John.Gooding    01/2013
-//---------------------------------------------------------------------------------------
-ZipErrors LzmaEncoder::Compress(bvector<Byte>& out, void const *input, uint32_t sizeInput, ICompressProgressTracker* tracker, bool supportRandomAccess)
-    {
-    MemoryLzmaInStream  inStream(input, sizeInput);
-    MemoryLzmaOutStream outStream(out);
-
-    ZipErrors result = Compress(outStream, inStream, tracker, supportRandomAccess);
-    return result;
-    }
-
-//---------------------------------------------------------------------------------------
-// @bsimethod                                                   Jeff.Marker     02/2013
-//---------------------------------------------------------------------------------------
-DbResult Db::SaveCreationDate()
-    {
-    SavePropertyString(Properties::BeSQLiteBuild(), REL_V "." MAJ_V "." MIN_V "." SUBMIN_V);
-    return SavePropertyString(Properties::CreationDate(), DateTime::GetCurrentTimeUtc().ToUtf8String());
-    }
-
-//---------------------------------------------------------------------------------------
-// @bsimethod                                                   Jeff.Marker     02/2013
-//---------------------------------------------------------------------------------------
-DbResult Db::QueryCreationDate(DateTime& creationDate) const
-    {
-    Utf8String date;
-    DbResult rc = QueryProperty(date, Properties::CreationDate());
-    if (BE_SQLITE_ROW != rc)
-        return rc;
-
-    return (BSISUCCESS == DateTime::FromString(creationDate, date.c_str())) ? BE_SQLITE_ROW : BE_SQLITE_MISMATCH;
-    }
-
-void BeSQLiteLib::Randomness(int numBytes, void* random) {sqlite3_randomness(numBytes, random);}
-void* BeSQLiteLib::MallocMem(int sz) {return sqlite3_malloc(sz);}
-void* BeSQLiteLib::ReallocMem(void* p, int sz) {return sqlite3_realloc(p,sz);}
-void BeSQLiteLib::FreeMem(void* p) {sqlite3_free(p);}
-
-BeSQLiteLib::ILanguageSupport* s_languageSupport;
-void BeSQLiteLib::SetLanguageSupport(ILanguageSupport* value) {s_languageSupport = value;}
-BeSQLiteLib::ILanguageSupport* BeSQLiteLib::GetLanguageSupport() { return s_languageSupport; }
+/*--------------------------------------------------------------------------------------+
+|
+|     $Source: BeSQLite.cpp $
+|
+|  $Copyright: (c) 2015 Bentley Systems, Incorporated. All rights reserved. $
+|
++--------------------------------------------------------------------------------------*/
+#define ZLIB_INTERNAL
+
+#include <BeSQLite/ChangeSet.h>
+#include <BeSQLite/SQLiteAPI.h>
+#include <Bentley/BeFileName.h>
+#include <Bentley/BeAssert.h>
+#include <Bentley/BeStringUtilities.h>
+#include <Bentley/ScopedArray.h>
+#include <Bentley/BeThread.h>
+#include <Logging/bentleylogging.h>
+#include "SQLite/zipvfs.h"
+#include "snappy/snappy.h"
+#include <Bentley/bvector.h>
+#include <Bentley/bmap.h>
+#include <string>
+#include <BeSQLite/DownloadAdmin.h>
+#include "BeSQLiteProfileManager.h"
+#include <prg.h>
+
+USING_NAMESPACE_BENTLEY
+
+#include "seven/Types.h"
+#include "seven/Lzma2Enc.h"
+#include "seven/Lzma2Dec.h"
+#undef min
+#undef max
+
+#define LOG (*NativeLogging::LoggingManager::GetLogger(L"BeSQLite"))
+
+#define RUNONCE_CHECK(var,stat) {if (var) return stat; var=true;}
+
+
+using namespace std;
+USING_NAMESPACE_BENTLEY_SQLITE
+
+static Utf8CP loadZlibVfs();
+static Utf8CP loadSnappyVfs();
+
+#if !defined (NDEBUG)
+extern "C" int checkNoActiveStatements(SqlDbP db);
+#endif
+
+#if defined (NDEBUG)
+    #define HPOS_CheckSQLiteOperationAllowed(queryDb)
+#else
+    #define HPOS_CheckSQLiteOperationAllowed(queryDb) HighPriorityOperationSequencer::CheckSQLiteOperationAllowed(queryDb)
+#endif
+
+BEGIN_BENTLEY_SQLITE_NAMESPACE
+//=======================================================================================
+// @bsiclass                                                    Keith.Bentley   12/12
+//=======================================================================================
+struct CachedPropertyKey
+    {
+    Utf8String  m_namespace;
+    Utf8String  m_name;
+    uint64_t    m_id;
+    uint64_t    m_subId;
+
+    void Init(Utf8CP nameSpace, Utf8CP name, uint64_t id, uint64_t subId)  {m_id = id;m_subId = subId;m_namespace.assign(nameSpace);m_name.assign(name);}
+    CachedPropertyKey(){}
+    CachedPropertyKey(Utf8CP nameSpace, Utf8CP name, uint64_t id, uint64_t subId) {Init(nameSpace, name, id, subId);}
+    CachedPropertyKey(PropertySpecCR spec, uint64_t id, uint64_t subId) {Init(spec.GetNamespace(), spec.GetName(), id, subId);}
+    bool operator< (CachedPropertyKey const& other) const
+        {
+        int val = m_namespace.CompareTo(other.m_namespace);
+        if (val == 0)
+            {
+            val = m_name.CompareTo(other.m_name);
+            if (val == 0)
+                return (m_id != other.m_id) ? (m_id < other.m_id) : (m_subId < other.m_subId);
+            }
+        return val<0;
+        }
+    };
+
+//=======================================================================================
+// @bsiclass                                                    Keith.Bentley   12/12
+//=======================================================================================
+struct CachedPropertyValue
+    {
+    bool          m_dirty;
+    bool          m_compressed;
+    Utf8String    m_strVal;
+    bvector<Byte> m_value;
+
+    CachedPropertyValue() {m_dirty=m_compressed=false;}
+    void ChangeValue(Utf8CP strVal, uint32_t valSize, Byte const* value, bool dirty, bool compressed)
+        {
+        m_dirty = dirty;
+        m_compressed = compressed;
+        if (strVal)
+            m_strVal.assign(strVal);
+        if (value)
+            m_value.assign(value, value+valSize);
+        }
+    uint32_t GetSize() const {return (uint32_t) m_value.size();}
+    };
+
+//=======================================================================================
+// @bsiclass                                                    Keith.Bentley   12/12
+//=======================================================================================
+struct CachedProperyMap : bmap<CachedPropertyKey, CachedPropertyValue>
+    {
+    bool Delete(PropertySpecCR spec, uint64_t id, uint64_t subId) {return 0 != erase(CachedPropertyKey(spec, id, subId));}
+    CachedPropertyValue* Find(PropertySpecCR spec, uint64_t id, uint64_t subId)
+        {
+        iterator it = find(CachedPropertyKey(spec, id, subId));
+        return (end() == it) ? nullptr : &it->second;
+        }
+    };
+
+END_BENTLEY_SQLITE_NAMESPACE
+
+/*---------------------------------------------------------------------------------**//**
+* @bsimethod                                    Keith.Bentley                   02/11
++---------------+---------------+---------------+---------------+---------------+------*/
+void BeGuid::Create()
+    {
+    sqlite3_randomness(sizeof(BeGuid), m_guid.u);
+    m_guid.b[6] = (m_guid.b[6] & 0x0f) | 0x40;   // see http://en.wikipedia.org/wiki/Universally_unique_identifier, use Version 4 (random)
+    m_guid.b[8] = (m_guid.b[8] & 0x3f) | 0x80;   // set 2-bit flags to 0b10
+    }
+
+/*---------------------------------------------------------------------------------**//**
+* Adapted from apr_guid.c
+* @bsimethod                                                    Sam.Wilson      04/13
++---------------+---------------+---------------+---------------+---------------+------*/
+Utf8String BeGuid::ToString() const
+    {
+    return Utf8PrintfString("%02x%02x%02x%02x-%02x%02x-%02x%02x-%02x%02x-%02x%02x%02x%02x%02x%02x",
+                    m_guid.b[0], m_guid.b[1], m_guid.b[2], m_guid.b[3], m_guid.b[4], m_guid.b[5], m_guid.b[6], m_guid.b[7],
+                    m_guid.b[8], m_guid.b[9], m_guid.b[10], m_guid.b[11], m_guid.b[12], m_guid.b[13], m_guid.b[14], m_guid.b[15]);
+    }
+
+/*---------------------------------------------------------------------------------**//**
+* Copied from apr_guid.c
+* convert a pair of hex digits to an integer value [0,255]
+* @bsimethod                                                    Sam.Wilson      04/13
++---------------+---------------+---------------+---------------+---------------+------*/
+static unsigned char parse_hexpair(Utf8CP s)
+    {
+    int result = s[0] - '0';
+    if (result > 48)
+        result = (result - 39) << 4;
+    else if (result > 16)
+        result = (result - 7) << 4;
+    else
+        result = result << 4;
+
+    int temp = s[1] - '0';
+    if (temp > 48)
+        result |= temp - 39;
+    else if (temp > 16)
+        result |= temp - 7;
+    else
+        result |= temp;
+
+    return (unsigned char)result;
+    }
+
+/*---------------------------------------------------------------------------------**//**
+* Adapted from apr_guid.c
+* @bsimethod                                                    Sam.Wilson      04/13
++---------------+---------------+---------------+---------------+---------------+------*/
+BentleyStatus BeGuid::FromString(Utf8CP uuid_str)
+    {
+    for (int i = 0; i < 36; ++i)
+        {
+        char c = uuid_str[i];
+        if (!isxdigit(c) && !(c == '-' && (i == 8 || i == 13 || i == 18 || i == 23)))
+            return ERROR;       /* ### need a better value */
+        }
+
+    if (uuid_str[36] != '\0')
+        return ERROR; /* ### need a better value */
+
+    m_guid.b[0] = parse_hexpair(&uuid_str[0]);
+    m_guid.b[1] = parse_hexpair(&uuid_str[2]);
+    m_guid.b[2] = parse_hexpair(&uuid_str[4]);
+    m_guid.b[3] = parse_hexpair(&uuid_str[6]);
+    m_guid.b[4] = parse_hexpair(&uuid_str[9]);
+    m_guid.b[5] = parse_hexpair(&uuid_str[11]);
+    m_guid.b[6] = parse_hexpair(&uuid_str[14]);
+    m_guid.b[7] = parse_hexpair(&uuid_str[16]);
+    m_guid.b[8] = parse_hexpair(&uuid_str[19]);
+    m_guid.b[9] = parse_hexpair(&uuid_str[21]);
+
+    for (int i = 6; i--;)
+        m_guid.b[10 + i] = parse_hexpair(&uuid_str[i*2+24]);
+
+    return SUCCESS;
+    }
+
+/*---------------------------------------------------------------------------------**//**
+* @bsimethod                                    Keith.Bentley                   08/15
++---------------+---------------+---------------+---------------+---------------+------*/
+void BeRepositoryBasedId::CreateRandom(BeRepositoryId repo) 
+    {
+    uint32_t random;
+    sqlite3_randomness(sizeof(random), &random);
+    *this = BeRepositoryBasedId(repo,random);
+    }
+
+void        Statement::Finalize() {if (m_stmt){sqlite3_finalize(m_stmt);m_stmt=nullptr;}}
+DbResult    Statement::Step() {return m_stmt ? (DbResult) sqlite3_step(m_stmt) : BE_SQLITE_ERROR;}
+DbResult    Statement::Reset() {return (DbResult)sqlite3_reset(m_stmt);}
+DbResult    Statement::ClearBindings() {return m_stmt ? (DbResult)sqlite3_clear_bindings(m_stmt): BE_SQLITE_ERROR;}
+DbResult    Statement::BindInt(int col, int val)        {return (DbResult)sqlite3_bind_int(m_stmt, col, val);}
+DbResult    Statement::BindInt64(int col, int64_t val)  {return (DbResult)sqlite3_bind_int64(m_stmt, col, val);}
+DbResult    Statement::BindDouble(int col, double val)  {return (DbResult)sqlite3_bind_double(m_stmt, col, val);}
+DbResult    Statement::BindText(int col, Utf8CP val, MakeCopy makeCopy, int nBytes) { return (DbResult)sqlite3_bind_text(m_stmt, col, val, nBytes, makeCopy==MakeCopy::Yes ? SQLITE_TRANSIENT : SQLITE_STATIC);}
+DbResult    Statement::BindZeroBlob(int col, int size) {return (DbResult)sqlite3_bind_zeroblob(m_stmt, col, size);}
+DbResult    Statement::BindBlob(int col, void const* val, int size, MakeCopy makeCopy) { return (DbResult)sqlite3_bind_blob(m_stmt, col, val, size, makeCopy==MakeCopy::Yes ? SQLITE_TRANSIENT : SQLITE_STATIC);}
+DbResult    Statement::BindGuid(int col, BeGuidCR guid) {return (DbResult)sqlite3_bind_blob(m_stmt, col, &guid, sizeof(guid), SQLITE_TRANSIENT);}
+DbResult    Statement::BindNull(int col) {return (DbResult)sqlite3_bind_null(m_stmt, col);}
+DbResult    Statement::BindVirtualSet(int col, VirtualSet const& intSet) {return BindInt64(col, (int64_t) &intSet);}
+DbValueType Statement::GetColumnType(int col)   {return (DbValueType) sqlite3_column_type(m_stmt, col);}
+int         Statement::GetColumnCount()         {return sqlite3_column_count(m_stmt);}
+int         Statement::GetColumnBytes(int col)  {return sqlite3_column_bytes(m_stmt, col);}
+int         Statement::GetColumnBytes16(int col){return sqlite3_column_bytes16(m_stmt, col);}
+Utf8CP      Statement::GetColumnName(int col)   {return sqlite3_column_name(m_stmt, col);}
+void const* Statement::GetValueBlob(int col)    {return sqlite3_column_blob(m_stmt, col);}
+Utf8CP      Statement::GetValueText(int col)    {return (Utf8CP) sqlite3_column_text(m_stmt, col);}
+int         Statement::GetValueInt(int col)     {return sqlite3_column_int(m_stmt, col);}
+int64_t     Statement::GetValueInt64(int col)   {return sqlite3_column_int64(m_stmt, col);}
+double      Statement::GetValueDouble(int col)  {return sqlite3_column_double(m_stmt, col);}
+BeGuid      Statement::GetValueGuid(int col)    {BeGuid guid; memcpy(&guid, GetValueBlob(col), sizeof(guid)); return guid;}
+int         Statement::GetParameterIndex(Utf8CP name) { return sqlite3_bind_parameter_index(m_stmt, name);}
+Utf8CP      Statement::GetSql() const           {return sqlite3_sql(m_stmt); }
+DbResult    Statement::Prepare(DbCR db, Utf8CP sql) {return Prepare(*db.m_dbFile, sql);}
+
+DbValueType DbValue::GetValueType() const             {return (DbValueType) sqlite3_value_type(m_val);}
+int         DbValue::GetValueBytes() const            {return sqlite3_value_bytes(m_val);}
+void const* DbValue::GetValueBlob() const             {return sqlite3_value_blob(m_val);}
+Utf8CP      DbValue::GetValueText() const             {return (Utf8CP)sqlite3_value_text(m_val);}
+int         DbValue::GetValueInt() const              {return sqlite3_value_int(m_val);}
+int64_t     DbValue::GetValueInt64() const            {return sqlite3_value_int64(m_val);}
+double      DbValue::GetValueDouble() const           {return sqlite3_value_double(m_val);}
+BeGuid      DbValue::GetValueGuid() const {BeGuid guid; memcpy(&guid, GetValueBlob(), sizeof(guid)); return guid;}
+
+SqlDbP   Db::GetSqlDb() const {return m_dbFile->m_sqlDb;}
+bool     Db::IsReadonly() const {return m_dbFile->m_flags.m_readonly;}
+BeDbGuid Db::GetDbGuid() const {return m_dbFile->m_dbGuid;}
+int32_t  Db::GetCurrentSavepointDepth() const {return (int32_t) m_dbFile->m_txns.size();}
+Utf8CP   Db::GetLastError(DbResult* lastResult) const { return IsDbOpen() ? m_dbFile->GetLastError(lastResult) : "Not opened"; }
+BeRepositoryId Db::GetRepositoryId() const {return m_dbFile->m_repositoryId;}
+
+int64_t  Db::GetLastInsertRowId() const {return sqlite3_last_insert_rowid(GetSqlDb());}
+int      Db::GetModifiedRowCount() const {return sqlite3_changes(GetSqlDb());}
+void     SnappyFromBlob::Finish() {m_blobIO.Close();}
+void     Db::SetAllowImplictTransactions(bool val) {m_dbFile->m_allowImplicitTxns=val;}
+
+static Utf8CP s_versionfmt = "{\"major\":%d,\"minor\":%d,\"sub1\":%d,\"sub2\":%d}";
+
+Utf8String SchemaVersion::ToJson() const {return ToString(s_versionfmt);}
+
+/*---------------------------------------------------------------------------------**//**
+* @bsimethod                                    Keith.Bentley                   12/12
++---------------+---------------+---------------+---------------+---------------+------*/
+void SchemaVersion::FromJson(Utf8CP val)
+    {
+    FromString(val, s_versionfmt);
+    }
+
+/*---------------------------------------------------------------------------------**//**
+* @bsimethod                                                    Casey.Mullen      04/2012
++---------------+---------------+---------------+---------------+---------------+------*/
+DbResult Statement::TryPrepare(DbCR db, Utf8CP sql)
+    {
+    return DoPrepare(db.GetSqlDb(), sql);
+    }
+
+//---------------------------------------------------------------------------------------
+// @bsimethod                                                  Krischan.Eberle    04/2014
+//+---------------+---------------+---------------+---------------+---------------+------
+DbResult Statement::DoPrepare(SqlDbP db, Utf8CP sql)
+    {
+    HPOS_CheckSQLiteOperationAllowed(db);
+    return (nullptr != m_stmt) ? BE_SQLITE_MISUSE : (DbResult) sqlite3_prepare_v2(db, sql, -1, &m_stmt, 0);
+    }
+
+/*---------------------------------------------------------------------------------**//**
+* @bsimethod                                    Keith.Bentley                   03/11
++---------------+---------------+---------------+---------------+---------------+------*/
+DbResult Statement::Prepare(DbFile const& dbFile, Utf8CP sql)
+    {
+    if (!dbFile.CheckImplicitTxn())
+        {
+        BeAssert(false);
+        return BE_SQLITE_ERROR_NoTxnActive;
+        }
+
+    DbResult rc = DoPrepare(dbFile.m_sqlDb, sql);
+    if (rc != BE_SQLITE_OK)
+        {
+        Utf8CP lastError = dbFile.GetLastError(nullptr); // keep on separate line for debugging
+        LOG.errorv("Error \"%s\" preparing SQL: %s", lastError, sql);
+        BeAssert(false);
+        }
+
+    return rc;
+    }
+
+/*---------------------------------------------------------------------------------------
+* @bsimethod                                                    casey.mullen      04/2012
++---------------+---------------+---------------+---------------+---------------+------*/
+void Statement::DumpResults()
+    {
+    printf("Dumping SQL: %s\n", GetSql());
+
+    bool firstTime = true;
+    while (BE_SQLITE_ROW == Step())
+        {
+        if (firstTime)
+            {
+            firstTime = false;
+            Utf8String header;
+            for (int i = 0; i < GetColumnCount(); ++i)
+                {
+                if (i > 0)
+                    header.append(", ");
+
+                header.append(GetColumnName(i));
+                }
+            printf("%s\n", header.c_str());
+            }
+
+        Utf8String values;
+        for (int i = 0; i < GetColumnCount(); ++i)
+            {
+            values.append(i > 0 ? ", " : "  ");
+            values.append(GetValueText(i));
+            }
+        printf("%s\n", values.c_str());
+        }
+
+    Reset();
+    }
+
+/*---------------------------------------------------------------------------------**//**
+* @bsimethod                                    Keith.Bentley                   04/11
++---------------+---------------+---------------+---------------+---------------+------*/
+SqlPrintfString::SqlPrintfString(Utf8CP fmt, ...)
+    {
+    va_list vl;
+    va_start(vl,fmt);
+    m_str = sqlite3_vmprintf(fmt, vl);
+    }
+
+/*---------------------------------------------------------------------------------**//**
+* @bsimethod                                    Keith.Bentley                   04/11
++---------------+---------------+---------------+---------------+---------------+------*/
+SqlPrintfString::~SqlPrintfString() {sqlite3_free(m_str);}
+
+#ifdef _MSC_VER
+    #pragma warning(disable:4355)
+#endif // _MSC_VER
+
+//-------------------------------------------------------------------------------------
+// @bsimethod                                    Krischan.Eberle                  07/14
+//+---------------+---------------+---------------+---------------+---------------+------
+static int besqliteBusyHandler(void* retry, int count) {return ((BusyRetry const*) retry)->_OnBusy(count);}
+
+/*---------------------------------------------------------------------------------**//**
+* @bsimethod                                    Keith.Bentley                   03/12
++---------------+---------------+---------------+---------------+---------------+------*/
+DbFile::DbFile(SqlDbP sqlDb, BusyRetry* retry, BeSQLiteTxnMode defaultTxnMode) : m_sqlDb(sqlDb), m_cachedProps(nullptr), m_rlvCache(*this),
+            m_defaultTxn(*this, "default", defaultTxnMode), m_statements(10)
+    {
+    m_inCommit = false;
+    m_allowImplicitTxns = m_settingsTableCreated = m_settingsDirty = false;
+    m_dataVersion = 0;
+    memset(&m_flags, 0, sizeof(m_flags));
+
+    if (retry)
+        {
+        m_retry = retry;
+        sqlite3_busy_handler(sqlDb, besqliteBusyHandler, m_retry.get());
+        }
+
+    m_rlvCache.Register(m_repositoryIdRlvIndex, "be_repositoryId");
+    }
+
+RepositoryLocalValueCache& DbFile::GetRLVCache() {return m_rlvCache;}
+
+/*---------------------------------------------------------------------------------**//**
+* @bsimethod                                    Keith.Bentley                   11/12
++---------------+---------------+---------------+---------------+---------------+------*/
+static Utf8CP getStartTxnSql(BeSQLiteTxnMode mode)
+    {
+    switch (mode)
+        {
+        case BeSQLiteTxnMode::Immediate: return "BEGIN IMMEDIATE";
+        case BeSQLiteTxnMode::Exclusive: return "BEGIN EXCLUSIVE";
+        }
+    return  "BEGIN";
+    }
+
+static int savepointCommitHook(void* arg) {return ((DbFile*) arg)->OnCommit();}
+static void savepointRollbackHook(void* arg) {((DbFile*) arg)->OnCommit();}
+
+/*---------------------------------------------------------------------------------**//**
+* Ensure that all commits and rollbacks are done using BeSQLite api, not through SQL directly
+* @bsimethod                                    Keith.Bentley                   08/13
++---------------+---------------+---------------+---------------+---------------+------*/
+int DbFile::OnCommit()
+    {
+    if (m_inCommit || m_txns.empty())
+        return  0;
+
+    BeAssert(0);     // !!! USE BeSQLite API !!!
+
+#ifdef __clang__
+   #pragma clang diagnostic push
+   #pragma clang diagnostic ignored "-Wnull-dereference"
+#endif
+
+    *((int*)0) = 100; // force a crash - this must be illegal.
+
+#ifdef __clang__
+   #pragma clang diagnostic pop
+#endif
+
+    return  1;
+    }
+
+/*---------------------------------------------------------------------------------**//**
+* @bsimethod                                    Keith.Bentley                   03/12
++---------------+---------------+---------------+---------------+---------------+------*/
+DbResult DbFile::StartSavepoint(Savepoint& txn, BeSQLiteTxnMode txnMode)
+    {
+    BeAssert(nullptr != m_sqlDb);
+
+    if (txn.IsActive())
+        return BE_SQLITE_ERROR;
+
+    if (m_tracker.IsValid() && 0 < m_txns.size()) // if a change tracker is active, it is illegal to start a nested transaction
+        {
+        BeAssert(false);
+        return BE_SQLITE_ERROR_ChangeTrackError;
+        }
+
+    // we need to save the cached properties/rlvs in case nested txn is cancelled
+    if (m_txns.size() > 0)
+        {
+        SaveCachedProperties(true);
+        SaveCachedRlvs(true);
+        }
+
+    void* old = sqlite3_commit_hook(m_sqlDb, savepointCommitHook, this);
+    BeAssert(old == nullptr || old == this);
+
+    old = sqlite3_rollback_hook(m_sqlDb, savepointRollbackHook, this);
+    BeAssert(old == nullptr || old == this);
+
+    DbResult rc = (DbResult) sqlite3_exec(m_sqlDb,
+               (0 == m_txns.size()) ? getStartTxnSql(txnMode) : SqlPrintfString("SAVEPOINT \"%s\"", txn.GetName()).GetUtf8CP(), nullptr, nullptr, nullptr);
+
+    if (BE_SQLITE_OK != rc)
+        {
+        txn.m_depth = -1;
+        return rc;
+        }
+
+    // If we're starting a new (non-default) transaction, make sure the file wasn't changed by another process. Note that this is only possible
+    // with DefaultTxn_No, since with a default transaction BeSQLite::Db holds the lock on the file. The default txn has m_db=nullptr;
+    if (txn.m_db && 0 == m_txns.size())
+        {
+        Statement stmt;
+        stmt.TryPrepare(*txn.m_db, "PRAGMA data_version");
+        rc = stmt.Step();
+        BeAssert(BE_SQLITE_ROW == rc);
+
+        uint64_t newDataVersion = stmt.GetValueInt64(0);
+        if (0 != m_dataVersion && newDataVersion != m_dataVersion) // don't call this on the first Savepoint
+            txn.m_db->_OnDbChangedByOtherConnection(); // let subclasses know they may need to flush caches, etc.
+
+        m_dataVersion = newDataVersion;
+        }
+
+    m_txns.push_back(&txn);
+    txn.m_depth = (int32_t) m_txns.size() - 1;
+
+    return BE_SQLITE_OK;
+    }
+
+/*---------------------------------------------------------------------------------**//**
+* @bsimethod                                    Keith.Bentley                   03/12
++---------------+---------------+---------------+---------------+---------------+------*/
+DbResult DbFile::StopSavepoint(Savepoint& txn, bool isCommit, Utf8CP operation)
+    {
+    if (!txn.IsActive())     // not active? forget it.
+        return BE_SQLITE_ERROR;
+
+    // make sure the txn is really active for this DbFile
+    DbTxnIter thisPos = m_txns.begin() + txn.m_depth;
+    if (*thisPos != &txn)
+        {
+        BeAssert(false);
+        return BE_SQLITE_ERROR;
+        }
+
+    SaveCachedProperties(isCommit);
+    SaveCachedRlvs(isCommit);
+
+    m_inCommit = true;
+
+    ChangeTracker::OnCommitStatus trackerStat = (m_tracker.IsValid() && m_tracker->HasChanges()) ?
+            m_tracker->_OnCommit(isCommit, operation) : ChangeTracker::OnCommitStatus::Continue;
+
+    if (trackerStat == ChangeTracker::OnCommitStatus::Abort)
+        {
+        BeAssert(false);
+        return  BE_SQLITE_ERROR_ChangeTrackError;
+        }
+
+    // attempt the commit/release or rollback
+    DbResult rc = BE_SQLITE_OK;
+    if (trackerStat == ChangeTracker::OnCommitStatus::Continue)
+        {
+        if (0 == txn.GetDepth())
+            {
+            rc = (DbResult) sqlite3_exec(m_sqlDb, isCommit ? "COMMIT" : "ROLLBACK", nullptr, nullptr, nullptr);
+            }
+        else
+            {
+            Utf8String sql;
+            if (!isCommit)   // to cancel a nested transaction, we need to roll it back and then release it.
+                sql.append(SqlPrintfString("ROLLBACK TO \"%s\";", txn.GetName()));
+
+            sql.append(SqlPrintfString("RELEASE \"%s\"", txn.GetName()));
+            rc = (DbResult) sqlite3_exec(m_sqlDb, sql.c_str(), nullptr, nullptr, nullptr);
+            }
+        }
+
+    m_inCommit = false;
+
+    if (rc != BE_SQLITE_OK)
+        {
+        BeAssert((BE_SQLITE_OK == checkNoActiveStatements(m_sqlDb)) && "You cannot commit while read statements are active");
+        return rc;
+        }
+
+    // deactivate this and all nested lower txns.
+    for (DbTxnIter it=thisPos; it != m_txns.end(); ++it)
+        (*it)->_OnDeactivate(isCommit);
+
+    m_txns.erase(thisPos, m_txns.end());
+
+    return BE_SQLITE_OK;
+    }
+
+/*---------------------------------------------------------------------------------**//**
+* @bsimethod                                    Keith.Bentley                   12/11
++---------------+---------------+---------------+---------------+---------------+------*/
+Db::Db() : m_embeddedFiles(*this), m_appData(*this), m_dbFile(nullptr), m_statements(nullptr) {}
+Db::~Db() {DoCloseDb();}
+
+/*---------------------------------------------------------------------------------**//**
+* @bsimethod                                    Keith.Bentley                   03/12
++---------------+---------------+---------------+---------------+---------------+------*/
+Savepoint::Savepoint(DbR db, Utf8CP name, bool beginTxn, BeSQLiteTxnMode txnMode) : m_dbFile(db.m_dbFile), m_name(name), m_txnMode(txnMode)
+    {
+    m_db = &db;
+    m_depth = -1;
+
+    if (beginTxn)
+        Begin();
+    }
+
+/*---------------------------------------------------------------------------------**//**
+* @bsimethod                                    Keith.Bentley                   03/12
++---------------+---------------+---------------+---------------+---------------+------*/
+DbResult Savepoint::_Begin(BeSQLiteTxnMode mode)  {return m_dbFile ? m_dbFile->StartSavepoint(*this, mode) : BE_SQLITE_ERROR;}
+DbResult Savepoint::_Cancel() {return m_dbFile ? m_dbFile->StopSavepoint(*this, false, nullptr) : BE_SQLITE_ERROR;}
+DbResult Savepoint::_Commit(Utf8CP operation) {return m_dbFile ? m_dbFile->StopSavepoint(*this, true, operation) : BE_SQLITE_ERROR;}
+DbResult Savepoint::Begin(BeSQLiteTxnMode mode)  {return _Begin(mode);}
+DbResult Savepoint::Commit(Utf8CP operation) {return _Commit(operation);}
+DbResult Savepoint::Cancel() {return _Cancel();}
+
+/*---------------------------------------------------------------------------------**//**
+* @bsimethod                                    Keith.Bentley                   03/12
++---------------+---------------+---------------+---------------+---------------+------*/
+Savepoint* Db::GetSavepoint(int32_t depth) const
+    {
+    return (depth<0 || depth>=GetCurrentSavepointDepth()) ? nullptr : m_dbFile->m_txns[depth];
+    }
+
+/*---------------------------------------------------------------------------------**//**
+* @bsimethod                                    Keith.Bentley                   12/10
++---------------+---------------+---------------+---------------+---------------+------*/
+DbResult Db::ExecuteSql(Utf8CP sql, int (*callback)(void*,int,CharP*,CharP*),void* arg,CharP* errmsg)
+    {
+    if (!m_dbFile->CheckImplicitTxn())
+        {
+        BeAssert(false);
+        return  BE_SQLITE_ERROR_NoTxnActive;
+        }
+
+    DbResult rc = (DbResult) sqlite3_exec(GetSqlDb(), sql, callback, arg, errmsg);
+    if (rc != BE_SQLITE_OK && rc != BE_SQLITE_DONE)
+        {
+        Utf8CP lastError = GetLastError(); // keep on separate line for debuggging
+        LOG.errorv("Error \"%s\" SQL: %s", lastError, sql);
+        BeAssert(false);  // If you EXPECT failures to be non-exceptional, call TryExecuteSql
+        }
+    return rc;
+    }
+
+/*---------------------------------------------------------------------------------**//**
+* @bsimethod                                    Keith.Bentley                   12/10
++---------------+---------------+---------------+---------------+---------------+------*/
+DbResult Db::TryExecuteSql(Utf8CP sql, int (*callback)(void*,int,CharP*,CharP*),void* arg,CharP* errmsg)
+    {
+    return (DbResult) sqlite3_exec(GetSqlDb(), sql, callback, arg, errmsg);
+    }
+
+/*---------------------------------------------------------------------------------**//**
+* @bsimethod                                    Sam.Wilson                      05/15
++---------------+---------------+---------------+---------------+---------------+------*/
+Utf8String Db::ExplainQuery(Utf8CP sql, bool explainPlan)
+    {
+    Statement queryPlan;
+    if (BE_SQLITE_OK != queryPlan.Prepare(*this, Utf8PrintfString("EXPLAIN %s %s", explainPlan ? "QUERY PLAN" : "", sql)))
+        return GetLastError();
+
+    Utf8CP fmt = explainPlan ? "%s %s %s %s\n" : "%-3s %-12s %-4s %-4s\n";
+    Utf8String plan;
+    while (BE_SQLITE_ROW == queryPlan.Step())
+        plan.append(Utf8PrintfString(fmt, queryPlan.GetValueText(0), queryPlan.GetValueText(1), queryPlan.GetValueText(2), queryPlan.GetValueText(3)));
+
+    return plan;
+    }
+
+static Utf8CP getTempPrefix(bool temp) {return temp ? TEMP_TABLE_UniquePrefix : "";}
+/*---------------------------------------------------------------------------------**//**
+* @bsimethod                                    Keith.Bentley                   08/11
++---------------+---------------+---------------+---------------+---------------+------*/
+DbResult DbFile::CreatePropertyTable(Utf8CP tablename, Utf8CP ddl, bool temp)
+    {
+    if (temp)
+        {
+        if (m_settingsTableCreated)
+            return  BE_SQLITE_OK;
+
+        m_settingsTableCreated = true;
+        }
+
+    return (DbResult) sqlite3_exec(m_sqlDb, SqlPrintfString("CREATE TABLE %s%s (%s)",getTempPrefix(temp),tablename, ddl), nullptr, nullptr, nullptr);
+    }
+
+/*---------------------------------------------------------------------------------**//**
+* @bsimethod                                    Keith.Bentley                   12/12
++---------------+---------------+---------------+---------------+---------------+------*/
+CachedProperyMap& DbFile::GetCachedPropMap() const
+    {
+    if (nullptr == m_cachedProps)
+        m_cachedProps = new CachedProperyMap();
+
+    CachedProperyMap& map =*((CachedProperyMap*) m_cachedProps);
+    return  map;
+    }
+
+/*---------------------------------------------------------------------------------**//**
+* @bsimethod                                    Keith.Bentley                   12/12
++---------------+---------------+---------------+---------------+---------------+------*/
+CachedPropertyValue& DbFile::GetCachedProperty(PropertySpecCR spec, uint64_t id, uint64_t subId) const
+    {
+    return GetCachedPropMap()[CachedPropertyKey(spec.GetNamespace(), spec.GetName(), id, subId)];
+    }
+
+/*---------------------------------------------------------------------------------**//**
+* @bsimethod                                    Keith.Bentley                   12/12
++---------------+---------------+---------------+---------------+---------------+------*/
+CachedPropertyValue* DbFile::FindCachedProperty(PropertySpecCR spec, uint64_t id, uint64_t subId) const
+    {
+    return GetCachedPropMap().Find(spec, id, subId);
+    }
+
+/*---------------------------------------------------------------------------------**//**
+* @bsimethod                                    Keith.Bentley                   12/12
++---------------+---------------+---------------+---------------+---------------+------*/
+void DbFile::DeleteCachedProperty(PropertySpecCR spec, uint64_t id, uint64_t subId)
+    {
+    if (nullptr != m_cachedProps)
+        GetCachedPropMap().erase(CachedPropertyKey(spec.GetNamespace(), spec.GetName(), id, subId));
+    }
+
+/*---------------------------------------------------------------------------------**//**
+* @bsimethod                                    Keith.Bentley                   12/12
++---------------+---------------+---------------+---------------+---------------+------*/
+void DbFile::SaveCachedProperties(bool isCommit)
+    {
+    if (nullptr == m_cachedProps)
+        return;
+
+    if (!isCommit)
+        {
+        DeleteCachedPropertyMap(); // only delete cached property map on cancel, not commit.
+        return;
+        }
+
+    CachedProperyMap& map = GetCachedPropMap();
+    for (CachedProperyMap::iterator it=map.begin(); it!=map.end(); ++it)
+        {
+        CachedPropertyKey const& key = it->first;
+        CachedPropertyValue& val = it->second;
+        if (val.m_dirty)
+            {
+            PropertySpec spec(key.m_name.c_str(), key.m_namespace.c_str(), PropertySpec::Mode::Normal, val.m_compressed ? PropertySpec::Compress::Yes : PropertySpec::Compress::No);
+            SaveProperty(spec, val.m_strVal.length()>0 ? val.m_strVal.c_str() : nullptr, val.m_value.size()>0 ? val.m_value.data() : nullptr, (uint32_t) val.m_value.size(),
+                          key.m_id, key.m_subId);
+            val.m_dirty=false;
+            }
+        }
+    }
+
+/*---------------------------------------------------------------------------------**//**
+* @bsimethod                                    Keith.Bentley                   12/12
++---------------+---------------+---------------+---------------+---------------+------*/
+void DbFile::SaveCachedRlvs(bool isCommit)
+    {
+    if (!isCommit)
+        {
+        m_rlvCache.Clear();
+        return; // only clear cached RLVs on cancel, not commit
+        }
+
+    CachedStatementPtr stmt;
+    for (CachedRLV const& rlv : m_rlvCache.m_cache)
+        {
+        if (!rlv.IsUnset() && rlv.IsDirty())
+            {
+            if (!stmt.IsValid())
+                {
+                DbResult rc = m_statements.GetPreparedStatement(stmt, *this, "INSERT OR REPLACE INTO " BEDB_TABLE_Local " (Name,Val) VALUES(?,?)");
+                if (rc != BE_SQLITE_OK)
+                    { BeAssert(false); }
+                }
+
+            stmt->BindText(1, rlv.GetName(), Statement::MakeCopy::No);
+
+            int64_t int64Val = rlv.GetValue();
+            stmt->BindBlob(2, &int64Val, (int) sizeof (int64Val), Statement::MakeCopy::No);
+            DbResult rc = stmt->Step();
+            if (BE_SQLITE_DONE != rc)
+                { BeAssert(false); }
+            stmt->Reset();
+            rlv.SetIsNotDirty();
+            }
+        }
+    }
+
+#define PROPERTY_TABLE_DDL "Namespace CHAR NOT NULL,Name CHAR NOT NULL,Id INT NOT NULL,SubId INT NOT NULL,TxnMode Int NOT NULL,StrData CHAR,RawSize INT,Data BLOB,PRIMARY KEY(Namespace,Name,Id,SubId)"
+/*---------------------------------------------------------------------------------**//**
+* @bsimethod                                    Keith.Bentley                   03/11
++---------------+---------------+---------------+---------------+---------------+------*/
+DbResult DbFile::SaveProperty(PropertySpecCR spec, Utf8CP stringData, void const* value, uint32_t size, uint64_t id, uint64_t subId)
+    {
+    if (nullptr == value && nullptr == stringData && !spec.SaveIfNull())
+        {
+        DeleteProperty(spec, id);
+        return  BE_SQLITE_OK;
+        }
+
+    if (spec.IsCached())
+        {
+        GetCachedProperty(spec, id, subId).ChangeValue(stringData, size, (Byte*)value, true, spec.IsCompress());
+        return  BE_SQLITE_OK;
+        }
+
+    DbResult rc;
+    if (spec.IsSetting())
+        {
+        rc = CreatePropertyTable(BEDB_TABLE_Property, PROPERTY_TABLE_DDL, true);
+        if (BE_SQLITE_OK != rc)
+            return rc;
+        }
+
+    CachedStatementPtr stmt;
+    rc = m_statements.GetPreparedStatement(stmt, *this, SqlPrintfString("INSERT OR REPLACE INTO %s" BEDB_TABLE_Property " (Namespace,Name,Id,SubId,TxnMode,RawSize,Data,StrData) VALUES(?,?,?,?,?,?,?,?)",
+                                     getTempPrefix(spec.IsSetting())));
+    if (BE_SQLITE_OK != rc)
+        return  rc;
+
+    if (spec.IsSetting())
+        m_settingsDirty = true;
+
+    stmt->BindText(1, spec.GetNamespace(), Statement::MakeCopy::No);
+    stmt->BindText(2, spec.GetName(), Statement::MakeCopy::No);
+    stmt->BindInt64(3, id);
+    stmt->BindInt64(4, subId);
+    stmt->BindInt(5, spec.IsSetting());
+    stmt->BindText(8, stringData, Statement::MakeCopy::No);
+
+    bool doCompress = spec.IsCompress();
+    bvector<Byte> compressed; // use bvector just so destructor will free make sure this is outside if!
+    if (nullptr != value)
+        {
+        if (size <= 100) // too small to be worth trying
+            doCompress = false;
+
+        if (doCompress)
+            {
+            unsigned long compressedSize= (uint32_t) (size*1.01) + 12;
+            compressed.resize(compressedSize);
+            if (Z_OK != compress2(compressed.data(), &compressedSize, (ByteCP) value, size, DefaultCompressionLevel) || (compressedSize >= size))
+                doCompress = false;
+            else
+                {
+                stmt->BindInt(6, size);     // this is the uncompressed size, when compressed
+                stmt->BindBlob(7, compressed.data(), compressedSize, Statement::MakeCopy::No);
+                }
+            }
+
+        if (!doCompress) // dont use "else" here, value of compress can change if zip fails!
+            {
+            stmt->BindNull(6);
+            stmt->BindBlob(7, value, size, Statement::MakeCopy::No);
+            }
+        }
+
+    rc = stmt->Step();
+    return (BE_SQLITE_DONE==rc) ? BE_SQLITE_OK : rc;
+    }
+
+/*---------------------------------------------------------------------------------**//**
+* @bsimethod                                    Keith.Bentley                   04/12
++---------------+---------------+---------------+---------------+---------------+------*/
+bool DbFile::UseSettingsTable(PropertySpecCR spec) const {return m_settingsDirty && spec.IsSetting();}
+
+/*---------------------------------------------------------------------------------**//**
+* @bsimethod                                    Keith.Bentley                   12/10
++---------------+---------------+---------------+---------------+---------------+------*/
+DbResult DbFile::QueryPropertySize(uint32_t& size, PropertySpecCR spec, uint64_t id, uint64_t subId) const
+    {
+    if (spec.IsCached())
+        {
+        HasProperty(spec, id, subId); // make sure its cached
+
+        CachedPropertyValue* cachedProp = FindCachedProperty(spec, id, subId);
+        if (nullptr == cachedProp)
+            return BE_SQLITE_ERROR;
+
+        size = cachedProp->GetSize();
+        return  BE_SQLITE_ROW;
+        }
+
+    bool useSettingsTable = UseSettingsTable(spec);
+    Statement stmt;
+    DbResult rc = stmt.Prepare(*this, SqlPrintfString("SELECT RawSize,length(Data) FROM %s" BEDB_TABLE_Property " WHERE Namespace=? AND Name=? AND Id=? AND SubId=?",getTempPrefix(useSettingsTable)));
+    stmt.BindText(1, spec.GetNamespace(), Statement::MakeCopy::No);
+    stmt.BindText(2, spec.GetName(), Statement::MakeCopy::No);
+    stmt.BindInt64(3, id);
+    stmt.BindInt64(4, subId);
+    rc = stmt.Step();
+
+    if (rc != BE_SQLITE_ROW)
+        {
+        size = 0;
+        return useSettingsTable ? QueryPropertySize(size, PropertySpec(spec, PropertySpec::Mode::Normal), id, subId) : BE_SQLITE_ERROR;
+        }
+
+    size = stmt.GetValueInt(0);
+    if (0 == size)
+        size = stmt.GetValueInt(1);
+
+    return  BE_SQLITE_ROW;
+    }
+
+#define FROM_PROPERTY_TABLE_SQL " FROM %s" BEDB_TABLE_Property " WHERE Namespace=? AND Name=? AND Id=? AND SubId=?"
+/*---------------------------------------------------------------------------------**//**
+* @bsimethod                                    Keith.Bentley                   12/12
++---------------+---------------+---------------+---------------+---------------+------*/
+DbResult DbFile::QueryCachedProperty(Utf8String* strval, void** value, uint32_t size, PropertySpecCR spec, uint64_t id, uint64_t subId) const
+    {
+    BeAssert(spec.IsCached());
+    CachedPropertyValue* cachedProp = FindCachedProperty(spec, id, subId);
+    if (nullptr == cachedProp)
+        {
+        CachedStatementPtr stmt;
+        DbResult rc = m_statements.GetPreparedStatement(stmt, *this, SqlPrintfString("SELECT RawSize,Data,StrData" FROM_PROPERTY_TABLE_SQL, getTempPrefix(false)));
+        if (BE_SQLITE_OK == rc)
+            {
+            stmt->BindText(1, spec.GetNamespace(), Statement::MakeCopy::No);
+            stmt->BindText(2, spec.GetName(), Statement::MakeCopy::No);
+            stmt->BindInt64(3, id);
+            stmt->BindInt64(4, subId);
+            rc = stmt->Step();
+            }
+
+        if (rc != BE_SQLITE_ROW)
+            return BE_SQLITE_ERROR;
+
+        cachedProp = &GetCachedProperty(spec, id, subId);
+
+        Utf8CP strVal = stmt->GetValueText(2);
+        if (strVal)
+            cachedProp->m_strVal = strVal;
+
+        uint32_t compressedBytes = stmt->GetValueInt(0);
+        uint32_t blobsize = stmt->GetColumnBytes(1);
+
+        uint32_t bytes = (0==compressedBytes) ? blobsize : compressedBytes;
+
+        cachedProp->m_value.resize(bytes);
+
+        void const* blobdata = stmt->GetValueBlob(1);
+
+        if (compressedBytes > 0)
+            {
+            unsigned long actuallyRead = size;
+            uncompress((Byte*)cachedProp->m_value.data(), &actuallyRead, (ByteCP) blobdata, blobsize);
+            if (actuallyRead != size)
+                return BE_SQLITE_MISMATCH;
+            }
+        else
+            {
+            if (blobsize < size)
+                return BE_SQLITE_MISMATCH;
+
+            if (!cachedProp->m_value.empty())
+                memcpy((Byte*)cachedProp->m_value.data(), blobdata, bytes);
+            }
+        }
+
+    if (strval)
+        *strval = cachedProp->m_strVal;
+
+    if (size>cachedProp->GetSize())
+        size = cachedProp->GetSize();
+
+    if (value && !cachedProp->m_value.empty())
+        memcpy(*value, cachedProp->m_value.data(), size);
+
+    return BE_SQLITE_ROW;
+    }
+
+/*---------------------------------------------------------------------------------**//**
+* @bsimethod                                    Keith.Bentley                   12/10
++---------------+---------------+---------------+---------------+---------------+------*/
+DbResult DbFile::QueryProperty(void* value, uint32_t size, PropertySpecCR spec, uint64_t id, uint64_t subId) const
+    {
+    if (spec.IsCached())
+        return QueryCachedProperty(nullptr, &value, size, spec, id, subId);
+
+    bool useSettingsTable = UseSettingsTable(spec);
+    CachedStatementPtr stmt;
+    DbResult rc = m_statements.GetPreparedStatement(stmt, *this, SqlPrintfString("SELECT RawSize,Data" FROM_PROPERTY_TABLE_SQL, getTempPrefix(useSettingsTable)));
+    if (BE_SQLITE_OK == rc)
+        {
+        stmt->BindText(1, spec.GetNamespace(), Statement::MakeCopy::No);
+        stmt->BindText(2, spec.GetName(), Statement::MakeCopy::No);
+        stmt->BindInt64(3, id);
+        stmt->BindInt64(4, subId);
+        rc = stmt->Step();
+        }
+
+    if (rc != BE_SQLITE_ROW)
+        {
+        stmt = nullptr; // we have to release this stmt, so it will get reset on recursive call
+        return useSettingsTable ? QueryProperty(value, size, PropertySpec(spec, PropertySpec::Mode::Normal), id, subId) : BE_SQLITE_ERROR;
+        }
+
+    uint32_t compressedBytes = stmt->GetValueInt(0);
+    uint32_t blobsize = stmt->GetColumnBytes(1);
+
+    uint32_t bytes = (0==compressedBytes) ? blobsize : compressedBytes;
+    if (size>bytes)
+        size=bytes;
+
+    void const* blobdata = stmt->GetValueBlob(1);
+
+    if (compressedBytes > 0)
+        {
+        unsigned long actuallyRead = size;
+        uncompress((Byte*)value, &actuallyRead, (ByteCP) blobdata, blobsize);
+        if (actuallyRead != size)
+            return BE_SQLITE_MISMATCH;
+        }
+    else
+        {
+        if (blobsize < size)
+            return BE_SQLITE_MISMATCH;
+
+        memcpy(value, blobdata, size);
+        }
+
+    return BE_SQLITE_ROW;
+    }
+
+/*---------------------------------------------------------------------------------**//**
+* @bsimethod                                    Keith.Bentley                   03/11
++---------------+---------------+---------------+---------------+---------------+------*/
+DbResult DbFile::QueryProperty(Utf8StringR value, PropertySpecCR spec, uint64_t id, uint64_t subId) const
+    {
+    if (spec.IsCached())
+        return QueryCachedProperty(&value, nullptr, 0, spec, id, subId);
+
+    bool useSettingsTable = UseSettingsTable(spec);
+    CachedStatementPtr stmt;
+    DbResult rc = m_statements.GetPreparedStatement(stmt, *this, SqlPrintfString("SELECT StrData" FROM_PROPERTY_TABLE_SQL, getTempPrefix(useSettingsTable)));
+    if (BE_SQLITE_OK == rc)
+        {
+        stmt->BindText(1, spec.GetNamespace(), Statement::MakeCopy::No);
+        stmt->BindText(2, spec.GetName(), Statement::MakeCopy::No);
+        stmt->BindInt64(3, id);
+        stmt->BindInt64(4, subId);
+        rc = stmt->Step();
+        }
+
+    if (rc != BE_SQLITE_ROW)
+        {
+        stmt = nullptr; // we have to release this stmt, so it will get reset on recursive call
+        value.clear();
+        return  useSettingsTable ? QueryProperty(value, PropertySpec(spec, PropertySpec::Mode::Normal), id, subId) : BE_SQLITE_ERROR;
+        }
+
+    value.AssignOrClear(stmt->GetValueText(0));
+    return  BE_SQLITE_ROW;
+    }
+
+/*---------------------------------------------------------------------------------**//**
+* @bsimethod                                    Keith.Bentley                   02/12
++---------------+---------------+---------------+---------------+---------------+------*/
+bool DbFile::HasProperty(PropertySpecCR spec, uint64_t id, uint64_t subId) const
+    {
+    if (spec.IsCached())
+        return BE_SQLITE_ROW==QueryCachedProperty(nullptr, nullptr, 0, spec, id, subId);
+
+    bool useSettingsTable = UseSettingsTable(spec);
+    Statement stmt;
+    DbResult rc = stmt.Prepare(*this, SqlPrintfString("SELECT 1" FROM_PROPERTY_TABLE_SQL, getTempPrefix(useSettingsTable)));
+    if (BE_SQLITE_OK == rc)
+        {
+        stmt.BindText(1, spec.GetNamespace(), Statement::MakeCopy::No);
+        stmt.BindText(2, spec.GetName(), Statement::MakeCopy::No);
+        stmt.BindInt64(3, id);
+        stmt.BindInt64(4, subId);
+        rc = stmt.Step();
+        }
+
+    if (rc == BE_SQLITE_ROW)
+        return  true;
+
+    return  useSettingsTable ? HasProperty(PropertySpec(spec, PropertySpec::Mode::Normal), id, subId) : false;
+    }
+
+/*---------------------------------------------------------------------------------**//**
+* @bsimethod                                    Keith.Bentley                   06/15
++---------------+---------------+---------------+---------------+---------------+------*/
+bool Db::IsSettingProperty(Utf8CP space, Utf8CP name, uint64_t id, uint64_t subId) const
+    {
+    Statement stmt;
+    DbResult rc = stmt.Prepare(*this, SqlPrintfString("SELECT TxnMode" FROM_PROPERTY_TABLE_SQL, ""));
+    if (BE_SQLITE_OK == rc)
+        {
+        stmt.BindText(1, space, Statement::MakeCopy::No);
+        stmt.BindText(2, name, Statement::MakeCopy::No);
+        stmt.BindInt64(3, id);
+        stmt.BindInt64(4, subId);
+        rc = stmt.Step();
+        }
+
+    return (rc == BE_SQLITE_ROW) ? 1==stmt.GetValueInt(0) : false;
+    }
+
+/*---------------------------------------------------------------------------------**//**
+* @bsimethod                                    Keith.Bentley                   03/11
++---------------+---------------+---------------+---------------+---------------+------*/
+DbResult DbFile::DeleteProperty(PropertySpecCR spec, uint64_t id, uint64_t subId)
+    {
+    if (spec.IsCached())
+        DeleteCachedProperty(spec, id, subId);
+
+    bool useSettingsTable = UseSettingsTable(spec);
+    Statement stmt;
+    DbResult rc = stmt.Prepare(*this, SqlPrintfString("DELETE" FROM_PROPERTY_TABLE_SQL, getTempPrefix(useSettingsTable)));
+    if (BE_SQLITE_OK == rc)
+        {
+        stmt.BindText(1, spec.GetNamespace(), Statement::MakeCopy::No);
+        stmt.BindText(2, spec.GetName(), Statement::MakeCopy::No);
+        stmt.BindInt64(3, id);
+        stmt.BindInt64(4, subId);
+        rc = stmt.Step();
+        }
+
+    // if it's a setting, delete it from both tables.
+    return useSettingsTable ? DeleteProperty(PropertySpec(spec, PropertySpec::Mode::Normal), id, subId) : rc;
+    }
+
+/*---------------------------------------------------------------------------------**//**
+* @bsimethod                                    Keith.Bentley                   03/11
++---------------+---------------+---------------+---------------+---------------+------*/
+DbResult DbFile::DeleteProperties(PropertySpecCR spec, uint64_t* id)
+    {
+    bool useSettingsTable = UseSettingsTable(spec);
+    Utf8String sql(SqlPrintfString("DELETE FROM %s" BEDB_TABLE_Property " WHERE Namespace=? AND Name=? ", getTempPrefix(useSettingsTable)));
+    if (id)
+        sql.append("AND Id=?");
+
+    Statement stmt;
+    DbResult rc = stmt.Prepare(*this, sql.c_str());
+    if (BE_SQLITE_OK == rc)
+        {
+        stmt.BindText(1, spec.GetNamespace(), Statement::MakeCopy::No);
+        stmt.BindText(2, spec.GetName(), Statement::MakeCopy::No);
+        if (id)
+            stmt.BindInt64(3, *id);
+
+        rc = stmt.Step();
+        }
+
+    // if it's a setting, delete it from both tables.
+    return useSettingsTable ? DeleteProperties(PropertySpec(spec, PropertySpec::Mode::Normal), id) : rc;
+    }
+
+/*---------------------------------------------------------------------------------**//**
+* @bsimethod                                    Keith.Bentley                   08/11
++---------------+---------------+---------------+---------------+---------------+------*/
+void DbFile::SaveSettings()
+    {
+    if (!m_settingsDirty)
+        return;
+
+    m_settingsDirty = false;
+    DbResult rc = (DbResult) sqlite3_exec(m_sqlDb,"INSERT OR REPLACE INTO " BEDB_TABLE_Property " (Namespace,Name,Id,SubId,TxnMode,RawSize,Data,StrData) "
+                  "SELECT Namespace,Name,Id,SubId,TxnMode,RawSize,Data,StrData FROM " TEMP_TABLE_UNIQUE(BEDB_TABLE_Property), nullptr, nullptr, nullptr);
+    BeAssert(BE_SQLITE_OK == rc);
+
+    rc = (DbResult) sqlite3_exec(m_sqlDb,"DELETE FROM " TEMP_TABLE_UNIQUE(BEDB_TABLE_Property), nullptr, nullptr, nullptr);
+    BeAssert(BE_SQLITE_OK == rc);
+    }
+
+/*---------------------------------------------------------------------------------**//**
+* @bsimethod                                    Keith.Bentley                   08/11
++---------------+---------------+---------------+---------------+---------------+------*/
+void Db::SaveSettings()
+    {
+    _OnSaveSettings();
+    m_dbFile->SaveSettings();
+    }
+
+/*---------------------------------------------------------------------------------**//**
+* @bsimethod                                    Keith.Bentley                   03/11
++---------------+---------------+---------------+---------------+---------------+------*/
+DbResult Db::SaveBeDbGuid()
+    {
+    if (!m_dbFile->m_dbGuid.IsValid())
+        m_dbFile->m_dbGuid.Create();
+
+    DbResult rc = SaveProperty(Properties::DbGuid(), (void*) &m_dbFile->m_dbGuid, sizeof(m_dbFile->m_dbGuid));
+    if (BE_SQLITE_OK != rc)
+        {
+        LOG.warningv("Could not save GUID. Error: %s - %s", InterpretDbResult(rc), GetLastError());
+        BeAssert(false);
+        }
+
+    return BE_SQLITE_OK;
+    }
+
+/*---------------------------------------------------------------------------------**//**
+* @bsimethod                                    Keith.Bentley                   03/11
++---------------+---------------+---------------+---------------+---------------+------*/
+DbResult Db::SaveRepositoryId()
+    {
+    if (!m_dbFile->m_repositoryId.IsValid())
+        m_dbFile->m_repositoryId = BeRepositoryId((uint32_t) BeRepositoryId::SpecialValue::Master);
+
+    return m_dbFile->m_rlvCache.SaveValue(m_dbFile->m_repositoryIdRlvIndex, m_dbFile->m_repositoryId.GetValue());
+    }
+
+/*---------------------------------------------------------------------------------**//**
+* @bsimethod                                    Keith.Bentley                   02/12
++---------------+---------------+---------------+---------------+---------------+------*/
+void Db::ChangeDbGuid(BeDbGuid id)
+    {
+    m_dbFile->m_dbGuid = id;
+    SaveBeDbGuid();
+    }
+
+/*---------------------------------------------------------------------------------**//**
+* @bsimethod                                    Keith.Bentley                   02/12
++---------------+---------------+---------------+---------------+---------------+------*/
+DbResult Db::ChangeRepositoryId(BeRepositoryId id)
+    {
+    if (IsReadonly())
+        return BE_SQLITE_READONLY;
+
+    // changing the BeRepositoryId invalidates all RepositoryLocalValues. Delete them.
+    DbResult stat = DeleteRepositoryLocalValues();
+    if (stat != BE_SQLITE_OK)
+        {
+        AbandonChanges();
+        return stat;
+        }
+
+    m_dbFile->m_repositoryId = id;
+    stat = SaveRepositoryId();
+    if (stat != BE_SQLITE_OK)
+        {
+        AbandonChanges();
+        return stat;
+        }
+
+    stat =_OnRepositoryIdChanged(id);
+    if (stat != BE_SQLITE_OK)
+        {
+        AbandonChanges();
+        return stat;
+        }
+
+    return SaveChanges();
+    }
+
+/*---------------------------------------------------------------------------------**//**
+* @bsimethod                                    Keith.Bentley                   02/12
++---------------+---------------+---------------+---------------+---------------+------*/
+DbResult Db::GetNextRepositoryBasedId(BeRepositoryBasedId& value, Utf8CP tableName, Utf8CP colName, NamedParams* whereParams)
+    {
+    if (value.IsValid())
+        value.UseNext();
+    else
+        {
+        Utf8String sql(SqlPrintfString("SELECT max(%s) FROM %s WHERE %s<?", colName, tableName, colName));
+        if (whereParams)
+            {
+            sql.append(" AND ");
+            sql.append(whereParams->GetWhere());
+            }
+
+        Statement stmt;
+        stmt.Prepare(*this, sql.c_str());
+        if (whereParams)
+            whereParams->Bind(stmt);
+
+        BeRepositoryBasedId lastId(m_dbFile->m_repositoryId.GetNextRepositoryId(), 0);
+        stmt.BindInt64(1, lastId.GetValueUnchecked());
+
+        DbResult result = stmt.Step();
+        BeAssert(result == BE_SQLITE_ROW);
+        if (result != BE_SQLITE_ROW)
+            return  result;
+
+        int64_t currMax = stmt.GetValueInt64(0);
+
+        BeRepositoryBasedId firstId(m_dbFile->m_repositoryId, 1);
+        value = ((currMax < firstId.GetValue()) ? firstId : BeRepositoryBasedId(currMax+1));
+        }
+    return  BE_SQLITE_OK;
+    }
+
+/*---------------------------------------------------------------------------------**//**
+* @bsimethod                                    Keith.Bentley                   02/12
++---------------+---------------+---------------+---------------+---------------+------*/
+DbResult Db::GetServerIssuedId(BeServerIssuedId& value, Utf8CP tableName, Utf8CP colName, NamedParams* whereParams)
+    {
+    //!!!  NOTE: THIS IS ALL BOGUS AND NEEDS TO BE REPLACED BY SOMETHING THAT ACTUALLY CONNECTS TO A SERVER !!!!
+    //!!!  NOTE: THIS IS ALL BOGUS AND NEEDS TO BE REPLACED BY SOMETHING THAT ACTUALLY CONNECTS TO A SERVER !!!!
+    //!!!  NOTE: THIS IS ALL BOGUS AND NEEDS TO BE REPLACED BY SOMETHING THAT ACTUALLY CONNECTS TO A SERVER !!!!
+    if (value.IsValid())
+        value.UseNext();
+    else
+        {
+        Utf8String sql(SqlPrintfString("SELECT max(%s) FROM %s", colName, tableName, colName));
+        if (whereParams)
+            {
+            sql.append(" AND ");
+            sql.append(whereParams->GetWhere());
+            }
+
+        Statement stmt;
+        stmt.Prepare(*this, sql.c_str());
+        if (whereParams)
+            whereParams->Bind(stmt);
+
+        DbResult result = stmt.Step();
+        BeAssert(result == BE_SQLITE_ROW);
+        if (result != BE_SQLITE_ROW)
+            return  result;
+
+        value = BeServerIssuedId(stmt.GetValueInt64(0) + 1);
+        }
+
+    return  BE_SQLITE_OK;
+    }
+
+/*---------------------------------------------------------------------------------**//**
+* @bsimethod                                    Keith.Bentley                   03/15
++---------------+---------------+---------------+---------------+---------------+------*/
+int Db::AddFunction(DbFunction& func) const
+    {
+    int stat = m_dbFile->AddFunction(func);
+    return (stat != 0) ? stat : _OnAddFunction(func);
+    }
+
+/*---------------------------------------------------------------------------------**//**
+* @bsimethod                                    Keith.Bentley                   05/15
++---------------+---------------+---------------+---------------+---------------+------*/
+int Db::AddRTreeMatchFunction(RTreeMatchFunction& func) const
+    {
+    int stat =m_dbFile->AddRTreeMatchFunction(func);
+    return (stat != 0) ? stat : _OnAddFunction(func);
+    }
+
+/*---------------------------------------------------------------------------------**//**
+* @bsimethod                                    Keith.Bentley                   03/15
++---------------+---------------+---------------+---------------+---------------+------*/
+int Db::RemoveFunction(DbFunction& func) const
+    {
+    _OnRemoveFunction(func);
+    return m_dbFile->RemoveFunction(func);
+    }
+
+/*---------------------------------------------------------------------------------**//**
+* @bsimethod                                    Keith.Bentley                   03/11
++---------------+---------------+---------------+---------------+---------------+------*/
+void Db::SaveProjectGuid(BeGuid projectGuid)
+    {
+    if (!projectGuid.IsValid())
+        projectGuid.Create();
+
+    SaveProperty(Properties::ProjectGuid(), (void*) &projectGuid, sizeof(projectGuid));
+    }
+
+/*---------------------------------------------------------------------------------**//**
+* @bsimethod                                    Keith.Bentley                   03/11
++---------------+---------------+---------------+---------------+---------------+------*/
+BeGuid Db::QueryProjectGuid() const
+    {
+    BeGuid projectGuid(false);
+    QueryProperty(&projectGuid, sizeof(projectGuid), Properties::ProjectGuid());
+    return  projectGuid;
+    }
+
+/*---------------------------------------------------------------------------------**//**
+* @bsimethod                                    Keith.Bentley                   12/11
++---------------+---------------+---------------+---------------+---------------+------*/
+Db::OpenParams::OpenParams(OpenMode openMode, DefaultTxn defaultTxn, BusyRetry* retry)
+    : m_openMode(openMode), m_startDefaultTxn(defaultTxn), m_skipSchemaCheck(false), m_rawSQLite(false), m_busyRetry(retry)
+    {
+    }
+
+/*---------------------------------------------------------------------------------**//**
+* @bsimethod                                    Keith.Bentley                   12/10
++---------------+---------------+---------------+---------------+---------------+------*/
+DbResult Db::CreateNewDb(Utf8CP dbName, BeDbGuid dbGuid, CreateParams const& params)
+    {
+    if (IsDbOpen())
+        return BE_SQLITE_ERROR_AlreadyOpen;
+
+#if defined (BENTLEY_WIN32) || defined (BENTLEY_WINRT)
+    // We are only really supporting MAX_PATH paths on Windows right now; it would take some effort to update BeFilename and inject //?/ in various places to really support much better.
+    // It should also be noted that while sqlite3_open_v2 may succeed with a path close to MAX_PATH, Savepoint::Begin (or any other writable operation) can fail when sqlite goes to open the journal file (since its name is longer).
+    // Check up-front to ensure that the DB name itself, as well as its journal filename, are under MAX_PATH. Note that the MAX_PATH limit is based on UTF-16.
+
+    static const size_t JOURNAL_SUFFIX_LENGTH = 8; // "-journal"
+    WString dbNameW(dbName, BentleyCharEncoding::Utf8);
+
+    if ((dbNameW.size() + 1 + JOURNAL_SUFFIX_LENGTH) > MAX_PATH)
+        return BE_SQLITE_CANTOPEN;
+#endif
+
+    OpenMode openMode = OpenMode::Create;
+    if (dbName && (0 != strcmp(dbName, BEDB_MemoryDb)))
+        {
+        WString dbNameW(dbName, BentleyCharEncoding::Utf8); // string conversion
+        if (BeFileName::DoesPathExist(dbNameW.c_str()))
+            {
+            if (params.m_failIfDbExists)
+                return BE_SQLITE_ERROR_FileExists;
+
+            openMode = OpenMode::ReadWrite;
+            }
+        }
+
+    Utf8CP vfs = 0;
+    switch (params.m_compressedDb)
+        {
+        case CreateParams::CompressDb_Zlib:
+            vfs = loadZlibVfs();
+            break;
+        case CreateParams::CompressDb_Snappy:
+            vfs = loadSnappyVfs();
+            break;
+        }
+
+    SqlDbP sqlDb;
+    DbResult rc = (DbResult) sqlite3_open_v2(dbName, &sqlDb, (int) openMode, vfs);
+    if (BE_SQLITE_OK != rc)
+        return  rc;
+
+    sqlite3_extended_result_codes(sqlDb, 1); // turn on extended error codes
+    m_dbFile = new DbFile(sqlDb, params.m_busyRetry, (BeSQLiteTxnMode)params.m_startDefaultTxn);
+
+    m_dbFile->m_defaultTxn.Begin();
+    m_dbFile->m_dbGuid = dbGuid;
+
+    ExecuteSql (SqlPrintfString ("PRAGMA page_size=%d;PRAGMA encoding=\"%s\";PRAGMA user_version=%d;PRAGMA application_id=%lld;PRAGMA locking_mode=\"%s\";PRAGMA recursive_triggers=true", params.m_pagesize,
+                              params.m_encoding==Encoding::Utf8 ? "UTF-8" : "UTF-16le", BeSQLite::DbUserVersion, params.m_applicationId,
+                              params.m_startDefaultTxn==DefaultTxn::Exclusive ? "EXCLUSIVE" : "NORMAL"));
+
+    if (!params.m_rawSQLite)
+        {
+        rc = m_dbFile->CreatePropertyTable(BEDB_TABLE_Property, PROPERTY_TABLE_DDL, false);
+        if (BE_SQLITE_OK != rc)
+            return  rc;
+
+        // this table purposely has no primary key so it won't be tracked / merged. It is meant to hold values that are
+        // local to the repository and never in a changeset.
+        rc = CreateTable(BEDB_TABLE_Local, "Name CHAR NOT NULL COLLATE NOCASE UNIQUE,Val BLOB");
+        if (BE_SQLITE_OK != rc)
+            return  rc;
+
+        rc = SaveBeDbGuid();
+        if (BE_SQLITE_OK != rc)
+            return  rc;
+
+        rc = SaveRepositoryId();
+        if (BE_SQLITE_OK != rc)
+            return  rc;
+
+        rc = EmbeddedFiles().CreateTable();
+        if (rc != BE_SQLITE_OK)
+            return rc;
+
+        if (params.m_expirationDate.IsValid())
+            SaveExpirationDate(params.m_expirationDate);
+
+        rc = BeSQLiteProfileManager::AssignProfileVersion(*this);
+        if (rc != BE_SQLITE_OK)
+            return rc;
+        }
+
+    rc = _OnDbCreated(params);
+    if (BE_SQLITE_OK != rc)
+        return  rc;
+
+    if (DefaultTxn::No == params.m_startDefaultTxn)
+        m_dbFile->m_defaultTxn.Commit(nullptr);
+
+    LOG.infov("Created file '%s'.", GetDbFileName());
+    return BE_SQLITE_OK;
+    }
+
+/*---------------------------------------------------------------------------------**//**
+* @bsimethod                                    Keith.Bentley                   04/12
++---------------+---------------+---------------+---------------+---------------+------*/
+DbResult Db::AttachDb(Utf8CP filename, Utf8CP alias)
+    {
+    Savepoint* txn = GetSavepoint(0);
+    bool wasActive = (txn!= nullptr) && (BE_SQLITE_OK == txn->Commit(nullptr));
+
+    DbResult rc = (DbResult) sqlite3_exec(GetSqlDb(), SqlPrintfString("ATTACH \"%s\" AS %s", filename, alias), nullptr, nullptr, nullptr);
+
+    if (rc != BE_SQLITE_OK)
+        {
+        BeAssert(false);
+        Utf8CP lastError = GetLastError(nullptr); // keep on separate line for debuggging
+        LOG.errorv("AttachDb failed: \"%s\" filename:[%s], alias:[%s]", lastError, filename, alias);
+        }
+
+    if (wasActive)
+        txn->Begin();
+
+    return rc;
+    }
+
+/*---------------------------------------------------------------------------------**//**
+* @bsimethod                                    Keith.Bentley                   04/12
++---------------+---------------+---------------+---------------+---------------+------*/
+DbResult Db::DetachDb(Utf8CP alias)
+    {
+    Savepoint* txn = GetSavepoint(0);
+    bool wasActive = (nullptr != txn) && (BE_SQLITE_OK == txn->Commit(nullptr));
+
+    DbResult rc = (DbResult) sqlite3_exec(GetSqlDb(), SqlPrintfString("DETACH %s", alias), nullptr, nullptr, nullptr);
+    if (rc != BE_SQLITE_OK)
+        {
+        BeAssert(false);
+        Utf8CP lastError = GetLastError(nullptr); // keep on separate line for debuggging
+        LOG.errorv("DetachDb failed: \"%s\" alias:[%s]", lastError, alias);
+        }
+
+    if (wasActive)
+        txn->Begin();
+
+    return  rc;
+    }
+
+/*---------------------------------------------------------------------------------**//**
+* @bsimethod                                    Keith.Bentley                   03/15
++---------------+---------------+---------------+---------------+---------------+------*/
+DbResult RepositoryLocalValueCache::Register(size_t& index, Utf8CP name)
+    {
+    size_t existingIndex = 0;
+    if (TryGetIndex(existingIndex, name))
+        return BE_SQLITE_ERROR;
+
+    m_cache.push_back(CachedRLV(name));
+    index = m_cache.size() - 1;
+    return BE_SQLITE_OK;
+    }
+
+/*---------------------------------------------------------------------------------**//**
+* @bsimethod                                    Keith.Bentley                   03/15
++---------------+---------------+---------------+---------------+---------------+------*/
+bool RepositoryLocalValueCache::TryGetIndex(size_t& index, Utf8CP name)
+    {
+    const size_t size = m_cache.size();
+    for (size_t i = 0; i < size; i++)
+        {
+        if (strcmp(name, m_cache[i].GetName()) == 0)
+            {
+            index = i;
+            return true;
+            }
+        }
+
+    return false;
+    }
+
+/*---------------------------------------------------------------------------------**//**
+* @bsimethod                                    Keith.Bentley                   03/15
++---------------+---------------+---------------+---------------+---------------+------*/
+void RepositoryLocalValueCache::Clear()
+    {
+    for (CachedRLV& val : m_cache)
+        val.Reset();
+    }
+
+//---------------------------------------------------------------------------------------
+// @bsimethod                                    Krischan.Eberle                   07/14
+//+---------------+---------------+---------------+---------------+---------------+------
+DbResult RepositoryLocalValueCache::SaveValue(size_t rlvIndex, int64_t value)
+    {
+    if (rlvIndex >= m_cache.size())
+        return BE_SQLITE_NOTFOUND;
+
+    m_cache[rlvIndex].ChangeValue(value);
+    return BE_SQLITE_OK;
+    }
+
+//---------------------------------------------------------------------------------------
+// @bsimethod                                    Krischan.Eberle                   07/14
+//+---------------+---------------+---------------+---------------+---------------+------
+DbResult RepositoryLocalValueCache::QueryValue(int64_t& value, size_t rlvIndex)
+    {
+    if (rlvIndex >= m_cache.size())
+        return BE_SQLITE_NOTFOUND;
+
+    CachedRLV* cachedRlv = nullptr;
+    if (!TryQuery(cachedRlv, rlvIndex))
+        return BE_SQLITE_ERROR;
+
+    value = cachedRlv->GetValue();
+    return BE_SQLITE_OK;
+    }
+
+//---------------------------------------------------------------------------------------
+// @bsimethod                                    Krischan.Eberle                   07/14
+//+---------------+---------------+---------------+---------------+---------------+------
+DbResult RepositoryLocalValueCache::IncrementValue(int64_t& newValue, size_t rlvIndex)
+    {
+    CachedRLV* cachedRlv = nullptr;
+    if (!TryQuery(cachedRlv, rlvIndex))
+        return BE_SQLITE_ERROR;
+
+    newValue = cachedRlv->Increment();
+    return BE_SQLITE_OK;
+    }
+
+//---------------------------------------------------------------------------------------
+// @bsimethod                                    Krischan.Eberle                   07/14
+//+---------------+---------------+---------------+---------------+---------------+------
+bool RepositoryLocalValueCache::TryQuery(CachedRLV*& value, size_t rlvIndex)
+    {
+    if (rlvIndex >= m_cache.size())
+        return false;
+
+    CachedRLV& cachedRlv = m_cache[rlvIndex];
+    if (cachedRlv.IsUnset())
+        {
+        Statement stmt;
+        stmt.Prepare(m_dbFile, "SELECT Val FROM " BEDB_TABLE_Local " WHERE Name=?");
+        stmt.BindText(1, cachedRlv.GetName(), Statement::MakeCopy::No);
+
+        const DbResult rc = stmt.Step();
+        if (rc != BE_SQLITE_ROW)
+            return false;
+
+        BeAssert(!stmt.IsColumnNull(0));
+        void const* blob = stmt.GetValueBlob(0);
+        int64_t val = -1LL;
+        memcpy(&val, blob, sizeof(val));
+        BeAssert(stmt.GetColumnBytes(0) <= (int) sizeof (int64_t));
+        cachedRlv.ChangeValue(val, true);
+        }
+
+    BeAssert(!cachedRlv.IsUnset());
+    value = &cachedRlv;
+    return true;
+    }
+
+//---------------------------------------------------------------------------------------
+// @bsimethod                                    Krischan.Eberle                   12/12
+//+---------------+---------------+---------------+---------------+---------------+------
+DbResult Db::DeleteRepositoryLocalValues()
+    {
+    m_dbFile->m_rlvCache.Clear();
+    return TruncateTable(BEDB_TABLE_Local);
+    }
+
+/*---------------------------------------------------------------------------------**//**
+* @bsimethod                                    Keith.Bentley                   03/15
++---------------+---------------+---------------+---------------+---------------+------*/
+DbResult Db::SaveRepositoryLocalValue(Utf8CP name, Utf8StringCR value)
+    {
+    Statement stmt;
+    stmt.Prepare(*this, "INSERT OR REPLACE INTO " BEDB_TABLE_Local " (Name,Val) VALUES(?,?)");
+    stmt.BindText(1, name, Statement::MakeCopy::No);
+    stmt.BindText(2, value, Statement::MakeCopy::No);
+    return stmt.Step();
+    }
+
+/*---------------------------------------------------------------------------------**//**
+* @bsimethod                                    Keith.Bentley                   03/15
++---------------+---------------+---------------+---------------+---------------+------*/
+DbResult Db::QueryRepositoryLocalValue(Utf8CP name, Utf8StringR value) const
+    {
+    Statement stmt;
+    stmt.Prepare(*this, "SELECT Val FROM " BEDB_TABLE_Local " WHERE Name=?");
+    stmt.BindText(1, name, Statement::MakeCopy::No);
+
+    DbResult rc = stmt.Step();
+    if (rc != BE_SQLITE_ROW)
+        return rc;
+
+    value = stmt.GetValueText(0);
+    return BE_SQLITE_ROW;
+    }
+
+/*---------------------------------------------------------------------------------**//**
+* @bsimethod                                    Keith.Bentley                   12/10
++---------------+---------------+---------------+---------------+---------------+------*/
+DbResult Db::CreateTable(Utf8CP tableName, Utf8CP ddl)
+    {
+    return ExecuteSql(SqlPrintfString("CREATE TABLE %s (%s)", tableName, ddl));
+    }
+
+/*---------------------------------------------------------------------------------**//**
+* @bsimethod                                    Keith.Bentley                   01/11
++---------------+---------------+---------------+---------------+---------------+------*/
+DbResult Db::DropTable(Utf8CP tableName)
+    {
+    DbResult rc = TryExecuteSql(SqlPrintfString("DROP TABLE %s", tableName));
+    BeAssert(rc == BE_SQLITE_OK);
+    return rc;
+    }
+
+//---------------------------------------------------------------------------------------
+// @bsimethod                                    Krischan.Eberle                 12/12
+//+---------------+---------------+---------------+---------------+---------------+------
+DbResult Db::TruncateTable(Utf8CP tableName)
+    {
+    DbResult rc = TryExecuteSql(SqlPrintfString("DELETE FROM %s", tableName));
+    BeAssert(rc == BE_SQLITE_OK);
+    return rc;
+    }
+
+/*---------------------------------------------------------------------------------**//**
+* @bsimethod                                                    Casey.Mullen      03/2012
++---------------+---------------+---------------+---------------+---------------+------*/
+bool Db::TableExists(Utf8CP tableName) const
+    {
+    Statement statement;
+    return BE_SQLITE_OK == statement.TryPrepare(*this, SqlPrintfString("SELECT NULL FROM %s", tableName));
+    }
+
+//---------------------------------------------------------------------------------------
+// @bsimethod                                                   John.Gooding    09/2012
+//--------------+------------------------------------------------------------------------
+void Db::FlushPageCache()
+    {
+    sqlite3_db_release_memory(m_dbFile->m_sqlDb);
+    }
+
+/*---------------------------------------------------------------------------------**//**
+* @bsimethod                                                    Casey.Mullen      04/2012
++---------------+---------------+---------------+---------------+---------------+------*/
+bool Db::ColumnExists(Utf8CP tableName, Utf8CP columnName) const
+    {
+    Statement sql;
+    return BE_SQLITE_OK == sql.TryPrepare(*this, SqlPrintfString("SELECT [%s] FROM [%s]", columnName, tableName));
+    }
+
+/*---------------------------------------------------------------------------------**//**
+* @bsimethod                                                    Affan.Khan      10/2013
++---------------+---------------+---------------+---------------+---------------+------*/
+bool Db::GetColumns(bvector<Utf8String>& columns, Utf8CP tableName) const
+    {
+    Statement statement;
+    DbResult status =  statement.TryPrepare(*this, SqlPrintfString("SELECT * FROM [%s] LIMIT 0", tableName));
+    if (status != BE_SQLITE_OK)
+        return false;
+
+    columns.clear();
+    for (int nColumn = 0; nColumn < statement.GetColumnCount(); nColumn++)
+        columns.push_back(statement.GetColumnName(nColumn));
+
+    return true;
+    }
+
+/*---------------------------------------------------------------------------------**//**
+* @bsimethod                                                    Affan.Khan      10/2013
++---------------+---------------+---------------+---------------+---------------+------*/
+bool Db::RenameTable(Utf8CP tableName, Utf8CP newTableName)
+    {
+    return BE_SQLITE_OK == ExecuteSql(SqlPrintfString("ALTER TABLE [%s] RENAME TO [%s]", tableName, newTableName));
+    }
+
+/*---------------------------------------------------------------------------------**//**
+* @bsimethod                                    Keith.Bentley                   12/12
++---------------+---------------+---------------+---------------+---------------+------*/
+void DbFile::DeleteCachedPropertyMap()
+    {
+    if (nullptr == m_cachedProps)
+        return;
+
+    delete (CachedProperyMap*) m_cachedProps;
+    m_cachedProps = nullptr;
+    }
+
+/*---------------------------------------------------------------------------------**//**
+* @bsimethod                                    Keith.Bentley                   08/13
++---------------+---------------+---------------+---------------+---------------+------*/
+DbFile::~DbFile()
+    {
+    if (nullptr == m_sqlDb)
+        return;
+
+    m_tracker = nullptr;
+
+    if (0 != m_txns.size())
+        {
+        m_txns[0]->Commit(nullptr);        // Commit writes out cached RLVs, etc.  Note: Commit creates new cached statements.
+        m_txns.clear();
+        }
+
+    m_statements.Empty();           // No more statements will be prepared and cached.
+    DeleteCachedPropertyMap();
+    m_rlvCache.Clear();
+
+    BeAssert(m_txns.empty());
+    BeAssert(m_statements.IsEmpty());
+    BeAssert(nullptr == m_cachedProps);
+
+    DbResult rc =  (DbResult) sqlite3_close(m_sqlDb);
+
+    if (BE_SQLITE_OK != rc)
+        {
+        sqlite3_stmt* stmt = nullptr;
+        while (nullptr != (stmt = sqlite3_next_stmt(m_sqlDb, stmt)))
+            {
+            Utf8String openStatement(sqlite3_sql(stmt)); // keep as separate line for debugging
+            LOG.errorv("Statement not closed: '%s'", openStatement.c_str());
+            };
+
+        LOG.errorv("Cannot close database '%s'", sqlite3_db_filename(m_sqlDb, "main"));
+        BeAssert(false);
+        }
+
+    m_sqlDb = 0;
+    }
+
+/*---------------------------------------------------------------------------------**//**
+* @bsimethod                                    Keith.Bentley                   03/12
++---------------+---------------+---------------+---------------+---------------+------*/
+bool Db::IsDbOpen() const
+    {
+    return  (nullptr != m_dbFile) && (nullptr != m_dbFile->m_sqlDb);
+    }
+
+struct CleanupCaller
+    {
+    DbR m_db;
+    CleanupCaller(DbR db) : m_db(db) {}
+    void CallHandler(DbAppData& handler) const {handler._OnCleanup(m_db);}
+    };
+
+/*---------------------------------------------------------------------------------**//**
+* @bsimethod                                    Keith.Bentley                   12/10
++---------------+---------------+---------------+---------------+---------------+------*/
+void Db::DoCloseDb()
+    {
+    if (!IsDbOpen())
+        return;
+
+    m_appData.m_entries.CallAll(CleanupCaller(*this));
+    m_appData.m_entries.m_list.clear();
+
+    DELETE_AND_CLEAR(m_statements);
+    DELETE_AND_CLEAR(m_dbFile);
+    }
+
+/*---------------------------------------------------------------------------------**//**
+* @bsimethod                                    Keith.Bentley                   04/12
++---------------+---------------+---------------+---------------+---------------+------*/
+void Db::CloseDb()
+    {
+    _OnDbClose();
+    DoCloseDb();
+    }
+
+/*---------------------------------------------------------------------------------**//**
+* @bsimethod                                    Keith.Bentley                   10/07
++---------------+---------------+---------------+---------------+---------------+------*/
+StatusInt Db::DbAppDataList::Add(DbAppData::Key const& key, DbAppData* obj)
+    {
+    return m_entries.AddAppData(key, obj, m_db);
+    }
+
+/*---------------------------------------------------------------------------------**//**
+* @bsimethod                                    Keith.Bentley                   10/07
++---------------+---------------+---------------+---------------+---------------+------*/
+StatusInt Db::DbAppDataList::Drop(DbAppData::Key const& key)
+    {
+    return m_entries.DropAppData(key, m_db);
+    }
+
+/*---------------------------------------------------------------------------------**//**
+* @bsimethod                                    Keith.Bentley                   10/07
++---------------+---------------+---------------+---------------+---------------+------*/
+DbAppData* Db::DbAppDataList::Find(DbAppData::Key const& key) const
+    {
+    return m_entries.FindAppData(key);
+    }
+
+/*---------------------------------------------------------------------------------**//**
+* @bsimethod                                    Keith.Bentley                   08/13
++---------------+---------------+---------------+---------------+---------------+------*/
+int Db::SetLimit(int id, int newVal) {return sqlite3_limit(m_dbFile->m_sqlDb, id, newVal);}
+
+/*---------------------------------------------------------------------------------**//**
+* @bsimethod                                    Keith.Bentley                   11/11
++---------------+---------------+---------------+---------------+---------------+------*/
+Utf8CP Db::GetDbFileName() const
+    {
+    return  (m_dbFile && m_dbFile->m_sqlDb) ? sqlite3_db_filename(m_dbFile->m_sqlDb, "main") : nullptr;
+    }
+
+//  See http://www.sqlite.org/fileformat.html for format of header.
+#define DBFILE_PAGESIZE_OFFSET  16
+#define DBFILE_PAGECOUNT_OFFSET 28
+
+/*---------------------------------------------------------------------------------**//**
+* @bsimethod                                    Keith.Bentley                   12/11
++---------------+---------------+---------------+---------------+---------------+------*/
+static DbResult isValidDbFile(Utf8CP filename, Utf8CP& vfs)
+    {
+    WString filenameW(filename, BentleyCharEncoding::Utf8);
+    BeFile tester;
+    BeFileStatus status = tester.Open(filenameW.c_str(), BeFileAccess::Read);
+    switch (status)
+        {
+        case BeFileStatus::Success:
+            break;
+        case BeFileStatus::FileNotFoundError:
+            return  BE_SQLITE_ERROR_FileNotFound;
+        default:
+            return  BE_SQLITE_ERROR;
+        }
+
+    uint32_t bytesRead;
+    uint8_t header[100] = "";
+    tester.Read(header, &bytesRead, sizeof(header));
+    tester.Close();
+
+    DbResult result = BE_SQLITE_NOTADB;
+    Utf8CP ident = (Utf8CP)header;
+    if (0 == strcmp(ident, SQLITE_FORMAT_SIGNATURE))
+        result = BE_SQLITE_OK;
+    else if (nullptr != BeSQLiteLib::GetDownloadAdmin() && (0 == strcmp(ident, DOWNLOAD_FORMAT_SIGNATURE)))
+        {
+        vfs = BeSQLiteLib::GetDownloadAdmin()->GetVfs();
+        result = BE_SQLITE_OK;
+        }
+    else if (0 == strcmp(ident, SQLZLIB_FORMAT_SIGNATURE))
+        {
+        vfs = loadZlibVfs();
+        result = BE_SQLITE_OK;
+        }
+    else if (0 == strcmp(ident, SQLSNAPPY_FORMAT_SIGNATURE))
+        {
+        vfs = loadSnappyVfs();
+        result = BE_SQLITE_OK;
+        }
+
+    if (BE_SQLITE_OK != result)
+        return result;
+
+    //  Extract big endian values
+    uint32_t pageSize = (header[DBFILE_PAGESIZE_OFFSET+0] << 8) + header[DBFILE_PAGESIZE_OFFSET+1];
+    uint64_t pageCount = (header[DBFILE_PAGECOUNT_OFFSET+0] << 24) + (header[DBFILE_PAGECOUNT_OFFSET+1] << 16) + (header[DBFILE_PAGECOUNT_OFFSET+2] << 8) + header[DBFILE_PAGECOUNT_OFFSET+3];
+    uint64_t requiredMin = pageSize*pageCount;
+    uint64_t filesize;
+    BeFileName::GetFileSize(filesize, filenameW.c_str());
+    if (filesize<requiredMin)
+        {
+        LOG.errorv("isValidDbFile: file %s is truncated", filename);
+        return BE_SQLITE_CORRUPT_VTAB;
+        }
+
+    return BE_SQLITE_OK;
+    }
+
+/*---------------------------------------------------------------------------------**//**
+* @bsimethod                                    Keith.Bentley                   12/10
++---------------+---------------+---------------+---------------+---------------+------*/
+DbResult Db::DoOpenDb(Utf8CP dbName, OpenParams const& params)
+    {
+    if (IsDbOpen())
+        return BE_SQLITE_ERROR_AlreadyOpen;
+
+    Utf8CP vfs = 0;
+    DbResult rc = isValidDbFile(dbName, vfs);
+    if (BE_SQLITE_OK != rc)
+        return  rc;
+
+    SqlDbP sqlDb;
+    rc = (DbResult) sqlite3_open_v2(dbName, &sqlDb, (int) params.m_openMode, vfs);
+    if (BE_SQLITE_OK != rc)
+        return  rc;
+
+    m_dbFile = new DbFile(sqlDb, params.m_busyRetry, (BeSQLiteTxnMode) params.m_startDefaultTxn);
+    m_dbFile->m_flags.m_readonly = ((int) params.m_openMode & (int) OpenMode::Readonly)==(int)OpenMode::Readonly;
+    sqlite3_extended_result_codes(sqlDb, 1); // turn on extended error codes
+
+    if (m_dbFile->m_defaultTxn.GetTxnMode() == BeSQLiteTxnMode::Exclusive)
+        {
+        rc = TryExecuteSql("PRAGMA locking_mode=\"EXCLUSIVE\"");
+        BeAssert(rc == BE_SQLITE_OK);
+        }
+
+    rc = m_dbFile->m_defaultTxn.Begin();
+    if (BE_SQLITE_OK != rc)
+        return  rc;
+
+    if (!params.m_rawSQLite)
+        {
+        // make sure that the be_Prop table exists and has the right columns before continuing
+        Statement statement;
+        rc = statement.TryPrepare(*this, "SELECT Namespace,Name,Id,SubId,TxnMode,RawSize,Data,StrData FROM " BEDB_TABLE_Property);
+        if (BE_SQLITE_OK != rc)
+            return rc == BE_SQLITE_ERROR ? BE_SQLITE_ERROR_NoPropertyTable : rc;
+
+        rc = _OnDbOpened();
+        }
+
+    if (params.m_startDefaultTxn == DefaultTxn::No)
+        m_dbFile->m_defaultTxn.Commit(nullptr);
+
+    return  rc;
+    }
+
+/*---------------------------------------------------------------------------------**//**
+* Called before the schema upgrade process starts. Make sure the Db is writeable.
+* @bsimethod                                    Keith.Bentley                   05/13
++---------------+---------------+---------------+---------------+---------------+------*/
+bool Db::OpenParams::_ReopenForSchemaUpgrade(Db& db) const
+    {
+    if (!IsReadonly())
+        return true;
+
+    Utf8String filename(db.GetDbFileName());
+    db.CloseDb();
+
+    m_openMode = OpenMode::ReadWrite;
+    m_skipSchemaCheck = true;
+
+    return db.OpenBeSQLiteDb(filename.c_str(), *this) == BE_SQLITE_OK;
+    }
+
+/*---------------------------------------------------------------------------------**//**
+* @bsimethod                                    Keith.Bentley                   12/10
++---------------+---------------+---------------+---------------+---------------+------*/
+DbResult Db::OpenBeSQLiteDb(Utf8CP dbName, OpenParams const& params)
+    {
+    DbResult rc = DoOpenDb(dbName, params);
+    if (rc != BE_SQLITE_OK)
+        {
+        DoCloseDb();
+        return rc;
+        }
+
+    return params.m_skipSchemaCheck ? BE_SQLITE_OK  : _VerifySchemaVersion(params);
+    }
+
+/*---------------------------------------------------------------------------------**//**
+* @bsimethod                                    Sam.Wilson                      06/14
++---------------+---------------+---------------+---------------+---------------+------*/
+DbResult Db::QueryExpirationDate(DateTime& expirationDate) const
+    {
+    Utf8String dateStr;
+    DbResult rc = QueryProperty(dateStr, Properties::ExpirationDate());
+    if (BE_SQLITE_ROW != rc)
+        return BE_SQLITE_NOTFOUND;   // expiration date is optional
+
+    if (DateTime::FromString(expirationDate, dateStr.c_str()) != BSISUCCESS)
+        {
+        BeDataAssert(false && "invalid value stored for expiration date property");
+        return BE_SQLITE_ERROR;
+        }
+
+    return BE_SQLITE_ROW;
+    }
+
+/*---------------------------------------------------------------------------------**//**
+* @bsimethod                                    Sam.Wilson                      06/14
++---------------+---------------+---------------+---------------+---------------+------*/
+DbResult Db::SaveExpirationDate(DateTime const& expirationDate)
+    {
+    if (!expirationDate.IsValid())
+        return BE_SQLITE_ERROR;
+
+    if (expirationDate.GetInfo().GetKind() != DateTime::Kind::Utc)
+        return BE_SQLITE_ERROR;
+
+    Utf8String xdateString(expirationDate.ToString());
+    if (xdateString.empty())
+        {
+        BeAssert(false); // a valid DateTime generated an empty string?
+        return BE_SQLITE_ERROR;
+        }
+    
+    return SavePropertyString (Properties::ExpirationDate(), xdateString);
+    }
+
+/*---------------------------------------------------------------------------------**//**
+* @bsimethod                                    Sam.Wilson                      06/14
++---------------+---------------+---------------+---------------+---------------+------*/
+bool Db::IsExpired() const
+    {
+    DateTime expirationDate;
+    if (BE_SQLITE_ROW != QueryExpirationDate(expirationDate))
+        return false;
+
+    return DateTime::Compare(DateTime::GetCurrentTimeUtc(), expirationDate) != DateTime::CompareResult::EarlierThan;
+    }
+
+/*---------------------------------------------------------------------------------**//**
+* @bsimethod                                    Keith.Bentley                   04/12
++---------------+---------------+---------------+---------------+---------------+------*/
+DbResult Db::SaveChanges(Utf8CP operation)
+    {
+    Savepoint* txn = GetSavepoint(0);
+    return txn ? txn->Save(operation) : BE_SQLITE_ERROR;
+    }
+
+/*---------------------------------------------------------------------------------**//**
+* @bsimethod                                    Keith.Bentley                   04/12
++---------------+---------------+---------------+---------------+---------------+------*/
+DbResult Db::AbandonChanges()
+    {
+    Savepoint* txn = GetSavepoint(0);
+    if (nullptr == txn)
+        return  BE_SQLITE_ERROR;
+
+    txn->Cancel();
+    return txn->Begin();
+    }
+
+/*---------------------------------------------------------------------------------**//**
+* @bsimethod                                    Keith.Bentley                   12/14
++---------------+---------------+---------------+---------------+---------------+------*/
+void Db::_OnDbChangedByOtherConnection()
+    {
+    m_dbFile->DeleteCachedPropertyMap();
+    m_dbFile->m_rlvCache.Clear();
+    }
+
+//---------------------------------------------------------------------------------------
+//@bsimethod                                    Krischan.Eberle                   11/13
+//+---------------+---------------+---------------+---------------+---------------+------
+DbResult Db::CheckProfileVersion(bool& fileIsAutoUpgradable, SchemaVersion const& expectedProfileVersion, SchemaVersion const& actualProfileVersion,
+                                  SchemaVersion const& minimumUpgradableProfileVersion, bool openModeIsReadonly,
+                                  Utf8CP profileName)
+    {
+    fileIsAutoUpgradable = false;
+
+    if (Utf8String::IsNullOrEmpty(profileName))
+        {
+        BeAssert(!Utf8String::IsNullOrEmpty(profileName) && "Db::CheckProfileVersion expects profileName to neither be null or empty.");
+        return BE_SQLITE_INTERNAL;
+        }
+
+    if (minimumUpgradableProfileVersion.GetSub1() != 0 || minimumUpgradableProfileVersion.GetSub2() != 0)
+        {
+        BeAssert(false && "Db::CheckProfileVersion expects minimumUpgradableProfileVersion's Sub1 and Sub2 digits to be 0.");
+        return BE_SQLITE_INTERNAL;
+        }
+
+    //If major/minor of file version is older than minimum version to which auto-upgrades can be done, file is too old
+    if (actualProfileVersion.CompareTo(minimumUpgradableProfileVersion, SchemaVersion::VERSION_MajorMinor) < 0)
+        {
+        BeAssert(minimumUpgradableProfileVersion.CompareTo(expectedProfileVersion) <= 0 && "Minimum auto-upgradable profile version must be less or equal expected profile version.");
+
+        LOG.errorv("Cannot open file: The file's %s profile is too old to be auto-upgraded.", profileName);
+        return BE_SQLITE_ERROR_ProfileTooOld;
+        }
+
+    //If major and minor of actual profile version is newer than expected, file cannot be opened.
+    if (actualProfileVersion.CompareTo(expectedProfileVersion, SchemaVersion::VERSION_MajorMinor) > 0)
+        {
+        LOG.errorv("Cannot open file: The file's %s profile is too new. Please upgrade your Bentley product to the latest version.", profileName);
+        return BE_SQLITE_ERROR_ProfileTooNew;
+        }
+
+    //at this point, actual major / minor is between or equal minimum and expected version.
+    BeAssert(actualProfileVersion.CompareTo(minimumUpgradableProfileVersion, SchemaVersion::VERSION_MajorMinor) >= 0 &&
+            actualProfileVersion.CompareTo(expectedProfileVersion, SchemaVersion::VERSION_MajorMinor) <= 0 && "Logical error in Db::CheckProfileVersion");
+
+    //If file is older than expected version (but newer or equal than minimum auto-upgrade version), file is auto-upgradable
+    if (actualProfileVersion.CompareTo(expectedProfileVersion, SchemaVersion::VERSION_All) < 0)
+        {
+        fileIsAutoUpgradable = true;
+
+        if (actualProfileVersion.CompareTo(expectedProfileVersion, SchemaVersion::VERSION_MajorMinor) < 0)
+            {
+            LOG.debugv("File's %s profile is too old, but auto-upgradable.", profileName);
+            return BE_SQLITE_ERROR_ProfileTooOld;
+            }
+        else
+            {
+            LOG.debugv("File's %s profile is older than expected, but is compatible with the version of this software. It also is auto-upgradable.", profileName);
+            return BE_SQLITE_OK;
+            }
+        }
+
+    //at this point actual version's major and minor are equal to expected, and sub1 and sub2 are equal or greater than expected
+    BeAssert(actualProfileVersion.CompareTo(expectedProfileVersion, SchemaVersion::VERSION_MajorMinor) == 0 &&
+             (actualProfileVersion.GetSub1() >= expectedProfileVersion.GetSub1() || actualProfileVersion.GetSub2() >= expectedProfileVersion.GetSub2()) &&
+             "Logical error in Db::CheckProfileVersion");
+
+    //If sub1 of actual profile version is greater than expected file can be opened readonly
+    if (actualProfileVersion.GetSub1() > expectedProfileVersion.GetSub1())
+        {
+        if (openModeIsReadonly)
+            {
+            LOG.warningv("File's %s profile is newer than expected, but the file can be opened read-only. Please consider to upgrade your Bentley product to the latest version.", profileName);
+            return BE_SQLITE_OK;
+            }
+
+        LOG.errorv("File's %s profile is newer than expected. The file can only be opened read-only. Re-open the file in read-only mode. Please consider to upgrade your Bentley product to the latest version.", profileName);
+        return BE_SQLITE_ERROR_ProfileTooNewForReadWrite;
+        }
+
+    BeAssert(actualProfileVersion.GetSub1() == expectedProfileVersion.GetSub1() && "Logical error in Db::CheckProfileVersion");
+
+    if (actualProfileVersion.GetSub2() > expectedProfileVersion.GetSub2())
+        {
+        LOG.warningv("File's %s profile is newer than expected, but the file is backwards compatible with the version of this software. Please consider to upgrade your Bentley product to the latest version.", profileName);
+        return BE_SQLITE_OK;
+        }
+
+    BeAssert(actualProfileVersion.CompareTo(expectedProfileVersion) == 0 && "Logical error in Db::CheckProfileVersion");
+
+    LOG.debugv("File's %s profile is up-to-date.", profileName);
+    return BE_SQLITE_OK;
+    }
+
+//---------------------------------------------------------------------------------------
+//@bsimethod                                    Krischan.Eberle                   11/14
+//+---------------+---------------+---------------+---------------+---------------+------
+DbResult Db::UpgradeBeSQLiteProfile()
+    {
+    return BeSQLiteProfileManager::UpgradeProfile(*this);
+    }
+
+/*---------------------------------------------------------------------------------**//**
+* @bsimethod                                    Keith.Bentley                   02/12
++---------------+---------------+---------------+---------------+---------------+------*/
+DbResult Db::QueryDbIds()
+    {
+    DbResult rc = QueryProperty(&m_dbFile->m_dbGuid, sizeof(m_dbFile->m_dbGuid), Properties::DbGuid());
+    if (BE_SQLITE_ROW != rc)
+        return  BE_SQLITE_ERROR_NoPropertyTable;
+
+    int64_t repoId;
+    rc = m_dbFile->m_rlvCache.QueryValue(repoId, m_dbFile->m_repositoryIdRlvIndex);
+    if (BE_SQLITE_OK != rc)
+        return BE_SQLITE_ERROR_NoPropertyTable;
+
+    m_dbFile->m_repositoryId = BeRepositoryId((int32_t) repoId);
+    return BE_SQLITE_OK;
+    }
+
+/*---------------------------------------------------------------------------------**//**
+* @bsimethod                                    Keith.Bentley                   06/14
++---------------+---------------+---------------+---------------+---------------+------*/
+void DbFunction::Context::SetResultBlob(void const* value, int length, CopyData doCopy) {sqlite3_result_blob((sqlite3_context*) this, value, length, (sqlite3_destructor_type) doCopy);}
+void DbFunction::Context::SetResultDouble(double val){sqlite3_result_double((sqlite3_context*) this, val);}
+void DbFunction::Context::SetResultError(Utf8CP val, int len){sqlite3_result_error((sqlite3_context*) this, val, len);}
+void DbFunction::Context::SetResultError_toobig(){sqlite3_result_error_toobig((sqlite3_context*) this);}
+void DbFunction::Context::SetResultError_nomem(){sqlite3_result_error_nomem((sqlite3_context*) this);}
+void DbFunction::Context::SetResultError_code(int val){sqlite3_result_error_code((sqlite3_context*) this, val);}
+void DbFunction::Context::SetResultInt(int val){sqlite3_result_int((sqlite3_context*) this, val);}
+void DbFunction::Context::SetResultInt64(int64_t val){sqlite3_result_int64((sqlite3_context*) this, val);}
+void DbFunction::Context::SetResultNull(){sqlite3_result_null((sqlite3_context*) this);}
+void DbFunction::Context::SetResultText(Utf8CP val, int length, CopyData doCopy){sqlite3_result_text((sqlite3_context*) this, val, length,(sqlite3_destructor_type) doCopy);}
+void DbFunction::Context::SetResultZeroblob(int length){sqlite3_result_zeroblob((sqlite3_context*)this, length);}
+void DbFunction::Context::SetResultValue(DbValue val){sqlite3_result_value((sqlite3_context*)this, val.m_val);}
+void* DbFunction::Context::GetAggregateContext(int nBytes) {return sqlite3_aggregate_context((sqlite3_context*)this, nBytes);}
+
+/*---------------------------------------------------------------------------------**//**
+* @bsimethod                                    Keith.Bentley                   06/14
++---------------+---------------+---------------+---------------+---------------+------*/
+static void aggregateStep(sqlite3_context* context, int nArgs, sqlite3_value** args){((AggregateFunction*)sqlite3_user_data(context))->_StepAggregate((DbFunction::Context&) *context, nArgs, (DbValue*)args);}
+static void aggregateFinal(sqlite3_context* context) { ((AggregateFunction*) sqlite3_user_data(context))->_FinishAggregate((DbFunction::Context&) *context); }
+static void scalarFunc(sqlite3_context* context, int nArgs, sqlite3_value** args) {((ScalarFunction*)sqlite3_user_data(context))->_ComputeScalar((DbFunction::Context&) *context, nArgs, (DbValue*)args);}
+static int  rTreeMatch(RTreeMatchFunction::QueryInfo* info){return ((RTreeMatchFunction*) info->m_context)->_TestRange(*info);}
+
+/*---------------------------------------------------------------------------------**//**
+* @bsimethod                                    Keith.Bentley                   06/14
++---------------+---------------+---------------+---------------+---------------+------*/
+int DbFile::AddFunction(DbFunction& function) const
+    {
+    bool isAgg = function._IsAggregate();
+    return sqlite3_create_function_v2(m_sqlDb, function.GetName(), function.GetNumArgs(), SQLITE_UTF8 | SQLITE_DETERMINISTIC, &function,
+            isAgg ? nullptr        : scalarFunc,
+            isAgg ? aggregateStep  : nullptr,
+            isAgg ? aggregateFinal : nullptr,
+            nullptr);
+    }
+
+/*---------------------------------------------------------------------------------**//**
+* @bsimethod                                    Keith.Bentley                   05/15
++---------------+---------------+---------------+---------------+---------------+------*/
+int DbFile::AddRTreeMatchFunction(RTreeMatchFunction& func) const
+    {
+    return sqlite3_rtree_query_callback(m_sqlDb, func.GetName(), (int(*)(sqlite3_rtree_query_info*)) rTreeMatch, &func, nullptr);
+    }
+
+/*---------------------------------------------------------------------------------**//**
+* @bsimethod                                    Keith.Bentley                   06/14
++---------------+---------------+---------------+---------------+---------------+------*/
+int DbFile::RemoveFunction(DbFunction& function) const
+    {
+    return sqlite3_create_function_v2(m_sqlDb, function.GetName(), function.GetNumArgs(), SQLITE_UTF8 | SQLITE_DETERMINISTIC, nullptr, nullptr, nullptr, nullptr, nullptr);
+    }
+
+/*---------------------------------------------------------------------------------**//**
+* @bsimethod                                    Keith.Bentley                   08/13
++---------------+---------------+---------------+---------------+---------------+------*/
+void Db::SetChangeTracker(ChangeTracker* tracker)
+    {
+    if (m_dbFile->m_tracker.get() == tracker)
+        return;
+
+    if (tracker != nullptr)
+        tracker->SetDb(this);
+
+    m_dbFile->m_tracker = tracker;
+    }
+
+/*---------------------------------------------------------------------------------**//**
+* @bsimethod                                   Ramanujam.Raman                   04/12
++---------------+---------------+---------------+---------------+---------------+------*/
+Utf8CP DbFile::GetLastError(DbResult* lastResult) const
+    {
+    DbResult ALLOW_NULL_OUTPUT(status, lastResult);
+    if (nullptr == m_sqlDb)
+        {
+        status = BE_SQLITE_ERROR;
+        return "Not opened";
+        }
+
+    status = (DbResult) sqlite3_errcode(m_sqlDb);
+    return (Utf8CP) sqlite3_errmsg(m_sqlDb);
+    }
+
+/*---------------------------------------------------------------------------------**//**
+* @bsimethod                                                    Casey.Mullen      12/2011
++---------------+---------------+---------------+---------------+---------------+------*/
+Utf8CP Db::InterpretDbResult(DbResult result)
+    {
+    switch (result)
+        {
+        case BE_SQLITE_OK:                  return "BE_SQLITE_OK";
+        case BE_SQLITE_ERROR:               return "BE_SQLITE_ERROR";
+        case BE_SQLITE_INTERNAL:            return "BE_SQLITE_INTERNAL";
+        case BE_SQLITE_PERM:                return "BE_SQLITE_PERM";
+        case BE_SQLITE_ABORT:               return "BE_SQLITE_ABORT";
+        case BE_SQLITE_BUSY:                return "BE_SQLITE_BUSY";
+        case BE_SQLITE_LOCKED:              return "BE_SQLITE_LOCKED";
+        case BE_SQLITE_NOMEM:               return "BE_SQLITE_NOMEM";
+        case BE_SQLITE_READONLY:            return "BE_SQLITE_READONLY";
+        case BE_SQLITE_INTERRUPT:           return "BE_SQLITE_INTERRUPT";
+        case BE_SQLITE_IOERR:               return "BE_SQLITE_IOERR";
+        case BE_SQLITE_CORRUPT:             return "BE_SQLITE_CORRUPT";
+        case BE_SQLITE_NOTFOUND:            return "BE_SQLITE_NOTFOUND";
+        case BE_SQLITE_FULL:                return "BE_SQLITE_FULL";
+        case BE_SQLITE_CANTOPEN:            return "BE_SQLITE_CANTOPEN";
+        case BE_SQLITE_PROTOCOL:            return "BE_SQLITE_PROTOCOL";
+        case BE_SQLITE_EMPTY:               return "BE_SQLITE_EMPTY";
+        case BE_SQLITE_SCHEMA:              return "BE_SQLITE_SCHEMA";
+        case BE_SQLITE_TOOBIG:              return "BE_SQLITE_TOOBIG";
+        case BE_SQLITE_CONSTRAINT_BASE:     return "BE_SQLITE_CONSTRAINT";
+        case BE_SQLITE_MISMATCH:            return "BE_SQLITE_MISMATCH";
+        case BE_SQLITE_MISUSE:              return "BE_SQLITE_MISUSE";
+        case BE_SQLITE_NOLFS:               return "BE_SQLITE_NOLFS";
+        case BE_SQLITE_AUTH:                return "BE_SQLITE_AUTH";
+        case BE_SQLITE_FORMAT:              return "BE_SQLITE_FORMAT";
+        case BE_SQLITE_RANGE:               return "BE_SQLITE_RANGE";
+        case BE_SQLITE_NOTADB:              return "BE_SQLITE_NOTADB";
+        case BE_SQLITE_ROW:                 return "BE_SQLITE_ROW";
+        case BE_SQLITE_DONE:                return "BE_SQLITE_DONE";
+        case BE_SQLITE_IOERR_READ:          return "BE_SQLITE_IOERR_READ";
+        case BE_SQLITE_IOERR_SHORT_READ:    return "BE_SQLITE_IOERR_SHORT_READ";
+        case BE_SQLITE_IOERR_WRITE:         return "BE_SQLITE_IOERR_WRITE";
+        case BE_SQLITE_IOERR_FSYNC:         return "BE_SQLITE_IOERR_FSYNC";
+        case BE_SQLITE_IOERR_DIR_FSYNC:     return "BE_SQLITE_IOERR_DIR_FSYNC";
+        case BE_SQLITE_IOERR_TRUNCATE:      return "BE_SQLITE_IOERR_TRUNCATE";
+        case BE_SQLITE_IOERR_FSTAT:         return "BE_SQLITE_IOERR_FSTAT";
+        case BE_SQLITE_IOERR_UNLOCK:        return "BE_SQLITE_IOERR_UNLOCK";
+        case BE_SQLITE_IOERR_RDLOCK:        return "BE_SQLITE_IOERR_RDLOCK";
+        case BE_SQLITE_IOERR_DELETE:        return "BE_SQLITE_IOERR_DELETE";
+        case BE_SQLITE_IOERR_BLOCKED:       return "BE_SQLITE_IOERR_BLOCKED";
+        case BE_SQLITE_IOERR_NOMEM:         return "BE_SQLITE_IOERR_NOMEM";
+        case BE_SQLITE_IOERR_ACCESS:        return "BE_SQLITE_IOERR_ACCESS";
+        case BE_SQLITE_IOERR_CHECKRESERVEDLOCK: return "BE_SQLITE_IOERR_CHECKRESERVEDLOCK";
+        case BE_SQLITE_IOERR_LOCK:          return "BE_SQLITE_IOERR_LOCK";
+        case BE_SQLITE_IOERR_CLOSE:         return "BE_SQLITE_IOERR_CLOSE";
+        case BE_SQLITE_IOERR_DIR_CLOSE:     return "BE_SQLITE_IOERR_DIR_CLOSE";
+        case BE_SQLITE_IOERR_SHMOPEN:       return "BE_SQLITE_IOERR_SHMOPEN";
+        case BE_SQLITE_IOERR_SHMSIZE:       return "BE_SQLITE_IOERR_SHMSIZE";
+        case BE_SQLITE_IOERR_SHMLOCK:       return "BE_SQLITE_IOERR_SHMLOCK";
+        case BE_SQLITE_LOCKED_SHAREDCACHE:  return "BE_SQLITE_LOCKED_SHAREDCACHE";
+        case BE_SQLITE_BUSY_RECOVERY:       return "BE_SQLITE_BUSY_RECOVERY";
+        case BE_SQLITE_CANTOPEN_NOTEMPDIR:  return "BE_SQLITE_CANTOPEN_NOTEMPDIR";
+        case BE_SQLITE_CANTOPEN_ISDIR:      return "BE_SQLITE_CANTOPEN_ISDIR";
+        case BE_SQLITE_CANTOPEN_FULLPATH:   return "BE_SQLITE_CANTOPEN_FULLPATH";
+        case BE_SQLITE_CORRUPT_VTAB:        return "BE_SQLITE_CORRUPT_VTAB";
+        case BE_SQLITE_ERROR_FileExists:    return "BE_SQLITE_ERROR_FileExists";
+        case BE_SQLITE_ERROR_AlreadyOpen:   return "BE_SQLITE_ERROR_AlreadyOpen";
+        case BE_SQLITE_ERROR_NoPropertyTable:return "BE_SQLITE_ERROR_NoPropertyTable";
+        case BE_SQLITE_ERROR_FileNotFound:   return "BE_SQLITE_ERROR_FileNotFound";
+        case BE_SQLITE_ERROR_NoTxnActive:    return "BE_SQLITE_ERROR_NoTxnActive";
+        case BE_SQLITE_READONLY_RECOVERY:    return "BE_SQLITE_READONLY_RECOVERY";
+        case BE_SQLITE_READONLY_CANTLOCK:    return "BE_SQLITE_READONLY_CANTLOCK";
+        case BE_SQLITE_READONLY_ROLLBACK:    return "BE_SQLITE_READONLY_ROLLBACK";
+        case BE_SQLITE_ABORT_ROLLBACK:       return "BE_SQLITE_ABORT_ROLLBACK";
+        case BE_SQLITE_CONSTRAINT_CHECK:      return "BE_SQLITE_CONSTRAINT_CHECK";
+        case BE_SQLITE_CONSTRAINT_COMMITHOOK: return "BE_SQLITE_CONSTRAINT_COMMITHOOK";
+        case BE_SQLITE_CONSTRAINT_FOREIGNKEY: return "BE_SQLITE_CONSTRAINT_FOREIGNKEY";
+        case BE_SQLITE_CONSTRAINT_FUNCTION:   return "BE_SQLITE_CONSTRAINT_FUNCTION";
+        case BE_SQLITE_CONSTRAINT_NOTNULL:    return "BE_SQLITE_CONSTRAINT_NOTNULL";
+        case BE_SQLITE_CONSTRAINT_PRIMARYKEY: return "BE_SQLITE_CONSTRAINT_PRIMARYKEY";
+        case BE_SQLITE_CONSTRAINT_TRIGGER:    return "BE_SQLITE_CONSTRAINT_TRIGGER";
+        case BE_SQLITE_CONSTRAINT_UNIQUE:     return "BE_SQLITE_CONSTRAINT_UNIQUE";
+        case BE_SQLITE_CONSTRAINT_VTAB:       return "BE_SQLITE_CONSTRAINT_VTAB";
+        }
+
+    return "<unkown result code>";
+    }
+
+bool HighPriorityOperationSequencer::s_isHighPriorityRequired;
+int HighPriorityOperationSequencer::s_inHighPriorityOperation;
+intptr_t HighPriorityOperationSequencer::s_rangeTreeThreadId;
+SqlDbP HighPriorityOperationSequencer::s_queryDb;
+
+//---------------------------------------------------------------------------------------
+// @bsimethod                                                   John.Gooding    01/2013
+//---------------------------------------------------------------------------------------
+void HighPriorityOperationSequencer::StartHighPriorityRequired()
+    {
+    BeAssert(!s_isHighPriorityRequired);
+    s_isHighPriorityRequired = true;
+    }
+
+//---------------------------------------------------------------------------------------
+// @bsimethod                                                   John.Gooding    01/2013
+//---------------------------------------------------------------------------------------
+void HighPriorityOperationSequencer::EndHighPriorityRequired()
+    {
+    BeAssert(s_isHighPriorityRequired);
+    s_isHighPriorityRequired = false;
+    }
+
+//---------------------------------------------------------------------------------------
+// @bsimethod                                                   John.Gooding    01/2013
+//---------------------------------------------------------------------------------------
+void HighPriorityOperationSequencer::StartRangeTreeOperation(BeSQLite::Db const& queryDb)
+    {
+    BeAssert(0 == s_rangeTreeThreadId);
+    s_queryDb = queryDb.GetSqlDb();
+    s_rangeTreeThreadId = BeThreadUtilities::GetCurrentThreadId();
+    }
+
+//---------------------------------------------------------------------------------------
+// @bsimethod                                                   John.Gooding    01/2013
+//---------------------------------------------------------------------------------------
+void HighPriorityOperationSequencer::EndRangeTreeOperation()
+    {
+    BeAssert(0 != s_rangeTreeThreadId);
+    s_rangeTreeThreadId = 0;
+    }
+
+//---------------------------------------------------------------------------------------
+// @bsimethod                                                   John.Gooding    01/2013
+//---------------------------------------------------------------------------------------
+void HighPriorityOperationSequencer::StartHighPriorityOperation()
+    {
+    s_inHighPriorityOperation++;
+    }
+
+//---------------------------------------------------------------------------------------
+// @bsimethod                                                   John.Gooding    01/2013
+//---------------------------------------------------------------------------------------
+void HighPriorityOperationSequencer::EndHighPriorityOperation()
+    {
+    BeAssert(s_inHighPriorityOperation > 0);
+    s_inHighPriorityOperation--;
+    }
+
+//---------------------------------------------------------------------------------------
+// @bsimethod                                                   John.Gooding    01/2013
+//---------------------------------------------------------------------------------------
+bool HighPriorityOperationSequencer::IsHighPriorityOperationActive()
+    {
+    return s_inHighPriorityOperation != 0;
+    }
+
+//---------------------------------------------------------------------------------------
+// The only purpose of this method is to assert in a debug build with an operation is not allowed
+// @bsimethod                                                   John.Gooding    01/2013
+//---------------------------------------------------------------------------------------
+void HighPriorityOperationSequencer::CheckSQLiteOperationAllowed(SqlDbP queryDb)
+    {
+#if !defined (NDEBUG)
+    if (!s_isHighPriorityRequired || s_inHighPriorityOperation)
+        return;
+
+    if (BeThreadUtilities::GetCurrentThreadId() == s_rangeTreeThreadId)
+        return;
+
+    if (queryDb != s_queryDb)
+        return;
+
+    BeAssert(false);// && "detected an sql operation that may block dynamic update");
+#endif
+    }
+
+HighPriorityOperationBlock::HighPriorityOperationBlock() { HighPriorityOperationSequencer::StartHighPriorityOperation(); }
+HighPriorityOperationBlock::~HighPriorityOperationBlock() { HighPriorityOperationSequencer::EndHighPriorityOperation(); }
+RangeTreeOperationBlock::RangeTreeOperationBlock(BeSQLite::Db const&queryDb) { HighPriorityOperationSequencer::StartRangeTreeOperation(queryDb); }
+RangeTreeOperationBlock::~RangeTreeOperationBlock() { HighPriorityOperationSequencer::EndRangeTreeOperation(); }
+HighPriorityRequired::HighPriorityRequired() { HighPriorityOperationSequencer::StartHighPriorityRequired(); }
+HighPriorityRequired::~HighPriorityRequired() { HighPriorityOperationSequencer::EndHighPriorityRequired(); }
+
+/*---------------------------------------------------------------------------------**//**
+* @bsimethod                                    Keith.Bentley                   06/11
++---------------+---------------+---------------+---------------+---------------+------*/
+DbResult BlobIO::Open(DbR db, Utf8CP tableName, Utf8CP columnName, uint64_t row, bool writable, Utf8CP dbName)
+    {
+    return (DbResult) sqlite3_blob_open(db.GetSqlDb(), dbName ? dbName : "main", tableName, columnName, row, writable, &m_blob);
+    }
+
+/*---------------------------------------------------------------------------------**//**
+* @bsimethod                                    Keith.Bentley                   06/11
++---------------+---------------+---------------+---------------+---------------+------*/
+DbResult BlobIO::Close()
+    {
+    SqlDbBlobP blob = m_blob;
+    m_blob  = 0;
+    return blob ? (DbResult) sqlite3_blob_close(blob) : BE_SQLITE_OK;
+    }
+
+DbResult BlobIO::ReOpen(uint64_t row) {return (DbResult) sqlite3_blob_reopen(m_blob, row);}
+DbResult BlobIO::Read(void* data, int numBytes, int offset) {return (DbResult) sqlite3_blob_read(m_blob, data, numBytes, offset);}
+DbResult BlobIO::Write(const void* data, int numBytes, int offset) {return (DbResult) sqlite3_blob_write(m_blob, data, numBytes, offset);}
+int BlobIO::GetNumBytes() const {return sqlite3_blob_bytes(m_blob);}
+
+#define SNAPPY_UNCOMPRESSED_BUFFER_SIZE (34*1024)
+/*---------------------------------------------------------------------------------**//**
+* @bsimethod                                    Keith.Bentley                   12/10
++---------------+---------------+---------------+---------------+---------------+------*/
+SnappyFromBlob::SnappyFromBlob()
+    {
+    m_uncompressed = nullptr;
+    m_uncompressAvail = 0;
+
+    enum {blobBufferSize = 34*1024, uncompressedSize=SNAPPY_UNCOMPRESSED_BUFFER_SIZE};
+    m_blobBufferSize = blobBufferSize;
+    m_blobData = (Byte*) malloc(blobBufferSize);
+    m_uncompressed = (Byte*) malloc(uncompressedSize);
+    }
+
+/*---------------------------------------------------------------------------------**//**
+* @bsimethod                                    Keith.Bentley                   12/10
++---------------+---------------+---------------+---------------+---------------+------*/
+SnappyFromBlob::~SnappyFromBlob()
+    {
+    Finish();
+    free(m_blobData);
+    free(m_uncompressed);
+    }
+
+/*---------------------------------------------------------------------------------**//**
+* @bsimethod                                    Keith.Bentley                   12/10
++---------------+---------------+---------------+---------------+---------------+------*/
+ZipErrors SnappyFromBlob::ReadNextChunk()
+    {
+    BeAssert(0==m_uncompressAvail);
+
+    if (0 == m_blobBytesLeft)
+        return  ZIP_ERROR_BLOB_READ_ERROR;
+
+    uint16_t chunkSize;
+    if (BE_SQLITE_OK != m_blobIO.Read(&chunkSize, 2, m_blobOffset))
+        {
+        m_blobBytesLeft = 0;
+        BeAssert(0);
+        return  ZIP_ERROR_BLOB_READ_ERROR;
+        }
+
+    BeAssert(chunkSize <= m_blobBytesLeft);
+
+    m_blobOffset += 2;
+    m_blobBytesLeft -= 2;
+    chunkSize -= 2;
+
+    if (BE_SQLITE_OK != m_blobIO.Read(m_blobData, chunkSize, m_blobOffset))
+        {
+        m_blobBytesLeft = 0;
+        BeAssert(0);
+        return  ZIP_ERROR_BLOB_READ_ERROR;
+        }
+
+    m_blobOffset     += chunkSize;
+    m_blobBytesLeft  -= chunkSize;
+
+    size_t uncompressSize;
+    bool bstat = snappy::GetUncompressedLength((char const*) m_blobData, chunkSize, &uncompressSize);
+    BeAssert(uncompressSize<=SNAPPY_UNCOMPRESSED_BUFFER_SIZE && uncompressSize>0);
+    BeAssert(bstat);
+
+    bstat = snappy::RawUncompress((char const*) m_blobData, chunkSize, (char*) m_uncompressed);
+    BeAssert(bstat);
+
+    m_uncompressCurr = m_uncompressed;
+    m_uncompressAvail = (uint16_t) uncompressSize;
+    return  ZIP_SUCCESS;
+    }
+
+/*---------------------------------------------------------------------------------**//**
+* @bsimethod                                    Keith.Bentley                   12/10
++---------------+---------------+---------------+---------------+---------------+------*/
+ZipErrors SnappyFromBlob::Init(DbCR db, Utf8CP tableName, Utf8CP column, int64_t rowId)
+    {
+    m_blobOffset = 0;
+    m_uncompressAvail = 0;
+
+    if (nullptr != m_blobIO.GetBlobP())
+        {
+        if (BE_SQLITE_OK != m_blobIO.ReOpen(rowId))
+            {
+            m_blobBytesLeft = 0;
+            return  ZIP_ERROR_BLOB_READ_ERROR;
+            }
+        }
+    else if (BE_SQLITE_OK != m_blobIO.Open((DbR) db, tableName, column, rowId, 0))
+        {
+        m_blobBytesLeft = 0;
+        return  ZIP_ERROR_BLOB_READ_ERROR;
+        }
+
+    m_blobBytesLeft = m_blobIO.GetNumBytes();
+    return ZIP_SUCCESS;
+    }
+
+/*---------------------------------------------------------------------------------**//**
+* @bsimethod                                    Keith.Bentley                   12/10
++---------------+---------------+---------------+---------------+---------------+------*/
+ZipErrors SnappyFromBlob::_Read(Byte* data, uint32_t bufSize, uint32_t& bytesActuallyRead)
+    {
+    // point output pointer to their buffer
+    bytesActuallyRead = 0;
+
+    // while there's still room in their output buffer, keep inflating
+    while (0 != bufSize)
+        {
+        // if there's no more uncompressed data, read from the blob
+        if (0 >= m_uncompressAvail)
+            {
+            // get more data from the blob
+            if (ZIP_SUCCESS != ReadNextChunk())
+                return ZIP_ERROR_COMPRESSION_ERROR;
+            }
+
+        uint32_t readSize = (bufSize > m_uncompressAvail) ? m_uncompressAvail : bufSize;
+
+        memcpy(data, m_uncompressCurr, readSize);
+        data += readSize;
+        m_uncompressCurr += readSize;
+        bytesActuallyRead += readSize;
+        bufSize -= readSize;
+        m_uncompressAvail -= readSize;
+        }
+
+    return  ZIP_SUCCESS;
+    }
+
+
+//---------------------------------------------------------------------------------------
+// @bsimethod                                                   John.Gooding    06/2012
+//--------------+------------------------------------------------------------------------
+uint32_t SnappyFromMemory::GetUncompressedBufferSize()
+    {
+    return SNAPPY_UNCOMPRESSED_BUFFER_SIZE;
+    }
+
+/*---------------------------------------------------------------------------------**//**
+* @bsimethod                                    John.Gooding                    05/12
++---------------+---------------+---------------+---------------+---------------+------*/
+SnappyFromMemory::SnappyFromMemory(void*uncompressedBuffer, uint32_t uncompressedBufferSize)
+    {
+    BeAssert(SNAPPY_UNCOMPRESSED_BUFFER_SIZE == uncompressedBufferSize);
+
+    m_uncompressed = (Byte*)uncompressedBuffer;
+    m_uncompressAvail = 0;
+    m_uncompressSize = uncompressedBufferSize;
+
+    m_blobData = nullptr;
+    m_blobOffset = 0;
+    m_blobBytesLeft = 0;
+    }
+
+/*---------------------------------------------------------------------------------**//**
+* @bsimethod                                    John.Gooding                    05/12
++---------------+---------------+---------------+---------------+---------------+------*/
+void SnappyFromMemory::Init(void*blobBuffer, uint32_t blobBufferSize)
+    {
+    m_uncompressAvail = 0;
+
+    m_blobData = (Byte*) blobBuffer;
+    m_blobOffset = 0;
+    m_blobBytesLeft = blobBufferSize;
+    }
+
+/*---------------------------------------------------------------------------------**//**
+* @bsimethod                                    John.Gooding                    05/12
++---------------+---------------+---------------+---------------+---------------+------*/
+ZipErrors SnappyFromMemory::TransferFromBlob(void* data, uint32_t numBytes, int offset)
+    {
+    //  Verify that it does not go beyond the end of the buffer
+    memcpy(data, m_blobData + offset, numBytes);
+    return ZIP_SUCCESS;
+    }
+
+/*---------------------------------------------------------------------------------**//**
+* @bsimethod                                    John.Gooding                    05/12
++---------------+---------------+---------------+---------------+---------------+------*/
+ZipErrors SnappyFromMemory::ReadNextChunk()
+    {
+    BeAssert(0==m_uncompressAvail);
+
+    if (0 == m_blobBytesLeft)
+        return  ZIP_ERROR_BLOB_READ_ERROR;
+
+    uint16_t chunkSize;
+    if (ZIP_SUCCESS != TransferFromBlob(&chunkSize, 2, m_blobOffset))
+        {
+        m_blobBytesLeft = 0;
+        BeAssert(0);
+        return  ZIP_ERROR_BLOB_READ_ERROR;
+        }
+
+    BeAssert(chunkSize <= m_blobBytesLeft);
+
+    m_blobOffset += 2;
+    m_blobBytesLeft -= 2;
+    chunkSize -= 2;
+
+    Byte*   currentData = m_blobData + m_blobOffset;
+
+    m_blobOffset     += chunkSize;
+    m_blobBytesLeft  -= chunkSize;
+
+    size_t uncompressSize;
+    bool bstat = snappy::GetUncompressedLength((char const*) currentData, chunkSize, &uncompressSize);
+    BeAssert(uncompressSize<=32*1024 && uncompressSize>0);
+    BeAssert(bstat);
+
+    bstat = snappy::RawUncompress((char const*) currentData, chunkSize, (char*) m_uncompressed);
+    BeAssert(bstat);
+
+    m_uncompressCurr = m_uncompressed;
+    m_uncompressAvail = (uint16_t) uncompressSize;
+    return  ZIP_SUCCESS;
+    }
+
+/*---------------------------------------------------------------------------------**//**
+* @bsimethod                                    John.Gooding                    05/12
++---------------+---------------+---------------+---------------+---------------+------*/
+ZipErrors SnappyFromMemory::_Read(Byte* data, uint32_t bufSize, uint32_t& bytesActuallyRead)
+    {
+    // point output pointer to their buffer
+    bytesActuallyRead = 0;
+
+    // while there's still room in their output buffer, keep inflating
+    while (0 != bufSize)
+        {
+        // if there's no more uncompressed data, read from the blob
+        if (0 >= m_uncompressAvail)
+            {
+            // get more data from the blob
+            if (ZIP_SUCCESS != ReadNextChunk())
+                return ZIP_ERROR_COMPRESSION_ERROR;
+            }
+
+        uint32_t readSize = (bufSize > m_uncompressAvail) ? m_uncompressAvail : bufSize;
+
+        memcpy(data, m_uncompressCurr, readSize);
+        data += readSize;
+        m_uncompressCurr += readSize;
+        bytesActuallyRead += readSize;
+        bufSize -= readSize;
+        m_uncompressAvail -= readSize;
+        }
+
+    return  ZIP_SUCCESS;
+    }
+
+/*---------------------------------------------------------------------------------**//**
+* @bsimethod                                    Keith.Bentley                   08/11
++---------------+---------------+---------------+---------------+---------------+------*/
+SnappyToBlob::SnappyToBlob()
+    {
+    enum {bufsize = 32*1024};
+    m_rawBuf = (Byte*) malloc(bufsize);
+    m_rawSize = bufsize;
+    Init();
+    }
+
+/*---------------------------------------------------------------------------------**//**
+* @bsimethod                                    Keith.Bentley                   08/11
++---------------+---------------+---------------+---------------+---------------+------*/
+void SnappyToBlob::Init()
+    {
+    m_unsnappedSize = m_rawCurr = 0;
+    m_rawAvail = m_rawSize;
+    m_currChunk = 0;
+    }
+
+/*---------------------------------------------------------------------------------**//**
+* @bsimethod                                    Keith.Bentley                   06/11
++---------------+---------------+---------------+---------------+---------------+------*/
+SnappyToBlob::~SnappyToBlob()
+    {
+    for (SnappyChunk* chunk : m_chunks)
+        delete chunk;
+
+    m_chunks.clear();
+    free(m_rawBuf);
+    }
+
+/*---------------------------------------------------------------------------------**//**
+* @bsimethod                                    Keith.Bentley                   08/11
++---------------+---------------+---------------+---------------+---------------+------*/
+void SnappyToBlob::Write(ByteCP data, uint32_t inSize)
+    {
+    m_unsnappedSize += inSize;
+    while (inSize>0)
+        {
+        uint32_t thisSize = (inSize>m_rawAvail) ? m_rawAvail : inSize;
+        memcpy(m_rawBuf+m_rawCurr, data, thisSize);
+
+        inSize -= thisSize;
+        data   += thisSize;
+
+        m_rawCurr  += thisSize;
+        m_rawAvail -= thisSize;
+
+        if (0 >= m_rawAvail)
+            Finish();
+        }
+    }
+
+/*---------------------------------------------------------------------------------**//**
+* @bsimethod                                    Keith.Bentley                   12/10
++---------------+---------------+---------------+---------------+---------------+------*/
+uint32_t SnappyToBlob::GetCompressedSize()
+    {
+    Finish();
+    uint32_t total = 0;
+
+    for (uint32_t i=0; i<m_currChunk; ++i)
+        total += m_chunks[i]->GetChunkSize();
+
+    return  total;
+    }
+
+/*---------------------------------------------------------------------------------**//**
+* @bsimethod                                    Keith.Bentley                   08/11
++---------------+---------------+---------------+---------------+---------------+------*/
+void SnappyToBlob::Finish()
+    {
+    if (0 == m_rawCurr)
+        return;
+
+    if (m_chunks.size() <= m_currChunk)
+        m_chunks.push_back(new SnappyChunk((uint32_t) snappy::MaxCompressedLength(m_rawSize)));
+
+    unsigned int compressedBytes;
+    snappy::RawCompress((char const*) m_rawBuf, m_rawCurr, (char*) &m_chunks[m_currChunk]->m_data[1], &compressedBytes);
+    BeAssert((compressedBytes+2) < 64*1024);
+    m_chunks[m_currChunk]->m_data[0] = (uint16_t) compressedBytes + 2; // add 2 because compressed data starts 2 bytes into buffer
+
+    ++m_currChunk;
+    m_rawCurr = 0;
+    m_rawAvail = m_rawSize;
+    }
+
+/*---------------------------------------------------------------------------------**//**
+* @bsimethod                                    Keith.Bentley                   12/10
++---------------+---------------+---------------+---------------+---------------+------*/
+BentleyStatus SnappyToBlob::SaveToRow(DbR db, Utf8CP tableName, Utf8CP column, int64_t rowId)
+    {
+    Finish();
+
+    BlobIO blobIO;
+    StatusInt status = blobIO.Open(db, tableName, column, rowId, true);
+    if (BE_SQLITE_OK != status)
+        {
+        BeAssert(0);
+        return  ERROR;
+        }
+
+    int offset = 0;
+    for (uint32_t i=0; i< m_currChunk; ++i)
+        {
+        status = blobIO.Write(m_chunks[i]->m_data, m_chunks[i]->GetChunkSize(), offset);
+        if (BE_SQLITE_OK != status)
+            {
+            BeAssert(0);
+            break;
+            }
+        offset += m_chunks[i]->GetChunkSize();
+        }
+
+    return  SUCCESS;
+    }
+
+/*---------------------------------------------------------------------------------**//**
+* @bsimethod                                    Keith.Bentley                   06/11
++---------------+---------------+---------------+---------------+---------------+------*/
+BeDbMutex::BeDbMutex(MutexType mutexType) {m_mux = sqlite3_mutex_alloc((int) mutexType);}
+BeDbMutex::~BeDbMutex()   {sqlite3_mutex_free((sqlite3_mutex*)m_mux);}
+void BeDbMutex::Enter() {sqlite3_mutex_enter((sqlite3_mutex*)m_mux);}
+void BeDbMutex::Leave() {sqlite3_mutex_leave((sqlite3_mutex*)m_mux);}
+
+#ifndef NDEBUG
+bool BeDbMutex::IsHeld() {return 0!=sqlite3_mutex_held((sqlite3_mutex*)m_mux);}
+#endif
+
+/*---------------------------------------------------------------------------------**//**
+* @bsimethod                                    Keith.Bentley                   08/11
++---------------+---------------+---------------+---------------+---------------+------*/
+CachedStatement::CachedStatement(Utf8CP sql)
+    {
+    m_refCount = 0;
+    size_t len = strlen(sql) + 1;
+    m_sql = (Utf8P) sqlite3_malloc((int)len);
+    memcpy((char*)m_sql, sql, len);
+    }
+
+CachedStatement::~CachedStatement() {sqlite3_free((void*)m_sql);}
+
+/*---------------------------------------------------------------------------------**//**
+* @bsimethod                                    Keith.Bentley                   11/11
++---------------+---------------+---------------+---------------+---------------+------*/
+uint32_t CachedStatement::Release()
+    {
+    if (0 == --m_refCount)
+        {
+        delete this;
+        return  0;
+        }
+
+    // SharedStatements are always held in a StatementCache, so the ref count will be 1 if no
+    // one else is pointing to this instance. That means that the statement is no longer in use and
+    // we should reset it so sqlite won't keep it in the list of active vdbe's. Also, clear its bindings so
+    // the next user won't accidentally inherit them.
+    if (1== m_refCount)
+        {
+        Reset();
+        ClearBindings();
+        }
+
+    return  m_refCount;
+    }
+
+/*---------------------------------------------------------------------------------**//**
+* @bsimethod                                    Keith.Bentley                   06/11
++---------------+---------------+---------------+---------------+---------------+------*/
+void StatementCache::Empty()
+    {
+    BeDbMutexHolder _v_v(m_mutex);
+    m_entries.clear();
+    }
+
+/*---------------------------------------------------------------------------------**//**
+* @bsimethod                                    Keith.Bentley                   09/11
++---------------+---------------+---------------+---------------+---------------+------*/
+void StatementCache::Dump()
+    {
+    for (auto it=m_entries.begin(); it<m_entries.end(); ++it)
+        {
+        printf("%s\n", (*it)->GetSQL());
+        }
+    }
+
+/*---------------------------------------------------------------------------------**//**
+* @bsimethod                                    Keith.Bentley                   06/11
++---------------+---------------+---------------+---------------+---------------+------*/
+bvector<CachedStatementPtr>::iterator StatementCache::FindEntry(Utf8CP sql) const
+    {
+    for (auto it=m_entries.begin(), end=m_entries.end(); it<end; ++it)
+        {
+        if (0==strcmp((*it)->GetSQL(), sql))
+            {
+            if (1 < (*it)->GetRefCount()) // this statement is currently in use, we can't share it
+                continue;
+
+            return  it;
+            }
+        }
+
+    return  m_entries.end();
+    }
+
+/*---------------------------------------------------------------------------------**//**
+* @bsimethod                                    Keith.Bentley                   06/11
++---------------+---------------+---------------+---------------+---------------+------*/
+CachedStatement& StatementCache::AddStatement(Utf8CP sql) const
+    {
+    BeDbMutexHolder _v_v(m_mutex);
+
+    if (m_entries.size() >= m_entries.capacity()) // if cache is full, remove oldest entry
+        m_entries.erase(m_entries.begin());
+
+    CachedStatement* newEntry = new CachedStatement(sql);
+    m_entries.push_back(newEntry);
+    return  *newEntry;
+    }
+
+/*---------------------------------------------------------------------------------**//**
+* @bsimethod                                    Keith.Bentley                   12/12
++---------------+---------------+---------------+---------------+---------------+------*/
+DbResult StatementCache::GetPreparedStatement(CachedStatementPtr& stmt, DbFile const& dbFile, Utf8CP sqlString) const
+    {
+    if (!dbFile.CheckImplicitTxn())
+        {
+        BeAssert(false);
+        return  BE_SQLITE_ERROR_NoTxnActive;
+        }
+
+    stmt = FindStatement(sqlString);
+    if (stmt.IsValid())
+        {
+        //  We normally test for this in DoPrepare, but cached statements bypass that.
+        HPOS_CheckSQLiteOperationAllowed(dbFile.GetSqlDb());
+        return  BE_SQLITE_OK;
+        }
+
+    stmt = &AddStatement(sqlString);
+    return stmt->Prepare(dbFile, sqlString);
+    }
+
+/*---------------------------------------------------------------------------------**//**
+* @bsimethod                                    Keith.Bentley                   06/11
++---------------+---------------+---------------+---------------+---------------+------*/
+CachedStatement* StatementCache::FindStatement(Utf8CP sql) const
+    {
+    BeDbMutexHolder _v_v(m_mutex);
+
+    bvector<CachedStatementPtr>::iterator entry = FindEntry(sql);
+    return (entry != m_entries.end()) ? entry->get(): nullptr;
+    }
+
+/*---------------------------------------------------------------------------------**//**
+* @bsimethod                                    Keith.Bentley                   06/11
++---------------+---------------+---------------+---------------+---------------+------*/
+StatementCache& Db::GetStatementCache() const
+    {
+    if (nullptr == m_statements)
+        m_statements = new StatementCache(20);
+
+    return  *m_statements;
+    }
+
+/*---------------------------------------------------------------------------------**//**
+* @bsimethod                                    Keith.Bentley                   06/11
++---------------+---------------+---------------+---------------+---------------+------*/
+DbResult Db::GetCachedStatement(CachedStatementPtr& stmt, Utf8CP sqlString) const
+    {
+    return GetStatementCache().GetPreparedStatement(stmt, *m_dbFile, sqlString);
+    }
+
+/*---------------------------------------------------------------------------------**//**
+* @bsimethod                                    Keith.Bentley                   02/14
++---------------+---------------+---------------+---------------+---------------+------*/
+void NamedParams::SetWhere(Utf8CP where)
+    {
+    if (nullptr == where)
+        {
+        m_where.clear();
+        return;
+        }
+
+    m_where.assign(where);
+    m_where.Trim();
+    if (0 == strncmp(m_where.c_str(), "WHERE ", 6))
+        m_where.erase(0,6);
+    else if (0 == strncmp(m_where.c_str(), "AND ", 4))
+        m_where.erase(0,4);
+    }
+
+struct StringParameter : NamedParams::SqlParameter
+{
+    Utf8String m_value;
+    StringParameter(Utf8CP name, Utf8CP value) : SqlParameter(name), m_value(value) {}
+    virtual void _Bind(Statement& stmt) {stmt.BindText(stmt.GetParameterIndex(m_name.c_str()), m_value, Statement::MakeCopy::No);}
+};
+struct IntegerParameter : NamedParams::SqlParameter
+{
+    uint64_t m_value;
+    IntegerParameter(Utf8CP name, uint64_t value) : SqlParameter(name), m_value(value) {}
+    virtual void _Bind(Statement& stmt) {stmt.BindInt64(stmt.GetParameterIndex(m_name.c_str()), m_value);}
+};
+struct DoubleParameter : NamedParams::SqlParameter
+{
+    double m_value;
+    DoubleParameter(Utf8CP name, double value) : SqlParameter(name), m_value(value) {}
+    virtual void _Bind(Statement& stmt) {stmt.BindDouble(stmt.GetParameterIndex(m_name.c_str()), m_value);}
+};
+struct BlobParameter : NamedParams::SqlParameter
+{
+    void const* m_data;
+    int         m_size;
+    Statement::MakeCopy m_copy;
+    BlobParameter(Utf8CP name, void const* data, int size, Statement::MakeCopy copy) : SqlParameter(name), m_data(data), m_size(size), m_copy(copy){}
+    virtual void _Bind(Statement& stmt) {stmt.BindBlob(stmt.GetParameterIndex(m_name.c_str()), m_data, m_size, m_copy);}
+};
+
+void NamedParams::AddStringParameter(Utf8CP name, Utf8CP val) {AddSqlParameter(new StringParameter(name, val));}
+void NamedParams::AddIntegerParameter(Utf8CP name, uint64_t val) {AddSqlParameter(new IntegerParameter(name, val));}
+void NamedParams::AddDoubleParameter(Utf8CP name, double val) {AddSqlParameter(new DoubleParameter(name, val));}
+void NamedParams::AddBlobParameter(Utf8CP name, void const* data, int size, Statement::MakeCopy copy) {AddSqlParameter(new BlobParameter(name, data, size, copy));}
+void NamedParams::Bind(Statement& stmt) const {for (auto param : m_params) param->_Bind(stmt); }
+
+/*---------------------------------------------------------------------------------**//**
+* @bsimethod                                                    Casey.Mullen      04/2012
++---------------+---------------+---------------+---------------+---------------+------*/
+void Db::DumpSqlResults(Utf8CP sql)
+    {
+    Statement stmt;
+    if (BE_SQLITE_OK != stmt.Prepare(*this, sql))
+        return;
+
+    stmt.DumpResults();
+    }
+
+/*---------------------------------------------------------------------------------**//**
+* @bsimethod                                    Keith.Bentley                   01/14
++---------------+---------------+---------------+---------------+---------------+------*/
+Utf8String DbTableIterator::MakeSqlString(Utf8CP sql, bool hasWhere) const
+    {
+    Utf8String sqlString(sql);
+
+    if (!m_params.GetWhere().empty())
+        {
+        if (0 == strncmp(m_params.GetWhere().c_str(), "ORDER BY", 8))
+            sqlString.append(" ");
+        else
+            sqlString.append(hasWhere ? " AND " : " WHERE ");
+
+        sqlString.append(m_params.GetWhere());
+        }
+
+    return sqlString;
+    }
+
+//=======================================================================================
+// @bsiclass                                                    John.Gooding    01/2013
+//=======================================================================================
+struct PropertyBlobInStream : ILzmaInputStream
+{
+private:
+    Db&                 m_db;
+    BeRepositoryBasedId m_id;
+    Byte*               m_buffer;
+    uint32_t            m_bufferSize;
+    uint32_t            m_nBytesInBuffer;
+    uint32_t            m_bufferOffset;
+    uint32_t            m_nextChunk;
+
+public:
+    PropertyBlobInStream(Db&db, BeRepositoryBasedId id) : m_db(db), m_id(id), m_buffer(nullptr), m_bufferSize(0), m_nBytesInBuffer(0), m_bufferOffset(0), m_nextChunk(0) {}
+    ~PropertyBlobInStream() { free(m_buffer); }
+
+    //  The LZMA2 multithreading ensures that calls to _Read are sequential and do not overlap, so this code does not need to
+    //  be concerned with preventing race conditions
+    ZipErrors _Read(void* data, uint32_t size, uint32_t& actuallyRead) override
+        {
+        for (actuallyRead = 0; actuallyRead < size; )
+            {
+            if (m_nBytesInBuffer == m_bufferOffset)
+                {
+                m_bufferOffset = 0;
+                DbResult rc = m_db.QueryPropertySize(m_nBytesInBuffer, Properties::EmbeddedFileBlob(), m_id.GetValue(), m_nextChunk);
+                if (rc != BE_SQLITE_ROW)
+                    return ZIP_ERROR_BAD_DATA;
+
+                if (m_nBytesInBuffer > m_bufferSize)
+                    {
+                    m_bufferSize = m_nBytesInBuffer;
+                    m_buffer = (Byte*)realloc(m_buffer, m_bufferSize);
+                    }
+
+                rc = m_db.QueryProperty(m_buffer, m_nBytesInBuffer, Properties::EmbeddedFileBlob(), m_id.GetValue(), m_nextChunk++);
+                if (rc != BE_SQLITE_ROW)
+                    return ZIP_ERROR_BAD_DATA;
+                }
+
+            uint32_t bytesToTransfer = std::min(m_nBytesInBuffer - m_bufferOffset, size - actuallyRead);
+            memcpy((Byte*)data + actuallyRead, m_buffer + m_bufferOffset, bytesToTransfer);
+            actuallyRead += bytesToTransfer;
+            m_bufferOffset += bytesToTransfer;
+            }
+
+        return ZIP_SUCCESS;
+        }
+
+    //  This is not needed since PropertyBlobInStream is only used for decompressing.  It is the LZMA compression code that needs it.
+    uint64_t _GetSize() override {BeAssert(false && "PropertyBlobInStream::_GetSize not implemented");  return 0;}
+};
+
+//=======================================================================================
+// @bsiclass                                                    John.Gooding    01/2013
+//=======================================================================================
+struct  PropertyBlobOutStream : ILzmaOutputStream
+{
+private:
+    Db&                 m_db;
+    BeRepositoryBasedId m_id;
+    bvector<Byte>       m_buffer;
+    uint32_t            m_chunkSize;
+    uint32_t            m_bufferOffset;
+    uint32_t            m_nextChunk;
+    bool                m_alwaysFlush;
+
+public:
+    DbResult Flush()
+        {
+        if (0 == m_bufferOffset)
+            return BE_SQLITE_OK;
+
+        DbResult rc = m_db.SaveProperty(Properties::EmbeddedFileBlob(), m_buffer.data(), m_bufferOffset, m_id.GetValue(), m_nextChunk++);
+        if (BE_SQLITE_OK != rc)
+            LOG.errorv("PropertyBlobOutStream::Flush is returning %d", rc);
+        m_bufferOffset = 0;
+        return rc;
+        }
+
+    PropertyBlobOutStream(Db&db, BeRepositoryBasedId id, uint64_t chunkSize) : m_db(db), m_id(id), m_chunkSize(static_cast <uint32_t> (chunkSize)), m_bufferOffset(0), m_nextChunk(0), m_alwaysFlush(false)
+        {
+        m_buffer.resize(m_chunkSize);
+        }
+
+    //  Setting m_alwaysFlush to true force PropertyBlobOutStream to create a new embedded blob for each write. Since LZMA2 calls
+    //  _Write whenever it finishes processing a a block this creates a one-to-one mapping from input blocks to embedded blobs.
+    //  That makes it possible to read and expand any given block, randomly accessing the blocks.
+    void _SetAlwaysFlush(bool flushOnEveryWrite) override
+        {
+        m_alwaysFlush = flushOnEveryWrite;
+        Flush();
+        }
+
+    ~PropertyBlobOutStream()
+        {
+        //  We should always flush and check that status, so m_bufferOffset should be 0.
+        BeAssert(0 == m_bufferOffset);
+        Flush();
+        }
+
+    ZipErrors _Write(void const* data, uint32_t size, uint32_t& bytesWritten) override
+        {
+        bytesWritten = 0;
+        while (bytesWritten < size)
+            {
+            uint32_t bytesToTransfer = size;  //  Assume chunk size applies to input.
+            if (!m_alwaysFlush)
+                //  Chunk size applies to output.
+                bytesToTransfer = std::min(m_chunkSize - m_bufferOffset, size - bytesWritten);
+
+            if (bytesToTransfer > 0)
+                memcpy(m_buffer.data() + m_bufferOffset, (CharCP)data + bytesWritten, bytesToTransfer);
+
+            m_bufferOffset += bytesToTransfer;
+            if (m_alwaysFlush)
+                {
+                if (BE_SQLITE_OK != Flush())
+                    return ZIP_ERROR_WRITE_ERROR;
+                }
+            else if (m_bufferOffset == m_chunkSize)
+                {
+                if (BE_SQLITE_OK != Flush())
+                    return ZIP_ERROR_WRITE_ERROR;
+                }
+            bytesWritten += bytesToTransfer;
+            }
+
+        return ZIP_SUCCESS;
+        }
+};
+
+#define EMBEDDED_LZMA_MARKER   "EmLzma"
+//=======================================================================================
+// The first EmbeddedFileBlob for an embedded file starts with this structure.  If
+// m_compressionType is NO_COMPRESSION then the image is not compressed.
+// @bsiclass                                                    John.Gooding    03/2013
+//=======================================================================================
+struct   EmbeddedLzmaHeader
+{
+private:
+    uint16_t m_sizeOfHeader;
+    char    m_idString [10];
+    uint16_t m_formatVersionNumber;
+    uint16_t m_compressionType;
+
+public:
+    static const int formatVersionNumber = 0x10;
+    enum CompressionType
+        {
+        NO_COMPRESSION  = 0,
+        LZMA2           = 2
+        };
+
+    EmbeddedLzmaHeader(CompressionType compressionType)
+        {
+        CharCP idString = EMBEDDED_LZMA_MARKER;
+        BeAssert((strlen(idString)+ 1) <= sizeof(m_idString));
+        memset(this, 0, sizeof (*this));
+        m_sizeOfHeader = (uint16_t)sizeof (EmbeddedLzmaHeader);
+        strcpy(m_idString, idString);
+        m_compressionType = compressionType;
+        m_formatVersionNumber = formatVersionNumber;
+        }
+
+    int GetVersion() {return m_formatVersionNumber;}
+    bool IsLzma2() {return LZMA2 == m_compressionType;}
+    bool IsUncompressed() {return NO_COMPRESSION == m_compressionType;}
+    bool IsValid()
+        {
+        if (m_sizeOfHeader != sizeof(EmbeddedLzmaHeader))
+            return false;
+
+        if (strcmp(m_idString, EMBEDDED_LZMA_MARKER))
+            return false;
+
+        if (formatVersionNumber != m_formatVersionNumber)
+            return false;
+
+        return m_compressionType == LZMA2 || m_compressionType == NO_COMPRESSION;
+        }
+};
+
+/*---------------------------------------------------------------------------------**//**
+* @bsimethod                                    Keith.Bentley                   04/12
++---------------+---------------+---------------+---------------+---------------+------*/
+DbEmbeddedFileTable& Db::EmbeddedFiles() {return m_embeddedFiles;}
+
+/*---------------------------------------------------------------------------------**//**
+* @bsimethod                                    Keith.Bentley                   03/12
++---------------+---------------+---------------+---------------+---------------+------*/
+static void removeFileBlobs(Db& db, BeRepositoryBasedId id)
+    {
+    Statement stmt;
+    DbResult rc = stmt.Prepare(db, "DELETE FROM " BEDB_TABLE_Property " WHERE Namespace=? AND Name=? AND Id=?");
+    stmt.BindText(1, Properties::EmbeddedFileBlob().GetNamespace(), Statement::MakeCopy::No);
+    stmt.BindText(2, Properties::EmbeddedFileBlob().GetName(), Statement::MakeCopy::No);
+    stmt.BindId(3, id);
+    rc = stmt.Step();
+    }
+
+//---------------------------------------------------------------------------------------
+//  This is based on LZMA2_DIC_SIZE_FROM_PROP.  This is the size of the dictionary
+//  they allocate when decompressing.  It makes sense for us to use same
+//  boundaries as the LZMA library.
+// @bsimethod                                                   John.Gooding    01/2013
+//---------------------------------------------------------------------------------------
+static uint32_t getDictionarySize(uint32_t dictionarySize)
+    {
+    for (unsigned i = 0; i < 40; i++)
+        {
+        uint32_t computed = (2 | (i & 1)) << (i / 2 + 11);
+        if (dictionarySize <= computed)
+            return computed;
+        }
+
+    return dictionarySize;
+    }
+
+//---------------------------------------------------------------------------------------
+// @bsimethod                                                   John.Gooding    10/2013
+//---------------------------------------------------------------------------------------
+static DbResult compressAndEmbedFileImage(Db& db, uint32_t& chunkSize, BeRepositoryBasedId id, void const* data, uint32_t const size, bool supportRandomAccess)
+    {
+    if (supportRandomAccess)
+        chunkSize = getDictionarySize(chunkSize);
+
+    BeFileLzmaInFromMemory inStream(data, size);
+    PropertyBlobOutStream outStream(db, id, chunkSize);
+
+    uint32_t dictionarySize = std::min(size, chunkSize);
+
+    LzmaEncoder encoder(dictionarySize);
+
+    EmbeddedLzmaHeader  header(EmbeddedLzmaHeader::LZMA2);
+    uint32_t bytesWritten;
+    outStream._Write(&header, sizeof (header), bytesWritten);
+    if (bytesWritten != sizeof (header))
+        return BE_SQLITE_IOERR;
+
+    if (encoder.Compress(outStream, inStream, nullptr, false) != ZIP_SUCCESS)
+        return BE_SQLITE_IOERR;
+
+    DbResult rc = outStream.Flush();
+
+    return rc;
+    }
+
+//---------------------------------------------------------------------------------------
+// @bsimethod                                                   John.Gooding    03/2015
+//---------------------------------------------------------------------------------------
+static DbResult translateZipErrorToSQLiteError(ZipErrors zipError)
+    {
+    switch (zipError)
+        {
+        case ZIP_SUCCESS:
+            return BE_SQLITE_OK;
+        case ZIP_ERROR_READ_ERROR:
+            return BE_SQLITE_IOERR_READ;
+        case ZIP_ERROR_WRITE_ERROR:
+            return BE_SQLITE_IOERR_WRITE;
+        case ZIP_ERROR_ABORTED:
+            return BE_SQLITE_ABORT;
+        case ZIP_ERROR_END_OF_DATA:
+            return BE_SQLITE_IOERR_SHORT_READ;
+        }
+
+    return BE_SQLITE_ERROR;
+    }
+
+//---------------------------------------------------------------------------------------
+// On Windows SQLite locks files by locking bytes starting at SQLITE_PENDING_BYTE (1gig)
+// when there are pending writes.  We test for it here because:
+//  --  it allows us to detect if the program has uncommitted changes
+//  --  it allows this code to abort early instead of after processing a gig of data.
+// @bsimethod                                                   John.Gooding    03/2015
+//---------------------------------------------------------------------------------------
+static bool isFileLockedBySQLite(BeFile& testfile)
+    {
+    if (testfile.SetPointer(SQLITE_PENDING_BYTE, BeFileSeekOrigin::Begin) == BeFileStatus::Success)
+        {
+        uint8_t buffer[512];
+        if (testfile.Read(buffer, nullptr, sizeof (buffer)) == BeFileStatus::SharingViolationError)
+            {
+            testfile.SetPointer(0, BeFileSeekOrigin::Begin);
+            LOG.errorv("SQLite has this file locked.");
+            return true;
+            }
+        }
+
+    testfile.SetPointer(0, BeFileSeekOrigin::Begin);
+    return false;
+    }
+
+/*---------------------------------------------------------------------------------**//**
+* @bsimethod                                    Keith.Bentley                   03/12
++---------------+---------------+---------------+---------------+---------------+------*/
+static DbResult compressAndEmbedFile(Db& db, uint64_t& filesize, uint32_t& chunkSize, BeRepositoryBasedId id, Utf8CP filespec, bool supportRandomAccess)
+    {
+    if (supportRandomAccess)
+        chunkSize = getDictionarySize(chunkSize);
+
+    BeFileLzmaInStream inStream;
+    PropertyBlobOutStream outStream(db, id, chunkSize);
+
+    WString filespecW(filespec, true);
+    BeFileName filename(filespecW.c_str());
+
+    if (inStream.OpenInputFile(filename) != BSISUCCESS)
+        return BE_SQLITE_ERROR_FileNotFound;
+
+    filesize = inStream._GetSize();
+
+    if (isFileLockedBySQLite(inStream.GetBeFile()))
+        return BE_SQLITE_BUSY;
+
+    uint32_t dictionarySize = static_cast <uint32_t> (std::min(filesize, (uint64_t) chunkSize));
+
+    LzmaEncoder encoder(dictionarySize);
+    if (supportRandomAccess)
+        //  Forces LZMA to process input in chunks that correspond to block size.
+        encoder.SetBlockSize(dictionarySize);
+
+    EmbeddedLzmaHeader  header(EmbeddedLzmaHeader::LZMA2);
+    uint32_t bytesWritten;
+    outStream._Write(&header, sizeof (header), bytesWritten);
+    if (bytesWritten != sizeof (header))
+        return BE_SQLITE_IOERR;
+
+    ZipErrors compressResult = encoder.Compress(outStream, inStream, nullptr, supportRandomAccess);
+    if (compressResult != ZIP_SUCCESS)
+        {
+        LOG.errorv("LzmaEncoder::Compress returned %d", compressResult);
+
+        return translateZipErrorToSQLiteError(compressResult);
+        }
+
+    if (inStream.GetBytesRead() != filesize)
+        {
+        LOG.errorv("LzmaEncoder::Compress succeeded but read the wrong number of bytes: expected %lld, actual %lld", filesize, inStream.GetBytesRead());
+        return BE_SQLITE_IOERR;
+        }
+
+    DbResult rc = outStream.Flush();
+
+    return rc;
+    }
+
+//---------------------------------------------------------------------------------------
+// @bsimethod                                                   John.Gooding    12/2014
+//---------------------------------------------------------------------------------------
+static DbResult embedFileImageWithoutCompressing(Db& db, void const*data, uint64_t size, uint32_t chunkSize, BeRepositoryBasedId id)
+    {
+    int32_t nChunks=0;
+    EmbeddedLzmaHeader  header(EmbeddedLzmaHeader::NO_COMPRESSION);
+    DbResult rc = db.SaveProperty(Properties::EmbeddedFileBlob(), &header, sizeof(header), id.GetValue(), nChunks++);
+    if (rc != BE_SQLITE_OK)
+        return  rc;
+
+    for (int64_t nLeft=(int64_t)size; nLeft>0; nLeft-=chunkSize)
+        {
+        uint32_t thisSize = (uint32_t) std::min((int64_t) chunkSize, nLeft);
+
+        //  This relies on EmbeddedFileBlob returning PropertySpec::COMPRESS_PROPERTY_No to prevent trying
+        //  to compress the blobs
+        rc = db.SaveProperty(Properties::EmbeddedFileBlob(), data, thisSize, id.GetValue(), nChunks++);
+        if (rc != BE_SQLITE_OK)
+            return  rc;
+
+        data  = (char*) data + thisSize;
+        }
+
+    return BE_SQLITE_OK;
+    }
+
+//---------------------------------------------------------------------------------------
+// @bsimethod                                                   John.Gooding    12/2014
+//---------------------------------------------------------------------------------------
+static DbResult embedFileWithoutCompressing(Db& db, uint64_t&filesize, uint32_t chunkSize, BeRepositoryBasedId id, Utf8CP filespec)
+    {
+    WString filespecW(filespec, true);
+    BeFileName filename(filespecW.c_str());
+    BeFile      inputFile;
+
+    if (inputFile.Open(filename, BeFileAccess::Read) != BeFileStatus::Success)
+        return BE_SQLITE_ERROR_FileNotFound;
+
+    if (isFileLockedBySQLite(inputFile))
+        return BE_SQLITE_BUSY;
+
+    int32_t nChunks=0;
+    EmbeddedLzmaHeader  header(EmbeddedLzmaHeader::NO_COMPRESSION);
+    DbResult rc = db.SaveProperty(Properties::EmbeddedFileBlob(), &header, (uint32_t)sizeof(header), id.GetValue(), nChunks++);
+    if (rc != BE_SQLITE_OK)
+        return  rc;
+
+    filename.GetFileSize(filesize);
+    bvector<Byte>    buffer;
+    buffer.resize(chunkSize);
+    uint64_t    totalBytesRead = 0;
+    while (true)
+        {
+        uint32_t bytesRead;
+        inputFile.Read(&buffer[0], &bytesRead, chunkSize);
+        if (0 == bytesRead)
+            break;
+
+        totalBytesRead += bytesRead;
+        rc = db.SaveProperty(Properties::EmbeddedFileBlob(), &buffer[0], bytesRead, id.GetValue(), nChunks++);
+        if (rc != BE_SQLITE_OK)
+            return  rc;
+        }
+
+    if (totalBytesRead != filesize)
+        return BE_SQLITE_IOERR_READ;
+
+    return BE_SQLITE_OK;
+    }
+
+/*---------------------------------------------------------------------------------**//**
+* @bsimethod                                    Keith.Bentley                   03/12
++---------------+---------------+---------------+---------------+---------------+------*/
+static DbResult addEmbedFile(Db& db, Utf8CP name, Utf8CP type, Utf8CP description, BeRepositoryBasedId id, uint64_t fileSize, DateTime const* lastModified, uint32_t chunkSize)
+    {
+    const bool hasLastModifiedColumn = DbEmbeddedFileTable::HasLastModifiedColumn(db);
+
+    Statement stmt;
+    stmt.Prepare(db, hasLastModifiedColumn ?
+                  "INSERT INTO " BEDB_TABLE_EmbeddedFile " (Name,Descr,Type,Id,Size,Chunk,LastModified) VALUES(?,?,?,?,?,?,?)" :
+                  "INSERT INTO " BEDB_TABLE_EmbeddedFile " (Name,Descr,Type,Id,Size,Chunk) VALUES(?,?,?,?,?,?)");
+    stmt.BindText(1, name, Statement::MakeCopy::No);
+    stmt.BindText(2, description, Statement::MakeCopy::No);
+    stmt.BindText(3, type, Statement::MakeCopy::No);
+    stmt.BindId(4, id);
+    stmt.BindInt64(5, fileSize);
+    stmt.BindInt(6, chunkSize);
+    if (hasLastModifiedColumn && lastModified != nullptr && lastModified->IsValid())
+        {
+        if (lastModified->GetInfo().GetKind() == DateTime::Kind::Local)
+            LOG.warningv("LastModified date of file '%s' to embed must not be in local time. Only DateTime::Kind::Utc or DateTime::Kind::Unspecified is supported. LastModified will be ignored.",
+                          name);
+        else
+            {
+            double lastModifiedJulianDay = 0.0;
+            lastModified->ToJulianDay(lastModifiedJulianDay);
+            stmt.BindDouble(7, lastModifiedJulianDay);
+            }
+        }
+
+    DbResult rc = stmt.Step();
+    return (BE_SQLITE_DONE==rc) ? BE_SQLITE_OK : rc;
+    }
+
+/*---------------------------------------------------------------------------------**//**
+* @bsimethod                                    Keith.Bentley                   03/12
++---------------+---------------+---------------+---------------+---------------+------*/
+BeRepositoryBasedId DbEmbeddedFileTable::GetNextEmbedFileId() const
+    {
+    if (BE_SQLITE_OK != BeSQLiteProfileManager::UpgradeProfile(m_db))
+        return BeRepositoryBasedId();
+
+    BeAssert(m_db.TableExists(BEDB_TABLE_EmbeddedFile));
+    BeRepositoryBasedId id;
+    m_db.GetNextRepositoryBasedId(id, BEDB_TABLE_EmbeddedFile, "Id");
+    return id;
+    }
+
+//---------------------------------------------------------------------------------------
+// @bsimethod                                                   John.Gooding    12/2014
+//---------------------------------------------------------------------------------------
+BeRepositoryBasedId DbEmbeddedFileTable::ImportWithoutCompressing(DbResult* stat, Utf8CP name, Utf8CP filespec, Utf8CP type, Utf8CP description, DateTime const* lastModified, uint32_t chunkSize)
+    {
+    BeAssert(m_db.IsTransactionActive());
+
+    // make sure name is unique before continuing
+    BeRepositoryBasedId fileId = QueryFile(name);
+    if (fileId.IsValid())
+        {
+        if (stat != nullptr)
+            *stat = BE_SQLITE_CONSTRAINT_BASE;
+
+        return BeRepositoryBasedId();
+        }
+
+    BeRepositoryBasedId newId = GetNextEmbedFileId();
+
+    uint64_t fileSize;
+    DbResult rc = embedFileWithoutCompressing(m_db, fileSize, chunkSize, newId, filespec);
+    if (BE_SQLITE_OK == rc)
+        rc = addEmbedFile(m_db, name, type, description, newId, fileSize, lastModified, chunkSize);
+
+    if (stat != nullptr)
+        *stat = rc;
+
+    if (rc == BE_SQLITE_OK)
+        return newId;
+    else
+        return BeRepositoryBasedId();
+    }
+
+//---------------------------------------------------------------------------------------
+// @bsimethod                                                   John.Gooding    03/2015
+//---------------------------------------------------------------------------------------
+BeRepositoryBasedId DbEmbeddedFileTable::ImportDbFile(DbResult& stat, Utf8CP name, Utf8CP filespec, Utf8CP type, Utf8CP description, DateTime const* lastModified, uint32_t chunkSize, bool supportRandomAccess)
+    {
+    Utf8CP vfs = 0;
+    stat = isValidDbFile(filespec, vfs);
+    //  We aren't going to use the VFS to read it so it better not require a VFS.
+    if (BE_SQLITE_OK != stat || nullptr != vfs)
+        {
+        LOG.errorv("ImportDbFile: isValidDbFile reported error %d", stat);
+        return BeRepositoryBasedId();
+        }
+
+    return Import(&stat, name, filespec, type, description, lastModified, chunkSize, supportRandomAccess);
+    }
+
+//--------------------------------------------------------------------------------------
+// @bsimethod                                    Krischan.Eberle                   10/14
+//+---------------+---------------+---------------+---------------+---------------+------
+BeRepositoryBasedId DbEmbeddedFileTable::Import(DbResult* stat, Utf8CP name, Utf8CP filespec, Utf8CP type, Utf8CP description, DateTime const* lastModified, uint32_t chunkSize, bool supportRandomAccess)
+    {
+    BeAssert(m_db.IsTransactionActive());
+
+    // make sure name is unique before continuing
+    BeRepositoryBasedId fileId = QueryFile(name);
+    if (fileId.IsValid())
+        {
+        if (stat != nullptr)
+            *stat = BE_SQLITE_CONSTRAINT_BASE;
+
+        return BeRepositoryBasedId();
+        }
+
+    BeRepositoryBasedId newId = GetNextEmbedFileId();
+
+    uint64_t fileSize;
+    DbResult rc = compressAndEmbedFile(m_db, fileSize, chunkSize, newId, filespec, supportRandomAccess);
+    if (BE_SQLITE_OK == rc)
+        rc = addEmbedFile(m_db, name, type, description, newId, fileSize, lastModified, chunkSize);
+
+    if (stat != nullptr)
+        *stat = rc;
+
+    return (rc == BE_SQLITE_OK) ? newId : BeRepositoryBasedId();
+    }
+
+/*---------------------------------------------------------------------------------**//**
+* @bsimethod                                    Keith.Bentley                   03/12
++---------------+---------------+---------------+---------------+---------------+------*/
+DbResult DbEmbeddedFileTable::AddEntry(Utf8CP name, Utf8CP type, Utf8CP description, DateTime const* lastModified)
+    {
+    return addEmbedFile(m_db, name, type, description, GetNextEmbedFileId(), 0, lastModified, 0);
+    }
+
+/*---------------------------------------------------------------------------------**//**
+* @bsimethod                                    Keith.Bentley                   03/12
++---------------+---------------+---------------+---------------+---------------+------*/
+static DbResult updateEmbedFile(Db& db, BeRepositoryBasedId id, uint64_t fileSize, DateTime const* lastModified, uint32_t chunkSize)
+    {
+    const bool updateLastModified = DbEmbeddedFileTable::HasLastModifiedColumn(db) && lastModified != nullptr && lastModified->IsValid();
+
+    Statement stmt;
+    Utf8CP sql = updateLastModified ? "UPDATE " BEDB_TABLE_EmbeddedFile " SET Size=?,Chunk=?,LastModified=? WHERE Id=?" : "UPDATE " BEDB_TABLE_EmbeddedFile " SET Size=?,Chunk=? WHERE Id=?";
+    stmt.Prepare(db, sql);
+
+    int parameterIndex = 1;
+    stmt.BindInt64(parameterIndex, fileSize);
+
+    parameterIndex++;
+    stmt.BindInt(parameterIndex, chunkSize);
+
+    if (updateLastModified)
+        {
+        parameterIndex++;
+        double lastModifiedJd = 0.0;
+        lastModified->ToJulianDay(lastModifiedJd);
+        stmt.BindDouble(parameterIndex, lastModifiedJd);
+        }
+
+    parameterIndex++;
+    stmt.BindId(parameterIndex, id);
+
+    DbResult rc = stmt.Step();
+    return (BE_SQLITE_DONE==rc) ? BE_SQLITE_OK : rc;
+    }
+
+/*---------------------------------------------------------------------------------**//**
+* @bsimethod                                    Keith.Bentley                   03/12
++---------------+---------------+---------------+---------------+---------------+------*/
+DbResult DbEmbeddedFileTable::Replace(Utf8CP name, Utf8CP filespec, uint32_t chunkSize, DateTime const* lastModified)
+    {
+    BeAssert(m_db.IsTransactionActive());
+    BeRepositoryBasedId id = QueryFile(name);
+    if (!id.IsValid())
+        return  BE_SQLITE_ERROR;
+
+    bool isLzma2 = true;
+    {
+    PropertyBlobInStream    inStream(m_db, id);
+    EmbeddedLzmaHeader  header(EmbeddedLzmaHeader::LZMA2);
+    uint32_t actuallyRead;
+    inStream._Read(&header, sizeof(header), actuallyRead);
+    if (actuallyRead != sizeof(header) || !header.IsValid())
+        return BE_SQLITE_MISMATCH;
+    isLzma2 = header.IsLzma2();
+    }
+
+    removeFileBlobs(m_db, id);
+
+    if (isLzma2)
+        {
+        uint64_t fileSize;
+        DbResult rc = compressAndEmbedFile(m_db, fileSize, chunkSize, id, filespec, false);
+        return (BE_SQLITE_OK != rc) ? rc : updateEmbedFile(m_db, id, fileSize, lastModified, chunkSize);
+        }
+
+    uint64_t fileSize;
+    DbResult rc = embedFileWithoutCompressing(m_db, fileSize, chunkSize, id, filespec);
+    return (BE_SQLITE_OK != rc) ? rc : updateEmbedFile(m_db, id, fileSize, lastModified, chunkSize);
+    }
+
+/*---------------------------------------------------------------------------------**//**
+* @bsimethod                                    Keith.Bentley                   03/12
++---------------+---------------+---------------+---------------+---------------+------*/
+DbResult DbEmbeddedFileTable::Save(void const* data, uint64_t size, Utf8CP name, bool compress, uint32_t chunkSize)
+    {
+    BeAssert(m_db.IsTransactionActive());
+    BeRepositoryBasedId id = QueryFile(name);
+    if (!id.IsValid())
+        return  BE_SQLITE_ERROR;
+
+    removeFileBlobs(m_db, id);
+
+    if (compress)
+        {
+        compressAndEmbedFileImage(m_db, chunkSize, id, data, (uint32_t)size, true);
+        return updateEmbedFile(m_db, id, size, nullptr, chunkSize);
+        }
+
+    embedFileImageWithoutCompressing(m_db, data, size, chunkSize, id);
+    return updateEmbedFile(m_db, id, size, nullptr, chunkSize);
+    }
+
+
+/*---------------------------------------------------------------------------------**//**
+* @bsimethod                                    Keith.Bentley                   03/12
++---------------+---------------+---------------+---------------+---------------+------*/
+DbResult DbEmbeddedFileTable::Export(Utf8CP filespec, Utf8CP name, ICompressProgressTracker* progress)
+    {
+    BeAssert(m_db.IsTransactionActive());
+    uint64_t expectedFileSize;
+    uint32_t chunkSize;
+    BeRepositoryBasedId id = QueryFile(name, &expectedFileSize, &chunkSize);
+    if (!id.IsValid())
+        return  BE_SQLITE_ERROR;
+
+    PropertyBlobInStream    inStream(m_db, id);
+    BeFileLzmaOutStream     outStream;
+
+    EmbeddedLzmaHeader  header(EmbeddedLzmaHeader::LZMA2);
+    uint32_t actuallyRead;
+    inStream._Read(&header, sizeof(header), actuallyRead);
+    if (actuallyRead != sizeof(header) || !header.IsValid())
+        return BE_SQLITE_MISMATCH;
+
+    WString filespecW(filespec, true);
+    BeFileName outName(filespecW.c_str());
+
+    if (outStream.CreateOutputFile(outName, false) != BeFileStatus::Success)
+        return  BE_SQLITE_ERROR_FileExists;
+
+    if (header.IsLzma2())
+        {
+        LzmaDecoder decoder;
+        ZipErrors result = decoder.Uncompress(outStream, inStream, true, progress);
+        if (ZIP_SUCCESS != result)
+            {
+            outName.BeDeleteFile();
+            //  LZMA does not pass through any detail on write errors so we try to pull the detail from the BeFile.
+            if (result == ZIP_ERROR_WRITE_ERROR && outStream.GetBeFile().GetLastError() == BeFileStatus::DiskFull)
+                return BE_SQLITE_FULL;
+            return  translateZipErrorToSQLiteError(result);
+            }
+
+        uint64_t  sizeOfNewFile;
+        outName.GetFileSize(sizeOfNewFile);
+        if (expectedFileSize != sizeOfNewFile)
+            {
+            LOG.errorv("DbEmbeddedFileTable::Export: exported file is not the expected size");
+            outName.BeDeleteFile();
+            return BE_SQLITE_IOERR_READ;
+            }
+
+        BeAssert(expectedFileSize == outStream.GetBytesWritten());
+
+        return BE_SQLITE_OK;
+        }
+
+    bvector<Byte>   buffer;
+    buffer.resize(20000);
+    uint64_t totalRead = 0;
+    while (true)
+        {
+        inStream._Read(&buffer[0], (uint32_t)buffer.size(), actuallyRead);
+        if (0 == actuallyRead)
+            break;
+        totalRead += actuallyRead;
+        uint32_t bytesWritten = 0;
+        outStream._Write(&buffer[0], actuallyRead, bytesWritten);
+        if (bytesWritten != actuallyRead)
+            {
+            if (outStream.GetBeFile().GetLastError() == BeFileStatus::DiskFull)
+                return BE_SQLITE_FULL;
+            return BE_SQLITE_IOERR_WRITE;
+            }
+        }
+
+    //  Verify that the file size matches.
+    if (totalRead != expectedFileSize)
+        return BE_SQLITE_IOERR_READ;
+
+    return BE_SQLITE_OK;
+    }
+
+
+//---------------------------------------------------------------------------------------
+// @bsimethod                                                   John.Gooding    03/2015
+//---------------------------------------------------------------------------------------
+DbResult DbEmbeddedFileTable::ExportDbFile(Utf8CP localFileName, Utf8CP name, ICompressProgressTracker* progress)
+    {
+    DbResult status = Export(localFileName, name, progress);
+    if (BE_SQLITE_OK != status)
+        return status;
+
+    Utf8CP  vfs;
+    status = isValidDbFile(localFileName, vfs);
+    if (BE_SQLITE_OK != status)
+        LOG.errorv("ExportDbFile: validateDbFile returned %d", status);
+
+    return status;
+    }
+
+/*---------------------------------------------------------------------------------**//**
+* @bsimethod                                    Keith.Bentley                   03/12
++---------------+---------------+---------------+---------------+---------------+------*/
+DbResult DbEmbeddedFileTable::Read(bvector<Byte>& callerBuffer, Utf8CP name)
+    {
+    BeAssert(m_db.IsTransactionActive());
+    uint64_t actualSize;
+    uint32_t chunkSize;
+    BeRepositoryBasedId id = QueryFile(name, &actualSize, &chunkSize);
+    if (!id.IsValid())
+        return  BE_SQLITE_ERROR;
+
+    PropertyBlobInStream    inStream(m_db, id);
+    LzmaOutToBvectorStream  outStream(callerBuffer);
+    callerBuffer.resize(0);
+    outStream.Reserve((size_t)actualSize);
+
+    EmbeddedLzmaHeader  header(EmbeddedLzmaHeader::LZMA2);
+    uint32_t actuallyRead;
+    inStream._Read(&header, sizeof(header), actuallyRead);
+    if (actuallyRead != sizeof(header) || !header.IsValid())
+        return BE_SQLITE_MISMATCH;
+
+    if (header.IsLzma2())
+        {
+        LzmaDecoder decoder;
+        ZipErrors result = decoder.Uncompress(outStream, inStream, true, nullptr);
+
+        BeAssert(callerBuffer.size() == actualSize);
+
+        return  ZIP_SUCCESS == result ? BE_SQLITE_OK : BE_SQLITE_IOERR_READ;
+        }
+
+    char    tempBuffer[2000];
+    while (true)
+        {
+        inStream._Read(tempBuffer, (uint32_t)sizeof(tempBuffer), actuallyRead);
+        if (0 == actuallyRead)
+            break;
+
+        uint32_t bytesWritten = 0;
+        outStream._Write(&tempBuffer[0], actuallyRead, bytesWritten);
+        if (bytesWritten != actuallyRead)
+            return BE_SQLITE_IOERR_WRITE;
+        }
+
+    BeAssert(callerBuffer.size() == actualSize);
+    //  Verify that the file size matches.
+    if (callerBuffer.size() != actualSize)
+        return BE_SQLITE_IOERR_READ;
+
+    return BE_SQLITE_OK;
+    }
+
+
+
+/*---------------------------------------------------------------------------------**//**
+* @bsimethod                                    Keith.Bentley                   03/12
++---------------+---------------+---------------+---------------+---------------+------*/
+BeRepositoryBasedId DbEmbeddedFileTable::QueryFile(Utf8CP name, uint64_t* size, uint32_t* chunkSize, Utf8StringP descr, Utf8StringP typestr, DateTime* lastModified)
+    {
+    // embedded file table is created on demand, so may not exist yet
+    if (!m_db.TableExists(BEDB_TABLE_EmbeddedFile))
+        return BeRepositoryBasedId(); // invalid id indicates an error
+
+    Utf8CP sql = DbEmbeddedFileTable::HasLastModifiedColumn(m_db) ?
+        "SELECT Descr,Type,Id,Size,Chunk,LastModified FROM " BEDB_TABLE_EmbeddedFile " WHERE Name=?" :
+        "SELECT Descr,Type,Id,Size,Chunk, NULL AS LastModified FROM " BEDB_TABLE_EmbeddedFile" WHERE Name=?";
+
+    Statement stmt;
+    stmt.Prepare(m_db, sql);
+    stmt.BindText(1, name, Statement::MakeCopy::No);
+
+    DbResult rc = stmt.Step();
+    if (rc != BE_SQLITE_ROW)
+        return BeRepositoryBasedId(); // invalid id indicates an error
+
+    if (descr)
+        descr->AssignOrClear(stmt.GetValueText(0));
+    if (typestr)
+        typestr->AssignOrClear(stmt.GetValueText(1));
+    if (size)
+        *size = stmt.GetValueInt64(3);
+    if (chunkSize)
+        *chunkSize = stmt.GetValueInt(4);
+    if (lastModified != nullptr)
+        {
+        if (stmt.IsColumnNull(5))
+            *lastModified = DateTime();
+        else
+            {
+            double lastModifiedJulianDay = stmt.GetValueDouble(5);
+            DateTime::FromJulianDay(*lastModified, lastModifiedJulianDay, DateTime::Info(DateTime::Kind::Utc, DateTime::Component::DateAndTime));
+            }
+        }
+
+    return BeRepositoryBasedId(stmt.GetValueInt64(2));
+    }
+
+/*---------------------------------------------------------------------------------**//**
+* @bsimethod                                    Keith.Bentley                   03/12
++---------------+---------------+---------------+---------------+---------------+------*/
+DbResult DbEmbeddedFileTable::Remove(Utf8CP name)
+    {
+    BeAssert(m_db.IsTransactionActive());
+    BeRepositoryBasedId id = QueryFile(name);
+    if (!id.IsValid())
+        return  BE_SQLITE_ERROR;
+
+    // this isn't really necessary for files created after we added the trigger, but do it for older dbs before we had the trigger.
+    removeFileBlobs(m_db, id);
+
+    Statement stmt;
+    stmt.Prepare(m_db, "DELETE FROM " BEDB_TABLE_EmbeddedFile " WHERE Id=?");
+    stmt.BindId(1, id);
+
+    DbResult rc = stmt.Step();
+    return (BE_SQLITE_DONE==rc) ? BE_SQLITE_OK : rc;
+    }
+
+/*---------------------------------------------------------------------------------**//**
+* @bsimethod                                    Keith.Bentley                   09/14
++---------------+---------------+---------------+---------------+---------------+------*/
+DbResult DbEmbeddedFileTable::CreateTable() const
+    {
+    if (m_db.TableExists(BEDB_TABLE_EmbeddedFile))
+        return BE_SQLITE_OK;
+
+    DbResult rc = m_db.CreateTable(BEDB_TABLE_EmbeddedFile,
+            "Id INTEGER PRIMARY KEY,Name CHAR NOT NULL COLLATE NOCASE UNIQUE,Descr CHAR,Type CHAR,Size INT,Chunk INT,LastModified TIMESTAMP");
+
+    if (BE_SQLITE_OK != rc)
+        return rc;
+
+    return m_db.ExecuteSql("CREATE TRIGGER delete_embeddedFiles AFTER DELETE ON " BEDB_TABLE_EmbeddedFile
+            " BEGIN DELETE FROM " BEDB_TABLE_Property
+            " WHERE Namespace=\"" BEDB_PROPSPEC_NAMESPACE "\" AND NAME=\"" BEDB_PROPSPEC_EMBEDBLOB_NAME "\" AND Id=OLD.Id; END");
+    }
+
+//-------------------------------------------------------------------------------------
+// @bsimethod                                    Krischan.Eberle                  11/14
+//+---------------+---------------+---------------+---------------+---------------+----
+//static
+bool DbEmbeddedFileTable::HasLastModifiedColumn(DbR db)
+    {
+    const SchemaVersion firstVersionWithLastModifiedColumn(3, 1, 0, 1);
+
+    SchemaVersion actualVersion(0,0,0,0);
+    if (BE_SQLITE_OK != BeSQLiteProfileManager::ReadProfileVersion(actualVersion, db))
+        {
+        BeAssert(false && "Could not read BeSQLite profile version.");
+        return false;
+        }
+
+    return actualVersion.CompareTo(firstVersionWithLastModifiedColumn) >= 0;
+    }
+
+/*---------------------------------------------------------------------------------**//**
+* @bsimethod                                    Keith.Bentley                   03/12
++---------------+---------------+---------------+---------------+---------------+------*/
+DbEmbeddedFileTable::Iterator::Entry DbEmbeddedFileTable::Iterator::begin() const
+    {
+    if (!m_stmt.IsValid())
+        {
+        if (!m_db->TableExists(BEDB_TABLE_EmbeddedFile))
+            return Entry(nullptr, false);
+
+        Utf8String sqlString = MakeSqlString(DbEmbeddedFileTable::HasLastModifiedColumn(*m_db) ?
+                                              "SELECT Name,Descr,Type,Id,Size,Chunk,LastModified FROM " BEDB_TABLE_EmbeddedFile :
+                                              "SELECT Name,Descr,Type,Id,Size,Chunk, NULL AS LastModified FROM " BEDB_TABLE_EmbeddedFile);
+
+        m_db->GetCachedStatement(m_stmt, sqlString.c_str());
+        m_params.Bind(*m_stmt);
+        }
+    else
+        {
+        m_stmt->Reset();
+        }
+
+    return Entry(m_stmt.get(), BE_SQLITE_ROW == m_stmt->Step());
+    }
+
+Utf8CP DbEmbeddedFileTable::Iterator::Entry::GetNameUtf8() const {return m_sql->GetValueText(0);}
+Utf8CP DbEmbeddedFileTable::Iterator::Entry::GetDescriptionUtf8() const {return m_sql->GetValueText(1);}
+Utf8CP DbEmbeddedFileTable::Iterator::Entry::GetTypeUtf8() const {return m_sql->GetValueText(2);}
+uint64_t DbEmbeddedFileTable::Iterator::Entry::GetFileSize() const {return m_sql->GetValueInt64(4);}
+uint32_t DbEmbeddedFileTable::Iterator::Entry::GetChunkSize() const {return m_sql->GetValueInt(5);}
+DateTime DbEmbeddedFileTable::Iterator::Entry::GetLastModified() const
+    {
+    if (m_sql->IsColumnNull(6))
+        return DateTime();
+
+    DateTime lastModified;
+    DateTime::FromJulianDay(lastModified, m_sql->GetValueDouble(6), DateTime::Info(DateTime::Kind::Utc, DateTime::Component::DateAndTime));
+    return std::move(lastModified);
+    }
+
+BeRepositoryBasedId DbEmbeddedFileTable::Iterator::Entry::GetId() const {return BeRepositoryBasedId(m_sql->GetValueInt64(3));}
+
+//---------------------------------------------------------------------------------------
+// @bsimethod                                   Shaun.Sewall                    11/2012
+//---------------------------------------------------------------------------------------
+size_t DbEmbeddedFileTable::Iterator::QueryCount() const
+    {
+    // embedded file table is created on demand, so may not exist yet
+    if (!m_db->TableExists(BEDB_TABLE_EmbeddedFile))
+        return 0;
+
+    Utf8String sqlString = "SELECT COUNT(*) FROM " BEDB_TABLE_EmbeddedFile;
+    if (!m_params.GetWhere().empty())
+        {
+        sqlString += " WHERE ";
+        sqlString += m_params.GetWhere();
+        }
+
+    Statement statement;
+    statement.Prepare(*m_db, sqlString.c_str());
+    m_params.Bind(statement);
+
+    return ((BE_SQLITE_ROW != statement.Step()) ? 0 : statement.GetValueInt(0));
+    }
+
+/*---------------------------------------------------------------------------------**//**
+* @bsimethod                                    Keith.Bentley                   10/11
++---------------+---------------+---------------+---------------+---------------+------*/
+static int rTreeAcceptMatch(RTreeAcceptFunction::Tester::QueryInfo* info)
+    {
+    RTreeAcceptFunction* agg = (RTreeAcceptFunction*) info->m_context;
+    return agg->GetTester()->_TestRange(*info);
+    }
+
+/*---------------------------------------------------------------------------------**//**
+* @bsimethod                                    Keith.Bentley                   12/11
++---------------+---------------+---------------+---------------+---------------+------*/
+void DbFile::InitRTreeMatch() const
+    {
+    if (m_flags.m_rtreeMatchValid)
+        return;
+    m_flags.m_rtreeMatchValid = true;
+
+    // we can't use AddRTreeMatchFunction here because we need the extra level of indirection of the pointer-to-match.
+    int stat = sqlite3_rtree_query_callback(m_sqlDb, "rTreeMatch", (int(*)(sqlite3_rtree_query_info*)) rTreeAcceptMatch, &m_rtreeMatch, nullptr);
+    BeAssert(BE_SQLITE_OK == stat);
+
+    stat = AddFunction(m_rtreeMatch);
+    BeAssert(BE_SQLITE_OK == stat);
+    }
+
+/*---------------------------------------------------------------------------------**//**
+* @bsimethod                                    Keith.Bentley                   12/11
++---------------+---------------+---------------+---------------+---------------+------*/
+void DbFile::SetRTreeMatch(RTreeAcceptFunction::Tester* tester) const
+    {
+    BeAssert(m_flags.m_rtreeMatchValid);
+    BeAssert(nullptr == m_rtreeMatch.GetTester() || nullptr == tester);
+    m_rtreeMatch.SetTester(tester);
+    }
+
+RTreeAcceptFunction::Tester::Tester(DbR db) : m_db(db), RTreeMatchFunction("rTreeMatch", 1) {db.GetDbFile()->InitRTreeMatch();}
+/*---------------------------------------------------------------------------------**//**
+* @bsimethod                                    Keith.Bentley                   04/14
++---------------+---------------+---------------+---------------+---------------+------*/
+DbResult RTreeAcceptFunction::Tester::StepRTree(Statement& stmt)
+    {
+    m_db.m_dbFile->SetRTreeMatch(this);
+    DbResult rc = stmt.Step();
+    m_db.m_dbFile->SetRTreeMatch(nullptr);
+    return rc;
+    }
+
+//=======================================================================================
+// support for zlib-compressed databases
+// @bsiclass                                                    Keith.Bentley   12/11
+//=======================================================================================
+static int zfsZlibBound(void *pCtx, int nByte){return compressBound(nByte);}
+static int zfsZlibCompress(void *pCtx, char *aDest, int *pnDest, char *aSrc, int nSrc)
+    {
+    uLongf n = *pnDest;
+    int rc = compress((Bytef*)aDest, &n,(Bytef*)aSrc, nSrc);
+    *pnDest = n;
+    return (rc==Z_OK ? SQLITE_OK : SQLITE_ERROR);
+    }
+static int zfsZlibUncompress(void *pCtx, char *aDest, int *pnDest, char *aSrc, int nSrc)
+    {
+    uLongf n = *pnDest;
+    int rc = uncompress((Bytef*)aDest, &n, (Bytef*)aSrc, nSrc);
+    *pnDest = n;
+    return (rc==Z_OK ? SQLITE_OK : SQLITE_ERROR);
+    }
+/*---------------------------------------------------------------------------------**//**
+* @bsimethod                                    Keith.Bentley                   12/11
++---------------+---------------+---------------+---------------+---------------+------*/
+static Utf8CP loadZlibVfs()
+    {
+    static Utf8CP s_vfsZlib = "zlib";
+    if (0 == sqlite3_vfs_find(s_vfsZlib))
+        zipvfs_create_vfs(s_vfsZlib, 0, 0, zfsZlibBound, zfsZlibCompress, zfsZlibUncompress);
+
+    return  s_vfsZlib;
+    }
+
+//=======================================================================================
+// support for snappy-compressed databases
+// @bsiclass                                                    Keith.Bentley   12/11
+//=======================================================================================
+static int zfsSnappyBound(void *pCtx, int nByte){return (int) snappy::MaxCompressedLength(nByte);}
+static int zfsSnappyCompress(void *pCtx, char *aDest, int *pnDest, char *aSrc, int nSrc)
+    {
+    snappy::RawCompress(aSrc, nSrc, aDest, (unsigned int*) pnDest);
+    return SQLITE_OK;
+    }
+
+static int zfsSnappyUncompress(void *pCtx, char *aDest, int *pnDest, char *aSrc, int nSrc)
+    {
+    size_t outSize;
+    snappy::GetUncompressedLength(aSrc, nSrc, &outSize);
+    *pnDest = (int) outSize;
+    bool rc = snappy::RawUncompress(aSrc, nSrc, aDest);
+    return (rc ? SQLITE_OK : SQLITE_ERROR);
+    }
+
+/*---------------------------------------------------------------------------------**//**
+* @bsimethod                                    Keith.Bentley                   12/11
++---------------+---------------+---------------+---------------+---------------+------*/
+static Utf8CP loadSnappyVfs()
+    {
+    static Utf8CP s_vfsSnappy = "snappy";
+    if (0 == sqlite3_vfs_find(s_vfsSnappy))
+        zipvfs_create_vfs(s_vfsSnappy, 0, 0, zfsSnappyBound, zfsSnappyCompress, zfsSnappyUncompress);
+
+    return s_vfsSnappy;
+    }
+
+static IDownloadAdmin* s_downloadAdmin = nullptr;
+void BeSQLiteLib::SetDownloadAdmin(IDownloadAdmin& dlAdmin) {if (nullptr == s_downloadAdmin) s_downloadAdmin = &dlAdmin;}
+IDownloadAdmin* BeSQLiteLib::GetDownloadAdmin() {return s_downloadAdmin;}
+
+/*---------------------------------------------------------------------------------**//**
+* implementation of SQL "InVirtualSet" function. Returns 1 if the value is contained in the set.
+* @bsimethod                                    Keith.Bentley                   11/13
++---------------+---------------+---------------+---------------+---------------+------*/
+static void isInVirtualSet(sqlite3_context* ctx, int nArgs, sqlite3_value** args)
+    {
+    if (2 > nArgs)
+        {
+        sqlite3_result_error(ctx, "Not enough arguments to InVirtualSet", -1);
+        return;
+        }
+
+    // the first argument must be the set to test against.
+    VirtualSet const* vSet = (VirtualSet const*) sqlite3_value_int64(args[0]);
+    if (nullptr==vSet)
+        {
+        sqlite3_result_error(ctx, "Illegal VirtualSet", -1);
+        return;
+        }
+
+    // skip the first argument - we used it above.
+    sqlite3_result_int(ctx, vSet->_IsInSet(nArgs-1, (DbValue const*) args+1));
+    }
+
+//---------------------------------------------------------------------------------------
+// Direct sqlite callback when we override the LOWER and UPPER scalar functions to delegate to BeSQLiteLib::ILanguageSupport.
+// @bsimethod                                                   Jeff.Marker     01/2014
+//---------------------------------------------------------------------------------------
+static void caseCallback(sqlite3_context* context, int numArgs, sqlite3_value** args)
+    {
+    // Largely a copy of icuCaseFunc16 in ext/icu/icu.c, but follows our coding standards and redirects the actual ICU call to the host.
+
+    BeSQLiteLib::ILanguageSupport* languageSupport = BeSQLiteLib::GetLanguageSupport();
+    if (nullptr == languageSupport)
+        { BeAssert(false); return; }
+
+    if (1 != numArgs)
+        { BeAssert(false); return; }
+
+    Utf16CP source = (Utf16CP)sqlite3_value_text16(args[0]);
+    if (nullptr == source)
+        { BeAssert(false); return; }
+
+    int sourceSize = (size_t)sqlite3_value_bytes16(args[0]);
+    int resultSize = (2 * sourceSize) * sizeof(uint16_t);
+
+    Utf16P result = (Utf16P)sqlite3_malloc((int)resultSize);
+    if (nullptr == result)
+        { BeAssert(false); return; }
+
+    if (0 != sqlite3_user_data(context))
+        languageSupport->_Upper(source, sourceSize / sizeof(uint16_t), result, resultSize / sizeof(uint16_t));
+    else
+        languageSupport->_Lower(source, sourceSize / sizeof(uint16_t), result, resultSize / sizeof(uint16_t));
+
+    sqlite3_result_text16(context, result, -1, sqlite3_free);
+    }
+
+//---------------------------------------------------------------------------------------
+// Copied from utf8.h in ICU.
+// Supports our LIKE operator implementation.
+// @bsimethod                                                   Jeff.Marker     02/2014
+//---------------------------------------------------------------------------------------
+#define U8_NEXT_UNSAFE(s, i, c) \
+    { \
+    (c) = (uint8_t)(s)[(i)++]; \
+    if ((c) >= 0x80) { \
+        if ((c)<0xe0) { \
+                (c) = (((c)& 0x1f) << 6) | ((s)[(i)++] & 0x3f); \
+            } else if ((c)<0xf0) { \
+                /* no need for (c&0xf) because the upper bits are truncated after <<12 in the cast to (UChar) */ \
+                (c) = (unsigned char)(((c) << 12) | (((s)[i] & 0x3f) << 6) | ((s)[(i)+1] & 0x3f)); \
+                (i) += 2; \
+            } else { \
+                (c) = (((c)& 7) << 18) | (((s)[i] & 0x3f) << 12) | (((s)[(i)+1] & 0x3f) << 6) | ((s)[(i)+2] & 0x3f); \
+                (i) += 3; \
+            } \
+        } \
+    }
+
+//---------------------------------------------------------------------------------------
+// Copied from utf8.h in ICU.
+// Supports our LIKE operator implementation.
+// @bsimethod                                                   Jeff.Marker     02/2014
+//---------------------------------------------------------------------------------------
+#define U8_COUNT_TRAIL_BYTES_UNSAFE(leadByte) (((leadByte)>=0xc0)+((leadByte)>=0xe0)+((leadByte)>=0xf0))
+
+//---------------------------------------------------------------------------------------
+// Copied from utf8.h in ICU.
+// Supports our LIKE operator implementation.
+// @bsimethod                                                   Jeff.Marker     02/2014
+//---------------------------------------------------------------------------------------
+#define U8_FWD_1_UNSAFE(s, i) \
+    { \
+    (i) += 1 + U8_COUNT_TRAIL_BYTES_UNSAFE((uint8_t)(s)[i]); \
+    }
+
+//---------------------------------------------------------------------------------------
+// Actual comparison logic for our custom LIKE operator.
+// @see likeCallback
+// @bsimethod                                                   Jeff.Marker     02/2014
+//---------------------------------------------------------------------------------------
+static int likeCompare(unsigned char const* patternString, unsigned char const* matchString, uint32_t escapeChar, BeSQLiteLib::ILanguageSupport* languageSupport)
+    {
+    // Largely a copy of icuLikeCompare in ext/icu/icu.c, but follows our coding standards and redirects the actual ICU call to the host.
+    // See also patternCompare in sqlite3/src/func.c... though that also supports globs and can use other nice internal utility functions that we can't, so copying is limited.
+
+    static const uint32_t MATCH_ONE = (uint32_t)'_';
+    static const uint32_t MATCH_ALL = (uint32_t)'%';
+
+    int iPattern = 0; // Current byte index in patternString
+    int iMatch = 0; // Current byte index in matchString
+    bool wasPreviousCharEscape = 0; // True if the previous character was escapeChar
+
+    while (0 != patternString[iPattern])
+        {
+        // Read (and consume) the next character from the input pattern.
+        uint32_t currPatternChar;
+        U8_NEXT_UNSAFE(patternString, iPattern, currPatternChar);
+        BeAssert(0 != currPatternChar);
+
+        // There are now 4 possibilities:
+        //  1. currPatternChar is an unescaped match-all character "%"
+        //  2. currPatternChar is an unescaped match-one character "_"
+        //  3. currPatternChar is an unescaped escape character
+        //  4. currPatternChar is to be handled as an ordinary character
+
+        if (!wasPreviousCharEscape && (MATCH_ALL == currPatternChar))
+            {
+            // Case 1.
+            uint8_t peekPatternChar;
+
+            // Skip any MATCH_ALL or MATCH_ONE characters that follow a MATCH_ALL. For each MATCH_ONE, skip one character in the test string.
+            while ((MATCH_ALL == (peekPatternChar = patternString[iPattern])) || (MATCH_ONE == peekPatternChar))
+                {
+                if (MATCH_ONE == peekPatternChar)
+                    {
+                    if (0 == matchString[iMatch])
+                        return 0;
+
+                    U8_FWD_1_UNSAFE(matchString, iMatch);
+                    }
+
+                ++iPattern;
+                }
+
+            if (0 == patternString[iPattern])
+                return 1;
+
+            while (0 != matchString[iMatch])
+                {
+                if (likeCompare(&patternString[iPattern], &matchString[iMatch], escapeChar, languageSupport))
+                    return 1;
+
+                U8_FWD_1_UNSAFE(matchString, iMatch);
+                }
+
+            return 0;
+            }
+        else if (!wasPreviousCharEscape && (MATCH_ONE == currPatternChar))
+            {
+            // Case 2.
+            if (0 == matchString[iMatch])
+                return 0;
+
+            U8_FWD_1_UNSAFE(matchString, iMatch);
+            }
+        else if (!wasPreviousCharEscape && (currPatternChar == escapeChar))
+            {
+            // Case 3.
+            wasPreviousCharEscape = true;
+            }
+        else{
+            // Case 4.
+            uint32_t currMatchChar;
+            U8_NEXT_UNSAFE(matchString, iMatch, currMatchChar);
+
+            currMatchChar = languageSupport->_FoldCase(currMatchChar);
+            currPatternChar = languageSupport->_FoldCase(currPatternChar);
+
+            if (currMatchChar != currPatternChar)
+                return 0;
+
+            wasPreviousCharEscape = false;
+            }
+        }
+
+    return (0 == matchString[iMatch]);
+    }
+
+//---------------------------------------------------------------------------------------
+// Direct sqlite callback when we override the LIKE operator to delegate to BeSQLiteLib::ILanguageSupport.
+// @bsimethod                                                   Jeff.Marker     02/2014
+//---------------------------------------------------------------------------------------
+static void likeCallback(sqlite3_context* context, int numArgs, sqlite3_value** args)
+    {
+    // Largely a copy of icuLikeFunc in sqlite3/ext/icu/icu.c, but follows our coding standards and redirects the actual ICU call to the host.
+    // See also likeFunc in sqlite3/src/func.c... though that can use other nice internal utility functions that we can't, so copying is limited.
+
+    auto languageSupport = BeSQLiteLib::GetLanguageSupport();
+    if (nullptr == languageSupport)
+        { BeAssert(false); return; }
+
+    if ((numArgs < 2) || (numArgs > 3))
+        { BeAssert(false); return; }
+
+    auto patternString = sqlite3_value_text(args[0]);
+    auto matchString = sqlite3_value_text(args[1]);
+
+    if ((nullptr == patternString) || (nullptr == matchString))
+        return;
+
+    // Limit the length of the LIKE or GLOB pattern to avoid problems of deep recursion and N*N behavior in likeCompare.
+    auto maxPatternLen = sqlite3_limit(sqlite3_context_db_handle(context), SQLITE_LIMIT_LIKE_PATTERN_LENGTH, -1);
+    if (sqlite3_value_bytes(args[0]) > maxPatternLen)
+        { BeAssert(false); return; }
+
+    uint32_t escapeChar = 0;
+    if (3 == numArgs)
+        {
+        // The escape character string must consist of a single UTF-8 character. Otherwise, return an error.
+        auto escapeCharStr = sqlite3_value_text(args[2]);
+        if (nullptr == escapeCharStr)
+            { BeAssert(false); return; }
+
+        auto escapeCharNumBytes = sqlite3_value_bytes(args[2]);
+        int iNextChar = 0;
+        U8_NEXT_UNSAFE(escapeCharStr, iNextChar, escapeChar);
+
+        if (iNextChar != escapeCharNumBytes)
+            { BeAssert(false); return; }
+        }
+
+    sqlite3_result_int(context, likeCompare(patternString, matchString, escapeChar, languageSupport));
+    }
+
+//---------------------------------------------------------------------------------------
+// Direct sqlite callback when we add custom collations to delegate to BeSQLiteLib::ILanguageSupport.
+// @bsimethod                                                   Jeff.Marker     01/2014
+//---------------------------------------------------------------------------------------
+static int collateCallback(void* userData, int lhsSize, void const* lhs, int rhsSize, void const* rhs)
+    {
+    // Largely a copy of icuCollationColl in ext/icu/icu.c, but follows our coding standards and redirects the actual ICU call to the host.
+
+    BeSQLiteLib::ILanguageSupport* languageSupport = BeSQLiteLib::GetLanguageSupport();
+    if (nullptr == languageSupport)
+        { BeAssert(false); return 0; }
+
+    return languageSupport->_Collate((Utf16CP)lhs, lhsSize / sizeof(uint16_t), (Utf16CP)rhs, rhsSize / sizeof(uint16_t), userData);
+    }
+
+//---------------------------------------------------------------------------------------
+// Registers overrides and additions to be able to delegate language-aware string processing to BeSQLiteLib::ILanguageSupport.
+// @bsimethod                                                   Jeff.Marker     01/2014
+//---------------------------------------------------------------------------------------
+static void initLanguageSupportOnDb(sqlite3* db)
+    {
+    BeSQLiteLib::ILanguageSupport* languageSupport = BeSQLiteLib::GetLanguageSupport();
+    if (nullptr == languageSupport)
+        return;
+
+    int rc;
+    UNUSED_VARIABLE(rc);
+
+    // The ICU sample from the sqlite folks overrides scalar functions for both SQLITE_UTF8 and SQLITE_UTF16, but only provides SQLITE_UTF8 versions for operators and collations...
+    // I'm not sure why, but following their example until proven otherwise.
+
+    rc = sqlite3_create_function_v2(db, "lower", 1, SQLITE_UTF8, (void*)0, caseCallback, nullptr, nullptr, nullptr);
+    BeAssert(BE_SQLITE_OK == rc);
+
+    rc = sqlite3_create_function_v2(db, "lower", 1, SQLITE_UTF16, (void*)0, caseCallback, nullptr, nullptr, nullptr);
+    BeAssert(BE_SQLITE_OK == rc);
+
+    rc = sqlite3_create_function_v2(db, "upper", 1, SQLITE_UTF8, (void*)1, caseCallback, nullptr, nullptr, nullptr);
+    BeAssert(BE_SQLITE_OK == rc);
+
+    rc = sqlite3_create_function_v2(db, "upper", 1, SQLITE_UTF16, (void*)1, caseCallback, nullptr, nullptr, nullptr);
+    BeAssert(BE_SQLITE_OK == rc);
+
+    rc = sqlite3_create_function_v2(db, "like", 2, SQLITE_UTF8, (void*)0, likeCallback, nullptr, nullptr, nullptr);
+    BeAssert(BE_SQLITE_OK == rc);
+
+    rc = sqlite3_create_function_v2(db, "like", 3, SQLITE_UTF8, (void*)0, likeCallback, nullptr, nullptr, nullptr);
+    BeAssert(BE_SQLITE_OK == rc);
+
+    bvector<BeSQLiteLib::ILanguageSupport::CollationEntry> collationEntries;
+    BeSQLiteLib::ILanguageSupport::CollationUserDataFreeFunc collatorFreeFunc = nullptr;
+    languageSupport->_InitCollation(collationEntries, collatorFreeFunc);
+
+    for (auto const& collationEntry : collationEntries)
+        {
+        rc = sqlite3_create_collation_v2(db, collationEntry.m_name.c_str(), SQLITE_UTF16, collationEntry.m_collator, collateCallback, collatorFreeFunc);
+        BeAssert(BE_SQLITE_OK == rc);
+        }
+    }
+
+extern "C" int sqlite3_closure_init(sqlite3* db, char** pzErrMsg, struct sqlite3_api_routines const* pApi);
+
+/*---------------------------------------------------------------------------------**//**
+* this function is called for every new database connection.
+* @bsimethod                                    Keith.Bentley                   11/13
++---------------+---------------+---------------+---------------+---------------+------*/
+static int besqlite_db_init(sqlite3* db, char** pzErrMsg, struct sqlite3_api_routines const* pApi)
+    {
+    // install the "closure" virtual table
+    int rc = sqlite3_closure_init(db, pzErrMsg, pApi);
+    UNUSED_VARIABLE(rc);
+    BeAssert(BE_SQLITE_OK == rc);
+
+    // and the "InVirtualSet" SQL function. It requires at least two arguments: the address of the VirtualSet and the value(s) to test
+    rc = sqlite3_create_function_v2(db, "InVirtualSet", -1, SQLITE_UTF8, nullptr, &isInVirtualSet, nullptr, nullptr, nullptr);
+    BeAssert(BE_SQLITE_OK == rc);
+
+    // Register language-aware callbacks if necessary.
+    initLanguageSupportOnDb(db);
+
+    return BE_SQLITE_OK;
+    }
+
+/*---------------------------------------------------------------------------------**//**
+* @bsimethod                                    Keith.Bentley                   09/14
++---------------+---------------+---------------+---------------+---------------+------*/
+static void logCallback(void *pArg, int iErrCode, Utf8CP zMsg)
+    {
+    NativeLogging::SEVERITY severity = (iErrCode == SQLITE_NOTICE)? NativeLogging::LOG_TRACE:
+                                        (iErrCode == SQLITE_WARNING)? NativeLogging::LOG_WARNING:
+                                                                      NativeLogging::LOG_ERROR;
+    LOG.messagev(severity, "SQLITE_ERROR %x [%s]", iErrCode, zMsg);
+    }
+
+/*---------------------------------------------------------------------------------**//**
+* @bsimethod                                    Keith.Bentley                   12/11
++---------------+---------------+---------------+---------------+---------------+------*/
+DbResult BeSQLiteLib::Initialize(BeFileNameCR tempDir, LogErrors logErrors)
+    {
+    static bool s_done = false;
+    RUNONCE_CHECK(s_done,BE_SQLITE_OK);
+
+    if (LogErrors::No != logErrors)
+        sqlite3_config(SQLITE_CONFIG_LOG, logCallback, nullptr);
+
+    sqlite3_initialize();
+    sqlite3_auto_extension((void(*)(void))&besqlite_db_init);
+
+    Utf8String tempDirUtf8 = tempDir.GetNameUtf8();
+    if (!tempDir.DoesPathExist())
+        {
+        LOG.errorv("BeSQLiteLib::Initialize failed: Temporary directory '%s' does not exist", tempDirUtf8.c_str());
+        BeAssert(false && "Error in BeSQLiteLib::Initialize: Temp dir does not exist!");
+        return BE_SQLITE_CANTOPEN_NOTEMPDIR;
+        }
+
+    sqlite3_temp_directory = (char*) sqlite3_malloc((int) (tempDirUtf8.size()) + 1);
+    strcpy(sqlite3_temp_directory, tempDirUtf8.c_str());
+    return BE_SQLITE_OK;
+    }
+
+/*---------------------------------------------------------------------------------**//**
+* @bsimethod                                    Keith.Bentley                   08/13
++---------------+---------------+---------------+---------------+---------------+------*/
+int BeSQLiteLib::CloseSqlDb(void* p) {return sqlite3_close((sqlite3*) p);}
+
+// Functions needed for 7z.  These are for a C API that simulates C++.
+static void *allocFor7z(void *p, size_t size)   {return malloc(size);}
+static void freeFor7z(void *p, void *address)    {free(address);}
+static SRes readFor7z(void *p, void *buf, size_t *size);
+static size_t writeFor7z(void *p, const void *buf, size_t size);
+static SRes progressFor7z(void *p, UInt64 inSize, UInt64 outSize);
+
+//=======================================================================================
+// Provides an implementation of the 7z C struct ISeqInStream.
+// @bsiclass                                                    John.Gooding    01/2013
+//=======================================================================================
+struct SeqInStreamImpl : ::ISeqInStream
+{
+private:
+    ILzmaInputStream& m_stream;
+
+public:
+    SeqInStreamImpl(ILzmaInputStream& in) : m_stream(in) { Read = readFor7z; }
+    ILzmaInputStream& GetStream() { return m_stream; }
+    SRes ReadData(void *buf, size_t *size) { return Read(this, buf, size); }
+    uint64_t GetSize() { return m_stream._GetSize(); }
+};
+
+//---------------------------------------------------------------------------------------
+// @bsimethod                                                   John.Gooding    10/2013
+//---------------------------------------------------------------------------------------
+BeFileLzmaInFromMemory::BeFileLzmaInFromMemory(void const*data, uint32_t size) : m_mutex(BeDbMutex::MutexType::Fast), m_data(data), m_size(size), m_offset(0) {}
+
+//---------------------------------------------------------------------------------------
+// @bsimethod                                                   John.Gooding    10/2013
+//---------------------------------------------------------------------------------------
+ZipErrors BeFileLzmaInFromMemory::_Read(void* data, uint32_t size, uint32_t& actuallyRead)
+    {
+    BeDbMutexHolder   __holder(m_mutex);
+
+    actuallyRead = std::min(size, m_size-m_offset);
+    if (0 == actuallyRead)
+        //  The file-based implementation does not treat EOF as an error.
+        return ZIP_SUCCESS;
+
+    memcpy(data,(char*)m_data + m_offset, actuallyRead);
+    m_offset += actuallyRead;
+
+    return ZIP_SUCCESS;
+    }
+
+//---------------------------------------------------------------------------------------
+// @bsimethod                                                   John.Gooding    03/2013
+//---------------------------------------------------------------------------------------
+StatusInt BeFileLzmaInStream::OpenInputFile(BeFileNameCR fileName)
+    {
+    if (m_file.IsOpen())
+        return BSIERROR;
+
+    m_bytesRead = 0;
+    BeFileStatus    result = m_file.Open(fileName.GetName(), BeFileAccess::Read);
+    if (BeFileStatus::Success != result)
+        return (StatusInt)result;
+
+    BeFileName::GetFileSize(m_fileSize, fileName.GetName());
+    m_file.SetPointer(0, BeFileSeekOrigin::Begin);
+
+    return BSISUCCESS;
+    }
+
+//---------------------------------------------------------------------------------------
+// @bsimethod                                                   John.Gooding    03/2013
+//---------------------------------------------------------------------------------------
+ZipErrors BeFileLzmaInStream::_Read(void* data, uint32_t size, uint32_t& actuallyRead)
+    {
+    BeFileStatus result = m_file.Read(data, &actuallyRead, size);
+    m_bytesRead += actuallyRead;
+
+    if (BeFileStatus::Success != result)
+        {
+#if defined (BENTLEYCONFIG_OS_WINDOWS)
+        HRESULT hr = ::GetLastError();
+#endif
+        LOG.errorv("BeFileLzmaInStream::_Read result = %d, m_bytesRead = %lld, filesize = %lld", result, m_bytesRead, m_fileSize);
+#if defined (BENTLEYCONFIG_OS_WINDOWS)
+        LOG.errorv("    HRESULT = %d", hr);
+#endif
+        }
+
+    return BeFileStatus::Success != result ? ZIP_ERROR_READ_ERROR : ZIP_SUCCESS;
+    }
+
+//=======================================================================================
+// Provides an implementation of the 7z C struct ISeqOutStream.
+// @bsiclass                                                    John.Gooding    01/2013
+//=======================================================================================
+struct SeqOutStreamImpl : ::ISeqOutStream
+{
+private:
+    ILzmaOutputStream&  m_stream;
+
+public:
+    ILzmaOutputStream& GetStream() { return m_stream; }
+    SeqOutStreamImpl(ILzmaOutputStream& outStream) : m_stream(outStream) { Write = writeFor7z; }
+    size_t WriteData(const void *buf, size_t size) { return Write(this, buf, size); }
+    void SetAlwaysFlush(bool flushOnEveryWrite) { m_stream._SetAlwaysFlush(flushOnEveryWrite); }
+};
+
+//=======================================================================================
+// @bsiclass                                                    John.Gooding    01/2013
+//=======================================================================================
+struct MemoryLzmaOutStream : ILzmaOutputStream
+{
+private:
+    bvector<Byte>& m_out;
+
+public:
+    //  UInt32 GetOffset() { return m_offset; }
+    MemoryLzmaOutStream(bvector<Byte>& out) : m_out(out) { m_out.resize(0); }
+
+    ZipErrors _Write(void const* data, uint32_t writeSize, uint32_t&bytesWritten) override
+        {
+        size_t oldSize = m_out.size();
+        m_out.resize(oldSize + writeSize);
+        memcpy(&m_out[oldSize], data, writeSize);
+        bytesWritten = writeSize;
+        return ZIP_SUCCESS;
+        }
+
+    void _SetAlwaysFlush(bool flushOnEveryWrite) override {}
+};
+
+//=======================================================================================
+// @bsiclass                                                    John.Gooding    01/2013
+//=======================================================================================
+struct          MemoryLzmaInStream : ILzmaInputStream
+{
+private:
+    uint32_t    m_offset;
+    uint32_t    m_limit;
+    void const* m_data;
+
+    uint32_t    m_headerOffset;
+    uint32_t    m_headerLimit;
+    void const* m_headerData;
+
+public:
+    uint32_t GetOffset() { return m_offset; }
+    MemoryLzmaInStream(void const*data, uint32_t size) : m_offset(0), m_limit(size), m_data(data), m_headerData(nullptr), m_headerOffset(0), m_headerLimit(0) {}
+    void SetHeaderData(void*headerData, uint32_t headerSize) { m_headerData = headerData; m_headerLimit = headerSize; }
+    //  The LZMA2 multithreading ensures that calls to _Read are sequential and do not overlap, so this code does not need to
+    //  be concerned with preventing race conditions
+    virtual ZipErrors _Read(void* data, uint32_t size, uint32_t& actuallyRead) override
+        {
+        uint32_t readFromHeader = 0;
+        if (m_headerData)
+            {
+            readFromHeader = std::min(m_headerLimit-m_headerOffset, size);
+            memcpy(data, (Byte*)m_headerData + m_headerOffset, readFromHeader);
+            if ((m_headerOffset += readFromHeader) >=  m_headerLimit)
+                m_headerData = nullptr; //  don't use it again
+            BeAssert(size >= readFromHeader);
+            size -= readFromHeader;
+            data = (Byte*)data + readFromHeader;
+            }
+
+        actuallyRead = size;
+        if (size > (m_limit - m_offset))
+            actuallyRead = m_limit - m_offset;
+        memcpy(data, (Byte*)m_data + m_offset, actuallyRead);
+        m_offset += actuallyRead;
+        actuallyRead += readFromHeader;
+        return ZIP_SUCCESS;
+        }
+
+    virtual uint64_t _GetSize() override { return m_limit + m_headerLimit; }
+};
+
+//---------------------------------------------------------------------------------------
+// @bsimethod                                                   John.Gooding    01/2013
+//---------------------------------------------------------------------------------------
+BeFileStatus BeFileLzmaOutStream::CreateOutputFile(BeFileNameCR fileName, bool createAlways)
+    {
+    if (m_file.IsOpen())
+        return BeFileStatus::UnknownError;
+
+    m_bytesWritten = 0;
+    BeFileStatus    result = m_file.Create(fileName.GetName(), createAlways);
+    if (BeFileStatus::Success != result)
+        return result;
+
+    m_file.SetPointer(0, BeFileSeekOrigin::Begin);
+
+    return BeFileStatus::Success;
+    }
+
+//---------------------------------------------------------------------------------------
+// @bsimethod                                                   John.Gooding    11/2013
+//---------------------------------------------------------------------------------------
+void BeFileLzmaOutStream::_SetAlwaysFlush(bool flushOnEveryWrite) {}
+
+//---------------------------------------------------------------------------------------
+// @bsimethod                                                   John.Gooding    01/2013
+//---------------------------------------------------------------------------------------
+ZipErrors BeFileLzmaOutStream::_Write(void const* data, uint32_t size, uint32_t& bytesWritten)
+    {
+    //  The LZMA2 multi-threading support ensures that calls to _Read are sequential and do not overlap, so this code does not need to
+    //  be concerned with preventing race conditions
+    BeFileStatus result = m_file.Write(&bytesWritten, data, size);
+    //  We check m_bytesWritten at the end to verify that we have processed exactly the expected number of bytes.
+    m_bytesWritten += bytesWritten;
+
+    if (bytesWritten != size)
+        LOG.errorv("BeFileLzmaOutStream::_Write %u requested, %u written", size, bytesWritten);
+    if (BeFileStatus::Success != result)
+        return ZIP_ERROR_WRITE_ERROR;
+
+    return ZIP_SUCCESS;
+    }
+
+//---------------------------------------------------------------------------------------
+// @bsimethod                                                   John.Gooding    01/2013
+//---------------------------------------------------------------------------------------
+ZipErrors LzmaOutToBvectorStream::_Write(void const* data, uint32_t size, uint32_t& bytesWritten)
+    {
+    //  The LZMA2 multi-threading support  ensures that calls to _Read are sequential and do not overlap, so this code does not need to
+    //  be concerned with preventing race conditions
+    auto currSize = m_buffer.size();
+    m_buffer.resize(currSize+size);
+    memcpy(&m_buffer[currSize], data, size);
+    bytesWritten = size;
+    return ZIP_SUCCESS;
+    }
+
+//---------------------------------------------------------------------------------------
+// @bsimethod                                                   John.Gooding    12/2014
+//---------------------------------------------------------------------------------------
+void LzmaOutToBvectorStream::Reserve(size_t min)
+    {
+    if (min < m_buffer.capacity())
+        return;
+
+    m_buffer.reserve(min);
+    }
+
+//---------------------------------------------------------------------------------------
+// @bsimethod                                                   John.Gooding    11/2013
+//---------------------------------------------------------------------------------------
+void LzmaOutToBvectorStream::_SetAlwaysFlush(bool flushOnEveryWrite) {}
+
+//=======================================================================================
+// @bsiclass                                                    John.Gooding    01/2013
+//=======================================================================================
+struct          ICompressProgressImpl : ::ICompressProgress
+{
+    ICompressProgressTracker*   m_tracker;
+    ICompressProgressImpl(ICompressProgressTracker* tracker) : m_tracker(tracker) {Progress = progressFor7z;}
+};
+
+//---------------------------------------------------------------------------------------
+// @bsimethod                                                   John.Gooding    01/2013
+//---------------------------------------------------------------------------------------
+static SRes readFor7z(void *p, void *buf, size_t *size)
+    {
+    SeqInStreamImpl* pImpl = static_cast <SeqInStreamImpl*>(p);
+
+    uint32_t bytesRead = 0;
+    ZipErrors zipError = pImpl->GetStream()._Read(buf, (uint32_t)*size, bytesRead);
+    *size = bytesRead;
+
+    return ZIP_SUCCESS == zipError ? SZ_OK : SZ_ERROR_READ;
+    }
+
+//---------------------------------------------------------------------------------------
+// @bsimethod                                                   John.Gooding    01/2013
+//---------------------------------------------------------------------------------------
+static size_t writeFor7z(void *p, const void *buf, size_t size)
+    {
+    SeqOutStreamImpl* pImpl = static_cast<SeqOutStreamImpl*>(p);
+    uint32_t bytesWritten;
+    pImpl->GetStream()._Write(buf, (uint32_t)size, bytesWritten);
+
+    return bytesWritten;
+    }
+
+//---------------------------------------------------------------------------------------
+// @bsimethod                                                   John.Gooding    01/2013
+//---------------------------------------------------------------------------------------
+static SRes progressFor7z(void *p, UInt64 inSize, UInt64 outSize)
+    {
+    ICompressProgressImpl* impl = (ICompressProgressImpl*)p;
+
+    BeAssert(impl->m_tracker);  //  SetICompressProgress does not use a ICompressProgressImpl with m_tracker == NULL;
+
+    if (impl->m_tracker->_Progress(inSize, (int64_t)outSize) != ZIP_SUCCESS)
+        return SZ_ERROR_PROGRESS;
+
+    return SZ_OK;
+    }
+
+#define DECODE_INPUT_BUFFER_SIZE (32 * 1024)
+#define ENCODE_INPUT_BUFFER_SIZE (32 * 1024)
+#define DECODE_OUTPUT_BUFFER_SIZE (32 * 1024)
+#define DGNDB_LZMA_MARKER   "LzmaDgnDb"
+
+//---------------------------------------------------------------------------------------
+// @bsimethod                                                   John.Gooding    01/2013
+//---------------------------------------------------------------------------------------
+static ZipErrors translate7ZipError(SRes code, bool readingFromFile)
+    {
+    switch (code)
+        {
+        case SZ_OK:
+            return ZIP_SUCCESS;
+        case SZ_ERROR_DATA:
+        case SZ_ERROR_ARCHIVE:
+        case SZ_ERROR_NO_ARCHIVE:
+            return ZIP_ERROR_BAD_DATA;
+
+        case SZ_ERROR_INPUT_EOF:
+            return ZIP_ERROR_END_OF_DATA;
+
+        case SZ_ERROR_READ:
+            if (readingFromFile)
+                return ZIP_ERROR_READ_ERROR;
+
+            return ZIP_ERROR_BLOB_READ_ERROR;
+
+        case SZ_ERROR_OUTPUT_EOF:
+        case SZ_ERROR_WRITE:
+            return ZIP_ERROR_WRITE_ERROR;
+
+        case SZ_ERROR_PROGRESS:
+            return ZIP_ERROR_ABORTED;  //  ICompressProgress returned something other than ZIP_SUCCESS
+        }
+
+    BeAssert(ZIP_SUCCESS == code);
+    return ZIP_ERROR_UNKNOWN;
+    }
+
+//=======================================================================================
+//  A compressed DgnDb file starts with LzmaDgnDbHeader.  This is not the same as an
+//  EmbeddedLzmaHeader.  A EmbeddedLzmaHeader is used for any type of embedded file.
+//  If a compressed DgnDb file is stored as an embedded file, it also gets a
+//  EmbeddedLzmaHeader as part of the embedded stream.
+// @bsiclass                                                    John.Gooding    01/2013
+//=======================================================================================
+struct          LzmaDgnDbHeader
+{
+private:
+    uint16_t        m_sizeOfHeader;
+    char            m_idString [10];
+    uint16_t        m_formatVersionNumber;
+    uint16_t        m_compressionType;
+    uint64_t        m_sourceSize;
+
+public:
+    static const int formatVersionNumber = 0x10;
+    enum CompressionType
+        {
+        LZMA2   = 2
+        };
+
+    LzmaDgnDbHeader(CharCP idString, CompressionType compressionType, uint64_t sourceSize)
+        {
+        BeAssert((strlen(idString)+ 1) <= sizeof(m_idString));
+        memset(this, 0, sizeof (*this));
+        m_sizeOfHeader = (uint16_t)sizeof (LzmaDgnDbHeader);
+        strcpy(m_idString, idString);
+        m_compressionType = compressionType;
+        m_formatVersionNumber = formatVersionNumber;
+        m_sourceSize = sourceSize;
+        }
+
+    LzmaDgnDbHeader()
+        {
+        memset(this, 0, sizeof (*this));
+        }
+
+    int GetVersion() { return m_formatVersionNumber; }
+    bool IsLzma2() { return true; }
+    bool IsValid()
+        {
+        if (strcmp(m_idString, DGNDB_LZMA_MARKER))
+            return false;
+
+        if (formatVersionNumber != m_formatVersionNumber)
+            return false;
+
+        return m_compressionType == LZMA2;
+        }
+};
+
+//=======================================================================================
+// @bsiclass                                                    John.Gooding    01/13
+//=======================================================================================
+struct SevenZImpl
+{
+private:
+    ::ISzAlloc m_szAlloc;
+    ::ICompressProgress* m_compressProgress;
+    SeqInStreamImpl m_inStream;
+    SeqOutStreamImpl m_outStream;
+
+public:
+    //---------------------------------------------------------------------------------------
+    // @bsimethod                                                   John.Gooding    01/2013
+    //---------------------------------------------------------------------------------------
+    SevenZImpl(ILzmaOutputStream&outStream, ILzmaInputStream&inStream) : m_outStream(outStream), m_inStream(inStream)
+        {
+        m_szAlloc.Alloc = allocFor7z;
+        m_szAlloc.Free = freeFor7z;
+        m_compressProgress = nullptr;
+        }
+
+    //---------------------------------------------------------------------------------------
+    // @bsimethod                                                   John.Gooding    01/2013
+    //---------------------------------------------------------------------------------------
+    void SetICompressProgress(::ICompressProgressImpl& compressProgress)
+        {
+        m_compressProgress = nullptr == compressProgress.m_tracker ? nullptr : &compressProgress;
+        }
+
+    //---------------------------------------------------------------------------------------
+    // @bsimethod                                                   John.Gooding    01/2013
+    //---------------------------------------------------------------------------------------
+    ZipErrors DoDecode(CLzmaDec& decodeState, uint64_t unpackSize)
+        {
+        int thereIsSize = (unpackSize != (uint64_t)(int64_t)-1);
+        Byte inBuf[DECODE_INPUT_BUFFER_SIZE];
+        Byte outBuf[DECODE_OUTPUT_BUFFER_SIZE];
+
+        size_t inPos = 0, inSize = 0, outPos = 0;
+        uint64_t totalRead = 0, totalWritten = 0;
+        LzmaDec_Init(&decodeState);
+        for (;;)
+            {
+            if (inPos == inSize)
+                {
+                inSize = DECODE_INPUT_BUFFER_SIZE;
+                m_inStream.ReadData(inBuf, &inSize);
+                totalRead += inSize;
+                inPos = 0;
+                }
+
+            SRes res;
+            SizeT inProcessed = inSize - inPos;
+            SizeT outProcessed = DECODE_OUTPUT_BUFFER_SIZE - outPos;
+            ELzmaFinishMode finishMode = LZMA_FINISH_ANY;
+            ELzmaStatus status;
+            if (thereIsSize && outProcessed > unpackSize)
+                {
+                outProcessed = (SizeT)unpackSize;
+                finishMode = LZMA_FINISH_END;
+                }
+
+            res = LzmaDec_DecodeToBuf(&decodeState, outBuf + outPos, &outProcessed, inBuf + inPos, &inProcessed, finishMode, &status);
+            inPos += inProcessed;
+            outPos += outProcessed;
+            unpackSize -= outProcessed;
+
+            if (m_outStream.WriteData(outBuf, outPos) != outPos)
+                return ZIP_ERROR_WRITE_ERROR;
+
+            totalWritten += outPos;
+            if (nullptr != m_compressProgress)
+                {
+                res = m_compressProgress->Progress(m_compressProgress, totalRead, totalWritten);
+                }
+
+            outPos = 0;
+
+            if (res != SZ_OK || thereIsSize && unpackSize == 0)
+                return translate7ZipError(res, false);
+
+            if (inProcessed == 0 && outProcessed == 0)
+                {
+                if (thereIsSize || status != LZMA_STATUS_FINISHED_WITH_MARK)
+                    return ZIP_ERROR_BAD_DATA;
+
+                return translate7ZipError(res, false);
+                }
+            }
+        }
+
+    //---------------------------------------------------------------------------------------
+    // @bsimethod                                                   John.Gooding    01/2013
+    //---------------------------------------------------------------------------------------
+    ZipErrors DoDecode2(CLzma2Dec& decodeState)
+        {
+        Byte inBuf[DECODE_INPUT_BUFFER_SIZE];
+        ScopedArray<Byte> scopedOutputBuf(DECODE_OUTPUT_BUFFER_SIZE);
+        Byte* outBuf = scopedOutputBuf.GetData();
+
+        uint64_t totalRead = 0;
+        uint64_t totalWritten = 0;
+
+        size_t inPos = 0, inSize = 0, outPos = 0;
+        Lzma2Dec_Init(&decodeState);
+        for (;;)
+            {
+            if (inPos == inSize)
+                {
+                inSize = DECODE_INPUT_BUFFER_SIZE;
+                //  We ignore the read error here. It probably means end-of-stream.  We count on LZMA detecting that it
+                //  has hit the end of the input data without hitting the end of the stream.  As a failsafe Export verifies that the output file is the expected size.
+                m_inStream.ReadData(inBuf, &inSize);
+                totalRead += inSize;
+                inPos = 0;
+                }
+
+            SRes res;
+            SizeT inProcessed = inSize - inPos;
+            SizeT outProcessed = DECODE_OUTPUT_BUFFER_SIZE - outPos;
+            ELzmaFinishMode finishMode = LZMA_FINISH_ANY;
+            ELzmaStatus status;
+
+            res = Lzma2Dec_DecodeToBuf(&decodeState, outBuf + outPos, &outProcessed, inBuf + inPos, &inProcessed, finishMode, &status);
+            inPos += inProcessed;
+            outPos += outProcessed;
+
+            if (m_outStream.WriteData(outBuf, outPos) != outPos)
+                return ZIP_ERROR_WRITE_ERROR;
+
+            totalWritten += outPos;
+            outPos = 0;
+
+            if (nullptr != m_compressProgress && SZ_OK == res)
+                res = m_compressProgress->Progress(m_compressProgress, totalRead, totalWritten);
+
+            if (res != SZ_OK)
+                return translate7ZipError(res, false);
+
+            if (inProcessed == 0 && outProcessed == 0)
+                {
+                if (status != LZMA_STATUS_FINISHED_WITH_MARK)
+                    return ZIP_ERROR_END_OF_DATA;
+
+                return translate7ZipError(res, false);
+                }
+            }
+        }
+
+    //---------------------------------------------------------------------------------------
+    // @bsimethod                                                   John.Gooding    01/2013
+    //---------------------------------------------------------------------------------------
+    ZipErrors DoInitAndDecode2()
+        {
+        ZipErrors res = ZIP_SUCCESS;
+
+        CLzma2Dec decodeState;
+        Lzma2Dec_Construct(&decodeState);
+
+        //  1 byte describing the properties and 8 bytes of uncompressed size
+        Byte header;
+
+        size_t  readSize = sizeof (header);
+        if (m_inStream.ReadData(&header, &readSize) != BSISUCCESS)
+            return ZIP_ERROR_BAD_DATA;
+
+        Lzma2Dec_Allocate(&decodeState, header, &m_szAlloc);
+
+        res = DoDecode2(decodeState);
+        Lzma2Dec_Free(&decodeState, &m_szAlloc);
+
+        return res;
+        }
+
+    //---------------------------------------------------------------------------------------
+    // @bsimethod                                                   John.Gooding    01/2013
+    //---------------------------------------------------------------------------------------
+    ZipErrors Uncompress(bool isLzma2)
+        {
+        BeAssert(isLzma2);
+        return DoInitAndDecode2();
+        }
+
+    //---------------------------------------------------------------------------------------
+    // @bsimethod                                                   John.Gooding    01/2013
+    //---------------------------------------------------------------------------------------
+    ZipErrors Compress1(::CLzmaEncProps*encProps)
+        {
+        ::CLzmaEncHandle enc = LzmaEnc_Create(&m_szAlloc);
+        if (enc == 0)
+            return ZIP_ERROR_UNKNOWN;
+
+        int res = LzmaEnc_SetProps(enc, encProps);
+        if (SZ_OK != res)
+            return translate7ZipError(res, true);
+
+        Byte header[LZMA_PROPS_SIZE + 8];
+        size_t headerSize = LZMA_PROPS_SIZE;
+
+        res = LzmaEnc_WriteProperties(enc, header, &headerSize);
+        if (SZ_OK != res)
+            return translate7ZipError(res, true);
+
+        uint64_t sourceSize = m_inStream.GetSize();
+        for (unsigned i = 0; i < 8; i++)
+            header[headerSize++] = (Byte)(sourceSize >> (8 * i));
+
+        if (m_outStream.WriteData(header, headerSize) != headerSize)
+            return ZIP_ERROR_WRITE_ERROR;
+
+        //  Compress progress may be NULL.
+        res = LzmaEnc_Encode(enc, &m_outStream, &m_inStream, m_compressProgress, &m_szAlloc, &m_szAlloc);
+        if (SZ_OK != res)
+            return translate7ZipError(res, true);
+
+        LzmaEnc_Destroy(enc, &m_szAlloc, &m_szAlloc);
+
+        return ZIP_SUCCESS;
+        }
+
+    //---------------------------------------------------------------------------------------
+    // @bsimethod                                                   John.Gooding    01/2013
+    //---------------------------------------------------------------------------------------
+    ZipErrors Compress2(::CLzma2EncProps*encProps, bool supportRandomAccess)
+        {
+        ::CLzma2EncHandle enc = Lzma2Enc_Create(&m_szAlloc, &m_szAlloc);
+        if (enc == 0)
+            return ZIP_ERROR_UNKNOWN;
+
+        int res = Lzma2Enc_SetProps(enc, encProps);
+        if (SZ_OK != res)
+            return ZIP_ERROR_UNKNOWN;
+
+        Byte header;
+        size_t headerSize = sizeof (header);
+        header = Lzma2Enc_WriteProperties(enc);
+
+        if (m_outStream.WriteData(&header, headerSize) != headerSize)
+            return ZIP_ERROR_WRITE_ERROR;
+
+        if (supportRandomAccess)
+            //  Setting alwaysFlush to true forces PropertyBlobOutStream to create a new embedded blob for each write. Since LZMA2 calls
+            //  _Write whenever it finishes processing a a block this creates a one-to-one mapping from input blocks to embedded blobs.
+            //  That makes it possible to read and expand any given block, randomly accessing the blocks.
+            m_outStream.SetAlwaysFlush(true);
+
+        res = Lzma2Enc_Encode(enc, &m_outStream, &m_inStream, m_compressProgress);
+        Lzma2Enc_Destroy(enc);
+
+        if (SZ_OK != res)
+            return translate7ZipError(res, true);
+
+        return ZIP_SUCCESS;
+    }
+};
+
+//---------------------------------------------------------------------------------------
+// @bsimethod                                                   John.Gooding    01/2013
+//---------------------------------------------------------------------------------------
+ZipErrors LzmaDecoder::UncompressDgnDb(Utf8CP targetFile, Utf8CP sourceFile, ICompressProgressTracker* tracker)
+    {
+    WString targetFileW(targetFile, BentleyCharEncoding::Utf8);
+    WString sourceFileW(sourceFile, BentleyCharEncoding::Utf8);
+
+    return UncompressDgnDb(BeFileName(targetFileW.c_str()), BeFileName(sourceFileW.c_str()), tracker);
+    }
+
+//---------------------------------------------------------------------------------------
+// @bsimethod                                                   John.Gooding    01/2013
+//---------------------------------------------------------------------------------------
+ZipErrors LzmaDecoder::UncompressDgnDb(BeFileNameCR targetFile, BeFileNameCR sourceFile, ICompressProgressTracker* tracker)
+    {
+    BeFileLzmaInStream  inStream;
+    if (inStream.OpenInputFile(sourceFile) != BSISUCCESS)
+        return ZIP_ERROR_CANNOT_OPEN_INPUT;
+
+    BeFileLzmaOutStream outStream;
+    if (outStream.CreateOutputFile(targetFile) != BeFileStatus::Success)
+        return ZIP_ERROR_CANNOT_OPEN_OUTPUT;
+
+    //  Advance past header
+    LzmaDgnDbHeader     lzmaDgndbHeader;
+
+    uint32_t readSize = sizeof (lzmaDgndbHeader);
+    inStream._Read(&lzmaDgndbHeader, readSize, readSize);
+    if (readSize != sizeof (lzmaDgndbHeader) || !lzmaDgndbHeader.IsValid())
+        return ZIP_ERROR_BAD_DATA;
+
+    BeAssert(lzmaDgndbHeader.IsLzma2());
+    return Uncompress(outStream, inStream, true, tracker);
+    }
+
+//---------------------------------------------------------------------------------------
+// @bsimethod                                                   John.Gooding    11/2013
+//---------------------------------------------------------------------------------------
+ZipErrors LzmaDecoder::UncompressDgnDbBlob(bvector<Byte>&out, uint32_t expectedSize, void const*inputBuffer, uint32_t inputSize, Byte*header, uint32_t headerSize)
+    {
+    //  Set up the input stream
+    MemoryLzmaInStream  inStream(inputBuffer, inputSize);
+    if (headerSize != sizeof(EmbeddedLzmaHeader) + 1)
+        return ZIP_ERROR_BAD_DATA;
+
+    EmbeddedLzmaHeader  dgndbHeader(EmbeddedLzmaHeader::LZMA2);
+    memcpy(&dgndbHeader, header, sizeof(EmbeddedLzmaHeader));
+
+    if (!dgndbHeader.IsValid())
+        return ZIP_ERROR_BAD_DATA;
+
+    inStream.SetHeaderData(header + sizeof(EmbeddedLzmaHeader), 1);
+
+    //  Set up the output stream
+    MemoryLzmaOutStream outStream(out);
+
+    return Uncompress(outStream, inStream, true, nullptr);
+    }
+
+//---------------------------------------------------------------------------------------
+// @bsimethod                                                   John.Gooding    11/2013
+//---------------------------------------------------------------------------------------
+ZipErrors LzmaDecoder::Uncompress(bvector<Byte>&out, void const*inputBuffer, uint32_t inputSize)
+    {
+    MemoryLzmaInStream  inStream(inputBuffer, inputSize);
+    MemoryLzmaOutStream outStream(out);
+
+    return Uncompress(outStream, inStream, true, nullptr);
+    }
+
+//---------------------------------------------------------------------------------------
+// @bsimethod                                                   John.Gooding    01/2013
+//---------------------------------------------------------------------------------------
+ZipErrors LzmaDecoder::Uncompress(ILzmaOutputStream& out, ILzmaInputStream& in, bool isLzma2, ICompressProgressTracker* tracker)
+    {
+    SevenZImpl  sevenZ(out, in);
+
+    ICompressProgressImpl progressImpl(tracker);
+    sevenZ.SetICompressProgress(progressImpl);
+
+    return sevenZ.Uncompress(isLzma2);
+    }
+
+//---------------------------------------------------------------------------------------
+// @bsimethod                                                   John.Gooding    01/2013
+//---------------------------------------------------------------------------------------
+LzmaEncoder::LzmaEncoder(uint32_t dictionarySize) : m_enc2Props(nullptr)
+    {
+    uint32_t level = 7;
+    dictionarySize = getDictionarySize(dictionarySize);
+
+    m_enc2Props = new CLzma2EncProps();
+    Lzma2EncProps_Init(m_enc2Props);
+    m_enc2Props->lzmaProps.dictSize = (int)dictionarySize;
+    m_enc2Props->lzmaProps.level = level;
+    m_enc2Props->numTotalThreads = 8;
+    Lzma2EncProps_Normalize(m_enc2Props);
+    }
+
+//---------------------------------------------------------------------------------------
+// @bsimethod                                                   John.Gooding    11/2013
+//---------------------------------------------------------------------------------------
+void LzmaEncoder::SetBlockSize(uint32_t blockSize)
+    {
+    m_enc2Props->blockSize = blockSize < m_enc2Props->lzmaProps.dictSize ? m_enc2Props->lzmaProps.dictSize : blockSize;
+    }
+
+//---------------------------------------------------------------------------------------
+// @bsimethod                                                   John.Gooding    01/2013
+//---------------------------------------------------------------------------------------
+LzmaEncoder::~LzmaEncoder()
+    {
+    delete m_enc2Props;
+    }
+
+//---------------------------------------------------------------------------------------
+// @bsimethod                                                   John.Gooding    01/2013
+//---------------------------------------------------------------------------------------
+ZipErrors LzmaEncoder::CompressDgnDb(Utf8CP targetFile, Utf8CP sourceFile, ICompressProgressTracker* tracker, bool supportRandomAccess)
+    {
+    WString targetFileW(targetFile, BentleyCharEncoding::Utf8);
+    WString sourceFileW(sourceFile, BentleyCharEncoding::Utf8);
+
+    return CompressDgnDb(BeFileName(targetFileW.c_str()), BeFileName(sourceFileW.c_str()), tracker, supportRandomAccess);
+    }
+
+//---------------------------------------------------------------------------------------
+// @bsimethod                                                   John.Gooding    01/2013
+//---------------------------------------------------------------------------------------
+ZipErrors LzmaEncoder::CompressDgnDb(BeFileNameCR targetFile, BeFileNameCR sourceFile, ICompressProgressTracker* tracker, bool supportRandomAccess)
+    {
+    if (!BeFileName::DoesPathExist(sourceFile.GetName()))
+        return ZIP_ERROR_FILE_DOES_NOT_EXIST;
+
+    BeFileLzmaInStream  inStream;
+    if (BSISUCCESS != inStream.OpenInputFile(sourceFile))
+        return ZIP_ERROR_CANNOT_OPEN_INPUT;
+
+    BeFileLzmaOutStream outStream;
+    if (BeFileStatus::Success != outStream.CreateOutputFile(targetFile))
+        return ZIP_ERROR_CANNOT_OPEN_OUTPUT;
+
+    SevenZImpl  sevenZ(outStream, inStream);
+
+    ICompressProgressImpl progressImpl(tracker);
+    sevenZ.SetICompressProgress(progressImpl);
+
+    LzmaDgnDbHeader     lzmaDgndbHeader(DGNDB_LZMA_MARKER, LzmaDgnDbHeader::LZMA2, inStream._GetSize());
+    uint32_t bytesWritten;
+    if (outStream._Write(&lzmaDgndbHeader, sizeof (lzmaDgndbHeader), bytesWritten) != ZIP_SUCCESS)
+        return ZIP_ERROR_WRITE_ERROR;
+
+    return sevenZ.Compress2(m_enc2Props, supportRandomAccess);
+    }
+
+//---------------------------------------------------------------------------------------
+// @bsimethod                                                   John.Gooding    01/2013
+//---------------------------------------------------------------------------------------
+ZipErrors LzmaEncoder::Compress(ILzmaOutputStream& outStream, ILzmaInputStream& inStream, ICompressProgressTracker* tracker, bool supportRandomAccess)
+    {
+    SevenZImpl  sevenZ(outStream, inStream);
+
+    ICompressProgressImpl progressImpl(tracker);
+    sevenZ.SetICompressProgress(progressImpl);
+
+    return sevenZ.Compress2(m_enc2Props, supportRandomAccess);
+    }
+
+//---------------------------------------------------------------------------------------
+// @bsimethod                                                   John.Gooding    01/2013
+//---------------------------------------------------------------------------------------
+ZipErrors LzmaEncoder::Compress(bvector<Byte>& out, void const *input, uint32_t sizeInput, ICompressProgressTracker* tracker, bool supportRandomAccess)
+    {
+    MemoryLzmaInStream  inStream(input, sizeInput);
+    MemoryLzmaOutStream outStream(out);
+
+    ZipErrors result = Compress(outStream, inStream, tracker, supportRandomAccess);
+    return result;
+    }
+
+//---------------------------------------------------------------------------------------
+// @bsimethod                                                   Jeff.Marker     02/2013
+//---------------------------------------------------------------------------------------
+DbResult Db::SaveCreationDate()
+    {
+    SavePropertyString(Properties::BeSQLiteBuild(), REL_V "." MAJ_V "." MIN_V "." SUBMIN_V);
+    return SavePropertyString(Properties::CreationDate(), DateTime::GetCurrentTimeUtc().ToUtf8String());
+    }
+
+//---------------------------------------------------------------------------------------
+// @bsimethod                                                   Jeff.Marker     02/2013
+//---------------------------------------------------------------------------------------
+DbResult Db::QueryCreationDate(DateTime& creationDate) const
+    {
+    Utf8String date;
+    DbResult rc = QueryProperty(date, Properties::CreationDate());
+    if (BE_SQLITE_ROW != rc)
+        return rc;
+
+    return (BSISUCCESS == DateTime::FromString(creationDate, date.c_str())) ? BE_SQLITE_ROW : BE_SQLITE_MISMATCH;
+    }
+
+void BeSQLiteLib::Randomness(int numBytes, void* random) {sqlite3_randomness(numBytes, random);}
+void* BeSQLiteLib::MallocMem(int sz) {return sqlite3_malloc(sz);}
+void* BeSQLiteLib::ReallocMem(void* p, int sz) {return sqlite3_realloc(p,sz);}
+void BeSQLiteLib::FreeMem(void* p) {sqlite3_free(p);}
+
+BeSQLiteLib::ILanguageSupport* s_languageSupport;
+void BeSQLiteLib::SetLanguageSupport(ILanguageSupport* value) {s_languageSupport = value;}
+BeSQLiteLib::ILanguageSupport* BeSQLiteLib::GetLanguageSupport() { return s_languageSupport; }