--- conflicted
+++ resolved
@@ -1,795 +1,396 @@
-<<<<<<< HEAD
-/*--------------------------------------------------------------------------------------+
-|
-|     $Source: Crypt/md5.cpp $
-|
-|  $Copyright: (c) 2015 Bentley Systems, Incorporated. All rights reserved. $
-|
-+--------------------------------------------------------------------------------------*/
-// This file was adapted from :
-
-// //////////////////////////////////////////////////////////
-// sha1.cpp
-// Copyright (c) 2014,2015 Stephan Brumme. All rights reserved.
-// see http://create.stephan-brumme.com/disclaimer.html
-//
-
-// Under the "ZLIB license". See http://create.stephan-brumme.com/disclaimer.html
-// no attribution is necessary.
-
-
-// big endian architectures need #define __BYTE_ORDER __BIG_ENDIAN
-#include <BeSQLite/BeSQLite.h>
-#include <BeSQLite/MD5.h>
-
-#ifndef _MSC_VER
-#include <endian.h>
-#endif
-
-USING_NAMESPACE_BENTLEY_SQLITE
-
-/// same as reset()
-MD5::MD5()
-{
-  Reset();
-}
-
-/// restart
-void MD5::Reset()
-{
-  m_numBytes   = 0;
-  m_bufferSize = 0;
-
-  // according to RFC 1321
-  m_hash[0] = 0x67452301;
-  m_hash[1] = 0xefcdab89;
-  m_hash[2] = 0x98badcfe;
-  m_hash[3] = 0x10325476;
-}
-
-
-namespace
-{
-  // mix functions for processBlock()
-  inline uint32_t f1(uint32_t b, uint32_t c, uint32_t d)
-  {
-    return d ^ (b & (c ^ d)); // original: f = (b & c) | ((~b) & d);
-  }
-
-  inline uint32_t f2(uint32_t b, uint32_t c, uint32_t d)
-  {
-    return c ^ (d & (b ^ c)); // original: f = (b & d) | (c & (~d));
-  }
-
-  inline uint32_t f3(uint32_t b, uint32_t c, uint32_t d)
-  {
-    return b ^ c ^ d;
-  }
-
-  inline uint32_t f4(uint32_t b, uint32_t c, uint32_t d)
-  {
-    return c ^ (b | ~d);
-  }
-
-  inline uint32_t rotate(uint32_t a, uint32_t c)
-  {
-    return (a << c) | (a >> (32 - c));
-  }
-
-#if defined(__BYTE_ORDER) && (__BYTE_ORDER != 0) && (__BYTE_ORDER == __BIG_ENDIAN)
-  inline uint32_t swap(uint32_t x)
-  {
-#if defined(__GNUC__) || defined(__clang__)
-    return __builtin_bswap32(x);
-#endif
-#ifdef MSC_VER
-    return _byteswap_ulong(x);
-#endif
-
-    return (x >> 24) |
-          ((x >>  8) & 0x0000FF00) |
-          ((x <<  8) & 0x00FF0000) |
-           (x << 24);
-  }
-#endif
-}
-
-
-/// process 64 bytes
-void MD5::ProcessBlock(const void* data)
-{
-  // get last hash
-  uint32_t a = m_hash[0];
-  uint32_t b = m_hash[1];
-  uint32_t c = m_hash[2];
-  uint32_t d = m_hash[3];
-
-  // data represented as 16x 32-bit words
-  const uint32_t* words = (uint32_t*) data;
-
-  // computations are little endian, swap data if necessary
-#if defined(__BYTE_ORDER) && (__BYTE_ORDER != 0) && (__BYTE_ORDER == __BIG_ENDIAN)
-#define LITTLEENDIAN(x) swap(x)
-#else
-#define LITTLEENDIAN(x) (x)
-#endif
-
-  // first round
-  uint32_t word0  = LITTLEENDIAN(words[ 0]);
-  a = rotate(a + f1(b,c,d) + word0  + 0xd76aa478,  7) + b;
-  uint32_t word1  = LITTLEENDIAN(words[ 1]);
-  d = rotate(d + f1(a,b,c) + word1  + 0xe8c7b756, 12) + a;
-  uint32_t word2  = LITTLEENDIAN(words[ 2]);
-  c = rotate(c + f1(d,a,b) + word2  + 0x242070db, 17) + d;
-  uint32_t word3  = LITTLEENDIAN(words[ 3]);
-  b = rotate(b + f1(c,d,a) + word3  + 0xc1bdceee, 22) + c;
-
-  uint32_t word4  = LITTLEENDIAN(words[ 4]);
-  a = rotate(a + f1(b,c,d) + word4  + 0xf57c0faf,  7) + b;
-  uint32_t word5  = LITTLEENDIAN(words[ 5]);
-  d = rotate(d + f1(a,b,c) + word5  + 0x4787c62a, 12) + a;
-  uint32_t word6  = LITTLEENDIAN(words[ 6]);
-  c = rotate(c + f1(d,a,b) + word6  + 0xa8304613, 17) + d;
-  uint32_t word7  = LITTLEENDIAN(words[ 7]);
-  b = rotate(b + f1(c,d,a) + word7  + 0xfd469501, 22) + c;
-
-  uint32_t word8  = LITTLEENDIAN(words[ 8]);
-  a = rotate(a + f1(b,c,d) + word8  + 0x698098d8,  7) + b;
-  uint32_t word9  = LITTLEENDIAN(words[ 9]);
-  d = rotate(d + f1(a,b,c) + word9  + 0x8b44f7af, 12) + a;
-  uint32_t word10 = LITTLEENDIAN(words[10]);
-  c = rotate(c + f1(d,a,b) + word10 + 0xffff5bb1, 17) + d;
-  uint32_t word11 = LITTLEENDIAN(words[11]);
-  b = rotate(b + f1(c,d,a) + word11 + 0x895cd7be, 22) + c;
-
-  uint32_t word12 = LITTLEENDIAN(words[12]);
-  a = rotate(a + f1(b,c,d) + word12 + 0x6b901122,  7) + b;
-  uint32_t word13 = LITTLEENDIAN(words[13]);
-  d = rotate(d + f1(a,b,c) + word13 + 0xfd987193, 12) + a;
-  uint32_t word14 = LITTLEENDIAN(words[14]);
-  c = rotate(c + f1(d,a,b) + word14 + 0xa679438e, 17) + d;
-  uint32_t word15 = LITTLEENDIAN(words[15]);
-  b = rotate(b + f1(c,d,a) + word15 + 0x49b40821, 22) + c;
-
-  // second round
-  a = rotate(a + f2(b,c,d) + word1  + 0xf61e2562,  5) + b;
-  d = rotate(d + f2(a,b,c) + word6  + 0xc040b340,  9) + a;
-  c = rotate(c + f2(d,a,b) + word11 + 0x265e5a51, 14) + d;
-  b = rotate(b + f2(c,d,a) + word0  + 0xe9b6c7aa, 20) + c;
-
-  a = rotate(a + f2(b,c,d) + word5  + 0xd62f105d,  5) + b;
-  d = rotate(d + f2(a,b,c) + word10 + 0x02441453,  9) + a;
-  c = rotate(c + f2(d,a,b) + word15 + 0xd8a1e681, 14) + d;
-  b = rotate(b + f2(c,d,a) + word4  + 0xe7d3fbc8, 20) + c;
-
-  a = rotate(a + f2(b,c,d) + word9  + 0x21e1cde6,  5) + b;
-  d = rotate(d + f2(a,b,c) + word14 + 0xc33707d6,  9) + a;
-  c = rotate(c + f2(d,a,b) + word3  + 0xf4d50d87, 14) + d;
-  b = rotate(b + f2(c,d,a) + word8  + 0x455a14ed, 20) + c;
-
-  a = rotate(a + f2(b,c,d) + word13 + 0xa9e3e905,  5) + b;
-  d = rotate(d + f2(a,b,c) + word2  + 0xfcefa3f8,  9) + a;
-  c = rotate(c + f2(d,a,b) + word7  + 0x676f02d9, 14) + d;
-  b = rotate(b + f2(c,d,a) + word12 + 0x8d2a4c8a, 20) + c;
-
-  // third round
-  a = rotate(a + f3(b,c,d) + word5  + 0xfffa3942,  4) + b;
-  d = rotate(d + f3(a,b,c) + word8  + 0x8771f681, 11) + a;
-  c = rotate(c + f3(d,a,b) + word11 + 0x6d9d6122, 16) + d;
-  b = rotate(b + f3(c,d,a) + word14 + 0xfde5380c, 23) + c;
-
-  a = rotate(a + f3(b,c,d) + word1  + 0xa4beea44,  4) + b;
-  d = rotate(d + f3(a,b,c) + word4  + 0x4bdecfa9, 11) + a;
-  c = rotate(c + f3(d,a,b) + word7  + 0xf6bb4b60, 16) + d;
-  b = rotate(b + f3(c,d,a) + word10 + 0xbebfbc70, 23) + c;
-
-  a = rotate(a + f3(b,c,d) + word13 + 0x289b7ec6,  4) + b;
-  d = rotate(d + f3(a,b,c) + word0  + 0xeaa127fa, 11) + a;
-  c = rotate(c + f3(d,a,b) + word3  + 0xd4ef3085, 16) + d;
-  b = rotate(b + f3(c,d,a) + word6  + 0x04881d05, 23) + c;
-
-  a = rotate(a + f3(b,c,d) + word9  + 0xd9d4d039,  4) + b;
-  d = rotate(d + f3(a,b,c) + word12 + 0xe6db99e5, 11) + a;
-  c = rotate(c + f3(d,a,b) + word15 + 0x1fa27cf8, 16) + d;
-  b = rotate(b + f3(c,d,a) + word2  + 0xc4ac5665, 23) + c;
-
-  // fourth round
-  a = rotate(a + f4(b,c,d) + word0  + 0xf4292244,  6) + b;
-  d = rotate(d + f4(a,b,c) + word7  + 0x432aff97, 10) + a;
-  c = rotate(c + f4(d,a,b) + word14 + 0xab9423a7, 15) + d;
-  b = rotate(b + f4(c,d,a) + word5  + 0xfc93a039, 21) + c;
-
-  a = rotate(a + f4(b,c,d) + word12 + 0x655b59c3,  6) + b;
-  d = rotate(d + f4(a,b,c) + word3  + 0x8f0ccc92, 10) + a;
-  c = rotate(c + f4(d,a,b) + word10 + 0xffeff47d, 15) + d;
-  b = rotate(b + f4(c,d,a) + word1  + 0x85845dd1, 21) + c;
-
-  a = rotate(a + f4(b,c,d) + word8  + 0x6fa87e4f,  6) + b;
-  d = rotate(d + f4(a,b,c) + word15 + 0xfe2ce6e0, 10) + a;
-  c = rotate(c + f4(d,a,b) + word6  + 0xa3014314, 15) + d;
-  b = rotate(b + f4(c,d,a) + word13 + 0x4e0811a1, 21) + c;
-
-  a = rotate(a + f4(b,c,d) + word4  + 0xf7537e82,  6) + b;
-  d = rotate(d + f4(a,b,c) + word11 + 0xbd3af235, 10) + a;
-  c = rotate(c + f4(d,a,b) + word2  + 0x2ad7d2bb, 15) + d;
-  b = rotate(b + f4(c,d,a) + word9  + 0xeb86d391, 21) + c;
-
-  // update hash
-  m_hash[0] += a;
-  m_hash[1] += b;
-  m_hash[2] += c;
-  m_hash[3] += d;
-}
-
-
-/// add arbitrary number of bytes
-void MD5::Add(const void* data, size_t numBytes)
-{
-  const uint8_t* current = (const uint8_t*) data;
-
-  if (m_bufferSize > 0)
-  {
-    while (numBytes > 0 && m_bufferSize < BlockSize)
-    {
-      m_buffer[m_bufferSize++] = *current++;
-      numBytes--;
-    }
-  }
-
-  // full buffer
-  if (m_bufferSize == BlockSize)
-  {
-    ProcessBlock(m_buffer);
-    m_numBytes  += BlockSize;
-    m_bufferSize = 0;
-  }
-
-  // no more data ?
-  if (numBytes == 0)
-    return;
-
-  // process full blocks
-  while (numBytes >= BlockSize)
-  {
-    ProcessBlock(current);
-    current    += BlockSize;
-    m_numBytes += BlockSize;
-    numBytes   -= BlockSize;
-  }
-
-  // keep remaining bytes in buffer
-  while (numBytes > 0)
-  {
-    m_buffer[m_bufferSize++] = *current++;
-    numBytes--;
-  }
-}
-
-
-/// process final block, less than 64 bytes
-void MD5::ProcessBuffer()
-{
-  // the input bytes are considered as bits strings, where the first bit is the most significant bit of the byte
-
-  // - append "1" bit to message
-  // - append "0" bits until message length in bit mod 512 is 448
-  // - append length as 64 bit integer
-
-  // number of bits
-  size_t paddedLength = m_bufferSize * 8;
-
-  // plus one bit set to 1 (always appended)
-  paddedLength++;
-
-  // number of bits must be (numBits % 512) = 448
-  size_t lower11Bits = paddedLength & 511;
-  if (lower11Bits <= 448)
-    paddedLength +=       448 - lower11Bits;
-  else
-    paddedLength += 512 + 448 - lower11Bits;
-  // convert from bits to bytes
-  paddedLength /= 8;
-
-  // only needed if additional data flows over into a second block
-  unsigned char extra[BlockSize];
-
-  // append a "1" bit, 128 => binary 10000000
-  if (m_bufferSize < BlockSize)
-    m_buffer[m_bufferSize] = 128;
-  else
-    extra[0] = 128;
-
-  size_t i;
-  for (i = m_bufferSize + 1; i < BlockSize; i++)
-    m_buffer[i] = 0;
-  for (; i < paddedLength; i++)
-    extra[i - BlockSize] = 0;
-
-  // add message length in bits as 64 bit number
-  uint64_t msgBits = 8 * (m_numBytes + m_bufferSize);
-  // find right position
-  unsigned char* addLength;
-  if (paddedLength < BlockSize)
-    addLength = m_buffer + paddedLength;
-  else
-    addLength = extra + paddedLength - BlockSize;
-
-  // must be little endian
-  *addLength++ = msgBits & 0xFF; msgBits >>= 8;
-  *addLength++ = msgBits & 0xFF; msgBits >>= 8;
-  *addLength++ = msgBits & 0xFF; msgBits >>= 8;
-  *addLength++ = msgBits & 0xFF; msgBits >>= 8;
-  *addLength++ = msgBits & 0xFF; msgBits >>= 8;
-  *addLength++ = msgBits & 0xFF; msgBits >>= 8;
-  *addLength++ = msgBits & 0xFF; msgBits >>= 8;
-  *addLength++ = msgBits & 0xFF;
-
-  // process blocks
-  ProcessBlock(m_buffer);
-  // flowed over into a second block ?
-  if (paddedLength > BlockSize)
-    ProcessBlock(extra);
-}
-
-
-/// return latest hash as 32 hex characters
-Utf8String MD5::GetHashString()
-{
-  // compute hash (as raw bytes)
-  HashVal rawHash = GetHashVal();
-
-  // convert to hex string
-  Utf8String result;
-  result.reserve(2 * HashBytes);
-  for (int i = 0; i < HashBytes; i++)
-  {
-    static const char dec2hex[16+1] = "0123456789abcdef";
-    result += dec2hex[(rawHash.m_buffer[i] >> 4) & 15];
-    result += dec2hex[ rawHash.m_buffer[i]       & 15];
-  }
-
-  return result;
-}
-
-
-/// return latest hash as bytes
-MD5::HashVal MD5::GetHashVal()
-{
-  // save old hash if buffer is partially filled
-  uint32_t oldHash[HashValues];
-  for (int i = 0; i < HashValues; i++)
-    oldHash[i] = m_hash[i];
-
-  // process remaining bytes
-  ProcessBuffer();
-
-  HashVal raw;
-  unsigned char* current = raw.m_buffer;
-  for (int i = 0; i < HashValues; i++)
-  {
-    *current++ =  m_hash[i]        & 0xFF;
-    *current++ = (m_hash[i] >>  8) & 0xFF;
-    *current++ = (m_hash[i] >> 16) & 0xFF;
-    *current++ = (m_hash[i] >> 24) & 0xFF;
-
-    // restore old hash
-    m_hash[i] = oldHash[i];
-  }
-  return raw;
-}
-
-
-/// compute MD5 of a memory block
-Utf8String MD5::operator()(const void* data, size_t numBytes)
-{
-  Reset();
-  Add(data, numBytes);
-  return GetHashString();
-}
-
-
-/// compute MD5 of a string, excluding final zero
-Utf8String MD5::operator()(Utf8StringCR text)
-{
-  Reset();
-  Add(text.c_str(), text.size());
-  return GetHashString();
-}
-=======
-/*--------------------------------------------------------------------------------------+
-|
-|     $Source: Crypt/md5.cpp $
-|
-|  $Copyright: (c) 2015 Bentley Systems, Incorporated. All rights reserved. $
-|
-+--------------------------------------------------------------------------------------*/
-// This file was adapted from :
-
-// //////////////////////////////////////////////////////////
-// sha1.cpp
-// Copyright (c) 2014,2015 Stephan Brumme. All rights reserved.
-// see http://create.stephan-brumme.com/disclaimer.html
-//
-
-// Under the "ZLIB license". See http://create.stephan-brumme.com/disclaimer.html
-// no attribution is necessary.
-
-
-// big endian architectures need #define __BYTE_ORDER __BIG_ENDIAN
-#include <BeSQLite/BeSQLite.h>
-#include <BeSQLite/md5.h>
-
-//#ifndef _MSC_VER
-//#include <endian.h>
-//#endif
-
-USING_NAMESPACE_BENTLEY_SQLITE
-
-/// same as reset()
-MD5::MD5()
-{
-  Reset();
-}
-
-/// restart
-void MD5::Reset()
-{
-  m_numBytes   = 0;
-  m_bufferSize = 0;
-
-  // according to RFC 1321
-  m_hash[0] = 0x67452301;
-  m_hash[1] = 0xefcdab89;
-  m_hash[2] = 0x98badcfe;
-  m_hash[3] = 0x10325476;
-}
-
-
-namespace
-{
-  // mix functions for processBlock()
-  inline uint32_t f1(uint32_t b, uint32_t c, uint32_t d)
-  {
-    return d ^ (b & (c ^ d)); // original: f = (b & c) | ((~b) & d);
-  }
-
-  inline uint32_t f2(uint32_t b, uint32_t c, uint32_t d)
-  {
-    return c ^ (d & (b ^ c)); // original: f = (b & d) | (c & (~d));
-  }
-
-  inline uint32_t f3(uint32_t b, uint32_t c, uint32_t d)
-  {
-    return b ^ c ^ d;
-  }
-
-  inline uint32_t f4(uint32_t b, uint32_t c, uint32_t d)
-  {
-    return c ^ (b | ~d);
-  }
-
-  inline uint32_t rotate(uint32_t a, uint32_t c)
-  {
-    return (a << c) | (a >> (32 - c));
-  }
-
-#if defined(__BYTE_ORDER) && (__BYTE_ORDER != 0) && (__BYTE_ORDER == __BIG_ENDIAN)
-  inline uint32_t swap(uint32_t x)
-  {
-#if defined(__GNUC__) || defined(__clang__)
-    return __builtin_bswap32(x);
-#endif
-#ifdef MSC_VER
-    return _byteswap_ulong(x);
-#endif
-
-    return (x >> 24) |
-          ((x >>  8) & 0x0000FF00) |
-          ((x <<  8) & 0x00FF0000) |
-           (x << 24);
-  }
-#endif
-}
-
-
-/// process 64 bytes
-void MD5::ProcessBlock(const void* data)
-{
-  // get last hash
-  uint32_t a = m_hash[0];
-  uint32_t b = m_hash[1];
-  uint32_t c = m_hash[2];
-  uint32_t d = m_hash[3];
-
-  // data represented as 16x 32-bit words
-  const uint32_t* words = (uint32_t*) data;
-
-  // computations are little endian, swap data if necessary
-#if defined(__BYTE_ORDER) && (__BYTE_ORDER != 0) && (__BYTE_ORDER == __BIG_ENDIAN)
-#define LITTLEENDIAN(x) swap(x)
-#else
-#define LITTLEENDIAN(x) (x)
-#endif
-
-  // first round
-  uint32_t word0  = LITTLEENDIAN(words[ 0]);
-  a = rotate(a + f1(b,c,d) + word0  + 0xd76aa478,  7) + b;
-  uint32_t word1  = LITTLEENDIAN(words[ 1]);
-  d = rotate(d + f1(a,b,c) + word1  + 0xe8c7b756, 12) + a;
-  uint32_t word2  = LITTLEENDIAN(words[ 2]);
-  c = rotate(c + f1(d,a,b) + word2  + 0x242070db, 17) + d;
-  uint32_t word3  = LITTLEENDIAN(words[ 3]);
-  b = rotate(b + f1(c,d,a) + word3  + 0xc1bdceee, 22) + c;
-
-  uint32_t word4  = LITTLEENDIAN(words[ 4]);
-  a = rotate(a + f1(b,c,d) + word4  + 0xf57c0faf,  7) + b;
-  uint32_t word5  = LITTLEENDIAN(words[ 5]);
-  d = rotate(d + f1(a,b,c) + word5  + 0x4787c62a, 12) + a;
-  uint32_t word6  = LITTLEENDIAN(words[ 6]);
-  c = rotate(c + f1(d,a,b) + word6  + 0xa8304613, 17) + d;
-  uint32_t word7  = LITTLEENDIAN(words[ 7]);
-  b = rotate(b + f1(c,d,a) + word7  + 0xfd469501, 22) + c;
-
-  uint32_t word8  = LITTLEENDIAN(words[ 8]);
-  a = rotate(a + f1(b,c,d) + word8  + 0x698098d8,  7) + b;
-  uint32_t word9  = LITTLEENDIAN(words[ 9]);
-  d = rotate(d + f1(a,b,c) + word9  + 0x8b44f7af, 12) + a;
-  uint32_t word10 = LITTLEENDIAN(words[10]);
-  c = rotate(c + f1(d,a,b) + word10 + 0xffff5bb1, 17) + d;
-  uint32_t word11 = LITTLEENDIAN(words[11]);
-  b = rotate(b + f1(c,d,a) + word11 + 0x895cd7be, 22) + c;
-
-  uint32_t word12 = LITTLEENDIAN(words[12]);
-  a = rotate(a + f1(b,c,d) + word12 + 0x6b901122,  7) + b;
-  uint32_t word13 = LITTLEENDIAN(words[13]);
-  d = rotate(d + f1(a,b,c) + word13 + 0xfd987193, 12) + a;
-  uint32_t word14 = LITTLEENDIAN(words[14]);
-  c = rotate(c + f1(d,a,b) + word14 + 0xa679438e, 17) + d;
-  uint32_t word15 = LITTLEENDIAN(words[15]);
-  b = rotate(b + f1(c,d,a) + word15 + 0x49b40821, 22) + c;
-
-  // second round
-  a = rotate(a + f2(b,c,d) + word1  + 0xf61e2562,  5) + b;
-  d = rotate(d + f2(a,b,c) + word6  + 0xc040b340,  9) + a;
-  c = rotate(c + f2(d,a,b) + word11 + 0x265e5a51, 14) + d;
-  b = rotate(b + f2(c,d,a) + word0  + 0xe9b6c7aa, 20) + c;
-
-  a = rotate(a + f2(b,c,d) + word5  + 0xd62f105d,  5) + b;
-  d = rotate(d + f2(a,b,c) + word10 + 0x02441453,  9) + a;
-  c = rotate(c + f2(d,a,b) + word15 + 0xd8a1e681, 14) + d;
-  b = rotate(b + f2(c,d,a) + word4  + 0xe7d3fbc8, 20) + c;
-
-  a = rotate(a + f2(b,c,d) + word9  + 0x21e1cde6,  5) + b;
-  d = rotate(d + f2(a,b,c) + word14 + 0xc33707d6,  9) + a;
-  c = rotate(c + f2(d,a,b) + word3  + 0xf4d50d87, 14) + d;
-  b = rotate(b + f2(c,d,a) + word8  + 0x455a14ed, 20) + c;
-
-  a = rotate(a + f2(b,c,d) + word13 + 0xa9e3e905,  5) + b;
-  d = rotate(d + f2(a,b,c) + word2  + 0xfcefa3f8,  9) + a;
-  c = rotate(c + f2(d,a,b) + word7  + 0x676f02d9, 14) + d;
-  b = rotate(b + f2(c,d,a) + word12 + 0x8d2a4c8a, 20) + c;
-
-  // third round
-  a = rotate(a + f3(b,c,d) + word5  + 0xfffa3942,  4) + b;
-  d = rotate(d + f3(a,b,c) + word8  + 0x8771f681, 11) + a;
-  c = rotate(c + f3(d,a,b) + word11 + 0x6d9d6122, 16) + d;
-  b = rotate(b + f3(c,d,a) + word14 + 0xfde5380c, 23) + c;
-
-  a = rotate(a + f3(b,c,d) + word1  + 0xa4beea44,  4) + b;
-  d = rotate(d + f3(a,b,c) + word4  + 0x4bdecfa9, 11) + a;
-  c = rotate(c + f3(d,a,b) + word7  + 0xf6bb4b60, 16) + d;
-  b = rotate(b + f3(c,d,a) + word10 + 0xbebfbc70, 23) + c;
-
-  a = rotate(a + f3(b,c,d) + word13 + 0x289b7ec6,  4) + b;
-  d = rotate(d + f3(a,b,c) + word0  + 0xeaa127fa, 11) + a;
-  c = rotate(c + f3(d,a,b) + word3  + 0xd4ef3085, 16) + d;
-  b = rotate(b + f3(c,d,a) + word6  + 0x04881d05, 23) + c;
-
-  a = rotate(a + f3(b,c,d) + word9  + 0xd9d4d039,  4) + b;
-  d = rotate(d + f3(a,b,c) + word12 + 0xe6db99e5, 11) + a;
-  c = rotate(c + f3(d,a,b) + word15 + 0x1fa27cf8, 16) + d;
-  b = rotate(b + f3(c,d,a) + word2  + 0xc4ac5665, 23) + c;
-
-  // fourth round
-  a = rotate(a + f4(b,c,d) + word0  + 0xf4292244,  6) + b;
-  d = rotate(d + f4(a,b,c) + word7  + 0x432aff97, 10) + a;
-  c = rotate(c + f4(d,a,b) + word14 + 0xab9423a7, 15) + d;
-  b = rotate(b + f4(c,d,a) + word5  + 0xfc93a039, 21) + c;
-
-  a = rotate(a + f4(b,c,d) + word12 + 0x655b59c3,  6) + b;
-  d = rotate(d + f4(a,b,c) + word3  + 0x8f0ccc92, 10) + a;
-  c = rotate(c + f4(d,a,b) + word10 + 0xffeff47d, 15) + d;
-  b = rotate(b + f4(c,d,a) + word1  + 0x85845dd1, 21) + c;
-
-  a = rotate(a + f4(b,c,d) + word8  + 0x6fa87e4f,  6) + b;
-  d = rotate(d + f4(a,b,c) + word15 + 0xfe2ce6e0, 10) + a;
-  c = rotate(c + f4(d,a,b) + word6  + 0xa3014314, 15) + d;
-  b = rotate(b + f4(c,d,a) + word13 + 0x4e0811a1, 21) + c;
-
-  a = rotate(a + f4(b,c,d) + word4  + 0xf7537e82,  6) + b;
-  d = rotate(d + f4(a,b,c) + word11 + 0xbd3af235, 10) + a;
-  c = rotate(c + f4(d,a,b) + word2  + 0x2ad7d2bb, 15) + d;
-  b = rotate(b + f4(c,d,a) + word9  + 0xeb86d391, 21) + c;
-
-  // update hash
-  m_hash[0] += a;
-  m_hash[1] += b;
-  m_hash[2] += c;
-  m_hash[3] += d;
-}
-
-
-/// add arbitrary number of bytes
-void MD5::Add(const void* data, size_t numBytes)
-{
-  const uint8_t* current = (const uint8_t*) data;
-
-  if (m_bufferSize > 0)
-  {
-    while (numBytes > 0 && m_bufferSize < BlockSize)
-    {
-      m_buffer[m_bufferSize++] = *current++;
-      numBytes--;
-    }
-  }
-
-  // full buffer
-  if (m_bufferSize == BlockSize)
-  {
-    ProcessBlock(m_buffer);
-    m_numBytes  += BlockSize;
-    m_bufferSize = 0;
-  }
-
-  // no more data ?
-  if (numBytes == 0)
-    return;
-
-  // process full blocks
-  while (numBytes >= BlockSize)
-  {
-    ProcessBlock(current);
-    current    += BlockSize;
-    m_numBytes += BlockSize;
-    numBytes   -= BlockSize;
-  }
-
-  // keep remaining bytes in buffer
-  while (numBytes > 0)
-  {
-    m_buffer[m_bufferSize++] = *current++;
-    numBytes--;
-  }
-}
-
-
-/// process final block, less than 64 bytes
-void MD5::ProcessBuffer()
-{
-  // the input bytes are considered as bits strings, where the first bit is the most significant bit of the byte
-
-  // - append "1" bit to message
-  // - append "0" bits until message length in bit mod 512 is 448
-  // - append length as 64 bit integer
-
-  // number of bits
-  size_t paddedLength = m_bufferSize * 8;
-
-  // plus one bit set to 1 (always appended)
-  paddedLength++;
-
-  // number of bits must be (numBits % 512) = 448
-  size_t lower11Bits = paddedLength & 511;
-  if (lower11Bits <= 448)
-    paddedLength +=       448 - lower11Bits;
-  else
-    paddedLength += 512 + 448 - lower11Bits;
-  // convert from bits to bytes
-  paddedLength /= 8;
-
-  // only needed if additional data flows over into a second block
-  unsigned char extra[BlockSize];
-
-  // append a "1" bit, 128 => binary 10000000
-  if (m_bufferSize < BlockSize)
-    m_buffer[m_bufferSize] = 128;
-  else
-    extra[0] = 128;
-
-  size_t i;
-  for (i = m_bufferSize + 1; i < BlockSize; i++)
-    m_buffer[i] = 0;
-  for (; i < paddedLength; i++)
-    extra[i - BlockSize] = 0;
-
-  // add message length in bits as 64 bit number
-  uint64_t msgBits = 8 * (m_numBytes + m_bufferSize);
-  // find right position
-  unsigned char* addLength;
-  if (paddedLength < BlockSize)
-    addLength = m_buffer + paddedLength;
-  else
-    addLength = extra + paddedLength - BlockSize;
-
-  // must be little endian
-  *addLength++ = msgBits & 0xFF; msgBits >>= 8;
-  *addLength++ = msgBits & 0xFF; msgBits >>= 8;
-  *addLength++ = msgBits & 0xFF; msgBits >>= 8;
-  *addLength++ = msgBits & 0xFF; msgBits >>= 8;
-  *addLength++ = msgBits & 0xFF; msgBits >>= 8;
-  *addLength++ = msgBits & 0xFF; msgBits >>= 8;
-  *addLength++ = msgBits & 0xFF; msgBits >>= 8;
-  *addLength++ = msgBits & 0xFF;
-
-  // process blocks
-  ProcessBlock(m_buffer);
-  // flowed over into a second block ?
-  if (paddedLength > BlockSize)
-    ProcessBlock(extra);
-}
-
-
-/// return latest hash as 32 hex characters
-Utf8String MD5::GetHashString()
-{
-  // compute hash (as raw bytes)
-  HashVal rawHash = GetHashVal();
-
-  // convert to hex string
-  Utf8String result;
-  result.reserve(2 * HashBytes);
-  for (int i = 0; i < HashBytes; i++)
-  {
-    static const char dec2hex[16+1] = "0123456789abcdef";
-    result += dec2hex[(rawHash.m_buffer[i] >> 4) & 15];
-    result += dec2hex[ rawHash.m_buffer[i]       & 15];
-  }
-
-  return result;
-}
-
-
-/// return latest hash as bytes
-MD5::HashVal MD5::GetHashVal()
-{
-  // save old hash if buffer is partially filled
-  uint32_t oldHash[HashValues];
-  for (int i = 0; i < HashValues; i++)
-    oldHash[i] = m_hash[i];
-
-  // process remaining bytes
-  ProcessBuffer();
-
-  HashVal raw;
-  unsigned char* current = raw.m_buffer;
-  for (int i = 0; i < HashValues; i++)
-  {
-    *current++ =  m_hash[i]        & 0xFF;
-    *current++ = (m_hash[i] >>  8) & 0xFF;
-    *current++ = (m_hash[i] >> 16) & 0xFF;
-    *current++ = (m_hash[i] >> 24) & 0xFF;
-
-    // restore old hash
-    m_hash[i] = oldHash[i];
-  }
-  return raw;
-}
-
-
-/// compute MD5 of a memory block
-Utf8String MD5::operator()(const void* data, size_t numBytes)
-{
-  Reset();
-  Add(data, numBytes);
-  return GetHashString();
-}
-
-
-/// compute MD5 of a string, excluding final zero
-Utf8String MD5::operator()(Utf8StringCR text)
-{
-  Reset();
-  Add(text.c_str(), text.size());
-  return GetHashString();
-}
->>>>>>> bbd3e2ba
+/*--------------------------------------------------------------------------------------+
+|
+|     $Source: Crypt/md5.cpp $
+|
+|  $Copyright: (c) 2015 Bentley Systems, Incorporated. All rights reserved. $
+|
++--------------------------------------------------------------------------------------*/
+// This file was adapted from :
+
+// //////////////////////////////////////////////////////////
+// sha1.cpp
+// Copyright (c) 2014,2015 Stephan Brumme. All rights reserved.
+// see http://create.stephan-brumme.com/disclaimer.html
+//
+
+// Under the "ZLIB license". See http://create.stephan-brumme.com/disclaimer.html
+// no attribution is necessary.
+
+
+// big endian architectures need #define __BYTE_ORDER __BIG_ENDIAN
+#include <BeSQLite/BeSQLite.h>
+#include <BeSQLite/md5.h>
+
+//#ifndef _MSC_VER
+//#include <endian.h>
+//#endif
+
+USING_NAMESPACE_BENTLEY_SQLITE
+
+/// same as reset()
+MD5::MD5()
+{
+  Reset();
+}
+
+/// restart
+void MD5::Reset()
+{
+  m_numBytes   = 0;
+  m_bufferSize = 0;
+
+  // according to RFC 1321
+  m_hash[0] = 0x67452301;
+  m_hash[1] = 0xefcdab89;
+  m_hash[2] = 0x98badcfe;
+  m_hash[3] = 0x10325476;
+}
+
+
+namespace
+{
+  // mix functions for processBlock()
+  inline uint32_t f1(uint32_t b, uint32_t c, uint32_t d)
+  {
+    return d ^ (b & (c ^ d)); // original: f = (b & c) | ((~b) & d);
+  }
+
+  inline uint32_t f2(uint32_t b, uint32_t c, uint32_t d)
+  {
+    return c ^ (d & (b ^ c)); // original: f = (b & d) | (c & (~d));
+  }
+
+  inline uint32_t f3(uint32_t b, uint32_t c, uint32_t d)
+  {
+    return b ^ c ^ d;
+  }
+
+  inline uint32_t f4(uint32_t b, uint32_t c, uint32_t d)
+  {
+    return c ^ (b | ~d);
+  }
+
+  inline uint32_t rotate(uint32_t a, uint32_t c)
+  {
+    return (a << c) | (a >> (32 - c));
+  }
+
+#if defined(__BYTE_ORDER) && (__BYTE_ORDER != 0) && (__BYTE_ORDER == __BIG_ENDIAN)
+  inline uint32_t swap(uint32_t x)
+  {
+#if defined(__GNUC__) || defined(__clang__)
+    return __builtin_bswap32(x);
+#endif
+#ifdef MSC_VER
+    return _byteswap_ulong(x);
+#endif
+
+    return (x >> 24) |
+          ((x >>  8) & 0x0000FF00) |
+          ((x <<  8) & 0x00FF0000) |
+           (x << 24);
+  }
+#endif
+}
+
+
+/// process 64 bytes
+void MD5::ProcessBlock(const void* data)
+{
+  // get last hash
+  uint32_t a = m_hash[0];
+  uint32_t b = m_hash[1];
+  uint32_t c = m_hash[2];
+  uint32_t d = m_hash[3];
+
+  // data represented as 16x 32-bit words
+  const uint32_t* words = (uint32_t*) data;
+
+  // computations are little endian, swap data if necessary
+#if defined(__BYTE_ORDER) && (__BYTE_ORDER != 0) && (__BYTE_ORDER == __BIG_ENDIAN)
+#define LITTLEENDIAN(x) swap(x)
+#else
+#define LITTLEENDIAN(x) (x)
+#endif
+
+  // first round
+  uint32_t word0  = LITTLEENDIAN(words[ 0]);
+  a = rotate(a + f1(b,c,d) + word0  + 0xd76aa478,  7) + b;
+  uint32_t word1  = LITTLEENDIAN(words[ 1]);
+  d = rotate(d + f1(a,b,c) + word1  + 0xe8c7b756, 12) + a;
+  uint32_t word2  = LITTLEENDIAN(words[ 2]);
+  c = rotate(c + f1(d,a,b) + word2  + 0x242070db, 17) + d;
+  uint32_t word3  = LITTLEENDIAN(words[ 3]);
+  b = rotate(b + f1(c,d,a) + word3  + 0xc1bdceee, 22) + c;
+
+  uint32_t word4  = LITTLEENDIAN(words[ 4]);
+  a = rotate(a + f1(b,c,d) + word4  + 0xf57c0faf,  7) + b;
+  uint32_t word5  = LITTLEENDIAN(words[ 5]);
+  d = rotate(d + f1(a,b,c) + word5  + 0x4787c62a, 12) + a;
+  uint32_t word6  = LITTLEENDIAN(words[ 6]);
+  c = rotate(c + f1(d,a,b) + word6  + 0xa8304613, 17) + d;
+  uint32_t word7  = LITTLEENDIAN(words[ 7]);
+  b = rotate(b + f1(c,d,a) + word7  + 0xfd469501, 22) + c;
+
+  uint32_t word8  = LITTLEENDIAN(words[ 8]);
+  a = rotate(a + f1(b,c,d) + word8  + 0x698098d8,  7) + b;
+  uint32_t word9  = LITTLEENDIAN(words[ 9]);
+  d = rotate(d + f1(a,b,c) + word9  + 0x8b44f7af, 12) + a;
+  uint32_t word10 = LITTLEENDIAN(words[10]);
+  c = rotate(c + f1(d,a,b) + word10 + 0xffff5bb1, 17) + d;
+  uint32_t word11 = LITTLEENDIAN(words[11]);
+  b = rotate(b + f1(c,d,a) + word11 + 0x895cd7be, 22) + c;
+
+  uint32_t word12 = LITTLEENDIAN(words[12]);
+  a = rotate(a + f1(b,c,d) + word12 + 0x6b901122,  7) + b;
+  uint32_t word13 = LITTLEENDIAN(words[13]);
+  d = rotate(d + f1(a,b,c) + word13 + 0xfd987193, 12) + a;
+  uint32_t word14 = LITTLEENDIAN(words[14]);
+  c = rotate(c + f1(d,a,b) + word14 + 0xa679438e, 17) + d;
+  uint32_t word15 = LITTLEENDIAN(words[15]);
+  b = rotate(b + f1(c,d,a) + word15 + 0x49b40821, 22) + c;
+
+  // second round
+  a = rotate(a + f2(b,c,d) + word1  + 0xf61e2562,  5) + b;
+  d = rotate(d + f2(a,b,c) + word6  + 0xc040b340,  9) + a;
+  c = rotate(c + f2(d,a,b) + word11 + 0x265e5a51, 14) + d;
+  b = rotate(b + f2(c,d,a) + word0  + 0xe9b6c7aa, 20) + c;
+
+  a = rotate(a + f2(b,c,d) + word5  + 0xd62f105d,  5) + b;
+  d = rotate(d + f2(a,b,c) + word10 + 0x02441453,  9) + a;
+  c = rotate(c + f2(d,a,b) + word15 + 0xd8a1e681, 14) + d;
+  b = rotate(b + f2(c,d,a) + word4  + 0xe7d3fbc8, 20) + c;
+
+  a = rotate(a + f2(b,c,d) + word9  + 0x21e1cde6,  5) + b;
+  d = rotate(d + f2(a,b,c) + word14 + 0xc33707d6,  9) + a;
+  c = rotate(c + f2(d,a,b) + word3  + 0xf4d50d87, 14) + d;
+  b = rotate(b + f2(c,d,a) + word8  + 0x455a14ed, 20) + c;
+
+  a = rotate(a + f2(b,c,d) + word13 + 0xa9e3e905,  5) + b;
+  d = rotate(d + f2(a,b,c) + word2  + 0xfcefa3f8,  9) + a;
+  c = rotate(c + f2(d,a,b) + word7  + 0x676f02d9, 14) + d;
+  b = rotate(b + f2(c,d,a) + word12 + 0x8d2a4c8a, 20) + c;
+
+  // third round
+  a = rotate(a + f3(b,c,d) + word5  + 0xfffa3942,  4) + b;
+  d = rotate(d + f3(a,b,c) + word8  + 0x8771f681, 11) + a;
+  c = rotate(c + f3(d,a,b) + word11 + 0x6d9d6122, 16) + d;
+  b = rotate(b + f3(c,d,a) + word14 + 0xfde5380c, 23) + c;
+
+  a = rotate(a + f3(b,c,d) + word1  + 0xa4beea44,  4) + b;
+  d = rotate(d + f3(a,b,c) + word4  + 0x4bdecfa9, 11) + a;
+  c = rotate(c + f3(d,a,b) + word7  + 0xf6bb4b60, 16) + d;
+  b = rotate(b + f3(c,d,a) + word10 + 0xbebfbc70, 23) + c;
+
+  a = rotate(a + f3(b,c,d) + word13 + 0x289b7ec6,  4) + b;
+  d = rotate(d + f3(a,b,c) + word0  + 0xeaa127fa, 11) + a;
+  c = rotate(c + f3(d,a,b) + word3  + 0xd4ef3085, 16) + d;
+  b = rotate(b + f3(c,d,a) + word6  + 0x04881d05, 23) + c;
+
+  a = rotate(a + f3(b,c,d) + word9  + 0xd9d4d039,  4) + b;
+  d = rotate(d + f3(a,b,c) + word12 + 0xe6db99e5, 11) + a;
+  c = rotate(c + f3(d,a,b) + word15 + 0x1fa27cf8, 16) + d;
+  b = rotate(b + f3(c,d,a) + word2  + 0xc4ac5665, 23) + c;
+
+  // fourth round
+  a = rotate(a + f4(b,c,d) + word0  + 0xf4292244,  6) + b;
+  d = rotate(d + f4(a,b,c) + word7  + 0x432aff97, 10) + a;
+  c = rotate(c + f4(d,a,b) + word14 + 0xab9423a7, 15) + d;
+  b = rotate(b + f4(c,d,a) + word5  + 0xfc93a039, 21) + c;
+
+  a = rotate(a + f4(b,c,d) + word12 + 0x655b59c3,  6) + b;
+  d = rotate(d + f4(a,b,c) + word3  + 0x8f0ccc92, 10) + a;
+  c = rotate(c + f4(d,a,b) + word10 + 0xffeff47d, 15) + d;
+  b = rotate(b + f4(c,d,a) + word1  + 0x85845dd1, 21) + c;
+
+  a = rotate(a + f4(b,c,d) + word8  + 0x6fa87e4f,  6) + b;
+  d = rotate(d + f4(a,b,c) + word15 + 0xfe2ce6e0, 10) + a;
+  c = rotate(c + f4(d,a,b) + word6  + 0xa3014314, 15) + d;
+  b = rotate(b + f4(c,d,a) + word13 + 0x4e0811a1, 21) + c;
+
+  a = rotate(a + f4(b,c,d) + word4  + 0xf7537e82,  6) + b;
+  d = rotate(d + f4(a,b,c) + word11 + 0xbd3af235, 10) + a;
+  c = rotate(c + f4(d,a,b) + word2  + 0x2ad7d2bb, 15) + d;
+  b = rotate(b + f4(c,d,a) + word9  + 0xeb86d391, 21) + c;
+
+  // update hash
+  m_hash[0] += a;
+  m_hash[1] += b;
+  m_hash[2] += c;
+  m_hash[3] += d;
+}
+
+
+/// add arbitrary number of bytes
+void MD5::Add(const void* data, size_t numBytes)
+{
+  const uint8_t* current = (const uint8_t*) data;
+
+  if (m_bufferSize > 0)
+  {
+    while (numBytes > 0 && m_bufferSize < BlockSize)
+    {
+      m_buffer[m_bufferSize++] = *current++;
+      numBytes--;
+    }
+  }
+
+  // full buffer
+  if (m_bufferSize == BlockSize)
+  {
+    ProcessBlock(m_buffer);
+    m_numBytes  += BlockSize;
+    m_bufferSize = 0;
+  }
+
+  // no more data ?
+  if (numBytes == 0)
+    return;
+
+  // process full blocks
+  while (numBytes >= BlockSize)
+  {
+    ProcessBlock(current);
+    current    += BlockSize;
+    m_numBytes += BlockSize;
+    numBytes   -= BlockSize;
+  }
+
+  // keep remaining bytes in buffer
+  while (numBytes > 0)
+  {
+    m_buffer[m_bufferSize++] = *current++;
+    numBytes--;
+  }
+}
+
+
+/// process final block, less than 64 bytes
+void MD5::ProcessBuffer()
+{
+  // the input bytes are considered as bits strings, where the first bit is the most significant bit of the byte
+
+  // - append "1" bit to message
+  // - append "0" bits until message length in bit mod 512 is 448
+  // - append length as 64 bit integer
+
+  // number of bits
+  size_t paddedLength = m_bufferSize * 8;
+
+  // plus one bit set to 1 (always appended)
+  paddedLength++;
+
+  // number of bits must be (numBits % 512) = 448
+  size_t lower11Bits = paddedLength & 511;
+  if (lower11Bits <= 448)
+    paddedLength +=       448 - lower11Bits;
+  else
+    paddedLength += 512 + 448 - lower11Bits;
+  // convert from bits to bytes
+  paddedLength /= 8;
+
+  // only needed if additional data flows over into a second block
+  unsigned char extra[BlockSize];
+
+  // append a "1" bit, 128 => binary 10000000
+  if (m_bufferSize < BlockSize)
+    m_buffer[m_bufferSize] = 128;
+  else
+    extra[0] = 128;
+
+  size_t i;
+  for (i = m_bufferSize + 1; i < BlockSize; i++)
+    m_buffer[i] = 0;
+  for (; i < paddedLength; i++)
+    extra[i - BlockSize] = 0;
+
+  // add message length in bits as 64 bit number
+  uint64_t msgBits = 8 * (m_numBytes + m_bufferSize);
+  // find right position
+  unsigned char* addLength;
+  if (paddedLength < BlockSize)
+    addLength = m_buffer + paddedLength;
+  else
+    addLength = extra + paddedLength - BlockSize;
+
+  // must be little endian
+  *addLength++ = msgBits & 0xFF; msgBits >>= 8;
+  *addLength++ = msgBits & 0xFF; msgBits >>= 8;
+  *addLength++ = msgBits & 0xFF; msgBits >>= 8;
+  *addLength++ = msgBits & 0xFF; msgBits >>= 8;
+  *addLength++ = msgBits & 0xFF; msgBits >>= 8;
+  *addLength++ = msgBits & 0xFF; msgBits >>= 8;
+  *addLength++ = msgBits & 0xFF; msgBits >>= 8;
+  *addLength++ = msgBits & 0xFF;
+
+  // process blocks
+  ProcessBlock(m_buffer);
+  // flowed over into a second block ?
+  if (paddedLength > BlockSize)
+    ProcessBlock(extra);
+}
+
+
+/// return latest hash as 32 hex characters
+Utf8String MD5::GetHashString()
+{
+  // compute hash (as raw bytes)
+  HashVal rawHash = GetHashVal();
+
+  // convert to hex string
+  Utf8String result;
+  result.reserve(2 * HashBytes);
+  for (int i = 0; i < HashBytes; i++)
+  {
+    static const char dec2hex[16+1] = "0123456789abcdef";
+    result += dec2hex[(rawHash.m_buffer[i] >> 4) & 15];
+    result += dec2hex[ rawHash.m_buffer[i]       & 15];
+  }
+
+  return result;
+}
+
+
+/// return latest hash as bytes
+MD5::HashVal MD5::GetHashVal()
+{
+  // save old hash if buffer is partially filled
+  uint32_t oldHash[HashValues];
+  for (int i = 0; i < HashValues; i++)
+    oldHash[i] = m_hash[i];
+
+  // process remaining bytes
+  ProcessBuffer();
+
+  HashVal raw;
+  unsigned char* current = raw.m_buffer;
+  for (int i = 0; i < HashValues; i++)
+  {
+    *current++ =  m_hash[i]        & 0xFF;
+    *current++ = (m_hash[i] >>  8) & 0xFF;
+    *current++ = (m_hash[i] >> 16) & 0xFF;
+    *current++ = (m_hash[i] >> 24) & 0xFF;
+
+    // restore old hash
+    m_hash[i] = oldHash[i];
+  }
+  return raw;
+}
+
+
+/// compute MD5 of a memory block
+Utf8String MD5::operator()(const void* data, size_t numBytes)
+{
+  Reset();
+  Add(data, numBytes);
+  return GetHashString();
+}
+
+
+/// compute MD5 of a string, excluding final zero
+Utf8String MD5::operator()(Utf8StringCR text)
+{
+  Reset();
+  Add(text.c_str(), text.size());
+  return GetHashString();
+}