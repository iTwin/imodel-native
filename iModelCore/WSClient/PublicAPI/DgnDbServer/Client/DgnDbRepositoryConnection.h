--- conflicted
+++ resolved
@@ -1,314 +1,308 @@
-/*--------------------------------------------------------------------------------------+
-|
-|     $Source: PublicAPI/DgnDbServer/Client/DgnDbRepositoryConnection.h $
-|
-|  $Copyright: (c) 2016 Bentley Systems, Incorporated. All rights reserved. $
-|
-+--------------------------------------------------------------------------------------*/
-#pragma once
-//__PUBLISH_SECTION_START__
-#include <WebServices/Client/WSRepositoryClient.h>
-#include <WebServices/Client/WSChangeset.h>
-#include <DgnDbServer/Client/DgnDbServerError.h>
-#include <DgnDbServer/DgnDbServerCommon.h>
-#include <DgnDbServer/Client/RepositoryInfo.h>
-#include <DgnDbServer/Client/DgnDbServerRevision.h>
-#include <WebServices/Azure/AzureBlobStorageClient.h>
-#include <WebServices/Azure/EventServiceClient.h>
-#include <DgnDbServer/Client/DgnDbServerEventSubscription.h>
-#include <DgnDbServer/Client/DgnDbServerEventSAS.h>
-#include <DgnDbServer/Client/DgnDbServerEventParser.h>
-#include <DgnDbServer/Client/DgnDbServerLockEvent.h>
-#include <DgnDbServer/Client/DgnDbServerRevisionEvent.h>
-#include <DgnClientFx/Utils/Http/AuthenticationHandler.h>
-
-BEGIN_BENTLEY_DGNDBSERVER_NAMESPACE
-USING_NAMESPACE_BENTLEY_DGNPLATFORM
-USING_NAMESPACE_BENTLEY_DGNCLIENTFX_UTILS
-USING_NAMESPACE_BENTLEY_WEBSERVICES
-using namespace std;
-
-DEFINE_POINTER_SUFFIX_TYPEDEFS(DgnDbRepositoryConnection);
-typedef std::shared_ptr<struct DgnDbRepositoryConnection>               DgnDbRepositoryConnectionPtr;
-typedef struct DgnDbRepositoryConnection const&                         DgnDbRepositoryConnectionCR;
-
-struct DgnDbLockSetResultInfo;
-struct DgnDbCodeLockSetResultInfo;
-DEFINE_TASK_TYPEDEFS(DgnDbRepositoryConnectionPtr, DgnDbRepositoryConnection);
-DEFINE_TASK_TYPEDEFS(DgnDbServerRevisionPtr, DgnDbServerRevision);
-DEFINE_TASK_TYPEDEFS(bvector<DgnDbServerRevisionPtr>, DgnDbServerRevisions);
-DEFINE_TASK_TYPEDEFS(uint64_t, DgnDbServerUInt64);
-DEFINE_TASK_TYPEDEFS(DgnDbLockSetResultInfo, DgnDbServerLockSet);
-<<<<<<< HEAD
-DEFINE_TASK_TYPEDEFS(void, DgnDbServerCancelEvent);
-
-=======
-DEFINE_TASK_TYPEDEFS(DgnDbCodeLockSetResultInfo, DgnDbServerCodeLockSet);
->>>>>>> 00658149
-
-//=======================================================================================
-//! DgnDbLockSet results.
-//@bsiclass                                      Eligijus.Mauragas              01/2016
-//=======================================================================================
-struct DgnDbLockSetResultInfo
-{
-//__PUBLISH_SECTION_END__
-private:
-    DgnLockSet      m_locks;
-    DgnLockInfoSet  m_lockStates;
-
-public:
-    DgnDbLockSetResultInfo () {};
-    void AddLock (const DgnLock dgnLock, BeSQLite::BeBriefcaseId briefcaseId, Utf8StringCR repositoryId);
-
-//__PUBLISH_SECTION_START__
-public:
-    //! Returns the set of locks.
-    DGNDBSERVERCLIENT_EXPORT const DgnLockSet& GetLocks () const;
-
-    //! Returns lock state information.
-    DGNDBSERVERCLIENT_EXPORT const DgnLockInfoSet& GetLockStates () const;
-};
-
-//=======================================================================================
-//! DgnDbCodeSet and DgnDbLockSet results.
-//@bsiclass                                    Algirdas.Mikoliunas              06/2016
-//=======================================================================================
-struct DgnDbCodeLockSetResultInfo
-    {
-    //__PUBLISH_SECTION_END__
-    private:
-        DgnCodeSet      m_codes;
-        DgnCodeInfoSet  m_codeStates;
-        DgnLockSet      m_locks;
-        DgnLockInfoSet  m_lockStates;
-
-    public:
-        DgnDbCodeLockSetResultInfo() {};
-        void AddCode(const DgnCode dgnCode, DgnCodeState dgnCodeState, BeSQLite::BeBriefcaseId briefcaseId, Utf8StringCR repositoryId);
-        void AddLock(const DgnLock dgnLock, BeSQLite::BeBriefcaseId briefcaseId, Utf8StringCR repositoryId);
-
-        //__PUBLISH_SECTION_START__
-    public:
-        //! Returns the set of locks.
-        DGNDBSERVERCLIENT_EXPORT const DgnCodeSet& GetCodes() const;
-        //! Returns lock state information.
-        DGNDBSERVERCLIENT_EXPORT const DgnCodeInfoSet& GetCodeStates() const;
-        //! Returns the set of locks.
-        DGNDBSERVERCLIENT_EXPORT const DgnLockSet& GetLocks() const;
-        //! Returns lock state information.
-        DGNDBSERVERCLIENT_EXPORT const DgnLockInfoSet& GetLockStates() const;
-    };
-
-//=======================================================================================
-//! Connection to a repository on server.
-//! This class performs all of the operations related to a single repository on the server.
-//@bsiclass                                      Karolis.Dziedzelis             10/2015
-//=======================================================================================
-struct DgnDbRepositoryConnection
-{
-//__PUBLISH_SECTION_END__
-private:
-    RepositoryInfo                          m_repositoryInfo;
-    IWSRepositoryClientPtr     m_wsRepositoryClient;
-    IAzureBlobStorageClientPtr m_azureClient;
-    static EventServiceClient*         m_eventServiceClient;
-    DgnDbServerEventSubscriptionPtr m_eventSubscription;
-    DgnDbServerEventSASPtr m_eventSAS;
-
-    friend struct DgnDbClient;
-    friend struct DgnDbBriefcase;
-    friend struct DgnDbRepositoryManager;
-    friend struct EventServiceClient;
-
-    DgnDbRepositoryConnection (RepositoryInfoCR repository, CredentialsCR credentials, ClientInfoPtr clientInfo, AuthenticationHandlerPtr authenticationHandler);
-
-    //! Sets AzureBlobStorageClient. 
-    void SetAzureClient(IAzureBlobStorageClientPtr azureClient);
-
-    //! Sets EventServiceClient.
-    bool SetEventServiceClient(bvector<DgnDbServerEvent::DgnDbServerEventType>* eventTypes = nullptr, ICancellationTokenPtr cancellationToken = nullptr);
-
-    //! Sets EventServiceSubscription and EventServiceSAS.
-    bool SetEventServiceSubscriptionAndSAS(bool isCreate, bool getOnlySAS = false, bvector<DgnDbServerEvent::DgnDbServerEventType>* eventTypes = nullptr, ICancellationTokenPtr cancellationToken = nullptr);
-
-    //! Update repository info from the server.
-    DgnDbServerStatusTaskPtr UpdateRepositoryInfo (ICancellationTokenPtr cancellationToken = nullptr);
-
-    //! Aquire a new briefcase id for this repository.
-    AsyncTaskPtr<WSCreateObjectResult> AcquireBriefcaseId (ICancellationTokenPtr cancellationToken = nullptr) const;
-
-    //! Write the briefcaseId into the file.
-    DgnDbServerStatusResult WriteBriefcaseIdIntoFile (BeFileName filePath, BeSQLite::BeBriefcaseId briefcaseId) const;
-
-    //! Download a copy of the master file from the repository
-    DgnDbServerStatusTaskPtr DownloadBriefcaseFile (BeFileName localFile, BeSQLite::BeBriefcaseId briefcaseId, Utf8StringCR url,
-                                                     HttpRequest::ProgressCallbackCR callback = nullptr, ICancellationTokenPtr cancellationToken = nullptr) const;
-
-    //! Download the file for this revision from server.
-    DgnDbServerStatusTaskPtr DownloadRevisionFile (DgnDbServerRevisionPtr revision, HttpRequest::ProgressCallbackCR callback = nullptr,
-                                                 ICancellationTokenPtr cancellationToken = nullptr) const;
-
-    //! Push this revision file to server.
-    DgnDbServerStatusTaskPtr Push (DgnRevisionPtr revision, BeSQLite::BeBriefcaseId briefcaseId, HttpRequest::ProgressCallbackCR callback = nullptr,
-                                 ICancellationTokenPtr cancellationToken = nullptr) const;
-
-    //! Download all revision files after revisionId
-    DgnDbServerRevisionsTaskPtr Pull (Utf8StringCR revisionId, HttpRequest::ProgressCallbackCR callback = nullptr, ICancellationTokenPtr cancellationToken = nullptr) const;
-
-    //! Get all revision information based on a query.
-    DgnDbServerRevisionsTaskPtr RevisionsFromQuery (const WSQuery& query, ICancellationTokenPtr cancellationToken = nullptr) const;
-
-    // This pointer needs to change to be generic
-    DgnDbServerEventSubscriptionTaskPtr SendEventChangesetRequest(std::shared_ptr<WSChangeset> changeset, ICancellationTokenPtr cancellationToken = nullptr) const;
-
-    DgnDbServerEventSASTaskPtr GetEventServiceSAS(ICancellationTokenPtr cancellationToken = nullptr) const;
-
-    DgnDbServerEventSubscriptionTaskPtr GetEventServiceSubscriptionId(bvector<DgnDbServerEvent::DgnDbServerEventType>* eventTypes = nullptr, ICancellationTokenPtr cancellationToken = nullptr) const;
-
-    DgnDbServerEventSubscriptionTaskPtr UpdateEventServiceSubscriptionId(bvector<DgnDbServerEvent::DgnDbServerEventType>* eventTypes = nullptr, ICancellationTokenPtr cancellationToken = nullptr) const;
-
-    //! Get Responses from the EventServiceClient
-    bool GetEventServiceResponses(bvector<Utf8String>& responseStrings, bvector<Utf8CP>& contentTypes, bool longpolling = true);
-
-    //! Get Responses from the EventServiceClient
-    bool GetEventServiceResponse(HttpResponseR returnResponse, bool longpolling = true);
-
-    //! Get the index from a revisionId.
-    DgnDbServerUInt64TaskPtr GetRevisionIndex (Utf8StringCR revisionId, ICancellationTokenPtr cancellationToken = nullptr) const;
-
-    //! Returns all available locks for given lock ids and briefcase id.
-    DgnDbServerLockSetTaskPtr QueryLocksInternal (LockableIdSet const* ids, const BeSQLite::BeBriefcaseId* briefcaseId, ICancellationTokenPtr cancellationToken = nullptr) const;
-
-    //! Returns all available codes and locks for given briefcase id.
-    DgnDbServerCodeLockSetTaskPtr QueryCodesLocksInternal(DgnCodeSet const* codes, LockableIdSet const* locks, const BeSQLite::BeBriefcaseId* briefcaseId, ICancellationTokenPtr cancellationToken) const;
-
-    //! Sends a request from changeset.
-    DgnDbServerStatusTaskPtr SendChangesetRequest(std::shared_ptr<WSChangeset> changeset, ICancellationTokenPtr cancellationToken = nullptr) const;
-
-    //! Initializes the revision.
-    DgnDbServerStatusTaskPtr InitializeRevision(Dgn::DgnRevisionPtr revision, BeSQLite::BeBriefcaseId briefcaseId, JsonValueR pushJson, ObjectId revisionObjectId,
-                                              HttpRequest::ProgressCallbackCR callback, ICancellationTokenPtr cancellationToken) const;
-
-public:
-    //! Create an instance of the connection to a repository on the server.
-    //! @param[in] repository Repository information used to connect to a specific repository on the server.
-    //! @param[in] credentials Credentials used to authenticate on the repository.
-    //! @param[in] clientInfo Application information sent to server.
-    //! @param[in] cancellationToken
-    //! @param[in] authenticationHandler Http handler for connect authentication.
-    //! @return Asynchronous task that has the created connection instance as the result.
-    //! @note DgnDbClient is the class that creates this connection. See DgnDbClient::OpenBriefcase.
-    static DgnDbRepositoryConnectionTaskPtr Create (RepositoryInfoCR repository, CredentialsCR credentials, ClientInfoPtr clientInfo,
-                                                    ICancellationTokenPtr cancellationToken = nullptr, AuthenticationHandlerPtr authenticationHandler = nullptr);
-
-    //! Aquire the requested set of locks.
-    //! @param[in] locks Set of locks to acquire
-    //! @param[in] briefcaseId
-    //! @param[in] lastRevisionId Last pulled revision id
-    //! @param[in] cancellationToken
-    DGNDBSERVERCLIENT_EXPORT DgnDbServerStatusTaskPtr AcquireLocks (LockRequestCR locks, BeSQLite::BeBriefcaseId briefcaseId, Utf8StringCR lastRevisionId,
-                                                                  ICancellationTokenPtr cancellationToken = nullptr) const;
-
-    //! Aquire the requested set of locks.
-    //! @param[in] locks Set of locks to acquire
-    //! @param[in] codes Set of codes to acquire
-    //! @param[in] briefcaseId
-    //! @param[in] lastRevisionId Last pulled revision id
-    //! @param[in] cancellationToken
-    DGNDBSERVERCLIENT_EXPORT DgnDbServerStatusTaskPtr AcquireCodesLocks(LockRequestCR locks, DgnCodeSet codes, BeSQLite::BeBriefcaseId briefcaseId, Utf8StringCR lastRevisionId,
-        ICancellationTokenPtr cancellationToken = nullptr) const;
-
-    //! Release certain locks.
-    //! @param[in] locks Set of locks to release
-    //! @param[in] codes Set of codes to release
-    //! @param[in] briefcaseId
-    //! @param[in] cancellationToken
-    DGNDBSERVERCLIENT_EXPORT DgnDbServerStatusTaskPtr DemoteCodesLocks (const DgnLockSet& locks, DgnCodeSet const& codes, BeSQLite::BeBriefcaseId briefcaseId,
-                                                                 ICancellationTokenPtr cancellationToken = nullptr) const;
-
-    //! Delete all currently held locks by specific briefcase.
-    //! @param[in] briefcaseId
-    //! @param[in] cancellationToken
-    DGNDBSERVERCLIENT_EXPORT DgnDbServerStatusTaskPtr RelinquishCodesLocks (BeSQLite::BeBriefcaseId briefcaseId, ICancellationTokenPtr cancellationToken = nullptr) const;
-
-//__PUBLISH_SECTION_START__
-public:
-    //! Returns all revisions available in the server.
-    //! @param[in] cancellationToken
-    //! @return Asynchronous task that has the collection of revision information as the result.
-    DGNDBSERVERCLIENT_EXPORT DgnDbServerRevisionsTaskPtr GetAllRevisions (ICancellationTokenPtr cancellationToken = nullptr) const;
-
-    //! Get a revision for the specific revision id.
-    //! @param[in] revisionId Id of the revision to retrieve.
-    //! @param[in] cancellationToken
-    //! @return Asynchronous task that has the revision information as the result.
-    DGNDBSERVERCLIENT_EXPORT DgnDbServerRevisionTaskPtr GetRevisionById (Utf8StringCR revisionId, ICancellationTokenPtr cancellationToken = nullptr) const;
-
-    //! Get all of the revisions after the specific revision id.
-    //! @param[in] revisionId Id of the parent revision for the first revision in the resulting collection. If empty gets all revisions on server.
-    //! @param[in] cancellationToken
-    //! @return Asynchronous task that has the collection of revision information as the result.
-    DGNDBSERVERCLIENT_EXPORT DgnDbServerRevisionsTaskPtr GetRevisionsAfterId (Utf8StringCR revisionId, ICancellationTokenPtr cancellationToken = nullptr) const;
-
-    //! Download the revision files.
-    //! @param[in] revisions Set of revisions to download.
-    //! @param[in] callback Download callback.
-    //! @param[in] cancellationToken
-    //! @return Asynchronous task that has the collection of revision information as the result.
-    //! @note This is used to download the files in order to revert or inspect them. To update a briefcase DgnDbBriefcase methods should be used.
-    DGNDBSERVERCLIENT_EXPORT DgnDbServerStatusTaskPtr DownloadRevisions (const bvector<DgnDbServerRevisionPtr>& revisions, HttpRequest::ProgressCallbackCR callback = nullptr,
-                                                                       ICancellationTokenPtr cancellationToken = nullptr) const;
-
-    //! Verify the access to the revision on the server.
-    //! @param[in] cancellationToken
-    //! @return Asynchronous task that results in error if connection or authentication fails and success otherwise.
-    DGNDBSERVERCLIENT_EXPORT DgnDbServerStatusTaskPtr VerifyConnection (ICancellationTokenPtr cancellationToken = nullptr) const;
-
-    //!< Returns repository information for this connection.
-    DGNDBSERVERCLIENT_EXPORT RepositoryInfoCR GetRepositoryInfo () const;
-
-    //! Returns all available locks for given briefcase id.
-    //! @param[in] briefcaseId
-    //! @param[in] cancellationToken
-    DGNDBSERVERCLIENT_EXPORT DgnDbServerLockSetTaskPtr QueryLocks (BeSQLite::BeBriefcaseId briefcaseId, ICancellationTokenPtr cancellationToken = nullptr) const;
-
-    //! Returns all available locks for given lock ids and briefcase id.
-    //! @param[in] ids Lock ids to query
-    //! @param[in] briefcaseId
-    //! @param[in] cancellationToken
-    DGNDBSERVERCLIENT_EXPORT DgnDbServerLockSetTaskPtr QueryLocksById (LockableIdSet const& ids, BeSQLite::BeBriefcaseId briefcaseId,
-                                                                       ICancellationTokenPtr cancellationToken = nullptr) const;
-
-    //! Returns all available locks for given lock ids and for any briefcase.
-    //! @param[in] ids Lock ids to query
-    //! @param[in] cancellationToken
-    DGNDBSERVERCLIENT_EXPORT DgnDbServerLockSetTaskPtr QueryLocksById (LockableIdSet const& ids, ICancellationTokenPtr cancellationToken = nullptr) const;
-
-<<<<<<< HEAD
-    
-    DGNDBSERVERCLIENT_EXPORT bool UpdateEventServiceClient(bvector<DgnDbServerEvent::DgnDbServerEventType>* eventTypes = nullptr, ICancellationTokenPtr cancellationToken = nullptr);
-
-    //! Receive Events from EventService
-    DGNDBSERVERCLIENT_EXPORT DgnDbServerEventCollectionTaskPtr    GetEvents(bool longPolling = false, ICancellationTokenPtr cancellationToken = nullptr);
-
-    //! Receive Events from EventService
-    DGNDBSERVERCLIENT_EXPORT DgnDbServerEventTaskPtr    GetEvent(bool longPolling = false, ICancellationTokenPtr cancellationToken = nullptr);
-
-    //! Cancel Events from EventService
-    DGNDBSERVERCLIENT_EXPORT DgnDbServerCancelEventTaskPtr    CancelEventRequest(ICancellationTokenPtr cancellationToken = nullptr);
-
-=======
-    //! Returns all codes and locks by ids.
-    //! @param[out] codes
-    //! @param[out] locks
-    //! @param[in] cancellationToken
-    DGNDBSERVERCLIENT_EXPORT DgnDbServerCodeLockSetTaskPtr QueryCodesLocksById(DgnCodeSet const& codes, LockableIdSet const& locks, ICancellationTokenPtr cancellationToken = nullptr) const;
-
-    //! Returns all codes and locks by briefcase id.
-    //! @param[in] briefcaseId
-    //! @param[in] cancellationToken
-    DGNDBSERVERCLIENT_EXPORT DgnDbServerCodeLockSetTaskPtr QueryCodesLocks(const BeSQLite::BeBriefcaseId briefcaseId, ICancellationTokenPtr cancellationToken = nullptr) const;
->>>>>>> 00658149
-};
-END_BENTLEY_DGNDBSERVER_NAMESPACE
+/*--------------------------------------------------------------------------------------+
+|
+|     $Source: PublicAPI/DgnDbServer/Client/DgnDbRepositoryConnection.h $
+|
+|  $Copyright: (c) 2016 Bentley Systems, Incorporated. All rights reserved. $
+|
++--------------------------------------------------------------------------------------*/
+#pragma once
+//__PUBLISH_SECTION_START__
+#include <WebServices/Client/WSRepositoryClient.h>
+#include <WebServices/Client/WSChangeset.h>
+#include <DgnDbServer/Client/DgnDbServerError.h>
+#include <DgnDbServer/DgnDbServerCommon.h>
+#include <DgnDbServer/Client/RepositoryInfo.h>
+#include <DgnDbServer/Client/DgnDbServerRevision.h>
+#include <WebServices/Azure/AzureBlobStorageClient.h>
+#include <WebServices/Azure/EventServiceClient.h>
+#include <DgnDbServer/Client/DgnDbServerEventSubscription.h>
+#include <DgnDbServer/Client/DgnDbServerEventSAS.h>
+#include <DgnDbServer/Client/DgnDbServerEventParser.h>
+#include <DgnDbServer/Client/DgnDbServerLockEvent.h>
+#include <DgnDbServer/Client/DgnDbServerRevisionEvent.h>
+#include <DgnClientFx/Utils/Http/AuthenticationHandler.h>
+
+BEGIN_BENTLEY_DGNDBSERVER_NAMESPACE
+USING_NAMESPACE_BENTLEY_DGNPLATFORM
+USING_NAMESPACE_BENTLEY_DGNCLIENTFX_UTILS
+USING_NAMESPACE_BENTLEY_WEBSERVICES
+using namespace std;
+
+DEFINE_POINTER_SUFFIX_TYPEDEFS(DgnDbRepositoryConnection);
+typedef std::shared_ptr<struct DgnDbRepositoryConnection>               DgnDbRepositoryConnectionPtr;
+typedef struct DgnDbRepositoryConnection const&                         DgnDbRepositoryConnectionCR;
+
+struct DgnDbLockSetResultInfo;
+struct DgnDbCodeLockSetResultInfo;
+DEFINE_TASK_TYPEDEFS(DgnDbRepositoryConnectionPtr, DgnDbRepositoryConnection);
+DEFINE_TASK_TYPEDEFS(DgnDbServerRevisionPtr, DgnDbServerRevision);
+DEFINE_TASK_TYPEDEFS(bvector<DgnDbServerRevisionPtr>, DgnDbServerRevisions);
+DEFINE_TASK_TYPEDEFS(uint64_t, DgnDbServerUInt64);
+DEFINE_TASK_TYPEDEFS(DgnDbLockSetResultInfo, DgnDbServerLockSet);
+DEFINE_TASK_TYPEDEFS(DgnDbCodeLockSetResultInfo, DgnDbServerCodeLockSet);
+DEFINE_TASK_TYPEDEFS(void, DgnDbServerCancelEvent);
+
+
+//=======================================================================================
+//! DgnDbLockSet results.
+//@bsiclass                                      Eligijus.Mauragas              01/2016
+//=======================================================================================
+struct DgnDbLockSetResultInfo
+{
+//__PUBLISH_SECTION_END__
+private:
+    DgnLockSet      m_locks;
+    DgnLockInfoSet  m_lockStates;
+
+public:
+    DgnDbLockSetResultInfo () {};
+    void AddLock (const DgnLock dgnLock, BeSQLite::BeBriefcaseId briefcaseId, Utf8StringCR repositoryId);
+
+//__PUBLISH_SECTION_START__
+public:
+    //! Returns the set of locks.
+    DGNDBSERVERCLIENT_EXPORT const DgnLockSet& GetLocks () const;
+
+    //! Returns lock state information.
+    DGNDBSERVERCLIENT_EXPORT const DgnLockInfoSet& GetLockStates () const;
+};
+
+//=======================================================================================
+//! DgnDbCodeSet and DgnDbLockSet results.
+//@bsiclass                                    Algirdas.Mikoliunas              06/2016
+//=======================================================================================
+struct DgnDbCodeLockSetResultInfo
+    {
+    //__PUBLISH_SECTION_END__
+    private:
+        DgnCodeSet      m_codes;
+        DgnCodeInfoSet  m_codeStates;
+        DgnLockSet      m_locks;
+        DgnLockInfoSet  m_lockStates;
+
+    public:
+        DgnDbCodeLockSetResultInfo() {};
+        void AddCode(const DgnCode dgnCode, DgnCodeState dgnCodeState, BeSQLite::BeBriefcaseId briefcaseId, Utf8StringCR repositoryId);
+        void AddLock(const DgnLock dgnLock, BeSQLite::BeBriefcaseId briefcaseId, Utf8StringCR repositoryId);
+
+        //__PUBLISH_SECTION_START__
+    public:
+        //! Returns the set of locks.
+        DGNDBSERVERCLIENT_EXPORT const DgnCodeSet& GetCodes() const;
+        //! Returns lock state information.
+        DGNDBSERVERCLIENT_EXPORT const DgnCodeInfoSet& GetCodeStates() const;
+        //! Returns the set of locks.
+        DGNDBSERVERCLIENT_EXPORT const DgnLockSet& GetLocks() const;
+        //! Returns lock state information.
+        DGNDBSERVERCLIENT_EXPORT const DgnLockInfoSet& GetLockStates() const;
+    };
+
+//=======================================================================================
+//! Connection to a repository on server.
+//! This class performs all of the operations related to a single repository on the server.
+//@bsiclass                                      Karolis.Dziedzelis             10/2015
+//=======================================================================================
+struct DgnDbRepositoryConnection
+{
+//__PUBLISH_SECTION_END__
+private:
+    RepositoryInfo                          m_repositoryInfo;
+    IWSRepositoryClientPtr     m_wsRepositoryClient;
+    IAzureBlobStorageClientPtr m_azureClient;
+    static EventServiceClient*         m_eventServiceClient;
+    DgnDbServerEventSubscriptionPtr m_eventSubscription;
+    DgnDbServerEventSASPtr m_eventSAS;
+
+    friend struct DgnDbClient;
+    friend struct DgnDbBriefcase;
+    friend struct DgnDbRepositoryManager;
+    friend struct EventServiceClient;
+
+    DgnDbRepositoryConnection (RepositoryInfoCR repository, CredentialsCR credentials, ClientInfoPtr clientInfo, AuthenticationHandlerPtr authenticationHandler);
+
+    //! Sets AzureBlobStorageClient. 
+    void SetAzureClient(IAzureBlobStorageClientPtr azureClient);
+
+    //! Sets EventServiceClient.
+    bool SetEventServiceClient(bvector<DgnDbServerEvent::DgnDbServerEventType>* eventTypes = nullptr, ICancellationTokenPtr cancellationToken = nullptr);
+
+    //! Sets EventServiceSubscription and EventServiceSAS.
+    bool SetEventServiceSubscriptionAndSAS(bool isCreate, bool getOnlySAS = false, bvector<DgnDbServerEvent::DgnDbServerEventType>* eventTypes = nullptr, ICancellationTokenPtr cancellationToken = nullptr);
+
+    //! Update repository info from the server.
+    DgnDbServerStatusTaskPtr UpdateRepositoryInfo (ICancellationTokenPtr cancellationToken = nullptr);
+
+    //! Aquire a new briefcase id for this repository.
+    AsyncTaskPtr<WSCreateObjectResult> AcquireBriefcaseId (ICancellationTokenPtr cancellationToken = nullptr) const;
+
+    //! Write the briefcaseId into the file.
+    DgnDbServerStatusResult WriteBriefcaseIdIntoFile (BeFileName filePath, BeSQLite::BeBriefcaseId briefcaseId) const;
+
+    //! Download a copy of the master file from the repository
+    DgnDbServerStatusTaskPtr DownloadBriefcaseFile (BeFileName localFile, BeSQLite::BeBriefcaseId briefcaseId, Utf8StringCR url,
+                                                     HttpRequest::ProgressCallbackCR callback = nullptr, ICancellationTokenPtr cancellationToken = nullptr) const;
+
+    //! Download the file for this revision from server.
+    DgnDbServerStatusTaskPtr DownloadRevisionFile (DgnDbServerRevisionPtr revision, HttpRequest::ProgressCallbackCR callback = nullptr,
+                                                 ICancellationTokenPtr cancellationToken = nullptr) const;
+
+    //! Push this revision file to server.
+    DgnDbServerStatusTaskPtr Push (DgnRevisionPtr revision, BeSQLite::BeBriefcaseId briefcaseId, HttpRequest::ProgressCallbackCR callback = nullptr,
+                                 ICancellationTokenPtr cancellationToken = nullptr) const;
+
+    //! Download all revision files after revisionId
+    DgnDbServerRevisionsTaskPtr Pull (Utf8StringCR revisionId, HttpRequest::ProgressCallbackCR callback = nullptr, ICancellationTokenPtr cancellationToken = nullptr) const;
+
+    //! Get all revision information based on a query.
+    DgnDbServerRevisionsTaskPtr RevisionsFromQuery (const WSQuery& query, ICancellationTokenPtr cancellationToken = nullptr) const;
+
+    // This pointer needs to change to be generic
+    DgnDbServerEventSubscriptionTaskPtr SendEventChangesetRequest(std::shared_ptr<WSChangeset> changeset, ICancellationTokenPtr cancellationToken = nullptr) const;
+
+    DgnDbServerEventSASTaskPtr GetEventServiceSAS(ICancellationTokenPtr cancellationToken = nullptr) const;
+
+    DgnDbServerEventSubscriptionTaskPtr GetEventServiceSubscriptionId(bvector<DgnDbServerEvent::DgnDbServerEventType>* eventTypes = nullptr, ICancellationTokenPtr cancellationToken = nullptr) const;
+
+    DgnDbServerEventSubscriptionTaskPtr UpdateEventServiceSubscriptionId(bvector<DgnDbServerEvent::DgnDbServerEventType>* eventTypes = nullptr, ICancellationTokenPtr cancellationToken = nullptr) const;
+
+    //! Get Responses from the EventServiceClient
+    bool GetEventServiceResponses(bvector<Utf8String>& responseStrings, bvector<Utf8CP>& contentTypes, bool longpolling = true);
+
+    //! Get Responses from the EventServiceClient
+    bool GetEventServiceResponse(HttpResponseR returnResponse, bool longpolling = true);
+
+    //! Get the index from a revisionId.
+    DgnDbServerUInt64TaskPtr GetRevisionIndex (Utf8StringCR revisionId, ICancellationTokenPtr cancellationToken = nullptr) const;
+
+    //! Returns all available locks for given lock ids and briefcase id.
+    DgnDbServerLockSetTaskPtr QueryLocksInternal (LockableIdSet const* ids, const BeSQLite::BeBriefcaseId* briefcaseId, ICancellationTokenPtr cancellationToken = nullptr) const;
+
+    //! Returns all available codes and locks for given briefcase id.
+    DgnDbServerCodeLockSetTaskPtr QueryCodesLocksInternal(DgnCodeSet const* codes, LockableIdSet const* locks, const BeSQLite::BeBriefcaseId* briefcaseId, ICancellationTokenPtr cancellationToken) const;
+
+    //! Sends a request from changeset.
+    DgnDbServerStatusTaskPtr SendChangesetRequest(std::shared_ptr<WSChangeset> changeset, ICancellationTokenPtr cancellationToken = nullptr) const;
+
+    //! Initializes the revision.
+    DgnDbServerStatusTaskPtr InitializeRevision(Dgn::DgnRevisionPtr revision, BeSQLite::BeBriefcaseId briefcaseId, JsonValueR pushJson, ObjectId revisionObjectId,
+                                              HttpRequest::ProgressCallbackCR callback, ICancellationTokenPtr cancellationToken) const;
+
+public:
+    //! Create an instance of the connection to a repository on the server.
+    //! @param[in] repository Repository information used to connect to a specific repository on the server.
+    //! @param[in] credentials Credentials used to authenticate on the repository.
+    //! @param[in] clientInfo Application information sent to server.
+    //! @param[in] cancellationToken
+    //! @param[in] authenticationHandler Http handler for connect authentication.
+    //! @return Asynchronous task that has the created connection instance as the result.
+    //! @note DgnDbClient is the class that creates this connection. See DgnDbClient::OpenBriefcase.
+    static DgnDbRepositoryConnectionTaskPtr Create (RepositoryInfoCR repository, CredentialsCR credentials, ClientInfoPtr clientInfo,
+                                                    ICancellationTokenPtr cancellationToken = nullptr, AuthenticationHandlerPtr authenticationHandler = nullptr);
+
+    //! Aquire the requested set of locks.
+    //! @param[in] locks Set of locks to acquire
+    //! @param[in] briefcaseId
+    //! @param[in] lastRevisionId Last pulled revision id
+    //! @param[in] cancellationToken
+    DGNDBSERVERCLIENT_EXPORT DgnDbServerStatusTaskPtr AcquireLocks (LockRequestCR locks, BeSQLite::BeBriefcaseId briefcaseId, Utf8StringCR lastRevisionId,
+                                                                  ICancellationTokenPtr cancellationToken = nullptr) const;
+
+    //! Aquire the requested set of locks.
+    //! @param[in] locks Set of locks to acquire
+    //! @param[in] codes Set of codes to acquire
+    //! @param[in] briefcaseId
+    //! @param[in] lastRevisionId Last pulled revision id
+    //! @param[in] cancellationToken
+    DGNDBSERVERCLIENT_EXPORT DgnDbServerStatusTaskPtr AcquireCodesLocks(LockRequestCR locks, DgnCodeSet codes, BeSQLite::BeBriefcaseId briefcaseId, Utf8StringCR lastRevisionId,
+        ICancellationTokenPtr cancellationToken = nullptr) const;
+
+    //! Release certain locks.
+    //! @param[in] locks Set of locks to release
+    //! @param[in] codes Set of codes to release
+    //! @param[in] briefcaseId
+    //! @param[in] cancellationToken
+    DGNDBSERVERCLIENT_EXPORT DgnDbServerStatusTaskPtr DemoteCodesLocks (const DgnLockSet& locks, DgnCodeSet const& codes, BeSQLite::BeBriefcaseId briefcaseId,
+                                                                 ICancellationTokenPtr cancellationToken = nullptr) const;
+
+    //! Delete all currently held locks by specific briefcase.
+    //! @param[in] briefcaseId
+    //! @param[in] cancellationToken
+    DGNDBSERVERCLIENT_EXPORT DgnDbServerStatusTaskPtr RelinquishCodesLocks (BeSQLite::BeBriefcaseId briefcaseId, ICancellationTokenPtr cancellationToken = nullptr) const;
+
+//__PUBLISH_SECTION_START__
+public:
+    //! Returns all revisions available in the server.
+    //! @param[in] cancellationToken
+    //! @return Asynchronous task that has the collection of revision information as the result.
+    DGNDBSERVERCLIENT_EXPORT DgnDbServerRevisionsTaskPtr GetAllRevisions (ICancellationTokenPtr cancellationToken = nullptr) const;
+
+    //! Get a revision for the specific revision id.
+    //! @param[in] revisionId Id of the revision to retrieve.
+    //! @param[in] cancellationToken
+    //! @return Asynchronous task that has the revision information as the result.
+    DGNDBSERVERCLIENT_EXPORT DgnDbServerRevisionTaskPtr GetRevisionById (Utf8StringCR revisionId, ICancellationTokenPtr cancellationToken = nullptr) const;
+
+    //! Get all of the revisions after the specific revision id.
+    //! @param[in] revisionId Id of the parent revision for the first revision in the resulting collection. If empty gets all revisions on server.
+    //! @param[in] cancellationToken
+    //! @return Asynchronous task that has the collection of revision information as the result.
+    DGNDBSERVERCLIENT_EXPORT DgnDbServerRevisionsTaskPtr GetRevisionsAfterId (Utf8StringCR revisionId, ICancellationTokenPtr cancellationToken = nullptr) const;
+
+    //! Download the revision files.
+    //! @param[in] revisions Set of revisions to download.
+    //! @param[in] callback Download callback.
+    //! @param[in] cancellationToken
+    //! @return Asynchronous task that has the collection of revision information as the result.
+    //! @note This is used to download the files in order to revert or inspect them. To update a briefcase DgnDbBriefcase methods should be used.
+    DGNDBSERVERCLIENT_EXPORT DgnDbServerStatusTaskPtr DownloadRevisions (const bvector<DgnDbServerRevisionPtr>& revisions, HttpRequest::ProgressCallbackCR callback = nullptr,
+                                                                       ICancellationTokenPtr cancellationToken = nullptr) const;
+
+    //! Verify the access to the revision on the server.
+    //! @param[in] cancellationToken
+    //! @return Asynchronous task that results in error if connection or authentication fails and success otherwise.
+    DGNDBSERVERCLIENT_EXPORT DgnDbServerStatusTaskPtr VerifyConnection (ICancellationTokenPtr cancellationToken = nullptr) const;
+
+    //!< Returns repository information for this connection.
+    DGNDBSERVERCLIENT_EXPORT RepositoryInfoCR GetRepositoryInfo () const;
+
+    //! Returns all available locks for given briefcase id.
+    //! @param[in] briefcaseId
+    //! @param[in] cancellationToken
+    DGNDBSERVERCLIENT_EXPORT DgnDbServerLockSetTaskPtr QueryLocks (BeSQLite::BeBriefcaseId briefcaseId, ICancellationTokenPtr cancellationToken = nullptr) const;
+
+    //! Returns all available locks for given lock ids and briefcase id.
+    //! @param[in] ids Lock ids to query
+    //! @param[in] briefcaseId
+    //! @param[in] cancellationToken
+    DGNDBSERVERCLIENT_EXPORT DgnDbServerLockSetTaskPtr QueryLocksById (LockableIdSet const& ids, BeSQLite::BeBriefcaseId briefcaseId,
+                                                                       ICancellationTokenPtr cancellationToken = nullptr) const;
+
+    //! Returns all available locks for given lock ids and for any briefcase.
+    //! @param[in] ids Lock ids to query
+    //! @param[in] cancellationToken
+    DGNDBSERVERCLIENT_EXPORT DgnDbServerLockSetTaskPtr QueryLocksById (LockableIdSet const& ids, ICancellationTokenPtr cancellationToken = nullptr) const;
+
+    //! Returns all codes and locks by ids.
+    //! @param[out] codes
+    //! @param[out] locks
+    //! @param[in] cancellationToken
+    DGNDBSERVERCLIENT_EXPORT DgnDbServerCodeLockSetTaskPtr QueryCodesLocksById(DgnCodeSet const& codes, LockableIdSet const& locks, ICancellationTokenPtr cancellationToken = nullptr) const;
+
+    //! Returns all codes and locks by briefcase id.
+    //! @param[in] briefcaseId
+    //! @param[in] cancellationToken
+    DGNDBSERVERCLIENT_EXPORT DgnDbServerCodeLockSetTaskPtr QueryCodesLocks(const BeSQLite::BeBriefcaseId briefcaseId, ICancellationTokenPtr cancellationToken = nullptr) const;
+    
+    DGNDBSERVERCLIENT_EXPORT bool UpdateEventServiceClient(bvector<DgnDbServerEvent::DgnDbServerEventType>* eventTypes = nullptr, ICancellationTokenPtr cancellationToken = nullptr);
+
+    //! Receive Events from EventService
+    DGNDBSERVERCLIENT_EXPORT DgnDbServerEventCollectionTaskPtr    GetEvents(bool longPolling = false, ICancellationTokenPtr cancellationToken = nullptr);
+
+    //! Receive Events from EventService
+    DGNDBSERVERCLIENT_EXPORT DgnDbServerEventTaskPtr    GetEvent(bool longPolling = false, ICancellationTokenPtr cancellationToken = nullptr);
+
+    //! Cancel Events from EventService
+    DGNDBSERVERCLIENT_EXPORT DgnDbServerCancelEventTaskPtr    CancelEventRequest(ICancellationTokenPtr cancellationToken = nullptr);
+
+};
+END_BENTLEY_DGNDBSERVER_NAMESPACE