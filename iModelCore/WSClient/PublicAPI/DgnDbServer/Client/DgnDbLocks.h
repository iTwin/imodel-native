/*--------------------------------------------------------------------------------------+
|
|     $Source: PublicAPI/DgnDbServer/Client/DgnDbLocks.h $
|
|  $Copyright: (c) 2016 Bentley Systems, Incorporated. All rights reserved. $
|
+--------------------------------------------------------------------------------------*/
#pragma once
//__PUBLISH_SECTION_START__
#include <DgnDbServer/DgnDbServerCommon.h>
#include <DgnDbServer/Client/DgnDbRepositoryConnection.h>
#include <DgnPlatform/LocksManager.h>

BEGIN_BENTLEY_DGNDBSERVER_NAMESPACE
USING_NAMESPACE_BENTLEY_DGNPLATFORM
USING_NAMESPACE_BENTLEY_DGNCLIENTFX_UTILS
typedef std::shared_ptr<struct DgnDbLocks> DgnDbLocksPtr;
//=======================================================================================
//! 
// @bsiclass                                      Karolis.Dziedzelis             10/2015
//=======================================================================================
struct DgnDbLocks : public ILocksServer
    {
private:
    DgnDbRepositoryConnectionPtr m_connection;
    ICancellationTokenPtr m_cancellationToken;
    Credentials m_credentials;
    WebServices::ClientInfoPtr m_clientInfo;

protected:
    virtual LockStatus _QueryLocksHeld(bool& held, LockRequestCR locks, DgnDbR db) override;
    virtual LockRequest::Response _AcquireLocks(LockRequestCR locks, DgnDbR db) override;
    virtual LockStatus _ReleaseLocks(DgnLockSet const& locks, DgnDbR db) override;
    virtual LockStatus _RelinquishLocks(DgnDbR db) override;
    virtual LockStatus _QueryLockLevel(LockLevel& level, LockableId lockId, DgnDbR db) override;
    virtual LockStatus _QueryLocks(DgnLockSet& locks, DgnDbR db) override;
    virtual LockStatus _QueryOwnership(DgnLockOwnershipR ownership, LockableId lockId) override;
<<<<<<< HEAD
    virtual LockStatus _QueryRevisionId(WStringR, LockableId) override;
    virtual LockStatus _SetRevisionId(LockableIdSet const&, WCharCP) override;
=======
    virtual LockStatus _QueryRevisionId(WStringR, LockableId) override { BeAssert(false && "Unimplemented"); return LockStatus::Success; }
>>>>>>> 3b920272

    DgnDbLocks(WebServices::ClientInfoPtr clientInfo);
public:
    static DgnDbLocksPtr Create(WebServices::ClientInfoPtr clientInfo);

    DGNDBSERVERCLIENT_EXPORT DgnDbResult Connect(DgnDbCR db);
    DGNDBSERVERCLIENT_EXPORT void SetCancellationToken(ICancellationTokenPtr cancellationToken);
    void SetCredentials(CredentialsCR credentials) { m_credentials = credentials; };
    };
END_BENTLEY_DGNDBSERVER_NAMESPACE
<|MERGE_RESOLUTION|>--- conflicted
+++ resolved
@@ -1,53 +1,48 @@
-/*--------------------------------------------------------------------------------------+
-|
-|     $Source: PublicAPI/DgnDbServer/Client/DgnDbLocks.h $
-|
-|  $Copyright: (c) 2016 Bentley Systems, Incorporated. All rights reserved. $
-|
-+--------------------------------------------------------------------------------------*/
-#pragma once
-//__PUBLISH_SECTION_START__
-#include <DgnDbServer/DgnDbServerCommon.h>
-#include <DgnDbServer/Client/DgnDbRepositoryConnection.h>
-#include <DgnPlatform/LocksManager.h>
-
-BEGIN_BENTLEY_DGNDBSERVER_NAMESPACE
-USING_NAMESPACE_BENTLEY_DGNPLATFORM
-USING_NAMESPACE_BENTLEY_DGNCLIENTFX_UTILS
-typedef std::shared_ptr<struct DgnDbLocks> DgnDbLocksPtr;
-//=======================================================================================
-//! 
-// @bsiclass                                      Karolis.Dziedzelis             10/2015
-//=======================================================================================
-struct DgnDbLocks : public ILocksServer
-    {
-private:
-    DgnDbRepositoryConnectionPtr m_connection;
-    ICancellationTokenPtr m_cancellationToken;
-    Credentials m_credentials;
-    WebServices::ClientInfoPtr m_clientInfo;
-
-protected:
-    virtual LockStatus _QueryLocksHeld(bool& held, LockRequestCR locks, DgnDbR db) override;
-    virtual LockRequest::Response _AcquireLocks(LockRequestCR locks, DgnDbR db) override;
-    virtual LockStatus _ReleaseLocks(DgnLockSet const& locks, DgnDbR db) override;
-    virtual LockStatus _RelinquishLocks(DgnDbR db) override;
-    virtual LockStatus _QueryLockLevel(LockLevel& level, LockableId lockId, DgnDbR db) override;
-    virtual LockStatus _QueryLocks(DgnLockSet& locks, DgnDbR db) override;
-    virtual LockStatus _QueryOwnership(DgnLockOwnershipR ownership, LockableId lockId) override;
-<<<<<<< HEAD
-    virtual LockStatus _QueryRevisionId(WStringR, LockableId) override;
-    virtual LockStatus _SetRevisionId(LockableIdSet const&, WCharCP) override;
-=======
-    virtual LockStatus _QueryRevisionId(WStringR, LockableId) override { BeAssert(false && "Unimplemented"); return LockStatus::Success; }
->>>>>>> 3b920272
-
-    DgnDbLocks(WebServices::ClientInfoPtr clientInfo);
-public:
-    static DgnDbLocksPtr Create(WebServices::ClientInfoPtr clientInfo);
-
-    DGNDBSERVERCLIENT_EXPORT DgnDbResult Connect(DgnDbCR db);
-    DGNDBSERVERCLIENT_EXPORT void SetCancellationToken(ICancellationTokenPtr cancellationToken);
-    void SetCredentials(CredentialsCR credentials) { m_credentials = credentials; };
-    };
-END_BENTLEY_DGNDBSERVER_NAMESPACE
+/*--------------------------------------------------------------------------------------+
+|
+|     $Source: PublicAPI/DgnDbServer/Client/DgnDbLocks.h $
+|
+|  $Copyright: (c) 2016 Bentley Systems, Incorporated. All rights reserved. $
+|
++--------------------------------------------------------------------------------------*/
+#pragma once
+//__PUBLISH_SECTION_START__
+#include <DgnDbServer/DgnDbServerCommon.h>
+#include <DgnDbServer/Client/DgnDbRepositoryConnection.h>
+#include <DgnPlatform/LocksManager.h>
+
+BEGIN_BENTLEY_DGNDBSERVER_NAMESPACE
+USING_NAMESPACE_BENTLEY_DGNPLATFORM
+USING_NAMESPACE_BENTLEY_DGNCLIENTFX_UTILS
+typedef std::shared_ptr<struct DgnDbLocks> DgnDbLocksPtr;
+//=======================================================================================
+//! 
+// @bsiclass                                      Karolis.Dziedzelis             10/2015
+//=======================================================================================
+struct DgnDbLocks : public ILocksServer
+    {
+private:
+    DgnDbRepositoryConnectionPtr m_connection;
+    ICancellationTokenPtr m_cancellationToken;
+    Credentials m_credentials;
+    WebServices::ClientInfoPtr m_clientInfo;
+
+protected:
+    virtual LockStatus _QueryLocksHeld(bool& held, LockRequestCR locks, DgnDbR db) override;
+    virtual LockRequest::Response _AcquireLocks(LockRequestCR locks, DgnDbR db) override;
+    virtual LockStatus _ReleaseLocks(DgnLockSet const& locks, DgnDbR db) override;
+    virtual LockStatus _RelinquishLocks(DgnDbR db) override;
+    virtual LockStatus _QueryLockLevel(LockLevel& level, LockableId lockId, DgnDbR db) override;
+    virtual LockStatus _QueryLocks(DgnLockSet& locks, DgnDbR db) override;
+    virtual LockStatus _QueryOwnership(DgnLockOwnershipR ownership, LockableId lockId) override;
+    virtual LockStatus _QueryRevisionId(WStringR, LockableId) override;
+
+    DgnDbLocks(WebServices::ClientInfoPtr clientInfo);
+public:
+    static DgnDbLocksPtr Create(WebServices::ClientInfoPtr clientInfo);
+
+    DGNDBSERVERCLIENT_EXPORT DgnDbResult Connect(DgnDbCR db);
+    DGNDBSERVERCLIENT_EXPORT void SetCancellationToken(ICancellationTokenPtr cancellationToken);
+    void SetCredentials(CredentialsCR credentials) { m_credentials = credentials; };
+    };
+END_BENTLEY_DGNDBSERVER_NAMESPACE