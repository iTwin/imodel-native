/*--------------------------------------------------------------------------------------+
 |
 |     $Source: PublicAPI/WebServices/Connect/ConnectSpaces.h $
 |
 |  $Copyright: (c) 2015 Bentley Systems, Incorporated. All rights reserved. $
 |
 +--------------------------------------------------------------------------------------*/
#pragma once
//__PUBLISH_SECTION_START__

// !!!!!!!!!!!!!!!!!!!!!!!!!!!!!!!!!!!!!!!!!!!!!!!!!!!!!!!!!!!!!!!!!!!!!!!!!!!!!!!!!!!!!!!
// !!! LEGACY CODE - CONSIDER REVIEWING !!!
// !!!!!!!!!!!!!!!!!!!!!!!!!!!!!!!!!!!!!!!!!!!!!!!!!!!!!!!!!!!!!!!!!!!!!!!!!!!!!!!!!!!!!!!

#include <Bentley/Bentley.h>
#include <Bentley/WString.h>
#include <MobileDgn/MobileDgnCommon.h>
#include <MobileDgn/Utils/Http/Credentials.h>
#include <MobileDgn/Utils/Http/HttpClient.h>
#include <MobileDgn/Utils/Threading/WorkerThreadPool.h>
#include <WebServices/Connect/SamlToken.h>

// Work --> UI
// These messages are reacting to virtual function callbacks from ConnectSpaces worker threads
#define CS_MESSAGE_StatusReport     "ConnectSpaces.Message.StatusReport"
#define CS_MESSAGE_TokenUpdate      "ConnectSpaces.Message.TokenUpdate"
#define CS_MESSAGE_EulaStatus       "ConnectSpaces.Message.EulaStatus"
#define CS_MESSAGE_EulaDownloaded   "ConnectSpaces.Message.EulaDownloaded"
#define CS_MESSAGE_EulaTokenUpdate  "ConnectSpaces.Message.EulaTokenUpdate"

// UI --> Work
// These messages are requests for the ConnectSpaces worker threads to do work

<<<<<<< HEAD
=======
#define CS_MESSAGE_SetCredentials   "ConnectSpaces.Message.SetCredentials"
#define CS_MESSAGE_ResetEula        "ConnectSpaces.Message.ResetEula"
#define CS_MESSAGE_CheckEula        "ConnectSpaces.Message.CheckEula"
#define CS_MESSAGE_AcceptEula       "ConnectSpaces.Message.AcceptEula"
#define CS_MESSAGE_SetEulaToken     "ConnectSpaces.Message.SetEulaToken"

// Message fields
#define CS_MESSAGE_FIELD_username   "username"
#define CS_MESSAGE_FIELD_password   "password"
#define CS_MESSAGE_FIELD_token      "token"
#define CS_MESSAGE_FIELD_EULA       "EULA"
#define CS_MESSAGE_FIELD_accepted   "accepted"

BEGIN_BENTLEY_WEBSERVICES_NAMESPACE 

USING_NAMESPACE_BENTLEY_MOBILEDGN_UTILS

>>>>>>> 59af43ce
//=======================================================================================
//! @deprecated
//! @private
// @bsiclass                                                     Travis.Cobbs   05/2013
//=======================================================================================
struct ConnectSpaces
    {
<<<<<<< HEAD
public:
    //! Initialize once in app lifetime
    WSCLIENT_EXPORT static void Initialize(ClientInfoPtr clientInfo);
    WSCLIENT_EXPORT static bool IsInitialized();
    WSCLIENT_EXPORT static void Uninitialize();

    WSCLIENT_EXPORT static bool ParseLastModified(const std::string &lastModified, BentleyApi::DateTime &dateTime);

    WSCLIENT_EXPORT bool OnMessageReceived(Utf8CP messageType, JsonValueCR messageObj);

public:
    enum StatusCode
        {
        OK,
        UnknownError,
        NetworkError,
        UnexpectedResponseError,
        CredentialsError,
        };
    enum StatusAction
        {
        FetchFileListAction,
        FetchDatasourceListAction,
        FetchObjectListAction,
        DownloadFileAction,
        SetCredentialsAction,
        GetFileStatusAction,
        CheckEulaAction,
        AcceptEulaAction,
        SetEulaTokenAction,
        ResetEulaAction,
#ifdef DEBUG
        DecreaseDatesAction,
#endif
        };
    enum FileStatus
        {
        UpToDateStatus,
        NeedsUpdateStatus,
        MissingStatus,
        };
    WSCLIENT_EXPORT ConnectSpaces();
    WSCLIENT_EXPORT ConnectSpaces(const ConnectSpaces& other);
    WSCLIENT_EXPORT ~ConnectSpaces();
   
private:
    static bool ParseFixedNumber(const std::string &numberString, int &result, int min = 0, int max = 0);
    void FetchFileList(Utf8StringCR dsId, Utf8StringCR folderId, bool getNewToken = false);
    void FetchObjectList(Utf8StringCR dsId, Utf8StringCR objectClass, bool getNewToken = false);
    void FetchDatasourceList(bool getNewToken = false);
    void ResetEula(bool getNewToken = false);
    void CheckEula(bool getNewToken = false);
    void AcceptEula(bool getNewToken = false);
    bool DownloadEula(Utf8StringR eulaString, bool getNewToken = false);
    void DownloadFile(JsonValueCR messageObj, bool getNewToken);
    void Cancel();
    BentleyStatus GetNewTokenIfNeeded (bool getNewToken, StatusAction action, SamlTokenR token, Utf8CP appliesToUrl = nullptr, Utf8CP stsUrl = nullptr);
    HttpRequest CreateGetRequest (Utf8StringCR url, bool acceptJson = true, bool includeToken = true);
    void SetJsonDocData(JsonValueR data, Utf8StringCR datasourceId, Utf8StringCR docId, Utf8StringCR filename);
    void SendStatusToUIThread(StatusAction action, StatusCode statusCode, JsonValueCR data = Json::Value());
    void SendJsonMessageToUiThread(Utf8CP messageType, JsonValueCR response = Json::Value());

    void SetCredentials(Credentials credentials, Utf8StringCR token);
    void SetEulaToken(Utf8StringCR token);
    void FetchDatasourceListAsync();
    void ResetEulaAsync();
    void CheckEulaAsync();
    void AcceptEulaAsync();
    void FetchFileListAsync(Utf8StringCR dsId, Utf8StringCR folderId);
    void FetchObjectListAsync(Utf8StringCR dsId, Utf8StringCR objectClass);
    void DownloadFile(JsonValueCR messageObj);
    void DownloadFileAsync(JsonValueCR messageObj);
    void GetFileStatus(JsonValueCR messageObj);
    Json::Value AppendFileStatus(JsonValueCR itemObj);

#ifdef DEBUG
    void DecreaseDates();
#endif

    Credentials m_credentials;
    SamlToken m_token;
    SamlToken m_eulaToken;

    SimpleCancellationTokenPtr m_cancelToken;
    HttpClient m_client;

    BeMutex m_credentialsCriticalSection;
    static std::map<Utf8String, StatusAction> sm_actionMap;
    static std::map<std::string, int> sm_monthMap;
    static std::set<std::string> sm_dayNames;
    static Utf8String sm_eulaUrlBase;
    };

=======
    public:
        //! Initialize once in app lifetime
        WSCLIENT_EXPORT static void Initialize(ClientInfoPtr clientInfo);
        WSCLIENT_EXPORT static bool IsInitialized();
        WSCLIENT_EXPORT static void Uninitialize();

        WSCLIENT_EXPORT bool OnMessageReceived(Utf8CP messageType, JsonValueCR messageObj);

    public:
        enum StatusCode
            {
            OK = 0,
            UnknownError = 1,
            NetworkError = 2,
            UnexpectedResponseError = 3,
            CredentialsError = 4,
            };

        enum StatusAction
            {
            SetCredentialsAction = 4,
            CheckEulaAction = 6,
            AcceptEulaAction = 7,
            SetEulaTokenAction = 8,
            ResetEulaAction = 9
            };

        WSCLIENT_EXPORT ConnectSpaces();
        WSCLIENT_EXPORT ConnectSpaces(const ConnectSpaces& other);
        WSCLIENT_EXPORT ~ConnectSpaces();

    private:
        void ResetEula(bool getNewToken = false);
        void CheckEula(bool getNewToken = false);
        void AcceptEula(bool getNewToken = false);
        bool DownloadEula(Utf8StringR eulaString, bool getNewToken = false);

        BentleyStatus GetNewTokenIfNeeded(bool getNewToken, StatusAction action, SamlTokenR token, Utf8CP appliesToUrl = nullptr, Utf8CP stsUrl = nullptr);
        HttpRequest CreateGetRequest(Utf8StringCR url, bool acceptJson = true, bool includeToken = true);

        void SendStatusToUIThread(StatusAction action, StatusCode statusCode, JsonValueCR data = Json::Value());
        void SendJsonMessageToUiThread(Utf8CP messageType, JsonValueCR response = Json::Value());

        void SetCredentials(Credentials credentials, Utf8StringCR token);
        void SetEulaToken(Utf8StringCR token);

        void ResetEulaAsync();
        void CheckEulaAsync();
        void AcceptEulaAsync();

    private:
        static std::map<Utf8String, StatusAction> sm_actionMap;
        static Utf8String sm_eulaUrlBase;

        BeCriticalSection m_credentialsCriticalSection;
        Credentials m_credentials;
        SamlToken m_token;
        SamlToken m_eulaToken;

        SimpleCancellationTokenPtr m_cancelToken;
        HttpClient m_client;
    };

END_BENTLEY_WEBSERVICES_NAMESPACE

>>>>>>> 59af43ce
<|MERGE_RESOLUTION|>--- conflicted
+++ resolved
@@ -1,221 +1,120 @@
-/*--------------------------------------------------------------------------------------+
- |
- |     $Source: PublicAPI/WebServices/Connect/ConnectSpaces.h $
- |
- |  $Copyright: (c) 2015 Bentley Systems, Incorporated. All rights reserved. $
- |
- +--------------------------------------------------------------------------------------*/
-#pragma once
-//__PUBLISH_SECTION_START__
-
-// !!!!!!!!!!!!!!!!!!!!!!!!!!!!!!!!!!!!!!!!!!!!!!!!!!!!!!!!!!!!!!!!!!!!!!!!!!!!!!!!!!!!!!!
-// !!! LEGACY CODE - CONSIDER REVIEWING !!!
-// !!!!!!!!!!!!!!!!!!!!!!!!!!!!!!!!!!!!!!!!!!!!!!!!!!!!!!!!!!!!!!!!!!!!!!!!!!!!!!!!!!!!!!!
-
-#include <Bentley/Bentley.h>
-#include <Bentley/WString.h>
-#include <MobileDgn/MobileDgnCommon.h>
-#include <MobileDgn/Utils/Http/Credentials.h>
-#include <MobileDgn/Utils/Http/HttpClient.h>
-#include <MobileDgn/Utils/Threading/WorkerThreadPool.h>
-#include <WebServices/Connect/SamlToken.h>
-
-// Work --> UI
-// These messages are reacting to virtual function callbacks from ConnectSpaces worker threads
-#define CS_MESSAGE_StatusReport     "ConnectSpaces.Message.StatusReport"
-#define CS_MESSAGE_TokenUpdate      "ConnectSpaces.Message.TokenUpdate"
-#define CS_MESSAGE_EulaStatus       "ConnectSpaces.Message.EulaStatus"
-#define CS_MESSAGE_EulaDownloaded   "ConnectSpaces.Message.EulaDownloaded"
-#define CS_MESSAGE_EulaTokenUpdate  "ConnectSpaces.Message.EulaTokenUpdate"
-
-// UI --> Work
-// These messages are requests for the ConnectSpaces worker threads to do work
-
-<<<<<<< HEAD
-=======
-#define CS_MESSAGE_SetCredentials   "ConnectSpaces.Message.SetCredentials"
-#define CS_MESSAGE_ResetEula        "ConnectSpaces.Message.ResetEula"
-#define CS_MESSAGE_CheckEula        "ConnectSpaces.Message.CheckEula"
-#define CS_MESSAGE_AcceptEula       "ConnectSpaces.Message.AcceptEula"
-#define CS_MESSAGE_SetEulaToken     "ConnectSpaces.Message.SetEulaToken"
-
-// Message fields
-#define CS_MESSAGE_FIELD_username   "username"
-#define CS_MESSAGE_FIELD_password   "password"
-#define CS_MESSAGE_FIELD_token      "token"
-#define CS_MESSAGE_FIELD_EULA       "EULA"
-#define CS_MESSAGE_FIELD_accepted   "accepted"
-
-BEGIN_BENTLEY_WEBSERVICES_NAMESPACE 
-
-USING_NAMESPACE_BENTLEY_MOBILEDGN_UTILS
-
->>>>>>> 59af43ce
-//=======================================================================================
-//! @deprecated
-//! @private
-// @bsiclass                                                     Travis.Cobbs   05/2013
-//=======================================================================================
-struct ConnectSpaces
-    {
-<<<<<<< HEAD
-public:
-    //! Initialize once in app lifetime
-    WSCLIENT_EXPORT static void Initialize(ClientInfoPtr clientInfo);
-    WSCLIENT_EXPORT static bool IsInitialized();
-    WSCLIENT_EXPORT static void Uninitialize();
-
-    WSCLIENT_EXPORT static bool ParseLastModified(const std::string &lastModified, BentleyApi::DateTime &dateTime);
-
-    WSCLIENT_EXPORT bool OnMessageReceived(Utf8CP messageType, JsonValueCR messageObj);
-
-public:
-    enum StatusCode
-        {
-        OK,
-        UnknownError,
-        NetworkError,
-        UnexpectedResponseError,
-        CredentialsError,
-        };
-    enum StatusAction
-        {
-        FetchFileListAction,
-        FetchDatasourceListAction,
-        FetchObjectListAction,
-        DownloadFileAction,
-        SetCredentialsAction,
-        GetFileStatusAction,
-        CheckEulaAction,
-        AcceptEulaAction,
-        SetEulaTokenAction,
-        ResetEulaAction,
-#ifdef DEBUG
-        DecreaseDatesAction,
-#endif
-        };
-    enum FileStatus
-        {
-        UpToDateStatus,
-        NeedsUpdateStatus,
-        MissingStatus,
-        };
-    WSCLIENT_EXPORT ConnectSpaces();
-    WSCLIENT_EXPORT ConnectSpaces(const ConnectSpaces& other);
-    WSCLIENT_EXPORT ~ConnectSpaces();
-   
-private:
-    static bool ParseFixedNumber(const std::string &numberString, int &result, int min = 0, int max = 0);
-    void FetchFileList(Utf8StringCR dsId, Utf8StringCR folderId, bool getNewToken = false);
-    void FetchObjectList(Utf8StringCR dsId, Utf8StringCR objectClass, bool getNewToken = false);
-    void FetchDatasourceList(bool getNewToken = false);
-    void ResetEula(bool getNewToken = false);
-    void CheckEula(bool getNewToken = false);
-    void AcceptEula(bool getNewToken = false);
-    bool DownloadEula(Utf8StringR eulaString, bool getNewToken = false);
-    void DownloadFile(JsonValueCR messageObj, bool getNewToken);
-    void Cancel();
-    BentleyStatus GetNewTokenIfNeeded (bool getNewToken, StatusAction action, SamlTokenR token, Utf8CP appliesToUrl = nullptr, Utf8CP stsUrl = nullptr);
-    HttpRequest CreateGetRequest (Utf8StringCR url, bool acceptJson = true, bool includeToken = true);
-    void SetJsonDocData(JsonValueR data, Utf8StringCR datasourceId, Utf8StringCR docId, Utf8StringCR filename);
-    void SendStatusToUIThread(StatusAction action, StatusCode statusCode, JsonValueCR data = Json::Value());
-    void SendJsonMessageToUiThread(Utf8CP messageType, JsonValueCR response = Json::Value());
-
-    void SetCredentials(Credentials credentials, Utf8StringCR token);
-    void SetEulaToken(Utf8StringCR token);
-    void FetchDatasourceListAsync();
-    void ResetEulaAsync();
-    void CheckEulaAsync();
-    void AcceptEulaAsync();
-    void FetchFileListAsync(Utf8StringCR dsId, Utf8StringCR folderId);
-    void FetchObjectListAsync(Utf8StringCR dsId, Utf8StringCR objectClass);
-    void DownloadFile(JsonValueCR messageObj);
-    void DownloadFileAsync(JsonValueCR messageObj);
-    void GetFileStatus(JsonValueCR messageObj);
-    Json::Value AppendFileStatus(JsonValueCR itemObj);
-
-#ifdef DEBUG
-    void DecreaseDates();
-#endif
-
-    Credentials m_credentials;
-    SamlToken m_token;
-    SamlToken m_eulaToken;
-
-    SimpleCancellationTokenPtr m_cancelToken;
-    HttpClient m_client;
-
-    BeMutex m_credentialsCriticalSection;
-    static std::map<Utf8String, StatusAction> sm_actionMap;
-    static std::map<std::string, int> sm_monthMap;
-    static std::set<std::string> sm_dayNames;
-    static Utf8String sm_eulaUrlBase;
-    };
-
-=======
-    public:
-        //! Initialize once in app lifetime
-        WSCLIENT_EXPORT static void Initialize(ClientInfoPtr clientInfo);
-        WSCLIENT_EXPORT static bool IsInitialized();
-        WSCLIENT_EXPORT static void Uninitialize();
-
-        WSCLIENT_EXPORT bool OnMessageReceived(Utf8CP messageType, JsonValueCR messageObj);
-
-    public:
-        enum StatusCode
-            {
-            OK = 0,
-            UnknownError = 1,
-            NetworkError = 2,
-            UnexpectedResponseError = 3,
-            CredentialsError = 4,
-            };
-
-        enum StatusAction
-            {
-            SetCredentialsAction = 4,
-            CheckEulaAction = 6,
-            AcceptEulaAction = 7,
-            SetEulaTokenAction = 8,
-            ResetEulaAction = 9
-            };
-
-        WSCLIENT_EXPORT ConnectSpaces();
-        WSCLIENT_EXPORT ConnectSpaces(const ConnectSpaces& other);
-        WSCLIENT_EXPORT ~ConnectSpaces();
-
-    private:
-        void ResetEula(bool getNewToken = false);
-        void CheckEula(bool getNewToken = false);
-        void AcceptEula(bool getNewToken = false);
-        bool DownloadEula(Utf8StringR eulaString, bool getNewToken = false);
-
-        BentleyStatus GetNewTokenIfNeeded(bool getNewToken, StatusAction action, SamlTokenR token, Utf8CP appliesToUrl = nullptr, Utf8CP stsUrl = nullptr);
-        HttpRequest CreateGetRequest(Utf8StringCR url, bool acceptJson = true, bool includeToken = true);
-
-        void SendStatusToUIThread(StatusAction action, StatusCode statusCode, JsonValueCR data = Json::Value());
-        void SendJsonMessageToUiThread(Utf8CP messageType, JsonValueCR response = Json::Value());
-
-        void SetCredentials(Credentials credentials, Utf8StringCR token);
-        void SetEulaToken(Utf8StringCR token);
-
-        void ResetEulaAsync();
-        void CheckEulaAsync();
-        void AcceptEulaAsync();
-
-    private:
-        static std::map<Utf8String, StatusAction> sm_actionMap;
-        static Utf8String sm_eulaUrlBase;
-
-        BeCriticalSection m_credentialsCriticalSection;
-        Credentials m_credentials;
-        SamlToken m_token;
-        SamlToken m_eulaToken;
-
-        SimpleCancellationTokenPtr m_cancelToken;
-        HttpClient m_client;
-    };
-
-END_BENTLEY_WEBSERVICES_NAMESPACE
-
->>>>>>> 59af43ce
+/*--------------------------------------------------------------------------------------+
+ |
+ |     $Source: PublicAPI/WebServices/Connect/ConnectSpaces.h $
+ |
+ |  $Copyright: (c) 2015 Bentley Systems, Incorporated. All rights reserved. $
+ |
+ +--------------------------------------------------------------------------------------*/
+#pragma once
+//__PUBLISH_SECTION_START__
+
+// !!!!!!!!!!!!!!!!!!!!!!!!!!!!!!!!!!!!!!!!!!!!!!!!!!!!!!!!!!!!!!!!!!!!!!!!!!!!!!!!!!!!!!!
+// !!! LEGACY CODE - CONSIDER REVIEWING !!!
+// !!!!!!!!!!!!!!!!!!!!!!!!!!!!!!!!!!!!!!!!!!!!!!!!!!!!!!!!!!!!!!!!!!!!!!!!!!!!!!!!!!!!!!!
+
+#include <Bentley/Bentley.h>
+#include <Bentley/WString.h>
+#include <MobileDgn/MobileDgnCommon.h>
+#include <MobileDgn/Utils/Http/Credentials.h>
+#include <MobileDgn/Utils/Http/HttpClient.h>
+#include <MobileDgn/Utils/Threading/WorkerThreadPool.h>
+#include <WebServices/Connect/SamlToken.h>
+
+// Work --> UI
+// These messages are reacting to virtual function callbacks from ConnectSpaces worker threads
+#define CS_MESSAGE_StatusReport     "ConnectSpaces.Message.StatusReport"
+#define CS_MESSAGE_TokenUpdate      "ConnectSpaces.Message.TokenUpdate"
+#define CS_MESSAGE_EulaStatus       "ConnectSpaces.Message.EulaStatus"
+#define CS_MESSAGE_EulaDownloaded   "ConnectSpaces.Message.EulaDownloaded"
+#define CS_MESSAGE_EulaTokenUpdate  "ConnectSpaces.Message.EulaTokenUpdate"
+
+// UI --> Work
+// These messages are requests for the ConnectSpaces worker threads to do work
+
+#define CS_MESSAGE_SetCredentials   "ConnectSpaces.Message.SetCredentials"
+#define CS_MESSAGE_ResetEula        "ConnectSpaces.Message.ResetEula"
+#define CS_MESSAGE_CheckEula        "ConnectSpaces.Message.CheckEula"
+#define CS_MESSAGE_AcceptEula       "ConnectSpaces.Message.AcceptEula"
+#define CS_MESSAGE_SetEulaToken     "ConnectSpaces.Message.SetEulaToken"
+
+// Message fields
+#define CS_MESSAGE_FIELD_username   "username"
+#define CS_MESSAGE_FIELD_password   "password"
+#define CS_MESSAGE_FIELD_token      "token"
+#define CS_MESSAGE_FIELD_EULA       "EULA"
+#define CS_MESSAGE_FIELD_accepted   "accepted"
+
+BEGIN_BENTLEY_WEBSERVICES_NAMESPACE 
+
+USING_NAMESPACE_BENTLEY_MOBILEDGN_UTILS
+//=======================================================================================
+//! @deprecated
+//! @private
+// @bsiclass                                                     Travis.Cobbs   05/2013
+//=======================================================================================
+struct ConnectSpaces
+    {
+    public:
+        //! Initialize once in app lifetime
+        WSCLIENT_EXPORT static void Initialize(ClientInfoPtr clientInfo);
+        WSCLIENT_EXPORT static bool IsInitialized();
+        WSCLIENT_EXPORT static void Uninitialize();
+
+        WSCLIENT_EXPORT bool OnMessageReceived(Utf8CP messageType, JsonValueCR messageObj);
+
+    public:
+        enum StatusCode
+            {
+            OK = 0,
+            UnknownError = 1,
+            NetworkError = 2,
+            UnexpectedResponseError = 3,
+            CredentialsError = 4,
+            };
+
+        enum StatusAction
+            {
+            SetCredentialsAction = 4,
+            CheckEulaAction = 6,
+            AcceptEulaAction = 7,
+            SetEulaTokenAction = 8,
+            ResetEulaAction = 9
+            };
+
+        WSCLIENT_EXPORT ConnectSpaces();
+        WSCLIENT_EXPORT ConnectSpaces(const ConnectSpaces& other);
+        WSCLIENT_EXPORT ~ConnectSpaces();
+
+    private:
+        void ResetEula(bool getNewToken = false);
+        void CheckEula(bool getNewToken = false);
+        void AcceptEula(bool getNewToken = false);
+        bool DownloadEula(Utf8StringR eulaString, bool getNewToken = false);
+
+        BentleyStatus GetNewTokenIfNeeded(bool getNewToken, StatusAction action, SamlTokenR token, Utf8CP appliesToUrl = nullptr, Utf8CP stsUrl = nullptr);
+        HttpRequest CreateGetRequest(Utf8StringCR url, bool acceptJson = true, bool includeToken = true);
+
+        void SendStatusToUIThread(StatusAction action, StatusCode statusCode, JsonValueCR data = Json::Value());
+        void SendJsonMessageToUiThread(Utf8CP messageType, JsonValueCR response = Json::Value());
+
+        void SetCredentials(Credentials credentials, Utf8StringCR token);
+        void SetEulaToken(Utf8StringCR token);
+
+        void ResetEulaAsync();
+        void CheckEulaAsync();
+        void AcceptEulaAsync();
+
+    private:
+        static std::map<Utf8String, StatusAction> sm_actionMap;
+        static Utf8String sm_eulaUrlBase;
+
+        BeCriticalSection m_credentialsCriticalSection;
+        Credentials m_credentials;
+        SamlToken m_token;
+        SamlToken m_eulaToken;
+
+        SimpleCancellationTokenPtr m_cancelToken;
+        HttpClient m_client;
+    };
+
+END_BENTLEY_WEBSERVICES_NAMESPACE