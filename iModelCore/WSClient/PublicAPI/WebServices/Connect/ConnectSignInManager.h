/*--------------------------------------------------------------------------------------+
|
|     $Source: PublicAPI/WebServices/Connect/ConnectSignInManager.h $
|
|  $Copyright: (c) 2018 Bentley Systems, Incorporated. All rights reserved. $
|
+--------------------------------------------------------------------------------------*/
#pragma once
//__PUBLISH_SECTION_START__

#include <WebServices/Client/ClientInfo.h>
#include <WebServices/Connect/IConnectSignInManager.h>
#include <WebServices/Connect/IImsClient.h>
#include <WebServices/Connect/SamlToken.h>

BEGIN_BENTLEY_WEBSERVICES_NAMESPACE

USING_NAMESPACE_BENTLEY_SECURITY

typedef AsyncResult<void, AsyncError> SignInResult;
typedef AsyncResult<SamlTokenPtr, AsyncError> ConnectionClientTokenResult;

/*--------------------------------------------------------------------------------------+
* @bsiclass
+---------------+---------------+---------------+---------------+---------------+------*/
typedef std::shared_ptr<struct ConnectSignInManager> ConnectSignInManagerPtr;
struct ConnectSignInManager : IConnectSignInManager, std::enable_shared_from_this<ConnectSignInManager>
    {
    public:
        struct Configuration
            {
            //! Identity token lifetime to be requested in minutes. Defaults to 1 week.
            //! If application is offline for given lifetime, signed-in state still persist because user would not be able to sign-in anyway.
            //! First connection to network after lifetime will reject expired token and session expiration will be forced.
            //! Session expiration will require user to be re-signed-in.
            uint32_t identityTokenLifetime = 7 * 24 * 60;
            //! Identity token lifetime refresh rate in minutes. Renews token to keep maximum lifetime available.
            uint32_t identityTokenRefreshRate = 60;
            //! Delegation token lifetime to be requested in minutes. Delegation tokens with limited lifetime are meant for services.
            uint32_t delegationTokenLifetime = 60;
            //! Renew delegation token 5 minutes (or other) before it expires. Gets new token before old one expires.
            uint32_t delegationTokenExpirationThreshold = 5;
            };

    private:
        enum class AuthenticationType
            {
            None = 0,
            Credentials = 1,
            Token = 2
            };

        struct Authentication
            {
            AuthenticationType type = AuthenticationType::None;
            IConnectAuthenticationPersistencePtr persistence;
            IConnectTokenProviderPtr tokenProvider;
            };

        struct ConnectionClientListener
            {
<<<<<<< HEAD
            private:
                ConnectSignInManagerPtr m_manager;
                static ConnectionClientListener* s_instance;
=======
            ConnectSignInManager& m_manager;
            static ConnectionClientListener* s_instance;
>>>>>>> 09cd1e84

            public:
                ConnectionClientListener(ConnectSignInManager& manager);
                static void callback(int eventId, WCharCP data);
                void ConnectionClientCallback(int eventId, WCharCP data);
            };

    private:
        IImsClientPtr m_client;
        IJsonLocalState& m_localState;
        ISecureStorePtr m_secureStore;

        Configuration m_config;

        Authentication m_auth;

        IConnectTokenProviderPtr m_publicIdentityTokenProvider;
        mutable bmap<Utf8String, std::shared_ptr<struct DelegationTokenProvider>> m_publicDelegationTokenProviders;


        mutable IConnectionClientInterfacePtr m_connectionClient;
        std::shared_ptr<ConnectionClientListener> m_connectionClientListener;

    private:
        void _CheckAndUpdateToken() override;
        void _SignOut() override;
        bool _IsSignedIn() const override;
        UserInfo _GetUserInfo() const override;
        Utf8String _GetLastUsername() const override;
        IConnectTokenProviderPtr _GetTokenProvider(Utf8StringCR rpUri) const override;
        AuthenticationHandlerPtr _GetAuthenticationHandler
            (
            Utf8StringCR serverUrl,
            IHttpHandlerPtr httpHandler = nullptr,
            HeaderPrefix prefix = HeaderPrefix::Token
            ) const override;
        void _StoreSignedInUser() override;

    private:
        ConnectSignInManager(IImsClientPtr client, IJsonLocalState* localState, ISecureStorePtr secureStore, IConnectionClientInterfacePtr connectionClient);

        AuthenticationType ReadAuthenticationType() const;
        void StoreAuthenticationType(AuthenticationType type);

        Authentication CreateAuthentication(AuthenticationType type, IConnectAuthenticationPersistencePtr persistence = nullptr) const;
        void Configure(Authentication& auth) const;
        void Configure(struct DelegationTokenProvider& provider) const;

        void InitializeConnectionClientInterface() const;

    public:
        //! Create manager. Call CheckAndUpdateToken() to update sign-in information seperately.
        //! @param clientInfo - client applicaiton info, see ClientInfo documentation for more details
        //! @param httpHandler - custom HttpHandler to route requests trough
        //! @param localState - custom LocalState to store encrypted authentication information between sessions
        //! @param secureStore - custom encryption provider
        //! @param connectionClient - Connection Client API
        WSCLIENT_EXPORT static ConnectSignInManagerPtr Create
            (
            ClientInfoPtr clientInfo,
            IHttpHandlerPtr httpHandler = nullptr,
            IJsonLocalState* localState = nullptr,
            ISecureStorePtr secureStore = nullptr,
            IConnectionClientInterfacePtr connectionClient = nullptr
            );

        //! Create manager. Call CheckAndUpdateToken() to update sign-in information seperately.
        //! @param client - custom ImsClient for authenticating user
        //! @param localState - custom LocalState to store encrypted authentication information between sessions
        //! @param secureStore - custom encryption provider
        //! @param connectionClient - Connection Client API
        WSCLIENT_EXPORT static ConnectSignInManagerPtr Create
            (
            IImsClientPtr client,
            IJsonLocalState* localState = nullptr,
            ISecureStorePtr secureStore = nullptr,
            IConnectionClientInterfacePtr connectionClient = nullptr
            );


        //! Change default configuration with new one. Best called before any other calls are done.
        WSCLIENT_EXPORT void Configure(Configuration config);

        //! Sign in using identity token.
        //! Note: Token can be retrieved from IMS sign-in page from browser, in-app web view, or other means.
        WSCLIENT_EXPORT AsyncTaskPtr<SignInResult> SignInWithToken(SamlTokenPtr token, Utf8StringCR rpUri = nullptr);
        //! Sign in using user credentials. Credentials will be used for token retrieval but will not be stored.
        //! Note: this only works for IMS managed users. Federated users from organisations can only use SignInWithToken().
        WSCLIENT_EXPORT AsyncTaskPtr<SignInResult> SignInWithCredentials(CredentialsCR credentials);
        //! Store sign-in information on disk so user would stay signed-in. Call after successful sign-in.
        WSCLIENT_EXPORT void FinalizeSignIn();

        //! Get user information stored in token
        WSCLIENT_EXPORT static UserInfo ReadUserInfo(SamlTokenCR token);

        //! Check if Connection Client is installed
        //! Should be called first to make sure the API will work correctly
        WSCLIENT_EXPORT bool IsConnectionClientInstalled();

        //! Uses Connection Client API to get a token to sign in with
        WSCLIENT_EXPORT AsyncTaskPtr<ConnectionClientTokenResult> GetConnectionClientToken(Utf8StringCR rpUri);

        //! Uses Connection Client API to listen to events fired by Connection Client
        WSCLIENT_EXPORT void StartConnectionClientListener();
    };

END_BENTLEY_WEBSERVICES_NAMESPACE
<|MERGE_RESOLUTION|>--- conflicted
+++ resolved
@@ -1,176 +1,171 @@
-/*--------------------------------------------------------------------------------------+
-|
-|     $Source: PublicAPI/WebServices/Connect/ConnectSignInManager.h $
-|
-|  $Copyright: (c) 2018 Bentley Systems, Incorporated. All rights reserved. $
-|
-+--------------------------------------------------------------------------------------*/
-#pragma once
-//__PUBLISH_SECTION_START__
-
-#include <WebServices/Client/ClientInfo.h>
-#include <WebServices/Connect/IConnectSignInManager.h>
-#include <WebServices/Connect/IImsClient.h>
-#include <WebServices/Connect/SamlToken.h>
-
-BEGIN_BENTLEY_WEBSERVICES_NAMESPACE
-
-USING_NAMESPACE_BENTLEY_SECURITY
-
-typedef AsyncResult<void, AsyncError> SignInResult;
-typedef AsyncResult<SamlTokenPtr, AsyncError> ConnectionClientTokenResult;
-
-/*--------------------------------------------------------------------------------------+
-* @bsiclass
-+---------------+---------------+---------------+---------------+---------------+------*/
-typedef std::shared_ptr<struct ConnectSignInManager> ConnectSignInManagerPtr;
-struct ConnectSignInManager : IConnectSignInManager, std::enable_shared_from_this<ConnectSignInManager>
-    {
-    public:
-        struct Configuration
-            {
-            //! Identity token lifetime to be requested in minutes. Defaults to 1 week.
-            //! If application is offline for given lifetime, signed-in state still persist because user would not be able to sign-in anyway.
-            //! First connection to network after lifetime will reject expired token and session expiration will be forced.
-            //! Session expiration will require user to be re-signed-in.
-            uint32_t identityTokenLifetime = 7 * 24 * 60;
-            //! Identity token lifetime refresh rate in minutes. Renews token to keep maximum lifetime available.
-            uint32_t identityTokenRefreshRate = 60;
-            //! Delegation token lifetime to be requested in minutes. Delegation tokens with limited lifetime are meant for services.
-            uint32_t delegationTokenLifetime = 60;
-            //! Renew delegation token 5 minutes (or other) before it expires. Gets new token before old one expires.
-            uint32_t delegationTokenExpirationThreshold = 5;
-            };
-
-    private:
-        enum class AuthenticationType
-            {
-            None = 0,
-            Credentials = 1,
-            Token = 2
-            };
-
-        struct Authentication
-            {
-            AuthenticationType type = AuthenticationType::None;
-            IConnectAuthenticationPersistencePtr persistence;
-            IConnectTokenProviderPtr tokenProvider;
-            };
-
-        struct ConnectionClientListener
-            {
-<<<<<<< HEAD
-            private:
-                ConnectSignInManagerPtr m_manager;
-                static ConnectionClientListener* s_instance;
-=======
-            ConnectSignInManager& m_manager;
-            static ConnectionClientListener* s_instance;
->>>>>>> 09cd1e84
-
-            public:
-                ConnectionClientListener(ConnectSignInManager& manager);
-                static void callback(int eventId, WCharCP data);
-                void ConnectionClientCallback(int eventId, WCharCP data);
-            };
-
-    private:
-        IImsClientPtr m_client;
-        IJsonLocalState& m_localState;
-        ISecureStorePtr m_secureStore;
-
-        Configuration m_config;
-
-        Authentication m_auth;
-
-        IConnectTokenProviderPtr m_publicIdentityTokenProvider;
-        mutable bmap<Utf8String, std::shared_ptr<struct DelegationTokenProvider>> m_publicDelegationTokenProviders;
-
-
-        mutable IConnectionClientInterfacePtr m_connectionClient;
-        std::shared_ptr<ConnectionClientListener> m_connectionClientListener;
-
-    private:
-        void _CheckAndUpdateToken() override;
-        void _SignOut() override;
-        bool _IsSignedIn() const override;
-        UserInfo _GetUserInfo() const override;
-        Utf8String _GetLastUsername() const override;
-        IConnectTokenProviderPtr _GetTokenProvider(Utf8StringCR rpUri) const override;
-        AuthenticationHandlerPtr _GetAuthenticationHandler
-            (
-            Utf8StringCR serverUrl,
-            IHttpHandlerPtr httpHandler = nullptr,
-            HeaderPrefix prefix = HeaderPrefix::Token
-            ) const override;
-        void _StoreSignedInUser() override;
-
-    private:
-        ConnectSignInManager(IImsClientPtr client, IJsonLocalState* localState, ISecureStorePtr secureStore, IConnectionClientInterfacePtr connectionClient);
-
-        AuthenticationType ReadAuthenticationType() const;
-        void StoreAuthenticationType(AuthenticationType type);
-
-        Authentication CreateAuthentication(AuthenticationType type, IConnectAuthenticationPersistencePtr persistence = nullptr) const;
-        void Configure(Authentication& auth) const;
-        void Configure(struct DelegationTokenProvider& provider) const;
-
-        void InitializeConnectionClientInterface() const;
-
-    public:
-        //! Create manager. Call CheckAndUpdateToken() to update sign-in information seperately.
-        //! @param clientInfo - client applicaiton info, see ClientInfo documentation for more details
-        //! @param httpHandler - custom HttpHandler to route requests trough
-        //! @param localState - custom LocalState to store encrypted authentication information between sessions
-        //! @param secureStore - custom encryption provider
-        //! @param connectionClient - Connection Client API
-        WSCLIENT_EXPORT static ConnectSignInManagerPtr Create
-            (
-            ClientInfoPtr clientInfo,
-            IHttpHandlerPtr httpHandler = nullptr,
-            IJsonLocalState* localState = nullptr,
-            ISecureStorePtr secureStore = nullptr,
-            IConnectionClientInterfacePtr connectionClient = nullptr
-            );
-
-        //! Create manager. Call CheckAndUpdateToken() to update sign-in information seperately.
-        //! @param client - custom ImsClient for authenticating user
-        //! @param localState - custom LocalState to store encrypted authentication information between sessions
-        //! @param secureStore - custom encryption provider
-        //! @param connectionClient - Connection Client API
-        WSCLIENT_EXPORT static ConnectSignInManagerPtr Create
-            (
-            IImsClientPtr client,
-            IJsonLocalState* localState = nullptr,
-            ISecureStorePtr secureStore = nullptr,
-            IConnectionClientInterfacePtr connectionClient = nullptr
-            );
-
-
-        //! Change default configuration with new one. Best called before any other calls are done.
-        WSCLIENT_EXPORT void Configure(Configuration config);
-
-        //! Sign in using identity token.
-        //! Note: Token can be retrieved from IMS sign-in page from browser, in-app web view, or other means.
-        WSCLIENT_EXPORT AsyncTaskPtr<SignInResult> SignInWithToken(SamlTokenPtr token, Utf8StringCR rpUri = nullptr);
-        //! Sign in using user credentials. Credentials will be used for token retrieval but will not be stored.
-        //! Note: this only works for IMS managed users. Federated users from organisations can only use SignInWithToken().
-        WSCLIENT_EXPORT AsyncTaskPtr<SignInResult> SignInWithCredentials(CredentialsCR credentials);
-        //! Store sign-in information on disk so user would stay signed-in. Call after successful sign-in.
-        WSCLIENT_EXPORT void FinalizeSignIn();
-
-        //! Get user information stored in token
-        WSCLIENT_EXPORT static UserInfo ReadUserInfo(SamlTokenCR token);
-
-        //! Check if Connection Client is installed
-        //! Should be called first to make sure the API will work correctly
-        WSCLIENT_EXPORT bool IsConnectionClientInstalled();
-
-        //! Uses Connection Client API to get a token to sign in with
-        WSCLIENT_EXPORT AsyncTaskPtr<ConnectionClientTokenResult> GetConnectionClientToken(Utf8StringCR rpUri);
-
-        //! Uses Connection Client API to listen to events fired by Connection Client
-        WSCLIENT_EXPORT void StartConnectionClientListener();
-    };
-
-END_BENTLEY_WEBSERVICES_NAMESPACE
+/*--------------------------------------------------------------------------------------+
+|
+|     $Source: PublicAPI/WebServices/Connect/ConnectSignInManager.h $
+|
+|  $Copyright: (c) 2018 Bentley Systems, Incorporated. All rights reserved. $
+|
++--------------------------------------------------------------------------------------*/
+#pragma once
+//__PUBLISH_SECTION_START__
+
+#include <WebServices/Client/ClientInfo.h>
+#include <WebServices/Connect/IConnectSignInManager.h>
+#include <WebServices/Connect/IImsClient.h>
+#include <WebServices/Connect/SamlToken.h>
+
+BEGIN_BENTLEY_WEBSERVICES_NAMESPACE
+
+USING_NAMESPACE_BENTLEY_SECURITY
+
+typedef AsyncResult<void, AsyncError> SignInResult;
+typedef AsyncResult<SamlTokenPtr, AsyncError> ConnectionClientTokenResult;
+
+/*--------------------------------------------------------------------------------------+
+* @bsiclass
++---------------+---------------+---------------+---------------+---------------+------*/
+typedef std::shared_ptr<struct ConnectSignInManager> ConnectSignInManagerPtr;
+struct ConnectSignInManager : IConnectSignInManager, std::enable_shared_from_this<ConnectSignInManager>
+    {
+    public:
+        struct Configuration
+            {
+            //! Identity token lifetime to be requested in minutes. Defaults to 1 week.
+            //! If application is offline for given lifetime, signed-in state still persist because user would not be able to sign-in anyway.
+            //! First connection to network after lifetime will reject expired token and session expiration will be forced.
+            //! Session expiration will require user to be re-signed-in.
+            uint32_t identityTokenLifetime = 7 * 24 * 60;
+            //! Identity token lifetime refresh rate in minutes. Renews token to keep maximum lifetime available.
+            uint32_t identityTokenRefreshRate = 60;
+            //! Delegation token lifetime to be requested in minutes. Delegation tokens with limited lifetime are meant for services.
+            uint32_t delegationTokenLifetime = 60;
+            //! Renew delegation token 5 minutes (or other) before it expires. Gets new token before old one expires.
+            uint32_t delegationTokenExpirationThreshold = 5;
+            };
+
+    private:
+        enum class AuthenticationType
+            {
+            None = 0,
+            Credentials = 1,
+            Token = 2
+            };
+
+        struct Authentication
+            {
+            AuthenticationType type = AuthenticationType::None;
+            IConnectAuthenticationPersistencePtr persistence;
+            IConnectTokenProviderPtr tokenProvider;
+            };
+
+        struct ConnectionClientListener
+            {
+            private:
+                ConnectSignInManager& m_manager;
+                static ConnectionClientListener* s_instance;
+
+            public:
+                ConnectionClientListener(ConnectSignInManager& manager);
+                static void callback(int eventId, WCharCP data);
+                void ConnectionClientCallback(int eventId, WCharCP data);
+            };
+
+    private:
+        IImsClientPtr m_client;
+        IJsonLocalState& m_localState;
+        ISecureStorePtr m_secureStore;
+
+        Configuration m_config;
+
+        Authentication m_auth;
+
+        IConnectTokenProviderPtr m_publicIdentityTokenProvider;
+        mutable bmap<Utf8String, std::shared_ptr<struct DelegationTokenProvider>> m_publicDelegationTokenProviders;
+
+
+        mutable IConnectionClientInterfacePtr m_connectionClient;
+        std::shared_ptr<ConnectionClientListener> m_connectionClientListener;
+
+    private:
+        void _CheckAndUpdateToken() override;
+        void _SignOut() override;
+        bool _IsSignedIn() const override;
+        UserInfo _GetUserInfo() const override;
+        Utf8String _GetLastUsername() const override;
+        IConnectTokenProviderPtr _GetTokenProvider(Utf8StringCR rpUri) const override;
+        AuthenticationHandlerPtr _GetAuthenticationHandler
+            (
+            Utf8StringCR serverUrl,
+            IHttpHandlerPtr httpHandler = nullptr,
+            HeaderPrefix prefix = HeaderPrefix::Token
+            ) const override;
+        void _StoreSignedInUser() override;
+
+    private:
+        ConnectSignInManager(IImsClientPtr client, IJsonLocalState* localState, ISecureStorePtr secureStore, IConnectionClientInterfacePtr connectionClient);
+
+        AuthenticationType ReadAuthenticationType() const;
+        void StoreAuthenticationType(AuthenticationType type);
+
+        Authentication CreateAuthentication(AuthenticationType type, IConnectAuthenticationPersistencePtr persistence = nullptr) const;
+        void Configure(Authentication& auth) const;
+        void Configure(struct DelegationTokenProvider& provider) const;
+
+        void InitializeConnectionClientInterface() const;
+
+    public:
+        //! Create manager. Call CheckAndUpdateToken() to update sign-in information seperately.
+        //! @param clientInfo - client applicaiton info, see ClientInfo documentation for more details
+        //! @param httpHandler - custom HttpHandler to route requests trough
+        //! @param localState - custom LocalState to store encrypted authentication information between sessions
+        //! @param secureStore - custom encryption provider
+        //! @param connectionClient - Connection Client API
+        WSCLIENT_EXPORT static ConnectSignInManagerPtr Create
+            (
+            ClientInfoPtr clientInfo,
+            IHttpHandlerPtr httpHandler = nullptr,
+            IJsonLocalState* localState = nullptr,
+            ISecureStorePtr secureStore = nullptr,
+            IConnectionClientInterfacePtr connectionClient = nullptr
+            );
+
+        //! Create manager. Call CheckAndUpdateToken() to update sign-in information seperately.
+        //! @param client - custom ImsClient for authenticating user
+        //! @param localState - custom LocalState to store encrypted authentication information between sessions
+        //! @param secureStore - custom encryption provider
+        //! @param connectionClient - Connection Client API
+        WSCLIENT_EXPORT static ConnectSignInManagerPtr Create
+            (
+            IImsClientPtr client,
+            IJsonLocalState* localState = nullptr,
+            ISecureStorePtr secureStore = nullptr,
+            IConnectionClientInterfacePtr connectionClient = nullptr
+            );
+
+
+        //! Change default configuration with new one. Best called before any other calls are done.
+        WSCLIENT_EXPORT void Configure(Configuration config);
+
+        //! Sign in using identity token.
+        //! Note: Token can be retrieved from IMS sign-in page from browser, in-app web view, or other means.
+        WSCLIENT_EXPORT AsyncTaskPtr<SignInResult> SignInWithToken(SamlTokenPtr token, Utf8StringCR rpUri = nullptr);
+        //! Sign in using user credentials. Credentials will be used for token retrieval but will not be stored.
+        //! Note: this only works for IMS managed users. Federated users from organisations can only use SignInWithToken().
+        WSCLIENT_EXPORT AsyncTaskPtr<SignInResult> SignInWithCredentials(CredentialsCR credentials);
+        //! Store sign-in information on disk so user would stay signed-in. Call after successful sign-in.
+        WSCLIENT_EXPORT void FinalizeSignIn();
+
+        //! Get user information stored in token
+        WSCLIENT_EXPORT static UserInfo ReadUserInfo(SamlTokenCR token);
+
+        //! Check if Connection Client is installed
+        //! Should be called first to make sure the API will work correctly
+        WSCLIENT_EXPORT bool IsConnectionClientInstalled();
+
+        //! Uses Connection Client API to get a token to sign in with
+        WSCLIENT_EXPORT AsyncTaskPtr<ConnectionClientTokenResult> GetConnectionClientToken(Utf8StringCR rpUri);
+
+        //! Uses Connection Client API to listen to events fired by Connection Client
+        WSCLIENT_EXPORT void StartConnectionClientListener();
+    };
+
+END_BENTLEY_WEBSERVICES_NAMESPACE