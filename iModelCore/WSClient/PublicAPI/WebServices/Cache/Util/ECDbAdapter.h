/*--------------------------------------------------------------------------------------+
 |
 |     $Source: PublicAPI/WebServices/Cache/Util/ECDbAdapter.h $
 |
<<<<<<< HEAD
 |  $Copyright: (c) 2017 Bentley Systems, Incorporated. All rights reserved. $
=======
 |  $Copyright: (c) 2018 Bentley Systems, Incorporated. All rights reserved. $
>>>>>>> c03b62e4
 |
 +--------------------------------------------------------------------------------------*/
#pragma once
//__PUBLISH_SECTION_START__

#include <WebServices/Cache/WebServicesCache.h>
#include <WebServices/Cache/Util/IECDbAdapter.h>
#include <WebServices/Cache/Util/ECSqlAdapterCache.h>
#include <WebServices/Cache/Util/ECSqlStatementCache.h>

BEGIN_BENTLEY_WEBSERVICES_NAMESPACE

/*--------------------------------------------------------------------------------------+
* @bsiclass                                                     Vincas.Razma   05/2013
+---------------+---------------+---------------+---------------+---------------+------*/
struct ECDbAdapter : public IECDbAdapter, public IECDbSchemaChangeListener
    {
    private:
        ObservableECDb* m_ecDb;

        ECSqlAdapterCache<ECInstanceInserter> m_inserters;
        ECSqlStatementCache m_statementCache;
        std::shared_ptr<Statement> m_findRelationshipClassesStatement;
        std::shared_ptr<ECInstanceFinder> m_finder;
        bset<DeleteListener*> m_deleteListeners;
        bmap<ECClassId, std::tuple<ECPropertyId, Utf8String, ECClassId>> m_navigationProperties;

    private:
        static bool DoesConstraintSupportECClass(ECRelationshipConstraintCR constraint, ECClassCR ecClass, bool allowPolymorphic);
        static int FindDistanceFromBaseClass(ECClassCP ecClass, ECClassCP targetClass, int dist = 0);
        BentleyStatus FindInstancesBeingDeleted
            (
            const ECInstanceKeyMultiMap& seedInstancesBeingDeleted,
            bset<ECInstanceKey>& allInstancesBeingDeletedOut
            );
        BentleyStatus FindInstancesBeingDeleted
            (
            ECInstanceKeyCR instanceToDelete,
            bset<ECInstanceKey>& allInstancesBeingDeletedOut
            );
        BentleyStatus FindInstancesBeingDeletedForRelationship
            (
            ECRelationshipClassCR relClass,
            ECInstanceKeyCR instanceToDelete,
            bset<ECInstanceKey>& allInstancesBeingDeletedOut
            );
        size_t CountHoldingParents(ECInstanceKeyCR instanceKey, const bset<ECInstanceKey>* parentsToIgnore);

        BentleyStatus GetRelatedKeys(ECRelationshipClassCP relClass, ECInstanceKeyCR instance, Utf8PrintfString ecsql, ECInstanceKeyMultiMap& keysOut);

        BentleyStatus DeleteInstances(const ECInstanceKeyMultiMap& instances, bset<ECInstanceKey>& deleted);
        BentleyStatus DeleteInstancesDirectly(const ECInstanceKeyMultiMap& instances, bset<ECInstanceKey>& deleted);
        BentleyStatus DeleteInstancesUsingECSQL(ECClassCP ecClass, const ECInstanceIdSet& ids);
        BentleyStatus DeleteRelationshipInstancesUsingECSQL(ECRelationshipClassCP ecClass, const ECInstanceIdSet& ids);
        BentleyStatus GetNavigationProperty(ECRelationshipClassCP ecClass, ECPropertyId& propertyIdOut, Utf8String& propertyNameOut, ECClassId& classIdOut);

        BentleyStatus OnBeforeDelete(ECClassCR ecClass, ECInstanceId instanceId, bset<ECInstanceKey>& additionalToDeleteOut);

    public:
        WSCACHE_EXPORT ECDbAdapter(ObservableECDb& ecDb);
        WSCACHE_EXPORT virtual ~ECDbAdapter();

        //! React to ECDb schema change and clear runtime caches
        virtual void OnSchemaChanged() override;

        WSCACHE_EXPORT ObservableECDb& GetECDb() override;
        WSCACHE_EXPORT ECInstanceFinder& GetECInstanceFinder() override;

        WSCACHE_EXPORT ECSchemaCP GetECSchema(Utf8StringCR schemaName) override;
        WSCACHE_EXPORT bool HasECSchema(Utf8StringCR schemaName) override;

        WSCACHE_EXPORT ECClassCP GetECClass(Utf8StringCR classKey) override;
        WSCACHE_EXPORT ECClassCP GetECClass(ECClassId classId) override;
        WSCACHE_EXPORT ECClassCP GetECClass(Utf8StringCR schemaName, Utf8StringCR className) override;
        WSCACHE_EXPORT ECClassCP GetECClass(ECInstanceKeyCR instanceKey) override;
        WSCACHE_EXPORT ECClassCP GetECClass(ObjectIdCR objectId) override;

        WSCACHE_EXPORT bvector<ECClassCP> GetECClasses(const ECInstanceKeyMultiMap& instanceMultiMap) override;

        WSCACHE_EXPORT ECRelationshipClassCP GetECRelationshipClass(Utf8StringCR classKey) override;
        WSCACHE_EXPORT ECRelationshipClassCP GetECRelationshipClass(ECClassId classId) override;
        WSCACHE_EXPORT ECRelationshipClassCP GetECRelationshipClass(Utf8StringCR schemaName, Utf8StringCR className) override;
        WSCACHE_EXPORT ECRelationshipClassCP GetECRelationshipClass(ECInstanceKeyCR instanceKey) override;
        WSCACHE_EXPORT ECRelationshipClassCP GetECRelationshipClass(ObjectIdCR objectId) override;

        WSCACHE_EXPORT bvector<ECRelationshipClassCP> FindRelationshipClasses(ECClassId sourceClassId, ECClassId targetClassId) override;
        WSCACHE_EXPORT bvector<ECRelationshipClassCP> FindRelationshipClassesWithSource(ECClassId sourceClassId, Utf8String schemaName) override;
        WSCACHE_EXPORT bvector<ECRelationshipClassCP> FindRelationshipClassesInSchema(ECClassId sourceClassId, ECClassId targetClassId, Utf8String schemaName) override;
        WSCACHE_EXPORT ECRelationshipClassCP FindRelationshipClassWithSource(ECClassId sourceClassId, ECClassId targetClassId) override;
        WSCACHE_EXPORT ECRelationshipClassCP FindRelationshipClassWithTarget(ECClassId sourceClassId, ECClassId targetClassId) override;
        WSCACHE_EXPORT ECRelationshipClassCP FindClosestRelationshipClassWithSource(ECClassId sourceClassId, ECClassId targetClassId) override;

        WSCACHE_EXPORT ECInstanceKey GetInstanceKeyFromJsonInstance(JsonValueCR ecInstanceJson) override;

        //! Prepare statement. Assert and return error if failed
        WSCACHE_EXPORT BentleyStatus PrepareStatement(ECSqlStatement& statement, Utf8StringCR ecsql) override;

        //! Selects as few properties as possible to acomplish valid query
        WSCACHE_EXPORT BentleyStatus BindParameters(ECSqlStatement& statement, const bvector<Utf8String>& parameters, IECSqlBinder::MakeCopy makeCopy) override;
        WSCACHE_EXPORT BentleyStatus ExtractJsonInstanceArrayFromStatement
            (
            ECSqlStatement& statement,
            ECClassCP ecClass,
            JsonValueR jsonInstancesArrayOut,
            ICancellationTokenPtr ct = nullptr
            ) override;
        WSCACHE_EXPORT BentleyStatus ExtractJsonInstanceFromStatement(ECSqlStatement& statement, ECClassCP ecClass, JsonValueR jsonInstanceOut) override;
        WSCACHE_EXPORT BentleyStatus ExtractECIdsFromStatement
            (
            ECSqlStatement& statement,
            int ecInstanceIdcolumn,
            bvector<ECInstanceId>& ecIdsOut,
            ICancellationTokenPtr ct = nullptr
            ) override;
        WSCACHE_EXPORT BentleyStatus ExtractECInstanceKeyMultiMapFromStatement
            (
            ECSqlStatement& statement,
            int ecInstanceIdcolumn,
            ECClassId classId,
            ECInstanceKeyMultiMap& keysOut,
            ICancellationTokenPtr ct = nullptr
            ) override;
        WSCACHE_EXPORT BentleyStatus ExtractECInstanceKeys
            (
            ECSqlStatement& statement,
            ECInstanceKeyMultiMap& keysOut,
            ICancellationTokenPtr ct = nullptr,
            int ecClassIdColumn = 0,
            int ecInstanceIdcolumn = 1
            ) override;

        WSCACHE_EXPORT int CountClassInstances(ECClassCP ecClass) override;
        WSCACHE_EXPORT ECInstanceId FindInstance(ECClassCP ecClass, Utf8CP whereClause = nullptr) override;
        WSCACHE_EXPORT bset<ECInstanceId> FindInstances(ECClassCP ecClass, Utf8CP whereClause = nullptr) override;

        WSCACHE_EXPORT BentleyStatus GetJsonInstance(JsonValueR objectOut, ECInstanceKeyCR instanceKey) override;
        WSCACHE_EXPORT BentleyStatus GetJsonInstance(JsonValueR objectOut, ECClassCP ecClass, ECInstanceId ecId) override;
        WSCACHE_EXPORT BentleyStatus GetJsonInstance(JsonValueR objectOut, ECClassCP ecClass, Utf8CP whereClause = nullptr, Utf8CP select = nullptr) override;

        WSCACHE_EXPORT BentleyStatus GetJsonInstances(JsonValueR arrayOut, ECClassCP ecClass, Utf8CP whereClause = nullptr, ICancellationTokenPtr ct = nullptr) override;
        WSCACHE_EXPORT BentleyStatus GetJsonInstances(JsonValueR arrayOut, ECClassCP ecClass, ECSqlStatement& statement, ICancellationTokenPtr ct = nullptr) override;

        WSCACHE_EXPORT ECInstanceKey RelateInstances(ECRelationshipClassCP relClass, ECInstanceKeyCR source, ECInstanceKeyCR target) override;

        WSCACHE_EXPORT BentleyStatus GetRelatedTargetIds(ECRelationshipClassCP relClass, ECInstanceKeyCR source, ECClassCP targetClass, bvector<ECInstanceId>& ecIdsOut) override;
        WSCACHE_EXPORT BentleyStatus GetRelatedSourceIds(ECRelationshipClassCP relClass, ECClassCP sourceClass, bvector<ECInstanceId>& idsOut, ECInstanceKeyCR target) override;
        WSCACHE_EXPORT BentleyStatus GetJsonRelatedSources(JsonValueR arrayOut, ECRelationshipClassCP relClass, ECClassCP sourceClass, ECInstanceKeyCR target) override;
        WSCACHE_EXPORT BentleyStatus GetJsonRelatedTargets(JsonValueR arrayOut, ECRelationshipClassCP relClass, ECClassCP targetClass, ECInstanceKeyCR source, Utf8CP orderBy = nullptr) override;

        WSCACHE_EXPORT BentleyStatus GetRelatedTargetKeys(ECRelationshipClassCP relClass, ECInstanceKeyCR source, ECInstanceKeyMultiMap& keysOut) override;
        WSCACHE_EXPORT BentleyStatus GetRelatedSourceKeys(ECRelationshipClassCP relClass, ECInstanceKeyCR target, ECInstanceKeyMultiMap& keysOut) override;

        WSCACHE_EXPORT ECInstanceKey FindRelationship(ECRelationshipClassCP relClass, ECInstanceKeyCR source, ECInstanceKeyCR target) override;
        WSCACHE_EXPORT bool HasRelationship(ECRelationshipClassCP relClass, ECInstanceKeyCR source, ECInstanceKeyCR target) override;

        WSCACHE_EXPORT BentleyStatus DeleteInstance(ECInstanceKeyCR instanceKey) override;
        WSCACHE_EXPORT BentleyStatus DeleteInstances(const ECInstanceKeyMultiMap& instances) override;
        WSCACHE_EXPORT BentleyStatus DeleteRelationship(ECRelationshipClassCP relClass, ECInstanceKeyCR source, ECInstanceKeyCR target) override;

        WSCACHE_EXPORT void RegisterDeleteListener(DeleteListener* listener) override;
        WSCACHE_EXPORT void UnRegisterDeleteListener(DeleteListener* listener) override;
    };

typedef ECDbAdapter& ECDbAdapterR;

END_BENTLEY_WEBSERVICES_NAMESPACE
<|MERGE_RESOLUTION|>--- conflicted
+++ resolved
@@ -1,175 +1,171 @@
-/*--------------------------------------------------------------------------------------+
- |
- |     $Source: PublicAPI/WebServices/Cache/Util/ECDbAdapter.h $
- |
-<<<<<<< HEAD
- |  $Copyright: (c) 2017 Bentley Systems, Incorporated. All rights reserved. $
-=======
- |  $Copyright: (c) 2018 Bentley Systems, Incorporated. All rights reserved. $
->>>>>>> c03b62e4
- |
- +--------------------------------------------------------------------------------------*/
-#pragma once
-//__PUBLISH_SECTION_START__
-
-#include <WebServices/Cache/WebServicesCache.h>
-#include <WebServices/Cache/Util/IECDbAdapter.h>
-#include <WebServices/Cache/Util/ECSqlAdapterCache.h>
-#include <WebServices/Cache/Util/ECSqlStatementCache.h>
-
-BEGIN_BENTLEY_WEBSERVICES_NAMESPACE
-
-/*--------------------------------------------------------------------------------------+
-* @bsiclass                                                     Vincas.Razma   05/2013
-+---------------+---------------+---------------+---------------+---------------+------*/
-struct ECDbAdapter : public IECDbAdapter, public IECDbSchemaChangeListener
-    {
-    private:
-        ObservableECDb* m_ecDb;
-
-        ECSqlAdapterCache<ECInstanceInserter> m_inserters;
-        ECSqlStatementCache m_statementCache;
-        std::shared_ptr<Statement> m_findRelationshipClassesStatement;
-        std::shared_ptr<ECInstanceFinder> m_finder;
-        bset<DeleteListener*> m_deleteListeners;
-        bmap<ECClassId, std::tuple<ECPropertyId, Utf8String, ECClassId>> m_navigationProperties;
-
-    private:
-        static bool DoesConstraintSupportECClass(ECRelationshipConstraintCR constraint, ECClassCR ecClass, bool allowPolymorphic);
-        static int FindDistanceFromBaseClass(ECClassCP ecClass, ECClassCP targetClass, int dist = 0);
-        BentleyStatus FindInstancesBeingDeleted
-            (
-            const ECInstanceKeyMultiMap& seedInstancesBeingDeleted,
-            bset<ECInstanceKey>& allInstancesBeingDeletedOut
-            );
-        BentleyStatus FindInstancesBeingDeleted
-            (
-            ECInstanceKeyCR instanceToDelete,
-            bset<ECInstanceKey>& allInstancesBeingDeletedOut
-            );
-        BentleyStatus FindInstancesBeingDeletedForRelationship
-            (
-            ECRelationshipClassCR relClass,
-            ECInstanceKeyCR instanceToDelete,
-            bset<ECInstanceKey>& allInstancesBeingDeletedOut
-            );
-        size_t CountHoldingParents(ECInstanceKeyCR instanceKey, const bset<ECInstanceKey>* parentsToIgnore);
-
-        BentleyStatus GetRelatedKeys(ECRelationshipClassCP relClass, ECInstanceKeyCR instance, Utf8PrintfString ecsql, ECInstanceKeyMultiMap& keysOut);
-
-        BentleyStatus DeleteInstances(const ECInstanceKeyMultiMap& instances, bset<ECInstanceKey>& deleted);
-        BentleyStatus DeleteInstancesDirectly(const ECInstanceKeyMultiMap& instances, bset<ECInstanceKey>& deleted);
-        BentleyStatus DeleteInstancesUsingECSQL(ECClassCP ecClass, const ECInstanceIdSet& ids);
-        BentleyStatus DeleteRelationshipInstancesUsingECSQL(ECRelationshipClassCP ecClass, const ECInstanceIdSet& ids);
-        BentleyStatus GetNavigationProperty(ECRelationshipClassCP ecClass, ECPropertyId& propertyIdOut, Utf8String& propertyNameOut, ECClassId& classIdOut);
-
-        BentleyStatus OnBeforeDelete(ECClassCR ecClass, ECInstanceId instanceId, bset<ECInstanceKey>& additionalToDeleteOut);
-
-    public:
-        WSCACHE_EXPORT ECDbAdapter(ObservableECDb& ecDb);
-        WSCACHE_EXPORT virtual ~ECDbAdapter();
-
-        //! React to ECDb schema change and clear runtime caches
-        virtual void OnSchemaChanged() override;
-
-        WSCACHE_EXPORT ObservableECDb& GetECDb() override;
-        WSCACHE_EXPORT ECInstanceFinder& GetECInstanceFinder() override;
-
-        WSCACHE_EXPORT ECSchemaCP GetECSchema(Utf8StringCR schemaName) override;
-        WSCACHE_EXPORT bool HasECSchema(Utf8StringCR schemaName) override;
-
-        WSCACHE_EXPORT ECClassCP GetECClass(Utf8StringCR classKey) override;
-        WSCACHE_EXPORT ECClassCP GetECClass(ECClassId classId) override;
-        WSCACHE_EXPORT ECClassCP GetECClass(Utf8StringCR schemaName, Utf8StringCR className) override;
-        WSCACHE_EXPORT ECClassCP GetECClass(ECInstanceKeyCR instanceKey) override;
-        WSCACHE_EXPORT ECClassCP GetECClass(ObjectIdCR objectId) override;
-
-        WSCACHE_EXPORT bvector<ECClassCP> GetECClasses(const ECInstanceKeyMultiMap& instanceMultiMap) override;
-
-        WSCACHE_EXPORT ECRelationshipClassCP GetECRelationshipClass(Utf8StringCR classKey) override;
-        WSCACHE_EXPORT ECRelationshipClassCP GetECRelationshipClass(ECClassId classId) override;
-        WSCACHE_EXPORT ECRelationshipClassCP GetECRelationshipClass(Utf8StringCR schemaName, Utf8StringCR className) override;
-        WSCACHE_EXPORT ECRelationshipClassCP GetECRelationshipClass(ECInstanceKeyCR instanceKey) override;
-        WSCACHE_EXPORT ECRelationshipClassCP GetECRelationshipClass(ObjectIdCR objectId) override;
-
-        WSCACHE_EXPORT bvector<ECRelationshipClassCP> FindRelationshipClasses(ECClassId sourceClassId, ECClassId targetClassId) override;
-        WSCACHE_EXPORT bvector<ECRelationshipClassCP> FindRelationshipClassesWithSource(ECClassId sourceClassId, Utf8String schemaName) override;
-        WSCACHE_EXPORT bvector<ECRelationshipClassCP> FindRelationshipClassesInSchema(ECClassId sourceClassId, ECClassId targetClassId, Utf8String schemaName) override;
-        WSCACHE_EXPORT ECRelationshipClassCP FindRelationshipClassWithSource(ECClassId sourceClassId, ECClassId targetClassId) override;
-        WSCACHE_EXPORT ECRelationshipClassCP FindRelationshipClassWithTarget(ECClassId sourceClassId, ECClassId targetClassId) override;
-        WSCACHE_EXPORT ECRelationshipClassCP FindClosestRelationshipClassWithSource(ECClassId sourceClassId, ECClassId targetClassId) override;
-
-        WSCACHE_EXPORT ECInstanceKey GetInstanceKeyFromJsonInstance(JsonValueCR ecInstanceJson) override;
-
-        //! Prepare statement. Assert and return error if failed
-        WSCACHE_EXPORT BentleyStatus PrepareStatement(ECSqlStatement& statement, Utf8StringCR ecsql) override;
-
-        //! Selects as few properties as possible to acomplish valid query
-        WSCACHE_EXPORT BentleyStatus BindParameters(ECSqlStatement& statement, const bvector<Utf8String>& parameters, IECSqlBinder::MakeCopy makeCopy) override;
-        WSCACHE_EXPORT BentleyStatus ExtractJsonInstanceArrayFromStatement
-            (
-            ECSqlStatement& statement,
-            ECClassCP ecClass,
-            JsonValueR jsonInstancesArrayOut,
-            ICancellationTokenPtr ct = nullptr
-            ) override;
-        WSCACHE_EXPORT BentleyStatus ExtractJsonInstanceFromStatement(ECSqlStatement& statement, ECClassCP ecClass, JsonValueR jsonInstanceOut) override;
-        WSCACHE_EXPORT BentleyStatus ExtractECIdsFromStatement
-            (
-            ECSqlStatement& statement,
-            int ecInstanceIdcolumn,
-            bvector<ECInstanceId>& ecIdsOut,
-            ICancellationTokenPtr ct = nullptr
-            ) override;
-        WSCACHE_EXPORT BentleyStatus ExtractECInstanceKeyMultiMapFromStatement
-            (
-            ECSqlStatement& statement,
-            int ecInstanceIdcolumn,
-            ECClassId classId,
-            ECInstanceKeyMultiMap& keysOut,
-            ICancellationTokenPtr ct = nullptr
-            ) override;
-        WSCACHE_EXPORT BentleyStatus ExtractECInstanceKeys
-            (
-            ECSqlStatement& statement,
-            ECInstanceKeyMultiMap& keysOut,
-            ICancellationTokenPtr ct = nullptr,
-            int ecClassIdColumn = 0,
-            int ecInstanceIdcolumn = 1
-            ) override;
-
-        WSCACHE_EXPORT int CountClassInstances(ECClassCP ecClass) override;
-        WSCACHE_EXPORT ECInstanceId FindInstance(ECClassCP ecClass, Utf8CP whereClause = nullptr) override;
-        WSCACHE_EXPORT bset<ECInstanceId> FindInstances(ECClassCP ecClass, Utf8CP whereClause = nullptr) override;
-
-        WSCACHE_EXPORT BentleyStatus GetJsonInstance(JsonValueR objectOut, ECInstanceKeyCR instanceKey) override;
-        WSCACHE_EXPORT BentleyStatus GetJsonInstance(JsonValueR objectOut, ECClassCP ecClass, ECInstanceId ecId) override;
-        WSCACHE_EXPORT BentleyStatus GetJsonInstance(JsonValueR objectOut, ECClassCP ecClass, Utf8CP whereClause = nullptr, Utf8CP select = nullptr) override;
-
-        WSCACHE_EXPORT BentleyStatus GetJsonInstances(JsonValueR arrayOut, ECClassCP ecClass, Utf8CP whereClause = nullptr, ICancellationTokenPtr ct = nullptr) override;
-        WSCACHE_EXPORT BentleyStatus GetJsonInstances(JsonValueR arrayOut, ECClassCP ecClass, ECSqlStatement& statement, ICancellationTokenPtr ct = nullptr) override;
-
-        WSCACHE_EXPORT ECInstanceKey RelateInstances(ECRelationshipClassCP relClass, ECInstanceKeyCR source, ECInstanceKeyCR target) override;
-
-        WSCACHE_EXPORT BentleyStatus GetRelatedTargetIds(ECRelationshipClassCP relClass, ECInstanceKeyCR source, ECClassCP targetClass, bvector<ECInstanceId>& ecIdsOut) override;
-        WSCACHE_EXPORT BentleyStatus GetRelatedSourceIds(ECRelationshipClassCP relClass, ECClassCP sourceClass, bvector<ECInstanceId>& idsOut, ECInstanceKeyCR target) override;
-        WSCACHE_EXPORT BentleyStatus GetJsonRelatedSources(JsonValueR arrayOut, ECRelationshipClassCP relClass, ECClassCP sourceClass, ECInstanceKeyCR target) override;
-        WSCACHE_EXPORT BentleyStatus GetJsonRelatedTargets(JsonValueR arrayOut, ECRelationshipClassCP relClass, ECClassCP targetClass, ECInstanceKeyCR source, Utf8CP orderBy = nullptr) override;
-
-        WSCACHE_EXPORT BentleyStatus GetRelatedTargetKeys(ECRelationshipClassCP relClass, ECInstanceKeyCR source, ECInstanceKeyMultiMap& keysOut) override;
-        WSCACHE_EXPORT BentleyStatus GetRelatedSourceKeys(ECRelationshipClassCP relClass, ECInstanceKeyCR target, ECInstanceKeyMultiMap& keysOut) override;
-
-        WSCACHE_EXPORT ECInstanceKey FindRelationship(ECRelationshipClassCP relClass, ECInstanceKeyCR source, ECInstanceKeyCR target) override;
-        WSCACHE_EXPORT bool HasRelationship(ECRelationshipClassCP relClass, ECInstanceKeyCR source, ECInstanceKeyCR target) override;
-
-        WSCACHE_EXPORT BentleyStatus DeleteInstance(ECInstanceKeyCR instanceKey) override;
-        WSCACHE_EXPORT BentleyStatus DeleteInstances(const ECInstanceKeyMultiMap& instances) override;
-        WSCACHE_EXPORT BentleyStatus DeleteRelationship(ECRelationshipClassCP relClass, ECInstanceKeyCR source, ECInstanceKeyCR target) override;
-
-        WSCACHE_EXPORT void RegisterDeleteListener(DeleteListener* listener) override;
-        WSCACHE_EXPORT void UnRegisterDeleteListener(DeleteListener* listener) override;
-    };
-
-typedef ECDbAdapter& ECDbAdapterR;
-
-END_BENTLEY_WEBSERVICES_NAMESPACE
+/*--------------------------------------------------------------------------------------+
+ |
+ |     $Source: PublicAPI/WebServices/Cache/Util/ECDbAdapter.h $
+ |
+ |  $Copyright: (c) 2018 Bentley Systems, Incorporated. All rights reserved. $
+ |
+ +--------------------------------------------------------------------------------------*/
+#pragma once
+//__PUBLISH_SECTION_START__
+
+#include <WebServices/Cache/WebServicesCache.h>
+#include <WebServices/Cache/Util/IECDbAdapter.h>
+#include <WebServices/Cache/Util/ECSqlAdapterCache.h>
+#include <WebServices/Cache/Util/ECSqlStatementCache.h>
+
+BEGIN_BENTLEY_WEBSERVICES_NAMESPACE
+
+/*--------------------------------------------------------------------------------------+
+* @bsiclass                                                     Vincas.Razma   05/2013
++---------------+---------------+---------------+---------------+---------------+------*/
+struct ECDbAdapter : public IECDbAdapter, public IECDbSchemaChangeListener
+    {
+    private:
+        ObservableECDb* m_ecDb;
+
+        ECSqlAdapterCache<ECInstanceInserter> m_inserters;
+        ECSqlStatementCache m_statementCache;
+        std::shared_ptr<Statement> m_findRelationshipClassesStatement;
+        std::shared_ptr<ECInstanceFinder> m_finder;
+        bset<DeleteListener*> m_deleteListeners;
+        bmap<ECClassId, std::tuple<ECPropertyId, Utf8String, ECClassId>> m_navigationProperties;
+
+    private:
+        static bool DoesConstraintSupportECClass(ECRelationshipConstraintCR constraint, ECClassCR ecClass, bool allowPolymorphic);
+        static int FindDistanceFromBaseClass(ECClassCP ecClass, ECClassCP targetClass, int dist = 0);
+        BentleyStatus FindInstancesBeingDeleted
+            (
+            const ECInstanceKeyMultiMap& seedInstancesBeingDeleted,
+            bset<ECInstanceKey>& allInstancesBeingDeletedOut
+            );
+        BentleyStatus FindInstancesBeingDeleted
+            (
+            ECInstanceKeyCR instanceToDelete,
+            bset<ECInstanceKey>& allInstancesBeingDeletedOut
+            );
+        BentleyStatus FindInstancesBeingDeletedForRelationship
+            (
+            ECRelationshipClassCR relClass,
+            ECInstanceKeyCR instanceToDelete,
+            bset<ECInstanceKey>& allInstancesBeingDeletedOut
+            );
+        size_t CountHoldingParents(ECInstanceKeyCR instanceKey, const bset<ECInstanceKey>* parentsToIgnore);
+
+        BentleyStatus GetRelatedKeys(ECRelationshipClassCP relClass, ECInstanceKeyCR instance, Utf8PrintfString ecsql, ECInstanceKeyMultiMap& keysOut);
+
+        BentleyStatus DeleteInstances(const ECInstanceKeyMultiMap& instances, bset<ECInstanceKey>& deleted);
+        BentleyStatus DeleteInstancesDirectly(const ECInstanceKeyMultiMap& instances, bset<ECInstanceKey>& deleted);
+        BentleyStatus DeleteInstancesUsingECSQL(ECClassCP ecClass, const ECInstanceIdSet& ids);
+        BentleyStatus DeleteRelationshipInstancesUsingECSQL(ECRelationshipClassCP ecClass, const ECInstanceIdSet& ids);
+        BentleyStatus GetNavigationProperty(ECRelationshipClassCP ecClass, ECPropertyId& propertyIdOut, Utf8String& propertyNameOut, ECClassId& classIdOut);
+
+        BentleyStatus OnBeforeDelete(ECClassCR ecClass, ECInstanceId instanceId, bset<ECInstanceKey>& additionalToDeleteOut);
+
+    public:
+        WSCACHE_EXPORT ECDbAdapter(ObservableECDb& ecDb);
+        WSCACHE_EXPORT virtual ~ECDbAdapter();
+
+        //! React to ECDb schema change and clear runtime caches
+        virtual void OnSchemaChanged() override;
+
+        WSCACHE_EXPORT ObservableECDb& GetECDb() override;
+        WSCACHE_EXPORT ECInstanceFinder& GetECInstanceFinder() override;
+
+        WSCACHE_EXPORT ECSchemaCP GetECSchema(Utf8StringCR schemaName) override;
+        WSCACHE_EXPORT bool HasECSchema(Utf8StringCR schemaName) override;
+
+        WSCACHE_EXPORT ECClassCP GetECClass(Utf8StringCR classKey) override;
+        WSCACHE_EXPORT ECClassCP GetECClass(ECClassId classId) override;
+        WSCACHE_EXPORT ECClassCP GetECClass(Utf8StringCR schemaName, Utf8StringCR className) override;
+        WSCACHE_EXPORT ECClassCP GetECClass(ECInstanceKeyCR instanceKey) override;
+        WSCACHE_EXPORT ECClassCP GetECClass(ObjectIdCR objectId) override;
+
+        WSCACHE_EXPORT bvector<ECClassCP> GetECClasses(const ECInstanceKeyMultiMap& instanceMultiMap) override;
+
+        WSCACHE_EXPORT ECRelationshipClassCP GetECRelationshipClass(Utf8StringCR classKey) override;
+        WSCACHE_EXPORT ECRelationshipClassCP GetECRelationshipClass(ECClassId classId) override;
+        WSCACHE_EXPORT ECRelationshipClassCP GetECRelationshipClass(Utf8StringCR schemaName, Utf8StringCR className) override;
+        WSCACHE_EXPORT ECRelationshipClassCP GetECRelationshipClass(ECInstanceKeyCR instanceKey) override;
+        WSCACHE_EXPORT ECRelationshipClassCP GetECRelationshipClass(ObjectIdCR objectId) override;
+
+        WSCACHE_EXPORT bvector<ECRelationshipClassCP> FindRelationshipClasses(ECClassId sourceClassId, ECClassId targetClassId) override;
+        WSCACHE_EXPORT bvector<ECRelationshipClassCP> FindRelationshipClassesWithSource(ECClassId sourceClassId, Utf8String schemaName) override;
+        WSCACHE_EXPORT bvector<ECRelationshipClassCP> FindRelationshipClassesInSchema(ECClassId sourceClassId, ECClassId targetClassId, Utf8String schemaName) override;
+        WSCACHE_EXPORT ECRelationshipClassCP FindRelationshipClassWithSource(ECClassId sourceClassId, ECClassId targetClassId) override;
+        WSCACHE_EXPORT ECRelationshipClassCP FindRelationshipClassWithTarget(ECClassId sourceClassId, ECClassId targetClassId) override;
+        WSCACHE_EXPORT ECRelationshipClassCP FindClosestRelationshipClassWithSource(ECClassId sourceClassId, ECClassId targetClassId) override;
+
+        WSCACHE_EXPORT ECInstanceKey GetInstanceKeyFromJsonInstance(JsonValueCR ecInstanceJson) override;
+
+        //! Prepare statement. Assert and return error if failed
+        WSCACHE_EXPORT BentleyStatus PrepareStatement(ECSqlStatement& statement, Utf8StringCR ecsql) override;
+
+        //! Selects as few properties as possible to acomplish valid query
+        WSCACHE_EXPORT BentleyStatus BindParameters(ECSqlStatement& statement, const bvector<Utf8String>& parameters, IECSqlBinder::MakeCopy makeCopy) override;
+        WSCACHE_EXPORT BentleyStatus ExtractJsonInstanceArrayFromStatement
+            (
+            ECSqlStatement& statement,
+            ECClassCP ecClass,
+            JsonValueR jsonInstancesArrayOut,
+            ICancellationTokenPtr ct = nullptr
+            ) override;
+        WSCACHE_EXPORT BentleyStatus ExtractJsonInstanceFromStatement(ECSqlStatement& statement, ECClassCP ecClass, JsonValueR jsonInstanceOut) override;
+        WSCACHE_EXPORT BentleyStatus ExtractECIdsFromStatement
+            (
+            ECSqlStatement& statement,
+            int ecInstanceIdcolumn,
+            bvector<ECInstanceId>& ecIdsOut,
+            ICancellationTokenPtr ct = nullptr
+            ) override;
+        WSCACHE_EXPORT BentleyStatus ExtractECInstanceKeyMultiMapFromStatement
+            (
+            ECSqlStatement& statement,
+            int ecInstanceIdcolumn,
+            ECClassId classId,
+            ECInstanceKeyMultiMap& keysOut,
+            ICancellationTokenPtr ct = nullptr
+            ) override;
+        WSCACHE_EXPORT BentleyStatus ExtractECInstanceKeys
+            (
+            ECSqlStatement& statement,
+            ECInstanceKeyMultiMap& keysOut,
+            ICancellationTokenPtr ct = nullptr,
+            int ecClassIdColumn = 0,
+            int ecInstanceIdcolumn = 1
+            ) override;
+
+        WSCACHE_EXPORT int CountClassInstances(ECClassCP ecClass) override;
+        WSCACHE_EXPORT ECInstanceId FindInstance(ECClassCP ecClass, Utf8CP whereClause = nullptr) override;
+        WSCACHE_EXPORT bset<ECInstanceId> FindInstances(ECClassCP ecClass, Utf8CP whereClause = nullptr) override;
+
+        WSCACHE_EXPORT BentleyStatus GetJsonInstance(JsonValueR objectOut, ECInstanceKeyCR instanceKey) override;
+        WSCACHE_EXPORT BentleyStatus GetJsonInstance(JsonValueR objectOut, ECClassCP ecClass, ECInstanceId ecId) override;
+        WSCACHE_EXPORT BentleyStatus GetJsonInstance(JsonValueR objectOut, ECClassCP ecClass, Utf8CP whereClause = nullptr, Utf8CP select = nullptr) override;
+
+        WSCACHE_EXPORT BentleyStatus GetJsonInstances(JsonValueR arrayOut, ECClassCP ecClass, Utf8CP whereClause = nullptr, ICancellationTokenPtr ct = nullptr) override;
+        WSCACHE_EXPORT BentleyStatus GetJsonInstances(JsonValueR arrayOut, ECClassCP ecClass, ECSqlStatement& statement, ICancellationTokenPtr ct = nullptr) override;
+
+        WSCACHE_EXPORT ECInstanceKey RelateInstances(ECRelationshipClassCP relClass, ECInstanceKeyCR source, ECInstanceKeyCR target) override;
+
+        WSCACHE_EXPORT BentleyStatus GetRelatedTargetIds(ECRelationshipClassCP relClass, ECInstanceKeyCR source, ECClassCP targetClass, bvector<ECInstanceId>& ecIdsOut) override;
+        WSCACHE_EXPORT BentleyStatus GetRelatedSourceIds(ECRelationshipClassCP relClass, ECClassCP sourceClass, bvector<ECInstanceId>& idsOut, ECInstanceKeyCR target) override;
+        WSCACHE_EXPORT BentleyStatus GetJsonRelatedSources(JsonValueR arrayOut, ECRelationshipClassCP relClass, ECClassCP sourceClass, ECInstanceKeyCR target) override;
+        WSCACHE_EXPORT BentleyStatus GetJsonRelatedTargets(JsonValueR arrayOut, ECRelationshipClassCP relClass, ECClassCP targetClass, ECInstanceKeyCR source, Utf8CP orderBy = nullptr) override;
+
+        WSCACHE_EXPORT BentleyStatus GetRelatedTargetKeys(ECRelationshipClassCP relClass, ECInstanceKeyCR source, ECInstanceKeyMultiMap& keysOut) override;
+        WSCACHE_EXPORT BentleyStatus GetRelatedSourceKeys(ECRelationshipClassCP relClass, ECInstanceKeyCR target, ECInstanceKeyMultiMap& keysOut) override;
+
+        WSCACHE_EXPORT ECInstanceKey FindRelationship(ECRelationshipClassCP relClass, ECInstanceKeyCR source, ECInstanceKeyCR target) override;
+        WSCACHE_EXPORT bool HasRelationship(ECRelationshipClassCP relClass, ECInstanceKeyCR source, ECInstanceKeyCR target) override;
+
+        WSCACHE_EXPORT BentleyStatus DeleteInstance(ECInstanceKeyCR instanceKey) override;
+        WSCACHE_EXPORT BentleyStatus DeleteInstances(const ECInstanceKeyMultiMap& instances) override;
+        WSCACHE_EXPORT BentleyStatus DeleteRelationship(ECRelationshipClassCP relClass, ECInstanceKeyCR source, ECInstanceKeyCR target) override;
+
+        WSCACHE_EXPORT void RegisterDeleteListener(DeleteListener* listener) override;
+        WSCACHE_EXPORT void UnRegisterDeleteListener(DeleteListener* listener) override;
+    };
+
+typedef ECDbAdapter& ECDbAdapterR;
+
+END_BENTLEY_WEBSERVICES_NAMESPACE