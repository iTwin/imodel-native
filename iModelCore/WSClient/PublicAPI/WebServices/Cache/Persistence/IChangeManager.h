/*--------------------------------------------------------------------------------------+
|
|     $Source: PublicAPI/WebServices/Cache/Persistence/IChangeManager.h $
|
|  $Copyright: (c) 2015 Bentley Systems, Incorporated. All rights reserved. $
|
+--------------------------------------------------------------------------------------*/
#pragma once
//__PUBLISH_SECTION_START__

#include <WebServices/Cache/WebServicesCache.h>
#include <WebServices/Client/ObjectId.h>
#include <WebServices/Client/Response/WSObjectsResponse.h>

#include <BeJsonCpp/BeJsonUtilities.h>
#include <ECDb/ECDb.h>

BEGIN_BENTLEY_WEBSERVICES_NAMESPACE

USING_NAMESPACE_BENTLEY_EC
USING_NAMESPACE_BENTLEY_SQLITE_EC

/*--------------------------------------------------------------------------------------+
* @bsiclass                                                     Vincas.Razma    07/2013
+---------------+---------------+---------------+---------------+---------------+------*/
struct EXPORT_VTABLE_ATTRIBUTE IChangeManager
    {
    public:
        enum class ChangeStatus
            {
            NoChange = 0,
            Created = 1,
            Modified = 2,
            Deleted = 4
            };

        enum class SyncStatus
            {
            NotReady = 0,
            Ready = 1
            };

        struct Changes;
        struct FileChange;
        struct ObjectChange;
        struct RelationshipChange;

        typedef Changes& ChangesR;
        typedef const Changes& ChangesCR;
        typedef FileChange& FileChangeR;
        typedef const FileChange& FileChangeCR;
        typedef ObjectChange& ObjectChangeR;
        typedef const ObjectChange& ObjectChangeCR;
        typedef RelationshipChange& RelationshipChangeR;
        typedef const RelationshipChange& RelationshipChangeCR;

    public:
        virtual ~IChangeManager()
            {};

        //! -- Making local changes to existing data --

        // Check if sync is currently active - when modifications to existing changes cannot be done.
        virtual bool IsSyncActive() const = 0;
        // Internal use only! Set sync active so modifications to existing changes could not be done.
        virtual void SetSyncActive(bool active) = 0;

        //! For legacy server (version < 2.0) only. Create new object in local cache under specified parent
        virtual ECInstanceKey LegacyCreateObject(ECClassCR ecClass, JsonValueCR properties, ECInstanceKeyCR parentKey, SyncStatus syncStatus = SyncStatus::Ready) = 0;

        //! For legacy server (version < 2.0) only. Get relationship class is used in LegacyCreateObject()
        virtual ECRelationshipClassCP GetLegacyParentRelationshipClass() = 0;

        //! Create new object in local cache
        //! object id should be unique (e.g. GUID) to later identify created instance.
        //! TODO: remove the need for filling in remoteId. ECInstanceKey should be enough to find instance in cache. Remote id should be empty
        virtual ECInstanceKey CreateObject(ECClassCR ecClass, JsonValueCR properties, SyncStatus syncStatus = SyncStatus::Ready) = 0;

        //! Modify object properties
        virtual BentleyStatus ModifyObject(ECInstanceKeyCR instanceKey, JsonValueCR properties, SyncStatus syncStatus = SyncStatus::Ready) = 0;

        //! Delete object from cache and mark it for sync
        virtual BentleyStatus DeleteObject(ECInstanceKeyCR instanceKey, SyncStatus syncStatus = SyncStatus::Ready) = 0;

        //! Add new relationship between instances.
        virtual ECInstanceKey CreateRelationship(
            ECRelationshipClassCR relationshipClass,
            ECInstanceKeyCR source,
            ECInstanceKeyCR target,
            SyncStatus syncStatus = SyncStatus::Ready
            ) = 0;

        //! Delete existing relationship between instances.
        virtual BentleyStatus DeleteRelationship(
            ECInstanceKeyCR relationshipKey,
            SyncStatus syncStatus = SyncStatus::Ready
            ) = 0;

        //! Modify file content for existing object.
        //! @param[in] instanceKey
        //! @param[in] filePath - path to file that should be cached
        //! @param[in] copyFile - pass false to move file to cache and true to copy and leave original
        //! @param[in] syncStatus
        virtual BentleyStatus ModifyFile(ECInstanceKeyCR instanceKey, BeFileNameCR filePath, bool copyFile, SyncStatus syncStatus = SyncStatus::Ready) = 0;

<<<<<<< HEAD
        // Change whether or not an object is ready to be synced to the server
        virtual BentleyStatus SetSyncStatus(ECInstanceKeyCR instanceKey, SyncStatus syncStatus) = 0;
=======
        //! Change whether or not an object is ready to be synced to the server
        virtual BentleyStatus SetSyncStatus(ECInstanceKeyCR instnaceKey, SyncStatus syncStatus) = 0;
>>>>>>> 6c49261c

        // -- Getting changes --

        //! Check if local cache has any pending changes
        virtual bool HasChanges() = 0;

        //! Get all pending uncommited changes. Will always return valid changes or ERROR.
        virtual BentleyStatus GetChanges(Changes& changesOut, bool onlyReadyToSync = false) = 0;
        //! Get pending uncommited changes for specified instance.
        virtual BentleyStatus GetChanges(ECInstanceKeyCR instanceKey, Changes& changesOut) = 0;
        //! Get pending uncommited relationship changes for specified end instance.
        virtual BentleyStatus GetCreatedRelationships(ECInstanceKeyCR endInstancekey, bvector<RelationshipChange>& changesOut) = 0;

        //! Get change. Will return ERROR if no object changes for specified key exist
        virtual ObjectChange GetObjectChange(ECInstanceKeyCR instanceKey) = 0;
        //! Get change. Will return ERROR if no relationship changes for specified key exist
        virtual RelationshipChange GetRelationshipChange(ECInstanceKeyCR relationshipKey) = 0;
        //! Get change. Will return ERROR if no file changes for specified key exist
        virtual FileChange GetFileChange(ECInstanceKeyCR instanceKey) = 0;

        //! More efficient way to get ChangeStatus
        virtual ChangeStatus GetObjectChangeStatus(ECInstanceKeyCR instance) = 0;
        // More efficient way to get SyncStatus
        virtual SyncStatus GetObjectSyncStatus(ECInstanceKeyCR instance) = 0;

        // -- Getting changed data --

        //! Get instance properties that were modified
        virtual BentleyStatus ReadModifiedProperties(ECInstanceKeyCR instance, JsonValueR propertiesOut) = 0;

        // -- Commiting changes --

        //! Commit change for created object or relationship
        virtual BentleyStatus CommitCreationChange(ECInstanceKeyCR instanceKey, Utf8StringCR newRemoteId) = 0;

        //! Commit change for object in local cache.
        virtual BentleyStatus CommitObjectChange(ECInstanceKeyCR instanceKey) = 0;

        //! Commit change for object file content in local cache.
        virtual BentleyStatus CommitFileChange(ECInstanceKeyCR instanceKey) = 0;

        //! Update created instance with new properties and update class if changed. Returns same or new class instance key.
        virtual BentleyStatus UpdateCreatedInstance(
            ObjectIdCR instanceId,
            WSObjectsResponseCR instanceResponse,
            bmap<ECInstanceKey, ECInstanceKey>& changedInstanceKeysOut
            ) = 0;
    };

typedef IChangeManager& IChangeManagerR;
typedef const IChangeManager& IChangeManagerCR;

/*--------------------------------------------------------------------------------------+
* @bsiclass
+--------------------------------------------------------------------------------------*/
struct IChangeManager::ObjectChange
    {
    protected:
        ECInstanceKey m_instanceKey;
        ChangeStatus m_changeStatus;
        SyncStatus m_syncStatus;
        uint64_t m_changeNumber;

    public:
        WSCACHE_EXPORT ObjectChange();
        WSCACHE_EXPORT ObjectChange(ECInstanceKeyCR instanceKey, ChangeStatus changeStatus, SyncStatus syncStatus, uint64_t changeNumber);
        WSCACHE_EXPORT ECInstanceKeyCR GetInstanceKey() const;
        WSCACHE_EXPORT void SetInstanceKey(ECInstanceKeyCR instanceKey);
        WSCACHE_EXPORT ChangeStatus GetChangeStatus() const;
        WSCACHE_EXPORT SyncStatus GetSyncStatus() const;
        WSCACHE_EXPORT uint64_t GetChangeNumber() const;
        WSCACHE_EXPORT bool operator == (ObjectChangeCR other) const;
        WSCACHE_EXPORT virtual bool IsValid() const;
    };

/*--------------------------------------------------------------------------------------+
* @bsiclass
+--------------------------------------------------------------------------------------*/
struct IChangeManager::RelationshipChange : public IChangeManager::ObjectChange
    {
    protected:
        ECInstanceKey m_sourceKey;
        ECInstanceKey m_targetKey;

    public:
        WSCACHE_EXPORT RelationshipChange();
        WSCACHE_EXPORT RelationshipChange(
            ECInstanceKeyCR relationship,
            ECInstanceKeyCR source,
            ECInstanceKeyCR target,
            ChangeStatus changeStatus,
            SyncStatus syncStatus,
            uint64_t changeNumber
            );
        WSCACHE_EXPORT ECInstanceKeyCR GetSourceKey() const;
        WSCACHE_EXPORT ECInstanceKeyCR GetTargetKey() const;
        WSCACHE_EXPORT void SetSourceKey(ECInstanceKeyCR sourceKey);
        WSCACHE_EXPORT void SetTargetKey(ECInstanceKeyCR targetKey);
        WSCACHE_EXPORT bool operator == (RelationshipChangeCR other) const;
        WSCACHE_EXPORT virtual bool IsValid() const override;
    };

/*--------------------------------------------------------------------------------------+
* @bsiclass
+--------------------------------------------------------------------------------------*/
struct IChangeManager::FileChange : public IChangeManager::ObjectChange
    {
    public:
        WSCACHE_EXPORT FileChange();
        WSCACHE_EXPORT FileChange(ECInstanceKeyCR instanceKey, ChangeStatus changeStatus, SyncStatus syncStatus, uint64_t changeNumber);
        WSCACHE_EXPORT virtual bool IsValid() const override;
    };

/*--------------------------------------------------------------------------------------+
* @bsiclass
+--------------------------------------------------------------------------------------*/
struct IChangeManager::Changes
    {
    private:
        struct Compare
            {
            bool operator() (const ObjectChange& lhs, const ObjectChange& rhs) const
                {
                return lhs.GetChangeNumber() < rhs.GetChangeNumber();
                }
            };

        bset<ObjectChange, Compare>       m_objectChanges;
        bset<RelationshipChange, Compare> m_relationshipChanges;
        bset<FileChange, Compare>         m_fileChanges;

    public:
        WSCACHE_EXPORT bool IsEmpty() const;

        WSCACHE_EXPORT void AddChange(const ObjectChange& change);
        WSCACHE_EXPORT void AddChange(const RelationshipChange& change);
        WSCACHE_EXPORT void AddChange(const FileChange& change);

        WSCACHE_EXPORT const bset<ObjectChange, Compare>&       GetObjectChanges() const;
        WSCACHE_EXPORT const bset<RelationshipChange, Compare>& GetRelationshipChanges() const;
        WSCACHE_EXPORT const bset<FileChange, Compare>&         GetFileChanges() const;
    };

END_BENTLEY_WEBSERVICES_NAMESPACE
<|MERGE_RESOLUTION|>--- conflicted
+++ resolved
@@ -1,256 +1,251 @@
-/*--------------------------------------------------------------------------------------+
-|
-|     $Source: PublicAPI/WebServices/Cache/Persistence/IChangeManager.h $
-|
-|  $Copyright: (c) 2015 Bentley Systems, Incorporated. All rights reserved. $
-|
-+--------------------------------------------------------------------------------------*/
-#pragma once
-//__PUBLISH_SECTION_START__
-
-#include <WebServices/Cache/WebServicesCache.h>
-#include <WebServices/Client/ObjectId.h>
-#include <WebServices/Client/Response/WSObjectsResponse.h>
-
-#include <BeJsonCpp/BeJsonUtilities.h>
-#include <ECDb/ECDb.h>
-
-BEGIN_BENTLEY_WEBSERVICES_NAMESPACE
-
-USING_NAMESPACE_BENTLEY_EC
-USING_NAMESPACE_BENTLEY_SQLITE_EC
-
-/*--------------------------------------------------------------------------------------+
-* @bsiclass                                                     Vincas.Razma    07/2013
-+---------------+---------------+---------------+---------------+---------------+------*/
-struct EXPORT_VTABLE_ATTRIBUTE IChangeManager
-    {
-    public:
-        enum class ChangeStatus
-            {
-            NoChange = 0,
-            Created = 1,
-            Modified = 2,
-            Deleted = 4
-            };
-
-        enum class SyncStatus
-            {
-            NotReady = 0,
-            Ready = 1
-            };
-
-        struct Changes;
-        struct FileChange;
-        struct ObjectChange;
-        struct RelationshipChange;
-
-        typedef Changes& ChangesR;
-        typedef const Changes& ChangesCR;
-        typedef FileChange& FileChangeR;
-        typedef const FileChange& FileChangeCR;
-        typedef ObjectChange& ObjectChangeR;
-        typedef const ObjectChange& ObjectChangeCR;
-        typedef RelationshipChange& RelationshipChangeR;
-        typedef const RelationshipChange& RelationshipChangeCR;
-
-    public:
-        virtual ~IChangeManager()
-            {};
-
-        //! -- Making local changes to existing data --
-
-        // Check if sync is currently active - when modifications to existing changes cannot be done.
-        virtual bool IsSyncActive() const = 0;
-        // Internal use only! Set sync active so modifications to existing changes could not be done.
-        virtual void SetSyncActive(bool active) = 0;
-
-        //! For legacy server (version < 2.0) only. Create new object in local cache under specified parent
-        virtual ECInstanceKey LegacyCreateObject(ECClassCR ecClass, JsonValueCR properties, ECInstanceKeyCR parentKey, SyncStatus syncStatus = SyncStatus::Ready) = 0;
-
-        //! For legacy server (version < 2.0) only. Get relationship class is used in LegacyCreateObject()
-        virtual ECRelationshipClassCP GetLegacyParentRelationshipClass() = 0;
-
-        //! Create new object in local cache
-        //! object id should be unique (e.g. GUID) to later identify created instance.
-        //! TODO: remove the need for filling in remoteId. ECInstanceKey should be enough to find instance in cache. Remote id should be empty
-        virtual ECInstanceKey CreateObject(ECClassCR ecClass, JsonValueCR properties, SyncStatus syncStatus = SyncStatus::Ready) = 0;
-
-        //! Modify object properties
-        virtual BentleyStatus ModifyObject(ECInstanceKeyCR instanceKey, JsonValueCR properties, SyncStatus syncStatus = SyncStatus::Ready) = 0;
-
-        //! Delete object from cache and mark it for sync
-        virtual BentleyStatus DeleteObject(ECInstanceKeyCR instanceKey, SyncStatus syncStatus = SyncStatus::Ready) = 0;
-
-        //! Add new relationship between instances.
-        virtual ECInstanceKey CreateRelationship(
-            ECRelationshipClassCR relationshipClass,
-            ECInstanceKeyCR source,
-            ECInstanceKeyCR target,
-            SyncStatus syncStatus = SyncStatus::Ready
-            ) = 0;
-
-        //! Delete existing relationship between instances.
-        virtual BentleyStatus DeleteRelationship(
-            ECInstanceKeyCR relationshipKey,
-            SyncStatus syncStatus = SyncStatus::Ready
-            ) = 0;
-
-        //! Modify file content for existing object.
-        //! @param[in] instanceKey
-        //! @param[in] filePath - path to file that should be cached
-        //! @param[in] copyFile - pass false to move file to cache and true to copy and leave original
-        //! @param[in] syncStatus
-        virtual BentleyStatus ModifyFile(ECInstanceKeyCR instanceKey, BeFileNameCR filePath, bool copyFile, SyncStatus syncStatus = SyncStatus::Ready) = 0;
-
-<<<<<<< HEAD
-        // Change whether or not an object is ready to be synced to the server
-        virtual BentleyStatus SetSyncStatus(ECInstanceKeyCR instanceKey, SyncStatus syncStatus) = 0;
-=======
-        //! Change whether or not an object is ready to be synced to the server
-        virtual BentleyStatus SetSyncStatus(ECInstanceKeyCR instnaceKey, SyncStatus syncStatus) = 0;
->>>>>>> 6c49261c
-
-        // -- Getting changes --
-
-        //! Check if local cache has any pending changes
-        virtual bool HasChanges() = 0;
-
-        //! Get all pending uncommited changes. Will always return valid changes or ERROR.
-        virtual BentleyStatus GetChanges(Changes& changesOut, bool onlyReadyToSync = false) = 0;
-        //! Get pending uncommited changes for specified instance.
-        virtual BentleyStatus GetChanges(ECInstanceKeyCR instanceKey, Changes& changesOut) = 0;
-        //! Get pending uncommited relationship changes for specified end instance.
-        virtual BentleyStatus GetCreatedRelationships(ECInstanceKeyCR endInstancekey, bvector<RelationshipChange>& changesOut) = 0;
-
-        //! Get change. Will return ERROR if no object changes for specified key exist
-        virtual ObjectChange GetObjectChange(ECInstanceKeyCR instanceKey) = 0;
-        //! Get change. Will return ERROR if no relationship changes for specified key exist
-        virtual RelationshipChange GetRelationshipChange(ECInstanceKeyCR relationshipKey) = 0;
-        //! Get change. Will return ERROR if no file changes for specified key exist
-        virtual FileChange GetFileChange(ECInstanceKeyCR instanceKey) = 0;
-
-        //! More efficient way to get ChangeStatus
-        virtual ChangeStatus GetObjectChangeStatus(ECInstanceKeyCR instance) = 0;
-        // More efficient way to get SyncStatus
-        virtual SyncStatus GetObjectSyncStatus(ECInstanceKeyCR instance) = 0;
-
-        // -- Getting changed data --
-
-        //! Get instance properties that were modified
-        virtual BentleyStatus ReadModifiedProperties(ECInstanceKeyCR instance, JsonValueR propertiesOut) = 0;
-
-        // -- Commiting changes --
-
-        //! Commit change for created object or relationship
-        virtual BentleyStatus CommitCreationChange(ECInstanceKeyCR instanceKey, Utf8StringCR newRemoteId) = 0;
-
-        //! Commit change for object in local cache.
-        virtual BentleyStatus CommitObjectChange(ECInstanceKeyCR instanceKey) = 0;
-
-        //! Commit change for object file content in local cache.
-        virtual BentleyStatus CommitFileChange(ECInstanceKeyCR instanceKey) = 0;
-
-        //! Update created instance with new properties and update class if changed. Returns same or new class instance key.
-        virtual BentleyStatus UpdateCreatedInstance(
-            ObjectIdCR instanceId,
-            WSObjectsResponseCR instanceResponse,
-            bmap<ECInstanceKey, ECInstanceKey>& changedInstanceKeysOut
-            ) = 0;
-    };
-
-typedef IChangeManager& IChangeManagerR;
-typedef const IChangeManager& IChangeManagerCR;
-
-/*--------------------------------------------------------------------------------------+
-* @bsiclass
-+--------------------------------------------------------------------------------------*/
-struct IChangeManager::ObjectChange
-    {
-    protected:
-        ECInstanceKey m_instanceKey;
-        ChangeStatus m_changeStatus;
-        SyncStatus m_syncStatus;
-        uint64_t m_changeNumber;
-
-    public:
-        WSCACHE_EXPORT ObjectChange();
-        WSCACHE_EXPORT ObjectChange(ECInstanceKeyCR instanceKey, ChangeStatus changeStatus, SyncStatus syncStatus, uint64_t changeNumber);
-        WSCACHE_EXPORT ECInstanceKeyCR GetInstanceKey() const;
-        WSCACHE_EXPORT void SetInstanceKey(ECInstanceKeyCR instanceKey);
-        WSCACHE_EXPORT ChangeStatus GetChangeStatus() const;
-        WSCACHE_EXPORT SyncStatus GetSyncStatus() const;
-        WSCACHE_EXPORT uint64_t GetChangeNumber() const;
-        WSCACHE_EXPORT bool operator == (ObjectChangeCR other) const;
-        WSCACHE_EXPORT virtual bool IsValid() const;
-    };
-
-/*--------------------------------------------------------------------------------------+
-* @bsiclass
-+--------------------------------------------------------------------------------------*/
-struct IChangeManager::RelationshipChange : public IChangeManager::ObjectChange
-    {
-    protected:
-        ECInstanceKey m_sourceKey;
-        ECInstanceKey m_targetKey;
-
-    public:
-        WSCACHE_EXPORT RelationshipChange();
-        WSCACHE_EXPORT RelationshipChange(
-            ECInstanceKeyCR relationship,
-            ECInstanceKeyCR source,
-            ECInstanceKeyCR target,
-            ChangeStatus changeStatus,
-            SyncStatus syncStatus,
-            uint64_t changeNumber
-            );
-        WSCACHE_EXPORT ECInstanceKeyCR GetSourceKey() const;
-        WSCACHE_EXPORT ECInstanceKeyCR GetTargetKey() const;
-        WSCACHE_EXPORT void SetSourceKey(ECInstanceKeyCR sourceKey);
-        WSCACHE_EXPORT void SetTargetKey(ECInstanceKeyCR targetKey);
-        WSCACHE_EXPORT bool operator == (RelationshipChangeCR other) const;
-        WSCACHE_EXPORT virtual bool IsValid() const override;
-    };
-
-/*--------------------------------------------------------------------------------------+
-* @bsiclass
-+--------------------------------------------------------------------------------------*/
-struct IChangeManager::FileChange : public IChangeManager::ObjectChange
-    {
-    public:
-        WSCACHE_EXPORT FileChange();
-        WSCACHE_EXPORT FileChange(ECInstanceKeyCR instanceKey, ChangeStatus changeStatus, SyncStatus syncStatus, uint64_t changeNumber);
-        WSCACHE_EXPORT virtual bool IsValid() const override;
-    };
-
-/*--------------------------------------------------------------------------------------+
-* @bsiclass
-+--------------------------------------------------------------------------------------*/
-struct IChangeManager::Changes
-    {
-    private:
-        struct Compare
-            {
-            bool operator() (const ObjectChange& lhs, const ObjectChange& rhs) const
-                {
-                return lhs.GetChangeNumber() < rhs.GetChangeNumber();
-                }
-            };
-
-        bset<ObjectChange, Compare>       m_objectChanges;
-        bset<RelationshipChange, Compare> m_relationshipChanges;
-        bset<FileChange, Compare>         m_fileChanges;
-
-    public:
-        WSCACHE_EXPORT bool IsEmpty() const;
-
-        WSCACHE_EXPORT void AddChange(const ObjectChange& change);
-        WSCACHE_EXPORT void AddChange(const RelationshipChange& change);
-        WSCACHE_EXPORT void AddChange(const FileChange& change);
-
-        WSCACHE_EXPORT const bset<ObjectChange, Compare>&       GetObjectChanges() const;
-        WSCACHE_EXPORT const bset<RelationshipChange, Compare>& GetRelationshipChanges() const;
-        WSCACHE_EXPORT const bset<FileChange, Compare>&         GetFileChanges() const;
-    };
-
-END_BENTLEY_WEBSERVICES_NAMESPACE
+/*--------------------------------------------------------------------------------------+
+|
+|     $Source: PublicAPI/WebServices/Cache/Persistence/IChangeManager.h $
+|
+|  $Copyright: (c) 2015 Bentley Systems, Incorporated. All rights reserved. $
+|
++--------------------------------------------------------------------------------------*/
+#pragma once
+//__PUBLISH_SECTION_START__
+
+#include <WebServices/Cache/WebServicesCache.h>
+#include <WebServices/Client/ObjectId.h>
+#include <WebServices/Client/Response/WSObjectsResponse.h>
+
+#include <BeJsonCpp/BeJsonUtilities.h>
+#include <ECDb/ECDb.h>
+
+BEGIN_BENTLEY_WEBSERVICES_NAMESPACE
+
+USING_NAMESPACE_BENTLEY_EC
+USING_NAMESPACE_BENTLEY_SQLITE_EC
+
+/*--------------------------------------------------------------------------------------+
+* @bsiclass                                                     Vincas.Razma    07/2013
++---------------+---------------+---------------+---------------+---------------+------*/
+struct EXPORT_VTABLE_ATTRIBUTE IChangeManager
+    {
+    public:
+        enum class ChangeStatus
+            {
+            NoChange = 0,
+            Created = 1,
+            Modified = 2,
+            Deleted = 4
+            };
+
+        enum class SyncStatus
+            {
+            NotReady = 0,
+            Ready = 1
+            };
+
+        struct Changes;
+        struct FileChange;
+        struct ObjectChange;
+        struct RelationshipChange;
+
+        typedef Changes& ChangesR;
+        typedef const Changes& ChangesCR;
+        typedef FileChange& FileChangeR;
+        typedef const FileChange& FileChangeCR;
+        typedef ObjectChange& ObjectChangeR;
+        typedef const ObjectChange& ObjectChangeCR;
+        typedef RelationshipChange& RelationshipChangeR;
+        typedef const RelationshipChange& RelationshipChangeCR;
+
+    public:
+        virtual ~IChangeManager()
+            {};
+
+        //! -- Making local changes to existing data --
+
+        // Check if sync is currently active - when modifications to existing changes cannot be done.
+        virtual bool IsSyncActive() const = 0;
+        // Internal use only! Set sync active so modifications to existing changes could not be done.
+        virtual void SetSyncActive(bool active) = 0;
+
+        //! For legacy server (version < 2.0) only. Create new object in local cache under specified parent
+        virtual ECInstanceKey LegacyCreateObject(ECClassCR ecClass, JsonValueCR properties, ECInstanceKeyCR parentKey, SyncStatus syncStatus = SyncStatus::Ready) = 0;
+
+        //! For legacy server (version < 2.0) only. Get relationship class is used in LegacyCreateObject()
+        virtual ECRelationshipClassCP GetLegacyParentRelationshipClass() = 0;
+
+        //! Create new object in local cache
+        //! object id should be unique (e.g. GUID) to later identify created instance.
+        //! TODO: remove the need for filling in remoteId. ECInstanceKey should be enough to find instance in cache. Remote id should be empty
+        virtual ECInstanceKey CreateObject(ECClassCR ecClass, JsonValueCR properties, SyncStatus syncStatus = SyncStatus::Ready) = 0;
+
+        //! Modify object properties
+        virtual BentleyStatus ModifyObject(ECInstanceKeyCR instanceKey, JsonValueCR properties, SyncStatus syncStatus = SyncStatus::Ready) = 0;
+
+        //! Delete object from cache and mark it for sync
+        virtual BentleyStatus DeleteObject(ECInstanceKeyCR instanceKey, SyncStatus syncStatus = SyncStatus::Ready) = 0;
+
+        //! Add new relationship between instances.
+        virtual ECInstanceKey CreateRelationship(
+            ECRelationshipClassCR relationshipClass,
+            ECInstanceKeyCR source,
+            ECInstanceKeyCR target,
+            SyncStatus syncStatus = SyncStatus::Ready
+            ) = 0;
+
+        //! Delete existing relationship between instances.
+        virtual BentleyStatus DeleteRelationship(
+            ECInstanceKeyCR relationshipKey,
+            SyncStatus syncStatus = SyncStatus::Ready
+            ) = 0;
+
+        //! Modify file content for existing object.
+        //! @param[in] instanceKey
+        //! @param[in] filePath - path to file that should be cached
+        //! @param[in] copyFile - pass false to move file to cache and true to copy and leave original
+        //! @param[in] syncStatus
+        virtual BentleyStatus ModifyFile(ECInstanceKeyCR instanceKey, BeFileNameCR filePath, bool copyFile, SyncStatus syncStatus = SyncStatus::Ready) = 0;
+
+        //! Change whether or not an object is ready to be synced to the server
+        virtual BentleyStatus SetSyncStatus(ECInstanceKeyCR instanceKey, SyncStatus syncStatus) = 0;
+
+        // -- Getting changes --
+
+        //! Check if local cache has any pending changes
+        virtual bool HasChanges() = 0;
+
+        //! Get all pending uncommited changes. Will always return valid changes or ERROR.
+        virtual BentleyStatus GetChanges(Changes& changesOut, bool onlyReadyToSync = false) = 0;
+        //! Get pending uncommited changes for specified instance.
+        virtual BentleyStatus GetChanges(ECInstanceKeyCR instanceKey, Changes& changesOut) = 0;
+        //! Get pending uncommited relationship changes for specified end instance.
+        virtual BentleyStatus GetCreatedRelationships(ECInstanceKeyCR endInstancekey, bvector<RelationshipChange>& changesOut) = 0;
+
+        //! Get change. Will return ERROR if no object changes for specified key exist
+        virtual ObjectChange GetObjectChange(ECInstanceKeyCR instanceKey) = 0;
+        //! Get change. Will return ERROR if no relationship changes for specified key exist
+        virtual RelationshipChange GetRelationshipChange(ECInstanceKeyCR relationshipKey) = 0;
+        //! Get change. Will return ERROR if no file changes for specified key exist
+        virtual FileChange GetFileChange(ECInstanceKeyCR instanceKey) = 0;
+
+        //! More efficient way to get ChangeStatus
+        virtual ChangeStatus GetObjectChangeStatus(ECInstanceKeyCR instance) = 0;
+        // More efficient way to get SyncStatus
+        virtual SyncStatus GetObjectSyncStatus(ECInstanceKeyCR instance) = 0;
+
+        // -- Getting changed data --
+
+        //! Get instance properties that were modified
+        virtual BentleyStatus ReadModifiedProperties(ECInstanceKeyCR instance, JsonValueR propertiesOut) = 0;
+
+        // -- Commiting changes --
+
+        //! Commit change for created object or relationship
+        virtual BentleyStatus CommitCreationChange(ECInstanceKeyCR instanceKey, Utf8StringCR newRemoteId) = 0;
+
+        //! Commit change for object in local cache.
+        virtual BentleyStatus CommitObjectChange(ECInstanceKeyCR instanceKey) = 0;
+
+        //! Commit change for object file content in local cache.
+        virtual BentleyStatus CommitFileChange(ECInstanceKeyCR instanceKey) = 0;
+
+        //! Update created instance with new properties and update class if changed. Returns same or new class instance key.
+        virtual BentleyStatus UpdateCreatedInstance(
+            ObjectIdCR instanceId,
+            WSObjectsResponseCR instanceResponse,
+            bmap<ECInstanceKey, ECInstanceKey>& changedInstanceKeysOut
+            ) = 0;
+    };
+
+typedef IChangeManager& IChangeManagerR;
+typedef const IChangeManager& IChangeManagerCR;
+
+/*--------------------------------------------------------------------------------------+
+* @bsiclass
++--------------------------------------------------------------------------------------*/
+struct IChangeManager::ObjectChange
+    {
+    protected:
+        ECInstanceKey m_instanceKey;
+        ChangeStatus m_changeStatus;
+        SyncStatus m_syncStatus;
+        uint64_t m_changeNumber;
+
+    public:
+        WSCACHE_EXPORT ObjectChange();
+        WSCACHE_EXPORT ObjectChange(ECInstanceKeyCR instanceKey, ChangeStatus changeStatus, SyncStatus syncStatus, uint64_t changeNumber);
+        WSCACHE_EXPORT ECInstanceKeyCR GetInstanceKey() const;
+        WSCACHE_EXPORT void SetInstanceKey(ECInstanceKeyCR instanceKey);
+        WSCACHE_EXPORT ChangeStatus GetChangeStatus() const;
+        WSCACHE_EXPORT SyncStatus GetSyncStatus() const;
+        WSCACHE_EXPORT uint64_t GetChangeNumber() const;
+        WSCACHE_EXPORT bool operator == (ObjectChangeCR other) const;
+        WSCACHE_EXPORT virtual bool IsValid() const;
+    };
+
+/*--------------------------------------------------------------------------------------+
+* @bsiclass
++--------------------------------------------------------------------------------------*/
+struct IChangeManager::RelationshipChange : public IChangeManager::ObjectChange
+    {
+    protected:
+        ECInstanceKey m_sourceKey;
+        ECInstanceKey m_targetKey;
+
+    public:
+        WSCACHE_EXPORT RelationshipChange();
+        WSCACHE_EXPORT RelationshipChange(
+            ECInstanceKeyCR relationship,
+            ECInstanceKeyCR source,
+            ECInstanceKeyCR target,
+            ChangeStatus changeStatus,
+            SyncStatus syncStatus,
+            uint64_t changeNumber
+            );
+        WSCACHE_EXPORT ECInstanceKeyCR GetSourceKey() const;
+        WSCACHE_EXPORT ECInstanceKeyCR GetTargetKey() const;
+        WSCACHE_EXPORT void SetSourceKey(ECInstanceKeyCR sourceKey);
+        WSCACHE_EXPORT void SetTargetKey(ECInstanceKeyCR targetKey);
+        WSCACHE_EXPORT bool operator == (RelationshipChangeCR other) const;
+        WSCACHE_EXPORT virtual bool IsValid() const override;
+    };
+
+/*--------------------------------------------------------------------------------------+
+* @bsiclass
++--------------------------------------------------------------------------------------*/
+struct IChangeManager::FileChange : public IChangeManager::ObjectChange
+    {
+    public:
+        WSCACHE_EXPORT FileChange();
+        WSCACHE_EXPORT FileChange(ECInstanceKeyCR instanceKey, ChangeStatus changeStatus, SyncStatus syncStatus, uint64_t changeNumber);
+        WSCACHE_EXPORT virtual bool IsValid() const override;
+    };
+
+/*--------------------------------------------------------------------------------------+
+* @bsiclass
++--------------------------------------------------------------------------------------*/
+struct IChangeManager::Changes
+    {
+    private:
+        struct Compare
+            {
+            bool operator() (const ObjectChange& lhs, const ObjectChange& rhs) const
+                {
+                return lhs.GetChangeNumber() < rhs.GetChangeNumber();
+                }
+            };
+
+        bset<ObjectChange, Compare>       m_objectChanges;
+        bset<RelationshipChange, Compare> m_relationshipChanges;
+        bset<FileChange, Compare>         m_fileChanges;
+
+    public:
+        WSCACHE_EXPORT bool IsEmpty() const;
+
+        WSCACHE_EXPORT void AddChange(const ObjectChange& change);
+        WSCACHE_EXPORT void AddChange(const RelationshipChange& change);
+        WSCACHE_EXPORT void AddChange(const FileChange& change);
+
+        WSCACHE_EXPORT const bset<ObjectChange, Compare>&       GetObjectChanges() const;
+        WSCACHE_EXPORT const bset<RelationshipChange, Compare>& GetRelationshipChanges() const;
+        WSCACHE_EXPORT const bset<FileChange, Compare>&         GetFileChanges() const;
+    };
+
+END_BENTLEY_WEBSERVICES_NAMESPACE