--- conflicted
+++ resolved
@@ -1,96 +1,76 @@
-#--------------------------------------------------------------------------------------
-#
-#     $Source: CacheLib.mke $
-#
-#  $Copyright: (c) 2017 Bentley Systems, Incorporated. All rights reserved. $
-#
-#--------------------------------------------------------------------------------------
-# This only affect WinRT build.
-ENABLE_CPP_CX_EXTENSIONS = 1
-%include mdl.mki
-
-%if $(TARGET_PLATFORM)=="Windows"
-    # Ignore inheritance via dominance warning
-    cDefs + -wd4250
-%endif
-
-#--------------------------------------------------------------------------------------
-#   Building the WebServicesCache library
-#--------------------------------------------------------------------------------------
-nameToDefine = __WSCACHE_DLL_BUILD__
-%include cdefapnd.mki
-
-#--------------------------------------------------------------------------------------
-#   iOS-specific
-#--------------------------------------------------------------------------------------
-AppleCppFileTypeControl = $(AppleCppFileTypeControl_ObjCpp)
-# Ignore unknown pragmas
-LLVMCommonCompOpts + -Wno-unknown-pragmas
-
-CacheSourceDirectory       = $(_MakeFilePath)
-CachePublicApiDirectory    = $(_MakeFilePath)PublicAPI/WebServices/
-BuildContextLibsDirectory  = $(BuildContext)SubParts/Libs/
-
-o = $(OutputRootDir)build/WSClient/Cache/
-always:
-    !~@mkdir $(o)
-
-#--------------------------------------------------------------------------------------
-#   Compile
-#--------------------------------------------------------------------------------------
-dirToSearch = $(_MakeFilePath)PublicAPI/
-%include cincapnd.mki
-
-MultiCompileDepends=$(_MakeFileSpec)
-%include MultiCppCompileRule.mki
-
-%include Cache/Cache.mki
-
-%include MultiCppCompileGo.mki
-WSCacheObjectList = $(MultiCompileObjectList)
-
-#--------------------------------------------------------------------------------------
-#   Link the library
-#--------------------------------------------------------------------------------------
-DLM_NAME                    = WebServicesCache
-DLM_OBJECT_FILES            = $(WSCacheObjectList)
-DLM_OBJECT_DEST             = $(o)
-DLM_DEST                    = $(o)
-DLM_EXPORT_DEST             = $(o)
-DLM_NOENTRY                 = 1
-DLM_CONTEXT_LOCATION        = $(BuildContext)Delivery/
-DLM_LIB_CONTEXT_LOCATION    = $(BuildContext)Delivery/
-DLM_CREATE_LIB_CONTEXT_LINK = 1
-
-<<<<<<< HEAD
-%if $(TARGET_PLATFORM)=="Android"
-    LINKER_LIBRARIES + $(BuildContextLibsDirectory)$(libprefix)WebServicesClient$(shlibext)
-    %include dlmlink.mki
-%else
-    LINKER_LIBRARIES + $(BuildContextLibsDirectory)$(libprefix)BeJsonCpp$(stlibext)
-    LINKER_LIBRARIES + $(BuildContextLibsDirectory)$(libprefix)BeSQLite$(stlibext)
-    LINKER_LIBRARIES + $(BuildContextLibsDirectory)$(libprefix)BeSQLiteEC$(stlibext)
-    LINKER_LIBRARIES + $(BuildContextLibsDirectory)$(libprefix)BeXml$(stlibext)
-    LINKER_LIBRARIES + $(BuildContextLibsDirectory)$(libprefix)ECObjects$(stlibext)
-    LINKER_LIBRARIES + $(BuildContextLibsDirectory)$(libprefix)BeHttp$(stlibext)
-    LINKER_LIBRARIES + $(BuildContextLibsDirectory)$(libprefix)Units$(stlibext)
-    LINKER_LIBRARIES + $(BuildContextLibsDirectory)$(libprefix)WebServicesClient$(stlibext)
-    %include $(sharedMki)LinkLibrary.mki    
-%endif
-
-=======
-# DgnClientFx library name
-_dgnclientfxLibraryName = $(libprefix)DgnClientFx$(stlibext)
-
-LINKER_LIBRARIES + $(BuildContextLibsDirectory)$(_dgnclientfxLibraryName)
-LINKER_LIBRARIES + $(BuildContextLibsDirectory)$(libprefix)BeJsonCpp$(stlibext)
-LINKER_LIBRARIES + $(BuildContextLibsDirectory)$(libprefix)BeSQLite$(stlibext)
-LINKER_LIBRARIES + $(BuildContextLibsDirectory)$(libprefix)BeSQLiteEC$(stlibext)
-LINKER_LIBRARIES + $(BuildContextLibsDirectory)$(libprefix)BeXml$(stlibext)
-LINKER_LIBRARIES + $(BuildContextLibsDirectory)$(libprefix)ECObjects$(stlibext)
-LINKER_LIBRARIES + $(BuildContextLibsDirectory)$(libprefix)BeHttp$(stlibext)
-LINKER_LIBRARIES + $(BuildContextLibsDirectory)$(libprefix)Units$(stlibext)
-LINKER_LIBRARIES + $(BuildContextLibsDirectory)$(libprefix)WebServicesClient$(stlibext)
-%include $(sharedMki)LinkLibrary.mki    
-
->>>>>>> b22ccdbc
+#--------------------------------------------------------------------------------------
+#
+#     $Source: CacheLib.mke $
+#
+#  $Copyright: (c) 2017 Bentley Systems, Incorporated. All rights reserved. $
+#
+#--------------------------------------------------------------------------------------
+# This only affect WinRT build.
+ENABLE_CPP_CX_EXTENSIONS = 1
+%include mdl.mki
+
+%if $(TARGET_PLATFORM)=="Windows"
+    # Ignore inheritance via dominance warning
+    cDefs + -wd4250
+%endif
+
+#--------------------------------------------------------------------------------------
+#   Building the WebServicesCache library
+#--------------------------------------------------------------------------------------
+nameToDefine = __WSCACHE_DLL_BUILD__
+%include cdefapnd.mki
+
+#--------------------------------------------------------------------------------------
+#   iOS-specific
+#--------------------------------------------------------------------------------------
+AppleCppFileTypeControl = $(AppleCppFileTypeControl_ObjCpp)
+# Ignore unknown pragmas
+LLVMCommonCompOpts + -Wno-unknown-pragmas
+
+CacheSourceDirectory       = $(_MakeFilePath)
+CachePublicApiDirectory    = $(_MakeFilePath)PublicAPI/WebServices/
+BuildContextLibsDirectory  = $(BuildContext)SubParts/Libs/
+
+o = $(OutputRootDir)build/WSClient/Cache/
+always:
+    !~@mkdir $(o)
+
+#--------------------------------------------------------------------------------------
+#   Compile
+#--------------------------------------------------------------------------------------
+dirToSearch = $(_MakeFilePath)PublicAPI/
+%include cincapnd.mki
+
+MultiCompileDepends=$(_MakeFileSpec)
+%include MultiCppCompileRule.mki
+
+%include Cache/Cache.mki
+
+%include MultiCppCompileGo.mki
+WSCacheObjectList = $(MultiCompileObjectList)
+
+#--------------------------------------------------------------------------------------
+#   Link the library
+#--------------------------------------------------------------------------------------
+DLM_NAME                    = WebServicesCache
+DLM_OBJECT_FILES            = $(WSCacheObjectList)
+DLM_OBJECT_DEST             = $(o)
+DLM_DEST                    = $(o)
+DLM_EXPORT_DEST             = $(o)
+DLM_NOENTRY                 = 1
+DLM_CONTEXT_LOCATION        = $(BuildContext)Delivery/
+DLM_LIB_CONTEXT_LOCATION    = $(BuildContext)Delivery/
+DLM_CREATE_LIB_CONTEXT_LINK = 1
+
+# DgnClientFx library name
+_dgnclientfxLibraryName = $(libprefix)DgnClientFx$(stlibext)
+
+LINKER_LIBRARIES + $(BuildContextLibsDirectory)$(libprefix)BeJsonCpp$(stlibext)
+LINKER_LIBRARIES + $(BuildContextLibsDirectory)$(libprefix)BeSQLite$(stlibext)
+LINKER_LIBRARIES + $(BuildContextLibsDirectory)$(libprefix)BeSQLiteEC$(stlibext)
+LINKER_LIBRARIES + $(BuildContextLibsDirectory)$(libprefix)BeXml$(stlibext)
+LINKER_LIBRARIES + $(BuildContextLibsDirectory)$(libprefix)ECObjects$(stlibext)
+LINKER_LIBRARIES + $(BuildContextLibsDirectory)$(libprefix)BeHttp$(stlibext)
+LINKER_LIBRARIES + $(BuildContextLibsDirectory)$(libprefix)Units$(stlibext)
+LINKER_LIBRARIES + $(BuildContextLibsDirectory)$(libprefix)WebServicesClient$(stlibext)
+%include $(sharedMki)LinkLibrary.mki    