--- conflicted
+++ resolved
@@ -1,221 +1,217 @@
-/*--------------------------------------------------------------------------------------+
- |
- |     $Source: Licensing/UsageTracking.cpp $
- |
-<<<<<<< HEAD
- |  $Copyright: (c) 2017 Bentley Systems, Incorporated. All rights reserved. $
-=======
- |  $Copyright: (c) 2018 Bentley Systems, Incorporated. All rights reserved. $
->>>>>>> f2d51f2a
- |
- +--------------------------------------------------------------------------------------*/
-#include "ClientInternal.h"
-#include <WebServices/Configuration/UrlProvider.h>
-#include <WebServices/Licensing/UsageTracking.h>
-#include <Bentley/Base64Utilities.h>
-#include <MobileDgn/Utils/Http/HttpClient.h>
-
-#ifndef BENTLEY_WINRT
-#include <openssl/evp.h>
-#endif
-
-USING_NAMESPACE_BENTLEY_MOBILEDGN_UTILS
-
-static IHttpHandlerPtr s_httpHandler;
-static bool s_usageTrackingInitialized = false;
-
-/*--------------------------------------------------------------------------------------+
-* @bsimethod                                                    George.Rodier   02/2015
-+---------------+---------------+---------------+---------------+---------------+------*/
-void UsageTracking::Initialize(IHttpHandlerPtr customHttpHandler)
-    {
-    if (!s_usageTrackingInitialized)
-        {
-        s_httpHandler = UrlProvider::GetSecurityConfigurator(customHttpHandler);
-        s_usageTrackingInitialized = true;
-        }
-    }
-
-/*--------------------------------------------------------------------------------------+
-* @bsimethod                                                    George.Rodier   02/2015
-+---------------+---------------+---------------+---------------+---------------+------*/
-void UsageTracking::Uninintialize()
-    {
-    s_httpHandler = nullptr;
-    s_usageTrackingInitialized = false;
-    }
-
-/*--------------------------------------------------------------------------------------+
-* @bsimethod                                                    George.Rodier   02/2015
-+---------------+---------------+---------------+---------------+---------------+------*/
-Utf8String UsageTracking::GetServiceUrl()
-    {
-    return UrlProvider::Urls::UsageTracking.Get();
-    }
-
-/*--------------------------------------------------------------------------------------+
-* @bsimethod                                                    George.Rodier   02/2015
-+---------------+---------------+---------------+---------------+---------------+------*/
-AsyncTaskPtr<UsageTracking::Status> UsageTracking::RegisterUserUsages(Utf8StringCR dev, Utf8StringCR userId, Utf8StringCR prodId, Utf8StringCR projId, DateTimeCR usageDate, Utf8StringCR prodVer)
-    {
-    MobileTracking mt(dev, userId, prodId, projId, usageDate, prodVer);
-    return RegisterUserUsages(mt);
-    }
-
-/*--------------------------------------------------------------------------------------+
-* @bsimethod                                                    George.Rodier   02/2015
-+---------------+---------------+---------------+---------------+---------------+------*/
-AsyncTaskPtr<UsageTracking::Status> UsageTracking::RegisterUserUsages(bvector<MobileTracking> usages)
-    {
-    Json::Value usageList;
-    for (MobileTracking usage : usages)
-        {
-        if (!usage.IsEmpty())
-            usageList.append(usage.ToJson());
-        }
-
-    if (usageList.empty())
-        return CreateCompletedAsyncTask( Status::NoUsages);
-
-    HttpClient client(nullptr, s_httpHandler);
-    HttpRequest request = client.CreatePostRequest(GetServiceUrl());
-    request.GetHeaders().SetContentType("application/json");
-
-    Utf8String body = Json::FastWriter().write(usageList);
-    HttpStringBodyPtr requestBody = HttpStringBody::Create(Json::FastWriter().write(usageList));
-    request.SetRequestBody(requestBody);
-
-    return request.PerformAsync()
-    ->Then<Status>([=] (HttpResponse response)
-        {
-        if (response.GetConnectionStatus() != ConnectionStatus::OK)
-            return Status::Error;
-        return Status::Success;
-        });
-    }
-
-/*--------------------------------------------------------------------------------------+
-* @bsimethod                                                    George.Rodier   02/2015
-+---------------+---------------+---------------+---------------+---------------+------*/
-AsyncTaskPtr<UsageTracking::Status> UsageTracking::RegisterUserUsages(MobileTracking usage)
-    {
-    bvector<MobileTracking> list;
-    list.push_back(usage);
-    return RegisterUserUsages(list);
-    }
-
-/*--------------------------------------------------------------------------------------+
-* @bsimethod                                                    George.Rodier   02/2015
-+---------------+---------------+---------------+---------------+---------------+------*/
-Json::Value UsageTracking::GetUserUsages(Utf8StringCR userGuid, Utf8StringCR deviceId)
-    {
-    Utf8PrintfString user(userGuid.c_str());
-    user.ToLower();
-    Utf8PrintfString getURL("%s/%s/%s", GetServiceUrl().c_str(), user.c_str(), deviceId.c_str());
-    Utf8StringCR ver = VerifyClientMobile(userGuid, deviceId);
-
-    HttpClient client(nullptr, s_httpHandler);
-    HttpRequest request = client.CreateGetRequest(getURL);
-    request.GetHeaders().SetContentType("application/json");
-    request.GetHeaders().AddValue("ClientAuth", ver.c_str());
-
-    HttpResponse httpResponse = request.Perform();
-
-    Json::Value usages = httpResponse.GetBody().AsJson();
-    return usages;
-    }
-
-/*--------------------------------------------------------------------------------------+
-* @bsimethod                                                    George.Rodier   02/2015
-+---------------+---------------+---------------+---------------+---------------+------*/
-Json::Value UsageTracking::GetUserUsages(Utf8StringCR userGuid, Utf8StringCR deviceId, Utf8StringCR date)
-    {
-    Utf8PrintfString user(userGuid.c_str());
-    user.ToLower();
-    Utf8PrintfString url("%s/%s/%s/%s", GetServiceUrl().c_str(), user.c_str(), deviceId.c_str(), date.c_str());
-    Utf8StringCR ver = VerifyClientMobile(userGuid, deviceId);
-
-    HttpClient client(nullptr, s_httpHandler);
-    HttpRequest request = client.CreateGetRequest(url);
-    request.GetHeaders().SetContentType("application/json");
-    request.GetHeaders().AddValue("ClientAuth", ver.c_str());
-
-    HttpResponse httpResponse = request.Perform();
-
-    Json::Value usages = httpResponse.GetBody().AsJson();
-    return usages;
-    }
-
-#ifndef BENTLEY_WINRT
-/*--------------------------------------------------------------------------------------+
-* @bsimethod                                    Dalius.Dobravolskas             09/14
-+---------------+---------------+---------------+---------------+---------------+------*/
-static Utf8String ToHexString(const void *data, size_t dataSize)
-    {
-    const Byte* dataBytes = (Byte*) data;
-    Utf8String hexString;
-    hexString.reserve(dataSize * 2);
-    char buf[3];
-    for (size_t i = 0; i < dataSize; ++i)
-        {
-        sprintf(buf, "%02X", dataBytes[i]);
-        hexString.append(buf);
-        }
-    return hexString;
-    }
-#endif
-
-/*--------------------------------------------------------------------------------------+
-* @bsimethod                                    Dalius.Dobravolskas             09/14
-+---------------+---------------+---------------+---------------+---------------+------*/
-static bool CalcSha1(Utf8StringCR input, Utf8StringR hash)
-    {
-#ifdef BENTLEY_WINRT
-    return false;
-
-#else
-    EVP_MD_CTX *mdctx;
-    if ((mdctx = EVP_MD_CTX_new()) == NULL)
-        return false;
-    if (!EVP_DigestInit_ex(mdctx, EVP_sha1(), NULL))
-        return false;
-    if (!EVP_DigestUpdate(mdctx, &input[0], input.size()))
-        return false;
-
-    unsigned int hashLen;
-    unsigned char binaryHash[EVP_MAX_MD_SIZE];
-    if (!EVP_DigestFinal_ex(mdctx, binaryHash, &hashLen))
-        return false;
-
-    EVP_MD_CTX_free(mdctx);
-    hash = ToHexString(binaryHash, hashLen);
-    return true;
-#endif
-    }
-
-/*--------------------------------------------------------------------------------------+
-* @bsimethod                                                    George.Rodier   02/2015
-+---------------+---------------+---------------+---------------+---------------+------*/
-Utf8String UsageTracking::VerifyClientMobile(Utf8StringCR userGuid, Utf8StringCR deviceId)
-    {
-    const int arrayLen = 20;
-
-    int pickValues[arrayLen] = {35, 20, 46, 30, 34, 14, 36, 21, 3, 37, 13, 12, 19, 47, 8, 42, 23, 18, 24, 45};
-    const int numIterations = 6;
-
-    Utf8PrintfString fullString("%s%s", userGuid.c_str(), deviceId.c_str());
-    Utf8String pwString;
-    for (int i = 0; i < arrayLen; i++)
-        {
-        pwString[i] = fullString[pickValues[i] % fullString.length()];
-        }
-
-    Utf8String hash;
-    for (int i = 0; i < numIterations; i++)
-        {
-        CalcSha1(pwString, hash);
-        pwString = hash;
-        }
-
-    return hash;
-    }
+/*--------------------------------------------------------------------------------------+
+ |
+ |     $Source: Licensing/UsageTracking.cpp $
+ |
+ |  $Copyright: (c) 2018 Bentley Systems, Incorporated. All rights reserved. $
+ |
+ +--------------------------------------------------------------------------------------*/
+#include "ClientInternal.h"
+#include <WebServices/Configuration/UrlProvider.h>
+#include <WebServices/Licensing/UsageTracking.h>
+#include <Bentley/Base64Utilities.h>
+#include <MobileDgn/Utils/Http/HttpClient.h>
+
+#ifndef BENTLEY_WINRT
+#include <openssl/evp.h>
+#endif
+
+USING_NAMESPACE_BENTLEY_MOBILEDGN_UTILS
+
+static IHttpHandlerPtr s_httpHandler;
+static bool s_usageTrackingInitialized = false;
+
+/*--------------------------------------------------------------------------------------+
+* @bsimethod                                                    George.Rodier   02/2015
++---------------+---------------+---------------+---------------+---------------+------*/
+void UsageTracking::Initialize(IHttpHandlerPtr customHttpHandler)
+    {
+    if (!s_usageTrackingInitialized)
+        {
+        s_httpHandler = UrlProvider::GetSecurityConfigurator(customHttpHandler);
+        s_usageTrackingInitialized = true;
+        }
+    }
+
+/*--------------------------------------------------------------------------------------+
+* @bsimethod                                                    George.Rodier   02/2015
++---------------+---------------+---------------+---------------+---------------+------*/
+void UsageTracking::Uninintialize()
+    {
+    s_httpHandler = nullptr;
+    s_usageTrackingInitialized = false;
+    }
+
+/*--------------------------------------------------------------------------------------+
+* @bsimethod                                                    George.Rodier   02/2015
++---------------+---------------+---------------+---------------+---------------+------*/
+Utf8String UsageTracking::GetServiceUrl()
+    {
+    return UrlProvider::Urls::UsageTracking.Get();
+    }
+
+/*--------------------------------------------------------------------------------------+
+* @bsimethod                                                    George.Rodier   02/2015
++---------------+---------------+---------------+---------------+---------------+------*/
+AsyncTaskPtr<UsageTracking::Status> UsageTracking::RegisterUserUsages(Utf8StringCR dev, Utf8StringCR userId, Utf8StringCR prodId, Utf8StringCR projId, DateTimeCR usageDate, Utf8StringCR prodVer)
+    {
+    MobileTracking mt(dev, userId, prodId, projId, usageDate, prodVer);
+    return RegisterUserUsages(mt);
+    }
+
+/*--------------------------------------------------------------------------------------+
+* @bsimethod                                                    George.Rodier   02/2015
++---------------+---------------+---------------+---------------+---------------+------*/
+AsyncTaskPtr<UsageTracking::Status> UsageTracking::RegisterUserUsages(bvector<MobileTracking> usages)
+    {
+    Json::Value usageList;
+    for (MobileTracking usage : usages)
+        {
+        if (!usage.IsEmpty())
+            usageList.append(usage.ToJson());
+        }
+
+    if (usageList.empty())
+        return CreateCompletedAsyncTask( Status::NoUsages);
+
+    HttpClient client(nullptr, s_httpHandler);
+    HttpRequest request = client.CreatePostRequest(GetServiceUrl());
+    request.GetHeaders().SetContentType("application/json");
+
+    Utf8String body = Json::FastWriter().write(usageList);
+    HttpStringBodyPtr requestBody = HttpStringBody::Create(Json::FastWriter().write(usageList));
+    request.SetRequestBody(requestBody);
+
+    return request.PerformAsync()
+    ->Then<Status>([=] (HttpResponse response)
+        {
+        if (response.GetConnectionStatus() != ConnectionStatus::OK)
+            return Status::Error;
+        return Status::Success;
+        });
+    }
+
+/*--------------------------------------------------------------------------------------+
+* @bsimethod                                                    George.Rodier   02/2015
++---------------+---------------+---------------+---------------+---------------+------*/
+AsyncTaskPtr<UsageTracking::Status> UsageTracking::RegisterUserUsages(MobileTracking usage)
+    {
+    bvector<MobileTracking> list;
+    list.push_back(usage);
+    return RegisterUserUsages(list);
+    }
+
+/*--------------------------------------------------------------------------------------+
+* @bsimethod                                                    George.Rodier   02/2015
++---------------+---------------+---------------+---------------+---------------+------*/
+Json::Value UsageTracking::GetUserUsages(Utf8StringCR userGuid, Utf8StringCR deviceId)
+    {
+    Utf8PrintfString user(userGuid.c_str());
+    user.ToLower();
+    Utf8PrintfString getURL("%s/%s/%s", GetServiceUrl().c_str(), user.c_str(), deviceId.c_str());
+    Utf8StringCR ver = VerifyClientMobile(userGuid, deviceId);
+
+    HttpClient client(nullptr, s_httpHandler);
+    HttpRequest request = client.CreateGetRequest(getURL);
+    request.GetHeaders().SetContentType("application/json");
+    request.GetHeaders().AddValue("ClientAuth", ver.c_str());
+
+    HttpResponse httpResponse = request.Perform();
+
+    Json::Value usages = httpResponse.GetBody().AsJson();
+    return usages;
+    }
+
+/*--------------------------------------------------------------------------------------+
+* @bsimethod                                                    George.Rodier   02/2015
++---------------+---------------+---------------+---------------+---------------+------*/
+Json::Value UsageTracking::GetUserUsages(Utf8StringCR userGuid, Utf8StringCR deviceId, Utf8StringCR date)
+    {
+    Utf8PrintfString user(userGuid.c_str());
+    user.ToLower();
+    Utf8PrintfString url("%s/%s/%s/%s", GetServiceUrl().c_str(), user.c_str(), deviceId.c_str(), date.c_str());
+    Utf8StringCR ver = VerifyClientMobile(userGuid, deviceId);
+
+    HttpClient client(nullptr, s_httpHandler);
+    HttpRequest request = client.CreateGetRequest(url);
+    request.GetHeaders().SetContentType("application/json");
+    request.GetHeaders().AddValue("ClientAuth", ver.c_str());
+
+    HttpResponse httpResponse = request.Perform();
+
+    Json::Value usages = httpResponse.GetBody().AsJson();
+    return usages;
+    }
+
+#ifndef BENTLEY_WINRT
+/*--------------------------------------------------------------------------------------+
+* @bsimethod                                    Dalius.Dobravolskas             09/14
++---------------+---------------+---------------+---------------+---------------+------*/
+static Utf8String ToHexString(const void *data, size_t dataSize)
+    {
+    const Byte* dataBytes = (Byte*) data;
+    Utf8String hexString;
+    hexString.reserve(dataSize * 2);
+    char buf[3];
+    for (size_t i = 0; i < dataSize; ++i)
+        {
+        sprintf(buf, "%02X", dataBytes[i]);
+        hexString.append(buf);
+        }
+    return hexString;
+    }
+#endif
+
+/*--------------------------------------------------------------------------------------+
+* @bsimethod                                    Dalius.Dobravolskas             09/14
++---------------+---------------+---------------+---------------+---------------+------*/
+static bool CalcSha1(Utf8StringCR input, Utf8StringR hash)
+    {
+#ifdef BENTLEY_WINRT
+    return false;
+
+#else
+    EVP_MD_CTX *mdctx;
+    if ((mdctx = EVP_MD_CTX_new()) == NULL)
+        return false;
+    if (!EVP_DigestInit_ex(mdctx, EVP_sha1(), NULL))
+        return false;
+    if (!EVP_DigestUpdate(mdctx, &input[0], input.size()))
+        return false;
+
+    unsigned int hashLen;
+    unsigned char binaryHash[EVP_MAX_MD_SIZE];
+    if (!EVP_DigestFinal_ex(mdctx, binaryHash, &hashLen))
+        return false;
+
+    EVP_MD_CTX_free(mdctx);
+    hash = ToHexString(binaryHash, hashLen);
+    return true;
+#endif
+    }
+
+/*--------------------------------------------------------------------------------------+
+* @bsimethod                                                    George.Rodier   02/2015
++---------------+---------------+---------------+---------------+---------------+------*/
+Utf8String UsageTracking::VerifyClientMobile(Utf8StringCR userGuid, Utf8StringCR deviceId)
+    {
+    const int arrayLen = 20;
+
+    int pickValues[arrayLen] = {35, 20, 46, 30, 34, 14, 36, 21, 3, 37, 13, 12, 19, 47, 8, 42, 23, 18, 24, 45};
+    const int numIterations = 6;
+
+    Utf8PrintfString fullString("%s%s", userGuid.c_str(), deviceId.c_str());
+    Utf8String pwString;
+    for (int i = 0; i < arrayLen; i++)
+        {
+        pwString[i] = fullString[pickValues[i] % fullString.length()];
+        }
+
+    Utf8String hash;
+    for (int i = 0; i < numIterations; i++)
+        {
+        CalcSha1(pwString, hash);
+        pwString = hash;
+        }
+
+    return hash;
+    }