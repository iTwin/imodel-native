/*--------------------------------------------------------------------------------------+
|
|     $Source: DgnDbServerClient/DgnDbRepositoryConnection.cpp $
|
|  $Copyright: (c) 2016 Bentley Systems, Incorporated. All rights reserved. $
|
+--------------------------------------------------------------------------------------*/
#include <DgnDbServer/Client/DgnDbRepositoryConnection.h>
#include <DgnPlatform/RevisionManager.h>
#include <WebServices/Client/WSChangeset.h>
#include "DgnDbServerUtils.h"
#include <DgnDbServer/Client/DgnDbServerRevision.h>
#include <WebServices/Connect/ConnectSignInManager.h>

USING_NAMESPACE_BENTLEY_DGNDBSERVER
USING_NAMESPACE_BENTLEY_DGNCLIENTFX_UTILS
USING_NAMESPACE_BENTLEY_WEBSERVICES
USING_NAMESPACE_BENTLEY_SQLITE
USING_NAMESPACE_BENTLEY_DGNPLATFORM


//---------------------------------------------------------------------------------------
//@bsimethod                                     Eligijus.Mauragas              01/2016
//---------------------------------------------------------------------------------------
void DgnDbLockSetResultInfo::AddLock(const DgnLock dgnLock, BeBriefcaseId briefcaseId, Utf8StringCR repositoryId)
    {
    m_locks.insert(dgnLock);
    AddLockInfoToList(m_lockStates, dgnLock, briefcaseId, repositoryId);
    }

//---------------------------------------------------------------------------------------
//@bsimethod                                     Eligijus.Mauragas              01/2016
//---------------------------------------------------------------------------------------
const DgnLockSet& DgnDbLockSetResultInfo::GetLocks() const { return m_locks; }

//---------------------------------------------------------------------------------------
//@bsimethod                                     Eligijus.Mauragas              01/2016
//---------------------------------------------------------------------------------------
const DgnLockInfoSet& DgnDbLockSetResultInfo::GetLockStates() const { return m_lockStates; }

//---------------------------------------------------------------------------------------
//@bsimethod                                   Algirdas.Mikoliunas              06/2016
//---------------------------------------------------------------------------------------
void DgnDbCodeLockSetResultInfo::AddLock(const DgnLock dgnLock, BeBriefcaseId briefcaseId, Utf8StringCR repositoryId)
    {
    m_locks.insert(dgnLock);
    AddLockInfoToList(m_lockStates, dgnLock, briefcaseId, repositoryId);
    }

//---------------------------------------------------------------------------------------
//@bsimethod                                   Algirdas.Mikoliunas              06/2016
//---------------------------------------------------------------------------------------
const DgnLockSet& DgnDbCodeLockSetResultInfo::GetLocks() const { return m_locks; }

//---------------------------------------------------------------------------------------
//@bsimethod                                   Algirdas.Mikoliunas              06/2016
//---------------------------------------------------------------------------------------
const DgnLockInfoSet& DgnDbCodeLockSetResultInfo::GetLockStates() const { return m_lockStates; }

//---------------------------------------------------------------------------------------
//@bsimethod                                   Algirdas.Mikoliunas              06/2016
//---------------------------------------------------------------------------------------
void DgnDbCodeLockSetResultInfo::AddCode(const DgnCode dgnCode, DgnCodeState dgnCodeState, BeBriefcaseId briefcaseId, Utf8StringCR repositoryId)
    {
    m_codes.insert(dgnCode);
    AddCodeInfoToList(m_codeStates, dgnCode, dgnCodeState, briefcaseId, repositoryId);
    }

//---------------------------------------------------------------------------------------
//@bsimethod                                   Algirdas.Mikoliunas              06/2016
//---------------------------------------------------------------------------------------
const DgnCodeSet& DgnDbCodeLockSetResultInfo::GetCodes() const { return m_codes; }

//---------------------------------------------------------------------------------------
//@bsimethod                                   Algirdas.Mikoliunas              06/2016
//---------------------------------------------------------------------------------------
const DgnCodeInfoSet& DgnDbCodeLockSetResultInfo::GetCodeStates() const { return m_codeStates; }

//---------------------------------------------------------------------------------------
//@bsimethod                                     Karolis.Dziedzelis             10/2015
//---------------------------------------------------------------------------------------
DgnDbRepositoryConnection::DgnDbRepositoryConnection
(
RepositoryInfoCR           repository,
WebServices::CredentialsCR credentials,
WebServices::ClientInfoPtr clientInfo,
AuthenticationHandlerPtr   authenticationHandler
) : m_repositoryInfo(repository)
    {
    m_wsRepositoryClient = WSRepositoryClient::Create(repository.GetServerURL(), repository.GetWSRepositoryName(), clientInfo, nullptr, authenticationHandler);
    m_wsRepositoryClient->SetCredentials(credentials);
    }

//---------------------------------------------------------------------------------------
//@bsimethod                                     Karolis.Dziedzelis             03/2016
//---------------------------------------------------------------------------------------
void DgnDbRepositoryConnection::SetAzureClient(WebServices::IAzureBlobStorageClientPtr azureClient)
    {
    m_azureClient = azureClient;
    }

//---------------------------------------------------------------------------------------
//@bsimethod                                     Karolis.Dziedzelis             10/2015
//---------------------------------------------------------------------------------------
void RepositoryInfoParser(RepositoryInfoR repositoryInfo, Utf8StringCR repositoryUrl, Utf8StringCR repositoryId, JsonValueCR value)
    {
    DateTime createdDate = DateTime();
    DateTime::FromString(createdDate, static_cast<Utf8CP>(value[ServerSchema::Property::CreatedDate].asCString()));
    repositoryInfo = RepositoryInfo(repositoryUrl, repositoryId, value[ServerSchema::Property::RepositoryName].asString(), value[ServerSchema::Property::FileId].asString(),
                                    value[ServerSchema::Property::URL].asString(), value[ServerSchema::Property::FileName].asString(), value[ServerSchema::Property::Description].asString(),
                                    value[ServerSchema::Property::MergedRevisionId].asString(), value[ServerSchema::Property::UserCreated].asString(), createdDate);
    }

//---------------------------------------------------------------------------------------
//@bsimethod                                     Karolis.Dziedzelis             10/2015
//---------------------------------------------------------------------------------------
DgnDbServerStatusTaskPtr DgnDbRepositoryConnection::UpdateRepositoryInfo(ICancellationTokenPtr cancellationToken)
    {
    ObjectId repositoryObject(ServerSchema::Schema::Repository, ServerSchema::Class::File, "");
    return m_wsRepositoryClient->SendGetObjectRequest(repositoryObject, nullptr, cancellationToken)->Then<DgnDbServerStatusResult>([=] (const WSObjectsResult& response)
        {
        if (response.IsSuccess())
            {
            JsonValueCR instance = response.GetValue().GetJsonValue()[ServerSchema::Instances][0];
            RepositoryInfoParser(m_repositoryInfo, m_repositoryInfo.GetServerURL(), instance[ServerSchema::InstanceId].asString(), instance[ServerSchema::Properties]);
            return DgnDbServerStatusResult::Success();
            }
        return DgnDbServerStatusResult::Error(response.GetError());
        });
    }

//---------------------------------------------------------------------------------------
//@bsimethod                                     Karolis.Dziedzelis             10/2015
//---------------------------------------------------------------------------------------
DgnDbRepositoryConnectionTaskPtr DgnDbRepositoryConnection::Create
(
RepositoryInfoCR         repository,
CredentialsCR            credentials,
ClientInfoPtr            clientInfo,
ICancellationTokenPtr    cancellationToken,
AuthenticationHandlerPtr authenticationHandler
)
    {
    if (repository.GetId().empty())
        {
        return CreateCompletedAsyncTask<DgnDbRepositoryConnectionResult>(DgnDbRepositoryConnectionResult::Error(DgnDbServerError::Id::InvalidRepostioryName));
        }
    if (repository.GetServerURL().empty())
        {
        return CreateCompletedAsyncTask<DgnDbRepositoryConnectionResult>(DgnDbRepositoryConnectionResult::Error(DgnDbServerError::Id::InvalidServerURL));
        }
    if (!credentials.IsValid() && !authenticationHandler)
        {
        return CreateCompletedAsyncTask<DgnDbRepositoryConnectionResult>(DgnDbRepositoryConnectionResult::Error(DgnDbServerError::Id::CredentialsNotSet));
        }

    DgnDbRepositoryConnectionPtr repositoryConnection(new DgnDbRepositoryConnection(repository, credentials, clientInfo, authenticationHandler));
    if (!repository.GetFileId().empty())
        return CreateCompletedAsyncTask<DgnDbRepositoryConnectionResult>(DgnDbRepositoryConnectionResult::Success(repositoryConnection));

    return repositoryConnection->UpdateRepositoryInfo(cancellationToken)->Then<DgnDbRepositoryConnectionResult>([=] (DgnDbServerStatusResultCR result)
        {
        if (!result.IsSuccess())
            return DgnDbRepositoryConnectionResult::Error(result.GetError());

        //if (!repositoryConnection->GetRepositoryInfo().GetFileURL().empty())
        // WARNING: Temporarily commenting this out, should be uncommented
        //if (Utf8String::npos != repositoryConnection->GetRepositoryInfo().GetServerURL().rfind ("cloudapp.net"))
        repositoryConnection->SetAzureClient(AzureBlobStorageClient::Create());


        return DgnDbRepositoryConnectionResult::Success(repositoryConnection);
        });
    }

//---------------------------------------------------------------------------------------
//@bsimethod                                     Karolis.Dziedzelis             10/2015
//---------------------------------------------------------------------------------------
DgnDbServerStatusResult DgnDbRepositoryConnection::WriteBriefcaseIdIntoFile
(
BeFileName                     filePath,
BeBriefcaseId                  briefcaseId
) const
    {
    BeSQLite::DbResult status;

    std::shared_ptr<DgnDbServerHost> host = std::make_shared<DgnDbServerHost>();
    DgnDbServerHost::Adopt(host);

    Dgn::DgnDbPtr db = Dgn::DgnDb::OpenDgnDb(&status, filePath, Dgn::DgnDb::OpenParams(Dgn::DgnDb::OpenMode::ReadWrite));
    DgnDbServerStatusResult result;
    if (BeSQLite::DbResult::BE_SQLITE_OK == status && db.IsValid())
        {
        result = RepositoryInfo::WriteRepositoryInfo(*db, m_repositoryInfo, briefcaseId);
        db->CloseDb();
        }
    else
        {
        result = DgnDbServerStatusResult::Error(DgnDbServerError(db, status));
        if (db.IsValid())
            db->CloseDb();
        }

    DgnDbServerHost::Forget(host, true);
    return result;
    }

//---------------------------------------------------------------------------------------
//@bsimethod                                     Karolis.Dziedzelis             10/2015
//---------------------------------------------------------------------------------------
DgnDbServerStatusTaskPtr DgnDbRepositoryConnection::DownloadBriefcaseFile
(
BeFileName                      localFile,
BeBriefcaseId                   briefcaseId,
Utf8StringCR                    url,
HttpRequest::ProgressCallbackCR callback,
ICancellationTokenPtr           cancellationToken
) const
    {
    if (url.empty())
        {
        Utf8String instanceId;
        instanceId.Sprintf("%u", briefcaseId.GetValue());
        ObjectId fileObject(ServerSchema::Schema::Repository, ServerSchema::Class::Briefcase, instanceId);
        return m_wsRepositoryClient->SendGetFileRequest(fileObject, localFile, nullptr, callback, cancellationToken)
            ->Then<DgnDbServerStatusResult>([=] (const WSFileResult& fileResult)
            {
            if (fileResult.IsSuccess())
                return WriteBriefcaseIdIntoFile(fileResult.GetValue().GetFilePath(), briefcaseId);
            else
                return DgnDbServerStatusResult::Error(fileResult.GetError());
            });
        }
    else
        {
        // Download file directly from the url.
        return m_azureClient->SendGetFileRequest(url, localFile, callback, cancellationToken)
            ->Then<DgnDbServerStatusResult>([=] (const AzureResult& result)
            {
            if (result.IsSuccess())
                return WriteBriefcaseIdIntoFile(localFile, briefcaseId);
            else
                return DgnDbServerStatusResult::Error(DgnDbServerError(result.GetError()));
            });
        }
    }

//---------------------------------------------------------------------------------------
//@bsimethod                                     Karolis.Dziedzelis             10/2015
//---------------------------------------------------------------------------------------
DgnDbServerStatusTaskPtr DgnDbRepositoryConnection::DownloadRevisionFile
(
DgnDbServerRevisionPtr          revision,
HttpRequest::ProgressCallbackCR callback,
ICancellationTokenPtr           cancellationToken
) const
    {
    ObjectId fileObject(ServerSchema::Schema::Repository, ServerSchema::Class::Revision, revision->GetRevision()->GetId());

    if (revision->GetURL().empty())
        {
        return m_wsRepositoryClient->SendGetFileRequest(fileObject, revision->GetRevision()->GetChangeStreamFile(), nullptr, callback, cancellationToken)
            ->Then<DgnDbServerStatusResult>([=] (const WSFileResult& fileResult)
            {
            if (fileResult.IsSuccess())
                return DgnDbServerStatusResult::Success();
            else
                return DgnDbServerStatusResult::Error(fileResult.GetError());
            });
        }
    else
        {
        // Download file directly from the url.
        return m_azureClient->SendGetFileRequest(revision->GetURL(), revision->GetRevision()->GetChangeStreamFile(), nullptr, cancellationToken)
            ->Then<DgnDbServerStatusResult>([=] (const AzureResult& result)
            {
            if (result.IsSuccess())
                return DgnDbServerStatusResult::Success();
            else
                return DgnDbServerStatusResult::Error(DgnDbServerError(result.GetError()));
            });
        }
    }

//---------------------------------------------------------------------------------------
//@bsimethod                                     Karolis.Dziedzelis             12/2015
//---------------------------------------------------------------------------------------
Json::Value CreateLockInstanceJson
(
bvector<uint64_t> const& ids,
BeBriefcaseId            briefcaseId,
Utf8StringCR             releasedWithRevisionId,
LockableType             type,
LockLevel                level
)
    {
    Json::Value properties;

    properties[ServerSchema::Property::BriefcaseId]          = briefcaseId.GetValue();
    properties[ServerSchema::Property::ReleasedWithRevision] = releasedWithRevisionId;
    RepositoryJson::LockableTypeToJson(properties[ServerSchema::Property::LockType], type);
    RepositoryJson::LockLevelToJson(properties[ServerSchema::Property::LockLevel], level);

    properties[ServerSchema::Property::ObjectIds] = Json::arrayValue;
    int i = 0;
    for (auto const& id : ids)
        {
        Utf8String idStr;
        idStr.Sprintf("%llu", id);
        properties[ServerSchema::Property::ObjectIds][i++] = idStr;
        }

    return properties;
    }

//---------------------------------------------------------------------------------------
//@bsimethod                                     Karolis.Dziedzelis             12/2015
//---------------------------------------------------------------------------------------
void AddToInstance
(
WSChangeset&                     changeset,
WSChangeset::ChangeState const&  changeState,
bvector<uint64_t> const&         ids,
BeBriefcaseId                    briefcaseId,
Utf8StringCR                     releasedWithRevisionId,
LockableType                     type,
LockLevel                        level
)
    {
    if (ids.empty ())
        return;
    ObjectId lockObject (ServerSchema::Schema::Repository, ServerSchema::Class::MultiLock, "MultiLock");
    changeset.AddInstance (lockObject, changeState, std::make_shared<Json::Value>(CreateLockInstanceJson (ids, briefcaseId, releasedWithRevisionId, type, level)));
    }

//---------------------------------------------------------------------------------------
//@bsimethod                                     Karolis.Dziedzelis             12/2015
//---------------------------------------------------------------------------------------
void SetLocksJsonRequestToChangeSet
(
const DgnLockSet&               locks,
BeBriefcaseId                   briefcaseId,
Utf8StringCR                    releasedWithRevisionId,
WSChangeset&                    changeset,
const WSChangeset::ChangeState& changeState,
bool                            includeOnlyExclusive = false
)
    {
    bvector<uint64_t> objects[9];
    for (auto& lock : locks)
        {
        if (includeOnlyExclusive && LockLevel::Exclusive != lock.GetLevel())
            continue;

        int index = static_cast<int32_t>(lock.GetType()) * 3 + static_cast<int32_t>(lock.GetLevel());
        if (index >= 0 && index <= 8)
            objects[index].push_back(lock.GetId().GetValue());
        }

    for (int i = 0; i < 9; ++i)
        AddToInstance(changeset, changeState, objects[i], briefcaseId, releasedWithRevisionId, static_cast<LockableType>(i / 3), static_cast<LockLevel>(i % 3));
    }

//---------------------------------------------------------------------------------------
//@bsimethod                                     Algirdas.Mikoliunas             06/2016
//---------------------------------------------------------------------------------------
int CodeStateToInt(DgnCodeStateCR state)
    {
    if (state.IsReserved())
        {
        return 1;
        }
    else if (state.IsUsed())
        {
        return 2;
        }
    else if (state.IsDiscarded())
        {
        return 3;
        }

    return 0;
    }

//---------------------------------------------------------------------------------------
//@bsimethod                                     Algirdas.Mikoliunas             06/2016
//---------------------------------------------------------------------------------------
Json::Value CreateCodeInstanceJson
(
    uint64_t                 authorityId,
    Utf8StringCR             nameSpace,
    Utf8StringCR             value,
    DgnCodeStateCR           state,
    BeBriefcaseId            briefcaseId,
    Utf8StringCR             stateRevisionId
)
    {
    Json::Value properties;

    properties[ServerSchema::Property::AuthorityId] = authorityId;
    properties[ServerSchema::Property::Namespace] = nameSpace;
    properties[ServerSchema::Property::Value] = value;
    properties[ServerSchema::Property::BriefcaseId] = briefcaseId.GetValue();
    properties[ServerSchema::Property::State] = CodeStateToInt (state);
    properties[ServerSchema::Property::StateRevision] = stateRevisionId;

    return properties;
    }

//---------------------------------------------------------------------------------------
//@bsimethod                                     Algirdas.Mikoliunas             06/2016
//---------------------------------------------------------------------------------------
void AddCodeToInstance
(
    WSChangeset&                     changeset,
    WSChangeset::ChangeState const&  changeState,
    uint64_t                         authorityId,
    Utf8StringCR                     nameSpace,
    Utf8StringCR                     value,
    DgnCodeStateCR                   state,
    BeBriefcaseId                    briefcaseId,
    Utf8StringCR                     stateRevisionId
)
    {
    if (value.empty())
        return;
    //NEEDSWORK : Optimize, make use of multicode
    ObjectId codeObject(ServerSchema::Schema::Repository, ServerSchema::Class::Code, "Code");
    changeset.AddInstance(codeObject, changeState, std::make_shared<Json::Value>(CreateCodeInstanceJson(authorityId, nameSpace, value, state, briefcaseId, stateRevisionId)));
    }

//---------------------------------------------------------------------------------------
//@bsimethod                                     Algirdas.Mikoliunas             06/2016
//---------------------------------------------------------------------------------------
void SetCodesJsonRequestToChangeSet
(
    const DgnCodeSet                codes,
    DgnCodeState                    state,
    BeBriefcaseId                   briefcaseId,
    Utf8StringCR                    stateRevisionId,
    WSChangeset&                    changeset,
    const WSChangeset::ChangeState& changeState
)
    {
    for (auto& code : codes)
        //NEEDSWORK : make creation more optimized - group by authorityId and namespace
        AddCodeToInstance(changeset, changeState, code.GetAuthority().GetValue(), code.GetNamespace(), code.GetValue(), state, briefcaseId, stateRevisionId);
    }

//---------------------------------------------------------------------------------------
//@bsimethod                                     Eligijus.Mauragas              01/2016
//---------------------------------------------------------------------------------------
std::shared_ptr<WSChangeset> LockDeleteAllJsonRequest(const BeBriefcaseId& briefcaseId)
    {
    Utf8String id;
    id.Sprintf("%s-%d", ServerSchema::DeleteAllLocks, briefcaseId.GetValue());

    ObjectId lockObject(ServerSchema::Schema::Repository, ServerSchema::Class::Lock, id);

    Json::Value properties;
<<<<<<< HEAD
    std::shared_ptr<WSChangeset> changeset(new WSChangeset());
    changeset->AddInstance(lockObject, WSChangeset::ChangeState::Deleted, std::make_shared<Json::Value>(properties));
=======
    std::shared_ptr<WSChangeset> changeset (new WSChangeset ());
    changeset->AddInstance(lockObject, WSChangeset::ChangeState::Deleted, std::make_shared<Json::Value> (properties));
>>>>>>> 00658149

    return changeset;
    }

//---------------------------------------------------------------------------------------
//@bsimethod                                     Algirdas.Mikoliunas              06/2016
//---------------------------------------------------------------------------------------
void CodeDeleteAllJsonRequest(std::shared_ptr<WSChangeset> changeSet, const BeBriefcaseId& briefcaseId)
    {
    Utf8String id;
    id.Sprintf("%s-%d", ServerSchema::DeleteAllCodes, briefcaseId.GetValue());

    ObjectId codeObject(ServerSchema::Schema::Repository, ServerSchema::Class::Code, id);

    Json::Value properties;
    changeSet->AddInstance(codeObject, WSChangeset::ChangeState::Deleted, std::make_shared<Json::Value>(properties));
    }

//---------------------------------------------------------------------------------------
//@bsimethod                                     Algirdas.Mikoliunas             06/2016
//---------------------------------------------------------------------------------------
Utf8String FormatLocksFilter
(
LockableIdSet const*  ids,
const BeBriefcaseId*  briefcaseId
)
    {
    Utf8String filter;

    //Format the filter
    if (nullptr == ids && nullptr != briefcaseId)
        {
        filter.Sprintf("%s+eq+%u", ServerSchema::Property::BriefcaseId, briefcaseId->GetValue());
        }
    else if (nullptr != ids)
        {
        bool first = true;
        Utf8String idsString;
        for (auto id : *ids)
            {
            Utf8String idString;
            if (nullptr == briefcaseId)
                idString.Sprintf("'%d-%llu'", (int)id.GetType(), id.GetId().GetValue());
            else
                idString.Sprintf("'%d-%llu-%u'", (int)id.GetType(), id.GetId().GetValue(), briefcaseId->GetValue());

            if (!first)
                idsString.append(",");
            idsString.append(idString);

            first = false;
            }

        if (idsString.empty())
            {
            return filter;
            }

        filter.Sprintf("$id+in+[%s]", idsString.c_str());
        }

    return filter;
    }
//---------------------------------------------------------------------------------------
//@bsimethod                                     Algirdas.Mikoliunas             06/2016
//---------------------------------------------------------------------------------------
Utf8String FormatCodesFilter
(
DgnCodeSet const*  ids,
const BeBriefcaseId*  briefcaseId
)
    {
    Utf8String filter;

    if (nullptr == ids && nullptr != briefcaseId)
        {
        filter.Sprintf("%s+eq+%u", ServerSchema::Property::BriefcaseId, briefcaseId->GetValue());
        }
    else if (nullptr != ids)
        {
        bool first = true;
        Utf8String idsString;
        for (auto id : *ids)
            {
            Utf8String idString;
            //NEEDSWORK - encode namespace and value
            if (nullptr != briefcaseId)
                idString.Sprintf("'%d-%s-%s-%u'", id.GetAuthority().GetValue(), id.GetNamespace().c_str(), id.GetValue().c_str(), briefcaseId->GetValue());
            else
                idString.Sprintf("'%d-%s-%s'", id.GetAuthority().GetValue(), id.GetNamespace().c_str(), id.GetValue().c_str());

            if (!first)
                idsString.append(",");
            idsString.append(idString);

            first = false;
            }

        if (idsString.empty())
            {
            return filter;
            }

        filter.Sprintf("$id+in+[%s]", idsString.c_str());
        }

    return filter;
    }

//---------------------------------------------------------------------------------------
//@bsimethod                                     Karolis.Dziedzelis             03/2015
//---------------------------------------------------------------------------------------
DgnDbServerStatusTaskPtr DgnDbRepositoryConnection::SendChangesetRequest(std::shared_ptr<WSChangeset> changeset, ICancellationTokenPtr cancellationToken) const
    {
    HttpStringBodyPtr request = HttpStringBody::Create(changeset->ToRequestString());
    return m_wsRepositoryClient->SendChangesetRequest(request, nullptr, cancellationToken)->Then<DgnDbServerStatusResult>
        ([=] (const WSChangesetResult& result)
        {
        if (result.IsSuccess())
            return DgnDbServerStatusResult::Success();
        else
            return DgnDbServerStatusResult::Error(result.GetError());
        });
    }

//---------------------------------------------------------------------------------------
//@bsimethod                                     Karolis.Dziedzelis             12/2015
//---------------------------------------------------------------------------------------
DgnDbServerStatusTaskPtr DgnDbRepositoryConnection::AcquireLocks
(
LockRequestCR         locks,
BeBriefcaseId         briefcaseId,
Utf8StringCR          lastRevisionId,
ICancellationTokenPtr cancellationToken
) const
    {
    //How to set description here?
    std::shared_ptr<WSChangeset> changeset (new WSChangeset ());
    SetLocksJsonRequestToChangeSet (locks.GetLockSet (), briefcaseId, lastRevisionId, *changeset, WSChangeset::ChangeState::Modified);
    return SendChangesetRequest(changeset, cancellationToken);
    }

//---------------------------------------------------------------------------------------
//@bsimethod                                     Algirdas.Mikoliunas             06/2016
//---------------------------------------------------------------------------------------
DgnDbServerStatusTaskPtr DgnDbRepositoryConnection::AcquireCodesLocks
(
    LockRequestCR         locks,
    DgnCodeSet            codes,
    BeBriefcaseId         briefcaseId,
    Utf8StringCR          lastRevisionId,
    ICancellationTokenPtr cancellationToken
) const
    {
    std::shared_ptr<WSChangeset> changeset(new WSChangeset());
    
    SetLocksJsonRequestToChangeSet(locks.GetLockSet(), briefcaseId, lastRevisionId, *changeset, WSChangeset::ChangeState::Modified); 
    
    DgnCodeState state;
    state.SetReserved(briefcaseId);
    SetCodesJsonRequestToChangeSet(codes, state, briefcaseId, lastRevisionId, *changeset, WSChangeset::ChangeState::Modified);

    return SendChangesetRequest(changeset, cancellationToken);
    }
//---------------------------------------------------------------------------------------
//@bsimethod                                     Karolis.Dziedzelis             12/2015
//---------------------------------------------------------------------------------------
DgnDbServerStatusTaskPtr DgnDbRepositoryConnection::DemoteCodesLocks
(
const DgnLockSet&     locks,
DgnCodeSet const&     codes,
BeBriefcaseId         briefcaseId,
ICancellationTokenPtr cancellationToken
) const
    {
    //How to set description here?
    std::shared_ptr<WSChangeset> changeset (new WSChangeset ());
    SetLocksJsonRequestToChangeSet (locks, briefcaseId, "", *changeset, WSChangeset::ChangeState::Modified);

    DgnCodeState state;
    state.SetAvailable();
    SetCodesJsonRequestToChangeSet(codes, state, briefcaseId, "", *changeset, WSChangeset::ChangeState::Deleted);

    return SendChangesetRequest(changeset, cancellationToken);
    }

//---------------------------------------------------------------------------------------
//@bsimethod                                     Karolis.Dziedzelis             12/2015
//---------------------------------------------------------------------------------------
DgnDbServerStatusTaskPtr DgnDbRepositoryConnection::RelinquishCodesLocks
(
BeBriefcaseId         briefcaseId,
ICancellationTokenPtr cancellationToken
) const
    {
    auto changeset = LockDeleteAllJsonRequest (briefcaseId);
    CodeDeleteAllJsonRequest(changeset, briefcaseId);

    return SendChangesetRequest(changeset, cancellationToken);
    }

//---------------------------------------------------------------------------------------
//@bsimethod                                     Karolis.Dziedzelis             12/2015
//---------------------------------------------------------------------------------------
DgnDbServerLockSetTaskPtr DgnDbRepositoryConnection::QueryLocks
(
BeBriefcaseId         briefcaseId,
ICancellationTokenPtr cancellationToken
) const
    {
    return QueryLocksInternal (nullptr, &briefcaseId, cancellationToken);
    }

//---------------------------------------------------------------------------------------
//@bsimethod                                     Karolis.Dziedzelis             12/2015
//---------------------------------------------------------------------------------------
DgnDbServerLockSetTaskPtr DgnDbRepositoryConnection::QueryLocksById
(
LockableIdSet const&  ids,
BeBriefcaseId         briefcaseId,
ICancellationTokenPtr cancellationToken
) const
    {
    return QueryLocksInternal (&ids, &briefcaseId, cancellationToken);
    }

//---------------------------------------------------------------------------------------
//@bsimethod                                     Karolis.Dziedzelis             12/2015
//---------------------------------------------------------------------------------------
DgnDbServerLockSetTaskPtr DgnDbRepositoryConnection::QueryLocksById
(
LockableIdSet const&  ids,
ICancellationTokenPtr cancellationToken
) const
    {
    return QueryLocksInternal (&ids, nullptr, cancellationToken);
    }

//---------------------------------------------------------------------------------------
//@bsimethod                                     Karolis.Dziedzelis             12/2015
//---------------------------------------------------------------------------------------
DgnDbServerLockSetTaskPtr DgnDbRepositoryConnection::QueryLocksInternal
(
LockableIdSet const*  ids,
const BeBriefcaseId*  briefcaseId,
ICancellationTokenPtr cancellationToken
) const
    {
    WSQuery query (ServerSchema::Schema::Repository, ServerSchema::Class::Lock);
    
    auto filter = FormatLocksFilter(ids, briefcaseId);
    query.SetFilter (filter);
    
    //Execute query
    return m_wsRepositoryClient->SendQueryRequest(query, nullptr, nullptr, cancellationToken)->Then<DgnDbServerLockSetResult>
        ([=] (const WSObjectsResult& result)
        {
        if (result.IsSuccess())
            {
            DgnDbLockSetResultInfo locks;
            for (auto& value : result.GetValue().GetJsonValue()[ServerSchema::Instances])
                {
                DgnLock        lock;
                BeBriefcaseId  briefcaseId;
                Utf8String     repositoryId;
                if (!GetLockFromServerJson (value[ServerSchema::Properties], lock, briefcaseId, repositoryId))
                    continue;//NEEDSWORK: log an error

                if (lock.GetLevel() != LockLevel::None)
                    locks.AddLock (lock, briefcaseId, repositoryId);
                }
            return DgnDbServerLockSetResult::Success(locks);
            }
        else
            return DgnDbServerLockSetResult::Error(result.GetError());
        });
    }

//---------------------------------------------------------------------------------------
//@bsimethod                                     Algirdas.Mikoliunas             06/2016
//---------------------------------------------------------------------------------------
DgnDbServerCodeLockSetTaskPtr DgnDbRepositoryConnection::QueryCodesLocksById
(
DgnCodeSet const& codes, 
LockableIdSet const& locks,
ICancellationTokenPtr cancellationToken
) const
    {
    return QueryCodesLocksInternal(&codes, &locks, nullptr, cancellationToken);
    }

//---------------------------------------------------------------------------------------
//@bsimethod                                     Algirdas.Mikoliunas             06/2016
//---------------------------------------------------------------------------------------
DgnDbServerCodeLockSetTaskPtr DgnDbRepositoryConnection::QueryCodesLocks
(
const BeBriefcaseId  briefcaseId,
ICancellationTokenPtr cancellationToken
) const
    {
    return QueryCodesLocksInternal(nullptr, nullptr, &briefcaseId, cancellationToken);
    }

//---------------------------------------------------------------------------------------
//@bsimethod                                     Algirdas.Mikoliunas             06/2016
//---------------------------------------------------------------------------------------
DgnDbServerCodeLockSetTaskPtr DgnDbRepositoryConnection::QueryCodesLocksInternal
(
DgnCodeSet const* codes,
LockableIdSet const* locks,
const BeBriefcaseId*  briefcaseId,
ICancellationTokenPtr cancellationToken
) const
    {
    std::set<Utf8String> classes;
    classes.insert(ServerSchema::Class::Lock);
    classes.insert(ServerSchema::Class::Code);

    WSQuery query(ServerSchema::Schema::Repository, classes);
    Utf8String filter;

    Utf8String locksFilter = nullptr == locks && nullptr == briefcaseId ? "" : FormatLocksFilter(locks, briefcaseId);
    Utf8String codesFilter = nullptr == codes && nullptr == briefcaseId ? "" : FormatCodesFilter(codes, briefcaseId);

    if (!locksFilter.empty() && !codesFilter.empty())
        {
        filter.Sprintf("(%s)+or+(%s)", locksFilter.c_str(), codesFilter.c_str());
        }
    else
        {
        filter = locksFilter.empty() ? codesFilter : locksFilter;
        }
    query.SetFilter(filter);

    //Execute query
    return m_wsRepositoryClient->SendQueryRequest(query, nullptr, nullptr, cancellationToken)->Then<DgnDbServerCodeLockSetResult>
        ([=](const WSObjectsResult& result)
        {
        if (result.IsSuccess())
            {
            DgnDbCodeLockSetResultInfo codesLocks;
            for (auto& value : result.GetValue().GetJsonValue()[ServerSchema::Instances])
                {
                DgnCode        code;
                DgnCodeState   codeState;
                DgnLock        lock;
                BeBriefcaseId  briefcaseId;
                Utf8String     repositoryId;
                if (GetLockFromServerJson(value[ServerSchema::Properties], lock, briefcaseId, repositoryId))
                    {
                    if (lock.GetLevel() != LockLevel::None)
                        codesLocks.AddLock(lock, briefcaseId, repositoryId);
                    }
                else if (GetCodeFromServerJson(value[ServerSchema::Properties], code, codeState, briefcaseId, repositoryId))
                    {
                    if (codeState.IsReserved() || codeState.IsUsed())
                        { 
                        codesLocks.AddCode(code, codeState, briefcaseId, repositoryId);
                        }
                    }
                //NEEDSWORK: log an error
                }
            return DgnDbServerCodeLockSetResult::Success(codesLocks);
            }
        else
            return DgnDbServerCodeLockSetResult::Error(result.GetError());
        });
    }

//---------------------------------------------------------------------------------------
//@bsimethod                                     Karolis.Dziedzelis             10/2015
//---------------------------------------------------------------------------------------
AsyncTaskPtr<WSCreateObjectResult> DgnDbRepositoryConnection::AcquireBriefcaseId (ICancellationTokenPtr cancellationToken) const
    {
    Json::Value briefcaseIdJson = Json::objectValue;
    briefcaseIdJson[ServerSchema::Instance] = Json::objectValue;
    briefcaseIdJson[ServerSchema::Instance][ServerSchema::SchemaName] = ServerSchema::Schema::Repository;
    briefcaseIdJson[ServerSchema::Instance][ServerSchema::ClassName] = ServerSchema::Class::Briefcase;
    return m_wsRepositoryClient->SendCreateObjectRequest(briefcaseIdJson, BeFileName(), nullptr, cancellationToken);
    }

//---------------------------------------------------------------------------------------
//@bsimethod                                     Karolis.Dziedzelis             10/2015
//---------------------------------------------------------------------------------------
DgnDbServerRevisionPtr ParseRevision (JsonValueCR jsonValue)
    {
    std::shared_ptr<DgnDbServerHost> host = std::make_shared<DgnDbServerHost>();
    DgnDbServerHost::Adopt(host);
    RevisionStatus status;
    DgnDbServerRevisionPtr indexedRevision = DgnDbServerRevision::Create(DgnRevision::Create(&status, jsonValue[ServerSchema::Property::Id].asString(),
    jsonValue[ServerSchema::Property::ParentId].asString(), jsonValue[ServerSchema::Property::MasterFileId].asString()));
    DgnDbServerHost::Forget(host);
    if (RevisionStatus::Success == status)
        {
        indexedRevision->GetRevision()->SetSummary(jsonValue[ServerSchema::Property::Description].asCString());
        DateTime pushDate = DateTime();
        DateTime::FromString(pushDate, jsonValue[ServerSchema::Property::PushDate].asCString());
        indexedRevision->GetRevision()->SetDateTime(pushDate);
        indexedRevision->GetRevision()->SetUserName(jsonValue[ServerSchema::Property::UserCreated].asCString());
        indexedRevision->SetIndex(jsonValue[ServerSchema::Property::Index].asUInt64());
        indexedRevision->SetURL(jsonValue["URL"].asString());
        }
    return indexedRevision;
    }

//---------------------------------------------------------------------------------------
//@bsimethod                                     Eligijus.Mauragas              03/2016
//---------------------------------------------------------------------------------------
DgnDbServerRevisionsTaskPtr DgnDbRepositoryConnection::GetAllRevisions (ICancellationTokenPtr cancellationToken) const
    {
    BeAssert (DgnDbServerHost::IsInitialized ());
    WSQuery query (ServerSchema::Schema::Repository, ServerSchema::Class::Revision);
    return RevisionsFromQuery (query, cancellationToken);
    }

//---------------------------------------------------------------------------------------
//@bsimethod                                     Karolis.Dziedzelis             10/2015
//---------------------------------------------------------------------------------------
DgnDbServerUInt64TaskPtr DgnDbRepositoryConnection::GetRevisionIndex
(
Utf8StringCR          revisionId,
ICancellationTokenPtr cancellationToken
) const
    {
    if (revisionId.empty())
        {
        return CreateCompletedAsyncTask<DgnDbServerUInt64Result>(DgnDbServerUInt64Result::Success(0));
        }
    ObjectId revisionObject(ServerSchema::Schema::Repository, ServerSchema::Class::Revision, revisionId);
    return m_wsRepositoryClient->SendGetObjectRequest(revisionObject, nullptr, cancellationToken)->Then<DgnDbServerUInt64Result>
        ([=] (WSObjectsResult& revisionResult)
        {
        if (revisionResult.IsSuccess())
            {
            uint64_t index = 0;
            JsonValueCR instances = revisionResult.GetValue().GetJsonValue()[ServerSchema::Instances];
            if (instances.isValidIndex(0))
                index = instances[0][ServerSchema::Properties][ServerSchema::Property::Index].asInt64() + 1;
            return DgnDbServerUInt64Result::Success(index);
            }
        else
            return DgnDbServerUInt64Result::Error(revisionResult.GetError());
        });
    }

//---------------------------------------------------------------------------------------
//@bsimethod                                     Karolis.Dziedzelis             10/2015
//---------------------------------------------------------------------------------------
DgnDbServerRevisionTaskPtr DgnDbRepositoryConnection::GetRevisionById
(
Utf8StringCR          revisionId,
ICancellationTokenPtr cancellationToken
) const
    {
    BeAssert(DgnDbServerHost::IsInitialized());
    if (revisionId.empty())
        {
        return CreateCompletedAsyncTask<DgnDbServerRevisionResult>(DgnDbServerRevisionResult::Error(DgnDbServerError::Id::InvalidRevision));
        }
    ObjectId revisionObject(ServerSchema::Schema::Repository, ServerSchema::Class::Revision, revisionId);
    return m_wsRepositoryClient->SendGetObjectRequest(revisionObject, nullptr, cancellationToken)->Then<DgnDbServerRevisionResult>
        ([=] (WSObjectsResult& revisionResult)
        {
        if (revisionResult.IsSuccess())
            {
            auto revision = ParseRevision(revisionResult.GetValue().GetJsonValue()[ServerSchema::Instances][0][ServerSchema::Properties]);
            return DgnDbServerRevisionResult::Success(revision);
            }
        else
            return DgnDbServerRevisionResult::Error(revisionResult.GetError());
        });
    }

//---------------------------------------------------------------------------------------
//@bsimethod                                    Arvind.Venkateswaran            05/2016
//---------------------------------------------------------------------------------------
EventServiceClient* DgnDbRepositoryConnection::m_eventServiceClient = nullptr;

//---------------------------------------------------------------------------------------
//@bsimethod                                    Arvind.Venkateswaran            06/2016
//---------------------------------------------------------------------------------------
//Returns true if same, else false
bool CompareEventTypes
(
bvector<DgnDbServerEvent::DgnDbServerEventType>* newEventTypes,
bvector<DgnDbServerEvent::DgnDbServerEventType> oldEventTypes
)
    {
    //Case: newEventTypes are null or size 0 AND oldEventTypes are null or size 0
    //Case: newEventTypes have different size AND oldEventTypes are null or size 0
    //Case: newEventTypes are null or size 0 AND oldEventTypes are a different size 
    //Case: newEventTypes are a different size AND oldEventTypes are a different size
    //Case: newEventTypes and oldEventTypes are same size
    if (
        (newEventTypes == nullptr || newEventTypes->size() == 0) &&
        (oldEventTypes.size() == 0)
        )
        return true;
    else if (
        (newEventTypes != nullptr && newEventTypes->size() > 0) &&
        (oldEventTypes.size() == 0)
        )
        return false;
    else if (
        (newEventTypes == nullptr || newEventTypes->size() == 0) &&
        (oldEventTypes.size() > 0)
        )
        return false;
    else if (
        (newEventTypes != nullptr && newEventTypes->size() > 0) &&
        (oldEventTypes.size() > 0) &&
        (newEventTypes->size() != oldEventTypes.size())
        )
        return false;
    else if (
        (newEventTypes != nullptr && newEventTypes->size() > 0) &&
        (oldEventTypes.size() > 0) &&
        (newEventTypes->size() == oldEventTypes.size())
        )
        {
        bmap<DgnDbServerEvent::DgnDbServerEventType, Utf8CP> oldEventTypesMap;
        for (int i = 0; i < (int) oldEventTypes.size(); i++)
            {
            oldEventTypesMap.Insert(oldEventTypes.at(i), "");
            }
        bool isSame = true;
        for (int j = 0; j < (int) newEventTypes->size(); j++)
            {
            //Item in newEventTypes not found in map
            if (oldEventTypesMap.end() == oldEventTypesMap.find(newEventTypes->at(j)))
                {
                isSame = false;
                break;
                }
            }
        return isSame;
        }
    else 
        return false;

    }

//---------------------------------------------------------------------------------------
//@bsimethod                                    Arvind.Venkateswaran            06/2016
//---------------------------------------------------------------------------------------
bool DgnDbRepositoryConnection::SetEventServiceSubscriptionAndSAS
(
bool isCreate,
bool getOnlySAS,
bvector<DgnDbServerEvent::DgnDbServerEventType>* eventTypes, 
ICancellationTokenPtr cancellationToken
)
    {
    if (!getOnlySAS)
        {
        auto eventSubscription = (isCreate) ? GetEventServiceSubscriptionId(eventTypes, cancellationToken)->GetResult() : UpdateEventServiceSubscriptionId(eventTypes, cancellationToken)->GetResult();
        if (!eventSubscription.IsSuccess())
            return false;

        m_eventSubscription = eventSubscription.GetValue();
        }

    auto sasToken = GetEventServiceSAS(cancellationToken)->GetResult();
    if (!sasToken.IsSuccess())
        return false;

    m_eventSAS = sasToken.GetValue();

    return true;
    }

//---------------------------------------------------------------------------------------
//@bsimethod                                    Arvind.Venkateswaran            05/2016
//---------------------------------------------------------------------------------------
bool DgnDbRepositoryConnection::SetEventServiceClient
(
bvector<DgnDbServerEvent::DgnDbServerEventType>* eventTypes,
ICancellationTokenPtr cancellationToken
)
    {
    if (m_eventServiceClient == nullptr)
        {
        if (!SetEventServiceSubscriptionAndSAS(true, false, eventTypes, cancellationToken))
            return false;

        EventServiceClient *eventServiceClient = new EventServiceClient
            (
            m_eventSAS->GetBaseAddress(),
            m_repositoryInfo.GetId(),
            m_eventSubscription->GetSubscriptionId()
            );
        eventServiceClient->UpdateSASToken(m_eventSAS->GetSASToken());
        m_eventServiceClient = eventServiceClient;
        return true;
        }
  
    bool isSame = CompareEventTypes(eventTypes, m_eventSubscription->GetEventTypes());
    bool isSuccess = (!isSame) ? SetEventServiceSubscriptionAndSAS(false, false, eventTypes, cancellationToken) : true;

    if (!isSuccess)
        return false;
    if (!isSame && isSuccess)
        m_eventServiceClient->UpdateSASToken(m_eventSAS->GetSASToken());
        
    return true;
    }

//---------------------------------------------------------------------------------------
//@bsimethod                                     Caleb.Shafer		             06/2016
//---------------------------------------------------------------------------------------
bool DgnDbRepositoryConnection::UpdateEventServiceClient
(
bvector<DgnDbServerEvent::DgnDbServerEventType>* eventTypes,
ICancellationTokenPtr cancellationToken
)
    {
    return SetEventServiceClient(eventTypes, cancellationToken);
    }

//---------------------------------------------------------------------------------------
//@bsimethod                                    Arvind.Venkateswaran            06/2016
//---------------------------------------------------------------------------------------
DgnDbServerEventSASTaskPtr DgnDbRepositoryConnection::GetEventServiceSAS(ICancellationTokenPtr cancellationToken) const
    {
    //POST to https://{server}/{version}/Repositories/DgnDbServer--{repoId}/DgnDbServer/EventSAS
    std::shared_ptr<DgnDbServerEventSASResult> finalResult = std::make_shared<DgnDbServerEventSASResult>();
    return m_wsRepositoryClient->SendCreateObjectRequest
        (
        DgnDbServerEventParser::GetInstance().GenerateEventSASJson(),
        BeFileName(),
        nullptr,
        cancellationToken
        )
        ->Then([=] (const WSCreateObjectResult& result)
        {
        if (!result.IsSuccess())
            finalResult->SetError(result.GetError());
        DgnDbServerEventSASPtr ptr = DgnDbServerEventParser::GetInstance().ParseEventSAS(result.GetValue().GetObject());
        if (ptr == nullptr)
            finalResult->SetError(DgnDbServerError::Id::NoSASFound);
        finalResult->SetSuccess(ptr);
        })->Then<DgnDbServerEventSASResult>([=]
            {
            return *finalResult;
            });
    }

//---------------------------------------------------------------------------------------
//@bsimethod                                     Caleb.Shafer		             06/2016
//---------------------------------------------------------------------------------------
DgnDbServerEventSubscriptionTaskPtr DgnDbRepositoryConnection::SendEventChangesetRequest
(
std::shared_ptr<WSChangeset> changeset,
ICancellationTokenPtr cancellationToken
) const
    {
    //PUT to https://{server}/{version}/Repositories/DgnDbServer--{repoId}/DgnDbServer/EventSubscription
    HttpStringBodyPtr request = HttpStringBody::Create(changeset->ToRequestString());
    std::shared_ptr<DgnDbServerEventSubscriptionResult> finalResult = std::make_shared<DgnDbServerEventSubscriptionResult>();
    return m_wsRepositoryClient->SendChangesetRequest(request, nullptr, cancellationToken)->Then([=] (const WSChangesetResult& result)
        {
        if (!result.IsSuccess())
            finalResult->SetError(result.GetError());
        DgnDbServerEventSubscriptionPtr ptr = DgnDbServerEventParser::GetInstance().ParseEventSubscription(result.GetValue()->AsJson());
        if (ptr == nullptr)
            finalResult->SetError(DgnDbServerError::Id::NoSubscriptionFound);
        finalResult->SetSuccess(ptr);
        })->Then<DgnDbServerEventSubscriptionResult>([=]
            {
            return *finalResult;
            });
    }

//---------------------------------------------------------------------------------------
//@bsimethod                                     Caleb.Shafer					06/2016
//---------------------------------------------------------------------------------------
void SetEventSubscriptionJsonRequestToChangeSet
(
bvector<DgnDbServerEvent::DgnDbServerEventType>* eventTypes,
Utf8String										 eventSubscriptionId,
WSChangeset&									 changeset,
const WSChangeset::ChangeState&					 changeState
)
    {
    ObjectId eventSubscriptionObject
        (
        ServerSchema::Schema::Repository, 
        ServerSchema::Class::EventSubscription, 
        "EventSubscription"
        );
    changeset.AddInstance
                         (
                         eventSubscriptionObject, 
                         changeState, 
                         std::make_shared<Json::Value>(
                         DgnDbServerEventParser::GetInstance().GenerateEventSubscriptionWSChangeSetJson
                                                                (eventTypes, eventSubscriptionId))
                         );
    }

//---------------------------------------------------------------------------------------
//@bsimethod                                    Arvind.Venkateswaran            06/2016
//---------------------------------------------------------------------------------------
DgnDbServerEventSubscriptionTaskPtr DgnDbRepositoryConnection::GetEventServiceSubscriptionId
(
bvector<DgnDbServerEvent::DgnDbServerEventType>* eventTypes,
ICancellationTokenPtr cancellationToken
) const
    {
    std::shared_ptr<WSChangeset> changeset(new WSChangeset());
    SetEventSubscriptionJsonRequestToChangeSet(eventTypes, "", *changeset, WSChangeset::Created);
    return SendEventChangesetRequest(changeset, cancellationToken);
    }

//---------------------------------------------------------------------------------------
//@bsimethod                                    Caleb.Shafer					06/2016
//---------------------------------------------------------------------------------------
DgnDbServerEventSubscriptionTaskPtr DgnDbRepositoryConnection::UpdateEventServiceSubscriptionId
(
bvector<DgnDbServerEvent::DgnDbServerEventType>* eventTypes,
ICancellationTokenPtr cancellationToken
) const
    {
    std::shared_ptr<WSChangeset> changeset(new WSChangeset());
    SetEventSubscriptionJsonRequestToChangeSet(eventTypes, m_eventSubscription->GetSubscriptionId(), *changeset, WSChangeset::Modified);
    return SendEventChangesetRequest(changeset, cancellationToken);
    }

//---------------------------------------------------------------------------------------
//@bsimethod									Arvind.Venkateswaran            06/2016
//---------------------------------------------------------------------------------------
bool DgnDbRepositoryConnection::GetEventServiceResponse
(
HttpResponseR returnResponse,
bool longpolling
)
    {
    HttpResponse response = m_eventServiceClient->MakeReceiveDeleteRequest(longpolling);
    HttpStatus status = response.GetHttpStatus();
    if (status == HttpStatus::OK || status == HttpStatus::NoContent)
        {
        returnResponse = response;
        return true;
        }
    else
        {
        //Retry logic for getting an event
        int retryCount = 0;
        bool isSuccess = false;
        while (retryCount <= 3)
            {
            retryCount++;
            if (status == HttpStatus::Unauthorized)
                {
                if (!SetEventServiceSubscriptionAndSAS(false, false, nullptr, nullptr))
                    continue;
                m_eventServiceClient->UpdateSASToken(m_eventSAS->GetSASToken());
                }
            response = m_eventServiceClient->MakeReceiveDeleteRequest(longpolling);
            status = response.GetHttpStatus();
            if (status == HttpStatus::OK || status == HttpStatus::NoContent)
                {
                isSuccess = true;
                returnResponse = response;
                break;
                }
            }
        return isSuccess;
        }
    }

//---------------------------------------------------------------------------------------
//@bsimethod									Arvind.Venkateswaran            06/2016
//---------------------------------------------------------------------------------------
bool DgnDbRepositoryConnection::GetEventServiceResponses
(
bvector<Utf8String>& responseStrings,
bvector<Utf8CP>& contentTypes,
bool longpolling
)
    {
    HttpResponse response = m_eventServiceClient->MakeReceiveDeleteRequest(longpolling);
    HttpStatus status = response.GetHttpStatus();
    if (status == HttpStatus::NoContent)
        {
        return true;
        }
    else if (status == HttpStatus::OK)
        {
        responseStrings.push_back(response.GetBody().AsString());
        contentTypes.push_back(response.GetHeaders().GetContentType());
        return GetEventServiceResponses(responseStrings, contentTypes, longpolling);
        }
    else
        {
        return false;
        }
    }

//---------------------------------------------------------------------------------------
//@bsimethod									Arvind.Venkateswaran            06/2016
//---------------------------------------------------------------------------------------
DgnDbServerEventTaskPtr DgnDbRepositoryConnection::GetEvent
(
bool longPolling,
ICancellationTokenPtr cancellationToken
)
    {
    if (m_eventSubscription == nullptr)
        return CreateCompletedAsyncTask<DgnDbServerEventResult>(DgnDbServerEventResult::Error(DgnDbServerError::Id::InternalServerError));
    
    HttpResponse response;
    if (!GetEventServiceResponse(response, longPolling))
        return CreateCompletedAsyncTask<DgnDbServerEventResult>(DgnDbServerEventResult::Error(DgnDbServerError::Id::InternalServerError));

    if (HttpStatus::NoContent == response.GetHttpStatus())
        return CreateCompletedAsyncTask<DgnDbServerEventResult>(DgnDbServerEventResult::Error(DgnDbServerError::Id::NoEventsFound));

    DgnDbServerEventPtr ptr = DgnDbServerEventParser::GetInstance().ParseEvent(response.GetHeaders().GetContentType(), response.GetBody().AsString());
    if (ptr == nullptr)
        return CreateCompletedAsyncTask<DgnDbServerEventResult>(DgnDbServerEventResult::Error(DgnDbServerError::Id::NoEventsFound));
    return CreateCompletedAsyncTask<DgnDbServerEventResult>(DgnDbServerEventResult::Success(ptr));
    }

//---------------------------------------------------------------------------------------
//@bsimethod									Arvind.Venkateswaran            06/2016
//---------------------------------------------------------------------------------------
DgnDbServerEventCollectionTaskPtr DgnDbRepositoryConnection::GetEvents
(
bool longPolling,
ICancellationTokenPtr cancellationToken
)
    {
    if (m_eventSubscription == nullptr)
        return CreateCompletedAsyncTask<DgnDbServerEventCollectionResult>(DgnDbServerEventCollectionResult::Error(DgnDbServerError::Id::InternalServerError));

    bvector<Utf8String> responseStrings;
    bvector<Utf8CP> contentTypes;
    bvector<DgnDbServerEventPtr> events;
    if (!GetEventServiceResponses(responseStrings, contentTypes, longPolling))
        return CreateCompletedAsyncTask<DgnDbServerEventCollectionResult>(DgnDbServerEventCollectionResult::Error(DgnDbServerError::Id::InternalServerError));

    for (int i = 0; i < responseStrings.size(); i++)
        {
        DgnDbServerEventPtr ptr = DgnDbServerEventParser::GetInstance().ParseEvent(contentTypes[i], responseStrings[i]);
        if (ptr == nullptr)
            continue;
        events.push_back(ptr);
        }

    if (events.size() < 1)
        return CreateCompletedAsyncTask<DgnDbServerEventCollectionResult>(DgnDbServerEventCollectionResult::Error(DgnDbServerError::Id::NoEventsFound));

    return CreateCompletedAsyncTask<DgnDbServerEventCollectionResult>(DgnDbServerEventCollectionResult::Success(events));
    }

//---------------------------------------------------------------------------------------
//@bsimethod									Arvind.Venkateswaran            06/2016
//---------------------------------------------------------------------------------------
DgnDbServerCancelEventTaskPtr  DgnDbRepositoryConnection::CancelEventRequest
(
ICancellationTokenPtr cancellationToken
)
    {
    //if (m_eventServiceClient == nullptr && !SetEventServiceClient(cancellationToken))
    //    return CreateCompletedAsyncTask<DgnDbServerCancelEventResult>(DgnDbServerCancelEventResult::Error(DgnDbServerError::Id::InternalServerError));
    m_eventServiceClient->CancelRequest();
    return CreateCompletedAsyncTask<DgnDbServerCancelEventResult>(DgnDbServerCancelEventResult::Success());
    }

//---------------------------------------------------------------------------------------
//@bsimethod                                     Karolis.Dziedzelis             10/2015
//---------------------------------------------------------------------------------------
DgnDbServerRevisionsTaskPtr DgnDbRepositoryConnection::RevisionsFromQuery
(
const WebServices::WSQuery& query,
ICancellationTokenPtr       cancellationToken
) const
    {
    BeAssert(DgnDbServerHost::IsInitialized());
    return m_wsRepositoryClient->SendQueryRequest(query, nullptr, nullptr, cancellationToken)->Then<DgnDbServerRevisionsResult>
        ([=] (const WSObjectsResult& revisionsInfoResult)
        {
        if (revisionsInfoResult.IsSuccess())
            {
            bvector<DgnDbServerRevisionPtr> indexedRevisions;
            for (auto& value : revisionsInfoResult.GetValue().GetJsonValue()[ServerSchema::Instances])
                indexedRevisions.push_back(ParseRevision(value[ServerSchema::Properties]));
            std::sort(indexedRevisions.begin(), indexedRevisions.end(), [] (DgnDbServerRevisionPtr a, DgnDbServerRevisionPtr b)
                {
                return a->GetIndex() < b->GetIndex();
                });
            return DgnDbServerRevisionsResult::Success(indexedRevisions);
            }
        else
            return DgnDbServerRevisionsResult::Error(revisionsInfoResult.GetError());
        });
    }

//---------------------------------------------------------------------------------------
//@bsimethod                                     Karolis.Dziedzelis             10/2015
//---------------------------------------------------------------------------------------
DgnDbServerRevisionsTaskPtr DgnDbRepositoryConnection::GetRevisionsAfterId
(
Utf8StringCR          revisionId,
ICancellationTokenPtr cancellationToken
) const
    {
    BeAssert(DgnDbServerHost::IsInitialized());
    std::shared_ptr<DgnDbServerRevisionsResult> finalResult = std::make_shared<DgnDbServerRevisionsResult>();
    return GetRevisionIndex(revisionId, cancellationToken)->Then([=] (const DgnDbServerUInt64Result& indexResult)
        {
        if (indexResult.IsSuccess())
            {
            WSQuery query(ServerSchema::Schema::Repository, ServerSchema::Class::Revision);
            Utf8String queryFilter;
            queryFilter.Sprintf("Index+ge+%llu", indexResult.GetValue());
            query.SetFilter(queryFilter);
            RevisionsFromQuery(query, cancellationToken)->Then([=] (DgnDbServerRevisionsResultCR revisionsResult)
                {
                if (revisionsResult.IsSuccess())
                    finalResult->SetSuccess(revisionsResult.GetValue());
                else
                    finalResult->SetError(revisionsResult.GetError());
                });
            }
        else
            finalResult->SetError(indexResult.GetError());
        })->Then<DgnDbServerRevisionsResult>([=] ()
        {
        return *finalResult;
        });
    }

//---------------------------------------------------------------------------------------
//@bsimethod                                     Karolis.Dziedzelis             11/2015
//---------------------------------------------------------------------------------------
DgnDbServerStatusTaskPtr DgnDbRepositoryConnection::DownloadRevisions
(
const bvector<DgnDbServerRevisionPtr>& revisions,
HttpRequest::ProgressCallbackCR        callback,
ICancellationTokenPtr                  cancellationToken
) const
    {
    bset<std::shared_ptr<AsyncTask>> tasks;
    for (auto& revision : revisions)
        tasks.insert(DownloadRevisionFile(revision, callback, cancellationToken));
    return AsyncTask::WhenAll(tasks)->Then<DgnDbServerStatusResult>([=] ()
        {
        for (auto task : tasks)
            {
            auto result = dynamic_pointer_cast<DgnDbServerStatusTask>(task)->GetResult();
            if (!result.IsSuccess())
                return DgnDbServerStatusResult::Error(result.GetError());
            }
        return DgnDbServerStatusResult::Success();
        });
    }

//---------------------------------------------------------------------------------------
//@bsimethod                                     Karolis.Dziedzelis             10/2015
//---------------------------------------------------------------------------------------
DgnDbServerRevisionsTaskPtr DgnDbRepositoryConnection::Pull
(
Utf8StringCR                    revisionId,
HttpRequest::ProgressCallbackCR callback,
ICancellationTokenPtr           cancellationToken
) const
    {
    std::shared_ptr<DgnDbServerRevisionsResult> finalResult = std::make_shared<DgnDbServerRevisionsResult>();
    return GetRevisionsAfterId(revisionId, cancellationToken)->Then([=] (DgnDbServerRevisionsResultCR revisionsResult)
        {
        if (revisionsResult.IsSuccess())
            {
            DownloadRevisions(revisionsResult.GetValue(), callback, cancellationToken)->Then([=] (DgnDbServerStatusResultCR downloadResult)
                {
                if (downloadResult.IsSuccess())
                    finalResult->SetSuccess(revisionsResult.GetValue());
                else
                    finalResult->SetError(downloadResult.GetError());
                });
            }
        else
            finalResult->SetError(revisionsResult.GetError());
        })->Then<DgnDbServerRevisionsResult>([=] ()
            {
            return *finalResult;
            });
    }

//---------------------------------------------------------------------------------------
//@bsimethod                                     Karolis.Dziedzelis             10/2015
//---------------------------------------------------------------------------------------
Json::Value PushRevisionJson
(
Dgn::DgnRevisionPtr            revision,
Utf8StringCR                   repositoryName,
BeBriefcaseId                  briefcaseId
)
    {
    Json::Value pushRevisionJson = Json::objectValue;
    JsonValueR instance = pushRevisionJson[ServerSchema::Instance] = Json::objectValue;
    instance[ServerSchema::SchemaName] = ServerSchema::Schema::Repository;
    instance[ServerSchema::ClassName] = ServerSchema::Class::Revision;
    instance[ServerSchema::Properties] = Json::objectValue;

    JsonValueR properties = instance[ServerSchema::Properties];
    properties[ServerSchema::Property::Id] = revision->GetId();
    properties[ServerSchema::Property::Description] = revision->GetSummary();
    uint64_t size;
    revision->GetChangeStreamFile().GetFileSize(size);
    properties[ServerSchema::Property::FileSize] = size;
    properties[ServerSchema::Property::ParentId] = revision->GetParentId();
    properties[ServerSchema::Property::MasterFileId] = revision->GetDbGuid();
    properties[ServerSchema::Property::BriefcaseId] = briefcaseId.GetValue();
    properties[ServerSchema::Property::IsUploaded] = false;
    return pushRevisionJson;
    }

//---------------------------------------------------------------------------------------
//@bsimethod                                     Eligijus.Mauragas              02/2016
//---------------------------------------------------------------------------------------
DgnDbServerStatusTaskPtr DgnDbRepositoryConnection::InitializeRevision
(
Dgn::DgnRevisionPtr             revision,
BeBriefcaseId                   briefcaseId,
JsonValueR                      pushJson,
ObjectId                        revisionObjectId,
HttpRequest::ProgressCallbackCR callback,
ICancellationTokenPtr           cancellationToken
) const
    {
    std::shared_ptr<WSChangeset> changeset(new WSChangeset());

    //Set Revision initialization request to ECChangeSet
    JsonValueR revisionProperties = pushJson[ServerSchema::Instance][ServerSchema::Properties];
    revisionProperties[ServerSchema::Property::IsUploaded] = true;
    changeset->AddInstance(revisionObjectId, WSChangeset::ChangeState::Modified, std::make_shared<Json::Value>(revisionProperties));

    //Set used locks to the ECChangeSet
    LockRequest usedLocks;
    usedLocks.FromRevision(*revision);
    if (!usedLocks.IsEmpty())
        SetLocksJsonRequestToChangeSet(usedLocks.GetLockSet(), briefcaseId, revision->GetId(), *changeset, WSChangeset::ChangeState::Modified, true);

    DgnCodeSet usedCodes;
    usedCodes = revision->GetAssignedCodes();
    if (!usedCodes.empty())
        {
        DgnCodeState state;
        state.SetUsed(revision->GetId());
        SetCodesJsonRequestToChangeSet(usedCodes, state, briefcaseId, revision->GetId(), *changeset, WSChangeset::ChangeState::Modified);
        }

    DgnCodeSet discardedCodes;
    discardedCodes = revision->GetDiscardedCodes();
    if (!discardedCodes.empty())
        {
        DgnCodeState state;
        state.SetDiscarded(revision->GetId());
        SetCodesJsonRequestToChangeSet(discardedCodes, state, briefcaseId, revision->GetId(), *changeset, WSChangeset::ChangeState::Modified);
        }

    //Push Revision initialization request and Locks update in a single batch
    return SendChangesetRequest(changeset, cancellationToken);
    }

//---------------------------------------------------------------------------------------
//@bsimethod                                     Karolis.Dziedzelis             10/2015
//---------------------------------------------------------------------------------------
DgnDbServerStatusTaskPtr DgnDbRepositoryConnection::Push
(
Dgn::DgnRevisionPtr             revision,
BeBriefcaseId                   briefcaseId,
HttpRequest::ProgressCallbackCR callback,
ICancellationTokenPtr           cancellationToken
) const
    {
    // Stage 1. Create revision.
    std::shared_ptr<Json::Value> pushJson = std::make_shared<Json::Value>(PushRevisionJson(revision, m_repositoryInfo.GetId(), briefcaseId));
    std::shared_ptr<DgnDbServerStatusResult> finalResult = std::make_shared<DgnDbServerStatusResult>();
    return m_wsRepositoryClient->SendCreateObjectRequest(*pushJson, BeFileName(), callback, cancellationToken)
        ->Then([=] (const WSCreateObjectResult& initializePushResult)
        {
        if (!initializePushResult.IsSuccess())
            {
            finalResult->SetError(initializePushResult.GetError());
            return;
            }

        // Stage 2. Upload revision file. 
        JsonValueCR revisionInstance = initializePushResult.GetValue().GetObject()[ServerSchema::ChangedInstance][ServerSchema::InstanceAfterChange];
        Utf8String  revisionInstanceId = revisionInstance[ServerSchema::InstanceId].asString();
        ObjectId    revisionObjectId = ObjectId(ServerSchema::Schema::Repository, ServerSchema::Class::Revision, revisionInstanceId);
        Utf8StringCR url = revisionInstance[ServerSchema::Properties][ServerSchema::Property::URL].asString();

        if (url.empty())
            {
            m_wsRepositoryClient->SendUpdateFileRequest(revisionObjectId, revision->GetChangeStreamFile(), callback, cancellationToken)
                ->Then([=] (const WSUpdateObjectResult& uploadRevisionResult)
                {
                if (!uploadRevisionResult.IsSuccess())
                    {
                    finalResult->SetError(uploadRevisionResult.GetError());
                    return;
                    }

                // Stage 3. Initialize revision.
                InitializeRevision(revision, briefcaseId, *pushJson, revisionObjectId, callback, cancellationToken)
                    ->Then([=] (DgnDbServerStatusResultCR result)
                    {
                    if (result.IsSuccess())
                        finalResult->SetSuccess();
                    else
                        finalResult->SetError(result.GetError());
                    });
                });
            }
        else
            {
            m_azureClient->SendUpdateFileRequest(url, revision->GetChangeStreamFile(), callback, cancellationToken)
                ->Then([=] (const AzureResult& result)
                {
                if (!result.IsSuccess())
                    {
                    finalResult->SetError(DgnDbServerError(result.GetError()));
                    return;
                    }

                // Stage 3. Initialize revision.
                InitializeRevision(revision, briefcaseId, *pushJson, revisionObjectId, callback, cancellationToken)
                    ->Then([=] (DgnDbServerStatusResultCR result)
                    {
                    if (result.IsSuccess())
                        finalResult->SetSuccess();
                    else
                        finalResult->SetError(result.GetError());
                    });
                });
            }
        })->Then<DgnDbServerStatusResult>([=]
            {
            return *finalResult;
            });
    }

//---------------------------------------------------------------------------------------
//@bsimethod                                     Karolis.Dziedzelis             10/2015
//---------------------------------------------------------------------------------------
RepositoryInfoCR DgnDbRepositoryConnection::GetRepositoryInfo() const
    {
    return m_repositoryInfo;
    }

//---------------------------------------------------------------------------------------
//@bsimethod                                     Karolis.Dziedzelis             10/2015
//---------------------------------------------------------------------------------------
DgnDbServerStatusTaskPtr DgnDbRepositoryConnection::VerifyConnection(ICancellationTokenPtr cancellationToken) const
    {
    return m_wsRepositoryClient->VerifyAccess(cancellationToken)->Then<DgnDbServerStatusResult>([] (const AsyncResult<void, WSError>& result)
        {
        if (result.IsSuccess())
            return DgnDbServerStatusResult::Success();
        else
            return DgnDbServerStatusResult::Error(result.GetError());
        });
    }

<|MERGE_RESOLUTION|>--- conflicted
+++ resolved
@@ -1,1635 +1,1630 @@
-/*--------------------------------------------------------------------------------------+
-|
-|     $Source: DgnDbServerClient/DgnDbRepositoryConnection.cpp $
-|
-|  $Copyright: (c) 2016 Bentley Systems, Incorporated. All rights reserved. $
-|
-+--------------------------------------------------------------------------------------*/
-#include <DgnDbServer/Client/DgnDbRepositoryConnection.h>
-#include <DgnPlatform/RevisionManager.h>
-#include <WebServices/Client/WSChangeset.h>
-#include "DgnDbServerUtils.h"
-#include <DgnDbServer/Client/DgnDbServerRevision.h>
-#include <WebServices/Connect/ConnectSignInManager.h>
-
-USING_NAMESPACE_BENTLEY_DGNDBSERVER
-USING_NAMESPACE_BENTLEY_DGNCLIENTFX_UTILS
-USING_NAMESPACE_BENTLEY_WEBSERVICES
-USING_NAMESPACE_BENTLEY_SQLITE
-USING_NAMESPACE_BENTLEY_DGNPLATFORM
-
-
-//---------------------------------------------------------------------------------------
-//@bsimethod                                     Eligijus.Mauragas              01/2016
-//---------------------------------------------------------------------------------------
-void DgnDbLockSetResultInfo::AddLock(const DgnLock dgnLock, BeBriefcaseId briefcaseId, Utf8StringCR repositoryId)
-    {
-    m_locks.insert(dgnLock);
-    AddLockInfoToList(m_lockStates, dgnLock, briefcaseId, repositoryId);
-    }
-
-//---------------------------------------------------------------------------------------
-//@bsimethod                                     Eligijus.Mauragas              01/2016
-//---------------------------------------------------------------------------------------
-const DgnLockSet& DgnDbLockSetResultInfo::GetLocks() const { return m_locks; }
-
-//---------------------------------------------------------------------------------------
-//@bsimethod                                     Eligijus.Mauragas              01/2016
-//---------------------------------------------------------------------------------------
-const DgnLockInfoSet& DgnDbLockSetResultInfo::GetLockStates() const { return m_lockStates; }
-
-//---------------------------------------------------------------------------------------
-//@bsimethod                                   Algirdas.Mikoliunas              06/2016
-//---------------------------------------------------------------------------------------
-void DgnDbCodeLockSetResultInfo::AddLock(const DgnLock dgnLock, BeBriefcaseId briefcaseId, Utf8StringCR repositoryId)
-    {
-    m_locks.insert(dgnLock);
-    AddLockInfoToList(m_lockStates, dgnLock, briefcaseId, repositoryId);
-    }
-
-//---------------------------------------------------------------------------------------
-//@bsimethod                                   Algirdas.Mikoliunas              06/2016
-//---------------------------------------------------------------------------------------
-const DgnLockSet& DgnDbCodeLockSetResultInfo::GetLocks() const { return m_locks; }
-
-//---------------------------------------------------------------------------------------
-//@bsimethod                                   Algirdas.Mikoliunas              06/2016
-//---------------------------------------------------------------------------------------
-const DgnLockInfoSet& DgnDbCodeLockSetResultInfo::GetLockStates() const { return m_lockStates; }
-
-//---------------------------------------------------------------------------------------
-//@bsimethod                                   Algirdas.Mikoliunas              06/2016
-//---------------------------------------------------------------------------------------
-void DgnDbCodeLockSetResultInfo::AddCode(const DgnCode dgnCode, DgnCodeState dgnCodeState, BeBriefcaseId briefcaseId, Utf8StringCR repositoryId)
-    {
-    m_codes.insert(dgnCode);
-    AddCodeInfoToList(m_codeStates, dgnCode, dgnCodeState, briefcaseId, repositoryId);
-    }
-
-//---------------------------------------------------------------------------------------
-//@bsimethod                                   Algirdas.Mikoliunas              06/2016
-//---------------------------------------------------------------------------------------
-const DgnCodeSet& DgnDbCodeLockSetResultInfo::GetCodes() const { return m_codes; }
-
-//---------------------------------------------------------------------------------------
-//@bsimethod                                   Algirdas.Mikoliunas              06/2016
-//---------------------------------------------------------------------------------------
-const DgnCodeInfoSet& DgnDbCodeLockSetResultInfo::GetCodeStates() const { return m_codeStates; }
-
-//---------------------------------------------------------------------------------------
-//@bsimethod                                     Karolis.Dziedzelis             10/2015
-//---------------------------------------------------------------------------------------
-DgnDbRepositoryConnection::DgnDbRepositoryConnection
-(
-RepositoryInfoCR           repository,
-WebServices::CredentialsCR credentials,
-WebServices::ClientInfoPtr clientInfo,
-AuthenticationHandlerPtr   authenticationHandler
-) : m_repositoryInfo(repository)
-    {
-    m_wsRepositoryClient = WSRepositoryClient::Create(repository.GetServerURL(), repository.GetWSRepositoryName(), clientInfo, nullptr, authenticationHandler);
-    m_wsRepositoryClient->SetCredentials(credentials);
-    }
-
-//---------------------------------------------------------------------------------------
-//@bsimethod                                     Karolis.Dziedzelis             03/2016
-//---------------------------------------------------------------------------------------
-void DgnDbRepositoryConnection::SetAzureClient(WebServices::IAzureBlobStorageClientPtr azureClient)
-    {
-    m_azureClient = azureClient;
-    }
-
-//---------------------------------------------------------------------------------------
-//@bsimethod                                     Karolis.Dziedzelis             10/2015
-//---------------------------------------------------------------------------------------
-void RepositoryInfoParser(RepositoryInfoR repositoryInfo, Utf8StringCR repositoryUrl, Utf8StringCR repositoryId, JsonValueCR value)
-    {
-    DateTime createdDate = DateTime();
-    DateTime::FromString(createdDate, static_cast<Utf8CP>(value[ServerSchema::Property::CreatedDate].asCString()));
-    repositoryInfo = RepositoryInfo(repositoryUrl, repositoryId, value[ServerSchema::Property::RepositoryName].asString(), value[ServerSchema::Property::FileId].asString(),
-                                    value[ServerSchema::Property::URL].asString(), value[ServerSchema::Property::FileName].asString(), value[ServerSchema::Property::Description].asString(),
-                                    value[ServerSchema::Property::MergedRevisionId].asString(), value[ServerSchema::Property::UserCreated].asString(), createdDate);
-    }
-
-//---------------------------------------------------------------------------------------
-//@bsimethod                                     Karolis.Dziedzelis             10/2015
-//---------------------------------------------------------------------------------------
-DgnDbServerStatusTaskPtr DgnDbRepositoryConnection::UpdateRepositoryInfo(ICancellationTokenPtr cancellationToken)
-    {
-    ObjectId repositoryObject(ServerSchema::Schema::Repository, ServerSchema::Class::File, "");
-    return m_wsRepositoryClient->SendGetObjectRequest(repositoryObject, nullptr, cancellationToken)->Then<DgnDbServerStatusResult>([=] (const WSObjectsResult& response)
-        {
-        if (response.IsSuccess())
-            {
-            JsonValueCR instance = response.GetValue().GetJsonValue()[ServerSchema::Instances][0];
-            RepositoryInfoParser(m_repositoryInfo, m_repositoryInfo.GetServerURL(), instance[ServerSchema::InstanceId].asString(), instance[ServerSchema::Properties]);
-            return DgnDbServerStatusResult::Success();
-            }
-        return DgnDbServerStatusResult::Error(response.GetError());
-        });
-    }
-
-//---------------------------------------------------------------------------------------
-//@bsimethod                                     Karolis.Dziedzelis             10/2015
-//---------------------------------------------------------------------------------------
-DgnDbRepositoryConnectionTaskPtr DgnDbRepositoryConnection::Create
-(
-RepositoryInfoCR         repository,
-CredentialsCR            credentials,
-ClientInfoPtr            clientInfo,
-ICancellationTokenPtr    cancellationToken,
-AuthenticationHandlerPtr authenticationHandler
-)
-    {
-    if (repository.GetId().empty())
-        {
-        return CreateCompletedAsyncTask<DgnDbRepositoryConnectionResult>(DgnDbRepositoryConnectionResult::Error(DgnDbServerError::Id::InvalidRepostioryName));
-        }
-    if (repository.GetServerURL().empty())
-        {
-        return CreateCompletedAsyncTask<DgnDbRepositoryConnectionResult>(DgnDbRepositoryConnectionResult::Error(DgnDbServerError::Id::InvalidServerURL));
-        }
-    if (!credentials.IsValid() && !authenticationHandler)
-        {
-        return CreateCompletedAsyncTask<DgnDbRepositoryConnectionResult>(DgnDbRepositoryConnectionResult::Error(DgnDbServerError::Id::CredentialsNotSet));
-        }
-
-    DgnDbRepositoryConnectionPtr repositoryConnection(new DgnDbRepositoryConnection(repository, credentials, clientInfo, authenticationHandler));
-    if (!repository.GetFileId().empty())
-        return CreateCompletedAsyncTask<DgnDbRepositoryConnectionResult>(DgnDbRepositoryConnectionResult::Success(repositoryConnection));
-
-    return repositoryConnection->UpdateRepositoryInfo(cancellationToken)->Then<DgnDbRepositoryConnectionResult>([=] (DgnDbServerStatusResultCR result)
-        {
-        if (!result.IsSuccess())
-            return DgnDbRepositoryConnectionResult::Error(result.GetError());
-
-        //if (!repositoryConnection->GetRepositoryInfo().GetFileURL().empty())
-        // WARNING: Temporarily commenting this out, should be uncommented
-        //if (Utf8String::npos != repositoryConnection->GetRepositoryInfo().GetServerURL().rfind ("cloudapp.net"))
-        repositoryConnection->SetAzureClient(AzureBlobStorageClient::Create());
-
-
-        return DgnDbRepositoryConnectionResult::Success(repositoryConnection);
-        });
-    }
-
-//---------------------------------------------------------------------------------------
-//@bsimethod                                     Karolis.Dziedzelis             10/2015
-//---------------------------------------------------------------------------------------
-DgnDbServerStatusResult DgnDbRepositoryConnection::WriteBriefcaseIdIntoFile
-(
-BeFileName                     filePath,
-BeBriefcaseId                  briefcaseId
-) const
-    {
-    BeSQLite::DbResult status;
-
-    std::shared_ptr<DgnDbServerHost> host = std::make_shared<DgnDbServerHost>();
-    DgnDbServerHost::Adopt(host);
-
-    Dgn::DgnDbPtr db = Dgn::DgnDb::OpenDgnDb(&status, filePath, Dgn::DgnDb::OpenParams(Dgn::DgnDb::OpenMode::ReadWrite));
-    DgnDbServerStatusResult result;
-    if (BeSQLite::DbResult::BE_SQLITE_OK == status && db.IsValid())
-        {
-        result = RepositoryInfo::WriteRepositoryInfo(*db, m_repositoryInfo, briefcaseId);
-        db->CloseDb();
-        }
-    else
-        {
-        result = DgnDbServerStatusResult::Error(DgnDbServerError(db, status));
-        if (db.IsValid())
-            db->CloseDb();
-        }
-
-    DgnDbServerHost::Forget(host, true);
-    return result;
-    }
-
-//---------------------------------------------------------------------------------------
-//@bsimethod                                     Karolis.Dziedzelis             10/2015
-//---------------------------------------------------------------------------------------
-DgnDbServerStatusTaskPtr DgnDbRepositoryConnection::DownloadBriefcaseFile
-(
-BeFileName                      localFile,
-BeBriefcaseId                   briefcaseId,
-Utf8StringCR                    url,
-HttpRequest::ProgressCallbackCR callback,
-ICancellationTokenPtr           cancellationToken
-) const
-    {
-    if (url.empty())
-        {
-        Utf8String instanceId;
-        instanceId.Sprintf("%u", briefcaseId.GetValue());
-        ObjectId fileObject(ServerSchema::Schema::Repository, ServerSchema::Class::Briefcase, instanceId);
-        return m_wsRepositoryClient->SendGetFileRequest(fileObject, localFile, nullptr, callback, cancellationToken)
-            ->Then<DgnDbServerStatusResult>([=] (const WSFileResult& fileResult)
-            {
-            if (fileResult.IsSuccess())
-                return WriteBriefcaseIdIntoFile(fileResult.GetValue().GetFilePath(), briefcaseId);
-            else
-                return DgnDbServerStatusResult::Error(fileResult.GetError());
-            });
-        }
-    else
-        {
-        // Download file directly from the url.
-        return m_azureClient->SendGetFileRequest(url, localFile, callback, cancellationToken)
-            ->Then<DgnDbServerStatusResult>([=] (const AzureResult& result)
-            {
-            if (result.IsSuccess())
-                return WriteBriefcaseIdIntoFile(localFile, briefcaseId);
-            else
-                return DgnDbServerStatusResult::Error(DgnDbServerError(result.GetError()));
-            });
-        }
-    }
-
-//---------------------------------------------------------------------------------------
-//@bsimethod                                     Karolis.Dziedzelis             10/2015
-//---------------------------------------------------------------------------------------
-DgnDbServerStatusTaskPtr DgnDbRepositoryConnection::DownloadRevisionFile
-(
-DgnDbServerRevisionPtr          revision,
-HttpRequest::ProgressCallbackCR callback,
-ICancellationTokenPtr           cancellationToken
-) const
-    {
-    ObjectId fileObject(ServerSchema::Schema::Repository, ServerSchema::Class::Revision, revision->GetRevision()->GetId());
-
-    if (revision->GetURL().empty())
-        {
-        return m_wsRepositoryClient->SendGetFileRequest(fileObject, revision->GetRevision()->GetChangeStreamFile(), nullptr, callback, cancellationToken)
-            ->Then<DgnDbServerStatusResult>([=] (const WSFileResult& fileResult)
-            {
-            if (fileResult.IsSuccess())
-                return DgnDbServerStatusResult::Success();
-            else
-                return DgnDbServerStatusResult::Error(fileResult.GetError());
-            });
-        }
-    else
-        {
-        // Download file directly from the url.
-        return m_azureClient->SendGetFileRequest(revision->GetURL(), revision->GetRevision()->GetChangeStreamFile(), nullptr, cancellationToken)
-            ->Then<DgnDbServerStatusResult>([=] (const AzureResult& result)
-            {
-            if (result.IsSuccess())
-                return DgnDbServerStatusResult::Success();
-            else
-                return DgnDbServerStatusResult::Error(DgnDbServerError(result.GetError()));
-            });
-        }
-    }
-
-//---------------------------------------------------------------------------------------
-//@bsimethod                                     Karolis.Dziedzelis             12/2015
-//---------------------------------------------------------------------------------------
-Json::Value CreateLockInstanceJson
-(
-bvector<uint64_t> const& ids,
-BeBriefcaseId            briefcaseId,
-Utf8StringCR             releasedWithRevisionId,
-LockableType             type,
-LockLevel                level
-)
-    {
-    Json::Value properties;
-
-    properties[ServerSchema::Property::BriefcaseId]          = briefcaseId.GetValue();
-    properties[ServerSchema::Property::ReleasedWithRevision] = releasedWithRevisionId;
-    RepositoryJson::LockableTypeToJson(properties[ServerSchema::Property::LockType], type);
-    RepositoryJson::LockLevelToJson(properties[ServerSchema::Property::LockLevel], level);
-
-    properties[ServerSchema::Property::ObjectIds] = Json::arrayValue;
-    int i = 0;
-    for (auto const& id : ids)
-        {
-        Utf8String idStr;
-        idStr.Sprintf("%llu", id);
-        properties[ServerSchema::Property::ObjectIds][i++] = idStr;
-        }
-
-    return properties;
-    }
-
-//---------------------------------------------------------------------------------------
-//@bsimethod                                     Karolis.Dziedzelis             12/2015
-//---------------------------------------------------------------------------------------
-void AddToInstance
-(
-WSChangeset&                     changeset,
-WSChangeset::ChangeState const&  changeState,
-bvector<uint64_t> const&         ids,
-BeBriefcaseId                    briefcaseId,
-Utf8StringCR                     releasedWithRevisionId,
-LockableType                     type,
-LockLevel                        level
-)
-    {
-    if (ids.empty ())
-        return;
-    ObjectId lockObject (ServerSchema::Schema::Repository, ServerSchema::Class::MultiLock, "MultiLock");
-    changeset.AddInstance (lockObject, changeState, std::make_shared<Json::Value>(CreateLockInstanceJson (ids, briefcaseId, releasedWithRevisionId, type, level)));
-    }
-
-//---------------------------------------------------------------------------------------
-//@bsimethod                                     Karolis.Dziedzelis             12/2015
-//---------------------------------------------------------------------------------------
-void SetLocksJsonRequestToChangeSet
-(
-const DgnLockSet&               locks,
-BeBriefcaseId                   briefcaseId,
-Utf8StringCR                    releasedWithRevisionId,
-WSChangeset&                    changeset,
-const WSChangeset::ChangeState& changeState,
-bool                            includeOnlyExclusive = false
-)
-    {
-    bvector<uint64_t> objects[9];
-    for (auto& lock : locks)
-        {
-        if (includeOnlyExclusive && LockLevel::Exclusive != lock.GetLevel())
-            continue;
-
-        int index = static_cast<int32_t>(lock.GetType()) * 3 + static_cast<int32_t>(lock.GetLevel());
-        if (index >= 0 && index <= 8)
-            objects[index].push_back(lock.GetId().GetValue());
-        }
-
-    for (int i = 0; i < 9; ++i)
-        AddToInstance(changeset, changeState, objects[i], briefcaseId, releasedWithRevisionId, static_cast<LockableType>(i / 3), static_cast<LockLevel>(i % 3));
-    }
-
-//---------------------------------------------------------------------------------------
-//@bsimethod                                     Algirdas.Mikoliunas             06/2016
-//---------------------------------------------------------------------------------------
-int CodeStateToInt(DgnCodeStateCR state)
-    {
-    if (state.IsReserved())
-        {
-        return 1;
-        }
-    else if (state.IsUsed())
-        {
-        return 2;
-        }
-    else if (state.IsDiscarded())
-        {
-        return 3;
-        }
-
-    return 0;
-    }
-
-//---------------------------------------------------------------------------------------
-//@bsimethod                                     Algirdas.Mikoliunas             06/2016
-//---------------------------------------------------------------------------------------
-Json::Value CreateCodeInstanceJson
-(
-    uint64_t                 authorityId,
-    Utf8StringCR             nameSpace,
-    Utf8StringCR             value,
-    DgnCodeStateCR           state,
-    BeBriefcaseId            briefcaseId,
-    Utf8StringCR             stateRevisionId
-)
-    {
-    Json::Value properties;
-
-    properties[ServerSchema::Property::AuthorityId] = authorityId;
-    properties[ServerSchema::Property::Namespace] = nameSpace;
-    properties[ServerSchema::Property::Value] = value;
-    properties[ServerSchema::Property::BriefcaseId] = briefcaseId.GetValue();
-    properties[ServerSchema::Property::State] = CodeStateToInt (state);
-    properties[ServerSchema::Property::StateRevision] = stateRevisionId;
-
-    return properties;
-    }
-
-//---------------------------------------------------------------------------------------
-//@bsimethod                                     Algirdas.Mikoliunas             06/2016
-//---------------------------------------------------------------------------------------
-void AddCodeToInstance
-(
-    WSChangeset&                     changeset,
-    WSChangeset::ChangeState const&  changeState,
-    uint64_t                         authorityId,
-    Utf8StringCR                     nameSpace,
-    Utf8StringCR                     value,
-    DgnCodeStateCR                   state,
-    BeBriefcaseId                    briefcaseId,
-    Utf8StringCR                     stateRevisionId
-)
-    {
-    if (value.empty())
-        return;
-    //NEEDSWORK : Optimize, make use of multicode
-    ObjectId codeObject(ServerSchema::Schema::Repository, ServerSchema::Class::Code, "Code");
-    changeset.AddInstance(codeObject, changeState, std::make_shared<Json::Value>(CreateCodeInstanceJson(authorityId, nameSpace, value, state, briefcaseId, stateRevisionId)));
-    }
-
-//---------------------------------------------------------------------------------------
-//@bsimethod                                     Algirdas.Mikoliunas             06/2016
-//---------------------------------------------------------------------------------------
-void SetCodesJsonRequestToChangeSet
-(
-    const DgnCodeSet                codes,
-    DgnCodeState                    state,
-    BeBriefcaseId                   briefcaseId,
-    Utf8StringCR                    stateRevisionId,
-    WSChangeset&                    changeset,
-    const WSChangeset::ChangeState& changeState
-)
-    {
-    for (auto& code : codes)
-        //NEEDSWORK : make creation more optimized - group by authorityId and namespace
-        AddCodeToInstance(changeset, changeState, code.GetAuthority().GetValue(), code.GetNamespace(), code.GetValue(), state, briefcaseId, stateRevisionId);
-    }
-
-//---------------------------------------------------------------------------------------
-//@bsimethod                                     Eligijus.Mauragas              01/2016
-//---------------------------------------------------------------------------------------
-std::shared_ptr<WSChangeset> LockDeleteAllJsonRequest(const BeBriefcaseId& briefcaseId)
-    {
-    Utf8String id;
-    id.Sprintf("%s-%d", ServerSchema::DeleteAllLocks, briefcaseId.GetValue());
-
-    ObjectId lockObject(ServerSchema::Schema::Repository, ServerSchema::Class::Lock, id);
-
-    Json::Value properties;
-<<<<<<< HEAD
-    std::shared_ptr<WSChangeset> changeset(new WSChangeset());
-    changeset->AddInstance(lockObject, WSChangeset::ChangeState::Deleted, std::make_shared<Json::Value>(properties));
-=======
-    std::shared_ptr<WSChangeset> changeset (new WSChangeset ());
-    changeset->AddInstance(lockObject, WSChangeset::ChangeState::Deleted, std::make_shared<Json::Value> (properties));
->>>>>>> 00658149
-
-    return changeset;
-    }
-
-//---------------------------------------------------------------------------------------
-//@bsimethod                                     Algirdas.Mikoliunas              06/2016
-//---------------------------------------------------------------------------------------
-void CodeDeleteAllJsonRequest(std::shared_ptr<WSChangeset> changeSet, const BeBriefcaseId& briefcaseId)
-    {
-    Utf8String id;
-    id.Sprintf("%s-%d", ServerSchema::DeleteAllCodes, briefcaseId.GetValue());
-
-    ObjectId codeObject(ServerSchema::Schema::Repository, ServerSchema::Class::Code, id);
-
-    Json::Value properties;
-    changeSet->AddInstance(codeObject, WSChangeset::ChangeState::Deleted, std::make_shared<Json::Value>(properties));
-    }
-
-//---------------------------------------------------------------------------------------
-//@bsimethod                                     Algirdas.Mikoliunas             06/2016
-//---------------------------------------------------------------------------------------
-Utf8String FormatLocksFilter
-(
-LockableIdSet const*  ids,
-const BeBriefcaseId*  briefcaseId
-)
-    {
-    Utf8String filter;
-
-    //Format the filter
-    if (nullptr == ids && nullptr != briefcaseId)
-        {
-        filter.Sprintf("%s+eq+%u", ServerSchema::Property::BriefcaseId, briefcaseId->GetValue());
-        }
-    else if (nullptr != ids)
-        {
-        bool first = true;
-        Utf8String idsString;
-        for (auto id : *ids)
-            {
-            Utf8String idString;
-            if (nullptr == briefcaseId)
-                idString.Sprintf("'%d-%llu'", (int)id.GetType(), id.GetId().GetValue());
-            else
-                idString.Sprintf("'%d-%llu-%u'", (int)id.GetType(), id.GetId().GetValue(), briefcaseId->GetValue());
-
-            if (!first)
-                idsString.append(",");
-            idsString.append(idString);
-
-            first = false;
-            }
-
-        if (idsString.empty())
-            {
-            return filter;
-            }
-
-        filter.Sprintf("$id+in+[%s]", idsString.c_str());
-        }
-
-    return filter;
-    }
-//---------------------------------------------------------------------------------------
-//@bsimethod                                     Algirdas.Mikoliunas             06/2016
-//---------------------------------------------------------------------------------------
-Utf8String FormatCodesFilter
-(
-DgnCodeSet const*  ids,
-const BeBriefcaseId*  briefcaseId
-)
-    {
-    Utf8String filter;
-
-    if (nullptr == ids && nullptr != briefcaseId)
-        {
-        filter.Sprintf("%s+eq+%u", ServerSchema::Property::BriefcaseId, briefcaseId->GetValue());
-        }
-    else if (nullptr != ids)
-        {
-        bool first = true;
-        Utf8String idsString;
-        for (auto id : *ids)
-            {
-            Utf8String idString;
-            //NEEDSWORK - encode namespace and value
-            if (nullptr != briefcaseId)
-                idString.Sprintf("'%d-%s-%s-%u'", id.GetAuthority().GetValue(), id.GetNamespace().c_str(), id.GetValue().c_str(), briefcaseId->GetValue());
-            else
-                idString.Sprintf("'%d-%s-%s'", id.GetAuthority().GetValue(), id.GetNamespace().c_str(), id.GetValue().c_str());
-
-            if (!first)
-                idsString.append(",");
-            idsString.append(idString);
-
-            first = false;
-            }
-
-        if (idsString.empty())
-            {
-            return filter;
-            }
-
-        filter.Sprintf("$id+in+[%s]", idsString.c_str());
-        }
-
-    return filter;
-    }
-
-//---------------------------------------------------------------------------------------
-//@bsimethod                                     Karolis.Dziedzelis             03/2015
-//---------------------------------------------------------------------------------------
-DgnDbServerStatusTaskPtr DgnDbRepositoryConnection::SendChangesetRequest(std::shared_ptr<WSChangeset> changeset, ICancellationTokenPtr cancellationToken) const
-    {
-    HttpStringBodyPtr request = HttpStringBody::Create(changeset->ToRequestString());
-    return m_wsRepositoryClient->SendChangesetRequest(request, nullptr, cancellationToken)->Then<DgnDbServerStatusResult>
-        ([=] (const WSChangesetResult& result)
-        {
-        if (result.IsSuccess())
-            return DgnDbServerStatusResult::Success();
-        else
-            return DgnDbServerStatusResult::Error(result.GetError());
-        });
-    }
-
-//---------------------------------------------------------------------------------------
-//@bsimethod                                     Karolis.Dziedzelis             12/2015
-//---------------------------------------------------------------------------------------
-DgnDbServerStatusTaskPtr DgnDbRepositoryConnection::AcquireLocks
-(
-LockRequestCR         locks,
-BeBriefcaseId         briefcaseId,
-Utf8StringCR          lastRevisionId,
-ICancellationTokenPtr cancellationToken
-) const
-    {
-    //How to set description here?
-    std::shared_ptr<WSChangeset> changeset (new WSChangeset ());
-    SetLocksJsonRequestToChangeSet (locks.GetLockSet (), briefcaseId, lastRevisionId, *changeset, WSChangeset::ChangeState::Modified);
-    return SendChangesetRequest(changeset, cancellationToken);
-    }
-
-//---------------------------------------------------------------------------------------
-//@bsimethod                                     Algirdas.Mikoliunas             06/2016
-//---------------------------------------------------------------------------------------
-DgnDbServerStatusTaskPtr DgnDbRepositoryConnection::AcquireCodesLocks
-(
-    LockRequestCR         locks,
-    DgnCodeSet            codes,
-    BeBriefcaseId         briefcaseId,
-    Utf8StringCR          lastRevisionId,
-    ICancellationTokenPtr cancellationToken
-) const
-    {
-    std::shared_ptr<WSChangeset> changeset(new WSChangeset());
-    
-    SetLocksJsonRequestToChangeSet(locks.GetLockSet(), briefcaseId, lastRevisionId, *changeset, WSChangeset::ChangeState::Modified); 
-    
-    DgnCodeState state;
-    state.SetReserved(briefcaseId);
-    SetCodesJsonRequestToChangeSet(codes, state, briefcaseId, lastRevisionId, *changeset, WSChangeset::ChangeState::Modified);
-
-    return SendChangesetRequest(changeset, cancellationToken);
-    }
-//---------------------------------------------------------------------------------------
-//@bsimethod                                     Karolis.Dziedzelis             12/2015
-//---------------------------------------------------------------------------------------
-DgnDbServerStatusTaskPtr DgnDbRepositoryConnection::DemoteCodesLocks
-(
-const DgnLockSet&     locks,
-DgnCodeSet const&     codes,
-BeBriefcaseId         briefcaseId,
-ICancellationTokenPtr cancellationToken
-) const
-    {
-    //How to set description here?
-    std::shared_ptr<WSChangeset> changeset (new WSChangeset ());
-    SetLocksJsonRequestToChangeSet (locks, briefcaseId, "", *changeset, WSChangeset::ChangeState::Modified);
-
-    DgnCodeState state;
-    state.SetAvailable();
-    SetCodesJsonRequestToChangeSet(codes, state, briefcaseId, "", *changeset, WSChangeset::ChangeState::Deleted);
-
-    return SendChangesetRequest(changeset, cancellationToken);
-    }
-
-//---------------------------------------------------------------------------------------
-//@bsimethod                                     Karolis.Dziedzelis             12/2015
-//---------------------------------------------------------------------------------------
-DgnDbServerStatusTaskPtr DgnDbRepositoryConnection::RelinquishCodesLocks
-(
-BeBriefcaseId         briefcaseId,
-ICancellationTokenPtr cancellationToken
-) const
-    {
-    auto changeset = LockDeleteAllJsonRequest (briefcaseId);
-    CodeDeleteAllJsonRequest(changeset, briefcaseId);
-
-    return SendChangesetRequest(changeset, cancellationToken);
-    }
-
-//---------------------------------------------------------------------------------------
-//@bsimethod                                     Karolis.Dziedzelis             12/2015
-//---------------------------------------------------------------------------------------
-DgnDbServerLockSetTaskPtr DgnDbRepositoryConnection::QueryLocks
-(
-BeBriefcaseId         briefcaseId,
-ICancellationTokenPtr cancellationToken
-) const
-    {
-    return QueryLocksInternal (nullptr, &briefcaseId, cancellationToken);
-    }
-
-//---------------------------------------------------------------------------------------
-//@bsimethod                                     Karolis.Dziedzelis             12/2015
-//---------------------------------------------------------------------------------------
-DgnDbServerLockSetTaskPtr DgnDbRepositoryConnection::QueryLocksById
-(
-LockableIdSet const&  ids,
-BeBriefcaseId         briefcaseId,
-ICancellationTokenPtr cancellationToken
-) const
-    {
-    return QueryLocksInternal (&ids, &briefcaseId, cancellationToken);
-    }
-
-//---------------------------------------------------------------------------------------
-//@bsimethod                                     Karolis.Dziedzelis             12/2015
-//---------------------------------------------------------------------------------------
-DgnDbServerLockSetTaskPtr DgnDbRepositoryConnection::QueryLocksById
-(
-LockableIdSet const&  ids,
-ICancellationTokenPtr cancellationToken
-) const
-    {
-    return QueryLocksInternal (&ids, nullptr, cancellationToken);
-    }
-
-//---------------------------------------------------------------------------------------
-//@bsimethod                                     Karolis.Dziedzelis             12/2015
-//---------------------------------------------------------------------------------------
-DgnDbServerLockSetTaskPtr DgnDbRepositoryConnection::QueryLocksInternal
-(
-LockableIdSet const*  ids,
-const BeBriefcaseId*  briefcaseId,
-ICancellationTokenPtr cancellationToken
-) const
-    {
-    WSQuery query (ServerSchema::Schema::Repository, ServerSchema::Class::Lock);
-    
-    auto filter = FormatLocksFilter(ids, briefcaseId);
-    query.SetFilter (filter);
-    
-    //Execute query
-    return m_wsRepositoryClient->SendQueryRequest(query, nullptr, nullptr, cancellationToken)->Then<DgnDbServerLockSetResult>
-        ([=] (const WSObjectsResult& result)
-        {
-        if (result.IsSuccess())
-            {
-            DgnDbLockSetResultInfo locks;
-            for (auto& value : result.GetValue().GetJsonValue()[ServerSchema::Instances])
-                {
-                DgnLock        lock;
-                BeBriefcaseId  briefcaseId;
-                Utf8String     repositoryId;
-                if (!GetLockFromServerJson (value[ServerSchema::Properties], lock, briefcaseId, repositoryId))
-                    continue;//NEEDSWORK: log an error
-
-                if (lock.GetLevel() != LockLevel::None)
-                    locks.AddLock (lock, briefcaseId, repositoryId);
-                }
-            return DgnDbServerLockSetResult::Success(locks);
-            }
-        else
-            return DgnDbServerLockSetResult::Error(result.GetError());
-        });
-    }
-
-//---------------------------------------------------------------------------------------
-//@bsimethod                                     Algirdas.Mikoliunas             06/2016
-//---------------------------------------------------------------------------------------
-DgnDbServerCodeLockSetTaskPtr DgnDbRepositoryConnection::QueryCodesLocksById
-(
-DgnCodeSet const& codes, 
-LockableIdSet const& locks,
-ICancellationTokenPtr cancellationToken
-) const
-    {
-    return QueryCodesLocksInternal(&codes, &locks, nullptr, cancellationToken);
-    }
-
-//---------------------------------------------------------------------------------------
-//@bsimethod                                     Algirdas.Mikoliunas             06/2016
-//---------------------------------------------------------------------------------------
-DgnDbServerCodeLockSetTaskPtr DgnDbRepositoryConnection::QueryCodesLocks
-(
-const BeBriefcaseId  briefcaseId,
-ICancellationTokenPtr cancellationToken
-) const
-    {
-    return QueryCodesLocksInternal(nullptr, nullptr, &briefcaseId, cancellationToken);
-    }
-
-//---------------------------------------------------------------------------------------
-//@bsimethod                                     Algirdas.Mikoliunas             06/2016
-//---------------------------------------------------------------------------------------
-DgnDbServerCodeLockSetTaskPtr DgnDbRepositoryConnection::QueryCodesLocksInternal
-(
-DgnCodeSet const* codes,
-LockableIdSet const* locks,
-const BeBriefcaseId*  briefcaseId,
-ICancellationTokenPtr cancellationToken
-) const
-    {
-    std::set<Utf8String> classes;
-    classes.insert(ServerSchema::Class::Lock);
-    classes.insert(ServerSchema::Class::Code);
-
-    WSQuery query(ServerSchema::Schema::Repository, classes);
-    Utf8String filter;
-
-    Utf8String locksFilter = nullptr == locks && nullptr == briefcaseId ? "" : FormatLocksFilter(locks, briefcaseId);
-    Utf8String codesFilter = nullptr == codes && nullptr == briefcaseId ? "" : FormatCodesFilter(codes, briefcaseId);
-
-    if (!locksFilter.empty() && !codesFilter.empty())
-        {
-        filter.Sprintf("(%s)+or+(%s)", locksFilter.c_str(), codesFilter.c_str());
-        }
-    else
-        {
-        filter = locksFilter.empty() ? codesFilter : locksFilter;
-        }
-    query.SetFilter(filter);
-
-    //Execute query
-    return m_wsRepositoryClient->SendQueryRequest(query, nullptr, nullptr, cancellationToken)->Then<DgnDbServerCodeLockSetResult>
-        ([=](const WSObjectsResult& result)
-        {
-        if (result.IsSuccess())
-            {
-            DgnDbCodeLockSetResultInfo codesLocks;
-            for (auto& value : result.GetValue().GetJsonValue()[ServerSchema::Instances])
-                {
-                DgnCode        code;
-                DgnCodeState   codeState;
-                DgnLock        lock;
-                BeBriefcaseId  briefcaseId;
-                Utf8String     repositoryId;
-                if (GetLockFromServerJson(value[ServerSchema::Properties], lock, briefcaseId, repositoryId))
-                    {
-                    if (lock.GetLevel() != LockLevel::None)
-                        codesLocks.AddLock(lock, briefcaseId, repositoryId);
-                    }
-                else if (GetCodeFromServerJson(value[ServerSchema::Properties], code, codeState, briefcaseId, repositoryId))
-                    {
-                    if (codeState.IsReserved() || codeState.IsUsed())
-                        { 
-                        codesLocks.AddCode(code, codeState, briefcaseId, repositoryId);
-                        }
-                    }
-                //NEEDSWORK: log an error
-                }
-            return DgnDbServerCodeLockSetResult::Success(codesLocks);
-            }
-        else
-            return DgnDbServerCodeLockSetResult::Error(result.GetError());
-        });
-    }
-
-//---------------------------------------------------------------------------------------
-//@bsimethod                                     Karolis.Dziedzelis             10/2015
-//---------------------------------------------------------------------------------------
-AsyncTaskPtr<WSCreateObjectResult> DgnDbRepositoryConnection::AcquireBriefcaseId (ICancellationTokenPtr cancellationToken) const
-    {
-    Json::Value briefcaseIdJson = Json::objectValue;
-    briefcaseIdJson[ServerSchema::Instance] = Json::objectValue;
-    briefcaseIdJson[ServerSchema::Instance][ServerSchema::SchemaName] = ServerSchema::Schema::Repository;
-    briefcaseIdJson[ServerSchema::Instance][ServerSchema::ClassName] = ServerSchema::Class::Briefcase;
-    return m_wsRepositoryClient->SendCreateObjectRequest(briefcaseIdJson, BeFileName(), nullptr, cancellationToken);
-    }
-
-//---------------------------------------------------------------------------------------
-//@bsimethod                                     Karolis.Dziedzelis             10/2015
-//---------------------------------------------------------------------------------------
-DgnDbServerRevisionPtr ParseRevision (JsonValueCR jsonValue)
-    {
-    std::shared_ptr<DgnDbServerHost> host = std::make_shared<DgnDbServerHost>();
-    DgnDbServerHost::Adopt(host);
-    RevisionStatus status;
-    DgnDbServerRevisionPtr indexedRevision = DgnDbServerRevision::Create(DgnRevision::Create(&status, jsonValue[ServerSchema::Property::Id].asString(),
-    jsonValue[ServerSchema::Property::ParentId].asString(), jsonValue[ServerSchema::Property::MasterFileId].asString()));
-    DgnDbServerHost::Forget(host);
-    if (RevisionStatus::Success == status)
-        {
-        indexedRevision->GetRevision()->SetSummary(jsonValue[ServerSchema::Property::Description].asCString());
-        DateTime pushDate = DateTime();
-        DateTime::FromString(pushDate, jsonValue[ServerSchema::Property::PushDate].asCString());
-        indexedRevision->GetRevision()->SetDateTime(pushDate);
-        indexedRevision->GetRevision()->SetUserName(jsonValue[ServerSchema::Property::UserCreated].asCString());
-        indexedRevision->SetIndex(jsonValue[ServerSchema::Property::Index].asUInt64());
-        indexedRevision->SetURL(jsonValue["URL"].asString());
-        }
-    return indexedRevision;
-    }
-
-//---------------------------------------------------------------------------------------
-//@bsimethod                                     Eligijus.Mauragas              03/2016
-//---------------------------------------------------------------------------------------
-DgnDbServerRevisionsTaskPtr DgnDbRepositoryConnection::GetAllRevisions (ICancellationTokenPtr cancellationToken) const
-    {
-    BeAssert (DgnDbServerHost::IsInitialized ());
-    WSQuery query (ServerSchema::Schema::Repository, ServerSchema::Class::Revision);
-    return RevisionsFromQuery (query, cancellationToken);
-    }
-
-//---------------------------------------------------------------------------------------
-//@bsimethod                                     Karolis.Dziedzelis             10/2015
-//---------------------------------------------------------------------------------------
-DgnDbServerUInt64TaskPtr DgnDbRepositoryConnection::GetRevisionIndex
-(
-Utf8StringCR          revisionId,
-ICancellationTokenPtr cancellationToken
-) const
-    {
-    if (revisionId.empty())
-        {
-        return CreateCompletedAsyncTask<DgnDbServerUInt64Result>(DgnDbServerUInt64Result::Success(0));
-        }
-    ObjectId revisionObject(ServerSchema::Schema::Repository, ServerSchema::Class::Revision, revisionId);
-    return m_wsRepositoryClient->SendGetObjectRequest(revisionObject, nullptr, cancellationToken)->Then<DgnDbServerUInt64Result>
-        ([=] (WSObjectsResult& revisionResult)
-        {
-        if (revisionResult.IsSuccess())
-            {
-            uint64_t index = 0;
-            JsonValueCR instances = revisionResult.GetValue().GetJsonValue()[ServerSchema::Instances];
-            if (instances.isValidIndex(0))
-                index = instances[0][ServerSchema::Properties][ServerSchema::Property::Index].asInt64() + 1;
-            return DgnDbServerUInt64Result::Success(index);
-            }
-        else
-            return DgnDbServerUInt64Result::Error(revisionResult.GetError());
-        });
-    }
-
-//---------------------------------------------------------------------------------------
-//@bsimethod                                     Karolis.Dziedzelis             10/2015
-//---------------------------------------------------------------------------------------
-DgnDbServerRevisionTaskPtr DgnDbRepositoryConnection::GetRevisionById
-(
-Utf8StringCR          revisionId,
-ICancellationTokenPtr cancellationToken
-) const
-    {
-    BeAssert(DgnDbServerHost::IsInitialized());
-    if (revisionId.empty())
-        {
-        return CreateCompletedAsyncTask<DgnDbServerRevisionResult>(DgnDbServerRevisionResult::Error(DgnDbServerError::Id::InvalidRevision));
-        }
-    ObjectId revisionObject(ServerSchema::Schema::Repository, ServerSchema::Class::Revision, revisionId);
-    return m_wsRepositoryClient->SendGetObjectRequest(revisionObject, nullptr, cancellationToken)->Then<DgnDbServerRevisionResult>
-        ([=] (WSObjectsResult& revisionResult)
-        {
-        if (revisionResult.IsSuccess())
-            {
-            auto revision = ParseRevision(revisionResult.GetValue().GetJsonValue()[ServerSchema::Instances][0][ServerSchema::Properties]);
-            return DgnDbServerRevisionResult::Success(revision);
-            }
-        else
-            return DgnDbServerRevisionResult::Error(revisionResult.GetError());
-        });
-    }
-
-//---------------------------------------------------------------------------------------
-//@bsimethod                                    Arvind.Venkateswaran            05/2016
-//---------------------------------------------------------------------------------------
-EventServiceClient* DgnDbRepositoryConnection::m_eventServiceClient = nullptr;
-
-//---------------------------------------------------------------------------------------
-//@bsimethod                                    Arvind.Venkateswaran            06/2016
-//---------------------------------------------------------------------------------------
-//Returns true if same, else false
-bool CompareEventTypes
-(
-bvector<DgnDbServerEvent::DgnDbServerEventType>* newEventTypes,
-bvector<DgnDbServerEvent::DgnDbServerEventType> oldEventTypes
-)
-    {
-    //Case: newEventTypes are null or size 0 AND oldEventTypes are null or size 0
-    //Case: newEventTypes have different size AND oldEventTypes are null or size 0
-    //Case: newEventTypes are null or size 0 AND oldEventTypes are a different size 
-    //Case: newEventTypes are a different size AND oldEventTypes are a different size
-    //Case: newEventTypes and oldEventTypes are same size
-    if (
-        (newEventTypes == nullptr || newEventTypes->size() == 0) &&
-        (oldEventTypes.size() == 0)
-        )
-        return true;
-    else if (
-        (newEventTypes != nullptr && newEventTypes->size() > 0) &&
-        (oldEventTypes.size() == 0)
-        )
-        return false;
-    else if (
-        (newEventTypes == nullptr || newEventTypes->size() == 0) &&
-        (oldEventTypes.size() > 0)
-        )
-        return false;
-    else if (
-        (newEventTypes != nullptr && newEventTypes->size() > 0) &&
-        (oldEventTypes.size() > 0) &&
-        (newEventTypes->size() != oldEventTypes.size())
-        )
-        return false;
-    else if (
-        (newEventTypes != nullptr && newEventTypes->size() > 0) &&
-        (oldEventTypes.size() > 0) &&
-        (newEventTypes->size() == oldEventTypes.size())
-        )
-        {
-        bmap<DgnDbServerEvent::DgnDbServerEventType, Utf8CP> oldEventTypesMap;
-        for (int i = 0; i < (int) oldEventTypes.size(); i++)
-            {
-            oldEventTypesMap.Insert(oldEventTypes.at(i), "");
-            }
-        bool isSame = true;
-        for (int j = 0; j < (int) newEventTypes->size(); j++)
-            {
-            //Item in newEventTypes not found in map
-            if (oldEventTypesMap.end() == oldEventTypesMap.find(newEventTypes->at(j)))
-                {
-                isSame = false;
-                break;
-                }
-            }
-        return isSame;
-        }
-    else 
-        return false;
-
-    }
-
-//---------------------------------------------------------------------------------------
-//@bsimethod                                    Arvind.Venkateswaran            06/2016
-//---------------------------------------------------------------------------------------
-bool DgnDbRepositoryConnection::SetEventServiceSubscriptionAndSAS
-(
-bool isCreate,
-bool getOnlySAS,
-bvector<DgnDbServerEvent::DgnDbServerEventType>* eventTypes, 
-ICancellationTokenPtr cancellationToken
-)
-    {
-    if (!getOnlySAS)
-        {
-        auto eventSubscription = (isCreate) ? GetEventServiceSubscriptionId(eventTypes, cancellationToken)->GetResult() : UpdateEventServiceSubscriptionId(eventTypes, cancellationToken)->GetResult();
-        if (!eventSubscription.IsSuccess())
-            return false;
-
-        m_eventSubscription = eventSubscription.GetValue();
-        }
-
-    auto sasToken = GetEventServiceSAS(cancellationToken)->GetResult();
-    if (!sasToken.IsSuccess())
-        return false;
-
-    m_eventSAS = sasToken.GetValue();
-
-    return true;
-    }
-
-//---------------------------------------------------------------------------------------
-//@bsimethod                                    Arvind.Venkateswaran            05/2016
-//---------------------------------------------------------------------------------------
-bool DgnDbRepositoryConnection::SetEventServiceClient
-(
-bvector<DgnDbServerEvent::DgnDbServerEventType>* eventTypes,
-ICancellationTokenPtr cancellationToken
-)
-    {
-    if (m_eventServiceClient == nullptr)
-        {
-        if (!SetEventServiceSubscriptionAndSAS(true, false, eventTypes, cancellationToken))
-            return false;
-
-        EventServiceClient *eventServiceClient = new EventServiceClient
-            (
-            m_eventSAS->GetBaseAddress(),
-            m_repositoryInfo.GetId(),
-            m_eventSubscription->GetSubscriptionId()
-            );
-        eventServiceClient->UpdateSASToken(m_eventSAS->GetSASToken());
-        m_eventServiceClient = eventServiceClient;
-        return true;
-        }
-  
-    bool isSame = CompareEventTypes(eventTypes, m_eventSubscription->GetEventTypes());
-    bool isSuccess = (!isSame) ? SetEventServiceSubscriptionAndSAS(false, false, eventTypes, cancellationToken) : true;
-
-    if (!isSuccess)
-        return false;
-    if (!isSame && isSuccess)
-        m_eventServiceClient->UpdateSASToken(m_eventSAS->GetSASToken());
-        
-    return true;
-    }
-
-//---------------------------------------------------------------------------------------
-//@bsimethod                                     Caleb.Shafer		             06/2016
-//---------------------------------------------------------------------------------------
-bool DgnDbRepositoryConnection::UpdateEventServiceClient
-(
-bvector<DgnDbServerEvent::DgnDbServerEventType>* eventTypes,
-ICancellationTokenPtr cancellationToken
-)
-    {
-    return SetEventServiceClient(eventTypes, cancellationToken);
-    }
-
-//---------------------------------------------------------------------------------------
-//@bsimethod                                    Arvind.Venkateswaran            06/2016
-//---------------------------------------------------------------------------------------
-DgnDbServerEventSASTaskPtr DgnDbRepositoryConnection::GetEventServiceSAS(ICancellationTokenPtr cancellationToken) const
-    {
-    //POST to https://{server}/{version}/Repositories/DgnDbServer--{repoId}/DgnDbServer/EventSAS
-    std::shared_ptr<DgnDbServerEventSASResult> finalResult = std::make_shared<DgnDbServerEventSASResult>();
-    return m_wsRepositoryClient->SendCreateObjectRequest
-        (
-        DgnDbServerEventParser::GetInstance().GenerateEventSASJson(),
-        BeFileName(),
-        nullptr,
-        cancellationToken
-        )
-        ->Then([=] (const WSCreateObjectResult& result)
-        {
-        if (!result.IsSuccess())
-            finalResult->SetError(result.GetError());
-        DgnDbServerEventSASPtr ptr = DgnDbServerEventParser::GetInstance().ParseEventSAS(result.GetValue().GetObject());
-        if (ptr == nullptr)
-            finalResult->SetError(DgnDbServerError::Id::NoSASFound);
-        finalResult->SetSuccess(ptr);
-        })->Then<DgnDbServerEventSASResult>([=]
-            {
-            return *finalResult;
-            });
-    }
-
-//---------------------------------------------------------------------------------------
-//@bsimethod                                     Caleb.Shafer		             06/2016
-//---------------------------------------------------------------------------------------
-DgnDbServerEventSubscriptionTaskPtr DgnDbRepositoryConnection::SendEventChangesetRequest
-(
-std::shared_ptr<WSChangeset> changeset,
-ICancellationTokenPtr cancellationToken
-) const
-    {
-    //PUT to https://{server}/{version}/Repositories/DgnDbServer--{repoId}/DgnDbServer/EventSubscription
-    HttpStringBodyPtr request = HttpStringBody::Create(changeset->ToRequestString());
-    std::shared_ptr<DgnDbServerEventSubscriptionResult> finalResult = std::make_shared<DgnDbServerEventSubscriptionResult>();
-    return m_wsRepositoryClient->SendChangesetRequest(request, nullptr, cancellationToken)->Then([=] (const WSChangesetResult& result)
-        {
-        if (!result.IsSuccess())
-            finalResult->SetError(result.GetError());
-        DgnDbServerEventSubscriptionPtr ptr = DgnDbServerEventParser::GetInstance().ParseEventSubscription(result.GetValue()->AsJson());
-        if (ptr == nullptr)
-            finalResult->SetError(DgnDbServerError::Id::NoSubscriptionFound);
-        finalResult->SetSuccess(ptr);
-        })->Then<DgnDbServerEventSubscriptionResult>([=]
-            {
-            return *finalResult;
-            });
-    }
-
-//---------------------------------------------------------------------------------------
-//@bsimethod                                     Caleb.Shafer					06/2016
-//---------------------------------------------------------------------------------------
-void SetEventSubscriptionJsonRequestToChangeSet
-(
-bvector<DgnDbServerEvent::DgnDbServerEventType>* eventTypes,
-Utf8String										 eventSubscriptionId,
-WSChangeset&									 changeset,
-const WSChangeset::ChangeState&					 changeState
-)
-    {
-    ObjectId eventSubscriptionObject
-        (
-        ServerSchema::Schema::Repository, 
-        ServerSchema::Class::EventSubscription, 
-        "EventSubscription"
-        );
-    changeset.AddInstance
-                         (
-                         eventSubscriptionObject, 
-                         changeState, 
-                         std::make_shared<Json::Value>(
-                         DgnDbServerEventParser::GetInstance().GenerateEventSubscriptionWSChangeSetJson
-                                                                (eventTypes, eventSubscriptionId))
-                         );
-    }
-
-//---------------------------------------------------------------------------------------
-//@bsimethod                                    Arvind.Venkateswaran            06/2016
-//---------------------------------------------------------------------------------------
-DgnDbServerEventSubscriptionTaskPtr DgnDbRepositoryConnection::GetEventServiceSubscriptionId
-(
-bvector<DgnDbServerEvent::DgnDbServerEventType>* eventTypes,
-ICancellationTokenPtr cancellationToken
-) const
-    {
-    std::shared_ptr<WSChangeset> changeset(new WSChangeset());
-    SetEventSubscriptionJsonRequestToChangeSet(eventTypes, "", *changeset, WSChangeset::Created);
-    return SendEventChangesetRequest(changeset, cancellationToken);
-    }
-
-//---------------------------------------------------------------------------------------
-//@bsimethod                                    Caleb.Shafer					06/2016
-//---------------------------------------------------------------------------------------
-DgnDbServerEventSubscriptionTaskPtr DgnDbRepositoryConnection::UpdateEventServiceSubscriptionId
-(
-bvector<DgnDbServerEvent::DgnDbServerEventType>* eventTypes,
-ICancellationTokenPtr cancellationToken
-) const
-    {
-    std::shared_ptr<WSChangeset> changeset(new WSChangeset());
-    SetEventSubscriptionJsonRequestToChangeSet(eventTypes, m_eventSubscription->GetSubscriptionId(), *changeset, WSChangeset::Modified);
-    return SendEventChangesetRequest(changeset, cancellationToken);
-    }
-
-//---------------------------------------------------------------------------------------
-//@bsimethod									Arvind.Venkateswaran            06/2016
-//---------------------------------------------------------------------------------------
-bool DgnDbRepositoryConnection::GetEventServiceResponse
-(
-HttpResponseR returnResponse,
-bool longpolling
-)
-    {
-    HttpResponse response = m_eventServiceClient->MakeReceiveDeleteRequest(longpolling);
-    HttpStatus status = response.GetHttpStatus();
-    if (status == HttpStatus::OK || status == HttpStatus::NoContent)
-        {
-        returnResponse = response;
-        return true;
-        }
-    else
-        {
-        //Retry logic for getting an event
-        int retryCount = 0;
-        bool isSuccess = false;
-        while (retryCount <= 3)
-            {
-            retryCount++;
-            if (status == HttpStatus::Unauthorized)
-                {
-                if (!SetEventServiceSubscriptionAndSAS(false, false, nullptr, nullptr))
-                    continue;
-                m_eventServiceClient->UpdateSASToken(m_eventSAS->GetSASToken());
-                }
-            response = m_eventServiceClient->MakeReceiveDeleteRequest(longpolling);
-            status = response.GetHttpStatus();
-            if (status == HttpStatus::OK || status == HttpStatus::NoContent)
-                {
-                isSuccess = true;
-                returnResponse = response;
-                break;
-                }
-            }
-        return isSuccess;
-        }
-    }
-
-//---------------------------------------------------------------------------------------
-//@bsimethod									Arvind.Venkateswaran            06/2016
-//---------------------------------------------------------------------------------------
-bool DgnDbRepositoryConnection::GetEventServiceResponses
-(
-bvector<Utf8String>& responseStrings,
-bvector<Utf8CP>& contentTypes,
-bool longpolling
-)
-    {
-    HttpResponse response = m_eventServiceClient->MakeReceiveDeleteRequest(longpolling);
-    HttpStatus status = response.GetHttpStatus();
-    if (status == HttpStatus::NoContent)
-        {
-        return true;
-        }
-    else if (status == HttpStatus::OK)
-        {
-        responseStrings.push_back(response.GetBody().AsString());
-        contentTypes.push_back(response.GetHeaders().GetContentType());
-        return GetEventServiceResponses(responseStrings, contentTypes, longpolling);
-        }
-    else
-        {
-        return false;
-        }
-    }
-
-//---------------------------------------------------------------------------------------
-//@bsimethod									Arvind.Venkateswaran            06/2016
-//---------------------------------------------------------------------------------------
-DgnDbServerEventTaskPtr DgnDbRepositoryConnection::GetEvent
-(
-bool longPolling,
-ICancellationTokenPtr cancellationToken
-)
-    {
-    if (m_eventSubscription == nullptr)
-        return CreateCompletedAsyncTask<DgnDbServerEventResult>(DgnDbServerEventResult::Error(DgnDbServerError::Id::InternalServerError));
-    
-    HttpResponse response;
-    if (!GetEventServiceResponse(response, longPolling))
-        return CreateCompletedAsyncTask<DgnDbServerEventResult>(DgnDbServerEventResult::Error(DgnDbServerError::Id::InternalServerError));
-
-    if (HttpStatus::NoContent == response.GetHttpStatus())
-        return CreateCompletedAsyncTask<DgnDbServerEventResult>(DgnDbServerEventResult::Error(DgnDbServerError::Id::NoEventsFound));
-
-    DgnDbServerEventPtr ptr = DgnDbServerEventParser::GetInstance().ParseEvent(response.GetHeaders().GetContentType(), response.GetBody().AsString());
-    if (ptr == nullptr)
-        return CreateCompletedAsyncTask<DgnDbServerEventResult>(DgnDbServerEventResult::Error(DgnDbServerError::Id::NoEventsFound));
-    return CreateCompletedAsyncTask<DgnDbServerEventResult>(DgnDbServerEventResult::Success(ptr));
-    }
-
-//---------------------------------------------------------------------------------------
-//@bsimethod									Arvind.Venkateswaran            06/2016
-//---------------------------------------------------------------------------------------
-DgnDbServerEventCollectionTaskPtr DgnDbRepositoryConnection::GetEvents
-(
-bool longPolling,
-ICancellationTokenPtr cancellationToken
-)
-    {
-    if (m_eventSubscription == nullptr)
-        return CreateCompletedAsyncTask<DgnDbServerEventCollectionResult>(DgnDbServerEventCollectionResult::Error(DgnDbServerError::Id::InternalServerError));
-
-    bvector<Utf8String> responseStrings;
-    bvector<Utf8CP> contentTypes;
-    bvector<DgnDbServerEventPtr> events;
-    if (!GetEventServiceResponses(responseStrings, contentTypes, longPolling))
-        return CreateCompletedAsyncTask<DgnDbServerEventCollectionResult>(DgnDbServerEventCollectionResult::Error(DgnDbServerError::Id::InternalServerError));
-
-    for (int i = 0; i < responseStrings.size(); i++)
-        {
-        DgnDbServerEventPtr ptr = DgnDbServerEventParser::GetInstance().ParseEvent(contentTypes[i], responseStrings[i]);
-        if (ptr == nullptr)
-            continue;
-        events.push_back(ptr);
-        }
-
-    if (events.size() < 1)
-        return CreateCompletedAsyncTask<DgnDbServerEventCollectionResult>(DgnDbServerEventCollectionResult::Error(DgnDbServerError::Id::NoEventsFound));
-
-    return CreateCompletedAsyncTask<DgnDbServerEventCollectionResult>(DgnDbServerEventCollectionResult::Success(events));
-    }
-
-//---------------------------------------------------------------------------------------
-//@bsimethod									Arvind.Venkateswaran            06/2016
-//---------------------------------------------------------------------------------------
-DgnDbServerCancelEventTaskPtr  DgnDbRepositoryConnection::CancelEventRequest
-(
-ICancellationTokenPtr cancellationToken
-)
-    {
-    //if (m_eventServiceClient == nullptr && !SetEventServiceClient(cancellationToken))
-    //    return CreateCompletedAsyncTask<DgnDbServerCancelEventResult>(DgnDbServerCancelEventResult::Error(DgnDbServerError::Id::InternalServerError));
-    m_eventServiceClient->CancelRequest();
-    return CreateCompletedAsyncTask<DgnDbServerCancelEventResult>(DgnDbServerCancelEventResult::Success());
-    }
-
-//---------------------------------------------------------------------------------------
-//@bsimethod                                     Karolis.Dziedzelis             10/2015
-//---------------------------------------------------------------------------------------
-DgnDbServerRevisionsTaskPtr DgnDbRepositoryConnection::RevisionsFromQuery
-(
-const WebServices::WSQuery& query,
-ICancellationTokenPtr       cancellationToken
-) const
-    {
-    BeAssert(DgnDbServerHost::IsInitialized());
-    return m_wsRepositoryClient->SendQueryRequest(query, nullptr, nullptr, cancellationToken)->Then<DgnDbServerRevisionsResult>
-        ([=] (const WSObjectsResult& revisionsInfoResult)
-        {
-        if (revisionsInfoResult.IsSuccess())
-            {
-            bvector<DgnDbServerRevisionPtr> indexedRevisions;
-            for (auto& value : revisionsInfoResult.GetValue().GetJsonValue()[ServerSchema::Instances])
-                indexedRevisions.push_back(ParseRevision(value[ServerSchema::Properties]));
-            std::sort(indexedRevisions.begin(), indexedRevisions.end(), [] (DgnDbServerRevisionPtr a, DgnDbServerRevisionPtr b)
-                {
-                return a->GetIndex() < b->GetIndex();
-                });
-            return DgnDbServerRevisionsResult::Success(indexedRevisions);
-            }
-        else
-            return DgnDbServerRevisionsResult::Error(revisionsInfoResult.GetError());
-        });
-    }
-
-//---------------------------------------------------------------------------------------
-//@bsimethod                                     Karolis.Dziedzelis             10/2015
-//---------------------------------------------------------------------------------------
-DgnDbServerRevisionsTaskPtr DgnDbRepositoryConnection::GetRevisionsAfterId
-(
-Utf8StringCR          revisionId,
-ICancellationTokenPtr cancellationToken
-) const
-    {
-    BeAssert(DgnDbServerHost::IsInitialized());
-    std::shared_ptr<DgnDbServerRevisionsResult> finalResult = std::make_shared<DgnDbServerRevisionsResult>();
-    return GetRevisionIndex(revisionId, cancellationToken)->Then([=] (const DgnDbServerUInt64Result& indexResult)
-        {
-        if (indexResult.IsSuccess())
-            {
-            WSQuery query(ServerSchema::Schema::Repository, ServerSchema::Class::Revision);
-            Utf8String queryFilter;
-            queryFilter.Sprintf("Index+ge+%llu", indexResult.GetValue());
-            query.SetFilter(queryFilter);
-            RevisionsFromQuery(query, cancellationToken)->Then([=] (DgnDbServerRevisionsResultCR revisionsResult)
-                {
-                if (revisionsResult.IsSuccess())
-                    finalResult->SetSuccess(revisionsResult.GetValue());
-                else
-                    finalResult->SetError(revisionsResult.GetError());
-                });
-            }
-        else
-            finalResult->SetError(indexResult.GetError());
-        })->Then<DgnDbServerRevisionsResult>([=] ()
-        {
-        return *finalResult;
-        });
-    }
-
-//---------------------------------------------------------------------------------------
-//@bsimethod                                     Karolis.Dziedzelis             11/2015
-//---------------------------------------------------------------------------------------
-DgnDbServerStatusTaskPtr DgnDbRepositoryConnection::DownloadRevisions
-(
-const bvector<DgnDbServerRevisionPtr>& revisions,
-HttpRequest::ProgressCallbackCR        callback,
-ICancellationTokenPtr                  cancellationToken
-) const
-    {
-    bset<std::shared_ptr<AsyncTask>> tasks;
-    for (auto& revision : revisions)
-        tasks.insert(DownloadRevisionFile(revision, callback, cancellationToken));
-    return AsyncTask::WhenAll(tasks)->Then<DgnDbServerStatusResult>([=] ()
-        {
-        for (auto task : tasks)
-            {
-            auto result = dynamic_pointer_cast<DgnDbServerStatusTask>(task)->GetResult();
-            if (!result.IsSuccess())
-                return DgnDbServerStatusResult::Error(result.GetError());
-            }
-        return DgnDbServerStatusResult::Success();
-        });
-    }
-
-//---------------------------------------------------------------------------------------
-//@bsimethod                                     Karolis.Dziedzelis             10/2015
-//---------------------------------------------------------------------------------------
-DgnDbServerRevisionsTaskPtr DgnDbRepositoryConnection::Pull
-(
-Utf8StringCR                    revisionId,
-HttpRequest::ProgressCallbackCR callback,
-ICancellationTokenPtr           cancellationToken
-) const
-    {
-    std::shared_ptr<DgnDbServerRevisionsResult> finalResult = std::make_shared<DgnDbServerRevisionsResult>();
-    return GetRevisionsAfterId(revisionId, cancellationToken)->Then([=] (DgnDbServerRevisionsResultCR revisionsResult)
-        {
-        if (revisionsResult.IsSuccess())
-            {
-            DownloadRevisions(revisionsResult.GetValue(), callback, cancellationToken)->Then([=] (DgnDbServerStatusResultCR downloadResult)
-                {
-                if (downloadResult.IsSuccess())
-                    finalResult->SetSuccess(revisionsResult.GetValue());
-                else
-                    finalResult->SetError(downloadResult.GetError());
-                });
-            }
-        else
-            finalResult->SetError(revisionsResult.GetError());
-        })->Then<DgnDbServerRevisionsResult>([=] ()
-            {
-            return *finalResult;
-            });
-    }
-
-//---------------------------------------------------------------------------------------
-//@bsimethod                                     Karolis.Dziedzelis             10/2015
-//---------------------------------------------------------------------------------------
-Json::Value PushRevisionJson
-(
-Dgn::DgnRevisionPtr            revision,
-Utf8StringCR                   repositoryName,
-BeBriefcaseId                  briefcaseId
-)
-    {
-    Json::Value pushRevisionJson = Json::objectValue;
-    JsonValueR instance = pushRevisionJson[ServerSchema::Instance] = Json::objectValue;
-    instance[ServerSchema::SchemaName] = ServerSchema::Schema::Repository;
-    instance[ServerSchema::ClassName] = ServerSchema::Class::Revision;
-    instance[ServerSchema::Properties] = Json::objectValue;
-
-    JsonValueR properties = instance[ServerSchema::Properties];
-    properties[ServerSchema::Property::Id] = revision->GetId();
-    properties[ServerSchema::Property::Description] = revision->GetSummary();
-    uint64_t size;
-    revision->GetChangeStreamFile().GetFileSize(size);
-    properties[ServerSchema::Property::FileSize] = size;
-    properties[ServerSchema::Property::ParentId] = revision->GetParentId();
-    properties[ServerSchema::Property::MasterFileId] = revision->GetDbGuid();
-    properties[ServerSchema::Property::BriefcaseId] = briefcaseId.GetValue();
-    properties[ServerSchema::Property::IsUploaded] = false;
-    return pushRevisionJson;
-    }
-
-//---------------------------------------------------------------------------------------
-//@bsimethod                                     Eligijus.Mauragas              02/2016
-//---------------------------------------------------------------------------------------
-DgnDbServerStatusTaskPtr DgnDbRepositoryConnection::InitializeRevision
-(
-Dgn::DgnRevisionPtr             revision,
-BeBriefcaseId                   briefcaseId,
-JsonValueR                      pushJson,
-ObjectId                        revisionObjectId,
-HttpRequest::ProgressCallbackCR callback,
-ICancellationTokenPtr           cancellationToken
-) const
-    {
-    std::shared_ptr<WSChangeset> changeset(new WSChangeset());
-
-    //Set Revision initialization request to ECChangeSet
-    JsonValueR revisionProperties = pushJson[ServerSchema::Instance][ServerSchema::Properties];
-    revisionProperties[ServerSchema::Property::IsUploaded] = true;
-    changeset->AddInstance(revisionObjectId, WSChangeset::ChangeState::Modified, std::make_shared<Json::Value>(revisionProperties));
-
-    //Set used locks to the ECChangeSet
-    LockRequest usedLocks;
-    usedLocks.FromRevision(*revision);
-    if (!usedLocks.IsEmpty())
-        SetLocksJsonRequestToChangeSet(usedLocks.GetLockSet(), briefcaseId, revision->GetId(), *changeset, WSChangeset::ChangeState::Modified, true);
-
-    DgnCodeSet usedCodes;
-    usedCodes = revision->GetAssignedCodes();
-    if (!usedCodes.empty())
-        {
-        DgnCodeState state;
-        state.SetUsed(revision->GetId());
-        SetCodesJsonRequestToChangeSet(usedCodes, state, briefcaseId, revision->GetId(), *changeset, WSChangeset::ChangeState::Modified);
-        }
-
-    DgnCodeSet discardedCodes;
-    discardedCodes = revision->GetDiscardedCodes();
-    if (!discardedCodes.empty())
-        {
-        DgnCodeState state;
-        state.SetDiscarded(revision->GetId());
-        SetCodesJsonRequestToChangeSet(discardedCodes, state, briefcaseId, revision->GetId(), *changeset, WSChangeset::ChangeState::Modified);
-        }
-
-    //Push Revision initialization request and Locks update in a single batch
-    return SendChangesetRequest(changeset, cancellationToken);
-    }
-
-//---------------------------------------------------------------------------------------
-//@bsimethod                                     Karolis.Dziedzelis             10/2015
-//---------------------------------------------------------------------------------------
-DgnDbServerStatusTaskPtr DgnDbRepositoryConnection::Push
-(
-Dgn::DgnRevisionPtr             revision,
-BeBriefcaseId                   briefcaseId,
-HttpRequest::ProgressCallbackCR callback,
-ICancellationTokenPtr           cancellationToken
-) const
-    {
-    // Stage 1. Create revision.
-    std::shared_ptr<Json::Value> pushJson = std::make_shared<Json::Value>(PushRevisionJson(revision, m_repositoryInfo.GetId(), briefcaseId));
-    std::shared_ptr<DgnDbServerStatusResult> finalResult = std::make_shared<DgnDbServerStatusResult>();
-    return m_wsRepositoryClient->SendCreateObjectRequest(*pushJson, BeFileName(), callback, cancellationToken)
-        ->Then([=] (const WSCreateObjectResult& initializePushResult)
-        {
-        if (!initializePushResult.IsSuccess())
-            {
-            finalResult->SetError(initializePushResult.GetError());
-            return;
-            }
-
-        // Stage 2. Upload revision file. 
-        JsonValueCR revisionInstance = initializePushResult.GetValue().GetObject()[ServerSchema::ChangedInstance][ServerSchema::InstanceAfterChange];
-        Utf8String  revisionInstanceId = revisionInstance[ServerSchema::InstanceId].asString();
-        ObjectId    revisionObjectId = ObjectId(ServerSchema::Schema::Repository, ServerSchema::Class::Revision, revisionInstanceId);
-        Utf8StringCR url = revisionInstance[ServerSchema::Properties][ServerSchema::Property::URL].asString();
-
-        if (url.empty())
-            {
-            m_wsRepositoryClient->SendUpdateFileRequest(revisionObjectId, revision->GetChangeStreamFile(), callback, cancellationToken)
-                ->Then([=] (const WSUpdateObjectResult& uploadRevisionResult)
-                {
-                if (!uploadRevisionResult.IsSuccess())
-                    {
-                    finalResult->SetError(uploadRevisionResult.GetError());
-                    return;
-                    }
-
-                // Stage 3. Initialize revision.
-                InitializeRevision(revision, briefcaseId, *pushJson, revisionObjectId, callback, cancellationToken)
-                    ->Then([=] (DgnDbServerStatusResultCR result)
-                    {
-                    if (result.IsSuccess())
-                        finalResult->SetSuccess();
-                    else
-                        finalResult->SetError(result.GetError());
-                    });
-                });
-            }
-        else
-            {
-            m_azureClient->SendUpdateFileRequest(url, revision->GetChangeStreamFile(), callback, cancellationToken)
-                ->Then([=] (const AzureResult& result)
-                {
-                if (!result.IsSuccess())
-                    {
-                    finalResult->SetError(DgnDbServerError(result.GetError()));
-                    return;
-                    }
-
-                // Stage 3. Initialize revision.
-                InitializeRevision(revision, briefcaseId, *pushJson, revisionObjectId, callback, cancellationToken)
-                    ->Then([=] (DgnDbServerStatusResultCR result)
-                    {
-                    if (result.IsSuccess())
-                        finalResult->SetSuccess();
-                    else
-                        finalResult->SetError(result.GetError());
-                    });
-                });
-            }
-        })->Then<DgnDbServerStatusResult>([=]
-            {
-            return *finalResult;
-            });
-    }
-
-//---------------------------------------------------------------------------------------
-//@bsimethod                                     Karolis.Dziedzelis             10/2015
-//---------------------------------------------------------------------------------------
-RepositoryInfoCR DgnDbRepositoryConnection::GetRepositoryInfo() const
-    {
-    return m_repositoryInfo;
-    }
-
-//---------------------------------------------------------------------------------------
-//@bsimethod                                     Karolis.Dziedzelis             10/2015
-//---------------------------------------------------------------------------------------
-DgnDbServerStatusTaskPtr DgnDbRepositoryConnection::VerifyConnection(ICancellationTokenPtr cancellationToken) const
-    {
-    return m_wsRepositoryClient->VerifyAccess(cancellationToken)->Then<DgnDbServerStatusResult>([] (const AsyncResult<void, WSError>& result)
-        {
-        if (result.IsSuccess())
-            return DgnDbServerStatusResult::Success();
-        else
-            return DgnDbServerStatusResult::Error(result.GetError());
-        });
-    }
-
+/*--------------------------------------------------------------------------------------+
+|
+|     $Source: DgnDbServerClient/DgnDbRepositoryConnection.cpp $
+|
+|  $Copyright: (c) 2016 Bentley Systems, Incorporated. All rights reserved. $
+|
++--------------------------------------------------------------------------------------*/
+#include <DgnDbServer/Client/DgnDbRepositoryConnection.h>
+#include <DgnPlatform/RevisionManager.h>
+#include <WebServices/Client/WSChangeset.h>
+#include "DgnDbServerUtils.h"
+#include <DgnDbServer/Client/DgnDbServerRevision.h>
+#include <WebServices/Connect/ConnectSignInManager.h>
+
+USING_NAMESPACE_BENTLEY_DGNDBSERVER
+USING_NAMESPACE_BENTLEY_DGNCLIENTFX_UTILS
+USING_NAMESPACE_BENTLEY_WEBSERVICES
+USING_NAMESPACE_BENTLEY_SQLITE
+USING_NAMESPACE_BENTLEY_DGNPLATFORM
+
+
+//---------------------------------------------------------------------------------------
+//@bsimethod                                     Eligijus.Mauragas              01/2016
+//---------------------------------------------------------------------------------------
+void DgnDbLockSetResultInfo::AddLock(const DgnLock dgnLock, BeBriefcaseId briefcaseId, Utf8StringCR repositoryId)
+    {
+    m_locks.insert(dgnLock);
+    AddLockInfoToList(m_lockStates, dgnLock, briefcaseId, repositoryId);
+    }
+
+//---------------------------------------------------------------------------------------
+//@bsimethod                                     Eligijus.Mauragas              01/2016
+//---------------------------------------------------------------------------------------
+const DgnLockSet& DgnDbLockSetResultInfo::GetLocks() const { return m_locks; }
+
+//---------------------------------------------------------------------------------------
+//@bsimethod                                     Eligijus.Mauragas              01/2016
+//---------------------------------------------------------------------------------------
+const DgnLockInfoSet& DgnDbLockSetResultInfo::GetLockStates() const { return m_lockStates; }
+
+//---------------------------------------------------------------------------------------
+//@bsimethod                                   Algirdas.Mikoliunas              06/2016
+//---------------------------------------------------------------------------------------
+void DgnDbCodeLockSetResultInfo::AddLock(const DgnLock dgnLock, BeBriefcaseId briefcaseId, Utf8StringCR repositoryId)
+    {
+    m_locks.insert(dgnLock);
+    AddLockInfoToList(m_lockStates, dgnLock, briefcaseId, repositoryId);
+    }
+
+//---------------------------------------------------------------------------------------
+//@bsimethod                                   Algirdas.Mikoliunas              06/2016
+//---------------------------------------------------------------------------------------
+const DgnLockSet& DgnDbCodeLockSetResultInfo::GetLocks() const { return m_locks; }
+
+//---------------------------------------------------------------------------------------
+//@bsimethod                                   Algirdas.Mikoliunas              06/2016
+//---------------------------------------------------------------------------------------
+const DgnLockInfoSet& DgnDbCodeLockSetResultInfo::GetLockStates() const { return m_lockStates; }
+
+//---------------------------------------------------------------------------------------
+//@bsimethod                                   Algirdas.Mikoliunas              06/2016
+//---------------------------------------------------------------------------------------
+void DgnDbCodeLockSetResultInfo::AddCode(const DgnCode dgnCode, DgnCodeState dgnCodeState, BeBriefcaseId briefcaseId, Utf8StringCR repositoryId)
+    {
+    m_codes.insert(dgnCode);
+    AddCodeInfoToList(m_codeStates, dgnCode, dgnCodeState, briefcaseId, repositoryId);
+    }
+
+//---------------------------------------------------------------------------------------
+//@bsimethod                                   Algirdas.Mikoliunas              06/2016
+//---------------------------------------------------------------------------------------
+const DgnCodeSet& DgnDbCodeLockSetResultInfo::GetCodes() const { return m_codes; }
+
+//---------------------------------------------------------------------------------------
+//@bsimethod                                   Algirdas.Mikoliunas              06/2016
+//---------------------------------------------------------------------------------------
+const DgnCodeInfoSet& DgnDbCodeLockSetResultInfo::GetCodeStates() const { return m_codeStates; }
+
+//---------------------------------------------------------------------------------------
+//@bsimethod                                     Karolis.Dziedzelis             10/2015
+//---------------------------------------------------------------------------------------
+DgnDbRepositoryConnection::DgnDbRepositoryConnection
+(
+RepositoryInfoCR           repository,
+WebServices::CredentialsCR credentials,
+WebServices::ClientInfoPtr clientInfo,
+AuthenticationHandlerPtr   authenticationHandler
+) : m_repositoryInfo(repository)
+    {
+    m_wsRepositoryClient = WSRepositoryClient::Create(repository.GetServerURL(), repository.GetWSRepositoryName(), clientInfo, nullptr, authenticationHandler);
+    m_wsRepositoryClient->SetCredentials(credentials);
+    }
+
+//---------------------------------------------------------------------------------------
+//@bsimethod                                     Karolis.Dziedzelis             03/2016
+//---------------------------------------------------------------------------------------
+void DgnDbRepositoryConnection::SetAzureClient(WebServices::IAzureBlobStorageClientPtr azureClient)
+    {
+    m_azureClient = azureClient;
+    }
+
+//---------------------------------------------------------------------------------------
+//@bsimethod                                     Karolis.Dziedzelis             10/2015
+//---------------------------------------------------------------------------------------
+void RepositoryInfoParser(RepositoryInfoR repositoryInfo, Utf8StringCR repositoryUrl, Utf8StringCR repositoryId, JsonValueCR value)
+    {
+    DateTime createdDate = DateTime();
+    DateTime::FromString(createdDate, static_cast<Utf8CP>(value[ServerSchema::Property::CreatedDate].asCString()));
+    repositoryInfo = RepositoryInfo(repositoryUrl, repositoryId, value[ServerSchema::Property::RepositoryName].asString(), value[ServerSchema::Property::FileId].asString(),
+                                    value[ServerSchema::Property::URL].asString(), value[ServerSchema::Property::FileName].asString(), value[ServerSchema::Property::Description].asString(),
+                                    value[ServerSchema::Property::MergedRevisionId].asString(), value[ServerSchema::Property::UserCreated].asString(), createdDate);
+    }
+
+//---------------------------------------------------------------------------------------
+//@bsimethod                                     Karolis.Dziedzelis             10/2015
+//---------------------------------------------------------------------------------------
+DgnDbServerStatusTaskPtr DgnDbRepositoryConnection::UpdateRepositoryInfo(ICancellationTokenPtr cancellationToken)
+    {
+    ObjectId repositoryObject(ServerSchema::Schema::Repository, ServerSchema::Class::File, "");
+    return m_wsRepositoryClient->SendGetObjectRequest(repositoryObject, nullptr, cancellationToken)->Then<DgnDbServerStatusResult>([=] (const WSObjectsResult& response)
+        {
+        if (response.IsSuccess())
+            {
+            JsonValueCR instance = response.GetValue().GetJsonValue()[ServerSchema::Instances][0];
+            RepositoryInfoParser(m_repositoryInfo, m_repositoryInfo.GetServerURL(), instance[ServerSchema::InstanceId].asString(), instance[ServerSchema::Properties]);
+            return DgnDbServerStatusResult::Success();
+            }
+        return DgnDbServerStatusResult::Error(response.GetError());
+        });
+    }
+
+//---------------------------------------------------------------------------------------
+//@bsimethod                                     Karolis.Dziedzelis             10/2015
+//---------------------------------------------------------------------------------------
+DgnDbRepositoryConnectionTaskPtr DgnDbRepositoryConnection::Create
+(
+RepositoryInfoCR         repository,
+CredentialsCR            credentials,
+ClientInfoPtr            clientInfo,
+ICancellationTokenPtr    cancellationToken,
+AuthenticationHandlerPtr authenticationHandler
+)
+    {
+    if (repository.GetId().empty())
+        {
+        return CreateCompletedAsyncTask<DgnDbRepositoryConnectionResult>(DgnDbRepositoryConnectionResult::Error(DgnDbServerError::Id::InvalidRepostioryName));
+        }
+    if (repository.GetServerURL().empty())
+        {
+        return CreateCompletedAsyncTask<DgnDbRepositoryConnectionResult>(DgnDbRepositoryConnectionResult::Error(DgnDbServerError::Id::InvalidServerURL));
+        }
+    if (!credentials.IsValid() && !authenticationHandler)
+        {
+        return CreateCompletedAsyncTask<DgnDbRepositoryConnectionResult>(DgnDbRepositoryConnectionResult::Error(DgnDbServerError::Id::CredentialsNotSet));
+        }
+
+    DgnDbRepositoryConnectionPtr repositoryConnection(new DgnDbRepositoryConnection(repository, credentials, clientInfo, authenticationHandler));
+    if (!repository.GetFileId().empty())
+        return CreateCompletedAsyncTask<DgnDbRepositoryConnectionResult>(DgnDbRepositoryConnectionResult::Success(repositoryConnection));
+
+    return repositoryConnection->UpdateRepositoryInfo(cancellationToken)->Then<DgnDbRepositoryConnectionResult>([=] (DgnDbServerStatusResultCR result)
+        {
+        if (!result.IsSuccess())
+            return DgnDbRepositoryConnectionResult::Error(result.GetError());
+
+        //if (!repositoryConnection->GetRepositoryInfo().GetFileURL().empty())
+        // WARNING: Temporarily commenting this out, should be uncommented
+        //if (Utf8String::npos != repositoryConnection->GetRepositoryInfo().GetServerURL().rfind ("cloudapp.net"))
+        repositoryConnection->SetAzureClient(AzureBlobStorageClient::Create());
+
+
+        return DgnDbRepositoryConnectionResult::Success(repositoryConnection);
+        });
+    }
+
+//---------------------------------------------------------------------------------------
+//@bsimethod                                     Karolis.Dziedzelis             10/2015
+//---------------------------------------------------------------------------------------
+DgnDbServerStatusResult DgnDbRepositoryConnection::WriteBriefcaseIdIntoFile
+(
+BeFileName                     filePath,
+BeBriefcaseId                  briefcaseId
+) const
+    {
+    BeSQLite::DbResult status;
+
+    std::shared_ptr<DgnDbServerHost> host = std::make_shared<DgnDbServerHost>();
+    DgnDbServerHost::Adopt(host);
+
+    Dgn::DgnDbPtr db = Dgn::DgnDb::OpenDgnDb(&status, filePath, Dgn::DgnDb::OpenParams(Dgn::DgnDb::OpenMode::ReadWrite));
+    DgnDbServerStatusResult result;
+    if (BeSQLite::DbResult::BE_SQLITE_OK == status && db.IsValid())
+        {
+        result = RepositoryInfo::WriteRepositoryInfo(*db, m_repositoryInfo, briefcaseId);
+        db->CloseDb();
+        }
+    else
+        {
+        result = DgnDbServerStatusResult::Error(DgnDbServerError(db, status));
+        if (db.IsValid())
+            db->CloseDb();
+        }
+
+    DgnDbServerHost::Forget(host, true);
+    return result;
+    }
+
+//---------------------------------------------------------------------------------------
+//@bsimethod                                     Karolis.Dziedzelis             10/2015
+//---------------------------------------------------------------------------------------
+DgnDbServerStatusTaskPtr DgnDbRepositoryConnection::DownloadBriefcaseFile
+(
+BeFileName                      localFile,
+BeBriefcaseId                   briefcaseId,
+Utf8StringCR                    url,
+HttpRequest::ProgressCallbackCR callback,
+ICancellationTokenPtr           cancellationToken
+) const
+    {
+    if (url.empty())
+        {
+        Utf8String instanceId;
+        instanceId.Sprintf("%u", briefcaseId.GetValue());
+        ObjectId fileObject(ServerSchema::Schema::Repository, ServerSchema::Class::Briefcase, instanceId);
+        return m_wsRepositoryClient->SendGetFileRequest(fileObject, localFile, nullptr, callback, cancellationToken)
+            ->Then<DgnDbServerStatusResult>([=] (const WSFileResult& fileResult)
+            {
+            if (fileResult.IsSuccess())
+                return WriteBriefcaseIdIntoFile(fileResult.GetValue().GetFilePath(), briefcaseId);
+            else
+                return DgnDbServerStatusResult::Error(fileResult.GetError());
+            });
+        }
+    else
+        {
+        // Download file directly from the url.
+        return m_azureClient->SendGetFileRequest(url, localFile, callback, cancellationToken)
+            ->Then<DgnDbServerStatusResult>([=] (const AzureResult& result)
+            {
+            if (result.IsSuccess())
+                return WriteBriefcaseIdIntoFile(localFile, briefcaseId);
+            else
+                return DgnDbServerStatusResult::Error(DgnDbServerError(result.GetError()));
+            });
+        }
+    }
+
+//---------------------------------------------------------------------------------------
+//@bsimethod                                     Karolis.Dziedzelis             10/2015
+//---------------------------------------------------------------------------------------
+DgnDbServerStatusTaskPtr DgnDbRepositoryConnection::DownloadRevisionFile
+(
+DgnDbServerRevisionPtr          revision,
+HttpRequest::ProgressCallbackCR callback,
+ICancellationTokenPtr           cancellationToken
+) const
+    {
+    ObjectId fileObject(ServerSchema::Schema::Repository, ServerSchema::Class::Revision, revision->GetRevision()->GetId());
+
+    if (revision->GetURL().empty())
+        {
+        return m_wsRepositoryClient->SendGetFileRequest(fileObject, revision->GetRevision()->GetChangeStreamFile(), nullptr, callback, cancellationToken)
+            ->Then<DgnDbServerStatusResult>([=] (const WSFileResult& fileResult)
+            {
+            if (fileResult.IsSuccess())
+                return DgnDbServerStatusResult::Success();
+            else
+                return DgnDbServerStatusResult::Error(fileResult.GetError());
+            });
+        }
+    else
+        {
+        // Download file directly from the url.
+        return m_azureClient->SendGetFileRequest(revision->GetURL(), revision->GetRevision()->GetChangeStreamFile(), nullptr, cancellationToken)
+            ->Then<DgnDbServerStatusResult>([=] (const AzureResult& result)
+            {
+            if (result.IsSuccess())
+                return DgnDbServerStatusResult::Success();
+            else
+                return DgnDbServerStatusResult::Error(DgnDbServerError(result.GetError()));
+            });
+        }
+    }
+
+//---------------------------------------------------------------------------------------
+//@bsimethod                                     Karolis.Dziedzelis             12/2015
+//---------------------------------------------------------------------------------------
+Json::Value CreateLockInstanceJson
+(
+bvector<uint64_t> const& ids,
+BeBriefcaseId            briefcaseId,
+Utf8StringCR             releasedWithRevisionId,
+LockableType             type,
+LockLevel                level
+)
+    {
+    Json::Value properties;
+
+    properties[ServerSchema::Property::BriefcaseId]          = briefcaseId.GetValue();
+    properties[ServerSchema::Property::ReleasedWithRevision] = releasedWithRevisionId;
+    RepositoryJson::LockableTypeToJson(properties[ServerSchema::Property::LockType], type);
+    RepositoryJson::LockLevelToJson(properties[ServerSchema::Property::LockLevel], level);
+
+    properties[ServerSchema::Property::ObjectIds] = Json::arrayValue;
+    int i = 0;
+    for (auto const& id : ids)
+        {
+        Utf8String idStr;
+        idStr.Sprintf("%llu", id);
+        properties[ServerSchema::Property::ObjectIds][i++] = idStr;
+        }
+
+    return properties;
+    }
+
+//---------------------------------------------------------------------------------------
+//@bsimethod                                     Karolis.Dziedzelis             12/2015
+//---------------------------------------------------------------------------------------
+void AddToInstance
+(
+WSChangeset&                     changeset,
+WSChangeset::ChangeState const&  changeState,
+bvector<uint64_t> const&         ids,
+BeBriefcaseId                    briefcaseId,
+Utf8StringCR                     releasedWithRevisionId,
+LockableType                     type,
+LockLevel                        level
+)
+    {
+    if (ids.empty ())
+        return;
+    ObjectId lockObject (ServerSchema::Schema::Repository, ServerSchema::Class::MultiLock, "MultiLock");
+    changeset.AddInstance (lockObject, changeState, std::make_shared<Json::Value>(CreateLockInstanceJson (ids, briefcaseId, releasedWithRevisionId, type, level)));
+    }
+
+//---------------------------------------------------------------------------------------
+//@bsimethod                                     Karolis.Dziedzelis             12/2015
+//---------------------------------------------------------------------------------------
+void SetLocksJsonRequestToChangeSet
+(
+const DgnLockSet&               locks,
+BeBriefcaseId                   briefcaseId,
+Utf8StringCR                    releasedWithRevisionId,
+WSChangeset&                    changeset,
+const WSChangeset::ChangeState& changeState,
+bool                            includeOnlyExclusive = false
+)
+    {
+    bvector<uint64_t> objects[9];
+    for (auto& lock : locks)
+        {
+        if (includeOnlyExclusive && LockLevel::Exclusive != lock.GetLevel())
+            continue;
+
+        int index = static_cast<int32_t>(lock.GetType()) * 3 + static_cast<int32_t>(lock.GetLevel());
+        if (index >= 0 && index <= 8)
+            objects[index].push_back(lock.GetId().GetValue());
+        }
+
+    for (int i = 0; i < 9; ++i)
+        AddToInstance(changeset, changeState, objects[i], briefcaseId, releasedWithRevisionId, static_cast<LockableType>(i / 3), static_cast<LockLevel>(i % 3));
+    }
+
+//---------------------------------------------------------------------------------------
+//@bsimethod                                     Algirdas.Mikoliunas             06/2016
+//---------------------------------------------------------------------------------------
+int CodeStateToInt(DgnCodeStateCR state)
+    {
+    if (state.IsReserved())
+        {
+        return 1;
+        }
+    else if (state.IsUsed())
+        {
+        return 2;
+        }
+    else if (state.IsDiscarded())
+        {
+        return 3;
+        }
+
+    return 0;
+    }
+
+//---------------------------------------------------------------------------------------
+//@bsimethod                                     Algirdas.Mikoliunas             06/2016
+//---------------------------------------------------------------------------------------
+Json::Value CreateCodeInstanceJson
+(
+    uint64_t                 authorityId,
+    Utf8StringCR             nameSpace,
+    Utf8StringCR             value,
+    DgnCodeStateCR           state,
+    BeBriefcaseId            briefcaseId,
+    Utf8StringCR             stateRevisionId
+)
+    {
+    Json::Value properties;
+
+    properties[ServerSchema::Property::AuthorityId] = authorityId;
+    properties[ServerSchema::Property::Namespace] = nameSpace;
+    properties[ServerSchema::Property::Value] = value;
+    properties[ServerSchema::Property::BriefcaseId] = briefcaseId.GetValue();
+    properties[ServerSchema::Property::State] = CodeStateToInt (state);
+    properties[ServerSchema::Property::StateRevision] = stateRevisionId;
+
+    return properties;
+    }
+
+//---------------------------------------------------------------------------------------
+//@bsimethod                                     Algirdas.Mikoliunas             06/2016
+//---------------------------------------------------------------------------------------
+void AddCodeToInstance
+(
+    WSChangeset&                     changeset,
+    WSChangeset::ChangeState const&  changeState,
+    uint64_t                         authorityId,
+    Utf8StringCR                     nameSpace,
+    Utf8StringCR                     value,
+    DgnCodeStateCR                   state,
+    BeBriefcaseId                    briefcaseId,
+    Utf8StringCR                     stateRevisionId
+)
+    {
+    if (value.empty())
+        return;
+    //NEEDSWORK : Optimize, make use of multicode
+    ObjectId codeObject(ServerSchema::Schema::Repository, ServerSchema::Class::Code, "Code");
+    changeset.AddInstance(codeObject, changeState, std::make_shared<Json::Value>(CreateCodeInstanceJson(authorityId, nameSpace, value, state, briefcaseId, stateRevisionId)));
+    }
+
+//---------------------------------------------------------------------------------------
+//@bsimethod                                     Algirdas.Mikoliunas             06/2016
+//---------------------------------------------------------------------------------------
+void SetCodesJsonRequestToChangeSet
+(
+    const DgnCodeSet                codes,
+    DgnCodeState                    state,
+    BeBriefcaseId                   briefcaseId,
+    Utf8StringCR                    stateRevisionId,
+    WSChangeset&                    changeset,
+    const WSChangeset::ChangeState& changeState
+)
+    {
+    for (auto& code : codes)
+        //NEEDSWORK : make creation more optimized - group by authorityId and namespace
+        AddCodeToInstance(changeset, changeState, code.GetAuthority().GetValue(), code.GetNamespace(), code.GetValue(), state, briefcaseId, stateRevisionId);
+    }
+
+//---------------------------------------------------------------------------------------
+//@bsimethod                                     Eligijus.Mauragas              01/2016
+//---------------------------------------------------------------------------------------
+std::shared_ptr<WSChangeset> LockDeleteAllJsonRequest(const BeBriefcaseId& briefcaseId)
+    {
+    Utf8String id;
+    id.Sprintf("%s-%d", ServerSchema::DeleteAllLocks, briefcaseId.GetValue());
+
+    ObjectId lockObject(ServerSchema::Schema::Repository, ServerSchema::Class::Lock, id);
+
+    Json::Value properties;
+    std::shared_ptr<WSChangeset> changeset(new WSChangeset());
+    changeset->AddInstance (lockObject, WSChangeset::ChangeState::Deleted, std::make_shared<Json::Value> (properties));
+
+    return changeset;
+    }
+
+//---------------------------------------------------------------------------------------
+//@bsimethod                                     Algirdas.Mikoliunas              06/2016
+//---------------------------------------------------------------------------------------
+void CodeDeleteAllJsonRequest(std::shared_ptr<WSChangeset> changeSet, const BeBriefcaseId& briefcaseId)
+    {
+    Utf8String id;
+    id.Sprintf("%s-%d", ServerSchema::DeleteAllCodes, briefcaseId.GetValue());
+
+    ObjectId codeObject(ServerSchema::Schema::Repository, ServerSchema::Class::Code, id);
+
+    Json::Value properties;
+    changeSet->AddInstance(codeObject, WSChangeset::ChangeState::Deleted, std::make_shared<Json::Value>(properties));
+    }
+
+//---------------------------------------------------------------------------------------
+//@bsimethod                                     Algirdas.Mikoliunas             06/2016
+//---------------------------------------------------------------------------------------
+Utf8String FormatLocksFilter
+(
+LockableIdSet const*  ids,
+const BeBriefcaseId*  briefcaseId
+)
+    {
+    Utf8String filter;
+
+    //Format the filter
+    if (nullptr == ids && nullptr != briefcaseId)
+        {
+        filter.Sprintf("%s+eq+%u", ServerSchema::Property::BriefcaseId, briefcaseId->GetValue());
+        }
+    else if (nullptr != ids)
+        {
+        bool first = true;
+        Utf8String idsString;
+        for (auto id : *ids)
+            {
+            Utf8String idString;
+            if (nullptr == briefcaseId)
+                idString.Sprintf("'%d-%llu'", (int)id.GetType(), id.GetId().GetValue());
+            else
+                idString.Sprintf("'%d-%llu-%u'", (int)id.GetType(), id.GetId().GetValue(), briefcaseId->GetValue());
+
+            if (!first)
+                idsString.append(",");
+            idsString.append(idString);
+
+            first = false;
+            }
+
+        if (idsString.empty())
+            {
+            return filter;
+            }
+
+        filter.Sprintf("$id+in+[%s]", idsString.c_str());
+        }
+
+    return filter;
+    }
+//---------------------------------------------------------------------------------------
+//@bsimethod                                     Algirdas.Mikoliunas             06/2016
+//---------------------------------------------------------------------------------------
+Utf8String FormatCodesFilter
+(
+DgnCodeSet const*  ids,
+const BeBriefcaseId*  briefcaseId
+)
+    {
+    Utf8String filter;
+
+    if (nullptr == ids && nullptr != briefcaseId)
+        {
+        filter.Sprintf("%s+eq+%u", ServerSchema::Property::BriefcaseId, briefcaseId->GetValue());
+        }
+    else if (nullptr != ids)
+        {
+        bool first = true;
+        Utf8String idsString;
+        for (auto id : *ids)
+            {
+            Utf8String idString;
+            //NEEDSWORK - encode namespace and value
+            if (nullptr != briefcaseId)
+                idString.Sprintf("'%d-%s-%s-%u'", id.GetAuthority().GetValue(), id.GetNamespace().c_str(), id.GetValue().c_str(), briefcaseId->GetValue());
+            else
+                idString.Sprintf("'%d-%s-%s'", id.GetAuthority().GetValue(), id.GetNamespace().c_str(), id.GetValue().c_str());
+
+            if (!first)
+                idsString.append(",");
+            idsString.append(idString);
+
+            first = false;
+            }
+
+        if (idsString.empty())
+            {
+            return filter;
+            }
+
+        filter.Sprintf("$id+in+[%s]", idsString.c_str());
+        }
+
+    return filter;
+    }
+
+//---------------------------------------------------------------------------------------
+//@bsimethod                                     Karolis.Dziedzelis             03/2015
+//---------------------------------------------------------------------------------------
+DgnDbServerStatusTaskPtr DgnDbRepositoryConnection::SendChangesetRequest(std::shared_ptr<WSChangeset> changeset, ICancellationTokenPtr cancellationToken) const
+    {
+    HttpStringBodyPtr request = HttpStringBody::Create(changeset->ToRequestString());
+    return m_wsRepositoryClient->SendChangesetRequest(request, nullptr, cancellationToken)->Then<DgnDbServerStatusResult>
+        ([=] (const WSChangesetResult& result)
+        {
+        if (result.IsSuccess())
+            return DgnDbServerStatusResult::Success();
+        else
+            return DgnDbServerStatusResult::Error(result.GetError());
+        });
+    }
+
+//---------------------------------------------------------------------------------------
+//@bsimethod                                     Karolis.Dziedzelis             12/2015
+//---------------------------------------------------------------------------------------
+DgnDbServerStatusTaskPtr DgnDbRepositoryConnection::AcquireLocks
+(
+LockRequestCR         locks,
+BeBriefcaseId         briefcaseId,
+Utf8StringCR          lastRevisionId,
+ICancellationTokenPtr cancellationToken
+) const
+    {
+    //How to set description here?
+    std::shared_ptr<WSChangeset> changeset (new WSChangeset ());
+    SetLocksJsonRequestToChangeSet (locks.GetLockSet (), briefcaseId, lastRevisionId, *changeset, WSChangeset::ChangeState::Modified);
+    return SendChangesetRequest(changeset, cancellationToken);
+    }
+
+//---------------------------------------------------------------------------------------
+//@bsimethod                                     Algirdas.Mikoliunas             06/2016
+//---------------------------------------------------------------------------------------
+DgnDbServerStatusTaskPtr DgnDbRepositoryConnection::AcquireCodesLocks
+(
+    LockRequestCR         locks,
+    DgnCodeSet            codes,
+    BeBriefcaseId         briefcaseId,
+    Utf8StringCR          lastRevisionId,
+    ICancellationTokenPtr cancellationToken
+) const
+    {
+    std::shared_ptr<WSChangeset> changeset(new WSChangeset());
+    
+    SetLocksJsonRequestToChangeSet(locks.GetLockSet(), briefcaseId, lastRevisionId, *changeset, WSChangeset::ChangeState::Modified); 
+    
+    DgnCodeState state;
+    state.SetReserved(briefcaseId);
+    SetCodesJsonRequestToChangeSet(codes, state, briefcaseId, lastRevisionId, *changeset, WSChangeset::ChangeState::Modified);
+
+    return SendChangesetRequest(changeset, cancellationToken);
+    }
+//---------------------------------------------------------------------------------------
+//@bsimethod                                     Karolis.Dziedzelis             12/2015
+//---------------------------------------------------------------------------------------
+DgnDbServerStatusTaskPtr DgnDbRepositoryConnection::DemoteCodesLocks
+(
+const DgnLockSet&     locks,
+DgnCodeSet const&     codes,
+BeBriefcaseId         briefcaseId,
+ICancellationTokenPtr cancellationToken
+) const
+    {
+    //How to set description here?
+    std::shared_ptr<WSChangeset> changeset (new WSChangeset ());
+    SetLocksJsonRequestToChangeSet (locks, briefcaseId, "", *changeset, WSChangeset::ChangeState::Modified);
+
+    DgnCodeState state;
+    state.SetAvailable();
+    SetCodesJsonRequestToChangeSet(codes, state, briefcaseId, "", *changeset, WSChangeset::ChangeState::Deleted);
+
+    return SendChangesetRequest(changeset, cancellationToken);
+    }
+
+//---------------------------------------------------------------------------------------
+//@bsimethod                                     Karolis.Dziedzelis             12/2015
+//---------------------------------------------------------------------------------------
+DgnDbServerStatusTaskPtr DgnDbRepositoryConnection::RelinquishCodesLocks
+(
+BeBriefcaseId         briefcaseId,
+ICancellationTokenPtr cancellationToken
+) const
+    {
+    auto changeset = LockDeleteAllJsonRequest (briefcaseId);
+    CodeDeleteAllJsonRequest(changeset, briefcaseId);
+
+    return SendChangesetRequest(changeset, cancellationToken);
+    }
+
+//---------------------------------------------------------------------------------------
+//@bsimethod                                     Karolis.Dziedzelis             12/2015
+//---------------------------------------------------------------------------------------
+DgnDbServerLockSetTaskPtr DgnDbRepositoryConnection::QueryLocks
+(
+BeBriefcaseId         briefcaseId,
+ICancellationTokenPtr cancellationToken
+) const
+    {
+    return QueryLocksInternal (nullptr, &briefcaseId, cancellationToken);
+    }
+
+//---------------------------------------------------------------------------------------
+//@bsimethod                                     Karolis.Dziedzelis             12/2015
+//---------------------------------------------------------------------------------------
+DgnDbServerLockSetTaskPtr DgnDbRepositoryConnection::QueryLocksById
+(
+LockableIdSet const&  ids,
+BeBriefcaseId         briefcaseId,
+ICancellationTokenPtr cancellationToken
+) const
+    {
+    return QueryLocksInternal (&ids, &briefcaseId, cancellationToken);
+    }
+
+//---------------------------------------------------------------------------------------
+//@bsimethod                                     Karolis.Dziedzelis             12/2015
+//---------------------------------------------------------------------------------------
+DgnDbServerLockSetTaskPtr DgnDbRepositoryConnection::QueryLocksById
+(
+LockableIdSet const&  ids,
+ICancellationTokenPtr cancellationToken
+) const
+    {
+    return QueryLocksInternal (&ids, nullptr, cancellationToken);
+    }
+
+//---------------------------------------------------------------------------------------
+//@bsimethod                                     Karolis.Dziedzelis             12/2015
+//---------------------------------------------------------------------------------------
+DgnDbServerLockSetTaskPtr DgnDbRepositoryConnection::QueryLocksInternal
+(
+LockableIdSet const*  ids,
+const BeBriefcaseId*  briefcaseId,
+ICancellationTokenPtr cancellationToken
+) const
+    {
+    WSQuery query (ServerSchema::Schema::Repository, ServerSchema::Class::Lock);
+    
+    auto filter = FormatLocksFilter(ids, briefcaseId);
+    query.SetFilter (filter);
+    
+    //Execute query
+    return m_wsRepositoryClient->SendQueryRequest(query, nullptr, nullptr, cancellationToken)->Then<DgnDbServerLockSetResult>
+        ([=] (const WSObjectsResult& result)
+        {
+        if (result.IsSuccess())
+            {
+            DgnDbLockSetResultInfo locks;
+            for (auto& value : result.GetValue().GetJsonValue()[ServerSchema::Instances])
+                {
+                DgnLock        lock;
+                BeBriefcaseId  briefcaseId;
+                Utf8String     repositoryId;
+                if (!GetLockFromServerJson (value[ServerSchema::Properties], lock, briefcaseId, repositoryId))
+                    continue;//NEEDSWORK: log an error
+
+                if (lock.GetLevel() != LockLevel::None)
+                    locks.AddLock (lock, briefcaseId, repositoryId);
+                }
+            return DgnDbServerLockSetResult::Success(locks);
+            }
+        else
+            return DgnDbServerLockSetResult::Error(result.GetError());
+        });
+    }
+
+//---------------------------------------------------------------------------------------
+//@bsimethod                                     Algirdas.Mikoliunas             06/2016
+//---------------------------------------------------------------------------------------
+DgnDbServerCodeLockSetTaskPtr DgnDbRepositoryConnection::QueryCodesLocksById
+(
+DgnCodeSet const& codes, 
+LockableIdSet const& locks,
+ICancellationTokenPtr cancellationToken
+) const
+    {
+    return QueryCodesLocksInternal(&codes, &locks, nullptr, cancellationToken);
+    }
+
+//---------------------------------------------------------------------------------------
+//@bsimethod                                     Algirdas.Mikoliunas             06/2016
+//---------------------------------------------------------------------------------------
+DgnDbServerCodeLockSetTaskPtr DgnDbRepositoryConnection::QueryCodesLocks
+(
+const BeBriefcaseId  briefcaseId,
+ICancellationTokenPtr cancellationToken
+) const
+    {
+    return QueryCodesLocksInternal(nullptr, nullptr, &briefcaseId, cancellationToken);
+    }
+
+//---------------------------------------------------------------------------------------
+//@bsimethod                                     Algirdas.Mikoliunas             06/2016
+//---------------------------------------------------------------------------------------
+DgnDbServerCodeLockSetTaskPtr DgnDbRepositoryConnection::QueryCodesLocksInternal
+(
+DgnCodeSet const* codes,
+LockableIdSet const* locks,
+const BeBriefcaseId*  briefcaseId,
+ICancellationTokenPtr cancellationToken
+) const
+    {
+    std::set<Utf8String> classes;
+    classes.insert(ServerSchema::Class::Lock);
+    classes.insert(ServerSchema::Class::Code);
+
+    WSQuery query(ServerSchema::Schema::Repository, classes);
+    Utf8String filter;
+
+    Utf8String locksFilter = nullptr == locks && nullptr == briefcaseId ? "" : FormatLocksFilter(locks, briefcaseId);
+    Utf8String codesFilter = nullptr == codes && nullptr == briefcaseId ? "" : FormatCodesFilter(codes, briefcaseId);
+
+    if (!locksFilter.empty() && !codesFilter.empty())
+        {
+        filter.Sprintf("(%s)+or+(%s)", locksFilter.c_str(), codesFilter.c_str());
+        }
+    else
+        {
+        filter = locksFilter.empty() ? codesFilter : locksFilter;
+        }
+    query.SetFilter(filter);
+
+    //Execute query
+    return m_wsRepositoryClient->SendQueryRequest(query, nullptr, nullptr, cancellationToken)->Then<DgnDbServerCodeLockSetResult>
+        ([=](const WSObjectsResult& result)
+        {
+        if (result.IsSuccess())
+            {
+            DgnDbCodeLockSetResultInfo codesLocks;
+            for (auto& value : result.GetValue().GetJsonValue()[ServerSchema::Instances])
+                {
+                DgnCode        code;
+                DgnCodeState   codeState;
+                DgnLock        lock;
+                BeBriefcaseId  briefcaseId;
+                Utf8String     repositoryId;
+                if (GetLockFromServerJson(value[ServerSchema::Properties], lock, briefcaseId, repositoryId))
+                    {
+                    if (lock.GetLevel() != LockLevel::None)
+                        codesLocks.AddLock(lock, briefcaseId, repositoryId);
+                    }
+                else if (GetCodeFromServerJson(value[ServerSchema::Properties], code, codeState, briefcaseId, repositoryId))
+                    {
+                    if (codeState.IsReserved() || codeState.IsUsed())
+                        { 
+                        codesLocks.AddCode(code, codeState, briefcaseId, repositoryId);
+                        }
+                    }
+                //NEEDSWORK: log an error
+                }
+            return DgnDbServerCodeLockSetResult::Success(codesLocks);
+            }
+        else
+            return DgnDbServerCodeLockSetResult::Error(result.GetError());
+        });
+    }
+
+//---------------------------------------------------------------------------------------
+//@bsimethod                                     Karolis.Dziedzelis             10/2015
+//---------------------------------------------------------------------------------------
+AsyncTaskPtr<WSCreateObjectResult> DgnDbRepositoryConnection::AcquireBriefcaseId (ICancellationTokenPtr cancellationToken) const
+    {
+    Json::Value briefcaseIdJson = Json::objectValue;
+    briefcaseIdJson[ServerSchema::Instance] = Json::objectValue;
+    briefcaseIdJson[ServerSchema::Instance][ServerSchema::SchemaName] = ServerSchema::Schema::Repository;
+    briefcaseIdJson[ServerSchema::Instance][ServerSchema::ClassName] = ServerSchema::Class::Briefcase;
+    return m_wsRepositoryClient->SendCreateObjectRequest(briefcaseIdJson, BeFileName(), nullptr, cancellationToken);
+    }
+
+//---------------------------------------------------------------------------------------
+//@bsimethod                                     Karolis.Dziedzelis             10/2015
+//---------------------------------------------------------------------------------------
+DgnDbServerRevisionPtr ParseRevision (JsonValueCR jsonValue)
+    {
+    std::shared_ptr<DgnDbServerHost> host = std::make_shared<DgnDbServerHost>();
+    DgnDbServerHost::Adopt(host);
+    RevisionStatus status;
+    DgnDbServerRevisionPtr indexedRevision = DgnDbServerRevision::Create(DgnRevision::Create(&status, jsonValue[ServerSchema::Property::Id].asString(),
+    jsonValue[ServerSchema::Property::ParentId].asString(), jsonValue[ServerSchema::Property::MasterFileId].asString()));
+    DgnDbServerHost::Forget(host);
+    if (RevisionStatus::Success == status)
+        {
+        indexedRevision->GetRevision()->SetSummary(jsonValue[ServerSchema::Property::Description].asCString());
+        DateTime pushDate = DateTime();
+        DateTime::FromString(pushDate, jsonValue[ServerSchema::Property::PushDate].asCString());
+        indexedRevision->GetRevision()->SetDateTime(pushDate);
+        indexedRevision->GetRevision()->SetUserName(jsonValue[ServerSchema::Property::UserCreated].asCString());
+        indexedRevision->SetIndex(jsonValue[ServerSchema::Property::Index].asUInt64());
+        indexedRevision->SetURL(jsonValue["URL"].asString());
+        }
+    return indexedRevision;
+    }
+
+//---------------------------------------------------------------------------------------
+//@bsimethod                                     Eligijus.Mauragas              03/2016
+//---------------------------------------------------------------------------------------
+DgnDbServerRevisionsTaskPtr DgnDbRepositoryConnection::GetAllRevisions (ICancellationTokenPtr cancellationToken) const
+    {
+    BeAssert (DgnDbServerHost::IsInitialized ());
+    WSQuery query (ServerSchema::Schema::Repository, ServerSchema::Class::Revision);
+    return RevisionsFromQuery (query, cancellationToken);
+    }
+
+//---------------------------------------------------------------------------------------
+//@bsimethod                                     Karolis.Dziedzelis             10/2015
+//---------------------------------------------------------------------------------------
+DgnDbServerUInt64TaskPtr DgnDbRepositoryConnection::GetRevisionIndex
+(
+Utf8StringCR          revisionId,
+ICancellationTokenPtr cancellationToken
+) const
+    {
+    if (revisionId.empty())
+        {
+        return CreateCompletedAsyncTask<DgnDbServerUInt64Result>(DgnDbServerUInt64Result::Success(0));
+        }
+    ObjectId revisionObject(ServerSchema::Schema::Repository, ServerSchema::Class::Revision, revisionId);
+    return m_wsRepositoryClient->SendGetObjectRequest(revisionObject, nullptr, cancellationToken)->Then<DgnDbServerUInt64Result>
+        ([=] (WSObjectsResult& revisionResult)
+        {
+        if (revisionResult.IsSuccess())
+            {
+            uint64_t index = 0;
+            JsonValueCR instances = revisionResult.GetValue().GetJsonValue()[ServerSchema::Instances];
+            if (instances.isValidIndex(0))
+                index = instances[0][ServerSchema::Properties][ServerSchema::Property::Index].asInt64() + 1;
+            return DgnDbServerUInt64Result::Success(index);
+            }
+        else
+            return DgnDbServerUInt64Result::Error(revisionResult.GetError());
+        });
+    }
+
+//---------------------------------------------------------------------------------------
+//@bsimethod                                     Karolis.Dziedzelis             10/2015
+//---------------------------------------------------------------------------------------
+DgnDbServerRevisionTaskPtr DgnDbRepositoryConnection::GetRevisionById
+(
+Utf8StringCR          revisionId,
+ICancellationTokenPtr cancellationToken
+) const
+    {
+    BeAssert(DgnDbServerHost::IsInitialized());
+    if (revisionId.empty())
+        {
+        return CreateCompletedAsyncTask<DgnDbServerRevisionResult>(DgnDbServerRevisionResult::Error(DgnDbServerError::Id::InvalidRevision));
+        }
+    ObjectId revisionObject(ServerSchema::Schema::Repository, ServerSchema::Class::Revision, revisionId);
+    return m_wsRepositoryClient->SendGetObjectRequest(revisionObject, nullptr, cancellationToken)->Then<DgnDbServerRevisionResult>
+        ([=] (WSObjectsResult& revisionResult)
+        {
+        if (revisionResult.IsSuccess())
+            {
+            auto revision = ParseRevision(revisionResult.GetValue().GetJsonValue()[ServerSchema::Instances][0][ServerSchema::Properties]);
+            return DgnDbServerRevisionResult::Success(revision);
+            }
+        else
+            return DgnDbServerRevisionResult::Error(revisionResult.GetError());
+        });
+    }
+
+//---------------------------------------------------------------------------------------
+//@bsimethod                                    Arvind.Venkateswaran            05/2016
+//---------------------------------------------------------------------------------------
+EventServiceClient* DgnDbRepositoryConnection::m_eventServiceClient = nullptr;
+
+//---------------------------------------------------------------------------------------
+//@bsimethod                                    Arvind.Venkateswaran            06/2016
+//---------------------------------------------------------------------------------------
+//Returns true if same, else false
+bool CompareEventTypes
+(
+bvector<DgnDbServerEvent::DgnDbServerEventType>* newEventTypes,
+bvector<DgnDbServerEvent::DgnDbServerEventType> oldEventTypes
+)
+    {
+    //Case: newEventTypes are null or size 0 AND oldEventTypes are null or size 0
+    //Case: newEventTypes have different size AND oldEventTypes are null or size 0
+    //Case: newEventTypes are null or size 0 AND oldEventTypes are a different size 
+    //Case: newEventTypes are a different size AND oldEventTypes are a different size
+    //Case: newEventTypes and oldEventTypes are same size
+    if (
+        (newEventTypes == nullptr || newEventTypes->size() == 0) &&
+        (oldEventTypes.size() == 0)
+        )
+        return true;
+    else if (
+        (newEventTypes != nullptr && newEventTypes->size() > 0) &&
+        (oldEventTypes.size() == 0)
+        )
+        return false;
+    else if (
+        (newEventTypes == nullptr || newEventTypes->size() == 0) &&
+        (oldEventTypes.size() > 0)
+        )
+        return false;
+    else if (
+        (newEventTypes != nullptr && newEventTypes->size() > 0) &&
+        (oldEventTypes.size() > 0) &&
+        (newEventTypes->size() != oldEventTypes.size())
+        )
+        return false;
+    else if (
+        (newEventTypes != nullptr && newEventTypes->size() > 0) &&
+        (oldEventTypes.size() > 0) &&
+        (newEventTypes->size() == oldEventTypes.size())
+        )
+        {
+        bmap<DgnDbServerEvent::DgnDbServerEventType, Utf8CP> oldEventTypesMap;
+        for (int i = 0; i < (int) oldEventTypes.size(); i++)
+            {
+            oldEventTypesMap.Insert(oldEventTypes.at(i), "");
+            }
+        bool isSame = true;
+        for (int j = 0; j < (int) newEventTypes->size(); j++)
+            {
+            //Item in newEventTypes not found in map
+            if (oldEventTypesMap.end() == oldEventTypesMap.find(newEventTypes->at(j)))
+                {
+                isSame = false;
+                break;
+                }
+            }
+        return isSame;
+        }
+    else 
+        return false;
+
+    }
+
+//---------------------------------------------------------------------------------------
+//@bsimethod                                    Arvind.Venkateswaran            06/2016
+//---------------------------------------------------------------------------------------
+bool DgnDbRepositoryConnection::SetEventServiceSubscriptionAndSAS
+(
+bool isCreate,
+bool getOnlySAS,
+bvector<DgnDbServerEvent::DgnDbServerEventType>* eventTypes, 
+ICancellationTokenPtr cancellationToken
+)
+    {
+    if (!getOnlySAS)
+        {
+        auto eventSubscription = (isCreate) ? GetEventServiceSubscriptionId(eventTypes, cancellationToken)->GetResult() : UpdateEventServiceSubscriptionId(eventTypes, cancellationToken)->GetResult();
+        if (!eventSubscription.IsSuccess())
+            return false;
+
+        m_eventSubscription = eventSubscription.GetValue();
+        }
+
+    auto sasToken = GetEventServiceSAS(cancellationToken)->GetResult();
+    if (!sasToken.IsSuccess())
+        return false;
+
+    m_eventSAS = sasToken.GetValue();
+
+    return true;
+    }
+
+//---------------------------------------------------------------------------------------
+//@bsimethod                                    Arvind.Venkateswaran            05/2016
+//---------------------------------------------------------------------------------------
+bool DgnDbRepositoryConnection::SetEventServiceClient
+(
+bvector<DgnDbServerEvent::DgnDbServerEventType>* eventTypes,
+ICancellationTokenPtr cancellationToken
+)
+    {
+    if (m_eventServiceClient == nullptr)
+        {
+        if (!SetEventServiceSubscriptionAndSAS(true, false, eventTypes, cancellationToken))
+            return false;
+
+        EventServiceClient *eventServiceClient = new EventServiceClient
+            (
+            m_eventSAS->GetBaseAddress(),
+            m_repositoryInfo.GetId(),
+            m_eventSubscription->GetSubscriptionId()
+            );
+        eventServiceClient->UpdateSASToken(m_eventSAS->GetSASToken());
+        m_eventServiceClient = eventServiceClient;
+        return true;
+        }
+  
+    bool isSame = CompareEventTypes(eventTypes, m_eventSubscription->GetEventTypes());
+    bool isSuccess = (!isSame) ? SetEventServiceSubscriptionAndSAS(false, false, eventTypes, cancellationToken) : true;
+
+    if (!isSuccess)
+        return false;
+    if (!isSame && isSuccess)
+        m_eventServiceClient->UpdateSASToken(m_eventSAS->GetSASToken());
+        
+    return true;
+    }
+
+//---------------------------------------------------------------------------------------
+//@bsimethod                                     Caleb.Shafer		             06/2016
+//---------------------------------------------------------------------------------------
+bool DgnDbRepositoryConnection::UpdateEventServiceClient
+(
+bvector<DgnDbServerEvent::DgnDbServerEventType>* eventTypes,
+ICancellationTokenPtr cancellationToken
+)
+    {
+    return SetEventServiceClient(eventTypes, cancellationToken);
+    }
+
+//---------------------------------------------------------------------------------------
+//@bsimethod                                    Arvind.Venkateswaran            06/2016
+//---------------------------------------------------------------------------------------
+DgnDbServerEventSASTaskPtr DgnDbRepositoryConnection::GetEventServiceSAS(ICancellationTokenPtr cancellationToken) const
+    {
+    //POST to https://{server}/{version}/Repositories/DgnDbServer--{repoId}/DgnDbServer/EventSAS
+    std::shared_ptr<DgnDbServerEventSASResult> finalResult = std::make_shared<DgnDbServerEventSASResult>();
+    return m_wsRepositoryClient->SendCreateObjectRequest
+        (
+        DgnDbServerEventParser::GetInstance().GenerateEventSASJson(),
+        BeFileName(),
+        nullptr,
+        cancellationToken
+        )
+        ->Then([=] (const WSCreateObjectResult& result)
+        {
+        if (!result.IsSuccess())
+            finalResult->SetError(result.GetError());
+        DgnDbServerEventSASPtr ptr = DgnDbServerEventParser::GetInstance().ParseEventSAS(result.GetValue().GetObject());
+        if (ptr == nullptr)
+            finalResult->SetError(DgnDbServerError::Id::NoSASFound);
+        finalResult->SetSuccess(ptr);
+        })->Then<DgnDbServerEventSASResult>([=]
+            {
+            return *finalResult;
+            });
+    }
+
+//---------------------------------------------------------------------------------------
+//@bsimethod                                     Caleb.Shafer		             06/2016
+//---------------------------------------------------------------------------------------
+DgnDbServerEventSubscriptionTaskPtr DgnDbRepositoryConnection::SendEventChangesetRequest
+(
+std::shared_ptr<WSChangeset> changeset,
+ICancellationTokenPtr cancellationToken
+) const
+    {
+    //PUT to https://{server}/{version}/Repositories/DgnDbServer--{repoId}/DgnDbServer/EventSubscription
+    HttpStringBodyPtr request = HttpStringBody::Create(changeset->ToRequestString());
+    std::shared_ptr<DgnDbServerEventSubscriptionResult> finalResult = std::make_shared<DgnDbServerEventSubscriptionResult>();
+    return m_wsRepositoryClient->SendChangesetRequest(request, nullptr, cancellationToken)->Then([=] (const WSChangesetResult& result)
+        {
+        if (!result.IsSuccess())
+            finalResult->SetError(result.GetError());
+        DgnDbServerEventSubscriptionPtr ptr = DgnDbServerEventParser::GetInstance().ParseEventSubscription(result.GetValue()->AsJson());
+        if (ptr == nullptr)
+            finalResult->SetError(DgnDbServerError::Id::NoSubscriptionFound);
+        finalResult->SetSuccess(ptr);
+        })->Then<DgnDbServerEventSubscriptionResult>([=]
+            {
+            return *finalResult;
+            });
+    }
+
+//---------------------------------------------------------------------------------------
+//@bsimethod                                     Caleb.Shafer					06/2016
+//---------------------------------------------------------------------------------------
+void SetEventSubscriptionJsonRequestToChangeSet
+(
+bvector<DgnDbServerEvent::DgnDbServerEventType>* eventTypes,
+Utf8String										 eventSubscriptionId,
+WSChangeset&									 changeset,
+const WSChangeset::ChangeState&					 changeState
+)
+    {
+    ObjectId eventSubscriptionObject
+        (
+        ServerSchema::Schema::Repository, 
+        ServerSchema::Class::EventSubscription, 
+        "EventSubscription"
+        );
+    changeset.AddInstance
+                         (
+                         eventSubscriptionObject, 
+                         changeState, 
+                         std::make_shared<Json::Value>(
+                         DgnDbServerEventParser::GetInstance().GenerateEventSubscriptionWSChangeSetJson
+                                                                (eventTypes, eventSubscriptionId))
+                         );
+    }
+
+//---------------------------------------------------------------------------------------
+//@bsimethod                                    Arvind.Venkateswaran            06/2016
+//---------------------------------------------------------------------------------------
+DgnDbServerEventSubscriptionTaskPtr DgnDbRepositoryConnection::GetEventServiceSubscriptionId
+(
+bvector<DgnDbServerEvent::DgnDbServerEventType>* eventTypes,
+ICancellationTokenPtr cancellationToken
+) const
+    {
+    std::shared_ptr<WSChangeset> changeset(new WSChangeset());
+    SetEventSubscriptionJsonRequestToChangeSet(eventTypes, "", *changeset, WSChangeset::Created);
+    return SendEventChangesetRequest(changeset, cancellationToken);
+    }
+
+//---------------------------------------------------------------------------------------
+//@bsimethod                                    Caleb.Shafer					06/2016
+//---------------------------------------------------------------------------------------
+DgnDbServerEventSubscriptionTaskPtr DgnDbRepositoryConnection::UpdateEventServiceSubscriptionId
+(
+bvector<DgnDbServerEvent::DgnDbServerEventType>* eventTypes,
+ICancellationTokenPtr cancellationToken
+) const
+    {
+    std::shared_ptr<WSChangeset> changeset(new WSChangeset());
+    SetEventSubscriptionJsonRequestToChangeSet(eventTypes, m_eventSubscription->GetSubscriptionId(), *changeset, WSChangeset::Modified);
+    return SendEventChangesetRequest(changeset, cancellationToken);
+    }
+
+//---------------------------------------------------------------------------------------
+//@bsimethod									Arvind.Venkateswaran            06/2016
+//---------------------------------------------------------------------------------------
+bool DgnDbRepositoryConnection::GetEventServiceResponse
+(
+HttpResponseR returnResponse,
+bool longpolling
+)
+    {
+    HttpResponse response = m_eventServiceClient->MakeReceiveDeleteRequest(longpolling);
+    HttpStatus status = response.GetHttpStatus();
+    if (status == HttpStatus::OK || status == HttpStatus::NoContent)
+        {
+        returnResponse = response;
+        return true;
+        }
+    else
+        {
+        //Retry logic for getting an event
+        int retryCount = 0;
+        bool isSuccess = false;
+        while (retryCount <= 3)
+            {
+            retryCount++;
+            if (status == HttpStatus::Unauthorized)
+                {
+                if (!SetEventServiceSubscriptionAndSAS(false, false, nullptr, nullptr))
+                    continue;
+                m_eventServiceClient->UpdateSASToken(m_eventSAS->GetSASToken());
+                }
+            response = m_eventServiceClient->MakeReceiveDeleteRequest(longpolling);
+            status = response.GetHttpStatus();
+            if (status == HttpStatus::OK || status == HttpStatus::NoContent)
+                {
+                isSuccess = true;
+                returnResponse = response;
+                break;
+                }
+            }
+        return isSuccess;
+        }
+    }
+
+//---------------------------------------------------------------------------------------
+//@bsimethod									Arvind.Venkateswaran            06/2016
+//---------------------------------------------------------------------------------------
+bool DgnDbRepositoryConnection::GetEventServiceResponses
+(
+bvector<Utf8String>& responseStrings,
+bvector<Utf8CP>& contentTypes,
+bool longpolling
+)
+    {
+    HttpResponse response = m_eventServiceClient->MakeReceiveDeleteRequest(longpolling);
+    HttpStatus status = response.GetHttpStatus();
+    if (status == HttpStatus::NoContent)
+        {
+        return true;
+        }
+    else if (status == HttpStatus::OK)
+        {
+        responseStrings.push_back(response.GetBody().AsString());
+        contentTypes.push_back(response.GetHeaders().GetContentType());
+        return GetEventServiceResponses(responseStrings, contentTypes, longpolling);
+        }
+    else
+        {
+        return false;
+        }
+    }
+
+//---------------------------------------------------------------------------------------
+//@bsimethod									Arvind.Venkateswaran            06/2016
+//---------------------------------------------------------------------------------------
+DgnDbServerEventTaskPtr DgnDbRepositoryConnection::GetEvent
+(
+bool longPolling,
+ICancellationTokenPtr cancellationToken
+)
+    {
+    if (m_eventSubscription == nullptr)
+        return CreateCompletedAsyncTask<DgnDbServerEventResult>(DgnDbServerEventResult::Error(DgnDbServerError::Id::InternalServerError));
+    
+    HttpResponse response;
+    if (!GetEventServiceResponse(response, longPolling))
+        return CreateCompletedAsyncTask<DgnDbServerEventResult>(DgnDbServerEventResult::Error(DgnDbServerError::Id::InternalServerError));
+
+    if (HttpStatus::NoContent == response.GetHttpStatus())
+        return CreateCompletedAsyncTask<DgnDbServerEventResult>(DgnDbServerEventResult::Error(DgnDbServerError::Id::NoEventsFound));
+
+    DgnDbServerEventPtr ptr = DgnDbServerEventParser::GetInstance().ParseEvent(response.GetHeaders().GetContentType(), response.GetBody().AsString());
+    if (ptr == nullptr)
+        return CreateCompletedAsyncTask<DgnDbServerEventResult>(DgnDbServerEventResult::Error(DgnDbServerError::Id::NoEventsFound));
+    return CreateCompletedAsyncTask<DgnDbServerEventResult>(DgnDbServerEventResult::Success(ptr));
+    }
+
+//---------------------------------------------------------------------------------------
+//@bsimethod									Arvind.Venkateswaran            06/2016
+//---------------------------------------------------------------------------------------
+DgnDbServerEventCollectionTaskPtr DgnDbRepositoryConnection::GetEvents
+(
+bool longPolling,
+ICancellationTokenPtr cancellationToken
+)
+    {
+    if (m_eventSubscription == nullptr)
+        return CreateCompletedAsyncTask<DgnDbServerEventCollectionResult>(DgnDbServerEventCollectionResult::Error(DgnDbServerError::Id::InternalServerError));
+
+    bvector<Utf8String> responseStrings;
+    bvector<Utf8CP> contentTypes;
+    bvector<DgnDbServerEventPtr> events;
+    if (!GetEventServiceResponses(responseStrings, contentTypes, longPolling))
+        return CreateCompletedAsyncTask<DgnDbServerEventCollectionResult>(DgnDbServerEventCollectionResult::Error(DgnDbServerError::Id::InternalServerError));
+
+    for (int i = 0; i < responseStrings.size(); i++)
+        {
+        DgnDbServerEventPtr ptr = DgnDbServerEventParser::GetInstance().ParseEvent(contentTypes[i], responseStrings[i]);
+        if (ptr == nullptr)
+            continue;
+        events.push_back(ptr);
+        }
+
+    if (events.size() < 1)
+        return CreateCompletedAsyncTask<DgnDbServerEventCollectionResult>(DgnDbServerEventCollectionResult::Error(DgnDbServerError::Id::NoEventsFound));
+
+    return CreateCompletedAsyncTask<DgnDbServerEventCollectionResult>(DgnDbServerEventCollectionResult::Success(events));
+    }
+
+//---------------------------------------------------------------------------------------
+//@bsimethod									Arvind.Venkateswaran            06/2016
+//---------------------------------------------------------------------------------------
+DgnDbServerCancelEventTaskPtr  DgnDbRepositoryConnection::CancelEventRequest
+(
+ICancellationTokenPtr cancellationToken
+)
+    {
+    //if (m_eventServiceClient == nullptr && !SetEventServiceClient(cancellationToken))
+    //    return CreateCompletedAsyncTask<DgnDbServerCancelEventResult>(DgnDbServerCancelEventResult::Error(DgnDbServerError::Id::InternalServerError));
+    m_eventServiceClient->CancelRequest();
+    return CreateCompletedAsyncTask<DgnDbServerCancelEventResult>(DgnDbServerCancelEventResult::Success());
+    }
+
+//---------------------------------------------------------------------------------------
+//@bsimethod                                     Karolis.Dziedzelis             10/2015
+//---------------------------------------------------------------------------------------
+DgnDbServerRevisionsTaskPtr DgnDbRepositoryConnection::RevisionsFromQuery
+(
+const WebServices::WSQuery& query,
+ICancellationTokenPtr       cancellationToken
+) const
+    {
+    BeAssert(DgnDbServerHost::IsInitialized());
+    return m_wsRepositoryClient->SendQueryRequest(query, nullptr, nullptr, cancellationToken)->Then<DgnDbServerRevisionsResult>
+        ([=] (const WSObjectsResult& revisionsInfoResult)
+        {
+        if (revisionsInfoResult.IsSuccess())
+            {
+            bvector<DgnDbServerRevisionPtr> indexedRevisions;
+            for (auto& value : revisionsInfoResult.GetValue().GetJsonValue()[ServerSchema::Instances])
+                indexedRevisions.push_back(ParseRevision(value[ServerSchema::Properties]));
+            std::sort(indexedRevisions.begin(), indexedRevisions.end(), [] (DgnDbServerRevisionPtr a, DgnDbServerRevisionPtr b)
+                {
+                return a->GetIndex() < b->GetIndex();
+                });
+            return DgnDbServerRevisionsResult::Success(indexedRevisions);
+            }
+        else
+            return DgnDbServerRevisionsResult::Error(revisionsInfoResult.GetError());
+        });
+    }
+
+//---------------------------------------------------------------------------------------
+//@bsimethod                                     Karolis.Dziedzelis             10/2015
+//---------------------------------------------------------------------------------------
+DgnDbServerRevisionsTaskPtr DgnDbRepositoryConnection::GetRevisionsAfterId
+(
+Utf8StringCR          revisionId,
+ICancellationTokenPtr cancellationToken
+) const
+    {
+    BeAssert(DgnDbServerHost::IsInitialized());
+    std::shared_ptr<DgnDbServerRevisionsResult> finalResult = std::make_shared<DgnDbServerRevisionsResult>();
+    return GetRevisionIndex(revisionId, cancellationToken)->Then([=] (const DgnDbServerUInt64Result& indexResult)
+        {
+        if (indexResult.IsSuccess())
+            {
+            WSQuery query(ServerSchema::Schema::Repository, ServerSchema::Class::Revision);
+            Utf8String queryFilter;
+            queryFilter.Sprintf("Index+ge+%llu", indexResult.GetValue());
+            query.SetFilter(queryFilter);
+            RevisionsFromQuery(query, cancellationToken)->Then([=] (DgnDbServerRevisionsResultCR revisionsResult)
+                {
+                if (revisionsResult.IsSuccess())
+                    finalResult->SetSuccess(revisionsResult.GetValue());
+                else
+                    finalResult->SetError(revisionsResult.GetError());
+                });
+            }
+        else
+            finalResult->SetError(indexResult.GetError());
+        })->Then<DgnDbServerRevisionsResult>([=] ()
+        {
+        return *finalResult;
+        });
+    }
+
+//---------------------------------------------------------------------------------------
+//@bsimethod                                     Karolis.Dziedzelis             11/2015
+//---------------------------------------------------------------------------------------
+DgnDbServerStatusTaskPtr DgnDbRepositoryConnection::DownloadRevisions
+(
+const bvector<DgnDbServerRevisionPtr>& revisions,
+HttpRequest::ProgressCallbackCR        callback,
+ICancellationTokenPtr                  cancellationToken
+) const
+    {
+    bset<std::shared_ptr<AsyncTask>> tasks;
+    for (auto& revision : revisions)
+        tasks.insert(DownloadRevisionFile(revision, callback, cancellationToken));
+    return AsyncTask::WhenAll(tasks)->Then<DgnDbServerStatusResult>([=] ()
+        {
+        for (auto task : tasks)
+            {
+            auto result = dynamic_pointer_cast<DgnDbServerStatusTask>(task)->GetResult();
+            if (!result.IsSuccess())
+                return DgnDbServerStatusResult::Error(result.GetError());
+            }
+        return DgnDbServerStatusResult::Success();
+        });
+    }
+
+//---------------------------------------------------------------------------------------
+//@bsimethod                                     Karolis.Dziedzelis             10/2015
+//---------------------------------------------------------------------------------------
+DgnDbServerRevisionsTaskPtr DgnDbRepositoryConnection::Pull
+(
+Utf8StringCR                    revisionId,
+HttpRequest::ProgressCallbackCR callback,
+ICancellationTokenPtr           cancellationToken
+) const
+    {
+    std::shared_ptr<DgnDbServerRevisionsResult> finalResult = std::make_shared<DgnDbServerRevisionsResult>();
+    return GetRevisionsAfterId(revisionId, cancellationToken)->Then([=] (DgnDbServerRevisionsResultCR revisionsResult)
+        {
+        if (revisionsResult.IsSuccess())
+            {
+            DownloadRevisions(revisionsResult.GetValue(), callback, cancellationToken)->Then([=] (DgnDbServerStatusResultCR downloadResult)
+                {
+                if (downloadResult.IsSuccess())
+                    finalResult->SetSuccess(revisionsResult.GetValue());
+                else
+                    finalResult->SetError(downloadResult.GetError());
+                });
+            }
+        else
+            finalResult->SetError(revisionsResult.GetError());
+        })->Then<DgnDbServerRevisionsResult>([=] ()
+            {
+            return *finalResult;
+            });
+    }
+
+//---------------------------------------------------------------------------------------
+//@bsimethod                                     Karolis.Dziedzelis             10/2015
+//---------------------------------------------------------------------------------------
+Json::Value PushRevisionJson
+(
+Dgn::DgnRevisionPtr            revision,
+Utf8StringCR                   repositoryName,
+BeBriefcaseId                  briefcaseId
+)
+    {
+    Json::Value pushRevisionJson = Json::objectValue;
+    JsonValueR instance = pushRevisionJson[ServerSchema::Instance] = Json::objectValue;
+    instance[ServerSchema::SchemaName] = ServerSchema::Schema::Repository;
+    instance[ServerSchema::ClassName] = ServerSchema::Class::Revision;
+    instance[ServerSchema::Properties] = Json::objectValue;
+
+    JsonValueR properties = instance[ServerSchema::Properties];
+    properties[ServerSchema::Property::Id] = revision->GetId();
+    properties[ServerSchema::Property::Description] = revision->GetSummary();
+    uint64_t size;
+    revision->GetChangeStreamFile().GetFileSize(size);
+    properties[ServerSchema::Property::FileSize] = size;
+    properties[ServerSchema::Property::ParentId] = revision->GetParentId();
+    properties[ServerSchema::Property::MasterFileId] = revision->GetDbGuid();
+    properties[ServerSchema::Property::BriefcaseId] = briefcaseId.GetValue();
+    properties[ServerSchema::Property::IsUploaded] = false;
+    return pushRevisionJson;
+    }
+
+//---------------------------------------------------------------------------------------
+//@bsimethod                                     Eligijus.Mauragas              02/2016
+//---------------------------------------------------------------------------------------
+DgnDbServerStatusTaskPtr DgnDbRepositoryConnection::InitializeRevision
+(
+Dgn::DgnRevisionPtr             revision,
+BeBriefcaseId                   briefcaseId,
+JsonValueR                      pushJson,
+ObjectId                        revisionObjectId,
+HttpRequest::ProgressCallbackCR callback,
+ICancellationTokenPtr           cancellationToken
+) const
+    {
+    std::shared_ptr<WSChangeset> changeset(new WSChangeset());
+
+    //Set Revision initialization request to ECChangeSet
+    JsonValueR revisionProperties = pushJson[ServerSchema::Instance][ServerSchema::Properties];
+    revisionProperties[ServerSchema::Property::IsUploaded] = true;
+    changeset->AddInstance(revisionObjectId, WSChangeset::ChangeState::Modified, std::make_shared<Json::Value>(revisionProperties));
+
+    //Set used locks to the ECChangeSet
+    LockRequest usedLocks;
+    usedLocks.FromRevision(*revision);
+    if (!usedLocks.IsEmpty())
+        SetLocksJsonRequestToChangeSet(usedLocks.GetLockSet(), briefcaseId, revision->GetId(), *changeset, WSChangeset::ChangeState::Modified, true);
+
+    DgnCodeSet usedCodes;
+    usedCodes = revision->GetAssignedCodes();
+    if (!usedCodes.empty())
+        {
+        DgnCodeState state;
+        state.SetUsed(revision->GetId());
+        SetCodesJsonRequestToChangeSet(usedCodes, state, briefcaseId, revision->GetId(), *changeset, WSChangeset::ChangeState::Modified);
+        }
+
+    DgnCodeSet discardedCodes;
+    discardedCodes = revision->GetDiscardedCodes();
+    if (!discardedCodes.empty())
+        {
+        DgnCodeState state;
+        state.SetDiscarded(revision->GetId());
+        SetCodesJsonRequestToChangeSet(discardedCodes, state, briefcaseId, revision->GetId(), *changeset, WSChangeset::ChangeState::Modified);
+        }
+
+    //Push Revision initialization request and Locks update in a single batch
+    return SendChangesetRequest(changeset, cancellationToken);
+    }
+
+//---------------------------------------------------------------------------------------
+//@bsimethod                                     Karolis.Dziedzelis             10/2015
+//---------------------------------------------------------------------------------------
+DgnDbServerStatusTaskPtr DgnDbRepositoryConnection::Push
+(
+Dgn::DgnRevisionPtr             revision,
+BeBriefcaseId                   briefcaseId,
+HttpRequest::ProgressCallbackCR callback,
+ICancellationTokenPtr           cancellationToken
+) const
+    {
+    // Stage 1. Create revision.
+    std::shared_ptr<Json::Value> pushJson = std::make_shared<Json::Value>(PushRevisionJson(revision, m_repositoryInfo.GetId(), briefcaseId));
+    std::shared_ptr<DgnDbServerStatusResult> finalResult = std::make_shared<DgnDbServerStatusResult>();
+    return m_wsRepositoryClient->SendCreateObjectRequest(*pushJson, BeFileName(), callback, cancellationToken)
+        ->Then([=] (const WSCreateObjectResult& initializePushResult)
+        {
+        if (!initializePushResult.IsSuccess())
+            {
+            finalResult->SetError(initializePushResult.GetError());
+            return;
+            }
+
+        // Stage 2. Upload revision file. 
+        JsonValueCR revisionInstance = initializePushResult.GetValue().GetObject()[ServerSchema::ChangedInstance][ServerSchema::InstanceAfterChange];
+        Utf8String  revisionInstanceId = revisionInstance[ServerSchema::InstanceId].asString();
+        ObjectId    revisionObjectId = ObjectId(ServerSchema::Schema::Repository, ServerSchema::Class::Revision, revisionInstanceId);
+        Utf8StringCR url = revisionInstance[ServerSchema::Properties][ServerSchema::Property::URL].asString();
+
+        if (url.empty())
+            {
+            m_wsRepositoryClient->SendUpdateFileRequest(revisionObjectId, revision->GetChangeStreamFile(), callback, cancellationToken)
+                ->Then([=] (const WSUpdateObjectResult& uploadRevisionResult)
+                {
+                if (!uploadRevisionResult.IsSuccess())
+                    {
+                    finalResult->SetError(uploadRevisionResult.GetError());
+                    return;
+                    }
+
+                // Stage 3. Initialize revision.
+                InitializeRevision(revision, briefcaseId, *pushJson, revisionObjectId, callback, cancellationToken)
+                    ->Then([=] (DgnDbServerStatusResultCR result)
+                    {
+                    if (result.IsSuccess())
+                        finalResult->SetSuccess();
+                    else
+                        finalResult->SetError(result.GetError());
+                    });
+                });
+            }
+        else
+            {
+            m_azureClient->SendUpdateFileRequest(url, revision->GetChangeStreamFile(), callback, cancellationToken)
+                ->Then([=] (const AzureResult& result)
+                {
+                if (!result.IsSuccess())
+                    {
+                    finalResult->SetError(DgnDbServerError(result.GetError()));
+                    return;
+                    }
+
+                // Stage 3. Initialize revision.
+                InitializeRevision(revision, briefcaseId, *pushJson, revisionObjectId, callback, cancellationToken)
+                    ->Then([=] (DgnDbServerStatusResultCR result)
+                    {
+                    if (result.IsSuccess())
+                        finalResult->SetSuccess();
+                    else
+                        finalResult->SetError(result.GetError());
+                    });
+                });
+            }
+        })->Then<DgnDbServerStatusResult>([=]
+            {
+            return *finalResult;
+            });
+    }
+
+//---------------------------------------------------------------------------------------
+//@bsimethod                                     Karolis.Dziedzelis             10/2015
+//---------------------------------------------------------------------------------------
+RepositoryInfoCR DgnDbRepositoryConnection::GetRepositoryInfo() const
+    {
+    return m_repositoryInfo;
+    }
+
+//---------------------------------------------------------------------------------------
+//@bsimethod                                     Karolis.Dziedzelis             10/2015
+//---------------------------------------------------------------------------------------
+DgnDbServerStatusTaskPtr DgnDbRepositoryConnection::VerifyConnection(ICancellationTokenPtr cancellationToken) const
+    {
+    return m_wsRepositoryClient->VerifyAccess(cancellationToken)->Then<DgnDbServerStatusResult>([] (const AsyncResult<void, WSError>& result)
+        {
+        if (result.IsSuccess())
+            return DgnDbServerStatusResult::Success();
+        else
+            return DgnDbServerStatusResult::Error(result.GetError());
+        });
+    }
+