﻿<?xml version="1.0" encoding="utf-8"?>
<Project ToolsVersion="4.0" xmlns="http://schemas.microsoft.com/developer/msbuild/2003">
  <ItemGroup>
    <Filter Include="Source Files">
      <UniqueIdentifier>{4FC737F1-C7A5-4376-A066-2A32D752A2FF}</UniqueIdentifier>
      <Extensions>cpp;c;cc;cxx;def;odl;idl;hpj;bat;asm;asmx</Extensions>
    </Filter>
    <Filter Include="Header Files">
      <UniqueIdentifier>{93995380-89BD-4b04-88EB-625FBE52EBFB}</UniqueIdentifier>
      <Extensions>h;hh;hpp;hxx;hm;inl;inc;xsd</Extensions>
    </Filter>
    <Filter Include="Resource Files">
      <UniqueIdentifier>{67DA6AB6-F800-4c08-8B7A-83BB121AAD01}</UniqueIdentifier>
      <Extensions>rc;ico;cur;bmp;dlg;rc2;rct;bin;rgs;gif;jpg;jpeg;jpe;resx;tiff;tif;png;wav;mfcribbon-ms</Extensions>
    </Filter>
  </ItemGroup>
  <ItemGroup>
    <ClCompile Include="Client\Response\WSFileResponse.cpp">
      <Filter>Source Files</Filter>
    </ClCompile>
    <ClCompile Include="Client\Response\WSObjectsReader.cpp">
      <Filter>Source Files</Filter>
    </ClCompile>
    <ClCompile Include="Client\Response\WSObjectsReaderV1.cpp">
      <Filter>Source Files</Filter>
    </ClCompile>
    <ClCompile Include="Client\Response\WSObjectsReaderV2.cpp">
      <Filter>Source Files</Filter>
    </ClCompile>
    <ClCompile Include="Client\Response\WSObjectsResponse.cpp">
      <Filter>Source Files</Filter>
    </ClCompile>
    <ClCompile Include="Client\WebApi\WebApi.cpp">
      <Filter>Source Files</Filter>
    </ClCompile>
    <ClCompile Include="Client\WebApi\WebApiV1.cpp">
      <Filter>Source Files</Filter>
    </ClCompile>
    <ClCompile Include="Client\WebApi\WebApiV1BentleyConnect.cpp">
      <Filter>Source Files</Filter>
    </ClCompile>
    <ClCompile Include="Client\WebApi\WebApiV2.cpp">
      <Filter>Source Files</Filter>
    </ClCompile>
    <ClCompile Include="Client\ChunkedUploadRequest.cpp">
      <Filter>Source Files</Filter>
    </ClCompile>
    <ClCompile Include="Client\ClientConfiguration.cpp">
      <Filter>Source Files</Filter>
    </ClCompile>
    <ClCompile Include="Client\ClientConnection.cpp">
      <Filter>Source Files</Filter>
    </ClCompile>
    <ClCompile Include="Client\ClientInternal.cpp">
      <Filter>Source Files</Filter>
    </ClCompile>
    <ClCompile Include="Client\ObjectId.cpp">
      <Filter>Source Files</Filter>
    </ClCompile>
    <ClCompile Include="Client\ServerInfoProvider.cpp">
      <Filter>Source Files</Filter>
    </ClCompile>
    <ClCompile Include="Client\Utils.cpp">
      <Filter>Source Files</Filter>
    </ClCompile>
    <ClCompile Include="Client\WSClient.cpp">
      <Filter>Source Files</Filter>
    </ClCompile>
    <ClCompile Include="Client\WSError.cpp">
      <Filter>Source Files</Filter>
    </ClCompile>
    <ClCompile Include="Client\WSInfo.cpp">
      <Filter>Source Files</Filter>
    </ClCompile>
    <ClCompile Include="Client\WSQuery.cpp">
      <Filter>Source Files</Filter>
    </ClCompile>
    <ClCompile Include="Client\WSRepository.cpp">
      <Filter>Source Files</Filter>
    </ClCompile>
    <ClCompile Include="Client\WSRepositoryClient.cpp">
      <Filter>Source Files</Filter>
    </ClCompile>
    <ClCompile Include="Connect\ConnectAuthenticationHandler.cpp">
      <Filter>Source Files</Filter>
    </ClCompile>
    <ClCompile Include="Connect\ConnectAuthenticationPersistence.cpp">
      <Filter>Source Files</Filter>
    </ClCompile>
    <ClCompile Include="Connect\ConnectTokenProvider.cpp">
      <Filter>Source Files</Filter>
    </ClCompile>
    <ClCompile Include="Connect\Passport.cpp">
      <Filter>Source Files</Filter>
    </ClCompile>
    <ClCompile Include="Connect\SamlToken.cpp">
      <Filter>Source Files</Filter>
    </ClCompile>
    <ClCompile Include="Licensing\UsageTrackingData.cpp">
      <Filter>Source Files</Filter>
    </ClCompile>
    <ClCompile Include="Licensing\UsageTracking.cpp">
      <Filter>Source Files</Filter>
    </ClCompile>
    <ClCompile Include="Configuration\UrlProvider.cpp">
      <Filter>Source Files</Filter>
    </ClCompile>
    <ClCompile Include="Client\ClientInfo.cpp">
      <Filter>Source Files</Filter>
    </ClCompile>
    <ClCompile Include="Configuration\BuddiClient.cpp">
      <Filter>Source Files</Filter>
    </ClCompile>
    <ClCompile Include="Configuration\BuddiError.cpp">
      <Filter>Source Files</Filter>
    </ClCompile>
    <ClCompile Include="Cache\Examples\CachingExample.cpp">
      <Filter>Source Files</Filter>
    </ClCompile>
    <ClCompile Include="Cache\Network\ResponseGuard.cpp">
      <Filter>Source Files</Filter>
    </ClCompile>
    <ClCompile Include="Cache\Persistence\Changes\ChangeInfo.cpp">
      <Filter>Source Files</Filter>
    </ClCompile>
    <ClCompile Include="Cache\Persistence\Changes\ChangeInfoManager.cpp">
      <Filter>Source Files</Filter>
    </ClCompile>
    <ClCompile Include="Cache\Persistence\Core\CacheSettings.cpp">
      <Filter>Source Files</Filter>
    </ClCompile>
    <ClCompile Include="Cache\Persistence\Core\SchemaContext.cpp">
      <Filter>Source Files</Filter>
    </ClCompile>
    <ClCompile Include="Cache\Persistence\Core\SchemaManager.cpp">
      <Filter>Source Files</Filter>
    </ClCompile>
    <ClCompile Include="Cache\Persistence\Files\FileStorage.cpp">
      <Filter>Source Files</Filter>
    </ClCompile>
    <ClCompile Include="Cache\Persistence\Files\FileInfo.cpp">
      <Filter>Source Files</Filter>
    </ClCompile>
    <ClCompile Include="Cache\Persistence\Files\FileInfoManager.cpp">
      <Filter>Source Files</Filter>
    </ClCompile>
    <ClCompile Include="Cache\Persistence\Hierarchy\HierarchyManager.cpp">
      <Filter>Source Files</Filter>
    </ClCompile>
    <ClCompile Include="Cache\Persistence\Hierarchy\RootManager.cpp">
      <Filter>Source Files</Filter>
    </ClCompile>
    <ClCompile Include="Cache\Persistence\Instances\InstanceCacheHelper.cpp">
      <Filter>Source Files</Filter>
    </ClCompile>
    <ClCompile Include="Cache\Persistence\Instances\NavigationBaseManager.cpp">
      <Filter>Source Files</Filter>
    </ClCompile>
    <ClCompile Include="Cache\Persistence\Instances\ObjectInfo.cpp">
      <Filter>Source Files</Filter>
    </ClCompile>
    <ClCompile Include="Cache\Persistence\Instances\ObjectInfoManager.cpp">
      <Filter>Source Files</Filter>
    </ClCompile>
    <ClCompile Include="Cache\Persistence\Instances\RelationshipInfo.cpp">
      <Filter>Source Files</Filter>
    </ClCompile>
    <ClCompile Include="Cache\Persistence\Instances\RelationshipInfoManager.cpp">
      <Filter>Source Files</Filter>
    </ClCompile>
    <ClCompile Include="Cache\Persistence\Responses\CachedResponseInfo.cpp">
      <Filter>Source Files</Filter>
    </ClCompile>
    <ClCompile Include="Cache\Persistence\Responses\CachedResponseManager.cpp">
      <Filter>Source Files</Filter>
    </ClCompile>
    <ClCompile Include="Cache\Persistence\Upgrade\RawWSObjectsReader.cpp">
      <Filter>Source Files</Filter>
    </ClCompile>
    <ClCompile Include="Cache\Persistence\Upgrade\Upgrader.cpp">
      <Filter>Source Files</Filter>
    </ClCompile>
    <ClCompile Include="Cache\Persistence\Upgrade\UpgraderBase.cpp">
      <Filter>Source Files</Filter>
    </ClCompile>
    <ClCompile Include="Cache\Persistence\Upgrade\UpgraderFromV3ToV4.cpp">
      <Filter>Source Files</Filter>
    </ClCompile>
    <ClCompile Include="Cache\Persistence\Upgrade\UpgraderFromV4ToV5.cpp">
      <Filter>Source Files</Filter>
    </ClCompile>
    <ClCompile Include="Cache\Persistence\Upgrade\UpgraderFromV5ToCurrent.cpp">
      <Filter>Source Files</Filter>
    </ClCompile>
    <ClCompile Include="Cache\Persistence\CachedObjectInfo.cpp">
      <Filter>Source Files</Filter>
    </ClCompile>
    <ClCompile Include="Cache\Persistence\CachedResponseKey.cpp">
      <Filter>Source Files</Filter>
    </ClCompile>
    <ClCompile Include="Cache\Persistence\CacheEnvironment.cpp">
      <Filter>Source Files</Filter>
    </ClCompile>
    <ClCompile Include="Cache\Persistence\CacheQueryHelper.cpp">
      <Filter>Source Files</Filter>
    </ClCompile>
    <ClCompile Include="Cache\Persistence\ChangeManager.cpp">
      <Filter>Source Files</Filter>
    </ClCompile>
    <ClCompile Include="Cache\Persistence\DataReadOptions.cpp">
      <Filter>Source Files</Filter>
    </ClCompile>
    <ClCompile Include="Cache\Persistence\DataSourceCache.cpp">
      <Filter>Source Files</Filter>
    </ClCompile>
    <ClCompile Include="Cache\Persistence\IChangeManager.cpp">
      <Filter>Source Files</Filter>
    </ClCompile>
    <ClCompile Include="Cache\Persistence\RepositoryInfoStore.cpp">
      <Filter>Source Files</Filter>
    </ClCompile>
    <ClCompile Include="Cache\Transactions\BeSQLiteDbTransactionHandler.cpp">
      <Filter>Source Files</Filter>
    </ClCompile>
    <ClCompile Include="Cache\Transactions\CacheTransaction.cpp">
      <Filter>Source Files</Filter>
    </ClCompile>
    <ClCompile Include="Cache\Transactions\CacheTransactionManager.cpp">
      <Filter>Source Files</Filter>
    </ClCompile>
    <ClCompile Include="Cache\Transactions\Transaction.cpp">
      <Filter>Source Files</Filter>
    </ClCompile>
    <ClCompile Include="Cache\Util\ECDbAdapter.cpp">
      <Filter>Source Files</Filter>
    </ClCompile>
    <ClCompile Include="Cache\Util\ECDbDebugInfo.cpp">
      <Filter>Source Files</Filter>
    </ClCompile>
    <ClCompile Include="Cache\Util\ECDbHelper.cpp">
      <Filter>Source Files</Filter>
    </ClCompile>
    <ClCompile Include="Cache\Util\ECSqlStatementCache.cpp">
      <Filter>Source Files</Filter>
    </ClCompile>
    <ClCompile Include="Cache\Util\ExtendedData.cpp">
      <Filter>Source Files</Filter>
    </ClCompile>
    <ClCompile Include="Cache\Util\ExtendedDataAdapter.cpp">
      <Filter>Source Files</Filter>
    </ClCompile>
    <ClCompile Include="Cache\Util\ISelectProvider.cpp">
      <Filter>Source Files</Filter>
    </ClCompile>
    <ClCompile Include="Cache\Util\ObservableECDb.cpp">
      <Filter>Source Files</Filter>
    </ClCompile>
    <ClCompile Include="Cache\Util\TempFile.cpp">
      <Filter>Source Files</Filter>
    </ClCompile>
    <ClCompile Include="Cache\Util\ValueIncrementor.cpp">
      <Filter>Source Files</Filter>
    </ClCompile>
    <ClCompile Include="Cache\CacheNavigationTask.cpp">
      <Filter>Source Files</Filter>
    </ClCompile>
    <ClCompile Include="Cache\CachingDataSource.cpp">
      <Filter>Source Files</Filter>
    </ClCompile>
    <ClCompile Include="Cache\CachingTaskBase.cpp">
      <Filter>Source Files</Filter>
    </ClCompile>
    <ClCompile Include="Cache\ChangesGraph.cpp">
      <Filter>Source Files</Filter>
    </ClCompile>
    <ClCompile Include="Cache\DownloadFilesTask.cpp">
      <Filter>Source Files</Filter>
    </ClCompile>
    <ClCompile Include="Cache\ICachingDataSource.cpp">
      <Filter>Source Files</Filter>
    </ClCompile>
    <ClCompile Include="Cache\IQueryProvider.cpp">
      <Filter>Source Files</Filter>
    </ClCompile>
    <ClCompile Include="Cache\NavigationCachingOptions.cpp">
      <Filter>Source Files</Filter>
    </ClCompile>
    <ClCompile Include="Cache\ServerQueryHelper.cpp">
      <Filter>Source Files</Filter>
    </ClCompile>
    <ClCompile Include="Cache\SyncCachedDataTask.cpp">
      <Filter>Source Files</Filter>
    </ClCompile>
    <ClCompile Include="Cache\SyncCachedInstancesSeperatelyTask.cpp">
      <Filter>Source Files</Filter>
    </ClCompile>
    <ClCompile Include="Cache\SyncCachedInstancesTask.cpp">
      <Filter>Source Files</Filter>
    </ClCompile>
    <ClCompile Include="Cache\SyncLocalChangesTask.cpp">
      <Filter>Source Files</Filter>
    </ClCompile>
    <ClCompile Include="Cache\Util\FileUtil.cpp">
      <Filter>Source Files</Filter>
    </ClCompile>
    <ClCompile Include="Cache\Util\ECExpressionHelper.cpp">
      <Filter>Source Files</Filter>
    </ClCompile>
    <ClCompile Include="Cache\Util\ECCustomAttributeHelper.cpp">
      <Filter>Source Files</Filter>
    </ClCompile>
    <ClCompile Include="Cache\Util\JsonDiff.cpp">
      <Filter>Source Files</Filter>
    </ClCompile>
    <ClCompile Include="Cache\Util\JsonUtil.cpp">
      <Filter>Source Files</Filter>
    </ClCompile>
    <ClCompile Include="Client\WSChangeset.cpp">
      <Filter>Source Files</Filter>
    </ClCompile>
    <ClCompile Include="Cache\SyncOptions.cpp">
      <Filter>Source Files</Filter>
    </ClCompile>
    <ClCompile Include="Cache\Persistence\Upgrade\UpgraderFromV7ToV9.cpp">
      <Filter>Source Files</Filter>
    </ClCompile>
    <ClCompile Include="Cache\Persistence\Upgrade\UpgraderFromV9ToV10.cpp">
      <Filter>Source Files</Filter>
    </ClCompile>
    <ClCompile Include="Cache\Persistence\Core\WSCacheState.cpp">
      <Filter>Source Files</Filter>
    </ClCompile>
    <ClCompile Include="Azure\AzureBlobStorageClient.cpp">
      <Filter>Source Files</Filter>
    </ClCompile>
    <ClCompile Include="Azure\EventServiceClient.cpp">
      <Filter>Source Files</Filter>
    </ClCompile>
    <ClCompile Include="Tests\UnitTests\Published\WebServices\Azure\AzureBlobStorageClientTests.cpp">
      <Filter>Source Files</Filter>
    </ClCompile>
    <ClCompile Include="Tests\UnitTests\Published\WebServices\Azure\EventServiceClientTests.cpp">
      <Filter>Source Files</Filter>
    </ClCompile>
    <ClCompile Include="Connect\ConnectSignInManager.cpp">
      <Filter>Source Files</Filter>
    </ClCompile>
    <ClCompile Include="Cache\Persistence\Hierarchy\ExtendedDataDelegate.cpp">
      <Filter>Source Files</Filter>
    </ClCompile>
    <ClCompile Include="Connect\EulaClient.cpp">
      <Filter>Source Files</Filter>
    </ClCompile>
    <ClCompile Include="Connect\ConnectSessionAuthenticationPersistence.cpp">
      <Filter>Source Files</Filter>
    </ClCompile>
    <ClCompile Include="Connect\DelegationTokenProvider.cpp">
      <Filter>Source Files</Filter>
    </ClCompile>
    <ClCompile Include="Connect\IdentityAuthenticationPersistence.cpp">
      <Filter>Source Files</Filter>
    </ClCompile>
    <ClCompile Include="Connect\IdentityTokenProvider.cpp">
      <Filter>Source Files</Filter>
    </ClCompile>
    <ClCompile Include="Connect\ImsClient.cpp">
      <Filter>Source Files</Filter>
    </ClCompile>
    <ClCompile Include="Ims\SolrQuery.cpp">
      <Filter>Source Files</Filter>
    </ClCompile>
    <ClCompile Include="Ims\SolrClient.cpp">
      <Filter>Source Files</Filter>
    </ClCompile>
    <ClCompile Include="ConnectC\CWSCC.cpp">
      <Filter>Source Files</Filter>
    </ClCompile>
    <ClCompile Include="ConnectC\CWSCCGen.cpp">
      <Filter>Source Files</Filter>
    </ClCompile>
    <ClCompile Include="ConnectC\CWSCCGenBuffer.cpp">
      <Filter>Source Files</Filter>
    </ClCompile>
    <ClCompile Include="ConnectC\CWSCCInternal.cpp">
      <Filter>Source Files</Filter>
    </ClCompile>
    <ClCompile Include="Azure\AzureBlobStorageClient.cpp">
      <Filter>Source Files</Filter>
    </ClCompile>
    <ClCompile Include="Cache\Persistence\Upgrade\UpgraderFromV10ToV11.cpp">
      <Filter>Source Files</Filter>
    </ClCompile>
    <ClCompile Include="Cache\Util\ECInstanceKeyFilter.cpp">
      <Filter>Source Files</Filter>
    </ClCompile>
    <ClCompile Include="ConnectC\CWSCCBufferGen.cpp">
      <Filter>Source Files</Filter>
    </ClCompile>
    <ClCompile Include="ConnectC\ConnectWsgGlobal\GlobalSchemaGen.cpp">
      <Filter>Source Files</Filter>
    </ClCompile>
    <ClCompile Include="ConnectC\ConnectWsgGlobal\GlobalSchemaBufferGen.cpp">
      <Filter>Source Files</Filter>
    </ClCompile>
    <ClCompile Include="Tests\UnitTests\Published\WebServices\Client\DgnDbServerEventParserTests.cpp">
      <Filter>Source Files</Filter>
    </ClCompile>
    <ClCompile Include="Cache\Persistence\Upgrade\UpgraderFromV11ToV12.cpp">
      <Filter>Source Files</Filter>
    </ClCompile>
    <ClCompile Include="Azure\AzureServiceBusSASDTO.cpp">
      <Filter>Source Files</Filter>
    </ClCompile>
    <ClCompile Include="ConnectC\CWSCCBuffer.cpp">
      <Filter>Source Files</Filter>
    </ClCompile>
    <ClCompile Include="ConnectC\IMSSearch\IMSSearch.cpp">
      <Filter>Source Files</Filter>
    </ClCompile>
    <ClCompile Include="ConnectC\IMSSearch\IMSSearchBuffer.cpp">
      <Filter>Source Files</Filter>
    </ClCompile>
    <ClCompile Include="Cache\FileDownloadManager.cpp">
      <Filter>Source Files</Filter>
    </ClCompile>
    <ClCompile Include="Cache\Persistence\Upgrade\UpgraderFromV12ToV13.cpp">
      <Filter>Source Files</Filter>
    </ClCompile>
    <ClCompile Include="Cache\Persistence\Upgrade\UpgraderFromV20ToV21.cpp">
      <Filter>Source Files</Filter>
    </ClCompile>
    <ClCompile Include="iModelHubClient\Events\ChangeSetPostPushEvent.cpp">
      <Filter>Source Files</Filter>
    </ClCompile>
    <ClCompile Include="iModelHubClient\Events\ChangeSetPrePushEvent.cpp">
      <Filter>Source Files</Filter>
    </ClCompile>
    <ClCompile Include="iModelHubClient\Events\CodeEvent.cpp">
      <Filter>Source Files</Filter>
    </ClCompile>
    <ClCompile Include="iModelHubClient\Events\DeletedEvent.cpp">
      <Filter>Source Files</Filter>
    </ClCompile>
    <ClCompile Include="iModelHubClient\Events\EventManager.cpp">
      <Filter>Source Files</Filter>
    </ClCompile>
    <ClCompile Include="iModelHubClient\Events\EventParser.cpp">
      <Filter>Source Files</Filter>
    </ClCompile>
    <ClCompile Include="iModelHubClient\Events\LockEvent.cpp">
      <Filter>Source Files</Filter>
    </ClCompile>
    <ClCompile Include="iModelHubClient\BreakHelper.cpp">
      <Filter>Source Files</Filter>
    </ClCompile>
    <ClCompile Include="iModelHubClient\Briefcase.cpp">
      <Filter>Source Files</Filter>
    </ClCompile>
    <ClCompile Include="iModelHubClient\BriefcaseInfo.cpp">
      <Filter>Source Files</Filter>
    </ClCompile>
    <ClCompile Include="iModelHubClient\ChangeSetInfo.cpp">
      <Filter>Source Files</Filter>
    </ClCompile>
    <ClCompile Include="iModelHubClient\Client.cpp">
      <Filter>Source Files</Filter>
    </ClCompile>
    <ClCompile Include="iModelHubClient\CodeAdmin.cpp">
      <Filter>Source Files</Filter>
    </ClCompile>
    <ClCompile Include="iModelHubClient\Configuration.cpp">
      <Filter>Source Files</Filter>
    </ClCompile>
    <ClCompile Include="iModelHubClient\Error.cpp">
      <Filter>Source Files</Filter>
    </ClCompile>
    <ClCompile Include="iModelHubClient\FileInfo.cpp">
      <Filter>Source Files</Filter>
    </ClCompile>
    <ClCompile Include="iModelHubClient\iModelAdmin.cpp">
      <Filter>Source Files</Filter>
    </ClCompile>
    <ClCompile Include="iModelHubClient\iModelConnection.cpp">
      <Filter>Source Files</Filter>
    </ClCompile>
    <ClCompile Include="iModelHubClient\iModelInfo.cpp">
      <Filter>Source Files</Filter>
    </ClCompile>
    <ClCompile Include="iModelHubClient\iModelManager.cpp">
      <Filter>Source Files</Filter>
    </ClCompile>
    <ClCompile Include="iModelHubClient\Logging.cpp">
      <Filter>Source Files</Filter>
    </ClCompile>
    <ClCompile Include="iModelHubClient\PredownloadManager.cpp">
      <Filter>Source Files</Filter>
    </ClCompile>
    <ClCompile Include="iModelHubClient\Utils.cpp">
      <Filter>Source Files</Filter>
    </ClCompile>
    <ClCompile Include="iModelHubClient\Events\VersionEvent.cpp">
      <Filter>Source Files</Filter>
    </ClCompile>
  </ItemGroup>
  <ItemGroup>
    <ClInclude Include="Client\WebApi\WebApi.h">
      <Filter>Header Files</Filter>
    </ClInclude>
    <ClInclude Include="Client\WebApi\WebApiV1.h">
      <Filter>Header Files</Filter>
    </ClInclude>
    <ClInclude Include="Client\WebApi\WebApiV1BentleyConnect.h">
      <Filter>Header Files</Filter>
    </ClInclude>
    <ClInclude Include="Client\WebApi\WebApiV2.h">
      <Filter>Header Files</Filter>
    </ClInclude>
    <ClInclude Include="Client\ClientConfiguration.h">
      <Filter>Header Files</Filter>
    </ClInclude>
    <ClInclude Include="Client\ClientConnection.h">
      <Filter>Header Files</Filter>
    </ClInclude>
    <ClInclude Include="Client\ClientInternal.h">
      <Filter>Header Files</Filter>
    </ClInclude>
    <ClInclude Include="Client\ServerInfoProvider.h">
      <Filter>Header Files</Filter>
    </ClInclude>
    <ClInclude Include="Client\Utils.h">
      <Filter>Header Files</Filter>
    </ClInclude>
    <ClInclude Include="Client\WSError.xliff.h">
      <Filter>Header Files</Filter>
    </ClInclude>
    <ClInclude Include="PublicAPI\WebServices\Client\Response\WSFileResponse.h">
      <Filter>Header Files</Filter>
    </ClInclude>
    <ClInclude Include="PublicAPI\WebServices\Client\Response\WSObjectsReader.h">
      <Filter>Header Files</Filter>
    </ClInclude>
    <ClInclude Include="PublicAPI\WebServices\Client\Response\WSObjectsReaderV1.h">
      <Filter>Header Files</Filter>
    </ClInclude>
    <ClInclude Include="PublicAPI\WebServices\Client\Response\WSObjectsReaderV2.h">
      <Filter>Header Files</Filter>
    </ClInclude>
    <ClInclude Include="PublicAPI\WebServices\Client\Response\WSObjectsResponse.h">
      <Filter>Header Files</Filter>
    </ClInclude>
    <ClInclude Include="PublicAPI\WebServices\Client\ObjectId.h">
      <Filter>Header Files</Filter>
    </ClInclude>
    <ClInclude Include="PublicAPI\WebServices\Client\WebServicesClient.h">
      <Filter>Header Files</Filter>
    </ClInclude>
    <ClInclude Include="PublicAPI\WebServices\Client\WSClient.h">
      <Filter>Header Files</Filter>
    </ClInclude>
    <ClInclude Include="PublicAPI\WebServices\Client\WSError.h">
      <Filter>Header Files</Filter>
    </ClInclude>
    <ClInclude Include="PublicAPI\WebServices\Client\WSInfo.h">
      <Filter>Header Files</Filter>
    </ClInclude>
    <ClInclude Include="PublicAPI\WebServices\Client\WSQuery.h">
      <Filter>Header Files</Filter>
    </ClInclude>
    <ClInclude Include="PublicAPI\WebServices\Client\WSRepository.h">
      <Filter>Header Files</Filter>
    </ClInclude>
    <ClInclude Include="PublicAPI\WebServices\Client\WSRepositoryClient.h">
      <Filter>Header Files</Filter>
    </ClInclude>
    <ClInclude Include="PublicAPI\WebServices\WebServices.h">
      <Filter>Header Files</Filter>
    </ClInclude>
    <ClInclude Include="Client\ChunkedUploadRequest.h">
      <Filter>Header Files</Filter>
    </ClInclude>
    <ClInclude Include="PublicAPI\WebServices\Connect\ConnectAuthenticationHandler.h">
      <Filter>Header Files</Filter>
    </ClInclude>
    <ClInclude Include="PublicAPI\WebServices\Connect\ConnectAuthenticationPersistence.h">
      <Filter>Header Files</Filter>
    </ClInclude>
    <ClInclude Include="PublicAPI\WebServices\Connect\ConnectMessaging.h">
      <Filter>Header Files</Filter>
    </ClInclude>
    <ClInclude Include="PublicAPI\WebServices\Connect\ConnectTokenProvider.h">
      <Filter>Header Files</Filter>
    </ClInclude>
    <ClInclude Include="PublicAPI\WebServices\Connect\IConnectTokenProvider.h">
      <Filter>Header Files</Filter>
    </ClInclude>
    <ClInclude Include="PublicAPI\WebServices\Connect\Passport.h">
      <Filter>Header Files</Filter>
    </ClInclude>
    <ClInclude Include="PublicAPI\WebServices\Connect\SamlToken.h">
      <Filter>Header Files</Filter>
    </ClInclude>
    <ClInclude Include="PublicAPI\WebServices\Licensing\UsageTrackingData.h">
      <Filter>Header Files</Filter>
    </ClInclude>
    <ClInclude Include="PublicAPI\WebServices\Licensing\UsageTracking.h">
      <Filter>Header Files</Filter>
    </ClInclude>
    <ClInclude Include="PublicAPI\WebServices\Configuration\UrlProvider.h">
      <Filter>Header Files</Filter>
    </ClInclude>
    <ClInclude Include="Connect\Connect.xliff.h">
      <Filter>Header Files</Filter>
    </ClInclude>
    <ClInclude Include="PublicAPI\WebServices\Client\ClientInfo.h">
      <Filter>Header Files</Filter>
    </ClInclude>
    <ClInclude Include="PublicAPI\WebServices\Configuration\BuddiClient.h">
      <Filter>Header Files</Filter>
    </ClInclude>
    <ClInclude Include="Configuration\BuddiError.xliff.h">
      <Filter>Header Files</Filter>
    </ClInclude>
    <ClInclude Include="PublicAPI\WebServices\Configuration\BuddiError.h">
      <Filter>Header Files</Filter>
    </ClInclude>
    <ClInclude Include="Cache\Examples\CachingExample.h">
      <Filter>Header Files</Filter>
    </ClInclude>
    <ClInclude Include="Cache\Network\ResponseGuard.h">
      <Filter>Header Files</Filter>
    </ClInclude>
    <ClInclude Include="Cache\Persistence\Changes\ChangeInfo.h">
      <Filter>Header Files</Filter>
    </ClInclude>
    <ClInclude Include="Cache\Persistence\Changes\ChangeInfoManager.h">
      <Filter>Header Files</Filter>
    </ClInclude>
    <ClInclude Include="Cache\Persistence\Core\CacheSchema.h">
      <Filter>Header Files</Filter>
    </ClInclude>
    <ClInclude Include="Cache\Persistence\Core\CacheSettings.h">
      <Filter>Header Files</Filter>
    </ClInclude>
    <ClInclude Include="Cache\Persistence\Core\ECDbFileInfoSchema.h">
      <Filter>Header Files</Filter>
    </ClInclude>
    <ClInclude Include="Cache\Persistence\Core\SchemaContext.h">
      <Filter>Header Files</Filter>
    </ClInclude>
    <ClInclude Include="Cache\Persistence\Core\SchemaManager.h">
      <Filter>Header Files</Filter>
    </ClInclude>
    <ClInclude Include="Cache\Persistence\Files\FileStorage.h">
      <Filter>Header Files</Filter>
    </ClInclude>
    <ClInclude Include="Cache\Persistence\Files\FileInfo.h">
      <Filter>Header Files</Filter>
    </ClInclude>
    <ClInclude Include="Cache\Persistence\Files\FileInfoManager.h">
      <Filter>Header Files</Filter>
    </ClInclude>
    <ClInclude Include="Cache\Persistence\Hierarchy\HierarchyManager.h">
      <Filter>Header Files</Filter>
    </ClInclude>
    <ClInclude Include="Cache\Persistence\Hierarchy\RootManager.h">
      <Filter>Header Files</Filter>
    </ClInclude>
    <ClInclude Include="Cache\Persistence\Instances\InstanceCacheHelper.h">
      <Filter>Header Files</Filter>
    </ClInclude>
    <ClInclude Include="Cache\Persistence\Instances\NavigationBaseManager.h">
      <Filter>Header Files</Filter>
    </ClInclude>
    <ClInclude Include="Cache\Persistence\Instances\ObjectInfo.h">
      <Filter>Header Files</Filter>
    </ClInclude>
    <ClInclude Include="Cache\Persistence\Instances\ObjectInfoManager.h">
      <Filter>Header Files</Filter>
    </ClInclude>
    <ClInclude Include="Cache\Persistence\Instances\RelationshipInfo.h">
      <Filter>Header Files</Filter>
    </ClInclude>
    <ClInclude Include="Cache\Persistence\Instances\RelationshipInfoManager.h">
      <Filter>Header Files</Filter>
    </ClInclude>
    <ClInclude Include="Cache\Persistence\Responses\CachedResponseInfo.h">
      <Filter>Header Files</Filter>
    </ClInclude>
    <ClInclude Include="Cache\Persistence\Responses\CachedResponseManager.h">
      <Filter>Header Files</Filter>
    </ClInclude>
    <ClInclude Include="Cache\Persistence\Upgrade\RawWSObjectsReader.h">
      <Filter>Header Files</Filter>
    </ClInclude>
    <ClInclude Include="Cache\Persistence\Upgrade\Upgrader.h">
      <Filter>Header Files</Filter>
    </ClInclude>
    <ClInclude Include="Cache\Persistence\Upgrade\UpgraderBase.h">
      <Filter>Header Files</Filter>
    </ClInclude>
    <ClInclude Include="Cache\Persistence\Upgrade\UpgraderFromV3ToV4.h">
      <Filter>Header Files</Filter>
    </ClInclude>
    <ClInclude Include="Cache\Persistence\Upgrade\UpgraderFromV4ToV5.h">
      <Filter>Header Files</Filter>
    </ClInclude>
    <ClInclude Include="Cache\Persistence\Upgrade\UpgraderFromV5ToCurrent.h">
      <Filter>Header Files</Filter>
    </ClInclude>
    <ClInclude Include="Cache\Persistence\RepositoryInfoStore.h">
      <Filter>Header Files</Filter>
    </ClInclude>
    <ClInclude Include="Cache\CacheNavigationTask.h">
      <Filter>Header Files</Filter>
    </ClInclude>
    <ClInclude Include="Cache\CachingTaskBase.h">
      <Filter>Header Files</Filter>
    </ClInclude>
    <ClInclude Include="Cache\ChangesGraph.h">
      <Filter>Header Files</Filter>
    </ClInclude>
    <ClInclude Include="Cache\DownloadFilesTask.h">
      <Filter>Header Files</Filter>
    </ClInclude>
    <ClInclude Include="Cache\ICachingDataSource.xliff.h">
      <Filter>Header Files</Filter>
    </ClInclude>
    <ClInclude Include="Cache\SyncCachedDataTask.h">
      <Filter>Header Files</Filter>
    </ClInclude>
    <ClInclude Include="Cache\SyncCachedInstancesSeperatelyTask.h">
      <Filter>Header Files</Filter>
    </ClInclude>
    <ClInclude Include="Cache\SyncCachedInstancesTask.h">
      <Filter>Header Files</Filter>
    </ClInclude>
    <ClInclude Include="Cache\SyncLocalChangesTask.h">
      <Filter>Header Files</Filter>
    </ClInclude>
    <ClInclude Include="PublicAPI\WebServices\Cache\Persistence\CachedObjectInfo.h">
      <Filter>Header Files</Filter>
    </ClInclude>
    <ClInclude Include="PublicAPI\WebServices\Cache\Persistence\CachedResponseKey.h">
      <Filter>Header Files</Filter>
    </ClInclude>
    <ClInclude Include="PublicAPI\WebServices\Cache\Persistence\CacheEnvironment.h">
      <Filter>Header Files</Filter>
    </ClInclude>
    <ClInclude Include="PublicAPI\WebServices\Cache\Persistence\CacheQueryHelper.h">
      <Filter>Header Files</Filter>
    </ClInclude>
    <ClInclude Include="PublicAPI\WebServices\Cache\Persistence\ChangeManager.h">
      <Filter>Header Files</Filter>
    </ClInclude>
    <ClInclude Include="PublicAPI\WebServices\Cache\Persistence\DataReadOptions.h">
      <Filter>Header Files</Filter>
    </ClInclude>
    <ClInclude Include="PublicAPI\WebServices\Cache\Persistence\DataSourceCache.h">
      <Filter>Header Files</Filter>
    </ClInclude>
    <ClInclude Include="PublicAPI\WebServices\Cache\Persistence\DataSourceCacheCommon.h">
      <Filter>Header Files</Filter>
    </ClInclude>
    <ClInclude Include="PublicAPI\WebServices\Cache\Persistence\IChangeManager.h">
      <Filter>Header Files</Filter>
    </ClInclude>
    <ClInclude Include="PublicAPI\WebServices\Cache\Persistence\IDataSourceCache.h">
      <Filter>Header Files</Filter>
    </ClInclude>
    <ClInclude Include="PublicAPI\WebServices\Cache\Persistence\IRepositoryInfoStore.h">
      <Filter>Header Files</Filter>
    </ClInclude>
    <ClInclude Include="PublicAPI\WebServices\Cache\Transactions\BeSQLiteDbTransactionHandler.h">
      <Filter>Header Files</Filter>
    </ClInclude>
    <ClInclude Include="PublicAPI\WebServices\Cache\Transactions\CacheTransaction.h">
      <Filter>Header Files</Filter>
    </ClInclude>
    <ClInclude Include="PublicAPI\WebServices\Cache\Transactions\CacheTransactionManager.h">
      <Filter>Header Files</Filter>
    </ClInclude>
    <ClInclude Include="PublicAPI\WebServices\Cache\Transactions\ICacheTransactionManager.h">
      <Filter>Header Files</Filter>
    </ClInclude>
    <ClInclude Include="PublicAPI\WebServices\Cache\Transactions\ITransactionHandler.h">
      <Filter>Header Files</Filter>
    </ClInclude>
    <ClInclude Include="PublicAPI\WebServices\Cache\Transactions\Transaction.h">
      <Filter>Header Files</Filter>
    </ClInclude>
    <ClInclude Include="PublicAPI\WebServices\Cache\Util\ECDbAdapter.h">
      <Filter>Header Files</Filter>
    </ClInclude>
    <ClInclude Include="PublicAPI\WebServices\Cache\Util\ECDbDebugInfo.h">
      <Filter>Header Files</Filter>
    </ClInclude>
    <ClInclude Include="PublicAPI\WebServices\Cache\Util\ECDbHelper.h">
      <Filter>Header Files</Filter>
    </ClInclude>
    <ClInclude Include="PublicAPI\WebServices\Cache\Util\ECSqlAdapterCache.h">
      <Filter>Header Files</Filter>
    </ClInclude>
    <ClInclude Include="PublicAPI\WebServices\Cache\Util\ECSqlStatementCache.h">
      <Filter>Header Files</Filter>
    </ClInclude>
    <ClInclude Include="PublicAPI\WebServices\Cache\Util\ExtendedData.h">
      <Filter>Header Files</Filter>
    </ClInclude>
    <ClInclude Include="PublicAPI\WebServices\Cache\Util\ExtendedDataAdapter.h">
      <Filter>Header Files</Filter>
    </ClInclude>
    <ClInclude Include="PublicAPI\WebServices\Cache\Util\IECDbAdapter.h">
      <Filter>Header Files</Filter>
    </ClInclude>
    <ClInclude Include="PublicAPI\WebServices\Cache\Util\IExtendedDataAdapter.h">
      <Filter>Header Files</Filter>
    </ClInclude>
    <ClInclude Include="PublicAPI\WebServices\Cache\Util\ISelectProvider.h">
      <Filter>Header Files</Filter>
    </ClInclude>
    <ClInclude Include="PublicAPI\WebServices\Cache\Util\ObservableECDb.h">
      <Filter>Header Files</Filter>
    </ClInclude>
    <ClInclude Include="PublicAPI\WebServices\Cache\Util\TempFile.h">
      <Filter>Header Files</Filter>
    </ClInclude>
    <ClInclude Include="PublicAPI\WebServices\Cache\Util\ValueIncrementor.h">
      <Filter>Header Files</Filter>
    </ClInclude>
    <ClInclude Include="PublicAPI\WebServices\Cache\CachingDataSource.h">
      <Filter>Header Files</Filter>
    </ClInclude>
    <ClInclude Include="PublicAPI\WebServices\Cache\ICachingDataSource.h">
      <Filter>Header Files</Filter>
    </ClInclude>
    <ClInclude Include="PublicAPI\WebServices\Cache\IQueryProvider.h">
      <Filter>Header Files</Filter>
    </ClInclude>
    <ClInclude Include="PublicAPI\WebServices\Cache\NavigationCachingOptions.h">
      <Filter>Header Files</Filter>
    </ClInclude>
    <ClInclude Include="PublicAPI\WebServices\Cache\ServerQueryHelper.h">
      <Filter>Header Files</Filter>
    </ClInclude>
    <ClInclude Include="PublicAPI\WebServices\Cache\WebServicesCache.h">
      <Filter>Header Files</Filter>
    </ClInclude>
    <ClInclude Include="Cache\Logging.h">
      <Filter>Header Files</Filter>
    </ClInclude>
    <ClInclude Include="PublicAPI\WebServices\Cache\Util\FileUtil.h">
      <Filter>Header Files</Filter>
    </ClInclude>
    <ClInclude Include="Cache\Util\StringHelper.h">
      <Filter>Header Files</Filter>
    </ClInclude>
    <ClInclude Include="PublicAPI\WebServices\Cache\Util\ECCustomAttributeHelper.h">
      <Filter>Header Files</Filter>
    </ClInclude>
    <ClInclude Include="PublicAPI\WebServices\Cache\Util\ECExpressionHelper.h">
      <Filter>Header Files</Filter>
    </ClInclude>
    <ClInclude Include="PublicAPI\WebServices\Cache\Util\JsonDiff.h">
      <Filter>Header Files</Filter>
    </ClInclude>
    <ClInclude Include="PublicAPI\WebServices\Client\WSChangeset.h">
      <Filter>Header Files</Filter>
    </ClInclude>
    <ClInclude Include="PublicAPI\WebServices\Cache\SyncOptions.h">
      <Filter>Header Files</Filter>
    </ClInclude>
    <ClInclude Include="Cache\Persistence\Upgrade\UpgraderFromV7ToV9.h">
      <Filter>Header Files</Filter>
    </ClInclude>
    <ClInclude Include="Cache\Persistence\Core\Version.h">
      <Filter>Header Files</Filter>
    </ClInclude>
    <ClInclude Include="Cache\Persistence\Upgrade\UpgraderFromV9ToV10.h">
      <Filter>Header Files</Filter>
    </ClInclude>
    <ClInclude Include="Cache\Persistence\Core\WSCacheState.h">
      <Filter>Header Files</Filter>
    </ClInclude>
    <ClInclude Include="Cache\Persistence\Instances\CachedInstanceKey.h">
      <Filter>Header Files</Filter>
    </ClInclude>
    <ClInclude Include="Cache\Persistence\Hierarchy\CacheNodeKey.h">
      <Filter>Header Files</Filter>
    </ClInclude>
    <ClInclude Include="PublicAPI\WebServices\Azure\AzureBlobStorageClient.h">
      <Filter>Header Files</Filter>
    </ClInclude>
    <ClInclude Include="PublicAPI\WebServices\Azure\EventServiceClient.h">
      <Filter>Header Files</Filter>
    </ClInclude>
    <ClInclude Include="Tests\UnitTests\Published\WebServices\Azure\AzureBlobStorageClientTests.h">
      <Filter>Header Files</Filter>
    </ClInclude>
    <ClInclude Include="Tests\UnitTests\Published\WebServices\Azure\EventServiceClientTests.h">
      <Filter>Header Files</Filter>
    </ClInclude>
    <ClInclude Include="PublicAPI\WebServices\Connect\ConnectSignInManager.h">
      <Filter>Header Files</Filter>
    </ClInclude>
    <ClInclude Include="Cache\Persistence\Hierarchy\ExtendedDataDelegate.h">
      <Filter>Header Files</Filter>
    </ClInclude>
    <ClInclude Include="PublicAPI\WebServices\Connect\EulaClient.h">
      <Filter>Header Files</Filter>
    </ClInclude>
    <ClInclude Include="PublicAPI\WebServices\Connect\ConnectSessionAuthenticationPersistence.h">
      <Filter>Header Files</Filter>
    </ClInclude>
    <ClInclude Include="PublicAPI\WebServices\Connect\IConnectAuthenticationProvider.h">
      <Filter>Header Files</Filter>
    </ClInclude>
    <ClInclude Include="PublicAPI\WebServices\Cache\Util\ProgressFilter.h">
      <Filter>Header Files</Filter>
    </ClInclude>
    <ClInclude Include="PublicAPI\WebServices\Connect\DelegationTokenProvider.h">
      <Filter>Header Files</Filter>
    </ClInclude>
    <ClInclude Include="PublicAPI\WebServices\Connect\ITokenStore.h">
      <Filter>Header Files</Filter>
    </ClInclude>
    <ClInclude Include="PublicAPI\WebServices\Connect\IConnectAuthenticationPersistence.h">
      <Filter>Header Files</Filter>
    </ClInclude>
    <ClInclude Include="Connect\IdentityTokenProvider.h">
      <Filter>Header Files</Filter>
    </ClInclude>
    <ClInclude Include="Connect\IdentityAuthenticationPersistence.h">
      <Filter>Header Files</Filter>
    </ClInclude>
    <ClInclude Include="PublicAPI\WebServices\Connect\IImsClient.h">
      <Filter>Header Files</Filter>
    </ClInclude>
    <ClInclude Include="PublicAPI\WebServices\Connect\ImsClient.h">
      <Filter>Header Files</Filter>
    </ClInclude>
    <ClInclude Include="PublicAPI\WebServices\Cache\Util\JsonUtil.h">
      <Filter>Header Files</Filter>
    </ClInclude>
    <ClInclude Include="PublicAPI\WebServices\Ims\SolrQuery.h">
      <Filter>Header Files</Filter>
    </ClInclude>
    <ClInclude Include="PublicAPI\WebServices\Ims\SolrClient.h">
      <Filter>Header Files</Filter>
    </ClInclude>
    <ClInclude Include="ConnectC\CWSCCGenBuffer.h">
      <Filter>Header Files</Filter>
    </ClInclude>
    <ClInclude Include="ConnectC\CWSCCInternal.h">
      <Filter>Header Files</Filter>
    </ClInclude>
    <ClInclude Include="ConnectC\CWSCCPrivate.h">
      <Filter>Header Files</Filter>
    </ClInclude>
    <ClInclude Include="ConnectC\WSLocalState.h">
      <Filter>Header Files</Filter>
    </ClInclude>
    <ClInclude Include="PublicAPI\WebServices\ConnectC\CWSCCGenBufferPublic.h">
      <Filter>Header Files</Filter>
    </ClInclude>
    <ClInclude Include="PublicAPI\WebServices\ConnectC\CWSCCGenPublic.h">
      <Filter>Header Files</Filter>
    </ClInclude>
    <ClInclude Include="PublicAPI\WebServices\ConnectC\CWSCCPublic.h">
      <Filter>Header Files</Filter>
    </ClInclude>
    <ClInclude Include="Cache\Schemas.h">
      <Filter>Header Files</Filter>
    </ClInclude>
    <ClInclude Include="Cache\Compatibility\SchemaChangeWSObjectsReader.h">
      <Filter>Header Files</Filter>
    </ClInclude>
    <ClInclude Include="Cache\Compatibility\SchemaChangeWSObjectsResponse.h">
      <Filter>Header Files</Filter>
    </ClInclude>
    <ClInclude Include="Cache\Compatibility\Schemas.h">
      <Filter>Header Files</Filter>
    </ClInclude>
    <ClInclude Include="Cache\Persistence\Upgrade\UpgraderFromV10ToV11.h">
      <Filter>Header Files</Filter>
    </ClInclude>
    <ClInclude Include="PublicAPI\WebServices\Cache\Util\ECInstanceKeyFilter.h">
      <Filter>Header Files</Filter>
    </ClInclude>
    <ClInclude Include="PublicAPI\WebServices\ConnectC\CWSCC.h">
      <Filter>Header Files</Filter>
    </ClInclude>
    <ClInclude Include="PublicAPI\WebServices\ConnectC\ConnectWsgGlobal\GlobalSchemaGenPublic.h">
      <Filter>Header Files</Filter>
    </ClInclude>
    <ClInclude Include="PublicAPI\WebServices\ConnectC\ConnectWsgGlobal\GlobalSchemaBufferGenPublic.h">
      <Filter>Header Files</Filter>
    </ClInclude>
    <ClInclude Include="ConnectC\CWSCCBufferGen.h">
      <Filter>Header Files</Filter>
    </ClInclude>
    <ClInclude Include="ConnectC\ConnectWsgGlobal\GlobalSchemaBufferGen.h">
      <Filter>Header Files</Filter>
    </ClInclude>
    <ClInclude Include="Cache\SessionInfo.h">
      <Filter>Header Files</Filter>
    </ClInclude>
    <ClInclude Include="PublicAPI\WebServices\Licensing\FeatureTracking.h">
      <Filter>Header Files</Filter>
    </ClInclude>
    <ClInclude Include="PublicAPI\WebServices\Licensing\FeatureTrackingData.h">
      <Filter>Header Files</Filter>
    </ClInclude>
    <ClInclude Include="Cache\Persistence\Upgrade\UpgraderFromV11ToV12.h">
      <Filter>Header Files</Filter>
    </ClInclude>
    <ClInclude Include="PublicAPI\WebServices\ConnectC\CWSCCBufferPublic.h">
      <Filter>Header Files</Filter>
    </ClInclude>
    <ClInclude Include="ConnectC\CWSCCBuffer.h">
      <Filter>Header Files</Filter>
    </ClInclude>
    <ClInclude Include="ConnectC\IMSSearch\IMSSearchBuffer.h">
      <Filter>Header Files</Filter>
    </ClInclude>
    <ClInclude Include="PublicAPI\WebServices\ConnectC\IMSSearch\IMSSearchBufferPublic.h">
      <Filter>Header Files</Filter>
    </ClInclude>
    <ClInclude Include="PublicAPI\WebServices\ConnectC\IMSSearch\IMSSearchPublic.h">
      <Filter>Header Files</Filter>
    </ClInclude>
    <ClInclude Include="Tests\UnitTests\Published\WebServices\Client\DgnDbServerEventParserTests.h">
      <Filter>Header Files</Filter>
    </ClInclude>
    <ClInclude Include="PublicAPI\WebServices\Azure\AzureServiceBusSASDTO.h">
      <Filter>Header Files</Filter>
    </ClInclude>
    <ClInclude Include="Client\Logging.h">
      <Filter>Header Files</Filter>
    </ClInclude>
    <ClInclude Include="Cache\FileDownloadManager.h">
      <Filter>Header Files</Filter>
    </ClInclude>
    <ClInclude Include="Cache\Persistence\Upgrade\UpgraderFromV12ToV13.h">
      <Filter>Header Files</Filter>
    </ClInclude>
    <ClInclude Include="Cache\Persistence\Upgrade\UpgraderFromV20ToV21.h">
      <Filter>Header Files</Filter>
    </ClInclude>
    <ClInclude Include="PublicAPI\WebServices\Client\Response\WSUploadResponse.h">
      <Filter>Header Files</Filter>
    </ClInclude>
    <ClInclude Include="Cache\Persistence\DataSourceCache.xliff.h">
      <Filter>Header Files</Filter>
    </ClInclude>
    <ClInclude Include="iModelHubClient\Events\EventManager.h">
      <Filter>Header Files</Filter>
    </ClInclude>
    <ClInclude Include="iModelHubClient\Logging.h">
      <Filter>Header Files</Filter>
    </ClInclude>
    <ClInclude Include="iModelHubClient\PredownloadManager.h">
      <Filter>Header Files</Filter>
    </ClInclude>
    <ClInclude Include="PublicAPI\WebServices\iModelHub\Client\BreakHelper.h">
      <Filter>Header Files</Filter>
    </ClInclude>
    <ClInclude Include="PublicAPI\WebServices\iModelHub\Client\Briefcase.h">
      <Filter>Header Files</Filter>
    </ClInclude>
    <ClInclude Include="PublicAPI\WebServices\iModelHub\Client\BriefcaseInfo.h">
      <Filter>Header Files</Filter>
    </ClInclude>
    <ClInclude Include="PublicAPI\WebServices\iModelHub\Client\ChangeSetInfo.h">
      <Filter>Header Files</Filter>
    </ClInclude>
    <ClInclude Include="PublicAPI\WebServices\iModelHub\Client\Client.h">
      <Filter>Header Files</Filter>
    </ClInclude>
    <ClInclude Include="PublicAPI\WebServices\iModelHub\Client\CodeAdmin.h">
      <Filter>Header Files</Filter>
    </ClInclude>
    <ClInclude Include="PublicAPI\WebServices\iModelHub\Client\Configuration.h">
      <Filter>Header Files</Filter>
    </ClInclude>
    <ClInclude Include="PublicAPI\WebServices\iModelHub\Client\Error.h">
      <Filter>Header Files</Filter>
    </ClInclude>
    <ClInclude Include="PublicAPI\WebServices\iModelHub\Client\FileInfo.h">
      <Filter>Header Files</Filter>
    </ClInclude>
    <ClInclude Include="PublicAPI\WebServices\iModelHub\Client\iModelAdmin.h">
      <Filter>Header Files</Filter>
    </ClInclude>
    <ClInclude Include="PublicAPI\WebServices\iModelHub\Client\iModelConnection.h">
      <Filter>Header Files</Filter>
    </ClInclude>
    <ClInclude Include="PublicAPI\WebServices\iModelHub\Client\iModelInfo.h">
      <Filter>Header Files</Filter>
    </ClInclude>
    <ClInclude Include="PublicAPI\WebServices\iModelHub\Client\iModelManager.h">
      <Filter>Header Files</Filter>
    </ClInclude>
    <ClInclude Include="PublicAPI\WebServices\iModelHub\Client\Result.h">
      <Filter>Header Files</Filter>
    </ClInclude>
    <ClInclude Include="PublicAPI\WebServices\iModelHub\Events\ChangeSetPostPushEvent.h">
      <Filter>Header Files</Filter>
    </ClInclude>
    <ClInclude Include="PublicAPI\WebServices\iModelHub\Events\ChangeSetPrePushEvent.h">
      <Filter>Header Files</Filter>
    </ClInclude>
    <ClInclude Include="PublicAPI\WebServices\iModelHub\Events\CodeEvent.h">
      <Filter>Header Files</Filter>
    </ClInclude>
    <ClInclude Include="PublicAPI\WebServices\iModelHub\Events\DeletedEvent.h">
      <Filter>Header Files</Filter>
    </ClInclude>
    <ClInclude Include="PublicAPI\WebServices\iModelHub\Events\Event.h">
      <Filter>Header Files</Filter>
    </ClInclude>
    <ClInclude Include="PublicAPI\WebServices\iModelHub\Events\EventParser.h">
      <Filter>Header Files</Filter>
    </ClInclude>
    <ClInclude Include="PublicAPI\WebServices\iModelHub\Events\EventSubscription.h">
      <Filter>Header Files</Filter>
    </ClInclude>
    <ClInclude Include="PublicAPI\WebServices\iModelHub\Events\LockEvent.h">
      <Filter>Header Files</Filter>
    </ClInclude>
    <ClInclude Include="PublicAPI\WebServices\iModelHub\Common.h">
      <Filter>Header Files</Filter>
    </ClInclude>
<<<<<<< HEAD
    <ClInclude Include="iModelHubClient\DgnDbServerUtils.h">
=======
    <ClInclude Include="PublicAPI\WebServices\iModelHub\Events\VersionEvent.h">
>>>>>>> dd690193
      <Filter>Header Files</Filter>
    </ClInclude>
  </ItemGroup>
  <ItemGroup>
    <Xml Include="WSClient.PartFile.xml" />
    <Xml Include="Cache\Persistence\ECSchemas\Support\Mapping\PW_WSG_Supplemental_ECDbMapping.02.02.ecschema.xml" />
    <Xml Include="Cache\Persistence\ECSchemas\Support\V3Conversion\Policies_V3Conversion.01.01.ecschema.xml" />
    <Xml Include="Cache\Persistence\ECSchemas\Support\Mapping\PW_WSG_Supplemental_ECDbMapping.01.01.ecschema.xml" />
    <Xml Include="Cache\Persistence\ECSchemas\Support\Mapping\Bentley_SP_Supplemental_ECDbMapping.01.00.ecschema.xml" />
    <Xml Include="Cache\Persistence\ECSchemas\Support\Mapping\MetaSchema_Supplemental_ECDbMapping.02.00.ecschema.xml" />
    <Xml Include="Cache\Persistence\ECSchemas\Support\Mapping\ProjectContent_Supplemental_ECDbMapping.01.00.ecschema.xml" />
    <Xml Include="Cache\Persistence\ECSchemas\DataSourceSpecification.01.00.ecschema.xml" />
    <Xml Include="Cache\Persistence\ECSchemas\DSCacheLegacySupportSchema.01.00.ecschema.xml" />
    <Xml Include="Cache\Persistence\ECSchemas\DSCacheSchema.01.01.ecschema.xml" />
    <Xml Include="Cache\Persistence\ECSchemas\DSCacheSchema.01.02.ecschema.xml" />
    <Xml Include="Cache\Persistence\ECSchemas\DSCacheSchema.01.03.ecschema.xml" />
    <Xml Include="Cache\Persistence\ECSchemas\DSCacheSchema.01.04.ecschema.xml" />
    <Xml Include="Cache\Persistence\ECSchemas\DSCacheSchema.01.05.ecschema.xml" />
    <Xml Include="Cache\Persistence\ECSchemas\DSCacheSchema.01.06.ecschema.xml" />
    <Xml Include="Cache\Persistence\ECSchemas\DSCacheSchema.01.07.ecschema.xml" />
    <Xml Include="Cache\Persistence\ECSchemas\WSCache.02.00.ecschema.xml" />
    <Xml Include="Cache\Persistence\ECSchemas\WSCacheMetaSchema.03.00.ecschema.xml" />
    <Xml Include="Cache\Persistence\ECSchemas\Support\V3Conversion\eBAttributes_V3Conversion.02.00.ecschema.xml" />
    <Xml Include="Cache\Persistence\ECSchemas\Support\Mapping\Issue_Supplemental_ECDbMapping.01.00.ecschema.xml" />
    <Xml Include="Cache\Persistence\ECSchemas\DSCacheSchema.01.08.ecschema.xml" />
    <Xml Include="Cache\Persistence\ECSchemas\Support\V3Conversion\FileAccess_V3Conversion.01.00.ecschema.xml" />
    <Xml Include="Cache\Persistence\ECSchemas\DSCacheSchema.01.09.ecschema.xml" />
    <Xml Include="Cache\Persistence\ECSchemas\DSCacheSchema.01.10.ecschema.xml" />
    <Xml Include="Cache\Persistence\ECSchemas\WSCache.02.01.ecschema.xml" />
    <Xml Include="Cache\Persistence\ECSchemas\Support\V3Conversion\Bentley_SP_V3Conversion.01.00.ecschema.xml" />
    <Xml Include="Cache\Persistence\ECSchemas\Support\V3Conversion\PW_WSG_V3Conversion.02.02.ecschema.xml" />
    <Xml Include="Cache\Persistence\ECSchemas\WSCache.02.02.ecschema.xml" />
    <Xml Include="Cache\Persistence\ECSchemas\Support\Mapping\PW_WSG_Supplemental_ECDbMapping.02.03.ecschema.xml" />
    <Xml Include="Cache\Persistence\ECSchemas\Support\V3Conversion\PW_WSG_V3Conversion.02.03.ecschema.xml" />
    <Xml Include="Cache\Persistence\ECSchemas\Support\Mapping\FeatureTracking_Supplemental_ECDbMapping.01.00.ecschema.xml" />
  </ItemGroup>
  <ItemGroup>
    <None Include="Connect\Connect.mki" />
    <None Include="ClientLib.mke" />
    <None Include="xliffs.mke" />
    <None Include="ClientPrewire.mke" />
    <None Include="Licensing\Licensing.mki" />
    <None Include="Client\Client.mki" />
    <None Include="Configuration\Configuration.mki" />
    <None Include="Cache\Cache.mki" />
    <None Include="CacheLib.mke" />
    <None Include="CachePrewire.mke" />
    <None Include="l10n-WSClient.mke" />
    <None Include="CacheSchemasDelivery.mke" />
    <None Include="UnZip.py" />
    <None Include="ClientLibCompileOptions.mki" />
    <None Include="BentleyDesktopClientCCApi.prewire.mke" />
    <None Include="Azure\Azure.mki" />
    <None Include="Ims\Ims.mki" />
    <None Include="ConnectC\ConnectC.mki" />
    <None Include="CWSClientCLib.mke" />
    <None Include="CWSClientCPrewire.mke" />
    <None Include=".hgignore" />
    <None Include="iModelHubClient\DgnDbServerClient.mki" />
    <None Include="CWSClientCLibOptions.mki" />
    <None Include="iModelHubClientLib.mke" />
    <None Include="iModelHubClientPrewire.mke" />
  </ItemGroup>
</Project><|MERGE_RESOLUTION|>--- conflicted
+++ resolved
@@ -1,1201 +1,1200 @@
-﻿<?xml version="1.0" encoding="utf-8"?>
-<Project ToolsVersion="4.0" xmlns="http://schemas.microsoft.com/developer/msbuild/2003">
-  <ItemGroup>
-    <Filter Include="Source Files">
-      <UniqueIdentifier>{4FC737F1-C7A5-4376-A066-2A32D752A2FF}</UniqueIdentifier>
-      <Extensions>cpp;c;cc;cxx;def;odl;idl;hpj;bat;asm;asmx</Extensions>
-    </Filter>
-    <Filter Include="Header Files">
-      <UniqueIdentifier>{93995380-89BD-4b04-88EB-625FBE52EBFB}</UniqueIdentifier>
-      <Extensions>h;hh;hpp;hxx;hm;inl;inc;xsd</Extensions>
-    </Filter>
-    <Filter Include="Resource Files">
-      <UniqueIdentifier>{67DA6AB6-F800-4c08-8B7A-83BB121AAD01}</UniqueIdentifier>
-      <Extensions>rc;ico;cur;bmp;dlg;rc2;rct;bin;rgs;gif;jpg;jpeg;jpe;resx;tiff;tif;png;wav;mfcribbon-ms</Extensions>
-    </Filter>
-  </ItemGroup>
-  <ItemGroup>
-    <ClCompile Include="Client\Response\WSFileResponse.cpp">
-      <Filter>Source Files</Filter>
-    </ClCompile>
-    <ClCompile Include="Client\Response\WSObjectsReader.cpp">
-      <Filter>Source Files</Filter>
-    </ClCompile>
-    <ClCompile Include="Client\Response\WSObjectsReaderV1.cpp">
-      <Filter>Source Files</Filter>
-    </ClCompile>
-    <ClCompile Include="Client\Response\WSObjectsReaderV2.cpp">
-      <Filter>Source Files</Filter>
-    </ClCompile>
-    <ClCompile Include="Client\Response\WSObjectsResponse.cpp">
-      <Filter>Source Files</Filter>
-    </ClCompile>
-    <ClCompile Include="Client\WebApi\WebApi.cpp">
-      <Filter>Source Files</Filter>
-    </ClCompile>
-    <ClCompile Include="Client\WebApi\WebApiV1.cpp">
-      <Filter>Source Files</Filter>
-    </ClCompile>
-    <ClCompile Include="Client\WebApi\WebApiV1BentleyConnect.cpp">
-      <Filter>Source Files</Filter>
-    </ClCompile>
-    <ClCompile Include="Client\WebApi\WebApiV2.cpp">
-      <Filter>Source Files</Filter>
-    </ClCompile>
-    <ClCompile Include="Client\ChunkedUploadRequest.cpp">
-      <Filter>Source Files</Filter>
-    </ClCompile>
-    <ClCompile Include="Client\ClientConfiguration.cpp">
-      <Filter>Source Files</Filter>
-    </ClCompile>
-    <ClCompile Include="Client\ClientConnection.cpp">
-      <Filter>Source Files</Filter>
-    </ClCompile>
-    <ClCompile Include="Client\ClientInternal.cpp">
-      <Filter>Source Files</Filter>
-    </ClCompile>
-    <ClCompile Include="Client\ObjectId.cpp">
-      <Filter>Source Files</Filter>
-    </ClCompile>
-    <ClCompile Include="Client\ServerInfoProvider.cpp">
-      <Filter>Source Files</Filter>
-    </ClCompile>
-    <ClCompile Include="Client\Utils.cpp">
-      <Filter>Source Files</Filter>
-    </ClCompile>
-    <ClCompile Include="Client\WSClient.cpp">
-      <Filter>Source Files</Filter>
-    </ClCompile>
-    <ClCompile Include="Client\WSError.cpp">
-      <Filter>Source Files</Filter>
-    </ClCompile>
-    <ClCompile Include="Client\WSInfo.cpp">
-      <Filter>Source Files</Filter>
-    </ClCompile>
-    <ClCompile Include="Client\WSQuery.cpp">
-      <Filter>Source Files</Filter>
-    </ClCompile>
-    <ClCompile Include="Client\WSRepository.cpp">
-      <Filter>Source Files</Filter>
-    </ClCompile>
-    <ClCompile Include="Client\WSRepositoryClient.cpp">
-      <Filter>Source Files</Filter>
-    </ClCompile>
-    <ClCompile Include="Connect\ConnectAuthenticationHandler.cpp">
-      <Filter>Source Files</Filter>
-    </ClCompile>
-    <ClCompile Include="Connect\ConnectAuthenticationPersistence.cpp">
-      <Filter>Source Files</Filter>
-    </ClCompile>
-    <ClCompile Include="Connect\ConnectTokenProvider.cpp">
-      <Filter>Source Files</Filter>
-    </ClCompile>
-    <ClCompile Include="Connect\Passport.cpp">
-      <Filter>Source Files</Filter>
-    </ClCompile>
-    <ClCompile Include="Connect\SamlToken.cpp">
-      <Filter>Source Files</Filter>
-    </ClCompile>
-    <ClCompile Include="Licensing\UsageTrackingData.cpp">
-      <Filter>Source Files</Filter>
-    </ClCompile>
-    <ClCompile Include="Licensing\UsageTracking.cpp">
-      <Filter>Source Files</Filter>
-    </ClCompile>
-    <ClCompile Include="Configuration\UrlProvider.cpp">
-      <Filter>Source Files</Filter>
-    </ClCompile>
-    <ClCompile Include="Client\ClientInfo.cpp">
-      <Filter>Source Files</Filter>
-    </ClCompile>
-    <ClCompile Include="Configuration\BuddiClient.cpp">
-      <Filter>Source Files</Filter>
-    </ClCompile>
-    <ClCompile Include="Configuration\BuddiError.cpp">
-      <Filter>Source Files</Filter>
-    </ClCompile>
-    <ClCompile Include="Cache\Examples\CachingExample.cpp">
-      <Filter>Source Files</Filter>
-    </ClCompile>
-    <ClCompile Include="Cache\Network\ResponseGuard.cpp">
-      <Filter>Source Files</Filter>
-    </ClCompile>
-    <ClCompile Include="Cache\Persistence\Changes\ChangeInfo.cpp">
-      <Filter>Source Files</Filter>
-    </ClCompile>
-    <ClCompile Include="Cache\Persistence\Changes\ChangeInfoManager.cpp">
-      <Filter>Source Files</Filter>
-    </ClCompile>
-    <ClCompile Include="Cache\Persistence\Core\CacheSettings.cpp">
-      <Filter>Source Files</Filter>
-    </ClCompile>
-    <ClCompile Include="Cache\Persistence\Core\SchemaContext.cpp">
-      <Filter>Source Files</Filter>
-    </ClCompile>
-    <ClCompile Include="Cache\Persistence\Core\SchemaManager.cpp">
-      <Filter>Source Files</Filter>
-    </ClCompile>
-    <ClCompile Include="Cache\Persistence\Files\FileStorage.cpp">
-      <Filter>Source Files</Filter>
-    </ClCompile>
-    <ClCompile Include="Cache\Persistence\Files\FileInfo.cpp">
-      <Filter>Source Files</Filter>
-    </ClCompile>
-    <ClCompile Include="Cache\Persistence\Files\FileInfoManager.cpp">
-      <Filter>Source Files</Filter>
-    </ClCompile>
-    <ClCompile Include="Cache\Persistence\Hierarchy\HierarchyManager.cpp">
-      <Filter>Source Files</Filter>
-    </ClCompile>
-    <ClCompile Include="Cache\Persistence\Hierarchy\RootManager.cpp">
-      <Filter>Source Files</Filter>
-    </ClCompile>
-    <ClCompile Include="Cache\Persistence\Instances\InstanceCacheHelper.cpp">
-      <Filter>Source Files</Filter>
-    </ClCompile>
-    <ClCompile Include="Cache\Persistence\Instances\NavigationBaseManager.cpp">
-      <Filter>Source Files</Filter>
-    </ClCompile>
-    <ClCompile Include="Cache\Persistence\Instances\ObjectInfo.cpp">
-      <Filter>Source Files</Filter>
-    </ClCompile>
-    <ClCompile Include="Cache\Persistence\Instances\ObjectInfoManager.cpp">
-      <Filter>Source Files</Filter>
-    </ClCompile>
-    <ClCompile Include="Cache\Persistence\Instances\RelationshipInfo.cpp">
-      <Filter>Source Files</Filter>
-    </ClCompile>
-    <ClCompile Include="Cache\Persistence\Instances\RelationshipInfoManager.cpp">
-      <Filter>Source Files</Filter>
-    </ClCompile>
-    <ClCompile Include="Cache\Persistence\Responses\CachedResponseInfo.cpp">
-      <Filter>Source Files</Filter>
-    </ClCompile>
-    <ClCompile Include="Cache\Persistence\Responses\CachedResponseManager.cpp">
-      <Filter>Source Files</Filter>
-    </ClCompile>
-    <ClCompile Include="Cache\Persistence\Upgrade\RawWSObjectsReader.cpp">
-      <Filter>Source Files</Filter>
-    </ClCompile>
-    <ClCompile Include="Cache\Persistence\Upgrade\Upgrader.cpp">
-      <Filter>Source Files</Filter>
-    </ClCompile>
-    <ClCompile Include="Cache\Persistence\Upgrade\UpgraderBase.cpp">
-      <Filter>Source Files</Filter>
-    </ClCompile>
-    <ClCompile Include="Cache\Persistence\Upgrade\UpgraderFromV3ToV4.cpp">
-      <Filter>Source Files</Filter>
-    </ClCompile>
-    <ClCompile Include="Cache\Persistence\Upgrade\UpgraderFromV4ToV5.cpp">
-      <Filter>Source Files</Filter>
-    </ClCompile>
-    <ClCompile Include="Cache\Persistence\Upgrade\UpgraderFromV5ToCurrent.cpp">
-      <Filter>Source Files</Filter>
-    </ClCompile>
-    <ClCompile Include="Cache\Persistence\CachedObjectInfo.cpp">
-      <Filter>Source Files</Filter>
-    </ClCompile>
-    <ClCompile Include="Cache\Persistence\CachedResponseKey.cpp">
-      <Filter>Source Files</Filter>
-    </ClCompile>
-    <ClCompile Include="Cache\Persistence\CacheEnvironment.cpp">
-      <Filter>Source Files</Filter>
-    </ClCompile>
-    <ClCompile Include="Cache\Persistence\CacheQueryHelper.cpp">
-      <Filter>Source Files</Filter>
-    </ClCompile>
-    <ClCompile Include="Cache\Persistence\ChangeManager.cpp">
-      <Filter>Source Files</Filter>
-    </ClCompile>
-    <ClCompile Include="Cache\Persistence\DataReadOptions.cpp">
-      <Filter>Source Files</Filter>
-    </ClCompile>
-    <ClCompile Include="Cache\Persistence\DataSourceCache.cpp">
-      <Filter>Source Files</Filter>
-    </ClCompile>
-    <ClCompile Include="Cache\Persistence\IChangeManager.cpp">
-      <Filter>Source Files</Filter>
-    </ClCompile>
-    <ClCompile Include="Cache\Persistence\RepositoryInfoStore.cpp">
-      <Filter>Source Files</Filter>
-    </ClCompile>
-    <ClCompile Include="Cache\Transactions\BeSQLiteDbTransactionHandler.cpp">
-      <Filter>Source Files</Filter>
-    </ClCompile>
-    <ClCompile Include="Cache\Transactions\CacheTransaction.cpp">
-      <Filter>Source Files</Filter>
-    </ClCompile>
-    <ClCompile Include="Cache\Transactions\CacheTransactionManager.cpp">
-      <Filter>Source Files</Filter>
-    </ClCompile>
-    <ClCompile Include="Cache\Transactions\Transaction.cpp">
-      <Filter>Source Files</Filter>
-    </ClCompile>
-    <ClCompile Include="Cache\Util\ECDbAdapter.cpp">
-      <Filter>Source Files</Filter>
-    </ClCompile>
-    <ClCompile Include="Cache\Util\ECDbDebugInfo.cpp">
-      <Filter>Source Files</Filter>
-    </ClCompile>
-    <ClCompile Include="Cache\Util\ECDbHelper.cpp">
-      <Filter>Source Files</Filter>
-    </ClCompile>
-    <ClCompile Include="Cache\Util\ECSqlStatementCache.cpp">
-      <Filter>Source Files</Filter>
-    </ClCompile>
-    <ClCompile Include="Cache\Util\ExtendedData.cpp">
-      <Filter>Source Files</Filter>
-    </ClCompile>
-    <ClCompile Include="Cache\Util\ExtendedDataAdapter.cpp">
-      <Filter>Source Files</Filter>
-    </ClCompile>
-    <ClCompile Include="Cache\Util\ISelectProvider.cpp">
-      <Filter>Source Files</Filter>
-    </ClCompile>
-    <ClCompile Include="Cache\Util\ObservableECDb.cpp">
-      <Filter>Source Files</Filter>
-    </ClCompile>
-    <ClCompile Include="Cache\Util\TempFile.cpp">
-      <Filter>Source Files</Filter>
-    </ClCompile>
-    <ClCompile Include="Cache\Util\ValueIncrementor.cpp">
-      <Filter>Source Files</Filter>
-    </ClCompile>
-    <ClCompile Include="Cache\CacheNavigationTask.cpp">
-      <Filter>Source Files</Filter>
-    </ClCompile>
-    <ClCompile Include="Cache\CachingDataSource.cpp">
-      <Filter>Source Files</Filter>
-    </ClCompile>
-    <ClCompile Include="Cache\CachingTaskBase.cpp">
-      <Filter>Source Files</Filter>
-    </ClCompile>
-    <ClCompile Include="Cache\ChangesGraph.cpp">
-      <Filter>Source Files</Filter>
-    </ClCompile>
-    <ClCompile Include="Cache\DownloadFilesTask.cpp">
-      <Filter>Source Files</Filter>
-    </ClCompile>
-    <ClCompile Include="Cache\ICachingDataSource.cpp">
-      <Filter>Source Files</Filter>
-    </ClCompile>
-    <ClCompile Include="Cache\IQueryProvider.cpp">
-      <Filter>Source Files</Filter>
-    </ClCompile>
-    <ClCompile Include="Cache\NavigationCachingOptions.cpp">
-      <Filter>Source Files</Filter>
-    </ClCompile>
-    <ClCompile Include="Cache\ServerQueryHelper.cpp">
-      <Filter>Source Files</Filter>
-    </ClCompile>
-    <ClCompile Include="Cache\SyncCachedDataTask.cpp">
-      <Filter>Source Files</Filter>
-    </ClCompile>
-    <ClCompile Include="Cache\SyncCachedInstancesSeperatelyTask.cpp">
-      <Filter>Source Files</Filter>
-    </ClCompile>
-    <ClCompile Include="Cache\SyncCachedInstancesTask.cpp">
-      <Filter>Source Files</Filter>
-    </ClCompile>
-    <ClCompile Include="Cache\SyncLocalChangesTask.cpp">
-      <Filter>Source Files</Filter>
-    </ClCompile>
-    <ClCompile Include="Cache\Util\FileUtil.cpp">
-      <Filter>Source Files</Filter>
-    </ClCompile>
-    <ClCompile Include="Cache\Util\ECExpressionHelper.cpp">
-      <Filter>Source Files</Filter>
-    </ClCompile>
-    <ClCompile Include="Cache\Util\ECCustomAttributeHelper.cpp">
-      <Filter>Source Files</Filter>
-    </ClCompile>
-    <ClCompile Include="Cache\Util\JsonDiff.cpp">
-      <Filter>Source Files</Filter>
-    </ClCompile>
-    <ClCompile Include="Cache\Util\JsonUtil.cpp">
-      <Filter>Source Files</Filter>
-    </ClCompile>
-    <ClCompile Include="Client\WSChangeset.cpp">
-      <Filter>Source Files</Filter>
-    </ClCompile>
-    <ClCompile Include="Cache\SyncOptions.cpp">
-      <Filter>Source Files</Filter>
-    </ClCompile>
-    <ClCompile Include="Cache\Persistence\Upgrade\UpgraderFromV7ToV9.cpp">
-      <Filter>Source Files</Filter>
-    </ClCompile>
-    <ClCompile Include="Cache\Persistence\Upgrade\UpgraderFromV9ToV10.cpp">
-      <Filter>Source Files</Filter>
-    </ClCompile>
-    <ClCompile Include="Cache\Persistence\Core\WSCacheState.cpp">
-      <Filter>Source Files</Filter>
-    </ClCompile>
-    <ClCompile Include="Azure\AzureBlobStorageClient.cpp">
-      <Filter>Source Files</Filter>
-    </ClCompile>
-    <ClCompile Include="Azure\EventServiceClient.cpp">
-      <Filter>Source Files</Filter>
-    </ClCompile>
-    <ClCompile Include="Tests\UnitTests\Published\WebServices\Azure\AzureBlobStorageClientTests.cpp">
-      <Filter>Source Files</Filter>
-    </ClCompile>
-    <ClCompile Include="Tests\UnitTests\Published\WebServices\Azure\EventServiceClientTests.cpp">
-      <Filter>Source Files</Filter>
-    </ClCompile>
-    <ClCompile Include="Connect\ConnectSignInManager.cpp">
-      <Filter>Source Files</Filter>
-    </ClCompile>
-    <ClCompile Include="Cache\Persistence\Hierarchy\ExtendedDataDelegate.cpp">
-      <Filter>Source Files</Filter>
-    </ClCompile>
-    <ClCompile Include="Connect\EulaClient.cpp">
-      <Filter>Source Files</Filter>
-    </ClCompile>
-    <ClCompile Include="Connect\ConnectSessionAuthenticationPersistence.cpp">
-      <Filter>Source Files</Filter>
-    </ClCompile>
-    <ClCompile Include="Connect\DelegationTokenProvider.cpp">
-      <Filter>Source Files</Filter>
-    </ClCompile>
-    <ClCompile Include="Connect\IdentityAuthenticationPersistence.cpp">
-      <Filter>Source Files</Filter>
-    </ClCompile>
-    <ClCompile Include="Connect\IdentityTokenProvider.cpp">
-      <Filter>Source Files</Filter>
-    </ClCompile>
-    <ClCompile Include="Connect\ImsClient.cpp">
-      <Filter>Source Files</Filter>
-    </ClCompile>
-    <ClCompile Include="Ims\SolrQuery.cpp">
-      <Filter>Source Files</Filter>
-    </ClCompile>
-    <ClCompile Include="Ims\SolrClient.cpp">
-      <Filter>Source Files</Filter>
-    </ClCompile>
-    <ClCompile Include="ConnectC\CWSCC.cpp">
-      <Filter>Source Files</Filter>
-    </ClCompile>
-    <ClCompile Include="ConnectC\CWSCCGen.cpp">
-      <Filter>Source Files</Filter>
-    </ClCompile>
-    <ClCompile Include="ConnectC\CWSCCGenBuffer.cpp">
-      <Filter>Source Files</Filter>
-    </ClCompile>
-    <ClCompile Include="ConnectC\CWSCCInternal.cpp">
-      <Filter>Source Files</Filter>
-    </ClCompile>
-    <ClCompile Include="Azure\AzureBlobStorageClient.cpp">
-      <Filter>Source Files</Filter>
-    </ClCompile>
-    <ClCompile Include="Cache\Persistence\Upgrade\UpgraderFromV10ToV11.cpp">
-      <Filter>Source Files</Filter>
-    </ClCompile>
-    <ClCompile Include="Cache\Util\ECInstanceKeyFilter.cpp">
-      <Filter>Source Files</Filter>
-    </ClCompile>
-    <ClCompile Include="ConnectC\CWSCCBufferGen.cpp">
-      <Filter>Source Files</Filter>
-    </ClCompile>
-    <ClCompile Include="ConnectC\ConnectWsgGlobal\GlobalSchemaGen.cpp">
-      <Filter>Source Files</Filter>
-    </ClCompile>
-    <ClCompile Include="ConnectC\ConnectWsgGlobal\GlobalSchemaBufferGen.cpp">
-      <Filter>Source Files</Filter>
-    </ClCompile>
-    <ClCompile Include="Tests\UnitTests\Published\WebServices\Client\DgnDbServerEventParserTests.cpp">
-      <Filter>Source Files</Filter>
-    </ClCompile>
-    <ClCompile Include="Cache\Persistence\Upgrade\UpgraderFromV11ToV12.cpp">
-      <Filter>Source Files</Filter>
-    </ClCompile>
-    <ClCompile Include="Azure\AzureServiceBusSASDTO.cpp">
-      <Filter>Source Files</Filter>
-    </ClCompile>
-    <ClCompile Include="ConnectC\CWSCCBuffer.cpp">
-      <Filter>Source Files</Filter>
-    </ClCompile>
-    <ClCompile Include="ConnectC\IMSSearch\IMSSearch.cpp">
-      <Filter>Source Files</Filter>
-    </ClCompile>
-    <ClCompile Include="ConnectC\IMSSearch\IMSSearchBuffer.cpp">
-      <Filter>Source Files</Filter>
-    </ClCompile>
-    <ClCompile Include="Cache\FileDownloadManager.cpp">
-      <Filter>Source Files</Filter>
-    </ClCompile>
-    <ClCompile Include="Cache\Persistence\Upgrade\UpgraderFromV12ToV13.cpp">
-      <Filter>Source Files</Filter>
-    </ClCompile>
-    <ClCompile Include="Cache\Persistence\Upgrade\UpgraderFromV20ToV21.cpp">
-      <Filter>Source Files</Filter>
-    </ClCompile>
-    <ClCompile Include="iModelHubClient\Events\ChangeSetPostPushEvent.cpp">
-      <Filter>Source Files</Filter>
-    </ClCompile>
-    <ClCompile Include="iModelHubClient\Events\ChangeSetPrePushEvent.cpp">
-      <Filter>Source Files</Filter>
-    </ClCompile>
-    <ClCompile Include="iModelHubClient\Events\CodeEvent.cpp">
-      <Filter>Source Files</Filter>
-    </ClCompile>
-    <ClCompile Include="iModelHubClient\Events\DeletedEvent.cpp">
-      <Filter>Source Files</Filter>
-    </ClCompile>
-    <ClCompile Include="iModelHubClient\Events\EventManager.cpp">
-      <Filter>Source Files</Filter>
-    </ClCompile>
-    <ClCompile Include="iModelHubClient\Events\EventParser.cpp">
-      <Filter>Source Files</Filter>
-    </ClCompile>
-    <ClCompile Include="iModelHubClient\Events\LockEvent.cpp">
-      <Filter>Source Files</Filter>
-    </ClCompile>
-    <ClCompile Include="iModelHubClient\BreakHelper.cpp">
-      <Filter>Source Files</Filter>
-    </ClCompile>
-    <ClCompile Include="iModelHubClient\Briefcase.cpp">
-      <Filter>Source Files</Filter>
-    </ClCompile>
-    <ClCompile Include="iModelHubClient\BriefcaseInfo.cpp">
-      <Filter>Source Files</Filter>
-    </ClCompile>
-    <ClCompile Include="iModelHubClient\ChangeSetInfo.cpp">
-      <Filter>Source Files</Filter>
-    </ClCompile>
-    <ClCompile Include="iModelHubClient\Client.cpp">
-      <Filter>Source Files</Filter>
-    </ClCompile>
-    <ClCompile Include="iModelHubClient\CodeAdmin.cpp">
-      <Filter>Source Files</Filter>
-    </ClCompile>
-    <ClCompile Include="iModelHubClient\Configuration.cpp">
-      <Filter>Source Files</Filter>
-    </ClCompile>
-    <ClCompile Include="iModelHubClient\Error.cpp">
-      <Filter>Source Files</Filter>
-    </ClCompile>
-    <ClCompile Include="iModelHubClient\FileInfo.cpp">
-      <Filter>Source Files</Filter>
-    </ClCompile>
-    <ClCompile Include="iModelHubClient\iModelAdmin.cpp">
-      <Filter>Source Files</Filter>
-    </ClCompile>
-    <ClCompile Include="iModelHubClient\iModelConnection.cpp">
-      <Filter>Source Files</Filter>
-    </ClCompile>
-    <ClCompile Include="iModelHubClient\iModelInfo.cpp">
-      <Filter>Source Files</Filter>
-    </ClCompile>
-    <ClCompile Include="iModelHubClient\iModelManager.cpp">
-      <Filter>Source Files</Filter>
-    </ClCompile>
-    <ClCompile Include="iModelHubClient\Logging.cpp">
-      <Filter>Source Files</Filter>
-    </ClCompile>
-    <ClCompile Include="iModelHubClient\PredownloadManager.cpp">
-      <Filter>Source Files</Filter>
-    </ClCompile>
-    <ClCompile Include="iModelHubClient\Utils.cpp">
-      <Filter>Source Files</Filter>
-    </ClCompile>
-    <ClCompile Include="iModelHubClient\Events\VersionEvent.cpp">
-      <Filter>Source Files</Filter>
-    </ClCompile>
-  </ItemGroup>
-  <ItemGroup>
-    <ClInclude Include="Client\WebApi\WebApi.h">
-      <Filter>Header Files</Filter>
-    </ClInclude>
-    <ClInclude Include="Client\WebApi\WebApiV1.h">
-      <Filter>Header Files</Filter>
-    </ClInclude>
-    <ClInclude Include="Client\WebApi\WebApiV1BentleyConnect.h">
-      <Filter>Header Files</Filter>
-    </ClInclude>
-    <ClInclude Include="Client\WebApi\WebApiV2.h">
-      <Filter>Header Files</Filter>
-    </ClInclude>
-    <ClInclude Include="Client\ClientConfiguration.h">
-      <Filter>Header Files</Filter>
-    </ClInclude>
-    <ClInclude Include="Client\ClientConnection.h">
-      <Filter>Header Files</Filter>
-    </ClInclude>
-    <ClInclude Include="Client\ClientInternal.h">
-      <Filter>Header Files</Filter>
-    </ClInclude>
-    <ClInclude Include="Client\ServerInfoProvider.h">
-      <Filter>Header Files</Filter>
-    </ClInclude>
-    <ClInclude Include="Client\Utils.h">
-      <Filter>Header Files</Filter>
-    </ClInclude>
-    <ClInclude Include="Client\WSError.xliff.h">
-      <Filter>Header Files</Filter>
-    </ClInclude>
-    <ClInclude Include="PublicAPI\WebServices\Client\Response\WSFileResponse.h">
-      <Filter>Header Files</Filter>
-    </ClInclude>
-    <ClInclude Include="PublicAPI\WebServices\Client\Response\WSObjectsReader.h">
-      <Filter>Header Files</Filter>
-    </ClInclude>
-    <ClInclude Include="PublicAPI\WebServices\Client\Response\WSObjectsReaderV1.h">
-      <Filter>Header Files</Filter>
-    </ClInclude>
-    <ClInclude Include="PublicAPI\WebServices\Client\Response\WSObjectsReaderV2.h">
-      <Filter>Header Files</Filter>
-    </ClInclude>
-    <ClInclude Include="PublicAPI\WebServices\Client\Response\WSObjectsResponse.h">
-      <Filter>Header Files</Filter>
-    </ClInclude>
-    <ClInclude Include="PublicAPI\WebServices\Client\ObjectId.h">
-      <Filter>Header Files</Filter>
-    </ClInclude>
-    <ClInclude Include="PublicAPI\WebServices\Client\WebServicesClient.h">
-      <Filter>Header Files</Filter>
-    </ClInclude>
-    <ClInclude Include="PublicAPI\WebServices\Client\WSClient.h">
-      <Filter>Header Files</Filter>
-    </ClInclude>
-    <ClInclude Include="PublicAPI\WebServices\Client\WSError.h">
-      <Filter>Header Files</Filter>
-    </ClInclude>
-    <ClInclude Include="PublicAPI\WebServices\Client\WSInfo.h">
-      <Filter>Header Files</Filter>
-    </ClInclude>
-    <ClInclude Include="PublicAPI\WebServices\Client\WSQuery.h">
-      <Filter>Header Files</Filter>
-    </ClInclude>
-    <ClInclude Include="PublicAPI\WebServices\Client\WSRepository.h">
-      <Filter>Header Files</Filter>
-    </ClInclude>
-    <ClInclude Include="PublicAPI\WebServices\Client\WSRepositoryClient.h">
-      <Filter>Header Files</Filter>
-    </ClInclude>
-    <ClInclude Include="PublicAPI\WebServices\WebServices.h">
-      <Filter>Header Files</Filter>
-    </ClInclude>
-    <ClInclude Include="Client\ChunkedUploadRequest.h">
-      <Filter>Header Files</Filter>
-    </ClInclude>
-    <ClInclude Include="PublicAPI\WebServices\Connect\ConnectAuthenticationHandler.h">
-      <Filter>Header Files</Filter>
-    </ClInclude>
-    <ClInclude Include="PublicAPI\WebServices\Connect\ConnectAuthenticationPersistence.h">
-      <Filter>Header Files</Filter>
-    </ClInclude>
-    <ClInclude Include="PublicAPI\WebServices\Connect\ConnectMessaging.h">
-      <Filter>Header Files</Filter>
-    </ClInclude>
-    <ClInclude Include="PublicAPI\WebServices\Connect\ConnectTokenProvider.h">
-      <Filter>Header Files</Filter>
-    </ClInclude>
-    <ClInclude Include="PublicAPI\WebServices\Connect\IConnectTokenProvider.h">
-      <Filter>Header Files</Filter>
-    </ClInclude>
-    <ClInclude Include="PublicAPI\WebServices\Connect\Passport.h">
-      <Filter>Header Files</Filter>
-    </ClInclude>
-    <ClInclude Include="PublicAPI\WebServices\Connect\SamlToken.h">
-      <Filter>Header Files</Filter>
-    </ClInclude>
-    <ClInclude Include="PublicAPI\WebServices\Licensing\UsageTrackingData.h">
-      <Filter>Header Files</Filter>
-    </ClInclude>
-    <ClInclude Include="PublicAPI\WebServices\Licensing\UsageTracking.h">
-      <Filter>Header Files</Filter>
-    </ClInclude>
-    <ClInclude Include="PublicAPI\WebServices\Configuration\UrlProvider.h">
-      <Filter>Header Files</Filter>
-    </ClInclude>
-    <ClInclude Include="Connect\Connect.xliff.h">
-      <Filter>Header Files</Filter>
-    </ClInclude>
-    <ClInclude Include="PublicAPI\WebServices\Client\ClientInfo.h">
-      <Filter>Header Files</Filter>
-    </ClInclude>
-    <ClInclude Include="PublicAPI\WebServices\Configuration\BuddiClient.h">
-      <Filter>Header Files</Filter>
-    </ClInclude>
-    <ClInclude Include="Configuration\BuddiError.xliff.h">
-      <Filter>Header Files</Filter>
-    </ClInclude>
-    <ClInclude Include="PublicAPI\WebServices\Configuration\BuddiError.h">
-      <Filter>Header Files</Filter>
-    </ClInclude>
-    <ClInclude Include="Cache\Examples\CachingExample.h">
-      <Filter>Header Files</Filter>
-    </ClInclude>
-    <ClInclude Include="Cache\Network\ResponseGuard.h">
-      <Filter>Header Files</Filter>
-    </ClInclude>
-    <ClInclude Include="Cache\Persistence\Changes\ChangeInfo.h">
-      <Filter>Header Files</Filter>
-    </ClInclude>
-    <ClInclude Include="Cache\Persistence\Changes\ChangeInfoManager.h">
-      <Filter>Header Files</Filter>
-    </ClInclude>
-    <ClInclude Include="Cache\Persistence\Core\CacheSchema.h">
-      <Filter>Header Files</Filter>
-    </ClInclude>
-    <ClInclude Include="Cache\Persistence\Core\CacheSettings.h">
-      <Filter>Header Files</Filter>
-    </ClInclude>
-    <ClInclude Include="Cache\Persistence\Core\ECDbFileInfoSchema.h">
-      <Filter>Header Files</Filter>
-    </ClInclude>
-    <ClInclude Include="Cache\Persistence\Core\SchemaContext.h">
-      <Filter>Header Files</Filter>
-    </ClInclude>
-    <ClInclude Include="Cache\Persistence\Core\SchemaManager.h">
-      <Filter>Header Files</Filter>
-    </ClInclude>
-    <ClInclude Include="Cache\Persistence\Files\FileStorage.h">
-      <Filter>Header Files</Filter>
-    </ClInclude>
-    <ClInclude Include="Cache\Persistence\Files\FileInfo.h">
-      <Filter>Header Files</Filter>
-    </ClInclude>
-    <ClInclude Include="Cache\Persistence\Files\FileInfoManager.h">
-      <Filter>Header Files</Filter>
-    </ClInclude>
-    <ClInclude Include="Cache\Persistence\Hierarchy\HierarchyManager.h">
-      <Filter>Header Files</Filter>
-    </ClInclude>
-    <ClInclude Include="Cache\Persistence\Hierarchy\RootManager.h">
-      <Filter>Header Files</Filter>
-    </ClInclude>
-    <ClInclude Include="Cache\Persistence\Instances\InstanceCacheHelper.h">
-      <Filter>Header Files</Filter>
-    </ClInclude>
-    <ClInclude Include="Cache\Persistence\Instances\NavigationBaseManager.h">
-      <Filter>Header Files</Filter>
-    </ClInclude>
-    <ClInclude Include="Cache\Persistence\Instances\ObjectInfo.h">
-      <Filter>Header Files</Filter>
-    </ClInclude>
-    <ClInclude Include="Cache\Persistence\Instances\ObjectInfoManager.h">
-      <Filter>Header Files</Filter>
-    </ClInclude>
-    <ClInclude Include="Cache\Persistence\Instances\RelationshipInfo.h">
-      <Filter>Header Files</Filter>
-    </ClInclude>
-    <ClInclude Include="Cache\Persistence\Instances\RelationshipInfoManager.h">
-      <Filter>Header Files</Filter>
-    </ClInclude>
-    <ClInclude Include="Cache\Persistence\Responses\CachedResponseInfo.h">
-      <Filter>Header Files</Filter>
-    </ClInclude>
-    <ClInclude Include="Cache\Persistence\Responses\CachedResponseManager.h">
-      <Filter>Header Files</Filter>
-    </ClInclude>
-    <ClInclude Include="Cache\Persistence\Upgrade\RawWSObjectsReader.h">
-      <Filter>Header Files</Filter>
-    </ClInclude>
-    <ClInclude Include="Cache\Persistence\Upgrade\Upgrader.h">
-      <Filter>Header Files</Filter>
-    </ClInclude>
-    <ClInclude Include="Cache\Persistence\Upgrade\UpgraderBase.h">
-      <Filter>Header Files</Filter>
-    </ClInclude>
-    <ClInclude Include="Cache\Persistence\Upgrade\UpgraderFromV3ToV4.h">
-      <Filter>Header Files</Filter>
-    </ClInclude>
-    <ClInclude Include="Cache\Persistence\Upgrade\UpgraderFromV4ToV5.h">
-      <Filter>Header Files</Filter>
-    </ClInclude>
-    <ClInclude Include="Cache\Persistence\Upgrade\UpgraderFromV5ToCurrent.h">
-      <Filter>Header Files</Filter>
-    </ClInclude>
-    <ClInclude Include="Cache\Persistence\RepositoryInfoStore.h">
-      <Filter>Header Files</Filter>
-    </ClInclude>
-    <ClInclude Include="Cache\CacheNavigationTask.h">
-      <Filter>Header Files</Filter>
-    </ClInclude>
-    <ClInclude Include="Cache\CachingTaskBase.h">
-      <Filter>Header Files</Filter>
-    </ClInclude>
-    <ClInclude Include="Cache\ChangesGraph.h">
-      <Filter>Header Files</Filter>
-    </ClInclude>
-    <ClInclude Include="Cache\DownloadFilesTask.h">
-      <Filter>Header Files</Filter>
-    </ClInclude>
-    <ClInclude Include="Cache\ICachingDataSource.xliff.h">
-      <Filter>Header Files</Filter>
-    </ClInclude>
-    <ClInclude Include="Cache\SyncCachedDataTask.h">
-      <Filter>Header Files</Filter>
-    </ClInclude>
-    <ClInclude Include="Cache\SyncCachedInstancesSeperatelyTask.h">
-      <Filter>Header Files</Filter>
-    </ClInclude>
-    <ClInclude Include="Cache\SyncCachedInstancesTask.h">
-      <Filter>Header Files</Filter>
-    </ClInclude>
-    <ClInclude Include="Cache\SyncLocalChangesTask.h">
-      <Filter>Header Files</Filter>
-    </ClInclude>
-    <ClInclude Include="PublicAPI\WebServices\Cache\Persistence\CachedObjectInfo.h">
-      <Filter>Header Files</Filter>
-    </ClInclude>
-    <ClInclude Include="PublicAPI\WebServices\Cache\Persistence\CachedResponseKey.h">
-      <Filter>Header Files</Filter>
-    </ClInclude>
-    <ClInclude Include="PublicAPI\WebServices\Cache\Persistence\CacheEnvironment.h">
-      <Filter>Header Files</Filter>
-    </ClInclude>
-    <ClInclude Include="PublicAPI\WebServices\Cache\Persistence\CacheQueryHelper.h">
-      <Filter>Header Files</Filter>
-    </ClInclude>
-    <ClInclude Include="PublicAPI\WebServices\Cache\Persistence\ChangeManager.h">
-      <Filter>Header Files</Filter>
-    </ClInclude>
-    <ClInclude Include="PublicAPI\WebServices\Cache\Persistence\DataReadOptions.h">
-      <Filter>Header Files</Filter>
-    </ClInclude>
-    <ClInclude Include="PublicAPI\WebServices\Cache\Persistence\DataSourceCache.h">
-      <Filter>Header Files</Filter>
-    </ClInclude>
-    <ClInclude Include="PublicAPI\WebServices\Cache\Persistence\DataSourceCacheCommon.h">
-      <Filter>Header Files</Filter>
-    </ClInclude>
-    <ClInclude Include="PublicAPI\WebServices\Cache\Persistence\IChangeManager.h">
-      <Filter>Header Files</Filter>
-    </ClInclude>
-    <ClInclude Include="PublicAPI\WebServices\Cache\Persistence\IDataSourceCache.h">
-      <Filter>Header Files</Filter>
-    </ClInclude>
-    <ClInclude Include="PublicAPI\WebServices\Cache\Persistence\IRepositoryInfoStore.h">
-      <Filter>Header Files</Filter>
-    </ClInclude>
-    <ClInclude Include="PublicAPI\WebServices\Cache\Transactions\BeSQLiteDbTransactionHandler.h">
-      <Filter>Header Files</Filter>
-    </ClInclude>
-    <ClInclude Include="PublicAPI\WebServices\Cache\Transactions\CacheTransaction.h">
-      <Filter>Header Files</Filter>
-    </ClInclude>
-    <ClInclude Include="PublicAPI\WebServices\Cache\Transactions\CacheTransactionManager.h">
-      <Filter>Header Files</Filter>
-    </ClInclude>
-    <ClInclude Include="PublicAPI\WebServices\Cache\Transactions\ICacheTransactionManager.h">
-      <Filter>Header Files</Filter>
-    </ClInclude>
-    <ClInclude Include="PublicAPI\WebServices\Cache\Transactions\ITransactionHandler.h">
-      <Filter>Header Files</Filter>
-    </ClInclude>
-    <ClInclude Include="PublicAPI\WebServices\Cache\Transactions\Transaction.h">
-      <Filter>Header Files</Filter>
-    </ClInclude>
-    <ClInclude Include="PublicAPI\WebServices\Cache\Util\ECDbAdapter.h">
-      <Filter>Header Files</Filter>
-    </ClInclude>
-    <ClInclude Include="PublicAPI\WebServices\Cache\Util\ECDbDebugInfo.h">
-      <Filter>Header Files</Filter>
-    </ClInclude>
-    <ClInclude Include="PublicAPI\WebServices\Cache\Util\ECDbHelper.h">
-      <Filter>Header Files</Filter>
-    </ClInclude>
-    <ClInclude Include="PublicAPI\WebServices\Cache\Util\ECSqlAdapterCache.h">
-      <Filter>Header Files</Filter>
-    </ClInclude>
-    <ClInclude Include="PublicAPI\WebServices\Cache\Util\ECSqlStatementCache.h">
-      <Filter>Header Files</Filter>
-    </ClInclude>
-    <ClInclude Include="PublicAPI\WebServices\Cache\Util\ExtendedData.h">
-      <Filter>Header Files</Filter>
-    </ClInclude>
-    <ClInclude Include="PublicAPI\WebServices\Cache\Util\ExtendedDataAdapter.h">
-      <Filter>Header Files</Filter>
-    </ClInclude>
-    <ClInclude Include="PublicAPI\WebServices\Cache\Util\IECDbAdapter.h">
-      <Filter>Header Files</Filter>
-    </ClInclude>
-    <ClInclude Include="PublicAPI\WebServices\Cache\Util\IExtendedDataAdapter.h">
-      <Filter>Header Files</Filter>
-    </ClInclude>
-    <ClInclude Include="PublicAPI\WebServices\Cache\Util\ISelectProvider.h">
-      <Filter>Header Files</Filter>
-    </ClInclude>
-    <ClInclude Include="PublicAPI\WebServices\Cache\Util\ObservableECDb.h">
-      <Filter>Header Files</Filter>
-    </ClInclude>
-    <ClInclude Include="PublicAPI\WebServices\Cache\Util\TempFile.h">
-      <Filter>Header Files</Filter>
-    </ClInclude>
-    <ClInclude Include="PublicAPI\WebServices\Cache\Util\ValueIncrementor.h">
-      <Filter>Header Files</Filter>
-    </ClInclude>
-    <ClInclude Include="PublicAPI\WebServices\Cache\CachingDataSource.h">
-      <Filter>Header Files</Filter>
-    </ClInclude>
-    <ClInclude Include="PublicAPI\WebServices\Cache\ICachingDataSource.h">
-      <Filter>Header Files</Filter>
-    </ClInclude>
-    <ClInclude Include="PublicAPI\WebServices\Cache\IQueryProvider.h">
-      <Filter>Header Files</Filter>
-    </ClInclude>
-    <ClInclude Include="PublicAPI\WebServices\Cache\NavigationCachingOptions.h">
-      <Filter>Header Files</Filter>
-    </ClInclude>
-    <ClInclude Include="PublicAPI\WebServices\Cache\ServerQueryHelper.h">
-      <Filter>Header Files</Filter>
-    </ClInclude>
-    <ClInclude Include="PublicAPI\WebServices\Cache\WebServicesCache.h">
-      <Filter>Header Files</Filter>
-    </ClInclude>
-    <ClInclude Include="Cache\Logging.h">
-      <Filter>Header Files</Filter>
-    </ClInclude>
-    <ClInclude Include="PublicAPI\WebServices\Cache\Util\FileUtil.h">
-      <Filter>Header Files</Filter>
-    </ClInclude>
-    <ClInclude Include="Cache\Util\StringHelper.h">
-      <Filter>Header Files</Filter>
-    </ClInclude>
-    <ClInclude Include="PublicAPI\WebServices\Cache\Util\ECCustomAttributeHelper.h">
-      <Filter>Header Files</Filter>
-    </ClInclude>
-    <ClInclude Include="PublicAPI\WebServices\Cache\Util\ECExpressionHelper.h">
-      <Filter>Header Files</Filter>
-    </ClInclude>
-    <ClInclude Include="PublicAPI\WebServices\Cache\Util\JsonDiff.h">
-      <Filter>Header Files</Filter>
-    </ClInclude>
-    <ClInclude Include="PublicAPI\WebServices\Client\WSChangeset.h">
-      <Filter>Header Files</Filter>
-    </ClInclude>
-    <ClInclude Include="PublicAPI\WebServices\Cache\SyncOptions.h">
-      <Filter>Header Files</Filter>
-    </ClInclude>
-    <ClInclude Include="Cache\Persistence\Upgrade\UpgraderFromV7ToV9.h">
-      <Filter>Header Files</Filter>
-    </ClInclude>
-    <ClInclude Include="Cache\Persistence\Core\Version.h">
-      <Filter>Header Files</Filter>
-    </ClInclude>
-    <ClInclude Include="Cache\Persistence\Upgrade\UpgraderFromV9ToV10.h">
-      <Filter>Header Files</Filter>
-    </ClInclude>
-    <ClInclude Include="Cache\Persistence\Core\WSCacheState.h">
-      <Filter>Header Files</Filter>
-    </ClInclude>
-    <ClInclude Include="Cache\Persistence\Instances\CachedInstanceKey.h">
-      <Filter>Header Files</Filter>
-    </ClInclude>
-    <ClInclude Include="Cache\Persistence\Hierarchy\CacheNodeKey.h">
-      <Filter>Header Files</Filter>
-    </ClInclude>
-    <ClInclude Include="PublicAPI\WebServices\Azure\AzureBlobStorageClient.h">
-      <Filter>Header Files</Filter>
-    </ClInclude>
-    <ClInclude Include="PublicAPI\WebServices\Azure\EventServiceClient.h">
-      <Filter>Header Files</Filter>
-    </ClInclude>
-    <ClInclude Include="Tests\UnitTests\Published\WebServices\Azure\AzureBlobStorageClientTests.h">
-      <Filter>Header Files</Filter>
-    </ClInclude>
-    <ClInclude Include="Tests\UnitTests\Published\WebServices\Azure\EventServiceClientTests.h">
-      <Filter>Header Files</Filter>
-    </ClInclude>
-    <ClInclude Include="PublicAPI\WebServices\Connect\ConnectSignInManager.h">
-      <Filter>Header Files</Filter>
-    </ClInclude>
-    <ClInclude Include="Cache\Persistence\Hierarchy\ExtendedDataDelegate.h">
-      <Filter>Header Files</Filter>
-    </ClInclude>
-    <ClInclude Include="PublicAPI\WebServices\Connect\EulaClient.h">
-      <Filter>Header Files</Filter>
-    </ClInclude>
-    <ClInclude Include="PublicAPI\WebServices\Connect\ConnectSessionAuthenticationPersistence.h">
-      <Filter>Header Files</Filter>
-    </ClInclude>
-    <ClInclude Include="PublicAPI\WebServices\Connect\IConnectAuthenticationProvider.h">
-      <Filter>Header Files</Filter>
-    </ClInclude>
-    <ClInclude Include="PublicAPI\WebServices\Cache\Util\ProgressFilter.h">
-      <Filter>Header Files</Filter>
-    </ClInclude>
-    <ClInclude Include="PublicAPI\WebServices\Connect\DelegationTokenProvider.h">
-      <Filter>Header Files</Filter>
-    </ClInclude>
-    <ClInclude Include="PublicAPI\WebServices\Connect\ITokenStore.h">
-      <Filter>Header Files</Filter>
-    </ClInclude>
-    <ClInclude Include="PublicAPI\WebServices\Connect\IConnectAuthenticationPersistence.h">
-      <Filter>Header Files</Filter>
-    </ClInclude>
-    <ClInclude Include="Connect\IdentityTokenProvider.h">
-      <Filter>Header Files</Filter>
-    </ClInclude>
-    <ClInclude Include="Connect\IdentityAuthenticationPersistence.h">
-      <Filter>Header Files</Filter>
-    </ClInclude>
-    <ClInclude Include="PublicAPI\WebServices\Connect\IImsClient.h">
-      <Filter>Header Files</Filter>
-    </ClInclude>
-    <ClInclude Include="PublicAPI\WebServices\Connect\ImsClient.h">
-      <Filter>Header Files</Filter>
-    </ClInclude>
-    <ClInclude Include="PublicAPI\WebServices\Cache\Util\JsonUtil.h">
-      <Filter>Header Files</Filter>
-    </ClInclude>
-    <ClInclude Include="PublicAPI\WebServices\Ims\SolrQuery.h">
-      <Filter>Header Files</Filter>
-    </ClInclude>
-    <ClInclude Include="PublicAPI\WebServices\Ims\SolrClient.h">
-      <Filter>Header Files</Filter>
-    </ClInclude>
-    <ClInclude Include="ConnectC\CWSCCGenBuffer.h">
-      <Filter>Header Files</Filter>
-    </ClInclude>
-    <ClInclude Include="ConnectC\CWSCCInternal.h">
-      <Filter>Header Files</Filter>
-    </ClInclude>
-    <ClInclude Include="ConnectC\CWSCCPrivate.h">
-      <Filter>Header Files</Filter>
-    </ClInclude>
-    <ClInclude Include="ConnectC\WSLocalState.h">
-      <Filter>Header Files</Filter>
-    </ClInclude>
-    <ClInclude Include="PublicAPI\WebServices\ConnectC\CWSCCGenBufferPublic.h">
-      <Filter>Header Files</Filter>
-    </ClInclude>
-    <ClInclude Include="PublicAPI\WebServices\ConnectC\CWSCCGenPublic.h">
-      <Filter>Header Files</Filter>
-    </ClInclude>
-    <ClInclude Include="PublicAPI\WebServices\ConnectC\CWSCCPublic.h">
-      <Filter>Header Files</Filter>
-    </ClInclude>
-    <ClInclude Include="Cache\Schemas.h">
-      <Filter>Header Files</Filter>
-    </ClInclude>
-    <ClInclude Include="Cache\Compatibility\SchemaChangeWSObjectsReader.h">
-      <Filter>Header Files</Filter>
-    </ClInclude>
-    <ClInclude Include="Cache\Compatibility\SchemaChangeWSObjectsResponse.h">
-      <Filter>Header Files</Filter>
-    </ClInclude>
-    <ClInclude Include="Cache\Compatibility\Schemas.h">
-      <Filter>Header Files</Filter>
-    </ClInclude>
-    <ClInclude Include="Cache\Persistence\Upgrade\UpgraderFromV10ToV11.h">
-      <Filter>Header Files</Filter>
-    </ClInclude>
-    <ClInclude Include="PublicAPI\WebServices\Cache\Util\ECInstanceKeyFilter.h">
-      <Filter>Header Files</Filter>
-    </ClInclude>
-    <ClInclude Include="PublicAPI\WebServices\ConnectC\CWSCC.h">
-      <Filter>Header Files</Filter>
-    </ClInclude>
-    <ClInclude Include="PublicAPI\WebServices\ConnectC\ConnectWsgGlobal\GlobalSchemaGenPublic.h">
-      <Filter>Header Files</Filter>
-    </ClInclude>
-    <ClInclude Include="PublicAPI\WebServices\ConnectC\ConnectWsgGlobal\GlobalSchemaBufferGenPublic.h">
-      <Filter>Header Files</Filter>
-    </ClInclude>
-    <ClInclude Include="ConnectC\CWSCCBufferGen.h">
-      <Filter>Header Files</Filter>
-    </ClInclude>
-    <ClInclude Include="ConnectC\ConnectWsgGlobal\GlobalSchemaBufferGen.h">
-      <Filter>Header Files</Filter>
-    </ClInclude>
-    <ClInclude Include="Cache\SessionInfo.h">
-      <Filter>Header Files</Filter>
-    </ClInclude>
-    <ClInclude Include="PublicAPI\WebServices\Licensing\FeatureTracking.h">
-      <Filter>Header Files</Filter>
-    </ClInclude>
-    <ClInclude Include="PublicAPI\WebServices\Licensing\FeatureTrackingData.h">
-      <Filter>Header Files</Filter>
-    </ClInclude>
-    <ClInclude Include="Cache\Persistence\Upgrade\UpgraderFromV11ToV12.h">
-      <Filter>Header Files</Filter>
-    </ClInclude>
-    <ClInclude Include="PublicAPI\WebServices\ConnectC\CWSCCBufferPublic.h">
-      <Filter>Header Files</Filter>
-    </ClInclude>
-    <ClInclude Include="ConnectC\CWSCCBuffer.h">
-      <Filter>Header Files</Filter>
-    </ClInclude>
-    <ClInclude Include="ConnectC\IMSSearch\IMSSearchBuffer.h">
-      <Filter>Header Files</Filter>
-    </ClInclude>
-    <ClInclude Include="PublicAPI\WebServices\ConnectC\IMSSearch\IMSSearchBufferPublic.h">
-      <Filter>Header Files</Filter>
-    </ClInclude>
-    <ClInclude Include="PublicAPI\WebServices\ConnectC\IMSSearch\IMSSearchPublic.h">
-      <Filter>Header Files</Filter>
-    </ClInclude>
-    <ClInclude Include="Tests\UnitTests\Published\WebServices\Client\DgnDbServerEventParserTests.h">
-      <Filter>Header Files</Filter>
-    </ClInclude>
-    <ClInclude Include="PublicAPI\WebServices\Azure\AzureServiceBusSASDTO.h">
-      <Filter>Header Files</Filter>
-    </ClInclude>
-    <ClInclude Include="Client\Logging.h">
-      <Filter>Header Files</Filter>
-    </ClInclude>
-    <ClInclude Include="Cache\FileDownloadManager.h">
-      <Filter>Header Files</Filter>
-    </ClInclude>
-    <ClInclude Include="Cache\Persistence\Upgrade\UpgraderFromV12ToV13.h">
-      <Filter>Header Files</Filter>
-    </ClInclude>
-    <ClInclude Include="Cache\Persistence\Upgrade\UpgraderFromV20ToV21.h">
-      <Filter>Header Files</Filter>
-    </ClInclude>
-    <ClInclude Include="PublicAPI\WebServices\Client\Response\WSUploadResponse.h">
-      <Filter>Header Files</Filter>
-    </ClInclude>
-    <ClInclude Include="Cache\Persistence\DataSourceCache.xliff.h">
-      <Filter>Header Files</Filter>
-    </ClInclude>
-    <ClInclude Include="iModelHubClient\Events\EventManager.h">
-      <Filter>Header Files</Filter>
-    </ClInclude>
-    <ClInclude Include="iModelHubClient\Logging.h">
-      <Filter>Header Files</Filter>
-    </ClInclude>
-    <ClInclude Include="iModelHubClient\PredownloadManager.h">
-      <Filter>Header Files</Filter>
-    </ClInclude>
-    <ClInclude Include="PublicAPI\WebServices\iModelHub\Client\BreakHelper.h">
-      <Filter>Header Files</Filter>
-    </ClInclude>
-    <ClInclude Include="PublicAPI\WebServices\iModelHub\Client\Briefcase.h">
-      <Filter>Header Files</Filter>
-    </ClInclude>
-    <ClInclude Include="PublicAPI\WebServices\iModelHub\Client\BriefcaseInfo.h">
-      <Filter>Header Files</Filter>
-    </ClInclude>
-    <ClInclude Include="PublicAPI\WebServices\iModelHub\Client\ChangeSetInfo.h">
-      <Filter>Header Files</Filter>
-    </ClInclude>
-    <ClInclude Include="PublicAPI\WebServices\iModelHub\Client\Client.h">
-      <Filter>Header Files</Filter>
-    </ClInclude>
-    <ClInclude Include="PublicAPI\WebServices\iModelHub\Client\CodeAdmin.h">
-      <Filter>Header Files</Filter>
-    </ClInclude>
-    <ClInclude Include="PublicAPI\WebServices\iModelHub\Client\Configuration.h">
-      <Filter>Header Files</Filter>
-    </ClInclude>
-    <ClInclude Include="PublicAPI\WebServices\iModelHub\Client\Error.h">
-      <Filter>Header Files</Filter>
-    </ClInclude>
-    <ClInclude Include="PublicAPI\WebServices\iModelHub\Client\FileInfo.h">
-      <Filter>Header Files</Filter>
-    </ClInclude>
-    <ClInclude Include="PublicAPI\WebServices\iModelHub\Client\iModelAdmin.h">
-      <Filter>Header Files</Filter>
-    </ClInclude>
-    <ClInclude Include="PublicAPI\WebServices\iModelHub\Client\iModelConnection.h">
-      <Filter>Header Files</Filter>
-    </ClInclude>
-    <ClInclude Include="PublicAPI\WebServices\iModelHub\Client\iModelInfo.h">
-      <Filter>Header Files</Filter>
-    </ClInclude>
-    <ClInclude Include="PublicAPI\WebServices\iModelHub\Client\iModelManager.h">
-      <Filter>Header Files</Filter>
-    </ClInclude>
-    <ClInclude Include="PublicAPI\WebServices\iModelHub\Client\Result.h">
-      <Filter>Header Files</Filter>
-    </ClInclude>
-    <ClInclude Include="PublicAPI\WebServices\iModelHub\Events\ChangeSetPostPushEvent.h">
-      <Filter>Header Files</Filter>
-    </ClInclude>
-    <ClInclude Include="PublicAPI\WebServices\iModelHub\Events\ChangeSetPrePushEvent.h">
-      <Filter>Header Files</Filter>
-    </ClInclude>
-    <ClInclude Include="PublicAPI\WebServices\iModelHub\Events\CodeEvent.h">
-      <Filter>Header Files</Filter>
-    </ClInclude>
-    <ClInclude Include="PublicAPI\WebServices\iModelHub\Events\DeletedEvent.h">
-      <Filter>Header Files</Filter>
-    </ClInclude>
-    <ClInclude Include="PublicAPI\WebServices\iModelHub\Events\Event.h">
-      <Filter>Header Files</Filter>
-    </ClInclude>
-    <ClInclude Include="PublicAPI\WebServices\iModelHub\Events\EventParser.h">
-      <Filter>Header Files</Filter>
-    </ClInclude>
-    <ClInclude Include="PublicAPI\WebServices\iModelHub\Events\EventSubscription.h">
-      <Filter>Header Files</Filter>
-    </ClInclude>
-    <ClInclude Include="PublicAPI\WebServices\iModelHub\Events\LockEvent.h">
-      <Filter>Header Files</Filter>
-    </ClInclude>
-    <ClInclude Include="PublicAPI\WebServices\iModelHub\Common.h">
-      <Filter>Header Files</Filter>
-    </ClInclude>
-<<<<<<< HEAD
-    <ClInclude Include="iModelHubClient\DgnDbServerUtils.h">
-=======
-    <ClInclude Include="PublicAPI\WebServices\iModelHub\Events\VersionEvent.h">
->>>>>>> dd690193
-      <Filter>Header Files</Filter>
-    </ClInclude>
-  </ItemGroup>
-  <ItemGroup>
-    <Xml Include="WSClient.PartFile.xml" />
-    <Xml Include="Cache\Persistence\ECSchemas\Support\Mapping\PW_WSG_Supplemental_ECDbMapping.02.02.ecschema.xml" />
-    <Xml Include="Cache\Persistence\ECSchemas\Support\V3Conversion\Policies_V3Conversion.01.01.ecschema.xml" />
-    <Xml Include="Cache\Persistence\ECSchemas\Support\Mapping\PW_WSG_Supplemental_ECDbMapping.01.01.ecschema.xml" />
-    <Xml Include="Cache\Persistence\ECSchemas\Support\Mapping\Bentley_SP_Supplemental_ECDbMapping.01.00.ecschema.xml" />
-    <Xml Include="Cache\Persistence\ECSchemas\Support\Mapping\MetaSchema_Supplemental_ECDbMapping.02.00.ecschema.xml" />
-    <Xml Include="Cache\Persistence\ECSchemas\Support\Mapping\ProjectContent_Supplemental_ECDbMapping.01.00.ecschema.xml" />
-    <Xml Include="Cache\Persistence\ECSchemas\DataSourceSpecification.01.00.ecschema.xml" />
-    <Xml Include="Cache\Persistence\ECSchemas\DSCacheLegacySupportSchema.01.00.ecschema.xml" />
-    <Xml Include="Cache\Persistence\ECSchemas\DSCacheSchema.01.01.ecschema.xml" />
-    <Xml Include="Cache\Persistence\ECSchemas\DSCacheSchema.01.02.ecschema.xml" />
-    <Xml Include="Cache\Persistence\ECSchemas\DSCacheSchema.01.03.ecschema.xml" />
-    <Xml Include="Cache\Persistence\ECSchemas\DSCacheSchema.01.04.ecschema.xml" />
-    <Xml Include="Cache\Persistence\ECSchemas\DSCacheSchema.01.05.ecschema.xml" />
-    <Xml Include="Cache\Persistence\ECSchemas\DSCacheSchema.01.06.ecschema.xml" />
-    <Xml Include="Cache\Persistence\ECSchemas\DSCacheSchema.01.07.ecschema.xml" />
-    <Xml Include="Cache\Persistence\ECSchemas\WSCache.02.00.ecschema.xml" />
-    <Xml Include="Cache\Persistence\ECSchemas\WSCacheMetaSchema.03.00.ecschema.xml" />
-    <Xml Include="Cache\Persistence\ECSchemas\Support\V3Conversion\eBAttributes_V3Conversion.02.00.ecschema.xml" />
-    <Xml Include="Cache\Persistence\ECSchemas\Support\Mapping\Issue_Supplemental_ECDbMapping.01.00.ecschema.xml" />
-    <Xml Include="Cache\Persistence\ECSchemas\DSCacheSchema.01.08.ecschema.xml" />
-    <Xml Include="Cache\Persistence\ECSchemas\Support\V3Conversion\FileAccess_V3Conversion.01.00.ecschema.xml" />
-    <Xml Include="Cache\Persistence\ECSchemas\DSCacheSchema.01.09.ecschema.xml" />
-    <Xml Include="Cache\Persistence\ECSchemas\DSCacheSchema.01.10.ecschema.xml" />
-    <Xml Include="Cache\Persistence\ECSchemas\WSCache.02.01.ecschema.xml" />
-    <Xml Include="Cache\Persistence\ECSchemas\Support\V3Conversion\Bentley_SP_V3Conversion.01.00.ecschema.xml" />
-    <Xml Include="Cache\Persistence\ECSchemas\Support\V3Conversion\PW_WSG_V3Conversion.02.02.ecschema.xml" />
-    <Xml Include="Cache\Persistence\ECSchemas\WSCache.02.02.ecschema.xml" />
-    <Xml Include="Cache\Persistence\ECSchemas\Support\Mapping\PW_WSG_Supplemental_ECDbMapping.02.03.ecschema.xml" />
-    <Xml Include="Cache\Persistence\ECSchemas\Support\V3Conversion\PW_WSG_V3Conversion.02.03.ecschema.xml" />
-    <Xml Include="Cache\Persistence\ECSchemas\Support\Mapping\FeatureTracking_Supplemental_ECDbMapping.01.00.ecschema.xml" />
-  </ItemGroup>
-  <ItemGroup>
-    <None Include="Connect\Connect.mki" />
-    <None Include="ClientLib.mke" />
-    <None Include="xliffs.mke" />
-    <None Include="ClientPrewire.mke" />
-    <None Include="Licensing\Licensing.mki" />
-    <None Include="Client\Client.mki" />
-    <None Include="Configuration\Configuration.mki" />
-    <None Include="Cache\Cache.mki" />
-    <None Include="CacheLib.mke" />
-    <None Include="CachePrewire.mke" />
-    <None Include="l10n-WSClient.mke" />
-    <None Include="CacheSchemasDelivery.mke" />
-    <None Include="UnZip.py" />
-    <None Include="ClientLibCompileOptions.mki" />
-    <None Include="BentleyDesktopClientCCApi.prewire.mke" />
-    <None Include="Azure\Azure.mki" />
-    <None Include="Ims\Ims.mki" />
-    <None Include="ConnectC\ConnectC.mki" />
-    <None Include="CWSClientCLib.mke" />
-    <None Include="CWSClientCPrewire.mke" />
-    <None Include=".hgignore" />
-    <None Include="iModelHubClient\DgnDbServerClient.mki" />
-    <None Include="CWSClientCLibOptions.mki" />
-    <None Include="iModelHubClientLib.mke" />
-    <None Include="iModelHubClientPrewire.mke" />
-  </ItemGroup>
+﻿<?xml version="1.0" encoding="utf-8"?>
+<Project ToolsVersion="4.0" xmlns="http://schemas.microsoft.com/developer/msbuild/2003">
+  <ItemGroup>
+    <Filter Include="Source Files">
+      <UniqueIdentifier>{4FC737F1-C7A5-4376-A066-2A32D752A2FF}</UniqueIdentifier>
+      <Extensions>cpp;c;cc;cxx;def;odl;idl;hpj;bat;asm;asmx</Extensions>
+    </Filter>
+    <Filter Include="Header Files">
+      <UniqueIdentifier>{93995380-89BD-4b04-88EB-625FBE52EBFB}</UniqueIdentifier>
+      <Extensions>h;hh;hpp;hxx;hm;inl;inc;xsd</Extensions>
+    </Filter>
+    <Filter Include="Resource Files">
+      <UniqueIdentifier>{67DA6AB6-F800-4c08-8B7A-83BB121AAD01}</UniqueIdentifier>
+      <Extensions>rc;ico;cur;bmp;dlg;rc2;rct;bin;rgs;gif;jpg;jpeg;jpe;resx;tiff;tif;png;wav;mfcribbon-ms</Extensions>
+    </Filter>
+  </ItemGroup>
+  <ItemGroup>
+    <ClCompile Include="Client\Response\WSFileResponse.cpp">
+      <Filter>Source Files</Filter>
+    </ClCompile>
+    <ClCompile Include="Client\Response\WSObjectsReader.cpp">
+      <Filter>Source Files</Filter>
+    </ClCompile>
+    <ClCompile Include="Client\Response\WSObjectsReaderV1.cpp">
+      <Filter>Source Files</Filter>
+    </ClCompile>
+    <ClCompile Include="Client\Response\WSObjectsReaderV2.cpp">
+      <Filter>Source Files</Filter>
+    </ClCompile>
+    <ClCompile Include="Client\Response\WSObjectsResponse.cpp">
+      <Filter>Source Files</Filter>
+    </ClCompile>
+    <ClCompile Include="Client\WebApi\WebApi.cpp">
+      <Filter>Source Files</Filter>
+    </ClCompile>
+    <ClCompile Include="Client\WebApi\WebApiV1.cpp">
+      <Filter>Source Files</Filter>
+    </ClCompile>
+    <ClCompile Include="Client\WebApi\WebApiV1BentleyConnect.cpp">
+      <Filter>Source Files</Filter>
+    </ClCompile>
+    <ClCompile Include="Client\WebApi\WebApiV2.cpp">
+      <Filter>Source Files</Filter>
+    </ClCompile>
+    <ClCompile Include="Client\ChunkedUploadRequest.cpp">
+      <Filter>Source Files</Filter>
+    </ClCompile>
+    <ClCompile Include="Client\ClientConfiguration.cpp">
+      <Filter>Source Files</Filter>
+    </ClCompile>
+    <ClCompile Include="Client\ClientConnection.cpp">
+      <Filter>Source Files</Filter>
+    </ClCompile>
+    <ClCompile Include="Client\ClientInternal.cpp">
+      <Filter>Source Files</Filter>
+    </ClCompile>
+    <ClCompile Include="Client\ObjectId.cpp">
+      <Filter>Source Files</Filter>
+    </ClCompile>
+    <ClCompile Include="Client\ServerInfoProvider.cpp">
+      <Filter>Source Files</Filter>
+    </ClCompile>
+    <ClCompile Include="Client\Utils.cpp">
+      <Filter>Source Files</Filter>
+    </ClCompile>
+    <ClCompile Include="Client\WSClient.cpp">
+      <Filter>Source Files</Filter>
+    </ClCompile>
+    <ClCompile Include="Client\WSError.cpp">
+      <Filter>Source Files</Filter>
+    </ClCompile>
+    <ClCompile Include="Client\WSInfo.cpp">
+      <Filter>Source Files</Filter>
+    </ClCompile>
+    <ClCompile Include="Client\WSQuery.cpp">
+      <Filter>Source Files</Filter>
+    </ClCompile>
+    <ClCompile Include="Client\WSRepository.cpp">
+      <Filter>Source Files</Filter>
+    </ClCompile>
+    <ClCompile Include="Client\WSRepositoryClient.cpp">
+      <Filter>Source Files</Filter>
+    </ClCompile>
+    <ClCompile Include="Connect\ConnectAuthenticationHandler.cpp">
+      <Filter>Source Files</Filter>
+    </ClCompile>
+    <ClCompile Include="Connect\ConnectAuthenticationPersistence.cpp">
+      <Filter>Source Files</Filter>
+    </ClCompile>
+    <ClCompile Include="Connect\ConnectTokenProvider.cpp">
+      <Filter>Source Files</Filter>
+    </ClCompile>
+    <ClCompile Include="Connect\Passport.cpp">
+      <Filter>Source Files</Filter>
+    </ClCompile>
+    <ClCompile Include="Connect\SamlToken.cpp">
+      <Filter>Source Files</Filter>
+    </ClCompile>
+    <ClCompile Include="Licensing\UsageTrackingData.cpp">
+      <Filter>Source Files</Filter>
+    </ClCompile>
+    <ClCompile Include="Licensing\UsageTracking.cpp">
+      <Filter>Source Files</Filter>
+    </ClCompile>
+    <ClCompile Include="Configuration\UrlProvider.cpp">
+      <Filter>Source Files</Filter>
+    </ClCompile>
+    <ClCompile Include="Client\ClientInfo.cpp">
+      <Filter>Source Files</Filter>
+    </ClCompile>
+    <ClCompile Include="Configuration\BuddiClient.cpp">
+      <Filter>Source Files</Filter>
+    </ClCompile>
+    <ClCompile Include="Configuration\BuddiError.cpp">
+      <Filter>Source Files</Filter>
+    </ClCompile>
+    <ClCompile Include="Cache\Examples\CachingExample.cpp">
+      <Filter>Source Files</Filter>
+    </ClCompile>
+    <ClCompile Include="Cache\Network\ResponseGuard.cpp">
+      <Filter>Source Files</Filter>
+    </ClCompile>
+    <ClCompile Include="Cache\Persistence\Changes\ChangeInfo.cpp">
+      <Filter>Source Files</Filter>
+    </ClCompile>
+    <ClCompile Include="Cache\Persistence\Changes\ChangeInfoManager.cpp">
+      <Filter>Source Files</Filter>
+    </ClCompile>
+    <ClCompile Include="Cache\Persistence\Core\CacheSettings.cpp">
+      <Filter>Source Files</Filter>
+    </ClCompile>
+    <ClCompile Include="Cache\Persistence\Core\SchemaContext.cpp">
+      <Filter>Source Files</Filter>
+    </ClCompile>
+    <ClCompile Include="Cache\Persistence\Core\SchemaManager.cpp">
+      <Filter>Source Files</Filter>
+    </ClCompile>
+    <ClCompile Include="Cache\Persistence\Files\FileStorage.cpp">
+      <Filter>Source Files</Filter>
+    </ClCompile>
+    <ClCompile Include="Cache\Persistence\Files\FileInfo.cpp">
+      <Filter>Source Files</Filter>
+    </ClCompile>
+    <ClCompile Include="Cache\Persistence\Files\FileInfoManager.cpp">
+      <Filter>Source Files</Filter>
+    </ClCompile>
+    <ClCompile Include="Cache\Persistence\Hierarchy\HierarchyManager.cpp">
+      <Filter>Source Files</Filter>
+    </ClCompile>
+    <ClCompile Include="Cache\Persistence\Hierarchy\RootManager.cpp">
+      <Filter>Source Files</Filter>
+    </ClCompile>
+    <ClCompile Include="Cache\Persistence\Instances\InstanceCacheHelper.cpp">
+      <Filter>Source Files</Filter>
+    </ClCompile>
+    <ClCompile Include="Cache\Persistence\Instances\NavigationBaseManager.cpp">
+      <Filter>Source Files</Filter>
+    </ClCompile>
+    <ClCompile Include="Cache\Persistence\Instances\ObjectInfo.cpp">
+      <Filter>Source Files</Filter>
+    </ClCompile>
+    <ClCompile Include="Cache\Persistence\Instances\ObjectInfoManager.cpp">
+      <Filter>Source Files</Filter>
+    </ClCompile>
+    <ClCompile Include="Cache\Persistence\Instances\RelationshipInfo.cpp">
+      <Filter>Source Files</Filter>
+    </ClCompile>
+    <ClCompile Include="Cache\Persistence\Instances\RelationshipInfoManager.cpp">
+      <Filter>Source Files</Filter>
+    </ClCompile>
+    <ClCompile Include="Cache\Persistence\Responses\CachedResponseInfo.cpp">
+      <Filter>Source Files</Filter>
+    </ClCompile>
+    <ClCompile Include="Cache\Persistence\Responses\CachedResponseManager.cpp">
+      <Filter>Source Files</Filter>
+    </ClCompile>
+    <ClCompile Include="Cache\Persistence\Upgrade\RawWSObjectsReader.cpp">
+      <Filter>Source Files</Filter>
+    </ClCompile>
+    <ClCompile Include="Cache\Persistence\Upgrade\Upgrader.cpp">
+      <Filter>Source Files</Filter>
+    </ClCompile>
+    <ClCompile Include="Cache\Persistence\Upgrade\UpgraderBase.cpp">
+      <Filter>Source Files</Filter>
+    </ClCompile>
+    <ClCompile Include="Cache\Persistence\Upgrade\UpgraderFromV3ToV4.cpp">
+      <Filter>Source Files</Filter>
+    </ClCompile>
+    <ClCompile Include="Cache\Persistence\Upgrade\UpgraderFromV4ToV5.cpp">
+      <Filter>Source Files</Filter>
+    </ClCompile>
+    <ClCompile Include="Cache\Persistence\Upgrade\UpgraderFromV5ToCurrent.cpp">
+      <Filter>Source Files</Filter>
+    </ClCompile>
+    <ClCompile Include="Cache\Persistence\CachedObjectInfo.cpp">
+      <Filter>Source Files</Filter>
+    </ClCompile>
+    <ClCompile Include="Cache\Persistence\CachedResponseKey.cpp">
+      <Filter>Source Files</Filter>
+    </ClCompile>
+    <ClCompile Include="Cache\Persistence\CacheEnvironment.cpp">
+      <Filter>Source Files</Filter>
+    </ClCompile>
+    <ClCompile Include="Cache\Persistence\CacheQueryHelper.cpp">
+      <Filter>Source Files</Filter>
+    </ClCompile>
+    <ClCompile Include="Cache\Persistence\ChangeManager.cpp">
+      <Filter>Source Files</Filter>
+    </ClCompile>
+    <ClCompile Include="Cache\Persistence\DataReadOptions.cpp">
+      <Filter>Source Files</Filter>
+    </ClCompile>
+    <ClCompile Include="Cache\Persistence\DataSourceCache.cpp">
+      <Filter>Source Files</Filter>
+    </ClCompile>
+    <ClCompile Include="Cache\Persistence\IChangeManager.cpp">
+      <Filter>Source Files</Filter>
+    </ClCompile>
+    <ClCompile Include="Cache\Persistence\RepositoryInfoStore.cpp">
+      <Filter>Source Files</Filter>
+    </ClCompile>
+    <ClCompile Include="Cache\Transactions\BeSQLiteDbTransactionHandler.cpp">
+      <Filter>Source Files</Filter>
+    </ClCompile>
+    <ClCompile Include="Cache\Transactions\CacheTransaction.cpp">
+      <Filter>Source Files</Filter>
+    </ClCompile>
+    <ClCompile Include="Cache\Transactions\CacheTransactionManager.cpp">
+      <Filter>Source Files</Filter>
+    </ClCompile>
+    <ClCompile Include="Cache\Transactions\Transaction.cpp">
+      <Filter>Source Files</Filter>
+    </ClCompile>
+    <ClCompile Include="Cache\Util\ECDbAdapter.cpp">
+      <Filter>Source Files</Filter>
+    </ClCompile>
+    <ClCompile Include="Cache\Util\ECDbDebugInfo.cpp">
+      <Filter>Source Files</Filter>
+    </ClCompile>
+    <ClCompile Include="Cache\Util\ECDbHelper.cpp">
+      <Filter>Source Files</Filter>
+    </ClCompile>
+    <ClCompile Include="Cache\Util\ECSqlStatementCache.cpp">
+      <Filter>Source Files</Filter>
+    </ClCompile>
+    <ClCompile Include="Cache\Util\ExtendedData.cpp">
+      <Filter>Source Files</Filter>
+    </ClCompile>
+    <ClCompile Include="Cache\Util\ExtendedDataAdapter.cpp">
+      <Filter>Source Files</Filter>
+    </ClCompile>
+    <ClCompile Include="Cache\Util\ISelectProvider.cpp">
+      <Filter>Source Files</Filter>
+    </ClCompile>
+    <ClCompile Include="Cache\Util\ObservableECDb.cpp">
+      <Filter>Source Files</Filter>
+    </ClCompile>
+    <ClCompile Include="Cache\Util\TempFile.cpp">
+      <Filter>Source Files</Filter>
+    </ClCompile>
+    <ClCompile Include="Cache\Util\ValueIncrementor.cpp">
+      <Filter>Source Files</Filter>
+    </ClCompile>
+    <ClCompile Include="Cache\CacheNavigationTask.cpp">
+      <Filter>Source Files</Filter>
+    </ClCompile>
+    <ClCompile Include="Cache\CachingDataSource.cpp">
+      <Filter>Source Files</Filter>
+    </ClCompile>
+    <ClCompile Include="Cache\CachingTaskBase.cpp">
+      <Filter>Source Files</Filter>
+    </ClCompile>
+    <ClCompile Include="Cache\ChangesGraph.cpp">
+      <Filter>Source Files</Filter>
+    </ClCompile>
+    <ClCompile Include="Cache\DownloadFilesTask.cpp">
+      <Filter>Source Files</Filter>
+    </ClCompile>
+    <ClCompile Include="Cache\ICachingDataSource.cpp">
+      <Filter>Source Files</Filter>
+    </ClCompile>
+    <ClCompile Include="Cache\IQueryProvider.cpp">
+      <Filter>Source Files</Filter>
+    </ClCompile>
+    <ClCompile Include="Cache\NavigationCachingOptions.cpp">
+      <Filter>Source Files</Filter>
+    </ClCompile>
+    <ClCompile Include="Cache\ServerQueryHelper.cpp">
+      <Filter>Source Files</Filter>
+    </ClCompile>
+    <ClCompile Include="Cache\SyncCachedDataTask.cpp">
+      <Filter>Source Files</Filter>
+    </ClCompile>
+    <ClCompile Include="Cache\SyncCachedInstancesSeperatelyTask.cpp">
+      <Filter>Source Files</Filter>
+    </ClCompile>
+    <ClCompile Include="Cache\SyncCachedInstancesTask.cpp">
+      <Filter>Source Files</Filter>
+    </ClCompile>
+    <ClCompile Include="Cache\SyncLocalChangesTask.cpp">
+      <Filter>Source Files</Filter>
+    </ClCompile>
+    <ClCompile Include="Cache\Util\FileUtil.cpp">
+      <Filter>Source Files</Filter>
+    </ClCompile>
+    <ClCompile Include="Cache\Util\ECExpressionHelper.cpp">
+      <Filter>Source Files</Filter>
+    </ClCompile>
+    <ClCompile Include="Cache\Util\ECCustomAttributeHelper.cpp">
+      <Filter>Source Files</Filter>
+    </ClCompile>
+    <ClCompile Include="Cache\Util\JsonDiff.cpp">
+      <Filter>Source Files</Filter>
+    </ClCompile>
+    <ClCompile Include="Cache\Util\JsonUtil.cpp">
+      <Filter>Source Files</Filter>
+    </ClCompile>
+    <ClCompile Include="Client\WSChangeset.cpp">
+      <Filter>Source Files</Filter>
+    </ClCompile>
+    <ClCompile Include="Cache\SyncOptions.cpp">
+      <Filter>Source Files</Filter>
+    </ClCompile>
+    <ClCompile Include="Cache\Persistence\Upgrade\UpgraderFromV7ToV9.cpp">
+      <Filter>Source Files</Filter>
+    </ClCompile>
+    <ClCompile Include="Cache\Persistence\Upgrade\UpgraderFromV9ToV10.cpp">
+      <Filter>Source Files</Filter>
+    </ClCompile>
+    <ClCompile Include="Cache\Persistence\Core\WSCacheState.cpp">
+      <Filter>Source Files</Filter>
+    </ClCompile>
+    <ClCompile Include="Azure\AzureBlobStorageClient.cpp">
+      <Filter>Source Files</Filter>
+    </ClCompile>
+    <ClCompile Include="Azure\EventServiceClient.cpp">
+      <Filter>Source Files</Filter>
+    </ClCompile>
+    <ClCompile Include="Tests\UnitTests\Published\WebServices\Azure\AzureBlobStorageClientTests.cpp">
+      <Filter>Source Files</Filter>
+    </ClCompile>
+    <ClCompile Include="Tests\UnitTests\Published\WebServices\Azure\EventServiceClientTests.cpp">
+      <Filter>Source Files</Filter>
+    </ClCompile>
+    <ClCompile Include="Connect\ConnectSignInManager.cpp">
+      <Filter>Source Files</Filter>
+    </ClCompile>
+    <ClCompile Include="Cache\Persistence\Hierarchy\ExtendedDataDelegate.cpp">
+      <Filter>Source Files</Filter>
+    </ClCompile>
+    <ClCompile Include="Connect\EulaClient.cpp">
+      <Filter>Source Files</Filter>
+    </ClCompile>
+    <ClCompile Include="Connect\ConnectSessionAuthenticationPersistence.cpp">
+      <Filter>Source Files</Filter>
+    </ClCompile>
+    <ClCompile Include="Connect\DelegationTokenProvider.cpp">
+      <Filter>Source Files</Filter>
+    </ClCompile>
+    <ClCompile Include="Connect\IdentityAuthenticationPersistence.cpp">
+      <Filter>Source Files</Filter>
+    </ClCompile>
+    <ClCompile Include="Connect\IdentityTokenProvider.cpp">
+      <Filter>Source Files</Filter>
+    </ClCompile>
+    <ClCompile Include="Connect\ImsClient.cpp">
+      <Filter>Source Files</Filter>
+    </ClCompile>
+    <ClCompile Include="Ims\SolrQuery.cpp">
+      <Filter>Source Files</Filter>
+    </ClCompile>
+    <ClCompile Include="Ims\SolrClient.cpp">
+      <Filter>Source Files</Filter>
+    </ClCompile>
+    <ClCompile Include="ConnectC\CWSCC.cpp">
+      <Filter>Source Files</Filter>
+    </ClCompile>
+    <ClCompile Include="ConnectC\CWSCCGen.cpp">
+      <Filter>Source Files</Filter>
+    </ClCompile>
+    <ClCompile Include="ConnectC\CWSCCGenBuffer.cpp">
+      <Filter>Source Files</Filter>
+    </ClCompile>
+    <ClCompile Include="ConnectC\CWSCCInternal.cpp">
+      <Filter>Source Files</Filter>
+    </ClCompile>
+    <ClCompile Include="Azure\AzureBlobStorageClient.cpp">
+      <Filter>Source Files</Filter>
+    </ClCompile>
+    <ClCompile Include="Cache\Persistence\Upgrade\UpgraderFromV10ToV11.cpp">
+      <Filter>Source Files</Filter>
+    </ClCompile>
+    <ClCompile Include="Cache\Util\ECInstanceKeyFilter.cpp">
+      <Filter>Source Files</Filter>
+    </ClCompile>
+    <ClCompile Include="ConnectC\CWSCCBufferGen.cpp">
+      <Filter>Source Files</Filter>
+    </ClCompile>
+    <ClCompile Include="ConnectC\ConnectWsgGlobal\GlobalSchemaGen.cpp">
+      <Filter>Source Files</Filter>
+    </ClCompile>
+    <ClCompile Include="ConnectC\ConnectWsgGlobal\GlobalSchemaBufferGen.cpp">
+      <Filter>Source Files</Filter>
+    </ClCompile>
+    <ClCompile Include="Tests\UnitTests\Published\WebServices\Client\DgnDbServerEventParserTests.cpp">
+      <Filter>Source Files</Filter>
+    </ClCompile>
+    <ClCompile Include="Cache\Persistence\Upgrade\UpgraderFromV11ToV12.cpp">
+      <Filter>Source Files</Filter>
+    </ClCompile>
+    <ClCompile Include="Azure\AzureServiceBusSASDTO.cpp">
+      <Filter>Source Files</Filter>
+    </ClCompile>
+    <ClCompile Include="ConnectC\CWSCCBuffer.cpp">
+      <Filter>Source Files</Filter>
+    </ClCompile>
+    <ClCompile Include="ConnectC\IMSSearch\IMSSearch.cpp">
+      <Filter>Source Files</Filter>
+    </ClCompile>
+    <ClCompile Include="ConnectC\IMSSearch\IMSSearchBuffer.cpp">
+      <Filter>Source Files</Filter>
+    </ClCompile>
+    <ClCompile Include="Cache\FileDownloadManager.cpp">
+      <Filter>Source Files</Filter>
+    </ClCompile>
+    <ClCompile Include="Cache\Persistence\Upgrade\UpgraderFromV12ToV13.cpp">
+      <Filter>Source Files</Filter>
+    </ClCompile>
+    <ClCompile Include="Cache\Persistence\Upgrade\UpgraderFromV20ToV21.cpp">
+      <Filter>Source Files</Filter>
+    </ClCompile>
+    <ClCompile Include="iModelHubClient\Events\ChangeSetPostPushEvent.cpp">
+      <Filter>Source Files</Filter>
+    </ClCompile>
+    <ClCompile Include="iModelHubClient\Events\ChangeSetPrePushEvent.cpp">
+      <Filter>Source Files</Filter>
+    </ClCompile>
+    <ClCompile Include="iModelHubClient\Events\CodeEvent.cpp">
+      <Filter>Source Files</Filter>
+    </ClCompile>
+    <ClCompile Include="iModelHubClient\Events\DeletedEvent.cpp">
+      <Filter>Source Files</Filter>
+    </ClCompile>
+    <ClCompile Include="iModelHubClient\Events\EventManager.cpp">
+      <Filter>Source Files</Filter>
+    </ClCompile>
+    <ClCompile Include="iModelHubClient\Events\EventParser.cpp">
+      <Filter>Source Files</Filter>
+    </ClCompile>
+    <ClCompile Include="iModelHubClient\Events\LockEvent.cpp">
+      <Filter>Source Files</Filter>
+    </ClCompile>
+    <ClCompile Include="iModelHubClient\BreakHelper.cpp">
+      <Filter>Source Files</Filter>
+    </ClCompile>
+    <ClCompile Include="iModelHubClient\Briefcase.cpp">
+      <Filter>Source Files</Filter>
+    </ClCompile>
+    <ClCompile Include="iModelHubClient\BriefcaseInfo.cpp">
+      <Filter>Source Files</Filter>
+    </ClCompile>
+    <ClCompile Include="iModelHubClient\ChangeSetInfo.cpp">
+      <Filter>Source Files</Filter>
+    </ClCompile>
+    <ClCompile Include="iModelHubClient\Client.cpp">
+      <Filter>Source Files</Filter>
+    </ClCompile>
+    <ClCompile Include="iModelHubClient\CodeAdmin.cpp">
+      <Filter>Source Files</Filter>
+    </ClCompile>
+    <ClCompile Include="iModelHubClient\Configuration.cpp">
+      <Filter>Source Files</Filter>
+    </ClCompile>
+    <ClCompile Include="iModelHubClient\Error.cpp">
+      <Filter>Source Files</Filter>
+    </ClCompile>
+    <ClCompile Include="iModelHubClient\FileInfo.cpp">
+      <Filter>Source Files</Filter>
+    </ClCompile>
+    <ClCompile Include="iModelHubClient\iModelAdmin.cpp">
+      <Filter>Source Files</Filter>
+    </ClCompile>
+    <ClCompile Include="iModelHubClient\iModelConnection.cpp">
+      <Filter>Source Files</Filter>
+    </ClCompile>
+    <ClCompile Include="iModelHubClient\iModelInfo.cpp">
+      <Filter>Source Files</Filter>
+    </ClCompile>
+    <ClCompile Include="iModelHubClient\iModelManager.cpp">
+      <Filter>Source Files</Filter>
+    </ClCompile>
+    <ClCompile Include="iModelHubClient\Logging.cpp">
+      <Filter>Source Files</Filter>
+    </ClCompile>
+    <ClCompile Include="iModelHubClient\PredownloadManager.cpp">
+      <Filter>Source Files</Filter>
+    </ClCompile>
+    <ClCompile Include="iModelHubClient\Utils.cpp">
+      <Filter>Source Files</Filter>
+    </ClCompile>
+    <ClCompile Include="iModelHubClient\Events\VersionEvent.cpp">
+      <Filter>Source Files</Filter>
+    </ClCompile>
+  </ItemGroup>
+  <ItemGroup>
+    <ClInclude Include="Client\WebApi\WebApi.h">
+      <Filter>Header Files</Filter>
+    </ClInclude>
+    <ClInclude Include="Client\WebApi\WebApiV1.h">
+      <Filter>Header Files</Filter>
+    </ClInclude>
+    <ClInclude Include="Client\WebApi\WebApiV1BentleyConnect.h">
+      <Filter>Header Files</Filter>
+    </ClInclude>
+    <ClInclude Include="Client\WebApi\WebApiV2.h">
+      <Filter>Header Files</Filter>
+    </ClInclude>
+    <ClInclude Include="Client\ClientConfiguration.h">
+      <Filter>Header Files</Filter>
+    </ClInclude>
+    <ClInclude Include="Client\ClientConnection.h">
+      <Filter>Header Files</Filter>
+    </ClInclude>
+    <ClInclude Include="Client\ClientInternal.h">
+      <Filter>Header Files</Filter>
+    </ClInclude>
+    <ClInclude Include="Client\ServerInfoProvider.h">
+      <Filter>Header Files</Filter>
+    </ClInclude>
+    <ClInclude Include="Client\Utils.h">
+      <Filter>Header Files</Filter>
+    </ClInclude>
+    <ClInclude Include="Client\WSError.xliff.h">
+      <Filter>Header Files</Filter>
+    </ClInclude>
+    <ClInclude Include="PublicAPI\WebServices\Client\Response\WSFileResponse.h">
+      <Filter>Header Files</Filter>
+    </ClInclude>
+    <ClInclude Include="PublicAPI\WebServices\Client\Response\WSObjectsReader.h">
+      <Filter>Header Files</Filter>
+    </ClInclude>
+    <ClInclude Include="PublicAPI\WebServices\Client\Response\WSObjectsReaderV1.h">
+      <Filter>Header Files</Filter>
+    </ClInclude>
+    <ClInclude Include="PublicAPI\WebServices\Client\Response\WSObjectsReaderV2.h">
+      <Filter>Header Files</Filter>
+    </ClInclude>
+    <ClInclude Include="PublicAPI\WebServices\Client\Response\WSObjectsResponse.h">
+      <Filter>Header Files</Filter>
+    </ClInclude>
+    <ClInclude Include="PublicAPI\WebServices\Client\ObjectId.h">
+      <Filter>Header Files</Filter>
+    </ClInclude>
+    <ClInclude Include="PublicAPI\WebServices\Client\WebServicesClient.h">
+      <Filter>Header Files</Filter>
+    </ClInclude>
+    <ClInclude Include="PublicAPI\WebServices\Client\WSClient.h">
+      <Filter>Header Files</Filter>
+    </ClInclude>
+    <ClInclude Include="PublicAPI\WebServices\Client\WSError.h">
+      <Filter>Header Files</Filter>
+    </ClInclude>
+    <ClInclude Include="PublicAPI\WebServices\Client\WSInfo.h">
+      <Filter>Header Files</Filter>
+    </ClInclude>
+    <ClInclude Include="PublicAPI\WebServices\Client\WSQuery.h">
+      <Filter>Header Files</Filter>
+    </ClInclude>
+    <ClInclude Include="PublicAPI\WebServices\Client\WSRepository.h">
+      <Filter>Header Files</Filter>
+    </ClInclude>
+    <ClInclude Include="PublicAPI\WebServices\Client\WSRepositoryClient.h">
+      <Filter>Header Files</Filter>
+    </ClInclude>
+    <ClInclude Include="PublicAPI\WebServices\WebServices.h">
+      <Filter>Header Files</Filter>
+    </ClInclude>
+    <ClInclude Include="Client\ChunkedUploadRequest.h">
+      <Filter>Header Files</Filter>
+    </ClInclude>
+    <ClInclude Include="PublicAPI\WebServices\Connect\ConnectAuthenticationHandler.h">
+      <Filter>Header Files</Filter>
+    </ClInclude>
+    <ClInclude Include="PublicAPI\WebServices\Connect\ConnectAuthenticationPersistence.h">
+      <Filter>Header Files</Filter>
+    </ClInclude>
+    <ClInclude Include="PublicAPI\WebServices\Connect\ConnectMessaging.h">
+      <Filter>Header Files</Filter>
+    </ClInclude>
+    <ClInclude Include="PublicAPI\WebServices\Connect\ConnectTokenProvider.h">
+      <Filter>Header Files</Filter>
+    </ClInclude>
+    <ClInclude Include="PublicAPI\WebServices\Connect\IConnectTokenProvider.h">
+      <Filter>Header Files</Filter>
+    </ClInclude>
+    <ClInclude Include="PublicAPI\WebServices\Connect\Passport.h">
+      <Filter>Header Files</Filter>
+    </ClInclude>
+    <ClInclude Include="PublicAPI\WebServices\Connect\SamlToken.h">
+      <Filter>Header Files</Filter>
+    </ClInclude>
+    <ClInclude Include="PublicAPI\WebServices\Licensing\UsageTrackingData.h">
+      <Filter>Header Files</Filter>
+    </ClInclude>
+    <ClInclude Include="PublicAPI\WebServices\Licensing\UsageTracking.h">
+      <Filter>Header Files</Filter>
+    </ClInclude>
+    <ClInclude Include="PublicAPI\WebServices\Configuration\UrlProvider.h">
+      <Filter>Header Files</Filter>
+    </ClInclude>
+    <ClInclude Include="Connect\Connect.xliff.h">
+      <Filter>Header Files</Filter>
+    </ClInclude>
+    <ClInclude Include="PublicAPI\WebServices\Client\ClientInfo.h">
+      <Filter>Header Files</Filter>
+    </ClInclude>
+    <ClInclude Include="PublicAPI\WebServices\Configuration\BuddiClient.h">
+      <Filter>Header Files</Filter>
+    </ClInclude>
+    <ClInclude Include="Configuration\BuddiError.xliff.h">
+      <Filter>Header Files</Filter>
+    </ClInclude>
+    <ClInclude Include="PublicAPI\WebServices\Configuration\BuddiError.h">
+      <Filter>Header Files</Filter>
+    </ClInclude>
+    <ClInclude Include="Cache\Examples\CachingExample.h">
+      <Filter>Header Files</Filter>
+    </ClInclude>
+    <ClInclude Include="Cache\Network\ResponseGuard.h">
+      <Filter>Header Files</Filter>
+    </ClInclude>
+    <ClInclude Include="Cache\Persistence\Changes\ChangeInfo.h">
+      <Filter>Header Files</Filter>
+    </ClInclude>
+    <ClInclude Include="Cache\Persistence\Changes\ChangeInfoManager.h">
+      <Filter>Header Files</Filter>
+    </ClInclude>
+    <ClInclude Include="Cache\Persistence\Core\CacheSchema.h">
+      <Filter>Header Files</Filter>
+    </ClInclude>
+    <ClInclude Include="Cache\Persistence\Core\CacheSettings.h">
+      <Filter>Header Files</Filter>
+    </ClInclude>
+    <ClInclude Include="Cache\Persistence\Core\ECDbFileInfoSchema.h">
+      <Filter>Header Files</Filter>
+    </ClInclude>
+    <ClInclude Include="Cache\Persistence\Core\SchemaContext.h">
+      <Filter>Header Files</Filter>
+    </ClInclude>
+    <ClInclude Include="Cache\Persistence\Core\SchemaManager.h">
+      <Filter>Header Files</Filter>
+    </ClInclude>
+    <ClInclude Include="Cache\Persistence\Files\FileStorage.h">
+      <Filter>Header Files</Filter>
+    </ClInclude>
+    <ClInclude Include="Cache\Persistence\Files\FileInfo.h">
+      <Filter>Header Files</Filter>
+    </ClInclude>
+    <ClInclude Include="Cache\Persistence\Files\FileInfoManager.h">
+      <Filter>Header Files</Filter>
+    </ClInclude>
+    <ClInclude Include="Cache\Persistence\Hierarchy\HierarchyManager.h">
+      <Filter>Header Files</Filter>
+    </ClInclude>
+    <ClInclude Include="Cache\Persistence\Hierarchy\RootManager.h">
+      <Filter>Header Files</Filter>
+    </ClInclude>
+    <ClInclude Include="Cache\Persistence\Instances\InstanceCacheHelper.h">
+      <Filter>Header Files</Filter>
+    </ClInclude>
+    <ClInclude Include="Cache\Persistence\Instances\NavigationBaseManager.h">
+      <Filter>Header Files</Filter>
+    </ClInclude>
+    <ClInclude Include="Cache\Persistence\Instances\ObjectInfo.h">
+      <Filter>Header Files</Filter>
+    </ClInclude>
+    <ClInclude Include="Cache\Persistence\Instances\ObjectInfoManager.h">
+      <Filter>Header Files</Filter>
+    </ClInclude>
+    <ClInclude Include="Cache\Persistence\Instances\RelationshipInfo.h">
+      <Filter>Header Files</Filter>
+    </ClInclude>
+    <ClInclude Include="Cache\Persistence\Instances\RelationshipInfoManager.h">
+      <Filter>Header Files</Filter>
+    </ClInclude>
+    <ClInclude Include="Cache\Persistence\Responses\CachedResponseInfo.h">
+      <Filter>Header Files</Filter>
+    </ClInclude>
+    <ClInclude Include="Cache\Persistence\Responses\CachedResponseManager.h">
+      <Filter>Header Files</Filter>
+    </ClInclude>
+    <ClInclude Include="Cache\Persistence\Upgrade\RawWSObjectsReader.h">
+      <Filter>Header Files</Filter>
+    </ClInclude>
+    <ClInclude Include="Cache\Persistence\Upgrade\Upgrader.h">
+      <Filter>Header Files</Filter>
+    </ClInclude>
+    <ClInclude Include="Cache\Persistence\Upgrade\UpgraderBase.h">
+      <Filter>Header Files</Filter>
+    </ClInclude>
+    <ClInclude Include="Cache\Persistence\Upgrade\UpgraderFromV3ToV4.h">
+      <Filter>Header Files</Filter>
+    </ClInclude>
+    <ClInclude Include="Cache\Persistence\Upgrade\UpgraderFromV4ToV5.h">
+      <Filter>Header Files</Filter>
+    </ClInclude>
+    <ClInclude Include="Cache\Persistence\Upgrade\UpgraderFromV5ToCurrent.h">
+      <Filter>Header Files</Filter>
+    </ClInclude>
+    <ClInclude Include="Cache\Persistence\RepositoryInfoStore.h">
+      <Filter>Header Files</Filter>
+    </ClInclude>
+    <ClInclude Include="Cache\CacheNavigationTask.h">
+      <Filter>Header Files</Filter>
+    </ClInclude>
+    <ClInclude Include="Cache\CachingTaskBase.h">
+      <Filter>Header Files</Filter>
+    </ClInclude>
+    <ClInclude Include="Cache\ChangesGraph.h">
+      <Filter>Header Files</Filter>
+    </ClInclude>
+    <ClInclude Include="Cache\DownloadFilesTask.h">
+      <Filter>Header Files</Filter>
+    </ClInclude>
+    <ClInclude Include="Cache\ICachingDataSource.xliff.h">
+      <Filter>Header Files</Filter>
+    </ClInclude>
+    <ClInclude Include="Cache\SyncCachedDataTask.h">
+      <Filter>Header Files</Filter>
+    </ClInclude>
+    <ClInclude Include="Cache\SyncCachedInstancesSeperatelyTask.h">
+      <Filter>Header Files</Filter>
+    </ClInclude>
+    <ClInclude Include="Cache\SyncCachedInstancesTask.h">
+      <Filter>Header Files</Filter>
+    </ClInclude>
+    <ClInclude Include="Cache\SyncLocalChangesTask.h">
+      <Filter>Header Files</Filter>
+    </ClInclude>
+    <ClInclude Include="PublicAPI\WebServices\Cache\Persistence\CachedObjectInfo.h">
+      <Filter>Header Files</Filter>
+    </ClInclude>
+    <ClInclude Include="PublicAPI\WebServices\Cache\Persistence\CachedResponseKey.h">
+      <Filter>Header Files</Filter>
+    </ClInclude>
+    <ClInclude Include="PublicAPI\WebServices\Cache\Persistence\CacheEnvironment.h">
+      <Filter>Header Files</Filter>
+    </ClInclude>
+    <ClInclude Include="PublicAPI\WebServices\Cache\Persistence\CacheQueryHelper.h">
+      <Filter>Header Files</Filter>
+    </ClInclude>
+    <ClInclude Include="PublicAPI\WebServices\Cache\Persistence\ChangeManager.h">
+      <Filter>Header Files</Filter>
+    </ClInclude>
+    <ClInclude Include="PublicAPI\WebServices\Cache\Persistence\DataReadOptions.h">
+      <Filter>Header Files</Filter>
+    </ClInclude>
+    <ClInclude Include="PublicAPI\WebServices\Cache\Persistence\DataSourceCache.h">
+      <Filter>Header Files</Filter>
+    </ClInclude>
+    <ClInclude Include="PublicAPI\WebServices\Cache\Persistence\DataSourceCacheCommon.h">
+      <Filter>Header Files</Filter>
+    </ClInclude>
+    <ClInclude Include="PublicAPI\WebServices\Cache\Persistence\IChangeManager.h">
+      <Filter>Header Files</Filter>
+    </ClInclude>
+    <ClInclude Include="PublicAPI\WebServices\Cache\Persistence\IDataSourceCache.h">
+      <Filter>Header Files</Filter>
+    </ClInclude>
+    <ClInclude Include="PublicAPI\WebServices\Cache\Persistence\IRepositoryInfoStore.h">
+      <Filter>Header Files</Filter>
+    </ClInclude>
+    <ClInclude Include="PublicAPI\WebServices\Cache\Transactions\BeSQLiteDbTransactionHandler.h">
+      <Filter>Header Files</Filter>
+    </ClInclude>
+    <ClInclude Include="PublicAPI\WebServices\Cache\Transactions\CacheTransaction.h">
+      <Filter>Header Files</Filter>
+    </ClInclude>
+    <ClInclude Include="PublicAPI\WebServices\Cache\Transactions\CacheTransactionManager.h">
+      <Filter>Header Files</Filter>
+    </ClInclude>
+    <ClInclude Include="PublicAPI\WebServices\Cache\Transactions\ICacheTransactionManager.h">
+      <Filter>Header Files</Filter>
+    </ClInclude>
+    <ClInclude Include="PublicAPI\WebServices\Cache\Transactions\ITransactionHandler.h">
+      <Filter>Header Files</Filter>
+    </ClInclude>
+    <ClInclude Include="PublicAPI\WebServices\Cache\Transactions\Transaction.h">
+      <Filter>Header Files</Filter>
+    </ClInclude>
+    <ClInclude Include="PublicAPI\WebServices\Cache\Util\ECDbAdapter.h">
+      <Filter>Header Files</Filter>
+    </ClInclude>
+    <ClInclude Include="PublicAPI\WebServices\Cache\Util\ECDbDebugInfo.h">
+      <Filter>Header Files</Filter>
+    </ClInclude>
+    <ClInclude Include="PublicAPI\WebServices\Cache\Util\ECDbHelper.h">
+      <Filter>Header Files</Filter>
+    </ClInclude>
+    <ClInclude Include="PublicAPI\WebServices\Cache\Util\ECSqlAdapterCache.h">
+      <Filter>Header Files</Filter>
+    </ClInclude>
+    <ClInclude Include="PublicAPI\WebServices\Cache\Util\ECSqlStatementCache.h">
+      <Filter>Header Files</Filter>
+    </ClInclude>
+    <ClInclude Include="PublicAPI\WebServices\Cache\Util\ExtendedData.h">
+      <Filter>Header Files</Filter>
+    </ClInclude>
+    <ClInclude Include="PublicAPI\WebServices\Cache\Util\ExtendedDataAdapter.h">
+      <Filter>Header Files</Filter>
+    </ClInclude>
+    <ClInclude Include="PublicAPI\WebServices\Cache\Util\IECDbAdapter.h">
+      <Filter>Header Files</Filter>
+    </ClInclude>
+    <ClInclude Include="PublicAPI\WebServices\Cache\Util\IExtendedDataAdapter.h">
+      <Filter>Header Files</Filter>
+    </ClInclude>
+    <ClInclude Include="PublicAPI\WebServices\Cache\Util\ISelectProvider.h">
+      <Filter>Header Files</Filter>
+    </ClInclude>
+    <ClInclude Include="PublicAPI\WebServices\Cache\Util\ObservableECDb.h">
+      <Filter>Header Files</Filter>
+    </ClInclude>
+    <ClInclude Include="PublicAPI\WebServices\Cache\Util\TempFile.h">
+      <Filter>Header Files</Filter>
+    </ClInclude>
+    <ClInclude Include="PublicAPI\WebServices\Cache\Util\ValueIncrementor.h">
+      <Filter>Header Files</Filter>
+    </ClInclude>
+    <ClInclude Include="PublicAPI\WebServices\Cache\CachingDataSource.h">
+      <Filter>Header Files</Filter>
+    </ClInclude>
+    <ClInclude Include="PublicAPI\WebServices\Cache\ICachingDataSource.h">
+      <Filter>Header Files</Filter>
+    </ClInclude>
+    <ClInclude Include="PublicAPI\WebServices\Cache\IQueryProvider.h">
+      <Filter>Header Files</Filter>
+    </ClInclude>
+    <ClInclude Include="PublicAPI\WebServices\Cache\NavigationCachingOptions.h">
+      <Filter>Header Files</Filter>
+    </ClInclude>
+    <ClInclude Include="PublicAPI\WebServices\Cache\ServerQueryHelper.h">
+      <Filter>Header Files</Filter>
+    </ClInclude>
+    <ClInclude Include="PublicAPI\WebServices\Cache\WebServicesCache.h">
+      <Filter>Header Files</Filter>
+    </ClInclude>
+    <ClInclude Include="Cache\Logging.h">
+      <Filter>Header Files</Filter>
+    </ClInclude>
+    <ClInclude Include="PublicAPI\WebServices\Cache\Util\FileUtil.h">
+      <Filter>Header Files</Filter>
+    </ClInclude>
+    <ClInclude Include="Cache\Util\StringHelper.h">
+      <Filter>Header Files</Filter>
+    </ClInclude>
+    <ClInclude Include="PublicAPI\WebServices\Cache\Util\ECCustomAttributeHelper.h">
+      <Filter>Header Files</Filter>
+    </ClInclude>
+    <ClInclude Include="PublicAPI\WebServices\Cache\Util\ECExpressionHelper.h">
+      <Filter>Header Files</Filter>
+    </ClInclude>
+    <ClInclude Include="PublicAPI\WebServices\Cache\Util\JsonDiff.h">
+      <Filter>Header Files</Filter>
+    </ClInclude>
+    <ClInclude Include="PublicAPI\WebServices\Client\WSChangeset.h">
+      <Filter>Header Files</Filter>
+    </ClInclude>
+    <ClInclude Include="PublicAPI\WebServices\Cache\SyncOptions.h">
+      <Filter>Header Files</Filter>
+    </ClInclude>
+    <ClInclude Include="Cache\Persistence\Upgrade\UpgraderFromV7ToV9.h">
+      <Filter>Header Files</Filter>
+    </ClInclude>
+    <ClInclude Include="Cache\Persistence\Core\Version.h">
+      <Filter>Header Files</Filter>
+    </ClInclude>
+    <ClInclude Include="Cache\Persistence\Upgrade\UpgraderFromV9ToV10.h">
+      <Filter>Header Files</Filter>
+    </ClInclude>
+    <ClInclude Include="Cache\Persistence\Core\WSCacheState.h">
+      <Filter>Header Files</Filter>
+    </ClInclude>
+    <ClInclude Include="Cache\Persistence\Instances\CachedInstanceKey.h">
+      <Filter>Header Files</Filter>
+    </ClInclude>
+    <ClInclude Include="Cache\Persistence\Hierarchy\CacheNodeKey.h">
+      <Filter>Header Files</Filter>
+    </ClInclude>
+    <ClInclude Include="PublicAPI\WebServices\Azure\AzureBlobStorageClient.h">
+      <Filter>Header Files</Filter>
+    </ClInclude>
+    <ClInclude Include="PublicAPI\WebServices\Azure\EventServiceClient.h">
+      <Filter>Header Files</Filter>
+    </ClInclude>
+    <ClInclude Include="Tests\UnitTests\Published\WebServices\Azure\AzureBlobStorageClientTests.h">
+      <Filter>Header Files</Filter>
+    </ClInclude>
+    <ClInclude Include="Tests\UnitTests\Published\WebServices\Azure\EventServiceClientTests.h">
+      <Filter>Header Files</Filter>
+    </ClInclude>
+    <ClInclude Include="PublicAPI\WebServices\Connect\ConnectSignInManager.h">
+      <Filter>Header Files</Filter>
+    </ClInclude>
+    <ClInclude Include="Cache\Persistence\Hierarchy\ExtendedDataDelegate.h">
+      <Filter>Header Files</Filter>
+    </ClInclude>
+    <ClInclude Include="PublicAPI\WebServices\Connect\EulaClient.h">
+      <Filter>Header Files</Filter>
+    </ClInclude>
+    <ClInclude Include="PublicAPI\WebServices\Connect\ConnectSessionAuthenticationPersistence.h">
+      <Filter>Header Files</Filter>
+    </ClInclude>
+    <ClInclude Include="PublicAPI\WebServices\Connect\IConnectAuthenticationProvider.h">
+      <Filter>Header Files</Filter>
+    </ClInclude>
+    <ClInclude Include="PublicAPI\WebServices\Cache\Util\ProgressFilter.h">
+      <Filter>Header Files</Filter>
+    </ClInclude>
+    <ClInclude Include="PublicAPI\WebServices\Connect\DelegationTokenProvider.h">
+      <Filter>Header Files</Filter>
+    </ClInclude>
+    <ClInclude Include="PublicAPI\WebServices\Connect\ITokenStore.h">
+      <Filter>Header Files</Filter>
+    </ClInclude>
+    <ClInclude Include="PublicAPI\WebServices\Connect\IConnectAuthenticationPersistence.h">
+      <Filter>Header Files</Filter>
+    </ClInclude>
+    <ClInclude Include="Connect\IdentityTokenProvider.h">
+      <Filter>Header Files</Filter>
+    </ClInclude>
+    <ClInclude Include="Connect\IdentityAuthenticationPersistence.h">
+      <Filter>Header Files</Filter>
+    </ClInclude>
+    <ClInclude Include="PublicAPI\WebServices\Connect\IImsClient.h">
+      <Filter>Header Files</Filter>
+    </ClInclude>
+    <ClInclude Include="PublicAPI\WebServices\Connect\ImsClient.h">
+      <Filter>Header Files</Filter>
+    </ClInclude>
+    <ClInclude Include="PublicAPI\WebServices\Cache\Util\JsonUtil.h">
+      <Filter>Header Files</Filter>
+    </ClInclude>
+    <ClInclude Include="PublicAPI\WebServices\Ims\SolrQuery.h">
+      <Filter>Header Files</Filter>
+    </ClInclude>
+    <ClInclude Include="PublicAPI\WebServices\Ims\SolrClient.h">
+      <Filter>Header Files</Filter>
+    </ClInclude>
+    <ClInclude Include="ConnectC\CWSCCGenBuffer.h">
+      <Filter>Header Files</Filter>
+    </ClInclude>
+    <ClInclude Include="ConnectC\CWSCCInternal.h">
+      <Filter>Header Files</Filter>
+    </ClInclude>
+    <ClInclude Include="ConnectC\CWSCCPrivate.h">
+      <Filter>Header Files</Filter>
+    </ClInclude>
+    <ClInclude Include="ConnectC\WSLocalState.h">
+      <Filter>Header Files</Filter>
+    </ClInclude>
+    <ClInclude Include="PublicAPI\WebServices\ConnectC\CWSCCGenBufferPublic.h">
+      <Filter>Header Files</Filter>
+    </ClInclude>
+    <ClInclude Include="PublicAPI\WebServices\ConnectC\CWSCCGenPublic.h">
+      <Filter>Header Files</Filter>
+    </ClInclude>
+    <ClInclude Include="PublicAPI\WebServices\ConnectC\CWSCCPublic.h">
+      <Filter>Header Files</Filter>
+    </ClInclude>
+    <ClInclude Include="Cache\Schemas.h">
+      <Filter>Header Files</Filter>
+    </ClInclude>
+    <ClInclude Include="Cache\Compatibility\SchemaChangeWSObjectsReader.h">
+      <Filter>Header Files</Filter>
+    </ClInclude>
+    <ClInclude Include="Cache\Compatibility\SchemaChangeWSObjectsResponse.h">
+      <Filter>Header Files</Filter>
+    </ClInclude>
+    <ClInclude Include="Cache\Compatibility\Schemas.h">
+      <Filter>Header Files</Filter>
+    </ClInclude>
+    <ClInclude Include="Cache\Persistence\Upgrade\UpgraderFromV10ToV11.h">
+      <Filter>Header Files</Filter>
+    </ClInclude>
+    <ClInclude Include="PublicAPI\WebServices\Cache\Util\ECInstanceKeyFilter.h">
+      <Filter>Header Files</Filter>
+    </ClInclude>
+    <ClInclude Include="PublicAPI\WebServices\ConnectC\CWSCC.h">
+      <Filter>Header Files</Filter>
+    </ClInclude>
+    <ClInclude Include="PublicAPI\WebServices\ConnectC\ConnectWsgGlobal\GlobalSchemaGenPublic.h">
+      <Filter>Header Files</Filter>
+    </ClInclude>
+    <ClInclude Include="PublicAPI\WebServices\ConnectC\ConnectWsgGlobal\GlobalSchemaBufferGenPublic.h">
+      <Filter>Header Files</Filter>
+    </ClInclude>
+    <ClInclude Include="ConnectC\CWSCCBufferGen.h">
+      <Filter>Header Files</Filter>
+    </ClInclude>
+    <ClInclude Include="ConnectC\ConnectWsgGlobal\GlobalSchemaBufferGen.h">
+      <Filter>Header Files</Filter>
+    </ClInclude>
+    <ClInclude Include="Cache\SessionInfo.h">
+      <Filter>Header Files</Filter>
+    </ClInclude>
+    <ClInclude Include="PublicAPI\WebServices\Licensing\FeatureTracking.h">
+      <Filter>Header Files</Filter>
+    </ClInclude>
+    <ClInclude Include="PublicAPI\WebServices\Licensing\FeatureTrackingData.h">
+      <Filter>Header Files</Filter>
+    </ClInclude>
+    <ClInclude Include="Cache\Persistence\Upgrade\UpgraderFromV11ToV12.h">
+      <Filter>Header Files</Filter>
+    </ClInclude>
+    <ClInclude Include="PublicAPI\WebServices\ConnectC\CWSCCBufferPublic.h">
+      <Filter>Header Files</Filter>
+    </ClInclude>
+    <ClInclude Include="ConnectC\CWSCCBuffer.h">
+      <Filter>Header Files</Filter>
+    </ClInclude>
+    <ClInclude Include="ConnectC\IMSSearch\IMSSearchBuffer.h">
+      <Filter>Header Files</Filter>
+    </ClInclude>
+    <ClInclude Include="PublicAPI\WebServices\ConnectC\IMSSearch\IMSSearchBufferPublic.h">
+      <Filter>Header Files</Filter>
+    </ClInclude>
+    <ClInclude Include="PublicAPI\WebServices\ConnectC\IMSSearch\IMSSearchPublic.h">
+      <Filter>Header Files</Filter>
+    </ClInclude>
+    <ClInclude Include="Tests\UnitTests\Published\WebServices\Client\DgnDbServerEventParserTests.h">
+      <Filter>Header Files</Filter>
+    </ClInclude>
+    <ClInclude Include="PublicAPI\WebServices\Azure\AzureServiceBusSASDTO.h">
+      <Filter>Header Files</Filter>
+    </ClInclude>
+    <ClInclude Include="Client\Logging.h">
+      <Filter>Header Files</Filter>
+    </ClInclude>
+    <ClInclude Include="Cache\FileDownloadManager.h">
+      <Filter>Header Files</Filter>
+    </ClInclude>
+    <ClInclude Include="Cache\Persistence\Upgrade\UpgraderFromV12ToV13.h">
+      <Filter>Header Files</Filter>
+    </ClInclude>
+    <ClInclude Include="Cache\Persistence\Upgrade\UpgraderFromV20ToV21.h">
+      <Filter>Header Files</Filter>
+    </ClInclude>
+    <ClInclude Include="PublicAPI\WebServices\Client\Response\WSUploadResponse.h">
+      <Filter>Header Files</Filter>
+    </ClInclude>
+    <ClInclude Include="Cache\Persistence\DataSourceCache.xliff.h">
+      <Filter>Header Files</Filter>
+    </ClInclude>
+    <ClInclude Include="iModelHubClient\Events\EventManager.h">
+      <Filter>Header Files</Filter>
+    </ClInclude>
+    <ClInclude Include="iModelHubClient\Logging.h">
+      <Filter>Header Files</Filter>
+    </ClInclude>
+    <ClInclude Include="iModelHubClient\PredownloadManager.h">
+      <Filter>Header Files</Filter>
+    </ClInclude>
+    <ClInclude Include="PublicAPI\WebServices\iModelHub\Client\BreakHelper.h">
+      <Filter>Header Files</Filter>
+    </ClInclude>
+    <ClInclude Include="PublicAPI\WebServices\iModelHub\Client\Briefcase.h">
+      <Filter>Header Files</Filter>
+    </ClInclude>
+    <ClInclude Include="PublicAPI\WebServices\iModelHub\Client\BriefcaseInfo.h">
+      <Filter>Header Files</Filter>
+    </ClInclude>
+    <ClInclude Include="PublicAPI\WebServices\iModelHub\Client\ChangeSetInfo.h">
+      <Filter>Header Files</Filter>
+    </ClInclude>
+    <ClInclude Include="PublicAPI\WebServices\iModelHub\Client\Client.h">
+      <Filter>Header Files</Filter>
+    </ClInclude>
+    <ClInclude Include="PublicAPI\WebServices\iModelHub\Client\CodeAdmin.h">
+      <Filter>Header Files</Filter>
+    </ClInclude>
+    <ClInclude Include="PublicAPI\WebServices\iModelHub\Client\Configuration.h">
+      <Filter>Header Files</Filter>
+    </ClInclude>
+    <ClInclude Include="PublicAPI\WebServices\iModelHub\Client\Error.h">
+      <Filter>Header Files</Filter>
+    </ClInclude>
+    <ClInclude Include="PublicAPI\WebServices\iModelHub\Client\FileInfo.h">
+      <Filter>Header Files</Filter>
+    </ClInclude>
+    <ClInclude Include="PublicAPI\WebServices\iModelHub\Client\iModelAdmin.h">
+      <Filter>Header Files</Filter>
+    </ClInclude>
+    <ClInclude Include="PublicAPI\WebServices\iModelHub\Client\iModelConnection.h">
+      <Filter>Header Files</Filter>
+    </ClInclude>
+    <ClInclude Include="PublicAPI\WebServices\iModelHub\Client\iModelInfo.h">
+      <Filter>Header Files</Filter>
+    </ClInclude>
+    <ClInclude Include="PublicAPI\WebServices\iModelHub\Client\iModelManager.h">
+      <Filter>Header Files</Filter>
+    </ClInclude>
+    <ClInclude Include="PublicAPI\WebServices\iModelHub\Client\Result.h">
+      <Filter>Header Files</Filter>
+    </ClInclude>
+    <ClInclude Include="PublicAPI\WebServices\iModelHub\Events\ChangeSetPostPushEvent.h">
+      <Filter>Header Files</Filter>
+    </ClInclude>
+    <ClInclude Include="PublicAPI\WebServices\iModelHub\Events\ChangeSetPrePushEvent.h">
+      <Filter>Header Files</Filter>
+    </ClInclude>
+    <ClInclude Include="PublicAPI\WebServices\iModelHub\Events\CodeEvent.h">
+      <Filter>Header Files</Filter>
+    </ClInclude>
+    <ClInclude Include="PublicAPI\WebServices\iModelHub\Events\DeletedEvent.h">
+      <Filter>Header Files</Filter>
+    </ClInclude>
+    <ClInclude Include="PublicAPI\WebServices\iModelHub\Events\Event.h">
+      <Filter>Header Files</Filter>
+    </ClInclude>
+    <ClInclude Include="PublicAPI\WebServices\iModelHub\Events\EventParser.h">
+      <Filter>Header Files</Filter>
+    </ClInclude>
+    <ClInclude Include="PublicAPI\WebServices\iModelHub\Events\EventSubscription.h">
+      <Filter>Header Files</Filter>
+    </ClInclude>
+    <ClInclude Include="PublicAPI\WebServices\iModelHub\Events\LockEvent.h">
+      <Filter>Header Files</Filter>
+    </ClInclude>
+    <ClInclude Include="PublicAPI\WebServices\iModelHub\Common.h">
+      <Filter>Header Files</Filter>
+    </ClInclude>
+    <ClInclude Include="iModelHubClient\DgnDbServerUtils.h">
+      <Filter>Header Files</Filter>
+    </ClInclude>
+    <ClInclude Include="PublicAPI\WebServices\iModelHub\Events\VersionEvent.h">
+      <Filter>Header Files</Filter>
+    </ClInclude>
+  </ItemGroup>
+  <ItemGroup>
+    <Xml Include="WSClient.PartFile.xml" />
+    <Xml Include="Cache\Persistence\ECSchemas\Support\Mapping\PW_WSG_Supplemental_ECDbMapping.02.02.ecschema.xml" />
+    <Xml Include="Cache\Persistence\ECSchemas\Support\V3Conversion\Policies_V3Conversion.01.01.ecschema.xml" />
+    <Xml Include="Cache\Persistence\ECSchemas\Support\Mapping\PW_WSG_Supplemental_ECDbMapping.01.01.ecschema.xml" />
+    <Xml Include="Cache\Persistence\ECSchemas\Support\Mapping\Bentley_SP_Supplemental_ECDbMapping.01.00.ecschema.xml" />
+    <Xml Include="Cache\Persistence\ECSchemas\Support\Mapping\MetaSchema_Supplemental_ECDbMapping.02.00.ecschema.xml" />
+    <Xml Include="Cache\Persistence\ECSchemas\Support\Mapping\ProjectContent_Supplemental_ECDbMapping.01.00.ecschema.xml" />
+    <Xml Include="Cache\Persistence\ECSchemas\DataSourceSpecification.01.00.ecschema.xml" />
+    <Xml Include="Cache\Persistence\ECSchemas\DSCacheLegacySupportSchema.01.00.ecschema.xml" />
+    <Xml Include="Cache\Persistence\ECSchemas\DSCacheSchema.01.01.ecschema.xml" />
+    <Xml Include="Cache\Persistence\ECSchemas\DSCacheSchema.01.02.ecschema.xml" />
+    <Xml Include="Cache\Persistence\ECSchemas\DSCacheSchema.01.03.ecschema.xml" />
+    <Xml Include="Cache\Persistence\ECSchemas\DSCacheSchema.01.04.ecschema.xml" />
+    <Xml Include="Cache\Persistence\ECSchemas\DSCacheSchema.01.05.ecschema.xml" />
+    <Xml Include="Cache\Persistence\ECSchemas\DSCacheSchema.01.06.ecschema.xml" />
+    <Xml Include="Cache\Persistence\ECSchemas\DSCacheSchema.01.07.ecschema.xml" />
+    <Xml Include="Cache\Persistence\ECSchemas\WSCache.02.00.ecschema.xml" />
+    <Xml Include="Cache\Persistence\ECSchemas\WSCacheMetaSchema.03.00.ecschema.xml" />
+    <Xml Include="Cache\Persistence\ECSchemas\Support\V3Conversion\eBAttributes_V3Conversion.02.00.ecschema.xml" />
+    <Xml Include="Cache\Persistence\ECSchemas\Support\Mapping\Issue_Supplemental_ECDbMapping.01.00.ecschema.xml" />
+    <Xml Include="Cache\Persistence\ECSchemas\DSCacheSchema.01.08.ecschema.xml" />
+    <Xml Include="Cache\Persistence\ECSchemas\Support\V3Conversion\FileAccess_V3Conversion.01.00.ecschema.xml" />
+    <Xml Include="Cache\Persistence\ECSchemas\DSCacheSchema.01.09.ecschema.xml" />
+    <Xml Include="Cache\Persistence\ECSchemas\DSCacheSchema.01.10.ecschema.xml" />
+    <Xml Include="Cache\Persistence\ECSchemas\WSCache.02.01.ecschema.xml" />
+    <Xml Include="Cache\Persistence\ECSchemas\Support\V3Conversion\Bentley_SP_V3Conversion.01.00.ecschema.xml" />
+    <Xml Include="Cache\Persistence\ECSchemas\Support\V3Conversion\PW_WSG_V3Conversion.02.02.ecschema.xml" />
+    <Xml Include="Cache\Persistence\ECSchemas\WSCache.02.02.ecschema.xml" />
+    <Xml Include="Cache\Persistence\ECSchemas\Support\Mapping\PW_WSG_Supplemental_ECDbMapping.02.03.ecschema.xml" />
+    <Xml Include="Cache\Persistence\ECSchemas\Support\V3Conversion\PW_WSG_V3Conversion.02.03.ecschema.xml" />
+    <Xml Include="Cache\Persistence\ECSchemas\Support\Mapping\FeatureTracking_Supplemental_ECDbMapping.01.00.ecschema.xml" />
+  </ItemGroup>
+  <ItemGroup>
+    <None Include="Connect\Connect.mki" />
+    <None Include="ClientLib.mke" />
+    <None Include="xliffs.mke" />
+    <None Include="ClientPrewire.mke" />
+    <None Include="Licensing\Licensing.mki" />
+    <None Include="Client\Client.mki" />
+    <None Include="Configuration\Configuration.mki" />
+    <None Include="Cache\Cache.mki" />
+    <None Include="CacheLib.mke" />
+    <None Include="CachePrewire.mke" />
+    <None Include="l10n-WSClient.mke" />
+    <None Include="CacheSchemasDelivery.mke" />
+    <None Include="UnZip.py" />
+    <None Include="ClientLibCompileOptions.mki" />
+    <None Include="BentleyDesktopClientCCApi.prewire.mke" />
+    <None Include="Azure\Azure.mki" />
+    <None Include="Ims\Ims.mki" />
+    <None Include="ConnectC\ConnectC.mki" />
+    <None Include="CWSClientCLib.mke" />
+    <None Include="CWSClientCPrewire.mke" />
+    <None Include=".hgignore" />
+    <None Include="iModelHubClient\DgnDbServerClient.mki" />
+    <None Include="CWSClientCLibOptions.mki" />
+    <None Include="iModelHubClientLib.mke" />
+    <None Include="iModelHubClientPrewire.mke" />
+  </ItemGroup>
 </Project>