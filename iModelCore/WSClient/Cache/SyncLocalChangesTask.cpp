/*--------------------------------------------------------------------------------------+
 |
 |     $Source: Cache/SyncLocalChangesTask.cpp $
 |
 |  $Copyright: (c) 2015 Bentley Systems, Incorporated. All rights reserved. $
 |
 +--------------------------------------------------------------------------------------*/

#include "SyncLocalChangesTask.h"

#include <Bentley/BeTimeUtilities.h>

#include <WebServices/Cache/Util/FileUtil.h>
#include <WebServices/Client/WSChangeset.h>
#include <MobileDgn/Utils/Http/HttpStatusHelper.h>

USING_NAMESPACE_BENTLEY_WEBSERVICES

/*--------------------------------------------------------------------------------------+
* @bsimethod                                             William.Francis         01/2015
+---------------+---------------+---------------+---------------+---------------+------*/
SyncLocalChangesTask::SyncLocalChangesTask
(
CachingDataSourcePtr cachingDataSource,
std::shared_ptr<bset<ECInstanceKey>> objectsToSync,
SyncOptions options,
CachingDataSource::SyncProgressCallback&& onProgress,
ICancellationTokenPtr cancellationToken
) :
CachingTaskBase(cachingDataSource, cancellationToken),
m_objectsToSyncPtr(objectsToSync),
m_options(options),
m_onProgressCallback(onProgress),
m_totalBytesToUpload(0),
m_totalBytesUploaded(0),
m_changeGroupIndexToSyncNext(0)
    {}

/*--------------------------------------------------------------------------------------+
* @bsimethod                                                    Vincas.Razma    08/2014
+---------------+---------------+---------------+---------------+---------------+------*/
void SyncLocalChangesTask::_OnExecute()
    {
    auto txn = m_ds->StartCacheTransaction();

    m_serverInfo = m_ds->GetServerInfo(txn);

    if (!txn.GetCache().GetChangeManager().HasChanges())
        {
        OnSyncDone();
        return;
        }

    ChangeManager::Changes changesToSync;
    if (m_objectsToSyncPtr == nullptr)
        {
        // sync all
        //depricated.    SyncAll just has an array of a list of items we are going to sync.
        if (SUCCESS != txn.GetCache().GetChangeManager().GetChanges(changesToSync, true))
            {
            SetError(CachingDataSource::Status::InternalCacheError);
            return;
            }
        }
    else
        {
        // sync specific
        for (auto instanceKey : *m_objectsToSyncPtr)
            {
            txn.GetCache().GetChangeManager().GetChanges(instanceKey, changesToSync);
            }
        }

    m_changeGroups = ChangesGraph(changesToSync).BuildCacheChangeGroups();
    if (m_changeGroups.empty())
        {
        return;
        }

    for (CacheChangeGroupPtr changeGroup : m_changeGroups)
        {
        if (IChangeManager::ChangeStatus::NoChange != changeGroup->GetFileChange().GetChangeStatus())
            {
            BeFileName filePath = txn.GetCache().ReadFilePath(changeGroup->GetFileChange().GetInstanceKey());
            m_totalBytesToUpload += FileUtil::GetFileSize(filePath);
            }
        }

    SyncNextCacheChangeGroup();
    }

/*--------------------------------------------------------------------------------------+
* @bsimethod                                                    Vincas.Razma    08/2014
+---------------+---------------+---------------+---------------+---------------+------*/
void SyncLocalChangesTask::_OnError(CachingDataSource::ErrorCR error)
    {}

/*--------------------------------------------------------------------------------------+
* @bsimethod                                                    Vincas.Razma    08/2014
+---------------+---------------+---------------+---------------+---------------+------*/
void SyncLocalChangesTask::OnSyncDone()
    {
    if (m_objectsToRefreshAfterSync.empty())
        {
        return;
        }

    m_ds->DownloadAndCacheChildren(m_objectsToRefreshAfterSync, GetCancellationToken())
        ->Then([=] (CachingDataSource::Result& result)
        {
        if (!result.IsSuccess())
            {
            SetError(result.GetError());
            }
        });
    }

/*--------------------------------------------------------------------------------------+
* @bsimethod                                                    Vincas.Razma    08/2014
+---------------+---------------+---------------+---------------+---------------+------*/
void SyncLocalChangesTask::SyncNextCacheChangeGroup()
    {
    if (IsTaskCanceled()) return;

    if (m_changeGroupIndexToSyncNext >= m_changeGroups.size())
        {
        ReportFinalProgress();
        OnSyncDone();
        return;
        }

    CacheChangeGroupPtr changeGroup = m_changeGroups[m_changeGroupIndexToSyncNext];

    SyncCacheChangeGroup(changeGroup)
        ->Then(m_ds->GetCacheAccessThread(), [=]
        {
        m_changeGroupIndexToSyncNext++;
        SyncNextCacheChangeGroup();
        });
    }

/*--------------------------------------------------------------------------------------+
* @bsimethod                                                    Vincas.Razma    08/2014
+---------------+---------------+---------------+---------------+---------------+------*/
AsyncTaskPtr<void> SyncLocalChangesTask::SyncNextChangeset()
    {
    return m_ds->GetCacheAccessThread()->ExecuteAsync([=]
        {
        if (IsTaskCanceled()) return;
        auto txn = m_ds->StartCacheTransaction();

        auto changesetIdMap = std::make_shared<bmap<ObjectId, ECInstanceKey>>();
<<<<<<< HEAD
        auto changesetChangeGroups = std::make_shared<bvector<CacheChangeGroup*>>();
        if (SUCCESS != BuildChangeset(txn.GetCache(), *changeset, *changesetIdMap, *changesetChangeGroups))
=======
        auto changesetChangeGroups = std::make_shared<bvector<ChangeGroup*>>();
        auto changeset = BuildChangeset(txn.GetCache(), *changesetIdMap, *changesetChangeGroups);
        if (nullptr == changeset)
>>>>>>> 6c49261c
            {
            SetError();
            return;
            }

        auto changesetBody = HttpStringBody::Create(std::make_shared<Utf8String>(changeset->ToRequestString()));
        ResponseGuardPtr guard = CreateResponseGuard(nullptr, false); // TODO: label

        m_ds->GetClient()->SendChangesetRequest(changesetBody, guard->GetProgressCallback(), guard)
            ->Then(m_ds->GetCacheAccessThread(), [=] (WSChangesetResult result)
            {
            if (!result.IsSuccess())
                {
                SetError(result.GetError());
                return;
                }

            rapidjson::Document changesetResponse;
            result.GetValue()->AsRapidJson(changesetResponse);

            std::map<ECInstanceKey, Utf8String> createdInstanceIds;
            auto handler = [&] (ObjectIdCR oldId, ObjectIdCR newId)
                {
                createdInstanceIds[(*changesetIdMap)[oldId]] = newId.remoteId;
                return SUCCESS;
                };

            if (SUCCESS != changeset->ExtractNewIdsFromResponse(changesetResponse, handler))
                {
                SetError();
                return;
                };

            auto txn = m_ds->StartCacheTransaction();
            for (auto& pair : createdInstanceIds)
                {
                if (SUCCESS != txn.GetCache().GetChangeManager().CommitCreationChange(pair.first, pair.second))
                    {
                    SetError();
                    return;
                    };
                }

            for (auto& pair : *changesetIdMap)
                {
                ECInstanceKeyCR changedInstanceKey = pair.second;
                if (createdInstanceIds.find(changedInstanceKey) != createdInstanceIds.end())
                    {
                    continue;
                    }
                if (SUCCESS != txn.GetCache().GetChangeManager().CommitObjectChange(changedInstanceKey))
                    {
                    SetError();
                    return;
                    };
                }

            for (size_t i = 0; i < changesetChangeGroups->size(); ++i)
                SyncNextCacheChangeGroup();

            txn.Commit();
            });
        });
    }

/*--------------------------------------------------------------------------------------+
* @bsimethod
+---------------+---------------+---------------+---------------+---------------+------*/
bool SyncLocalChangesTask::CanSyncChangeset(CacheChangeGroupCR changeGroup) const
    {
    return
        m_options.GetUseChangesets() &&
        m_serverInfo.GetWebApiVersion() >= BeVersion(2, 1) &&
        changeGroup.GetFileChange().GetChangeStatus() == IChangeManager::ChangeStatus::NoChange;
    }

/*--------------------------------------------------------------------------------------+
* @bsimethod                                                    Vincas.Razma    08/2014
+---------------+---------------+---------------+---------------+---------------+------*/
AsyncTaskPtr<void> SyncLocalChangesTask::SyncCacheChangeGroup(CacheChangeGroupPtr changeGroup)
    {
    if (changeGroup->GetObjectChange().GetChangeStatus() == IChangeManager::ChangeStatus::Created ||
        changeGroup->GetRelationshipChange().GetChangeStatus() == IChangeManager::ChangeStatus::Created)
        {
        return SyncCreation(changeGroup);
        }
    else if (changeGroup->GetObjectChange().GetChangeStatus() == IChangeManager::ChangeStatus::Modified)
        {
        return SyncObjectModification(changeGroup);
        }
    else if (changeGroup->GetFileChange().GetChangeStatus() == IChangeManager::ChangeStatus::Modified)
        {
        return SyncFileModification(changeGroup);
        }
    else if (changeGroup->GetObjectChange().GetChangeStatus() == IChangeManager::ChangeStatus::Deleted ||
             changeGroup->GetRelationshipChange().GetChangeStatus() == IChangeManager::ChangeStatus::Deleted)
        {
        return SyncObjectDeletion(changeGroup);
        }
    else
        {
        BeAssert(false && "Sync not supported for this change");
        SetError(CachingDataSource::Status::InternalCacheError);

        return CreateCompletedAsyncTask();
        }
    }

/*--------------------------------------------------------------------------------------+
* @bsimethod                                                    Vincas.Razma    08/2014
+---------------+---------------+---------------+---------------+---------------+------*/
AsyncTaskPtr<void> SyncLocalChangesTask::SyncCreation(CacheChangeGroupPtr changeGroup)
    {
    return m_ds->GetCacheAccessThread()->ExecuteAsync([=]
        {
        if (IsTaskCanceled()) return;
        auto txn = m_ds->StartCacheTransaction();

        Utf8String objectLabel = m_ds->GetObjectLabel(txn, changeGroup->GetObjectChange().GetInstanceKey());

        BeFileName filePath;
        uint64_t currentFileSize = 0;

        if (changeGroup->GetFileChange().GetChangeStatus() != IChangeManager::ChangeStatus::NoChange)
            {
            filePath = txn.GetCache().ReadFilePath(changeGroup->GetFileChange().GetInstanceKey());
            currentFileSize = FileUtil::GetFileSize(filePath);
            }

        if (!changeGroup->AreAllDependenciesSynced())
            {
            BeAssert(false && "One or more dependencies were not synced");
            RegisterFailedSync(txn.GetCache(), *changeGroup, CachingDataSource::Status::DependencyNotSynced, objectLabel);
            return;
            }

        auto changeset = BuildSingleInstanceChangeset(txn.GetCache(), *changeGroup);
        if (nullptr == changeset)
            {
            SetError(CachingDataSource::Status::InternalCacheError);
            return;
            }

        Json::Value creationJson;
        changeset->ToRequestJson(creationJson);

        ResponseGuardPtr guard = CreateResponseGuard(objectLabel, 0 != currentFileSize);

        m_ds->GetClient()->SendCreateObjectRequest(creationJson, filePath, guard->GetProgressCallback(), guard)
            ->Then(m_ds->GetCacheAccessThread(), [=] (WSCreateObjectResult& objectsResult)
            {
            if (!objectsResult.IsSuccess())
                {
                m_totalBytesToUpload -= currentFileSize;
                HandleCreationError(objectsResult.GetError(), changeGroup, objectLabel);
                return;
                }

            m_totalBytesUploaded += currentFileSize;

            auto txn = m_ds->StartCacheTransaction();

            for (auto& pair : ReadChangedRemoteIds(*changeGroup, objectsResult.GetValue()))
                {
                if (SUCCESS != txn.GetCache().GetChangeManager().CommitCreationChange(pair.first, pair.second))
                    {
                    SetError(CachingDataSource::Status::InternalCacheError);
                    return;
                    }
                }

            if (changeGroup->GetFileChange().GetChangeStatus() != IChangeManager::ChangeStatus::NoChange)
                {
                if (SUCCESS != txn.GetCache().GetChangeManager().CommitFileChange(changeGroup->GetFileChange().GetInstanceKey()))
                    {
                    SetError(CachingDataSource::Status::InternalCacheError);
                    return;
                    }
                }

            changeGroup->SetSynced(true);

            if (changeGroup->GetObjectChange().GetChangeStatus() == IChangeManager::ChangeStatus::Created)
                {
                ObjectId newObjectId = txn.GetCache().FindInstance(changeGroup->GetObjectChange().GetInstanceKey());
                if (m_ds->GetServerInfo(txn).GetVersion() < BeVersion(2, 0))
                    {
                    m_ds->CacheObject(newObjectId, GetCancellationToken())
                        ->Then(m_ds->GetCacheAccessThread(), [=] (CachingDataSource::Result result)
                        {
                        if (!result.IsSuccess())
                            {
                            SetError(result.GetError());
                            return;
                            }
                        });
                    }
                else
                    {
                    // TFS#198198: Workaround for WSG 2.2 eBECPlugin Document import where created instance is of derived class
                    ECClassCP newInstanceClass = txn.GetCache().GetAdapter().GetECClass(newObjectId);
                    WSQuery query(*newInstanceClass, true);
                    query.SetFilter("$id+eq+'" + newObjectId.remoteId + "'");

                    m_ds->GetClient()->SendQueryRequest(query, nullptr, GetCancellationToken())
                        ->Then(m_ds->GetCacheAccessThread(), [=] (WSObjectsResult result)
                        {
                        if (!result.IsSuccess())
                            {
                            SetError(result.GetError());
                            return;
                            }

                        auto txn = m_ds->StartCacheTransaction();

                        bmap<ECInstanceKey, ECInstanceKey> changedKeys;
                        if (SUCCESS != txn.GetCache().GetChangeManager().UpdateCreatedInstance(newObjectId, result.GetValue(), changedKeys))
                            {
                            SetError(CachingDataSource::Status::InternalCacheError);
                            return;
                            }

                        for (auto& pair : changedKeys)
                            {
                            SetUpdatedInstanceKeyInCacheChangeGroups(pair.first, pair.second);
                            }

                        txn.Commit();
                        });
                    }
                }

            txn.Commit();
            });
        });
    }

/*--------------------------------------------------------------------------------------+
* @bsimethod                                                    Vincas.Razma    08/2014
+---------------+---------------+---------------+---------------+---------------+------*/
void SyncLocalChangesTask::HandleCreationError(WSErrorCR error, CacheChangeGroupPtr changeGroup, Utf8StringCR objectLabel)
    {
    if (WSError::Status::ReceivedError == error.GetStatus())
        {
        auto txn = m_ds->StartCacheTransaction();
        RegisterFailedSync(txn.GetCache(), *changeGroup, error, objectLabel);
        }
    else
        {
        SetError(error);
        }
    }

/*--------------------------------------------------------------------------------------+
* @bsimethod                                                    Vincas.Razma    08/2014
+---------------+---------------+---------------+---------------+---------------+------*/
AsyncTaskPtr<void> SyncLocalChangesTask::SyncObjectModification(CacheChangeGroupPtr changeGroup)
    {
    return m_ds->GetCacheAccessThread()->ExecuteAsync([=]
        {
        if (IsTaskCanceled()) return;
        auto txn = m_ds->StartCacheTransaction();

        ECInstanceKey instanceKey = changeGroup->GetObjectChange().GetInstanceKey();
        ObjectId objectId = txn.GetCache().FindInstance(instanceKey);

        Utf8String objectLabel = m_ds->GetObjectLabel(txn, objectId);
        Utf8String eTag = txn.GetCache().ReadInstanceCacheTag(objectId);

        Json::Value propertiesJson;
        if (SUCCESS != ReadObjectPropertiesForUpdate(txn.GetCache(), instanceKey, propertiesJson))
            {
            SetError(CachingDataSource::Status::InternalCacheError);
            return;
            }

        ResponseGuardPtr guard = CreateResponseGuard(objectLabel, false);
        m_ds->GetClient()->SendUpdateObjectRequest(objectId, propertiesJson, eTag, guard->GetProgressCallback(), guard)
            ->Then(m_ds->GetCacheAccessThread(), [=] (WSUpdateObjectResult& result)
            {
            if (!result.IsSuccess())
                {
                SetError(result.GetError());
                return;
                }

            auto txn = m_ds->StartCacheTransaction();
            if (SUCCESS != txn.GetCache().GetChangeManager().CommitObjectChange(instanceKey))
                {
                SetError(CachingDataSource::Status::InternalCacheError);
                return;
                }
            txn.Commit();
            });
        });
    }

/*--------------------------------------------------------------------------------------+
* @bsimethod                                                    Vincas.Razma    08/2014
+---------------+---------------+---------------+---------------+---------------+------*/
AsyncTaskPtr<void> SyncLocalChangesTask::SyncFileModification(CacheChangeGroupPtr changeGroup)
    {
    return m_ds->GetCacheAccessThread()->ExecuteAsync([=]
        {
        if (IsTaskCanceled()) return;
        auto txn = m_ds->StartCacheTransaction();

        ECInstanceKey instanceKey = changeGroup->GetFileChange().GetInstanceKey();
        ObjectId objectId = txn.GetCache().FindInstance(instanceKey);

        Utf8String objectLabel = m_ds->GetObjectLabel(txn, objectId);
        BeFileName filePath = txn.GetCache().ReadFilePath(objectId);
        uint64_t currentFileSize = FileUtil::GetFileSize(filePath);

        ResponseGuardPtr guard = CreateResponseGuard(objectLabel, true);

        m_ds->GetClient()->SendUpdateFileRequest(objectId, filePath, guard->GetProgressCallback(), guard)
            ->Then(m_ds->GetCacheAccessThread(), [=] (WSUpdateFileResult& result)
            {
            if (!result.IsSuccess())
                {
                m_totalBytesToUpload -= currentFileSize;
                SetError(result.GetError());
                return;
                }

            auto txn = m_ds->StartCacheTransaction();
            m_totalBytesUploaded += currentFileSize;
            if (SUCCESS != txn.GetCache().GetChangeManager().CommitFileChange(instanceKey))
                {
                SetError(CachingDataSource::Status::InternalCacheError);
                return;
                }
            txn.Commit();
            });
        });
    }

/*--------------------------------------------------------------------------------------+
* @bsimethod                                                    Vincas.Razma    08/2014
+---------------+---------------+---------------+---------------+---------------+------*/
AsyncTaskPtr<void> SyncLocalChangesTask::SyncObjectDeletion(CacheChangeGroupPtr changeGroup)
    {
    return m_ds->GetCacheAccessThread()->ExecuteAsync([=]
        {
        if (IsTaskCanceled()) return;

        auto txn = m_ds->StartCacheTransaction();

        ObjectId objectId;
        ECInstanceKey instanceKey;

        if (changeGroup->GetObjectChange().GetChangeStatus() == IChangeManager::ChangeStatus::Deleted)
            {
            instanceKey = changeGroup->GetObjectChange().GetInstanceKey();
            objectId = txn.GetCache().FindInstance(instanceKey);
            }
        else if (changeGroup->GetRelationshipChange().GetChangeStatus() == IChangeManager::ChangeStatus::Deleted)
            {
            instanceKey = changeGroup->GetRelationshipChange().GetInstanceKey();
            objectId = txn.GetCache().FindRelationship(instanceKey);
            }
        else
            {
            SetError(CachingDataSource::Status::InternalCacheError);
            BeAssert(false);
            return;
            }

        Utf8String objectLabel = m_ds->GetObjectLabel(txn, objectId);
        ResponseGuardPtr guard = CreateResponseGuard(objectLabel, false);

        m_ds->GetClient()->SendDeleteObjectRequest(objectId, guard)
            ->Then(m_ds->GetCacheAccessThread(), [=] (WSUpdateFileResult& result)
            {
            if (!result.IsSuccess())
                {
                SetError(result.GetError());
                return;
                }

            auto txn = m_ds->StartCacheTransaction();
            if (SUCCESS != txn.GetCache().GetChangeManager().CommitObjectChange(instanceKey))
                {
                SetError(CachingDataSource::Status::InternalCacheError);
                return;
                }
            txn.Commit();
            });
        });
    }

/*--------------------------------------------------------------------------------------+
* @bsimethod
+---------------+---------------+---------------+---------------+---------------+------*/
WSChangesetPtr SyncLocalChangesTask::BuildChangeset
(
IDataSourceCache& cache,
bmap<ObjectId, ECInstanceKey>& changesetIdMapOut,
bvector<CacheChangeGroup*>& changesetChangeGroupsOut
)
    {
    auto changeset = std::make_shared<WSChangeset>();
    for (auto i = m_changeGroupIndexToSyncNext; i < m_changeGroups.size(); ++i)
        {
        CacheChangeGroup& changeGroup = *m_changeGroups[i];
        if (!CanSyncChangeset(changeGroup))
            {
            break;
            }

        bmap<ObjectId, ECInstanceKey> changeIds;
        WSChangeset::Instance* newInstance = AddChangeToChangeset(cache, *changeset, changeGroup, changeIds, false);
        if (nullptr == newInstance)
            {
            return nullptr;
            }

        if (m_options.GetMaxChangesetSize() != 0 &&
            m_options.GetMaxChangesetSize() < changeset->CalculateSize() ||
            m_options.GetMaxChangesetInstanceCount() != 0 &&
            m_options.GetMaxChangesetInstanceCount() < changeset->GetInstanceCount())
            {
            changeset->RemoveInstance(*newInstance);
            break;
            }

        changesetIdMapOut.insert(changeIds.begin(), changeIds.end());
        changesetChangeGroupsOut.push_back(&changeGroup);
        m_changeGroupIndexToSyncNext += 1;
        }

    if (changesetChangeGroupsOut.empty())
        {
        BeAssert(false && "Could not fit any changes into changeset. Check SyncOptions limitations");
        return nullptr;
        }

    return changeset;
    }

/*--------------------------------------------------------------------------------------+
* @bsimethod                                                    Vincas.Razma    10/2015
+---------------+---------------+---------------+---------------+---------------+------*/
WSChangeset::Instance* SyncLocalChangesTask::AddChangeToChangeset
(
IDataSourceCache& cache,
WSChangeset& changeset,
<<<<<<< HEAD
CacheChangeGroupCR changeGroup,
bmap<ObjectId, ECInstanceKey>& changesetIdMapOut
=======
ChangeGroupCR changeGroup,
bmap<ObjectId, ECInstanceKey>& changesetIdMapOut,
bool ensureChangedInstanceInRoot
>>>>>>> 6c49261c
)
    {
    if (IChangeManager::ChangeStatus::NoChange == changeGroup.GetRelationshipChange().GetChangeStatus())
        {
        auto& change = changeGroup.GetObjectChange();
        auto state = ToWSChangesetChangeState(change.GetChangeStatus());

        auto properties = ReadChangeProperties(cache, state, change.GetInstanceKey());
        auto objectId = cache.FindInstance(change.GetInstanceKey());

        changesetIdMapOut[objectId] = change.GetInstanceKey();
        return &changeset.AddInstance(objectId, state, properties);
        }

    auto& change = changeGroup.GetRelationshipChange();
    auto state = ToWSChangesetChangeState(change.GetChangeStatus());
    ObjectId relId = cache.FindRelationship(change.GetInstanceKey());
    changesetIdMapOut[relId] = change.GetInstanceKey();

    if (WSChangeset::Deleted == state)
        {
        return &changeset.AddInstance(relId, state, nullptr);
        }
    else if (WSChangeset::Created == state)
        {
        ObjectId sourceId = cache.FindInstance(change.GetSourceKey());
        ObjectId targetId = cache.FindInstance(change.GetTargetKey());

        WSChangeset::Instance* source = changeset.FindInstance(sourceId);
        WSChangeset::Instance* target = changeset.FindInstance(targetId);

        WSChangeset::ChangeState sourceState = WSChangeset::Existing;
        WSChangeset::ChangeState targetState = WSChangeset::Existing;

        JsonValuePtr sourceProperties;
        JsonValuePtr targetProperties;

        if (IChangeManager::ChangeStatus::NoChange != changeGroup.GetObjectChange().GetChangeStatus())
            {
            if (change.GetSourceKey() == changeGroup.GetObjectChange().GetInstanceKey())
                {
                sourceState = ToWSChangesetChangeState(changeGroup.GetObjectChange().GetChangeStatus());
                sourceProperties = ReadChangeProperties(cache, sourceState, change.GetSourceKey());
                changesetIdMapOut[sourceId] = change.GetSourceKey();
                if (ensureChangedInstanceInRoot && nullptr == source && nullptr == target)
                    {
                    source = &changeset.AddInstance(sourceId, sourceState, sourceProperties);
                    }
                }
            else
                {
                targetState = ToWSChangesetChangeState(changeGroup.GetObjectChange().GetChangeStatus());
                targetProperties = ReadChangeProperties(cache, targetState, change.GetTargetKey());
                changesetIdMapOut[targetId] = change.GetTargetKey();
                if (ensureChangedInstanceInRoot && nullptr == source && nullptr == target)
                    {
                    target = &changeset.AddInstance(targetId, targetState, targetProperties);
                    }
                }
            }

        if (nullptr == source && nullptr == target)
            {
            source = &changeset.AddInstance(sourceId, sourceState, sourceProperties);
            target = &source->AddRelatedInstance(relId, state, ECRelatedInstanceDirection::Forward,
                targetId, targetState, targetProperties);

            return source;
            }
        else if (nullptr == source)
            {
            source = &target->AddRelatedInstance(relId, state, ECRelatedInstanceDirection::Backward,
                sourceId, sourceState, sourceProperties);
            return source;
            }
        else if (nullptr == target)
            {
            target = &source->AddRelatedInstance(relId, state, ECRelatedInstanceDirection::Forward,
                targetId, targetState, targetProperties);
            return target;
            }
        else
            {
            BeAssert(false && "Both relationship ends are already in changeset");
            return nullptr;
            }
        }

    BeAssert(false && "Change state not supported");
    return nullptr;
    }
    
/*--------------------------------------------------------------------------------------+
<<<<<<< HEAD
* @bsimethod                                                    Vincas.Razma    08/2014
+---------------+---------------+---------------+---------------+---------------+------*/
BentleyStatus SyncLocalChangesTask::BuildSyncJson(IDataSourceCache& cache, CacheChangeGroupCR changeGroup, JsonValueR syncJsonOut) const
    {
    if (changeGroup.GetObjectChange().GetChangeStatus() == IChangeManager::ChangeStatus::Created)
        {
        return BuildSyncJsonForObjectCreation(cache, changeGroup, syncJsonOut);
        }
    else if (changeGroup.GetRelationshipChange().GetChangeStatus() == IChangeManager::ChangeStatus::Created)
        {
        return BuildSyncJsonForRelationshipCreation(cache, changeGroup.GetRelationshipChange(), syncJsonOut);
        }
    BeAssert(false || "Not supported change group");
    return SUCCESS;
    }

/*--------------------------------------------------------------------------------------+
* @bsimethod                                                    Vincas.Razma    08/2014
+---------------+---------------+---------------+---------------+---------------+------*/
BentleyStatus SyncLocalChangesTask::BuildSyncJsonForObjectCreation(IDataSourceCache& cache, CacheChangeGroupCR changeGroup, JsonValueR syncJsonOut) const
=======
* @bsimethod
+---------------+---------------+---------------+---------------+---------------+------*/
WSChangesetPtr SyncLocalChangesTask::BuildSingleInstanceChangeset(IDataSourceCache& cache, ChangeGroupCR changeGroup)
>>>>>>> 6c49261c
    {
    auto changeset = std::make_shared<WSChangeset>(WSChangeset::SingeInstance);

    bmap<ObjectId, ECInstanceKey> changeIds;
    if (nullptr == AddChangeToChangeset(cache, *changeset, changeGroup, changeIds, true))
        {
        return nullptr;
        }

    return changeset;
    }

/*--------------------------------------------------------------------------------------+
* @bsimethod
+---------------+---------------+---------------+---------------+---------------+------*/
WSChangeset::ChangeState SyncLocalChangesTask::ToWSChangesetChangeState(IChangeManager::ChangeStatus status) const
    {
    // TODO: USE WSChangeset::ChangeState in IChangeManager?
    switch (status)
        {
        case IChangeManager::ChangeStatus::NoChange:
            return WSChangeset::ChangeState::Existing;
        case IChangeManager::ChangeStatus::Created:
            return WSChangeset::ChangeState::Created;
        case IChangeManager::ChangeStatus::Modified:
            return WSChangeset::ChangeState::Modified;
        case IChangeManager::ChangeStatus::Deleted:
            return WSChangeset::ChangeState::Deleted;
        default:
            break;
        }
    BeAssert(false);
    return WSChangeset::ChangeState::Existing;
    }

/*--------------------------------------------------------------------------------------+
* @bsimethod
+---------------+---------------+---------------+---------------+---------------+------*/
JsonValuePtr SyncLocalChangesTask::ReadChangeProperties
(
IDataSourceCache& cache,
WSChangeset::ChangeState state,
ECInstanceKeyCR instance
) const
    {
    auto properties = std::make_shared<Json::Value>();
    if (WSChangeset::Created == state)
        {
        if (SUCCESS != ReadObjectPropertiesForCreation(cache, instance, *properties))
            {
            BeAssert(false);
            return nullptr;
            }
        }
    else if (WSChangeset::Modified == state)
        {
        if (SUCCESS != ReadObjectPropertiesForUpdate(cache, instance, *properties))
            {
            BeAssert(false);
            return nullptr;
            }
        }
    return properties;
    }

/*--------------------------------------------------------------------------------------+
* @bsimethod                                                    Vincas.Razma    08/2014
+---------------+---------------+---------------+---------------+---------------+------*/
BentleyStatus SyncLocalChangesTask::ReadObjectPropertiesForCreation(IDataSourceCache& cache, ECInstanceKeyCR instanceKey, JsonValueR propertiesJsonOut) const
    {
    if (SUCCESS != ReadObjectProperties(cache, instanceKey, propertiesJsonOut))
        {
        return ERROR;
        }

    ECClassCP ecClass = cache.GetAdapter().GetECClass(instanceKey.GetECClassId());
    RemoveCalculatedProperties(propertiesJsonOut, *ecClass);

    return SUCCESS;
    }

/*--------------------------------------------------------------------------------------+
* @bsimethod                                                    Vincas.Razma    08/2014
+---------------+---------------+---------------+---------------+---------------+------*/
BentleyStatus SyncLocalChangesTask::ReadObjectPropertiesForUpdate(IDataSourceCache& cache, ECInstanceKeyCR instanceKey, JsonValueR propertiesJsonOut) const
    {
    if (SUCCESS != cache.GetChangeManager().ReadModifiedProperties(instanceKey, propertiesJsonOut))
        {
        return ERROR;
        }

    ECClassCP ecClass = cache.GetAdapter().GetECClass(instanceKey);
    RemoveReadOnlyProperties(propertiesJsonOut, *ecClass);

    return SUCCESS;
    }

/*--------------------------------------------------------------------------------------+
* @bsimethod                                                    Vincas.Razma    08/2014
+---------------+---------------+---------------+---------------+---------------+------*/
BentleyStatus SyncLocalChangesTask::ReadObjectProperties(IDataSourceCache& cache, ECInstanceKeyCR instanceKey, JsonValueR propertiesJsonOut) const
    {
    if (SUCCESS != cache.GetAdapter().GetJsonInstance(propertiesJsonOut, instanceKey))
        {
        return ERROR;
        }

    RemoveCacheSpecificProperties(propertiesJsonOut);

    // Graphite03 ECDb is incapable of storing NULLABLE structs and arrays so it returns structs with empty array properties.
    // This causes errors to be returned from the server.
    // TODO: verify if still needed
    RemoveEmptyMembersRecursively(propertiesJsonOut);

    return SUCCESS;
    }

/*--------------------------------------------------------------------------------------+
* @bsimethod                                                    Vincas.Razma    08/2014
+---------------+---------------+---------------+---------------+---------------+------*/
void SyncLocalChangesTask::RemoveCacheSpecificProperties(JsonValueR propertiesJson) const
    {
    for (Utf8StringCR member : propertiesJson.getMemberNames())
        {
        // Remove cache-specific properties

        // TODO: Remove "type_string" check when implemented sending only changed properties to WSG
        // "type_string" is not cache specific, it probably came as a workaround from PW_WSG 1.1 schema as it is readonly but not marked so
        if (member[0] == '$' || member == "type_string")
            {
            propertiesJson.removeMember(member);
            }
        }
    }

/*--------------------------------------------------------------------------------------+
* @bsimethod                                                    Vincas.Razma    08/2014
+---------------+---------------+---------------+---------------+---------------+------*/
void SyncLocalChangesTask::RemoveReadOnlyProperties(JsonValueR propertiesJson, ECClassCR ecClass) const
    {
    for (Utf8StringCR member : propertiesJson.getMemberNames())
        {
        ECPropertyCP ecProperty = ecClass.GetPropertyP(member.c_str());
        if (nullptr != ecProperty && ecProperty->GetIsReadOnly())
            {
            propertiesJson.removeMember(member);
            }
        }
    }

/*--------------------------------------------------------------------------------------+
* @bsimethod                                                    Vincas.Razma    08/2014
+---------------+---------------+---------------+---------------+---------------+------*/
void SyncLocalChangesTask::RemoveCalculatedProperties(JsonValueR propertiesJson, ECClassCR ecClass) const
    {
    for (Utf8StringCR member : propertiesJson.getMemberNames())
        {
        ECPropertyCP ecProperty = ecClass.GetPropertyP(member.c_str());
        if (nullptr != ecProperty->GetCalculatedPropertySpecification())
            {
            propertiesJson.removeMember(member);
            }
        }
    }

/*--------------------------------------------------------------------------------------+
* @bsimethod                                                    Vincas.Razma    08/2014
+---------------+---------------+---------------+---------------+---------------+------*/
std::map<ECInstanceKey, Utf8String> SyncLocalChangesTask::ReadChangedRemoteIds(CacheChangeGroupCR changeGroup, WSCreateObjectResponseCR response) const
    {
    std::map<ECInstanceKey, Utf8String> remoteIdMap;

    // TODO: return WSChangedObjectsResponse from WSRepositoryClient
    JsonValueCR changedInstance = response.GetObject()["changedInstance"]["instanceAfterChange"];

    if (changeGroup.GetObjectChange().GetChangeStatus() == IChangeManager::ChangeStatus::Created)
        {
        remoteIdMap[changeGroup.GetObjectChange().GetInstanceKey()] = changedInstance["instanceId"].asString();
        }

    if (changeGroup.GetRelationshipChange().GetChangeStatus() == IChangeManager::ChangeStatus::Created)
        {
        remoteIdMap[changeGroup.GetRelationshipChange().GetInstanceKey()] = changedInstance["relationshipInstances"][0]["instanceId"].asString();
        }

    return remoteIdMap;
    }

/*--------------------------------------------------------------------------------------+
* @bsimethod
+---------------+---------------+---------------+---------------+---------------+------*/
void SyncLocalChangesTask::ReportProgress(double currentFileBytesUploaded, Utf8StringCR label) const
    {
    if (!m_onProgressCallback)
        {
        return;
        }

    double synced = (double) (m_changeGroupIndexToSyncNext - 1) / m_changeGroups.size();
    synced = trunc(synced * 100) / 100;

    m_onProgressCallback(synced, label, (double) m_totalBytesUploaded + currentFileBytesUploaded, (double) m_totalBytesToUpload);
    }

/*--------------------------------------------------------------------------------------+
* @bsimethod
+---------------+---------------+---------------+---------------+---------------+------*/
void SyncLocalChangesTask::ReportFinalProgress() const
    {
    if (!m_onProgressCallback)
        {
        return;
        }

    m_onProgressCallback(1, "", (double) m_totalBytesUploaded, (double) m_totalBytesToUpload);
    }

/*--------------------------------------------------------------------------------------+
* @bsimethod                                                    Vincas.Razma    12/2013
+---------------+---------------+---------------+---------------+---------------+------*/
ResponseGuardPtr SyncLocalChangesTask::CreateResponseGuard(Utf8StringCR objectLabel, bool isFileBeingUploaded) const
    {
    ReportProgress(0, objectLabel);

    HttpRequest::ProgressCallback onProgress;

    if (isFileBeingUploaded)
        {
        onProgress = std::bind(&SyncLocalChangesTask::ReportProgress, this, std::placeholders::_1, objectLabel);
        }

    return ResponseGuard::Create(GetCancellationToken(), onProgress);
    }

/*--------------------------------------------------------------------------------------+
* @bsimethod                                                    Vincas.Razma    08/2014
+---------------+---------------+---------------+---------------+---------------+------*/
void SyncLocalChangesTask::RegisterFailedSync(IDataSourceCache& cache, CacheChangeGroupCR changeGroup, CachingDataSource::ErrorCR error, Utf8StringCR objectLabel)
    {
    if (changeGroup.GetObjectChange().GetChangeStatus() != IChangeManager::ChangeStatus::NoChange ||
        changeGroup.GetFileChange().GetChangeStatus() != IChangeManager::ChangeStatus::NoChange)
        {
        ObjectId objectId = cache.FindInstance(changeGroup.GetObjectChange().GetInstanceKey());
        GetFailedObjects().push_back(CachingDataSource::FailedObject(objectId, objectLabel, error));
        }
    if (changeGroup.GetRelationshipChange().GetChangeStatus() != IChangeManager::ChangeStatus::NoChange)
        {
        ObjectId objectId = cache.FindRelationship(changeGroup.GetRelationshipChange().GetInstanceKey());
        GetFailedObjects().push_back(CachingDataSource::FailedObject(objectId, objectLabel, error));
        }
    }

/*--------------------------------------------------------------------------------------+
* @bsimethod                                                    Vincas.Razma    05/2015
+---------------+---------------+---------------+---------------+---------------+------*/
void SyncLocalChangesTask::SetUpdatedInstanceKeyInCacheChangeGroups(ECInstanceKey oldKey, ECInstanceKey newKey)
    {
    if (!oldKey.IsValid() || !newKey.IsValid())
        {
        BeAssert(false);
        return;
        }

    for (auto& group : m_changeGroups)
        {
        if (group->GetFileChange().GetInstanceKey() == oldKey)
            {
            group->GetFileChange().SetInstanceKey(newKey);
            }
        if (group->GetObjectChange().GetInstanceKey() == oldKey)
            {
            group->GetObjectChange().SetInstanceKey(newKey);
            }
        if (group->GetRelationshipChange().GetInstanceKey() == oldKey)
            {
            group->GetRelationshipChange().SetInstanceKey(newKey);
            }
        if (group->GetRelationshipChange().GetSourceKey() == oldKey)
            {
            group->GetRelationshipChange().SetSourceKey(newKey);
            }
        if (group->GetRelationshipChange().GetTargetKey() == oldKey)
            {
            group->GetRelationshipChange().SetTargetKey(newKey);
            }
        }
    }

/*--------------------------------------------------------------------------------------+
* @bsimethod                                                    Vincas.Razma    07/2013
+---------------+---------------+---------------+---------------+---------------+------*/
void SyncLocalChangesTask::RemoveEmptyMembersRecursively(JsonValueR jsonObject)
    {
    for (Utf8StringCR memberName : jsonObject.getMemberNames())
        {
        RemoveEmptyMembersRecursively(jsonObject[memberName], memberName, jsonObject);
        }
    }

/*--------------------------------------------------------------------------------------+
* @bsimethod                                                    Vincas.Razma    07/2013
+---------------+---------------+---------------+---------------+---------------+------*/
void SyncLocalChangesTask::RemoveEmptyMembersRecursively(JsonValueR childJson, Utf8StringCR childMemberNameInParent, JsonValueR parentJson)
    {
    if (childJson.isObject())
        {
        for (Utf8StringCR memberName : childJson.getMemberNames())
            {
            RemoveEmptyMembersRecursively(childJson[memberName], memberName, childJson);
            }
        }
    if (childJson.empty())
        {
        parentJson.removeMember(childMemberNameInParent);
        return;
        }
    }
<|MERGE_RESOLUTION|>--- conflicted
+++ resolved
@@ -1,1052 +1,1130 @@
-/*--------------------------------------------------------------------------------------+
- |
- |     $Source: Cache/SyncLocalChangesTask.cpp $
- |
- |  $Copyright: (c) 2015 Bentley Systems, Incorporated. All rights reserved. $
- |
- +--------------------------------------------------------------------------------------*/
-
-#include "SyncLocalChangesTask.h"
-
-#include <Bentley/BeTimeUtilities.h>
-
-#include <WebServices/Cache/Util/FileUtil.h>
-#include <WebServices/Client/WSChangeset.h>
-#include <MobileDgn/Utils/Http/HttpStatusHelper.h>
-
-USING_NAMESPACE_BENTLEY_WEBSERVICES
-
-/*--------------------------------------------------------------------------------------+
-* @bsimethod                                             William.Francis         01/2015
-+---------------+---------------+---------------+---------------+---------------+------*/
-SyncLocalChangesTask::SyncLocalChangesTask
-(
-CachingDataSourcePtr cachingDataSource,
-std::shared_ptr<bset<ECInstanceKey>> objectsToSync,
-SyncOptions options,
-CachingDataSource::SyncProgressCallback&& onProgress,
-ICancellationTokenPtr cancellationToken
-) :
-CachingTaskBase(cachingDataSource, cancellationToken),
-m_objectsToSyncPtr(objectsToSync),
-m_options(options),
-m_onProgressCallback(onProgress),
-m_totalBytesToUpload(0),
-m_totalBytesUploaded(0),
-m_changeGroupIndexToSyncNext(0)
-    {}
-
-/*--------------------------------------------------------------------------------------+
-* @bsimethod                                                    Vincas.Razma    08/2014
-+---------------+---------------+---------------+---------------+---------------+------*/
-void SyncLocalChangesTask::_OnExecute()
-    {
-    auto txn = m_ds->StartCacheTransaction();
-
-    m_serverInfo = m_ds->GetServerInfo(txn);
-
-    if (!txn.GetCache().GetChangeManager().HasChanges())
-        {
-        OnSyncDone();
-        return;
-        }
-
-    ChangeManager::Changes changesToSync;
-    if (m_objectsToSyncPtr == nullptr)
-        {
-        // sync all
-        //depricated.    SyncAll just has an array of a list of items we are going to sync.
-        if (SUCCESS != txn.GetCache().GetChangeManager().GetChanges(changesToSync, true))
-            {
-            SetError(CachingDataSource::Status::InternalCacheError);
-            return;
-            }
-        }
-    else
-        {
-        // sync specific
-        for (auto instanceKey : *m_objectsToSyncPtr)
-            {
-            txn.GetCache().GetChangeManager().GetChanges(instanceKey, changesToSync);
-            }
-        }
-
-    m_changeGroups = ChangesGraph(changesToSync).BuildCacheChangeGroups();
-    if (m_changeGroups.empty())
-        {
-        return;
-        }
-
-    for (CacheChangeGroupPtr changeGroup : m_changeGroups)
-        {
-        if (IChangeManager::ChangeStatus::NoChange != changeGroup->GetFileChange().GetChangeStatus())
-            {
-            BeFileName filePath = txn.GetCache().ReadFilePath(changeGroup->GetFileChange().GetInstanceKey());
-            m_totalBytesToUpload += FileUtil::GetFileSize(filePath);
-            }
-        }
-
-    SyncNextCacheChangeGroup();
-    }
-
-/*--------------------------------------------------------------------------------------+
-* @bsimethod                                                    Vincas.Razma    08/2014
-+---------------+---------------+---------------+---------------+---------------+------*/
-void SyncLocalChangesTask::_OnError(CachingDataSource::ErrorCR error)
-    {}
-
-/*--------------------------------------------------------------------------------------+
-* @bsimethod                                                    Vincas.Razma    08/2014
-+---------------+---------------+---------------+---------------+---------------+------*/
-void SyncLocalChangesTask::OnSyncDone()
-    {
-    if (m_objectsToRefreshAfterSync.empty())
-        {
-        return;
-        }
-
-    m_ds->DownloadAndCacheChildren(m_objectsToRefreshAfterSync, GetCancellationToken())
-        ->Then([=] (CachingDataSource::Result& result)
-        {
-        if (!result.IsSuccess())
-            {
-            SetError(result.GetError());
-            }
-        });
-    }
-
-/*--------------------------------------------------------------------------------------+
-* @bsimethod                                                    Vincas.Razma    08/2014
-+---------------+---------------+---------------+---------------+---------------+------*/
-void SyncLocalChangesTask::SyncNextCacheChangeGroup()
-    {
-    if (IsTaskCanceled()) return;
-
-    if (m_changeGroupIndexToSyncNext >= m_changeGroups.size())
-        {
-        ReportFinalProgress();
-        OnSyncDone();
-        return;
-        }
-
-    CacheChangeGroupPtr changeGroup = m_changeGroups[m_changeGroupIndexToSyncNext];
-
-    SyncCacheChangeGroup(changeGroup)
-        ->Then(m_ds->GetCacheAccessThread(), [=]
-        {
-        m_changeGroupIndexToSyncNext++;
-        SyncNextCacheChangeGroup();
-        });
-    }
-
-/*--------------------------------------------------------------------------------------+
-* @bsimethod                                                    Vincas.Razma    08/2014
-+---------------+---------------+---------------+---------------+---------------+------*/
-AsyncTaskPtr<void> SyncLocalChangesTask::SyncNextChangeset()
-    {
-    return m_ds->GetCacheAccessThread()->ExecuteAsync([=]
-        {
-        if (IsTaskCanceled()) return;
-        auto txn = m_ds->StartCacheTransaction();
-
-        auto changesetIdMap = std::make_shared<bmap<ObjectId, ECInstanceKey>>();
-<<<<<<< HEAD
-        auto changesetChangeGroups = std::make_shared<bvector<CacheChangeGroup*>>();
-        if (SUCCESS != BuildChangeset(txn.GetCache(), *changeset, *changesetIdMap, *changesetChangeGroups))
-=======
-        auto changesetChangeGroups = std::make_shared<bvector<ChangeGroup*>>();
-        auto changeset = BuildChangeset(txn.GetCache(), *changesetIdMap, *changesetChangeGroups);
-        if (nullptr == changeset)
->>>>>>> 6c49261c
-            {
-            SetError();
-            return;
-            }
-
-        auto changesetBody = HttpStringBody::Create(std::make_shared<Utf8String>(changeset->ToRequestString()));
-        ResponseGuardPtr guard = CreateResponseGuard(nullptr, false); // TODO: label
-
-        m_ds->GetClient()->SendChangesetRequest(changesetBody, guard->GetProgressCallback(), guard)
-            ->Then(m_ds->GetCacheAccessThread(), [=] (WSChangesetResult result)
-            {
-            if (!result.IsSuccess())
-                {
-                SetError(result.GetError());
-                return;
-                }
-
-            rapidjson::Document changesetResponse;
-            result.GetValue()->AsRapidJson(changesetResponse);
-
-            std::map<ECInstanceKey, Utf8String> createdInstanceIds;
-            auto handler = [&] (ObjectIdCR oldId, ObjectIdCR newId)
-                {
-                createdInstanceIds[(*changesetIdMap)[oldId]] = newId.remoteId;
-                return SUCCESS;
-                };
-
-            if (SUCCESS != changeset->ExtractNewIdsFromResponse(changesetResponse, handler))
-                {
-                SetError();
-                return;
-                };
-
-            auto txn = m_ds->StartCacheTransaction();
-            for (auto& pair : createdInstanceIds)
-                {
-                if (SUCCESS != txn.GetCache().GetChangeManager().CommitCreationChange(pair.first, pair.second))
-                    {
-                    SetError();
-                    return;
-                    };
-                }
-
-            for (auto& pair : *changesetIdMap)
-                {
-                ECInstanceKeyCR changedInstanceKey = pair.second;
-                if (createdInstanceIds.find(changedInstanceKey) != createdInstanceIds.end())
-                    {
-                    continue;
-                    }
-                if (SUCCESS != txn.GetCache().GetChangeManager().CommitObjectChange(changedInstanceKey))
-                    {
-                    SetError();
-                    return;
-                    };
-                }
-
-            for (size_t i = 0; i < changesetChangeGroups->size(); ++i)
-                SyncNextCacheChangeGroup();
-
-            txn.Commit();
-            });
-        });
-    }
-
-/*--------------------------------------------------------------------------------------+
-* @bsimethod
-+---------------+---------------+---------------+---------------+---------------+------*/
-bool SyncLocalChangesTask::CanSyncChangeset(CacheChangeGroupCR changeGroup) const
-    {
-    return
-        m_options.GetUseChangesets() &&
-        m_serverInfo.GetWebApiVersion() >= BeVersion(2, 1) &&
-        changeGroup.GetFileChange().GetChangeStatus() == IChangeManager::ChangeStatus::NoChange;
-    }
-
-/*--------------------------------------------------------------------------------------+
-* @bsimethod                                                    Vincas.Razma    08/2014
-+---------------+---------------+---------------+---------------+---------------+------*/
-AsyncTaskPtr<void> SyncLocalChangesTask::SyncCacheChangeGroup(CacheChangeGroupPtr changeGroup)
-    {
-    if (changeGroup->GetObjectChange().GetChangeStatus() == IChangeManager::ChangeStatus::Created ||
-        changeGroup->GetRelationshipChange().GetChangeStatus() == IChangeManager::ChangeStatus::Created)
-        {
-        return SyncCreation(changeGroup);
-        }
-    else if (changeGroup->GetObjectChange().GetChangeStatus() == IChangeManager::ChangeStatus::Modified)
-        {
-        return SyncObjectModification(changeGroup);
-        }
-    else if (changeGroup->GetFileChange().GetChangeStatus() == IChangeManager::ChangeStatus::Modified)
-        {
-        return SyncFileModification(changeGroup);
-        }
-    else if (changeGroup->GetObjectChange().GetChangeStatus() == IChangeManager::ChangeStatus::Deleted ||
-             changeGroup->GetRelationshipChange().GetChangeStatus() == IChangeManager::ChangeStatus::Deleted)
-        {
-        return SyncObjectDeletion(changeGroup);
-        }
-    else
-        {
-        BeAssert(false && "Sync not supported for this change");
-        SetError(CachingDataSource::Status::InternalCacheError);
-
-        return CreateCompletedAsyncTask();
-        }
-    }
-
-/*--------------------------------------------------------------------------------------+
-* @bsimethod                                                    Vincas.Razma    08/2014
-+---------------+---------------+---------------+---------------+---------------+------*/
-AsyncTaskPtr<void> SyncLocalChangesTask::SyncCreation(CacheChangeGroupPtr changeGroup)
-    {
-    return m_ds->GetCacheAccessThread()->ExecuteAsync([=]
-        {
-        if (IsTaskCanceled()) return;
-        auto txn = m_ds->StartCacheTransaction();
-
-        Utf8String objectLabel = m_ds->GetObjectLabel(txn, changeGroup->GetObjectChange().GetInstanceKey());
-
-        BeFileName filePath;
-        uint64_t currentFileSize = 0;
-
-        if (changeGroup->GetFileChange().GetChangeStatus() != IChangeManager::ChangeStatus::NoChange)
-            {
-            filePath = txn.GetCache().ReadFilePath(changeGroup->GetFileChange().GetInstanceKey());
-            currentFileSize = FileUtil::GetFileSize(filePath);
-            }
-
-        if (!changeGroup->AreAllDependenciesSynced())
-            {
-            BeAssert(false && "One or more dependencies were not synced");
-            RegisterFailedSync(txn.GetCache(), *changeGroup, CachingDataSource::Status::DependencyNotSynced, objectLabel);
-            return;
-            }
-
-        auto changeset = BuildSingleInstanceChangeset(txn.GetCache(), *changeGroup);
-        if (nullptr == changeset)
-            {
-            SetError(CachingDataSource::Status::InternalCacheError);
-            return;
-            }
-
-        Json::Value creationJson;
-        changeset->ToRequestJson(creationJson);
-
-        ResponseGuardPtr guard = CreateResponseGuard(objectLabel, 0 != currentFileSize);
-
-        m_ds->GetClient()->SendCreateObjectRequest(creationJson, filePath, guard->GetProgressCallback(), guard)
-            ->Then(m_ds->GetCacheAccessThread(), [=] (WSCreateObjectResult& objectsResult)
-            {
-            if (!objectsResult.IsSuccess())
-                {
-                m_totalBytesToUpload -= currentFileSize;
-                HandleCreationError(objectsResult.GetError(), changeGroup, objectLabel);
-                return;
-                }
-
-            m_totalBytesUploaded += currentFileSize;
-
-            auto txn = m_ds->StartCacheTransaction();
-
-            for (auto& pair : ReadChangedRemoteIds(*changeGroup, objectsResult.GetValue()))
-                {
-                if (SUCCESS != txn.GetCache().GetChangeManager().CommitCreationChange(pair.first, pair.second))
-                    {
-                    SetError(CachingDataSource::Status::InternalCacheError);
-                    return;
-                    }
-                }
-
-            if (changeGroup->GetFileChange().GetChangeStatus() != IChangeManager::ChangeStatus::NoChange)
-                {
-                if (SUCCESS != txn.GetCache().GetChangeManager().CommitFileChange(changeGroup->GetFileChange().GetInstanceKey()))
-                    {
-                    SetError(CachingDataSource::Status::InternalCacheError);
-                    return;
-                    }
-                }
-
-            changeGroup->SetSynced(true);
-
-            if (changeGroup->GetObjectChange().GetChangeStatus() == IChangeManager::ChangeStatus::Created)
-                {
-                ObjectId newObjectId = txn.GetCache().FindInstance(changeGroup->GetObjectChange().GetInstanceKey());
-                if (m_ds->GetServerInfo(txn).GetVersion() < BeVersion(2, 0))
-                    {
-                    m_ds->CacheObject(newObjectId, GetCancellationToken())
-                        ->Then(m_ds->GetCacheAccessThread(), [=] (CachingDataSource::Result result)
-                        {
-                        if (!result.IsSuccess())
-                            {
-                            SetError(result.GetError());
-                            return;
-                            }
-                        });
-                    }
-                else
-                    {
-                    // TFS#198198: Workaround for WSG 2.2 eBECPlugin Document import where created instance is of derived class
-                    ECClassCP newInstanceClass = txn.GetCache().GetAdapter().GetECClass(newObjectId);
-                    WSQuery query(*newInstanceClass, true);
-                    query.SetFilter("$id+eq+'" + newObjectId.remoteId + "'");
-
-                    m_ds->GetClient()->SendQueryRequest(query, nullptr, GetCancellationToken())
-                        ->Then(m_ds->GetCacheAccessThread(), [=] (WSObjectsResult result)
-                        {
-                        if (!result.IsSuccess())
-                            {
-                            SetError(result.GetError());
-                            return;
-                            }
-
-                        auto txn = m_ds->StartCacheTransaction();
-
-                        bmap<ECInstanceKey, ECInstanceKey> changedKeys;
-                        if (SUCCESS != txn.GetCache().GetChangeManager().UpdateCreatedInstance(newObjectId, result.GetValue(), changedKeys))
-                            {
-                            SetError(CachingDataSource::Status::InternalCacheError);
-                            return;
-                            }
-
-                        for (auto& pair : changedKeys)
-                            {
-                            SetUpdatedInstanceKeyInCacheChangeGroups(pair.first, pair.second);
-                            }
-
-                        txn.Commit();
-                        });
-                    }
-                }
-
-            txn.Commit();
-            });
-        });
-    }
-
-/*--------------------------------------------------------------------------------------+
-* @bsimethod                                                    Vincas.Razma    08/2014
-+---------------+---------------+---------------+---------------+---------------+------*/
-void SyncLocalChangesTask::HandleCreationError(WSErrorCR error, CacheChangeGroupPtr changeGroup, Utf8StringCR objectLabel)
-    {
-    if (WSError::Status::ReceivedError == error.GetStatus())
-        {
-        auto txn = m_ds->StartCacheTransaction();
-        RegisterFailedSync(txn.GetCache(), *changeGroup, error, objectLabel);
-        }
-    else
-        {
-        SetError(error);
-        }
-    }
-
-/*--------------------------------------------------------------------------------------+
-* @bsimethod                                                    Vincas.Razma    08/2014
-+---------------+---------------+---------------+---------------+---------------+------*/
-AsyncTaskPtr<void> SyncLocalChangesTask::SyncObjectModification(CacheChangeGroupPtr changeGroup)
-    {
-    return m_ds->GetCacheAccessThread()->ExecuteAsync([=]
-        {
-        if (IsTaskCanceled()) return;
-        auto txn = m_ds->StartCacheTransaction();
-
-        ECInstanceKey instanceKey = changeGroup->GetObjectChange().GetInstanceKey();
-        ObjectId objectId = txn.GetCache().FindInstance(instanceKey);
-
-        Utf8String objectLabel = m_ds->GetObjectLabel(txn, objectId);
-        Utf8String eTag = txn.GetCache().ReadInstanceCacheTag(objectId);
-
-        Json::Value propertiesJson;
-        if (SUCCESS != ReadObjectPropertiesForUpdate(txn.GetCache(), instanceKey, propertiesJson))
-            {
-            SetError(CachingDataSource::Status::InternalCacheError);
-            return;
-            }
-
-        ResponseGuardPtr guard = CreateResponseGuard(objectLabel, false);
-        m_ds->GetClient()->SendUpdateObjectRequest(objectId, propertiesJson, eTag, guard->GetProgressCallback(), guard)
-            ->Then(m_ds->GetCacheAccessThread(), [=] (WSUpdateObjectResult& result)
-            {
-            if (!result.IsSuccess())
-                {
-                SetError(result.GetError());
-                return;
-                }
-
-            auto txn = m_ds->StartCacheTransaction();
-            if (SUCCESS != txn.GetCache().GetChangeManager().CommitObjectChange(instanceKey))
-                {
-                SetError(CachingDataSource::Status::InternalCacheError);
-                return;
-                }
-            txn.Commit();
-            });
-        });
-    }
-
-/*--------------------------------------------------------------------------------------+
-* @bsimethod                                                    Vincas.Razma    08/2014
-+---------------+---------------+---------------+---------------+---------------+------*/
-AsyncTaskPtr<void> SyncLocalChangesTask::SyncFileModification(CacheChangeGroupPtr changeGroup)
-    {
-    return m_ds->GetCacheAccessThread()->ExecuteAsync([=]
-        {
-        if (IsTaskCanceled()) return;
-        auto txn = m_ds->StartCacheTransaction();
-
-        ECInstanceKey instanceKey = changeGroup->GetFileChange().GetInstanceKey();
-        ObjectId objectId = txn.GetCache().FindInstance(instanceKey);
-
-        Utf8String objectLabel = m_ds->GetObjectLabel(txn, objectId);
-        BeFileName filePath = txn.GetCache().ReadFilePath(objectId);
-        uint64_t currentFileSize = FileUtil::GetFileSize(filePath);
-
-        ResponseGuardPtr guard = CreateResponseGuard(objectLabel, true);
-
-        m_ds->GetClient()->SendUpdateFileRequest(objectId, filePath, guard->GetProgressCallback(), guard)
-            ->Then(m_ds->GetCacheAccessThread(), [=] (WSUpdateFileResult& result)
-            {
-            if (!result.IsSuccess())
-                {
-                m_totalBytesToUpload -= currentFileSize;
-                SetError(result.GetError());
-                return;
-                }
-
-            auto txn = m_ds->StartCacheTransaction();
-            m_totalBytesUploaded += currentFileSize;
-            if (SUCCESS != txn.GetCache().GetChangeManager().CommitFileChange(instanceKey))
-                {
-                SetError(CachingDataSource::Status::InternalCacheError);
-                return;
-                }
-            txn.Commit();
-            });
-        });
-    }
-
-/*--------------------------------------------------------------------------------------+
-* @bsimethod                                                    Vincas.Razma    08/2014
-+---------------+---------------+---------------+---------------+---------------+------*/
-AsyncTaskPtr<void> SyncLocalChangesTask::SyncObjectDeletion(CacheChangeGroupPtr changeGroup)
-    {
-    return m_ds->GetCacheAccessThread()->ExecuteAsync([=]
-        {
-        if (IsTaskCanceled()) return;
-
-        auto txn = m_ds->StartCacheTransaction();
-
-        ObjectId objectId;
-        ECInstanceKey instanceKey;
-
-        if (changeGroup->GetObjectChange().GetChangeStatus() == IChangeManager::ChangeStatus::Deleted)
-            {
-            instanceKey = changeGroup->GetObjectChange().GetInstanceKey();
-            objectId = txn.GetCache().FindInstance(instanceKey);
-            }
-        else if (changeGroup->GetRelationshipChange().GetChangeStatus() == IChangeManager::ChangeStatus::Deleted)
-            {
-            instanceKey = changeGroup->GetRelationshipChange().GetInstanceKey();
-            objectId = txn.GetCache().FindRelationship(instanceKey);
-            }
-        else
-            {
-            SetError(CachingDataSource::Status::InternalCacheError);
-            BeAssert(false);
-            return;
-            }
-
-        Utf8String objectLabel = m_ds->GetObjectLabel(txn, objectId);
-        ResponseGuardPtr guard = CreateResponseGuard(objectLabel, false);
-
-        m_ds->GetClient()->SendDeleteObjectRequest(objectId, guard)
-            ->Then(m_ds->GetCacheAccessThread(), [=] (WSUpdateFileResult& result)
-            {
-            if (!result.IsSuccess())
-                {
-                SetError(result.GetError());
-                return;
-                }
-
-            auto txn = m_ds->StartCacheTransaction();
-            if (SUCCESS != txn.GetCache().GetChangeManager().CommitObjectChange(instanceKey))
-                {
-                SetError(CachingDataSource::Status::InternalCacheError);
-                return;
-                }
-            txn.Commit();
-            });
-        });
-    }
-
-/*--------------------------------------------------------------------------------------+
-* @bsimethod
-+---------------+---------------+---------------+---------------+---------------+------*/
-WSChangesetPtr SyncLocalChangesTask::BuildChangeset
-(
-IDataSourceCache& cache,
-bmap<ObjectId, ECInstanceKey>& changesetIdMapOut,
-bvector<CacheChangeGroup*>& changesetChangeGroupsOut
-)
-    {
-    auto changeset = std::make_shared<WSChangeset>();
-    for (auto i = m_changeGroupIndexToSyncNext; i < m_changeGroups.size(); ++i)
-        {
-        CacheChangeGroup& changeGroup = *m_changeGroups[i];
-        if (!CanSyncChangeset(changeGroup))
-            {
-            break;
-            }
-
-        bmap<ObjectId, ECInstanceKey> changeIds;
-        WSChangeset::Instance* newInstance = AddChangeToChangeset(cache, *changeset, changeGroup, changeIds, false);
-        if (nullptr == newInstance)
-            {
-            return nullptr;
-            }
-
-        if (m_options.GetMaxChangesetSize() != 0 &&
-            m_options.GetMaxChangesetSize() < changeset->CalculateSize() ||
-            m_options.GetMaxChangesetInstanceCount() != 0 &&
-            m_options.GetMaxChangesetInstanceCount() < changeset->GetInstanceCount())
-            {
-            changeset->RemoveInstance(*newInstance);
-            break;
-            }
-
-        changesetIdMapOut.insert(changeIds.begin(), changeIds.end());
-        changesetChangeGroupsOut.push_back(&changeGroup);
-        m_changeGroupIndexToSyncNext += 1;
-        }
-
-    if (changesetChangeGroupsOut.empty())
-        {
-        BeAssert(false && "Could not fit any changes into changeset. Check SyncOptions limitations");
-        return nullptr;
-        }
-
-    return changeset;
-    }
-
-/*--------------------------------------------------------------------------------------+
-* @bsimethod                                                    Vincas.Razma    10/2015
-+---------------+---------------+---------------+---------------+---------------+------*/
-WSChangeset::Instance* SyncLocalChangesTask::AddChangeToChangeset
-(
-IDataSourceCache& cache,
-WSChangeset& changeset,
-<<<<<<< HEAD
-CacheChangeGroupCR changeGroup,
-bmap<ObjectId, ECInstanceKey>& changesetIdMapOut
-=======
-ChangeGroupCR changeGroup,
-bmap<ObjectId, ECInstanceKey>& changesetIdMapOut,
-bool ensureChangedInstanceInRoot
->>>>>>> 6c49261c
-)
-    {
-    if (IChangeManager::ChangeStatus::NoChange == changeGroup.GetRelationshipChange().GetChangeStatus())
-        {
-        auto& change = changeGroup.GetObjectChange();
-        auto state = ToWSChangesetChangeState(change.GetChangeStatus());
-
-        auto properties = ReadChangeProperties(cache, state, change.GetInstanceKey());
-        auto objectId = cache.FindInstance(change.GetInstanceKey());
-
-        changesetIdMapOut[objectId] = change.GetInstanceKey();
-        return &changeset.AddInstance(objectId, state, properties);
-        }
-
-    auto& change = changeGroup.GetRelationshipChange();
-    auto state = ToWSChangesetChangeState(change.GetChangeStatus());
-    ObjectId relId = cache.FindRelationship(change.GetInstanceKey());
-    changesetIdMapOut[relId] = change.GetInstanceKey();
-
-    if (WSChangeset::Deleted == state)
-        {
-        return &changeset.AddInstance(relId, state, nullptr);
-        }
-    else if (WSChangeset::Created == state)
-        {
-        ObjectId sourceId = cache.FindInstance(change.GetSourceKey());
-        ObjectId targetId = cache.FindInstance(change.GetTargetKey());
-
-        WSChangeset::Instance* source = changeset.FindInstance(sourceId);
-        WSChangeset::Instance* target = changeset.FindInstance(targetId);
-
-        WSChangeset::ChangeState sourceState = WSChangeset::Existing;
-        WSChangeset::ChangeState targetState = WSChangeset::Existing;
-
-        JsonValuePtr sourceProperties;
-        JsonValuePtr targetProperties;
-
-        if (IChangeManager::ChangeStatus::NoChange != changeGroup.GetObjectChange().GetChangeStatus())
-            {
-            if (change.GetSourceKey() == changeGroup.GetObjectChange().GetInstanceKey())
-                {
-                sourceState = ToWSChangesetChangeState(changeGroup.GetObjectChange().GetChangeStatus());
-                sourceProperties = ReadChangeProperties(cache, sourceState, change.GetSourceKey());
-                changesetIdMapOut[sourceId] = change.GetSourceKey();
-                if (ensureChangedInstanceInRoot && nullptr == source && nullptr == target)
-                    {
-                    source = &changeset.AddInstance(sourceId, sourceState, sourceProperties);
-                    }
-                }
-            else
-                {
-                targetState = ToWSChangesetChangeState(changeGroup.GetObjectChange().GetChangeStatus());
-                targetProperties = ReadChangeProperties(cache, targetState, change.GetTargetKey());
-                changesetIdMapOut[targetId] = change.GetTargetKey();
-                if (ensureChangedInstanceInRoot && nullptr == source && nullptr == target)
-                    {
-                    target = &changeset.AddInstance(targetId, targetState, targetProperties);
-                    }
-                }
-            }
-
-        if (nullptr == source && nullptr == target)
-            {
-            source = &changeset.AddInstance(sourceId, sourceState, sourceProperties);
-            target = &source->AddRelatedInstance(relId, state, ECRelatedInstanceDirection::Forward,
-                targetId, targetState, targetProperties);
-
-            return source;
-            }
-        else if (nullptr == source)
-            {
-            source = &target->AddRelatedInstance(relId, state, ECRelatedInstanceDirection::Backward,
-                sourceId, sourceState, sourceProperties);
-            return source;
-            }
-        else if (nullptr == target)
-            {
-            target = &source->AddRelatedInstance(relId, state, ECRelatedInstanceDirection::Forward,
-                targetId, targetState, targetProperties);
-            return target;
-            }
-        else
-            {
-            BeAssert(false && "Both relationship ends are already in changeset");
-            return nullptr;
-            }
-        }
-
-    BeAssert(false && "Change state not supported");
-    return nullptr;
-    }
-    
-/*--------------------------------------------------------------------------------------+
-<<<<<<< HEAD
-* @bsimethod                                                    Vincas.Razma    08/2014
-+---------------+---------------+---------------+---------------+---------------+------*/
-BentleyStatus SyncLocalChangesTask::BuildSyncJson(IDataSourceCache& cache, CacheChangeGroupCR changeGroup, JsonValueR syncJsonOut) const
-    {
-    if (changeGroup.GetObjectChange().GetChangeStatus() == IChangeManager::ChangeStatus::Created)
-        {
-        return BuildSyncJsonForObjectCreation(cache, changeGroup, syncJsonOut);
-        }
-    else if (changeGroup.GetRelationshipChange().GetChangeStatus() == IChangeManager::ChangeStatus::Created)
-        {
-        return BuildSyncJsonForRelationshipCreation(cache, changeGroup.GetRelationshipChange(), syncJsonOut);
-        }
-    BeAssert(false || "Not supported change group");
-    return SUCCESS;
-    }
-
-/*--------------------------------------------------------------------------------------+
-* @bsimethod                                                    Vincas.Razma    08/2014
-+---------------+---------------+---------------+---------------+---------------+------*/
-BentleyStatus SyncLocalChangesTask::BuildSyncJsonForObjectCreation(IDataSourceCache& cache, CacheChangeGroupCR changeGroup, JsonValueR syncJsonOut) const
-=======
-* @bsimethod
-+---------------+---------------+---------------+---------------+---------------+------*/
-WSChangesetPtr SyncLocalChangesTask::BuildSingleInstanceChangeset(IDataSourceCache& cache, ChangeGroupCR changeGroup)
->>>>>>> 6c49261c
-    {
-    auto changeset = std::make_shared<WSChangeset>(WSChangeset::SingeInstance);
-
-    bmap<ObjectId, ECInstanceKey> changeIds;
-    if (nullptr == AddChangeToChangeset(cache, *changeset, changeGroup, changeIds, true))
-        {
-        return nullptr;
-        }
-
-    return changeset;
-    }
-
-/*--------------------------------------------------------------------------------------+
-* @bsimethod
-+---------------+---------------+---------------+---------------+---------------+------*/
-WSChangeset::ChangeState SyncLocalChangesTask::ToWSChangesetChangeState(IChangeManager::ChangeStatus status) const
-    {
-    // TODO: USE WSChangeset::ChangeState in IChangeManager?
-    switch (status)
-        {
-        case IChangeManager::ChangeStatus::NoChange:
-            return WSChangeset::ChangeState::Existing;
-        case IChangeManager::ChangeStatus::Created:
-            return WSChangeset::ChangeState::Created;
-        case IChangeManager::ChangeStatus::Modified:
-            return WSChangeset::ChangeState::Modified;
-        case IChangeManager::ChangeStatus::Deleted:
-            return WSChangeset::ChangeState::Deleted;
-        default:
-            break;
-        }
-    BeAssert(false);
-    return WSChangeset::ChangeState::Existing;
-    }
-
-/*--------------------------------------------------------------------------------------+
-* @bsimethod
-+---------------+---------------+---------------+---------------+---------------+------*/
-JsonValuePtr SyncLocalChangesTask::ReadChangeProperties
-(
-IDataSourceCache& cache,
-WSChangeset::ChangeState state,
-ECInstanceKeyCR instance
-) const
-    {
-    auto properties = std::make_shared<Json::Value>();
-    if (WSChangeset::Created == state)
-        {
-        if (SUCCESS != ReadObjectPropertiesForCreation(cache, instance, *properties))
-            {
-            BeAssert(false);
-            return nullptr;
-            }
-        }
-    else if (WSChangeset::Modified == state)
-        {
-        if (SUCCESS != ReadObjectPropertiesForUpdate(cache, instance, *properties))
-            {
-            BeAssert(false);
-            return nullptr;
-            }
-        }
-    return properties;
-    }
-
-/*--------------------------------------------------------------------------------------+
-* @bsimethod                                                    Vincas.Razma    08/2014
-+---------------+---------------+---------------+---------------+---------------+------*/
-BentleyStatus SyncLocalChangesTask::ReadObjectPropertiesForCreation(IDataSourceCache& cache, ECInstanceKeyCR instanceKey, JsonValueR propertiesJsonOut) const
-    {
-    if (SUCCESS != ReadObjectProperties(cache, instanceKey, propertiesJsonOut))
-        {
-        return ERROR;
-        }
-
-    ECClassCP ecClass = cache.GetAdapter().GetECClass(instanceKey.GetECClassId());
-    RemoveCalculatedProperties(propertiesJsonOut, *ecClass);
-
-    return SUCCESS;
-    }
-
-/*--------------------------------------------------------------------------------------+
-* @bsimethod                                                    Vincas.Razma    08/2014
-+---------------+---------------+---------------+---------------+---------------+------*/
-BentleyStatus SyncLocalChangesTask::ReadObjectPropertiesForUpdate(IDataSourceCache& cache, ECInstanceKeyCR instanceKey, JsonValueR propertiesJsonOut) const
-    {
-    if (SUCCESS != cache.GetChangeManager().ReadModifiedProperties(instanceKey, propertiesJsonOut))
-        {
-        return ERROR;
-        }
-
-    ECClassCP ecClass = cache.GetAdapter().GetECClass(instanceKey);
-    RemoveReadOnlyProperties(propertiesJsonOut, *ecClass);
-
-    return SUCCESS;
-    }
-
-/*--------------------------------------------------------------------------------------+
-* @bsimethod                                                    Vincas.Razma    08/2014
-+---------------+---------------+---------------+---------------+---------------+------*/
-BentleyStatus SyncLocalChangesTask::ReadObjectProperties(IDataSourceCache& cache, ECInstanceKeyCR instanceKey, JsonValueR propertiesJsonOut) const
-    {
-    if (SUCCESS != cache.GetAdapter().GetJsonInstance(propertiesJsonOut, instanceKey))
-        {
-        return ERROR;
-        }
-
-    RemoveCacheSpecificProperties(propertiesJsonOut);
-
-    // Graphite03 ECDb is incapable of storing NULLABLE structs and arrays so it returns structs with empty array properties.
-    // This causes errors to be returned from the server.
-    // TODO: verify if still needed
-    RemoveEmptyMembersRecursively(propertiesJsonOut);
-
-    return SUCCESS;
-    }
-
-/*--------------------------------------------------------------------------------------+
-* @bsimethod                                                    Vincas.Razma    08/2014
-+---------------+---------------+---------------+---------------+---------------+------*/
-void SyncLocalChangesTask::RemoveCacheSpecificProperties(JsonValueR propertiesJson) const
-    {
-    for (Utf8StringCR member : propertiesJson.getMemberNames())
-        {
-        // Remove cache-specific properties
-
-        // TODO: Remove "type_string" check when implemented sending only changed properties to WSG
-        // "type_string" is not cache specific, it probably came as a workaround from PW_WSG 1.1 schema as it is readonly but not marked so
-        if (member[0] == '$' || member == "type_string")
-            {
-            propertiesJson.removeMember(member);
-            }
-        }
-    }
-
-/*--------------------------------------------------------------------------------------+
-* @bsimethod                                                    Vincas.Razma    08/2014
-+---------------+---------------+---------------+---------------+---------------+------*/
-void SyncLocalChangesTask::RemoveReadOnlyProperties(JsonValueR propertiesJson, ECClassCR ecClass) const
-    {
-    for (Utf8StringCR member : propertiesJson.getMemberNames())
-        {
-        ECPropertyCP ecProperty = ecClass.GetPropertyP(member.c_str());
-        if (nullptr != ecProperty && ecProperty->GetIsReadOnly())
-            {
-            propertiesJson.removeMember(member);
-            }
-        }
-    }
-
-/*--------------------------------------------------------------------------------------+
-* @bsimethod                                                    Vincas.Razma    08/2014
-+---------------+---------------+---------------+---------------+---------------+------*/
-void SyncLocalChangesTask::RemoveCalculatedProperties(JsonValueR propertiesJson, ECClassCR ecClass) const
-    {
-    for (Utf8StringCR member : propertiesJson.getMemberNames())
-        {
-        ECPropertyCP ecProperty = ecClass.GetPropertyP(member.c_str());
-        if (nullptr != ecProperty->GetCalculatedPropertySpecification())
-            {
-            propertiesJson.removeMember(member);
-            }
-        }
-    }
-
-/*--------------------------------------------------------------------------------------+
-* @bsimethod                                                    Vincas.Razma    08/2014
-+---------------+---------------+---------------+---------------+---------------+------*/
-std::map<ECInstanceKey, Utf8String> SyncLocalChangesTask::ReadChangedRemoteIds(CacheChangeGroupCR changeGroup, WSCreateObjectResponseCR response) const
-    {
-    std::map<ECInstanceKey, Utf8String> remoteIdMap;
-
-    // TODO: return WSChangedObjectsResponse from WSRepositoryClient
-    JsonValueCR changedInstance = response.GetObject()["changedInstance"]["instanceAfterChange"];
-
-    if (changeGroup.GetObjectChange().GetChangeStatus() == IChangeManager::ChangeStatus::Created)
-        {
-        remoteIdMap[changeGroup.GetObjectChange().GetInstanceKey()] = changedInstance["instanceId"].asString();
-        }
-
-    if (changeGroup.GetRelationshipChange().GetChangeStatus() == IChangeManager::ChangeStatus::Created)
-        {
-        remoteIdMap[changeGroup.GetRelationshipChange().GetInstanceKey()] = changedInstance["relationshipInstances"][0]["instanceId"].asString();
-        }
-
-    return remoteIdMap;
-    }
-
-/*--------------------------------------------------------------------------------------+
-* @bsimethod
-+---------------+---------------+---------------+---------------+---------------+------*/
-void SyncLocalChangesTask::ReportProgress(double currentFileBytesUploaded, Utf8StringCR label) const
-    {
-    if (!m_onProgressCallback)
-        {
-        return;
-        }
-
-    double synced = (double) (m_changeGroupIndexToSyncNext - 1) / m_changeGroups.size();
-    synced = trunc(synced * 100) / 100;
-
-    m_onProgressCallback(synced, label, (double) m_totalBytesUploaded + currentFileBytesUploaded, (double) m_totalBytesToUpload);
-    }
-
-/*--------------------------------------------------------------------------------------+
-* @bsimethod
-+---------------+---------------+---------------+---------------+---------------+------*/
-void SyncLocalChangesTask::ReportFinalProgress() const
-    {
-    if (!m_onProgressCallback)
-        {
-        return;
-        }
-
-    m_onProgressCallback(1, "", (double) m_totalBytesUploaded, (double) m_totalBytesToUpload);
-    }
-
-/*--------------------------------------------------------------------------------------+
-* @bsimethod                                                    Vincas.Razma    12/2013
-+---------------+---------------+---------------+---------------+---------------+------*/
-ResponseGuardPtr SyncLocalChangesTask::CreateResponseGuard(Utf8StringCR objectLabel, bool isFileBeingUploaded) const
-    {
-    ReportProgress(0, objectLabel);
-
-    HttpRequest::ProgressCallback onProgress;
-
-    if (isFileBeingUploaded)
-        {
-        onProgress = std::bind(&SyncLocalChangesTask::ReportProgress, this, std::placeholders::_1, objectLabel);
-        }
-
-    return ResponseGuard::Create(GetCancellationToken(), onProgress);
-    }
-
-/*--------------------------------------------------------------------------------------+
-* @bsimethod                                                    Vincas.Razma    08/2014
-+---------------+---------------+---------------+---------------+---------------+------*/
-void SyncLocalChangesTask::RegisterFailedSync(IDataSourceCache& cache, CacheChangeGroupCR changeGroup, CachingDataSource::ErrorCR error, Utf8StringCR objectLabel)
-    {
-    if (changeGroup.GetObjectChange().GetChangeStatus() != IChangeManager::ChangeStatus::NoChange ||
-        changeGroup.GetFileChange().GetChangeStatus() != IChangeManager::ChangeStatus::NoChange)
-        {
-        ObjectId objectId = cache.FindInstance(changeGroup.GetObjectChange().GetInstanceKey());
-        GetFailedObjects().push_back(CachingDataSource::FailedObject(objectId, objectLabel, error));
-        }
-    if (changeGroup.GetRelationshipChange().GetChangeStatus() != IChangeManager::ChangeStatus::NoChange)
-        {
-        ObjectId objectId = cache.FindRelationship(changeGroup.GetRelationshipChange().GetInstanceKey());
-        GetFailedObjects().push_back(CachingDataSource::FailedObject(objectId, objectLabel, error));
-        }
-    }
-
-/*--------------------------------------------------------------------------------------+
-* @bsimethod                                                    Vincas.Razma    05/2015
-+---------------+---------------+---------------+---------------+---------------+------*/
-void SyncLocalChangesTask::SetUpdatedInstanceKeyInCacheChangeGroups(ECInstanceKey oldKey, ECInstanceKey newKey)
-    {
-    if (!oldKey.IsValid() || !newKey.IsValid())
-        {
-        BeAssert(false);
-        return;
-        }
-
-    for (auto& group : m_changeGroups)
-        {
-        if (group->GetFileChange().GetInstanceKey() == oldKey)
-            {
-            group->GetFileChange().SetInstanceKey(newKey);
-            }
-        if (group->GetObjectChange().GetInstanceKey() == oldKey)
-            {
-            group->GetObjectChange().SetInstanceKey(newKey);
-            }
-        if (group->GetRelationshipChange().GetInstanceKey() == oldKey)
-            {
-            group->GetRelationshipChange().SetInstanceKey(newKey);
-            }
-        if (group->GetRelationshipChange().GetSourceKey() == oldKey)
-            {
-            group->GetRelationshipChange().SetSourceKey(newKey);
-            }
-        if (group->GetRelationshipChange().GetTargetKey() == oldKey)
-            {
-            group->GetRelationshipChange().SetTargetKey(newKey);
-            }
-        }
-    }
-
-/*--------------------------------------------------------------------------------------+
-* @bsimethod                                                    Vincas.Razma    07/2013
-+---------------+---------------+---------------+---------------+---------------+------*/
-void SyncLocalChangesTask::RemoveEmptyMembersRecursively(JsonValueR jsonObject)
-    {
-    for (Utf8StringCR memberName : jsonObject.getMemberNames())
-        {
-        RemoveEmptyMembersRecursively(jsonObject[memberName], memberName, jsonObject);
-        }
-    }
-
-/*--------------------------------------------------------------------------------------+
-* @bsimethod                                                    Vincas.Razma    07/2013
-+---------------+---------------+---------------+---------------+---------------+------*/
-void SyncLocalChangesTask::RemoveEmptyMembersRecursively(JsonValueR childJson, Utf8StringCR childMemberNameInParent, JsonValueR parentJson)
-    {
-    if (childJson.isObject())
-        {
-        for (Utf8StringCR memberName : childJson.getMemberNames())
-            {
-            RemoveEmptyMembersRecursively(childJson[memberName], memberName, childJson);
-            }
-        }
-    if (childJson.empty())
-        {
-        parentJson.removeMember(childMemberNameInParent);
-        return;
-        }
-    }
+/*--------------------------------------------------------------------------------------+
+ |
+ |     $Source: Cache/SyncLocalChangesTask.cpp $
+ |
+ |  $Copyright: (c) 2015 Bentley Systems, Incorporated. All rights reserved. $
+ |
+ +--------------------------------------------------------------------------------------*/
+
+#include "SyncLocalChangesTask.h"
+
+#include <Bentley/BeTimeUtilities.h>
+
+#include <WebServices/Cache/Util/FileUtil.h>
+#include <WebServices/Client/WSChangeset.h>
+#include <MobileDgn/Utils/Http/HttpStatusHelper.h>
+
+USING_NAMESPACE_BENTLEY_WEBSERVICES
+
+/*--------------------------------------------------------------------------------------+
+* @bsimethod                                             William.Francis         01/2015
++---------------+---------------+---------------+---------------+---------------+------*/
+SyncLocalChangesTask::SyncLocalChangesTask
+(
+CachingDataSourcePtr cachingDataSource,
+std::shared_ptr<bset<ECInstanceKey>> objectsToSync,
+SyncOptions options,
+CachingDataSource::SyncProgressCallback&& onProgress,
+ICancellationTokenPtr cancellationToken
+) :
+CachingTaskBase(cachingDataSource, cancellationToken),
+m_objectsToSyncPtr(objectsToSync),
+m_options(options),
+m_onProgressCallback(onProgress),
+m_totalBytesToUpload(0),
+m_totalBytesUploaded(0),
+m_changeGroupIndexToSyncNext(0)
+    {}
+
+/*--------------------------------------------------------------------------------------+
+* @bsimethod                                                    Vincas.Razma    08/2014
++---------------+---------------+---------------+---------------+---------------+------*/
+void SyncLocalChangesTask::_OnExecute()
+    {
+    auto txn = m_ds->StartCacheTransaction();
+
+    m_serverInfo = m_ds->GetServerInfo(txn);
+
+    if (!txn.GetCache().GetChangeManager().HasChanges())
+        {
+        OnSyncDone();
+        return;
+        }
+
+    ChangeManager::Changes changesToSync;
+    if (m_objectsToSyncPtr == nullptr)
+        {
+        // sync all
+        //depricated.    SyncAll just has an array of a list of items we are going to sync.
+        if (SUCCESS != txn.GetCache().GetChangeManager().GetChanges(changesToSync, true))
+            {
+            SetError(CachingDataSource::Status::InternalCacheError);
+            return;
+            }
+        }
+    else
+        {
+        // sync specific
+        for (auto instanceKey : *m_objectsToSyncPtr)
+            {
+            txn.GetCache().GetChangeManager().GetChanges(instanceKey, changesToSync);
+            }
+        }
+
+    m_changeGroups = ChangesGraph(changesToSync).BuildCacheChangeGroups();
+    if (m_changeGroups.empty())
+        {
+        return;
+        }
+
+    for (CacheChangeGroupPtr changeGroup : m_changeGroups)
+        {
+        if (IChangeManager::ChangeStatus::NoChange != changeGroup->GetFileChange().GetChangeStatus())
+            {
+            BeFileName filePath = txn.GetCache().ReadFilePath(changeGroup->GetFileChange().GetInstanceKey());
+            m_totalBytesToUpload += FileUtil::GetFileSize(filePath);
+            }
+        }
+
+    SyncNextCacheChangeGroup();
+    }
+
+/*--------------------------------------------------------------------------------------+
+* @bsimethod                                                    Vincas.Razma    08/2014
++---------------+---------------+---------------+---------------+---------------+------*/
+void SyncLocalChangesTask::_OnError(CachingDataSource::ErrorCR error)
+    {}
+
+/*--------------------------------------------------------------------------------------+
+* @bsimethod                                                    Vincas.Razma    08/2014
++---------------+---------------+---------------+---------------+---------------+------*/
+void SyncLocalChangesTask::OnSyncDone()
+    {
+    if (m_objectsToRefreshAfterSync.empty())
+        {
+        return;
+        }
+
+    m_ds->DownloadAndCacheChildren(m_objectsToRefreshAfterSync, GetCancellationToken())
+        ->Then([=] (CachingDataSource::Result& result)
+        {
+        if (!result.IsSuccess())
+            {
+            SetError(result.GetError());
+            }
+        });
+    }
+
+/*--------------------------------------------------------------------------------------+
+* @bsimethod                                                    Vincas.Razma    08/2014
++---------------+---------------+---------------+---------------+---------------+------*/
+void SyncLocalChangesTask::SyncNextCacheChangeGroup()
+    {
+    if (IsTaskCanceled()) return;
+
+    if (m_changeGroupIndexToSyncNext >= m_changeGroups.size())
+        {
+        ReportFinalProgress();
+        OnSyncDone();
+        return;
+        }
+
+    CacheChangeGroupPtr changeGroup = m_changeGroups[m_changeGroupIndexToSyncNext];
+
+    SyncCacheChangeGroup(changeGroup)
+        ->Then(m_ds->GetCacheAccessThread(), [=]
+        {
+        m_changeGroupIndexToSyncNext++;
+        SyncNextCacheChangeGroup();
+        });
+    }
+
+/*--------------------------------------------------------------------------------------+
+* @bsimethod                                                    Vincas.Razma    08/2014
++---------------+---------------+---------------+---------------+---------------+------*/
+AsyncTaskPtr<void> SyncLocalChangesTask::SyncNextChangeset()
+    {
+    return m_ds->GetCacheAccessThread()->ExecuteAsync([=]
+        {
+        if (IsTaskCanceled()) return;
+        auto txn = m_ds->StartCacheTransaction();
+
+        auto changeset = std::make_shared<WSChangeset>();
+        auto changesetIdMap = std::make_shared<bmap<ObjectId, ECInstanceKey>>();
+        auto changesetChangeGroups = std::make_shared<bvector<CacheChangeGroup*>>();
+        if (SUCCESS != BuildChangeset(txn.GetCache(), *changeset, *changesetIdMap, *changesetChangeGroups))
+            {
+            SetError();
+            return;
+            }
+
+        auto changesetBody = HttpStringBody::Create(std::make_shared<Utf8String>(changeset->ToRequestString()));
+        ResponseGuardPtr guard = CreateResponseGuard(nullptr, false); // TODO: label
+
+        m_ds->GetClient()->SendChangesetRequest(changesetBody, guard->GetProgressCallback(), guard)
+            ->Then(m_ds->GetCacheAccessThread(), [=] (WSChangesetResult result)
+            {
+            if (!result.IsSuccess())
+                {
+                SetError(result.GetError());
+                return;
+                }
+
+            rapidjson::Document changesetResponse;
+            result.GetValue()->AsRapidJson(changesetResponse);
+
+            std::map<ECInstanceKey, Utf8String> createdInstanceIds;
+            auto handler = [&] (ObjectIdCR oldId, ObjectIdCR newId)
+                {
+                createdInstanceIds[(*changesetIdMap)[oldId]] = newId.remoteId;
+                return SUCCESS;
+                };
+
+            if (SUCCESS != changeset->ExtractNewIdsFromResponse(changesetResponse, handler))
+                {
+                SetError();
+                return;
+                };
+
+            auto txn = m_ds->StartCacheTransaction();
+            for (auto& pair : createdInstanceIds)
+                {
+                if (SUCCESS != txn.GetCache().GetChangeManager().CommitCreationChange(pair.first, pair.second))
+                    {
+                    SetError();
+                    return;
+                    };
+                }
+
+            for (auto& pair : *changesetIdMap)
+                {
+                ECInstanceKeyCR changedInstanceKey = pair.second;
+                if (createdInstanceIds.find(changedInstanceKey) != createdInstanceIds.end())
+                    {
+                    continue;
+                    }
+                if (SUCCESS != txn.GetCache().GetChangeManager().CommitObjectChange(changedInstanceKey))
+                    {
+                    SetError();
+                    return;
+                    };
+                }
+
+            for (size_t i = 0; i < changesetChangeGroups->size(); ++i)
+                SyncNextCacheChangeGroup();
+
+            txn.Commit();
+            });
+        });
+    }
+
+/*--------------------------------------------------------------------------------------+
+* @bsimethod
++---------------+---------------+---------------+---------------+---------------+------*/
+bool SyncLocalChangesTask::CanSyncChangeset(CacheChangeGroupCR changeGroup) const
+    {
+    return
+        m_options.GetUseChangesets() &&
+        m_serverInfo.GetWebApiVersion() >= BeVersion(2, 1) &&
+        changeGroup.GetFileChange().GetChangeStatus() == IChangeManager::ChangeStatus::NoChange;
+    }
+
+/*--------------------------------------------------------------------------------------+
+* @bsimethod                                                    Vincas.Razma    08/2014
++---------------+---------------+---------------+---------------+---------------+------*/
+AsyncTaskPtr<void> SyncLocalChangesTask::SyncCacheChangeGroup(CacheChangeGroupPtr changeGroup)
+    {
+    if (changeGroup->GetObjectChange().GetChangeStatus() == IChangeManager::ChangeStatus::Created ||
+        changeGroup->GetRelationshipChange().GetChangeStatus() == IChangeManager::ChangeStatus::Created)
+        {
+        return SyncCreation(changeGroup);
+        }
+    else if (changeGroup->GetObjectChange().GetChangeStatus() == IChangeManager::ChangeStatus::Modified)
+        {
+        return SyncObjectModification(changeGroup);
+        }
+    else if (changeGroup->GetFileChange().GetChangeStatus() == IChangeManager::ChangeStatus::Modified)
+        {
+        return SyncFileModification(changeGroup);
+        }
+    else if (changeGroup->GetObjectChange().GetChangeStatus() == IChangeManager::ChangeStatus::Deleted ||
+             changeGroup->GetRelationshipChange().GetChangeStatus() == IChangeManager::ChangeStatus::Deleted)
+        {
+        return SyncObjectDeletion(changeGroup);
+        }
+    else
+        {
+        BeAssert(false && "Sync not supported for this change");
+        SetError(CachingDataSource::Status::InternalCacheError);
+
+        return CreateCompletedAsyncTask();
+        }
+    }
+
+/*--------------------------------------------------------------------------------------+
+* @bsimethod                                                    Vincas.Razma    08/2014
++---------------+---------------+---------------+---------------+---------------+------*/
+AsyncTaskPtr<void> SyncLocalChangesTask::SyncCreation(CacheChangeGroupPtr changeGroup)
+    {
+    return m_ds->GetCacheAccessThread()->ExecuteAsync([=]
+        {
+        if (IsTaskCanceled()) return;
+        auto txn = m_ds->StartCacheTransaction();
+
+        Utf8String objectLabel = m_ds->GetObjectLabel(txn, changeGroup->GetObjectChange().GetInstanceKey());
+
+        BeFileName filePath;
+        uint64_t currentFileSize = 0;
+
+        if (changeGroup->GetFileChange().GetChangeStatus() != IChangeManager::ChangeStatus::NoChange)
+            {
+            filePath = txn.GetCache().ReadFilePath(changeGroup->GetFileChange().GetInstanceKey());
+            currentFileSize = FileUtil::GetFileSize(filePath);
+            }
+
+        if (!changeGroup->AreAllDependenciesSynced())
+            {
+            BeAssert(false && "One or more dependencies were not synced");
+            RegisterFailedSync(txn.GetCache(), *changeGroup, CachingDataSource::Status::DependencyNotSynced, objectLabel);
+            return;
+            }
+
+        auto changeset = BuildSingleInstanceChangeset(txn.GetCache(), *changeGroup);
+        if (nullptr == changeset)
+            {
+            SetError(CachingDataSource::Status::InternalCacheError);
+            return;
+            }
+
+        Json::Value creationJson;
+        changeset->ToRequestJson(creationJson);
+
+        ResponseGuardPtr guard = CreateResponseGuard(objectLabel, 0 != currentFileSize);
+
+        m_ds->GetClient()->SendCreateObjectRequest(creationJson, filePath, guard->GetProgressCallback(), guard)
+            ->Then(m_ds->GetCacheAccessThread(), [=] (WSCreateObjectResult& objectsResult)
+            {
+            if (!objectsResult.IsSuccess())
+                {
+                m_totalBytesToUpload -= currentFileSize;
+                HandleCreationError(objectsResult.GetError(), changeGroup, objectLabel);
+                return;
+                }
+
+            m_totalBytesUploaded += currentFileSize;
+
+            auto txn = m_ds->StartCacheTransaction();
+
+            for (auto& pair : ReadChangedRemoteIds(*changeGroup, objectsResult.GetValue()))
+                {
+                if (SUCCESS != txn.GetCache().GetChangeManager().CommitCreationChange(pair.first, pair.second))
+                    {
+                    SetError(CachingDataSource::Status::InternalCacheError);
+                    return;
+                    }
+                }
+
+            if (changeGroup->GetFileChange().GetChangeStatus() != IChangeManager::ChangeStatus::NoChange)
+                {
+                if (SUCCESS != txn.GetCache().GetChangeManager().CommitFileChange(changeGroup->GetFileChange().GetInstanceKey()))
+                    {
+                    SetError(CachingDataSource::Status::InternalCacheError);
+                    return;
+                    }
+                }
+
+            changeGroup->SetSynced(true);
+
+            if (changeGroup->GetObjectChange().GetChangeStatus() == IChangeManager::ChangeStatus::Created)
+                {
+                ObjectId newObjectId = txn.GetCache().FindInstance(changeGroup->GetObjectChange().GetInstanceKey());
+                if (m_ds->GetServerInfo(txn).GetVersion() < BeVersion(2, 0))
+                    {
+                    m_ds->CacheObject(newObjectId, GetCancellationToken())
+                        ->Then(m_ds->GetCacheAccessThread(), [=] (CachingDataSource::Result result)
+                        {
+                        if (!result.IsSuccess())
+                            {
+                            SetError(result.GetError());
+                            return;
+                            }
+                        });
+                    }
+                else
+                    {
+                    // TFS#198198: Workaround for WSG 2.2 eBECPlugin Document import where created instance is of derived class
+                    ECClassCP newInstanceClass = txn.GetCache().GetAdapter().GetECClass(newObjectId);
+                    WSQuery query(*newInstanceClass, true);
+                    query.SetFilter("$id+eq+'" + newObjectId.remoteId + "'");
+
+                    m_ds->GetClient()->SendQueryRequest(query, nullptr, GetCancellationToken())
+                        ->Then(m_ds->GetCacheAccessThread(), [=] (WSObjectsResult result)
+                        {
+                        if (!result.IsSuccess())
+                            {
+                            SetError(result.GetError());
+                            return;
+                            }
+
+                        auto txn = m_ds->StartCacheTransaction();
+
+                        bmap<ECInstanceKey, ECInstanceKey> changedKeys;
+                        if (SUCCESS != txn.GetCache().GetChangeManager().UpdateCreatedInstance(newObjectId, result.GetValue(), changedKeys))
+                            {
+                            SetError(CachingDataSource::Status::InternalCacheError);
+                            return;
+                            }
+
+                        for (auto& pair : changedKeys)
+                            {
+                            SetUpdatedInstanceKeyInCacheChangeGroups(pair.first, pair.second);
+                            }
+
+                        txn.Commit();
+                        });
+                    }
+                }
+
+            txn.Commit();
+            });
+        });
+    }
+
+/*--------------------------------------------------------------------------------------+
+* @bsimethod                                                    Vincas.Razma    08/2014
++---------------+---------------+---------------+---------------+---------------+------*/
+void SyncLocalChangesTask::HandleCreationError(WSErrorCR error, CacheChangeGroupPtr changeGroup, Utf8StringCR objectLabel)
+    {
+    if (WSError::Status::ReceivedError == error.GetStatus())
+        {
+        auto txn = m_ds->StartCacheTransaction();
+        RegisterFailedSync(txn.GetCache(), *changeGroup, error, objectLabel);
+        }
+    else
+        {
+        SetError(error);
+        }
+    }
+
+/*--------------------------------------------------------------------------------------+
+* @bsimethod                                                    Vincas.Razma    08/2014
++---------------+---------------+---------------+---------------+---------------+------*/
+AsyncTaskPtr<void> SyncLocalChangesTask::SyncObjectModification(CacheChangeGroupPtr changeGroup)
+    {
+    return m_ds->GetCacheAccessThread()->ExecuteAsync([=]
+        {
+        if (IsTaskCanceled()) return;
+        auto txn = m_ds->StartCacheTransaction();
+
+        ECInstanceKey instanceKey = changeGroup->GetObjectChange().GetInstanceKey();
+        ObjectId objectId = txn.GetCache().FindInstance(instanceKey);
+
+        Utf8String objectLabel = m_ds->GetObjectLabel(txn, objectId);
+        Utf8String eTag = txn.GetCache().ReadInstanceCacheTag(objectId);
+
+        Json::Value propertiesJson;
+        if (SUCCESS != ReadObjectPropertiesForUpdate(txn.GetCache(), instanceKey, propertiesJson))
+            {
+            SetError(CachingDataSource::Status::InternalCacheError);
+            return;
+            }
+
+        ResponseGuardPtr guard = CreateResponseGuard(objectLabel, false);
+        m_ds->GetClient()->SendUpdateObjectRequest(objectId, propertiesJson, eTag, guard->GetProgressCallback(), guard)
+            ->Then(m_ds->GetCacheAccessThread(), [=] (WSUpdateObjectResult& result)
+            {
+            if (!result.IsSuccess())
+                {
+                SetError(result.GetError());
+                return;
+                }
+
+            auto txn = m_ds->StartCacheTransaction();
+            if (SUCCESS != txn.GetCache().GetChangeManager().CommitObjectChange(instanceKey))
+                {
+                SetError(CachingDataSource::Status::InternalCacheError);
+                return;
+                }
+            txn.Commit();
+            });
+        });
+    }
+
+/*--------------------------------------------------------------------------------------+
+* @bsimethod                                                    Vincas.Razma    08/2014
++---------------+---------------+---------------+---------------+---------------+------*/
+AsyncTaskPtr<void> SyncLocalChangesTask::SyncFileModification(CacheChangeGroupPtr changeGroup)
+    {
+    return m_ds->GetCacheAccessThread()->ExecuteAsync([=]
+        {
+        if (IsTaskCanceled()) return;
+        auto txn = m_ds->StartCacheTransaction();
+
+        ECInstanceKey instanceKey = changeGroup->GetFileChange().GetInstanceKey();
+        ObjectId objectId = txn.GetCache().FindInstance(instanceKey);
+
+        Utf8String objectLabel = m_ds->GetObjectLabel(txn, objectId);
+        BeFileName filePath = txn.GetCache().ReadFilePath(objectId);
+        uint64_t currentFileSize = FileUtil::GetFileSize(filePath);
+
+        ResponseGuardPtr guard = CreateResponseGuard(objectLabel, true);
+
+        m_ds->GetClient()->SendUpdateFileRequest(objectId, filePath, guard->GetProgressCallback(), guard)
+            ->Then(m_ds->GetCacheAccessThread(), [=] (WSUpdateFileResult& result)
+            {
+            if (!result.IsSuccess())
+                {
+                m_totalBytesToUpload -= currentFileSize;
+                SetError(result.GetError());
+                return;
+                }
+
+            auto txn = m_ds->StartCacheTransaction();
+            m_totalBytesUploaded += currentFileSize;
+            if (SUCCESS != txn.GetCache().GetChangeManager().CommitFileChange(instanceKey))
+                {
+                SetError(CachingDataSource::Status::InternalCacheError);
+                return;
+                }
+            txn.Commit();
+            });
+        });
+    }
+
+/*--------------------------------------------------------------------------------------+
+* @bsimethod                                                    Vincas.Razma    08/2014
++---------------+---------------+---------------+---------------+---------------+------*/
+AsyncTaskPtr<void> SyncLocalChangesTask::SyncObjectDeletion(CacheChangeGroupPtr changeGroup)
+    {
+    return m_ds->GetCacheAccessThread()->ExecuteAsync([=]
+        {
+        if (IsTaskCanceled()) return;
+
+        auto txn = m_ds->StartCacheTransaction();
+
+        ObjectId objectId;
+        ECInstanceKey instanceKey;
+
+        if (changeGroup->GetObjectChange().GetChangeStatus() == IChangeManager::ChangeStatus::Deleted)
+            {
+            instanceKey = changeGroup->GetObjectChange().GetInstanceKey();
+            objectId = txn.GetCache().FindInstance(instanceKey);
+            }
+        else if (changeGroup->GetRelationshipChange().GetChangeStatus() == IChangeManager::ChangeStatus::Deleted)
+            {
+            instanceKey = changeGroup->GetRelationshipChange().GetInstanceKey();
+            objectId = txn.GetCache().FindRelationship(instanceKey);
+            }
+        else
+            {
+            SetError(CachingDataSource::Status::InternalCacheError);
+            BeAssert(false);
+            return;
+            }
+
+        Utf8String objectLabel = m_ds->GetObjectLabel(txn, objectId);
+        ResponseGuardPtr guard = CreateResponseGuard(objectLabel, false);
+
+        m_ds->GetClient()->SendDeleteObjectRequest(objectId, guard)
+            ->Then(m_ds->GetCacheAccessThread(), [=] (WSUpdateFileResult& result)
+            {
+            if (!result.IsSuccess())
+                {
+                SetError(result.GetError());
+                return;
+                }
+
+            auto txn = m_ds->StartCacheTransaction();
+            if (SUCCESS != txn.GetCache().GetChangeManager().CommitObjectChange(instanceKey))
+                {
+                SetError(CachingDataSource::Status::InternalCacheError);
+                return;
+                }
+            txn.Commit();
+            });
+        });
+    }
+
+/*--------------------------------------------------------------------------------------+
+* @bsimethod
++---------------+---------------+---------------+---------------+---------------+------*/
+WSChangesetPtr SyncLocalChangesTask::BuildChangeset
+(
+IDataSourceCache& cache,
+bmap<ObjectId, ECInstanceKey>& changesetIdMapOut,
+bvector<CacheChangeGroup*>& changesetChangeGroupsOut
+)
+    {
+    auto changeset = std::make_shared<WSChangeset>();
+    for (auto i = m_changeGroupIndexToSyncNext; i < m_changeGroups.size(); ++i)
+        {
+        CacheChangeGroup& changeGroup = *m_changeGroups[i];
+        if (!CanSyncChangeset(changeGroup))
+            {
+            break;
+            }
+
+        bmap<ObjectId, ECInstanceKey> changeIds;
+        WSChangeset::Instance* newInstance = AddChangeToChangeset(cache, *changeset, changeGroup, changeIds, false);
+        if (nullptr == newInstance)
+            {
+            return nullptr;
+            }
+
+        if (m_options.GetMaxChangesetSize() != 0 &&
+            m_options.GetMaxChangesetSize() < changeset->CalculateSize() ||
+            m_options.GetMaxChangesetInstanceCount() != 0 &&
+            m_options.GetMaxChangesetInstanceCount() < changeset->GetInstanceCount())
+            {
+            changeset->RemoveInstance(*newInstance);
+            break;
+            }
+
+        changesetIdMapOut.insert(changeIds.begin(), changeIds.end());
+        changesetChangeGroupsOut.push_back(&changeGroup);
+        m_changeGroupIndexToSyncNext += 1;
+        }
+
+    if (changesetChangeGroupsOut.empty())
+        {
+        BeAssert(false && "Could not fit any changes into changeset. Check SyncOptions limitations");
+        return nullptr;
+        }
+
+    return changeset;
+    }
+
+/*--------------------------------------------------------------------------------------+
+* @bsimethod                                                    Vincas.Razma    10/2015
++---------------+---------------+---------------+---------------+---------------+------*/
+WSChangeset::Instance* SyncLocalChangesTask::AddChangeToChangeset
+(
+IDataSourceCache& cache,
+WSChangeset& changeset,
+CacheChangeGroupCR changeGroup,
+bmap<ObjectId, ECInstanceKey>& changesetIdMapOut,
+bool ensureChangedInstanceInRoot
+)
+    {
+    if (IChangeManager::ChangeStatus::NoChange == changeGroup.GetRelationshipChange().GetChangeStatus())
+        {
+        auto& change = changeGroup.GetObjectChange();
+        auto state = ToWSChangesetChangeState(change.GetChangeStatus());
+
+        auto properties = ReadChangeProperties(cache, state, change.GetInstanceKey());
+        auto objectId = cache.FindInstance(change.GetInstanceKey());
+
+        changesetIdMapOut[objectId] = change.GetInstanceKey();
+        return &changeset.AddInstance(objectId, state, properties);
+        }
+
+    auto& change = changeGroup.GetRelationshipChange();
+    auto state = ToWSChangesetChangeState(change.GetChangeStatus());
+    ObjectId relId = cache.FindRelationship(change.GetInstanceKey());
+    changesetIdMapOut[relId] = change.GetInstanceKey();
+
+    if (WSChangeset::Deleted == state)
+        {
+        return &changeset.AddInstance(relId, state, nullptr);
+        }
+    else if (WSChangeset::Created == state)
+        {
+        ObjectId sourceId = cache.FindInstance(change.GetSourceKey());
+        ObjectId targetId = cache.FindInstance(change.GetTargetKey());
+
+        WSChangeset::Instance* source = changeset.FindInstance(sourceId);
+        WSChangeset::Instance* target = changeset.FindInstance(targetId);
+
+        WSChangeset::ChangeState sourceState = WSChangeset::Existing;
+        WSChangeset::ChangeState targetState = WSChangeset::Existing;
+
+        JsonValuePtr sourceProperties;
+        JsonValuePtr targetProperties;
+
+        if (IChangeManager::ChangeStatus::NoChange != changeGroup.GetObjectChange().GetChangeStatus())
+            {
+            if (change.GetSourceKey() == changeGroup.GetObjectChange().GetInstanceKey())
+                {
+                sourceState = ToWSChangesetChangeState(changeGroup.GetObjectChange().GetChangeStatus());
+                sourceProperties = ReadChangeProperties(cache, sourceState, change.GetSourceKey());
+                changesetIdMapOut[sourceId] = change.GetSourceKey();
+                if (ensureChangedInstanceInRoot && nullptr == source && nullptr == target)
+                    {
+                    source = &changeset.AddInstance(sourceId, sourceState, sourceProperties);
+                    }
+                }
+            else
+                {
+                targetState = ToWSChangesetChangeState(changeGroup.GetObjectChange().GetChangeStatus());
+                targetProperties = ReadChangeProperties(cache, targetState, change.GetTargetKey());
+                changesetIdMapOut[targetId] = change.GetTargetKey();
+                if (ensureChangedInstanceInRoot && nullptr == source && nullptr == target)
+                    {
+                    target = &changeset.AddInstance(targetId, targetState, targetProperties);
+                    }
+                }
+            }
+
+        if (nullptr == source && nullptr == target)
+            {
+            source = &changeset.AddInstance(sourceId, sourceState, sourceProperties);
+            target = &source->AddRelatedInstance(relId, state, ECRelatedInstanceDirection::Forward,
+                targetId, targetState, targetProperties);
+
+            return source;
+            }
+        else if (nullptr == source)
+            {
+            source = &target->AddRelatedInstance(relId, state, ECRelatedInstanceDirection::Backward,
+                sourceId, sourceState, sourceProperties);
+            return source;
+            }
+        else if (nullptr == target)
+            {
+            target = &source->AddRelatedInstance(relId, state, ECRelatedInstanceDirection::Forward,
+                targetId, targetState, targetProperties);
+            return target;
+            }
+        else
+            {
+            BeAssert(false && "Both relationship ends are already in changeset");
+            return nullptr;
+            }
+        }
+
+    BeAssert(false && "Change state not supported");
+    return nullptr;
+    }
+    
+/*--------------------------------------------------------------------------------------+
+* @bsimethod                                                    Vincas.Razma    08/2014
++---------------+---------------+---------------+---------------+---------------+------*/
+BentleyStatus SyncLocalChangesTask::BuildSyncJson(IDataSourceCache& cache, CacheChangeGroupCR changeGroup, JsonValueR syncJsonOut) const
+    {
+    if (changeGroup.GetObjectChange().GetChangeStatus() == IChangeManager::ChangeStatus::Created)
+        {
+        return BuildSyncJsonForObjectCreation(cache, changeGroup, syncJsonOut);
+        }
+    else if (changeGroup.GetRelationshipChange().GetChangeStatus() == IChangeManager::ChangeStatus::Created)
+        {
+        return BuildSyncJsonForRelationshipCreation(cache, changeGroup.GetRelationshipChange(), syncJsonOut);
+        }
+    BeAssert(false || "Not supported change group");
+    return SUCCESS;
+    }
+
+/*--------------------------------------------------------------------------------------+
+* @bsimethod                                                    Vincas.Razma    08/2014
++---------------+---------------+---------------+---------------+---------------+------*/
+BentleyStatus SyncLocalChangesTask::BuildSyncJsonForObjectCreation(IDataSourceCache& cache, CacheChangeGroupCR changeGroup, JsonValueR syncJsonOut) const
+    {
+    JsonValueR instance = syncJsonOut["instance"];
+
+    Json::Value propertiesJson;
+    if (SUCCESS != ReadObjectPropertiesForCreation(cache, changeGroup.GetObjectChange().GetInstanceKey(), propertiesJson))
+        {
+        return ERROR;
+        }
+
+    SetChangedInstanceClassInfoToJson(cache, changeGroup.GetObjectChange(), instance);
+    instance["properties"] = propertiesJson;
+
+    if (changeGroup.GetRelationshipChange().GetChangeStatus() != IChangeManager::ChangeStatus::NoChange)
+        {
+        JsonValueR relationshipInstanceJson = instance["relationshipInstances"][0];
+
+        SetChangedInstanceClassInfoToJson(cache, changeGroup.GetRelationshipChange(), relationshipInstanceJson);
+        relationshipInstanceJson["properties"] = Json::objectValue;
+
+        if (changeGroup.GetRelationshipChange().GetSourceKey() == changeGroup.GetObjectChange().GetInstanceKey())
+            {
+            relationshipInstanceJson["direction"] = "forward";
+            SetExistingInstanceInfoToJson(cache, changeGroup.GetRelationshipChange().GetTargetKey(), relationshipInstanceJson["relatedInstance"]);
+            }
+        else if (changeGroup.GetRelationshipChange().GetTargetKey() == changeGroup.GetObjectChange().GetInstanceKey())
+            {
+            relationshipInstanceJson["direction"] = "backward";
+            SetExistingInstanceInfoToJson(cache, changeGroup.GetRelationshipChange().GetSourceKey(), relationshipInstanceJson["relatedInstance"]);
+            }
+        else
+            {
+            BeAssert(false);
+            return ERROR;
+            }
+        }
+
+    return SUCCESS;
+    }
+
+/*--------------------------------------------------------------------------------------+
+* @bsimethod                                                    Vincas.Razma    08/2014
++---------------+---------------+---------------+---------------+---------------+------*/
+BentleyStatus SyncLocalChangesTask::BuildSyncJsonForRelationshipCreation
+(
+IDataSourceCache& cache,
+ChangeManager::RelationshipChangeCR relationshipChange,
+JsonValueR syncJsonOut
+) const
+    {
+    JsonValueR instance = syncJsonOut["instance"];
+
+    SetExistingInstanceInfoToJson(cache, relationshipChange.GetSourceKey(), instance);
+    SetExistingInstanceInfoToJson(cache, relationshipChange.GetTargetKey(), instance["relationshipInstances"][0]["relatedInstance"]);
+
+    SetChangedInstanceClassInfoToJson(cache, relationshipChange, instance["relationshipInstances"][0]);
+    instance["relationshipInstances"][0]["properties"] = Json::objectValue;
+    instance["relationshipInstances"][0]["direction"] = "forward";
+
+    return SUCCESS;
+    }
+
+/*--------------------------------------------------------------------------------------+
+* @bsimethod                                                    Vincas.Razma    08/2014
++---------------+---------------+---------------+---------------+---------------+------*/
+void SyncLocalChangesTask::SetExistingInstanceInfoToJson(IDataSourceCache& cache, ECInstanceKeyCR instanceKey, JsonValueR json) const
+    {
+    ObjectId objectId = cache.FindInstance(instanceKey);
+    json["schemaName"] = objectId.schemaName;
+    json["className"] = objectId.className;
+    json["instanceId"] = objectId.remoteId;
+    json["changeState"] = GetChangeStateStr(IChangeManager::ChangeStatus::NoChange);
+    }
+
+/*--------------------------------------------------------------------------------------+
+* @bsimethod                                                    Vincas.Razma    08/2014
++---------------+---------------+---------------+---------------+---------------+------*/
+void SyncLocalChangesTask::SetChangedInstanceClassInfoToJson(IDataSourceCache& cache, IChangeManager::ObjectChangeCR change, JsonValueR json) const
+    {
+    ECClassCP ecClass = cache.GetAdapter().GetECClass(change.GetInstanceKey());
+    json["schemaName"] = Utf8String(ecClass->GetSchema().GetName());
+    json["className"] = Utf8String(ecClass->GetName());
+    json["changeState"] = GetChangeStateStr(change.GetChangeStatus());
+    }
+
+/*--------------------------------------------------------------------------------------+
+* @bsimethod                                                    Vincas.Razma    02/2015
++---------------+---------------+---------------+---------------+---------------+------*/
+Utf8String SyncLocalChangesTask::GetChangeStateStr(IChangeManager::ChangeStatus changeStatus) const
+    {
+    switch (changeStatus)
+        {
+        case IChangeManager::ChangeStatus::NoChange:
+            return "existing";
+        case IChangeManager::ChangeStatus::Created:
+            return "new";
+        case IChangeManager::ChangeStatus::Modified:
+            return "modified";
+        case IChangeManager::ChangeStatus::Deleted:
+            return "deleted";
+        default:
+            BeAssert(false);
+            break;
+        }
+    return nullptr;
+    }
+
+/*--------------------------------------------------------------------------------------+
+* @bsimethod
++---------------+---------------+---------------+---------------+---------------+------*/
+WSChangeset::ChangeState SyncLocalChangesTask::ToWSChangesetChangeState(IChangeManager::ChangeStatus status) const
+    {
+    // TODO: USE WSChangeset::ChangeState in IChangeManager?
+    switch (status)
+        {
+        case IChangeManager::ChangeStatus::NoChange:
+            return WSChangeset::ChangeState::Existing;
+        case IChangeManager::ChangeStatus::Created:
+            return WSChangeset::ChangeState::Created;
+        case IChangeManager::ChangeStatus::Modified:
+            return WSChangeset::ChangeState::Modified;
+        case IChangeManager::ChangeStatus::Deleted:
+            return WSChangeset::ChangeState::Deleted;
+        default:
+            break;
+        }
+    BeAssert(false);
+    return WSChangeset::ChangeState::Existing;
+    }
+
+/*--------------------------------------------------------------------------------------+
+* @bsimethod
++---------------+---------------+---------------+---------------+---------------+------*/
+JsonValuePtr SyncLocalChangesTask::ReadChangeProperties
+(
+IDataSourceCache& cache,
+WSChangeset::ChangeState state,
+ECInstanceKeyCR instance
+) const
+    {
+    auto properties = std::make_shared<Json::Value>();
+    if (WSChangeset::Created == state)
+        {
+        if (SUCCESS != ReadObjectPropertiesForCreation(cache, instance, *properties))
+            {
+            BeAssert(false);
+            return nullptr;
+            }
+        }
+    else if (WSChangeset::Modified == state)
+        {
+        if (SUCCESS != ReadObjectPropertiesForUpdate(cache, instance, *properties))
+            {
+            BeAssert(false);
+            return nullptr;
+            }
+        }
+    return properties;
+    }
+
+/*--------------------------------------------------------------------------------------+
+* @bsimethod                                                    Vincas.Razma    08/2014
++---------------+---------------+---------------+---------------+---------------+------*/
+BentleyStatus SyncLocalChangesTask::ReadObjectPropertiesForCreation(IDataSourceCache& cache, ECInstanceKeyCR instanceKey, JsonValueR propertiesJsonOut) const
+    {
+    if (SUCCESS != ReadObjectProperties(cache, instanceKey, propertiesJsonOut))
+        {
+        return ERROR;
+        }
+
+    ECClassCP ecClass = cache.GetAdapter().GetECClass(instanceKey.GetECClassId());
+    RemoveCalculatedProperties(propertiesJsonOut, *ecClass);
+
+    return SUCCESS;
+    }
+
+/*--------------------------------------------------------------------------------------+
+* @bsimethod                                                    Vincas.Razma    08/2014
++---------------+---------------+---------------+---------------+---------------+------*/
+BentleyStatus SyncLocalChangesTask::ReadObjectPropertiesForUpdate(IDataSourceCache& cache, ECInstanceKeyCR instanceKey, JsonValueR propertiesJsonOut) const
+    {
+    if (SUCCESS != cache.GetChangeManager().ReadModifiedProperties(instanceKey, propertiesJsonOut))
+        {
+        return ERROR;
+        }
+
+    ECClassCP ecClass = cache.GetAdapter().GetECClass(instanceKey);
+    RemoveReadOnlyProperties(propertiesJsonOut, *ecClass);
+
+    return SUCCESS;
+    }
+
+/*--------------------------------------------------------------------------------------+
+* @bsimethod                                                    Vincas.Razma    08/2014
++---------------+---------------+---------------+---------------+---------------+------*/
+BentleyStatus SyncLocalChangesTask::ReadObjectProperties(IDataSourceCache& cache, ECInstanceKeyCR instanceKey, JsonValueR propertiesJsonOut) const
+    {
+    if (SUCCESS != cache.GetAdapter().GetJsonInstance(propertiesJsonOut, instanceKey))
+        {
+        return ERROR;
+        }
+
+    RemoveCacheSpecificProperties(propertiesJsonOut);
+
+    // Graphite03 ECDb is incapable of storing NULLABLE structs and arrays so it returns structs with empty array properties.
+    // This causes errors to be returned from the server.
+    // TODO: verify if still needed
+    RemoveEmptyMembersRecursively(propertiesJsonOut);
+
+    return SUCCESS;
+    }
+
+/*--------------------------------------------------------------------------------------+
+* @bsimethod                                                    Vincas.Razma    08/2014
++---------------+---------------+---------------+---------------+---------------+------*/
+void SyncLocalChangesTask::RemoveCacheSpecificProperties(JsonValueR propertiesJson) const
+    {
+    for (Utf8StringCR member : propertiesJson.getMemberNames())
+        {
+        // Remove cache-specific properties
+
+        // TODO: Remove "type_string" check when implemented sending only changed properties to WSG
+        // "type_string" is not cache specific, it probably came as a workaround from PW_WSG 1.1 schema as it is readonly but not marked so
+        if (member[0] == '$' || member == "type_string")
+            {
+            propertiesJson.removeMember(member);
+            }
+        }
+    }
+
+/*--------------------------------------------------------------------------------------+
+* @bsimethod                                                    Vincas.Razma    08/2014
++---------------+---------------+---------------+---------------+---------------+------*/
+void SyncLocalChangesTask::RemoveReadOnlyProperties(JsonValueR propertiesJson, ECClassCR ecClass) const
+    {
+    for (Utf8StringCR member : propertiesJson.getMemberNames())
+        {
+        ECPropertyCP ecProperty = ecClass.GetPropertyP(member.c_str());
+        if (nullptr != ecProperty && ecProperty->GetIsReadOnly())
+            {
+            propertiesJson.removeMember(member);
+            }
+        }
+    }
+
+/*--------------------------------------------------------------------------------------+
+* @bsimethod                                                    Vincas.Razma    08/2014
++---------------+---------------+---------------+---------------+---------------+------*/
+void SyncLocalChangesTask::RemoveCalculatedProperties(JsonValueR propertiesJson, ECClassCR ecClass) const
+    {
+    for (Utf8StringCR member : propertiesJson.getMemberNames())
+        {
+        ECPropertyCP ecProperty = ecClass.GetPropertyP(member.c_str());
+        if (nullptr != ecProperty->GetCalculatedPropertySpecification())
+            {
+            propertiesJson.removeMember(member);
+            }
+        }
+    }
+
+/*--------------------------------------------------------------------------------------+
+* @bsimethod                                                    Vincas.Razma    08/2014
++---------------+---------------+---------------+---------------+---------------+------*/
+std::map<ECInstanceKey, Utf8String> SyncLocalChangesTask::ReadChangedRemoteIds(CacheChangeGroupCR changeGroup, WSCreateObjectResponseCR response) const
+    {
+    std::map<ECInstanceKey, Utf8String> remoteIdMap;
+
+    // TODO: return WSChangedObjectsResponse from WSRepositoryClient
+    JsonValueCR changedInstance = response.GetObject()["changedInstance"]["instanceAfterChange"];
+
+    if (changeGroup.GetObjectChange().GetChangeStatus() == IChangeManager::ChangeStatus::Created)
+        {
+        remoteIdMap[changeGroup.GetObjectChange().GetInstanceKey()] = changedInstance["instanceId"].asString();
+        }
+
+    if (changeGroup.GetRelationshipChange().GetChangeStatus() == IChangeManager::ChangeStatus::Created)
+        {
+        remoteIdMap[changeGroup.GetRelationshipChange().GetInstanceKey()] = changedInstance["relationshipInstances"][0]["instanceId"].asString();
+        }
+
+    return remoteIdMap;
+    }
+
+/*--------------------------------------------------------------------------------------+
+* @bsimethod
++---------------+---------------+---------------+---------------+---------------+------*/
+void SyncLocalChangesTask::ReportProgress(double currentFileBytesUploaded, Utf8StringCR label) const
+    {
+    if (!m_onProgressCallback)
+        {
+        return;
+        }
+
+    double synced = (double) (m_changeGroupIndexToSyncNext - 1) / m_changeGroups.size();
+    synced = trunc(synced * 100) / 100;
+
+    m_onProgressCallback(synced, label, (double) m_totalBytesUploaded + currentFileBytesUploaded, (double) m_totalBytesToUpload);
+    }
+
+/*--------------------------------------------------------------------------------------+
+* @bsimethod
++---------------+---------------+---------------+---------------+---------------+------*/
+void SyncLocalChangesTask::ReportFinalProgress() const
+    {
+    if (!m_onProgressCallback)
+        {
+        return;
+        }
+
+    m_onProgressCallback(1, "", (double) m_totalBytesUploaded, (double) m_totalBytesToUpload);
+    }
+
+/*--------------------------------------------------------------------------------------+
+* @bsimethod                                                    Vincas.Razma    12/2013
++---------------+---------------+---------------+---------------+---------------+------*/
+ResponseGuardPtr SyncLocalChangesTask::CreateResponseGuard(Utf8StringCR objectLabel, bool isFileBeingUploaded) const
+    {
+    ReportProgress(0, objectLabel);
+
+    HttpRequest::ProgressCallback onProgress;
+
+    if (isFileBeingUploaded)
+        {
+        onProgress = std::bind(&SyncLocalChangesTask::ReportProgress, this, std::placeholders::_1, objectLabel);
+        }
+
+    return ResponseGuard::Create(GetCancellationToken(), onProgress);
+    }
+
+/*--------------------------------------------------------------------------------------+
+* @bsimethod                                                    Vincas.Razma    08/2014
++---------------+---------------+---------------+---------------+---------------+------*/
+void SyncLocalChangesTask::RegisterFailedSync(IDataSourceCache& cache, CacheChangeGroupCR changeGroup, CachingDataSource::ErrorCR error, Utf8StringCR objectLabel)
+    {
+    if (changeGroup.GetObjectChange().GetChangeStatus() != IChangeManager::ChangeStatus::NoChange ||
+        changeGroup.GetFileChange().GetChangeStatus() != IChangeManager::ChangeStatus::NoChange)
+        {
+        ObjectId objectId = cache.FindInstance(changeGroup.GetObjectChange().GetInstanceKey());
+        GetFailedObjects().push_back(CachingDataSource::FailedObject(objectId, objectLabel, error));
+        }
+    if (changeGroup.GetRelationshipChange().GetChangeStatus() != IChangeManager::ChangeStatus::NoChange)
+        {
+        ObjectId objectId = cache.FindRelationship(changeGroup.GetRelationshipChange().GetInstanceKey());
+        GetFailedObjects().push_back(CachingDataSource::FailedObject(objectId, objectLabel, error));
+        }
+    }
+
+/*--------------------------------------------------------------------------------------+
+* @bsimethod                                                    Vincas.Razma    05/2015
++---------------+---------------+---------------+---------------+---------------+------*/
+void SyncLocalChangesTask::SetUpdatedInstanceKeyInCacheChangeGroups(ECInstanceKey oldKey, ECInstanceKey newKey)
+    {
+    if (!oldKey.IsValid() || !newKey.IsValid())
+        {
+        BeAssert(false);
+        return;
+        }
+
+    for (auto& group : m_changeGroups)
+        {
+        if (group->GetFileChange().GetInstanceKey() == oldKey)
+            {
+            group->GetFileChange().SetInstanceKey(newKey);
+            }
+        if (group->GetObjectChange().GetInstanceKey() == oldKey)
+            {
+            group->GetObjectChange().SetInstanceKey(newKey);
+            }
+        if (group->GetRelationshipChange().GetInstanceKey() == oldKey)
+            {
+            group->GetRelationshipChange().SetInstanceKey(newKey);
+            }
+        if (group->GetRelationshipChange().GetSourceKey() == oldKey)
+            {
+            group->GetRelationshipChange().SetSourceKey(newKey);
+            }
+        if (group->GetRelationshipChange().GetTargetKey() == oldKey)
+            {
+            group->GetRelationshipChange().SetTargetKey(newKey);
+            }
+        }
+    }
+
+/*--------------------------------------------------------------------------------------+
+* @bsimethod                                                    Vincas.Razma    07/2013
++---------------+---------------+---------------+---------------+---------------+------*/
+void SyncLocalChangesTask::RemoveEmptyMembersRecursively(JsonValueR jsonObject)
+    {
+    for (Utf8StringCR memberName : jsonObject.getMemberNames())
+        {
+        RemoveEmptyMembersRecursively(jsonObject[memberName], memberName, jsonObject);
+        }
+    }
+
+/*--------------------------------------------------------------------------------------+
+* @bsimethod                                                    Vincas.Razma    07/2013
++---------------+---------------+---------------+---------------+---------------+------*/
+void SyncLocalChangesTask::RemoveEmptyMembersRecursively(JsonValueR childJson, Utf8StringCR childMemberNameInParent, JsonValueR parentJson)
+    {
+    if (childJson.isObject())
+        {
+        for (Utf8StringCR memberName : childJson.getMemberNames())
+            {
+            RemoveEmptyMembersRecursively(childJson[memberName], memberName, childJson);
+            }
+        }
+    if (childJson.empty())
+        {
+        parentJson.removeMember(childMemberNameInParent);
+        return;
+        }
+    }