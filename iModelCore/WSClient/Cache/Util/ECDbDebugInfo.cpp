/*--------------------------------------------------------------------------------------+
|
|     $Source: Cache/Util/ECDbDebugInfo.cpp $
|
|  $Copyright: (c) 2015 Bentley Systems, Incorporated. All rights reserved. $
|
+--------------------------------------------------------------------------------------*/

#include <WebServices/Cache/Util/ECDbDebugInfo.h>

#include "../Logging.h"

USING_NAMESPACE_BENTLEY_WEBSERVICES

/*--------------------------------------------------------------------------------------+
* @bsimethod                                                    Vincas.Razma    01/2014
+---------------+---------------+---------------+---------------+---------------+------*/
ECDbDebugInfo::ECDbDebugInfo(ObservableECDb& ecDb) :
m_dbAdapter(ecDb)
    {}

/*--------------------------------------------------------------------------------------+
* @bsimethod                                                    Vincas.Razma    11/2014
+---------------+---------------+---------------+---------------+---------------+------*/
bool ShouldSkipSchemaClasses(ECSchemaCP schema)
    {
    return
        schema->GetName().Equals("Bentley_Standard_Classes") ||
        schema->GetName().Equals("ECDbSystem");
    }

/*--------------------------------------------------------------------------------------+
* @bsimethod                                                    Vincas.Razma    01/2014
+---------------+---------------+---------------+---------------+---------------+------*/
Utf8String ECDbDebugInfo::GetDataDebugInfo(ECSchemaCP schema)
    {
    Utf8String message;

    if (nullptr == schema)
        {
        message = "Error! Null schema\n";
        return message;
        }

    message += "\tSchema: " + Utf8String(schema->GetName()) + ":\n";

    if (ShouldSkipSchemaClasses(schema))
        {
        return nullptr;
        }

    bool foundInstances = false;
    for (ECClassCP ecClass : schema->GetClasses())
        {
<<<<<<< HEAD
        if (!ecClass->IsEntityClass())
=======
        if (!ecClass->GetIsDomainClass() ||
            ecClass->GetIsCustomAttributeClass() ||
            ecClass->GetIsStruct() ||
            ecClass->GetRelationshipClassCP() != nullptr)
            {
>>>>>>> 44a384a8
            continue;

        int instanceCount = m_dbAdapter.CountClassInstances(ecClass);
        if (0 == instanceCount)
            {
            continue;
            }

        foundInstances = true;

        Utf8String classDebug;
        classDebug.Sprintf("\tObjects:%-3d - class: \"%s\" ", instanceCount, Utf8String(ecClass->GetName()).c_str());

        message += classDebug + "\n";
        }

    for (ECClassCP ecClass : schema->GetClasses())
        {
<<<<<<< HEAD
        if (!ecClass->IsRelationshipClass())
=======
        if (!ecClass->GetIsDomainClass() ||
            ecClass->GetIsCustomAttributeClass() ||
            ecClass->GetIsStruct() ||
            ecClass->GetRelationshipClassCP() == nullptr)
            {
>>>>>>> 44a384a8
            continue;

        int instanceCount = m_dbAdapter.CountClassInstances(ecClass);
        if (0 == instanceCount)
            {
            continue;
            }

        foundInstances = true;

        Utf8String relationshipDebug;
        relationshipDebug.Sprintf("\tRelationships:%-3d - class: \"%s\"", instanceCount, Utf8String(ecClass->GetName()).c_str());

        message += relationshipDebug + "\n";
        }

    if (!foundInstances)
        {
        return nullptr;
        }

    message += "\n";
    return message;
    }

/*--------------------------------------------------------------------------------------+
* @bsimethod                                                    Vincas.Razma    01/2014
+---------------+---------------+---------------+---------------+---------------+------*/
ECDbDebugInfoHolder::ECDbDebugInfoHolder(ObservableECDb& ecDb, const bvector<ECSchemaCP>& schemas, Utf8StringCR message, Utf8StringCR context) :
m_info(ecDb),
m_schemas(schemas),
m_message(message),
m_context(context)
    {
    Log("Before " + m_context);
    }

/*--------------------------------------------------------------------------------------+
* @bsimethod                                                    Vincas.Razma    01/2014
+---------------+---------------+---------------+---------------+---------------+------*/
void ECDbDebugInfoHolder::Log(Utf8StringCR context)
    {
    Utf8PrintfString message("\n%s (%s)\n", m_message.c_str(), context.c_str());
    for (ECSchemaCP schema : m_schemas)
        {
        auto schemaMessage = m_info.GetDataDebugInfo(schema);
        if (!schemaMessage.empty())
            {
            message += schemaMessage;
            }
        }
    LOG.trace(message);
    }

/*--------------------------------------------------------------------------------------+
* @bsimethod                                                    Vincas.Razma    01/2014
+---------------+---------------+---------------+---------------+---------------+------*/
ECDbDebugInfoHolder::~ECDbDebugInfoHolder()
    {
    Log("After " + m_context);
    }
<|MERGE_RESOLUTION|>--- conflicted
+++ resolved
@@ -1,151 +1,135 @@
-/*--------------------------------------------------------------------------------------+
-|
-|     $Source: Cache/Util/ECDbDebugInfo.cpp $
-|
-|  $Copyright: (c) 2015 Bentley Systems, Incorporated. All rights reserved. $
-|
-+--------------------------------------------------------------------------------------*/
-
-#include <WebServices/Cache/Util/ECDbDebugInfo.h>
-
-#include "../Logging.h"
-
-USING_NAMESPACE_BENTLEY_WEBSERVICES
-
-/*--------------------------------------------------------------------------------------+
-* @bsimethod                                                    Vincas.Razma    01/2014
-+---------------+---------------+---------------+---------------+---------------+------*/
-ECDbDebugInfo::ECDbDebugInfo(ObservableECDb& ecDb) :
-m_dbAdapter(ecDb)
-    {}
-
-/*--------------------------------------------------------------------------------------+
-* @bsimethod                                                    Vincas.Razma    11/2014
-+---------------+---------------+---------------+---------------+---------------+------*/
-bool ShouldSkipSchemaClasses(ECSchemaCP schema)
-    {
-    return
-        schema->GetName().Equals("Bentley_Standard_Classes") ||
-        schema->GetName().Equals("ECDbSystem");
-    }
-
-/*--------------------------------------------------------------------------------------+
-* @bsimethod                                                    Vincas.Razma    01/2014
-+---------------+---------------+---------------+---------------+---------------+------*/
-Utf8String ECDbDebugInfo::GetDataDebugInfo(ECSchemaCP schema)
-    {
-    Utf8String message;
-
-    if (nullptr == schema)
-        {
-        message = "Error! Null schema\n";
-        return message;
-        }
-
-    message += "\tSchema: " + Utf8String(schema->GetName()) + ":\n";
-
-    if (ShouldSkipSchemaClasses(schema))
-        {
-        return nullptr;
-        }
-
-    bool foundInstances = false;
-    for (ECClassCP ecClass : schema->GetClasses())
-        {
-<<<<<<< HEAD
-        if (!ecClass->IsEntityClass())
-=======
-        if (!ecClass->GetIsDomainClass() ||
-            ecClass->GetIsCustomAttributeClass() ||
-            ecClass->GetIsStruct() ||
-            ecClass->GetRelationshipClassCP() != nullptr)
-            {
->>>>>>> 44a384a8
-            continue;
-
-        int instanceCount = m_dbAdapter.CountClassInstances(ecClass);
-        if (0 == instanceCount)
-            {
-            continue;
-            }
-
-        foundInstances = true;
-
-        Utf8String classDebug;
-        classDebug.Sprintf("\tObjects:%-3d - class: \"%s\" ", instanceCount, Utf8String(ecClass->GetName()).c_str());
-
-        message += classDebug + "\n";
-        }
-
-    for (ECClassCP ecClass : schema->GetClasses())
-        {
-<<<<<<< HEAD
-        if (!ecClass->IsRelationshipClass())
-=======
-        if (!ecClass->GetIsDomainClass() ||
-            ecClass->GetIsCustomAttributeClass() ||
-            ecClass->GetIsStruct() ||
-            ecClass->GetRelationshipClassCP() == nullptr)
-            {
->>>>>>> 44a384a8
-            continue;
-
-        int instanceCount = m_dbAdapter.CountClassInstances(ecClass);
-        if (0 == instanceCount)
-            {
-            continue;
-            }
-
-        foundInstances = true;
-
-        Utf8String relationshipDebug;
-        relationshipDebug.Sprintf("\tRelationships:%-3d - class: \"%s\"", instanceCount, Utf8String(ecClass->GetName()).c_str());
-
-        message += relationshipDebug + "\n";
-        }
-
-    if (!foundInstances)
-        {
-        return nullptr;
-        }
-
-    message += "\n";
-    return message;
-    }
-
-/*--------------------------------------------------------------------------------------+
-* @bsimethod                                                    Vincas.Razma    01/2014
-+---------------+---------------+---------------+---------------+---------------+------*/
-ECDbDebugInfoHolder::ECDbDebugInfoHolder(ObservableECDb& ecDb, const bvector<ECSchemaCP>& schemas, Utf8StringCR message, Utf8StringCR context) :
-m_info(ecDb),
-m_schemas(schemas),
-m_message(message),
-m_context(context)
-    {
-    Log("Before " + m_context);
-    }
-
-/*--------------------------------------------------------------------------------------+
-* @bsimethod                                                    Vincas.Razma    01/2014
-+---------------+---------------+---------------+---------------+---------------+------*/
-void ECDbDebugInfoHolder::Log(Utf8StringCR context)
-    {
-    Utf8PrintfString message("\n%s (%s)\n", m_message.c_str(), context.c_str());
-    for (ECSchemaCP schema : m_schemas)
-        {
-        auto schemaMessage = m_info.GetDataDebugInfo(schema);
-        if (!schemaMessage.empty())
-            {
-            message += schemaMessage;
-            }
-        }
-    LOG.trace(message);
-    }
-
-/*--------------------------------------------------------------------------------------+
-* @bsimethod                                                    Vincas.Razma    01/2014
-+---------------+---------------+---------------+---------------+---------------+------*/
-ECDbDebugInfoHolder::~ECDbDebugInfoHolder()
-    {
-    Log("After " + m_context);
-    }
+/*--------------------------------------------------------------------------------------+
+|
+|     $Source: Cache/Util/ECDbDebugInfo.cpp $
+|
+|  $Copyright: (c) 2015 Bentley Systems, Incorporated. All rights reserved. $
+|
++--------------------------------------------------------------------------------------*/
+
+#include <WebServices/Cache/Util/ECDbDebugInfo.h>
+
+#include "../Logging.h"
+
+USING_NAMESPACE_BENTLEY_WEBSERVICES
+
+/*--------------------------------------------------------------------------------------+
+* @bsimethod                                                    Vincas.Razma    01/2014
++---------------+---------------+---------------+---------------+---------------+------*/
+ECDbDebugInfo::ECDbDebugInfo(ObservableECDb& ecDb) :
+m_dbAdapter(ecDb)
+    {}
+
+/*--------------------------------------------------------------------------------------+
+* @bsimethod                                                    Vincas.Razma    11/2014
++---------------+---------------+---------------+---------------+---------------+------*/
+bool ShouldSkipSchemaClasses(ECSchemaCP schema)
+    {
+    return
+        schema->GetName().Equals("Bentley_Standard_Classes") ||
+        schema->GetName().Equals("ECDbSystem");
+    }
+
+/*--------------------------------------------------------------------------------------+
+* @bsimethod                                                    Vincas.Razma    01/2014
++---------------+---------------+---------------+---------------+---------------+------*/
+Utf8String ECDbDebugInfo::GetDataDebugInfo(ECSchemaCP schema)
+    {
+    Utf8String message;
+
+    if (nullptr == schema)
+        {
+        message = "Error! Null schema\n";
+        return message;
+        }
+
+    message += "\tSchema: " + Utf8String(schema->GetName()) + ":\n";
+
+    if (ShouldSkipSchemaClasses(schema))
+        {
+        return nullptr;
+        }
+
+    bool foundInstances = false;
+    for (ECClassCP ecClass : schema->GetClasses())
+        {
+        if (!ecClass->IsEntityClass() || ECClassModifier::Abstract == ecClass->GetClassModifier())
+            continue;
+
+        int instanceCount = m_dbAdapter.CountClassInstances(ecClass);
+        if (0 == instanceCount)
+            {
+            continue;
+            }
+
+        foundInstances = true;
+
+        Utf8String classDebug;
+        classDebug.Sprintf("\tObjects:%-3d - class: \"%s\" ", instanceCount, Utf8String(ecClass->GetName()).c_str());
+
+        message += classDebug + "\n";
+        }
+
+    for (ECClassCP ecClass : schema->GetClasses())
+        {
+        if (!ecClass->IsRelationshipClass() || ECClassModifier::Abstract == ecClass->GetClassModifier())
+            continue;
+
+        int instanceCount = m_dbAdapter.CountClassInstances(ecClass);
+        if (0 == instanceCount)
+            {
+            continue;
+            }
+
+        foundInstances = true;
+
+        Utf8String relationshipDebug;
+        relationshipDebug.Sprintf("\tRelationships:%-3d - class: \"%s\"", instanceCount, Utf8String(ecClass->GetName()).c_str());
+
+        message += relationshipDebug + "\n";
+        }
+
+    if (!foundInstances)
+        {
+        return nullptr;
+        }
+
+    message += "\n";
+    return message;
+    }
+
+/*--------------------------------------------------------------------------------------+
+* @bsimethod                                                    Vincas.Razma    01/2014
++---------------+---------------+---------------+---------------+---------------+------*/
+ECDbDebugInfoHolder::ECDbDebugInfoHolder(ObservableECDb& ecDb, const bvector<ECSchemaCP>& schemas, Utf8StringCR message, Utf8StringCR context) :
+m_info(ecDb),
+m_schemas(schemas),
+m_message(message),
+m_context(context)
+    {
+    Log("Before " + m_context);
+    }
+
+/*--------------------------------------------------------------------------------------+
+* @bsimethod                                                    Vincas.Razma    01/2014
++---------------+---------------+---------------+---------------+---------------+------*/
+void ECDbDebugInfoHolder::Log(Utf8StringCR context)
+    {
+    Utf8PrintfString message("\n%s (%s)\n", m_message.c_str(), context.c_str());
+    for (ECSchemaCP schema : m_schemas)
+        {
+        auto schemaMessage = m_info.GetDataDebugInfo(schema);
+        if (!schemaMessage.empty())
+            {
+            message += schemaMessage;
+            }
+        }
+    LOG.trace(message);
+    }
+
+/*--------------------------------------------------------------------------------------+
+* @bsimethod                                                    Vincas.Razma    01/2014
++---------------+---------------+---------------+---------------+---------------+------*/
+ECDbDebugInfoHolder::~ECDbDebugInfoHolder()
+    {
+    Log("After " + m_context);
+    }