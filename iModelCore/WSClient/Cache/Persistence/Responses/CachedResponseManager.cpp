--- conflicted
+++ resolved
@@ -1,1075 +1,1074 @@
-/*--------------------------------------------------------------------------------------+
-|
-|     $Source: Cache/Persistence/Responses/CachedResponseManager.cpp $
-|
-|  $Copyright: (c) 2016 Bentley Systems, Incorporated. All rights reserved. $
-|
-+--------------------------------------------------------------------------------------*/
-
-#include "CachedResponseManager.h"
-
-#include <WebServices/Cache/Util/ECDbHelper.h>
-
-#include "../../Util/StringHelper.h"
-#include "../Core/CacheSchema.h"
-
-USING_NAMESPACE_BENTLEY_WEBSERVICES
-
-/*--------------------------------------------------------------------------------------+
-* @bsimethod                                                    Vincas.Razma    06/2014
-+---------------+---------------+---------------+---------------+---------------+------*/
-CachedResponseManager::CachedResponseManager
-(
-ECDbAdapter& dbAdapter,
-WebServices::ECSqlStatementCache& statementCache,
-HierarchyManager& hierarchyManager,
-RelationshipInfoManager& relationshipInfoManager,
-ObjectInfoManager& objectInfoManager
-) :
-m_dbAdapter(dbAdapter),
-m_statementCache(statementCache),
-m_hierarchyManager(hierarchyManager),
-m_relationshipInfoManager(relationshipInfoManager),
-m_objectInfoManager(objectInfoManager),
-
-m_responseClass(m_dbAdapter.GetECClass(SCHEMA_CacheSchema, CLASS_CachedResponseInfo)),
-m_responsePageClass(m_dbAdapter.GetECClass(SCHEMA_CacheSchema, CLASS_CachedResponsePageInfo)),
-
-m_responseToParentClass(m_dbAdapter.GetECRelationshipClass(SCHEMA_CacheSchema, CLASS_ResponseToParent)),
-m_responseToHolderClass(m_dbAdapter.GetECRelationshipClass(SCHEMA_CacheSchema, CLASS_ResponseToHolder)),
-m_responseToResponsePageClass(m_dbAdapter.GetECRelationshipClass(SCHEMA_CacheSchema, CLASS_ResponseToResponsePage)),
-m_responseToAdditionalInstanceClass(m_dbAdapter.GetECRelationshipClass(SCHEMA_CacheSchema, CLASS_ResponseToAdditionalInstance)),
-
-m_responsePageToResultClass(m_dbAdapter.GetECRelationshipClass(SCHEMA_CacheSchema, CLASS_ResponsePageToResult)),
-m_responsePageToResultWeakClass(m_dbAdapter.GetECRelationshipClass(SCHEMA_CacheSchema, CLASS_ResponsePageToResultWeak)),
-
-m_responseInserter(m_dbAdapter.GetECDb(), *m_responseClass),
-m_responseUpdater(m_dbAdapter.GetECDb(), *m_responseClass)
-    {
-    dbAdapter.RegisterDeleteListener(this);
-    }
-
-/*--------------------------------------------------------------------------------------+
-* @bsimethod
-+---------------+---------------+---------------+---------------+---------------+------*/
-ResponseKey CachedResponseManager::ConvertResponseKey(CachedResponseKeyCR key)
-    {
-    Utf8StringCR name = key.GetName();
-    CacheNodeKey parent = GetCacheNodeKey(key.GetParent());
-    CacheNodeKey holder = parent;
-
-    if (key.GetParent() != key.GetHolder())
-        {
-        holder = GetCacheNodeKey(key.GetHolder());
-        }
-
-    return ResponseKey(parent, holder, name);
-    }
-
-/*--------------------------------------------------------------------------------------+
-* @bsimethod
-+---------------+---------------+---------------+---------------+---------------+------*/
-CacheNodeKey CachedResponseManager::GetCacheNodeKey(ECInstanceKeyCR instanceKey)
-    {
-    // WIP06
-    ECClassCP ecClass = m_dbAdapter.GetECClass(instanceKey);
-    if (nullptr == ecClass)
-        {
-        return CacheNodeKey();
-        }
-
-    ECSchemaId cacheSchemaId = m_responseClass->GetSchema().GetId();
-    if (cacheSchemaId == ecClass->GetSchema().GetId())
-        {
-        return CacheNodeKey(instanceKey.GetECClassId(), instanceKey.GetECInstanceId());
-        }
-
-    return m_objectInfoManager.ReadInfoKey(instanceKey);
-    }
-
-/*--------------------------------------------------------------------------------------+
-* @bsimethod                                                    Vincas.Razma    03/2015
-+---------------+---------------+---------------+---------------+---------------+------*/
-BentleyStatus CachedResponseManager::OnBeforeDelete(ECN::ECClassCR ecClass, ECInstanceId ecInstanceId, bset<ECInstanceKey>& additionalInstancesOut)
-    {
-    // TODO: can this be taken care of by ECDb with configuration that would tread referencing relationship as holding?
-    if (&ecClass != m_responseToParentClass)
-        {
-        return SUCCESS;
-        }
-
-    auto statement = m_statementCache.GetPreparedStatement("CachedResponseManager::_OnBeforeDelete", [=]
-        {
-        return
-            "SELECT rel.SourceECClassId, rel.SourceECInstanceId "
-            "FROM ONLY " ECSql_ResponseToParent " rel "
-            "WHERE rel.ECInstanceId = ? "
-            "LIMIT 1 ";
-        });
-
-    statement->BindId(1, ecInstanceId);
-    statement->Step();
-
-    ECInstanceKey responseInfoKey(statement->GetValueId<ECClassId>(0), statement->GetValueId<ECInstanceId>(1));
-    if (!responseInfoKey.IsValid())
-        {
-        BeAssert(false);
-        return ERROR;
-        }
-
-    additionalInstancesOut.insert(responseInfoKey);
-    return SUCCESS;
-    }
-
-/*--------------------------------------------------------------------------------------+
-* @bsimethod                                                    Vincas.Razma    06/2014
-+---------------+---------------+---------------+---------------+---------------+------*/
-CachedResponseInfo CachedResponseManager::ReadInfo(ResponseKeyCR key)
-    {
-    if (!key.IsValid())
-        {
-        return CachedResponseInfo();
-        }
-
-    auto statement = m_statementCache.GetPreparedStatement("CachedResponseManager::ReadInfo", [=]
-        {
-        return
-            "SELECT response.* "
-            "FROM ONLY " ECSql_CachedResponseInfo " response "
-            "JOIN ONLY " ECSql_ResponseToParent " rel ON rel.SourceECInstanceId = response.ECInstanceId "
-            "WHERE rel.TargetECInstanceId = ? AND response.[" CLASS_CachedResponseInfo_PROPERTY_Name "] = ? "
-            "LIMIT 1 ";
-        });
-
-    statement->BindId(1, key.GetParent().GetECInstanceId());
-    statement->BindText(2, key.GetName().c_str(), IECSqlBinder::MakeCopy::No);
-
-    DbResult status = statement->Step();
-    if (status != BE_SQLITE_ROW)
-        {
-        return CachedResponseInfo(key, m_responseClass->GetId());
-        }
-
-    Json::Value infoJson;
-
-    JsonECSqlSelectAdapter adapter(*statement, ECValueFormat::RawNativeValues);
-    if (!adapter.GetRowInstance(infoJson, m_responseClass->GetId()))
-        {
-        return CachedResponseInfo();
-        }
-
-    return CachedResponseInfo(key, infoJson, m_responseClass->GetId());
-    }
-
-/*--------------------------------------------------------------------------------------+
-* @bsimethod
-+--------------------------------------------------------------------------------------*/
-CacheNodeKey CachedResponseManager::FindInfo(ResponseKeyCR key)
-    {
-    if (!key.IsValid())
-        {
-        return CacheNodeKey();
-        }
-
-    CacheNodeKey parent = GetCacheNodeKey(key.GetParent());
-    Utf8StringCR name = key.GetName();
-
-    if (!parent.IsValid())
-        {
-        return CacheNodeKey();
-        }
-
-    auto statement = m_statementCache.GetPreparedStatement("CachedResponseManager::FindInfo", [=]
-        {
-        return
-            "SELECT response.ECInstanceId "
-            "FROM ONLY " ECSql_CachedResponseInfo " response "
-            "JOIN ONLY " ECSql_ResponseToParent " rel ON rel.SourceECInstanceId = response.ECInstanceId "
-            "WHERE rel.TargetECInstanceId = ? AND response.[" CLASS_CachedResponseInfo_PROPERTY_Name "] = ? "
-            "LIMIT 1 ";
-        });
-
-    statement->BindId(1, parent.GetECInstanceId());
-    statement->BindText(2, name.c_str(), IECSqlBinder::MakeCopy::No);
-
-    DbResult status = statement->Step();
-    if (status == BE_SQLITE_DONE)
-        {
-        // Nothing to delete
-        return CacheNodeKey();
-        }
-
-    return CacheNodeKey(m_responseClass->GetId(), statement->GetValueId<ECInstanceId>(0));
-    }
-
-/*--------------------------------------------------------------------------------------+
-* @bsimethod
-+--------------------------------------------------------------------------------------*/
-ECInstanceKeyMultiMap CachedResponseManager::FindInfosContainingInstance(ECInstanceKeyCR instance)
-    {
-    ECInstanceKeyMultiMap instances;
-
-    for (auto page : FindPagesContainingInstance(instance))
-        {
-        if (SUCCESS != m_hierarchyManager->ReadSourceKeys(page, m_responseToResponsePageClass, instances))
-            {
-            BeAssert(false);
-            return ECInstanceKeyMultiMap();
-            }
-        }
-
-    if (SUCCESS != m_hierarchyManager->ReadSourceKeys(instance, m_responseToAdditionalInstance, instances))
-        {
-        BeAssert(false);
-        return ECInstanceKeyMultiMap();
-        }
-
-    return instances;
-    }
-
-/*--------------------------------------------------------------------------------------+
-* @bsimethod                                                    Vincas.Razma    06/2014
-+---------------+---------------+---------------+---------------+---------------+------*/
-BentleyStatus CachedResponseManager::DeleteInfo(ResponseKeyCR responseKey)
-    {
-    if (!responseKey.IsValid())
-        {
-        return ERROR;
-        }
-
-    ECInstanceKey infoKey = FindInfo(responseKey);
-    if (!infoKey.IsValid())
-        {
-        // Nothing to delete
-        return SUCCESS;
-        };
-
-    return m_hierarchyManager.DeleteInstance(infoKey);
-    }
-
-/*--------------------------------------------------------------------------------------+
-* @bsimethod                                                    Vincas.Razma    03/2015
-+---------------+---------------+---------------+---------------+---------------+------*/
-BentleyStatus CachedResponseManager::DeleteResponses(Utf8StringCR name, DateTimeCR accessedBeforeDateUtc, const ECInstanceKeyMultiMap& nodesToLeave)
-    {
-    if (accessedBeforeDateUtc.GetInfo().GetKind() != DateTime::Kind::Utc)
-        {
-        return ERROR;
-        }
-
-    auto statement = m_statementCache.GetPreparedStatement("CachedResponseManager::DeleteResponsesByDate", [=]
-        {
-        return
-            "SELECT ECInstanceId "
-            "FROM ONLY " ECSql_CachedResponseInfo " "
-            "WHERE [" CLASS_CachedResponseInfo_PROPERTY_Name "] = ? AND "
-            "     ([" CLASS_CachedResponseInfo_PROPERTY_AccessDate "] IS NULL OR "
-            "      [" CLASS_CachedResponseInfo_PROPERTY_AccessDate "] < ?) ";
-        });
-
-    statement->BindText(1, name.c_str(), IECSqlBinder::MakeCopy::No);
-    statement->BindDateTime(2, accessedBeforeDateUtc);
-
-    bset<ECInstanceKey> responsesToDelete;
-    while (BE_SQLITE_ROW == statement->Step())
-        {
-        ECInstanceKey responseKey(m_responseClass->GetId(), statement->GetValueId<ECInstanceId>(0));
-        if (ECDbHelper::IsInstanceInMultiMap(responseKey, nodesToLeave))
-            {
-            continue;
-            }
-        responsesToDelete.insert(responseKey);
-        }
-
-    return m_hierarchyManager.DeleteInstances(responsesToDelete);
-    }
-
-/*--------------------------------------------------------------------------------------+
-* @bsimethod                                                    Vincas.Razma    03/2015
-+---------------+---------------+---------------+---------------+---------------+------*/
-BentleyStatus CachedResponseManager::DeleteResponses(Utf8StringCR name)
-    {
-    auto statement = m_statementCache.GetPreparedStatement("CachedResponseManager::DeleteResponses", [=]
-        {
-        return
-            "SELECT GetECClassId(), ECInstanceId "
-            "FROM ONLY " ECSql_CachedResponseInfo " "
-            "WHERE [" CLASS_CachedResponseInfo_PROPERTY_Name "] = ? ";
-        });
-
-    statement->BindText(1, name.c_str(), IECSqlBinder::MakeCopy::No);
-
-    return m_hierarchyManager.DeleteInstances(*statement);
-    }
-
-/*--------------------------------------------------------------------------------------+
-* @bsimethod
-+--------------------------------------------------------------------------------------*/
-CacheNodeKey CachedResponseManager::SavePage(CachedResponseInfoCR info, uint64_t page, Utf8StringCR cacheTag)
-    {
-    CacheNodeKey pageKey = FindPage(info, page);
-    if (!pageKey.IsValid())
-        {
-        pageKey = InsertPage(info, page, cacheTag);
-        }
-    else
-        {
-        UpdatePage(pageKey.GetECInstanceId(), cacheTag);
-        }
-    return pageKey;
-    }
-
-/*--------------------------------------------------------------------------------------+
-* @bsimethod
-+--------------------------------------------------------------------------------------*/
-CacheNodeKey CachedResponseManager::FindPage(CachedResponseInfoCR info, uint64_t page)
-    {
-    auto statement = m_statementCache.GetPreparedStatement("CachedResponseManager::FindPage", [&]
-        {
-        return
-            "SELECT page.ECInstanceId "
-            "FROM ONLY " ECSql_CachedResponsePageInfo " page "
-            "JOIN " ECSql_ResponseToResponsePage " rel ON rel.TargetECInstanceId = page.ECInstanceId "
-            "WHERE rel.SourceECInstanceId = ? AND page.[" CLASS_CachedResponsePageInfo_PROPERTY_Index "] = ? "
-            "LIMIT 1 ";
-        });
-
-    statement->BindId(1, info.GetInfoKey().GetECInstanceId());
-    statement->BindInt64(2, page);
-
-    statement->Step();
-    return CacheNodeKey(m_responsePageClass->GetId(), statement->GetValueId<ECInstanceId>(0));
-    }
-
-/*--------------------------------------------------------------------------------------+
-* @bsimethod
-+--------------------------------------------------------------------------------------*/
-bvector<CacheNodeKey> CachedResponseManager::FindPages(CacheNodeKeyCR responseKey)
-    {
-    auto statement = m_statementCache.GetPreparedStatement("CachedResponseManager::FindPages", [&]
-        {
-        return
-            "SELECT page.ECInstanceId "
-            "FROM ONLY " ECSql_CachedResponsePageInfo " page "
-            "JOIN " ECSql_ResponseToResponsePage " rel ON rel.TargetECInstanceId = page.ECInstanceId "
-            "WHERE rel.SourceECInstanceId = ? ";
-        });
-
-    statement->BindId(1, responseKey.GetECInstanceId());
-
-    bvector<CacheNodeKey> pages;
-    while (BE_SQLITE_ROW == statement->Step())
-        {
-        pages.push_back(CacheNodeKey(m_responsePageClass->GetId(), statement->GetValueId<ECInstanceId>(0)));
-        }
-
-    return pages;
-    }
-
-/*--------------------------------------------------------------------------------------+
-* @bsimethod
-+--------------------------------------------------------------------------------------*/
-<<<<<<< HEAD
-CacheNodeKey CachedResponseManager::InsertPage(CachedResponseInfoCR info, uint64_t page, Utf8StringCR cacheTag)
-=======
-bvector<ECInstanceKey> CachedResponseManager::FindPagesContainingInstance(ECInstanceKeyCR instance)
-    {
-    bvector<ECInstanceKey> pages;
-
-    if (SUCCESS != m_hierarchyManager->ReadSourceKeys(instance, m_responsePageToResultClass, pages) ||
-        SUCCESS != m_hierarchyManager->ReadSourceKeys(instance, m_responsePageToResultWeakClass, pages))
-        {
-        BeAssert(false);
-        }
-
-    return pages;
-    }
-
-/*--------------------------------------------------------------------------------------+
-* @bsimethod
-+--------------------------------------------------------------------------------------*/
-ECInstanceKey CachedResponseManager::InsertPage(CachedResponseInfoCR info, uint64_t page, Utf8StringCR cacheTag)
->>>>>>> 691370e8
-    {
-    auto statement = m_statementCache.GetPreparedStatement("CachedResponseManager::InsertPage", [&]
-        {
-        return "INSERT INTO " ECSql_CachedResponsePageInfo " ("
-            "[" CLASS_CachedResponsePageInfo_PROPERTY_Index "],"
-            "[" CLASS_CachedResponsePageInfo_PROPERTY_CacheTag "],"
-            "[" CLASS_CachedResponsePageInfo_PROPERTY_CacheDate "]"
-            ") VALUES (?,?,?)";
-        });
-
-    statement->BindInt64(1, page);
-    statement->BindText(2, cacheTag.c_str(), IECSqlBinder::MakeCopy::No);
-    statement->BindDateTime(3, DateTime::GetCurrentTimeUtc());
-
-    CacheNodeKey pageKey;
-    statement->Step(pageKey);
-
-    if (!m_hierarchyManager.RelateInstances(info.GetInfoKey(), pageKey, m_responseToResponsePageClass).IsValid())
-        {
-        pageKey = CacheNodeKey();
-        }
-
-    return pageKey;
-    }
-
-/*--------------------------------------------------------------------------------------+
-* @bsimethod
-+--------------------------------------------------------------------------------------*/
-BentleyStatus CachedResponseManager::UpdatePage(ECInstanceId pageId, Utf8StringCR cacheTag)
-    {
-    auto statement = m_statementCache.GetPreparedStatement("CachedResponseManager::UpdatePage", [&]
-        {
-        return
-            "UPDATE ONLY " ECSql_CachedResponsePageInfo " "
-            "SET " CLASS_CachedResponsePageInfo_PROPERTY_CacheTag " = ?, "
-            "    " CLASS_CachedResponsePageInfo_PROPERTY_CacheDate " = ? "
-            "WHERE ECInstanceId = ? ";
-        });
-
-    statement->BindText(1, cacheTag.c_str(), IECSqlBinder::MakeCopy::No);
-    statement->BindDateTime(2, DateTime::GetCurrentTimeUtc());
-    statement->BindId(3, pageId);
-
-    if (BE_SQLITE_DONE != statement->Step())
-        {
-        return ERROR;
-        }
-    return SUCCESS;
-    }
-
-/*--------------------------------------------------------------------------------------+
-* @bsimethod
-+--------------------------------------------------------------------------------------*/
-BentleyStatus CachedResponseManager::UpdatePageCacheDate(ECInstanceId pageId)
-    {
-    auto statement = m_statementCache.GetPreparedStatement("CachedResponseManager::UpdatePageCacheDate", [&]
-        {
-        return
-            "UPDATE ONLY " ECSql_CachedResponsePageInfo " SET " CLASS_CachedResponsePageInfo_PROPERTY_CacheDate " = ? "
-            "WHERE ECInstanceId = ? ";
-        });
-
-    statement->BindDateTime(1, DateTime::GetCurrentTimeUtc());
-    statement->BindId(2, pageId);
-
-    if (BE_SQLITE_DONE != statement->Step())
-        {
-        return ERROR;
-        }
-    return SUCCESS;
-    }
-
-/*--------------------------------------------------------------------------------------+
-* @bsimethod
-+--------------------------------------------------------------------------------------*/
-BentleyStatus CachedResponseManager::ClearPageCacheTag(ECInstanceId pageId)
-    {
-    auto statement = m_statementCache.GetPreparedStatement("CachedResponseManager::ClearPageCacheTag", [&]
-        {
-        return
-            "UPDATE ONLY " ECSql_CachedResponsePageInfo " SET " CLASS_CachedResponsePageInfo_PROPERTY_CacheTag " = NULL "
-            "WHERE ECInstanceId = ? ";
-        });
-
-    statement->BindId(1, pageId);
-
-    if (BE_SQLITE_DONE != statement->Step())
-        {
-        return ERROR;
-        }
-    return SUCCESS;
-    }
-
-/*--------------------------------------------------------------------------------------+
-* @bsimethod                                                    Vincas.Razma    06/2014
-+---------------+---------------+---------------+---------------+---------------+------*/
-BentleyStatus CachedResponseManager::SaveInfo(CachedResponseInfoR info)
-    {
-    if (!info.IsCached())
-        {
-        return InsertInfo(info);
-        }
-    else
-        {
-        return m_responseUpdater.Get().Update(info.GetJsonData());
-        }
-    }
-
-/*--------------------------------------------------------------------------------------+
-* @bsimethod                                                    Vincas.Razma    06/2014
-+---------------+---------------+---------------+---------------+---------------+------*/
-BentleyStatus CachedResponseManager::InsertInfo(CachedResponseInfoR info)
-    {
-    if (info.IsCached())
-        {
-        return SUCCESS;
-        }
-
-    if (SUCCESS != m_responseInserter.Get().Insert(info.GetJsonData()) ||
-        !m_hierarchyManager.RelateInstances(info.GetInfoKey(), info.GetKey().GetParent(), m_responseToParentClass).IsValid() ||
-        !m_hierarchyManager.RelateInstances(info.GetInfoKey(), info.GetKey().GetHolder(), m_responseToHolderClass).IsValid())
-        {
-        return ERROR;
-        }
-
-    return SUCCESS;
-    }
-
-/*--------------------------------------------------------------------------------------+
-* @bsimethod                                                    Vincas.Razma    11/2015
-+---------------+---------------+---------------+---------------+---------------+------*/
-BentleyStatus CachedResponseManager::UpdatePageCachedDate(ResponseKeyCR responseKey, uint64_t page)
-    {
-    auto info = ReadInfo(responseKey);
-    ECInstanceKey pageKey = FindPage(info, page);
-    return UpdatePageCacheDate(pageKey.GetECInstanceId());
-    }
-
-/*--------------------------------------------------------------------------------------+
-* @bsimethod                                                    Vincas.Razma    11/2015
-+---------------+---------------+---------------+---------------+---------------+------*/
-BentleyStatus CachedResponseManager::SavePage
-(
-ResponseKeyCR responseKey,
-uint64_t page,
-Utf8StringCR cacheTag,
-const InstanceCacheHelper::CachedInstances& instances
-)
-    {
-    auto info = ReadInfo(responseKey);
-    if (SUCCESS != InsertInfo(info))
-        {
-        return ERROR;
-        }
-
-    CacheNodeKey pageKey = SavePage(info, page, cacheTag);
-
-    if (SUCCESS != RelateResultInstancesToPage(info.GetKey().GetHolder(), pageKey, instances))
-        {
-        return ERROR;
-        }
-
-    return SUCCESS;
-    }
-
-/*--------------------------------------------------------------------------------------+
-* @bsimethod                                                    Vincas.Razma    06/2014
-+---------------+---------------+---------------+---------------+---------------+------*/
-BentleyStatus CachedResponseManager::RelateResultInstancesToPage
-(
-CacheNodeKeyCR responseHolderNodeKey,
-CacheNodeKeyCR pageKey,
-const InstanceCacheHelper::CachedInstances& instances
-)
-    {
-    const bset<CachedInstanceKey>& newCached = instances.GetCachedInstances();
-    bset<CachedInstanceKey> oldCached;
-    
-    if (SUCCESS != m_objectInfoManager.ReadCachedInstanceKeys(pageKey, *m_responsePageToResultClass, oldCached) ||
-        SUCCESS != m_relationshipInfoManager.ReadCachedRelationshipsFromHolder(pageKey, m_responsePageToResultClass, oldCached))
-        {
-        return ERROR;
-        }
-
-    bset<CachedInstanceKey> instancesToAdd, instancesToRemove;
-
-    std::set_difference(newCached.begin(), newCached.end(),
-                        oldCached.begin(), oldCached.end(),
-                        std::inserter(instancesToAdd, instancesToAdd.end()));
-
-    std::set_difference(oldCached.begin(), oldCached.end(),
-                        newCached.begin(), newCached.end(),
-                        std::inserter(instancesToRemove, instancesToRemove.end()));
-
-    // Avoid holding cycles
-    CachedInstanceKey holderKey = m_objectInfoManager.ReadCachedInstanceKey(responseHolderNodeKey);
-    if (0 != instancesToAdd.erase(holderKey))
-        {
-        bset<CachedInstanceKey> oldWeakCached, newWeakCached;
-        newWeakCached.insert(holderKey);
-
-        if (SUCCESS != m_objectInfoManager.ReadCachedInstanceKeys(pageKey, *m_responsePageToResultWeakClass, oldWeakCached))
-            {
-            return ERROR;
-            }
-
-        if (oldWeakCached != newWeakCached)
-            {
-            if (SUCCESS != m_hierarchyManager.RemoveCachedInstancesFromHolder(pageKey, m_responsePageToResultWeakClass, oldWeakCached) ||
-                SUCCESS != m_hierarchyManager.RelateCachedInstancesToHolder(pageKey, m_responsePageToResultWeakClass, newWeakCached))
-                {
-                return ERROR;
-                }
-            }
-        }
-
-    if (SUCCESS != m_hierarchyManager.RelateCachedInstancesToHolder(pageKey, m_responsePageToResultClass, instancesToAdd) ||
-        SUCCESS != m_hierarchyManager.RemoveCachedInstancesFromHolder(pageKey, m_responsePageToResultClass, instancesToRemove))
-        {
-        return ERROR;
-        }
-
-    return SUCCESS;
-    }
-
-/*--------------------------------------------------------------------------------------+
-* @bsimethod                                                    Vincas.Razma    05/2016
-+---------------+---------------+---------------+---------------+---------------+------*/
-BentleyStatus CachedResponseManager::AddAdditionalInstance(ResponseKeyCR responseKey, CachedObjectInfoKeyCR instanceInfoKey)
-    {
-    auto info = ReadInfo(responseKey);
-    if (!info.IsCached())
-        {
-        if (SUCCESS != InsertInfo(info))
-            return ERROR;
-        if (SUCCESS != SetResponseCompleted(responseKey, true))
-            return ERROR;
-        }
-
-    if (!m_dbAdapter.RelateInstances(m_responseToAdditionalInstanceClass, info.GetInfoKey(), instanceInfoKey).IsValid())
-        return ERROR;
-
-    return SUCCESS;
-    }
-
-/*--------------------------------------------------------------------------------------+
-* @bsimethod                                                    Vincas.Razma    05/2016
-+---------------+---------------+---------------+---------------+---------------+------*/
-BentleyStatus CachedResponseManager::RemoveAdditionalInstance(ResponseKeyCR responseKey, CachedObjectInfoKeyCR instanceInfoKey)
-    {
-    auto info = ReadInfo(responseKey);
-    if (!info.IsCached())
-        return ERROR;
-
-    return m_dbAdapter.DeleteRelationship(m_responseToAdditionalInstanceClass, info.GetInfoKey(), instanceInfoKey);
-    }
-
-/*--------------------------------------------------------------------------------------+
-* @bsimethod                                                    Vincas.Razma    05/2016
-+---------------+---------------+---------------+---------------+---------------+------*/
-BentleyStatus CachedResponseManager::RemoveAdditionalInstance(CachedObjectInfoKeyCR instanceInfoKey)
-    {
-    auto statement = m_statementCache.GetPreparedStatement("CachedResponseManager::RemoveAdditionalInstance", [&]
-        {
-        return "DELETE FROM ONLY " + m_responseToAdditionalInstanceClass->GetECSqlName() + " WHERE TargetECInstanceId = ?";
-        });
-
-    statement->BindId(1, instanceInfoKey.GetECInstanceId());
-
-    DbResult status;
-    while (BE_SQLITE_ROW == (status = statement->Step()))
-        {}
-
-    if (BE_SQLITE_DONE != status)
-        return ERROR;
-
-    return SUCCESS;
-    }
-
-/*--------------------------------------------------------------------------------------+
-* @bsimethod                                                    Vincas.Razma    06/2014
-+---------------+---------------+---------------+---------------+---------------+------*/
-BentleyStatus CachedResponseManager::ReadResponse
-(
-CachedResponseInfoCR info,
-ISelectProviderCR selectProvider,
-const CacheQueryHelper::ReadCallback& readCallback
-)
-    {
-    if (!info.IsCached())
-        {
-        return SUCCESS;
-        }
-
-    // Read result keys
-    ECInstanceKeyMultiMap resultKeys;
-    if (SUCCESS != ReadResponseInstanceKeys(info.GetInfoKey(), resultKeys))
-        {
-        return ERROR;
-        }
-
-    CacheQueryHelper helper(selectProvider);
-    return helper.ReadInstances(m_dbAdapter, resultKeys, readCallback);
-    }
-
-/*--------------------------------------------------------------------------------------+
-* @bsimethod
-+--------------------------------------------------------------------------------------*/
-BentleyStatus CachedResponseManager::ReadResponseInstanceKeys(CacheNodeKeyCR responseKey, ECInstanceKeyMultiMap& keysOut)
-    {
-    for (CacheNodeKeyCR page : FindPages(responseKey))
-        {
-        if (SUCCESS != m_objectInfoManager.ReadCachedInstanceKeys(page, *m_responsePageToResultClass, keysOut) ||
-            SUCCESS != m_objectInfoManager.ReadCachedInstanceKeys(page, *m_responsePageToResultWeakClass, keysOut))
-            {
-            return ERROR;
-            }
-        }
-
-    if (SUCCESS != m_objectInfoManager.ReadCachedInstanceKeys(responseKey, *m_responseToAdditionalInstanceClass, keysOut))
-        return ERROR;
-
-    return SUCCESS;
-    }
-
-
-/*--------------------------------------------------------------------------------------+
-* @bsimethod
-+---------------+---------------+---------------+---------------+---------------+------*/
-BentleyStatus CachedResponseManager::GetResponsesContainingInstance
-(
-ECInstanceKeyCR instance,
-bset<CachedResponseKey>& keysOut,
-Utf8StringCR responseName
-)
-    {
-    ECInstanceKeyMultiMap infos = FindInfosContainingInstance(instance);
-    if (infos.empty())
-        return SUCCESS;
-
-    Utf8PrintfString statementKey("CachedResponseManager::GetResponsesContainingInstance:%d", responseName.empty());
-    auto statement = m_statementCache->GetPreparedStatement(statementKey, [=]
-        {
-        Utf8String sql("SELECT ECInstanceId, " CLASS_CachedResponseInfo_PROPERTY_Name " "
-                       "FROM " ECSql_CachedResponseInfoClass " "
-                       "WHERE InVirtualSet(?, ECInstanceId) ");
-
-        if (!responseName.empty())
-            sql += "AND " CLASS_CachedResponseInfo_PROPERTY_Name " = ? ";
-
-        return sql;
-        });
-
-    ECInstanceIdSet idSet;
-    for (auto pair : infos)
-        idSet.insert(pair.second);
-
-    statement->BindInt64(1, (int64_t)&idSet);
-
-    if (!responseName.empty())
-        statement->BindText(2, responseName.c_str(), IECSqlBinder::MakeCopy::No);
-
-    ECSqlStepStatus status;
-    while (ECSqlStepStatus::HasRow == (status = statement->Step()))
-        {
-        ECInstanceKey infoInstance(m_responseClass->GetId(), statement->GetValueId<ECInstanceId>(0));
-        Utf8String name(statement->GetValueText(1));
-
-        bvector<ECInstanceKey> parents;
-        if (SUCCESS != m_hierarchyManager->ReadTargetKeys(infoInstance, m_responseToParentClass, parents) || parents.size() != 1)
-            return ERROR;
-
-        bvector<ECInstanceKey> holders;
-        if (SUCCESS != m_hierarchyManager->ReadTargetKeys(infoInstance, m_responseToHolderClass, holders) || holders.size() != 1)
-            return ERROR;
-
-        keysOut.insert({*parents.begin(), name, *holders.begin()});
-        }
-       
-    return SUCCESS;
-    }
-
-/*--------------------------------------------------------------------------------------+
-* @bsimethod                                                    Vincas.Razma    07/2014
-+---------------+---------------+---------------+---------------+---------------+------*/
-BentleyStatus CachedResponseManager::ReadResponseObjectIds(CacheNodeKeyCR responseKey, bset<ObjectId>& objectIdsOut)
-    {
-    for (CacheNodeKeyCR page : FindPages(responseKey))
-        {
-        if (SUCCESS != m_objectInfoManager.ReadCachedInstanceIds(page, *m_responsePageToResultClass, objectIdsOut) ||
-            SUCCESS != m_objectInfoManager.ReadCachedInstanceIds(page, *m_responsePageToResultWeakClass, objectIdsOut))
-            {
-            return ERROR;
-            }
-        }
-        
-    if (SUCCESS != m_objectInfoManager.ReadCachedInstanceIds(responseKey, *m_responseToAdditionalInstanceClass, objectIdsOut))
-        return ERROR;
-
-    return SUCCESS;
-    }
-
-/*--------------------------------------------------------------------------------------+
-* @bsimethod
-+--------------------------------------------------------------------------------------*/
-Utf8String CachedResponseManager::ReadResponsePageCacheTag(ResponseKeyCR responseKey, uint64_t page)
-    {
-    auto statement = GetSelectPagePropertyStatement(responseKey, page, CLASS_CachedResponsePageInfo_PROPERTY_CacheTag);
-    statement->Step();
-    return statement->GetValueText(0);
-    }
-
-/*--------------------------------------------------------------------------------------+
-* @bsimethod
-+--------------------------------------------------------------------------------------*/
-DateTime CachedResponseManager::ReadResponsePageCachedDate(ResponseKeyCR responseKey, uint64_t page)
-    {
-    auto statement = GetSelectPagePropertyStatement(responseKey, page, CLASS_CachedResponsePageInfo_PROPERTY_CacheDate);
-    if (BE_SQLITE_ROW != statement->Step())
-        {
-        return DateTime();
-        }
-    return statement->GetValueDateTime(0);
-    }
-
-/*--------------------------------------------------------------------------------------+
-* @bsimethod
-+--------------------------------------------------------------------------------------*/
-ECSqlStatementPtr CachedResponseManager::GetSelectPagePropertyStatement
-(
-ResponseKeyCR responseKey,
-uint64_t page,
-Utf8StringCR propertyName
-)
-    {
-    auto key = "CachedResponseManager::GetSelectPagePropertyStatement:" + propertyName;
-    auto statement = m_statementCache.GetPreparedStatement(key, [&]
-        {
-        return
-            "SELECT page.[" + propertyName + "] "
-            "FROM ONLY " ECSql_CachedResponsePageInfo " page "
-            "JOIN " ECSql_ResponseToResponsePage " rel1 "
-            "  ON rel1.TargetECInstanceId = page.ECInstanceId "
-            "JOIN " ECSql_CachedResponseInfo " info "
-            "  ON rel1.SourceECInstanceId = info.ECInstanceId "
-            " AND info.[" CLASS_CachedResponseInfo_PROPERTY_Name "] = ? "
-            "JOIN " ECSql_ResponseToParent " rel2 "
-            "  ON rel2.SourceECInstanceId = rel1.SourceECInstanceId "
-            "WHERE rel2.TargetECInstanceId = ? "
-            "  AND page.[" CLASS_CachedResponsePageInfo_PROPERTY_Index "] = ? "
-            "LIMIT 1 ";
-        });
-
-    statement->BindText(1, responseKey.GetName().c_str(), IECSqlBinder::MakeCopy::No);
-    statement->BindId(2, responseKey.GetParent().GetECInstanceId());
-    statement->BindInt64(3, page);
-
-    return statement;
-    }
-
-/*--------------------------------------------------------------------------------------+
-* @bsimethod
-+--------------------------------------------------------------------------------------*/
-BentleyStatus CachedResponseManager::TrimPages(ResponseKeyCR responseKey, uint64_t maxPageIndex)
-    {
-    auto statement = m_statementCache.GetPreparedStatement("CachedResponseManager::TrimPages", [&]
-        {
-        return
-            "SELECT page.GetECClassId(), page.ECInstanceId "
-            "FROM ONLY " ECSql_CachedResponsePageInfo " page "
-            "JOIN " ECSql_ResponseToResponsePage " rel1 "
-            "  ON rel1.TargetECInstanceId = page.ECInstanceId "
-            "JOIN " ECSql_CachedResponseInfo " info "
-            "  ON rel1.SourceECInstanceId = info.ECInstanceId "
-            " AND info.[" CLASS_CachedResponseInfo_PROPERTY_Name "] = ? "
-            "JOIN " ECSql_ResponseToParent " rel2 "
-            "  ON rel2.SourceECInstanceId = rel1.SourceECInstanceId "
-            "WHERE rel2.TargetECInstanceId = ? "
-            "  AND page.[" CLASS_CachedResponsePageInfo_PROPERTY_Index "] > ? ";
-        });
-
-    statement->BindText(1, responseKey.GetName().c_str(), IECSqlBinder::MakeCopy::No);
-    statement->BindId(2, responseKey.GetParent().GetECInstanceId());
-    statement->BindInt64(3, maxPageIndex);
-
-    return m_hierarchyManager.DeleteInstances(*statement);
-    }
-
-/*--------------------------------------------------------------------------------------+
-* @bsimethod
-+--------------------------------------------------------------------------------------*/
-BentleyStatus CachedResponseManager::SetResponseCompleted(ResponseKeyCR responseKey, bool isCompleted)
-    {
-    ECInstanceKey infoKey = FindInfo(responseKey);
-    if (!infoKey.IsValid())
-        {
-        return ERROR;
-        }
-
-    auto statement = m_statementCache.GetPreparedStatement("CachedResponseManager::SetResponseCompleted", [&]
-        {
-        return
-            "UPDATE ONLY " ECSql_CachedResponseInfo " SET " CLASS_CachedResponseInfo_PROPERTY_IsCompleted " = ? "
-            "WHERE ECInstanceId = ? ";
-        });
-
-    statement->BindBoolean(1, isCompleted);
-    statement->BindId(2, infoKey.GetECInstanceId());
-
-    DbResult status = statement->Step();
-    if (BE_SQLITE_DONE != status) // WIP06
-        {
-        BeAssert(false);
-        return ERROR;
-        }
-
-    return SUCCESS;
-    }
-
-/*--------------------------------------------------------------------------------------+
-* @bsimethod
-+--------------------------------------------------------------------------------------*/
-bool CachedResponseManager::IsResponseCompleted(ResponseKeyCR responseKey)
-    {
-    if (!responseKey.IsValid())
-        {
-        return false;
-        }
-
-    auto statement = m_statementCache.GetPreparedStatement("CachedResponseManager::IsResponseCompleted", [=]
-        {
-        return
-            "SELECT info.[" CLASS_CachedResponseInfo_PROPERTY_IsCompleted "] "
-            "FROM ONLY " ECSql_CachedResponseInfo " info "
-            "JOIN ONLY " ECSql_ResponseToParent " rel ON rel.SourceECInstanceId = info.ECInstanceId "
-            "WHERE rel.TargetECInstanceId = ? AND info.[" CLASS_CachedResponseInfo_PROPERTY_Name "] = ? "
-            "LIMIT 1 ";
-        });
-
-    statement->BindId(1, responseKey.GetParent().GetECInstanceId());
-    statement->BindText(2, responseKey.GetName().c_str(), IECSqlBinder::MakeCopy::No);
-
-    statement->Step();
-    return statement->GetValueBoolean(0);
-    }
-
-/*--------------------------------------------------------------------------------------+
-* @bsimethod
-+--------------------------------------------------------------------------------------*/
-BentleyStatus CachedResponseManager::MarkTemporaryInstancesAsPartial
-(
-const bset<ECInstanceId>& responseIds,
-const ECInstanceKeyMultiMap& fullyPersistedInstances
-)
-    {
-    if (SUCCESS != MarkTemporaryInstancesAsPartial(responseIds, m_responsePageToResultClass, fullyPersistedInstances) ||
-        SUCCESS != MarkTemporaryInstancesAsPartial(responseIds, m_responsePageToResultWeakClass, fullyPersistedInstances))
-        {
-        return ERROR;
-        }
-    return SUCCESS;
-    }
-
-/*--------------------------------------------------------------------------------------+
-* @bsimethod
-+--------------------------------------------------------------------------------------*/
-BentleyStatus CachedResponseManager::MarkTemporaryInstancesAsPartial
-(
-const bset<ECInstanceId>& responseIds,
-ECRelationshipClassCP resultRelationshipClass,
-const ECInstanceKeyMultiMap& fullyPersistedNodes
-)
-    {
-    // Get all fully cached instances for this response
-    Utf8String ecsql =
-        "SELECT info.ECInstanceId "
-        "FROM ONLY " ECSql_CachedObjectInfo " info "
-        "JOIN ONLY " + resultRelationshipClass->GetECSqlName() + " pageToResultRel ON pageToResultRel.TargetECInstanceId = info.ECInstanceId "
-        "JOIN ONLY " ECSql_ResponseToResponsePage " responseToPageRel ON responseToPageRel.TargetECInstanceId = pageToResultRel.SourceECInstanceId "
-        "WHERE info.[" CLASS_CachedObjectInfo_PROPERTY_InstanceState "] = ? "
-        "  AND responseToPageRel.SourceECInstanceId IN (" + StringHelper::Join(responseIds.begin(), responseIds.end(), ',') + ")";
-
-    ECSqlStatement statement;
-    if (SUCCESS != m_dbAdapter.PrepareStatement(statement, ecsql))
-        {
-        return ERROR;
-        }
-    statement.BindInt(1, static_cast<int> (CachedInstanceState::Full));
-
-    ECClassCP infoClass = m_objectInfoManager.GetInfoClass();
-
-    DbResult status;
-    while (BE_SQLITE_ROW == (status = statement.Step()))
-        {
-        CacheNodeKey infoKey(infoClass->GetId(), statement.GetValueId<ECInstanceId>(0));
-
-        if (ECDbHelper::IsInstanceInMultiMap(infoKey, fullyPersistedNodes))
-            {
-            // Not temporary
-            continue;
-            }
-
-        Utf8PrintfString key("CachedResponseManager::MarkTemporaryInstancesAsPartial");
-        auto updateStatement = m_statementCache.GetPreparedStatement(key, [&]
-            {
-            return
-                "UPDATE ONLY " ECSql_CachedObjectInfo " SET " CLASS_CachedObjectInfo_PROPERTY_InstanceState " = ? "
-                "WHERE ECInstanceId = ? ";
-            });
-
-        updateStatement->BindInt(1, static_cast<int> (CachedInstanceState::Partial));
-        updateStatement->BindId(2, infoKey.GetECInstanceId());
-
-        if (BE_SQLITE_DONE != updateStatement->Step())
-            {
-            return ERROR;
-            }
-        }
-
-    if (BE_SQLITE_DONE != status)
-        {
-        return ERROR;
-        }
-
-    return SUCCESS;
-    }
-
-/*--------------------------------------------------------------------------------------+
-* @bsimethod
-+--------------------------------------------------------------------------------------*/
-BentleyStatus CachedResponseManager::InvalidateResponsePagesContainingInstance(CachedInstanceKeyCR cachedKey)
-    {
-    ECInstanceKey nodeKey = cachedKey.GetInfoKey();
-
-    bvector<ECInstanceId> pageIds;
-
-    // Result relationship
-    auto statement = m_statementCache.GetPreparedStatement("CachedResponseManager::InvalidateResponsePagesContainingInstance:Rel", [&]
-        {
-        return
-            "SELECT page.ECInstanceId "
-            "FROM ONLY " ECSql_CachedResponsePageInfo " page "
-            "JOIN " ECSql_ResponsePageToResult " rel ON page.ECInstanceId = rel.SourceECInstanceId "
-            "WHERE rel.TargetECClassId = ? AND rel.TargetECInstanceId = ? ";
-        });
-
-    statement->BindId(1, nodeKey.GetECClassId());
-    statement->BindId(2, nodeKey.GetECInstanceId());
-
-    if (SUCCESS != m_dbAdapter.ExtractECIdsFromStatement(*statement, 0, pageIds))
-        {
-        return ERROR;
-        }
-
-    // Result weak relationship
-    statement = m_statementCache.GetPreparedStatement("CachedResponseManager::InvalidateResponsePagesContainingInstance:Weak", [&]
-        {
-        return
-            "SELECT page.ECInstanceId "
-            "FROM ONLY " ECSql_CachedResponsePageInfo " page "
-            "JOIN " ECSql_ResponsePageToResultWeak " rel ON page.ECInstanceId = rel.SourceECInstanceId "
-            "WHERE rel.TargetECClassId = ? AND rel.TargetECInstanceId = ? ";
-        });
-
-    statement->BindId(1, nodeKey.GetECClassId());
-    statement->BindId(2, nodeKey.GetECInstanceId());
-
-    if (SUCCESS != m_dbAdapter.ExtractECIdsFromStatement(*statement, 0, pageIds))
-        {
-        return ERROR;
-        }
-
-    // Invalidate
-    for (auto& pageId : pageIds)
-        {
-        if (SUCCESS != ClearPageCacheTag(pageId))
-            {
-            return ERROR;
-            }
-        }
-
-    return SUCCESS;
-    }
+/*--------------------------------------------------------------------------------------+
+|
+|     $Source: Cache/Persistence/Responses/CachedResponseManager.cpp $
+|
+|  $Copyright: (c) 2016 Bentley Systems, Incorporated. All rights reserved. $
+|
++--------------------------------------------------------------------------------------*/
+
+#include "CachedResponseManager.h"
+
+#include <WebServices/Cache/Util/ECDbHelper.h>
+
+#include "../../Util/StringHelper.h"
+#include "../Core/CacheSchema.h"
+
+USING_NAMESPACE_BENTLEY_WEBSERVICES
+
+/*--------------------------------------------------------------------------------------+
+* @bsimethod                                                    Vincas.Razma    06/2014
++---------------+---------------+---------------+---------------+---------------+------*/
+CachedResponseManager::CachedResponseManager
+(
+ECDbAdapter& dbAdapter,
+WebServices::ECSqlStatementCache& statementCache,
+HierarchyManager& hierarchyManager,
+RelationshipInfoManager& relationshipInfoManager,
+ObjectInfoManager& objectInfoManager
+) :
+m_dbAdapter(dbAdapter),
+m_statementCache(statementCache),
+m_hierarchyManager(hierarchyManager),
+m_relationshipInfoManager(relationshipInfoManager),
+m_objectInfoManager(objectInfoManager),
+
+m_responseClass(m_dbAdapter.GetECClass(SCHEMA_CacheSchema, CLASS_CachedResponseInfo)),
+m_responsePageClass(m_dbAdapter.GetECClass(SCHEMA_CacheSchema, CLASS_CachedResponsePageInfo)),
+
+m_responseToParentClass(m_dbAdapter.GetECRelationshipClass(SCHEMA_CacheSchema, CLASS_ResponseToParent)),
+m_responseToHolderClass(m_dbAdapter.GetECRelationshipClass(SCHEMA_CacheSchema, CLASS_ResponseToHolder)),
+m_responseToResponsePageClass(m_dbAdapter.GetECRelationshipClass(SCHEMA_CacheSchema, CLASS_ResponseToResponsePage)),
+m_responseToAdditionalInstanceClass(m_dbAdapter.GetECRelationshipClass(SCHEMA_CacheSchema, CLASS_ResponseToAdditionalInstance)),
+
+m_responsePageToResultClass(m_dbAdapter.GetECRelationshipClass(SCHEMA_CacheSchema, CLASS_ResponsePageToResult)),
+m_responsePageToResultWeakClass(m_dbAdapter.GetECRelationshipClass(SCHEMA_CacheSchema, CLASS_ResponsePageToResultWeak)),
+
+m_responseInserter(m_dbAdapter.GetECDb(), *m_responseClass),
+m_responseUpdater(m_dbAdapter.GetECDb(), *m_responseClass)
+    {
+    dbAdapter.RegisterDeleteListener(this);
+    }
+
+/*--------------------------------------------------------------------------------------+
+* @bsimethod
++---------------+---------------+---------------+---------------+---------------+------*/
+ResponseKey CachedResponseManager::ConvertResponseKey(CachedResponseKeyCR key)
+    {
+    Utf8StringCR name = key.GetName();
+    CacheNodeKey parent = GetCacheNodeKey(key.GetParent());
+    CacheNodeKey holder = parent;
+
+    if (key.GetParent() != key.GetHolder())
+        {
+        holder = GetCacheNodeKey(key.GetHolder());
+        }
+
+    return ResponseKey(parent, holder, name);
+    }
+
+/*--------------------------------------------------------------------------------------+
+* @bsimethod
++---------------+---------------+---------------+---------------+---------------+------*/
+CacheNodeKey CachedResponseManager::GetCacheNodeKey(ECInstanceKeyCR instanceKey)
+    {
+    // WIP06
+    ECClassCP ecClass = m_dbAdapter.GetECClass(instanceKey);
+    if (nullptr == ecClass)
+        {
+        return CacheNodeKey();
+        }
+
+    ECSchemaId cacheSchemaId = m_responseClass->GetSchema().GetId();
+    if (cacheSchemaId == ecClass->GetSchema().GetId())
+        {
+        return CacheNodeKey(instanceKey.GetECClassId(), instanceKey.GetECInstanceId());
+        }
+
+    return m_objectInfoManager.ReadInfoKey(instanceKey);
+    }
+
+/*--------------------------------------------------------------------------------------+
+* @bsimethod                                                    Vincas.Razma    03/2015
++---------------+---------------+---------------+---------------+---------------+------*/
+BentleyStatus CachedResponseManager::OnBeforeDelete(ECN::ECClassCR ecClass, ECInstanceId ecInstanceId, bset<ECInstanceKey>& additionalInstancesOut)
+    {
+    // TODO: can this be taken care of by ECDb with configuration that would tread referencing relationship as holding?
+    if (&ecClass != m_responseToParentClass)
+        {
+        return SUCCESS;
+        }
+
+    auto statement = m_statementCache.GetPreparedStatement("CachedResponseManager::_OnBeforeDelete", [=]
+        {
+        return
+            "SELECT rel.SourceECClassId, rel.SourceECInstanceId "
+            "FROM ONLY " ECSql_ResponseToParent " rel "
+            "WHERE rel.ECInstanceId = ? "
+            "LIMIT 1 ";
+        });
+
+    statement->BindId(1, ecInstanceId);
+    statement->Step();
+
+    ECInstanceKey responseInfoKey(statement->GetValueId<ECClassId>(0), statement->GetValueId<ECInstanceId>(1));
+    if (!responseInfoKey.IsValid())
+        {
+        BeAssert(false);
+        return ERROR;
+        }
+
+    additionalInstancesOut.insert(responseInfoKey);
+    return SUCCESS;
+    }
+
+/*--------------------------------------------------------------------------------------+
+* @bsimethod                                                    Vincas.Razma    06/2014
++---------------+---------------+---------------+---------------+---------------+------*/
+CachedResponseInfo CachedResponseManager::ReadInfo(ResponseKeyCR key)
+    {
+    if (!key.IsValid())
+        {
+        return CachedResponseInfo();
+        }
+
+    auto statement = m_statementCache.GetPreparedStatement("CachedResponseManager::ReadInfo", [=]
+        {
+        return
+            "SELECT response.* "
+            "FROM ONLY " ECSql_CachedResponseInfo " response "
+            "JOIN ONLY " ECSql_ResponseToParent " rel ON rel.SourceECInstanceId = response.ECInstanceId "
+            "WHERE rel.TargetECInstanceId = ? AND response.[" CLASS_CachedResponseInfo_PROPERTY_Name "] = ? "
+            "LIMIT 1 ";
+        });
+
+    statement->BindId(1, key.GetParent().GetECInstanceId());
+    statement->BindText(2, key.GetName().c_str(), IECSqlBinder::MakeCopy::No);
+
+    DbResult status = statement->Step();
+    if (status != BE_SQLITE_ROW)
+        {
+        return CachedResponseInfo(key, m_responseClass->GetId());
+        }
+
+    Json::Value infoJson;
+
+    JsonECSqlSelectAdapter adapter(*statement, ECValueFormat::RawNativeValues);
+    if (!adapter.GetRowInstance(infoJson, m_responseClass->GetId()))
+        {
+        return CachedResponseInfo();
+        }
+
+    return CachedResponseInfo(key, infoJson, m_responseClass->GetId());
+    }
+
+/*--------------------------------------------------------------------------------------+
+* @bsimethod
++--------------------------------------------------------------------------------------*/
+CacheNodeKey CachedResponseManager::FindInfo(ResponseKeyCR key)
+    {
+    if (!key.IsValid())
+        {
+        return CacheNodeKey();
+        }
+
+    CacheNodeKey parent = GetCacheNodeKey(key.GetParent());
+    Utf8StringCR name = key.GetName();
+
+    if (!parent.IsValid())
+        {
+        return CacheNodeKey();
+        }
+
+    auto statement = m_statementCache.GetPreparedStatement("CachedResponseManager::FindInfo", [=]
+        {
+        return
+            "SELECT response.ECInstanceId "
+            "FROM ONLY " ECSql_CachedResponseInfo " response "
+            "JOIN ONLY " ECSql_ResponseToParent " rel ON rel.SourceECInstanceId = response.ECInstanceId "
+            "WHERE rel.TargetECInstanceId = ? AND response.[" CLASS_CachedResponseInfo_PROPERTY_Name "] = ? "
+            "LIMIT 1 ";
+        });
+
+    statement->BindId(1, parent.GetECInstanceId());
+    statement->BindText(2, name.c_str(), IECSqlBinder::MakeCopy::No);
+
+    DbResult status = statement->Step();
+    if (status == BE_SQLITE_DONE)
+        {
+        // Nothing to delete
+        return CacheNodeKey();
+        }
+
+    return CacheNodeKey(m_responseClass->GetId(), statement->GetValueId<ECInstanceId>(0));
+    }
+
+/*--------------------------------------------------------------------------------------+
+* @bsimethod
++--------------------------------------------------------------------------------------*/
+ECInstanceKeyMultiMap CachedResponseManager::FindInfosContainingInstance(CachedObjectInfoKeyCR instanceInfoKey)
+    {
+    ECInstanceKeyMultiMap instances;
+
+    for (auto page : FindPagesContainingInstance(instanceInfoKey))
+        {
+        if (SUCCESS != m_hierarchyManager.ReadSourceKeys(page, m_responseToResponsePageClass, instances))
+            {
+            BeAssert(false);
+            return ECInstanceKeyMultiMap();
+            }
+        }
+
+    if (SUCCESS != m_hierarchyManager.ReadSourceKeys(instanceInfoKey, m_responseToAdditionalInstanceClass, instances))
+        {
+        BeAssert(false);
+        return ECInstanceKeyMultiMap();
+        }
+
+    return instances;
+    }
+
+/*--------------------------------------------------------------------------------------+
+* @bsimethod                                                    Vincas.Razma    06/2014
++---------------+---------------+---------------+---------------+---------------+------*/
+BentleyStatus CachedResponseManager::DeleteInfo(ResponseKeyCR responseKey)
+    {
+    if (!responseKey.IsValid())
+        {
+        return ERROR;
+        }
+
+    ECInstanceKey infoKey = FindInfo(responseKey);
+    if (!infoKey.IsValid())
+        {
+        // Nothing to delete
+        return SUCCESS;
+        };
+
+    return m_hierarchyManager.DeleteInstance(infoKey);
+    }
+
+/*--------------------------------------------------------------------------------------+
+* @bsimethod                                                    Vincas.Razma    03/2015
++---------------+---------------+---------------+---------------+---------------+------*/
+BentleyStatus CachedResponseManager::DeleteResponses(Utf8StringCR name, DateTimeCR accessedBeforeDateUtc, const ECInstanceKeyMultiMap& nodesToLeave)
+    {
+    if (accessedBeforeDateUtc.GetInfo().GetKind() != DateTime::Kind::Utc)
+        {
+        return ERROR;
+        }
+
+    auto statement = m_statementCache.GetPreparedStatement("CachedResponseManager::DeleteResponsesByDate", [=]
+        {
+        return
+            "SELECT ECInstanceId "
+            "FROM ONLY " ECSql_CachedResponseInfo " "
+            "WHERE [" CLASS_CachedResponseInfo_PROPERTY_Name "] = ? AND "
+            "     ([" CLASS_CachedResponseInfo_PROPERTY_AccessDate "] IS NULL OR "
+            "      [" CLASS_CachedResponseInfo_PROPERTY_AccessDate "] < ?) ";
+        });
+
+    statement->BindText(1, name.c_str(), IECSqlBinder::MakeCopy::No);
+    statement->BindDateTime(2, accessedBeforeDateUtc);
+
+    bset<ECInstanceKey> responsesToDelete;
+    while (BE_SQLITE_ROW == statement->Step())
+        {
+        ECInstanceKey responseKey(m_responseClass->GetId(), statement->GetValueId<ECInstanceId>(0));
+        if (ECDbHelper::IsInstanceInMultiMap(responseKey, nodesToLeave))
+            {
+            continue;
+            }
+        responsesToDelete.insert(responseKey);
+        }
+
+    return m_hierarchyManager.DeleteInstances(responsesToDelete);
+    }
+
+/*--------------------------------------------------------------------------------------+
+* @bsimethod                                                    Vincas.Razma    03/2015
++---------------+---------------+---------------+---------------+---------------+------*/
+BentleyStatus CachedResponseManager::DeleteResponses(Utf8StringCR name)
+    {
+    auto statement = m_statementCache.GetPreparedStatement("CachedResponseManager::DeleteResponses", [=]
+        {
+        return
+            "SELECT GetECClassId(), ECInstanceId "
+            "FROM ONLY " ECSql_CachedResponseInfo " "
+            "WHERE [" CLASS_CachedResponseInfo_PROPERTY_Name "] = ? ";
+        });
+
+    statement->BindText(1, name.c_str(), IECSqlBinder::MakeCopy::No);
+
+    return m_hierarchyManager.DeleteInstances(*statement);
+    }
+
+/*--------------------------------------------------------------------------------------+
+* @bsimethod
++--------------------------------------------------------------------------------------*/
+CacheNodeKey CachedResponseManager::SavePage(CachedResponseInfoCR info, uint64_t page, Utf8StringCR cacheTag)
+    {
+    CacheNodeKey pageKey = FindPage(info, page);
+    if (!pageKey.IsValid())
+        {
+        pageKey = InsertPage(info, page, cacheTag);
+        }
+    else
+        {
+        UpdatePage(pageKey.GetECInstanceId(), cacheTag);
+        }
+    return pageKey;
+    }
+
+/*--------------------------------------------------------------------------------------+
+* @bsimethod
++--------------------------------------------------------------------------------------*/
+CacheNodeKey CachedResponseManager::FindPage(CachedResponseInfoCR info, uint64_t page)
+    {
+    auto statement = m_statementCache.GetPreparedStatement("CachedResponseManager::FindPage", [&]
+        {
+        return
+            "SELECT page.ECInstanceId "
+            "FROM ONLY " ECSql_CachedResponsePageInfo " page "
+            "JOIN " ECSql_ResponseToResponsePage " rel ON rel.TargetECInstanceId = page.ECInstanceId "
+            "WHERE rel.SourceECInstanceId = ? AND page.[" CLASS_CachedResponsePageInfo_PROPERTY_Index "] = ? "
+            "LIMIT 1 ";
+        });
+
+    statement->BindId(1, info.GetInfoKey().GetECInstanceId());
+    statement->BindInt64(2, page);
+
+    statement->Step();
+    return CacheNodeKey(m_responsePageClass->GetId(), statement->GetValueId<ECInstanceId>(0));
+    }
+
+/*--------------------------------------------------------------------------------------+
+* @bsimethod
++--------------------------------------------------------------------------------------*/
+bvector<CacheNodeKey> CachedResponseManager::FindPages(CacheNodeKeyCR responseKey)
+    {
+    auto statement = m_statementCache.GetPreparedStatement("CachedResponseManager::FindPages", [&]
+        {
+        return
+            "SELECT page.ECInstanceId "
+            "FROM ONLY " ECSql_CachedResponsePageInfo " page "
+            "JOIN " ECSql_ResponseToResponsePage " rel ON rel.TargetECInstanceId = page.ECInstanceId "
+            "WHERE rel.SourceECInstanceId = ? ";
+        });
+
+    statement->BindId(1, responseKey.GetECInstanceId());
+
+    bvector<CacheNodeKey> pages;
+    while (BE_SQLITE_ROW == statement->Step())
+        {
+        pages.push_back(CacheNodeKey(m_responsePageClass->GetId(), statement->GetValueId<ECInstanceId>(0)));
+        }
+
+    return pages;
+    }
+
+/*--------------------------------------------------------------------------------------+
+* @bsimethod
++--------------------------------------------------------------------------------------*/
+bvector<ECInstanceKey> CachedResponseManager::FindPagesContainingInstance(CachedObjectInfoKeyCR instanceInfoKey)
+    {
+    bvector<ECInstanceKey> pages;
+
+    if (SUCCESS != m_hierarchyManager.ReadSourceKeys(instanceInfoKey, m_responsePageToResultClass, pages) ||
+        SUCCESS != m_hierarchyManager.ReadSourceKeys(instanceInfoKey, m_responsePageToResultWeakClass, pages))
+        {
+        BeAssert(false);
+        }
+
+    return pages;
+    }
+
+/*--------------------------------------------------------------------------------------+
+* @bsimethod
++--------------------------------------------------------------------------------------*/
+CacheNodeKey CachedResponseManager::InsertPage(CachedResponseInfoCR info, uint64_t page, Utf8StringCR cacheTag)
+    {
+    auto statement = m_statementCache.GetPreparedStatement("CachedResponseManager::InsertPage", [&]
+        {
+        return "INSERT INTO " ECSql_CachedResponsePageInfo " ("
+            "[" CLASS_CachedResponsePageInfo_PROPERTY_Index "],"
+            "[" CLASS_CachedResponsePageInfo_PROPERTY_CacheTag "],"
+            "[" CLASS_CachedResponsePageInfo_PROPERTY_CacheDate "]"
+            ") VALUES (?,?,?)";
+        });
+
+    statement->BindInt64(1, page);
+    statement->BindText(2, cacheTag.c_str(), IECSqlBinder::MakeCopy::No);
+    statement->BindDateTime(3, DateTime::GetCurrentTimeUtc());
+
+    CacheNodeKey pageKey;
+    statement->Step(pageKey);
+
+    if (!m_hierarchyManager.RelateInstances(info.GetInfoKey(), pageKey, m_responseToResponsePageClass).IsValid())
+        {
+        pageKey = CacheNodeKey();
+        }
+
+    return pageKey;
+    }
+
+/*--------------------------------------------------------------------------------------+
+* @bsimethod
++--------------------------------------------------------------------------------------*/
+BentleyStatus CachedResponseManager::UpdatePage(ECInstanceId pageId, Utf8StringCR cacheTag)
+    {
+    auto statement = m_statementCache.GetPreparedStatement("CachedResponseManager::UpdatePage", [&]
+        {
+        return
+            "UPDATE ONLY " ECSql_CachedResponsePageInfo " "
+            "SET " CLASS_CachedResponsePageInfo_PROPERTY_CacheTag " = ?, "
+            "    " CLASS_CachedResponsePageInfo_PROPERTY_CacheDate " = ? "
+            "WHERE ECInstanceId = ? ";
+        });
+
+    statement->BindText(1, cacheTag.c_str(), IECSqlBinder::MakeCopy::No);
+    statement->BindDateTime(2, DateTime::GetCurrentTimeUtc());
+    statement->BindId(3, pageId);
+
+    if (BE_SQLITE_DONE != statement->Step())
+        {
+        return ERROR;
+        }
+    return SUCCESS;
+    }
+
+/*--------------------------------------------------------------------------------------+
+* @bsimethod
++--------------------------------------------------------------------------------------*/
+BentleyStatus CachedResponseManager::UpdatePageCacheDate(ECInstanceId pageId)
+    {
+    auto statement = m_statementCache.GetPreparedStatement("CachedResponseManager::UpdatePageCacheDate", [&]
+        {
+        return
+            "UPDATE ONLY " ECSql_CachedResponsePageInfo " SET " CLASS_CachedResponsePageInfo_PROPERTY_CacheDate " = ? "
+            "WHERE ECInstanceId = ? ";
+        });
+
+    statement->BindDateTime(1, DateTime::GetCurrentTimeUtc());
+    statement->BindId(2, pageId);
+
+    if (BE_SQLITE_DONE != statement->Step())
+        {
+        return ERROR;
+        }
+    return SUCCESS;
+    }
+
+/*--------------------------------------------------------------------------------------+
+* @bsimethod
++--------------------------------------------------------------------------------------*/
+BentleyStatus CachedResponseManager::ClearPageCacheTag(ECInstanceId pageId)
+    {
+    auto statement = m_statementCache.GetPreparedStatement("CachedResponseManager::ClearPageCacheTag", [&]
+        {
+        return
+            "UPDATE ONLY " ECSql_CachedResponsePageInfo " SET " CLASS_CachedResponsePageInfo_PROPERTY_CacheTag " = NULL "
+            "WHERE ECInstanceId = ? ";
+        });
+
+    statement->BindId(1, pageId);
+
+    if (BE_SQLITE_DONE != statement->Step())
+        {
+        return ERROR;
+        }
+    return SUCCESS;
+    }
+
+/*--------------------------------------------------------------------------------------+
+* @bsimethod                                                    Vincas.Razma    06/2014
++---------------+---------------+---------------+---------------+---------------+------*/
+BentleyStatus CachedResponseManager::SaveInfo(CachedResponseInfoR info)
+    {
+    if (!info.IsCached())
+        {
+        return InsertInfo(info);
+        }
+    else
+        {
+        return m_responseUpdater.Get().Update(info.GetJsonData());
+        }
+    }
+
+/*--------------------------------------------------------------------------------------+
+* @bsimethod                                                    Vincas.Razma    06/2014
++---------------+---------------+---------------+---------------+---------------+------*/
+BentleyStatus CachedResponseManager::InsertInfo(CachedResponseInfoR info)
+    {
+    if (info.IsCached())
+        {
+        return SUCCESS;
+        }
+
+    if (SUCCESS != m_responseInserter.Get().Insert(info.GetJsonData()) ||
+        !m_hierarchyManager.RelateInstances(info.GetInfoKey(), info.GetKey().GetParent(), m_responseToParentClass).IsValid() ||
+        !m_hierarchyManager.RelateInstances(info.GetInfoKey(), info.GetKey().GetHolder(), m_responseToHolderClass).IsValid())
+        {
+        return ERROR;
+        }
+
+    return SUCCESS;
+    }
+
+/*--------------------------------------------------------------------------------------+
+* @bsimethod                                                    Vincas.Razma    11/2015
++---------------+---------------+---------------+---------------+---------------+------*/
+BentleyStatus CachedResponseManager::UpdatePageCachedDate(ResponseKeyCR responseKey, uint64_t page)
+    {
+    auto info = ReadInfo(responseKey);
+    ECInstanceKey pageKey = FindPage(info, page);
+    return UpdatePageCacheDate(pageKey.GetECInstanceId());
+    }
+
+/*--------------------------------------------------------------------------------------+
+* @bsimethod                                                    Vincas.Razma    11/2015
++---------------+---------------+---------------+---------------+---------------+------*/
+BentleyStatus CachedResponseManager::SavePage
+(
+ResponseKeyCR responseKey,
+uint64_t page,
+Utf8StringCR cacheTag,
+const InstanceCacheHelper::CachedInstances& instances
+)
+    {
+    auto info = ReadInfo(responseKey);
+    if (SUCCESS != InsertInfo(info))
+        {
+        return ERROR;
+        }
+
+    CacheNodeKey pageKey = SavePage(info, page, cacheTag);
+
+    if (SUCCESS != RelateResultInstancesToPage(info.GetKey().GetHolder(), pageKey, instances))
+        {
+        return ERROR;
+        }
+
+    return SUCCESS;
+    }
+
+/*--------------------------------------------------------------------------------------+
+* @bsimethod                                                    Vincas.Razma    06/2014
++---------------+---------------+---------------+---------------+---------------+------*/
+BentleyStatus CachedResponseManager::RelateResultInstancesToPage
+(
+CacheNodeKeyCR responseHolderNodeKey,
+CacheNodeKeyCR pageKey,
+const InstanceCacheHelper::CachedInstances& instances
+)
+    {
+    const bset<CachedInstanceKey>& newCached = instances.GetCachedInstances();
+    bset<CachedInstanceKey> oldCached;
+    
+    if (SUCCESS != m_objectInfoManager.ReadCachedInstanceKeys(pageKey, *m_responsePageToResultClass, oldCached) ||
+        SUCCESS != m_relationshipInfoManager.ReadCachedRelationshipsFromHolder(pageKey, m_responsePageToResultClass, oldCached))
+        {
+        return ERROR;
+        }
+
+    bset<CachedInstanceKey> instancesToAdd, instancesToRemove;
+
+    std::set_difference(newCached.begin(), newCached.end(),
+                        oldCached.begin(), oldCached.end(),
+                        std::inserter(instancesToAdd, instancesToAdd.end()));
+
+    std::set_difference(oldCached.begin(), oldCached.end(),
+                        newCached.begin(), newCached.end(),
+                        std::inserter(instancesToRemove, instancesToRemove.end()));
+
+    // Avoid holding cycles
+    CachedInstanceKey holderKey = m_objectInfoManager.ReadCachedInstanceKey(responseHolderNodeKey);
+    if (0 != instancesToAdd.erase(holderKey))
+        {
+        bset<CachedInstanceKey> oldWeakCached, newWeakCached;
+        newWeakCached.insert(holderKey);
+
+        if (SUCCESS != m_objectInfoManager.ReadCachedInstanceKeys(pageKey, *m_responsePageToResultWeakClass, oldWeakCached))
+            {
+            return ERROR;
+            }
+
+        if (oldWeakCached != newWeakCached)
+            {
+            if (SUCCESS != m_hierarchyManager.RemoveCachedInstancesFromHolder(pageKey, m_responsePageToResultWeakClass, oldWeakCached) ||
+                SUCCESS != m_hierarchyManager.RelateCachedInstancesToHolder(pageKey, m_responsePageToResultWeakClass, newWeakCached))
+                {
+                return ERROR;
+                }
+            }
+        }
+
+    if (SUCCESS != m_hierarchyManager.RelateCachedInstancesToHolder(pageKey, m_responsePageToResultClass, instancesToAdd) ||
+        SUCCESS != m_hierarchyManager.RemoveCachedInstancesFromHolder(pageKey, m_responsePageToResultClass, instancesToRemove))
+        {
+        return ERROR;
+        }
+
+    return SUCCESS;
+    }
+
+/*--------------------------------------------------------------------------------------+
+* @bsimethod                                                    Vincas.Razma    05/2016
++---------------+---------------+---------------+---------------+---------------+------*/
+BentleyStatus CachedResponseManager::AddAdditionalInstance(ResponseKeyCR responseKey, CachedObjectInfoKeyCR instanceInfoKey)
+    {
+    auto info = ReadInfo(responseKey);
+    if (!info.IsCached())
+        {
+        if (SUCCESS != InsertInfo(info))
+            return ERROR;
+        if (SUCCESS != SetResponseCompleted(responseKey, true))
+            return ERROR;
+        }
+
+    if (!m_dbAdapter.RelateInstances(m_responseToAdditionalInstanceClass, info.GetInfoKey(), instanceInfoKey).IsValid())
+        return ERROR;
+
+    return SUCCESS;
+    }
+
+/*--------------------------------------------------------------------------------------+
+* @bsimethod                                                    Vincas.Razma    05/2016
++---------------+---------------+---------------+---------------+---------------+------*/
+BentleyStatus CachedResponseManager::RemoveAdditionalInstance(ResponseKeyCR responseKey, CachedObjectInfoKeyCR instanceInfoKey)
+    {
+    auto info = ReadInfo(responseKey);
+    if (!info.IsCached())
+        return ERROR;
+
+    return m_dbAdapter.DeleteRelationship(m_responseToAdditionalInstanceClass, info.GetInfoKey(), instanceInfoKey);
+    }
+
+/*--------------------------------------------------------------------------------------+
+* @bsimethod                                                    Vincas.Razma    05/2016
++---------------+---------------+---------------+---------------+---------------+------*/
+BentleyStatus CachedResponseManager::RemoveAdditionalInstance(CachedObjectInfoKeyCR instanceInfoKey)
+    {
+    auto statement = m_statementCache.GetPreparedStatement("CachedResponseManager::RemoveAdditionalInstance", [&]
+        {
+        return "DELETE FROM ONLY " + m_responseToAdditionalInstanceClass->GetECSqlName() + " WHERE TargetECInstanceId = ?";
+        });
+
+    statement->BindId(1, instanceInfoKey.GetECInstanceId());
+
+    DbResult status;
+    while (BE_SQLITE_ROW == (status = statement->Step()))
+        {}
+
+    if (BE_SQLITE_DONE != status)
+        return ERROR;
+
+    return SUCCESS;
+    }
+
+/*--------------------------------------------------------------------------------------+
+* @bsimethod                                                    Vincas.Razma    06/2014
++---------------+---------------+---------------+---------------+---------------+------*/
+BentleyStatus CachedResponseManager::ReadResponse
+(
+CachedResponseInfoCR info,
+ISelectProviderCR selectProvider,
+const CacheQueryHelper::ReadCallback& readCallback
+)
+    {
+    if (!info.IsCached())
+        {
+        return SUCCESS;
+        }
+
+    // Read result keys
+    ECInstanceKeyMultiMap resultKeys;
+    if (SUCCESS != ReadResponseInstanceKeys(info.GetInfoKey(), resultKeys))
+        {
+        return ERROR;
+        }
+
+    CacheQueryHelper helper(selectProvider);
+    return helper.ReadInstances(m_dbAdapter, resultKeys, readCallback);
+    }
+
+/*--------------------------------------------------------------------------------------+
+* @bsimethod
++--------------------------------------------------------------------------------------*/
+BentleyStatus CachedResponseManager::ReadResponseInstanceKeys(CacheNodeKeyCR responseKey, ECInstanceKeyMultiMap& keysOut)
+    {
+    for (CacheNodeKeyCR page : FindPages(responseKey))
+        {
+        if (SUCCESS != m_objectInfoManager.ReadCachedInstanceKeys(page, *m_responsePageToResultClass, keysOut) ||
+            SUCCESS != m_objectInfoManager.ReadCachedInstanceKeys(page, *m_responsePageToResultWeakClass, keysOut))
+            {
+            return ERROR;
+            }
+        }
+
+    if (SUCCESS != m_objectInfoManager.ReadCachedInstanceKeys(responseKey, *m_responseToAdditionalInstanceClass, keysOut))
+        return ERROR;
+
+    return SUCCESS;
+    }
+
+
+/*--------------------------------------------------------------------------------------+
+* @bsimethod
++---------------+---------------+---------------+---------------+---------------+------*/
+BentleyStatus CachedResponseManager::GetResponsesContainingInstance
+(
+CachedObjectInfoKeyCR instanceInfoKey,
+bset<CachedResponseKey>& keysOut,
+Utf8StringCR responseName
+)
+    {
+    ECInstanceKeyMultiMap infos = FindInfosContainingInstance(instanceInfoKey);
+    if (infos.empty())
+        return SUCCESS;
+
+    Utf8PrintfString statementKey("CachedResponseManager::GetResponsesContainingInstance:%d", responseName.empty());
+    auto statement = m_statementCache.GetPreparedStatement(statementKey, [=]
+        {
+        Utf8String sql("SELECT ECInstanceId, " CLASS_CachedResponseInfo_PROPERTY_Name " "
+                       "FROM " ECSql_CachedResponseInfo " "
+                       "WHERE InVirtualSet(?, ECInstanceId) ");
+
+        if (!responseName.empty())
+            sql += "AND " CLASS_CachedResponseInfo_PROPERTY_Name " = ? ";
+
+        return sql;
+        });
+
+    ECInstanceIdSet idSet;
+    for (auto pair : infos)
+        idSet.insert(pair.second);
+
+    statement->BindVirtualSet(1, idSet);
+
+    if (!responseName.empty())
+        statement->BindText(2, responseName.c_str(), IECSqlBinder::MakeCopy::No);
+
+    DbResult status;
+    while (BE_SQLITE_ROW == (status = statement->Step()))
+        {
+        ECInstanceKey infoInstance(m_responseClass->GetId(), statement->GetValueId<ECInstanceId>(0));
+        Utf8String name(statement->GetValueText(1));
+
+        bvector<ECInstanceKey> parents;
+        if (SUCCESS != m_hierarchyManager.ReadTargetKeys(infoInstance, m_responseToParentClass, parents) || parents.size() != 1)
+            return ERROR;
+
+        bvector<ECInstanceKey> holders;
+        if (SUCCESS != m_hierarchyManager.ReadTargetKeys(infoInstance, m_responseToHolderClass, holders) || holders.size() != 1)
+            return ERROR;
+
+        auto parent = m_objectInfoManager.ConvertToInstanceKey(*parents.begin());
+        auto holder = m_objectInfoManager.ConvertToInstanceKey(*holders.begin());
+
+        keysOut.insert({parent, name, holder});
+        }
+       
+    return SUCCESS;
+    }
+
+/*--------------------------------------------------------------------------------------+
+* @bsimethod                                                    Vincas.Razma    07/2014
++---------------+---------------+---------------+---------------+---------------+------*/
+BentleyStatus CachedResponseManager::ReadResponseObjectIds(CacheNodeKeyCR responseKey, bset<ObjectId>& objectIdsOut)
+    {
+    for (CacheNodeKeyCR page : FindPages(responseKey))
+        {
+        if (SUCCESS != m_objectInfoManager.ReadCachedInstanceIds(page, *m_responsePageToResultClass, objectIdsOut) ||
+            SUCCESS != m_objectInfoManager.ReadCachedInstanceIds(page, *m_responsePageToResultWeakClass, objectIdsOut))
+            {
+            return ERROR;
+            }
+        }
+        
+    if (SUCCESS != m_objectInfoManager.ReadCachedInstanceIds(responseKey, *m_responseToAdditionalInstanceClass, objectIdsOut))
+        return ERROR;
+
+    return SUCCESS;
+    }
+
+/*--------------------------------------------------------------------------------------+
+* @bsimethod
++--------------------------------------------------------------------------------------*/
+Utf8String CachedResponseManager::ReadResponsePageCacheTag(ResponseKeyCR responseKey, uint64_t page)
+    {
+    auto statement = GetSelectPagePropertyStatement(responseKey, page, CLASS_CachedResponsePageInfo_PROPERTY_CacheTag);
+    statement->Step();
+    return statement->GetValueText(0);
+    }
+
+/*--------------------------------------------------------------------------------------+
+* @bsimethod
++--------------------------------------------------------------------------------------*/
+DateTime CachedResponseManager::ReadResponsePageCachedDate(ResponseKeyCR responseKey, uint64_t page)
+    {
+    auto statement = GetSelectPagePropertyStatement(responseKey, page, CLASS_CachedResponsePageInfo_PROPERTY_CacheDate);
+    if (BE_SQLITE_ROW != statement->Step())
+        {
+        return DateTime();
+        }
+    return statement->GetValueDateTime(0);
+    }
+
+/*--------------------------------------------------------------------------------------+
+* @bsimethod
++--------------------------------------------------------------------------------------*/
+ECSqlStatementPtr CachedResponseManager::GetSelectPagePropertyStatement
+(
+ResponseKeyCR responseKey,
+uint64_t page,
+Utf8StringCR propertyName
+)
+    {
+    auto key = "CachedResponseManager::GetSelectPagePropertyStatement:" + propertyName;
+    auto statement = m_statementCache.GetPreparedStatement(key, [&]
+        {
+        return
+            "SELECT page.[" + propertyName + "] "
+            "FROM ONLY " ECSql_CachedResponsePageInfo " page "
+            "JOIN " ECSql_ResponseToResponsePage " rel1 "
+            "  ON rel1.TargetECInstanceId = page.ECInstanceId "
+            "JOIN " ECSql_CachedResponseInfo " info "
+            "  ON rel1.SourceECInstanceId = info.ECInstanceId "
+            " AND info.[" CLASS_CachedResponseInfo_PROPERTY_Name "] = ? "
+            "JOIN " ECSql_ResponseToParent " rel2 "
+            "  ON rel2.SourceECInstanceId = rel1.SourceECInstanceId "
+            "WHERE rel2.TargetECInstanceId = ? "
+            "  AND page.[" CLASS_CachedResponsePageInfo_PROPERTY_Index "] = ? "
+            "LIMIT 1 ";
+        });
+
+    statement->BindText(1, responseKey.GetName().c_str(), IECSqlBinder::MakeCopy::No);
+    statement->BindId(2, responseKey.GetParent().GetECInstanceId());
+    statement->BindInt64(3, page);
+
+    return statement;
+    }
+
+/*--------------------------------------------------------------------------------------+
+* @bsimethod
++--------------------------------------------------------------------------------------*/
+BentleyStatus CachedResponseManager::TrimPages(ResponseKeyCR responseKey, uint64_t maxPageIndex)
+    {
+    auto statement = m_statementCache.GetPreparedStatement("CachedResponseManager::TrimPages", [&]
+        {
+        return
+            "SELECT page.GetECClassId(), page.ECInstanceId "
+            "FROM ONLY " ECSql_CachedResponsePageInfo " page "
+            "JOIN " ECSql_ResponseToResponsePage " rel1 "
+            "  ON rel1.TargetECInstanceId = page.ECInstanceId "
+            "JOIN " ECSql_CachedResponseInfo " info "
+            "  ON rel1.SourceECInstanceId = info.ECInstanceId "
+            " AND info.[" CLASS_CachedResponseInfo_PROPERTY_Name "] = ? "
+            "JOIN " ECSql_ResponseToParent " rel2 "
+            "  ON rel2.SourceECInstanceId = rel1.SourceECInstanceId "
+            "WHERE rel2.TargetECInstanceId = ? "
+            "  AND page.[" CLASS_CachedResponsePageInfo_PROPERTY_Index "] > ? ";
+        });
+
+    statement->BindText(1, responseKey.GetName().c_str(), IECSqlBinder::MakeCopy::No);
+    statement->BindId(2, responseKey.GetParent().GetECInstanceId());
+    statement->BindInt64(3, maxPageIndex);
+
+    return m_hierarchyManager.DeleteInstances(*statement);
+    }
+
+/*--------------------------------------------------------------------------------------+
+* @bsimethod
++--------------------------------------------------------------------------------------*/
+BentleyStatus CachedResponseManager::SetResponseCompleted(ResponseKeyCR responseKey, bool isCompleted)
+    {
+    ECInstanceKey infoKey = FindInfo(responseKey);
+    if (!infoKey.IsValid())
+        {
+        return ERROR;
+        }
+
+    auto statement = m_statementCache.GetPreparedStatement("CachedResponseManager::SetResponseCompleted", [&]
+        {
+        return
+            "UPDATE ONLY " ECSql_CachedResponseInfo " SET " CLASS_CachedResponseInfo_PROPERTY_IsCompleted " = ? "
+            "WHERE ECInstanceId = ? ";
+        });
+
+    statement->BindBoolean(1, isCompleted);
+    statement->BindId(2, infoKey.GetECInstanceId());
+
+    DbResult status = statement->Step();
+    if (BE_SQLITE_DONE != status) // WIP06
+        {
+        BeAssert(false);
+        return ERROR;
+        }
+
+    return SUCCESS;
+    }
+
+/*--------------------------------------------------------------------------------------+
+* @bsimethod
++--------------------------------------------------------------------------------------*/
+bool CachedResponseManager::IsResponseCompleted(ResponseKeyCR responseKey)
+    {
+    if (!responseKey.IsValid())
+        {
+        return false;
+        }
+
+    auto statement = m_statementCache.GetPreparedStatement("CachedResponseManager::IsResponseCompleted", [=]
+        {
+        return
+            "SELECT info.[" CLASS_CachedResponseInfo_PROPERTY_IsCompleted "] "
+            "FROM ONLY " ECSql_CachedResponseInfo " info "
+            "JOIN ONLY " ECSql_ResponseToParent " rel ON rel.SourceECInstanceId = info.ECInstanceId "
+            "WHERE rel.TargetECInstanceId = ? AND info.[" CLASS_CachedResponseInfo_PROPERTY_Name "] = ? "
+            "LIMIT 1 ";
+        });
+
+    statement->BindId(1, responseKey.GetParent().GetECInstanceId());
+    statement->BindText(2, responseKey.GetName().c_str(), IECSqlBinder::MakeCopy::No);
+
+    statement->Step();
+    return statement->GetValueBoolean(0);
+    }
+
+/*--------------------------------------------------------------------------------------+
+* @bsimethod
++--------------------------------------------------------------------------------------*/
+BentleyStatus CachedResponseManager::MarkTemporaryInstancesAsPartial
+(
+const bset<ECInstanceId>& responseIds,
+const ECInstanceKeyMultiMap& fullyPersistedInstances
+)
+    {
+    if (SUCCESS != MarkTemporaryInstancesAsPartial(responseIds, m_responsePageToResultClass, fullyPersistedInstances) ||
+        SUCCESS != MarkTemporaryInstancesAsPartial(responseIds, m_responsePageToResultWeakClass, fullyPersistedInstances))
+        {
+        return ERROR;
+        }
+    return SUCCESS;
+    }
+
+/*--------------------------------------------------------------------------------------+
+* @bsimethod
++--------------------------------------------------------------------------------------*/
+BentleyStatus CachedResponseManager::MarkTemporaryInstancesAsPartial
+(
+const bset<ECInstanceId>& responseIds,
+ECRelationshipClassCP resultRelationshipClass,
+const ECInstanceKeyMultiMap& fullyPersistedNodes
+)
+    {
+    // Get all fully cached instances for this response
+    Utf8String ecsql =
+        "SELECT info.ECInstanceId "
+        "FROM ONLY " ECSql_CachedObjectInfo " info "
+        "JOIN ONLY " + resultRelationshipClass->GetECSqlName() + " pageToResultRel ON pageToResultRel.TargetECInstanceId = info.ECInstanceId "
+        "JOIN ONLY " ECSql_ResponseToResponsePage " responseToPageRel ON responseToPageRel.TargetECInstanceId = pageToResultRel.SourceECInstanceId "
+        "WHERE info.[" CLASS_CachedObjectInfo_PROPERTY_InstanceState "] = ? "
+        "  AND responseToPageRel.SourceECInstanceId IN (" + StringHelper::Join(responseIds.begin(), responseIds.end(), ',') + ")";
+
+    ECSqlStatement statement;
+    if (SUCCESS != m_dbAdapter.PrepareStatement(statement, ecsql))
+        {
+        return ERROR;
+        }
+    statement.BindInt(1, static_cast<int> (CachedInstanceState::Full));
+
+    ECClassCP infoClass = m_objectInfoManager.GetInfoClass();
+
+    DbResult status;
+    while (BE_SQLITE_ROW == (status = statement.Step()))
+        {
+        CacheNodeKey infoKey(infoClass->GetId(), statement.GetValueId<ECInstanceId>(0));
+
+        if (ECDbHelper::IsInstanceInMultiMap(infoKey, fullyPersistedNodes))
+            {
+            // Not temporary
+            continue;
+            }
+
+        Utf8PrintfString key("CachedResponseManager::MarkTemporaryInstancesAsPartial");
+        auto updateStatement = m_statementCache.GetPreparedStatement(key, [&]
+            {
+            return
+                "UPDATE ONLY " ECSql_CachedObjectInfo " SET " CLASS_CachedObjectInfo_PROPERTY_InstanceState " = ? "
+                "WHERE ECInstanceId = ? ";
+            });
+
+        updateStatement->BindInt(1, static_cast<int> (CachedInstanceState::Partial));
+        updateStatement->BindId(2, infoKey.GetECInstanceId());
+
+        if (BE_SQLITE_DONE != updateStatement->Step())
+            {
+            return ERROR;
+            }
+        }
+
+    if (BE_SQLITE_DONE != status)
+        {
+        return ERROR;
+        }
+
+    return SUCCESS;
+    }
+
+/*--------------------------------------------------------------------------------------+
+* @bsimethod
++--------------------------------------------------------------------------------------*/
+BentleyStatus CachedResponseManager::InvalidateResponsePagesContainingInstance(CachedInstanceKeyCR cachedKey)
+    {
+    ECInstanceKey nodeKey = cachedKey.GetInfoKey();
+
+    bvector<ECInstanceId> pageIds;
+
+    // Result relationship
+    auto statement = m_statementCache.GetPreparedStatement("CachedResponseManager::InvalidateResponsePagesContainingInstance:Rel", [&]
+        {
+        return
+            "SELECT page.ECInstanceId "
+            "FROM ONLY " ECSql_CachedResponsePageInfo " page "
+            "JOIN " ECSql_ResponsePageToResult " rel ON page.ECInstanceId = rel.SourceECInstanceId "
+            "WHERE rel.TargetECClassId = ? AND rel.TargetECInstanceId = ? ";
+        });
+
+    statement->BindId(1, nodeKey.GetECClassId());
+    statement->BindId(2, nodeKey.GetECInstanceId());
+
+    if (SUCCESS != m_dbAdapter.ExtractECIdsFromStatement(*statement, 0, pageIds))
+        {
+        return ERROR;
+        }
+
+    // Result weak relationship
+    statement = m_statementCache.GetPreparedStatement("CachedResponseManager::InvalidateResponsePagesContainingInstance:Weak", [&]
+        {
+        return
+            "SELECT page.ECInstanceId "
+            "FROM ONLY " ECSql_CachedResponsePageInfo " page "
+            "JOIN " ECSql_ResponsePageToResultWeak " rel ON page.ECInstanceId = rel.SourceECInstanceId "
+            "WHERE rel.TargetECClassId = ? AND rel.TargetECInstanceId = ? ";
+        });
+
+    statement->BindId(1, nodeKey.GetECClassId());
+    statement->BindId(2, nodeKey.GetECInstanceId());
+
+    if (SUCCESS != m_dbAdapter.ExtractECIdsFromStatement(*statement, 0, pageIds))
+        {
+        return ERROR;
+        }
+
+    // Invalidate
+    for (auto& pageId : pageIds)
+        {
+        if (SUCCESS != ClearPageCacheTag(pageId))
+            {
+            return ERROR;
+            }
+        }
+
+    return SUCCESS;
+    }