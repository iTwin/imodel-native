/*--------------------------------------------------------------------------------------+
|
|     $Source: Cache/Persistence/Core/WSCacheState.h $
|
|  $Copyright: (c) 2018 Bentley Systems, Incorporated. All rights reserved. $
|
+--------------------------------------------------------------------------------------*/

#pragma once

#include <WebServices/Cache/Util/ECDbAdapter.h>
#include <WebServices/Cache/Util/ECSqlStatementCache.h>

#include <WebServices/Cache/Persistence/CacheEnvironment.h>
#include <WebServices/Cache/Persistence/ChangeManager.h>
#include <WebServices/Cache/Persistence/FileManager.h>
#include <WebServices/Cache/Util/ObservableECDb.h>
#include <WebServices/Cache/Util/ExtendedDataAdapter.h>

#include "../Changes/ChangeInfoManager.h"
#include "../Files/FileInfoManager.h"
#include "../Files/FileStorage.h"
#include "../Hierarchy/ExtendedDataDelegate.h"
#include "../Hierarchy/HierarchyManager.h"
#include "../Hierarchy/RootManager.h"
#include "../Instances/NavigationBaseManager.h"
#include "../Instances/ObjectInfoManager.h"
#include "../Instances/RelationshipInfoManager.h"
#include "../Instances/InstanceCacheHelper.h"
#include "../Responses/CachedResponseManager.h"
#include "../../Logging.h"

BEGIN_BENTLEY_WEBSERVICES_NAMESPACE

/*--------------------------------------------------------------------------------------+
* @bsiclass                                                     Vincas.Razma    02/2014
+---------------+---------------+---------------+---------------+---------------+------*/
struct WSCacheState : public IECDbSchemaChangeListener
    {
    private:
        struct Core
            {
            private:
                ECSchemaCP cacheSchema = nullptr;

            public:
                Core(ObservableECDb& db, CacheEnvironmentCR environment, ECInstanceKeyMultiMap& syncKeys, IFileManager& fileManager);
                ECSchemaCP GetCacheSchema();

                IFileManager&           fileManager;

                ECDbAdapter             dbAdapter;
                ECSqlStatementCache     statementCache;

                CacheEnvironmentCR      environment;

                ObjectInfoManager       objectInfoManager;
                RelationshipInfoManager relationshipInfoManager;
                FileInfoManager         fileInfoManager;
                CachedResponseManager   responseManager;
                NavigationBaseManager   navigationBaseManager;
                HierarchyManager        hierarchyManager;
                RootManager             rootManager;
                InstanceCacheHelper     instanceCacheHelper;
                ChangeInfoManager       changeInfoManager;
                FileStorage             fileStorage;
                ChangeManager           changeManager;

                ExtendedDataDelegate    extendedDataDelegate;
                ExtendedDataAdapter     extendedDataAdapter;
            };

    private:
        ObservableECDb& m_db;
        CacheEnvironment m_environment;
        IFileManager& m_fileManager;

        std::shared_ptr<Core> m_core;
        ECInstanceKeyMultiMap m_activeSyncKeys;

    private:
        Core& GetCore();
        void ResetCore();

    public:
        WSCacheState(const WSCacheState&) = delete;
<<<<<<< HEAD
        WSCacheState(ObservableECDb& db, CacheEnvironmentCR environment, IFileManager& fileManager);
        ~WSCacheState();
=======
        WSCacheState(ObservableECDb& db, CacheEnvironmentCR environment);
        virtual ~WSCacheState();
>>>>>>> 194ac574

        virtual void OnSchemaChanged() override; // IECDbSchemaChangeListener
        void ClearRuntimeCaches();

        ECDbAdapter& GetECDbAdapter()
            {
            return GetCore().dbAdapter;
            }
        IFileManager& GetFileManager()
            {
            return GetCore().fileManager;
            }
        ExtendedDataAdapter& GetExtendedDataAdapter()
            {
            return GetCore().extendedDataAdapter;
            }
        CacheEnvironmentCR GetFileCacheEnvironment()
            {
            return GetCore().environment;
            }
        ECSchemaCP GetCacheSchema()
            {
            return GetCore().GetCacheSchema();
            }
        ObjectInfoManager& GetObjectInfoManager()
            {
            return GetCore().objectInfoManager;
            }
        RelationshipInfoManager& GetRelationshipInfoManager()
            {
            return GetCore().relationshipInfoManager;
            }
        FileInfoManager& GetFileInfoManager()
            {
            return GetCore().fileInfoManager;
            }
        CachedResponseManager& GetCachedResponseManager()
            {
            return GetCore().responseManager;
            }
        FileStorage& GetFileStorage()
            {
            return GetCore().fileStorage;
            }
        NavigationBaseManager& GetNavigationBaseManager()
            {
            return GetCore().navigationBaseManager;
            }
        HierarchyManager& GetHierarchyManager()
            {
            return GetCore().hierarchyManager;
            }
        RootManager& GetRootManager()
            {
            return GetCore().rootManager;
            }
        ChangeInfoManager& GetChangeInfoManager()
            {
            return GetCore().changeInfoManager;
            }
        ChangeManager& GetChangeManager()
            {
            return GetCore().changeManager;
            }
        InstanceCacheHelper& GetInstanceHelper()
            {
            return GetCore().instanceCacheHelper;
            }
        ECSqlStatementCache& GetStatementCache()
            {
            return GetCore().statementCache;
            }
    };

END_BENTLEY_WEBSERVICES_NAMESPACE
<|MERGE_RESOLUTION|>--- conflicted
+++ resolved
@@ -1,168 +1,163 @@
-/*--------------------------------------------------------------------------------------+
-|
-|     $Source: Cache/Persistence/Core/WSCacheState.h $
-|
-|  $Copyright: (c) 2018 Bentley Systems, Incorporated. All rights reserved. $
-|
-+--------------------------------------------------------------------------------------*/
-
-#pragma once
-
-#include <WebServices/Cache/Util/ECDbAdapter.h>
-#include <WebServices/Cache/Util/ECSqlStatementCache.h>
-
-#include <WebServices/Cache/Persistence/CacheEnvironment.h>
-#include <WebServices/Cache/Persistence/ChangeManager.h>
-#include <WebServices/Cache/Persistence/FileManager.h>
-#include <WebServices/Cache/Util/ObservableECDb.h>
-#include <WebServices/Cache/Util/ExtendedDataAdapter.h>
-
-#include "../Changes/ChangeInfoManager.h"
-#include "../Files/FileInfoManager.h"
-#include "../Files/FileStorage.h"
-#include "../Hierarchy/ExtendedDataDelegate.h"
-#include "../Hierarchy/HierarchyManager.h"
-#include "../Hierarchy/RootManager.h"
-#include "../Instances/NavigationBaseManager.h"
-#include "../Instances/ObjectInfoManager.h"
-#include "../Instances/RelationshipInfoManager.h"
-#include "../Instances/InstanceCacheHelper.h"
-#include "../Responses/CachedResponseManager.h"
-#include "../../Logging.h"
-
-BEGIN_BENTLEY_WEBSERVICES_NAMESPACE
-
-/*--------------------------------------------------------------------------------------+
-* @bsiclass                                                     Vincas.Razma    02/2014
-+---------------+---------------+---------------+---------------+---------------+------*/
-struct WSCacheState : public IECDbSchemaChangeListener
-    {
-    private:
-        struct Core
-            {
-            private:
-                ECSchemaCP cacheSchema = nullptr;
-
-            public:
-                Core(ObservableECDb& db, CacheEnvironmentCR environment, ECInstanceKeyMultiMap& syncKeys, IFileManager& fileManager);
-                ECSchemaCP GetCacheSchema();
-
-                IFileManager&           fileManager;
-
-                ECDbAdapter             dbAdapter;
-                ECSqlStatementCache     statementCache;
-
-                CacheEnvironmentCR      environment;
-
-                ObjectInfoManager       objectInfoManager;
-                RelationshipInfoManager relationshipInfoManager;
-                FileInfoManager         fileInfoManager;
-                CachedResponseManager   responseManager;
-                NavigationBaseManager   navigationBaseManager;
-                HierarchyManager        hierarchyManager;
-                RootManager             rootManager;
-                InstanceCacheHelper     instanceCacheHelper;
-                ChangeInfoManager       changeInfoManager;
-                FileStorage             fileStorage;
-                ChangeManager           changeManager;
-
-                ExtendedDataDelegate    extendedDataDelegate;
-                ExtendedDataAdapter     extendedDataAdapter;
-            };
-
-    private:
-        ObservableECDb& m_db;
-        CacheEnvironment m_environment;
-        IFileManager& m_fileManager;
-
-        std::shared_ptr<Core> m_core;
-        ECInstanceKeyMultiMap m_activeSyncKeys;
-
-    private:
-        Core& GetCore();
-        void ResetCore();
-
-    public:
-        WSCacheState(const WSCacheState&) = delete;
-<<<<<<< HEAD
-        WSCacheState(ObservableECDb& db, CacheEnvironmentCR environment, IFileManager& fileManager);
-        ~WSCacheState();
-=======
-        WSCacheState(ObservableECDb& db, CacheEnvironmentCR environment);
-        virtual ~WSCacheState();
->>>>>>> 194ac574
-
-        virtual void OnSchemaChanged() override; // IECDbSchemaChangeListener
-        void ClearRuntimeCaches();
-
-        ECDbAdapter& GetECDbAdapter()
-            {
-            return GetCore().dbAdapter;
-            }
-        IFileManager& GetFileManager()
-            {
-            return GetCore().fileManager;
-            }
-        ExtendedDataAdapter& GetExtendedDataAdapter()
-            {
-            return GetCore().extendedDataAdapter;
-            }
-        CacheEnvironmentCR GetFileCacheEnvironment()
-            {
-            return GetCore().environment;
-            }
-        ECSchemaCP GetCacheSchema()
-            {
-            return GetCore().GetCacheSchema();
-            }
-        ObjectInfoManager& GetObjectInfoManager()
-            {
-            return GetCore().objectInfoManager;
-            }
-        RelationshipInfoManager& GetRelationshipInfoManager()
-            {
-            return GetCore().relationshipInfoManager;
-            }
-        FileInfoManager& GetFileInfoManager()
-            {
-            return GetCore().fileInfoManager;
-            }
-        CachedResponseManager& GetCachedResponseManager()
-            {
-            return GetCore().responseManager;
-            }
-        FileStorage& GetFileStorage()
-            {
-            return GetCore().fileStorage;
-            }
-        NavigationBaseManager& GetNavigationBaseManager()
-            {
-            return GetCore().navigationBaseManager;
-            }
-        HierarchyManager& GetHierarchyManager()
-            {
-            return GetCore().hierarchyManager;
-            }
-        RootManager& GetRootManager()
-            {
-            return GetCore().rootManager;
-            }
-        ChangeInfoManager& GetChangeInfoManager()
-            {
-            return GetCore().changeInfoManager;
-            }
-        ChangeManager& GetChangeManager()
-            {
-            return GetCore().changeManager;
-            }
-        InstanceCacheHelper& GetInstanceHelper()
-            {
-            return GetCore().instanceCacheHelper;
-            }
-        ECSqlStatementCache& GetStatementCache()
-            {
-            return GetCore().statementCache;
-            }
-    };
-
-END_BENTLEY_WEBSERVICES_NAMESPACE
+/*--------------------------------------------------------------------------------------+
+|
+|     $Source: Cache/Persistence/Core/WSCacheState.h $
+|
+|  $Copyright: (c) 2018 Bentley Systems, Incorporated. All rights reserved. $
+|
++--------------------------------------------------------------------------------------*/
+
+#pragma once
+
+#include <WebServices/Cache/Util/ECDbAdapter.h>
+#include <WebServices/Cache/Util/ECSqlStatementCache.h>
+
+#include <WebServices/Cache/Persistence/CacheEnvironment.h>
+#include <WebServices/Cache/Persistence/ChangeManager.h>
+#include <WebServices/Cache/Persistence/FileManager.h>
+#include <WebServices/Cache/Util/ObservableECDb.h>
+#include <WebServices/Cache/Util/ExtendedDataAdapter.h>
+
+#include "../Changes/ChangeInfoManager.h"
+#include "../Files/FileInfoManager.h"
+#include "../Files/FileStorage.h"
+#include "../Hierarchy/ExtendedDataDelegate.h"
+#include "../Hierarchy/HierarchyManager.h"
+#include "../Hierarchy/RootManager.h"
+#include "../Instances/NavigationBaseManager.h"
+#include "../Instances/ObjectInfoManager.h"
+#include "../Instances/RelationshipInfoManager.h"
+#include "../Instances/InstanceCacheHelper.h"
+#include "../Responses/CachedResponseManager.h"
+#include "../../Logging.h"
+
+BEGIN_BENTLEY_WEBSERVICES_NAMESPACE
+
+/*--------------------------------------------------------------------------------------+
+* @bsiclass                                                     Vincas.Razma    02/2014
++---------------+---------------+---------------+---------------+---------------+------*/
+struct WSCacheState : public IECDbSchemaChangeListener
+    {
+    private:
+        struct Core
+            {
+            private:
+                ECSchemaCP cacheSchema = nullptr;
+
+            public:
+                Core(ObservableECDb& db, CacheEnvironmentCR environment, ECInstanceKeyMultiMap& syncKeys, IFileManager& fileManager);
+                ECSchemaCP GetCacheSchema();
+
+                IFileManager&           fileManager;
+
+                ECDbAdapter             dbAdapter;
+                ECSqlStatementCache     statementCache;
+
+                CacheEnvironmentCR      environment;
+
+                ObjectInfoManager       objectInfoManager;
+                RelationshipInfoManager relationshipInfoManager;
+                FileInfoManager         fileInfoManager;
+                CachedResponseManager   responseManager;
+                NavigationBaseManager   navigationBaseManager;
+                HierarchyManager        hierarchyManager;
+                RootManager             rootManager;
+                InstanceCacheHelper     instanceCacheHelper;
+                ChangeInfoManager       changeInfoManager;
+                FileStorage             fileStorage;
+                ChangeManager           changeManager;
+
+                ExtendedDataDelegate    extendedDataDelegate;
+                ExtendedDataAdapter     extendedDataAdapter;
+            };
+
+    private:
+        ObservableECDb& m_db;
+        CacheEnvironment m_environment;
+        IFileManager& m_fileManager;
+
+        std::shared_ptr<Core> m_core;
+        ECInstanceKeyMultiMap m_activeSyncKeys;
+
+    private:
+        Core& GetCore();
+        void ResetCore();
+
+    public:
+        WSCacheState(const WSCacheState&) = delete;
+        WSCacheState(ObservableECDb& db, CacheEnvironmentCR environment, IFileManager& fileManager);
+        virtual ~WSCacheState();
+
+        virtual void OnSchemaChanged() override; // IECDbSchemaChangeListener
+        void ClearRuntimeCaches();
+
+        ECDbAdapter& GetECDbAdapter()
+            {
+            return GetCore().dbAdapter;
+            }
+        IFileManager& GetFileManager()
+            {
+            return GetCore().fileManager;
+            }
+        ExtendedDataAdapter& GetExtendedDataAdapter()
+            {
+            return GetCore().extendedDataAdapter;
+            }
+        CacheEnvironmentCR GetFileCacheEnvironment()
+            {
+            return GetCore().environment;
+            }
+        ECSchemaCP GetCacheSchema()
+            {
+            return GetCore().GetCacheSchema();
+            }
+        ObjectInfoManager& GetObjectInfoManager()
+            {
+            return GetCore().objectInfoManager;
+            }
+        RelationshipInfoManager& GetRelationshipInfoManager()
+            {
+            return GetCore().relationshipInfoManager;
+            }
+        FileInfoManager& GetFileInfoManager()
+            {
+            return GetCore().fileInfoManager;
+            }
+        CachedResponseManager& GetCachedResponseManager()
+            {
+            return GetCore().responseManager;
+            }
+        FileStorage& GetFileStorage()
+            {
+            return GetCore().fileStorage;
+            }
+        NavigationBaseManager& GetNavigationBaseManager()
+            {
+            return GetCore().navigationBaseManager;
+            }
+        HierarchyManager& GetHierarchyManager()
+            {
+            return GetCore().hierarchyManager;
+            }
+        RootManager& GetRootManager()
+            {
+            return GetCore().rootManager;
+            }
+        ChangeInfoManager& GetChangeInfoManager()
+            {
+            return GetCore().changeInfoManager;
+            }
+        ChangeManager& GetChangeManager()
+            {
+            return GetCore().changeManager;
+            }
+        InstanceCacheHelper& GetInstanceHelper()
+            {
+            return GetCore().instanceCacheHelper;
+            }
+        ECSqlStatementCache& GetStatementCache()
+            {
+            return GetCore().statementCache;
+            }
+    };
+
+END_BENTLEY_WEBSERVICES_NAMESPACE