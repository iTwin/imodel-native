/*--------------------------------------------------------------------------------------+
|
|     $Source: Cache/Persistence/Core/ECDbFileInfoSchema.h $
|
|  $Copyright: (c) 2016 Bentley Systems, Incorporated. All rights reserved. $
|
+--------------------------------------------------------------------------------------*/

#pragma once

//--------------------------------------------------------------------------------------+
// Schema definitions for ECDb_FileInfo.02.00.ecschema.xml
//--------------------------------------------------------------------------------------+

BEGIN_BENTLEY_WEBSERVICES_NAMESPACE

#define SCHEMA_ECDbFileInfo                                 "ECDb_FileInfo"

#define CLASS_FileInfo                                      "FileInfo"
#define CLASS_FileInfo_PROPERTY_Name                        "Name"
#define CLASS_FileInfo_PROPERTY_Size                        "Size"
#define CLASS_FileInfo_PROPERTY_Description                 "Description"
#define CLASS_FileInfo_PROPERTY_LastModified                "LastModified"

#define CLASS_ExternalFileInfo                              "ExternalFileInfo"
#define CLASS_ExternalFileInfo_PROPERTY_RootFolder          "RootFolder"
#define CLASS_ExternalFileInfo_PROPERTY_RelativePath        "RelativePath"

#define CLASS_FileInfoOwnership                             "FileInfoOwnership"

#define ECSql_ExternalFileInfoClass                         "[ecdbf].[" CLASS_ExternalFileInfo "]"
#define ECSql_FileInfoOwnership                             "[ecdbf].[" CLASS_FileInfoOwnership "]"

<<<<<<< HEAD
enum class StandardRootFolderType
    {
    DocumentsFolder = 0,
    TemporaryFolder = 1,
    CachesFolder = 2,
    LocalStateFolder = 3
    };

=======
>>>>>>> 5c6c12ea
END_BENTLEY_WEBSERVICES_NAMESPACE
<|MERGE_RESOLUTION|>--- conflicted
+++ resolved
@@ -1,45 +1,34 @@
-/*--------------------------------------------------------------------------------------+
-|
-|     $Source: Cache/Persistence/Core/ECDbFileInfoSchema.h $
-|
-|  $Copyright: (c) 2016 Bentley Systems, Incorporated. All rights reserved. $
-|
-+--------------------------------------------------------------------------------------*/
-
-#pragma once
-
-//--------------------------------------------------------------------------------------+
-// Schema definitions for ECDb_FileInfo.02.00.ecschema.xml
-//--------------------------------------------------------------------------------------+
-
-BEGIN_BENTLEY_WEBSERVICES_NAMESPACE
-
-#define SCHEMA_ECDbFileInfo                                 "ECDb_FileInfo"
-
-#define CLASS_FileInfo                                      "FileInfo"
-#define CLASS_FileInfo_PROPERTY_Name                        "Name"
-#define CLASS_FileInfo_PROPERTY_Size                        "Size"
-#define CLASS_FileInfo_PROPERTY_Description                 "Description"
-#define CLASS_FileInfo_PROPERTY_LastModified                "LastModified"
-
-#define CLASS_ExternalFileInfo                              "ExternalFileInfo"
-#define CLASS_ExternalFileInfo_PROPERTY_RootFolder          "RootFolder"
-#define CLASS_ExternalFileInfo_PROPERTY_RelativePath        "RelativePath"
-
-#define CLASS_FileInfoOwnership                             "FileInfoOwnership"
-
-#define ECSql_ExternalFileInfoClass                         "[ecdbf].[" CLASS_ExternalFileInfo "]"
-#define ECSql_FileInfoOwnership                             "[ecdbf].[" CLASS_FileInfoOwnership "]"
-
-<<<<<<< HEAD
-enum class StandardRootFolderType
-    {
-    DocumentsFolder = 0,
-    TemporaryFolder = 1,
-    CachesFolder = 2,
-    LocalStateFolder = 3
-    };
-
-=======
->>>>>>> 5c6c12ea
-END_BENTLEY_WEBSERVICES_NAMESPACE
+/*--------------------------------------------------------------------------------------+
+|
+|     $Source: Cache/Persistence/Core/ECDbFileInfoSchema.h $
+|
+|  $Copyright: (c) 2016 Bentley Systems, Incorporated. All rights reserved. $
+|
++--------------------------------------------------------------------------------------*/
+
+#pragma once
+
+//--------------------------------------------------------------------------------------+
+// Schema definitions for ECDb_FileInfo.02.00.ecschema.xml
+//--------------------------------------------------------------------------------------+
+
+BEGIN_BENTLEY_WEBSERVICES_NAMESPACE
+
+#define SCHEMA_ECDbFileInfo                                 "ECDb_FileInfo"
+
+#define CLASS_FileInfo                                      "FileInfo"
+#define CLASS_FileInfo_PROPERTY_Name                        "Name"
+#define CLASS_FileInfo_PROPERTY_Size                        "Size"
+#define CLASS_FileInfo_PROPERTY_Description                 "Description"
+#define CLASS_FileInfo_PROPERTY_LastModified                "LastModified"
+
+#define CLASS_ExternalFileInfo                              "ExternalFileInfo"
+#define CLASS_ExternalFileInfo_PROPERTY_RootFolder          "RootFolder"
+#define CLASS_ExternalFileInfo_PROPERTY_RelativePath        "RelativePath"
+
+#define CLASS_FileInfoOwnership                             "FileInfoOwnership"
+
+#define ECSql_ExternalFileInfoClass                         "[ecdbf].[" CLASS_ExternalFileInfo "]"
+#define ECSql_FileInfoOwnership                             "[ecdbf].[" CLASS_FileInfoOwnership "]"
+
+END_BENTLEY_WEBSERVICES_NAMESPACE