--- conflicted
+++ resolved
@@ -1,117 +1,108 @@
-﻿<?xml version="1.0" encoding="utf-8"?>
-<ECSchema schemaName="PW_WSG_Supplemental_ECDbMapping" nameSpacePrefix="pwwsg_ecdbmapping" version="02.02" xmlns="http://www.bentley.com/schemas/Bentley.ECXML.2.0">
-    <ECSchemaReference name="Bentley_Standard_CustomAttributes" version="01.12" prefix="bsca" />
-    <ECSchemaReference name="ECDbMap" version="02.00" prefix="ecdbmap" />
-    <ECCustomAttributes>
-        <SupplementalSchemaMetaData xmlns="Bentley_Standard_CustomAttributes.01.12">
-            <PrimarySchemaName>PW_WSG</PrimarySchemaName>
-            <PrimarySchemaMajorVersion>2</PrimarySchemaMajorVersion>
-            <PrimarySchemaMinorVersion>2</PrimarySchemaMinorVersion>
-            <Precedence>10</Precedence>
-            <Purpose>ECDbMapping</Purpose>
-            <IsUserSpecific>False</IsUserSpecific>
-        </SupplementalSchemaMetaData>
-    </ECCustomAttributes>
-
-    <ECClass typeName="Document">
-        <ECCustomAttributes>
-            <!-- DgnDb06 ECDb requires one table for relationship end -->
-            <ClassMap xmlns="ECDbMap.02.00">
-                <MapStrategy>TablePerHierarchy</MapStrategy>
-            </ClassMap>
-        </ECCustomAttributes>
-    </ECClass>
-
-    <ECClass typeName="Environment">
-        <ECCustomAttributes>
-            <!-- DgnDb06 ECDb requires one table for relationship end -->
-            <ClassMap xmlns="ECDbMap.02.00">
-                <MapStrategy>TablePerHierarchy</MapStrategy>
-            </ClassMap>
-        </ECCustomAttributes>
-    </ECClass>
-
-    <ECClass typeName="ProjectType">
-        <ECCustomAttributes>
-            <!-- DgnDb06 ECDb requires one table for relationship end -->
-            <ClassMap xmlns="ECDbMap.02.00">
-                <MapStrategy>TablePerHierarchy</MapStrategy>
-            </ClassMap>
-        </ECCustomAttributes>
-    </ECClass>
-
-    <ECClass typeName="Resource">
-        <ECCustomAttributes>
-            <!-- DgnDb06 ECDb requires one table for relationship end -->
-            <ClassMap xmlns="ECDbMap.01.00">
-                <MapStrategy>
-                    <Strategy>SharedTable</Strategy>
-                    <AppliesToSubclasses>true</AppliesToSubclasses>
-                </MapStrategy>
-            </ClassMap>
-        </ECCustomAttributes>
-    </ECClass>
-  
-    <ECRelationshipClass typeName="ItemAddress" >
-        <ECCustomAttributes>
-            <!-- DgnDb06 ECDb cannot map multiple class tables to relationship end -->
-            <ClassMap xmlns="ECDbMap.02.00">
-                <MapStrategy>NotMapped</MapStrategy>
-            </ClassMap>
-        </ECCustomAttributes>
-    </ECRelationshipClass>
-
-    <ECRelationshipClass typeName="SavedSearchParent" >
-        <ECCustomAttributes>
-            <!-- DgnDb06 ECDb cannot map multiple class tables to relationship end -->
-            <ClassMap xmlns="ECDbMap.02.00">
-                <MapStrategy>NotMapped</MapStrategy>
-            </ClassMap>
-        </ECCustomAttributes>
-    </ECRelationshipClass>
-
-    <ECRelationshipClass typeName="SavedSearchDirectParent" >
-        <ECCustomAttributes>
-            <!-- DgnDb06 ECDb cannot map multiple class tables to relationship end -->
-            <ClassMap xmlns="ECDbMap.02.00">
-                <MapStrategy>NotMapped</MapStrategy>
-            </ClassMap>
-        </ECCustomAttributes>
-    </ECRelationshipClass>
-
-    <ECRelationshipClass typeName="SavedSearchResult" >
-        <ECCustomAttributes>
-            <!-- DgnDb06 ECDb cannot map multiple class tables to relationship end -->
-            <ClassMap xmlns="ECDbMap.02.00">
-                <MapStrategy>NotMapped</MapStrategy>
-            </ClassMap>
-        </ECCustomAttributes>
-    </ECRelationshipClass>
-
-    <ECRelationshipClass typeName="SpatialObjectLocation" >
-        <ECCustomAttributes>
-            <!-- DgnDb06 ECDb cannot map multiple class tables to relationship end -->
-            <ClassMap xmlns="ECDbMap.02.00">
-                <MapStrategy>NotMapped</MapStrategy>
-            </ClassMap>
-        </ECCustomAttributes>
-    </ECRelationshipClass>
-
-    <ECRelationshipClass typeName="WorkflowStates" >
-        <ECCustomAttributes>
-<<<<<<< HEAD
-            <!-- DgnDb06 ECDb cannot map this embedding relationship -->
-            <ClassMap xmlns="ECDbMap.02.00">
-                <MapStrategy>NotMapped</MapStrategy>
-=======
-            <!-- DgnDb06 ECDb cannot map this embedding relationship, used for some old WSG -->
-            <ClassMap xmlns="ECDbMap.01.00">
-                <MapStrategy>
-                    <Strategy>NotMapped</Strategy>
-                    <AppliesToSubclasses>true</AppliesToSubclasses>
-                </MapStrategy>
->>>>>>> f6edc1a2
-            </ClassMap>
-        </ECCustomAttributes>
-    </ECRelationshipClass>
-</ECSchema>
+﻿<?xml version="1.0" encoding="utf-8"?>
+<ECSchema schemaName="PW_WSG_Supplemental_ECDbMapping" nameSpacePrefix="pwwsg_ecdbmapping" version="02.02" xmlns="http://www.bentley.com/schemas/Bentley.ECXML.2.0">
+    <ECSchemaReference name="Bentley_Standard_CustomAttributes" version="01.12" prefix="bsca" />
+    <ECSchemaReference name="ECDbMap" version="02.00" prefix="ecdbmap" />
+    <ECCustomAttributes>
+        <SupplementalSchemaMetaData xmlns="Bentley_Standard_CustomAttributes.01.12">
+            <PrimarySchemaName>PW_WSG</PrimarySchemaName>
+            <PrimarySchemaMajorVersion>2</PrimarySchemaMajorVersion>
+            <PrimarySchemaMinorVersion>2</PrimarySchemaMinorVersion>
+            <Precedence>10</Precedence>
+            <Purpose>ECDbMapping</Purpose>
+            <IsUserSpecific>False</IsUserSpecific>
+        </SupplementalSchemaMetaData>
+    </ECCustomAttributes>
+
+    <ECClass typeName="Document">
+        <ECCustomAttributes>
+            <!-- DgnDb06 ECDb requires one table for relationship end -->
+            <ClassMap xmlns="ECDbMap.02.00">
+                <MapStrategy>TablePerHierarchy</MapStrategy>
+            </ClassMap>
+        </ECCustomAttributes>
+    </ECClass>
+
+    <ECClass typeName="Environment">
+        <ECCustomAttributes>
+            <!-- DgnDb06 ECDb requires one table for relationship end -->
+            <ClassMap xmlns="ECDbMap.02.00">
+                <MapStrategy>TablePerHierarchy</MapStrategy>
+            </ClassMap>
+        </ECCustomAttributes>
+    </ECClass>
+
+    <ECClass typeName="ProjectType">
+        <ECCustomAttributes>
+            <!-- DgnDb06 ECDb requires one table for relationship end -->
+            <ClassMap xmlns="ECDbMap.02.00">
+                <MapStrategy>TablePerHierarchy</MapStrategy>
+            </ClassMap>
+        </ECCustomAttributes>
+    </ECClass>
+
+    <ECClass typeName="Resource">
+        <ECCustomAttributes>
+            <!-- DgnDb06 ECDb requires one table for relationship end -->
+            <ClassMap xmlns="ECDbMap.01.00">
+                <MapStrategy>
+                    <Strategy>SharedTable</Strategy>
+                    <AppliesToSubclasses>true</AppliesToSubclasses>
+                </MapStrategy>
+            </ClassMap>
+        </ECCustomAttributes>
+    </ECClass>
+  
+    <ECRelationshipClass typeName="ItemAddress" >
+        <ECCustomAttributes>
+            <!-- DgnDb06 ECDb cannot map multiple class tables to relationship end -->
+            <ClassMap xmlns="ECDbMap.02.00">
+                <MapStrategy>NotMapped</MapStrategy>
+            </ClassMap>
+        </ECCustomAttributes>
+    </ECRelationshipClass>
+
+    <ECRelationshipClass typeName="SavedSearchParent" >
+        <ECCustomAttributes>
+            <!-- DgnDb06 ECDb cannot map multiple class tables to relationship end -->
+            <ClassMap xmlns="ECDbMap.02.00">
+                <MapStrategy>NotMapped</MapStrategy>
+            </ClassMap>
+        </ECCustomAttributes>
+    </ECRelationshipClass>
+
+    <ECRelationshipClass typeName="SavedSearchDirectParent" >
+        <ECCustomAttributes>
+            <!-- DgnDb06 ECDb cannot map multiple class tables to relationship end -->
+            <ClassMap xmlns="ECDbMap.02.00">
+                <MapStrategy>NotMapped</MapStrategy>
+            </ClassMap>
+        </ECCustomAttributes>
+    </ECRelationshipClass>
+
+    <ECRelationshipClass typeName="SavedSearchResult" >
+        <ECCustomAttributes>
+            <!-- DgnDb06 ECDb cannot map multiple class tables to relationship end -->
+            <ClassMap xmlns="ECDbMap.02.00">
+                <MapStrategy>NotMapped</MapStrategy>
+            </ClassMap>
+        </ECCustomAttributes>
+    </ECRelationshipClass>
+
+    <ECRelationshipClass typeName="SpatialObjectLocation" >
+        <ECCustomAttributes>
+            <!-- DgnDb06 ECDb cannot map multiple class tables to relationship end -->
+            <ClassMap xmlns="ECDbMap.02.00">
+                <MapStrategy>NotMapped</MapStrategy>
+            </ClassMap>
+        </ECCustomAttributes>
+    </ECRelationshipClass>
+
+    <ECRelationshipClass typeName="WorkflowStates" >
+        <ECCustomAttributes>
+            <!-- DgnDb06 ECDb cannot map this embedding relationship, used for some old WSG -->
+            <ClassMap xmlns="ECDbMap.02.00">
+                <MapStrategy>NotMapped</MapStrategy>
+            </ClassMap>
+        </ECCustomAttributes>
+    </ECRelationshipClass>
+</ECSchema>