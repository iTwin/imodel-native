--- conflicted
+++ resolved
@@ -1,93 +1,89 @@
-/*--------------------------------------------------------------------------------------+
-|
-|     $Source: Cache/Persistence/Changes/ChangeInfoManager.h $
-|
-|  $Copyright: (c) 2015 Bentley Systems, Incorporated. All rights reserved. $
-|
-+--------------------------------------------------------------------------------------*/
-
-#pragma once
-
-#include <WebServices/Cache/Persistence/IChangeManager.h>
-#include <WebServices/Cache/Util/ECSqlStatementCache.h>
-#include <WebServices/Cache/Util/ValueIncrementor.h>
-
-#include "ChangeInfo.h"
-#include "../Files/FileInfoManager.h"
-#include "../Hierarchy/HierarchyManager.h"
-#include "../Instances/ObjectInfoManager.h"
-#include "../Instances/RelationshipInfoManager.h"
-
-BEGIN_BENTLEY_WEBSERVICES_NAMESPACE
-
-/*--------------------------------------------------------------------------------------+
-* @bsiclass                                                     Vincas.Razma    08/2014
-+---------------+---------------+---------------+---------------+---------------+------*/
-struct ChangeInfoManager
-    {
-    private:
-        IECDbAdapter*                       m_dbAdapter;
-<<<<<<< HEAD
-        WebServices::ECSqlStatementCache*   m_statementCache;
-=======
-        ECSqlStatementCache*                m_statementCache;
-        HierarchyManager*                   m_hierarchyManager;
->>>>>>> 138b23d0
-        ObjectInfoManager*                  m_objectInfoManager;
-        RelationshipInfoManager*            m_relationshipInfoManager;
-        FileInfoManager*                    m_fileInfoManager;
-        std::shared_ptr<ValueIncrementor>   m_changeNumberIncrementor;
-
-    private:
-        BentleyStatus GetObjectChanges(IChangeManager::Changes& changesOut, bool onlyReadyToSync);
-        BentleyStatus GetFileChanges(IChangeManager::Changes& changesOut, bool onlyReadyToSync);
-        BentleyStatus GetRelationshipChanges(IChangeManager::Changes& changesOut, bool onlyReadyToSync);
-        std::shared_ptr<ECSqlStatement> GetPreparedStatementForGetChanges(ECClassCP infoClass, bool onlyReadyToSync);
-        int ReadStatusProperty(ECInstanceKeyCR instanceKey, Utf8CP statusPropertyName);
-
-        ECInstanceId FindBackupInstance(ObjectInfoCR info);
-        BentleyStatus SaveBackupInstance(ObjectInfoCR info, Utf8CP serializedInstance);
-
-    public:
-        ChangeInfoManager
-            (
-            ECDbAdapter& dbAdapter,
-            ECSqlStatementCache& statementCache,
-            HierarchyManager& hierarchyManager,
-            ObjectInfoManager& objectInfoManager,
-            RelationshipInfoManager& relationshipInfoManager,
-            FileInfoManager& fileInfoManager
-            );
-
-        bool HasChanges();
-        BentleyStatus GetChanges(IChangeManager::Changes& changesOut, bool onlyReadyToSync);
-
-        IChangeManager::ObjectChange GetObjectChange(ECInstanceKeyCR instanceKey);
-        IChangeManager::RelationshipChange GetRelationshipChange(ECInstanceKeyCR instanceKey);
-        IChangeManager::FileChange GetFileChange(ECInstanceKeyCR instanceKey);
-
-        IChangeManager::ObjectChange GetObjectChange(ObjectInfoCR info);
-        IChangeManager::RelationshipChange GetRelationshipChange(RelationshipInfoCR info);
-        IChangeManager::FileChange GetFileChange(FileInfoCR info);
-
-        IChangeManager::ChangeStatus GetObjectChangeStatus(ECInstanceKeyCR instanceKey);
-        IChangeManager::SyncStatus GetObjectSyncStatus(ECInstanceKeyCR instanceKey);
-
-        BentleyStatus SetupChangeNumber(ChangeInfoR info);
-        BentleyStatus RemoveLocalDeletedInfos();
-
-        BentleyStatus ReadBackupInstance(ObjectInfoCR info, RapidJsonDocumentR instanceOut);
-        BentleyStatus SaveBackupInstance(ObjectInfoCR info, RapidJsonValueCR instance);
-        BentleyStatus SaveBackupInstance(ObjectInfoCR info, JsonValueR instance);
-        BentleyStatus DeleteBackupInstance(ObjectInfoCR info);
-
-        // Values will not be coppied to changesOut so keep them alive with t1 and t2 until changesOut are used
-        BentleyStatus ReadInstanceChanges(ObjectInfoCR info, RapidJsonDocumentR changesOut, RapidJsonDocumentR temp1, RapidJsonDocumentR temp2);
-        BentleyStatus ApplyChangesToBackup(ObjectInfoCR info, JsonValueCR changes);
-        BentleyStatus ApplyChangesToInstanceAndBackupIt(ObjectInfoCR info, JsonValueCR changes);
-    };
-
-typedef ChangeInfoManager& ChangeInfoManagerR;
-typedef const ChangeInfoManager& ChangeInfoManagerCR;
-
-END_BENTLEY_WEBSERVICES_NAMESPACE
+/*--------------------------------------------------------------------------------------+
+|
+|     $Source: Cache/Persistence/Changes/ChangeInfoManager.h $
+|
+|  $Copyright: (c) 2015 Bentley Systems, Incorporated. All rights reserved. $
+|
++--------------------------------------------------------------------------------------*/
+
+#pragma once
+
+#include <WebServices/Cache/Persistence/IChangeManager.h>
+#include <WebServices/Cache/Util/ECSqlStatementCache.h>
+#include <WebServices/Cache/Util/ValueIncrementor.h>
+
+#include "ChangeInfo.h"
+#include "../Files/FileInfoManager.h"
+#include "../Hierarchy/HierarchyManager.h"
+#include "../Instances/ObjectInfoManager.h"
+#include "../Instances/RelationshipInfoManager.h"
+
+BEGIN_BENTLEY_WEBSERVICES_NAMESPACE
+
+/*--------------------------------------------------------------------------------------+
+* @bsiclass                                                     Vincas.Razma    08/2014
++---------------+---------------+---------------+---------------+---------------+------*/
+struct ChangeInfoManager
+    {
+    private:
+        IECDbAdapter*                       m_dbAdapter;
+        WebServices::ECSqlStatementCache*   m_statementCache;
+        HierarchyManager*                   m_hierarchyManager;
+        ObjectInfoManager*                  m_objectInfoManager;
+        RelationshipInfoManager*            m_relationshipInfoManager;
+        FileInfoManager*                    m_fileInfoManager;
+        std::shared_ptr<ValueIncrementor>   m_changeNumberIncrementor;
+
+    private:
+        BentleyStatus GetObjectChanges(IChangeManager::Changes& changesOut, bool onlyReadyToSync);
+        BentleyStatus GetFileChanges(IChangeManager::Changes& changesOut, bool onlyReadyToSync);
+        BentleyStatus GetRelationshipChanges(IChangeManager::Changes& changesOut, bool onlyReadyToSync);
+        std::shared_ptr<ECSqlStatement> GetPreparedStatementForGetChanges(ECClassCP infoClass, bool onlyReadyToSync);
+        int ReadStatusProperty(ECInstanceKeyCR instanceKey, Utf8CP statusPropertyName);
+
+        ECInstanceId FindBackupInstance(ObjectInfoCR info);
+        BentleyStatus SaveBackupInstance(ObjectInfoCR info, Utf8CP serializedInstance);
+
+    public:
+        ChangeInfoManager
+            (
+            ECDbAdapter& dbAdapter,
+            ECSqlStatementCache& statementCache,
+            HierarchyManager& hierarchyManager,
+            ObjectInfoManager& objectInfoManager,
+            RelationshipInfoManager& relationshipInfoManager,
+            FileInfoManager& fileInfoManager
+            );
+
+        bool HasChanges();
+        BentleyStatus GetChanges(IChangeManager::Changes& changesOut, bool onlyReadyToSync);
+
+        IChangeManager::ObjectChange GetObjectChange(ECInstanceKeyCR instanceKey);
+        IChangeManager::RelationshipChange GetRelationshipChange(ECInstanceKeyCR instanceKey);
+        IChangeManager::FileChange GetFileChange(ECInstanceKeyCR instanceKey);
+
+        IChangeManager::ObjectChange GetObjectChange(ObjectInfoCR info);
+        IChangeManager::RelationshipChange GetRelationshipChange(RelationshipInfoCR info);
+        IChangeManager::FileChange GetFileChange(FileInfoCR info);
+
+        IChangeManager::ChangeStatus GetObjectChangeStatus(ECInstanceKeyCR instanceKey);
+        IChangeManager::SyncStatus GetObjectSyncStatus(ECInstanceKeyCR instanceKey);
+
+        BentleyStatus SetupChangeNumber(ChangeInfoR info);
+        BentleyStatus RemoveLocalDeletedInfos();
+
+        BentleyStatus ReadBackupInstance(ObjectInfoCR info, RapidJsonDocumentR instanceOut);
+        BentleyStatus SaveBackupInstance(ObjectInfoCR info, RapidJsonValueCR instance);
+        BentleyStatus SaveBackupInstance(ObjectInfoCR info, JsonValueR instance);
+        BentleyStatus DeleteBackupInstance(ObjectInfoCR info);
+
+        // Values will not be coppied to changesOut so keep them alive with t1 and t2 until changesOut are used
+        BentleyStatus ReadInstanceChanges(ObjectInfoCR info, RapidJsonDocumentR changesOut, RapidJsonDocumentR temp1, RapidJsonDocumentR temp2);
+        BentleyStatus ApplyChangesToBackup(ObjectInfoCR info, JsonValueCR changes);
+        BentleyStatus ApplyChangesToInstanceAndBackupIt(ObjectInfoCR info, JsonValueCR changes);
+    };
+
+typedef ChangeInfoManager& ChangeInfoManagerR;
+typedef const ChangeInfoManager& ChangeInfoManagerCR;
+
+END_BENTLEY_WEBSERVICES_NAMESPACE