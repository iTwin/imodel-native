--- conflicted
+++ resolved
@@ -1,1901 +1,1891 @@
-/*--------------------------------------------------------------------------------------+
-|
-|     $Source: Cache/Persistence/DataSourceCache.cpp $
-|
-|  $Copyright: (c) 2016 Bentley Systems, Incorporated. All rights reserved. $
-|
-+--------------------------------------------------------------------------------------*/
-
-#include <WebServices/Cache/Persistence/DataSourceCache.h>
-
-#include <Bentley/BeTimeUtilities.h>
-#include <Bentley/DateTime.h>
-#include <WebServices/Cache/Persistence/CacheQueryHelper.h>
-#include <WebServices/Cache/Util/ECDbDebugInfo.h>
-#include <WebServices/Cache/Util/ECDbHelper.h>
-#include <WebServices/Cache/Util/ECSqlStatementCache.h>
-#include <WebServices/Cache/Util/ECCustomAttributeHelper.h>
-
-#include "Core/CacheSchema.h"
-#include "Core/CacheSettings.h"
-#include "Core/WSCacheState.h"
-#include "Core/SchemaContext.h"
-#include "Core/SchemaManager.h"
-#include "Core/Version.h"
-#include "Upgrade/Upgrader.h"
-
-#include "../Logging.h"
-
-USING_NAMESPACE_BENTLEY_WEBSERVICES
-
-/*--------------------------------------------------------------------------------------+
-* @bsimethod                                                    Vincas.Razma    06/2014
-+---------------+---------------+---------------+---------------+---------------+------*/
-std::shared_ptr<ECDbDebugInfoHolder> CreateLoggerHolder(WSCacheState& state, Utf8CP context)
-    {
-    if (!LOG.isSeverityEnabled(BentleyApi::NativeLogging::LOG_TRACE))
-        {
-        return nullptr;
-        }
-
-    bvector<ECN::ECSchemaCP> schemas;
-    state.GetECDbAdapter().GetECDb().Schemas().GetECSchemas(schemas);
-
-    return std::make_shared<ECDbDebugInfoHolder>(state.GetECDbAdapter().GetECDb(), schemas, "DataSourceCache debug information", context);
-    }
-
-// Add this macro to start of a method to print out cache state before and after method is done
-#define LogCacheDataForMethod() auto _ecdb_debug_info_holder_ = CreateLoggerHolder (*m_state, __FUNCTION__)
-
-/*--------------------------------------------------------------------------------------+
-* @bsimethod                                                    Vincas.Razma    01/2013
-+---------------+---------------+---------------+---------------+---------------+------*/
-DataSourceCache::DataSourceCache()
-    {}
-
-/*--------------------------------------------------------------------------------------+
-* @bsimethod                                                    Vincas.Razma    01/2013
-+---------------+---------------+---------------+---------------+---------------+------*/
-DataSourceCache::~DataSourceCache()
-    {
-    Close();
-    }
-
-/*--------------------------------------------------------------------------------------+
-* @bsimethod                                                    Vincas.Razma    05/2013
-+---------------+---------------+---------------+---------------+---------------+------*/
-BentleyStatus DataSourceCache::Create
-(
-BeFileNameCR cacheFilePath,
-CacheEnvironmentCR environment,
-const ECDb::CreateParams& params
-)
-    {
-    BeFileName::CreateNewDirectory(cacheFilePath.GetDirectoryName());
-
-    DbResult status = m_db.CreateNewDb(cacheFilePath, BeSQLite::BeGuid(), params);
-    if (BE_SQLITE_OK != status)
-        {
-        LOG.error("Failed to create new ECDb");
-        BeAssert(false);
-        return ERROR;
-        }
-
-    return ExecuteWithinTransaction([&]
-        {
-        if (SUCCESS != InitializeCreatedDb())
-            {
-            return ERROR;
-            }
-
-        SetupOpenState(environment);
-        return SUCCESS;
-        });
-    }
-
-/*--------------------------------------------------------------------------------------+
-* @bsimethod                                                    Vincas.Razma    02/2013
-+---------------+---------------+---------------+---------------+---------------+------*/
-BentleyStatus DataSourceCache::Open
-(
-BeFileNameCR cacheFilePath,
-CacheEnvironmentCR environment,
-const ECDb::OpenParams& params
-)
-    {
-    if (SUCCESS != Upgrader::FinalizeUpgradeIfNeeded(cacheFilePath, environment))
-        {
-        return ERROR;
-        }
-
-    DbResult status = m_db.OpenBeSQLiteDb(cacheFilePath, params);
-    if (BE_SQLITE_OK != status)
-        {
-        return ERROR;
-        }
-
-    if (SUCCESS != UpgradeIfNeeded(cacheFilePath, environment, params))
-        {
-        return ERROR;
-        }
-
-    return ExecuteWithinTransaction([&]
-        {
-        SetupOpenState(environment);
-        return SUCCESS;
-        });
-    }
-
-/*--------------------------------------------------------------------------------------+
-* @bsimethod                                                    Vincas.Razma    02/2013
-+---------------+---------------+---------------+---------------+---------------+------*/
-BentleyStatus DataSourceCache::Close()
-    {
-    m_state = nullptr;
-    if (m_db.IsDbOpen())
-        {
-        m_db.CloseDb();
-        }
-    return SUCCESS;
-    }
-
-/*--------------------------------------------------------------------------------------+
-* @bsimethod                                                    Vincas.Razma    03/2014
-+---------------+---------------+---------------+---------------+---------------+------*/
-BentleyStatus DataSourceCache::UpgradeIfNeeded
-(
-BeFileNameCR cacheFilePath,
-CacheEnvironmentCR environment,
-const ECDb::OpenParams& params
-)
-    {
-    int version = 0;
-
-    auto status = ExecuteWithinTransaction([&]
-        {
-        CacheSettings settings(m_db);
-        if (SUCCESS != settings.Read())
-            {
-            return ERROR;
-            }
-        version = settings.GetVersion();
-        return SUCCESS;
-        });
-
-    if (SUCCESS != status)
-        {
-        // DB is not initialized
-        return ExecuteWithinTransaction([&]
-            {
-            return InitializeCreatedDb();
-            });
-        }
-
-    if (version == WSCACHE_FORMAT_VERSION)
-        {
-        return SUCCESS;
-        }
-
-    m_db.CloseDb();
-    if (BE_SQLITE_OK != m_db.OpenBeSQLiteDb(cacheFilePath, ECDb::OpenParams(ECDb::OpenMode::ReadWrite)))
-        {
-        return ERROR;
-        }
-
-    Upgrader upgrader(m_db, environment);
-    if (SUCCESS != upgrader.Upgrade(version))
-        {
-        BeAssert(false && "<Error> Failed to upgrade to current version");
-        return ERROR;
-        }
-
-    m_db.CloseDb();
-    if (BE_SQLITE_OK != m_db.OpenBeSQLiteDb(cacheFilePath, params))
-        {
-        return ERROR;
-        }
-
-    return ExecuteWithinTransaction([&]
-        {
-        CacheSettings settings(m_db);
-        settings.SetVersion(WSCACHE_FORMAT_VERSION);
-        return settings.Save();
-        });
-    }
-
-/*--------------------------------------------------------------------------------------+
-* @bsimethod
-+---------------+---------------+---------------+---------------+---------------+------*/
-BentleyStatus DataSourceCache::InitializeCreatedDb()
-    {
-    if (SUCCESS != SchemaManager(m_db).ImportCacheSchemas())
-        {
-        return ERROR;
-        }
-
-    CacheSettings settings(m_db);
-    settings.SetVersion(WSCACHE_FORMAT_VERSION);
-    return settings.Save();
-    }
-
-/*--------------------------------------------------------------------------------------+
-* @bsimethod                                                    Vincas.Razma    01/2013
-+---------------+---------------+---------------+---------------+---------------+------*/
-BentleyStatus DataSourceCache::ExecuteWithinTransaction(std::function<BentleyStatus()> execute)
-    {
-    Savepoint sp(m_db, "ExecuteWithinTransaction", true, BeSQLiteTxnMode::Immediate);
-
-    if (SUCCESS != execute())
-        {
-        sp.Cancel();
-        return ERROR;
-        }
-
-    if (BE_SQLITE_OK != sp.Commit())
-        {
-        return ERROR;
-        }
-
-    if (0 != m_db.GetCurrentSavepointDepth())
-        {
-        // Default transaction is enabled, save changes to it
-        if (BE_SQLITE_OK != m_db.SaveChanges())
-            {
-            return ERROR;
-            }
-        }
-
-    return SUCCESS;
-    }
-
-/*--------------------------------------------------------------------------------------+
-* @bsimethod                                                    Vincas.Razma    02/2014
-+---------------+---------------+---------------+---------------+---------------+------*/
-void DataSourceCache::SetupOpenState(CacheEnvironmentCR environment)
-    {
-    BeFileName cachePath(m_db.GetDbFileName());
-    m_state = std::make_shared<WSCacheState>(m_db, FileStorage::CreateCacheEnvironment(cachePath, environment));
-    }
-
-/*--------------------------------------------------------------------------------------+
-* @bsimethod                                                    Vincas.Razma    02/2014
-+---------------+---------------+---------------+---------------+---------------+------*/
-void DataSourceCache::ClearRuntimeCaches()
-    {
-    if (m_state)
-        {
-        m_state->ClearRuntimeCaches();
-        }
-    }
-
-/*--------------------------------------------------------------------------------------+
-* @bsimethod                                                    Vincas.Razma    01/2015
-+---------------+---------------+---------------+---------------+---------------+------*/
-void DataSourceCache::RegisterSchemaChangeListener(IECDbSchemaChangeListener* listener)
-    {
-    m_db.RegisterSchemaChangeListener(listener);
-    }
-
-/*--------------------------------------------------------------------------------------+
-* @bsimethod                                                    Vincas.Razma    01/2015
-+---------------+---------------+---------------+---------------+---------------+------*/
-void DataSourceCache::UnRegisterSchemaChangeListener(IECDbSchemaChangeListener* listener)
-    {
-    m_db.UnRegisterSchemaChangeListener(listener);
-    }
-
-/*--------------------------------------------------------------------------------------+
-* @bsimethod                                                    Vincas.Razma    07/2014
-+---------------+---------------+---------------+---------------+---------------+------*/
-BentleyStatus DataSourceCache::UpdateSchemas(const std::vector<BeFileName>& schemaPaths)
-    {
-    return SchemaManager(m_db).ImportSchemas(schemaPaths);
-    }
-
-/*--------------------------------------------------------------------------------------+
-* @bsimethod                                                    Vincas.Razma    07/2014
-+---------------+---------------+---------------+---------------+---------------+------*/
-BentleyStatus DataSourceCache::UpdateSchemas(const std::vector<ECSchemaPtr>& schemas)
-    {
-    return SchemaManager(m_db).ImportSchemas(schemas);
-    }
-
-/*--------------------------------------------------------------------------------------+
-* @bsimethod                                                    Vincas.Razma    02/2013
-+---------------+---------------+---------------+---------------+---------------+------*/
-BentleyStatus DataSourceCache::DeleteCacheFromDisk(BeFileNameCR cacheFilePath, CacheEnvironmentCR environment)
-    {
-    if (SUCCESS != FileStorage::DeleteFileCacheDirectories(FileStorage::CreateCacheEnvironment(cacheFilePath, environment)))
-        {
-        return ERROR;
-        }
-
-    if (cacheFilePath.DoesPathExist() && BeFileNameStatus::Success != BeFileName::BeDeleteFile(cacheFilePath))
-        {
-        BeAssert(false);
-        return ERROR;
-        }
-
-    return SUCCESS;
-    }
-
-/*--------------------------------------------------------------------------------------+
-* @bsimethod                                                    Vincas.Razma    01/2014
-+---------------+---------------+---------------+---------------+---------------+------*/
-BentleyStatus DataSourceCache::Reset()
-    {
-    LogCacheDataForMethod();
-
-    if (SUCCESS != FileStorage::DeleteFileCacheDirectories(m_state->GetFileCacheEnvironment()))
-        {
-        return ERROR;
-        }
-
-    // Remove all cached objects
-    // TODO: remove this when CachedObjectInfoRelationship will be holding cached objects
-    if (SUCCESS != m_state->GetObjectInfoManager().RemoveAllCachedInstances())
-        {
-        return ERROR;
-        }
-
-    // Remove all data
-    bvector<ECN::ECSchemaCP> ecSchemas;
-    if (SUCCESS != m_db.Schemas().GetECSchemas(ecSchemas))
-        {
-        BeAssert(false);
-        return ERROR;
-        }
-
-    bset<ECClassCP> ignoreClasses;
-    ignoreClasses.insert(m_db.Schemas().GetECClass("Bentley_Standard_Classes", "AnyClass"));
-    ignoreClasses.insert(m_db.Schemas().GetECClass("Bentley_Standard_Classes", "InstanceCount"));
-
-    bset<ECSchemaCP> ignoreSchemas;
-    ignoreSchemas.insert(m_db.Schemas().GetECSchema("ECDb_System"));
-    ignoreSchemas.insert(m_db.Schemas().GetECSchema("MetaSchema"));
-
-    for (ECSchemaCP ecSchema : ecSchemas)
-        {
-        if (ignoreSchemas.count(ecSchema))
-            {
-            continue;
-            }
-
-        for (ECClassCP ecClass : ecSchema->GetClasses())
-            {
-            if (!ecClass->IsEntityClass() ||
-                ecClass->IsRelationshipClass() ||
-                ignoreClasses.count(ecClass))
-                {
-                continue;
-                }
-
-            Utf8PrintfString key("DataSourceCache::Reset:%llu", ecClass->GetId().GetValue());
-            auto statement = m_state->GetStatementCache().GetPreparedStatement(key, [&]
-                {
-                return Utf8PrintfString("SELECT %llu, ECInstanceId FROM ONLY %s", ecClass->GetId().GetValue(),
-                                        ecClass->GetECSqlName().c_str());
-                });
-
-            if (SUCCESS != m_state->GetHierarchyManager().DeleteInstances(*statement))
-                {
-                BeAssert(false);
-                return ERROR;
-                }
-            }
-        }
-
-    m_state = std::make_shared<WSCacheState>(m_db, m_state->GetFileCacheEnvironment());
-    return SUCCESS;
-    }
-
-/*--------------------------------------------------------------------------------------+
-* @bsimethod                                                    Vincas.Razma    02/2013
-+---------------+---------------+---------------+---------------+---------------+------*/
-BeFileName DataSourceCache::GetCacheDatabasePath()
-    {
-    return BeFileName(m_db.GetDbFileName(), true);
-    }
-
-/*--------------------------------------------------------------------------------------+
-* @bsimethod                                                    Vincas.Razma    05/2013
-+---------------+---------------+---------------+---------------+---------------+------*/
-IECDbAdapterR DataSourceCache::GetAdapter()
-    {
-    return m_state->GetECDbAdapter();
-    }
-
-/*--------------------------------------------------------------------------------------+
-* @bsimethod                                                    Vincas.Razma    04/2015
-+---------------+---------------+---------------+---------------+---------------+------*/
-IExtendedDataAdapter& DataSourceCache::GetExtendedDataAdapter()
-    {
-    return m_state->GetExtendedDataAdapter();
-    }
-
-/*--------------------------------------------------------------------------------------+
-* @bsimethod                                                    Vincas.Razma    02/2015
-+---------------+---------------+---------------+---------------+---------------+------*/
-ObservableECDb& DataSourceCache::GetECDb()
-    {
-    return m_db;
-    }
-
-/*--------------------------------------------------------------------------------------+
-* @bsimethod                                                    Vincas.Razma    06/2013
-+---------------+---------------+---------------+---------------+---------------+------*/
-IChangeManagerR DataSourceCache::GetChangeManager()
-    {
-    LogCacheDataForMethod();
-    return m_state->GetChangeManager();
-    }
-
-/*--------------------------------------------------------------------------------------+
-* @bsimethod                                                    Vincas.Razma    10/2013
-+---------------+---------------+---------------+---------------+---------------+------*/
-ObjectId DataSourceCache::ObjectIdFromJsonInstance(JsonValueCR instance) const
-    {
-    ObjectId objectId;
-
-    ECDbHelper::ParseECClassKey(instance[DataSourceCache_PROPERTY_ClassKey].asString(), objectId.schemaName, objectId.className);
-    objectId.remoteId = instance[DataSourceCache_PROPERTY_RemoteId].asString();
-
-    return objectId;
-    }
-
-/*--------------------------------------------------------------------------------------+
-* @bsimethod                                                    Vincas.Razma    05/2013
-+---------------+---------------+---------------+---------------+---------------+------*/
-Utf8String DataSourceCache::ReadInstanceCacheTag(ObjectIdCR objectId)
-    {
-    return m_state->GetObjectInfoManager().ReadInfo(objectId).GetObjectCacheTag();
-    }
-
-/*--------------------------------------------------------------------------------------+
-* @bsimethod                                                    Vincas.Razma    05/2013
-+---------------+---------------+---------------+---------------+---------------+------*/
-Utf8String DataSourceCache::ReadFileCacheTag(ObjectIdCR objectId)
-    {
-    return m_state->GetFileInfoManager().ReadInfo(objectId).GetFileCacheTag();
-    }
-
-/*--------------------------------------------------------------------------------------+
-* @bsimethod                                                    Vincas.Razma    07/2013
-+---------------+---------------+---------------+---------------+---------------+------*/
-DateTime DataSourceCache::ReadInstanceCachedDate(ObjectIdCR objectId)
-    {
-    return m_state->GetObjectInfoManager().ReadInfo(objectId).GetObjectCacheDate();
-    }
-
-/*--------------------------------------------------------------------------------------+
-* @bsimethod                                                    Vincas.Razma    03/2015
-+---------------+---------------+---------------+---------------+---------------+------*/
-BentleyStatus DataSourceCache::SetResponseAccessDate(CachedResponseKeyCR key, DateTimeCR utcDateTime)
-    {
-    ResponseKey responseKey = m_state->GetCachedResponseManager().ConvertResponseKey(key);
-    CachedResponseInfo info = m_state->GetCachedResponseManager().ReadInfo(responseKey);
-    if (!info.IsCached())
-        {
-        return ERROR;
-        }
-    info.SetAccessDate(utcDateTime);
-    return m_state->GetCachedResponseManager().SaveInfo(info);
-    }
-
-/*--------------------------------------------------------------------------------------+
-* @bsimethod                                                    Vincas.Razma    03/2015
-+---------------+---------------+---------------+---------------+---------------+------*/
-DateTime DataSourceCache::ReadResponseAccessDate(CachedResponseKeyCR key)
-    {
-    ResponseKey responseKey = m_state->GetCachedResponseManager().ConvertResponseKey(key);
-    return m_state->GetCachedResponseManager().ReadInfo(responseKey).GetAccessDate();
-    }
-
-/*--------------------------------------------------------------------------------------+
-* @bsimethod                                                    Vincas.Razma    07/2013
-+---------------+---------------+---------------+---------------+---------------+------*/
-DateTime DataSourceCache::ReadFileCachedDate(ObjectIdCR objectId)
-    {
-    return m_state->GetFileInfoManager().ReadInfo(objectId).GetFileCacheDate();
-    }
-
-/*--------------------------------------------------------------------------------------+
-* @bsimethod                                                    Vincas.Razma    11/2013
-+---------------+---------------+---------------+---------------+---------------+------*/
-CachedObjectInfo DataSourceCache::GetCachedObjectInfo(ObjectIdCR objectId)
-    {
-    if (objectId.IsEmpty())
-        {
-        return CachedObjectInfo();
-        }
-    return CachedObjectInfo(std::make_shared<ObjectInfo>(m_state->GetObjectInfoManager().ReadInfo(objectId)));
-    }
-
-/*--------------------------------------------------------------------------------------+
-* @bsimethod                                            Benediktas.Lipnickas    02/2014
-+---------------+---------------+---------------+---------------+---------------+------*/
-CachedObjectInfo DataSourceCache::GetCachedObjectInfo(ECInstanceKeyCR instance)
-    {
-    return CachedObjectInfo(std::make_shared<ObjectInfo>(m_state->GetObjectInfoManager().ReadInfo(instance)));
-    }
-
-/*--------------------------------------------------------------------------------------+
-* @bsimethod                                                    Vincas.Razma    03/2013
-+---------------+---------------+---------------+---------------+---------------+------*/
-ECInstanceKey DataSourceCache::FindInstance(ObjectIdCR objectId)
-    {
-    if (objectId.IsEmpty())
-        {
-        return m_state->GetNavigationBaseManager().FindNavigationBase();
-        }
-
-    return m_state->GetObjectInfoManager().FindCachedInstance(objectId);
-    }
-
-/*--------------------------------------------------------------------------------------+
-* @bsimethod                                                    Vincas.Razma    08/2014
-+---------------+---------------+---------------+---------------+---------------+------*/
-ObjectId DataSourceCache::FindInstance(ECInstanceKeyCR instanceKey)
-    {
-    return m_state->GetObjectInfoManager().FindCachedInstance(instanceKey);
-    }
-
-/*--------------------------------------------------------------------------------------+
-* @bsimethod                                                    Vincas.Razma    01/2015
-+---------------+---------------+---------------+---------------+---------------+------*/
-ECInstanceKey DataSourceCache::FindRelationship(ECRelationshipClassCR relClass, ECInstanceKeyCR source, ECInstanceKeyCR target)
-    {
-    return m_state->GetECDbAdapter().FindRelationship(&relClass, source, target);
-    }
-
-/*--------------------------------------------------------------------------------------+
-* @bsimethod                                                    Vincas.Razma    01/2015
-+---------------+---------------+---------------+---------------+---------------+------*/
-ECInstanceKey DataSourceCache::FindRelationship(ECRelationshipClassCR relClass, ObjectIdCR sourceId, ObjectIdCR targetId)
-    {
-    ECInstanceKey source = m_state->GetObjectInfoManager().FindCachedInstance(sourceId);
-    ECInstanceKey target = m_state->GetObjectInfoManager().FindCachedInstance(targetId);
-    return m_state->GetECDbAdapter().FindRelationship(&relClass, source, target);
-    }
-
-/*--------------------------------------------------------------------------------------+
-* @bsimethod                                                    Vincas.Razma    01/2015
-+---------------+---------------+---------------+---------------+---------------+------*/
-ObjectId DataSourceCache::FindRelationship(ECInstanceKeyCR relationshipKey)
-    {
-    return m_state->GetRelationshipInfoManager().ReadObjectId(relationshipKey);
-    }
-
-/*--------------------------------------------------------------------------------------+
-* @bsimethod                                                    Vincas.Razma    07/2014
-+---------------+---------------+---------------+---------------+---------------+------*/
-BentleyStatus DataSourceCache::CacheInstanceAndLinkToRoot
-(
-ObjectIdCR objectId,
-WSObjectsResponseCR response,
-Utf8StringCR rootName
-)
-    {
-    LogCacheDataForMethod();
-    CachedInstanceKey key;
-
-    if (response.IsModified())
-        {
-        WSObjectsReader::Instances instances = response.GetInstances();
-
-        InstanceCacheHelper::CachedInstances cachedInstances;
-        if (SUCCESS != m_state->GetInstanceHelper().CacheInstances(instances, cachedInstances))
-            {
-            return ERROR;
-            }
-        if (1 != cachedInstances.GetCachedInstances().size())
-            {
-            return ERROR;
-            }
-        auto it = cachedInstances.GetCachedInstancesByObjectId().find(objectId);
-        if (cachedInstances.GetCachedInstancesByObjectId().end() == it)
-            {
-            return ERROR;
-            }
-        key = *cachedInstances.GetCachedInstances().begin();
-        }
-    else
-        {
-        ObjectInfo info = m_state->GetObjectInfoManager().ReadInfo(objectId);
-        info.SetObjectCacheDate(DateTime::GetCurrentTimeUtc());
-        if (SUCCESS != m_state->GetObjectInfoManager().UpdateInfo(info))
-            {
-            return ERROR;
-            }
-        key = info.GetCachedInstanceKey();
-        }
-
-    CacheRootKey rootKey = m_state->GetRootManager().FindOrCreateRoot(rootName);
-    if (SUCCESS != m_state->GetRootManager().LinkExistingNodeToRoot(rootKey, key.GetInfoKey()))
-        {
-        return ERROR;
-        }
-
-    return SUCCESS;
-    }
-
-/*--------------------------------------------------------------------------------------+
-* @bsimethod                                                    Vincas.Razma    03/2013
-+---------------+---------------+---------------+---------------+---------------+------*/
-BentleyStatus DataSourceCache::CacheInstanceAndLinkToRoot
-(
-ObjectIdCR objectId,
-RapidJsonValueCR instancePropertiesJson,
-Utf8StringCR cacheTag,
-Utf8StringCR rootName
-)
-    {
-    LogCacheDataForMethod();
-    ObjectInfo info = m_state->GetObjectInfoManager().ReadInfo(objectId);
-
-    info.SetObjectCacheTag(cacheTag);
-    info.SetObjectCacheDate(DateTime::GetCurrentTimeUtc());
-    info.SetObjectState(CachedInstanceState::Full);
-
-    CacheRootKey rootKey = m_state->GetRootManager().FindOrCreateRoot(rootName);
-    if (SUCCESS != m_state->GetRootManager().LinkNewInstanceToRoot(rootKey, objectId, info, &instancePropertiesJson))
-        {
-        return ERROR;
-        }
-
-    return SUCCESS;
-    }
-
-/*--------------------------------------------------------------------------------------+
-* @bsimethod                                                    Vincas.Razma    07/2014
-+---------------+---------------+---------------+---------------+---------------+------*/
-BentleyStatus DataSourceCache::CacheInstancesAndLinkToRoot
-(
-WSObjectsResponseCR response,
-Utf8StringCR rootName,
-ECInstanceKeyMultiMap* cachedInstanceKeysOut,
-bool weakLinkToRoot,
-ICancellationTokenPtr ct
-)
-    {
-    LogCacheDataForMethod();
-
-    if (!response.IsModified())
-        {
-        BeAssert(false && "NotModified is not supported for this method ");
-        return ERROR;
-        }
-
-    WSObjectsReader::Instances instances = response.GetInstances();
-    InstanceCacheHelper::CachedInstances cachedInstances;
-    if (SUCCESS != m_state->GetInstanceHelper().CacheInstances(instances, cachedInstances, nullptr, nullptr, ct))
-        {
-        return ERROR;
-        }
-
-    CacheRootKey rootKey = m_state->GetRootManager().FindOrCreateRoot(rootName);
-    for (CachedInstanceKeyCR key : cachedInstances.GetCachedInstances())
-        {
-        if (SUCCESS != m_state->GetRootManager().LinkExistingNodeToRoot(rootKey, key.GetInfoKey(), !weakLinkToRoot))
-            {
-            return ERROR;
-            }
-        }
-
-    if (nullptr != cachedInstanceKeysOut)
-        {
-        for (CachedInstanceKeyCR key : cachedInstances.GetCachedInstances())
-            {
-            cachedInstanceKeysOut->Insert(key.GetInstanceKey().GetECClassId(), key.GetInstanceKey().GetECInstanceId());
-            }
-        }
-
-    return SUCCESS;
-    }
-
-/*--------------------------------------------------------------------------------------+
-* @bsimethod                                                    Vincas.Razma    03/2013
-+---------------+---------------+---------------+---------------+---------------+------*/
-BentleyStatus DataSourceCache::UpdateInstance(ObjectIdCR objectId, WSObjectsResponseCR response)
-    {
-    LogCacheDataForMethod();
-
-    if (response.IsModified())
-        {
-        WSObjectsReader::Instances instances = response.GetInstances();
-
-        InstanceCacheHelper::CachedInstances cachedInstances;
-        InstanceCacheHelper::UpdateCachingState updateCachingState;
-        if (SUCCESS != m_state->GetInstanceHelper().CacheInstances(instances, cachedInstances, nullptr, &updateCachingState))
-            {
-            return ERROR;
-            }
-        if (1 != cachedInstances.GetCachedInstances().size() || !updateCachingState.GetNotFoundObjectIds().empty())
-            {
-            return ERROR;
-            }
-        }
-    else
-        {
-        ObjectInfo info = m_state->GetObjectInfoManager().ReadInfo(objectId);
-        info.SetObjectCacheDate(DateTime::GetCurrentTimeUtc());
-        if (SUCCESS != m_state->GetObjectInfoManager().UpdateInfo(info))
-            {
-            return ERROR;
-            }
-        }
-
-    return SUCCESS;
-    }
-
-/*--------------------------------------------------------------------------------------+
-* @bsimethod                                                    Vincas.Razma    02/2014
-+---------------+---------------+---------------+---------------+---------------+------*/
-BentleyStatus DataSourceCache::UpdateInstances
-(
-WSObjectsResponseCR response,
-bset<ObjectId>* notFoundOut,
-bset<ECInstanceKey>* cachedInstancesOut,
-ICancellationTokenPtr ct
-)
-    {
-    LogCacheDataForMethod();
-
-    if (!response.IsModified())
-        {
-        BeAssert(false && "NotModified is not supported for this method ");
-        return ERROR;
-        }
-
-    WSObjectsReader::Instances instances = response.GetInstances();
-
-    InstanceCacheHelper::CachedInstances cachedInstances;
-    InstanceCacheHelper::UpdateCachingState updateCachingState;
-    if (SUCCESS != m_state->GetInstanceHelper().CacheInstances(instances, cachedInstances, nullptr, &updateCachingState, ct))
-        {
-        return ERROR;
-        }
-
-    if (nullptr != notFoundOut)
-        {
-        notFoundOut->insert(updateCachingState.GetNotFoundObjectIds().begin(), updateCachingState.GetNotFoundObjectIds().end());
-        }
-
-    if (nullptr != cachedInstancesOut)
-        {
-        for (auto& cachedKey : cachedInstances.GetCachedInstances())
-            {
-            cachedInstancesOut->insert(cachedKey.GetInstanceKey());
-            }
-        }
-
-    return SUCCESS;
-    }
-
-/*--------------------------------------------------------------------------------------+
-* @bsimethod                                                    Vincas.Razma    04/2013
-+---------------+---------------+---------------+---------------+---------------+------*/
-CacheStatus DataSourceCache::ReadInstance(ObjectIdCR objectId, JsonValueR instanceDataOut, JsonFormat format)
-    {
-    instanceDataOut = Json::nullValue;
-
-    if (objectId.IsEmpty())
-        {
-        return CacheStatus::Error;
-        }
-
-    ECClassCP ecClass = m_state->GetECDbAdapter().GetECClass(objectId);
-    if (nullptr == ecClass)
-        {
-        return CacheStatus::Error;
-        }
-
-    auto statement = GetReadInstanceStatement(*ecClass, objectId.remoteId.c_str());
-
-    DbResult status = statement->Step();
-    if (BE_SQLITE_ROW != status && BE_SQLITE_DONE != status)
-        {
-        return CacheStatus::Error;
-        }
-    if (BE_SQLITE_ROW != status)
-        {
-        return CacheStatus::DataNotCached;
-        }
-
-    if (JsonFormat::Display == format)
-        {
-        instanceDataOut[DataSourceCache_PROPERTY_ClassKey] = ECDbHelper::ECClassKeyFromClass(*ecClass);
-        instanceDataOut[DataSourceCache_PROPERTY_RemoteId] = objectId.remoteId;
-
-        JsonECSqlSelectAdapter adapter(*statement, JsonECSqlSelectAdapter::FormatOptions(ECValueFormat::FormattedStrings));
-
-        JsonValueR instanceDisplayData = instanceDataOut[DataSourceCache_PROPERTY_DisplayData];
-        adapter.GetRowDisplayInfo(instanceDataOut[DataSourceCache_PROPERTY_DisplayInfo]);
-
-        if (!adapter.GetRowInstance(instanceDisplayData, ecClass->GetId()))
-            {
-            instanceDataOut = Json::nullValue;
-            return CacheStatus::Error;
-            }
-
-        instanceDisplayData[DataSourceCache_PROPERTY_RemoteId] = objectId.remoteId;
-        }
-
-    JsonValueR instanceRawData = JsonFormat::Display == format ? instanceDataOut[DataSourceCache_PROPERTY_RawData] : instanceDataOut;
-
-    JsonECSqlSelectAdapter adapter(*statement, JsonECSqlSelectAdapter::FormatOptions(ECValueFormat::RawNativeValues));
-    if (!adapter.GetRowInstance(instanceRawData, ecClass->GetId()))
-        {
-        instanceDataOut = Json::nullValue;
-        return CacheStatus::Error;
-        }
-
-    instanceRawData[DataSourceCache_PROPERTY_RemoteId] = objectId.remoteId;
-
-    return CacheStatus::OK;
-    }
-
-/*--------------------------------------------------------------------------------------+
-* @bsimethod                                                    Vincas.Razma    04/2015
-+---------------+---------------+---------------+---------------+---------------+------*/
-IECInstancePtr DataSourceCache::ReadInstance(ObjectIdCR objectId)
-    {
-    if (!objectId.IsValid())
-        {
-        return nullptr;
-        }
-
-    ECClassCP ecClass = m_state->GetECDbAdapter().GetECClass(objectId);
-    if (nullptr == ecClass)
-        {
-        return nullptr;
-        }
-
-    auto statement = GetReadInstanceStatement(*ecClass, objectId.remoteId.c_str());
-    if (BE_SQLITE_ROW != statement->Step())
-        {
-        return nullptr;
-        }
-
-    IECInstancePtr instance = ECInstanceECSqlSelectAdapter(*statement).GetInstance();
-    if (instance.IsNull())
-        {
-        return nullptr;
-        }
-
-    instance->SetInstanceId(objectId.remoteId.c_str());
-    return instance;
-    }
-
-/*--------------------------------------------------------------------------------------+
-* @bsimethod                                                    Vincas.Razma    04/2015
-+---------------+---------------+---------------+---------------+---------------+------*/
-std::shared_ptr<ECSqlStatement> DataSourceCache::GetReadInstanceStatement(ECClassCR ecClass, Utf8CP remoteId)
-    {
-    Utf8PrintfString key("DataSourceCache::GetReadInstanceStatement:RemoteId:%llu", ecClass.GetId().GetValue());
-    auto statement = m_state->GetStatementCache().GetPreparedStatement(key, [&]
-        {
-        return CacheQueryHelper::ECSql::SelectAllPropertiesByRemoteId(ecClass);
-        });
-    statement->BindText(1, remoteId, IECSqlBinder::MakeCopy::No);
-    return statement;
-    }
-
-/*--------------------------------------------------------------------------------------+
-* @bsimethod                                                    Vincas.Razma    04/2015
-+---------------+---------------+---------------+---------------+---------------+------*/
-std::shared_ptr<ECSqlStatement> DataSourceCache::GetReadInstanceStatement(ECClassCR ecClass, ECInstanceId ecInstanceId)
-    {
-    Utf8PrintfString key("DataSourceCache::GetReadInstanceStatement:ECInstanceId:%llu", ecClass.GetId().GetValue());
-    auto statement = m_state->GetStatementCache().GetPreparedStatement(key, [&]
-        {
-        return CacheQueryHelper::ECSql::SelectAllPropertiesAndRemoteIdByECInstanceId(ecClass);
-        });
-    statement->BindId(1, ecInstanceId);
-    return statement;
-    }
-
-/*--------------------------------------------------------------------------------------+
-* @bsimethod                                                    Vincas.Razma    04/2015
-+---------------+---------------+---------------+---------------+---------------+------*/
-IECInstancePtr DataSourceCache::ReadInstance(ECInstanceKeyCR instanceKey)
-    {
-    ECClassCP ecClass = m_state->GetECDbAdapter().GetECClass(instanceKey);
-    if (nullptr == ecClass)
-        {
-        return nullptr;
-        }
-
-    auto statement = GetReadInstanceStatement(*ecClass, instanceKey.GetECInstanceId());
-    if (BE_SQLITE_ROW != statement->Step())
-        {
-        return nullptr;
-        }
-
-    IECInstancePtr instance = ECInstanceECSqlSelectAdapter(*statement).GetInstance(ecClass->GetId());
-    if (instance.IsNull())
-        {
-        return nullptr;
-        }
-
-    instance->SetInstanceId(statement->GetValueText(0));
-    return instance;
-    }
-
-/*--------------------------------------------------------------------------------------+
-* @bsimethod                                                    Benjamin.Brown  08/2013
-+---------------+---------------+---------------+---------------+---------------+------*/
-CacheStatus DataSourceCache::RemoveInstance(ObjectIdCR objectId)
-    {
-    LogCacheDataForMethod();
-    if (objectId.IsEmpty())
-        {
-        CacheNodeKey key = m_state->GetNavigationBaseManager().FindNavigationBase();
-        if (!key.IsValid())
-            {
-            return CacheStatus::DataNotCached;
-            }
-        if (SUCCESS != m_state->GetHierarchyManager().DeleteInstance(key))
-            {
-            return CacheStatus::Error;
-            }
-        return CacheStatus::OK;
-        }
-
-    CachedInstanceKey cachedKey = m_state->GetObjectInfoManager().ReadCachedInstanceKey(objectId);
-    if (!cachedKey.IsValid())
-        {
-        return CacheStatus::DataNotCached;
-        }
-
-    if (SUCCESS != m_state->GetCachedResponseManager().InvalidateResponsePagesContainingInstance(cachedKey) ||
-        SUCCESS != m_state->GetHierarchyManager().DeleteInstance(cachedKey.GetInfoKey()))
-        {
-        return CacheStatus::Error;
-        }
-
-    return CacheStatus::OK;
-    }
-
-/*--------------------------------------------------------------------------------------+
-* @bsimethod                                                    Benjamin.Brown  09/2013
-+---------------+---------------+---------------+---------------+---------------+------*/
-BentleyStatus DataSourceCache::RemoveFile(ObjectIdCR objectId)
-    {
-    LogCacheDataForMethod();
-    FileInfo fileInfo = m_state->GetFileInfoManager().ReadInfo(objectId);
-
-    if (!fileInfo.IsInCache())
-        {
-        return SUCCESS;
-        }
-
-    if (SUCCESS != m_state->GetFileStorage().CleanupCachedFile(fileInfo.GetFilePath()))
-        {
-        return ERROR;
-        }
-
-    return SUCCESS;
-    }
-
-/*--------------------------------------------------------------------------------------+
-* @bsimethod                                                    Vincas.Razma    07/2013
-+---------------+---------------+---------------+---------------+---------------+------*/
-Utf8String CreateCommaSeperatedStringList(const bvector<Utf8CP>& strings)
-    {
-    Utf8String list;
-    if (strings.size() == 0)
-        {
-        return list;
-        }
-
-    for (Utf8CP string : strings)
-        {
-        if (!list.empty())
-            {
-            list += ",";
-            }
-        list += Utf8PrintfString("'%s'", string);
-        }
-
-    return list;
-    }
-
-/*--------------------------------------------------------------------------------------+
-* @bsimethod                                                    Vincas.Razma    07/2013
-+---------------+---------------+---------------+---------------+---------------+------*/
-BentleyStatus DataSourceCache::ReadInstances
-(
-const bset<ObjectId>& ids,
-JsonValueR instancesArrayOut,
-ISelectProviderCR selectProvider
-)
-    {
-    bmap<ECClassCP, bvector<Utf8CP>> ecClassToRemoteIdsMap;
-
-    for (ObjectIdCR objectId : ids)
-        {
-        if (!objectId.IsValid())
-            {
-            return ERROR;
-            }
-        ECClassCP ecClass = m_state->GetECDbAdapter().GetECClass(objectId);
-        ecClassToRemoteIdsMap[ecClass].push_back(objectId.remoteId.c_str());
-        }
-
-    bvector<ECClassP> classesToSelect;
-    for (auto iter : ecClassToRemoteIdsMap)
-        {
-        classesToSelect.push_back((ECClassP) iter.first);
-        }
-
-    CacheQueryHelper helper(selectProvider);
-    bvector<CacheQueryHelper::ClassReadInfo> readInfos = helper.CreateReadInfos(classesToSelect);
-
-    for (CacheQueryHelper::ClassReadInfo& info : readInfos)
-        {
-        Utf8String remoteIdList = CreateCommaSeperatedStringList(ecClassToRemoteIdsMap[&info.GetECClass()]);
-        Utf8String ecSql = CacheQueryHelper::ECSql::SelectPropertiesByRemoteIds(info, remoteIdList);
-
-        ECSqlStatement statement;
-        if (SUCCESS != m_state->GetECDbAdapter().PrepareStatement(statement, ecSql))
-            {
-            return ERROR;
-            }
-
-        if (SUCCESS != CacheQueryHelper::ReadJsonInstances(info, statement, instancesArrayOut))
-            {
-            return ERROR;
-            }
-        }
-    return SUCCESS;
-    }
-
-/*--------------------------------------------------------------------------------------+
-* @bsimethod                                                    Vincas.Razma    01/2014
-+---------------+---------------+---------------+---------------+---------------+------*/
-BentleyStatus DataSourceCache::SetupRoot(Utf8StringCR rootName, CacheRootPersistence persistence)
-    {
-    LogCacheDataForMethod();
-    if (SUCCESS != m_state->GetRootManager().SetupRoot(rootName, persistence))
-        {
-        return ERROR;
-        }
-    return SUCCESS;
-    }
-
-/*--------------------------------------------------------------------------------------+
-* @bsimethod                                                    Vincas.Razma    02/2014
-+---------------+---------------+---------------+---------------+---------------+------*/
-bool DataSourceCache::IsInstanceFullyPersisted(ObjectIdCR objectId)
-    {
-    CachedInstanceKey key = m_state->GetObjectInfoManager().ReadCachedInstanceKey(objectId);
-    if (!key.IsValid())
-        {
-        return false;
-        }
-
-    ECInstanceKeyMultiMap persistedNodes;
-    m_state->GetRootManager().GetNodesByPersistence(CacheRootPersistence::Full, persistedNodes);
-
-    return ECDbHelper::IsInstanceInMultiMap(key.GetInfoKey(), persistedNodes);
-    }
-
-/*--------------------------------------------------------------------------------------+
-* @bsimethod                                                    Vincas.Razma    03/2015
-+---------------+---------------+---------------+---------------+---------------+------*/
-bool DataSourceCache::IsInstanceFullyPersisted(ECInstanceKeyCR instanceKey)
-    {
-    CacheNodeKey infoKey = m_state->GetObjectInfoManager().ReadInfoKey(instanceKey);
-    if (!infoKey.IsValid())
-        {
-        return false;
-        }
-
-    ECInstanceKeyMultiMap persistedNodes;
-    m_state->GetRootManager().GetNodesByPersistence(CacheRootPersistence::Full, persistedNodes);
-
-    return ECDbHelper::IsInstanceInMultiMap(infoKey, persistedNodes);
-    }
-
-/*--------------------------------------------------------------------------------------+
-* @bsimethod                                                    Vincas.Razma    03/2015
-+---------------+---------------+---------------+---------------+---------------+------*/
-BentleyStatus DataSourceCache::ReadFullyPersistedInstanceKeys(ECInstanceKeyMultiMap& instancesOut)
-    {
-    ECInstanceKeyMultiMap persistedNodes;
-    if (SUCCESS != m_state->GetRootManager().GetNodesByPersistence(CacheRootPersistence::Full, persistedNodes) ||
-        SUCCESS != m_state->GetObjectInfoManager().ReadCachedInstanceKeys(persistedNodes, instancesOut))
-        {
-        return ERROR;
-        }
-    return SUCCESS;
-    }
-
-/*--------------------------------------------------------------------------------------+
-* @bsimethod                                                    Vincas.Razma    03/2013
-+---------------+---------------+---------------+---------------+---------------+------*/
-BentleyStatus DataSourceCache::LinkInstanceToRoot(Utf8StringCR rootName, ObjectIdCR objectId)
-    {
-    LogCacheDataForMethod();
-
-    CacheRootKey rootKey = m_state->GetRootManager().FindOrCreateRoot(rootName);
-
-    if (objectId.IsEmpty())
-        {
-        CacheNodeKey baseKey = m_state->GetNavigationBaseManager().FindOrCreateNavigationBase();
-        return m_state->GetRootManager().LinkExistingNodeToRoot(rootKey, baseKey);
-        }
-
-    return m_state->GetRootManager().LinkInstanceToRoot(rootKey, objectId);
-    }
-
-/*--------------------------------------------------------------------------------------+
-* @bsimethod                                                    Vincas.Razma    11/2013
-+---------------+---------------+---------------+---------------+---------------+------*/
-bool DataSourceCache::IsInstanceInRoot(Utf8StringCR rootName, ECInstanceKeyCR instance)
-    {
-    CacheRootKey rootKey = m_state->GetRootManager().FindRoot(rootName);
-    CacheNodeKey infoKey = m_state->GetObjectInfoManager().ReadInfoKey(instance);
-    return m_state->GetRootManager().IsNodeInRoot(rootKey, infoKey);
-    }
-
-/*--------------------------------------------------------------------------------------+
-* @bsimethod                                                    Vincas.Razma    11/2013
-+---------------+---------------+---------------+---------------+---------------+------*/
-bool DataSourceCache::IsInstanceConnectedToRoot(Utf8StringCR rootName, ECInstanceKeyCR instance)
-    {
-    if (!instance.IsValid())
-        {
-        return false;
-        }
-
-    CacheRootKey rootKey = m_state->GetRootManager().FindRoot(rootName);
-    if (!rootKey.IsValid())
-        {
-        return false;
-        }
-
-    bset<CacheRootKey> rootKeys;
-    rootKeys.insert(rootKey);
-
-    CacheNodeKey infoKey = m_state->GetObjectInfoManager().ReadInfoKey(instance);
-
-    return m_state->GetRootManager().IsNodeConnectedToAnyOfRoots(rootKeys, infoKey);
-    }
-
-/*--------------------------------------------------------------------------------------+
-* @bsimethod                                                    Vincas.Razma    02/2013
-+---------------+---------------+---------------+---------------+---------------+------*/
-BentleyStatus DataSourceCache::ReadInstancesLinkedToRoot
-(
-Utf8StringCR rootName,
-JsonValueR instancesOut,
-ISelectProviderCR selectProvider
-)
-    {
-    if (instancesOut.isNull())
-        {
-        instancesOut = Json::arrayValue;
-        }
-
-    ECInstanceKeyMultiMap nodeKeys, instanceKeys;
-    if (SUCCESS != m_state->GetRootManager().GetNodesLinkedToRoot(rootName, nodeKeys) ||
-        SUCCESS != m_state->GetObjectInfoManager().ReadCachedInstanceKeys(nodeKeys, instanceKeys))
-        {
-        return ERROR;
-        }
-
-    CacheQueryHelper helper(selectProvider);
-    if (SUCCESS != helper.ReadInstances(m_state->GetECDbAdapter(), instanceKeys,
-        [&] (const CacheQueryHelper::ClassReadInfo& info, ECSqlStatement& statement)
-        {
-        return CacheQueryHelper::ReadJsonInstances(info, statement, instancesOut);
-        }))
-        {
-        return ERROR;
-        }
-
-        return SUCCESS;
-    }
-
-/*--------------------------------------------------------------------------------------+
-* @bsimethod                                                    Vincas.Razma    10/2014
-+---------------+---------------+---------------+---------------+---------------+------*/
-BentleyStatus DataSourceCache::ReadInstancesLinkedToRoot
-(
-Utf8StringCR rootName,
-ECInstanceKeyMultiMap& instanceKeys
-)
-    {
-    ECInstanceKeyMultiMap nodeKeys;
-    if (SUCCESS != m_state->GetRootManager().GetNodesLinkedToRoot(rootName, nodeKeys) ||
-        SUCCESS != m_state->GetObjectInfoManager().ReadCachedInstanceKeys(nodeKeys, instanceKeys))
-        {
-        return ERROR;
-        }
-    return SUCCESS;
-    }
-
-/*--------------------------------------------------------------------------------------+
-* @bsimethod                                                    Vincas.Razma    11/2013
-+---------------+---------------+---------------+---------------+---------------+------*/
-BentleyStatus DataSourceCache::ReadInstancesConnectedToRootMap(Utf8StringCR rootName, ECInstanceKeyMultiMap& instancesOut, uint8_t depth)
-    {
-    CacheRootKey rootKey = m_state->GetRootManager().FindRoot(rootName);
-    if (!rootKey.IsValid())
-        {
-        return SUCCESS;
-        }
-
-    bset<CacheRootKey> rootKeys;
-    rootKeys.insert(rootKey);
-
-    ECInstanceKeyMultiMap nodeKeys;
-    if (SUCCESS != m_state->GetRootManager().GetNodesConnectedToRoots(rootKeys, nodeKeys, depth) ||
-        SUCCESS != m_state->GetObjectInfoManager().ReadCachedInstanceKeys(nodeKeys, instancesOut))
-        {
-        return ERROR;
-        }
-
-    return SUCCESS;
-    }
-
-/*--------------------------------------------------------------------------------------+
-* @bsimethod                                                    Vincas.Razma    05/2016
-+---------------+---------------+---------------+---------------+---------------+------*/
-BentleyStatus DataSourceCache::ReadInstanceHierarchy(ECInstanceKeyCR instance, ECInstanceKeyMultiMap& instancesOut)
-    {
-    auto cachedKey = m_state->GetObjectInfoManager().ReadCachedInstanceKey(instance);
-    if (!cachedKey.IsValid())
-        return ERROR;
-
-    ECInstanceKeyMultiMap nodeKeys;
-    ECInstanceKeyMultiMap ansestorNodes;
-    ansestorNodes.insert(ECDbHelper::ToPair(cachedKey.GetInfoKey()));
-    ECInstanceFinder::FindOptions findOptions(ECInstanceFinder::RelatedDirection::RelatedDirection_HeldChildren, UINT8_MAX);
-
-    if (SUCCESS != m_state->GetECDbAdapter().GetECInstanceFinder().FindInstances(nodeKeys, ansestorNodes, findOptions))
-        return ERROR;
-
-    // TODO: ECDb ECInstanceFinder::FindInstances() also returns seed instances, neeed to remove them
-    ECDbHelper::Erase(nodeKeys, cachedKey.GetInfoKey());
-
-    if (SUCCESS != m_state->GetObjectInfoManager().ReadCachedInstanceKeys(nodeKeys, instancesOut))
-        return ERROR;
-
-    return SUCCESS;
-    }
-
-/*--------------------------------------------------------------------------------------+
-* @bsimethod                                                    Vincas.Razma    03/2013
-+---------------+---------------+---------------+---------------+---------------+------*/
-BentleyStatus DataSourceCache::UnlinkInstanceFromRoot(Utf8StringCR rootName, ObjectIdCR objectId)
-    {
-    LogCacheDataForMethod();
-    CacheNodeKey nodeKey;
-    if (objectId.IsEmpty())
-        {
-        nodeKey = m_state->GetNavigationBaseManager().FindNavigationBase();
-        }
-    else
-        {
-        nodeKey = m_state->GetObjectInfoManager().ReadCachedInstanceKey(objectId).GetInfoKey();
-        }
-
-    CacheRootKey rootKey = m_state->GetRootManager().FindRoot(rootName);
-    if (!rootKey.IsValid())
-        {
-        return SUCCESS;
-        }
-
-    if (SUCCESS != m_state->GetRootManager().UnlinkNodeFromRoot(rootKey, nodeKey))
-        {
-        return ERROR;
-        }
-    return SUCCESS;
-    }
-
-/*--------------------------------------------------------------------------------------+
-* @bsimethod                                                    Vincas.Razma    03/2013
-+---------------+---------------+---------------+---------------+---------------+------*/
-BentleyStatus DataSourceCache::UnlinkAllInstancesFromRoot(Utf8StringCR rootName)
-    {
-    LogCacheDataForMethod();
-    CacheRootKey rootKey = m_state->GetRootManager().FindRoot(rootName);
-    if (!rootKey.IsValid())
-        {
-        return SUCCESS;
-        }
-    if (SUCCESS != m_state->GetRootManager().UnlinkAllInstancesFromRoot(rootKey))
-        {
-        return ERROR;
-        }
-    return SUCCESS;
-    }
-
-/*--------------------------------------------------------------------------------------+
-* @bsimethod                                                    Vincas.Razma    07/2013
-+---------------+---------------+---------------+---------------+---------------+------*/
-BentleyStatus DataSourceCache::RemoveRoot(Utf8StringCR rootName)
-    {
-    LogCacheDataForMethod();
-    if (SUCCESS != m_state->GetRootManager().RemoveRoot(rootName))
-        {
-        return ERROR;
-        }
-    return SUCCESS;
-    }
-
-/*--------------------------------------------------------------------------------------+
-* @bsimethod                                                    Vincas.Razma    10/2014
-+---------------+---------------+---------------+---------------+---------------+------*/
-BentleyStatus DataSourceCache::RemoveRootsByPrefix(Utf8StringCR rootPrefix)
-    {
-    LogCacheDataForMethod();
-    if (SUCCESS != m_state->GetRootManager().RemoveRootsByPrefix(rootPrefix))
-        {
-        return ERROR;
-        }
-    return SUCCESS;
-    }
-
-/*--------------------------------------------------------------------------------------+
-* @bsimethod                                                    Vincas.Razma    03/2013
-+---------------+---------------+---------------+---------------+---------------+------*/
-BentleyStatus DataSourceCache::SetFileCacheLocation(ObjectIdCR objectId, FileCache cacheLocation, BeFileNameCR externalRelativePath)
-    {
-    //! TODO: consider removing FileCache parameter and auotmaically use Root persistence instead
-    LogCacheDataForMethod();
-    FileInfo info = m_state->GetFileInfoManager().ReadInfo(objectId);
-    if (SUCCESS != m_state->GetFileStorage().SetFileCacheLocation(info, cacheLocation, &externalRelativePath) ||
-        SUCCESS != m_state->GetFileInfoManager().SaveInfo(info))
-        {
-        return ERROR;
-        }
-    return SUCCESS;
-    }
-
-/*--------------------------------------------------------------------------------------+
-* @bsimethod                                                    Vincas.Razma    07/2013
-+---------------+---------------+---------------+---------------+---------------+------*/
-FileCache DataSourceCache::GetFileCacheLocation(ObjectIdCR objectId, FileCache defaultLocation)
-    {
-    FileInfo info = m_state->GetFileInfoManager().ReadInfo(objectId);
-    return info.GetLocation(defaultLocation);
-    }
-
-/*--------------------------------------------------------------------------------------+
-* @bsimethod
-+--------------------------------------------------------------------------------------*/
-BentleyStatus DataSourceCache::CacheFile
-(
-ObjectIdCR objectId,
-WSFileResponseCR fileResult,
-FileCache cacheLocation
-)
-    {
-    LogCacheDataForMethod();
-
-    FileInfo info = m_state->GetFileInfoManager().ReadInfo(objectId);
-    if (!info.IsValid())
-        {
-        return ERROR;
-        }
-
-    if (!fileResult.IsModified())
-        {
-        if (!info.IsInCache())
-            {
-            return ERROR;
-            }
-
-        info.SetFileCacheDate(DateTime::GetCurrentTimeUtc());
-        }
-    else
-        {
-        auto path = fileResult.GetFilePath();
-        auto eTag = fileResult.GetETag();
-        auto time = DateTime::GetCurrentTimeUtc();
-        if (SUCCESS != m_state->GetFileStorage().CacheFile(info, path, eTag.c_str(), cacheLocation, time, false))
-            {
-            return ERROR;
-            }
-        }
-
-    if (SUCCESS != m_state->GetFileInfoManager().SaveInfo(info))
-        {
-        return ERROR;
-        }
-
-    return SUCCESS;
-    }
-
-/*--------------------------------------------------------------------------------------+
-* @bsimethod                                                    Vincas.Razma    02/2013
-+---------------+---------------+---------------+---------------+---------------+------*/
-BeFileName DataSourceCache::ReadFilePath(ObjectIdCR objectId)
-    {
-    CachedInstanceKey cachedKey = m_state->GetObjectInfoManager().ReadCachedInstanceKey(objectId);
-    return m_state->GetFileInfoManager().ReadFilePath(cachedKey);
-    }
-
-/*--------------------------------------------------------------------------------------+
-* @bsimethod                                                    Vincas.Razma    08/2014
-+---------------+---------------+---------------+---------------+---------------+------*/
-BeFileName DataSourceCache::ReadFilePath(ECInstanceKeyCR instanceKey)
-    {
-    CachedObjectInfoKey infoKey = m_state->GetObjectInfoManager().ReadInfoKey(instanceKey);
-    return m_state->GetFileInfoManager().ReadFilePath({infoKey, instanceKey});
-    }
-
-/*--------------------------------------------------------------------------------------+
-* @bsimethod                                                    Vincas.Razma    04/2014
-+---------------+---------------+---------------+---------------+---------------+------*/
-BentleyStatus DataSourceCache::RemoveFilesInTemporaryPersistence(DateTimeCP maxLastAccessDate)
-    {
-    LogCacheDataForMethod();
-
-<<<<<<< HEAD
-    ECInstanceKeyMultiMap fullyPersistedNodes;
-    if (SUCCESS != m_state->GetRootManager().GetNodesByPersistence(CacheRootPersistence::Full, fullyPersistedNodes) ||
-        SUCCESS != m_state->GetFileInfoManager().DeleteFilesNotHeldByNodes(fullyPersistedNodes))
-=======
-    ECInstanceKeyMultiMap fullyPersistedInstances;
-    if (SUCCESS != m_state->GetRootManager().GetInstancesByPersistence(CacheRootPersistence::Full, fullyPersistedInstances))
-        {
-        return ERROR;
-        }
-
-    if (SUCCESS != m_state->GetFileInfoManager().DeleteFilesNotHeldByInstances(fullyPersistedInstances, maxLastAccessDate))
->>>>>>> 8dcf8ceb
-        {
-        return ERROR;
-        }
-
-    return SUCCESS;
-    }
-
-/*--------------------------------------------------------------------------------------+
-* @bsimethod                                                    Vincas.Razma    10/2013
-+---------------+---------------+---------------+---------------+---------------+------*/
-ECInstanceKey DataSourceCache::FindOrCreateRoot(Utf8StringCR rootName)
-    {
-    return m_state->GetRootManager().FindOrCreateRoot(rootName);
-    }
-
-/*--------------------------------------------------------------------------------------+
-* @bsimethod                                                    Vincas.Razma    04/2015
-+---------------+---------------+---------------+---------------+---------------+------*/
-bool DataSourceCache::DoesRootExist(Utf8StringCR rootName)
-    {
-    return m_state->GetRootManager().FindRoot(rootName).IsValid();
-    }
-
-/*--------------------------------------------------------------------------------------+
-* @bsimethod                                                    Vincas.Razma    04/2015
-+---------------+---------------+---------------+---------------+---------------+------*/
-BentleyStatus DataSourceCache::RenameRoot(Utf8StringCR rootName, Utf8StringCR newRootName)
-    {
-    return m_state->GetRootManager().RenameRoot(rootName, newRootName);
-    }
-
-/*--------------------------------------------------------------------------------------+
-* @bsimethod                                                    Vincas.Razma    03/2015
-+---------------+---------------+---------------+---------------+---------------+------*/
-BentleyStatus DataSourceCache::SetRootSyncDate(Utf8StringCR rootName, DateTimeCR utcDateTime)
-    {
-    return m_state->GetRootManager().SetRootSyncDate(rootName, utcDateTime);
-    }
-
-/*--------------------------------------------------------------------------------------+
-* @bsimethod                                                    Vincas.Razma    03/2015
-+---------------+---------------+---------------+---------------+---------------+------*/
-DateTime DataSourceCache::ReadRootSyncDate(Utf8StringCR rootName)
-    {
-    return m_state->GetRootManager().ReadRootSyncDate(rootName);
-    }
-
-/*--------------------------------------------------------------------------------------+
-* @bsimethod                                                    Vincas.Razma    07/2014
-+---------------+---------------+---------------+---------------+---------------+------*/
-BentleyStatus DataSourceCache::CacheResponse
-(
-CachedResponseKeyCR key,
-WSObjectsResponseCR response,
-bset<ObjectId>* rejectedOut,
-const WSQuery* query,
-uint64_t page,
-ICancellationTokenPtr ct
-)
-    {
-    LogCacheDataForMethod();
-
-    ResponseKey responseKey = m_state->GetCachedResponseManager().ConvertResponseKey(key);
-    if (!responseKey.IsValid())
-        {
-        return ERROR;
-        }
-
-    if (!response.IsModified())
-        {
-        if (SUCCESS != m_state->GetCachedResponseManager().UpdatePageCachedDate(responseKey, page))
-            {
-            return ERROR;
-            }
-        }
-    else
-        {
-        ECInstanceKeyMultiMap fullyPersistedInstances;
-        std::shared_ptr<InstanceCacheHelper::PartialCachingState> partialCachingState;
-
-        if (nullptr != query)
-            {
-            if (nullptr == rejectedOut)
-                {
-                BeAssert(false);
-                return ERROR;
-                }
-
-            ECInstanceKeyMultiMap fullyPersistedNodes;
-            if (SUCCESS != m_state->GetRootManager().GetNodesByPersistence(CacheRootPersistence::Full, fullyPersistedNodes) ||
-                SUCCESS != m_state->GetObjectInfoManager().ReadCachedInstanceKeys(fullyPersistedNodes, fullyPersistedInstances))
-                {
-                return ERROR;
-                }
-
-            partialCachingState = std::make_shared<InstanceCacheHelper::PartialCachingState>
-                (
-                m_state->GetECDbAdapter(),
-                *query,
-                fullyPersistedInstances,
-                *rejectedOut
-                );
-            }
-
-        WSObjectsReader::Instances instances = response.GetInstances();
-        InstanceCacheHelper::CachedInstances cachedInstances;
-
-        if (SUCCESS != m_state->GetInstanceHelper().CacheInstances(instances, cachedInstances, partialCachingState.get(), nullptr, ct) ||
-            SUCCESS != m_state->GetCachedResponseManager().SavePage(responseKey, page, response.GetETag(), cachedInstances))
-            {
-            return ERROR;
-            }
-        }
-
-    if (response.IsFinal())
-        {
-        if (SUCCESS != m_state->GetCachedResponseManager().TrimPages(responseKey, page))
-            {
-            return ERROR;
-            }
-        }
-
-    bool wasCompleted = m_state->GetCachedResponseManager().IsResponseCompleted(responseKey);
-    bool nowCompleted = wasCompleted;
-
-    if (response.IsFinal())
-        {
-        nowCompleted = true;
-        }
-    else if (response.IsModified())
-        {
-        nowCompleted = false;
-        }
-
-    if (wasCompleted != nowCompleted)
-        {
-        if (SUCCESS != m_state->GetCachedResponseManager().SetResponseCompleted(responseKey, nowCompleted))
-            {
-            return ERROR;
-            }
-        }
-
-    return SUCCESS;
-    }
-
-/*--------------------------------------------------------------------------------------+
-* @bsimethod                                                    Vincas.Razma    07/2014
-+---------------+---------------+---------------+---------------+---------------+------*/
-BentleyStatus DataSourceCache::MarkTemporaryInstancesAsPartial(const std::vector<CachedResponseKey>& responseKeys)
-    {
-    LogCacheDataForMethod();
-    if (responseKeys.empty())
-        {
-        return SUCCESS;
-        }
-
-    ECInstanceKeyMultiMap fullyPersistedNodes;
-    if (SUCCESS != m_state->GetRootManager().GetNodesByPersistence(CacheRootPersistence::Full, fullyPersistedNodes))
-        {
-        return ERROR;
-        }
-
-    bset<ECInstanceId> temporaryInfos;
-    for (CachedResponseKeyCR key : responseKeys)
-        {
-        ResponseKey responseKey = m_state->GetCachedResponseManager().ConvertResponseKey(key);
-        CacheNodeKey infoKey = m_state->GetCachedResponseManager().FindInfo(responseKey);
-        if (!infoKey.IsValid())
-            {
-            continue;
-            }
-        if (!ECDbHelper::IsInstanceInMultiMap(infoKey, fullyPersistedNodes))
-            {
-            temporaryInfos.insert(infoKey.GetECInstanceId());
-            }
-        }
-
-    if (SUCCESS != m_state->GetCachedResponseManager().MarkTemporaryInstancesAsPartial(temporaryInfos, fullyPersistedNodes))
-        {
-        return ERROR;
-        }
-
-    return SUCCESS;
-    }
-
-/*--------------------------------------------------------------------------------------+
-* @bsimethod                                                    Vincas.Razma    07/2014
-+---------------+---------------+---------------+---------------+---------------+------*/
-BentleyStatus DataSourceCache::RemoveResponse(CachedResponseKeyCR key)
-    {
-    LogCacheDataForMethod();
-    ResponseKey responseKey = m_state->GetCachedResponseManager().ConvertResponseKey(key);
-    return m_state->GetCachedResponseManager().DeleteInfo(responseKey);
-    }
-
-/*--------------------------------------------------------------------------------------+
-* @bsimethod                                                    Vincas.Razma    07/2014
-+---------------+---------------+---------------+---------------+---------------+------*/
-BentleyStatus DataSourceCache::RemoveTemporaryResponses(Utf8StringCR name, DateTimeCR accessedBeforeDateUtc)
-    {
-    LogCacheDataForMethod();
-
-    ECInstanceKeyMultiMap fullyPersistedNodes;
-    if (SUCCESS != m_state->GetRootManager().GetNodesByPersistence(CacheRootPersistence::Full, fullyPersistedNodes) ||
-        SUCCESS != m_state->GetCachedResponseManager().DeleteResponses(name, accessedBeforeDateUtc, fullyPersistedNodes))
-        {
-        return ERROR;
-        }
-
-    return SUCCESS;
-    }
-
-/*--------------------------------------------------------------------------------------+
-* @bsimethod                                                    Vincas.Razma    07/2014
-+---------------+---------------+---------------+---------------+---------------+------*/
-BentleyStatus DataSourceCache::RemoveResponses(Utf8StringCR name)
-    {
-    LogCacheDataForMethod();
-    return m_state->GetCachedResponseManager().DeleteResponses(name);
-    }
-
-/*--------------------------------------------------------------------------------------+
-* @bsimethod                                                    Vincas.Razma    07/2014
-+---------------+---------------+---------------+---------------+---------------+------*/
-CacheStatus DataSourceCache::ReadResponse
-(
-CachedResponseKeyCR key,
-JsonValueR instancesOut,
-ISelectProviderCR selectProvider
-)
-    {
-    if (instancesOut.isNull() || !instancesOut.isArray())
-        {
-        instancesOut = Json::arrayValue;
-        }
-
-    ResponseKey responseKey = m_state->GetCachedResponseManager().ConvertResponseKey(key);
-    CachedResponseInfo queryInfo = m_state->GetCachedResponseManager().ReadInfo(responseKey);
-    if (!queryInfo.IsCached())
-        {
-        return CacheStatus::DataNotCached;
-        }
-
-    if (SUCCESS != m_state->GetCachedResponseManager().ReadResponse(queryInfo, selectProvider,
-        [&] (const CacheQueryHelper::ClassReadInfo& info, ECSqlStatement& statement)
-        {
-        return CacheQueryHelper::ReadJsonInstances(info, statement, instancesOut);
-        }))
-        {
-        return CacheStatus::Error;
-        }
-
-        return CacheStatus::OK;
-    }
-
-/*--------------------------------------------------------------------------------------+
-* @bsimethod                                                    Vincas.Razma    07/2014
-+---------------+---------------+---------------+---------------+---------------+------*/
-CacheStatus DataSourceCache::ReadResponseInstanceKeys(CachedResponseKeyCR key, ECInstanceKeyMultiMap& instanceKeysOut)
-    {
-    ResponseKey responseKey = m_state->GetCachedResponseManager().ConvertResponseKey(key);
-    CachedResponseInfo queryInfo = m_state->GetCachedResponseManager().ReadInfo(responseKey);
-    if (!queryInfo.IsCached())
-        {
-        return CacheStatus::DataNotCached;
-        }
-
-    if (SUCCESS != m_state->GetCachedResponseManager().ReadResponseInstanceKeys(queryInfo.GetInfoKey(), instanceKeysOut))
-        {
-        return CacheStatus::Error;
-        }
-
-    return CacheStatus::OK;
-    }
-
-/*--------------------------------------------------------------------------------------+
-* @bsimethod                                                    Vincas.Razma    07/2014
-+---------------+---------------+---------------+---------------+---------------+------*/
-CacheStatus DataSourceCache::ReadResponseObjectIds
-(
-CachedResponseKeyCR key,
-bset<ObjectId>& instanceObjectIdsOut
-)
-    {
-    ResponseKey responseKey = m_state->GetCachedResponseManager().ConvertResponseKey(key);
-    CacheNodeKey infoKey = m_state->GetCachedResponseManager().FindInfo(responseKey);
-    if (!infoKey.IsValid())
-        {
-        return CacheStatus::DataNotCached;
-        }
-
-    if (SUCCESS != m_state->GetCachedResponseManager().ReadResponseObjectIds(infoKey, instanceObjectIdsOut))
-        {
-        return CacheStatus::Error;
-        }
-
-    return CacheStatus::OK;
-    }
-
-/*--------------------------------------------------------------------------------------+
-* @bsimethod                                                    Vincas.Razma    07/2014
-+---------------+---------------+---------------+---------------+---------------+------*/
-Utf8String DataSourceCache::ReadResponseCacheTag(CachedResponseKeyCR key, uint64_t page)
-    {
-    ResponseKey responseKey = m_state->GetCachedResponseManager().ConvertResponseKey(key);
-    return m_state->GetCachedResponseManager().ReadResponsePageCacheTag(responseKey, page);
-    }
-
-/*--------------------------------------------------------------------------------------+
-* @bsimethod                                                    Vincas.Razma    07/2014
-+---------------+---------------+---------------+---------------+---------------+------*/
-DateTime DataSourceCache::ReadResponseCachedDate(CachedResponseKeyCR key, uint64_t page)
-    {
-    ResponseKey responseKey = m_state->GetCachedResponseManager().ConvertResponseKey(key);
-    return m_state->GetCachedResponseManager().ReadResponsePageCachedDate(responseKey, page);
-    }
-
-/*--------------------------------------------------------------------------------------+
-* @bsimethod                                                    Vincas.Razma    11/2014
-+---------------+---------------+---------------+---------------+---------------+------*/
-bool DataSourceCache::IsResponseCached(CachedResponseKeyCR key)
-    {
-    ResponseKey responseKey = m_state->GetCachedResponseManager().ConvertResponseKey(key);
-    return m_state->GetCachedResponseManager().IsResponseCompleted(responseKey);
-    }
-
-/*--------------------------------------------------------------------------------------+
-* @bsimethod                                                    Vincas.Razma    08/2014
-+---------------+---------------+---------------+---------------+---------------+------*/
-Utf8String DataSourceCache::ReadInstanceLabel(ObjectIdCR objectId)
-    {
-    ECClassCP objectClass = m_state->GetECDbAdapter().GetECClass(objectId);
-    if (nullptr == objectClass)
-        {
-        return "";
-        }
-
-    ECPropertyCP labelProperty = objectClass->GetInstanceLabelProperty();
-    if (nullptr == labelProperty)
-        {
-        return "";
-        }
-
-    Utf8PrintfString key("DataSourceCache::ReadInstanceLabel:%llu", objectClass->GetId().GetValue());
-    auto statement = m_state->GetStatementCache().GetPreparedStatement(key, [&]
-        {
-        Utf8String classKey = ECDbHelper::ECClassKeyFromClass(*objectClass);
-
-        struct LabelSelectProvider : ISelectProvider
-            {
-            private:
-                ECPropertyCP m_labelProperty;
-
-            public:
-                LabelSelectProvider(ECPropertyCP labelProperty) : m_labelProperty(labelProperty)
-                    {};
-
-                virtual std::shared_ptr<SelectProperties> GetSelectProperties(ECClassCR ecClass) const
-                    {
-                    if (!ecClass.Is(&m_labelProperty->GetClass()))
-                        {
-                        return nullptr;
-                        }
-
-                    auto selectProperties = std::make_shared<SelectProperties>();
-                    selectProperties->AddProperty(m_labelProperty);
-                    selectProperties->SetSelectAll(false);
-                    selectProperties->SetSelectInstanceId(false);
-                    return selectProperties;
-                    }
-            };
-
-        LabelSelectProvider selectProvider(labelProperty);
-        auto infos = CacheQueryHelper(selectProvider).CreateReadInfos(objectClass);
-
-        Utf8String ecSql;
-        if (!infos.empty())
-            {
-            ecSql = CacheQueryHelper::ECSql::SelectPropertiesByRemoteId(infos.front());
-            }
-        return ecSql;
-        });
-
-    statement->BindText(1, objectId.remoteId.c_str(), IECSqlBinder::MakeCopy::No);
-
-    DbResult status = statement->Step();
-    if (status != BE_SQLITE_ROW)
-        {
-        return "";
-        }
-
-    return statement->GetValueText(0);
-    }
-
-/*--------------------------------------------------------------------------------------+
-* @bsimethod                                                    Vincas.Razma    03/2015
-+---------------+---------------+---------------+---------------+---------------+------*/
-BentleyStatus DataSourceCache::ReadFileProperties(ECInstanceKeyCR instanceKey, Utf8String* fileNameP, uint64_t* fileSizeP)
-    {
-    ECClassCP ecClass = m_state->GetECDbAdapter().GetECClass(instanceKey);
-    if (nullptr == ecClass)
-        {
-        return ERROR;
-        }
-
-    Utf8PrintfString key("DataSourceCache::ReadFileProperties:%llu:%d:%d", ecClass->GetId().GetValue(), !!fileNameP, !!fileSizeP);
-    auto statement = m_state->GetStatementCache().GetPreparedStatement(key, [&]
-        {
-        Utf8String fileNamePropertyName, fileSizePropertyName;
-        if (nullptr != fileNameP)
-            fileNamePropertyName = ECCustomAttributeHelper::GetPropertyName(ecClass, "FileDependentProperties", "FileName");
-
-        if (nullptr != fileSizeP)
-            fileSizePropertyName = ECCustomAttributeHelper::GetPropertyName(ecClass, "FileDependentProperties", "FileSize");
-
-        if (fileNamePropertyName.empty())
-            {
-            ECPropertyCP labelProperty = ecClass->GetInstanceLabelProperty();
-            if (nullptr != labelProperty)
-                {
-                fileNamePropertyName = Utf8String(labelProperty->GetName());
-                }
-            }
-
-        Utf8PrintfString ecSql
-            (
-            "SELECT %s n, %s s FROM ONLY %s WHERE ECInstanceId = ? LIMIT 1",
-            fileNamePropertyName.empty() ? "NULL" : ("[" + fileNamePropertyName + "]").c_str(),
-            fileSizePropertyName.empty() ? "NULL" : ("[" + fileSizePropertyName + "]").c_str(),
-            ecClass->GetECSqlName().c_str()
-            );
-        return ecSql;
-        });
-
-    statement->BindId(1, instanceKey.GetECInstanceId());
-
-    DbResult status = statement->Step();
-    if (BE_SQLITE_ROW != status)
-        {
-        return ERROR;
-        }
-
-    if (nullptr != fileNameP)
-        *fileNameP = statement->GetValueText(0);
-
-    if (nullptr != fileSizeP)
-        *fileSizeP = statement->GetValueInt64(1);
-
-    return SUCCESS;
-    }
+/*--------------------------------------------------------------------------------------+
+|
+|     $Source: Cache/Persistence/DataSourceCache.cpp $
+|
+|  $Copyright: (c) 2016 Bentley Systems, Incorporated. All rights reserved. $
+|
++--------------------------------------------------------------------------------------*/
+
+#include <WebServices/Cache/Persistence/DataSourceCache.h>
+
+#include <Bentley/BeTimeUtilities.h>
+#include <Bentley/DateTime.h>
+#include <WebServices/Cache/Persistence/CacheQueryHelper.h>
+#include <WebServices/Cache/Util/ECDbDebugInfo.h>
+#include <WebServices/Cache/Util/ECDbHelper.h>
+#include <WebServices/Cache/Util/ECSqlStatementCache.h>
+#include <WebServices/Cache/Util/ECCustomAttributeHelper.h>
+
+#include "Core/CacheSchema.h"
+#include "Core/CacheSettings.h"
+#include "Core/WSCacheState.h"
+#include "Core/SchemaContext.h"
+#include "Core/SchemaManager.h"
+#include "Core/Version.h"
+#include "Upgrade/Upgrader.h"
+
+#include "../Logging.h"
+
+USING_NAMESPACE_BENTLEY_WEBSERVICES
+
+/*--------------------------------------------------------------------------------------+
+* @bsimethod                                                    Vincas.Razma    06/2014
++---------------+---------------+---------------+---------------+---------------+------*/
+std::shared_ptr<ECDbDebugInfoHolder> CreateLoggerHolder(WSCacheState& state, Utf8CP context)
+    {
+    if (!LOG.isSeverityEnabled(BentleyApi::NativeLogging::LOG_TRACE))
+        {
+        return nullptr;
+        }
+
+    bvector<ECN::ECSchemaCP> schemas;
+    state.GetECDbAdapter().GetECDb().Schemas().GetECSchemas(schemas);
+
+    return std::make_shared<ECDbDebugInfoHolder>(state.GetECDbAdapter().GetECDb(), schemas, "DataSourceCache debug information", context);
+    }
+
+// Add this macro to start of a method to print out cache state before and after method is done
+#define LogCacheDataForMethod() auto _ecdb_debug_info_holder_ = CreateLoggerHolder (*m_state, __FUNCTION__)
+
+/*--------------------------------------------------------------------------------------+
+* @bsimethod                                                    Vincas.Razma    01/2013
++---------------+---------------+---------------+---------------+---------------+------*/
+DataSourceCache::DataSourceCache()
+    {}
+
+/*--------------------------------------------------------------------------------------+
+* @bsimethod                                                    Vincas.Razma    01/2013
++---------------+---------------+---------------+---------------+---------------+------*/
+DataSourceCache::~DataSourceCache()
+    {
+    Close();
+    }
+
+/*--------------------------------------------------------------------------------------+
+* @bsimethod                                                    Vincas.Razma    05/2013
++---------------+---------------+---------------+---------------+---------------+------*/
+BentleyStatus DataSourceCache::Create
+(
+BeFileNameCR cacheFilePath,
+CacheEnvironmentCR environment,
+const ECDb::CreateParams& params
+)
+    {
+    BeFileName::CreateNewDirectory(cacheFilePath.GetDirectoryName());
+
+    DbResult status = m_db.CreateNewDb(cacheFilePath, BeSQLite::BeGuid(), params);
+    if (BE_SQLITE_OK != status)
+        {
+        LOG.error("Failed to create new ECDb");
+        BeAssert(false);
+        return ERROR;
+        }
+
+    return ExecuteWithinTransaction([&]
+        {
+        if (SUCCESS != InitializeCreatedDb())
+            {
+            return ERROR;
+            }
+
+        SetupOpenState(environment);
+        return SUCCESS;
+        });
+    }
+
+/*--------------------------------------------------------------------------------------+
+* @bsimethod                                                    Vincas.Razma    02/2013
++---------------+---------------+---------------+---------------+---------------+------*/
+BentleyStatus DataSourceCache::Open
+(
+BeFileNameCR cacheFilePath,
+CacheEnvironmentCR environment,
+const ECDb::OpenParams& params
+)
+    {
+    if (SUCCESS != Upgrader::FinalizeUpgradeIfNeeded(cacheFilePath, environment))
+        {
+        return ERROR;
+        }
+
+    DbResult status = m_db.OpenBeSQLiteDb(cacheFilePath, params);
+    if (BE_SQLITE_OK != status)
+        {
+        return ERROR;
+        }
+
+    if (SUCCESS != UpgradeIfNeeded(cacheFilePath, environment, params))
+        {
+        return ERROR;
+        }
+
+    return ExecuteWithinTransaction([&]
+        {
+        SetupOpenState(environment);
+        return SUCCESS;
+        });
+    }
+
+/*--------------------------------------------------------------------------------------+
+* @bsimethod                                                    Vincas.Razma    02/2013
++---------------+---------------+---------------+---------------+---------------+------*/
+BentleyStatus DataSourceCache::Close()
+    {
+    m_state = nullptr;
+    if (m_db.IsDbOpen())
+        {
+        m_db.CloseDb();
+        }
+    return SUCCESS;
+    }
+
+/*--------------------------------------------------------------------------------------+
+* @bsimethod                                                    Vincas.Razma    03/2014
++---------------+---------------+---------------+---------------+---------------+------*/
+BentleyStatus DataSourceCache::UpgradeIfNeeded
+(
+BeFileNameCR cacheFilePath,
+CacheEnvironmentCR environment,
+const ECDb::OpenParams& params
+)
+    {
+    int version = 0;
+
+    auto status = ExecuteWithinTransaction([&]
+        {
+        CacheSettings settings(m_db);
+        if (SUCCESS != settings.Read())
+            {
+            return ERROR;
+            }
+        version = settings.GetVersion();
+        return SUCCESS;
+        });
+
+    if (SUCCESS != status)
+        {
+        // DB is not initialized
+        return ExecuteWithinTransaction([&]
+            {
+            return InitializeCreatedDb();
+            });
+        }
+
+    if (version == WSCACHE_FORMAT_VERSION)
+        {
+        return SUCCESS;
+        }
+
+    m_db.CloseDb();
+    if (BE_SQLITE_OK != m_db.OpenBeSQLiteDb(cacheFilePath, ECDb::OpenParams(ECDb::OpenMode::ReadWrite)))
+        {
+        return ERROR;
+        }
+
+    Upgrader upgrader(m_db, environment);
+    if (SUCCESS != upgrader.Upgrade(version))
+        {
+        BeAssert(false && "<Error> Failed to upgrade to current version");
+        return ERROR;
+        }
+
+    m_db.CloseDb();
+    if (BE_SQLITE_OK != m_db.OpenBeSQLiteDb(cacheFilePath, params))
+        {
+        return ERROR;
+        }
+
+    return ExecuteWithinTransaction([&]
+        {
+        CacheSettings settings(m_db);
+        settings.SetVersion(WSCACHE_FORMAT_VERSION);
+        return settings.Save();
+        });
+    }
+
+/*--------------------------------------------------------------------------------------+
+* @bsimethod
++---------------+---------------+---------------+---------------+---------------+------*/
+BentleyStatus DataSourceCache::InitializeCreatedDb()
+    {
+    if (SUCCESS != SchemaManager(m_db).ImportCacheSchemas())
+        {
+        return ERROR;
+        }
+
+    CacheSettings settings(m_db);
+    settings.SetVersion(WSCACHE_FORMAT_VERSION);
+    return settings.Save();
+    }
+
+/*--------------------------------------------------------------------------------------+
+* @bsimethod                                                    Vincas.Razma    01/2013
++---------------+---------------+---------------+---------------+---------------+------*/
+BentleyStatus DataSourceCache::ExecuteWithinTransaction(std::function<BentleyStatus()> execute)
+    {
+    Savepoint sp(m_db, "ExecuteWithinTransaction", true, BeSQLiteTxnMode::Immediate);
+
+    if (SUCCESS != execute())
+        {
+        sp.Cancel();
+        return ERROR;
+        }
+
+    if (BE_SQLITE_OK != sp.Commit())
+        {
+        return ERROR;
+        }
+
+    if (0 != m_db.GetCurrentSavepointDepth())
+        {
+        // Default transaction is enabled, save changes to it
+        if (BE_SQLITE_OK != m_db.SaveChanges())
+            {
+            return ERROR;
+            }
+        }
+
+    return SUCCESS;
+    }
+
+/*--------------------------------------------------------------------------------------+
+* @bsimethod                                                    Vincas.Razma    02/2014
++---------------+---------------+---------------+---------------+---------------+------*/
+void DataSourceCache::SetupOpenState(CacheEnvironmentCR environment)
+    {
+    BeFileName cachePath(m_db.GetDbFileName());
+    m_state = std::make_shared<WSCacheState>(m_db, FileStorage::CreateCacheEnvironment(cachePath, environment));
+    }
+
+/*--------------------------------------------------------------------------------------+
+* @bsimethod                                                    Vincas.Razma    02/2014
++---------------+---------------+---------------+---------------+---------------+------*/
+void DataSourceCache::ClearRuntimeCaches()
+    {
+    if (m_state)
+        {
+        m_state->ClearRuntimeCaches();
+        }
+    }
+
+/*--------------------------------------------------------------------------------------+
+* @bsimethod                                                    Vincas.Razma    01/2015
++---------------+---------------+---------------+---------------+---------------+------*/
+void DataSourceCache::RegisterSchemaChangeListener(IECDbSchemaChangeListener* listener)
+    {
+    m_db.RegisterSchemaChangeListener(listener);
+    }
+
+/*--------------------------------------------------------------------------------------+
+* @bsimethod                                                    Vincas.Razma    01/2015
++---------------+---------------+---------------+---------------+---------------+------*/
+void DataSourceCache::UnRegisterSchemaChangeListener(IECDbSchemaChangeListener* listener)
+    {
+    m_db.UnRegisterSchemaChangeListener(listener);
+    }
+
+/*--------------------------------------------------------------------------------------+
+* @bsimethod                                                    Vincas.Razma    07/2014
++---------------+---------------+---------------+---------------+---------------+------*/
+BentleyStatus DataSourceCache::UpdateSchemas(const std::vector<BeFileName>& schemaPaths)
+    {
+    return SchemaManager(m_db).ImportSchemas(schemaPaths);
+    }
+
+/*--------------------------------------------------------------------------------------+
+* @bsimethod                                                    Vincas.Razma    07/2014
++---------------+---------------+---------------+---------------+---------------+------*/
+BentleyStatus DataSourceCache::UpdateSchemas(const std::vector<ECSchemaPtr>& schemas)
+    {
+    return SchemaManager(m_db).ImportSchemas(schemas);
+    }
+
+/*--------------------------------------------------------------------------------------+
+* @bsimethod                                                    Vincas.Razma    02/2013
++---------------+---------------+---------------+---------------+---------------+------*/
+BentleyStatus DataSourceCache::DeleteCacheFromDisk(BeFileNameCR cacheFilePath, CacheEnvironmentCR environment)
+    {
+    if (SUCCESS != FileStorage::DeleteFileCacheDirectories(FileStorage::CreateCacheEnvironment(cacheFilePath, environment)))
+        {
+        return ERROR;
+        }
+
+    if (cacheFilePath.DoesPathExist() && BeFileNameStatus::Success != BeFileName::BeDeleteFile(cacheFilePath))
+        {
+        BeAssert(false);
+        return ERROR;
+        }
+
+    return SUCCESS;
+    }
+
+/*--------------------------------------------------------------------------------------+
+* @bsimethod                                                    Vincas.Razma    01/2014
++---------------+---------------+---------------+---------------+---------------+------*/
+BentleyStatus DataSourceCache::Reset()
+    {
+    LogCacheDataForMethod();
+
+    if (SUCCESS != FileStorage::DeleteFileCacheDirectories(m_state->GetFileCacheEnvironment()))
+        {
+        return ERROR;
+        }
+
+    // Remove all cached objects
+    // TODO: remove this when CachedObjectInfoRelationship will be holding cached objects
+    if (SUCCESS != m_state->GetObjectInfoManager().RemoveAllCachedInstances())
+        {
+        return ERROR;
+        }
+
+    // Remove all data
+    bvector<ECN::ECSchemaCP> ecSchemas;
+    if (SUCCESS != m_db.Schemas().GetECSchemas(ecSchemas))
+        {
+        BeAssert(false);
+        return ERROR;
+        }
+
+    bset<ECClassCP> ignoreClasses;
+    ignoreClasses.insert(m_db.Schemas().GetECClass("Bentley_Standard_Classes", "AnyClass"));
+    ignoreClasses.insert(m_db.Schemas().GetECClass("Bentley_Standard_Classes", "InstanceCount"));
+
+    bset<ECSchemaCP> ignoreSchemas;
+    ignoreSchemas.insert(m_db.Schemas().GetECSchema("ECDb_System"));
+    ignoreSchemas.insert(m_db.Schemas().GetECSchema("MetaSchema"));
+
+    for (ECSchemaCP ecSchema : ecSchemas)
+        {
+        if (ignoreSchemas.count(ecSchema))
+            {
+            continue;
+            }
+
+        for (ECClassCP ecClass : ecSchema->GetClasses())
+            {
+            if (!ecClass->IsEntityClass() ||
+                ecClass->IsRelationshipClass() ||
+                ignoreClasses.count(ecClass))
+                {
+                continue;
+                }
+
+            Utf8PrintfString key("DataSourceCache::Reset:%llu", ecClass->GetId().GetValue());
+            auto statement = m_state->GetStatementCache().GetPreparedStatement(key, [&]
+                {
+                return Utf8PrintfString("SELECT %llu, ECInstanceId FROM ONLY %s", ecClass->GetId().GetValue(),
+                                        ecClass->GetECSqlName().c_str());
+                });
+
+            if (SUCCESS != m_state->GetHierarchyManager().DeleteInstances(*statement))
+                {
+                BeAssert(false);
+                return ERROR;
+                }
+            }
+        }
+
+    m_state = std::make_shared<WSCacheState>(m_db, m_state->GetFileCacheEnvironment());
+    return SUCCESS;
+    }
+
+/*--------------------------------------------------------------------------------------+
+* @bsimethod                                                    Vincas.Razma    02/2013
++---------------+---------------+---------------+---------------+---------------+------*/
+BeFileName DataSourceCache::GetCacheDatabasePath()
+    {
+    return BeFileName(m_db.GetDbFileName(), true);
+    }
+
+/*--------------------------------------------------------------------------------------+
+* @bsimethod                                                    Vincas.Razma    05/2013
++---------------+---------------+---------------+---------------+---------------+------*/
+IECDbAdapterR DataSourceCache::GetAdapter()
+    {
+    return m_state->GetECDbAdapter();
+    }
+
+/*--------------------------------------------------------------------------------------+
+* @bsimethod                                                    Vincas.Razma    04/2015
++---------------+---------------+---------------+---------------+---------------+------*/
+IExtendedDataAdapter& DataSourceCache::GetExtendedDataAdapter()
+    {
+    return m_state->GetExtendedDataAdapter();
+    }
+
+/*--------------------------------------------------------------------------------------+
+* @bsimethod                                                    Vincas.Razma    02/2015
++---------------+---------------+---------------+---------------+---------------+------*/
+ObservableECDb& DataSourceCache::GetECDb()
+    {
+    return m_db;
+    }
+
+/*--------------------------------------------------------------------------------------+
+* @bsimethod                                                    Vincas.Razma    06/2013
++---------------+---------------+---------------+---------------+---------------+------*/
+IChangeManagerR DataSourceCache::GetChangeManager()
+    {
+    LogCacheDataForMethod();
+    return m_state->GetChangeManager();
+    }
+
+/*--------------------------------------------------------------------------------------+
+* @bsimethod                                                    Vincas.Razma    10/2013
++---------------+---------------+---------------+---------------+---------------+------*/
+ObjectId DataSourceCache::ObjectIdFromJsonInstance(JsonValueCR instance) const
+    {
+    ObjectId objectId;
+
+    ECDbHelper::ParseECClassKey(instance[DataSourceCache_PROPERTY_ClassKey].asString(), objectId.schemaName, objectId.className);
+    objectId.remoteId = instance[DataSourceCache_PROPERTY_RemoteId].asString();
+
+    return objectId;
+    }
+
+/*--------------------------------------------------------------------------------------+
+* @bsimethod                                                    Vincas.Razma    05/2013
++---------------+---------------+---------------+---------------+---------------+------*/
+Utf8String DataSourceCache::ReadInstanceCacheTag(ObjectIdCR objectId)
+    {
+    return m_state->GetObjectInfoManager().ReadInfo(objectId).GetObjectCacheTag();
+    }
+
+/*--------------------------------------------------------------------------------------+
+* @bsimethod                                                    Vincas.Razma    05/2013
++---------------+---------------+---------------+---------------+---------------+------*/
+Utf8String DataSourceCache::ReadFileCacheTag(ObjectIdCR objectId)
+    {
+    return m_state->GetFileInfoManager().ReadInfo(objectId).GetFileCacheTag();
+    }
+
+/*--------------------------------------------------------------------------------------+
+* @bsimethod                                                    Vincas.Razma    07/2013
++---------------+---------------+---------------+---------------+---------------+------*/
+DateTime DataSourceCache::ReadInstanceCachedDate(ObjectIdCR objectId)
+    {
+    return m_state->GetObjectInfoManager().ReadInfo(objectId).GetObjectCacheDate();
+    }
+
+/*--------------------------------------------------------------------------------------+
+* @bsimethod                                                    Vincas.Razma    03/2015
++---------------+---------------+---------------+---------------+---------------+------*/
+BentleyStatus DataSourceCache::SetResponseAccessDate(CachedResponseKeyCR key, DateTimeCR utcDateTime)
+    {
+    ResponseKey responseKey = m_state->GetCachedResponseManager().ConvertResponseKey(key);
+    CachedResponseInfo info = m_state->GetCachedResponseManager().ReadInfo(responseKey);
+    if (!info.IsCached())
+        {
+        return ERROR;
+        }
+    info.SetAccessDate(utcDateTime);
+    return m_state->GetCachedResponseManager().SaveInfo(info);
+    }
+
+/*--------------------------------------------------------------------------------------+
+* @bsimethod                                                    Vincas.Razma    03/2015
++---------------+---------------+---------------+---------------+---------------+------*/
+DateTime DataSourceCache::ReadResponseAccessDate(CachedResponseKeyCR key)
+    {
+    ResponseKey responseKey = m_state->GetCachedResponseManager().ConvertResponseKey(key);
+    return m_state->GetCachedResponseManager().ReadInfo(responseKey).GetAccessDate();
+    }
+
+/*--------------------------------------------------------------------------------------+
+* @bsimethod                                                    Vincas.Razma    07/2013
++---------------+---------------+---------------+---------------+---------------+------*/
+DateTime DataSourceCache::ReadFileCachedDate(ObjectIdCR objectId)
+    {
+    return m_state->GetFileInfoManager().ReadInfo(objectId).GetFileCacheDate();
+    }
+
+/*--------------------------------------------------------------------------------------+
+* @bsimethod                                                    Vincas.Razma    11/2013
++---------------+---------------+---------------+---------------+---------------+------*/
+CachedObjectInfo DataSourceCache::GetCachedObjectInfo(ObjectIdCR objectId)
+    {
+    if (objectId.IsEmpty())
+        {
+        return CachedObjectInfo();
+        }
+    return CachedObjectInfo(std::make_shared<ObjectInfo>(m_state->GetObjectInfoManager().ReadInfo(objectId)));
+    }
+
+/*--------------------------------------------------------------------------------------+
+* @bsimethod                                            Benediktas.Lipnickas    02/2014
++---------------+---------------+---------------+---------------+---------------+------*/
+CachedObjectInfo DataSourceCache::GetCachedObjectInfo(ECInstanceKeyCR instance)
+    {
+    return CachedObjectInfo(std::make_shared<ObjectInfo>(m_state->GetObjectInfoManager().ReadInfo(instance)));
+    }
+
+/*--------------------------------------------------------------------------------------+
+* @bsimethod                                                    Vincas.Razma    03/2013
++---------------+---------------+---------------+---------------+---------------+------*/
+ECInstanceKey DataSourceCache::FindInstance(ObjectIdCR objectId)
+    {
+    if (objectId.IsEmpty())
+        {
+        return m_state->GetNavigationBaseManager().FindNavigationBase();
+        }
+
+    return m_state->GetObjectInfoManager().FindCachedInstance(objectId);
+    }
+
+/*--------------------------------------------------------------------------------------+
+* @bsimethod                                                    Vincas.Razma    08/2014
++---------------+---------------+---------------+---------------+---------------+------*/
+ObjectId DataSourceCache::FindInstance(ECInstanceKeyCR instanceKey)
+    {
+    return m_state->GetObjectInfoManager().FindCachedInstance(instanceKey);
+    }
+
+/*--------------------------------------------------------------------------------------+
+* @bsimethod                                                    Vincas.Razma    01/2015
++---------------+---------------+---------------+---------------+---------------+------*/
+ECInstanceKey DataSourceCache::FindRelationship(ECRelationshipClassCR relClass, ECInstanceKeyCR source, ECInstanceKeyCR target)
+    {
+    return m_state->GetECDbAdapter().FindRelationship(&relClass, source, target);
+    }
+
+/*--------------------------------------------------------------------------------------+
+* @bsimethod                                                    Vincas.Razma    01/2015
++---------------+---------------+---------------+---------------+---------------+------*/
+ECInstanceKey DataSourceCache::FindRelationship(ECRelationshipClassCR relClass, ObjectIdCR sourceId, ObjectIdCR targetId)
+    {
+    ECInstanceKey source = m_state->GetObjectInfoManager().FindCachedInstance(sourceId);
+    ECInstanceKey target = m_state->GetObjectInfoManager().FindCachedInstance(targetId);
+    return m_state->GetECDbAdapter().FindRelationship(&relClass, source, target);
+    }
+
+/*--------------------------------------------------------------------------------------+
+* @bsimethod                                                    Vincas.Razma    01/2015
++---------------+---------------+---------------+---------------+---------------+------*/
+ObjectId DataSourceCache::FindRelationship(ECInstanceKeyCR relationshipKey)
+    {
+    return m_state->GetRelationshipInfoManager().ReadObjectId(relationshipKey);
+    }
+
+/*--------------------------------------------------------------------------------------+
+* @bsimethod                                                    Vincas.Razma    07/2014
++---------------+---------------+---------------+---------------+---------------+------*/
+BentleyStatus DataSourceCache::CacheInstanceAndLinkToRoot
+(
+ObjectIdCR objectId,
+WSObjectsResponseCR response,
+Utf8StringCR rootName
+)
+    {
+    LogCacheDataForMethod();
+    CachedInstanceKey key;
+
+    if (response.IsModified())
+        {
+        WSObjectsReader::Instances instances = response.GetInstances();
+
+        InstanceCacheHelper::CachedInstances cachedInstances;
+        if (SUCCESS != m_state->GetInstanceHelper().CacheInstances(instances, cachedInstances))
+            {
+            return ERROR;
+            }
+        if (1 != cachedInstances.GetCachedInstances().size())
+            {
+            return ERROR;
+            }
+        auto it = cachedInstances.GetCachedInstancesByObjectId().find(objectId);
+        if (cachedInstances.GetCachedInstancesByObjectId().end() == it)
+            {
+            return ERROR;
+            }
+        key = *cachedInstances.GetCachedInstances().begin();
+        }
+    else
+        {
+        ObjectInfo info = m_state->GetObjectInfoManager().ReadInfo(objectId);
+        info.SetObjectCacheDate(DateTime::GetCurrentTimeUtc());
+        if (SUCCESS != m_state->GetObjectInfoManager().UpdateInfo(info))
+            {
+            return ERROR;
+            }
+        key = info.GetCachedInstanceKey();
+        }
+
+    CacheRootKey rootKey = m_state->GetRootManager().FindOrCreateRoot(rootName);
+    if (SUCCESS != m_state->GetRootManager().LinkExistingNodeToRoot(rootKey, key.GetInfoKey()))
+        {
+        return ERROR;
+        }
+
+    return SUCCESS;
+    }
+
+/*--------------------------------------------------------------------------------------+
+* @bsimethod                                                    Vincas.Razma    03/2013
++---------------+---------------+---------------+---------------+---------------+------*/
+BentleyStatus DataSourceCache::CacheInstanceAndLinkToRoot
+(
+ObjectIdCR objectId,
+RapidJsonValueCR instancePropertiesJson,
+Utf8StringCR cacheTag,
+Utf8StringCR rootName
+)
+    {
+    LogCacheDataForMethod();
+    ObjectInfo info = m_state->GetObjectInfoManager().ReadInfo(objectId);
+
+    info.SetObjectCacheTag(cacheTag);
+    info.SetObjectCacheDate(DateTime::GetCurrentTimeUtc());
+    info.SetObjectState(CachedInstanceState::Full);
+
+    CacheRootKey rootKey = m_state->GetRootManager().FindOrCreateRoot(rootName);
+    if (SUCCESS != m_state->GetRootManager().LinkNewInstanceToRoot(rootKey, objectId, info, &instancePropertiesJson))
+        {
+        return ERROR;
+        }
+
+    return SUCCESS;
+    }
+
+/*--------------------------------------------------------------------------------------+
+* @bsimethod                                                    Vincas.Razma    07/2014
++---------------+---------------+---------------+---------------+---------------+------*/
+BentleyStatus DataSourceCache::CacheInstancesAndLinkToRoot
+(
+WSObjectsResponseCR response,
+Utf8StringCR rootName,
+ECInstanceKeyMultiMap* cachedInstanceKeysOut,
+bool weakLinkToRoot,
+ICancellationTokenPtr ct
+)
+    {
+    LogCacheDataForMethod();
+
+    if (!response.IsModified())
+        {
+        BeAssert(false && "NotModified is not supported for this method ");
+        return ERROR;
+        }
+
+    WSObjectsReader::Instances instances = response.GetInstances();
+    InstanceCacheHelper::CachedInstances cachedInstances;
+    if (SUCCESS != m_state->GetInstanceHelper().CacheInstances(instances, cachedInstances, nullptr, nullptr, ct))
+        {
+        return ERROR;
+        }
+
+    CacheRootKey rootKey = m_state->GetRootManager().FindOrCreateRoot(rootName);
+    for (CachedInstanceKeyCR key : cachedInstances.GetCachedInstances())
+        {
+        if (SUCCESS != m_state->GetRootManager().LinkExistingNodeToRoot(rootKey, key.GetInfoKey(), !weakLinkToRoot))
+            {
+            return ERROR;
+            }
+        }
+
+    if (nullptr != cachedInstanceKeysOut)
+        {
+        for (CachedInstanceKeyCR key : cachedInstances.GetCachedInstances())
+            {
+            cachedInstanceKeysOut->Insert(key.GetInstanceKey().GetECClassId(), key.GetInstanceKey().GetECInstanceId());
+            }
+        }
+
+    return SUCCESS;
+    }
+
+/*--------------------------------------------------------------------------------------+
+* @bsimethod                                                    Vincas.Razma    03/2013
++---------------+---------------+---------------+---------------+---------------+------*/
+BentleyStatus DataSourceCache::UpdateInstance(ObjectIdCR objectId, WSObjectsResponseCR response)
+    {
+    LogCacheDataForMethod();
+
+    if (response.IsModified())
+        {
+        WSObjectsReader::Instances instances = response.GetInstances();
+
+        InstanceCacheHelper::CachedInstances cachedInstances;
+        InstanceCacheHelper::UpdateCachingState updateCachingState;
+        if (SUCCESS != m_state->GetInstanceHelper().CacheInstances(instances, cachedInstances, nullptr, &updateCachingState))
+            {
+            return ERROR;
+            }
+        if (1 != cachedInstances.GetCachedInstances().size() || !updateCachingState.GetNotFoundObjectIds().empty())
+            {
+            return ERROR;
+            }
+        }
+    else
+        {
+        ObjectInfo info = m_state->GetObjectInfoManager().ReadInfo(objectId);
+        info.SetObjectCacheDate(DateTime::GetCurrentTimeUtc());
+        if (SUCCESS != m_state->GetObjectInfoManager().UpdateInfo(info))
+            {
+            return ERROR;
+            }
+        }
+
+    return SUCCESS;
+    }
+
+/*--------------------------------------------------------------------------------------+
+* @bsimethod                                                    Vincas.Razma    02/2014
++---------------+---------------+---------------+---------------+---------------+------*/
+BentleyStatus DataSourceCache::UpdateInstances
+(
+WSObjectsResponseCR response,
+bset<ObjectId>* notFoundOut,
+bset<ECInstanceKey>* cachedInstancesOut,
+ICancellationTokenPtr ct
+)
+    {
+    LogCacheDataForMethod();
+
+    if (!response.IsModified())
+        {
+        BeAssert(false && "NotModified is not supported for this method ");
+        return ERROR;
+        }
+
+    WSObjectsReader::Instances instances = response.GetInstances();
+
+    InstanceCacheHelper::CachedInstances cachedInstances;
+    InstanceCacheHelper::UpdateCachingState updateCachingState;
+    if (SUCCESS != m_state->GetInstanceHelper().CacheInstances(instances, cachedInstances, nullptr, &updateCachingState, ct))
+        {
+        return ERROR;
+        }
+
+    if (nullptr != notFoundOut)
+        {
+        notFoundOut->insert(updateCachingState.GetNotFoundObjectIds().begin(), updateCachingState.GetNotFoundObjectIds().end());
+        }
+
+    if (nullptr != cachedInstancesOut)
+        {
+        for (auto& cachedKey : cachedInstances.GetCachedInstances())
+            {
+            cachedInstancesOut->insert(cachedKey.GetInstanceKey());
+            }
+        }
+
+    return SUCCESS;
+    }
+
+/*--------------------------------------------------------------------------------------+
+* @bsimethod                                                    Vincas.Razma    04/2013
++---------------+---------------+---------------+---------------+---------------+------*/
+CacheStatus DataSourceCache::ReadInstance(ObjectIdCR objectId, JsonValueR instanceDataOut, JsonFormat format)
+    {
+    instanceDataOut = Json::nullValue;
+
+    if (objectId.IsEmpty())
+        {
+        return CacheStatus::Error;
+        }
+
+    ECClassCP ecClass = m_state->GetECDbAdapter().GetECClass(objectId);
+    if (nullptr == ecClass)
+        {
+        return CacheStatus::Error;
+        }
+
+    auto statement = GetReadInstanceStatement(*ecClass, objectId.remoteId.c_str());
+
+    DbResult status = statement->Step();
+    if (BE_SQLITE_ROW != status && BE_SQLITE_DONE != status)
+        {
+        return CacheStatus::Error;
+        }
+    if (BE_SQLITE_ROW != status)
+        {
+        return CacheStatus::DataNotCached;
+        }
+
+    if (JsonFormat::Display == format)
+        {
+        instanceDataOut[DataSourceCache_PROPERTY_ClassKey] = ECDbHelper::ECClassKeyFromClass(*ecClass);
+        instanceDataOut[DataSourceCache_PROPERTY_RemoteId] = objectId.remoteId;
+
+        JsonECSqlSelectAdapter adapter(*statement, JsonECSqlSelectAdapter::FormatOptions(ECValueFormat::FormattedStrings));
+
+        JsonValueR instanceDisplayData = instanceDataOut[DataSourceCache_PROPERTY_DisplayData];
+        adapter.GetRowDisplayInfo(instanceDataOut[DataSourceCache_PROPERTY_DisplayInfo]);
+
+        if (!adapter.GetRowInstance(instanceDisplayData, ecClass->GetId()))
+            {
+            instanceDataOut = Json::nullValue;
+            return CacheStatus::Error;
+            }
+
+        instanceDisplayData[DataSourceCache_PROPERTY_RemoteId] = objectId.remoteId;
+        }
+
+    JsonValueR instanceRawData = JsonFormat::Display == format ? instanceDataOut[DataSourceCache_PROPERTY_RawData] : instanceDataOut;
+
+    JsonECSqlSelectAdapter adapter(*statement, JsonECSqlSelectAdapter::FormatOptions(ECValueFormat::RawNativeValues));
+    if (!adapter.GetRowInstance(instanceRawData, ecClass->GetId()))
+        {
+        instanceDataOut = Json::nullValue;
+        return CacheStatus::Error;
+        }
+
+    instanceRawData[DataSourceCache_PROPERTY_RemoteId] = objectId.remoteId;
+
+    return CacheStatus::OK;
+    }
+
+/*--------------------------------------------------------------------------------------+
+* @bsimethod                                                    Vincas.Razma    04/2015
++---------------+---------------+---------------+---------------+---------------+------*/
+IECInstancePtr DataSourceCache::ReadInstance(ObjectIdCR objectId)
+    {
+    if (!objectId.IsValid())
+        {
+        return nullptr;
+        }
+
+    ECClassCP ecClass = m_state->GetECDbAdapter().GetECClass(objectId);
+    if (nullptr == ecClass)
+        {
+        return nullptr;
+        }
+
+    auto statement = GetReadInstanceStatement(*ecClass, objectId.remoteId.c_str());
+    if (BE_SQLITE_ROW != statement->Step())
+        {
+        return nullptr;
+        }
+
+    IECInstancePtr instance = ECInstanceECSqlSelectAdapter(*statement).GetInstance();
+    if (instance.IsNull())
+        {
+        return nullptr;
+        }
+
+    instance->SetInstanceId(objectId.remoteId.c_str());
+    return instance;
+    }
+
+/*--------------------------------------------------------------------------------------+
+* @bsimethod                                                    Vincas.Razma    04/2015
++---------------+---------------+---------------+---------------+---------------+------*/
+std::shared_ptr<ECSqlStatement> DataSourceCache::GetReadInstanceStatement(ECClassCR ecClass, Utf8CP remoteId)
+    {
+    Utf8PrintfString key("DataSourceCache::GetReadInstanceStatement:RemoteId:%llu", ecClass.GetId().GetValue());
+    auto statement = m_state->GetStatementCache().GetPreparedStatement(key, [&]
+        {
+        return CacheQueryHelper::ECSql::SelectAllPropertiesByRemoteId(ecClass);
+        });
+    statement->BindText(1, remoteId, IECSqlBinder::MakeCopy::No);
+    return statement;
+    }
+
+/*--------------------------------------------------------------------------------------+
+* @bsimethod                                                    Vincas.Razma    04/2015
++---------------+---------------+---------------+---------------+---------------+------*/
+std::shared_ptr<ECSqlStatement> DataSourceCache::GetReadInstanceStatement(ECClassCR ecClass, ECInstanceId ecInstanceId)
+    {
+    Utf8PrintfString key("DataSourceCache::GetReadInstanceStatement:ECInstanceId:%llu", ecClass.GetId().GetValue());
+    auto statement = m_state->GetStatementCache().GetPreparedStatement(key, [&]
+        {
+        return CacheQueryHelper::ECSql::SelectAllPropertiesAndRemoteIdByECInstanceId(ecClass);
+        });
+    statement->BindId(1, ecInstanceId);
+    return statement;
+    }
+
+/*--------------------------------------------------------------------------------------+
+* @bsimethod                                                    Vincas.Razma    04/2015
++---------------+---------------+---------------+---------------+---------------+------*/
+IECInstancePtr DataSourceCache::ReadInstance(ECInstanceKeyCR instanceKey)
+    {
+    ECClassCP ecClass = m_state->GetECDbAdapter().GetECClass(instanceKey);
+    if (nullptr == ecClass)
+        {
+        return nullptr;
+        }
+
+    auto statement = GetReadInstanceStatement(*ecClass, instanceKey.GetECInstanceId());
+    if (BE_SQLITE_ROW != statement->Step())
+        {
+        return nullptr;
+        }
+
+    IECInstancePtr instance = ECInstanceECSqlSelectAdapter(*statement).GetInstance(ecClass->GetId());
+    if (instance.IsNull())
+        {
+        return nullptr;
+        }
+
+    instance->SetInstanceId(statement->GetValueText(0));
+    return instance;
+    }
+
+/*--------------------------------------------------------------------------------------+
+* @bsimethod                                                    Benjamin.Brown  08/2013
++---------------+---------------+---------------+---------------+---------------+------*/
+CacheStatus DataSourceCache::RemoveInstance(ObjectIdCR objectId)
+    {
+    LogCacheDataForMethod();
+    if (objectId.IsEmpty())
+        {
+        CacheNodeKey key = m_state->GetNavigationBaseManager().FindNavigationBase();
+        if (!key.IsValid())
+            {
+            return CacheStatus::DataNotCached;
+            }
+        if (SUCCESS != m_state->GetHierarchyManager().DeleteInstance(key))
+            {
+            return CacheStatus::Error;
+            }
+        return CacheStatus::OK;
+        }
+
+    CachedInstanceKey cachedKey = m_state->GetObjectInfoManager().ReadCachedInstanceKey(objectId);
+    if (!cachedKey.IsValid())
+        {
+        return CacheStatus::DataNotCached;
+        }
+
+    if (SUCCESS != m_state->GetCachedResponseManager().InvalidateResponsePagesContainingInstance(cachedKey) ||
+        SUCCESS != m_state->GetHierarchyManager().DeleteInstance(cachedKey.GetInfoKey()))
+        {
+        return CacheStatus::Error;
+        }
+
+    return CacheStatus::OK;
+    }
+
+/*--------------------------------------------------------------------------------------+
+* @bsimethod                                                    Benjamin.Brown  09/2013
++---------------+---------------+---------------+---------------+---------------+------*/
+BentleyStatus DataSourceCache::RemoveFile(ObjectIdCR objectId)
+    {
+    LogCacheDataForMethod();
+    FileInfo fileInfo = m_state->GetFileInfoManager().ReadInfo(objectId);
+
+    if (!fileInfo.IsInCache())
+        {
+        return SUCCESS;
+        }
+
+    if (SUCCESS != m_state->GetFileStorage().CleanupCachedFile(fileInfo.GetFilePath()))
+        {
+        return ERROR;
+        }
+
+    return SUCCESS;
+    }
+
+/*--------------------------------------------------------------------------------------+
+* @bsimethod                                                    Vincas.Razma    07/2013
++---------------+---------------+---------------+---------------+---------------+------*/
+Utf8String CreateCommaSeperatedStringList(const bvector<Utf8CP>& strings)
+    {
+    Utf8String list;
+    if (strings.size() == 0)
+        {
+        return list;
+        }
+
+    for (Utf8CP string : strings)
+        {
+        if (!list.empty())
+            {
+            list += ",";
+            }
+        list += Utf8PrintfString("'%s'", string);
+        }
+
+    return list;
+    }
+
+/*--------------------------------------------------------------------------------------+
+* @bsimethod                                                    Vincas.Razma    07/2013
++---------------+---------------+---------------+---------------+---------------+------*/
+BentleyStatus DataSourceCache::ReadInstances
+(
+const bset<ObjectId>& ids,
+JsonValueR instancesArrayOut,
+ISelectProviderCR selectProvider
+)
+    {
+    bmap<ECClassCP, bvector<Utf8CP>> ecClassToRemoteIdsMap;
+
+    for (ObjectIdCR objectId : ids)
+        {
+        if (!objectId.IsValid())
+            {
+            return ERROR;
+            }
+        ECClassCP ecClass = m_state->GetECDbAdapter().GetECClass(objectId);
+        ecClassToRemoteIdsMap[ecClass].push_back(objectId.remoteId.c_str());
+        }
+
+    bvector<ECClassP> classesToSelect;
+    for (auto iter : ecClassToRemoteIdsMap)
+        {
+        classesToSelect.push_back((ECClassP) iter.first);
+        }
+
+    CacheQueryHelper helper(selectProvider);
+    bvector<CacheQueryHelper::ClassReadInfo> readInfos = helper.CreateReadInfos(classesToSelect);
+
+    for (CacheQueryHelper::ClassReadInfo& info : readInfos)
+        {
+        Utf8String remoteIdList = CreateCommaSeperatedStringList(ecClassToRemoteIdsMap[&info.GetECClass()]);
+        Utf8String ecSql = CacheQueryHelper::ECSql::SelectPropertiesByRemoteIds(info, remoteIdList);
+
+        ECSqlStatement statement;
+        if (SUCCESS != m_state->GetECDbAdapter().PrepareStatement(statement, ecSql))
+            {
+            return ERROR;
+            }
+
+        if (SUCCESS != CacheQueryHelper::ReadJsonInstances(info, statement, instancesArrayOut))
+            {
+            return ERROR;
+            }
+        }
+    return SUCCESS;
+    }
+
+/*--------------------------------------------------------------------------------------+
+* @bsimethod                                                    Vincas.Razma    01/2014
++---------------+---------------+---------------+---------------+---------------+------*/
+BentleyStatus DataSourceCache::SetupRoot(Utf8StringCR rootName, CacheRootPersistence persistence)
+    {
+    LogCacheDataForMethod();
+    if (SUCCESS != m_state->GetRootManager().SetupRoot(rootName, persistence))
+        {
+        return ERROR;
+        }
+    return SUCCESS;
+    }
+
+/*--------------------------------------------------------------------------------------+
+* @bsimethod                                                    Vincas.Razma    02/2014
++---------------+---------------+---------------+---------------+---------------+------*/
+bool DataSourceCache::IsInstanceFullyPersisted(ObjectIdCR objectId)
+    {
+    CachedInstanceKey key = m_state->GetObjectInfoManager().ReadCachedInstanceKey(objectId);
+    if (!key.IsValid())
+        {
+        return false;
+        }
+
+    ECInstanceKeyMultiMap persistedNodes;
+    m_state->GetRootManager().GetNodesByPersistence(CacheRootPersistence::Full, persistedNodes);
+
+    return ECDbHelper::IsInstanceInMultiMap(key.GetInfoKey(), persistedNodes);
+    }
+
+/*--------------------------------------------------------------------------------------+
+* @bsimethod                                                    Vincas.Razma    03/2015
++---------------+---------------+---------------+---------------+---------------+------*/
+bool DataSourceCache::IsInstanceFullyPersisted(ECInstanceKeyCR instanceKey)
+    {
+    CacheNodeKey infoKey = m_state->GetObjectInfoManager().ReadInfoKey(instanceKey);
+    if (!infoKey.IsValid())
+        {
+        return false;
+        }
+
+    ECInstanceKeyMultiMap persistedNodes;
+    m_state->GetRootManager().GetNodesByPersistence(CacheRootPersistence::Full, persistedNodes);
+
+    return ECDbHelper::IsInstanceInMultiMap(infoKey, persistedNodes);
+    }
+
+/*--------------------------------------------------------------------------------------+
+* @bsimethod                                                    Vincas.Razma    03/2015
++---------------+---------------+---------------+---------------+---------------+------*/
+BentleyStatus DataSourceCache::ReadFullyPersistedInstanceKeys(ECInstanceKeyMultiMap& instancesOut)
+    {
+    ECInstanceKeyMultiMap persistedNodes;
+    if (SUCCESS != m_state->GetRootManager().GetNodesByPersistence(CacheRootPersistence::Full, persistedNodes) ||
+        SUCCESS != m_state->GetObjectInfoManager().ReadCachedInstanceKeys(persistedNodes, instancesOut))
+        {
+        return ERROR;
+        }
+    return SUCCESS;
+    }
+
+/*--------------------------------------------------------------------------------------+
+* @bsimethod                                                    Vincas.Razma    03/2013
++---------------+---------------+---------------+---------------+---------------+------*/
+BentleyStatus DataSourceCache::LinkInstanceToRoot(Utf8StringCR rootName, ObjectIdCR objectId)
+    {
+    LogCacheDataForMethod();
+
+    CacheRootKey rootKey = m_state->GetRootManager().FindOrCreateRoot(rootName);
+
+    if (objectId.IsEmpty())
+        {
+        CacheNodeKey baseKey = m_state->GetNavigationBaseManager().FindOrCreateNavigationBase();
+        return m_state->GetRootManager().LinkExistingNodeToRoot(rootKey, baseKey);
+        }
+
+    return m_state->GetRootManager().LinkInstanceToRoot(rootKey, objectId);
+    }
+
+/*--------------------------------------------------------------------------------------+
+* @bsimethod                                                    Vincas.Razma    11/2013
++---------------+---------------+---------------+---------------+---------------+------*/
+bool DataSourceCache::IsInstanceInRoot(Utf8StringCR rootName, ECInstanceKeyCR instance)
+    {
+    CacheRootKey rootKey = m_state->GetRootManager().FindRoot(rootName);
+    CacheNodeKey infoKey = m_state->GetObjectInfoManager().ReadInfoKey(instance);
+    return m_state->GetRootManager().IsNodeInRoot(rootKey, infoKey);
+    }
+
+/*--------------------------------------------------------------------------------------+
+* @bsimethod                                                    Vincas.Razma    11/2013
++---------------+---------------+---------------+---------------+---------------+------*/
+bool DataSourceCache::IsInstanceConnectedToRoot(Utf8StringCR rootName, ECInstanceKeyCR instance)
+    {
+    if (!instance.IsValid())
+        {
+        return false;
+        }
+
+    CacheRootKey rootKey = m_state->GetRootManager().FindRoot(rootName);
+    if (!rootKey.IsValid())
+        {
+        return false;
+        }
+
+    bset<CacheRootKey> rootKeys;
+    rootKeys.insert(rootKey);
+
+    CacheNodeKey infoKey = m_state->GetObjectInfoManager().ReadInfoKey(instance);
+
+    return m_state->GetRootManager().IsNodeConnectedToAnyOfRoots(rootKeys, infoKey);
+    }
+
+/*--------------------------------------------------------------------------------------+
+* @bsimethod                                                    Vincas.Razma    02/2013
++---------------+---------------+---------------+---------------+---------------+------*/
+BentleyStatus DataSourceCache::ReadInstancesLinkedToRoot
+(
+Utf8StringCR rootName,
+JsonValueR instancesOut,
+ISelectProviderCR selectProvider
+)
+    {
+    if (instancesOut.isNull())
+        {
+        instancesOut = Json::arrayValue;
+        }
+
+    ECInstanceKeyMultiMap nodeKeys, instanceKeys;
+    if (SUCCESS != m_state->GetRootManager().GetNodesLinkedToRoot(rootName, nodeKeys) ||
+        SUCCESS != m_state->GetObjectInfoManager().ReadCachedInstanceKeys(nodeKeys, instanceKeys))
+        {
+        return ERROR;
+        }
+
+    CacheQueryHelper helper(selectProvider);
+    if (SUCCESS != helper.ReadInstances(m_state->GetECDbAdapter(), instanceKeys,
+        [&] (const CacheQueryHelper::ClassReadInfo& info, ECSqlStatement& statement)
+        {
+        return CacheQueryHelper::ReadJsonInstances(info, statement, instancesOut);
+        }))
+        {
+        return ERROR;
+        }
+
+        return SUCCESS;
+    }
+
+/*--------------------------------------------------------------------------------------+
+* @bsimethod                                                    Vincas.Razma    10/2014
++---------------+---------------+---------------+---------------+---------------+------*/
+BentleyStatus DataSourceCache::ReadInstancesLinkedToRoot
+(
+Utf8StringCR rootName,
+ECInstanceKeyMultiMap& instanceKeys
+)
+    {
+    ECInstanceKeyMultiMap nodeKeys;
+    if (SUCCESS != m_state->GetRootManager().GetNodesLinkedToRoot(rootName, nodeKeys) ||
+        SUCCESS != m_state->GetObjectInfoManager().ReadCachedInstanceKeys(nodeKeys, instanceKeys))
+        {
+        return ERROR;
+        }
+    return SUCCESS;
+    }
+
+/*--------------------------------------------------------------------------------------+
+* @bsimethod                                                    Vincas.Razma    11/2013
++---------------+---------------+---------------+---------------+---------------+------*/
+BentleyStatus DataSourceCache::ReadInstancesConnectedToRootMap(Utf8StringCR rootName, ECInstanceKeyMultiMap& instancesOut, uint8_t depth)
+    {
+    CacheRootKey rootKey = m_state->GetRootManager().FindRoot(rootName);
+    if (!rootKey.IsValid())
+        {
+        return SUCCESS;
+        }
+
+    bset<CacheRootKey> rootKeys;
+    rootKeys.insert(rootKey);
+
+    ECInstanceKeyMultiMap nodeKeys;
+    if (SUCCESS != m_state->GetRootManager().GetNodesConnectedToRoots(rootKeys, nodeKeys, depth) ||
+        SUCCESS != m_state->GetObjectInfoManager().ReadCachedInstanceKeys(nodeKeys, instancesOut))
+        {
+        return ERROR;
+        }
+
+    return SUCCESS;
+    }
+
+/*--------------------------------------------------------------------------------------+
+* @bsimethod                                                    Vincas.Razma    05/2016
++---------------+---------------+---------------+---------------+---------------+------*/
+BentleyStatus DataSourceCache::ReadInstanceHierarchy(ECInstanceKeyCR instance, ECInstanceKeyMultiMap& instancesOut)
+    {
+    auto cachedKey = m_state->GetObjectInfoManager().ReadCachedInstanceKey(instance);
+    if (!cachedKey.IsValid())
+        return ERROR;
+
+    ECInstanceKeyMultiMap nodeKeys;
+    ECInstanceKeyMultiMap ansestorNodes;
+    ansestorNodes.insert(ECDbHelper::ToPair(cachedKey.GetInfoKey()));
+    ECInstanceFinder::FindOptions findOptions(ECInstanceFinder::RelatedDirection::RelatedDirection_HeldChildren, UINT8_MAX);
+
+    if (SUCCESS != m_state->GetECDbAdapter().GetECInstanceFinder().FindInstances(nodeKeys, ansestorNodes, findOptions))
+        return ERROR;
+
+    // TODO: ECDb ECInstanceFinder::FindInstances() also returns seed instances, neeed to remove them
+    ECDbHelper::Erase(nodeKeys, cachedKey.GetInfoKey());
+
+    if (SUCCESS != m_state->GetObjectInfoManager().ReadCachedInstanceKeys(nodeKeys, instancesOut))
+        return ERROR;
+
+    return SUCCESS;
+    }
+
+/*--------------------------------------------------------------------------------------+
+* @bsimethod                                                    Vincas.Razma    03/2013
++---------------+---------------+---------------+---------------+---------------+------*/
+BentleyStatus DataSourceCache::UnlinkInstanceFromRoot(Utf8StringCR rootName, ObjectIdCR objectId)
+    {
+    LogCacheDataForMethod();
+    CacheNodeKey nodeKey;
+    if (objectId.IsEmpty())
+        {
+        nodeKey = m_state->GetNavigationBaseManager().FindNavigationBase();
+        }
+    else
+        {
+        nodeKey = m_state->GetObjectInfoManager().ReadCachedInstanceKey(objectId).GetInfoKey();
+        }
+
+    CacheRootKey rootKey = m_state->GetRootManager().FindRoot(rootName);
+    if (!rootKey.IsValid())
+        {
+        return SUCCESS;
+        }
+
+    if (SUCCESS != m_state->GetRootManager().UnlinkNodeFromRoot(rootKey, nodeKey))
+        {
+        return ERROR;
+        }
+    return SUCCESS;
+    }
+
+/*--------------------------------------------------------------------------------------+
+* @bsimethod                                                    Vincas.Razma    03/2013
++---------------+---------------+---------------+---------------+---------------+------*/
+BentleyStatus DataSourceCache::UnlinkAllInstancesFromRoot(Utf8StringCR rootName)
+    {
+    LogCacheDataForMethod();
+    CacheRootKey rootKey = m_state->GetRootManager().FindRoot(rootName);
+    if (!rootKey.IsValid())
+        {
+        return SUCCESS;
+        }
+    if (SUCCESS != m_state->GetRootManager().UnlinkAllInstancesFromRoot(rootKey))
+        {
+        return ERROR;
+        }
+    return SUCCESS;
+    }
+
+/*--------------------------------------------------------------------------------------+
+* @bsimethod                                                    Vincas.Razma    07/2013
++---------------+---------------+---------------+---------------+---------------+------*/
+BentleyStatus DataSourceCache::RemoveRoot(Utf8StringCR rootName)
+    {
+    LogCacheDataForMethod();
+    if (SUCCESS != m_state->GetRootManager().RemoveRoot(rootName))
+        {
+        return ERROR;
+        }
+    return SUCCESS;
+    }
+
+/*--------------------------------------------------------------------------------------+
+* @bsimethod                                                    Vincas.Razma    10/2014
++---------------+---------------+---------------+---------------+---------------+------*/
+BentleyStatus DataSourceCache::RemoveRootsByPrefix(Utf8StringCR rootPrefix)
+    {
+    LogCacheDataForMethod();
+    if (SUCCESS != m_state->GetRootManager().RemoveRootsByPrefix(rootPrefix))
+        {
+        return ERROR;
+        }
+    return SUCCESS;
+    }
+
+/*--------------------------------------------------------------------------------------+
+* @bsimethod                                                    Vincas.Razma    03/2013
++---------------+---------------+---------------+---------------+---------------+------*/
+BentleyStatus DataSourceCache::SetFileCacheLocation(ObjectIdCR objectId, FileCache cacheLocation, BeFileNameCR externalRelativePath)
+    {
+    //! TODO: consider removing FileCache parameter and auotmaically use Root persistence instead
+    LogCacheDataForMethod();
+    FileInfo info = m_state->GetFileInfoManager().ReadInfo(objectId);
+    if (SUCCESS != m_state->GetFileStorage().SetFileCacheLocation(info, cacheLocation, &externalRelativePath) ||
+        SUCCESS != m_state->GetFileInfoManager().SaveInfo(info))
+        {
+        return ERROR;
+        }
+    return SUCCESS;
+    }
+
+/*--------------------------------------------------------------------------------------+
+* @bsimethod                                                    Vincas.Razma    07/2013
++---------------+---------------+---------------+---------------+---------------+------*/
+FileCache DataSourceCache::GetFileCacheLocation(ObjectIdCR objectId, FileCache defaultLocation)
+    {
+    FileInfo info = m_state->GetFileInfoManager().ReadInfo(objectId);
+    return info.GetLocation(defaultLocation);
+    }
+
+/*--------------------------------------------------------------------------------------+
+* @bsimethod
++--------------------------------------------------------------------------------------*/
+BentleyStatus DataSourceCache::CacheFile
+(
+ObjectIdCR objectId,
+WSFileResponseCR fileResult,
+FileCache cacheLocation
+)
+    {
+    LogCacheDataForMethod();
+
+    FileInfo info = m_state->GetFileInfoManager().ReadInfo(objectId);
+    if (!info.IsValid())
+        {
+        return ERROR;
+        }
+
+    if (!fileResult.IsModified())
+        {
+        if (!info.IsInCache())
+            {
+            return ERROR;
+            }
+
+        info.SetFileCacheDate(DateTime::GetCurrentTimeUtc());
+        }
+    else
+        {
+        auto path = fileResult.GetFilePath();
+        auto eTag = fileResult.GetETag();
+        auto time = DateTime::GetCurrentTimeUtc();
+        if (SUCCESS != m_state->GetFileStorage().CacheFile(info, path, eTag.c_str(), cacheLocation, time, false))
+            {
+            return ERROR;
+            }
+        }
+
+    if (SUCCESS != m_state->GetFileInfoManager().SaveInfo(info))
+        {
+        return ERROR;
+        }
+
+    return SUCCESS;
+    }
+
+/*--------------------------------------------------------------------------------------+
+* @bsimethod                                                    Vincas.Razma    02/2013
++---------------+---------------+---------------+---------------+---------------+------*/
+BeFileName DataSourceCache::ReadFilePath(ObjectIdCR objectId)
+    {
+    CachedInstanceKey cachedKey = m_state->GetObjectInfoManager().ReadCachedInstanceKey(objectId);
+    return m_state->GetFileInfoManager().ReadFilePath(cachedKey);
+    }
+
+/*--------------------------------------------------------------------------------------+
+* @bsimethod                                                    Vincas.Razma    08/2014
++---------------+---------------+---------------+---------------+---------------+------*/
+BeFileName DataSourceCache::ReadFilePath(ECInstanceKeyCR instanceKey)
+    {
+    CachedObjectInfoKey infoKey = m_state->GetObjectInfoManager().ReadInfoKey(instanceKey);
+    return m_state->GetFileInfoManager().ReadFilePath({infoKey, instanceKey});
+    }
+
+/*--------------------------------------------------------------------------------------+
+* @bsimethod                                                    Vincas.Razma    04/2014
++---------------+---------------+---------------+---------------+---------------+------*/
+BentleyStatus DataSourceCache::RemoveFilesInTemporaryPersistence(DateTimeCP maxLastAccessDate)
+    {
+    LogCacheDataForMethod();
+
+    ECInstanceKeyMultiMap fullyPersistedNodes;
+    if (SUCCESS != m_state->GetRootManager().GetNodesByPersistence(CacheRootPersistence::Full, fullyPersistedNodes) ||
+        SUCCESS != m_state->GetFileInfoManager().DeleteFilesNotHeldByNodes(fullyPersistedNodes, maxLastAccessDate))
+        {
+        return ERROR;
+        }
+
+    return SUCCESS;
+    }
+
+/*--------------------------------------------------------------------------------------+
+* @bsimethod                                                    Vincas.Razma    10/2013
++---------------+---------------+---------------+---------------+---------------+------*/
+ECInstanceKey DataSourceCache::FindOrCreateRoot(Utf8StringCR rootName)
+    {
+    return m_state->GetRootManager().FindOrCreateRoot(rootName);
+    }
+
+/*--------------------------------------------------------------------------------------+
+* @bsimethod                                                    Vincas.Razma    04/2015
++---------------+---------------+---------------+---------------+---------------+------*/
+bool DataSourceCache::DoesRootExist(Utf8StringCR rootName)
+    {
+    return m_state->GetRootManager().FindRoot(rootName).IsValid();
+    }
+
+/*--------------------------------------------------------------------------------------+
+* @bsimethod                                                    Vincas.Razma    04/2015
++---------------+---------------+---------------+---------------+---------------+------*/
+BentleyStatus DataSourceCache::RenameRoot(Utf8StringCR rootName, Utf8StringCR newRootName)
+    {
+    return m_state->GetRootManager().RenameRoot(rootName, newRootName);
+    }
+
+/*--------------------------------------------------------------------------------------+
+* @bsimethod                                                    Vincas.Razma    03/2015
++---------------+---------------+---------------+---------------+---------------+------*/
+BentleyStatus DataSourceCache::SetRootSyncDate(Utf8StringCR rootName, DateTimeCR utcDateTime)
+    {
+    return m_state->GetRootManager().SetRootSyncDate(rootName, utcDateTime);
+    }
+
+/*--------------------------------------------------------------------------------------+
+* @bsimethod                                                    Vincas.Razma    03/2015
++---------------+---------------+---------------+---------------+---------------+------*/
+DateTime DataSourceCache::ReadRootSyncDate(Utf8StringCR rootName)
+    {
+    return m_state->GetRootManager().ReadRootSyncDate(rootName);
+    }
+
+/*--------------------------------------------------------------------------------------+
+* @bsimethod                                                    Vincas.Razma    07/2014
++---------------+---------------+---------------+---------------+---------------+------*/
+BentleyStatus DataSourceCache::CacheResponse
+(
+CachedResponseKeyCR key,
+WSObjectsResponseCR response,
+bset<ObjectId>* rejectedOut,
+const WSQuery* query,
+uint64_t page,
+ICancellationTokenPtr ct
+)
+    {
+    LogCacheDataForMethod();
+
+    ResponseKey responseKey = m_state->GetCachedResponseManager().ConvertResponseKey(key);
+    if (!responseKey.IsValid())
+        {
+        return ERROR;
+        }
+
+    if (!response.IsModified())
+        {
+        if (SUCCESS != m_state->GetCachedResponseManager().UpdatePageCachedDate(responseKey, page))
+            {
+            return ERROR;
+            }
+        }
+    else
+        {
+        ECInstanceKeyMultiMap fullyPersistedInstances;
+        std::shared_ptr<InstanceCacheHelper::PartialCachingState> partialCachingState;
+
+        if (nullptr != query)
+            {
+            if (nullptr == rejectedOut)
+                {
+                BeAssert(false);
+                return ERROR;
+                }
+
+            ECInstanceKeyMultiMap fullyPersistedNodes;
+            if (SUCCESS != m_state->GetRootManager().GetNodesByPersistence(CacheRootPersistence::Full, fullyPersistedNodes) ||
+                SUCCESS != m_state->GetObjectInfoManager().ReadCachedInstanceKeys(fullyPersistedNodes, fullyPersistedInstances))
+                {
+                return ERROR;
+                }
+
+            partialCachingState = std::make_shared<InstanceCacheHelper::PartialCachingState>
+                (
+                m_state->GetECDbAdapter(),
+                *query,
+                fullyPersistedInstances,
+                *rejectedOut
+                );
+            }
+
+        WSObjectsReader::Instances instances = response.GetInstances();
+        InstanceCacheHelper::CachedInstances cachedInstances;
+
+        if (SUCCESS != m_state->GetInstanceHelper().CacheInstances(instances, cachedInstances, partialCachingState.get(), nullptr, ct) ||
+            SUCCESS != m_state->GetCachedResponseManager().SavePage(responseKey, page, response.GetETag(), cachedInstances))
+            {
+            return ERROR;
+            }
+        }
+
+    if (response.IsFinal())
+        {
+        if (SUCCESS != m_state->GetCachedResponseManager().TrimPages(responseKey, page))
+            {
+            return ERROR;
+            }
+        }
+
+    bool wasCompleted = m_state->GetCachedResponseManager().IsResponseCompleted(responseKey);
+    bool nowCompleted = wasCompleted;
+
+    if (response.IsFinal())
+        {
+        nowCompleted = true;
+        }
+    else if (response.IsModified())
+        {
+        nowCompleted = false;
+        }
+
+    if (wasCompleted != nowCompleted)
+        {
+        if (SUCCESS != m_state->GetCachedResponseManager().SetResponseCompleted(responseKey, nowCompleted))
+            {
+            return ERROR;
+            }
+        }
+
+    return SUCCESS;
+    }
+
+/*--------------------------------------------------------------------------------------+
+* @bsimethod                                                    Vincas.Razma    07/2014
++---------------+---------------+---------------+---------------+---------------+------*/
+BentleyStatus DataSourceCache::MarkTemporaryInstancesAsPartial(const std::vector<CachedResponseKey>& responseKeys)
+    {
+    LogCacheDataForMethod();
+    if (responseKeys.empty())
+        {
+        return SUCCESS;
+        }
+
+    ECInstanceKeyMultiMap fullyPersistedNodes;
+    if (SUCCESS != m_state->GetRootManager().GetNodesByPersistence(CacheRootPersistence::Full, fullyPersistedNodes))
+        {
+        return ERROR;
+        }
+
+    bset<ECInstanceId> temporaryInfos;
+    for (CachedResponseKeyCR key : responseKeys)
+        {
+        ResponseKey responseKey = m_state->GetCachedResponseManager().ConvertResponseKey(key);
+        CacheNodeKey infoKey = m_state->GetCachedResponseManager().FindInfo(responseKey);
+        if (!infoKey.IsValid())
+            {
+            continue;
+            }
+        if (!ECDbHelper::IsInstanceInMultiMap(infoKey, fullyPersistedNodes))
+            {
+            temporaryInfos.insert(infoKey.GetECInstanceId());
+            }
+        }
+
+    if (SUCCESS != m_state->GetCachedResponseManager().MarkTemporaryInstancesAsPartial(temporaryInfos, fullyPersistedNodes))
+        {
+        return ERROR;
+        }
+
+    return SUCCESS;
+    }
+
+/*--------------------------------------------------------------------------------------+
+* @bsimethod                                                    Vincas.Razma    07/2014
++---------------+---------------+---------------+---------------+---------------+------*/
+BentleyStatus DataSourceCache::RemoveResponse(CachedResponseKeyCR key)
+    {
+    LogCacheDataForMethod();
+    ResponseKey responseKey = m_state->GetCachedResponseManager().ConvertResponseKey(key);
+    return m_state->GetCachedResponseManager().DeleteInfo(responseKey);
+    }
+
+/*--------------------------------------------------------------------------------------+
+* @bsimethod                                                    Vincas.Razma    07/2014
++---------------+---------------+---------------+---------------+---------------+------*/
+BentleyStatus DataSourceCache::RemoveTemporaryResponses(Utf8StringCR name, DateTimeCR accessedBeforeDateUtc)
+    {
+    LogCacheDataForMethod();
+
+    ECInstanceKeyMultiMap fullyPersistedNodes;
+    if (SUCCESS != m_state->GetRootManager().GetNodesByPersistence(CacheRootPersistence::Full, fullyPersistedNodes) ||
+        SUCCESS != m_state->GetCachedResponseManager().DeleteResponses(name, accessedBeforeDateUtc, fullyPersistedNodes))
+        {
+        return ERROR;
+        }
+
+    return SUCCESS;
+    }
+
+/*--------------------------------------------------------------------------------------+
+* @bsimethod                                                    Vincas.Razma    07/2014
++---------------+---------------+---------------+---------------+---------------+------*/
+BentleyStatus DataSourceCache::RemoveResponses(Utf8StringCR name)
+    {
+    LogCacheDataForMethod();
+    return m_state->GetCachedResponseManager().DeleteResponses(name);
+    }
+
+/*--------------------------------------------------------------------------------------+
+* @bsimethod                                                    Vincas.Razma    07/2014
++---------------+---------------+---------------+---------------+---------------+------*/
+CacheStatus DataSourceCache::ReadResponse
+(
+CachedResponseKeyCR key,
+JsonValueR instancesOut,
+ISelectProviderCR selectProvider
+)
+    {
+    if (instancesOut.isNull() || !instancesOut.isArray())
+        {
+        instancesOut = Json::arrayValue;
+        }
+
+    ResponseKey responseKey = m_state->GetCachedResponseManager().ConvertResponseKey(key);
+    CachedResponseInfo queryInfo = m_state->GetCachedResponseManager().ReadInfo(responseKey);
+    if (!queryInfo.IsCached())
+        {
+        return CacheStatus::DataNotCached;
+        }
+
+    if (SUCCESS != m_state->GetCachedResponseManager().ReadResponse(queryInfo, selectProvider,
+        [&] (const CacheQueryHelper::ClassReadInfo& info, ECSqlStatement& statement)
+        {
+        return CacheQueryHelper::ReadJsonInstances(info, statement, instancesOut);
+        }))
+        {
+        return CacheStatus::Error;
+        }
+
+        return CacheStatus::OK;
+    }
+
+/*--------------------------------------------------------------------------------------+
+* @bsimethod                                                    Vincas.Razma    07/2014
++---------------+---------------+---------------+---------------+---------------+------*/
+CacheStatus DataSourceCache::ReadResponseInstanceKeys(CachedResponseKeyCR key, ECInstanceKeyMultiMap& instanceKeysOut)
+    {
+    ResponseKey responseKey = m_state->GetCachedResponseManager().ConvertResponseKey(key);
+    CachedResponseInfo queryInfo = m_state->GetCachedResponseManager().ReadInfo(responseKey);
+    if (!queryInfo.IsCached())
+        {
+        return CacheStatus::DataNotCached;
+        }
+
+    if (SUCCESS != m_state->GetCachedResponseManager().ReadResponseInstanceKeys(queryInfo.GetInfoKey(), instanceKeysOut))
+        {
+        return CacheStatus::Error;
+        }
+
+    return CacheStatus::OK;
+    }
+
+/*--------------------------------------------------------------------------------------+
+* @bsimethod                                                    Vincas.Razma    07/2014
++---------------+---------------+---------------+---------------+---------------+------*/
+CacheStatus DataSourceCache::ReadResponseObjectIds
+(
+CachedResponseKeyCR key,
+bset<ObjectId>& instanceObjectIdsOut
+)
+    {
+    ResponseKey responseKey = m_state->GetCachedResponseManager().ConvertResponseKey(key);
+    CacheNodeKey infoKey = m_state->GetCachedResponseManager().FindInfo(responseKey);
+    if (!infoKey.IsValid())
+        {
+        return CacheStatus::DataNotCached;
+        }
+
+    if (SUCCESS != m_state->GetCachedResponseManager().ReadResponseObjectIds(infoKey, instanceObjectIdsOut))
+        {
+        return CacheStatus::Error;
+        }
+
+    return CacheStatus::OK;
+    }
+
+/*--------------------------------------------------------------------------------------+
+* @bsimethod                                                    Vincas.Razma    07/2014
++---------------+---------------+---------------+---------------+---------------+------*/
+Utf8String DataSourceCache::ReadResponseCacheTag(CachedResponseKeyCR key, uint64_t page)
+    {
+    ResponseKey responseKey = m_state->GetCachedResponseManager().ConvertResponseKey(key);
+    return m_state->GetCachedResponseManager().ReadResponsePageCacheTag(responseKey, page);
+    }
+
+/*--------------------------------------------------------------------------------------+
+* @bsimethod                                                    Vincas.Razma    07/2014
++---------------+---------------+---------------+---------------+---------------+------*/
+DateTime DataSourceCache::ReadResponseCachedDate(CachedResponseKeyCR key, uint64_t page)
+    {
+    ResponseKey responseKey = m_state->GetCachedResponseManager().ConvertResponseKey(key);
+    return m_state->GetCachedResponseManager().ReadResponsePageCachedDate(responseKey, page);
+    }
+
+/*--------------------------------------------------------------------------------------+
+* @bsimethod                                                    Vincas.Razma    11/2014
++---------------+---------------+---------------+---------------+---------------+------*/
+bool DataSourceCache::IsResponseCached(CachedResponseKeyCR key)
+    {
+    ResponseKey responseKey = m_state->GetCachedResponseManager().ConvertResponseKey(key);
+    return m_state->GetCachedResponseManager().IsResponseCompleted(responseKey);
+    }
+
+/*--------------------------------------------------------------------------------------+
+* @bsimethod                                                    Vincas.Razma    08/2014
++---------------+---------------+---------------+---------------+---------------+------*/
+Utf8String DataSourceCache::ReadInstanceLabel(ObjectIdCR objectId)
+    {
+    ECClassCP objectClass = m_state->GetECDbAdapter().GetECClass(objectId);
+    if (nullptr == objectClass)
+        {
+        return "";
+        }
+
+    ECPropertyCP labelProperty = objectClass->GetInstanceLabelProperty();
+    if (nullptr == labelProperty)
+        {
+        return "";
+        }
+
+    Utf8PrintfString key("DataSourceCache::ReadInstanceLabel:%llu", objectClass->GetId().GetValue());
+    auto statement = m_state->GetStatementCache().GetPreparedStatement(key, [&]
+        {
+        Utf8String classKey = ECDbHelper::ECClassKeyFromClass(*objectClass);
+
+        struct LabelSelectProvider : ISelectProvider
+            {
+            private:
+                ECPropertyCP m_labelProperty;
+
+            public:
+                LabelSelectProvider(ECPropertyCP labelProperty) : m_labelProperty(labelProperty)
+                    {};
+
+                virtual std::shared_ptr<SelectProperties> GetSelectProperties(ECClassCR ecClass) const
+                    {
+                    if (!ecClass.Is(&m_labelProperty->GetClass()))
+                        {
+                        return nullptr;
+                        }
+
+                    auto selectProperties = std::make_shared<SelectProperties>();
+                    selectProperties->AddProperty(m_labelProperty);
+                    selectProperties->SetSelectAll(false);
+                    selectProperties->SetSelectInstanceId(false);
+                    return selectProperties;
+                    }
+            };
+
+        LabelSelectProvider selectProvider(labelProperty);
+        auto infos = CacheQueryHelper(selectProvider).CreateReadInfos(objectClass);
+
+        Utf8String ecSql;
+        if (!infos.empty())
+            {
+            ecSql = CacheQueryHelper::ECSql::SelectPropertiesByRemoteId(infos.front());
+            }
+        return ecSql;
+        });
+
+    statement->BindText(1, objectId.remoteId.c_str(), IECSqlBinder::MakeCopy::No);
+
+    DbResult status = statement->Step();
+    if (status != BE_SQLITE_ROW)
+        {
+        return "";
+        }
+
+    return statement->GetValueText(0);
+    }
+
+/*--------------------------------------------------------------------------------------+
+* @bsimethod                                                    Vincas.Razma    03/2015
++---------------+---------------+---------------+---------------+---------------+------*/
+BentleyStatus DataSourceCache::ReadFileProperties(ECInstanceKeyCR instanceKey, Utf8String* fileNameP, uint64_t* fileSizeP)
+    {
+    ECClassCP ecClass = m_state->GetECDbAdapter().GetECClass(instanceKey);
+    if (nullptr == ecClass)
+        {
+        return ERROR;
+        }
+
+    Utf8PrintfString key("DataSourceCache::ReadFileProperties:%llu:%d:%d", ecClass->GetId().GetValue(), !!fileNameP, !!fileSizeP);
+    auto statement = m_state->GetStatementCache().GetPreparedStatement(key, [&]
+        {
+        Utf8String fileNamePropertyName, fileSizePropertyName;
+        if (nullptr != fileNameP)
+            fileNamePropertyName = ECCustomAttributeHelper::GetPropertyName(ecClass, "FileDependentProperties", "FileName");
+
+        if (nullptr != fileSizeP)
+            fileSizePropertyName = ECCustomAttributeHelper::GetPropertyName(ecClass, "FileDependentProperties", "FileSize");
+
+        if (fileNamePropertyName.empty())
+            {
+            ECPropertyCP labelProperty = ecClass->GetInstanceLabelProperty();
+            if (nullptr != labelProperty)
+                {
+                fileNamePropertyName = Utf8String(labelProperty->GetName());
+                }
+            }
+
+        Utf8PrintfString ecSql
+            (
+            "SELECT %s n, %s s FROM ONLY %s WHERE ECInstanceId = ? LIMIT 1",
+            fileNamePropertyName.empty() ? "NULL" : ("[" + fileNamePropertyName + "]").c_str(),
+            fileSizePropertyName.empty() ? "NULL" : ("[" + fileSizePropertyName + "]").c_str(),
+            ecClass->GetECSqlName().c_str()
+            );
+        return ecSql;
+        });
+
+    statement->BindId(1, instanceKey.GetECInstanceId());
+
+    DbResult status = statement->Step();
+    if (BE_SQLITE_ROW != status)
+        {
+        return ERROR;
+        }
+
+    if (nullptr != fileNameP)
+        *fileNameP = statement->GetValueText(0);
+
+    if (nullptr != fileSizeP)
+        *fileSizeP = statement->GetValueInt64(1);
+
+    return SUCCESS;
+    }