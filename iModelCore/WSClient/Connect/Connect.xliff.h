/*--------------------------------------------------------------------------------------+
|
|     $Source: Connect/Connect.xliff.h $
|
|  $Copyright: (c) 2015 Bentley Systems, Incorporated. All rights reserved. $
|
+--------------------------------------------------------------------------------------*/

#pragma once

#include <MobileDgn/MobileDgnL10N.h>

//=======================================================================================
// @bsiclass
//=======================================================================================
MOBILEDGN_TRANSLATABLE_STRINGS_START(ConnectL10N, Connect)
<<<<<<< HEAD
    L10N_STRING(ALERT_SignInFailed_ServerError)          // =="Could not connect to server. Check your network connection."==
    L10N_STRING(ALERT_SignInFailed_Message)              // =="Please enter the correct email and password."==
    L10N_STRING(FIELDAPPS_SingleSignOn)                  // =="Single sign-on"==
    L10N_STRING(FIELDAPPS_DontHaveAnAccount)             // =="Don't have an account yet?"==
    L10N_STRING(FIELDAPPS_SignUp)                        // =="Sign up"==
    L10N_STRING(FIELDAPPS_SignUpSuggestion)              // =="Don't have a profile?"==
    L10N_STRING(FIELDAPPS_SignUpSuggestionLink)          // =="Register"==
    L10N_STRING(FIELDAPPS_Email)                         // =="Email"==
    L10N_STRING(FIELDAPPS_Password)                      // =="Password"==
    L10N_STRING(FIELDAPPS_ForgotPassword)                // =="Forgot Password?"==
    L10N_STRING(FIELDAPPS_SignIn)                        // =="Sign in"==
    L10N_STRING(FIELDAPPS_ProductDemo)                   // =="Demo"==
    L10N_STRING(FIELDAPPS_EmailAndPasswordRequired)      // =="You must enter an email address and password."==
    L10N_STRING(FIELDAPPS_Error)                         // =="Error"==
    L10N_STRING(FIELDAPPS_Warning)                       // =="Warning"==
    L10N_STRING(FIELDAPPS_Yes)                           // =="Yes"==
    L10N_STRING(FIELDAPPS_No)                            // =="No"==
    L10N_STRING(FIELDAPPS_SignInFailed)                  // =="Sign In Failed"==
    L10N_STRING(FIELDAPPS_UnknownError)                  // =="Unknown error."==
    L10N_STRING(FIELDAPPS_SignInUsername)                // =="Signed in username:"==
    L10N_STRING(FIELDAPPS_SignOut)                       // =="Sign Out"==
    L10N_STRING(FIELDAPPS_SigningInDotDotDot)            // =="Signing In..."==
    L10N_STRING(FIELDAPPS_EulaAccept)                    // =="Accept"==
    L10N_STRING(FIELDAPPS_EulaDecline)                   // =="Decline"==
    L10N_STRING(FIELDAPPS_EulaAgree)                     // =="To continue you must accept the terms in the Licence Agreement"==
    L10N_STRING(FIELDAPPS_EulaHeader)                    // =="End-user license agreement"==
    L10N_STRING(FIELDAPPS_EulaChecking)                  // =="Checking EULA..."==
    L10N_STRING(FIELDAPPS_EulaAccepting)                 // =="Accepting EULA..."==
=======
    {
    ALERT_SignInFailed_ServerError,          // =="Could not connect to server. Check your network connection."==
    ALERT_SignInFailed_Message,              // =="Please enter the correct email and password."==
    FIELDAPPS_SingleSignOn,                  // =="Single sign-on"==
    FIELDAPPS_DontHaveAnAccount,             // =="Don't have an account yet?"==
    FIELDAPPS_SignUp,                        // =="Sign up"==
    FIELDAPPS_SignUpSuggestion,              // =="Don't have a profile?"==
    FIELDAPPS_SignUpSuggestionLink,          // =="Register"==
    FIELDAPPS_Email,                         // =="Email"==
    FIELDAPPS_Password,                      // =="Password"==
    FIELDAPPS_ForgotPassword,                // =="Forgot Password?"==
    FIELDAPPS_SignIn,                        // =="Sign in"==
    FIELDAPPS_ProductDemo,                   // =="Demo"==
    FIELDAPPS_EmailAndPasswordRequired,      // =="You must enter an email address and password."==
    FIELDAPPS_Error,                         // =="Error"==
    FIELDAPPS_Warning,                       // =="Warning"==
    FIELDAPPS_SignInFailed,                  // =="Sign In Failed"==
    FIELDAPPS_UnknownError,                  // =="Unknown error."==
    FIELDAPPS_SignInUsername,                // =="Signed in username:"==
    FIELDAPPS_SignOut,                       // =="Sign Out"==
    FIELDAPPS_SigningInDotDotDot,            // =="Signing In..."==
    FIELDAPPS_EulaAccept,                    // =="Accept"==
    FIELDAPPS_EulaDecline,                   // =="Decline"==
    FIELDAPPS_EulaAgree,                     // =="To continue you must accept the terms in the Licence Agreement"==
    FIELDAPPS_EulaHeader,                    // =="End-user license agreement"==
    FIELDAPPS_EulaChecking,                  // =="Checking EULA..."==
    FIELDAPPS_EulaAccepting,                 // =="Accepting EULA..."==
    };
>>>>>>> 015c8bab
MOBILEDGN_TRANSLATABLE_STRINGS_END

#define ConnectLocalizedString(K) ConnectL10N::GetString(ConnectL10N::K())
<|MERGE_RESOLUTION|>--- conflicted
+++ resolved
@@ -1,78 +1,45 @@
-/*--------------------------------------------------------------------------------------+
-|
-|     $Source: Connect/Connect.xliff.h $
-|
-|  $Copyright: (c) 2015 Bentley Systems, Incorporated. All rights reserved. $
-|
-+--------------------------------------------------------------------------------------*/
-
-#pragma once
-
-#include <MobileDgn/MobileDgnL10N.h>
-
-//=======================================================================================
-// @bsiclass
-//=======================================================================================
-MOBILEDGN_TRANSLATABLE_STRINGS_START(ConnectL10N, Connect)
-<<<<<<< HEAD
-    L10N_STRING(ALERT_SignInFailed_ServerError)          // =="Could not connect to server. Check your network connection."==
-    L10N_STRING(ALERT_SignInFailed_Message)              // =="Please enter the correct email and password."==
-    L10N_STRING(FIELDAPPS_SingleSignOn)                  // =="Single sign-on"==
-    L10N_STRING(FIELDAPPS_DontHaveAnAccount)             // =="Don't have an account yet?"==
-    L10N_STRING(FIELDAPPS_SignUp)                        // =="Sign up"==
-    L10N_STRING(FIELDAPPS_SignUpSuggestion)              // =="Don't have a profile?"==
-    L10N_STRING(FIELDAPPS_SignUpSuggestionLink)          // =="Register"==
-    L10N_STRING(FIELDAPPS_Email)                         // =="Email"==
-    L10N_STRING(FIELDAPPS_Password)                      // =="Password"==
-    L10N_STRING(FIELDAPPS_ForgotPassword)                // =="Forgot Password?"==
-    L10N_STRING(FIELDAPPS_SignIn)                        // =="Sign in"==
-    L10N_STRING(FIELDAPPS_ProductDemo)                   // =="Demo"==
-    L10N_STRING(FIELDAPPS_EmailAndPasswordRequired)      // =="You must enter an email address and password."==
-    L10N_STRING(FIELDAPPS_Error)                         // =="Error"==
-    L10N_STRING(FIELDAPPS_Warning)                       // =="Warning"==
-    L10N_STRING(FIELDAPPS_Yes)                           // =="Yes"==
-    L10N_STRING(FIELDAPPS_No)                            // =="No"==
-    L10N_STRING(FIELDAPPS_SignInFailed)                  // =="Sign In Failed"==
-    L10N_STRING(FIELDAPPS_UnknownError)                  // =="Unknown error."==
-    L10N_STRING(FIELDAPPS_SignInUsername)                // =="Signed in username:"==
-    L10N_STRING(FIELDAPPS_SignOut)                       // =="Sign Out"==
-    L10N_STRING(FIELDAPPS_SigningInDotDotDot)            // =="Signing In..."==
-    L10N_STRING(FIELDAPPS_EulaAccept)                    // =="Accept"==
-    L10N_STRING(FIELDAPPS_EulaDecline)                   // =="Decline"==
-    L10N_STRING(FIELDAPPS_EulaAgree)                     // =="To continue you must accept the terms in the Licence Agreement"==
-    L10N_STRING(FIELDAPPS_EulaHeader)                    // =="End-user license agreement"==
-    L10N_STRING(FIELDAPPS_EulaChecking)                  // =="Checking EULA..."==
-    L10N_STRING(FIELDAPPS_EulaAccepting)                 // =="Accepting EULA..."==
-=======
-    {
-    ALERT_SignInFailed_ServerError,          // =="Could not connect to server. Check your network connection."==
-    ALERT_SignInFailed_Message,              // =="Please enter the correct email and password."==
-    FIELDAPPS_SingleSignOn,                  // =="Single sign-on"==
-    FIELDAPPS_DontHaveAnAccount,             // =="Don't have an account yet?"==
-    FIELDAPPS_SignUp,                        // =="Sign up"==
-    FIELDAPPS_SignUpSuggestion,              // =="Don't have a profile?"==
-    FIELDAPPS_SignUpSuggestionLink,          // =="Register"==
-    FIELDAPPS_Email,                         // =="Email"==
-    FIELDAPPS_Password,                      // =="Password"==
-    FIELDAPPS_ForgotPassword,                // =="Forgot Password?"==
-    FIELDAPPS_SignIn,                        // =="Sign in"==
-    FIELDAPPS_ProductDemo,                   // =="Demo"==
-    FIELDAPPS_EmailAndPasswordRequired,      // =="You must enter an email address and password."==
-    FIELDAPPS_Error,                         // =="Error"==
-    FIELDAPPS_Warning,                       // =="Warning"==
-    FIELDAPPS_SignInFailed,                  // =="Sign In Failed"==
-    FIELDAPPS_UnknownError,                  // =="Unknown error."==
-    FIELDAPPS_SignInUsername,                // =="Signed in username:"==
-    FIELDAPPS_SignOut,                       // =="Sign Out"==
-    FIELDAPPS_SigningInDotDotDot,            // =="Signing In..."==
-    FIELDAPPS_EulaAccept,                    // =="Accept"==
-    FIELDAPPS_EulaDecline,                   // =="Decline"==
-    FIELDAPPS_EulaAgree,                     // =="To continue you must accept the terms in the Licence Agreement"==
-    FIELDAPPS_EulaHeader,                    // =="End-user license agreement"==
-    FIELDAPPS_EulaChecking,                  // =="Checking EULA..."==
-    FIELDAPPS_EulaAccepting,                 // =="Accepting EULA..."==
-    };
->>>>>>> 015c8bab
-MOBILEDGN_TRANSLATABLE_STRINGS_END
-
-#define ConnectLocalizedString(K) ConnectL10N::GetString(ConnectL10N::K())
+/*--------------------------------------------------------------------------------------+
+|
+|     $Source: Connect/Connect.xliff.h $
+|
+|  $Copyright: (c) 2015 Bentley Systems, Incorporated. All rights reserved. $
+|
++--------------------------------------------------------------------------------------*/
+
+#pragma once
+
+#include <MobileDgn/MobileDgnL10N.h>
+
+//=======================================================================================
+// @bsiclass
+//=======================================================================================
+MOBILEDGN_TRANSLATABLE_STRINGS_START(ConnectL10N, Connect)
+    L10N_STRING(ALERT_SignInFailed_ServerError)          // =="Could not connect to server. Check your network connection."==
+    L10N_STRING(ALERT_SignInFailed_Message)              // =="Please enter the correct email and password."==
+    L10N_STRING(FIELDAPPS_SingleSignOn)                  // =="Single sign-on"==
+    L10N_STRING(FIELDAPPS_DontHaveAnAccount)             // =="Don't have an account yet?"==
+    L10N_STRING(FIELDAPPS_SignUp)                        // =="Sign up"==
+    L10N_STRING(FIELDAPPS_SignUpSuggestion)              // =="Don't have a profile?"==
+    L10N_STRING(FIELDAPPS_SignUpSuggestionLink)          // =="Register"==
+    L10N_STRING(FIELDAPPS_Email)                         // =="Email"==
+    L10N_STRING(FIELDAPPS_Password)                      // =="Password"==
+    L10N_STRING(FIELDAPPS_ForgotPassword)                // =="Forgot Password?"==
+    L10N_STRING(FIELDAPPS_SignIn)                        // =="Sign in"==
+    L10N_STRING(FIELDAPPS_ProductDemo)                   // =="Demo"==
+    L10N_STRING(FIELDAPPS_EmailAndPasswordRequired)      // =="You must enter an email address and password."==
+    L10N_STRING(FIELDAPPS_Error)                         // =="Error"==
+    L10N_STRING(FIELDAPPS_Warning)                       // =="Warning"==
+    L10N_STRING(FIELDAPPS_SignInFailed)                  // =="Sign In Failed"==
+    L10N_STRING(FIELDAPPS_UnknownError)                  // =="Unknown error."==
+    L10N_STRING(FIELDAPPS_SignInUsername)                // =="Signed in username:"==
+    L10N_STRING(FIELDAPPS_SignOut)                       // =="Sign Out"==
+    L10N_STRING(FIELDAPPS_SigningInDotDotDot)            // =="Signing In..."==
+    L10N_STRING(FIELDAPPS_EulaAccept)                    // =="Accept"==
+    L10N_STRING(FIELDAPPS_EulaDecline)                   // =="Decline"==
+    L10N_STRING(FIELDAPPS_EulaAgree)                     // =="To continue you must accept the terms in the Licence Agreement"==
+    L10N_STRING(FIELDAPPS_EulaHeader)                    // =="End-user license agreement"==
+    L10N_STRING(FIELDAPPS_EulaChecking)                  // =="Checking EULA..."==
+    L10N_STRING(FIELDAPPS_EulaAccepting)                 // =="Accepting EULA..."==
+MOBILEDGN_TRANSLATABLE_STRINGS_END
+
+#define ConnectLocalizedString(K) ConnectL10N::GetString(ConnectL10N::K())