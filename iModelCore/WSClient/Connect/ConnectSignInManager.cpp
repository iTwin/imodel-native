--- conflicted
+++ resolved
@@ -1,416 +1,412 @@
-/*--------------------------------------------------------------------------------------+
-|
-|     $Source: Connect/ConnectSignInManager.cpp $
-|
-|  $Copyright: (c) 2016 Bentley Systems, Incorporated. All rights reserved. $
-|
-+--------------------------------------------------------------------------------------*/
-#include "ClientInternal.h"
-#include <WebServices/Connect/ConnectSignInManager.h>
-
-#include <WebServices/Configuration/UrlProvider.h>
-#include <WebServices/Connect/ImsClient.h>
-#include <WebServices/Connect/ConnectAuthenticationHandler.h>
-#include <WebServices/Connect/ConnectAuthenticationPersistence.h>
-#include <WebServices/Connect/ConnectSessionAuthenticationPersistence.h>
-#include <WebServices/Connect/ConnectTokenProvider.h>
-#include <WebServices/Connect/DelegationTokenProvider.h>
-#include "Connect.xliff.h"
-#include "IdentityTokenProvider.h"
-#include "IdentityAuthenticationPersistence.h"
-
-USING_NAMESPACE_BENTLEY_EC
-USING_NAMESPACE_BENTLEY_SQLITE
-USING_NAMESPACE_BENTLEY_WEBSERVICES
-
-#define LOCALSTATE_Namespace            "Connect"
-#define LOCALSTATE_AuthenticationType   "AuthenticationType"
-#define LOCALSTATE_SignedInUser         "SignedInUser"
-
-/*--------------------------------------------------------------------------------------+
-* @bsimethod                                           Vytautas.Barkauskas    12/2015
-+---------------+---------------+---------------+---------------+---------------+------*/
-ConnectSignInManager::ConnectSignInManager(IImsClientPtr client, IJsonLocalState* localState, ISecureStorePtr secureStore) :
-m_client(client),
-m_localState(localState ? *localState : DgnClientFxCommon::LocalState()),
-m_secureStore(secureStore ? secureStore : std::make_shared<SecureStore>(m_localState))
-    {
-    m_persistence = GetPersistenceMatchingAuthenticationType();
-    CheckAndUpdateToken();
-    }
-
-/*--------------------------------------------------------------------------------------+
-* @bsimethod                                           Vytautas.Barkauskas    12/2015
-+---------------+---------------+---------------+---------------+---------------+------*/
-ConnectSignInManager::~ConnectSignInManager()
-    {}
-
-/*--------------------------------------------------------------------------------------+
-* @bsimethod                                                    Vincas.Razma    02/2016
-+---------------+---------------+---------------+---------------+---------------+------*/
-ConnectSignInManagerPtr ConnectSignInManager::Create
-(
-ClientInfoPtr clientInfo,
-IHttpHandlerPtr httpHandler,
-IJsonLocalState* localState,
-ISecureStorePtr secureStore
-)
-    {
-    return Create(ImsClient::Create(clientInfo, httpHandler), localState, secureStore);
-    }
-
-/*--------------------------------------------------------------------------------------+
-* @bsimethod                                                    Vincas.Razma    02/2016
-+---------------+---------------+---------------+---------------+---------------+------*/
-ConnectSignInManagerPtr ConnectSignInManager::Create(IImsClientPtr client, IJsonLocalState* localState, ISecureStorePtr secureStore)
-    {
-    return std::shared_ptr<ConnectSignInManager>(new ConnectSignInManager(client, localState, secureStore));
-    }
-
-/*--------------------------------------------------------------------------------------+
-* @bsimethod                                                    Vincas.Razma    02/2016
-+---------------+---------------+---------------+---------------+---------------+------*/
-void ConnectSignInManager::CheckAndUpdateToken()
-    {
-    if (!IsSignedIn())
-        return;
-
-    auto provider = GetBaseTokenProviderMatchingAuthenticationType();
-    provider->GetToken(); // Will renew token if needed
-    }
-
-/*--------------------------------------------------------------------------------------+
-* @bsimethod                                                    Vincas.Razma    02/2016
-+---------------+---------------+---------------+---------------+---------------+------*/
-void ConnectSignInManager::Configure(Configuration config)
-    {
-    BeMutexHolder lock(m_cs);
-    m_config = config;
-    m_tokenProviders.clear();
-    CheckAndUpdateToken();
-    }
-
-/*--------------------------------------------------------------------------------------+
-* @bsimethod                                           Vytautas.Barkauskas    12/2015
-+---------------+---------------+---------------+---------------+---------------+------*/
-AsyncTaskPtr<SignInResult> ConnectSignInManager::SignInWithToken(SamlTokenPtr token)
-    {
-    BeMutexHolder lock(m_cs);
-
-    if (nullptr == token || !token->IsSupported())
-        return CreateCompletedAsyncTask(SignInResult::Error(ConnectLocalizedString(ALERT_UnsupportedToken)));
-
-    LOG.infov("ConnectSignIn: sign-in token lifetime %d minutes", token->GetLifetime());
-
-    return m_client->RequestToken(*token, nullptr, m_config.identityTokenLifetime)
-        ->Then<SignInResult>([=] (SamlTokenResult result)
-        {
-        if (!result.IsSuccess())
-            return SignInResult::Error(result.GetError());
-
-        BeMutexHolder lock(m_cs);
-
-        ClearSignInData();
-
-        SamlTokenPtr token = result.GetValue();
-
-        m_authType = AuthenticationType::Token;
-        m_persistence = std::make_shared<ConnectSessionAuthenticationPersistence>();
-        m_persistence->SetToken(token);
-
-        CheckUserChange();
-        StoreSignedInUser();
-
-        LOG.infov("ConnectSignIn: renewed token lifetime %d minutes", token->GetLifetime());
-        return SignInResult::Success();
-        });
-    }
-
-/*--------------------------------------------------------------------------------------+
-* @bsimethod                                           Vytautas.Barkauskas    12/2015
-+---------------+---------------+---------------+---------------+---------------+------*/
-AsyncTaskPtr<SignInResult> ConnectSignInManager::SignInWithCredentials(CredentialsCR credentials)
-    {
-    BeMutexHolder lock(m_cs);
-
-    return m_client->RequestToken(credentials, nullptr, m_config.identityTokenLifetime)
-        ->Then<SignInResult>([=] (SamlTokenResult result)
-        {
-        if (!result.IsSuccess())
-            return SignInResult::Error(result.GetError());
-
-        BeMutexHolder lock(m_cs);
-
-        ClearSignInData();
-
-        SamlTokenPtr token = result.GetValue();
-
-        m_authType = AuthenticationType::Credentials;
-        m_persistence = std::make_shared<ConnectSessionAuthenticationPersistence>();
-        m_persistence->SetToken(token);
-        m_persistence->SetCredentials(credentials);
-
-        CheckUserChange();
-        StoreSignedInUser();
-
-        LOG.infov("ConnectSignIn: token lifetime %d minutes", token->GetLifetime());
-        return SignInResult::Success();
-        });
-    }
-
-/*--------------------------------------------------------------------------------------+
-* @bsimethod                                           Vytautas.Barkauskas    01/2016
-+---------------+---------------+---------------+---------------+---------------+------*/
-void ConnectSignInManager::FinalizeSignIn()
-    {
-    auto currentPersistence = m_persistence;
-
-    m_persistence = GetPersistenceMatchingAuthenticationType();
-    m_persistence->SetToken(currentPersistence->GetToken());
-    m_persistence->SetCredentials(currentPersistence->GetCredentials());
-
-    StoreAuthenticationType(m_authType);
-    }
-
-/*--------------------------------------------------------------------------------------+
-* @bsimethod                                           Vytautas.Barkauskas    12/2015
-+---------------+---------------+---------------+---------------+---------------+------*/
-bool ConnectSignInManager::IsSignedIn()
-    {
-    BeMutexHolder lock(m_cs);
-    return AuthenticationType::None != GetAuthenticationType();
-    }
-
-/*--------------------------------------------------------------------------------------+
-* @bsimethod                                           Vytautas.Barkauskas    12/2015
-+---------------+---------------+---------------+---------------+---------------+------*/
-void ConnectSignInManager::SignOut()
-    {
-    BeMutexHolder lock(m_cs);
-    ClearSignInData();
-    LOG.infov("ConnectSignOut");
-    }
-
-/*--------------------------------------------------------------------------------------+
-* @bsimethod                                                    Vincas.Razma    02/2016
-+---------------+---------------+---------------+---------------+---------------+------*/
-void ConnectSignInManager::ClearSignInData()
-    {
-    m_tokenProviders.clear();
-
-    StoreAuthenticationType(AuthenticationType::None);
-
-    if (m_persistence)
-        {
-        m_persistence->SetToken(nullptr);
-        m_persistence->SetCredentials(Credentials());
-        m_persistence = std::make_shared<ConnectSessionAuthenticationPersistence>();
-        }
-    }
-
-/*--------------------------------------------------------------------------------------+
-* @bsimethod                                           Vytautas.Barkauskas    12/2015
-+---------------+---------------+---------------+---------------+---------------+------*/
-ConnectSignInManager::UserInfo ConnectSignInManager::GetUserInfo()
-    {
-    BeMutexHolder lock(m_cs);
-
-    UserInfo info;
-
-    if (!IsSignedIn())
-        return info;
-
-    SamlTokenPtr token = m_persistence->GetToken();
-    if (nullptr == token)
-        return info;
-        
-    info = GetUserInfo(*token);
-    return info;
-    }
-
-//--------------------------------------------------------------------------------------
-// @bsimethod                                           Andrius.Paulauskas     06/2016
-//--------------------------------------------------------------------------------------
-ConnectSignInManager::UserInfo ConnectSignInManager::GetUserInfo(SamlTokenCR token)
-    {
-    UserInfo info;
-
-    bmap<Utf8String, Utf8String> attributes;
-    if (SUCCESS != token.GetAttributes(attributes))
-        return info;
-
-    info.username = attributes["name"];
-    info.firstName = attributes["givenname"];
-    info.lastName = attributes["surname"];
-    info.userId = attributes["userid"];
-
-    return info;
-    }
-
-//--------------------------------------------------------------------------------------
-// @bsimethod                                           Andrius.Paulauskas     06/2016
-//--------------------------------------------------------------------------------------
-Utf8String ConnectSignInManager::GetLastUsername()
-    {
-    return m_secureStore->Decrypt(m_localState.GetValue(LOCALSTATE_Namespace, LOCALSTATE_SignedInUser).asString().c_str());
-    }
-
-/*--------------------------------------------------------------------------------------+
-* @bsimethod                                           Vytautas.Barkauskas    02/2016
-+---------------+---------------+---------------+---------------+---------------+------*/
-void ConnectSignInManager::SetTokenExpiredHandler(std::function<void()> handler)
-    {
-    BeMutexHolder lock(m_cs);
-    m_tokenExpiredHandler = handler;
-    }
-
-/*--------------------------------------------------------------------------------------+
-* @bsimethod                                                    Vincas.Razma    02/2016
-+---------------+---------------+---------------+---------------+---------------+------*/
-void ConnectSignInManager::SetUserChangeHandler(std::function<void()> handler)
-    {
-    BeMutexHolder lock(m_cs);
-    m_userChangeHandler = handler;
-    CheckUserChange();
-    }
-
-/*--------------------------------------------------------------------------------------+
-* @bsimethod                                                    Vincas.Razma    02/2016
-+---------------+---------------+---------------+---------------+---------------+------*/
-AuthenticationHandlerPtr ConnectSignInManager::GetAuthenticationHandler(Utf8StringCR serverUrl, IHttpHandlerPtr httpHandler)
-    {
-    BeMutexHolder lock(m_cs);
-
-    // TODO: Harcoded URI for first G0505 release (2016 Q1). Should match service server URL in future
-    Utf8String rpUri = "https://connect-wsg20.bentley.com";
-
-    auto handler = UrlProvider::GetSecurityConfigurator(httpHandler);
-    return std::make_shared<ConnectAuthenticationHandler>(serverUrl, GetTokenProvider(rpUri), handler);
-    }
-
-/*--------------------------------------------------------------------------------------+
-* @bsimethod                                                    Vincas.Razma    02/2016
-+---------------+---------------+---------------+---------------+---------------+------*/
-IConnectTokenProviderPtr ConnectSignInManager::GetTokenProvider(Utf8StringCR rpUri)
-    {
-    BeMutexHolder lock(m_cs);
-    return GetCachedTokenProvider(rpUri);;
-    }
-
-/*--------------------------------------------------------------------------------------+
-* @bsimethod                                                    Vincas.Razma    02/2016
-+---------------+---------------+---------------+---------------+---------------+------*/
-IConnectTokenProviderPtr ConnectSignInManager::GetCachedTokenProvider(Utf8StringCR rpUri)
-    {
-    auto it = m_tokenProviders.find(rpUri);
-    if (it != m_tokenProviders.end())
-        return it->second;
-
-    IConnectTokenProviderPtr baseProvider = GetBaseTokenProviderMatchingAuthenticationType();
-
-    auto delegationProvider = std::make_shared<DelegationTokenProvider>(m_client, rpUri, baseProvider);
-    delegationProvider->Configure(m_config.delegationTokenLifetime, m_config.delegationTokenExpirationThreshold);
-
-    m_tokenProviders[rpUri] = delegationProvider;
-    return delegationProvider;
-    }
-
-/*--------------------------------------------------------------------------------------+
-* @bsimethod                                           Vytautas.Barkauskas    01/2016
-+---------------+---------------+---------------+---------------+---------------+------*/
-ConnectSignInManager::AuthenticationType ConnectSignInManager::GetAuthenticationType()
-    {
-    if (AuthenticationType::None != m_authType)
-        return m_authType;
-
-    m_authType = static_cast<AuthenticationType>(m_localState.GetJsonValue(LOCALSTATE_Namespace, LOCALSTATE_AuthenticationType).asInt());
-    return m_authType;
-    }
-
-/*--------------------------------------------------------------------------------------+
-* @bsimethod
-+---------------+---------------+---------------+---------------+---------------+------*/
-void ConnectSignInManager::StoreAuthenticationType(AuthenticationType type)
-    {
-    m_authType = type;
-    m_localState.SaveJsonValue(LOCALSTATE_Namespace, LOCALSTATE_AuthenticationType, static_cast<int>(type));
-    }
-
-/*--------------------------------------------------------------------------------------+
-* @bsimethod
-+---------------+---------------+---------------+---------------+---------------+------*/
-IConnectAuthenticationPersistencePtr ConnectSignInManager::GetPersistenceMatchingAuthenticationType()
-    {
-    AuthenticationType type = GetAuthenticationType();
-
-    if (AuthenticationType::Token == type)
-        return std::make_shared<IdentityAuthenticationPersistence>(&m_localState, m_secureStore);
-
-    if (AuthenticationType::Credentials == type)
-        return ConnectAuthenticationPersistence::GetShared();
-
-    return std::make_shared<ConnectSessionAuthenticationPersistence>();
-    }
-
-/*--------------------------------------------------------------------------------------+
-* @bsimethod
-+---------------+---------------+---------------+---------------+---------------+------*/
-IConnectTokenProviderPtr ConnectSignInManager::GetBaseTokenProviderMatchingAuthenticationType()
-    {
-    AuthenticationType type = GetAuthenticationType();
-
-    if (AuthenticationType::Token == type)
-        {
-        auto provider = IdentityTokenProvider::Create(m_client, m_persistence, m_tokenExpiredHandler);
-        provider->Configure(m_config.identityTokenLifetime, m_config.identityTokenRefreshRate);
-        return provider;
-        }
-
-    if (AuthenticationType::Credentials == type)
-        {
-        auto provider = std::make_shared<ConnectTokenProvider>(m_client, m_persistence);
-        provider->Configure(m_config.identityTokenLifetime);
-        return provider;
-        }
-
-    // Not signed in - return failing token provider
-    return std::make_shared<ConnectTokenProvider>(m_client, std::make_shared<ConnectSessionAuthenticationPersistence>());
-    }
-
-/*--------------------------------------------------------------------------------------+
-* @bsimethod
-+---------------+---------------+---------------+---------------+---------------+------*/
-void ConnectSignInManager::CheckUserChange()
-    {
-    if (!IsSignedIn())
-        return;
-
-<<<<<<< HEAD
-    Utf8String storedUsername = m_secureStore->Decrypt(m_localState.GetJsonValue(LOCALSTATE_Namespace, LOCALSTATE_SignedInUser).asString().c_str());
-=======
-    Utf8String storedUsername = GetLastUsername();
->>>>>>> 691370e8
-    if (storedUsername.empty())
-        return;
-
-    UserInfo info = GetUserInfo();
-    BeAssert(!info.username.empty());
-    if (info.username == storedUsername)
-        return;
-
-    if (m_userChangeHandler)
-        {
-        m_userChangeHandler();
-        StoreSignedInUser();
-        }
-    }
-
-/*--------------------------------------------------------------------------------------+
-* @bsimethod
-+---------------+---------------+---------------+---------------+---------------+------*/
-void ConnectSignInManager::StoreSignedInUser()
-    {
-    UserInfo info = GetUserInfo();
-    BeAssert(!info.username.empty());
-    m_localState.SaveJsonValue(LOCALSTATE_Namespace, LOCALSTATE_SignedInUser, m_secureStore->Encrypt(info.username.c_str()));
+/*--------------------------------------------------------------------------------------+
+|
+|     $Source: Connect/ConnectSignInManager.cpp $
+|
+|  $Copyright: (c) 2016 Bentley Systems, Incorporated. All rights reserved. $
+|
++--------------------------------------------------------------------------------------*/
+#include "ClientInternal.h"
+#include <WebServices/Connect/ConnectSignInManager.h>
+
+#include <WebServices/Configuration/UrlProvider.h>
+#include <WebServices/Connect/ImsClient.h>
+#include <WebServices/Connect/ConnectAuthenticationHandler.h>
+#include <WebServices/Connect/ConnectAuthenticationPersistence.h>
+#include <WebServices/Connect/ConnectSessionAuthenticationPersistence.h>
+#include <WebServices/Connect/ConnectTokenProvider.h>
+#include <WebServices/Connect/DelegationTokenProvider.h>
+#include "Connect.xliff.h"
+#include "IdentityTokenProvider.h"
+#include "IdentityAuthenticationPersistence.h"
+
+USING_NAMESPACE_BENTLEY_EC
+USING_NAMESPACE_BENTLEY_SQLITE
+USING_NAMESPACE_BENTLEY_WEBSERVICES
+
+#define LOCALSTATE_Namespace            "Connect"
+#define LOCALSTATE_AuthenticationType   "AuthenticationType"
+#define LOCALSTATE_SignedInUser         "SignedInUser"
+
+/*--------------------------------------------------------------------------------------+
+* @bsimethod                                           Vytautas.Barkauskas    12/2015
++---------------+---------------+---------------+---------------+---------------+------*/
+ConnectSignInManager::ConnectSignInManager(IImsClientPtr client, IJsonLocalState* localState, ISecureStorePtr secureStore) :
+m_client(client),
+m_localState(localState ? *localState : DgnClientFxCommon::LocalState()),
+m_secureStore(secureStore ? secureStore : std::make_shared<SecureStore>(m_localState))
+    {
+    m_persistence = GetPersistenceMatchingAuthenticationType();
+    CheckAndUpdateToken();
+    }
+
+/*--------------------------------------------------------------------------------------+
+* @bsimethod                                           Vytautas.Barkauskas    12/2015
++---------------+---------------+---------------+---------------+---------------+------*/
+ConnectSignInManager::~ConnectSignInManager()
+    {}
+
+/*--------------------------------------------------------------------------------------+
+* @bsimethod                                                    Vincas.Razma    02/2016
++---------------+---------------+---------------+---------------+---------------+------*/
+ConnectSignInManagerPtr ConnectSignInManager::Create
+(
+ClientInfoPtr clientInfo,
+IHttpHandlerPtr httpHandler,
+IJsonLocalState* localState,
+ISecureStorePtr secureStore
+)
+    {
+    return Create(ImsClient::Create(clientInfo, httpHandler), localState, secureStore);
+    }
+
+/*--------------------------------------------------------------------------------------+
+* @bsimethod                                                    Vincas.Razma    02/2016
++---------------+---------------+---------------+---------------+---------------+------*/
+ConnectSignInManagerPtr ConnectSignInManager::Create(IImsClientPtr client, IJsonLocalState* localState, ISecureStorePtr secureStore)
+    {
+    return std::shared_ptr<ConnectSignInManager>(new ConnectSignInManager(client, localState, secureStore));
+    }
+
+/*--------------------------------------------------------------------------------------+
+* @bsimethod                                                    Vincas.Razma    02/2016
++---------------+---------------+---------------+---------------+---------------+------*/
+void ConnectSignInManager::CheckAndUpdateToken()
+    {
+    if (!IsSignedIn())
+        return;
+
+    auto provider = GetBaseTokenProviderMatchingAuthenticationType();
+    provider->GetToken(); // Will renew token if needed
+    }
+
+/*--------------------------------------------------------------------------------------+
+* @bsimethod                                                    Vincas.Razma    02/2016
++---------------+---------------+---------------+---------------+---------------+------*/
+void ConnectSignInManager::Configure(Configuration config)
+    {
+    BeMutexHolder lock(m_cs);
+    m_config = config;
+    m_tokenProviders.clear();
+    CheckAndUpdateToken();
+    }
+
+/*--------------------------------------------------------------------------------------+
+* @bsimethod                                           Vytautas.Barkauskas    12/2015
++---------------+---------------+---------------+---------------+---------------+------*/
+AsyncTaskPtr<SignInResult> ConnectSignInManager::SignInWithToken(SamlTokenPtr token)
+    {
+    BeMutexHolder lock(m_cs);
+
+    if (nullptr == token || !token->IsSupported())
+        return CreateCompletedAsyncTask(SignInResult::Error(ConnectLocalizedString(ALERT_UnsupportedToken)));
+
+    LOG.infov("ConnectSignIn: sign-in token lifetime %d minutes", token->GetLifetime());
+
+    return m_client->RequestToken(*token, nullptr, m_config.identityTokenLifetime)
+        ->Then<SignInResult>([=] (SamlTokenResult result)
+        {
+        if (!result.IsSuccess())
+            return SignInResult::Error(result.GetError());
+
+        BeMutexHolder lock(m_cs);
+
+        ClearSignInData();
+
+        SamlTokenPtr token = result.GetValue();
+
+        m_authType = AuthenticationType::Token;
+        m_persistence = std::make_shared<ConnectSessionAuthenticationPersistence>();
+        m_persistence->SetToken(token);
+
+        CheckUserChange();
+        StoreSignedInUser();
+
+        LOG.infov("ConnectSignIn: renewed token lifetime %d minutes", token->GetLifetime());
+        return SignInResult::Success();
+        });
+    }
+
+/*--------------------------------------------------------------------------------------+
+* @bsimethod                                           Vytautas.Barkauskas    12/2015
++---------------+---------------+---------------+---------------+---------------+------*/
+AsyncTaskPtr<SignInResult> ConnectSignInManager::SignInWithCredentials(CredentialsCR credentials)
+    {
+    BeMutexHolder lock(m_cs);
+
+    return m_client->RequestToken(credentials, nullptr, m_config.identityTokenLifetime)
+        ->Then<SignInResult>([=] (SamlTokenResult result)
+        {
+        if (!result.IsSuccess())
+            return SignInResult::Error(result.GetError());
+
+        BeMutexHolder lock(m_cs);
+
+        ClearSignInData();
+
+        SamlTokenPtr token = result.GetValue();
+
+        m_authType = AuthenticationType::Credentials;
+        m_persistence = std::make_shared<ConnectSessionAuthenticationPersistence>();
+        m_persistence->SetToken(token);
+        m_persistence->SetCredentials(credentials);
+
+        CheckUserChange();
+        StoreSignedInUser();
+
+        LOG.infov("ConnectSignIn: token lifetime %d minutes", token->GetLifetime());
+        return SignInResult::Success();
+        });
+    }
+
+/*--------------------------------------------------------------------------------------+
+* @bsimethod                                           Vytautas.Barkauskas    01/2016
++---------------+---------------+---------------+---------------+---------------+------*/
+void ConnectSignInManager::FinalizeSignIn()
+    {
+    auto currentPersistence = m_persistence;
+
+    m_persistence = GetPersistenceMatchingAuthenticationType();
+    m_persistence->SetToken(currentPersistence->GetToken());
+    m_persistence->SetCredentials(currentPersistence->GetCredentials());
+
+    StoreAuthenticationType(m_authType);
+    }
+
+/*--------------------------------------------------------------------------------------+
+* @bsimethod                                           Vytautas.Barkauskas    12/2015
++---------------+---------------+---------------+---------------+---------------+------*/
+bool ConnectSignInManager::IsSignedIn()
+    {
+    BeMutexHolder lock(m_cs);
+    return AuthenticationType::None != GetAuthenticationType();
+    }
+
+/*--------------------------------------------------------------------------------------+
+* @bsimethod                                           Vytautas.Barkauskas    12/2015
++---------------+---------------+---------------+---------------+---------------+------*/
+void ConnectSignInManager::SignOut()
+    {
+    BeMutexHolder lock(m_cs);
+    ClearSignInData();
+    LOG.infov("ConnectSignOut");
+    }
+
+/*--------------------------------------------------------------------------------------+
+* @bsimethod                                                    Vincas.Razma    02/2016
++---------------+---------------+---------------+---------------+---------------+------*/
+void ConnectSignInManager::ClearSignInData()
+    {
+    m_tokenProviders.clear();
+
+    StoreAuthenticationType(AuthenticationType::None);
+
+    if (m_persistence)
+        {
+        m_persistence->SetToken(nullptr);
+        m_persistence->SetCredentials(Credentials());
+        m_persistence = std::make_shared<ConnectSessionAuthenticationPersistence>();
+        }
+    }
+
+/*--------------------------------------------------------------------------------------+
+* @bsimethod                                           Vytautas.Barkauskas    12/2015
++---------------+---------------+---------------+---------------+---------------+------*/
+ConnectSignInManager::UserInfo ConnectSignInManager::GetUserInfo()
+    {
+    BeMutexHolder lock(m_cs);
+
+    UserInfo info;
+
+    if (!IsSignedIn())
+        return info;
+
+    SamlTokenPtr token = m_persistence->GetToken();
+    if (nullptr == token)
+        return info;
+        
+    info = GetUserInfo(*token);
+    return info;
+    }
+
+//--------------------------------------------------------------------------------------
+// @bsimethod                                           Andrius.Paulauskas     06/2016
+//--------------------------------------------------------------------------------------
+ConnectSignInManager::UserInfo ConnectSignInManager::GetUserInfo(SamlTokenCR token)
+    {
+    UserInfo info;
+
+    bmap<Utf8String, Utf8String> attributes;
+    if (SUCCESS != token.GetAttributes(attributes))
+        return info;
+
+    info.username = attributes["name"];
+    info.firstName = attributes["givenname"];
+    info.lastName = attributes["surname"];
+    info.userId = attributes["userid"];
+
+    return info;
+    }
+
+//--------------------------------------------------------------------------------------
+// @bsimethod                                           Andrius.Paulauskas     06/2016
+//--------------------------------------------------------------------------------------
+Utf8String ConnectSignInManager::GetLastUsername()
+    {
+    return m_secureStore->Decrypt(m_localState.GetJsonValue(LOCALSTATE_Namespace, LOCALSTATE_SignedInUser).asString().c_str());
+    }
+
+/*--------------------------------------------------------------------------------------+
+* @bsimethod                                           Vytautas.Barkauskas    02/2016
++---------------+---------------+---------------+---------------+---------------+------*/
+void ConnectSignInManager::SetTokenExpiredHandler(std::function<void()> handler)
+    {
+    BeMutexHolder lock(m_cs);
+    m_tokenExpiredHandler = handler;
+    }
+
+/*--------------------------------------------------------------------------------------+
+* @bsimethod                                                    Vincas.Razma    02/2016
++---------------+---------------+---------------+---------------+---------------+------*/
+void ConnectSignInManager::SetUserChangeHandler(std::function<void()> handler)
+    {
+    BeMutexHolder lock(m_cs);
+    m_userChangeHandler = handler;
+    CheckUserChange();
+    }
+
+/*--------------------------------------------------------------------------------------+
+* @bsimethod                                                    Vincas.Razma    02/2016
++---------------+---------------+---------------+---------------+---------------+------*/
+AuthenticationHandlerPtr ConnectSignInManager::GetAuthenticationHandler(Utf8StringCR serverUrl, IHttpHandlerPtr httpHandler)
+    {
+    BeMutexHolder lock(m_cs);
+
+    // TODO: Harcoded URI for first G0505 release (2016 Q1). Should match service server URL in future
+    Utf8String rpUri = "https://connect-wsg20.bentley.com";
+
+    auto handler = UrlProvider::GetSecurityConfigurator(httpHandler);
+    return std::make_shared<ConnectAuthenticationHandler>(serverUrl, GetTokenProvider(rpUri), handler);
+    }
+
+/*--------------------------------------------------------------------------------------+
+* @bsimethod                                                    Vincas.Razma    02/2016
++---------------+---------------+---------------+---------------+---------------+------*/
+IConnectTokenProviderPtr ConnectSignInManager::GetTokenProvider(Utf8StringCR rpUri)
+    {
+    BeMutexHolder lock(m_cs);
+    return GetCachedTokenProvider(rpUri);;
+    }
+
+/*--------------------------------------------------------------------------------------+
+* @bsimethod                                                    Vincas.Razma    02/2016
++---------------+---------------+---------------+---------------+---------------+------*/
+IConnectTokenProviderPtr ConnectSignInManager::GetCachedTokenProvider(Utf8StringCR rpUri)
+    {
+    auto it = m_tokenProviders.find(rpUri);
+    if (it != m_tokenProviders.end())
+        return it->second;
+
+    IConnectTokenProviderPtr baseProvider = GetBaseTokenProviderMatchingAuthenticationType();
+
+    auto delegationProvider = std::make_shared<DelegationTokenProvider>(m_client, rpUri, baseProvider);
+    delegationProvider->Configure(m_config.delegationTokenLifetime, m_config.delegationTokenExpirationThreshold);
+
+    m_tokenProviders[rpUri] = delegationProvider;
+    return delegationProvider;
+    }
+
+/*--------------------------------------------------------------------------------------+
+* @bsimethod                                           Vytautas.Barkauskas    01/2016
++---------------+---------------+---------------+---------------+---------------+------*/
+ConnectSignInManager::AuthenticationType ConnectSignInManager::GetAuthenticationType()
+    {
+    if (AuthenticationType::None != m_authType)
+        return m_authType;
+
+    m_authType = static_cast<AuthenticationType>(m_localState.GetJsonValue(LOCALSTATE_Namespace, LOCALSTATE_AuthenticationType).asInt());
+    return m_authType;
+    }
+
+/*--------------------------------------------------------------------------------------+
+* @bsimethod
++---------------+---------------+---------------+---------------+---------------+------*/
+void ConnectSignInManager::StoreAuthenticationType(AuthenticationType type)
+    {
+    m_authType = type;
+    m_localState.SaveJsonValue(LOCALSTATE_Namespace, LOCALSTATE_AuthenticationType, static_cast<int>(type));
+    }
+
+/*--------------------------------------------------------------------------------------+
+* @bsimethod
++---------------+---------------+---------------+---------------+---------------+------*/
+IConnectAuthenticationPersistencePtr ConnectSignInManager::GetPersistenceMatchingAuthenticationType()
+    {
+    AuthenticationType type = GetAuthenticationType();
+
+    if (AuthenticationType::Token == type)
+        return std::make_shared<IdentityAuthenticationPersistence>(&m_localState, m_secureStore);
+
+    if (AuthenticationType::Credentials == type)
+        return ConnectAuthenticationPersistence::GetShared();
+
+    return std::make_shared<ConnectSessionAuthenticationPersistence>();
+    }
+
+/*--------------------------------------------------------------------------------------+
+* @bsimethod
++---------------+---------------+---------------+---------------+---------------+------*/
+IConnectTokenProviderPtr ConnectSignInManager::GetBaseTokenProviderMatchingAuthenticationType()
+    {
+    AuthenticationType type = GetAuthenticationType();
+
+    if (AuthenticationType::Token == type)
+        {
+        auto provider = IdentityTokenProvider::Create(m_client, m_persistence, m_tokenExpiredHandler);
+        provider->Configure(m_config.identityTokenLifetime, m_config.identityTokenRefreshRate);
+        return provider;
+        }
+
+    if (AuthenticationType::Credentials == type)
+        {
+        auto provider = std::make_shared<ConnectTokenProvider>(m_client, m_persistence);
+        provider->Configure(m_config.identityTokenLifetime);
+        return provider;
+        }
+
+    // Not signed in - return failing token provider
+    return std::make_shared<ConnectTokenProvider>(m_client, std::make_shared<ConnectSessionAuthenticationPersistence>());
+    }
+
+/*--------------------------------------------------------------------------------------+
+* @bsimethod
++---------------+---------------+---------------+---------------+---------------+------*/
+void ConnectSignInManager::CheckUserChange()
+    {
+    if (!IsSignedIn())
+        return;
+
+    Utf8String storedUsername = GetLastUsername();
+    if (storedUsername.empty())
+        return;
+
+    UserInfo info = GetUserInfo();
+    BeAssert(!info.username.empty());
+    if (info.username == storedUsername)
+        return;
+
+    if (m_userChangeHandler)
+        {
+        m_userChangeHandler();
+        StoreSignedInUser();
+        }
+    }
+
+/*--------------------------------------------------------------------------------------+
+* @bsimethod
++---------------+---------------+---------------+---------------+---------------+------*/
+void ConnectSignInManager::StoreSignedInUser()
+    {
+    UserInfo info = GetUserInfo();
+    BeAssert(!info.username.empty());
+    m_localState.SaveJsonValue(LOCALSTATE_Namespace, LOCALSTATE_SignedInUser, m_secureStore->Encrypt(info.username.c_str()));
     }