--- conflicted
+++ resolved
@@ -1,1282 +1,1266 @@
-/*--------------------------------------------------------------------------------------+
-|
-|     $Source: iModelHubClient/Client.cpp $
-|
-|  $Copyright: (c) 2017 Bentley Systems, Incorporated. All rights reserved. $
-|
-+--------------------------------------------------------------------------------------*/
-#include <WebServices/iModelHub/Client/Client.h>
-#include <BeJsonCpp/BeJsonUtilities.h>
-#include <json/json.h>
-#include <DgnPlatform/RevisionManager.h>
-#include "Logging.h"
-#include "Utils.h"
-#include <WebServices/iModelHub/Client/BreakHelper.h>
-
-USING_NAMESPACE_BENTLEY_IMODELHUB
-USING_NAMESPACE_BENTLEY_SQLITE
-USING_NAMESPACE_BENTLEY_WEBSERVICES
-USING_NAMESPACE_BENTLEY_DGN
-
-BriefcaseFileNameCallback Client::DefaultFileNameCallback = [](BeFileName baseDirectory, BeBriefcaseId briefcase, iModelInfoCR iModelInfo, FileInfoCR fileInfo)
-    {
-    baseDirectory.AppendToPath(BeFileName(iModelInfo.GetId()));
-    BeFileName briefcaseId;
-    briefcaseId.Sprintf(L"%u", briefcase);
-    baseDirectory.AppendToPath(briefcaseId);
-    baseDirectory.AppendToPath(BeFileName(fileInfo.GetFileName()));
-    return baseDirectory;
-    };
-
-//---------------------------------------------------------------------------------------
-//@bsimethod                                     Karolis.Dziedzelis             10/2016
-//---------------------------------------------------------------------------------------
-IWSRepositoryClientPtr Client::CreateProjectConnection(Utf8StringCR projectId) const
-    {
-    Utf8String project;
-    project.Sprintf("%s--%s", ServerSchema::Plugin::Project, projectId.c_str());
-    IWSRepositoryClientPtr client = WSRepositoryClient::Create(m_serverUrl, project, m_clientInfo, nullptr, m_customHandler);
-    client->SetCredentials(m_credentials);
-    client->GetWSClient()->EnableWsgServerHeader(true);
-    return client;
-    }
-
-//---------------------------------------------------------------------------------------
-//@bsimethod                                     Karolis.Dziedzelis             10/2016
-//---------------------------------------------------------------------------------------
-iModelConnectionTaskPtr Client::ConnectToiModel(iModelInfoCR iModelInfo, ICancellationTokenPtr cancellationToken) const
-    {
-    const Utf8String methodName = "Client::ConnectToiModel";
-    LogHelper::Log(SEVERITY::LOG_DEBUG, methodName, "Method called.");
-    if (m_serverUrl.empty() || m_serverUrl != iModelInfo.GetServerURL())
-        {
-        LogHelper::Log(SEVERITY::LOG_ERROR, methodName, "Server URL is invalid.");
-        return CreateCompletedAsyncTask<iModelConnectionResult>(iModelConnectionResult::Error(Error::Id::InvalidServerURL));//NEEDSWORK: different message?
-        }
-    if (!m_credentials.IsValid() && !m_customHandler)
-        {
-        LogHelper::Log(SEVERITY::LOG_ERROR, methodName, "Credentials are not set.");
-        return CreateCompletedAsyncTask<iModelConnectionResult>(iModelConnectionResult::Error(Error::Id::CredentialsNotSet));
-        }
-
-    return CreateCompletedAsyncTask<iModelConnectionResult>(CreateiModelConnection(iModelInfo));
-    }
-
-//---------------------------------------------------------------------------------------
-//@bsimethod                                     Karolis.Dziedzelis             10/2016
-//---------------------------------------------------------------------------------------
-iModelConnectionTaskPtr Client::ConnectToiModel(Utf8StringCR projectId, Utf8StringCR iModelId, ICancellationTokenPtr cancellationToken) const
-    {
-    const Utf8String methodName = "Client::ConnectToiModel";
-    LogHelper::Log(SEVERITY::LOG_DEBUG, methodName, "Method called.");
-    if (m_serverUrl.empty())
-        {
-        LogHelper::Log(SEVERITY::LOG_ERROR, methodName, "Server URL is invalid.");
-        return CreateCompletedAsyncTask<iModelConnectionResult>(iModelConnectionResult::Error(Error::Id::InvalidServerURL));
-        }
-    if (!m_credentials.IsValid() && !m_customHandler)
-        {
-        LogHelper::Log(SEVERITY::LOG_ERROR, methodName, "Credentials are not set.");
-        return CreateCompletedAsyncTask<iModelConnectionResult>(iModelConnectionResult::Error(Error::Id::CredentialsNotSet));
-        }
-
-    return GetiModelById(projectId, iModelId, cancellationToken)
-        ->Then<iModelConnectionResult>([=] (iModelResultCR result)
-        {
-        if (!result.IsSuccess())
-            {
-            return iModelConnectionResult::Error(result.GetError());
-            }
-        return CreateiModelConnection(*result.GetValue());
-        });
-    }
-
-//---------------------------------------------------------------------------------------
-//@bsimethod                                     Karolis.Dziedzelis             10/2015
-//---------------------------------------------------------------------------------------
-ClientPtr Client::Create(ClientInfoPtr clientInfo, IHttpHandlerPtr customHandler)
-    {
-    const Utf8String methodName = "Client::Create";
-    LogHelper::Log(SEVERITY::LOG_DEBUG, methodName, "Method called.");
-    return new Client(clientInfo, customHandler);
-    }
-
-//---------------------------------------------------------------------------------------
-//@bsimethod                                     Karolis.Dziedzelis             10/2015
-//---------------------------------------------------------------------------------------
-iModelsTaskPtr Client::GetiModels(Utf8StringCR projectId, ICancellationTokenPtr cancellationToken) const
-    {
-    const Utf8String methodName = "Client::GetiModels";
-    LogHelper::Log(SEVERITY::LOG_DEBUG, methodName, "Method called.");
-    if (m_serverUrl.empty())
-        {
-        LogHelper::Log(SEVERITY::LOG_ERROR, methodName, "Server URL is invalid.");
-        return CreateCompletedAsyncTask<iModelsResult>(iModelsResult::Error(Error::Id::InvalidServerURL));
-        }
-    if (!m_credentials.IsValid() && !m_customHandler)
-        {
-        LogHelper::Log(SEVERITY::LOG_ERROR, methodName, "Credentials are not set.");
-        return CreateCompletedAsyncTask<iModelsResult>(iModelsResult::Error(Error::Id::CredentialsNotSet));
-        }
-
-    double start = BeTimeUtilities::GetCurrentTimeAsUnixMillisDouble();
-
-    WSQuery query = WSQuery(ServerSchema::Schema::Project, ServerSchema::Class::iModel);
-
-    //Always select Owner Info relationship
-    Utf8String select = "*";
-    iModelInfo::AddOwnerInfoSelect(select);
-    query.SetSelect(select);
-
-<<<<<<< HEAD
-    IWSRepositoryClientPtr client = CreateProjectConnection(projectId);
-    LogHelper::Log(SEVERITY::LOG_INFO, methodName, "Getting iModels from project %s.", projectId.c_str());
-    return client->SendQueryRequest(query, nullptr, nullptr, cancellationToken)->Then<iModelsResult>([=] (WSObjectsResult const& result)
-=======
-    IWSRepositoryClientPtr client = CreateProjectConnection();
-    LogHelper::Log(SEVERITY::LOG_INFO, methodName, "Getting iModels from project %s.", m_projectId.c_str());
-    return client->SendQueryRequest(query, nullptr, nullptr, cancellationToken)->Then<iModelsResult>([=] (WSObjectsResult& result)
->>>>>>> 5b661a93
-        {
-        if (!result.IsSuccess())
-            {
-            // TODO: This check should be removed after UserInfo will be available in PROD.
-            if (WSError::Id::ClassNotFound == result.GetError().GetId())
-                {
-                WSQuery query = WSQuery(ServerSchema::Schema::Project, ServerSchema::Class::iModel);
-                result = client->SendQueryRequest(query, nullptr, nullptr, cancellationToken)->GetResult();
-                }
-
-            if (!result.IsSuccess())
-                {
-                LogHelper::Log(SEVERITY::LOG_ERROR, methodName, result.GetError().GetMessage().c_str());
-                return iModelsResult::Error(result.GetError());
-                }
-            }
-
-        bvector<iModelInfoPtr> iModels;
-        for (const auto& iModel : result.GetValue().GetInstances())
-            {
-            iModels.push_back(iModelInfo::Parse(iModel, m_serverUrl));
-            }
-
-        double end = BeTimeUtilities::GetCurrentTimeAsUnixMillisDouble();
-        LogHelper::Log(SEVERITY::LOG_INFO, methodName, (float) (end - start), "Success.");
-        return iModelsResult::Success(iModels);
-        });
-    }
-
-//---------------------------------------------------------------------------------------
-//@bsimethod                                     Karolis.Dziedzelis             10/2016
-//---------------------------------------------------------------------------------------
-iModelTaskPtr Client::GetiModelByName(Utf8StringCR projectId, Utf8StringCR iModelName, ICancellationTokenPtr cancellationToken) const
-    {
-    const Utf8String methodName = "Client::GetiModelByName";
-    LogHelper::Log(SEVERITY::LOG_DEBUG, methodName, "Method called.");
-    if (m_serverUrl.empty())
-        {
-        LogHelper::Log(SEVERITY::LOG_ERROR, methodName, "Server URL is invalid.");
-        return CreateCompletedAsyncTask<iModelResult>(iModelResult::Error(Error::Id::InvalidServerURL));
-        }
-    if (!m_credentials.IsValid() && !m_customHandler)
-        {
-        LogHelper::Log(SEVERITY::LOG_ERROR, methodName, "Credentials are not set.");
-        return CreateCompletedAsyncTask<iModelResult>(iModelResult::Error(Error::Id::CredentialsNotSet));
-        }
-
-    double start = BeTimeUtilities::GetCurrentTimeAsUnixMillisDouble();
-
-    LogHelper::Log(SEVERITY::LOG_INFO, methodName, "Getting iModel with name %s.", iModelName.c_str());
-    WSQuery query = WSQuery(ServerSchema::Schema::Project, ServerSchema::Class::iModel);
-    Utf8String filter;
-    filter.Sprintf("%s+eq+'%s'", ServerSchema::Property::iModelName, iModelName.c_str());
-    query.SetFilter(filter);
-
-    //Always select Owner Info relationship
-    Utf8String select = "*";
-    iModelInfo::AddOwnerInfoSelect(select);
-    query.SetSelect(select);
-
-<<<<<<< HEAD
-    IWSRepositoryClientPtr client = CreateProjectConnection(projectId);
-    return client->SendQueryRequest(query, nullptr, nullptr, cancellationToken)->Then<iModelResult>([=] (WSObjectsResult const& result)
-=======
-    IWSRepositoryClientPtr client = CreateProjectConnection();
-    return client->SendQueryRequest(query, nullptr, nullptr, cancellationToken)->Then<iModelResult>([=] (WSObjectsResult& result)
->>>>>>> 5b661a93
-        {
-        if (!result.IsSuccess())
-            {
-            // TODO: This check should be removed after UserInfo will be available in PROD.
-            if (WSError::Id::ClassNotFound == result.GetError().GetId())
-                {
-                WSQuery query = WSQuery(ServerSchema::Schema::Project, ServerSchema::Class::iModel);
-                query.SetFilter(filter);
-                result = client->SendQueryRequest(query, nullptr, nullptr, cancellationToken)->GetResult();
-                }
-
-            if (!result.IsSuccess())
-                {
-                LogHelper::Log(SEVERITY::LOG_ERROR, methodName, result.GetError().GetMessage().c_str());
-                return iModelResult::Error(result.GetError());
-                }
-            }
-
-        auto iModelInfoInstances = result.GetValue().GetInstances();
-        if (iModelInfoInstances.Size() == 0)
-            {
-            LogHelper::Log(SEVERITY::LOG_ERROR, methodName, "iModel does not exist.");
-            return iModelResult::Error(Error::Id::iModelDoesNotExist);
-            }
-        iModelInfoPtr iModelInfo = iModelInfo::Parse(*iModelInfoInstances.begin(), m_serverUrl);
-        double end = BeTimeUtilities::GetCurrentTimeAsUnixMillisDouble();
-        LogHelper::Log(SEVERITY::LOG_INFO, methodName, end - start, "");
-        return iModelResult::Success(iModelInfo);
-        });
-    }
-
-//---------------------------------------------------------------------------------------
-//@bsimethod                                     Karolis.Dziedzelis             10/2016
-//---------------------------------------------------------------------------------------
-iModelTaskPtr Client::GetiModelById(Utf8StringCR projectId, Utf8StringCR iModelId, ICancellationTokenPtr cancellationToken) const
-    {
-    const Utf8String methodName = "Client::GetiModelById";
-    LogHelper::Log(SEVERITY::LOG_DEBUG, methodName, "Method called.");
-    if (m_serverUrl.empty())
-        {
-        LogHelper::Log(SEVERITY::LOG_ERROR, methodName, "Server URL is invalid.");
-        return CreateCompletedAsyncTask<iModelResult>(iModelResult::Error(Error::Id::InvalidServerURL));
-        }
-    if (!m_credentials.IsValid() && !m_customHandler)
-        {
-        LogHelper::Log(SEVERITY::LOG_ERROR, methodName, "Credentials are not set.");
-        return CreateCompletedAsyncTask<iModelResult>(iModelResult::Error(Error::Id::CredentialsNotSet));
-        }
-
-    double start = BeTimeUtilities::GetCurrentTimeAsUnixMillisDouble();
-
-    LogHelper::Log(SEVERITY::LOG_INFO, methodName, "Getting iModel with id %s.", iModelId.c_str());
-
-    WSQuery query = WSQuery(ServerSchema::Schema::Project, ServerSchema::Class::iModel);
-    Utf8String filter;
-    filter.Sprintf("$id+eq+'%s'", iModelId.c_str());
-    query.SetFilter(filter);
-
-    //Always select Owner Info relationship
-    Utf8String select = "*";
-    iModelInfo::AddOwnerInfoSelect(select);
-    query.SetSelect(select);
-
-<<<<<<< HEAD
-    IWSRepositoryClientPtr client = CreateProjectConnection(projectId);
-    return client->SendQueryRequest(query, nullptr, nullptr, cancellationToken)->Then<iModelResult>([=] (WSObjectsResult const& result)
-=======
-    IWSRepositoryClientPtr client = CreateProjectConnection();
-    return client->SendQueryRequest(query, nullptr, nullptr, cancellationToken)->Then<iModelResult>([=] (WSObjectsResult& result)
->>>>>>> 5b661a93
-        {
-        if (!result.IsSuccess())
-            {
-            // TODO: This check should be removed after UserInfo will be available in PROD.
-            if (WSError::Id::ClassNotFound == result.GetError().GetId())
-                {
-                WSQuery query = WSQuery(ServerSchema::Schema::Project, ServerSchema::Class::iModel);
-                query.SetFilter(filter);
-                result = client->SendQueryRequest(query, nullptr, nullptr, cancellationToken)->GetResult();
-                }
-
-            if (!result.IsSuccess())
-                {
-                LogHelper::Log(SEVERITY::LOG_ERROR, methodName, result.GetError().GetMessage().c_str());
-                return iModelResult::Error(result.GetError());
-                }
-            }
-
-        auto iModelInfoInstances = result.GetValue().GetInstances();
-        if (iModelInfoInstances.Size() == 0)
-            {
-            LogHelper::Log(SEVERITY::LOG_ERROR, methodName, "iModel does not exist.");
-            return iModelResult::Error(Error::Id::iModelDoesNotExist);
-            }
-        iModelInfoPtr iModelInfo = iModelInfo::Parse(*iModelInfoInstances.begin(), m_serverUrl);
-        double end = BeTimeUtilities::GetCurrentTimeAsUnixMillisDouble();
-        LogHelper::Log(SEVERITY::LOG_INFO, methodName, end - start, "");
-        return iModelResult::Success(iModelInfo);
-        });
-    }
-
-//---------------------------------------------------------------------------------------
-//@bsimethod                                     Karolis.Dziedzelis             10/2015
-//---------------------------------------------------------------------------------------
-Json::Value iModelCreationJson(Utf8StringCR iModelName, Utf8StringCR description)
-    {
-    Json::Value iModelCreation(Json::objectValue);
-    JsonValueR instance = iModelCreation[ServerSchema::Instance] = Json::objectValue;
-    instance[ServerSchema::SchemaName] = ServerSchema::Schema::Project;
-    instance[ServerSchema::ClassName] = ServerSchema::Class::iModel;
-    JsonValueR properties = instance[ServerSchema::Properties] = Json::objectValue;
-    properties[ServerSchema::Property::iModelName] = iModelName;
-    properties[ServerSchema::Property::iModelDescription] = description;
-    return iModelCreation;
-    }
-
-//---------------------------------------------------------------------------------------
-//@bsimethod                                     Karolis.Dziedzelis             08/2016
-//---------------------------------------------------------------------------------------
-iModelTaskPtr Client::CreateiModelInstance(Utf8StringCR projectId, Utf8StringCR iModelName, Utf8StringCR description,
-                                                               ICancellationTokenPtr cancellationToken) const
-    {
-    const Utf8String methodName = "Client::CreateiModelInstance";
-    std::shared_ptr<iModelResult> finalResult = std::make_shared<iModelResult>();
-
-    Json::Value imodelCreationJson = iModelCreationJson(iModelName, description);
-    IWSRepositoryClientPtr client = CreateProjectConnection(projectId);
-    LogHelper::Log(SEVERITY::LOG_INFO, methodName, "Sending create iModel request for project %s.", projectId.c_str());
-    return client->SendCreateObjectRequest(imodelCreationJson, BeFileName(), nullptr, cancellationToken)
-        ->Then([=](const WSCreateObjectResult& createiModelResult)
-        {
-#if defined (ENABLE_BIM_CRASH_TESTS)
-        BreakHelper::HitBreakpoint(Breakpoints::Client_AfterCreateRequest);
-#endif
-        if (createiModelResult.IsSuccess())
-            {
-            Json::Value json;
-            createiModelResult.GetValue().GetJson(json);
-            JsonValueCR iModelInstance = json[ServerSchema::ChangedInstance][ServerSchema::InstanceAfterChange];
-            auto iModelInfo = iModelInfo::Parse(ToRapidJson(iModelInstance[ServerSchema::Properties]), iModelInstance[ServerSchema::InstanceId].asString(), nullptr, m_serverUrl);
-            finalResult->SetSuccess(iModelInfo);
-            return;
-            }
-
-        auto error = Error(createiModelResult.GetError());
-        if (Error::Id::iModelAlreadyExists != error.GetId())
-            {
-            finalResult->SetError(error);
-            LogHelper::Log(SEVERITY::LOG_ERROR, methodName, error.GetMessage().c_str());
-            return;
-            }
-
-        bool initialized = error.GetExtendedData()[ServerSchema::Property::iModelInitialized].asBool();
-
-        if (initialized)
-            {
-            finalResult->SetError(error);
-            LogHelper::Log(SEVERITY::LOG_ERROR, methodName, error.GetMessage().c_str());
-            return;
-            }
-
-        WSQuery iModelQuery(ServerSchema::Schema::Project, ServerSchema::Class::iModel);
-        Utf8String filter;
-        filter.Sprintf("%s+eq+'%s'", ServerSchema::Property::iModelName, iModelName.c_str());
-        iModelQuery.SetFilter(filter);
-        LogHelper::Log(SEVERITY::LOG_INFO, methodName, "Querying iModel by name %s.", iModelName.c_str());
-        client->SendQueryRequest(iModelQuery, nullptr, nullptr, cancellationToken)->Then([=](WSObjectsResult const& queryResult)
-            {
-            if (!queryResult.IsSuccess())
-                {
-                finalResult->SetError(queryResult.GetError());
-                LogHelper::Log(SEVERITY::LOG_ERROR, methodName, queryResult.GetError().GetMessage().c_str());
-                return;
-                }
-
-            if (queryResult.GetValue().GetRapidJsonDocument().IsNull())
-                {
-                finalResult->SetError(error);
-                LogHelper::Log(SEVERITY::LOG_ERROR, methodName, error.GetMessage().c_str());
-                return;
-                }
-
-            finalResult->SetSuccess(iModelInfo::Parse(*queryResult.GetValue().GetInstances().begin(), m_serverUrl));
-            LogHelper::Log(SEVERITY::LOG_INFO, methodName, "Success.");
-            });
-
-        })->Then<iModelResult>([=]()
-            {
-            return *finalResult;
-            });
-    }
-
-//---------------------------------------------------------------------------------------
-//@bsimethod                                     Karolis.Dziedzelis             10/2015
-//---------------------------------------------------------------------------------------
-iModelTaskPtr Client::CreateNewiModel(Utf8StringCR projectId, Dgn::DgnDbCR db, Utf8StringCR iModelName, Utf8StringCR description, bool waitForInitialized,
-    Http::Request::ProgressCallbackCR callback, ICancellationTokenPtr cancellationToken) const
-    {
-    const Utf8String methodName = "Client::CreateNewiModel";
-    LogHelper::Log(SEVERITY::LOG_DEBUG, methodName, "Method called.");
-    double start = BeTimeUtilities::GetCurrentTimeAsUnixMillisDouble();
-    if (!db.GetFileName().DoesPathExist())
-        {
-        LogHelper::Log(SEVERITY::LOG_ERROR, methodName, "File not found.");
-        return CreateCompletedAsyncTask<iModelResult>(iModelResult::Error(Error::Id::FileNotFound));// Fixed
-        }
-    if (m_serverUrl.empty())
-        {
-        LogHelper::Log(SEVERITY::LOG_ERROR, methodName, "Invalid server URL.");
-        return CreateCompletedAsyncTask<iModelResult>(iModelResult::Error(Error::Id::InvalidServerURL));
-        }
-    if (!m_credentials.IsValid() && !m_customHandler)
-        {
-        LogHelper::Log(SEVERITY::LOG_ERROR, methodName, "Credentials are not set.");
-        return CreateCompletedAsyncTask<iModelResult>(iModelResult::Error(Error::Id::CredentialsNotSet));
-        }
-    if (iModelName.empty())
-        {
-        LogHelper::Log(SEVERITY::LOG_ERROR, methodName, "Invalid iModel name.");
-        return CreateCompletedAsyncTask<iModelResult>(iModelResult::Error(Error::Id::InvalidiModelName));
-        }
-
-    FileInfoPtr fileInfo = FileInfo::Create(db, description);
-    BeFileName filePath = db.GetFileName();
-
-    std::shared_ptr<iModelResult> finalResult = std::make_shared<iModelResult>();
-    LogHelper::Log(SEVERITY::LOG_INFO, methodName, "Creating iModel instance. Name: %s.", iModelName.c_str());
-    return CreateiModelInstance(projectId, iModelName, description, cancellationToken)
-        ->Then([=] (iModelResultCR createiModelResult)
-        {
-        if (!createiModelResult.IsSuccess())
-            {
-            LogHelper::Log(SEVERITY::LOG_ERROR, methodName, createiModelResult.GetError().GetMessage().c_str());
-            finalResult->SetError(createiModelResult.GetError());
-            return;
-            }
-
-        auto iModelInfo = createiModelResult.GetValue();
-        finalResult->SetSuccess(iModelInfo);
-
-        LogHelper::Log(SEVERITY::LOG_INFO, methodName, "Successfully created iModel instance. Instance ID: %s.", iModelInfo->GetId().c_str());
-        LogHelper::Log(SEVERITY::LOG_INFO, methodName, "Connecting to created iModel.");
-        ConnectToiModel(*iModelInfo, cancellationToken)->Then([=] (iModelConnectionResultCR connectionResult)
-            {
-            if (!connectionResult.IsSuccess())
-                {
-                LogHelper::Log(SEVERITY::LOG_ERROR, methodName, connectionResult.GetError().GetMessage().c_str());
-                finalResult->SetError(connectionResult.GetError());
-                return;
-                }
-            iModelConnectionPtr connection = connectionResult.GetValue();
-            LogHelper::Log(SEVERITY::LOG_INFO, methodName, "Uploading new seed file.");
-            connection->UploadNewSeedFile(filePath, *fileInfo, waitForInitialized, callback, cancellationToken)->Then([=] (FileResultCR fileUploadResult)
-                {
-                if (!fileUploadResult.IsSuccess())
-                    {
-                    LogHelper::Log(SEVERITY::LOG_ERROR, methodName, fileUploadResult.GetError().GetMessage().c_str());
-                    finalResult->SetError(fileUploadResult.GetError());
-                    }
-                });
-            });
-
-        })->Then<iModelResult>([=]
-            {
-            double end = BeTimeUtilities::GetCurrentTimeAsUnixMillisDouble();
-            LogHelper::Log(SEVERITY::LOG_INFO, methodName, (float)(end - start), "");
-            return *finalResult;
-            });
-    }
-
-//---------------------------------------------------------------------------------------
-//@bsimethod                                     Karolis.Dziedzelis             11/2015
-//---------------------------------------------------------------------------------------
-iModelTaskPtr Client::CreateNewiModel(Utf8StringCR projectId, Dgn::DgnDbCR db, bool waitForInitialized, Http::Request::ProgressCallbackCR callback,
-    ICancellationTokenPtr cancellationToken) const
-    {
-    const Utf8String methodName = "Client::CreateNewiModel";
-    if (!db.GetFileName().DoesPathExist())
-        {
-        LogHelper::Log(SEVERITY::LOG_ERROR, methodName, "File not found.");
-        return CreateCompletedAsyncTask<iModelResult>(iModelResult::Error(Error::Id::FileNotFound));
-        }
-    Utf8String name;
-    db.QueryProperty(name, BeSQLite::PropertySpec(Db::Properties::Name, Db::Properties::ProjectNamespace));
-    if (name.empty())
-        BeStringUtilities::WCharToUtf8(name, db.GetFileName().GetFileNameWithoutExtension().c_str());
-    Utf8String description;
-    db.QueryProperty(description, BeSQLite::PropertySpec(Db::Properties::Description, Db::Properties::ProjectNamespace));
-    return CreateNewiModel(projectId, db, name, description, waitForInitialized, callback, cancellationToken);
-    }
-
-//---------------------------------------------------------------------------------------
-//@bsimethod                                     Karolis.Dziedzelis             10/2015
-//---------------------------------------------------------------------------------------
-BriefcaseTaskPtr Client::OpenBriefcase(Dgn::DgnDbPtr db, bool doSync, Http::Request::ProgressCallbackCR callback,
-    ICancellationTokenPtr cancellationToken) const
-    {
-    const Utf8String methodName = "Client::OpenBriefcase";
-    LogHelper::Log(SEVERITY::LOG_DEBUG, methodName, "Method called.");
-    double start = BeTimeUtilities::GetCurrentTimeAsUnixMillisDouble();
-    if (!db.IsValid() || !db->GetFileName().DoesPathExist())
-        {
-        LogHelper::Log(SEVERITY::LOG_ERROR, methodName, "File not found.");
-        return CreateCompletedAsyncTask<BriefcaseResult>(BriefcaseResult::Error(Error::Id::FileNotFound));
-        }
-    if (!m_credentials.IsValid() && !m_customHandler)
-        {
-        LogHelper::Log(SEVERITY::LOG_ERROR, methodName, "Credentials are not set.");
-        return CreateCompletedAsyncTask<BriefcaseResult>(BriefcaseResult::Error(Error::Id::CredentialsNotSet));
-        }
-    auto readResult = iModelInfo::ReadiModelInfo(*db);
-    BeBriefcaseId briefcaseId = db->GetBriefcaseId();
-    if (!readResult.IsSuccess() || briefcaseId.IsMasterId() || briefcaseId.IsStandaloneId())
-        {
-        LogHelper::Log(SEVERITY::LOG_ERROR, methodName, "File is not a briefcase.");
-        return CreateCompletedAsyncTask<BriefcaseResult>(BriefcaseResult::Error(Error::Id::FileIsNotBriefcase));
-        }
-    iModelInfoPtr iModelInfo = readResult.GetValue();
-    if (iModelInfo->GetServerURL() != m_serverUrl)
-        {
-        LogHelper::Log(SEVERITY::LOG_ERROR, methodName, "Briefcase belongs to another server.");
-        return CreateCompletedAsyncTask<BriefcaseResult>(BriefcaseResult::Error({Error::Id::InvalidServerURL, ErrorLocalizedString(MESSAGE_BriefcaseWrongURL)}));
-        }
-    std::shared_ptr<BriefcaseResult> finalResult = std::make_shared<BriefcaseResult>();
-    LogHelper::Log(SEVERITY::LOG_INFO, methodName, "Connecting to iModel %s.", iModelInfo->GetName().c_str());
-    return ConnectToiModel(*iModelInfo, cancellationToken)->Then([=] (iModelConnectionResultCR connectionResult)
-        {
-        if (!connectionResult.IsSuccess())
-            {
-            LogHelper::Log(SEVERITY::LOG_ERROR, methodName, connectionResult.GetError().GetMessage().c_str());
-            finalResult->SetError(connectionResult.GetError());
-            return;
-            }
-
-        FileInfoPtr fileInfo = FileInfo::Create(*db, "");
-        auto connection = connectionResult.GetValue();
-        connection->ValidateBriefcase(fileInfo->GetFileId(), briefcaseId, cancellationToken)
-            ->Then([=] (StatusResultCR validationResult)
-            {
-            if (!validationResult.IsSuccess())
-                {
-                LogHelper::Log(SEVERITY::LOG_ERROR, methodName, validationResult.GetError().GetMessage().c_str());
-                finalResult->SetError(validationResult.GetError());
-                return;
-                }
-            BriefcasePtr briefcase = Briefcase::Create(db, connection);
-            if (doSync)
-                {
-                LogHelper::Log(SEVERITY::LOG_INFO, methodName, "Calling PullAndMerge for briefcase %d.", briefcase->GetBriefcaseId().GetValue());
-                briefcase->PullAndMerge(callback, cancellationToken)->Then([=] (const ChangeSetsResult& result)
-                    {
-                    if (result.IsSuccess())
-                        {
-                        double end = BeTimeUtilities::GetCurrentTimeAsUnixMillisDouble();
-                        LogHelper::Log(SEVERITY::LOG_INFO, methodName, (float)(end - start), "");
-                        finalResult->SetSuccess(briefcase);
-                        }
-                    else
-                        {
-                        LogHelper::Log(SEVERITY::LOG_ERROR, methodName, result.GetError().GetMessage().c_str());
-                        finalResult->SetError(result.GetError());
-                        }
-                    });
-                }
-            else
-                {
-                double end = BeTimeUtilities::GetCurrentTimeAsUnixMillisDouble();
-                LogHelper::Log(SEVERITY::LOG_INFO, methodName, (float)(end - start), "");
-                finalResult->SetSuccess(briefcase);
-                }
-            });
-        })->Then<BriefcaseResult>([=] ()
-            {
-            return *finalResult;
-            });
-    }
-
-
-//---------------------------------------------------------------------------------------
-//@bsimethod                                     Karolis.Dziedzelis             10/2015
-//---------------------------------------------------------------------------------------
-StatusTaskPtr Client::RecoverBriefcase(Dgn::DgnDbPtr db, Http::Request::ProgressCallbackCR callback,
-                                                       ICancellationTokenPtr cancellationToken) const
-    {
-    const Utf8String methodName = "Client::RefreshBriefcase";
-    LogHelper::Log(SEVERITY::LOG_DEBUG, methodName, "Method called.");
-    double start = BeTimeUtilities::GetCurrentTimeAsUnixMillisDouble();
-    if (!db.IsValid() || !db->GetFileName().DoesPathExist())
-        {
-        LogHelper::Log(SEVERITY::LOG_ERROR, methodName, "File not found.");
-        return CreateCompletedAsyncTask<StatusResult>(StatusResult::Error(Error::Id::FileNotFound));
-        }
-    if (!m_credentials.IsValid() && !m_customHandler)
-        {
-        LogHelper::Log(SEVERITY::LOG_ERROR, methodName, "Credentials are not set.");
-        return CreateCompletedAsyncTask<StatusResult>(StatusResult::Error(Error::Id::CredentialsNotSet));
-        }
-    auto readResult = iModelInfo::ReadiModelInfo(*db);
-    BeBriefcaseId briefcaseId = db->GetBriefcaseId();
-    if (!readResult.IsSuccess() || briefcaseId.IsMasterId() || briefcaseId.IsStandaloneId())
-        {
-        LogHelper::Log(SEVERITY::LOG_ERROR, methodName, "File is not a briefcase.");
-        return CreateCompletedAsyncTask<StatusResult>(StatusResult::Error(Error::Id::FileIsNotBriefcase));
-        }
-    iModelInfoPtr iModelInfo = readResult.GetValue();
-    BeFileName originalFilePath = db->GetFileName();
-
-    LogHelper::Log(SEVERITY::LOG_INFO, methodName, "Connecting to iModel %s.", iModelInfo->GetName().c_str());
-    auto connectionResult = CreateiModelConnection(*iModelInfo);
-    if (!connectionResult.IsSuccess())
-        {
-        LogHelper::Log(SEVERITY::LOG_ERROR, methodName, connectionResult.GetError().GetMessage().c_str());
-        return CreateCompletedAsyncTask<StatusResult>(StatusResult::Error(connectionResult.GetError()));
-        }
-
-    iModelConnectionPtr connection = connectionResult.GetValue();
-
-    auto fileResult = connection->GetBriefcaseFileInfo(briefcaseId, cancellationToken)->GetResult();
-    if (!fileResult.IsSuccess())
-        {
-        LogHelper::Log(SEVERITY::LOG_ERROR, methodName, fileResult.GetError().GetMessage().c_str());
-        return CreateCompletedAsyncTask<StatusResult>(StatusResult::Error(fileResult.GetError()));
-        }
-
-    auto newFileInfo = fileResult.GetValue();
-    BeFileName downloadPath = originalFilePath.GetDirectoryName();
-    downloadPath = downloadPath.AppendToPath(BeFileName(newFileInfo->GetFileId().ToString()));
-    downloadPath.AppendExtension(originalFilePath.GetExtension().c_str());
-
-    LogHelper::Log(SEVERITY::LOG_INFO, methodName, "Downloading briefcase with ID %d.", briefcaseId.GetValue());
-    auto downloadResult = connection->DownloadBriefcaseFile(downloadPath, briefcaseId, nullptr, callback, cancellationToken);
-#if defined (ENABLE_BIM_CRASH_TESTS)
-    BreakHelper::HitBreakpoint(Breakpoints::Client_AfterDownloadBriefcaseFile);
-#endif
-
-    if (!downloadResult.IsSuccess())
-        {
-        LogHelper::Log(SEVERITY::LOG_ERROR, methodName, downloadResult.GetError().GetMessage().c_str());
-        return CreateCompletedAsyncTask<StatusResult>(StatusResult::Error(downloadResult.GetError()));
-        }
-
-    double end = BeTimeUtilities::GetCurrentTimeAsUnixMillisDouble();
-    LogHelper::Log(SEVERITY::LOG_INFO, methodName, end - start, "Download successful.");
-
-    db->CloseDb();
-
-    BeFileName backupPath(originalFilePath.GetName());
-    backupPath.AppendExtension(L"back");
-
-    BeFileNameStatus status = BeFileName::BeMoveFile(originalFilePath, backupPath);
-
-#if defined (ENABLE_BIM_CRASH_TESTS)
-    try {
-        BreakHelper::HitBreakpoint(Breakpoints::Client_AfterDeleteBriefcase);
-        }
-    catch (...)
-        {
-        BeFileName::BeMoveFile(backupPath, originalFilePath);
-        throw;
-        }
-#endif 
-    if (BeFileNameStatus::Success != status)
-        {
-        LogHelper::Log(SEVERITY::LOG_ERROR, methodName, downloadResult.GetError().GetMessage().c_str());
-        return CreateCompletedAsyncTask<StatusResult>(StatusResult::Error(Error()));
-        }
-    status = BeFileName::BeMoveFile(downloadPath, originalFilePath);
-    if (BeFileNameStatus::Success != status)
-        {
-        BeFileName::BeMoveFile(backupPath, originalFilePath);
-        LogHelper::Log(SEVERITY::LOG_ERROR, methodName, downloadResult.GetError().GetMessage().c_str());
-        return CreateCompletedAsyncTask<StatusResult>(StatusResult::Error(Error()));
-        }
-
-    backupPath.BeDeleteFile();
-    return CreateCompletedAsyncTask<StatusResult>(StatusResult::Success());
-    }
-
-//---------------------------------------------------------------------------------------
-//@bsimethod                                     Atiqa.Zafar            08/2017
-//---------------------------------------------------------------------------------------
-BriefcaseInfoTaskPtr Client::RestoreBriefcase(iModelInfoCR iModelInfo, BeSQLite::BeBriefcaseId briefcaseID, BeFileNameCR baseDirectory,
-                                              bool doSync, BriefcaseFileNameCallback const& fileNameCallback,
-                                              Http::Request::ProgressCallbackCR callback, ICancellationTokenPtr cancellationToken) const
-    {
-    const Utf8String methodName = "Client::RestoreBriefcase";
-    LogHelper::Log(SEVERITY::LOG_DEBUG, methodName, "Method called.");
-    double start = BeTimeUtilities::GetCurrentTimeAsUnixMillisDouble();
-
-    if (iModelInfo.GetId().empty())
-        {
-        LogHelper::Log(SEVERITY::LOG_ERROR, methodName, "Invalid iModel id.");
-        return CreateCompletedAsyncTask<BriefcaseInfoResult>(BriefcaseInfoResult::Error(Error::Id::InvalidiModelId));
-        }
-
-    if (!m_credentials.IsValid() && !m_customHandler)
-        {
-        LogHelper::Log(SEVERITY::LOG_ERROR, methodName, "Credentials are not set.");
-        return CreateCompletedAsyncTask<BriefcaseInfoResult>(BriefcaseInfoResult::Error(Error::Id::CredentialsNotSet));
-        }
-
-    //get iModelConnection
-    LogHelper::Log(SEVERITY::LOG_INFO, methodName, "Connecting to iModel %s.", iModelInfo.GetName().c_str());
-    auto connectionResult = CreateiModelConnection(iModelInfo);
-    if (!connectionResult.IsSuccess())
-        {
-        LogHelper::Log(SEVERITY::LOG_ERROR, methodName, connectionResult.GetError().GetMessage().c_str());
-        return CreateCompletedAsyncTask<BriefcaseInfoResult>(BriefcaseInfoResult::Error(connectionResult.GetError()));
-        }
-
-    iModelConnectionPtr connection = connectionResult.GetValue();
-
-    //get Briefcase FileInfo
-    LogHelper::Log(SEVERITY::LOG_INFO, methodName, "Getting FileInfo of Briefcase ID %d.", briefcaseID);
-    auto fileInfoResult = connection->GetBriefcaseFileInfo(briefcaseID, nullptr)->GetResult();
-    if (!fileInfoResult.IsSuccess())
-        {
-        LogHelper::Log(SEVERITY::LOG_ERROR, methodName, fileInfoResult.GetError().GetMessage().c_str());
-        return CreateCompletedAsyncTask<BriefcaseInfoResult>(BriefcaseInfoResult::Error(fileInfoResult.GetError()));
-        }
-    FileInfoPtr fileInfo = fileInfoResult.GetValue();
-
-    BeFileName filePath = fileNameCallback(baseDirectory, briefcaseID, connection->GetiModelInfo(), *fileInfo);
-    if (filePath.DoesPathExist())
-        {
-        LogHelper::Log(SEVERITY::LOG_ERROR, methodName, "File already exists.");
-        return CreateCompletedAsyncTask<BriefcaseInfoResult>(BriefcaseInfoResult::Error(Error::Id::FileAlreadyExists));
-        }
-    if (!filePath.GetDirectoryName().DoesPathExist())
-        {
-        BeFileName::CreateNewDirectory(filePath.GetDirectoryName());
-        }
-
-    LogHelper::Log(SEVERITY::LOG_INFO, methodName, "Downloading briefcase with ID %d.", briefcaseID);
-    StatusResult downloadResult = DownloadBriefcase(connection, filePath, briefcaseID, *fileInfo, doSync, callback, cancellationToken);
-    if (!downloadResult.IsSuccess())
-        {
-        LogHelper::Log(SEVERITY::LOG_ERROR, methodName, downloadResult.GetError().GetMessage().c_str());
-        return CreateCompletedAsyncTask<BriefcaseInfoResult>(BriefcaseInfoResult::Error(downloadResult.GetError()));
-        }
-
-    double end = BeTimeUtilities::GetCurrentTimeAsUnixMillisDouble();
-    LogHelper::Log(SEVERITY::LOG_INFO, methodName, (float) (end - start), "Download successful.");
-
-    BriefcaseInfoPtr briefcaseInfo = new BriefcaseInfo (briefcaseID);
-    briefcaseInfo->SetLocalPath(filePath);
-    return CreateCompletedAsyncTask<BriefcaseInfoResult>(BriefcaseInfoResult::Success(briefcaseInfo));
-    }
-
-
-//---------------------------------------------------------------------------------------
-//@bsimethod                                     Algirdas.Mikolinuas            07/2017
-//---------------------------------------------------------------------------------------
-DgnDbPtr Client::OpenWithSchemaUpgrade(BeSQLite::DbResult* status, BeFileName filePath, ChangeSets changeSets)
-    {
-    bvector<DgnRevisionCP> changeSetsToMerge;
-    ConvertToChangeSetPointersVector(changeSets, changeSetsToMerge);
-
-    return Dgn::DgnDb::OpenDgnDb(status, filePath, Dgn::DgnDb::OpenParams(Dgn::DgnDb::OpenMode::ReadWrite, BeSQLite::DefaultTxn::Yes, SchemaUpgradeOptions(changeSetsToMerge)));
-    }
-
-//---------------------------------------------------------------------------------------
-//@bsimethod                                     Karolis.Dziedzelis             03/2016
-//---------------------------------------------------------------------------------------
-StatusResult Client::DownloadBriefcase(iModelConnectionPtr connection, BeFileName filePath, BeBriefcaseId briefcaseId, FileInfoCR fileInfo,
-                                                        bool doSync, Http::Request::ProgressCallbackCR callback, ICancellationTokenPtr cancellationToken) const
-    {
-    const Utf8String methodName = "Client::DownloadBriefcase";
-    if (!doSync)
-        return connection->DownloadBriefcaseFile(filePath, BeBriefcaseId(briefcaseId), fileInfo.GetFileAccessKey(), callback, cancellationToken);
-
-    auto seedFileInfoResult = connection->GetLatestSeedFile(cancellationToken)->GetResult();
-    if (!seedFileInfoResult.IsSuccess())
-        {
-        LogHelper::Log(SEVERITY::LOG_ERROR, methodName, seedFileInfoResult.GetError().GetMessage().c_str());
-        return StatusResult::Error(seedFileInfoResult.GetError());
-        }
-
-    Utf8String mergedChangeSetId = seedFileInfoResult.GetValue()->GetMergedChangeSetId();
-    ChangeSetsTaskPtr pullChangeSetsTask = connection->DownloadChangeSetsAfterId(mergedChangeSetId, fileInfo.GetFileId(), callback, cancellationToken);
-
-    StatusResult briefcaseResult = connection->DownloadBriefcaseFile(filePath, BeBriefcaseId(briefcaseId), fileInfo.GetFileAccessKey(), callback, cancellationToken);
-    if (!briefcaseResult.IsSuccess())
-        {
-        LogHelper::Log(SEVERITY::LOG_ERROR, methodName, briefcaseResult.GetError().GetMessage().c_str());
-        return briefcaseResult;
-        }
-
-    BeSQLite::DbResult status;
-    Dgn::DgnDbPtr db = Dgn::DgnDb::OpenDgnDb(&status, filePath, Dgn::DgnDb::OpenParams(Dgn::DgnDb::OpenMode::ReadWrite));
-    if (BeSQLite::DbResult::BE_SQLITE_OK != status)
-        {
-        StatusResult result = StatusResult::Error(Error(*db, status));
-        if (!result.IsSuccess())
-            LogHelper::Log(SEVERITY::LOG_ERROR, methodName, result.GetError().GetMessage().c_str());
-        return result;
-        }
-
-    ChangeSetsResult pullChangeSetsResult = pullChangeSetsTask->GetResult();
-    if (!pullChangeSetsResult.IsSuccess())
-        {
-        LogHelper::Log(SEVERITY::LOG_ERROR, methodName, pullChangeSetsResult.GetError().GetMessage().c_str());
-        return StatusResult::Error(pullChangeSetsResult.GetError());
-        }
-
-    LogHelper::Log(SEVERITY::LOG_INFO, methodName, "Briefcase file and changeSets after changeSet %s downloaded successfully.", fileInfo.GetMergedChangeSetId().c_str());
-
-    // If seedFile and briefacase id's do not match, query new changeset's
-    Utf8String parentRevisionId = db->Revisions().GetParentRevisionId();
-    if (!parentRevisionId.Equals(mergedChangeSetId))
-        {
-        LogHelper::Log(SEVERITY::LOG_WARNING, methodName, "Latest seedFile's ChangeSetId did not match briefcase's.");
-        pullChangeSetsTask = connection->DownloadChangeSetsAfterId(parentRevisionId, fileInfo.GetFileId(), callback, cancellationToken);
-        pullChangeSetsResult = pullChangeSetsTask->GetResult();
-        if (!pullChangeSetsResult.IsSuccess())
-            {
-            LogHelper::Log(SEVERITY::LOG_ERROR, methodName, pullChangeSetsResult.GetError().GetMessage().c_str());
-            return StatusResult::Error(pullChangeSetsResult.GetError());
-            }
-        }
-
-    db->Txns().EnableTracking(true);
-#if defined (ENABLE_BIM_CRASH_TESTS)
-    BreakHelper::HitBreakpoint(Breakpoints::Client_AfterOpenBriefcaseForMerge);
-#endif
-    ChangeSets changeSets = pullChangeSetsTask->GetResult().GetValue();
-
-    return MergeChangeSetsIntoDgnDb(db, changeSets, filePath);
-    }
-
-//---------------------------------------------------------------------------------------
-//@bsimethod                                   Viktorija.Adomauskaite             10/2015
-//---------------------------------------------------------------------------------------
-StatusResult Client::MergeChangeSetsIntoDgnDb(Dgn::DgnDbPtr db, const ChangeSets changeSets, BeFileNameCR filePath)
-    {
-    const Utf8String methodName = "Client::MergeChangeSetsIntoDgnDb";
-
-    RevisionStatus mergeStatus = ValidateChangeSets(changeSets, *db);
-    if (mergeStatus == RevisionStatus::MergeSchemaChangesOnOpen)
-        {
-        LogHelper::Log(SEVERITY::LOG_INFO, methodName, "Merging changeSets with DgnDb reopen.");
-        db->CloseDb();
-
-        BeSQLite::DbResult status;
-        db = OpenWithSchemaUpgrade(&status, filePath, changeSets);
-        if (BeSQLite::DbResult::BE_SQLITE_OK != status)
-            {
-            StatusResult result = StatusResult::Error(Error(*db, status));
-            if (!result.IsSuccess())
-                LogHelper::Log(SEVERITY::LOG_ERROR, methodName, result.GetError().GetMessage().c_str());
-            return result;
-            }
-
-        mergeStatus = RevisionStatus::Success;
-        }
-    else
-        {
-        LogHelper::Log(SEVERITY::LOG_INFO, methodName, "Merging changeSets.");
-        if (!changeSets.empty())
-            {
-            for (auto changeSet : changeSets)
-                {
-                mergeStatus = db->Revisions().MergeRevision(*changeSet);
-                if (mergeStatus != RevisionStatus::Success)
-                    break; // TODO: Use the information on the changeSet that actually failed. 
-                }
-            }
-        }
-
-#if defined (ENABLE_BIM_CRASH_TESTS)
-    BreakHelper::HitBreakpoint(Breakpoints::Client_AfterMergeChangeSets);
-#endif
-    db->CloseDb();
-
-    if (RevisionStatus::Success == mergeStatus)
-        {
-        LogHelper::Log(SEVERITY::LOG_INFO, methodName, "Success.");
-        return StatusResult::Success();
-        }
-
-    LogHelper::Log(SEVERITY::LOG_ERROR, methodName, "Merge failed.");
-    return StatusResult::Error(mergeStatus);
-    }
-
-//---------------------------------------------------------------------------------------
-//@bsimethod                                     Karolis.Dziedzelis             03/2016
-//---------------------------------------------------------------------------------------
-BriefcaseInfoTaskPtr Client::AcquireBriefcaseToDir(iModelInfoCR iModelInfo, BeFileNameCR baseDirectory, bool doSync, BriefcaseFileNameCallback const& fileNameCallback,
-                                                                   Http::Request::ProgressCallbackCR callback, ICancellationTokenPtr cancellationToken) const
-    {
-    const Utf8String methodName = "Client::AcquireBriefcaseToDir";
-    LogHelper::Log(SEVERITY::LOG_DEBUG, methodName, "Method called.");
-    double start = BeTimeUtilities::GetCurrentTimeAsUnixMillisDouble();
-    if (iModelInfo.GetId().empty())
-        {
-        LogHelper::Log(SEVERITY::LOG_ERROR, methodName, "Invalid iModel id.");
-        return CreateCompletedAsyncTask<BriefcaseInfoResult>(BriefcaseInfoResult::Error(Error::Id::InvalidiModelId));
-        }
-    if (!m_credentials.IsValid() && !m_customHandler)
-        {
-        LogHelper::Log(SEVERITY::LOG_ERROR, methodName, "Credentials are not set.");
-        return CreateCompletedAsyncTask<BriefcaseInfoResult>(BriefcaseInfoResult::Error(Error::Id::CredentialsNotSet));
-        }
-    LogHelper::Log(SEVERITY::LOG_INFO, methodName, "Connecting to iModel %s.", iModelInfo.GetName().c_str());
-
-    auto connectionResult = CreateiModelConnection(iModelInfo);
-    if (!connectionResult.IsSuccess())
-        {
-        LogHelper::Log(SEVERITY::LOG_ERROR, methodName, connectionResult.GetError().GetMessage().c_str());
-        return CreateCompletedAsyncTask<BriefcaseInfoResult>(BriefcaseInfoResult::Error(connectionResult.GetError()));
-        }
-
-    iModelConnectionPtr connection = connectionResult.GetValue();
-    LogHelper::Log(SEVERITY::LOG_INFO, methodName, "Acquiring briefcase ID.");
-    auto briefcaseResult = connection->CreateBriefcaseInstance(cancellationToken)->GetResult();
-#if defined (ENABLE_BIM_CRASH_TESTS)
-    BreakHelper::HitBreakpoint(Breakpoints::Client_AfterCreateBriefcaseInstance);
-#endif
-    if (!briefcaseResult.IsSuccess())
-        {
-        LogHelper::Log(SEVERITY::LOG_ERROR, methodName, briefcaseResult.GetError().GetMessage().c_str());
-        return CreateCompletedAsyncTask<BriefcaseInfoResult>(BriefcaseInfoResult::Error(briefcaseResult.GetError()));
-        }
-
-    Json::Value json;
-    briefcaseResult.GetValue().GetJson(json);
-    JsonValueCR instance = json[ServerSchema::ChangedInstance][ServerSchema::InstanceAfterChange];
-    BriefcaseInfoPtr briefcaseInfo = BriefcaseInfo::ParseRapidJson(ToRapidJson(instance[ServerSchema::Properties]));
-    FileInfoPtr fileInfo = FileInfo::Parse(ToRapidJson(instance[ServerSchema::Properties]), instance[ServerSchema::InstanceId].asString());
-
-    FileAccessKeyPtr fileAccessKey = FileAccessKey::ParseFromRelated(instance);
-    fileInfo->SetFileAccessKey(fileAccessKey);
-
-    LogHelper::Log(SEVERITY::LOG_INFO, methodName, "Acquired briefcase ID %d.", briefcaseInfo->GetId());
-
-    BeFileName filePath = fileNameCallback(baseDirectory, briefcaseInfo->GetId(), iModelInfo, *fileInfo);
-    if (filePath.DoesPathExist())
-        {
-        LogHelper::Log(SEVERITY::LOG_ERROR, methodName, "File already exists.");
-        return CreateCompletedAsyncTask<BriefcaseInfoResult>(BriefcaseInfoResult::Error(Error::Id::FileAlreadyExists));
-        }
-    if (!filePath.GetDirectoryName().DoesPathExist())
-        {
-        BeFileName::CreateNewDirectory(filePath.GetDirectoryName());
-        }
-
-    LogHelper::Log(SEVERITY::LOG_INFO, methodName, "Downloading briefcase with ID %d.", briefcaseInfo->GetId());
-    StatusResult downloadResult = DownloadBriefcase(connection, filePath, briefcaseInfo->GetId(), *fileInfo, doSync, callback, cancellationToken);
-    if (!downloadResult.IsSuccess())
-        {
-        LogHelper::Log(SEVERITY::LOG_ERROR, methodName, downloadResult.GetError().GetMessage().c_str());
-        return CreateCompletedAsyncTask<BriefcaseInfoResult>(BriefcaseInfoResult::Error(downloadResult.GetError()));
-        }
-
-    briefcaseInfo->SetLocalPath(filePath);
-    double end = BeTimeUtilities::GetCurrentTimeAsUnixMillisDouble();
-    LogHelper::Log(SEVERITY::LOG_INFO, methodName, (float)(end - start), "Download successful.");
-    return CreateCompletedAsyncTask<BriefcaseInfoResult>(BriefcaseInfoResult::Success(briefcaseInfo));
-    }
-
-//---------------------------------------------------------------------------------------
-//@bsimethod                                     Karolis.Dziedzelis             10/2015
-//---------------------------------------------------------------------------------------
-BriefcaseInfoTaskPtr Client::AcquireBriefcase(iModelInfoCR iModelInfo, BeFileNameCR localFileName, bool doSync,
-                                                              Http::Request::ProgressCallbackCR callback, ICancellationTokenPtr cancellationToken) const
-    {
-    const Utf8String methodName = "Client::AcquireBriefcase";
-    LogHelper::Log(SEVERITY::LOG_DEBUG, methodName, "Method called.");
-    if (localFileName.DoesPathExist() && !localFileName.IsDirectory())
-        {
-        LogHelper::Log(SEVERITY::LOG_ERROR, methodName, "File already exists.");
-        return CreateCompletedAsyncTask<BriefcaseInfoResult>(BriefcaseInfoResult::Error(Error::Id::FileAlreadyExists));
-        }
-    return AcquireBriefcaseToDir(iModelInfo, localFileName, doSync, [=] (BeFileName baseDirectory, BeBriefcaseId, iModelInfoCR iModelInfo, FileInfoCR fileInfo)
-        {
-        if (baseDirectory.IsDirectory())
-            baseDirectory.AppendToPath(BeFileName(fileInfo.GetFileName()));
-        return baseDirectory;
-        }, callback, cancellationToken);
-    }
-
-//---------------------------------------------------------------------------------------
-//@bsimethod                                     Eligijus.Mauragas              12/2016
-//---------------------------------------------------------------------------------------
-StatusTaskPtr Client::AbandonBriefcase(iModelInfoCR iModelInfo, BeSQLite::BeBriefcaseId briefcaseId, ICancellationTokenPtr cancellationToken) const
-    {
-    const Utf8String methodName = "Client::AbandonBriefcase";
-    LogHelper::Log(SEVERITY::LOG_DEBUG, methodName, "Method called.");
-    double start = BeTimeUtilities::GetCurrentTimeAsUnixMillisDouble();
-
-    IWSRepositoryClientPtr client = WSRepositoryClient::Create(m_serverUrl, iModelInfo.GetWSRepositoryName(), m_clientInfo, nullptr, m_customHandler);
-    client->SetCredentials(m_credentials);
-    client->GetWSClient()->EnableWsgServerHeader(true);
-
-    Utf8String briefcaseIdString;
-    briefcaseIdString.Sprintf("%u", briefcaseId);
-    ObjectId iModelId = ObjectId(ServerSchema::Schema::iModel, ServerSchema::Class::Briefcase, briefcaseIdString);
-
-    LogHelper::Log(SEVERITY::LOG_INFO, methodName, "Sending abandon briefcase request. iModel ID: %s.", iModelInfo.GetId().c_str());
-    return client->SendDeleteObjectRequest(iModelId, cancellationToken)->Then<StatusResult>([=] (WSDeleteObjectResult const& result)
-        {
-        if (!result.IsSuccess())
-            {
-            LogHelper::Log(SEVERITY::LOG_ERROR, methodName, result.GetError().GetMessage().c_str());
-            return StatusResult::Error(result.GetError());
-            }
-        else
-            {
-            double end = BeTimeUtilities::GetCurrentTimeAsUnixMillisDouble();
-            LogHelper::Log(SEVERITY::LOG_INFO, methodName, end - start, "Success.");
-            return StatusResult::Success();
-            }
-        });
-    }
-
-//---------------------------------------------------------------------------------------
-//@bsimethod                                     Karolis.Dziedzelis             07/2016
-//---------------------------------------------------------------------------------------
-StatusTaskPtr Client::DeleteiModel(Utf8StringCR projectId, iModelInfoCR iModelInfo, ICancellationTokenPtr cancellationToken) const
-    {
-    const Utf8String methodName = "Client::DeleteiModel";
-    LogHelper::Log(SEVERITY::LOG_DEBUG, methodName, "Method called.");
-    double start = BeTimeUtilities::GetCurrentTimeAsUnixMillisDouble();
-
-    IWSRepositoryClientPtr client = CreateProjectConnection(projectId);
-    ObjectId iModelId = ObjectId(ServerSchema::Schema::Project, ServerSchema::Class::iModel, iModelInfo.GetId());
-    LogHelper::Log(SEVERITY::LOG_INFO, methodName, "Sending delete iModel request. iModel ID: %s.", iModelInfo.GetId().c_str());
-    return client->SendDeleteObjectRequest(iModelId, cancellationToken)->Then<StatusResult>([=](WSDeleteObjectResult const& result)
-        {
-        if (!result.IsSuccess())
-            {
-            LogHelper::Log(SEVERITY::LOG_ERROR, methodName, result.GetError().GetMessage().c_str());
-            return StatusResult::Error(result.GetError());
-            }
-        else
-            {
-            double end = BeTimeUtilities::GetCurrentTimeAsUnixMillisDouble();
-            LogHelper::Log(SEVERITY::LOG_INFO, methodName, (float)(end - start), "Success.");
-            return StatusResult::Success();
-            }
-        });
-    }
-
-//---------------------------------------------------------------------------------------
-//@bsimethod                                     Karolis.Dziedzelis             09/2016
-//---------------------------------------------------------------------------------------
-iModelManagerTaskPtr Client::CreateiModelManager(iModelInfoCR iModelInfo, FileInfoCR fileInfo, BriefcaseInfoCR briefcaseInfo, ICancellationTokenPtr cancellationToken)
-    {
-    iModelManagerResultPtr finalResult = std::make_shared<iModelManagerResult>();
-    return ConnectToiModel(iModelInfo, cancellationToken)->Then([=] (iModelConnectionResultCR connectionResult)
-        {
-        if (!connectionResult.IsSuccess())
-            {
-            finalResult->SetError(connectionResult.GetError());
-            return;
-            }
-        auto connection = connectionResult.GetValue();
-        connection->ValidateBriefcase(fileInfo.GetFileId(), briefcaseInfo.GetId(), cancellationToken)->Then([=] (StatusResultCR result)
-            {
-            if (!result.IsSuccess())
-                {
-                finalResult->SetError(result.GetError());
-                }
-            else
-                {
-                finalResult->SetSuccess(iModelManager::Create(connection));
-                }
-            });
-        })->Then<iModelManagerResult>([=] ()
-                {
-                return *finalResult;
-                });
-    }
-
-//---------------------------------------------------------------------------------------
-//@bsimethod                                   Viktorija.Adomauskaite             10/2015
-//---------------------------------------------------------------------------------------
-BeFileNameTaskPtr Client::DownloadStandaloneBriefcaseUpdatedToVersion(iModelInfoCR iModelInfo, Utf8String versionId, LocalBriefcaseFileNameCallback const & fileNameCallBack, Http::Request::ProgressCallbackCR callback, ICancellationTokenPtr cancellationToken) const
-    {
-    const Utf8String methodName = "Client::DownloadLocalBriefcaseWithVersionOnTip";
-    LogHelper::Log(SEVERITY::LOG_DEBUG, methodName, "Method called.");
-    //double start = BeTimeUtilities::GetCurrentTimeAsUnixMillisDouble();
-
-    if (iModelInfo.GetId().empty())
-        {
-        LogHelper::Log(SEVERITY::LOG_ERROR, methodName, "Invalid iModel id.");
-        return CreateCompletedAsyncTask<BeFileNameResult>(BeFileNameResult::Error(Error::Id::InvalidiModelId));
-        }
-    LogHelper::Log(SEVERITY::LOG_INFO, methodName, "Connecting to iModel %s.", iModelInfo.GetName().c_str());
-
-    auto connectionResult = CreateiModelConnection(iModelInfo);
-    if (!connectionResult.IsSuccess())
-        {
-        LogHelper::Log(SEVERITY::LOG_ERROR, methodName, connectionResult.GetError().GetMessage().c_str());
-        return CreateCompletedAsyncTask<BeFileNameResult>(BeFileNameResult::Error(connectionResult.GetError()));
-        }
-
-    iModelConnectionPtr connection = connectionResult.GetValue();
-
-    auto seedFileInfoResult = connection->GetLatestSeedFile(cancellationToken)->GetResult();
-    if (!seedFileInfoResult.IsSuccess())
-        {
-        LogHelper::Log(SEVERITY::LOG_ERROR, methodName, seedFileInfoResult.GetError().GetMessage().c_str());
-        return CreateCompletedAsyncTask<BeFileNameResult>(BeFileNameResult::Error(seedFileInfoResult.GetError()));
-        }
-
-    auto versionManager = connection->GetVersionsManager();
-    ChangeSetsInfoResult result = versionManager.GetVersionChangeSets(versionId, seedFileInfoResult.GetValue()->GetFileId(), cancellationToken)->GetResult();
-    if (!result.IsSuccess())
-        {
-        LogHelper::Log(SEVERITY::LOG_ERROR, methodName, result.GetError().GetMessage().c_str());
-        return CreateCompletedAsyncTask<BeFileNameResult>(BeFileNameResult::Error(result.GetError()));
-        }
-
-    return DownloadStandaloneBriefcaseInternal(connection, iModelInfo, *(seedFileInfoResult.GetValue()), result.GetValue(), fileNameCallBack, callback, cancellationToken);
-    }
-
-//---------------------------------------------------------------------------------------
-//@bsimethod                                   Viktorija.Adomauskaite             10/2015
-//---------------------------------------------------------------------------------------
-BeFileNameTaskPtr Client::DownloadStandaloneBriefcaseUpdatedToChangeSet(iModelInfoCR iModelInfo, Utf8String changeSetId, LocalBriefcaseFileNameCallback const & fileNameCallback, Http::Request::ProgressCallbackCR callback, ICancellationTokenPtr cancellationToken) const
-    {
-    const Utf8String methodName = "Client::DownloadLocalBriefcaseWithChangeSetOnTip";
-    LogHelper::Log(SEVERITY::LOG_DEBUG, methodName, "Method called.");
-    //double start = BeTimeUtilities::GetCurrentTimeAsUnixMillisDouble();
-
-    if (iModelInfo.GetId().empty())
-        {
-        LogHelper::Log(SEVERITY::LOG_ERROR, methodName, "Invalid iModel id.");
-        return CreateCompletedAsyncTask<BeFileNameResult>(BeFileNameResult::Error(Error::Id::InvalidiModelId));
-        }
-    LogHelper::Log(SEVERITY::LOG_INFO, methodName, "Connecting to iModel %s.", iModelInfo.GetName().c_str());
-
-    auto connectionResult = CreateiModelConnection(iModelInfo);
-    if (!connectionResult.IsSuccess())
-        {
-        LogHelper::Log(SEVERITY::LOG_ERROR, methodName, connectionResult.GetError().GetMessage().c_str());
-        return CreateCompletedAsyncTask<BeFileNameResult>(BeFileNameResult::Error(connectionResult.GetError()));
-        }
-
-    iModelConnectionPtr connection = connectionResult.GetValue();
-
-    auto seedFileInfoResult = connection->GetLatestSeedFile(cancellationToken)->GetResult();
-    if (!seedFileInfoResult.IsSuccess())
-        {
-        LogHelper::Log(SEVERITY::LOG_ERROR, methodName, seedFileInfoResult.GetError().GetMessage().c_str());
-        return CreateCompletedAsyncTask<BeFileNameResult>(BeFileNameResult::Error(seedFileInfoResult.GetError()));
-        }
-
-    auto result = connection->GetChangeSetById(changeSetId, cancellationToken)->GetResult();
-    if (!result.IsSuccess())
-        {
-        LogHelper::Log(SEVERITY::LOG_ERROR, methodName, result.GetError().GetMessage().c_str());
-        ChangeSetsInfoResult::Error(result.GetError());
-        }
-
-    uint64_t changeSetIndex = result.GetValue()->GetIndex();
-
-    Utf8String filter;
-    filter.Sprintf("%s+le+%I64d", ServerSchema::Property::Index, changeSetIndex);
-
-    WSQuery query(ServerSchema::Schema::iModel, ServerSchema::Class::ChangeSet);
-    query.SetFilter(filter);
-
-    auto changeSetsResult = connection->ChangeSetsFromQueryInternal(query, false, cancellationToken)->GetResult();
-
-    return DownloadStandaloneBriefcaseInternal(connection, iModelInfo, *(seedFileInfoResult.GetValue()), changeSetsResult.GetValue(), fileNameCallback, callback, cancellationToken);
-    }
-
-//---------------------------------------------------------------------------------------
-//@bsimethod                                   Viktorija.Adomauskaite             10/2015
-//---------------------------------------------------------------------------------------
-BeFileNameTaskPtr Client::DownloadStandaloneBriefcase(iModelInfoCR iModelInfo, LocalBriefcaseFileNameCallback const & fileNameCallback, Http::Request::ProgressCallbackCR callback, ICancellationTokenPtr cancellationToken) const
-    {
-    const Utf8String methodName = "Client::DownloadStandaloneBriefcase";
-    LogHelper::Log(SEVERITY::LOG_DEBUG, methodName, "Method called.");
-    //double start = BeTimeUtilities::GetCurrentTimeAsUnixMillisDouble();
-
-    if (iModelInfo.GetId().empty())
-        {
-        LogHelper::Log(SEVERITY::LOG_ERROR, methodName, "Invalid iModel id.");
-        return CreateCompletedAsyncTask<BeFileNameResult>(BeFileNameResult::Error(Error::Id::InvalidiModelId));
-        }
-    LogHelper::Log(SEVERITY::LOG_INFO, methodName, "Connecting to iModel %s.", iModelInfo.GetName().c_str());
-
-    auto connectionResult = CreateiModelConnection(iModelInfo);
-    if (!connectionResult.IsSuccess())
-        {
-        LogHelper::Log(SEVERITY::LOG_ERROR, methodName, connectionResult.GetError().GetMessage().c_str());
-        return CreateCompletedAsyncTask<BeFileNameResult>(BeFileNameResult::Error(connectionResult.GetError()));
-        }
-
-    iModelConnectionPtr connection = connectionResult.GetValue();
-
-    auto seedFileInfoResult = connection->GetLatestSeedFile(cancellationToken)->GetResult();
-    if (!seedFileInfoResult.IsSuccess())
-        {
-        LogHelper::Log(SEVERITY::LOG_ERROR, methodName, seedFileInfoResult.GetError().GetMessage().c_str());
-        return CreateCompletedAsyncTask<BeFileNameResult>(BeFileNameResult::Error(seedFileInfoResult.GetError()));
-        }
-
-    ChangeSetsInfoResult result = connection->GetAllChangeSets()->GetResult();
-    if (!result.IsSuccess())
-        {
-        LogHelper::Log(SEVERITY::LOG_ERROR, methodName, result.GetError().GetMessage().c_str());
-        return CreateCompletedAsyncTask<BeFileNameResult>(BeFileNameResult::Error(result.GetError()));
-        }
-
-    return DownloadStandaloneBriefcaseInternal(connection, iModelInfo, *(seedFileInfoResult.GetValue()), result.GetValue(), fileNameCallback, callback, cancellationToken);
-    }
-
-//---------------------------------------------------------------------------------------
-//@bsimethod                                   Viktorija.Adomauskaite             10/2015
-//---------------------------------------------------------------------------------------
-BeFileNameTaskPtr Client::DownloadStandaloneBriefcaseInternal(iModelConnectionPtr connection, iModelInfoCR iModelInfo, FileInfoCR fileInfo, bvector<ChangeSetInfoPtr> changeSetsToMerge, LocalBriefcaseFileNameCallback const & fileNameCallback, Http::Request::ProgressCallback callback, ICancellationTokenPtr cancellationToken) const
-    {
-    const Utf8String methodName = "Client::DownloadStandaloneBriefcaseInternal";
-    LogHelper::Log(SEVERITY::LOG_DEBUG, methodName, "Method called.");
-    //double start = BeTimeUtilities::GetCurrentTimeAsUnixMillisDouble();
-
-    BeFileName filePath = fileNameCallback(iModelInfo, fileInfo);
-    if (filePath.DoesPathExist())
-        {
-        LogHelper::Log(SEVERITY::LOG_ERROR, methodName, "File already exists.");
-        return CreateCompletedAsyncTask<BeFileNameResult>(BeFileNameResult::Error(Error::Id::FileAlreadyExists));
-        }
-    if (!filePath.GetDirectoryName().DoesPathExist())
-        {
-        BeFileName::CreateNewDirectory(filePath.GetDirectoryName());
-        }
-
-    auto SeedFileResult = connection->DownloadSeedFile(filePath, fileInfo.GetFileId().ToString(), callback, cancellationToken)->GetResult();
-    if (!SeedFileResult.IsSuccess())
-        {
-        LogHelper::Log(SEVERITY::LOG_ERROR, methodName, SeedFileResult.GetError().GetMessage().c_str());
-        return CreateCompletedAsyncTask<BeFileNameResult>(BeFileNameResult::Error(SeedFileResult.GetError()));
-        }
-
-    auto briefcaseId = BeBriefcaseId(BeBriefcaseId::Standalone());
-    auto result = connection->WriteBriefcaseIdIntoFile(filePath, briefcaseId);
-    if (!result.IsSuccess())
-        {
-        LogHelper::Log(SEVERITY::LOG_ERROR, methodName, result.GetError().GetMessage().c_str());
-        return CreateCompletedAsyncTask<BeFileNameResult>(BeFileNameResult::Error(result.GetError()));
-        }
-
-    auto changeSetsResult = connection->DownloadChangeSetsInternal(changeSetsToMerge, callback, cancellationToken)->GetResult();
-    if (!changeSetsResult.IsSuccess())
-        {
-        LogHelper::Log(SEVERITY::LOG_ERROR, methodName, changeSetsResult.GetError().GetMessage().c_str());
-        return CreateCompletedAsyncTask<BeFileNameResult>(BeFileNameResult::Error(changeSetsResult.GetError()));
-        }
-
-    BeSQLite::DbResult status;
-    Dgn::DgnDbPtr db = Dgn::DgnDb::OpenDgnDb(&status, filePath, Dgn::DgnDb::OpenParams(Dgn::DgnDb::OpenMode::ReadWrite));
-    if (BeSQLite::DbResult::BE_SQLITE_OK != status)
-        {
-        StatusResult result = StatusResult::Error(Error(*db, status));
-        if (!result.IsSuccess())
-            LogHelper::Log(SEVERITY::LOG_ERROR, methodName, result.GetError().GetMessage().c_str());
-        return CreateCompletedAsyncTask<BeFileNameResult>(BeFileNameResult::Error(result));
-        }
-
-    auto margeStatus = MergeChangeSetsIntoDgnDb(db, changeSetsResult.GetValue(), filePath);
-    if (!margeStatus.IsSuccess())
-        {
-        LogHelper::Log(SEVERITY::LOG_ERROR, methodName, margeStatus.GetError().GetMessage().c_str());
-        return CreateCompletedAsyncTask<BeFileNameResult>(BeFileNameResult::Error(margeStatus.GetError()));
-        }
-
-    BeFileName::SetFileReadOnly(filePath, true);
-
-    return CreateCompletedAsyncTask<BeFileNameResult>(BeFileNameResult::Success(filePath));
-    }
-
-
+/*--------------------------------------------------------------------------------------+
+|
+|     $Source: iModelHubClient/Client.cpp $
+|
+|  $Copyright: (c) 2017 Bentley Systems, Incorporated. All rights reserved. $
+|
++--------------------------------------------------------------------------------------*/
+#include <WebServices/iModelHub/Client/Client.h>
+#include <BeJsonCpp/BeJsonUtilities.h>
+#include <json/json.h>
+#include <DgnPlatform/RevisionManager.h>
+#include "Logging.h"
+#include "Utils.h"
+#include <WebServices/iModelHub/Client/BreakHelper.h>
+
+USING_NAMESPACE_BENTLEY_IMODELHUB
+USING_NAMESPACE_BENTLEY_SQLITE
+USING_NAMESPACE_BENTLEY_WEBSERVICES
+USING_NAMESPACE_BENTLEY_DGN
+
+BriefcaseFileNameCallback Client::DefaultFileNameCallback = [](BeFileName baseDirectory, BeBriefcaseId briefcase, iModelInfoCR iModelInfo, FileInfoCR fileInfo)
+    {
+    baseDirectory.AppendToPath(BeFileName(iModelInfo.GetId()));
+    BeFileName briefcaseId;
+    briefcaseId.Sprintf(L"%u", briefcase);
+    baseDirectory.AppendToPath(briefcaseId);
+    baseDirectory.AppendToPath(BeFileName(fileInfo.GetFileName()));
+    return baseDirectory;
+    };
+
+//---------------------------------------------------------------------------------------
+//@bsimethod                                     Karolis.Dziedzelis             10/2016
+//---------------------------------------------------------------------------------------
+IWSRepositoryClientPtr Client::CreateProjectConnection(Utf8StringCR projectId) const
+    {
+    Utf8String project;
+    project.Sprintf("%s--%s", ServerSchema::Plugin::Project, projectId.c_str());
+    IWSRepositoryClientPtr client = WSRepositoryClient::Create(m_serverUrl, project, m_clientInfo, nullptr, m_customHandler);
+    client->SetCredentials(m_credentials);
+    client->GetWSClient()->EnableWsgServerHeader(true);
+    return client;
+    }
+
+//---------------------------------------------------------------------------------------
+//@bsimethod                                     Karolis.Dziedzelis             10/2016
+//---------------------------------------------------------------------------------------
+iModelConnectionTaskPtr Client::ConnectToiModel(iModelInfoCR iModelInfo, ICancellationTokenPtr cancellationToken) const
+    {
+    const Utf8String methodName = "Client::ConnectToiModel";
+    LogHelper::Log(SEVERITY::LOG_DEBUG, methodName, "Method called.");
+    if (m_serverUrl.empty() || m_serverUrl != iModelInfo.GetServerURL())
+        {
+        LogHelper::Log(SEVERITY::LOG_ERROR, methodName, "Server URL is invalid.");
+        return CreateCompletedAsyncTask<iModelConnectionResult>(iModelConnectionResult::Error(Error::Id::InvalidServerURL));//NEEDSWORK: different message?
+        }
+    if (!m_credentials.IsValid() && !m_customHandler)
+        {
+        LogHelper::Log(SEVERITY::LOG_ERROR, methodName, "Credentials are not set.");
+        return CreateCompletedAsyncTask<iModelConnectionResult>(iModelConnectionResult::Error(Error::Id::CredentialsNotSet));
+        }
+
+    return CreateCompletedAsyncTask<iModelConnectionResult>(CreateiModelConnection(iModelInfo));
+    }
+
+//---------------------------------------------------------------------------------------
+//@bsimethod                                     Karolis.Dziedzelis             10/2016
+//---------------------------------------------------------------------------------------
+iModelConnectionTaskPtr Client::ConnectToiModel(Utf8StringCR projectId, Utf8StringCR iModelId, ICancellationTokenPtr cancellationToken) const
+    {
+    const Utf8String methodName = "Client::ConnectToiModel";
+    LogHelper::Log(SEVERITY::LOG_DEBUG, methodName, "Method called.");
+    if (m_serverUrl.empty())
+        {
+        LogHelper::Log(SEVERITY::LOG_ERROR, methodName, "Server URL is invalid.");
+        return CreateCompletedAsyncTask<iModelConnectionResult>(iModelConnectionResult::Error(Error::Id::InvalidServerURL));
+        }
+    if (!m_credentials.IsValid() && !m_customHandler)
+        {
+        LogHelper::Log(SEVERITY::LOG_ERROR, methodName, "Credentials are not set.");
+        return CreateCompletedAsyncTask<iModelConnectionResult>(iModelConnectionResult::Error(Error::Id::CredentialsNotSet));
+        }
+
+    return GetiModelById(projectId, iModelId, cancellationToken)
+        ->Then<iModelConnectionResult>([=] (iModelResultCR result)
+        {
+        if (!result.IsSuccess())
+            {
+            return iModelConnectionResult::Error(result.GetError());
+            }
+        return CreateiModelConnection(*result.GetValue());
+        });
+    }
+
+//---------------------------------------------------------------------------------------
+//@bsimethod                                     Karolis.Dziedzelis             10/2015
+//---------------------------------------------------------------------------------------
+ClientPtr Client::Create(ClientInfoPtr clientInfo, IHttpHandlerPtr customHandler)
+    {
+    const Utf8String methodName = "Client::Create";
+    LogHelper::Log(SEVERITY::LOG_DEBUG, methodName, "Method called.");
+    return new Client(clientInfo, customHandler);
+    }
+
+//---------------------------------------------------------------------------------------
+//@bsimethod                                     Karolis.Dziedzelis             10/2015
+//---------------------------------------------------------------------------------------
+iModelsTaskPtr Client::GetiModels(Utf8StringCR projectId, ICancellationTokenPtr cancellationToken) const
+    {
+    const Utf8String methodName = "Client::GetiModels";
+    LogHelper::Log(SEVERITY::LOG_DEBUG, methodName, "Method called.");
+    if (m_serverUrl.empty())
+        {
+        LogHelper::Log(SEVERITY::LOG_ERROR, methodName, "Server URL is invalid.");
+        return CreateCompletedAsyncTask<iModelsResult>(iModelsResult::Error(Error::Id::InvalidServerURL));
+        }
+    if (!m_credentials.IsValid() && !m_customHandler)
+        {
+        LogHelper::Log(SEVERITY::LOG_ERROR, methodName, "Credentials are not set.");
+        return CreateCompletedAsyncTask<iModelsResult>(iModelsResult::Error(Error::Id::CredentialsNotSet));
+        }
+
+    double start = BeTimeUtilities::GetCurrentTimeAsUnixMillisDouble();
+
+    WSQuery query = WSQuery(ServerSchema::Schema::Project, ServerSchema::Class::iModel);
+
+    //Always select Owner Info relationship
+    Utf8String select = "*";
+    iModelInfo::AddOwnerInfoSelect(select);
+    query.SetSelect(select);
+
+    IWSRepositoryClientPtr client = CreateProjectConnection(projectId);
+    LogHelper::Log(SEVERITY::LOG_INFO, methodName, "Getting iModels from project %s.", projectId.c_str());
+    return client->SendQueryRequest(query, nullptr, nullptr, cancellationToken)->Then<iModelsResult>([=] (WSObjectsResult& result)
+        {
+        if (!result.IsSuccess())
+            {
+            // TODO: This check should be removed after UserInfo will be available in PROD.
+            if (WSError::Id::ClassNotFound == result.GetError().GetId())
+                {
+                WSQuery query = WSQuery(ServerSchema::Schema::Project, ServerSchema::Class::iModel);
+                result = client->SendQueryRequest(query, nullptr, nullptr, cancellationToken)->GetResult();
+                }
+
+            if (!result.IsSuccess())
+                {
+                LogHelper::Log(SEVERITY::LOG_ERROR, methodName, result.GetError().GetMessage().c_str());
+                return iModelsResult::Error(result.GetError());
+                }
+            }
+
+        bvector<iModelInfoPtr> iModels;
+        for (const auto& iModel : result.GetValue().GetInstances())
+            {
+            iModels.push_back(iModelInfo::Parse(iModel, m_serverUrl));
+            }
+
+        double end = BeTimeUtilities::GetCurrentTimeAsUnixMillisDouble();
+        LogHelper::Log(SEVERITY::LOG_INFO, methodName, (float) (end - start), "Success.");
+        return iModelsResult::Success(iModels);
+        });
+    }
+
+//---------------------------------------------------------------------------------------
+//@bsimethod                                     Karolis.Dziedzelis             10/2016
+//---------------------------------------------------------------------------------------
+iModelTaskPtr Client::GetiModelByName(Utf8StringCR projectId, Utf8StringCR iModelName, ICancellationTokenPtr cancellationToken) const
+    {
+    const Utf8String methodName = "Client::GetiModelByName";
+    LogHelper::Log(SEVERITY::LOG_DEBUG, methodName, "Method called.");
+    if (m_serverUrl.empty())
+        {
+        LogHelper::Log(SEVERITY::LOG_ERROR, methodName, "Server URL is invalid.");
+        return CreateCompletedAsyncTask<iModelResult>(iModelResult::Error(Error::Id::InvalidServerURL));
+        }
+    if (!m_credentials.IsValid() && !m_customHandler)
+        {
+        LogHelper::Log(SEVERITY::LOG_ERROR, methodName, "Credentials are not set.");
+        return CreateCompletedAsyncTask<iModelResult>(iModelResult::Error(Error::Id::CredentialsNotSet));
+        }
+
+    double start = BeTimeUtilities::GetCurrentTimeAsUnixMillisDouble();
+
+    LogHelper::Log(SEVERITY::LOG_INFO, methodName, "Getting iModel with name %s.", iModelName.c_str());
+    WSQuery query = WSQuery(ServerSchema::Schema::Project, ServerSchema::Class::iModel);
+    Utf8String filter;
+    filter.Sprintf("%s+eq+'%s'", ServerSchema::Property::iModelName, iModelName.c_str());
+    query.SetFilter(filter);
+
+    //Always select Owner Info relationship
+    Utf8String select = "*";
+    iModelInfo::AddOwnerInfoSelect(select);
+    query.SetSelect(select);
+
+    IWSRepositoryClientPtr client = CreateProjectConnection(projectId);
+    return client->SendQueryRequest(query, nullptr, nullptr, cancellationToken)->Then<iModelResult>([=] (WSObjectsResult& result)
+        {
+        if (!result.IsSuccess())
+            {
+            // TODO: This check should be removed after UserInfo will be available in PROD.
+            if (WSError::Id::ClassNotFound == result.GetError().GetId())
+                {
+                WSQuery query = WSQuery(ServerSchema::Schema::Project, ServerSchema::Class::iModel);
+                query.SetFilter(filter);
+                result = client->SendQueryRequest(query, nullptr, nullptr, cancellationToken)->GetResult();
+                }
+
+            if (!result.IsSuccess())
+                {
+                LogHelper::Log(SEVERITY::LOG_ERROR, methodName, result.GetError().GetMessage().c_str());
+                return iModelResult::Error(result.GetError());
+                }
+            }
+
+        auto iModelInfoInstances = result.GetValue().GetInstances();
+        if (iModelInfoInstances.Size() == 0)
+            {
+            LogHelper::Log(SEVERITY::LOG_ERROR, methodName, "iModel does not exist.");
+            return iModelResult::Error(Error::Id::iModelDoesNotExist);
+            }
+        iModelInfoPtr iModelInfo = iModelInfo::Parse(*iModelInfoInstances.begin(), m_serverUrl);
+        double end = BeTimeUtilities::GetCurrentTimeAsUnixMillisDouble();
+        LogHelper::Log(SEVERITY::LOG_INFO, methodName, end - start, "");
+        return iModelResult::Success(iModelInfo);
+        });
+    }
+
+//---------------------------------------------------------------------------------------
+//@bsimethod                                     Karolis.Dziedzelis             10/2016
+//---------------------------------------------------------------------------------------
+iModelTaskPtr Client::GetiModelById(Utf8StringCR projectId, Utf8StringCR iModelId, ICancellationTokenPtr cancellationToken) const
+    {
+    const Utf8String methodName = "Client::GetiModelById";
+    LogHelper::Log(SEVERITY::LOG_DEBUG, methodName, "Method called.");
+    if (m_serverUrl.empty())
+        {
+        LogHelper::Log(SEVERITY::LOG_ERROR, methodName, "Server URL is invalid.");
+        return CreateCompletedAsyncTask<iModelResult>(iModelResult::Error(Error::Id::InvalidServerURL));
+        }
+    if (!m_credentials.IsValid() && !m_customHandler)
+        {
+        LogHelper::Log(SEVERITY::LOG_ERROR, methodName, "Credentials are not set.");
+        return CreateCompletedAsyncTask<iModelResult>(iModelResult::Error(Error::Id::CredentialsNotSet));
+        }
+
+    double start = BeTimeUtilities::GetCurrentTimeAsUnixMillisDouble();
+
+    LogHelper::Log(SEVERITY::LOG_INFO, methodName, "Getting iModel with id %s.", iModelId.c_str());
+
+    WSQuery query = WSQuery(ServerSchema::Schema::Project, ServerSchema::Class::iModel);
+    Utf8String filter;
+    filter.Sprintf("$id+eq+'%s'", iModelId.c_str());
+    query.SetFilter(filter);
+
+    //Always select Owner Info relationship
+    Utf8String select = "*";
+    iModelInfo::AddOwnerInfoSelect(select);
+    query.SetSelect(select);
+
+    IWSRepositoryClientPtr client = CreateProjectConnection(projectId);
+    return client->SendQueryRequest(query, nullptr, nullptr, cancellationToken)->Then<iModelResult>([=] (WSObjectsResult& result)
+        {
+        if (!result.IsSuccess())
+            {
+            // TODO: This check should be removed after UserInfo will be available in PROD.
+            if (WSError::Id::ClassNotFound == result.GetError().GetId())
+                {
+                WSQuery query = WSQuery(ServerSchema::Schema::Project, ServerSchema::Class::iModel);
+                query.SetFilter(filter);
+                result = client->SendQueryRequest(query, nullptr, nullptr, cancellationToken)->GetResult();
+                }
+
+            if (!result.IsSuccess())
+                {
+                LogHelper::Log(SEVERITY::LOG_ERROR, methodName, result.GetError().GetMessage().c_str());
+                return iModelResult::Error(result.GetError());
+                }
+            }
+
+        auto iModelInfoInstances = result.GetValue().GetInstances();
+        if (iModelInfoInstances.Size() == 0)
+            {
+            LogHelper::Log(SEVERITY::LOG_ERROR, methodName, "iModel does not exist.");
+            return iModelResult::Error(Error::Id::iModelDoesNotExist);
+            }
+        iModelInfoPtr iModelInfo = iModelInfo::Parse(*iModelInfoInstances.begin(), m_serverUrl);
+        double end = BeTimeUtilities::GetCurrentTimeAsUnixMillisDouble();
+        LogHelper::Log(SEVERITY::LOG_INFO, methodName, end - start, "");
+        return iModelResult::Success(iModelInfo);
+        });
+    }
+
+//---------------------------------------------------------------------------------------
+//@bsimethod                                     Karolis.Dziedzelis             10/2015
+//---------------------------------------------------------------------------------------
+Json::Value iModelCreationJson(Utf8StringCR iModelName, Utf8StringCR description)
+    {
+    Json::Value iModelCreation(Json::objectValue);
+    JsonValueR instance = iModelCreation[ServerSchema::Instance] = Json::objectValue;
+    instance[ServerSchema::SchemaName] = ServerSchema::Schema::Project;
+    instance[ServerSchema::ClassName] = ServerSchema::Class::iModel;
+    JsonValueR properties = instance[ServerSchema::Properties] = Json::objectValue;
+    properties[ServerSchema::Property::iModelName] = iModelName;
+    properties[ServerSchema::Property::iModelDescription] = description;
+    return iModelCreation;
+    }
+
+//---------------------------------------------------------------------------------------
+//@bsimethod                                     Karolis.Dziedzelis             08/2016
+//---------------------------------------------------------------------------------------
+iModelTaskPtr Client::CreateiModelInstance(Utf8StringCR projectId, Utf8StringCR iModelName, Utf8StringCR description,
+                                                               ICancellationTokenPtr cancellationToken) const
+    {
+    const Utf8String methodName = "Client::CreateiModelInstance";
+    std::shared_ptr<iModelResult> finalResult = std::make_shared<iModelResult>();
+
+    Json::Value imodelCreationJson = iModelCreationJson(iModelName, description);
+    IWSRepositoryClientPtr client = CreateProjectConnection(projectId);
+    LogHelper::Log(SEVERITY::LOG_INFO, methodName, "Sending create iModel request for project %s.", projectId.c_str());
+    return client->SendCreateObjectRequest(imodelCreationJson, BeFileName(), nullptr, cancellationToken)
+        ->Then([=](const WSCreateObjectResult& createiModelResult)
+        {
+#if defined (ENABLE_BIM_CRASH_TESTS)
+        BreakHelper::HitBreakpoint(Breakpoints::Client_AfterCreateRequest);
+#endif
+        if (createiModelResult.IsSuccess())
+            {
+            Json::Value json;
+            createiModelResult.GetValue().GetJson(json);
+            JsonValueCR iModelInstance = json[ServerSchema::ChangedInstance][ServerSchema::InstanceAfterChange];
+            auto iModelInfo = iModelInfo::Parse(ToRapidJson(iModelInstance[ServerSchema::Properties]), iModelInstance[ServerSchema::InstanceId].asString(), nullptr, m_serverUrl);
+            finalResult->SetSuccess(iModelInfo);
+            return;
+            }
+
+        auto error = Error(createiModelResult.GetError());
+        if (Error::Id::iModelAlreadyExists != error.GetId())
+            {
+            finalResult->SetError(error);
+            LogHelper::Log(SEVERITY::LOG_ERROR, methodName, error.GetMessage().c_str());
+            return;
+            }
+
+        bool initialized = error.GetExtendedData()[ServerSchema::Property::iModelInitialized].asBool();
+
+        if (initialized)
+            {
+            finalResult->SetError(error);
+            LogHelper::Log(SEVERITY::LOG_ERROR, methodName, error.GetMessage().c_str());
+            return;
+            }
+
+        WSQuery iModelQuery(ServerSchema::Schema::Project, ServerSchema::Class::iModel);
+        Utf8String filter;
+        filter.Sprintf("%s+eq+'%s'", ServerSchema::Property::iModelName, iModelName.c_str());
+        iModelQuery.SetFilter(filter);
+        LogHelper::Log(SEVERITY::LOG_INFO, methodName, "Querying iModel by name %s.", iModelName.c_str());
+        client->SendQueryRequest(iModelQuery, nullptr, nullptr, cancellationToken)->Then([=](WSObjectsResult const& queryResult)
+            {
+            if (!queryResult.IsSuccess())
+                {
+                finalResult->SetError(queryResult.GetError());
+                LogHelper::Log(SEVERITY::LOG_ERROR, methodName, queryResult.GetError().GetMessage().c_str());
+                return;
+                }
+
+            if (queryResult.GetValue().GetRapidJsonDocument().IsNull())
+                {
+                finalResult->SetError(error);
+                LogHelper::Log(SEVERITY::LOG_ERROR, methodName, error.GetMessage().c_str());
+                return;
+                }
+
+            finalResult->SetSuccess(iModelInfo::Parse(*queryResult.GetValue().GetInstances().begin(), m_serverUrl));
+            LogHelper::Log(SEVERITY::LOG_INFO, methodName, "Success.");
+            });
+
+        })->Then<iModelResult>([=]()
+            {
+            return *finalResult;
+            });
+    }
+
+//---------------------------------------------------------------------------------------
+//@bsimethod                                     Karolis.Dziedzelis             10/2015
+//---------------------------------------------------------------------------------------
+iModelTaskPtr Client::CreateNewiModel(Utf8StringCR projectId, Dgn::DgnDbCR db, Utf8StringCR iModelName, Utf8StringCR description, bool waitForInitialized,
+    Http::Request::ProgressCallbackCR callback, ICancellationTokenPtr cancellationToken) const
+    {
+    const Utf8String methodName = "Client::CreateNewiModel";
+    LogHelper::Log(SEVERITY::LOG_DEBUG, methodName, "Method called.");
+    double start = BeTimeUtilities::GetCurrentTimeAsUnixMillisDouble();
+    if (!db.GetFileName().DoesPathExist())
+        {
+        LogHelper::Log(SEVERITY::LOG_ERROR, methodName, "File not found.");
+        return CreateCompletedAsyncTask<iModelResult>(iModelResult::Error(Error::Id::FileNotFound));// Fixed
+        }
+    if (m_serverUrl.empty())
+        {
+        LogHelper::Log(SEVERITY::LOG_ERROR, methodName, "Invalid server URL.");
+        return CreateCompletedAsyncTask<iModelResult>(iModelResult::Error(Error::Id::InvalidServerURL));
+        }
+    if (!m_credentials.IsValid() && !m_customHandler)
+        {
+        LogHelper::Log(SEVERITY::LOG_ERROR, methodName, "Credentials are not set.");
+        return CreateCompletedAsyncTask<iModelResult>(iModelResult::Error(Error::Id::CredentialsNotSet));
+        }
+    if (iModelName.empty())
+        {
+        LogHelper::Log(SEVERITY::LOG_ERROR, methodName, "Invalid iModel name.");
+        return CreateCompletedAsyncTask<iModelResult>(iModelResult::Error(Error::Id::InvalidiModelName));
+        }
+
+    FileInfoPtr fileInfo = FileInfo::Create(db, description);
+    BeFileName filePath = db.GetFileName();
+
+    std::shared_ptr<iModelResult> finalResult = std::make_shared<iModelResult>();
+    LogHelper::Log(SEVERITY::LOG_INFO, methodName, "Creating iModel instance. Name: %s.", iModelName.c_str());
+    return CreateiModelInstance(projectId, iModelName, description, cancellationToken)
+        ->Then([=] (iModelResultCR createiModelResult)
+        {
+        if (!createiModelResult.IsSuccess())
+            {
+            LogHelper::Log(SEVERITY::LOG_ERROR, methodName, createiModelResult.GetError().GetMessage().c_str());
+            finalResult->SetError(createiModelResult.GetError());
+            return;
+            }
+
+        auto iModelInfo = createiModelResult.GetValue();
+        finalResult->SetSuccess(iModelInfo);
+
+        LogHelper::Log(SEVERITY::LOG_INFO, methodName, "Successfully created iModel instance. Instance ID: %s.", iModelInfo->GetId().c_str());
+        LogHelper::Log(SEVERITY::LOG_INFO, methodName, "Connecting to created iModel.");
+        ConnectToiModel(*iModelInfo, cancellationToken)->Then([=] (iModelConnectionResultCR connectionResult)
+            {
+            if (!connectionResult.IsSuccess())
+                {
+                LogHelper::Log(SEVERITY::LOG_ERROR, methodName, connectionResult.GetError().GetMessage().c_str());
+                finalResult->SetError(connectionResult.GetError());
+                return;
+                }
+            iModelConnectionPtr connection = connectionResult.GetValue();
+            LogHelper::Log(SEVERITY::LOG_INFO, methodName, "Uploading new seed file.");
+            connection->UploadNewSeedFile(filePath, *fileInfo, waitForInitialized, callback, cancellationToken)->Then([=] (FileResultCR fileUploadResult)
+                {
+                if (!fileUploadResult.IsSuccess())
+                    {
+                    LogHelper::Log(SEVERITY::LOG_ERROR, methodName, fileUploadResult.GetError().GetMessage().c_str());
+                    finalResult->SetError(fileUploadResult.GetError());
+                    }
+                });
+            });
+
+        })->Then<iModelResult>([=]
+            {
+            double end = BeTimeUtilities::GetCurrentTimeAsUnixMillisDouble();
+            LogHelper::Log(SEVERITY::LOG_INFO, methodName, (float)(end - start), "");
+            return *finalResult;
+            });
+    }
+
+//---------------------------------------------------------------------------------------
+//@bsimethod                                     Karolis.Dziedzelis             11/2015
+//---------------------------------------------------------------------------------------
+iModelTaskPtr Client::CreateNewiModel(Utf8StringCR projectId, Dgn::DgnDbCR db, bool waitForInitialized, Http::Request::ProgressCallbackCR callback,
+    ICancellationTokenPtr cancellationToken) const
+    {
+    const Utf8String methodName = "Client::CreateNewiModel";
+    if (!db.GetFileName().DoesPathExist())
+        {
+        LogHelper::Log(SEVERITY::LOG_ERROR, methodName, "File not found.");
+        return CreateCompletedAsyncTask<iModelResult>(iModelResult::Error(Error::Id::FileNotFound));
+        }
+    Utf8String name;
+    db.QueryProperty(name, BeSQLite::PropertySpec(Db::Properties::Name, Db::Properties::ProjectNamespace));
+    if (name.empty())
+        BeStringUtilities::WCharToUtf8(name, db.GetFileName().GetFileNameWithoutExtension().c_str());
+    Utf8String description;
+    db.QueryProperty(description, BeSQLite::PropertySpec(Db::Properties::Description, Db::Properties::ProjectNamespace));
+    return CreateNewiModel(projectId, db, name, description, waitForInitialized, callback, cancellationToken);
+    }
+
+//---------------------------------------------------------------------------------------
+//@bsimethod                                     Karolis.Dziedzelis             10/2015
+//---------------------------------------------------------------------------------------
+BriefcaseTaskPtr Client::OpenBriefcase(Dgn::DgnDbPtr db, bool doSync, Http::Request::ProgressCallbackCR callback,
+    ICancellationTokenPtr cancellationToken) const
+    {
+    const Utf8String methodName = "Client::OpenBriefcase";
+    LogHelper::Log(SEVERITY::LOG_DEBUG, methodName, "Method called.");
+    double start = BeTimeUtilities::GetCurrentTimeAsUnixMillisDouble();
+    if (!db.IsValid() || !db->GetFileName().DoesPathExist())
+        {
+        LogHelper::Log(SEVERITY::LOG_ERROR, methodName, "File not found.");
+        return CreateCompletedAsyncTask<BriefcaseResult>(BriefcaseResult::Error(Error::Id::FileNotFound));
+        }
+    if (!m_credentials.IsValid() && !m_customHandler)
+        {
+        LogHelper::Log(SEVERITY::LOG_ERROR, methodName, "Credentials are not set.");
+        return CreateCompletedAsyncTask<BriefcaseResult>(BriefcaseResult::Error(Error::Id::CredentialsNotSet));
+        }
+    auto readResult = iModelInfo::ReadiModelInfo(*db);
+    BeBriefcaseId briefcaseId = db->GetBriefcaseId();
+    if (!readResult.IsSuccess() || briefcaseId.IsMasterId() || briefcaseId.IsStandaloneId())
+        {
+        LogHelper::Log(SEVERITY::LOG_ERROR, methodName, "File is not a briefcase.");
+        return CreateCompletedAsyncTask<BriefcaseResult>(BriefcaseResult::Error(Error::Id::FileIsNotBriefcase));
+        }
+    iModelInfoPtr iModelInfo = readResult.GetValue();
+    if (iModelInfo->GetServerURL() != m_serverUrl)
+        {
+        LogHelper::Log(SEVERITY::LOG_ERROR, methodName, "Briefcase belongs to another server.");
+        return CreateCompletedAsyncTask<BriefcaseResult>(BriefcaseResult::Error({Error::Id::InvalidServerURL, ErrorLocalizedString(MESSAGE_BriefcaseWrongURL)}));
+        }
+    std::shared_ptr<BriefcaseResult> finalResult = std::make_shared<BriefcaseResult>();
+    LogHelper::Log(SEVERITY::LOG_INFO, methodName, "Connecting to iModel %s.", iModelInfo->GetName().c_str());
+    return ConnectToiModel(*iModelInfo, cancellationToken)->Then([=] (iModelConnectionResultCR connectionResult)
+        {
+        if (!connectionResult.IsSuccess())
+            {
+            LogHelper::Log(SEVERITY::LOG_ERROR, methodName, connectionResult.GetError().GetMessage().c_str());
+            finalResult->SetError(connectionResult.GetError());
+            return;
+            }
+
+        FileInfoPtr fileInfo = FileInfo::Create(*db, "");
+        auto connection = connectionResult.GetValue();
+        connection->ValidateBriefcase(fileInfo->GetFileId(), briefcaseId, cancellationToken)
+            ->Then([=] (StatusResultCR validationResult)
+            {
+            if (!validationResult.IsSuccess())
+                {
+                LogHelper::Log(SEVERITY::LOG_ERROR, methodName, validationResult.GetError().GetMessage().c_str());
+                finalResult->SetError(validationResult.GetError());
+                return;
+                }
+            BriefcasePtr briefcase = Briefcase::Create(db, connection);
+            if (doSync)
+                {
+                LogHelper::Log(SEVERITY::LOG_INFO, methodName, "Calling PullAndMerge for briefcase %d.", briefcase->GetBriefcaseId().GetValue());
+                briefcase->PullAndMerge(callback, cancellationToken)->Then([=] (const ChangeSetsResult& result)
+                    {
+                    if (result.IsSuccess())
+                        {
+                        double end = BeTimeUtilities::GetCurrentTimeAsUnixMillisDouble();
+                        LogHelper::Log(SEVERITY::LOG_INFO, methodName, (float)(end - start), "");
+                        finalResult->SetSuccess(briefcase);
+                        }
+                    else
+                        {
+                        LogHelper::Log(SEVERITY::LOG_ERROR, methodName, result.GetError().GetMessage().c_str());
+                        finalResult->SetError(result.GetError());
+                        }
+                    });
+                }
+            else
+                {
+                double end = BeTimeUtilities::GetCurrentTimeAsUnixMillisDouble();
+                LogHelper::Log(SEVERITY::LOG_INFO, methodName, (float)(end - start), "");
+                finalResult->SetSuccess(briefcase);
+                }
+            });
+        })->Then<BriefcaseResult>([=] ()
+            {
+            return *finalResult;
+            });
+    }
+
+
+//---------------------------------------------------------------------------------------
+//@bsimethod                                     Karolis.Dziedzelis             10/2015
+//---------------------------------------------------------------------------------------
+StatusTaskPtr Client::RecoverBriefcase(Dgn::DgnDbPtr db, Http::Request::ProgressCallbackCR callback,
+                                                       ICancellationTokenPtr cancellationToken) const
+    {
+    const Utf8String methodName = "Client::RefreshBriefcase";
+    LogHelper::Log(SEVERITY::LOG_DEBUG, methodName, "Method called.");
+    double start = BeTimeUtilities::GetCurrentTimeAsUnixMillisDouble();
+    if (!db.IsValid() || !db->GetFileName().DoesPathExist())
+        {
+        LogHelper::Log(SEVERITY::LOG_ERROR, methodName, "File not found.");
+        return CreateCompletedAsyncTask<StatusResult>(StatusResult::Error(Error::Id::FileNotFound));
+        }
+    if (!m_credentials.IsValid() && !m_customHandler)
+        {
+        LogHelper::Log(SEVERITY::LOG_ERROR, methodName, "Credentials are not set.");
+        return CreateCompletedAsyncTask<StatusResult>(StatusResult::Error(Error::Id::CredentialsNotSet));
+        }
+    auto readResult = iModelInfo::ReadiModelInfo(*db);
+    BeBriefcaseId briefcaseId = db->GetBriefcaseId();
+    if (!readResult.IsSuccess() || briefcaseId.IsMasterId() || briefcaseId.IsStandaloneId())
+        {
+        LogHelper::Log(SEVERITY::LOG_ERROR, methodName, "File is not a briefcase.");
+        return CreateCompletedAsyncTask<StatusResult>(StatusResult::Error(Error::Id::FileIsNotBriefcase));
+        }
+    iModelInfoPtr iModelInfo = readResult.GetValue();
+    BeFileName originalFilePath = db->GetFileName();
+
+    LogHelper::Log(SEVERITY::LOG_INFO, methodName, "Connecting to iModel %s.", iModelInfo->GetName().c_str());
+    auto connectionResult = CreateiModelConnection(*iModelInfo);
+    if (!connectionResult.IsSuccess())
+        {
+        LogHelper::Log(SEVERITY::LOG_ERROR, methodName, connectionResult.GetError().GetMessage().c_str());
+        return CreateCompletedAsyncTask<StatusResult>(StatusResult::Error(connectionResult.GetError()));
+        }
+
+    iModelConnectionPtr connection = connectionResult.GetValue();
+
+    auto fileResult = connection->GetBriefcaseFileInfo(briefcaseId, cancellationToken)->GetResult();
+    if (!fileResult.IsSuccess())
+        {
+        LogHelper::Log(SEVERITY::LOG_ERROR, methodName, fileResult.GetError().GetMessage().c_str());
+        return CreateCompletedAsyncTask<StatusResult>(StatusResult::Error(fileResult.GetError()));
+        }
+
+    auto newFileInfo = fileResult.GetValue();
+    BeFileName downloadPath = originalFilePath.GetDirectoryName();
+    downloadPath = downloadPath.AppendToPath(BeFileName(newFileInfo->GetFileId().ToString()));
+    downloadPath.AppendExtension(originalFilePath.GetExtension().c_str());
+
+    LogHelper::Log(SEVERITY::LOG_INFO, methodName, "Downloading briefcase with ID %d.", briefcaseId.GetValue());
+    auto downloadResult = connection->DownloadBriefcaseFile(downloadPath, briefcaseId, nullptr, callback, cancellationToken);
+#if defined (ENABLE_BIM_CRASH_TESTS)
+    BreakHelper::HitBreakpoint(Breakpoints::Client_AfterDownloadBriefcaseFile);
+#endif
+
+    if (!downloadResult.IsSuccess())
+        {
+        LogHelper::Log(SEVERITY::LOG_ERROR, methodName, downloadResult.GetError().GetMessage().c_str());
+        return CreateCompletedAsyncTask<StatusResult>(StatusResult::Error(downloadResult.GetError()));
+        }
+
+    double end = BeTimeUtilities::GetCurrentTimeAsUnixMillisDouble();
+    LogHelper::Log(SEVERITY::LOG_INFO, methodName, end - start, "Download successful.");
+
+    db->CloseDb();
+
+    BeFileName backupPath(originalFilePath.GetName());
+    backupPath.AppendExtension(L"back");
+
+    BeFileNameStatus status = BeFileName::BeMoveFile(originalFilePath, backupPath);
+
+#if defined (ENABLE_BIM_CRASH_TESTS)
+    try {
+        BreakHelper::HitBreakpoint(Breakpoints::Client_AfterDeleteBriefcase);
+        }
+    catch (...)
+        {
+        BeFileName::BeMoveFile(backupPath, originalFilePath);
+        throw;
+        }
+#endif 
+    if (BeFileNameStatus::Success != status)
+        {
+        LogHelper::Log(SEVERITY::LOG_ERROR, methodName, downloadResult.GetError().GetMessage().c_str());
+        return CreateCompletedAsyncTask<StatusResult>(StatusResult::Error(Error()));
+        }
+    status = BeFileName::BeMoveFile(downloadPath, originalFilePath);
+    if (BeFileNameStatus::Success != status)
+        {
+        BeFileName::BeMoveFile(backupPath, originalFilePath);
+        LogHelper::Log(SEVERITY::LOG_ERROR, methodName, downloadResult.GetError().GetMessage().c_str());
+        return CreateCompletedAsyncTask<StatusResult>(StatusResult::Error(Error()));
+        }
+
+    backupPath.BeDeleteFile();
+    return CreateCompletedAsyncTask<StatusResult>(StatusResult::Success());
+    }
+
+//---------------------------------------------------------------------------------------
+//@bsimethod                                     Atiqa.Zafar            08/2017
+//---------------------------------------------------------------------------------------
+BriefcaseInfoTaskPtr Client::RestoreBriefcase(iModelInfoCR iModelInfo, BeSQLite::BeBriefcaseId briefcaseID, BeFileNameCR baseDirectory,
+                                              bool doSync, BriefcaseFileNameCallback const& fileNameCallback,
+                                              Http::Request::ProgressCallbackCR callback, ICancellationTokenPtr cancellationToken) const
+    {
+    const Utf8String methodName = "Client::RestoreBriefcase";
+    LogHelper::Log(SEVERITY::LOG_DEBUG, methodName, "Method called.");
+    double start = BeTimeUtilities::GetCurrentTimeAsUnixMillisDouble();
+
+    if (iModelInfo.GetId().empty())
+        {
+        LogHelper::Log(SEVERITY::LOG_ERROR, methodName, "Invalid iModel id.");
+        return CreateCompletedAsyncTask<BriefcaseInfoResult>(BriefcaseInfoResult::Error(Error::Id::InvalidiModelId));
+        }
+
+    if (!m_credentials.IsValid() && !m_customHandler)
+        {
+        LogHelper::Log(SEVERITY::LOG_ERROR, methodName, "Credentials are not set.");
+        return CreateCompletedAsyncTask<BriefcaseInfoResult>(BriefcaseInfoResult::Error(Error::Id::CredentialsNotSet));
+        }
+
+    //get iModelConnection
+    LogHelper::Log(SEVERITY::LOG_INFO, methodName, "Connecting to iModel %s.", iModelInfo.GetName().c_str());
+    auto connectionResult = CreateiModelConnection(iModelInfo);
+    if (!connectionResult.IsSuccess())
+        {
+        LogHelper::Log(SEVERITY::LOG_ERROR, methodName, connectionResult.GetError().GetMessage().c_str());
+        return CreateCompletedAsyncTask<BriefcaseInfoResult>(BriefcaseInfoResult::Error(connectionResult.GetError()));
+        }
+
+    iModelConnectionPtr connection = connectionResult.GetValue();
+
+    //get Briefcase FileInfo
+    LogHelper::Log(SEVERITY::LOG_INFO, methodName, "Getting FileInfo of Briefcase ID %d.", briefcaseID);
+    auto fileInfoResult = connection->GetBriefcaseFileInfo(briefcaseID, nullptr)->GetResult();
+    if (!fileInfoResult.IsSuccess())
+        {
+        LogHelper::Log(SEVERITY::LOG_ERROR, methodName, fileInfoResult.GetError().GetMessage().c_str());
+        return CreateCompletedAsyncTask<BriefcaseInfoResult>(BriefcaseInfoResult::Error(fileInfoResult.GetError()));
+        }
+    FileInfoPtr fileInfo = fileInfoResult.GetValue();
+
+    BeFileName filePath = fileNameCallback(baseDirectory, briefcaseID, connection->GetiModelInfo(), *fileInfo);
+    if (filePath.DoesPathExist())
+        {
+        LogHelper::Log(SEVERITY::LOG_ERROR, methodName, "File already exists.");
+        return CreateCompletedAsyncTask<BriefcaseInfoResult>(BriefcaseInfoResult::Error(Error::Id::FileAlreadyExists));
+        }
+    if (!filePath.GetDirectoryName().DoesPathExist())
+        {
+        BeFileName::CreateNewDirectory(filePath.GetDirectoryName());
+        }
+
+    LogHelper::Log(SEVERITY::LOG_INFO, methodName, "Downloading briefcase with ID %d.", briefcaseID);
+    StatusResult downloadResult = DownloadBriefcase(connection, filePath, briefcaseID, *fileInfo, doSync, callback, cancellationToken);
+    if (!downloadResult.IsSuccess())
+        {
+        LogHelper::Log(SEVERITY::LOG_ERROR, methodName, downloadResult.GetError().GetMessage().c_str());
+        return CreateCompletedAsyncTask<BriefcaseInfoResult>(BriefcaseInfoResult::Error(downloadResult.GetError()));
+        }
+
+    double end = BeTimeUtilities::GetCurrentTimeAsUnixMillisDouble();
+    LogHelper::Log(SEVERITY::LOG_INFO, methodName, (float) (end - start), "Download successful.");
+
+    BriefcaseInfoPtr briefcaseInfo = new BriefcaseInfo (briefcaseID);
+    briefcaseInfo->SetLocalPath(filePath);
+    return CreateCompletedAsyncTask<BriefcaseInfoResult>(BriefcaseInfoResult::Success(briefcaseInfo));
+    }
+
+
+//---------------------------------------------------------------------------------------
+//@bsimethod                                     Algirdas.Mikolinuas            07/2017
+//---------------------------------------------------------------------------------------
+DgnDbPtr Client::OpenWithSchemaUpgrade(BeSQLite::DbResult* status, BeFileName filePath, ChangeSets changeSets)
+    {
+    bvector<DgnRevisionCP> changeSetsToMerge;
+    ConvertToChangeSetPointersVector(changeSets, changeSetsToMerge);
+
+    return Dgn::DgnDb::OpenDgnDb(status, filePath, Dgn::DgnDb::OpenParams(Dgn::DgnDb::OpenMode::ReadWrite, BeSQLite::DefaultTxn::Yes, SchemaUpgradeOptions(changeSetsToMerge)));
+    }
+
+//---------------------------------------------------------------------------------------
+//@bsimethod                                     Karolis.Dziedzelis             03/2016
+//---------------------------------------------------------------------------------------
+StatusResult Client::DownloadBriefcase(iModelConnectionPtr connection, BeFileName filePath, BeBriefcaseId briefcaseId, FileInfoCR fileInfo,
+                                                        bool doSync, Http::Request::ProgressCallbackCR callback, ICancellationTokenPtr cancellationToken) const
+    {
+    const Utf8String methodName = "Client::DownloadBriefcase";
+    if (!doSync)
+        return connection->DownloadBriefcaseFile(filePath, BeBriefcaseId(briefcaseId), fileInfo.GetFileAccessKey(), callback, cancellationToken);
+
+    auto seedFileInfoResult = connection->GetLatestSeedFile(cancellationToken)->GetResult();
+    if (!seedFileInfoResult.IsSuccess())
+        {
+        LogHelper::Log(SEVERITY::LOG_ERROR, methodName, seedFileInfoResult.GetError().GetMessage().c_str());
+        return StatusResult::Error(seedFileInfoResult.GetError());
+        }
+
+    Utf8String mergedChangeSetId = seedFileInfoResult.GetValue()->GetMergedChangeSetId();
+    ChangeSetsTaskPtr pullChangeSetsTask = connection->DownloadChangeSetsAfterId(mergedChangeSetId, fileInfo.GetFileId(), callback, cancellationToken);
+
+    StatusResult briefcaseResult = connection->DownloadBriefcaseFile(filePath, BeBriefcaseId(briefcaseId), fileInfo.GetFileAccessKey(), callback, cancellationToken);
+    if (!briefcaseResult.IsSuccess())
+        {
+        LogHelper::Log(SEVERITY::LOG_ERROR, methodName, briefcaseResult.GetError().GetMessage().c_str());
+        return briefcaseResult;
+        }
+
+    BeSQLite::DbResult status;
+    Dgn::DgnDbPtr db = Dgn::DgnDb::OpenDgnDb(&status, filePath, Dgn::DgnDb::OpenParams(Dgn::DgnDb::OpenMode::ReadWrite));
+    if (BeSQLite::DbResult::BE_SQLITE_OK != status)
+        {
+        StatusResult result = StatusResult::Error(Error(*db, status));
+        if (!result.IsSuccess())
+            LogHelper::Log(SEVERITY::LOG_ERROR, methodName, result.GetError().GetMessage().c_str());
+        return result;
+        }
+
+    ChangeSetsResult pullChangeSetsResult = pullChangeSetsTask->GetResult();
+    if (!pullChangeSetsResult.IsSuccess())
+        {
+        LogHelper::Log(SEVERITY::LOG_ERROR, methodName, pullChangeSetsResult.GetError().GetMessage().c_str());
+        return StatusResult::Error(pullChangeSetsResult.GetError());
+        }
+
+    LogHelper::Log(SEVERITY::LOG_INFO, methodName, "Briefcase file and changeSets after changeSet %s downloaded successfully.", fileInfo.GetMergedChangeSetId().c_str());
+
+    // If seedFile and briefacase id's do not match, query new changeset's
+    Utf8String parentRevisionId = db->Revisions().GetParentRevisionId();
+    if (!parentRevisionId.Equals(mergedChangeSetId))
+        {
+        LogHelper::Log(SEVERITY::LOG_WARNING, methodName, "Latest seedFile's ChangeSetId did not match briefcase's.");
+        pullChangeSetsTask = connection->DownloadChangeSetsAfterId(parentRevisionId, fileInfo.GetFileId(), callback, cancellationToken);
+        pullChangeSetsResult = pullChangeSetsTask->GetResult();
+        if (!pullChangeSetsResult.IsSuccess())
+            {
+            LogHelper::Log(SEVERITY::LOG_ERROR, methodName, pullChangeSetsResult.GetError().GetMessage().c_str());
+            return StatusResult::Error(pullChangeSetsResult.GetError());
+            }
+        }
+
+    db->Txns().EnableTracking(true);
+#if defined (ENABLE_BIM_CRASH_TESTS)
+    BreakHelper::HitBreakpoint(Breakpoints::Client_AfterOpenBriefcaseForMerge);
+#endif
+    ChangeSets changeSets = pullChangeSetsTask->GetResult().GetValue();
+
+    return MergeChangeSetsIntoDgnDb(db, changeSets, filePath);
+    }
+
+//---------------------------------------------------------------------------------------
+//@bsimethod                                   Viktorija.Adomauskaite             10/2015
+//---------------------------------------------------------------------------------------
+StatusResult Client::MergeChangeSetsIntoDgnDb(Dgn::DgnDbPtr db, const ChangeSets changeSets, BeFileNameCR filePath)
+    {
+    const Utf8String methodName = "Client::MergeChangeSetsIntoDgnDb";
+
+    RevisionStatus mergeStatus = ValidateChangeSets(changeSets, *db);
+    if (mergeStatus == RevisionStatus::MergeSchemaChangesOnOpen)
+        {
+        LogHelper::Log(SEVERITY::LOG_INFO, methodName, "Merging changeSets with DgnDb reopen.");
+        db->CloseDb();
+
+        BeSQLite::DbResult status;
+        db = OpenWithSchemaUpgrade(&status, filePath, changeSets);
+        if (BeSQLite::DbResult::BE_SQLITE_OK != status)
+            {
+            StatusResult result = StatusResult::Error(Error(*db, status));
+            if (!result.IsSuccess())
+                LogHelper::Log(SEVERITY::LOG_ERROR, methodName, result.GetError().GetMessage().c_str());
+            return result;
+            }
+
+        mergeStatus = RevisionStatus::Success;
+        }
+    else
+        {
+        LogHelper::Log(SEVERITY::LOG_INFO, methodName, "Merging changeSets.");
+        if (!changeSets.empty())
+            {
+            for (auto changeSet : changeSets)
+                {
+                mergeStatus = db->Revisions().MergeRevision(*changeSet);
+                if (mergeStatus != RevisionStatus::Success)
+                    break; // TODO: Use the information on the changeSet that actually failed. 
+                }
+            }
+        }
+
+#if defined (ENABLE_BIM_CRASH_TESTS)
+    BreakHelper::HitBreakpoint(Breakpoints::Client_AfterMergeChangeSets);
+#endif
+    db->CloseDb();
+
+    if (RevisionStatus::Success == mergeStatus)
+        {
+        LogHelper::Log(SEVERITY::LOG_INFO, methodName, "Success.");
+        return StatusResult::Success();
+        }
+
+    LogHelper::Log(SEVERITY::LOG_ERROR, methodName, "Merge failed.");
+    return StatusResult::Error(mergeStatus);
+    }
+
+//---------------------------------------------------------------------------------------
+//@bsimethod                                     Karolis.Dziedzelis             03/2016
+//---------------------------------------------------------------------------------------
+BriefcaseInfoTaskPtr Client::AcquireBriefcaseToDir(iModelInfoCR iModelInfo, BeFileNameCR baseDirectory, bool doSync, BriefcaseFileNameCallback const& fileNameCallback,
+                                                                   Http::Request::ProgressCallbackCR callback, ICancellationTokenPtr cancellationToken) const
+    {
+    const Utf8String methodName = "Client::AcquireBriefcaseToDir";
+    LogHelper::Log(SEVERITY::LOG_DEBUG, methodName, "Method called.");
+    double start = BeTimeUtilities::GetCurrentTimeAsUnixMillisDouble();
+    if (iModelInfo.GetId().empty())
+        {
+        LogHelper::Log(SEVERITY::LOG_ERROR, methodName, "Invalid iModel id.");
+        return CreateCompletedAsyncTask<BriefcaseInfoResult>(BriefcaseInfoResult::Error(Error::Id::InvalidiModelId));
+        }
+    if (!m_credentials.IsValid() && !m_customHandler)
+        {
+        LogHelper::Log(SEVERITY::LOG_ERROR, methodName, "Credentials are not set.");
+        return CreateCompletedAsyncTask<BriefcaseInfoResult>(BriefcaseInfoResult::Error(Error::Id::CredentialsNotSet));
+        }
+    LogHelper::Log(SEVERITY::LOG_INFO, methodName, "Connecting to iModel %s.", iModelInfo.GetName().c_str());
+
+    auto connectionResult = CreateiModelConnection(iModelInfo);
+    if (!connectionResult.IsSuccess())
+        {
+        LogHelper::Log(SEVERITY::LOG_ERROR, methodName, connectionResult.GetError().GetMessage().c_str());
+        return CreateCompletedAsyncTask<BriefcaseInfoResult>(BriefcaseInfoResult::Error(connectionResult.GetError()));
+        }
+
+    iModelConnectionPtr connection = connectionResult.GetValue();
+    LogHelper::Log(SEVERITY::LOG_INFO, methodName, "Acquiring briefcase ID.");
+    auto briefcaseResult = connection->CreateBriefcaseInstance(cancellationToken)->GetResult();
+#if defined (ENABLE_BIM_CRASH_TESTS)
+    BreakHelper::HitBreakpoint(Breakpoints::Client_AfterCreateBriefcaseInstance);
+#endif
+    if (!briefcaseResult.IsSuccess())
+        {
+        LogHelper::Log(SEVERITY::LOG_ERROR, methodName, briefcaseResult.GetError().GetMessage().c_str());
+        return CreateCompletedAsyncTask<BriefcaseInfoResult>(BriefcaseInfoResult::Error(briefcaseResult.GetError()));
+        }
+
+    Json::Value json;
+    briefcaseResult.GetValue().GetJson(json);
+    JsonValueCR instance = json[ServerSchema::ChangedInstance][ServerSchema::InstanceAfterChange];
+    BriefcaseInfoPtr briefcaseInfo = BriefcaseInfo::ParseRapidJson(ToRapidJson(instance[ServerSchema::Properties]));
+    FileInfoPtr fileInfo = FileInfo::Parse(ToRapidJson(instance[ServerSchema::Properties]), instance[ServerSchema::InstanceId].asString());
+
+    FileAccessKeyPtr fileAccessKey = FileAccessKey::ParseFromRelated(instance);
+    fileInfo->SetFileAccessKey(fileAccessKey);
+
+    LogHelper::Log(SEVERITY::LOG_INFO, methodName, "Acquired briefcase ID %d.", briefcaseInfo->GetId());
+
+    BeFileName filePath = fileNameCallback(baseDirectory, briefcaseInfo->GetId(), iModelInfo, *fileInfo);
+    if (filePath.DoesPathExist())
+        {
+        LogHelper::Log(SEVERITY::LOG_ERROR, methodName, "File already exists.");
+        return CreateCompletedAsyncTask<BriefcaseInfoResult>(BriefcaseInfoResult::Error(Error::Id::FileAlreadyExists));
+        }
+    if (!filePath.GetDirectoryName().DoesPathExist())
+        {
+        BeFileName::CreateNewDirectory(filePath.GetDirectoryName());
+        }
+
+    LogHelper::Log(SEVERITY::LOG_INFO, methodName, "Downloading briefcase with ID %d.", briefcaseInfo->GetId());
+    StatusResult downloadResult = DownloadBriefcase(connection, filePath, briefcaseInfo->GetId(), *fileInfo, doSync, callback, cancellationToken);
+    if (!downloadResult.IsSuccess())
+        {
+        LogHelper::Log(SEVERITY::LOG_ERROR, methodName, downloadResult.GetError().GetMessage().c_str());
+        return CreateCompletedAsyncTask<BriefcaseInfoResult>(BriefcaseInfoResult::Error(downloadResult.GetError()));
+        }
+
+    briefcaseInfo->SetLocalPath(filePath);
+    double end = BeTimeUtilities::GetCurrentTimeAsUnixMillisDouble();
+    LogHelper::Log(SEVERITY::LOG_INFO, methodName, (float)(end - start), "Download successful.");
+    return CreateCompletedAsyncTask<BriefcaseInfoResult>(BriefcaseInfoResult::Success(briefcaseInfo));
+    }
+
+//---------------------------------------------------------------------------------------
+//@bsimethod                                     Karolis.Dziedzelis             10/2015
+//---------------------------------------------------------------------------------------
+BriefcaseInfoTaskPtr Client::AcquireBriefcase(iModelInfoCR iModelInfo, BeFileNameCR localFileName, bool doSync,
+                                                              Http::Request::ProgressCallbackCR callback, ICancellationTokenPtr cancellationToken) const
+    {
+    const Utf8String methodName = "Client::AcquireBriefcase";
+    LogHelper::Log(SEVERITY::LOG_DEBUG, methodName, "Method called.");
+    if (localFileName.DoesPathExist() && !localFileName.IsDirectory())
+        {
+        LogHelper::Log(SEVERITY::LOG_ERROR, methodName, "File already exists.");
+        return CreateCompletedAsyncTask<BriefcaseInfoResult>(BriefcaseInfoResult::Error(Error::Id::FileAlreadyExists));
+        }
+    return AcquireBriefcaseToDir(iModelInfo, localFileName, doSync, [=] (BeFileName baseDirectory, BeBriefcaseId, iModelInfoCR iModelInfo, FileInfoCR fileInfo)
+        {
+        if (baseDirectory.IsDirectory())
+            baseDirectory.AppendToPath(BeFileName(fileInfo.GetFileName()));
+        return baseDirectory;
+        }, callback, cancellationToken);
+    }
+
+//---------------------------------------------------------------------------------------
+//@bsimethod                                     Eligijus.Mauragas              12/2016
+//---------------------------------------------------------------------------------------
+StatusTaskPtr Client::AbandonBriefcase(iModelInfoCR iModelInfo, BeSQLite::BeBriefcaseId briefcaseId, ICancellationTokenPtr cancellationToken) const
+    {
+    const Utf8String methodName = "Client::AbandonBriefcase";
+    LogHelper::Log(SEVERITY::LOG_DEBUG, methodName, "Method called.");
+    double start = BeTimeUtilities::GetCurrentTimeAsUnixMillisDouble();
+
+    IWSRepositoryClientPtr client = WSRepositoryClient::Create(m_serverUrl, iModelInfo.GetWSRepositoryName(), m_clientInfo, nullptr, m_customHandler);
+    client->SetCredentials(m_credentials);
+    client->GetWSClient()->EnableWsgServerHeader(true);
+
+    Utf8String briefcaseIdString;
+    briefcaseIdString.Sprintf("%u", briefcaseId);
+    ObjectId iModelId = ObjectId(ServerSchema::Schema::iModel, ServerSchema::Class::Briefcase, briefcaseIdString);
+
+    LogHelper::Log(SEVERITY::LOG_INFO, methodName, "Sending abandon briefcase request. iModel ID: %s.", iModelInfo.GetId().c_str());
+    return client->SendDeleteObjectRequest(iModelId, cancellationToken)->Then<StatusResult>([=] (WSDeleteObjectResult const& result)
+        {
+        if (!result.IsSuccess())
+            {
+            LogHelper::Log(SEVERITY::LOG_ERROR, methodName, result.GetError().GetMessage().c_str());
+            return StatusResult::Error(result.GetError());
+            }
+        else
+            {
+            double end = BeTimeUtilities::GetCurrentTimeAsUnixMillisDouble();
+            LogHelper::Log(SEVERITY::LOG_INFO, methodName, end - start, "Success.");
+            return StatusResult::Success();
+            }
+        });
+    }
+
+//---------------------------------------------------------------------------------------
+//@bsimethod                                     Karolis.Dziedzelis             07/2016
+//---------------------------------------------------------------------------------------
+StatusTaskPtr Client::DeleteiModel(Utf8StringCR projectId, iModelInfoCR iModelInfo, ICancellationTokenPtr cancellationToken) const
+    {
+    const Utf8String methodName = "Client::DeleteiModel";
+    LogHelper::Log(SEVERITY::LOG_DEBUG, methodName, "Method called.");
+    double start = BeTimeUtilities::GetCurrentTimeAsUnixMillisDouble();
+
+    IWSRepositoryClientPtr client = CreateProjectConnection(projectId);
+    ObjectId iModelId = ObjectId(ServerSchema::Schema::Project, ServerSchema::Class::iModel, iModelInfo.GetId());
+    LogHelper::Log(SEVERITY::LOG_INFO, methodName, "Sending delete iModel request. iModel ID: %s.", iModelInfo.GetId().c_str());
+    return client->SendDeleteObjectRequest(iModelId, cancellationToken)->Then<StatusResult>([=](WSDeleteObjectResult const& result)
+        {
+        if (!result.IsSuccess())
+            {
+            LogHelper::Log(SEVERITY::LOG_ERROR, methodName, result.GetError().GetMessage().c_str());
+            return StatusResult::Error(result.GetError());
+            }
+        else
+            {
+            double end = BeTimeUtilities::GetCurrentTimeAsUnixMillisDouble();
+            LogHelper::Log(SEVERITY::LOG_INFO, methodName, (float)(end - start), "Success.");
+            return StatusResult::Success();
+            }
+        });
+    }
+
+//---------------------------------------------------------------------------------------
+//@bsimethod                                     Karolis.Dziedzelis             09/2016
+//---------------------------------------------------------------------------------------
+iModelManagerTaskPtr Client::CreateiModelManager(iModelInfoCR iModelInfo, FileInfoCR fileInfo, BriefcaseInfoCR briefcaseInfo, ICancellationTokenPtr cancellationToken)
+    {
+    iModelManagerResultPtr finalResult = std::make_shared<iModelManagerResult>();
+    return ConnectToiModel(iModelInfo, cancellationToken)->Then([=] (iModelConnectionResultCR connectionResult)
+        {
+        if (!connectionResult.IsSuccess())
+            {
+            finalResult->SetError(connectionResult.GetError());
+            return;
+            }
+        auto connection = connectionResult.GetValue();
+        connection->ValidateBriefcase(fileInfo.GetFileId(), briefcaseInfo.GetId(), cancellationToken)->Then([=] (StatusResultCR result)
+            {
+            if (!result.IsSuccess())
+                {
+                finalResult->SetError(result.GetError());
+                }
+            else
+                {
+                finalResult->SetSuccess(iModelManager::Create(connection));
+                }
+            });
+        })->Then<iModelManagerResult>([=] ()
+                {
+                return *finalResult;
+                });
+    }
+
+//---------------------------------------------------------------------------------------
+//@bsimethod                                   Viktorija.Adomauskaite             10/2015
+//---------------------------------------------------------------------------------------
+BeFileNameTaskPtr Client::DownloadStandaloneBriefcaseUpdatedToVersion(iModelInfoCR iModelInfo, Utf8String versionId, LocalBriefcaseFileNameCallback const & fileNameCallBack, Http::Request::ProgressCallbackCR callback, ICancellationTokenPtr cancellationToken) const
+    {
+    const Utf8String methodName = "Client::DownloadLocalBriefcaseWithVersionOnTip";
+    LogHelper::Log(SEVERITY::LOG_DEBUG, methodName, "Method called.");
+    //double start = BeTimeUtilities::GetCurrentTimeAsUnixMillisDouble();
+
+    if (iModelInfo.GetId().empty())
+        {
+        LogHelper::Log(SEVERITY::LOG_ERROR, methodName, "Invalid iModel id.");
+        return CreateCompletedAsyncTask<BeFileNameResult>(BeFileNameResult::Error(Error::Id::InvalidiModelId));
+        }
+    LogHelper::Log(SEVERITY::LOG_INFO, methodName, "Connecting to iModel %s.", iModelInfo.GetName().c_str());
+
+    auto connectionResult = CreateiModelConnection(iModelInfo);
+    if (!connectionResult.IsSuccess())
+        {
+        LogHelper::Log(SEVERITY::LOG_ERROR, methodName, connectionResult.GetError().GetMessage().c_str());
+        return CreateCompletedAsyncTask<BeFileNameResult>(BeFileNameResult::Error(connectionResult.GetError()));
+        }
+
+    iModelConnectionPtr connection = connectionResult.GetValue();
+
+    auto seedFileInfoResult = connection->GetLatestSeedFile(cancellationToken)->GetResult();
+    if (!seedFileInfoResult.IsSuccess())
+        {
+        LogHelper::Log(SEVERITY::LOG_ERROR, methodName, seedFileInfoResult.GetError().GetMessage().c_str());
+        return CreateCompletedAsyncTask<BeFileNameResult>(BeFileNameResult::Error(seedFileInfoResult.GetError()));
+        }
+
+    auto versionManager = connection->GetVersionsManager();
+    ChangeSetsInfoResult result = versionManager.GetVersionChangeSets(versionId, seedFileInfoResult.GetValue()->GetFileId(), cancellationToken)->GetResult();
+    if (!result.IsSuccess())
+        {
+        LogHelper::Log(SEVERITY::LOG_ERROR, methodName, result.GetError().GetMessage().c_str());
+        return CreateCompletedAsyncTask<BeFileNameResult>(BeFileNameResult::Error(result.GetError()));
+        }
+
+    return DownloadStandaloneBriefcaseInternal(connection, iModelInfo, *(seedFileInfoResult.GetValue()), result.GetValue(), fileNameCallBack, callback, cancellationToken);
+    }
+
+//---------------------------------------------------------------------------------------
+//@bsimethod                                   Viktorija.Adomauskaite             10/2015
+//---------------------------------------------------------------------------------------
+BeFileNameTaskPtr Client::DownloadStandaloneBriefcaseUpdatedToChangeSet(iModelInfoCR iModelInfo, Utf8String changeSetId, LocalBriefcaseFileNameCallback const & fileNameCallback, Http::Request::ProgressCallbackCR callback, ICancellationTokenPtr cancellationToken) const
+    {
+    const Utf8String methodName = "Client::DownloadLocalBriefcaseWithChangeSetOnTip";
+    LogHelper::Log(SEVERITY::LOG_DEBUG, methodName, "Method called.");
+    //double start = BeTimeUtilities::GetCurrentTimeAsUnixMillisDouble();
+
+    if (iModelInfo.GetId().empty())
+        {
+        LogHelper::Log(SEVERITY::LOG_ERROR, methodName, "Invalid iModel id.");
+        return CreateCompletedAsyncTask<BeFileNameResult>(BeFileNameResult::Error(Error::Id::InvalidiModelId));
+        }
+    LogHelper::Log(SEVERITY::LOG_INFO, methodName, "Connecting to iModel %s.", iModelInfo.GetName().c_str());
+
+    auto connectionResult = CreateiModelConnection(iModelInfo);
+    if (!connectionResult.IsSuccess())
+        {
+        LogHelper::Log(SEVERITY::LOG_ERROR, methodName, connectionResult.GetError().GetMessage().c_str());
+        return CreateCompletedAsyncTask<BeFileNameResult>(BeFileNameResult::Error(connectionResult.GetError()));
+        }
+
+    iModelConnectionPtr connection = connectionResult.GetValue();
+
+    auto seedFileInfoResult = connection->GetLatestSeedFile(cancellationToken)->GetResult();
+    if (!seedFileInfoResult.IsSuccess())
+        {
+        LogHelper::Log(SEVERITY::LOG_ERROR, methodName, seedFileInfoResult.GetError().GetMessage().c_str());
+        return CreateCompletedAsyncTask<BeFileNameResult>(BeFileNameResult::Error(seedFileInfoResult.GetError()));
+        }
+
+    auto result = connection->GetChangeSetById(changeSetId, cancellationToken)->GetResult();
+    if (!result.IsSuccess())
+        {
+        LogHelper::Log(SEVERITY::LOG_ERROR, methodName, result.GetError().GetMessage().c_str());
+        ChangeSetsInfoResult::Error(result.GetError());
+        }
+
+    uint64_t changeSetIndex = result.GetValue()->GetIndex();
+
+    Utf8String filter;
+    filter.Sprintf("%s+le+%I64d", ServerSchema::Property::Index, changeSetIndex);
+
+    WSQuery query(ServerSchema::Schema::iModel, ServerSchema::Class::ChangeSet);
+    query.SetFilter(filter);
+
+    auto changeSetsResult = connection->ChangeSetsFromQueryInternal(query, false, cancellationToken)->GetResult();
+
+    return DownloadStandaloneBriefcaseInternal(connection, iModelInfo, *(seedFileInfoResult.GetValue()), changeSetsResult.GetValue(), fileNameCallback, callback, cancellationToken);
+    }
+
+//---------------------------------------------------------------------------------------
+//@bsimethod                                   Viktorija.Adomauskaite             10/2015
+//---------------------------------------------------------------------------------------
+BeFileNameTaskPtr Client::DownloadStandaloneBriefcase(iModelInfoCR iModelInfo, LocalBriefcaseFileNameCallback const & fileNameCallback, Http::Request::ProgressCallbackCR callback, ICancellationTokenPtr cancellationToken) const
+    {
+    const Utf8String methodName = "Client::DownloadStandaloneBriefcase";
+    LogHelper::Log(SEVERITY::LOG_DEBUG, methodName, "Method called.");
+    //double start = BeTimeUtilities::GetCurrentTimeAsUnixMillisDouble();
+
+    if (iModelInfo.GetId().empty())
+        {
+        LogHelper::Log(SEVERITY::LOG_ERROR, methodName, "Invalid iModel id.");
+        return CreateCompletedAsyncTask<BeFileNameResult>(BeFileNameResult::Error(Error::Id::InvalidiModelId));
+        }
+    LogHelper::Log(SEVERITY::LOG_INFO, methodName, "Connecting to iModel %s.", iModelInfo.GetName().c_str());
+
+    auto connectionResult = CreateiModelConnection(iModelInfo);
+    if (!connectionResult.IsSuccess())
+        {
+        LogHelper::Log(SEVERITY::LOG_ERROR, methodName, connectionResult.GetError().GetMessage().c_str());
+        return CreateCompletedAsyncTask<BeFileNameResult>(BeFileNameResult::Error(connectionResult.GetError()));
+        }
+
+    iModelConnectionPtr connection = connectionResult.GetValue();
+
+    auto seedFileInfoResult = connection->GetLatestSeedFile(cancellationToken)->GetResult();
+    if (!seedFileInfoResult.IsSuccess())
+        {
+        LogHelper::Log(SEVERITY::LOG_ERROR, methodName, seedFileInfoResult.GetError().GetMessage().c_str());
+        return CreateCompletedAsyncTask<BeFileNameResult>(BeFileNameResult::Error(seedFileInfoResult.GetError()));
+        }
+
+    ChangeSetsInfoResult result = connection->GetAllChangeSets()->GetResult();
+    if (!result.IsSuccess())
+        {
+        LogHelper::Log(SEVERITY::LOG_ERROR, methodName, result.GetError().GetMessage().c_str());
+        return CreateCompletedAsyncTask<BeFileNameResult>(BeFileNameResult::Error(result.GetError()));
+        }
+
+    return DownloadStandaloneBriefcaseInternal(connection, iModelInfo, *(seedFileInfoResult.GetValue()), result.GetValue(), fileNameCallback, callback, cancellationToken);
+    }
+
+//---------------------------------------------------------------------------------------
+//@bsimethod                                   Viktorija.Adomauskaite             10/2015
+//---------------------------------------------------------------------------------------
+BeFileNameTaskPtr Client::DownloadStandaloneBriefcaseInternal(iModelConnectionPtr connection, iModelInfoCR iModelInfo, FileInfoCR fileInfo, bvector<ChangeSetInfoPtr> changeSetsToMerge, LocalBriefcaseFileNameCallback const & fileNameCallback, Http::Request::ProgressCallback callback, ICancellationTokenPtr cancellationToken) const
+    {
+    const Utf8String methodName = "Client::DownloadStandaloneBriefcaseInternal";
+    LogHelper::Log(SEVERITY::LOG_DEBUG, methodName, "Method called.");
+    //double start = BeTimeUtilities::GetCurrentTimeAsUnixMillisDouble();
+
+    BeFileName filePath = fileNameCallback(iModelInfo, fileInfo);
+    if (filePath.DoesPathExist())
+        {
+        LogHelper::Log(SEVERITY::LOG_ERROR, methodName, "File already exists.");
+        return CreateCompletedAsyncTask<BeFileNameResult>(BeFileNameResult::Error(Error::Id::FileAlreadyExists));
+        }
+    if (!filePath.GetDirectoryName().DoesPathExist())
+        {
+        BeFileName::CreateNewDirectory(filePath.GetDirectoryName());
+        }
+
+    auto SeedFileResult = connection->DownloadSeedFile(filePath, fileInfo.GetFileId().ToString(), callback, cancellationToken)->GetResult();
+    if (!SeedFileResult.IsSuccess())
+        {
+        LogHelper::Log(SEVERITY::LOG_ERROR, methodName, SeedFileResult.GetError().GetMessage().c_str());
+        return CreateCompletedAsyncTask<BeFileNameResult>(BeFileNameResult::Error(SeedFileResult.GetError()));
+        }
+
+    auto briefcaseId = BeBriefcaseId(BeBriefcaseId::Standalone());
+    auto result = connection->WriteBriefcaseIdIntoFile(filePath, briefcaseId);
+    if (!result.IsSuccess())
+        {
+        LogHelper::Log(SEVERITY::LOG_ERROR, methodName, result.GetError().GetMessage().c_str());
+        return CreateCompletedAsyncTask<BeFileNameResult>(BeFileNameResult::Error(result.GetError()));
+        }
+
+    auto changeSetsResult = connection->DownloadChangeSetsInternal(changeSetsToMerge, callback, cancellationToken)->GetResult();
+    if (!changeSetsResult.IsSuccess())
+        {
+        LogHelper::Log(SEVERITY::LOG_ERROR, methodName, changeSetsResult.GetError().GetMessage().c_str());
+        return CreateCompletedAsyncTask<BeFileNameResult>(BeFileNameResult::Error(changeSetsResult.GetError()));
+        }
+
+    BeSQLite::DbResult status;
+    Dgn::DgnDbPtr db = Dgn::DgnDb::OpenDgnDb(&status, filePath, Dgn::DgnDb::OpenParams(Dgn::DgnDb::OpenMode::ReadWrite));
+    if (BeSQLite::DbResult::BE_SQLITE_OK != status)
+        {
+        StatusResult result = StatusResult::Error(Error(*db, status));
+        if (!result.IsSuccess())
+            LogHelper::Log(SEVERITY::LOG_ERROR, methodName, result.GetError().GetMessage().c_str());
+        return CreateCompletedAsyncTask<BeFileNameResult>(BeFileNameResult::Error(result));
+        }
+
+    auto margeStatus = MergeChangeSetsIntoDgnDb(db, changeSetsResult.GetValue(), filePath);
+    if (!margeStatus.IsSuccess())
+        {
+        LogHelper::Log(SEVERITY::LOG_ERROR, methodName, margeStatus.GetError().GetMessage().c_str());
+        return CreateCompletedAsyncTask<BeFileNameResult>(BeFileNameResult::Error(margeStatus.GetError()));
+        }
+
+    BeFileName::SetFileReadOnly(filePath, true);
+
+    return CreateCompletedAsyncTask<BeFileNameResult>(BeFileNameResult::Success(filePath));
+    }
+
+