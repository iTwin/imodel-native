#----------------------------------------------------------------------------------------
#
#     $Source: iModelHubClient/Client.mki $
#
#  $Copyright: (c) 2018 Bentley Systems, Incorporated. All rights reserved. $
#
#----------------------------------------------------------------------------------------

iModelHubClientMkiPublicApiDir = $(iModelHubClientPublicApiDirectory)
iModelHubClientMkiSourceDir = $(iModelHubClientSourceDirectory)iModelHubClient/

#----------------------------------------------------------------------------------------
#   Set up build dependencies for precompiled header and Client.mki
#----------------------------------------------------------------------------------------

iModelHubClientMkiHeaders =	$(iModelHubClientMkiPublicApiDir)Common.h                            \
                                $(iModelHubClientMkiPublicApiDir)Client/BreakHelper.h            \
                                $(iModelHubClientMkiPublicApiDir)Client/Briefcase.h              \
                                $(iModelHubClientMkiPublicApiDir)Client/Client.h                 \
                                $(iModelHubClientMkiPublicApiDir)Client/iModelConnection.h       \
                                $(iModelHubClientMkiPublicApiDir)Client/iModelManager.h          \
                                $(iModelHubClientMkiPublicApiDir)Client/iModelAdmin.h            \
                                $(iModelHubClientMkiPublicApiDir)Client/VersionsManager.h        \
                                $(iModelHubClientMkiPublicApiDir)Client/ChangeSetCacheManager.h  \
                                $(iModelHubClientMkiPublicApiDir)Client/Result.h                 \
                                $(iModelHubClientMkiPublicApiDir)Client/Error.h                  \
                                $(iModelHubClientMkiPublicApiDir)Client/ClientHelper.h           \
                                $(iModelHubClientMkiPublicApiDir)Events/EventSubscription.h      \
                                $(iModelHubClientMkiPublicApiDir)Events/Event.h                  \
                                $(iModelHubClientMkiPublicApiDir)Events/EventParser.h            \
                                $(iModelHubClientMkiPublicApiDir)Events/CodeEvent.h              \
                                $(iModelHubClientMkiPublicApiDir)Events/LockEvent.h              \
                                $(iModelHubClientMkiPublicApiDir)Events/ChangeSetPostPushEvent.h \
                                $(iModelHubClientMkiPublicApiDir)Events/ChangeSetPrePushEvent.h  \
                                $(iModelHubClientMkiPublicApiDir)Events/DeletedEvent.h           \
                                $(iModelHubClientMkiPublicApiDir)GlobalEvents/GlobalEventParser.h \
                                $(iModelHubClientMkiPublicApiDir)GlobalEvents/iModelCreatedEvent.h \
                                $(iModelHubClientMkiPublicApiDir)GlobalEvents/SoftiModelDeleteEvent.h \
                                $(iModelHubClientMkiPublicApiDir)GlobalEvents/HardiModelDeleteEvent.h \
                                $(iModelHubClientMkiPublicApiDir)GlobalEvents/ChangeSetCreatedEvent.h \
                                $(iModelHubClientMkiPublicApiDir)GlobalEvents/NamedVersionCreatedEvent.h \
                                $(iModelHubClientMkiPublicApiDir)GlobalEvents/GlobalConnection.h \
                                $(iModelHubClientMkiPublicApiDir)GlobalEvents/GlobalEventManager.h \
                                $(iModelHubClientMkiPublicApiDir)EventsCommon/BaseEventManager.h \
                                $(iModelHubClientMkiSourceDir)Events/EventManager.h              \
                                $(iModelHubClientMkiSourceDir)Logging.h                          \
                                $(iModelHubClientMkiSourceDir)Utils.h                            \
                                $(iModelHubClientMkiSourceDir)FileLock.h                         \
                                $(iModelHubClientMkiSourceDir)MultiProgressCallbackHandler.h     \
<<<<<<< HEAD
                                $(iModelHubClientMkiSourceDir)Events/EventManager.h              \
                                $(iModelHubClientMkiSourceDir)JsonFormatters/MultiLockFormatter.h \
                                $(iModelHubClientMkiSourceDir)JsonFormatters/MultiCodeFormatter.h \
                                $(iModelHubClientMkiSourceDir)Storage/PendingChangeSetStorage.h   \
=======
                                $(iModelHubClientMkiSourceDir)Events/EventCallbackManager.h      \
>>>>>>> 31791f90
                                $(iModelHubClientMkiPublicApiDir)Client/FileAccessKey.h          \
                                $(iModelHubClientMkiPublicApiDir)Client/BaseFileInfo.h           \
                                $(iModelHubClientMkiPublicApiDir)Client/FileInfo.h               \
                                $(iModelHubClientMkiPublicApiDir)Client/iModelInfo.h             \
                                $(iModelHubClientMkiPublicApiDir)Client/BriefcaseInfo.h          \
                                $(iModelHubClientMkiPublicApiDir)Client/ChangeSetInfo.h          \
                                $(iModelHubClientMkiPublicApiDir)Client/VersionInfo.h            \
                                $(iModelHubClientMkiPublicApiDir)Client/UserInfo.h               \
                                $(iModelHubClientMkiPublicApiDir)Client/UserInfoManager.h        \
                                $(iModelHubClientMkiPublicApiDir)Client/StatisticsInfo.h         \
                                $(iModelHubClientMkiPublicApiDir)Client/StatisticsManager.h      \
                                $(iModelHubClientMkiPublicApiDir)Client/ChunkedWSChangeset.h     \
                                $(iModelHubClientMkiPublicApiDir)Client/ThumbnailsManager.h      \
                                $(iModelHubClientMkiPublicApiDir)Client/ConflictsInfo.h

#----------------------------------------------------------------------------------------
#   Compile
#----------------------------------------------------------------------------------------

$(o)Logging$(oext)                         : $(iModelHubClientMkiSourceDir)Logging.cpp $(iModelHubClientMkiHeaders) ${MultiCompileDepends}

$(o)BreakHelper$(oext)                     : $(iModelHubClientMkiSourceDir)BreakHelper.cpp $(iModelHubClientMkiHeaders) ${MultiCompileDepends}

$(o)Utils$(oext)                           : $(iModelHubClientMkiSourceDir)Utils.cpp $(iModelHubClientMkiHeaders) ${MultiCompileDepends}

$(o)MultiProgressCallbackHandler$(oext)    : $(iModelHubClientMkiSourceDir)MultiProgressCallbackHandler.cpp $(iModelHubClientMkiHeaders) ${MultiCompileDepends}

$(o)Error$(oext)                           : $(iModelHubClientMkiSourceDir)Error.cpp $(iModelHubClientMkiHeaders) ${MultiCompileDepends}

$(o)iModelInfo$(oext)                      : $(iModelHubClientMkiSourceDir)iModelInfo.cpp $(iModelHubClientMkiHeaders) ${MultiCompileDepends}

$(o)BriefcaseInfo$(oext)                   : $(iModelHubClientMkiSourceDir)BriefcaseInfo.cpp $(iModelHubClientMkiHeaders) ${MultiCompileDepends}

$(o)ChangeSetInfo$(oext)                   : $(iModelHubClientMkiSourceDir)ChangeSetInfo.cpp $(iModelHubClientMkiHeaders) ${MultiCompileDepends}

$(o)FileAccessKey$(oext)                   : $(iModelHubClientMkiSourceDir)FileAccessKey.cpp $(iModelHubClientMkiHeaders) ${MultiCompileDepends}

$(o)BaseFileInfo$(oext)                    : $(iModelHubClientMkiSourceDir)BaseFileInfo.cpp $(iModelHubClientMkiHeaders) ${MultiCompileDepends}

$(o)FileInfo$(oext)                        : $(iModelHubClientMkiSourceDir)FileInfo.cpp $(iModelHubClientMkiHeaders) ${MultiCompileDepends}

$(o)VersionInfo$(oext)                     : $(iModelHubClientMkiSourceDir)VersionInfo.cpp $(iModelHubClientMkiHeaders) ${MultiCompileDepends}

$(o)iModelConnection$(oext)                : $(iModelHubClientMkiSourceDir)iModelConnection.cpp $(iModelHubClientMkiHeaders) ${MultiCompileDepends}

$(o)Briefcase$(oext)                       : $(iModelHubClientMkiSourceDir)Briefcase.cpp $(iModelHubClientMkiHeaders) ${MultiCompileDepends}

$(o)iModelManager$(oext)                   : $(iModelHubClientMkiSourceDir)iModelManager.cpp $(iModelHubClientMkiHeaders) ${MultiCompileDepends}

$(o)iModelAdmin$(oext)                     : $(iModelHubClientMkiSourceDir)iModelAdmin.cpp $(iModelHubClientMkiHeaders) ${MultiCompileDepends}

$(o)Client$(oext)                          : $(iModelHubClientMkiSourceDir)Client.cpp $(iModelHubClientMkiHeaders) ${MultiCompileDepends}

$(o)EventCallbackManager$(oext)            : $(iModelHubClientMkiSourceDir)Events/EventCallbackManager.cpp $(iModelHubClientMkiHeaders) ${MultiCompileDepends}

$(o)ChangeSetCacheManager$(oext)           : $(iModelHubClientMkiSourceDir)ChangeSetCacheManager.cpp $(iModelHubClientMkiHeaders) ${MultiCompileDepends}

$(o)ClientHelper$(oext)                    : $(iModelHubClientMkiSourceDir)ClientHelper.cpp $(iModelHubClientMkiHeaders) ${MultiCompileDepends}

$(o)EventParser$(oext)                     : $(iModelHubClientMkiSourceDir)Events/EventParser.cpp $(iModelHubClientMkiHeaders) ${MultiCompileDepends}

$(o)LockEvent$(oext)                       : $(iModelHubClientMkiSourceDir)Events/LockEvent.cpp $(iModelHubClientMkiHeaders) ${MultiCompileDepends}

$(o)VersionEvent$(oext)                    : $(iModelHubClientMkiSourceDir)Events/VersionEvent.cpp $(iModelHubClientMkiHeaders) ${MultiCompileDepends}

$(o)ChangeSetPostPushEvent$(oext)          : $(iModelHubClientMkiSourceDir)Events/ChangeSetPostPushEvent.cpp $(iModelHubClientMkiHeaders) ${MultiCompileDepends}

$(o)ChangeSetPrePushEvent$(oext)           : $(iModelHubClientMkiSourceDir)Events/ChangeSetPrePushEvent.cpp $(iModelHubClientMkiHeaders) ${MultiCompileDepends}

$(o)CodeEvent$(oext)                       : $(iModelHubClientMkiSourceDir)Events/CodeEvent.cpp $(iModelHubClientMkiHeaders) ${MultiCompileDepends}

$(o)DeletedEvent$(oext)                    : $(iModelHubClientMkiSourceDir)Events/DeletedEvent.cpp $(iModelHubClientMkiHeaders) ${MultiCompileDepends}

$(o)BaseEventManager$(oext)                : $(iModelHubClientMkiSourceDir)EventsCommon/BaseEventManager.cpp $(iModelHubClientMkiHeaders) ${MultiCompileDepends}

$(o)GlobalEventManager$(oext)              : $(iModelHubClientMkiSourceDir)GlobalEvents/GlobalEventManager.cpp $(iModelHubClientMkiHeaders) ${MultiCompileDepends}

$(o)EventManager$(oext)                    : $(iModelHubClientMkiSourceDir)Events/EventManager.cpp $(iModelHubClientMkiHeaders) ${MultiCompileDepends}

$(o)GlobalEventParser$(oext)               : $(iModelHubClientMkiSourceDir)GlobalEvents/GlobalEventParser.cpp $(iModelHubClientMkiHeaders) ${MultiCompileDepends}

$(o)GlobalConnection$(oext)                : $(iModelHubClientMkiSourceDir)GlobalEvents/GlobalConnection.cpp $(iModelHubClientMkiHeaders) ${MultiCompileDepends}

$(o)iModelCreatedEvent$(oext)              : $(iModelHubClientMkiSourceDir)GlobalEvents/iModelCreatedEvent.cpp $(iModelHubClientMkiHeaders) ${MultiCompileDepends}

$(o)SoftiModelDeleteEvent$(oext)           : $(iModelHubClientMkiSourceDir)GlobalEvents/SoftiModelDeleteEvent.cpp $(iModelHubClientMkiHeaders) ${MultiCompileDepends}

$(o)HardiModelDeleteEvent$(oext)           : $(iModelHubClientMkiSourceDir)GlobalEvents/HardiModelDeleteEvent.cpp $(iModelHubClientMkiHeaders) ${MultiCompileDepends}

$(o)ChangeSetCreatedEvent$(oext)           : $(iModelHubClientMkiSourceDir)GlobalEvents/ChangeSetCreatedEvent.cpp $(iModelHubClientMkiHeaders) ${MultiCompileDepends}

$(o)NamedVersionCreatedEvent$(oext)        : $(iModelHubClientMkiSourceDir)GlobalEvents/NamedVersionCreatedEvent.cpp $(iModelHubClientMkiHeaders) ${MultiCompileDepends}

$(o)UserInfo$(oext)                        : $(iModelHubClientMkiSourceDir)UserInfo.cpp $(iModelHubClientMkiHeaders) ${MultiCompileDepends}

$(o)UserInfoManager$(oext)                 : $(iModelHubClientMkiSourceDir)UserInfoManager.cpp $(iModelHubClientMkiHeaders) ${MultiCompileDepends}

$(o)VersionsManager$(oext)                 : $(iModelHubClientMkiSourceDir)VersionsManager.cpp $(iModelHubClientMkiHeaders) ${MultiCompileDepends}

$(o)StatisticsInfo$(oext)                  : $(iModelHubClientMkiSourceDir)StatisticsInfo.cpp $(iModelHubClientMkiHeaders) ${MultiCompileDepends}

$(o)StatisticsManager$(oext)               : $(iModelHubClientMkiSourceDir)StatisticsManager.cpp $(iModelHubClientMkiHeaders) ${MultiCompileDepends}

$(o)ChunkedWSChangeset$(oext)              : $(iModelHubClientMkiSourceDir)ChunkedWSChangeset.cpp $(iModelHubClientMkiHeaders) ${MultiCompileDepends}

$(o)MultiLockFormatter$(oext)              : $(iModelHubClientMkiSourceDir)JsonFormatters/MultiLockFormatter.cpp $(iModelHubClientMkiHeaders) ${MultiCompileDepends}

$(o)MultiCodeFormatter$(oext)              : $(iModelHubClientMkiSourceDir)JsonFormatters/MultiCodeFormatter.cpp $(iModelHubClientMkiHeaders) ${MultiCompileDepends}

$(o)PendingChangeSetStorage$(oext)         : $(iModelHubClientMkiSourceDir)Storage/PendingChangeSetStorage.cpp $(iModelHubClientMkiHeaders) ${MultiCompileDepends}

$(o)ConflictsInfo$(oext)                   : $(iModelHubClientMkiSourceDir)ConflictsInfo.cpp $(iModelHubClientMkiHeaders) ${MultiCompileDepends}

$(o)ThumbnailsManager$(oext)               : $(iModelHubClientMkiSourceDir)ThumbnailsManager.cpp $(iModelHubClientMkiHeaders) ${MultiCompileDepends}

<|MERGE_RESOLUTION|>--- conflicted
+++ resolved
@@ -1,172 +1,168 @@
-#----------------------------------------------------------------------------------------
-#
-#     $Source: iModelHubClient/Client.mki $
-#
-#  $Copyright: (c) 2018 Bentley Systems, Incorporated. All rights reserved. $
-#
-#----------------------------------------------------------------------------------------
-
-iModelHubClientMkiPublicApiDir = $(iModelHubClientPublicApiDirectory)
-iModelHubClientMkiSourceDir = $(iModelHubClientSourceDirectory)iModelHubClient/
-
-#----------------------------------------------------------------------------------------
-#   Set up build dependencies for precompiled header and Client.mki
-#----------------------------------------------------------------------------------------
-
-iModelHubClientMkiHeaders =	$(iModelHubClientMkiPublicApiDir)Common.h                            \
-                                $(iModelHubClientMkiPublicApiDir)Client/BreakHelper.h            \
-                                $(iModelHubClientMkiPublicApiDir)Client/Briefcase.h              \
-                                $(iModelHubClientMkiPublicApiDir)Client/Client.h                 \
-                                $(iModelHubClientMkiPublicApiDir)Client/iModelConnection.h       \
-                                $(iModelHubClientMkiPublicApiDir)Client/iModelManager.h          \
-                                $(iModelHubClientMkiPublicApiDir)Client/iModelAdmin.h            \
-                                $(iModelHubClientMkiPublicApiDir)Client/VersionsManager.h        \
-                                $(iModelHubClientMkiPublicApiDir)Client/ChangeSetCacheManager.h  \
-                                $(iModelHubClientMkiPublicApiDir)Client/Result.h                 \
-                                $(iModelHubClientMkiPublicApiDir)Client/Error.h                  \
-                                $(iModelHubClientMkiPublicApiDir)Client/ClientHelper.h           \
-                                $(iModelHubClientMkiPublicApiDir)Events/EventSubscription.h      \
-                                $(iModelHubClientMkiPublicApiDir)Events/Event.h                  \
-                                $(iModelHubClientMkiPublicApiDir)Events/EventParser.h            \
-                                $(iModelHubClientMkiPublicApiDir)Events/CodeEvent.h              \
-                                $(iModelHubClientMkiPublicApiDir)Events/LockEvent.h              \
-                                $(iModelHubClientMkiPublicApiDir)Events/ChangeSetPostPushEvent.h \
-                                $(iModelHubClientMkiPublicApiDir)Events/ChangeSetPrePushEvent.h  \
-                                $(iModelHubClientMkiPublicApiDir)Events/DeletedEvent.h           \
-                                $(iModelHubClientMkiPublicApiDir)GlobalEvents/GlobalEventParser.h \
-                                $(iModelHubClientMkiPublicApiDir)GlobalEvents/iModelCreatedEvent.h \
-                                $(iModelHubClientMkiPublicApiDir)GlobalEvents/SoftiModelDeleteEvent.h \
-                                $(iModelHubClientMkiPublicApiDir)GlobalEvents/HardiModelDeleteEvent.h \
-                                $(iModelHubClientMkiPublicApiDir)GlobalEvents/ChangeSetCreatedEvent.h \
-                                $(iModelHubClientMkiPublicApiDir)GlobalEvents/NamedVersionCreatedEvent.h \
-                                $(iModelHubClientMkiPublicApiDir)GlobalEvents/GlobalConnection.h \
-                                $(iModelHubClientMkiPublicApiDir)GlobalEvents/GlobalEventManager.h \
-                                $(iModelHubClientMkiPublicApiDir)EventsCommon/BaseEventManager.h \
-                                $(iModelHubClientMkiSourceDir)Events/EventManager.h              \
-                                $(iModelHubClientMkiSourceDir)Logging.h                          \
-                                $(iModelHubClientMkiSourceDir)Utils.h                            \
-                                $(iModelHubClientMkiSourceDir)FileLock.h                         \
-                                $(iModelHubClientMkiSourceDir)MultiProgressCallbackHandler.h     \
-<<<<<<< HEAD
-                                $(iModelHubClientMkiSourceDir)Events/EventManager.h              \
-                                $(iModelHubClientMkiSourceDir)JsonFormatters/MultiLockFormatter.h \
-                                $(iModelHubClientMkiSourceDir)JsonFormatters/MultiCodeFormatter.h \
-                                $(iModelHubClientMkiSourceDir)Storage/PendingChangeSetStorage.h   \
-=======
-                                $(iModelHubClientMkiSourceDir)Events/EventCallbackManager.h      \
->>>>>>> 31791f90
-                                $(iModelHubClientMkiPublicApiDir)Client/FileAccessKey.h          \
-                                $(iModelHubClientMkiPublicApiDir)Client/BaseFileInfo.h           \
-                                $(iModelHubClientMkiPublicApiDir)Client/FileInfo.h               \
-                                $(iModelHubClientMkiPublicApiDir)Client/iModelInfo.h             \
-                                $(iModelHubClientMkiPublicApiDir)Client/BriefcaseInfo.h          \
-                                $(iModelHubClientMkiPublicApiDir)Client/ChangeSetInfo.h          \
-                                $(iModelHubClientMkiPublicApiDir)Client/VersionInfo.h            \
-                                $(iModelHubClientMkiPublicApiDir)Client/UserInfo.h               \
-                                $(iModelHubClientMkiPublicApiDir)Client/UserInfoManager.h        \
-                                $(iModelHubClientMkiPublicApiDir)Client/StatisticsInfo.h         \
-                                $(iModelHubClientMkiPublicApiDir)Client/StatisticsManager.h      \
-                                $(iModelHubClientMkiPublicApiDir)Client/ChunkedWSChangeset.h     \
-                                $(iModelHubClientMkiPublicApiDir)Client/ThumbnailsManager.h      \
-                                $(iModelHubClientMkiPublicApiDir)Client/ConflictsInfo.h
-
-#----------------------------------------------------------------------------------------
-#   Compile
-#----------------------------------------------------------------------------------------
-
-$(o)Logging$(oext)                         : $(iModelHubClientMkiSourceDir)Logging.cpp $(iModelHubClientMkiHeaders) ${MultiCompileDepends}
-
-$(o)BreakHelper$(oext)                     : $(iModelHubClientMkiSourceDir)BreakHelper.cpp $(iModelHubClientMkiHeaders) ${MultiCompileDepends}
-
-$(o)Utils$(oext)                           : $(iModelHubClientMkiSourceDir)Utils.cpp $(iModelHubClientMkiHeaders) ${MultiCompileDepends}
-
-$(o)MultiProgressCallbackHandler$(oext)    : $(iModelHubClientMkiSourceDir)MultiProgressCallbackHandler.cpp $(iModelHubClientMkiHeaders) ${MultiCompileDepends}
-
-$(o)Error$(oext)                           : $(iModelHubClientMkiSourceDir)Error.cpp $(iModelHubClientMkiHeaders) ${MultiCompileDepends}
-
-$(o)iModelInfo$(oext)                      : $(iModelHubClientMkiSourceDir)iModelInfo.cpp $(iModelHubClientMkiHeaders) ${MultiCompileDepends}
-
-$(o)BriefcaseInfo$(oext)                   : $(iModelHubClientMkiSourceDir)BriefcaseInfo.cpp $(iModelHubClientMkiHeaders) ${MultiCompileDepends}
-
-$(o)ChangeSetInfo$(oext)                   : $(iModelHubClientMkiSourceDir)ChangeSetInfo.cpp $(iModelHubClientMkiHeaders) ${MultiCompileDepends}
-
-$(o)FileAccessKey$(oext)                   : $(iModelHubClientMkiSourceDir)FileAccessKey.cpp $(iModelHubClientMkiHeaders) ${MultiCompileDepends}
-
-$(o)BaseFileInfo$(oext)                    : $(iModelHubClientMkiSourceDir)BaseFileInfo.cpp $(iModelHubClientMkiHeaders) ${MultiCompileDepends}
-
-$(o)FileInfo$(oext)                        : $(iModelHubClientMkiSourceDir)FileInfo.cpp $(iModelHubClientMkiHeaders) ${MultiCompileDepends}
-
-$(o)VersionInfo$(oext)                     : $(iModelHubClientMkiSourceDir)VersionInfo.cpp $(iModelHubClientMkiHeaders) ${MultiCompileDepends}
-
-$(o)iModelConnection$(oext)                : $(iModelHubClientMkiSourceDir)iModelConnection.cpp $(iModelHubClientMkiHeaders) ${MultiCompileDepends}
-
-$(o)Briefcase$(oext)                       : $(iModelHubClientMkiSourceDir)Briefcase.cpp $(iModelHubClientMkiHeaders) ${MultiCompileDepends}
-
-$(o)iModelManager$(oext)                   : $(iModelHubClientMkiSourceDir)iModelManager.cpp $(iModelHubClientMkiHeaders) ${MultiCompileDepends}
-
-$(o)iModelAdmin$(oext)                     : $(iModelHubClientMkiSourceDir)iModelAdmin.cpp $(iModelHubClientMkiHeaders) ${MultiCompileDepends}
-
-$(o)Client$(oext)                          : $(iModelHubClientMkiSourceDir)Client.cpp $(iModelHubClientMkiHeaders) ${MultiCompileDepends}
-
-$(o)EventCallbackManager$(oext)            : $(iModelHubClientMkiSourceDir)Events/EventCallbackManager.cpp $(iModelHubClientMkiHeaders) ${MultiCompileDepends}
-
-$(o)ChangeSetCacheManager$(oext)           : $(iModelHubClientMkiSourceDir)ChangeSetCacheManager.cpp $(iModelHubClientMkiHeaders) ${MultiCompileDepends}
-
-$(o)ClientHelper$(oext)                    : $(iModelHubClientMkiSourceDir)ClientHelper.cpp $(iModelHubClientMkiHeaders) ${MultiCompileDepends}
-
-$(o)EventParser$(oext)                     : $(iModelHubClientMkiSourceDir)Events/EventParser.cpp $(iModelHubClientMkiHeaders) ${MultiCompileDepends}
-
-$(o)LockEvent$(oext)                       : $(iModelHubClientMkiSourceDir)Events/LockEvent.cpp $(iModelHubClientMkiHeaders) ${MultiCompileDepends}
-
-$(o)VersionEvent$(oext)                    : $(iModelHubClientMkiSourceDir)Events/VersionEvent.cpp $(iModelHubClientMkiHeaders) ${MultiCompileDepends}
-
-$(o)ChangeSetPostPushEvent$(oext)          : $(iModelHubClientMkiSourceDir)Events/ChangeSetPostPushEvent.cpp $(iModelHubClientMkiHeaders) ${MultiCompileDepends}
-
-$(o)ChangeSetPrePushEvent$(oext)           : $(iModelHubClientMkiSourceDir)Events/ChangeSetPrePushEvent.cpp $(iModelHubClientMkiHeaders) ${MultiCompileDepends}
-
-$(o)CodeEvent$(oext)                       : $(iModelHubClientMkiSourceDir)Events/CodeEvent.cpp $(iModelHubClientMkiHeaders) ${MultiCompileDepends}
-
-$(o)DeletedEvent$(oext)                    : $(iModelHubClientMkiSourceDir)Events/DeletedEvent.cpp $(iModelHubClientMkiHeaders) ${MultiCompileDepends}
-
-$(o)BaseEventManager$(oext)                : $(iModelHubClientMkiSourceDir)EventsCommon/BaseEventManager.cpp $(iModelHubClientMkiHeaders) ${MultiCompileDepends}
-
-$(o)GlobalEventManager$(oext)              : $(iModelHubClientMkiSourceDir)GlobalEvents/GlobalEventManager.cpp $(iModelHubClientMkiHeaders) ${MultiCompileDepends}
-
-$(o)EventManager$(oext)                    : $(iModelHubClientMkiSourceDir)Events/EventManager.cpp $(iModelHubClientMkiHeaders) ${MultiCompileDepends}
-
-$(o)GlobalEventParser$(oext)               : $(iModelHubClientMkiSourceDir)GlobalEvents/GlobalEventParser.cpp $(iModelHubClientMkiHeaders) ${MultiCompileDepends}
-
-$(o)GlobalConnection$(oext)                : $(iModelHubClientMkiSourceDir)GlobalEvents/GlobalConnection.cpp $(iModelHubClientMkiHeaders) ${MultiCompileDepends}
-
-$(o)iModelCreatedEvent$(oext)              : $(iModelHubClientMkiSourceDir)GlobalEvents/iModelCreatedEvent.cpp $(iModelHubClientMkiHeaders) ${MultiCompileDepends}
-
-$(o)SoftiModelDeleteEvent$(oext)           : $(iModelHubClientMkiSourceDir)GlobalEvents/SoftiModelDeleteEvent.cpp $(iModelHubClientMkiHeaders) ${MultiCompileDepends}
-
-$(o)HardiModelDeleteEvent$(oext)           : $(iModelHubClientMkiSourceDir)GlobalEvents/HardiModelDeleteEvent.cpp $(iModelHubClientMkiHeaders) ${MultiCompileDepends}
-
-$(o)ChangeSetCreatedEvent$(oext)           : $(iModelHubClientMkiSourceDir)GlobalEvents/ChangeSetCreatedEvent.cpp $(iModelHubClientMkiHeaders) ${MultiCompileDepends}
-
-$(o)NamedVersionCreatedEvent$(oext)        : $(iModelHubClientMkiSourceDir)GlobalEvents/NamedVersionCreatedEvent.cpp $(iModelHubClientMkiHeaders) ${MultiCompileDepends}
-
-$(o)UserInfo$(oext)                        : $(iModelHubClientMkiSourceDir)UserInfo.cpp $(iModelHubClientMkiHeaders) ${MultiCompileDepends}
-
-$(o)UserInfoManager$(oext)                 : $(iModelHubClientMkiSourceDir)UserInfoManager.cpp $(iModelHubClientMkiHeaders) ${MultiCompileDepends}
-
-$(o)VersionsManager$(oext)                 : $(iModelHubClientMkiSourceDir)VersionsManager.cpp $(iModelHubClientMkiHeaders) ${MultiCompileDepends}
-
-$(o)StatisticsInfo$(oext)                  : $(iModelHubClientMkiSourceDir)StatisticsInfo.cpp $(iModelHubClientMkiHeaders) ${MultiCompileDepends}
-
-$(o)StatisticsManager$(oext)               : $(iModelHubClientMkiSourceDir)StatisticsManager.cpp $(iModelHubClientMkiHeaders) ${MultiCompileDepends}
-
-$(o)ChunkedWSChangeset$(oext)              : $(iModelHubClientMkiSourceDir)ChunkedWSChangeset.cpp $(iModelHubClientMkiHeaders) ${MultiCompileDepends}
-
-$(o)MultiLockFormatter$(oext)              : $(iModelHubClientMkiSourceDir)JsonFormatters/MultiLockFormatter.cpp $(iModelHubClientMkiHeaders) ${MultiCompileDepends}
-
-$(o)MultiCodeFormatter$(oext)              : $(iModelHubClientMkiSourceDir)JsonFormatters/MultiCodeFormatter.cpp $(iModelHubClientMkiHeaders) ${MultiCompileDepends}
-
-$(o)PendingChangeSetStorage$(oext)         : $(iModelHubClientMkiSourceDir)Storage/PendingChangeSetStorage.cpp $(iModelHubClientMkiHeaders) ${MultiCompileDepends}
-
-$(o)ConflictsInfo$(oext)                   : $(iModelHubClientMkiSourceDir)ConflictsInfo.cpp $(iModelHubClientMkiHeaders) ${MultiCompileDepends}
-
-$(o)ThumbnailsManager$(oext)               : $(iModelHubClientMkiSourceDir)ThumbnailsManager.cpp $(iModelHubClientMkiHeaders) ${MultiCompileDepends}
-
+#----------------------------------------------------------------------------------------
+#
+#     $Source: iModelHubClient/Client.mki $
+#
+#  $Copyright: (c) 2018 Bentley Systems, Incorporated. All rights reserved. $
+#
+#----------------------------------------------------------------------------------------
+
+iModelHubClientMkiPublicApiDir = $(iModelHubClientPublicApiDirectory)
+iModelHubClientMkiSourceDir = $(iModelHubClientSourceDirectory)iModelHubClient/
+
+#----------------------------------------------------------------------------------------
+#   Set up build dependencies for precompiled header and Client.mki
+#----------------------------------------------------------------------------------------
+
+iModelHubClientMkiHeaders =	$(iModelHubClientMkiPublicApiDir)Common.h                            \
+                                $(iModelHubClientMkiPublicApiDir)Client/BreakHelper.h            \
+                                $(iModelHubClientMkiPublicApiDir)Client/Briefcase.h              \
+                                $(iModelHubClientMkiPublicApiDir)Client/Client.h                 \
+                                $(iModelHubClientMkiPublicApiDir)Client/iModelConnection.h       \
+                                $(iModelHubClientMkiPublicApiDir)Client/iModelManager.h          \
+                                $(iModelHubClientMkiPublicApiDir)Client/iModelAdmin.h            \
+                                $(iModelHubClientMkiPublicApiDir)Client/VersionsManager.h        \
+                                $(iModelHubClientMkiPublicApiDir)Client/ChangeSetCacheManager.h  \
+                                $(iModelHubClientMkiPublicApiDir)Client/Result.h                 \
+                                $(iModelHubClientMkiPublicApiDir)Client/Error.h                  \
+                                $(iModelHubClientMkiPublicApiDir)Client/ClientHelper.h           \
+                                $(iModelHubClientMkiPublicApiDir)Events/EventSubscription.h      \
+                                $(iModelHubClientMkiPublicApiDir)Events/Event.h                  \
+                                $(iModelHubClientMkiPublicApiDir)Events/EventParser.h            \
+                                $(iModelHubClientMkiPublicApiDir)Events/CodeEvent.h              \
+                                $(iModelHubClientMkiPublicApiDir)Events/LockEvent.h              \
+                                $(iModelHubClientMkiPublicApiDir)Events/ChangeSetPostPushEvent.h \
+                                $(iModelHubClientMkiPublicApiDir)Events/ChangeSetPrePushEvent.h  \
+                                $(iModelHubClientMkiPublicApiDir)Events/DeletedEvent.h           \
+                                $(iModelHubClientMkiPublicApiDir)GlobalEvents/GlobalEventParser.h \
+                                $(iModelHubClientMkiPublicApiDir)GlobalEvents/iModelCreatedEvent.h \
+                                $(iModelHubClientMkiPublicApiDir)GlobalEvents/SoftiModelDeleteEvent.h \
+                                $(iModelHubClientMkiPublicApiDir)GlobalEvents/HardiModelDeleteEvent.h \
+                                $(iModelHubClientMkiPublicApiDir)GlobalEvents/ChangeSetCreatedEvent.h \
+                                $(iModelHubClientMkiPublicApiDir)GlobalEvents/NamedVersionCreatedEvent.h \
+                                $(iModelHubClientMkiPublicApiDir)GlobalEvents/GlobalConnection.h \
+                                $(iModelHubClientMkiPublicApiDir)GlobalEvents/GlobalEventManager.h \
+                                $(iModelHubClientMkiPublicApiDir)EventsCommon/BaseEventManager.h \
+                                $(iModelHubClientMkiSourceDir)Events/EventManager.h              \
+                                $(iModelHubClientMkiSourceDir)Logging.h                          \
+                                $(iModelHubClientMkiSourceDir)Utils.h                            \
+                                $(iModelHubClientMkiSourceDir)FileLock.h                         \
+                                $(iModelHubClientMkiSourceDir)MultiProgressCallbackHandler.h     \
+                                $(iModelHubClientMkiSourceDir)Events/EventCallbackManager.h      \
+                                $(iModelHubClientMkiSourceDir)JsonFormatters/MultiLockFormatter.h \
+                                $(iModelHubClientMkiSourceDir)JsonFormatters/MultiCodeFormatter.h \
+                                $(iModelHubClientMkiSourceDir)Storage/PendingChangeSetStorage.h   \
+                                $(iModelHubClientMkiPublicApiDir)Client/FileAccessKey.h          \
+                                $(iModelHubClientMkiPublicApiDir)Client/BaseFileInfo.h           \
+                                $(iModelHubClientMkiPublicApiDir)Client/FileInfo.h               \
+                                $(iModelHubClientMkiPublicApiDir)Client/iModelInfo.h             \
+                                $(iModelHubClientMkiPublicApiDir)Client/BriefcaseInfo.h          \
+                                $(iModelHubClientMkiPublicApiDir)Client/ChangeSetInfo.h          \
+                                $(iModelHubClientMkiPublicApiDir)Client/VersionInfo.h            \
+                                $(iModelHubClientMkiPublicApiDir)Client/UserInfo.h               \
+                                $(iModelHubClientMkiPublicApiDir)Client/UserInfoManager.h        \
+                                $(iModelHubClientMkiPublicApiDir)Client/StatisticsInfo.h         \
+                                $(iModelHubClientMkiPublicApiDir)Client/StatisticsManager.h      \
+                                $(iModelHubClientMkiPublicApiDir)Client/ChunkedWSChangeset.h     \
+                                $(iModelHubClientMkiPublicApiDir)Client/ThumbnailsManager.h      \
+                                $(iModelHubClientMkiPublicApiDir)Client/ConflictsInfo.h
+
+#----------------------------------------------------------------------------------------
+#   Compile
+#----------------------------------------------------------------------------------------
+
+$(o)Logging$(oext)                         : $(iModelHubClientMkiSourceDir)Logging.cpp $(iModelHubClientMkiHeaders) ${MultiCompileDepends}
+
+$(o)BreakHelper$(oext)                     : $(iModelHubClientMkiSourceDir)BreakHelper.cpp $(iModelHubClientMkiHeaders) ${MultiCompileDepends}
+
+$(o)Utils$(oext)                           : $(iModelHubClientMkiSourceDir)Utils.cpp $(iModelHubClientMkiHeaders) ${MultiCompileDepends}
+
+$(o)MultiProgressCallbackHandler$(oext)    : $(iModelHubClientMkiSourceDir)MultiProgressCallbackHandler.cpp $(iModelHubClientMkiHeaders) ${MultiCompileDepends}
+
+$(o)Error$(oext)                           : $(iModelHubClientMkiSourceDir)Error.cpp $(iModelHubClientMkiHeaders) ${MultiCompileDepends}
+
+$(o)iModelInfo$(oext)                      : $(iModelHubClientMkiSourceDir)iModelInfo.cpp $(iModelHubClientMkiHeaders) ${MultiCompileDepends}
+
+$(o)BriefcaseInfo$(oext)                   : $(iModelHubClientMkiSourceDir)BriefcaseInfo.cpp $(iModelHubClientMkiHeaders) ${MultiCompileDepends}
+
+$(o)ChangeSetInfo$(oext)                   : $(iModelHubClientMkiSourceDir)ChangeSetInfo.cpp $(iModelHubClientMkiHeaders) ${MultiCompileDepends}
+
+$(o)FileAccessKey$(oext)                   : $(iModelHubClientMkiSourceDir)FileAccessKey.cpp $(iModelHubClientMkiHeaders) ${MultiCompileDepends}
+
+$(o)BaseFileInfo$(oext)                    : $(iModelHubClientMkiSourceDir)BaseFileInfo.cpp $(iModelHubClientMkiHeaders) ${MultiCompileDepends}
+
+$(o)FileInfo$(oext)                        : $(iModelHubClientMkiSourceDir)FileInfo.cpp $(iModelHubClientMkiHeaders) ${MultiCompileDepends}
+
+$(o)VersionInfo$(oext)                     : $(iModelHubClientMkiSourceDir)VersionInfo.cpp $(iModelHubClientMkiHeaders) ${MultiCompileDepends}
+
+$(o)iModelConnection$(oext)                : $(iModelHubClientMkiSourceDir)iModelConnection.cpp $(iModelHubClientMkiHeaders) ${MultiCompileDepends}
+
+$(o)Briefcase$(oext)                       : $(iModelHubClientMkiSourceDir)Briefcase.cpp $(iModelHubClientMkiHeaders) ${MultiCompileDepends}
+
+$(o)iModelManager$(oext)                   : $(iModelHubClientMkiSourceDir)iModelManager.cpp $(iModelHubClientMkiHeaders) ${MultiCompileDepends}
+
+$(o)iModelAdmin$(oext)                     : $(iModelHubClientMkiSourceDir)iModelAdmin.cpp $(iModelHubClientMkiHeaders) ${MultiCompileDepends}
+
+$(o)Client$(oext)                          : $(iModelHubClientMkiSourceDir)Client.cpp $(iModelHubClientMkiHeaders) ${MultiCompileDepends}
+
+$(o)EventCallbackManager$(oext)            : $(iModelHubClientMkiSourceDir)Events/EventCallbackManager.cpp $(iModelHubClientMkiHeaders) ${MultiCompileDepends}
+
+$(o)ChangeSetCacheManager$(oext)           : $(iModelHubClientMkiSourceDir)ChangeSetCacheManager.cpp $(iModelHubClientMkiHeaders) ${MultiCompileDepends}
+
+$(o)ClientHelper$(oext)                    : $(iModelHubClientMkiSourceDir)ClientHelper.cpp $(iModelHubClientMkiHeaders) ${MultiCompileDepends}
+
+$(o)EventParser$(oext)                     : $(iModelHubClientMkiSourceDir)Events/EventParser.cpp $(iModelHubClientMkiHeaders) ${MultiCompileDepends}
+
+$(o)LockEvent$(oext)                       : $(iModelHubClientMkiSourceDir)Events/LockEvent.cpp $(iModelHubClientMkiHeaders) ${MultiCompileDepends}
+
+$(o)VersionEvent$(oext)                    : $(iModelHubClientMkiSourceDir)Events/VersionEvent.cpp $(iModelHubClientMkiHeaders) ${MultiCompileDepends}
+
+$(o)ChangeSetPostPushEvent$(oext)          : $(iModelHubClientMkiSourceDir)Events/ChangeSetPostPushEvent.cpp $(iModelHubClientMkiHeaders) ${MultiCompileDepends}
+
+$(o)ChangeSetPrePushEvent$(oext)           : $(iModelHubClientMkiSourceDir)Events/ChangeSetPrePushEvent.cpp $(iModelHubClientMkiHeaders) ${MultiCompileDepends}
+
+$(o)CodeEvent$(oext)                       : $(iModelHubClientMkiSourceDir)Events/CodeEvent.cpp $(iModelHubClientMkiHeaders) ${MultiCompileDepends}
+
+$(o)DeletedEvent$(oext)                    : $(iModelHubClientMkiSourceDir)Events/DeletedEvent.cpp $(iModelHubClientMkiHeaders) ${MultiCompileDepends}
+
+$(o)BaseEventManager$(oext)                : $(iModelHubClientMkiSourceDir)EventsCommon/BaseEventManager.cpp $(iModelHubClientMkiHeaders) ${MultiCompileDepends}
+
+$(o)GlobalEventManager$(oext)              : $(iModelHubClientMkiSourceDir)GlobalEvents/GlobalEventManager.cpp $(iModelHubClientMkiHeaders) ${MultiCompileDepends}
+
+$(o)EventManager$(oext)                    : $(iModelHubClientMkiSourceDir)Events/EventManager.cpp $(iModelHubClientMkiHeaders) ${MultiCompileDepends}
+
+$(o)GlobalEventParser$(oext)               : $(iModelHubClientMkiSourceDir)GlobalEvents/GlobalEventParser.cpp $(iModelHubClientMkiHeaders) ${MultiCompileDepends}
+
+$(o)GlobalConnection$(oext)                : $(iModelHubClientMkiSourceDir)GlobalEvents/GlobalConnection.cpp $(iModelHubClientMkiHeaders) ${MultiCompileDepends}
+
+$(o)iModelCreatedEvent$(oext)              : $(iModelHubClientMkiSourceDir)GlobalEvents/iModelCreatedEvent.cpp $(iModelHubClientMkiHeaders) ${MultiCompileDepends}
+
+$(o)SoftiModelDeleteEvent$(oext)           : $(iModelHubClientMkiSourceDir)GlobalEvents/SoftiModelDeleteEvent.cpp $(iModelHubClientMkiHeaders) ${MultiCompileDepends}
+
+$(o)HardiModelDeleteEvent$(oext)           : $(iModelHubClientMkiSourceDir)GlobalEvents/HardiModelDeleteEvent.cpp $(iModelHubClientMkiHeaders) ${MultiCompileDepends}
+
+$(o)ChangeSetCreatedEvent$(oext)           : $(iModelHubClientMkiSourceDir)GlobalEvents/ChangeSetCreatedEvent.cpp $(iModelHubClientMkiHeaders) ${MultiCompileDepends}
+
+$(o)NamedVersionCreatedEvent$(oext)        : $(iModelHubClientMkiSourceDir)GlobalEvents/NamedVersionCreatedEvent.cpp $(iModelHubClientMkiHeaders) ${MultiCompileDepends}
+
+$(o)UserInfo$(oext)                        : $(iModelHubClientMkiSourceDir)UserInfo.cpp $(iModelHubClientMkiHeaders) ${MultiCompileDepends}
+
+$(o)UserInfoManager$(oext)                 : $(iModelHubClientMkiSourceDir)UserInfoManager.cpp $(iModelHubClientMkiHeaders) ${MultiCompileDepends}
+
+$(o)VersionsManager$(oext)                 : $(iModelHubClientMkiSourceDir)VersionsManager.cpp $(iModelHubClientMkiHeaders) ${MultiCompileDepends}
+
+$(o)StatisticsInfo$(oext)                  : $(iModelHubClientMkiSourceDir)StatisticsInfo.cpp $(iModelHubClientMkiHeaders) ${MultiCompileDepends}
+
+$(o)StatisticsManager$(oext)               : $(iModelHubClientMkiSourceDir)StatisticsManager.cpp $(iModelHubClientMkiHeaders) ${MultiCompileDepends}
+
+$(o)ChunkedWSChangeset$(oext)              : $(iModelHubClientMkiSourceDir)ChunkedWSChangeset.cpp $(iModelHubClientMkiHeaders) ${MultiCompileDepends}
+
+$(o)MultiLockFormatter$(oext)              : $(iModelHubClientMkiSourceDir)JsonFormatters/MultiLockFormatter.cpp $(iModelHubClientMkiHeaders) ${MultiCompileDepends}
+
+$(o)MultiCodeFormatter$(oext)              : $(iModelHubClientMkiSourceDir)JsonFormatters/MultiCodeFormatter.cpp $(iModelHubClientMkiHeaders) ${MultiCompileDepends}
+
+$(o)PendingChangeSetStorage$(oext)         : $(iModelHubClientMkiSourceDir)Storage/PendingChangeSetStorage.cpp $(iModelHubClientMkiHeaders) ${MultiCompileDepends}
+
+$(o)ConflictsInfo$(oext)                   : $(iModelHubClientMkiSourceDir)ConflictsInfo.cpp $(iModelHubClientMkiHeaders) ${MultiCompileDepends}
+
+$(o)ThumbnailsManager$(oext)               : $(iModelHubClientMkiSourceDir)ThumbnailsManager.cpp $(iModelHubClientMkiHeaders) ${MultiCompileDepends}
+