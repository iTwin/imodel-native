--- conflicted
+++ resolved
@@ -1,340 +1,335 @@
-<?xml version="1.0" encoding="utf-8"?>
-
-<BuildContext xmlns:xsi="http://www.w3.org/2001/XMLSchema-instance" xsi:noNamespaceSchemaLocation="../bsicommon/build/PartFile.xsd">
-
-    <!-- //////////////////////////////////////////////////////////////////////////// -->
-    <!-- // WebServicesClient lib                                                  // -->
-    <!-- //////////////////////////////////////////////////////////////////////////// -->
-
-    <Part Name="WebServicesClient">
-        <SubPart PartName="WebServicesClient-PublicAPI" />
-        <SubPart PartName="WebServicesClient-Library" />
-        <SubPart PartName="WebServicesClient-Bindings" />
-        <SubPart PartName="WebServicesClient-Bindings-Android" />
-        <SubPart PartName="WSClient-Xliffs" />
-    </Part>
-
-    <Part Name="WebServicesClient-PublicAPI" BentleyBuildMakeFile="ClientPrewire.mke">
-        <Bindings>
-            <PublicAPI Domain="WebServices" />
-        </Bindings>
-    </Part>
-
-    <Part Name="WebServicesClient-PublishedAPI" BentleyBuildMakeFile="${SrcBsiCommon}sharedmki/PublishApi.mke"
-     BMakeOptions="+dPUBLISHAPI_DELIVERY_DIR=Delivery/PublishedApi +dPUBLISHAPI_VENDORAPI=json +dPUBLISHAPI_VENDORAPI2=rapidjson +dPUBLISHAPI_VENDORAPI3=libxml">
-        <SubPart PartName="PublishedApi" PartFile="MobileDgn" Repository="MobileDgn"/>
-        <SubPart PartName="WebServicesClient-PublicAPI" />
-        <Bindings>
-            <Directory SourceName="Delivery/PublishedApi" SubPartDirectory="PublishedApi/WSClient" />
-        </Bindings>
-    </Part>
-
-    <Part Name="WebServicesClient-Library" BentleyBuildMakeFile="ClientLib.mke">
-        <SubPart PartName="WebServicesClient-PublicAPI" />
-        <SubPart PartName="MobileDgnLibrary"            PartFile="MobileDgn" Repository="MobileDgn" />
-        <SubPart PartName="MobileDgnLibrary-Android"    PartFile="MobileDgn" Repository="MobileDgn" />
-        <SubPart PartName="MobileDgnLibrary-WinRT"      PartFile="MobileDgn" Repository="MobileDgn" />
-    </Part>
-
-    <Part Name="WebServicesClient-Bindings" ExcludePlatforms="Android*">
-        <SubPart PartName="WebServicesClient-Library" />
-        <Bindings>
-            <Libs ProductDirectoryName="WSClientLibs" Required="false">Delivery/$(libprefix)WebServicesClient$(libext)</Libs>
-            <Assemblies ProductDirectoryName="WSClientAssemblies">Delivery/$(libprefix)WebServicesClient$(shlibext)</Assemblies>
-        </Bindings>
-    </Part>
-
-    <Part Name="WebServicesClient-Bindings-Android" OnlyPlatforms="Android*">
-        <SubPart PartName="WebServicesClient-Library" />
-        <Bindings>
-            <Libs ProductDirectoryName="WSClientLibs" Required="false">Delivery/$(libprefix)WebServicesClient.so</Libs>
-            <Assemblies ProductDirectoryName="WSClientAssemblies">Delivery/$(libprefix)WebServicesClient.so</Assemblies>
-        </Bindings>
-    </Part>
-
-    <!-- //////////////////////////////////////////////////////////////////////////// -->
-    <!-- // WebServicesCache lib                                                   // -->
-    <!-- //////////////////////////////////////////////////////////////////////////// -->
-
-    <Part Name="WebServicesCache">
-        <SubPart PartName="WebServicesCache-PublicAPI" />
-        <SubPart PartName="WebServicesCache-Library" />
-        <SubPart PartName="WebServicesCache-Bindings" />
-        <SubPart PartName="WebServicesCache-Bindings-Android" />
-        <SubPart PartName="WebServicesCache-Schemas" />
-        <SubPart PartName="WSClient-Xliffs" />
-    </Part>
-
-    <Part Name="WebServicesCache-PublicAPI" BentleyBuildMakeFile="CachePrewire.mke">
-        <Bindings>
-            <PublicAPI Domain="WebServices" />
-        </Bindings>
-    </Part>
-
-    <Part Name="WebServicesCache-PublishedAPI" BentleyBuildMakeFile="${SrcBsiCommon}sharedmki/PublishApi.mke"
-     BMakeOptions="+dPUBLISHAPI_DELIVERY_DIR=Delivery/PublishedApi +dPUBLISHAPI_VENDORAPI=json +dPUBLISHAPI_VENDORAPI2=rapidjson +dPUBLISHAPI_VENDORAPI3=libxml">
-        <SubPart PartName="WebServicesCache-PublicAPI" />
-        <Bindings>
-            <Directory SourceName="Delivery/PublishedApi" SubPartDirectory="PublishedApi/WSClient" />
-        </Bindings>
-    </Part>
-
-    <Part Name="WebServicesCache-Library" BentleyBuildMakeFile="CacheLib.mke">
-        <SubPart PartName="WebServicesClient" />
-        <SubPart PartName="MobileDgnLibrary"            PartFile="MobileDgn" Repository="MobileDgn" />
-        <SubPart PartName="MobileDgnLibrary-Android"    PartFile="MobileDgn" Repository="MobileDgn" />
-        <SubPart PartName="MobileDgnLibrary-WinRT"      PartFile="MobileDgn" Repository="MobileDgn" />
-    </Part>
-
-    <Part Name="WebServicesCache-Bindings" ExcludePlatforms="Android*">
-        <SubPart PartName="WebServicesCache-Library" />
-        <Bindings>
-            <Libs ProductDirectoryName="WSClientLibs" Required="false">Delivery/$(libprefix)WebServicesCache$(libext)</Libs>
-            <Assemblies ProductDirectoryName="WSClientAssemblies">Delivery/$(libprefix)WebServicesCache$(shlibext)</Assemblies>
-        </Bindings>
-    </Part>
-
-    <Part Name="WebServicesCache-Bindings-Android" OnlyPlatforms="Android*">
-        <Bindings>
-            <Libs ProductDirectoryName="WSClientLibs" Required="false">Delivery/$(libprefix)WebServicesCache.so</Libs>
-            <Assemblies ProductDirectoryName="WSClientAssemblies">Delivery/$(libprefix)WebServicesCache.so</Assemblies>
-        </Bindings>
-    </Part>
-
-    <Part Name="WebServicesCache-Schemas" BentleyBuildMakeFile="CacheSchemasDelivery.mke">
-        <Bindings>
-            <Directory
-                SourceName="Delivery/ECSchemas/WSClient/Cache"
-                SubPartDirectory="ECSchemas/WSClient/Cache"
-                ProductDirectoryName="ECSchemas"
-                ProductSubDirectory="ECSchemas/WSClient/Cache" />
-        </Bindings>
-    </Part>
-
-    <!-- //////////////////////////////////////////////////////////////////////////// -->
-    <!-- // L10N                                                                   // -->
-    <!-- //////////////////////////////////////////////////////////////////////////// -->
-
-    <Part Name="WSClient-Xliffs" BentleyBuildMakeFile="xliffs.mke">
-        <Bindings>
-            <Files ProductDirectoryName="WSClientXliffs" Required="false" SubPartDirectory="xliffs">
-                Delivery/xliffs/WebServicesCache_en.xliff
-                Delivery/xliffs/WebServicesClient_en.xliff
-            </Files>
-        </Bindings>
-    </Part>
-
-    <!-- English Xliffs generated during the build are pushed (by PRG only) to Mercurial next to translations for L10N vendor convenience -->
-    <Part Name="L10N-WSClientXliffs-en" OnlyPlatforms="x64"
-        BentleyBuildMakeFile="${SrcBsiCommon}sqlang/mki/PushXliffsFromBuild.mke"
-        BentleyBuildMakeOptions="-dBUILD_XLIFF_DIRECTORY=$(OutputRootDir)BuildContexts/WSClient/Delivery/xliffs/ -dL10N_XLIFF_DIRECTORY=$(SrcRoot)l10n/l10n-WSClient/en/">
-        <SubPart PartName="WSClient-Xliffs" />
-    </Part>
-
-    <!-- Translated Xliffs are linked into the BuildContext here -->
-    <Part Name="L10N-WSClientXliffs-cs" BentleyBuildMakeFile="l10n-WSClient.mke" BentleyBuildMakeOptions="-dL10N_LANGUAGE_TAG=cs">
-        <RequiredRepository>l10n-WSClient</RequiredRepository>
-        <Bindings>
-            <Files ProductDirectoryName="L10N-WSClientXliffs" Required="false" ProductSubDirectory="cs" SubPartDirectory="l10n/cs">Delivery/l10n/cs/WebServicesCache_cs.xliff</Files>
-            <Files ProductDirectoryName="L10N-WSClientXliffs" Required="false" ProductSubDirectory="cs" SubPartDirectory="l10n/cs">Delivery/l10n/cs/WebServicesClient_cs.xliff</Files>
-        </Bindings>
-    </Part>
-
-    <!-- Translated Xliffs are linked into the BuildContext here -->
-    <Part Name="L10N-WSClientXliffs-de" BentleyBuildMakeFile="l10n-WSClient.mke" BentleyBuildMakeOptions="-dL10N_LANGUAGE_TAG=de">
-        <RequiredRepository>l10n-WSClient</RequiredRepository>
-        <Bindings>
-            <Files ProductDirectoryName="L10N-WSClientXliffs" Required="false" ProductSubDirectory="de" SubPartDirectory="l10n/de">Delivery/l10n/de/WebServicesCache_de.xliff</Files>
-            <Files ProductDirectoryName="L10N-WSClientXliffs" Required="false" ProductSubDirectory="de" SubPartDirectory="l10n/de">Delivery/l10n/de/WebServicesClient_de.xliff</Files>
-        </Bindings>
-    </Part>
-
-    <!-- Translated Xliffs are linked into the BuildContext here -->
-    <Part Name="L10N-WSClientXliffs-es" BentleyBuildMakeFile="l10n-WSClient.mke" BentleyBuildMakeOptions="-dL10N_LANGUAGE_TAG=es">
-        <RequiredRepository>l10n-WSClient</RequiredRepository>
-        <Bindings>
-            <Files ProductDirectoryName="L10N-WSClientXliffs" Required="false" ProductSubDirectory="es" SubPartDirectory="l10n/es">Delivery/l10n/es/WebServicesCache_es.xliff</Files>
-            <Files ProductDirectoryName="L10N-WSClientXliffs" Required="false" ProductSubDirectory="es" SubPartDirectory="l10n/es">Delivery/l10n/es/WebServicesClient_es.xliff</Files>
-        </Bindings>
-    </Part>
-
-    <!-- Translated Xliffs are linked into the BuildContext here -->
-    <Part Name="L10N-WSClientXliffs-fi" BentleyBuildMakeFile="l10n-WSClient.mke" BentleyBuildMakeOptions="-dL10N_LANGUAGE_TAG=fi">
-        <RequiredRepository>l10n-WSClient</RequiredRepository>
-        <Bindings>
-            <Files ProductDirectoryName="L10N-WSClientXliffs" Required="false" ProductSubDirectory="fi" SubPartDirectory="l10n/fi">Delivery/l10n/fi/WebServicesCache_fi.xliff</Files>
-            <Files ProductDirectoryName="L10N-WSClientXliffs" Required="false" ProductSubDirectory="fi" SubPartDirectory="l10n/fi">Delivery/l10n/fi/WebServicesClient_fi.xliff</Files>
-        </Bindings>
-    </Part>
-
-    <!-- Translated Xliffs are linked into the BuildContext here -->
-    <Part Name="L10N-WSClientXliffs-fr" BentleyBuildMakeFile="l10n-WSClient.mke" BentleyBuildMakeOptions="-dL10N_LANGUAGE_TAG=fr">
-        <RequiredRepository>l10n-WSClient</RequiredRepository>
-        <Bindings>
-            <Files ProductDirectoryName="L10N-WSClientXliffs" Required="false" ProductSubDirectory="fr" SubPartDirectory="l10n/fr">Delivery/l10n/fr/WebServicesCache_fr.xliff</Files>
-            <Files ProductDirectoryName="L10N-WSClientXliffs" Required="false" ProductSubDirectory="fr" SubPartDirectory="l10n/fr">Delivery/l10n/fr/WebServicesClient_fr.xliff</Files>
-        </Bindings>
-    </Part>
-
-    <!-- Translated Xliffs are linked into the BuildContext here -->
-    <Part Name="L10N-WSClientXliffs-it" BentleyBuildMakeFile="l10n-WSClient.mke" BentleyBuildMakeOptions="-dL10N_LANGUAGE_TAG=it">
-        <RequiredRepository>l10n-WSClient</RequiredRepository>
-        <Bindings>
-            <Files ProductDirectoryName="L10N-WSClientXliffs" Required="false" ProductSubDirectory="it" SubPartDirectory="l10n/it">Delivery/l10n/it/WebServicesCache_it.xliff</Files>
-            <Files ProductDirectoryName="L10N-WSClientXliffs" Required="false" ProductSubDirectory="it" SubPartDirectory="l10n/it">Delivery/l10n/it/WebServicesClient_it.xliff</Files>
-        </Bindings>
-    </Part>
-
-    <!-- Translated Xliffs are linked into the BuildContext here -->
-    <Part Name="L10N-WSClientXliffs-ja" BentleyBuildMakeFile="l10n-WSClient.mke" BentleyBuildMakeOptions="-dL10N_LANGUAGE_TAG=ja">
-        <RequiredRepository>l10n-WSClient</RequiredRepository>
-        <Bindings>
-            <Files ProductDirectoryName="L10N-WSClientXliffs" Required="false" ProductSubDirectory="ja" SubPartDirectory="l10n/ja">Delivery/l10n/ja/WebServicesCache_ja.xliff</Files>
-            <Files ProductDirectoryName="L10N-WSClientXliffs" Required="false" ProductSubDirectory="ja" SubPartDirectory="l10n/ja">Delivery/l10n/ja/WebServicesClient_ja.xliff</Files>
-        </Bindings>
-    </Part>
-
-    <!-- Translated Xliffs are linked into the BuildContext here -->
-    <Part Name="L10N-WSClientXliffs-ko" BentleyBuildMakeFile="l10n-WSClient.mke" BentleyBuildMakeOptions="-dL10N_LANGUAGE_TAG=ko">
-        <RequiredRepository>l10n-WSClient</RequiredRepository>
-        <Bindings>
-            <Files ProductDirectoryName="L10N-WSClientXliffs" Required="false" ProductSubDirectory="ko" SubPartDirectory="l10n/ko">Delivery/l10n/ko/WebServicesCache_ko.xliff</Files>
-            <Files ProductDirectoryName="L10N-WSClientXliffs" Required="false" ProductSubDirectory="ko" SubPartDirectory="l10n/ko">Delivery/l10n/ko/WebServicesClient_ko.xliff</Files>
-        </Bindings>
-    </Part>
-
-    <!-- Translated Xliffs are linked into the BuildContext here -->
-    <Part Name="L10N-WSClientXliffs-nl" BentleyBuildMakeFile="l10n-WSClient.mke" BentleyBuildMakeOptions="-dL10N_LANGUAGE_TAG=nl">
-        <RequiredRepository>l10n-WSClient</RequiredRepository>
-        <Bindings>
-            <Files ProductDirectoryName="L10N-WSClientXliffs" Required="false" ProductSubDirectory="nl" SubPartDirectory="l10n/nl">Delivery/l10n/nl/WebServicesCache_nl.xliff</Files>
-            <Files ProductDirectoryName="L10N-WSClientXliffs" Required="false" ProductSubDirectory="nl" SubPartDirectory="l10n/nl">Delivery/l10n/nl/WebServicesClient_nl.xliff</Files>
-        </Bindings>
-    </Part>
-
-    <!-- Translated Xliffs are linked into the BuildContext here -->
-    <Part Name="L10N-WSClientXliffs-pl" BentleyBuildMakeFile="l10n-WSClient.mke" BentleyBuildMakeOptions="-dL10N_LANGUAGE_TAG=pl">
-        <RequiredRepository>l10n-WSClient</RequiredRepository>
-        <Bindings>
-            <Files ProductDirectoryName="L10N-WSClientXliffs" Required="false" ProductSubDirectory="pl" SubPartDirectory="l10n/pl">Delivery/l10n/pl/WebServicesCache_pl.xliff</Files>
-            <Files ProductDirectoryName="L10N-WSClientXliffs" Required="false" ProductSubDirectory="pl" SubPartDirectory="l10n/pl">Delivery/l10n/pl/WebServicesClient_pl.xliff</Files>
-        </Bindings>
-    </Part>
-
-    <!-- Translated Xliffs are linked into the BuildContext here -->
-    <Part Name="L10N-WSClientXliffs-pt" BentleyBuildMakeFile="l10n-WSClient.mke" BentleyBuildMakeOptions="-dL10N_LANGUAGE_TAG=pt">
-        <RequiredRepository>l10n-WSClient</RequiredRepository>
-        <Bindings>
-            <Files ProductDirectoryName="L10N-WSClientXliffs" Required="false" ProductSubDirectory="pt" SubPartDirectory="l10n/pt">Delivery/l10n/pt/WebServicesCache_pt.xliff</Files>
-            <Files ProductDirectoryName="L10N-WSClientXliffs" Required="false" ProductSubDirectory="pt" SubPartDirectory="l10n/pt">Delivery/l10n/pt/WebServicesClient_pt.xliff</Files>
-        </Bindings>
-    </Part>
-
-    <!-- Translated Xliffs are linked into the BuildContext here -->
-    <Part Name="L10N-WSClientXliffs-ru" BentleyBuildMakeFile="l10n-WSClient.mke" BentleyBuildMakeOptions="-dL10N_LANGUAGE_TAG=ru">
-        <RequiredRepository>l10n-WSClient</RequiredRepository>
-        <Bindings>
-            <Files ProductDirectoryName="L10N-WSClientXliffs" Required="false" ProductSubDirectory="ru" SubPartDirectory="l10n/ru">Delivery/l10n/ru/WebServicesCache_ru.xliff</Files>
-            <Files ProductDirectoryName="L10N-WSClientXliffs" Required="false" ProductSubDirectory="ru" SubPartDirectory="l10n/ru">Delivery/l10n/ru/WebServicesClient_ru.xliff</Files>
-        </Bindings>
-    </Part>
-
-    <!-- Translated Xliffs are linked into the BuildContext here -->
-    <Part Name="L10N-WSClientXliffs-sv" BentleyBuildMakeFile="l10n-WSClient.mke" BentleyBuildMakeOptions="-dL10N_LANGUAGE_TAG=sv">
-        <RequiredRepository>l10n-WSClient</RequiredRepository>
-        <Bindings>
-            <Files ProductDirectoryName="L10N-WSClientXliffs" Required="false" ProductSubDirectory="sv" SubPartDirectory="l10n/sv">Delivery/l10n/sv/WebServicesCache_sv.xliff</Files>
-            <Files ProductDirectoryName="L10N-WSClientXliffs" Required="false" ProductSubDirectory="sv" SubPartDirectory="l10n/sv">Delivery/l10n/sv/WebServicesClient_sv.xliff</Files>
-        </Bindings>
-    </Part>
-
-    <!-- Translated Xliffs are linked into the BuildContext here -->
-    <Part Name="L10N-WSClientXliffs-tr" BentleyBuildMakeFile="l10n-WSClient.mke" BentleyBuildMakeOptions="-dL10N_LANGUAGE_TAG=tr">
-        <RequiredRepository>l10n-WSClient</RequiredRepository>
-        <Bindings>
-            <Files ProductDirectoryName="L10N-WSClientXliffs" Required="false" ProductSubDirectory="tr" SubPartDirectory="l10n/tr">Delivery/l10n/tr/WebServicesCache_tr.xliff</Files>
-            <Files ProductDirectoryName="L10N-WSClientXliffs" Required="false" ProductSubDirectory="tr" SubPartDirectory="l10n/tr">Delivery/l10n/tr/WebServicesClient_tr.xliff</Files>
-        </Bindings>
-    </Part>
-
-    <!-- Translated Xliffs are linked into the BuildContext here -->
-    <Part Name="L10N-WSClientXliffs-zh-cn" BentleyBuildMakeFile="l10n-WSClient.mke" BentleyBuildMakeOptions="-dL10N_LANGUAGE_TAG=zh-cn">
-        <RequiredRepository>l10n-WSClient</RequiredRepository>
-        <Bindings>
-            <Files ProductDirectoryName="L10N-WSClientXliffs" Required="false" ProductSubDirectory="zh-cn" SubPartDirectory="l10n/zh-cn">Delivery/l10n/zh-cn/WebServicesCache_zh-cn.xliff</Files>
-            <Files ProductDirectoryName="L10N-WSClientXliffs" Required="false" ProductSubDirectory="zh-cn" SubPartDirectory="l10n/zh-cn">Delivery/l10n/zh-cn/WebServicesClient_zh-cn.xliff</Files>
-        </Bindings>
-    </Part>
-
-    <!-- Translated Xliffs are linked into the BuildContext here -->
-    <Part Name="L10N-WSClientXliffs-zh-tw" BentleyBuildMakeFile="l10n-WSClient.mke" BentleyBuildMakeOptions="-dL10N_LANGUAGE_TAG=zh-tw">
-        <RequiredRepository>l10n-WSClient</RequiredRepository>
-        <Bindings>
-            <Files ProductDirectoryName="L10N-WSClientXliffs" Required="false" ProductSubDirectory="zh-tw" SubPartDirectory="l10n/zh-tw">Delivery/l10n/zh-tw/WebServicesClient_zh-tw.xliff</Files>
-            <Files ProductDirectoryName="L10N-WSClientXliffs" Required="false" ProductSubDirectory="zh-tw" SubPartDirectory="l10n/zh-tw">Delivery/l10n/zh-tw/WebServicesCache_zh-tw.xliff</Files>
-        </Bindings>
-    </Part>
-
-    <!-- //////////////////////////////////////////////////////////////////////////// -->
-    <!-- // Unit Tests                                                             // -->
-    <!-- //////////////////////////////////////////////////////////////////////////// -->
-    <Part Name="PrewireForUnitTests" BentleyBuildMakeFile="Tests/Prewire.mke">
-        <SubPart PartName="WebServicesCache" />
-        <SubPart PartName="WebServicesClient"/>
-        <Bindings>
-            <Files ProductDirectoryName="UnitTests-IgnoreList" ProductSubDirectory="WebServices" SubPartDirectory="UnitTests/WebServices"> Delivery/UnitTests/ignore_list.txt</Files>
-        </Bindings>
-    </Part>
-
-    <Part Name="UnitTests-Published" BentleyBuildMakeFile="Tests/BuildTests.mke" BentleyBuildMakeOptions="-dTestDir=Published -dUsePublishedApi">
-        <SubPart PartName="PrewireForUnitTests" />
-        <SubPart PartName="WebServicesClient-PublishedAPI" />
-        <SubPart PartName="WebServicesCache-PublishedAPI" />
-<<<<<<< HEAD
-        <Bindings>
-            <Directory ProductDirectoryName="UnitTests-Objects" ProductSubDirectory="WebServices/Published" SourceName="Delivery/UnitTests/Objects/Published"/>
-        </Bindings>
-    </Part>
-
-    <!-- Define a test collection part. This is included in MobileDgn's TestsAggregate -->
-    <Part Name="Tests">
-        <SubPart PartName="UnitTests-Published"/>
-    </Part>
-
-    <!-- Define a gtest program to run the tests. The Gtest and RunGtest parts are included in MobileDgn's Gtest-Aggregator and RunGtest-MobileDgnTests parts -->
-    <Product Name="WSClient-Tests">
-        <SubPart Repository="BeGTest" PartFile="BeGTest" PartName="Base" />
-        <SubPart PartName="Tests"/>
-        <Directories DirectoryListName="CollectionProduct" Repository="BeGTest"  PartFile="BeGTest"/>
-    </Product>
-
-    <Part Name="Gtest" BentleyBuildMakeFile="${SrcRoot}BeGTest/gtest/buildGTest.mke" BentleyBuildMakeOptions="-dTEST_NAME=WSClientTest -dTEST_COLLECTION_PRODUCT=WSClient-Tests" OnlyPlatforms="x86,x64,Linux*,MacOS*">
-        <SubProduct ProductName="WSClient-Tests"/>
-        <SubPart PartName="Gtest-Tools" Repository="BeGTest" PartFile="BeGTest"/>
-        <Bindings>
-            <Files ProductDirectoryName="Gtest-NativeAssemblies">Delivery/Gtest/WSClientTest/Assemblies/*</Files>
-            <Directory ProductDirectoryName="Gtest-Assets" SourceName="Delivery/Gtest/WSClientTest/Assets" />
-        </Bindings>
-    </Part>
-
-    <Product Name="WSClient-Gtest" >
-        <SubPart PartName="Gtest"/>
-        <Directories DirectoryListName="GtestProduct" Repository="BeGTest" PartFile="BeGTest"/>
-    </Product>
-
-    <Part Name="RunGtest" BentleyBuildMakeFile="${SrcRoot}BeGTest/gtest/RunGTest.mke" BentleyBuildMakeOptions="-dGTEST_EXE=$(OutputRootDir)Product/WSClient-Gtest/WSClientTest -dGTEST_OUTPUT_DIR=$(OutputRootDir)build/WSClient" OnlyPlatforms="x86,x64,MacOs*,Linux*">
-        <SubProduct ProductName="WSClient-Gtest" />
-        <SubPart PartName="Gtest-Tools" Repository="BeGTest" PartFile="BeGTest"/>
-    </Part>
-
-</BuildContext>
-
-=======
-        <!-- Assets -->
-        <SubPart PartName="WSClientUnitTests-Assets" />
-    </Part>
-
-    <Part Name="WSClientUnitTests-Assets" BentleyBuildMakeFile="TestAssetsDelivery.mke" />
-
-</BuildContext>
->>>>>>> 015c8bab
+<?xml version="1.0" encoding="utf-8"?>
+
+<BuildContext xmlns:xsi="http://www.w3.org/2001/XMLSchema-instance" xsi:noNamespaceSchemaLocation="../bsicommon/build/PartFile.xsd">
+
+    <!-- //////////////////////////////////////////////////////////////////////////// -->
+    <!-- // WebServicesClient lib                                                  // -->
+    <!-- //////////////////////////////////////////////////////////////////////////// -->
+
+    <Part Name="WebServicesClient">
+        <SubPart PartName="WebServicesClient-PublicAPI" />
+        <SubPart PartName="WebServicesClient-Library" />
+        <SubPart PartName="WebServicesClient-Bindings" />
+        <SubPart PartName="WebServicesClient-Bindings-Android" />
+        <SubPart PartName="WSClient-Xliffs" />
+    </Part>
+
+    <Part Name="WebServicesClient-PublicAPI" BentleyBuildMakeFile="ClientPrewire.mke">
+        <Bindings>
+            <PublicAPI Domain="WebServices" />
+        </Bindings>
+    </Part>
+
+    <Part Name="WebServicesClient-PublishedAPI" BentleyBuildMakeFile="${SrcBsiCommon}sharedmki/PublishApi.mke"
+     BMakeOptions="+dPUBLISHAPI_DELIVERY_DIR=Delivery/PublishedApi +dPUBLISHAPI_VENDORAPI=json +dPUBLISHAPI_VENDORAPI2=rapidjson +dPUBLISHAPI_VENDORAPI3=libxml">
+        <SubPart PartName="PublishedApi" PartFile="MobileDgn" Repository="MobileDgn"/>
+        <SubPart PartName="WebServicesClient-PublicAPI" />
+        <Bindings>
+            <Directory SourceName="Delivery/PublishedApi" SubPartDirectory="PublishedApi/WSClient" />
+        </Bindings>
+    </Part>
+
+    <Part Name="WebServicesClient-Library" BentleyBuildMakeFile="ClientLib.mke">
+        <SubPart PartName="WebServicesClient-PublicAPI" />
+        <SubPart PartName="MobileDgnLibrary"            PartFile="MobileDgn" Repository="MobileDgn" />
+        <SubPart PartName="MobileDgnLibrary-Android"    PartFile="MobileDgn" Repository="MobileDgn" />
+        <SubPart PartName="MobileDgnLibrary-WinRT"      PartFile="MobileDgn" Repository="MobileDgn" />
+    </Part>
+
+    <Part Name="WebServicesClient-Bindings" ExcludePlatforms="Android*">
+        <SubPart PartName="WebServicesClient-Library" />
+        <Bindings>
+            <Libs ProductDirectoryName="WSClientLibs" Required="false">Delivery/$(libprefix)WebServicesClient$(libext)</Libs>
+            <Assemblies ProductDirectoryName="WSClientAssemblies">Delivery/$(libprefix)WebServicesClient$(shlibext)</Assemblies>
+        </Bindings>
+    </Part>
+
+    <Part Name="WebServicesClient-Bindings-Android" OnlyPlatforms="Android*">
+        <SubPart PartName="WebServicesClient-Library" />
+        <Bindings>
+            <Libs ProductDirectoryName="WSClientLibs" Required="false">Delivery/$(libprefix)WebServicesClient.so</Libs>
+            <Assemblies ProductDirectoryName="WSClientAssemblies">Delivery/$(libprefix)WebServicesClient.so</Assemblies>
+        </Bindings>
+    </Part>
+
+    <!-- //////////////////////////////////////////////////////////////////////////// -->
+    <!-- // WebServicesCache lib                                                   // -->
+    <!-- //////////////////////////////////////////////////////////////////////////// -->
+
+    <Part Name="WebServicesCache">
+        <SubPart PartName="WebServicesCache-PublicAPI" />
+        <SubPart PartName="WebServicesCache-Library" />
+        <SubPart PartName="WebServicesCache-Bindings" />
+        <SubPart PartName="WebServicesCache-Bindings-Android" />
+        <SubPart PartName="WebServicesCache-Schemas" />
+        <SubPart PartName="WSClient-Xliffs" />
+    </Part>
+
+    <Part Name="WebServicesCache-PublicAPI" BentleyBuildMakeFile="CachePrewire.mke">
+        <Bindings>
+            <PublicAPI Domain="WebServices" />
+        </Bindings>
+    </Part>
+
+    <Part Name="WebServicesCache-PublishedAPI" BentleyBuildMakeFile="${SrcBsiCommon}sharedmki/PublishApi.mke"
+     BMakeOptions="+dPUBLISHAPI_DELIVERY_DIR=Delivery/PublishedApi +dPUBLISHAPI_VENDORAPI=json +dPUBLISHAPI_VENDORAPI2=rapidjson +dPUBLISHAPI_VENDORAPI3=libxml">
+        <SubPart PartName="WebServicesCache-PublicAPI" />
+        <Bindings>
+            <Directory SourceName="Delivery/PublishedApi" SubPartDirectory="PublishedApi/WSClient" />
+        </Bindings>
+    </Part>
+
+    <Part Name="WebServicesCache-Library" BentleyBuildMakeFile="CacheLib.mke">
+        <SubPart PartName="WebServicesClient" />
+        <SubPart PartName="MobileDgnLibrary"            PartFile="MobileDgn" Repository="MobileDgn" />
+        <SubPart PartName="MobileDgnLibrary-Android"    PartFile="MobileDgn" Repository="MobileDgn" />
+        <SubPart PartName="MobileDgnLibrary-WinRT"      PartFile="MobileDgn" Repository="MobileDgn" />
+    </Part>
+
+    <Part Name="WebServicesCache-Bindings" ExcludePlatforms="Android*">
+        <SubPart PartName="WebServicesCache-Library" />
+        <Bindings>
+            <Libs ProductDirectoryName="WSClientLibs" Required="false">Delivery/$(libprefix)WebServicesCache$(libext)</Libs>
+            <Assemblies ProductDirectoryName="WSClientAssemblies">Delivery/$(libprefix)WebServicesCache$(shlibext)</Assemblies>
+        </Bindings>
+    </Part>
+
+    <Part Name="WebServicesCache-Bindings-Android" OnlyPlatforms="Android*">
+        <Bindings>
+            <Libs ProductDirectoryName="WSClientLibs" Required="false">Delivery/$(libprefix)WebServicesCache.so</Libs>
+            <Assemblies ProductDirectoryName="WSClientAssemblies">Delivery/$(libprefix)WebServicesCache.so</Assemblies>
+        </Bindings>
+    </Part>
+
+    <Part Name="WebServicesCache-Schemas" BentleyBuildMakeFile="CacheSchemasDelivery.mke">
+        <Bindings>
+            <Directory
+                SourceName="Delivery/ECSchemas/WSClient/Cache"
+                SubPartDirectory="ECSchemas/WSClient/Cache"
+                ProductDirectoryName="ECSchemas"
+                ProductSubDirectory="ECSchemas/WSClient/Cache" />
+        </Bindings>
+    </Part>
+
+    <!-- //////////////////////////////////////////////////////////////////////////// -->
+    <!-- // L10N                                                                   // -->
+    <!-- //////////////////////////////////////////////////////////////////////////// -->
+
+    <Part Name="WSClient-Xliffs" BentleyBuildMakeFile="xliffs.mke">
+        <Bindings>
+            <Files ProductDirectoryName="WSClientXliffs" Required="false" SubPartDirectory="xliffs">
+                Delivery/xliffs/WebServicesCache_en.xliff
+                Delivery/xliffs/WebServicesClient_en.xliff
+            </Files>
+        </Bindings>
+    </Part>
+
+    <!-- English Xliffs generated during the build are pushed (by PRG only) to Mercurial next to translations for L10N vendor convenience -->
+    <Part Name="L10N-WSClientXliffs-en" OnlyPlatforms="x64"
+        BentleyBuildMakeFile="${SrcBsiCommon}sqlang/mki/PushXliffsFromBuild.mke"
+        BentleyBuildMakeOptions="-dBUILD_XLIFF_DIRECTORY=$(OutputRootDir)BuildContexts/WSClient/Delivery/xliffs/ -dL10N_XLIFF_DIRECTORY=$(SrcRoot)l10n/l10n-WSClient/en/">
+        <SubPart PartName="WSClient-Xliffs" />
+    </Part>
+
+    <!-- Translated Xliffs are linked into the BuildContext here -->
+    <Part Name="L10N-WSClientXliffs-cs" BentleyBuildMakeFile="l10n-WSClient.mke" BentleyBuildMakeOptions="-dL10N_LANGUAGE_TAG=cs">
+        <RequiredRepository>l10n-WSClient</RequiredRepository>
+        <Bindings>
+            <Files ProductDirectoryName="L10N-WSClientXliffs" Required="false" ProductSubDirectory="cs" SubPartDirectory="l10n/cs">Delivery/l10n/cs/WebServicesCache_cs.xliff</Files>
+            <Files ProductDirectoryName="L10N-WSClientXliffs" Required="false" ProductSubDirectory="cs" SubPartDirectory="l10n/cs">Delivery/l10n/cs/WebServicesClient_cs.xliff</Files>
+        </Bindings>
+    </Part>
+
+    <!-- Translated Xliffs are linked into the BuildContext here -->
+    <Part Name="L10N-WSClientXliffs-de" BentleyBuildMakeFile="l10n-WSClient.mke" BentleyBuildMakeOptions="-dL10N_LANGUAGE_TAG=de">
+        <RequiredRepository>l10n-WSClient</RequiredRepository>
+        <Bindings>
+            <Files ProductDirectoryName="L10N-WSClientXliffs" Required="false" ProductSubDirectory="de" SubPartDirectory="l10n/de">Delivery/l10n/de/WebServicesCache_de.xliff</Files>
+            <Files ProductDirectoryName="L10N-WSClientXliffs" Required="false" ProductSubDirectory="de" SubPartDirectory="l10n/de">Delivery/l10n/de/WebServicesClient_de.xliff</Files>
+        </Bindings>
+    </Part>
+
+    <!-- Translated Xliffs are linked into the BuildContext here -->
+    <Part Name="L10N-WSClientXliffs-es" BentleyBuildMakeFile="l10n-WSClient.mke" BentleyBuildMakeOptions="-dL10N_LANGUAGE_TAG=es">
+        <RequiredRepository>l10n-WSClient</RequiredRepository>
+        <Bindings>
+            <Files ProductDirectoryName="L10N-WSClientXliffs" Required="false" ProductSubDirectory="es" SubPartDirectory="l10n/es">Delivery/l10n/es/WebServicesCache_es.xliff</Files>
+            <Files ProductDirectoryName="L10N-WSClientXliffs" Required="false" ProductSubDirectory="es" SubPartDirectory="l10n/es">Delivery/l10n/es/WebServicesClient_es.xliff</Files>
+        </Bindings>
+    </Part>
+
+    <!-- Translated Xliffs are linked into the BuildContext here -->
+    <Part Name="L10N-WSClientXliffs-fi" BentleyBuildMakeFile="l10n-WSClient.mke" BentleyBuildMakeOptions="-dL10N_LANGUAGE_TAG=fi">
+        <RequiredRepository>l10n-WSClient</RequiredRepository>
+        <Bindings>
+            <Files ProductDirectoryName="L10N-WSClientXliffs" Required="false" ProductSubDirectory="fi" SubPartDirectory="l10n/fi">Delivery/l10n/fi/WebServicesCache_fi.xliff</Files>
+            <Files ProductDirectoryName="L10N-WSClientXliffs" Required="false" ProductSubDirectory="fi" SubPartDirectory="l10n/fi">Delivery/l10n/fi/WebServicesClient_fi.xliff</Files>
+        </Bindings>
+    </Part>
+
+    <!-- Translated Xliffs are linked into the BuildContext here -->
+    <Part Name="L10N-WSClientXliffs-fr" BentleyBuildMakeFile="l10n-WSClient.mke" BentleyBuildMakeOptions="-dL10N_LANGUAGE_TAG=fr">
+        <RequiredRepository>l10n-WSClient</RequiredRepository>
+        <Bindings>
+            <Files ProductDirectoryName="L10N-WSClientXliffs" Required="false" ProductSubDirectory="fr" SubPartDirectory="l10n/fr">Delivery/l10n/fr/WebServicesCache_fr.xliff</Files>
+            <Files ProductDirectoryName="L10N-WSClientXliffs" Required="false" ProductSubDirectory="fr" SubPartDirectory="l10n/fr">Delivery/l10n/fr/WebServicesClient_fr.xliff</Files>
+        </Bindings>
+    </Part>
+
+    <!-- Translated Xliffs are linked into the BuildContext here -->
+    <Part Name="L10N-WSClientXliffs-it" BentleyBuildMakeFile="l10n-WSClient.mke" BentleyBuildMakeOptions="-dL10N_LANGUAGE_TAG=it">
+        <RequiredRepository>l10n-WSClient</RequiredRepository>
+        <Bindings>
+            <Files ProductDirectoryName="L10N-WSClientXliffs" Required="false" ProductSubDirectory="it" SubPartDirectory="l10n/it">Delivery/l10n/it/WebServicesCache_it.xliff</Files>
+            <Files ProductDirectoryName="L10N-WSClientXliffs" Required="false" ProductSubDirectory="it" SubPartDirectory="l10n/it">Delivery/l10n/it/WebServicesClient_it.xliff</Files>
+        </Bindings>
+    </Part>
+
+    <!-- Translated Xliffs are linked into the BuildContext here -->
+    <Part Name="L10N-WSClientXliffs-ja" BentleyBuildMakeFile="l10n-WSClient.mke" BentleyBuildMakeOptions="-dL10N_LANGUAGE_TAG=ja">
+        <RequiredRepository>l10n-WSClient</RequiredRepository>
+        <Bindings>
+            <Files ProductDirectoryName="L10N-WSClientXliffs" Required="false" ProductSubDirectory="ja" SubPartDirectory="l10n/ja">Delivery/l10n/ja/WebServicesCache_ja.xliff</Files>
+            <Files ProductDirectoryName="L10N-WSClientXliffs" Required="false" ProductSubDirectory="ja" SubPartDirectory="l10n/ja">Delivery/l10n/ja/WebServicesClient_ja.xliff</Files>
+        </Bindings>
+    </Part>
+
+    <!-- Translated Xliffs are linked into the BuildContext here -->
+    <Part Name="L10N-WSClientXliffs-ko" BentleyBuildMakeFile="l10n-WSClient.mke" BentleyBuildMakeOptions="-dL10N_LANGUAGE_TAG=ko">
+        <RequiredRepository>l10n-WSClient</RequiredRepository>
+        <Bindings>
+            <Files ProductDirectoryName="L10N-WSClientXliffs" Required="false" ProductSubDirectory="ko" SubPartDirectory="l10n/ko">Delivery/l10n/ko/WebServicesCache_ko.xliff</Files>
+            <Files ProductDirectoryName="L10N-WSClientXliffs" Required="false" ProductSubDirectory="ko" SubPartDirectory="l10n/ko">Delivery/l10n/ko/WebServicesClient_ko.xliff</Files>
+        </Bindings>
+    </Part>
+
+    <!-- Translated Xliffs are linked into the BuildContext here -->
+    <Part Name="L10N-WSClientXliffs-nl" BentleyBuildMakeFile="l10n-WSClient.mke" BentleyBuildMakeOptions="-dL10N_LANGUAGE_TAG=nl">
+        <RequiredRepository>l10n-WSClient</RequiredRepository>
+        <Bindings>
+            <Files ProductDirectoryName="L10N-WSClientXliffs" Required="false" ProductSubDirectory="nl" SubPartDirectory="l10n/nl">Delivery/l10n/nl/WebServicesCache_nl.xliff</Files>
+            <Files ProductDirectoryName="L10N-WSClientXliffs" Required="false" ProductSubDirectory="nl" SubPartDirectory="l10n/nl">Delivery/l10n/nl/WebServicesClient_nl.xliff</Files>
+        </Bindings>
+    </Part>
+
+    <!-- Translated Xliffs are linked into the BuildContext here -->
+    <Part Name="L10N-WSClientXliffs-pl" BentleyBuildMakeFile="l10n-WSClient.mke" BentleyBuildMakeOptions="-dL10N_LANGUAGE_TAG=pl">
+        <RequiredRepository>l10n-WSClient</RequiredRepository>
+        <Bindings>
+            <Files ProductDirectoryName="L10N-WSClientXliffs" Required="false" ProductSubDirectory="pl" SubPartDirectory="l10n/pl">Delivery/l10n/pl/WebServicesCache_pl.xliff</Files>
+            <Files ProductDirectoryName="L10N-WSClientXliffs" Required="false" ProductSubDirectory="pl" SubPartDirectory="l10n/pl">Delivery/l10n/pl/WebServicesClient_pl.xliff</Files>
+        </Bindings>
+    </Part>
+
+    <!-- Translated Xliffs are linked into the BuildContext here -->
+    <Part Name="L10N-WSClientXliffs-pt" BentleyBuildMakeFile="l10n-WSClient.mke" BentleyBuildMakeOptions="-dL10N_LANGUAGE_TAG=pt">
+        <RequiredRepository>l10n-WSClient</RequiredRepository>
+        <Bindings>
+            <Files ProductDirectoryName="L10N-WSClientXliffs" Required="false" ProductSubDirectory="pt" SubPartDirectory="l10n/pt">Delivery/l10n/pt/WebServicesCache_pt.xliff</Files>
+            <Files ProductDirectoryName="L10N-WSClientXliffs" Required="false" ProductSubDirectory="pt" SubPartDirectory="l10n/pt">Delivery/l10n/pt/WebServicesClient_pt.xliff</Files>
+        </Bindings>
+    </Part>
+
+    <!-- Translated Xliffs are linked into the BuildContext here -->
+    <Part Name="L10N-WSClientXliffs-ru" BentleyBuildMakeFile="l10n-WSClient.mke" BentleyBuildMakeOptions="-dL10N_LANGUAGE_TAG=ru">
+        <RequiredRepository>l10n-WSClient</RequiredRepository>
+        <Bindings>
+            <Files ProductDirectoryName="L10N-WSClientXliffs" Required="false" ProductSubDirectory="ru" SubPartDirectory="l10n/ru">Delivery/l10n/ru/WebServicesCache_ru.xliff</Files>
+            <Files ProductDirectoryName="L10N-WSClientXliffs" Required="false" ProductSubDirectory="ru" SubPartDirectory="l10n/ru">Delivery/l10n/ru/WebServicesClient_ru.xliff</Files>
+        </Bindings>
+    </Part>
+
+    <!-- Translated Xliffs are linked into the BuildContext here -->
+    <Part Name="L10N-WSClientXliffs-sv" BentleyBuildMakeFile="l10n-WSClient.mke" BentleyBuildMakeOptions="-dL10N_LANGUAGE_TAG=sv">
+        <RequiredRepository>l10n-WSClient</RequiredRepository>
+        <Bindings>
+            <Files ProductDirectoryName="L10N-WSClientXliffs" Required="false" ProductSubDirectory="sv" SubPartDirectory="l10n/sv">Delivery/l10n/sv/WebServicesCache_sv.xliff</Files>
+            <Files ProductDirectoryName="L10N-WSClientXliffs" Required="false" ProductSubDirectory="sv" SubPartDirectory="l10n/sv">Delivery/l10n/sv/WebServicesClient_sv.xliff</Files>
+        </Bindings>
+    </Part>
+
+    <!-- Translated Xliffs are linked into the BuildContext here -->
+    <Part Name="L10N-WSClientXliffs-tr" BentleyBuildMakeFile="l10n-WSClient.mke" BentleyBuildMakeOptions="-dL10N_LANGUAGE_TAG=tr">
+        <RequiredRepository>l10n-WSClient</RequiredRepository>
+        <Bindings>
+            <Files ProductDirectoryName="L10N-WSClientXliffs" Required="false" ProductSubDirectory="tr" SubPartDirectory="l10n/tr">Delivery/l10n/tr/WebServicesCache_tr.xliff</Files>
+            <Files ProductDirectoryName="L10N-WSClientXliffs" Required="false" ProductSubDirectory="tr" SubPartDirectory="l10n/tr">Delivery/l10n/tr/WebServicesClient_tr.xliff</Files>
+        </Bindings>
+    </Part>
+
+    <!-- Translated Xliffs are linked into the BuildContext here -->
+    <Part Name="L10N-WSClientXliffs-zh-cn" BentleyBuildMakeFile="l10n-WSClient.mke" BentleyBuildMakeOptions="-dL10N_LANGUAGE_TAG=zh-cn">
+        <RequiredRepository>l10n-WSClient</RequiredRepository>
+        <Bindings>
+            <Files ProductDirectoryName="L10N-WSClientXliffs" Required="false" ProductSubDirectory="zh-cn" SubPartDirectory="l10n/zh-cn">Delivery/l10n/zh-cn/WebServicesCache_zh-cn.xliff</Files>
+            <Files ProductDirectoryName="L10N-WSClientXliffs" Required="false" ProductSubDirectory="zh-cn" SubPartDirectory="l10n/zh-cn">Delivery/l10n/zh-cn/WebServicesClient_zh-cn.xliff</Files>
+        </Bindings>
+    </Part>
+
+    <!-- Translated Xliffs are linked into the BuildContext here -->
+    <Part Name="L10N-WSClientXliffs-zh-tw" BentleyBuildMakeFile="l10n-WSClient.mke" BentleyBuildMakeOptions="-dL10N_LANGUAGE_TAG=zh-tw">
+        <RequiredRepository>l10n-WSClient</RequiredRepository>
+        <Bindings>
+            <Files ProductDirectoryName="L10N-WSClientXliffs" Required="false" ProductSubDirectory="zh-tw" SubPartDirectory="l10n/zh-tw">Delivery/l10n/zh-tw/WebServicesClient_zh-tw.xliff</Files>
+            <Files ProductDirectoryName="L10N-WSClientXliffs" Required="false" ProductSubDirectory="zh-tw" SubPartDirectory="l10n/zh-tw">Delivery/l10n/zh-tw/WebServicesCache_zh-tw.xliff</Files>
+        </Bindings>
+    </Part>
+
+    <!-- //////////////////////////////////////////////////////////////////////////// -->
+    <!-- // Unit Tests                                                             // -->
+    <!-- //////////////////////////////////////////////////////////////////////////// -->
+    <Part Name="PrewireForUnitTests" BentleyBuildMakeFile="Tests/Prewire.mke">
+        <SubPart PartName="WebServicesCache" />
+        <SubPart PartName="WebServicesClient"/>
+        <Bindings>
+            <Files ProductDirectoryName="UnitTests-IgnoreList" ProductSubDirectory="WebServices" SubPartDirectory="UnitTests/WebServices"> Delivery/UnitTests/ignore_list.txt</Files>
+        </Bindings>
+    </Part>
+
+    <Part Name="WSClientUnitTests-Assets" BentleyBuildMakeFile="TestAssetsDelivery.mke" />
+
+    <Part Name="UnitTests-Published" BentleyBuildMakeFile="Tests/BuildTests.mke" BentleyBuildMakeOptions="-dTestDir=Published -dUsePublishedApi">
+        <SubPart PartName="PrewireForUnitTests" />
+        <SubPart PartName="WebServicesClient-PublishedAPI" />
+        <SubPart PartName="WebServicesCache-PublishedAPI" />
+        
+        <!-- Assets -->
+        <SubPart PartName="WSClientUnitTests-Assets" />
+        
+        <Bindings>
+            <Directory ProductDirectoryName="UnitTests-Objects" ProductSubDirectory="WebServices/Published" SourceName="Delivery/UnitTests/Objects/Published"/>
+        </Bindings>
+    </Part>
+
+    <!-- Define a test collection part. This is included in MobileDgn's TestsAggregate -->
+    <Part Name="Tests">
+        <SubPart PartName="UnitTests-Published"/>
+    </Part>
+
+    <!-- Define a gtest program to run the tests. The Gtest and RunGtest parts are included in MobileDgn's Gtest-Aggregator and RunGtest-MobileDgnTests parts -->
+    <Product Name="WSClient-Tests">
+        <SubPart Repository="BeGTest" PartFile="BeGTest" PartName="Base" />
+        <SubPart PartName="Tests"/>
+        <Directories DirectoryListName="CollectionProduct" Repository="BeGTest"  PartFile="BeGTest"/>
+    </Product>
+
+    <Part Name="Gtest" BentleyBuildMakeFile="${SrcRoot}BeGTest/gtest/buildGTest.mke" BentleyBuildMakeOptions="-dTEST_NAME=WSClientTest -dTEST_COLLECTION_PRODUCT=WSClient-Tests" OnlyPlatforms="x86,x64,Linux*,MacOS*">
+        <SubProduct ProductName="WSClient-Tests"/>
+        <SubPart PartName="Gtest-Tools" Repository="BeGTest" PartFile="BeGTest"/>
+        <Bindings>
+            <Files ProductDirectoryName="Gtest-NativeAssemblies">Delivery/Gtest/WSClientTest/Assemblies/*</Files>
+            <Directory ProductDirectoryName="Gtest-Assets" SourceName="Delivery/Gtest/WSClientTest/Assets" />
+        </Bindings>
+    </Part>
+
+    <Product Name="WSClient-Gtest" >
+        <SubPart PartName="Gtest"/>
+        <Directories DirectoryListName="GtestProduct" Repository="BeGTest" PartFile="BeGTest"/>
+    </Product>
+
+    <Part Name="RunGtest" BentleyBuildMakeFile="${SrcRoot}BeGTest/gtest/RunGTest.mke" BentleyBuildMakeOptions="-dGTEST_EXE=$(OutputRootDir)Product/WSClient-Gtest/WSClientTest -dGTEST_OUTPUT_DIR=$(OutputRootDir)build/WSClient" OnlyPlatforms="x86,x64,MacOs*,Linux*">
+        <SubProduct ProductName="WSClient-Gtest" />
+        <SubPart PartName="Gtest-Tools" Repository="BeGTest" PartFile="BeGTest"/>
+    </Part>
+
+</BuildContext>