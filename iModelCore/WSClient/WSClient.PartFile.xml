<?xml version="1.0" encoding="utf-8"?>

<BuildContext xmlns:xsi="http://www.w3.org/2001/XMLSchema-instance" xsi:noNamespaceSchemaLocation="../bsicommon/build/PartFile.xsd">

    <Part Name="WebServicesClient">
        <SubPart PartName="WebServicesClient-PublicAPI" />
        <SubPart PartName="WebServicesClient-Xliffs" />
        <SubPart PartName="WebServicesClient-Library" />
        <SubPart PartName="WebServicesClient-Bindings" />
        <SubPart PartName="WebServicesClient-Bindings-Android" />
    </Part>

    <Part Name="WebServicesClient-PublicAPI" BentleyBuildMakeFile="ClientPrewire.mke">
        <Bindings>
            <PublicAPI Domain="WebServices"/>
        </Bindings>
    </Part>

    <Part Name="WebServicesClient-PublishedAPI" BentleyBuildMakeFile="${SrcBsiCommon}sharedmki/PublishApi.mke" 
     BMakeOptions="+dPUBLISHAPI_DELIVERY_DIR=Delivery/PublishedApi +dPUBLISHAPI_VENDORAPI=json +dPUBLISHAPI_VENDORAPI2=rapidjson +dPUBLISHAPI_VENDORAPI3=libxml">
        <SubPart PartName="PublishedApi" PartFile="MobileDgn" Repository="MobileDgn"/>
        <SubPart PartName="WebServicesClient-PublicAPI"/>
        <Bindings>
            <Directory SourceName="Delivery/PublishedApi" SubPartDirectory="PublishedApi/WSClient"/>
        </Bindings>
    </Part>

<<<<<<< HEAD
    <Part Name="WebServicesClient-Library" BentleyBuildMakeFile="Client/Client.mke">
        <SubPart PartName="WebServicesClient-PublicAPI" />
=======
    <Part Name="WebServicesClient-Library" BentleyBuildMakeFile="ClientLib.mke">
>>>>>>> 229f5840
        <SubPart PartName="MobileDgnLibrary"            PartFile="MobileDgn" Repository="MobileDgn" />
        <SubPart PartName="MobileDgnLibrary-Android"    PartFile="MobileDgn" Repository="MobileDgn" />
        <SubPart PartName="MobileDgnLibrary-WinRT"      PartFile="MobileDgn" Repository="MobileDgn" />
    </Part>

    <Part Name="WebServicesClient-Bindings" ExcludePlatforms="Android*">
        <SubPart PartName="WebServicesClient-Library" />
        <Bindings>
            <Libs ProductDirectoryName="WSClientLibs" Required="false">Delivery/$(libprefix)WebServicesClient$(libext)</Libs>
            <Assemblies ProductDirectoryName="WSClientAssemblies">Delivery/$(libprefix)WebServicesClient$(shlibext)</Assemblies>
        </Bindings>
    </Part>

    <Part Name="WebServicesClient-Bindings-Android" OnlyPlatforms="Android*">
        <SubPart PartName="WebServicesClient-Library" />
        <Bindings>
            <Libs ProductDirectoryName="WSClientLibs" Required="false">Delivery/$(libprefix)WebServicesClient.so</Libs>
            <Assemblies ProductDirectoryName="WSClientAssemblies">Delivery/$(libprefix)WebServicesClient.so</Assemblies>
        </Bindings>
    </Part>

    <Part Name="WebServicesClient-Xliffs" BentleyBuildMakeFile="xliffs.mke">
        <Bindings>
            <Files ProductDirectoryName="WSClientXliffs" Required="false" SubPartDirectory="xliffs">
                Delivery/xliffs/WSError_en.xliff
                Delivery/xliffs/Connect_en.xliff
            </Files>
        </Bindings>
    </Part>

    <Part Name="WSClientUnitTests" ExcludePlatforms="Linux*,MacOS*" BentleyBuildMakeFile="../bsicommon/sharedmki/BuildPlatformUnitTests.mke" 
     BMakeOptions="-dBEGTEST_INPUT=$(SrcRoot)WSClient/Tests/ -dBEGTEST_NAME=WSClient -dBEGTEST_DEPENDENCIES=$(SrcRoot)WSClient/Tests/dependencies.mki">
        <!-- Get the tested API -->
        <SubPart    PartName="WebServicesClient" />
        <!-- Needed for published unit tests -->
        <SubPart    PartName="WebServicesClient-PublishedAPI" />
    </Part>

</BuildContext>

<|MERGE_RESOLUTION|>--- conflicted
+++ resolved
@@ -1,73 +1,69 @@
-<?xml version="1.0" encoding="utf-8"?>
-
-<BuildContext xmlns:xsi="http://www.w3.org/2001/XMLSchema-instance" xsi:noNamespaceSchemaLocation="../bsicommon/build/PartFile.xsd">
-
-    <Part Name="WebServicesClient">
-        <SubPart PartName="WebServicesClient-PublicAPI" />
-        <SubPart PartName="WebServicesClient-Xliffs" />
-        <SubPart PartName="WebServicesClient-Library" />
-        <SubPart PartName="WebServicesClient-Bindings" />
-        <SubPart PartName="WebServicesClient-Bindings-Android" />
-    </Part>
-
-    <Part Name="WebServicesClient-PublicAPI" BentleyBuildMakeFile="ClientPrewire.mke">
-        <Bindings>
-            <PublicAPI Domain="WebServices"/>
-        </Bindings>
-    </Part>
-
-    <Part Name="WebServicesClient-PublishedAPI" BentleyBuildMakeFile="${SrcBsiCommon}sharedmki/PublishApi.mke" 
-     BMakeOptions="+dPUBLISHAPI_DELIVERY_DIR=Delivery/PublishedApi +dPUBLISHAPI_VENDORAPI=json +dPUBLISHAPI_VENDORAPI2=rapidjson +dPUBLISHAPI_VENDORAPI3=libxml">
-        <SubPart PartName="PublishedApi" PartFile="MobileDgn" Repository="MobileDgn"/>
-        <SubPart PartName="WebServicesClient-PublicAPI"/>
-        <Bindings>
-            <Directory SourceName="Delivery/PublishedApi" SubPartDirectory="PublishedApi/WSClient"/>
-        </Bindings>
-    </Part>
-
-<<<<<<< HEAD
-    <Part Name="WebServicesClient-Library" BentleyBuildMakeFile="Client/Client.mke">
-        <SubPart PartName="WebServicesClient-PublicAPI" />
-=======
-    <Part Name="WebServicesClient-Library" BentleyBuildMakeFile="ClientLib.mke">
->>>>>>> 229f5840
-        <SubPart PartName="MobileDgnLibrary"            PartFile="MobileDgn" Repository="MobileDgn" />
-        <SubPart PartName="MobileDgnLibrary-Android"    PartFile="MobileDgn" Repository="MobileDgn" />
-        <SubPart PartName="MobileDgnLibrary-WinRT"      PartFile="MobileDgn" Repository="MobileDgn" />
-    </Part>
-
-    <Part Name="WebServicesClient-Bindings" ExcludePlatforms="Android*">
-        <SubPart PartName="WebServicesClient-Library" />
-        <Bindings>
-            <Libs ProductDirectoryName="WSClientLibs" Required="false">Delivery/$(libprefix)WebServicesClient$(libext)</Libs>
-            <Assemblies ProductDirectoryName="WSClientAssemblies">Delivery/$(libprefix)WebServicesClient$(shlibext)</Assemblies>
-        </Bindings>
-    </Part>
-
-    <Part Name="WebServicesClient-Bindings-Android" OnlyPlatforms="Android*">
-        <SubPart PartName="WebServicesClient-Library" />
-        <Bindings>
-            <Libs ProductDirectoryName="WSClientLibs" Required="false">Delivery/$(libprefix)WebServicesClient.so</Libs>
-            <Assemblies ProductDirectoryName="WSClientAssemblies">Delivery/$(libprefix)WebServicesClient.so</Assemblies>
-        </Bindings>
-    </Part>
-
-    <Part Name="WebServicesClient-Xliffs" BentleyBuildMakeFile="xliffs.mke">
-        <Bindings>
-            <Files ProductDirectoryName="WSClientXliffs" Required="false" SubPartDirectory="xliffs">
-                Delivery/xliffs/WSError_en.xliff
-                Delivery/xliffs/Connect_en.xliff
-            </Files>
-        </Bindings>
-    </Part>
-
-    <Part Name="WSClientUnitTests" ExcludePlatforms="Linux*,MacOS*" BentleyBuildMakeFile="../bsicommon/sharedmki/BuildPlatformUnitTests.mke" 
-     BMakeOptions="-dBEGTEST_INPUT=$(SrcRoot)WSClient/Tests/ -dBEGTEST_NAME=WSClient -dBEGTEST_DEPENDENCIES=$(SrcRoot)WSClient/Tests/dependencies.mki">
-        <!-- Get the tested API -->
-        <SubPart    PartName="WebServicesClient" />
-        <!-- Needed for published unit tests -->
-        <SubPart    PartName="WebServicesClient-PublishedAPI" />
-    </Part>
-
-</BuildContext>
-
+<?xml version="1.0" encoding="utf-8"?>
+
+<BuildContext xmlns:xsi="http://www.w3.org/2001/XMLSchema-instance" xsi:noNamespaceSchemaLocation="../bsicommon/build/PartFile.xsd">
+
+    <Part Name="WebServicesClient">
+        <SubPart PartName="WebServicesClient-PublicAPI" />
+        <SubPart PartName="WebServicesClient-Xliffs" />
+        <SubPart PartName="WebServicesClient-Library" />
+        <SubPart PartName="WebServicesClient-Bindings" />
+        <SubPart PartName="WebServicesClient-Bindings-Android" />
+    </Part>
+
+    <Part Name="WebServicesClient-PublicAPI" BentleyBuildMakeFile="ClientPrewire.mke">
+        <Bindings>
+            <PublicAPI Domain="WebServices"/>
+        </Bindings>
+    </Part>
+
+    <Part Name="WebServicesClient-PublishedAPI" BentleyBuildMakeFile="${SrcBsiCommon}sharedmki/PublishApi.mke" 
+     BMakeOptions="+dPUBLISHAPI_DELIVERY_DIR=Delivery/PublishedApi +dPUBLISHAPI_VENDORAPI=json +dPUBLISHAPI_VENDORAPI2=rapidjson +dPUBLISHAPI_VENDORAPI3=libxml">
+        <SubPart PartName="PublishedApi" PartFile="MobileDgn" Repository="MobileDgn"/>
+        <SubPart PartName="WebServicesClient-PublicAPI"/>
+        <Bindings>
+            <Directory SourceName="Delivery/PublishedApi" SubPartDirectory="PublishedApi/WSClient"/>
+        </Bindings>
+    </Part>
+
+    <Part Name="WebServicesClient-Library" BentleyBuildMakeFile="ClientLib.mke">
+        <SubPart PartName="WebServicesClient-PublicAPI" />
+        <SubPart PartName="MobileDgnLibrary"            PartFile="MobileDgn" Repository="MobileDgn" />
+        <SubPart PartName="MobileDgnLibrary-Android"    PartFile="MobileDgn" Repository="MobileDgn" />
+        <SubPart PartName="MobileDgnLibrary-WinRT"      PartFile="MobileDgn" Repository="MobileDgn" />
+    </Part>
+
+    <Part Name="WebServicesClient-Bindings" ExcludePlatforms="Android*">
+        <SubPart PartName="WebServicesClient-Library" />
+        <Bindings>
+            <Libs ProductDirectoryName="WSClientLibs" Required="false">Delivery/$(libprefix)WebServicesClient$(libext)</Libs>
+            <Assemblies ProductDirectoryName="WSClientAssemblies">Delivery/$(libprefix)WebServicesClient$(shlibext)</Assemblies>
+        </Bindings>
+    </Part>
+
+    <Part Name="WebServicesClient-Bindings-Android" OnlyPlatforms="Android*">
+        <SubPart PartName="WebServicesClient-Library" />
+        <Bindings>
+            <Libs ProductDirectoryName="WSClientLibs" Required="false">Delivery/$(libprefix)WebServicesClient.so</Libs>
+            <Assemblies ProductDirectoryName="WSClientAssemblies">Delivery/$(libprefix)WebServicesClient.so</Assemblies>
+        </Bindings>
+    </Part>
+
+    <Part Name="WebServicesClient-Xliffs" BentleyBuildMakeFile="xliffs.mke">
+        <Bindings>
+            <Files ProductDirectoryName="WSClientXliffs" Required="false" SubPartDirectory="xliffs">
+                Delivery/xliffs/WSError_en.xliff
+                Delivery/xliffs/Connect_en.xliff
+            </Files>
+        </Bindings>
+    </Part>
+
+    <Part Name="WSClientUnitTests" ExcludePlatforms="Linux*,MacOS*" BentleyBuildMakeFile="../bsicommon/sharedmki/BuildPlatformUnitTests.mke" 
+     BMakeOptions="-dBEGTEST_INPUT=$(SrcRoot)WSClient/Tests/ -dBEGTEST_NAME=WSClient -dBEGTEST_DEPENDENCIES=$(SrcRoot)WSClient/Tests/dependencies.mki">
+        <!-- Get the tested API -->
+        <SubPart    PartName="WebServicesClient" />
+        <!-- Needed for published unit tests -->
+        <SubPart    PartName="WebServicesClient-PublishedAPI" />
+    </Part>
+
+</BuildContext>
+