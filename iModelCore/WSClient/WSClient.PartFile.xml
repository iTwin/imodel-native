--- conflicted
+++ resolved
@@ -1,232 +1,228 @@
-<?xml version="1.0" encoding="utf-8"?>
-
-<BuildContext xmlns:xsi="http://www.w3.org/2001/XMLSchema-instance" xsi:noNamespaceSchemaLocation="../bsicommon/build/PartFile.xsd">
-
-    <Part Name="WebServicesClient">
-        <SubPart PartName="WebServicesClient-PublicAPI" />
-        <SubPart PartName="WebServicesClient-Xliffs" />
-        <SubPart PartName="WebServicesClient-Library" />
-        <SubPart PartName="WebServicesClient-Bindings" />
-        <SubPart PartName="WebServicesClient-Bindings-Android" />
-    </Part>
-
-    <Part Name="WebServicesClient-PublicAPI" BentleyBuildMakeFile="ClientPrewire.mke">
-        <Bindings>
-            <PublicAPI Domain="WebServices"/>
-        </Bindings>
-    </Part>
-
-    <Part Name="WebServicesClient-PublishedAPI" BentleyBuildMakeFile="${SrcBsiCommon}sharedmki/PublishApi.mke" 
-     BMakeOptions="+dPUBLISHAPI_DELIVERY_DIR=Delivery/PublishedApi +dPUBLISHAPI_VENDORAPI=json +dPUBLISHAPI_VENDORAPI2=rapidjson +dPUBLISHAPI_VENDORAPI3=libxml">
-        <SubPart PartName="PublishedApi" PartFile="MobileDgn" Repository="MobileDgn"/>
-        <SubPart PartName="WebServicesClient-PublicAPI"/>
-        <Bindings>
-            <Directory SourceName="Delivery/PublishedApi" SubPartDirectory="PublishedApi/WSClient"/>
-        </Bindings>
-    </Part>
-
-    <Part Name="WebServicesClient-Library" BentleyBuildMakeFile="ClientLib.mke">
-        <SubPart PartName="WebServicesClient-PublicAPI" />
-        <SubPart PartName="MobileDgnLibrary"            PartFile="MobileDgn" Repository="MobileDgn" />
-        <SubPart PartName="MobileDgnLibrary-Android"    PartFile="MobileDgn" Repository="MobileDgn" />
-        <SubPart PartName="MobileDgnLibrary-WinRT"      PartFile="MobileDgn" Repository="MobileDgn" />
-    </Part>
-
-    <Part Name="WebServicesClient-Bindings" ExcludePlatforms="Android*">
-        <SubPart PartName="WebServicesClient-Library" />
-        <Bindings>
-            <Libs ProductDirectoryName="WSClientLibs" Required="false">Delivery/$(libprefix)WebServicesClient$(libext)</Libs>
-            <Assemblies ProductDirectoryName="WSClientAssemblies">Delivery/$(libprefix)WebServicesClient$(shlibext)</Assemblies>
-        </Bindings>
-    </Part>
-
-    <Part Name="WebServicesClient-Bindings-Android" OnlyPlatforms="Android*">
-        <SubPart PartName="WebServicesClient-Library" />
-        <Bindings>
-            <Libs ProductDirectoryName="WSClientLibs" Required="false">Delivery/$(libprefix)WebServicesClient.so</Libs>
-            <Assemblies ProductDirectoryName="WSClientAssemblies">Delivery/$(libprefix)WebServicesClient.so</Assemblies>
-        </Bindings>
-    </Part>
-
-    <Part Name="WebServicesClient-Xliffs" BentleyBuildMakeFile="xliffs.mke">
-        <Bindings>
-            <Files ProductDirectoryName="WSClientXliffs" Required="false" SubPartDirectory="xliffs">
-                Delivery/xliffs/WSError_en.xliff
-                Delivery/xliffs/Connect_en.xliff
-            </Files>
-        </Bindings>
-    </Part>
-
-<<<<<<< HEAD
-    <Part Name="WSClientUnitTests" ExcludePlatforms="Linux*,MacOS*" BentleyBuildMakeFile="../bsicommon/sharedmki/BuildPlatformUnitTests.mke" 
-=======
-    <!-- //////////////////////////////////////////////////////////////////////////// -->
-    <!-- // L10N                                                                   // -->
-    <!-- //////////////////////////////////////////////////////////////////////////// -->
-
-    <!-- English Xliffs generated during the build are pushed (by PRG only) to Mercurial next to translations for L10N vendor convenience -->
-    <Part Name="L10N-WSClientXliffs-en" OnlyPlatforms="x64"
-        BentleyBuildMakeFile="${SrcBsiCommon}sqlang/mki/PushXliffsFromBuild.mke"
-        BentleyBuildMakeOptions="-dBUILD_XLIFF_DIRECTORY=$(OutputRootDir)BuildContexts/WSClient/Delivery/xliffs/ -dL10N_XLIFF_DIRECTORY=$(SrcRoot)l10n/l10n-WSClient/en/">
-        <SubPart PartName="WebServicesClient-Xliffs" />
-    </Part>
-
-    <!-- Translated Xliffs are linked into the BuildContext here -->
-    <Part Name="L10N-WSClientXliffs-cs" BentleyBuildMakeFile="l10n-WSClient.mke" BentleyBuildMakeOptions="-dL10N_LANGUAGE_TAG=cs">
-        <RequiredRepository>l10n-WSClient</RequiredRepository>
-        <Bindings>
-            <Files ProductDirectoryName="L10N-WSClientXliffs" Required="false" ProductSubDirectory="cs" SubPartDirectory="l10n/cs">Delivery/l10n/cs/WSError_cs.xliff</Files>
-            <Files ProductDirectoryName="L10N-WSClientXliffs" Required="false" ProductSubDirectory="cs" SubPartDirectory="l10n/cs">Delivery/l10n/cs/Connect_cs.xliff</Files>
-        </Bindings>
-    </Part>
-
-    <!-- Translated Xliffs are linked into the BuildContext here -->
-    <Part Name="L10N-WSClientXliffs-de" BentleyBuildMakeFile="l10n-WSClient.mke" BentleyBuildMakeOptions="-dL10N_LANGUAGE_TAG=de">
-        <RequiredRepository>l10n-WSClient</RequiredRepository>
-        <Bindings>
-            <Files ProductDirectoryName="L10N-WSClientXliffs" Required="false" ProductSubDirectory="de" SubPartDirectory="l10n/de">Delivery/l10n/de/WSError_de.xliff</Files>
-            <Files ProductDirectoryName="L10N-WSClientXliffs" Required="false" ProductSubDirectory="de" SubPartDirectory="l10n/de">Delivery/l10n/de/Connect_de.xliff</Files>
-        </Bindings>
-    </Part>
-
-    <!-- Translated Xliffs are linked into the BuildContext here -->
-    <Part Name="L10N-WSClientXliffs-es" BentleyBuildMakeFile="l10n-WSClient.mke" BentleyBuildMakeOptions="-dL10N_LANGUAGE_TAG=es">
-        <RequiredRepository>l10n-WSClient</RequiredRepository>
-        <Bindings>
-            <Files ProductDirectoryName="L10N-WSClientXliffs" Required="false" ProductSubDirectory="es" SubPartDirectory="l10n/es">Delivery/l10n/es/WSError_es.xliff</Files>
-            <Files ProductDirectoryName="L10N-WSClientXliffs" Required="false" ProductSubDirectory="es" SubPartDirectory="l10n/es">Delivery/l10n/es/Connect_es.xliff</Files>
-        </Bindings>
-    </Part>
-
-    <!-- Translated Xliffs are linked into the BuildContext here -->
-    <Part Name="L10N-WSClientXliffs-fi" BentleyBuildMakeFile="l10n-WSClient.mke" BentleyBuildMakeOptions="-dL10N_LANGUAGE_TAG=fi">
-        <RequiredRepository>l10n-WSClient</RequiredRepository>
-        <Bindings>
-            <Files ProductDirectoryName="L10N-WSClientXliffs" Required="false" ProductSubDirectory="fi" SubPartDirectory="l10n/fi">Delivery/l10n/fi/WSError_fi.xliff</Files>
-            <Files ProductDirectoryName="L10N-WSClientXliffs" Required="false" ProductSubDirectory="fi" SubPartDirectory="l10n/fi">Delivery/l10n/fi/Connect_fi.xliff</Files>
-        </Bindings>
-    </Part>
-
-    <!-- Translated Xliffs are linked into the BuildContext here -->
-    <Part Name="L10N-WSClientXliffs-fr" BentleyBuildMakeFile="l10n-WSClient.mke" BentleyBuildMakeOptions="-dL10N_LANGUAGE_TAG=fr">
-        <RequiredRepository>l10n-WSClient</RequiredRepository>
-        <Bindings>
-            <Files ProductDirectoryName="L10N-WSClientXliffs" Required="false" ProductSubDirectory="fr" SubPartDirectory="l10n/fr">Delivery/l10n/fr/WSError_fr.xliff</Files>
-            <Files ProductDirectoryName="L10N-WSClientXliffs" Required="false" ProductSubDirectory="fr" SubPartDirectory="l10n/fr">Delivery/l10n/fr/Connect_fr.xliff</Files>
-        </Bindings>
-    </Part>
-
-    <!-- Translated Xliffs are linked into the BuildContext here -->
-    <Part Name="L10N-WSClientXliffs-it" BentleyBuildMakeFile="l10n-WSClient.mke" BentleyBuildMakeOptions="-dL10N_LANGUAGE_TAG=it">
-        <RequiredRepository>l10n-WSClient</RequiredRepository>
-        <Bindings>
-            <Files ProductDirectoryName="L10N-WSClientXliffs" Required="false" ProductSubDirectory="it" SubPartDirectory="l10n/it">Delivery/l10n/it/WSError_it.xliff</Files>
-            <Files ProductDirectoryName="L10N-WSClientXliffs" Required="false" ProductSubDirectory="it" SubPartDirectory="l10n/it">Delivery/l10n/it/Connect_it.xliff</Files>
-        </Bindings>
-    </Part>
-
-    <!-- Translated Xliffs are linked into the BuildContext here -->
-    <Part Name="L10N-WSClientXliffs-ja" BentleyBuildMakeFile="l10n-WSClient.mke" BentleyBuildMakeOptions="-dL10N_LANGUAGE_TAG=ja">
-        <RequiredRepository>l10n-WSClient</RequiredRepository>
-        <Bindings>
-            <Files ProductDirectoryName="L10N-WSClientXliffs" Required="false" ProductSubDirectory="ja" SubPartDirectory="l10n/ja">Delivery/l10n/ja/WSError_ja.xliff</Files>
-            <Files ProductDirectoryName="L10N-WSClientXliffs" Required="false" ProductSubDirectory="ja" SubPartDirectory="l10n/ja">Delivery/l10n/ja/Connect_ja.xliff</Files>
-        </Bindings>
-    </Part>
-
-    <!-- Translated Xliffs are linked into the BuildContext here -->
-    <Part Name="L10N-WSClientXliffs-ko" BentleyBuildMakeFile="l10n-WSClient.mke" BentleyBuildMakeOptions="-dL10N_LANGUAGE_TAG=ko">
-        <RequiredRepository>l10n-WSClient</RequiredRepository>
-        <Bindings>
-            <Files ProductDirectoryName="L10N-WSClientXliffs" Required="false" ProductSubDirectory="ko" SubPartDirectory="l10n/ko">Delivery/l10n/ko/WSError_ko.xliff</Files>
-            <Files ProductDirectoryName="L10N-WSClientXliffs" Required="false" ProductSubDirectory="ko" SubPartDirectory="l10n/ko">Delivery/l10n/ko/Connect_ko.xliff</Files>
-        </Bindings>
-    </Part>
-
-    <!-- Translated Xliffs are linked into the BuildContext here -->
-    <Part Name="L10N-WSClientXliffs-nl" BentleyBuildMakeFile="l10n-WSClient.mke" BentleyBuildMakeOptions="-dL10N_LANGUAGE_TAG=nl">
-        <RequiredRepository>l10n-WSClient</RequiredRepository>
-        <Bindings>
-            <Files ProductDirectoryName="L10N-WSClientXliffs" Required="false" ProductSubDirectory="nl" SubPartDirectory="l10n/nl">Delivery/l10n/nl/WSError_nl.xliff</Files>
-            <Files ProductDirectoryName="L10N-WSClientXliffs" Required="false" ProductSubDirectory="nl" SubPartDirectory="l10n/nl">Delivery/l10n/nl/Connect_nl.xliff</Files>
-        </Bindings>
-    </Part>
-
-    <!-- Translated Xliffs are linked into the BuildContext here -->
-    <Part Name="L10N-WSClientXliffs-pl" BentleyBuildMakeFile="l10n-WSClient.mke" BentleyBuildMakeOptions="-dL10N_LANGUAGE_TAG=pl">
-        <RequiredRepository>l10n-WSClient</RequiredRepository>
-        <Bindings>
-            <Files ProductDirectoryName="L10N-WSClientXliffs" Required="false" ProductSubDirectory="pl" SubPartDirectory="l10n/pl">Delivery/l10n/pl/WSError_pl.xliff</Files>
-            <Files ProductDirectoryName="L10N-WSClientXliffs" Required="false" ProductSubDirectory="pl" SubPartDirectory="l10n/pl">Delivery/l10n/pl/Connect_pl.xliff</Files>
-        </Bindings>
-    </Part>
-
-    <!-- Translated Xliffs are linked into the BuildContext here -->
-    <Part Name="L10N-WSClientXliffs-pt" BentleyBuildMakeFile="l10n-WSClient.mke" BentleyBuildMakeOptions="-dL10N_LANGUAGE_TAG=pt">
-        <RequiredRepository>l10n-WSClient</RequiredRepository>
-        <Bindings>
-            <Files ProductDirectoryName="L10N-WSClientXliffs" Required="false" ProductSubDirectory="pt" SubPartDirectory="l10n/pt">Delivery/l10n/pt/WSError_pt.xliff</Files>
-            <Files ProductDirectoryName="L10N-WSClientXliffs" Required="false" ProductSubDirectory="pt" SubPartDirectory="l10n/pt">Delivery/l10n/pt/Connect_pt.xliff</Files>
-        </Bindings>
-    </Part>
-
-    <!-- Translated Xliffs are linked into the BuildContext here -->
-    <Part Name="L10N-WSClientXliffs-ru" BentleyBuildMakeFile="l10n-WSClient.mke" BentleyBuildMakeOptions="-dL10N_LANGUAGE_TAG=ru">
-        <RequiredRepository>l10n-WSClient</RequiredRepository>
-        <Bindings>
-            <Files ProductDirectoryName="L10N-WSClientXliffs" Required="false" ProductSubDirectory="ru" SubPartDirectory="l10n/ru">Delivery/l10n/ru/WSError_ru.xliff</Files>
-            <Files ProductDirectoryName="L10N-WSClientXliffs" Required="false" ProductSubDirectory="ru" SubPartDirectory="l10n/ru">Delivery/l10n/ru/Connect_ru.xliff</Files>
-        </Bindings>
-    </Part>
-
-    <!-- Translated Xliffs are linked into the BuildContext here -->
-    <Part Name="L10N-WSClientXliffs-sv" BentleyBuildMakeFile="l10n-WSClient.mke" BentleyBuildMakeOptions="-dL10N_LANGUAGE_TAG=sv">
-        <RequiredRepository>l10n-WSClient</RequiredRepository>
-        <Bindings>
-            <Files ProductDirectoryName="L10N-WSClientXliffs" Required="false" ProductSubDirectory="sv" SubPartDirectory="l10n/sv">Delivery/l10n/sv/WSError_sv.xliff</Files>
-            <Files ProductDirectoryName="L10N-WSClientXliffs" Required="false" ProductSubDirectory="sv" SubPartDirectory="l10n/sv">Delivery/l10n/sv/Connect_sv.xliff</Files>
-        </Bindings>
-    </Part>
-
-    <!-- Translated Xliffs are linked into the BuildContext here -->
-    <Part Name="L10N-WSClientXliffs-tr" BentleyBuildMakeFile="l10n-WSClient.mke" BentleyBuildMakeOptions="-dL10N_LANGUAGE_TAG=tr">
-        <RequiredRepository>l10n-WSClient</RequiredRepository>
-        <Bindings>
-            <Files ProductDirectoryName="L10N-WSClientXliffs" Required="false" ProductSubDirectory="tr" SubPartDirectory="l10n/tr">Delivery/l10n/tr/WSError_tr.xliff</Files>
-            <Files ProductDirectoryName="L10N-WSClientXliffs" Required="false" ProductSubDirectory="tr" SubPartDirectory="l10n/tr">Delivery/l10n/tr/Connect_tr.xliff</Files>
-        </Bindings>
-    </Part>
-
-    <!-- Translated Xliffs are linked into the BuildContext here -->
-    <Part Name="L10N-WSClientXliffs-zh-cn" BentleyBuildMakeFile="l10n-WSClient.mke" BentleyBuildMakeOptions="-dL10N_LANGUAGE_TAG=zh-cn">
-        <RequiredRepository>l10n-WSClient</RequiredRepository>
-        <Bindings>
-            <Files ProductDirectoryName="L10N-WSClientXliffs" Required="false" ProductSubDirectory="zh-cn" SubPartDirectory="l10n/zh-cn">Delivery/l10n/zh-cn/WSError_zh-cn.xliff</Files>
-            <Files ProductDirectoryName="L10N-WSClientXliffs" Required="false" ProductSubDirectory="zh-cn" SubPartDirectory="l10n/zh-cn">Delivery/l10n/zh-cn/Connect_zh-cn.xliff</Files>
-        </Bindings>
-    </Part>
-
-    <!-- Translated Xliffs are linked into the BuildContext here -->
-    <Part Name="L10N-WSClientXliffs-zh-tw" BentleyBuildMakeFile="l10n-WSClient.mke" BentleyBuildMakeOptions="-dL10N_LANGUAGE_TAG=zh-tw">
-        <RequiredRepository>l10n-WSClient</RequiredRepository>
-        <Bindings>
-            <Files ProductDirectoryName="L10N-WSClientXliffs" Required="false" ProductSubDirectory="zh-tw" SubPartDirectory="l10n/zh-tw">Delivery/l10n/zh-tw/Connect_zh-tw.xliff</Files>
-            <Files ProductDirectoryName="L10N-WSClientXliffs" Required="false" ProductSubDirectory="zh-tw" SubPartDirectory="l10n/zh-tw">Delivery/l10n/zh-tw/WSError_zh-tw.xliff</Files>
-        </Bindings>
-    </Part>
-
-    <!-- //////////////////////////////////////////////////////////////////////////// -->
-    <!-- // Unit Tests                                                             // -->
-    <!-- //////////////////////////////////////////////////////////////////////////// -->
-    
-    <Part Name="WSClientUnitTests" ExcludePlatforms="Linux*" BentleyBuildMakeFile="../bsicommon/sharedmki/BuildPlatformUnitTests.mke" 
->>>>>>> 699ee14d
-     BMakeOptions="-dBEGTEST_INPUT=$(SrcRoot)WSClient/Tests/ -dBEGTEST_NAME=WSClient -dBEGTEST_DEPENDENCIES=$(SrcRoot)WSClient/Tests/dependencies.mki">
-        <!-- Get the tested API -->
-        <SubPart PartName="WebServicesClient" />
-        <!-- Needed for published unit tests -->
-        <SubPart PartName="WebServicesClient-PublishedAPI" />
-    </Part>
-
-</BuildContext>
-
+<?xml version="1.0" encoding="utf-8"?>
+
+<BuildContext xmlns:xsi="http://www.w3.org/2001/XMLSchema-instance" xsi:noNamespaceSchemaLocation="../bsicommon/build/PartFile.xsd">
+
+    <Part Name="WebServicesClient">
+        <SubPart PartName="WebServicesClient-PublicAPI" />
+        <SubPart PartName="WebServicesClient-Xliffs" />
+        <SubPart PartName="WebServicesClient-Library" />
+        <SubPart PartName="WebServicesClient-Bindings" />
+        <SubPart PartName="WebServicesClient-Bindings-Android" />
+    </Part>
+
+    <Part Name="WebServicesClient-PublicAPI" BentleyBuildMakeFile="ClientPrewire.mke">
+        <Bindings>
+            <PublicAPI Domain="WebServices"/>
+        </Bindings>
+    </Part>
+
+    <Part Name="WebServicesClient-PublishedAPI" BentleyBuildMakeFile="${SrcBsiCommon}sharedmki/PublishApi.mke" 
+     BMakeOptions="+dPUBLISHAPI_DELIVERY_DIR=Delivery/PublishedApi +dPUBLISHAPI_VENDORAPI=json +dPUBLISHAPI_VENDORAPI2=rapidjson +dPUBLISHAPI_VENDORAPI3=libxml">
+        <SubPart PartName="PublishedApi" PartFile="MobileDgn" Repository="MobileDgn"/>
+        <SubPart PartName="WebServicesClient-PublicAPI"/>
+        <Bindings>
+            <Directory SourceName="Delivery/PublishedApi" SubPartDirectory="PublishedApi/WSClient"/>
+        </Bindings>
+    </Part>
+
+    <Part Name="WebServicesClient-Library" BentleyBuildMakeFile="ClientLib.mke">
+        <SubPart PartName="WebServicesClient-PublicAPI" />
+        <SubPart PartName="MobileDgnLibrary"            PartFile="MobileDgn" Repository="MobileDgn" />
+        <SubPart PartName="MobileDgnLibrary-Android"    PartFile="MobileDgn" Repository="MobileDgn" />
+        <SubPart PartName="MobileDgnLibrary-WinRT"      PartFile="MobileDgn" Repository="MobileDgn" />
+    </Part>
+
+    <Part Name="WebServicesClient-Bindings" ExcludePlatforms="Android*">
+        <SubPart PartName="WebServicesClient-Library" />
+        <Bindings>
+            <Libs ProductDirectoryName="WSClientLibs" Required="false">Delivery/$(libprefix)WebServicesClient$(libext)</Libs>
+            <Assemblies ProductDirectoryName="WSClientAssemblies">Delivery/$(libprefix)WebServicesClient$(shlibext)</Assemblies>
+        </Bindings>
+    </Part>
+
+    <Part Name="WebServicesClient-Bindings-Android" OnlyPlatforms="Android*">
+        <SubPart PartName="WebServicesClient-Library" />
+        <Bindings>
+            <Libs ProductDirectoryName="WSClientLibs" Required="false">Delivery/$(libprefix)WebServicesClient.so</Libs>
+            <Assemblies ProductDirectoryName="WSClientAssemblies">Delivery/$(libprefix)WebServicesClient.so</Assemblies>
+        </Bindings>
+    </Part>
+
+    <Part Name="WebServicesClient-Xliffs" BentleyBuildMakeFile="xliffs.mke">
+        <Bindings>
+            <Files ProductDirectoryName="WSClientXliffs" Required="false" SubPartDirectory="xliffs">
+                Delivery/xliffs/WSError_en.xliff
+                Delivery/xliffs/Connect_en.xliff
+            </Files>
+        </Bindings>
+    </Part>
+
+    <!-- //////////////////////////////////////////////////////////////////////////// -->
+    <!-- // L10N                                                                   // -->
+    <!-- //////////////////////////////////////////////////////////////////////////// -->
+
+    <!-- English Xliffs generated during the build are pushed (by PRG only) to Mercurial next to translations for L10N vendor convenience -->
+    <Part Name="L10N-WSClientXliffs-en" OnlyPlatforms="x64"
+        BentleyBuildMakeFile="${SrcBsiCommon}sqlang/mki/PushXliffsFromBuild.mke"
+        BentleyBuildMakeOptions="-dBUILD_XLIFF_DIRECTORY=$(OutputRootDir)BuildContexts/WSClient/Delivery/xliffs/ -dL10N_XLIFF_DIRECTORY=$(SrcRoot)l10n/l10n-WSClient/en/">
+        <SubPart PartName="WebServicesClient-Xliffs" />
+    </Part>
+
+    <!-- Translated Xliffs are linked into the BuildContext here -->
+    <Part Name="L10N-WSClientXliffs-cs" BentleyBuildMakeFile="l10n-WSClient.mke" BentleyBuildMakeOptions="-dL10N_LANGUAGE_TAG=cs">
+        <RequiredRepository>l10n-WSClient</RequiredRepository>
+        <Bindings>
+            <Files ProductDirectoryName="L10N-WSClientXliffs" Required="false" ProductSubDirectory="cs" SubPartDirectory="l10n/cs">Delivery/l10n/cs/WSError_cs.xliff</Files>
+            <Files ProductDirectoryName="L10N-WSClientXliffs" Required="false" ProductSubDirectory="cs" SubPartDirectory="l10n/cs">Delivery/l10n/cs/Connect_cs.xliff</Files>
+        </Bindings>
+    </Part>
+
+    <!-- Translated Xliffs are linked into the BuildContext here -->
+    <Part Name="L10N-WSClientXliffs-de" BentleyBuildMakeFile="l10n-WSClient.mke" BentleyBuildMakeOptions="-dL10N_LANGUAGE_TAG=de">
+        <RequiredRepository>l10n-WSClient</RequiredRepository>
+        <Bindings>
+            <Files ProductDirectoryName="L10N-WSClientXliffs" Required="false" ProductSubDirectory="de" SubPartDirectory="l10n/de">Delivery/l10n/de/WSError_de.xliff</Files>
+            <Files ProductDirectoryName="L10N-WSClientXliffs" Required="false" ProductSubDirectory="de" SubPartDirectory="l10n/de">Delivery/l10n/de/Connect_de.xliff</Files>
+        </Bindings>
+    </Part>
+
+    <!-- Translated Xliffs are linked into the BuildContext here -->
+    <Part Name="L10N-WSClientXliffs-es" BentleyBuildMakeFile="l10n-WSClient.mke" BentleyBuildMakeOptions="-dL10N_LANGUAGE_TAG=es">
+        <RequiredRepository>l10n-WSClient</RequiredRepository>
+        <Bindings>
+            <Files ProductDirectoryName="L10N-WSClientXliffs" Required="false" ProductSubDirectory="es" SubPartDirectory="l10n/es">Delivery/l10n/es/WSError_es.xliff</Files>
+            <Files ProductDirectoryName="L10N-WSClientXliffs" Required="false" ProductSubDirectory="es" SubPartDirectory="l10n/es">Delivery/l10n/es/Connect_es.xliff</Files>
+        </Bindings>
+    </Part>
+
+    <!-- Translated Xliffs are linked into the BuildContext here -->
+    <Part Name="L10N-WSClientXliffs-fi" BentleyBuildMakeFile="l10n-WSClient.mke" BentleyBuildMakeOptions="-dL10N_LANGUAGE_TAG=fi">
+        <RequiredRepository>l10n-WSClient</RequiredRepository>
+        <Bindings>
+            <Files ProductDirectoryName="L10N-WSClientXliffs" Required="false" ProductSubDirectory="fi" SubPartDirectory="l10n/fi">Delivery/l10n/fi/WSError_fi.xliff</Files>
+            <Files ProductDirectoryName="L10N-WSClientXliffs" Required="false" ProductSubDirectory="fi" SubPartDirectory="l10n/fi">Delivery/l10n/fi/Connect_fi.xliff</Files>
+        </Bindings>
+    </Part>
+
+    <!-- Translated Xliffs are linked into the BuildContext here -->
+    <Part Name="L10N-WSClientXliffs-fr" BentleyBuildMakeFile="l10n-WSClient.mke" BentleyBuildMakeOptions="-dL10N_LANGUAGE_TAG=fr">
+        <RequiredRepository>l10n-WSClient</RequiredRepository>
+        <Bindings>
+            <Files ProductDirectoryName="L10N-WSClientXliffs" Required="false" ProductSubDirectory="fr" SubPartDirectory="l10n/fr">Delivery/l10n/fr/WSError_fr.xliff</Files>
+            <Files ProductDirectoryName="L10N-WSClientXliffs" Required="false" ProductSubDirectory="fr" SubPartDirectory="l10n/fr">Delivery/l10n/fr/Connect_fr.xliff</Files>
+        </Bindings>
+    </Part>
+
+    <!-- Translated Xliffs are linked into the BuildContext here -->
+    <Part Name="L10N-WSClientXliffs-it" BentleyBuildMakeFile="l10n-WSClient.mke" BentleyBuildMakeOptions="-dL10N_LANGUAGE_TAG=it">
+        <RequiredRepository>l10n-WSClient</RequiredRepository>
+        <Bindings>
+            <Files ProductDirectoryName="L10N-WSClientXliffs" Required="false" ProductSubDirectory="it" SubPartDirectory="l10n/it">Delivery/l10n/it/WSError_it.xliff</Files>
+            <Files ProductDirectoryName="L10N-WSClientXliffs" Required="false" ProductSubDirectory="it" SubPartDirectory="l10n/it">Delivery/l10n/it/Connect_it.xliff</Files>
+        </Bindings>
+    </Part>
+
+    <!-- Translated Xliffs are linked into the BuildContext here -->
+    <Part Name="L10N-WSClientXliffs-ja" BentleyBuildMakeFile="l10n-WSClient.mke" BentleyBuildMakeOptions="-dL10N_LANGUAGE_TAG=ja">
+        <RequiredRepository>l10n-WSClient</RequiredRepository>
+        <Bindings>
+            <Files ProductDirectoryName="L10N-WSClientXliffs" Required="false" ProductSubDirectory="ja" SubPartDirectory="l10n/ja">Delivery/l10n/ja/WSError_ja.xliff</Files>
+            <Files ProductDirectoryName="L10N-WSClientXliffs" Required="false" ProductSubDirectory="ja" SubPartDirectory="l10n/ja">Delivery/l10n/ja/Connect_ja.xliff</Files>
+        </Bindings>
+    </Part>
+
+    <!-- Translated Xliffs are linked into the BuildContext here -->
+    <Part Name="L10N-WSClientXliffs-ko" BentleyBuildMakeFile="l10n-WSClient.mke" BentleyBuildMakeOptions="-dL10N_LANGUAGE_TAG=ko">
+        <RequiredRepository>l10n-WSClient</RequiredRepository>
+        <Bindings>
+            <Files ProductDirectoryName="L10N-WSClientXliffs" Required="false" ProductSubDirectory="ko" SubPartDirectory="l10n/ko">Delivery/l10n/ko/WSError_ko.xliff</Files>
+            <Files ProductDirectoryName="L10N-WSClientXliffs" Required="false" ProductSubDirectory="ko" SubPartDirectory="l10n/ko">Delivery/l10n/ko/Connect_ko.xliff</Files>
+        </Bindings>
+    </Part>
+
+    <!-- Translated Xliffs are linked into the BuildContext here -->
+    <Part Name="L10N-WSClientXliffs-nl" BentleyBuildMakeFile="l10n-WSClient.mke" BentleyBuildMakeOptions="-dL10N_LANGUAGE_TAG=nl">
+        <RequiredRepository>l10n-WSClient</RequiredRepository>
+        <Bindings>
+            <Files ProductDirectoryName="L10N-WSClientXliffs" Required="false" ProductSubDirectory="nl" SubPartDirectory="l10n/nl">Delivery/l10n/nl/WSError_nl.xliff</Files>
+            <Files ProductDirectoryName="L10N-WSClientXliffs" Required="false" ProductSubDirectory="nl" SubPartDirectory="l10n/nl">Delivery/l10n/nl/Connect_nl.xliff</Files>
+        </Bindings>
+    </Part>
+
+    <!-- Translated Xliffs are linked into the BuildContext here -->
+    <Part Name="L10N-WSClientXliffs-pl" BentleyBuildMakeFile="l10n-WSClient.mke" BentleyBuildMakeOptions="-dL10N_LANGUAGE_TAG=pl">
+        <RequiredRepository>l10n-WSClient</RequiredRepository>
+        <Bindings>
+            <Files ProductDirectoryName="L10N-WSClientXliffs" Required="false" ProductSubDirectory="pl" SubPartDirectory="l10n/pl">Delivery/l10n/pl/WSError_pl.xliff</Files>
+            <Files ProductDirectoryName="L10N-WSClientXliffs" Required="false" ProductSubDirectory="pl" SubPartDirectory="l10n/pl">Delivery/l10n/pl/Connect_pl.xliff</Files>
+        </Bindings>
+    </Part>
+
+    <!-- Translated Xliffs are linked into the BuildContext here -->
+    <Part Name="L10N-WSClientXliffs-pt" BentleyBuildMakeFile="l10n-WSClient.mke" BentleyBuildMakeOptions="-dL10N_LANGUAGE_TAG=pt">
+        <RequiredRepository>l10n-WSClient</RequiredRepository>
+        <Bindings>
+            <Files ProductDirectoryName="L10N-WSClientXliffs" Required="false" ProductSubDirectory="pt" SubPartDirectory="l10n/pt">Delivery/l10n/pt/WSError_pt.xliff</Files>
+            <Files ProductDirectoryName="L10N-WSClientXliffs" Required="false" ProductSubDirectory="pt" SubPartDirectory="l10n/pt">Delivery/l10n/pt/Connect_pt.xliff</Files>
+        </Bindings>
+    </Part>
+
+    <!-- Translated Xliffs are linked into the BuildContext here -->
+    <Part Name="L10N-WSClientXliffs-ru" BentleyBuildMakeFile="l10n-WSClient.mke" BentleyBuildMakeOptions="-dL10N_LANGUAGE_TAG=ru">
+        <RequiredRepository>l10n-WSClient</RequiredRepository>
+        <Bindings>
+            <Files ProductDirectoryName="L10N-WSClientXliffs" Required="false" ProductSubDirectory="ru" SubPartDirectory="l10n/ru">Delivery/l10n/ru/WSError_ru.xliff</Files>
+            <Files ProductDirectoryName="L10N-WSClientXliffs" Required="false" ProductSubDirectory="ru" SubPartDirectory="l10n/ru">Delivery/l10n/ru/Connect_ru.xliff</Files>
+        </Bindings>
+    </Part>
+
+    <!-- Translated Xliffs are linked into the BuildContext here -->
+    <Part Name="L10N-WSClientXliffs-sv" BentleyBuildMakeFile="l10n-WSClient.mke" BentleyBuildMakeOptions="-dL10N_LANGUAGE_TAG=sv">
+        <RequiredRepository>l10n-WSClient</RequiredRepository>
+        <Bindings>
+            <Files ProductDirectoryName="L10N-WSClientXliffs" Required="false" ProductSubDirectory="sv" SubPartDirectory="l10n/sv">Delivery/l10n/sv/WSError_sv.xliff</Files>
+            <Files ProductDirectoryName="L10N-WSClientXliffs" Required="false" ProductSubDirectory="sv" SubPartDirectory="l10n/sv">Delivery/l10n/sv/Connect_sv.xliff</Files>
+        </Bindings>
+    </Part>
+
+    <!-- Translated Xliffs are linked into the BuildContext here -->
+    <Part Name="L10N-WSClientXliffs-tr" BentleyBuildMakeFile="l10n-WSClient.mke" BentleyBuildMakeOptions="-dL10N_LANGUAGE_TAG=tr">
+        <RequiredRepository>l10n-WSClient</RequiredRepository>
+        <Bindings>
+            <Files ProductDirectoryName="L10N-WSClientXliffs" Required="false" ProductSubDirectory="tr" SubPartDirectory="l10n/tr">Delivery/l10n/tr/WSError_tr.xliff</Files>
+            <Files ProductDirectoryName="L10N-WSClientXliffs" Required="false" ProductSubDirectory="tr" SubPartDirectory="l10n/tr">Delivery/l10n/tr/Connect_tr.xliff</Files>
+        </Bindings>
+    </Part>
+
+    <!-- Translated Xliffs are linked into the BuildContext here -->
+    <Part Name="L10N-WSClientXliffs-zh-cn" BentleyBuildMakeFile="l10n-WSClient.mke" BentleyBuildMakeOptions="-dL10N_LANGUAGE_TAG=zh-cn">
+        <RequiredRepository>l10n-WSClient</RequiredRepository>
+        <Bindings>
+            <Files ProductDirectoryName="L10N-WSClientXliffs" Required="false" ProductSubDirectory="zh-cn" SubPartDirectory="l10n/zh-cn">Delivery/l10n/zh-cn/WSError_zh-cn.xliff</Files>
+            <Files ProductDirectoryName="L10N-WSClientXliffs" Required="false" ProductSubDirectory="zh-cn" SubPartDirectory="l10n/zh-cn">Delivery/l10n/zh-cn/Connect_zh-cn.xliff</Files>
+        </Bindings>
+    </Part>
+
+    <!-- Translated Xliffs are linked into the BuildContext here -->
+    <Part Name="L10N-WSClientXliffs-zh-tw" BentleyBuildMakeFile="l10n-WSClient.mke" BentleyBuildMakeOptions="-dL10N_LANGUAGE_TAG=zh-tw">
+        <RequiredRepository>l10n-WSClient</RequiredRepository>
+        <Bindings>
+            <Files ProductDirectoryName="L10N-WSClientXliffs" Required="false" ProductSubDirectory="zh-tw" SubPartDirectory="l10n/zh-tw">Delivery/l10n/zh-tw/Connect_zh-tw.xliff</Files>
+            <Files ProductDirectoryName="L10N-WSClientXliffs" Required="false" ProductSubDirectory="zh-tw" SubPartDirectory="l10n/zh-tw">Delivery/l10n/zh-tw/WSError_zh-tw.xliff</Files>
+        </Bindings>
+    </Part>
+
+    <!-- //////////////////////////////////////////////////////////////////////////// -->
+    <!-- // Unit Tests                                                             // -->
+    <!-- //////////////////////////////////////////////////////////////////////////// -->
+    
+    <Part Name="WSClientUnitTests" ExcludePlatforms="Linux*,MacOS*" BentleyBuildMakeFile="../bsicommon/sharedmki/BuildPlatformUnitTests.mke" 
+     BMakeOptions="-dBEGTEST_INPUT=$(SrcRoot)WSClient/Tests/ -dBEGTEST_NAME=WSClient -dBEGTEST_DEPENDENCIES=$(SrcRoot)WSClient/Tests/dependencies.mki">
+        <!-- Get the tested API -->
+        <SubPart PartName="WebServicesClient" />
+        <!-- Needed for published unit tests -->
+        <SubPart PartName="WebServicesClient-PublishedAPI" />
+    </Part>
+
+</BuildContext>
+