--- conflicted
+++ resolved
@@ -1,208 +1,204 @@
-/*--------------------------------------------------------------------------------------+
-|
-|     $Source: Tests/Published/WebServices/Cache/Transactions/BeSQLiteDbTransactionHandlerTests.cpp $
-|
-|  $Copyright: (c) 2015 Bentley Systems, Incorporated. All rights reserved. $
-|
-+--------------------------------------------------------------------------------------*/
-
-#include "BeSQLiteDbTransactionHandlerTests.h"
-
-#include <WebServices/Cache/Transactions/BeSQLiteDbTransactionHandler.h>
-#include <DgnClientFx/Utils/Threading/WorkerThread.h>
-#include "../CachingTestsHelper.h"
-<<<<<<< HEAD
-#include "../../../../../../DgnClientFx/Tests/Published/Utils/Threading/ThreadingTestsHelper.h"
-=======
->>>>>>> 138b23d0
-
-using namespace ::testing;
-USING_NAMESPACE_BENTLEY_WEBSERVICES
-
-void DebugLog(Utf8CP str)
-    {
-    //BeDebugLog (stc);
-    };
-
-struct TestBeSQLiteDbTransactionHandler : BeSQLiteDbTransactionHandler
-    {
-    public:
-        uint64_t m_lastBusyCount;
-        Utf8String m_name;
-
-    public:
-        TestBeSQLiteDbTransactionHandler(BeSQLite::Db& db, Utf8StringCR name) :
-            BeSQLiteDbTransactionHandler(db),
-            m_lastBusyCount(0),
-            m_name(name)
-            {};
-
-        virtual ~TestBeSQLiteDbTransactionHandler()
-            {};
-
-        bool OnBusy(uint64_t count) override
-            {
-            DebugLog(Utf8PrintfString("%s BSY:%d", m_name.c_str(), count));
-            m_lastBusyCount = count;
-            //BeThreadUtilities::BeSleep (1);
-            return true;
-            }
-    };
-
-// DISABLED as asserts log to output
-TEST_F(BeSQLiteDbTransactionHandlerTests, CommitTransaction_TransactionNotStarted_Error)
-    {
-    BeSQLite::Db::CreateParams createParams;
-    createParams.SetStartDefaultTxn(BeSQLite::DefaultTxn::No);
-    BeSQLite::Db db;
-    ASSERT_EQ(DbResult::BE_SQLITE_OK, db.CreateNewDb(StubFilePath(), BeSQLite::BeGuid(), createParams));
-
-    BeSQLiteDbTransactionHandler handler(db);
-    BeTest::SetFailOnAssert(false);
-    EXPECT_EQ(ERROR, handler.CommitTransaction());
-    BeTest::SetFailOnAssert(true);
-    }
-
-TEST_F(BeSQLiteDbTransactionHandlerTests, CommitTransaction_ChangesDone_ChangesSaved)
-    {
-    BeSQLite::Db::CreateParams createParams;
-    createParams.SetStartDefaultTxn(BeSQLite::DefaultTxn::No);
-    BeSQLite::Db db;
-    ASSERT_EQ(DbResult::BE_SQLITE_OK, db.CreateNewDb(StubFilePath(), BeSQLite::BeGuid(), createParams));
-
-    BeSQLiteDbTransactionHandler handler(db);
-    EXPECT_EQ(SUCCESS, handler.BeginTransaction());
-
-    PropertySpec propertySpec("Prop", "DB");
-    EXPECT_EQ(DbResult::BE_SQLITE_OK, db.SavePropertyString(propertySpec, "Foo"));
-    EXPECT_TRUE(db.HasProperty(propertySpec));
-
-    EXPECT_EQ(SUCCESS, handler.CommitTransaction());
-
-    EXPECT_EQ(SUCCESS, handler.BeginTransaction());
-    EXPECT_TRUE(db.HasProperty(propertySpec));
-    EXPECT_EQ(SUCCESS, handler.CommitTransaction());
-    }
-
-TEST_F(BeSQLiteDbTransactionHandlerTests, CommitTransaction_ChangesDoneInSecondTransaction_ChangesSaved)
-    {
-    BeSQLite::Db::CreateParams createParams;
-    createParams.SetStartDefaultTxn(BeSQLite::DefaultTxn::No);
-    BeSQLite::Db db;
-    ASSERT_EQ(DbResult::BE_SQLITE_OK, db.CreateNewDb(StubFilePath(), BeSQLite::BeGuid(), createParams));
-
-    BeSQLiteDbTransactionHandler handler(db);
-    EXPECT_EQ(SUCCESS, handler.BeginTransaction());
-    EXPECT_EQ(SUCCESS, handler.CommitTransaction());
-
-    EXPECT_EQ(SUCCESS, handler.BeginTransaction());
-
-    PropertySpec propertySpec("Prop", "DB");
-    EXPECT_EQ(DbResult::BE_SQLITE_OK, db.SavePropertyString(propertySpec, "Foo"));
-    EXPECT_TRUE(db.HasProperty(propertySpec));
-
-    EXPECT_EQ(SUCCESS, handler.CommitTransaction());
-
-    EXPECT_EQ(SUCCESS, handler.BeginTransaction());
-    EXPECT_TRUE(db.HasProperty(propertySpec));
-    EXPECT_EQ(SUCCESS, handler.CommitTransaction());
-    }
-
-TEST_F(BeSQLiteDbTransactionHandlerTests, RollbackTransaction_ChangesDone_ChangesRemoved)
-    {
-    BeSQLite::Db::CreateParams createParams;
-    createParams.SetStartDefaultTxn(BeSQLite::DefaultTxn::No);
-    BeSQLite::Db db;
-    ASSERT_EQ(DbResult::BE_SQLITE_OK, db.CreateNewDb(StubFilePath(), BeSQLite::BeGuid(), createParams));
-
-    BeSQLiteDbTransactionHandler handler(db);
-    EXPECT_EQ(SUCCESS, handler.BeginTransaction());
-
-    PropertySpec propertySpec("Prop", "DB");
-    EXPECT_EQ(DbResult::BE_SQLITE_OK, db.SavePropertyString(propertySpec, "Foo"));
-    EXPECT_TRUE(db.HasProperty(propertySpec));
-
-    EXPECT_EQ(SUCCESS, handler.RollbackTransaction());
-
-    EXPECT_EQ(SUCCESS, handler.BeginTransaction());
-    EXPECT_FALSE(db.HasProperty(propertySpec));
-    EXPECT_EQ(SUCCESS, handler.CommitTransaction());
-    }
-
-TEST_F(BeSQLiteDbTransactionHandlerTests, StartTransaction_TwoConnections_SecondConnectionIsBlockedUntilFirstFinishesTransaction)
-    {
-    auto thread1 = WorkerThread::Create("thread1");
-    auto thread2 = WorkerThread::Create("thread2");
-
-    BeSQLite::Db::CreateParams params;
-    params.SetStartDefaultTxn(BeSQLite::DefaultTxn::No);
-
-    BeFileName path = StubFilePath();
-
-    BeSQLite::Db db;
-    ASSERT_EQ(DbResult::BE_SQLITE_OK, db.CreateNewDb(path, BeSQLite::BeGuid(), params));
-    db.CloseDb();
-
-    for (int i = 0; i < 10; i++)
-        {
-        DebugLog(">>> \n\n------------------------- StartTransaction_TwoConnections_SecondConnectionIsBlockedUntilFirstFinishesTransaction -----------\n\n");
-
-        BeSQLite::Db db1, db2;
-        ASSERT_EQ(DbResult::BE_SQLITE_OK, db1.OpenBeSQLiteDb(path, params));
-        ASSERT_EQ(DbResult::BE_SQLITE_OK, db2.OpenBeSQLiteDb(path, params));
-
-        AsyncTestCheckpoint db1Start, db2Start, db1InTransaction, db2InTransaction;
-
-        TestBeSQLiteDbTransactionHandler handler1(db1, "DB1");
-        TestBeSQLiteDbTransactionHandler handler2(db2, "DB2");
-
-        // Run async tests
-        thread1->ExecuteAsync([&]
-            {
-            db1Start.CheckinAndWait();
-
-            DebugLog(">>> DB1 St");
-            EXPECT_EQ(SUCCESS, handler1.BeginTransaction());
-            DebugLog(">>> DB1 Std");
-
-            db1InTransaction.CheckinAndWait();
-
-            // EXPECT_EQ ("", "Next line fails randomly");
-            DebugLog(">>> DB1 Cmt");
-            EXPECT_EQ(SUCCESS, handler1.CommitTransaction());
-            DebugLog(">>> DB1 Cmtd");
-            });
-
-        thread2->ExecuteAsync([&]
-            {
-            db2Start.CheckinAndWait();
-
-            DebugLog(">>> DB2 St");
-            EXPECT_EQ(SUCCESS, handler2.BeginTransaction());
-            DebugLog(">>> DB2 Std");
-
-            db2InTransaction.CheckinAndWait();
-
-            DebugLog(">>> DB2 Cmt");
-            EXPECT_EQ(SUCCESS, handler2.CommitTransaction());
-            DebugLog(">>> DB2 Cmtd");
-            });
-
-        // Control async tests
-        db1Start.WaitUntilReached();
-        db2Start.WaitUntilReached();
-        db1Start.Continue();
-        db1InTransaction.WaitUntilReached();
-        db2Start.Continue();
-
-        while (handler2.m_lastBusyCount == 0); // Wait until handler2 gets busy error and retries
-        EXPECT_FALSE(db2InTransaction.WasReached()); // Check if still blocked
-
-        db1InTransaction.Continue();
-        db2InTransaction.WaitUntilReached();
-        db2InTransaction.Continue();
-
-        thread1->OnEmpty()->Wait();
-        thread2->OnEmpty()->Wait();
-        }
-    }
+/*--------------------------------------------------------------------------------------+
+|
+|     $Source: Tests/Published/WebServices/Cache/Transactions/BeSQLiteDbTransactionHandlerTests.cpp $
+|
+|  $Copyright: (c) 2015 Bentley Systems, Incorporated. All rights reserved. $
+|
++--------------------------------------------------------------------------------------*/
+
+#include "BeSQLiteDbTransactionHandlerTests.h"
+
+#include <WebServices/Cache/Transactions/BeSQLiteDbTransactionHandler.h>
+#include <DgnClientFx/Utils/Threading/WorkerThread.h>
+#include "../CachingTestsHelper.h"
+
+using namespace ::testing;
+USING_NAMESPACE_BENTLEY_WEBSERVICES
+
+void DebugLog(Utf8CP str)
+    {
+    //BeDebugLog (stc);
+    };
+
+struct TestBeSQLiteDbTransactionHandler : BeSQLiteDbTransactionHandler
+    {
+    public:
+        uint64_t m_lastBusyCount;
+        Utf8String m_name;
+
+    public:
+        TestBeSQLiteDbTransactionHandler(BeSQLite::Db& db, Utf8StringCR name) :
+            BeSQLiteDbTransactionHandler(db),
+            m_lastBusyCount(0),
+            m_name(name)
+            {};
+
+        virtual ~TestBeSQLiteDbTransactionHandler()
+            {};
+
+        bool OnBusy(uint64_t count) override
+            {
+            DebugLog(Utf8PrintfString("%s BSY:%d", m_name.c_str(), count));
+            m_lastBusyCount = count;
+            //BeThreadUtilities::BeSleep (1);
+            return true;
+            }
+    };
+
+// DISABLED as asserts log to output
+TEST_F(BeSQLiteDbTransactionHandlerTests, CommitTransaction_TransactionNotStarted_Error)
+    {
+    BeSQLite::Db::CreateParams createParams;
+    createParams.SetStartDefaultTxn(BeSQLite::DefaultTxn::No);
+    BeSQLite::Db db;
+    ASSERT_EQ(DbResult::BE_SQLITE_OK, db.CreateNewDb(StubFilePath(), BeSQLite::BeGuid(), createParams));
+
+    BeSQLiteDbTransactionHandler handler(db);
+    BeTest::SetFailOnAssert(false);
+    EXPECT_EQ(ERROR, handler.CommitTransaction());
+    BeTest::SetFailOnAssert(true);
+    }
+
+TEST_F(BeSQLiteDbTransactionHandlerTests, CommitTransaction_ChangesDone_ChangesSaved)
+    {
+    BeSQLite::Db::CreateParams createParams;
+    createParams.SetStartDefaultTxn(BeSQLite::DefaultTxn::No);
+    BeSQLite::Db db;
+    ASSERT_EQ(DbResult::BE_SQLITE_OK, db.CreateNewDb(StubFilePath(), BeSQLite::BeGuid(), createParams));
+
+    BeSQLiteDbTransactionHandler handler(db);
+    EXPECT_EQ(SUCCESS, handler.BeginTransaction());
+
+    PropertySpec propertySpec("Prop", "DB");
+    EXPECT_EQ(DbResult::BE_SQLITE_OK, db.SavePropertyString(propertySpec, "Foo"));
+    EXPECT_TRUE(db.HasProperty(propertySpec));
+
+    EXPECT_EQ(SUCCESS, handler.CommitTransaction());
+
+    EXPECT_EQ(SUCCESS, handler.BeginTransaction());
+    EXPECT_TRUE(db.HasProperty(propertySpec));
+    EXPECT_EQ(SUCCESS, handler.CommitTransaction());
+    }
+
+TEST_F(BeSQLiteDbTransactionHandlerTests, CommitTransaction_ChangesDoneInSecondTransaction_ChangesSaved)
+    {
+    BeSQLite::Db::CreateParams createParams;
+    createParams.SetStartDefaultTxn(BeSQLite::DefaultTxn::No);
+    BeSQLite::Db db;
+    ASSERT_EQ(DbResult::BE_SQLITE_OK, db.CreateNewDb(StubFilePath(), BeSQLite::BeGuid(), createParams));
+
+    BeSQLiteDbTransactionHandler handler(db);
+    EXPECT_EQ(SUCCESS, handler.BeginTransaction());
+    EXPECT_EQ(SUCCESS, handler.CommitTransaction());
+
+    EXPECT_EQ(SUCCESS, handler.BeginTransaction());
+
+    PropertySpec propertySpec("Prop", "DB");
+    EXPECT_EQ(DbResult::BE_SQLITE_OK, db.SavePropertyString(propertySpec, "Foo"));
+    EXPECT_TRUE(db.HasProperty(propertySpec));
+
+    EXPECT_EQ(SUCCESS, handler.CommitTransaction());
+
+    EXPECT_EQ(SUCCESS, handler.BeginTransaction());
+    EXPECT_TRUE(db.HasProperty(propertySpec));
+    EXPECT_EQ(SUCCESS, handler.CommitTransaction());
+    }
+
+TEST_F(BeSQLiteDbTransactionHandlerTests, RollbackTransaction_ChangesDone_ChangesRemoved)
+    {
+    BeSQLite::Db::CreateParams createParams;
+    createParams.SetStartDefaultTxn(BeSQLite::DefaultTxn::No);
+    BeSQLite::Db db;
+    ASSERT_EQ(DbResult::BE_SQLITE_OK, db.CreateNewDb(StubFilePath(), BeSQLite::BeGuid(), createParams));
+
+    BeSQLiteDbTransactionHandler handler(db);
+    EXPECT_EQ(SUCCESS, handler.BeginTransaction());
+
+    PropertySpec propertySpec("Prop", "DB");
+    EXPECT_EQ(DbResult::BE_SQLITE_OK, db.SavePropertyString(propertySpec, "Foo"));
+    EXPECT_TRUE(db.HasProperty(propertySpec));
+
+    EXPECT_EQ(SUCCESS, handler.RollbackTransaction());
+
+    EXPECT_EQ(SUCCESS, handler.BeginTransaction());
+    EXPECT_FALSE(db.HasProperty(propertySpec));
+    EXPECT_EQ(SUCCESS, handler.CommitTransaction());
+    }
+
+TEST_F(BeSQLiteDbTransactionHandlerTests, StartTransaction_TwoConnections_SecondConnectionIsBlockedUntilFirstFinishesTransaction)
+    {
+    auto thread1 = WorkerThread::Create("thread1");
+    auto thread2 = WorkerThread::Create("thread2");
+
+    BeSQLite::Db::CreateParams params;
+    params.SetStartDefaultTxn(BeSQLite::DefaultTxn::No);
+
+    BeFileName path = StubFilePath();
+
+    BeSQLite::Db db;
+    ASSERT_EQ(DbResult::BE_SQLITE_OK, db.CreateNewDb(path, BeSQLite::BeGuid(), params));
+    db.CloseDb();
+
+    for (int i = 0; i < 10; i++)
+        {
+        DebugLog(">>> \n\n------------------------- StartTransaction_TwoConnections_SecondConnectionIsBlockedUntilFirstFinishesTransaction -----------\n\n");
+
+        BeSQLite::Db db1, db2;
+        ASSERT_EQ(DbResult::BE_SQLITE_OK, db1.OpenBeSQLiteDb(path, params));
+        ASSERT_EQ(DbResult::BE_SQLITE_OK, db2.OpenBeSQLiteDb(path, params));
+
+        AsyncTestCheckpoint db1Start, db2Start, db1InTransaction, db2InTransaction;
+
+        TestBeSQLiteDbTransactionHandler handler1(db1, "DB1");
+        TestBeSQLiteDbTransactionHandler handler2(db2, "DB2");
+
+        // Run async tests
+        thread1->ExecuteAsync([&]
+            {
+            db1Start.CheckinAndWait();
+
+            DebugLog(">>> DB1 St");
+            EXPECT_EQ(SUCCESS, handler1.BeginTransaction());
+            DebugLog(">>> DB1 Std");
+
+            db1InTransaction.CheckinAndWait();
+
+            // EXPECT_EQ ("", "Next line fails randomly");
+            DebugLog(">>> DB1 Cmt");
+            EXPECT_EQ(SUCCESS, handler1.CommitTransaction());
+            DebugLog(">>> DB1 Cmtd");
+            });
+
+        thread2->ExecuteAsync([&]
+            {
+            db2Start.CheckinAndWait();
+
+            DebugLog(">>> DB2 St");
+            EXPECT_EQ(SUCCESS, handler2.BeginTransaction());
+            DebugLog(">>> DB2 Std");
+
+            db2InTransaction.CheckinAndWait();
+
+            DebugLog(">>> DB2 Cmt");
+            EXPECT_EQ(SUCCESS, handler2.CommitTransaction());
+            DebugLog(">>> DB2 Cmtd");
+            });
+
+        // Control async tests
+        db1Start.WaitUntilReached();
+        db2Start.WaitUntilReached();
+        db1Start.Continue();
+        db1InTransaction.WaitUntilReached();
+        db2Start.Continue();
+
+        while (handler2.m_lastBusyCount == 0); // Wait until handler2 gets busy error and retries
+        EXPECT_FALSE(db2InTransaction.WasReached()); // Check if still blocked
+
+        db1InTransaction.Continue();
+        db2InTransaction.WaitUntilReached();
+        db2InTransaction.Continue();
+
+        thread1->OnEmpty()->Wait();
+        thread2->OnEmpty()->Wait();
+        }
+    }