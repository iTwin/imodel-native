--- conflicted
+++ resolved
@@ -1,57 +1,53 @@
-/*--------------------------------------------------------------------------------------+
-|
-|     $Source: Tests/UnitTests/Published/WebServices/Connect/StubSecureStore.h $
-|
-|  $Copyright: (c) 2016 Bentley Systems, Incorporated. All rights reserved. $
-|
-+--------------------------------------------------------------------------------------*/
-
-#pragma once
-
-<<<<<<< HEAD
-#include <DgnClientFx/Utils/SecureStore.h>
-=======
-#include <MobileDgn/Utils/SecureStore.h>
-#include <Bentley/Base64Utilities.h>
->>>>>>> a7abd124
-
-USING_NAMESPACE_BENTLEY_DGNCLIENTFX_UTILS
-
-/*--------------------------------------------------------------------------------------+
-* @bsiclass                                                     Vincas.Razma    06/2015
-+---------------+---------------+---------------+---------------+---------------+------*/
-struct StubSecureStore : public ISecureStore
-    {
-    Json::Value values;
-    Json::Value legacyValues;
-
-    void SaveValue (Utf8CP nameSpace, Utf8CP key, Utf8CP value) override
-        {
-        values[nameSpace][key] = value;
-        };
-
-    Utf8String LoadValue (Utf8CP nameSpace, Utf8CP key) override
-        {
-        return values[nameSpace][key].asString ();
-        };
-
-    Utf8String LegacyLoadValue (Utf8CP nameSpace, Utf8CP key) override
-        {
-        return legacyValues[nameSpace][key].asString ();
-        };
-
-    void LegacyClearValue (Utf8CP nameSpace, Utf8CP key) override
-        {
-        legacyValues[nameSpace][key] = "";
-        };
-        
-    Utf8String Encrypt (Utf8CP value) override
-        {
-        return Base64Utilities::Encode(value);
-        };
-        
-    Utf8String Decrypt (Utf8CP value) override
-        {
-        return Base64Utilities::Decode(value);
-        };
-    };
+/*--------------------------------------------------------------------------------------+
+|
+|     $Source: Tests/UnitTests/Published/WebServices/Connect/StubSecureStore.h $
+|
+|  $Copyright: (c) 2016 Bentley Systems, Incorporated. All rights reserved. $
+|
++--------------------------------------------------------------------------------------*/
+
+#pragma once
+
+#include <DgnClientFx/Utils/SecureStore.h>
+#include <Bentley/Base64Utilities.h>
+
+USING_NAMESPACE_BENTLEY_DGNCLIENTFX_UTILS
+
+/*--------------------------------------------------------------------------------------+
+* @bsiclass                                                     Vincas.Razma    06/2015
++---------------+---------------+---------------+---------------+---------------+------*/
+struct StubSecureStore : public ISecureStore
+    {
+    Json::Value values;
+    Json::Value legacyValues;
+
+    void SaveValue (Utf8CP nameSpace, Utf8CP key, Utf8CP value) override
+        {
+        values[nameSpace][key] = value;
+        };
+
+    Utf8String LoadValue (Utf8CP nameSpace, Utf8CP key) override
+        {
+        return values[nameSpace][key].asString ();
+        };
+
+    Utf8String LegacyLoadValue (Utf8CP nameSpace, Utf8CP key) override
+        {
+        return legacyValues[nameSpace][key].asString ();
+        };
+
+    void LegacyClearValue (Utf8CP nameSpace, Utf8CP key) override
+        {
+        legacyValues[nameSpace][key] = "";
+        };
+        
+    Utf8String Encrypt (Utf8CP value) override
+        {
+        return Base64Utilities::Encode(value);
+        };
+        
+    Utf8String Decrypt (Utf8CP value) override
+        {
+        return Base64Utilities::Decode(value);
+        };
+    };