--- conflicted
+++ resolved
@@ -1,2531 +1,2521 @@
-/*--------------------------------------------------------------------------------------+
-|
-|     $Source: Tests/UnitTests/Published/WebServices/Cache/Util/ECDbAdapterTests.cpp $
-|
-|  $Copyright: (c) 2017 Bentley Systems, Incorporated. All rights reserved. $
-|
-+--------------------------------------------------------------------------------------*/
-
-#include "ECDbAdapterTests.h"
-
-#include <WebServices/Cache/Util/ECDbAdapter.h>
-#include "MockECDbAdapterDeleteListener.h"
-
-// StrictMock is not portable
-#if defined (BENTLEY_WIN32)
-
-using namespace ::testing;
-USING_NAMESPACE_BENTLEY_WEBSERVICES
-
-#define INSERT_INSTANCE(db, ecClassCP, keyOut) \
-    ASSERT_FALSE(ecClassCP == nullptr);\
-    ASSERT_EQ(BE_SQLITE_OK, JsonInserter(db, *ecClassCP, nullptr).Insert(keyOut, Json::Value()));
-
-#define INSERT_RELATIONSHIP(db, ecRelClassCP, source, target, rel) \
-    ASSERT_FALSE(ecRelClassCP == nullptr); \
-    ASSERT_TRUE((rel = ECDbAdapter(db).RelateInstances(ecRelClassCP, source, target)).IsValid());
-
-#define CREATE_MockECDbAdapterDeleteListener(listener) \
-    StrictMock<MockECDbAdapterDeleteListener> listener; \
-    ON_CALL(listener, OnBeforeDelete(_, _, _)).WillByDefault(Return(SUCCESS));
-
-#define EXPECT_INSTANCE_EXISTS(db, key) \
-    auto foundInstance = ECDbAdapter(*db).FindInstance(\
-    db->Schemas().GetClass(key.GetClassId()), \
-    Utf8PrintfString("ECInstanceId = %llu", key.GetInstanceId().GetValue()).c_str()); \
-    EXPECT_TRUE(foundInstance.IsValid()); \
-
-#if 1
-#define EXPECT_CALL_OnBeforeDelete(listener, db, instanceKey) \
-    EXPECT_CALL(listener, OnBeforeDelete(Ref(*ECDbAdapter(*db).GetECClass(instanceKey)), instanceKey.GetInstanceId(), _)) \
-    .WillOnce(Invoke([&](ECClassCR ecClass, ECInstanceId id, bset<ECInstanceKey>&) \
-    { \
-    /* Check if instance was not deleted yet */ \
-    EXPECT_INSTANCE_EXISTS(db, instanceKey); \
-    return SUCCESS; \
-    }));
-#else
-void EXPECT_CALL_OnBeforeDelete(MockECDbAdapterDeleteListener& listener, std::shared_ptr<ObservableECDb> db, ECInstanceKey instanceKey)
-    {
-    EXPECT_CALL(listener, OnBeforeDelete(Ref(*ECDbAdapter(*db).GetECClass(instanceKey)), instanceKey.GetInstanceId(), _))
-        .WillOnce(Invoke([&] (ECClassCR ecClass, ECInstanceId id, bset<ECInstanceKey>&)
-        {
-        /* Check if instance was not deleted yet */
-        auto foundInstance = ECDbAdapter(*db).FindInstance(&ecClass, Utf8PrintfString("ECInstanceId = %llu", id.GetValue()).c_str());
-        EXPECT_TRUE(foundInstance.IsValid());
-        return SUCCESS;
-        }));
-    }
-#endif
-
-SeedFile ECDbAdapterTests::s_seedECDb("ecdbAdapterTest.ecdb",
-                                      [] (BeFileNameCR filePath)
-    {
-    ECDb db;
-    EXPECT_EQ(DbResult::BE_SQLITE_OK, db.CreateNewDb(filePath));
-
-    auto schema = ParseSchema(R"xml(
-<<<<<<< HEAD
-        <ECSchema schemaName="TestSchema" nameSpacePrefix="TS" version="1.0" xmlns="http://www.bentley.com/schemas/Bentley.ECXML.2.0">
-            <ECClass typeName="TestClass" >
-                <ECNavigationProperty propertyName="Parent" relationshipName="EmbeddingRel" direction="Backward"/>
-            </ECClass>
-            <ECClass typeName="TestClass2" />
-            <ECClass typeName="TestClass3" />
-            <ECRelationshipClass typeName="ReferencingRel" strength="referencing">
-                <Source cardinality="(0,N)"><Class class="TestClass" /></Source>
-                <Target cardinality="(0,N)"><Class class="TestClass" /></Target>
-=======
-        <ECSchema schemaName="TestSchema" alias="TS" version="1.0" xmlns="http://www.bentley.com/schemas/Bentley.ECXML.3.1">
-            <ECEntityClass typeName="A" />
-            <ECEntityClass typeName="B">
-                <BaseClass>A</BaseClass>
-            </ECEntityClass>
-            <ECEntityClass typeName="TestClass" />
-            <ECEntityClass typeName="TestClass2" />
-            <ECEntityClass typeName="TestClass3" />
-            <ECRelationshipClass typeName="ReferencingRel" strength="referencing" modifier="Sealed">
-                <Source multiplicity="(0..*)" polymorphic="false" roleLabel="CachedFileInfo"><Class class="TestClass" /></Source>
-                <Target multiplicity="(0..*)" polymorphic="false" roleLabel="CachedFileInfo"><Class class="TestClass" /></Target>
->>>>>>> 1f8b5b11
-            </ECRelationshipClass>
-            <ECRelationshipClass typeName="HoldingRel" strength="holding" modifier="Sealed">
-                <Source multiplicity="(0..*)" polymorphic="false" roleLabel="CachedFileInfo"><Class class="TestClass" /></Source>
-                <Target multiplicity="(0..*)" polymorphic="false" roleLabel="CachedFileInfo"><Class class="TestClass" /></Target>
-            </ECRelationshipClass>
-            <ECRelationshipClass typeName="EmbeddingRel" strength="embedding" modifier="Sealed">
-                <Source multiplicity="(0..1)" polymorphic="false" roleLabel="CachedFileInfo"><Class class="TestClass" /></Source>
-                <Target multiplicity="(0..*)" polymorphic="false" roleLabel="CachedFileInfo"><Class class="TestClass" /></Target>
-            </ECRelationshipClass>
-            <ECEntityClass typeName="TestChildClass">
-                <ECNavigationProperty propertyName="ParentId" relationshipName="EmbeddingRequiredRel" direction="backward" />
-            </ECEntityClass>
-            <ECRelationshipClass typeName="EmbeddingRequiredRel" strength="embedding" modifier="Sealed">
-                <Source multiplicity="(1..1)" polymorphic="false" roleLabel="TestClass"><Class class="TestClass" /></Source>
-                <Target multiplicity="(0..1)" polymorphic="false" roleLabel="TestChildClass"><Class class="TestChildClass" /></Target>
-            </ECRelationshipClass>
-        </ECSchema>)xml");
-
-    auto cache = ECSchemaCache::Create();
-    cache->AddSchema(*schema);
-    EXPECT_EQ(SUCCESS, db.Schemas().ImportSchemas(cache->GetSchemas()));
-    EXPECT_EQ(DbResult::BE_SQLITE_OK, db.SaveChanges());
-    });
-
-SeedFile ECDbAdapterTests::s_seedEmptyECDb("ecdbAdapterTest-empty.ecdb",
-                                           [] (BeFileNameCR filePath)
-    {
-    ECDb db;
-    EXPECT_EQ(DbResult::BE_SQLITE_OK, db.CreateNewDb(filePath));
-    EXPECT_EQ(DbResult::BE_SQLITE_OK, db.SaveChanges());
-    });
-
-std::shared_ptr<ObservableECDb> ECDbAdapterTests::GetTestDb()
-    {
-    auto db = std::make_shared<ObservableECDb>();
-    EXPECT_EQ(DbResult::BE_SQLITE_OK, db->OpenBeSQLiteDb(s_seedECDb.GetTestFile(), Db::OpenParams(Db::OpenMode::ReadWrite)));
-    return db;
-    }
-
-std::shared_ptr<ObservableECDb> ECDbAdapterTests::GetEmptyTestDb()
-    {
-    auto db = std::make_shared<ObservableECDb>();
-    EXPECT_EQ(DbResult::BE_SQLITE_OK, db->OpenBeSQLiteDb(s_seedEmptyECDb.GetTestFile(), Db::OpenParams(Db::OpenMode::ReadWrite)));
-    return db;
-    }
-
-std::shared_ptr<ObservableECDb> ECDbAdapterTests::CreateTestDb(ECSchemaPtr schema)
-    {
-    auto db = GetEmptyTestDb();
-    auto cache = ECSchemaCache::Create();
-    cache->AddSchema(*schema);
-    EXPECT_EQ(SUCCESS, db->Schemas().ImportSchemas(cache->GetSchemas()));
-    return db;
-    }
-
-TEST_F(ECDbAdapterTests, GetECClass_ValidClassKey_ReturnsClass)
-    {
-    auto db = GetTestDb();
-    ECClassCP ecClass = ECDbAdapter(*db).GetECClass("TestSchema.TestClass");
-    EXPECT_EQ("TestClass", ecClass->GetName());
-    }
-
-TEST_F(ECDbAdapterTests, GetECClass_InValidClassKey_ReturnsNullptr)
-    {
-    auto db = GetTestDb();
-    ECClassCP ecClass = ECDbAdapter(*db).GetECClass("NotClassKey");
-    EXPECT_EQ(nullptr, ecClass);
-    }
-
-TEST_F(ECDbAdapterTests, GetECClass_ValidClassKeyWithNotExistingClass_ReturnsNullptr)
-    {
-    auto db = GetTestDb();
-    ECClassCP ecClass = ECDbAdapter(*db).GetECClass("TestSchema.NotExistingClass");
-    EXPECT_EQ(nullptr, ecClass);
-    }
-
-TEST_F(ECDbAdapterTests, GetECClass_ValidClassId_ReturnsClass)
-    {
-    auto db = GetTestDb();
-    ECClassId ecClassId = ECDbAdapter(*db).GetECClass("TestSchema", "TestClass")->GetId();
-
-    ECClassCP ecClass = ECDbAdapter(*db).GetECClass(ecClassId);
-
-    EXPECT_EQ("TestClass", ecClass->GetName());
-    }
-
-TEST_F(ECDbAdapterTests, GetECClass_InValidClassId_ReturnsNull)
-    {
-    auto db = GetTestDb();
-    ECClassCP ecClass = ECDbAdapter(*db).GetECClass(ECClassId(UINT64_C(9999)));
-    EXPECT_EQ(nullptr, ecClass);
-    }
-
-TEST_F(ECDbAdapterTests, GetECClasses_EmptyMap_EmptyResult)
-    {
-    auto db = GetTestDb();
-    EXPECT_TRUE(ECDbAdapter(*db).GetECClasses(ECInstanceKeyMultiMap()).empty());
-    }
-
-TEST_F(ECDbAdapterTests, GetECClasses_MapWithTwoSameClassInstances_ReturnsOneClass)
-    {
-    auto db = GetTestDb();
-
-    ECClassCP ecClass = ECDbAdapter(*db).GetECClass("TestSchema.TestClass");
-
-    ECInstanceKeyMultiMap map;
-    map.insert({ecClass->GetId(), ECInstanceId(UINT64_C(1))});
-    map.insert({ecClass->GetId(), ECInstanceId(UINT64_C(2))});
-
-    auto classes = ECDbAdapter(*db).GetECClasses(map);
-
-    ASSERT_EQ(1, classes.size());
-    EXPECT_EQ(ecClass, classes[0]);
-    }
-
-TEST_F(ECDbAdapterTests, FindRelationshipClasses_ShcemaHasSuchRelationshipClass_RelationshipClassReturned)
-    {
-    auto schema = StubRelationshipSchema("TestSchema", "A", "B", "AB");
-    auto db = CreateTestDb(schema);
-
-    auto sourceClass = db->Schemas().GetClass("TestSchema", "A");
-    auto targetClass = db->Schemas().GetClass("TestSchema", "B");
-    auto relationshipClass = db->Schemas().GetClass("TestSchema", "AB")->GetRelationshipClassCP();
-
-    ECDbAdapter adapter(*db);
-    bvector<ECRelationshipClassCP> relationshipClasses = adapter.FindRelationshipClasses(sourceClass->GetId(), targetClass->GetId());
-
-    EXPECT_EQ(1, relationshipClasses.size());
-    EXPECT_CONTAINS(relationshipClasses, relationshipClass);
-    }
-
-TEST_F(ECDbAdapterTests, FindRelationshipClassWithSource_SchemaHasTwoMatchingRelationsipClasses_NullReturned)
-    {
-    auto schema = ParseSchema(R"(
-        <ECSchema schemaName="TestSchema" nameSpacePrefix="TS" version="1.0" xmlns="http://www.bentley.com/schemas/Bentley.ECXML.2.0">
-            <ECClass typeName="A" />
-            <ECClass typeName="B" />
-            <ECRelationshipClass typeName="AB1">
-                <Source polymorphic="True"><Class class="A"/></Source>
-                <Target polymorphic="True"><Class class="B"/></Target>
-            </ECRelationshipClass>
-            <ECRelationshipClass typeName="AB2">
-                <Source polymorphic="True"><Class class="A"/></Source>
-                <Target polymorphic="True"><Class class="B"/></Target>
-            </ECRelationshipClass>
-        </ECSchema>)");
-
-    auto db = CreateTestDb(schema);
-
-    auto sourceClass = db->Schemas().GetClass("TestSchema", "A");
-    auto targetClass = db->Schemas().GetClass("TestSchema", "B");
-
-    ECDbAdapter adapter(*db);
-    ECRelationshipClassCP relationshipClass = adapter.FindRelationshipClassWithSource(sourceClass->GetId(), targetClass->GetId());
-
-    EXPECT_EQ(nullptr, relationshipClass);
-    }
-
-TEST_F(ECDbAdapterTests, FindRelationshipClassWithSource_SchemaHasOneMatchingRelationsipClassAndOneWithBaseClasses_ReturnsMatching)
-    {
-    auto schema = ParseSchema(R"(
-        <ECSchema schemaName="TestSchema" nameSpacePrefix="TS" version="1.0" xmlns="http://www.bentley.com/schemas/Bentley.ECXML.2.0">
-            <ECSchemaReference name="ECDbMap" version="02.00" prefix="ecdbmap" />
-            <ECClass typeName="Base">
-                <ECCustomAttributes>
-                           <ClassMap xmlns="ECDbMap.02.00">
-                                <MapStrategy>TablePerHierarchy</MapStrategy>
-                    </ClassMap>
-                </ECCustomAttributes>
-            </ECClass>
-            <ECClass typeName="A">
-                <BaseClass>Base</BaseClass>
-            </ECClass>
-            <ECClass typeName="B">
-                <BaseClass>Base</BaseClass>
-            </ECClass>
-            <ECRelationshipClass typeName="AB1">
-                <Source polymorphic="True"><Class class="A"/></Source>
-                <Target polymorphic="True"><Class class="B"/></Target>
-            </ECRelationshipClass>
-            <ECRelationshipClass typeName="AB2">
-                <Source polymorphic="True"><Class class="Base"/></Source>
-                <Target polymorphic="True"><Class class="B"/></Target>
-            </ECRelationshipClass>
-        </ECSchema>)");
-
-    auto db = CreateTestDb(schema);
-
-    auto sourceClass = db->Schemas().GetClass("TestSchema", "A");
-    auto targetClass = db->Schemas().GetClass("TestSchema", "B");
-
-    ECDbAdapter adapter(*db);
-    ECRelationshipClassCP relationshipClass = adapter.FindRelationshipClassWithSource(sourceClass->GetId(), targetClass->GetId());
-
-    EXPECT_NE(nullptr, relationshipClass);
-    EXPECT_EQ(db->Schemas().GetClass("TestSchema", "AB1")->GetRelationshipClassCP(), relationshipClass);
-    }
-
-TEST_F(ECDbAdapterTests, FindRelationshipClassWithSource_SchemaHasOneMatchingBackwardRelationsipClassAndOneWithBaseClasses_ReturnsMatching)
-    {
-    auto schema = ParseSchema(R"(
-        <ECSchema schemaName="TestSchema" nameSpacePrefix="TS" version="1.0" xmlns="http://www.bentley.com/schemas/Bentley.ECXML.2.0">
-            <ECSchemaReference name="ECDbMap" version="02.00" prefix="ecdbmap" />
-            <ECClass typeName="Base">
-                <ECCustomAttributes>
-                    <ClassMap xmlns="ECDbMap.02.00">
-                        <MapStrategy>
-                            <Strategy>TablePerHierarchy</Strategy>
-                        </MapStrategy>
-                    </ClassMap>
-                </ECCustomAttributes>
-            </ECClass>
-            <ECClass typeName="A">
-                <BaseClass>Base</BaseClass>
-            </ECClass>
-            <ECClass typeName="B">
-                <BaseClass>Base</BaseClass>
-            </ECClass>
-            <ECRelationshipClass typeName="AB1" strength="referencing" strengthDirection="backward">
-                <Source polymorphic="True"><Class class="A"/></Source>
-                <Target polymorphic="True"><Class class="B"/></Target>
-            </ECRelationshipClass>
-            <ECRelationshipClass typeName="AB2">
-                <Source polymorphic="True"><Class class="Base"/></Source>
-                <Target polymorphic="True"><Class class="B"/></Target>
-            </ECRelationshipClass>
-        </ECSchema>)");
-
-    ObservableECDb db;
-    ASSERT_EQ(DbResult::BE_SQLITE_OK, db.CreateNewDb(":memory:"));
-
-    auto cache = ECSchemaCache::Create();
-    cache->AddSchema(*schema);
-    ASSERT_EQ(SUCCESS, db.Schemas().ImportSchemas(cache->GetSchemas()));
-
-    auto sourceClass = db.GetClassLocater().LocateClass("TestSchema", "B");
-    auto targetClass = db.GetClassLocater().LocateClass("TestSchema", "A");
-
-    ECDbAdapter adapter(db);
-    ECRelationshipClassCP relationshipClass = adapter.FindRelationshipClassWithSource(sourceClass->GetId(), targetClass->GetId());
-
-    EXPECT_NE(nullptr, relationshipClass);
-    EXPECT_EQ(db.GetClassLocater().LocateClass("TestSchema", "AB1")->GetRelationshipClassCP(), relationshipClass);
-    }
-
-
-TEST_F(ECDbAdapterTests, FindRelationshipClassWithTarget_SchemaHasTwoMatchingRelationsipClasses_NullReturned)
-    {
-    auto schema = ParseSchema(R"(
-        <ECSchema schemaName="TestSchema" nameSpacePrefix="TS" version="1.0" xmlns="http://www.bentley.com/schemas/Bentley.ECXML.2.0">
-            <ECClass typeName="A" />
-            <ECClass typeName="B" />
-            <ECRelationshipClass typeName="AB1">
-                <Source polymorphic="True"><Class class="A"/></Source>
-                <Target polymorphic="True"><Class class="B"/></Target>
-            </ECRelationshipClass>
-            <ECRelationshipClass typeName="AB2">
-                <Source polymorphic="True"><Class class="A"/></Source>
-                <Target polymorphic="True"><Class class="B"/></Target>
-            </ECRelationshipClass>
-        </ECSchema>)");
-
-    auto db = CreateTestDb(schema);
-
-    auto sourceClass = db->GetClassLocater().LocateClass("TestSchema", "A");
-    auto targetClass = db->GetClassLocater().LocateClass("TestSchema", "B");
-
-    ECDbAdapter adapter(*db);
-    ECRelationshipClassCP relationshipClass = adapter.FindRelationshipClassWithTarget(sourceClass->GetId(), targetClass->GetId());
-
-    EXPECT_EQ(nullptr, relationshipClass);
-    }
-
-TEST_F(ECDbAdapterTests, FindRelationshipClassWithTarget_SchemaHasOneMatchingRelationsipClassAndOneWithBaseClasses_ReturnsMatching)
-    {
-    auto schema = ParseSchema(R"(
-        <ECSchema schemaName="TestSchema" nameSpacePrefix="TS" version="1.0" xmlns="http://www.bentley.com/schemas/Bentley.ECXML.2.0">
-            <ECSchemaReference name="ECDbMap" version="02.00" prefix="ecdbmap" />
-
-            <ECClass typeName="Base">
-                <ECCustomAttributes>
-                           <ClassMap xmlns="ECDbMap.02.00">
-                                <MapStrategy>TablePerHierarchy</MapStrategy>
-                    </ClassMap>
-                </ECCustomAttributes>
-            </ECClass>
-
-            <ECClass typeName="A">
-                <BaseClass>Base</BaseClass>
-            </ECClass>
-            <ECClass typeName="B">
-                <BaseClass>Base</BaseClass>
-            </ECClass>
-            <ECRelationshipClass typeName="AB1">
-                <Source polymorphic="True"><Class class="A"/></Source>
-                <Target polymorphic="True"><Class class="B"/></Target>
-            </ECRelationshipClass>
-            <ECRelationshipClass typeName="AB2">
-                <Source polymorphic="True"><Class class="A"/></Source>
-                <Target polymorphic="True"><Class class="Base"/></Target>
-            </ECRelationshipClass>
-        </ECSchema>)");
-
-    auto db = CreateTestDb(schema);
-
-    auto sourceClass = db->GetClassLocater().LocateClass("TestSchema", "A");
-    auto targetClass = db->GetClassLocater().LocateClass("TestSchema", "B");
-
-    ECDbAdapter adapter(*db);
-    ECRelationshipClassCP relationshipClass = adapter.FindRelationshipClassWithTarget(sourceClass->GetId(), targetClass->GetId());
-
-    EXPECT_NE(nullptr, relationshipClass);
-    EXPECT_EQ(db->GetClassLocater().LocateClass("TestSchema", "AB1")->GetRelationshipClassCP(), relationshipClass);
-    }
-
-TEST_F(ECDbAdapterTests, FindRelationshipClassWithTarget_SchemaHasOneMatchingBackwardRelationsipClassAndOneWithBaseClasses_ReturnsMatching)
-    {
-    auto schema = ParseSchema(R"(
-        <ECSchema schemaName="TestSchema" nameSpacePrefix="TS" version="1.0" xmlns="http://www.bentley.com/schemas/Bentley.ECXML.2.0">
-            <ECClass typeName="Base" />
-            <ECClass typeName="A">
-                <BaseClass>Base</BaseClass>
-            </ECClass>
-            <ECClass typeName="B">
-                <BaseClass>Base</BaseClass>
-            </ECClass>
-            <ECRelationshipClass typeName="AB1" strength="referencing" strengthDirection="backward">
-                <Source polymorphic="True"><Class class="A"/></Source>
-                <Target polymorphic="True"><Class class="B"/></Target>
-            </ECRelationshipClass>
-            <ECRelationshipClass typeName="AB2">
-                <Source polymorphic="True"><Class class="A"/></Source>
-                <Target polymorphic="True"><Class class="Base"/></Target>
-            </ECRelationshipClass>
-        </ECSchema>)");
-
-    ObservableECDb db;
-    ASSERT_EQ(DbResult::BE_SQLITE_OK, db.CreateNewDb(":memory:"));
-
-    auto cache = ECSchemaCache::Create();
-    cache->AddSchema(*schema);
-    ASSERT_EQ(SUCCESS, db.Schemas().ImportSchemas(cache->GetSchemas()));
-
-    auto sourceClass = db.GetClassLocater().LocateClass("TestSchema", "B");
-    auto targetClass = db.GetClassLocater().LocateClass("TestSchema", "A");
-
-    ECDbAdapter adapter(db);
-    ECRelationshipClassCP relationshipClass = adapter.FindRelationshipClassWithTarget(sourceClass->GetId(), targetClass->GetId());
-
-    EXPECT_NE(nullptr, relationshipClass);
-    EXPECT_EQ(db.GetClassLocater().LocateClass("TestSchema", "AB1")->GetRelationshipClassCP(), relationshipClass);
-    }
-
-TEST_F(ECDbAdapterTests, FindClosestRelationshipClassWithSource_SchemaHasTwoMatchingRelClassesSecondIsCloser_ReturnsSecondRelClass)
-    {
-    auto schema = ParseSchema(R"(
-        <ECSchema schemaName="TestSchema" nameSpacePrefix="TS" version="1.0" xmlns="http://www.bentley.com/schemas/Bentley.ECXML.2.0">
-            <ECSchemaReference name="ECDbMap" version="02.00" prefix="ecdbmap" />
-
-            <ECClass typeName="Base">
-                <ECCustomAttributes>
-                    <ClassMap xmlns="ECDbMap.02.00">
-                       <MapStrategy>TablePerHierarchy</MapStrategy>
-                    </ClassMap>
-                </ECCustomAttributes>
-            </ECClass>
-
-            <ECClass typeName="A">
-                <BaseClass>Base</BaseClass>
-            </ECClass>
-            <ECClass typeName="B">
-                <BaseClass>Base</BaseClass>
-            </ECClass>
-            <ECRelationshipClass typeName="AB1">
-                <Source polymorphic="True"><Class class="A"/></Source>
-                <Target polymorphic="True"><Class class="Base"/></Target>
-            </ECRelationshipClass>
-            <ECRelationshipClass typeName="AB2">
-                <Source polymorphic="True"><Class class="A"/></Source>
-                <Target polymorphic="True"><Class class="B"/></Target>
-            </ECRelationshipClass>
-        </ECSchema>)");
-
-    auto db = CreateTestDb(schema);
-    ECDbAdapter adapter(*db);
-
-    auto sourceClass = adapter.GetECClass("TestSchema.A");
-    auto targetClass = adapter.GetECClass("TestSchema.B");
-
-    ECRelationshipClassCP relationshipClass = adapter.FindClosestRelationshipClassWithSource(sourceClass->GetId(), targetClass->GetId());
-
-    EXPECT_NE(nullptr, relationshipClass);
-    EXPECT_EQ(adapter.GetECRelationshipClass("TestSchema.AB2"), relationshipClass);
-    }
-
-TEST_F(ECDbAdapterTests, FindClosestRelationshipClassWithSource_SchemaHasTwoMatchingRelClassesFirstIsCloser_ReturnsFirstRelClass)
-    {
-    auto schema = ParseSchema(R"(
-        <ECSchema schemaName="TestSchema" nameSpacePrefix="TS" version="1.0" xmlns="http://www.bentley.com/schemas/Bentley.ECXML.2.0">
-            <ECSchemaReference name="ECDbMap" version="02.00" prefix="ecdbmap" />
-
-            <ECClass typeName="Base">
-                <ECCustomAttributes>
-                     <ClassMap xmlns="ECDbMap.02.00">
-                       <MapStrategy>TablePerHierarchy</MapStrategy>
-                    </ClassMap>
-                </ECCustomAttributes>
-            </ECClass>
-
-            <ECClass typeName="A">
-                <BaseClass>Base</BaseClass>
-            </ECClass>
-            <ECClass typeName="B">
-                <BaseClass>Base</BaseClass>
-            </ECClass>
-            <ECRelationshipClass typeName="AB1">
-                <Source polymorphic="True"><Class class="A"/></Source>
-                <Target polymorphic="True"><Class class="B"/></Target>
-            </ECRelationshipClass>
-            <ECRelationshipClass typeName="AB2">
-                <Source polymorphic="True"><Class class="A"/></Source>
-                <Target polymorphic="True"><Class class="Base"/></Target>
-            </ECRelationshipClass>
-        </ECSchema>)");
-
-    auto db = CreateTestDb(schema);
-    ECDbAdapter adapter(*db);
-
-    auto sourceClass = adapter.GetECClass("TestSchema.A");
-    auto targetClass = adapter.GetECClass("TestSchema.B");
-
-    ECRelationshipClassCP relationshipClass = adapter.FindClosestRelationshipClassWithSource(sourceClass->GetId(), targetClass->GetId());
-
-    EXPECT_NE(nullptr, relationshipClass);
-    EXPECT_EQ(adapter.GetECRelationshipClass("TestSchema.AB1"), relationshipClass);
-    }
-
-TEST_F(ECDbAdapterTests, FindClosestRelationshipClassWithSource_SchemaHasNoMatchingRelationsipClasses_NullReturned)
-    {
-    auto schema = ParseSchema(R"(
-        <ECSchema schemaName="TestSchema" nameSpacePrefix="TS" version="1.0" xmlns="http://www.bentley.com/schemas/Bentley.ECXML.2.0">
-            <ECSchemaReference name="ECDbMap" version="02.00" prefix="ecdbmap" />
-
-            <ECClass typeName="Base">
-                <ECCustomAttributes>
-                    <ClassMap xmlns="ECDbMap.02.00">
-                        <MapStrategy>TablePerHierarchy</MapStrategy>
-                    </ClassMap>
-                </ECCustomAttributes>
-            </ECClass>
-
-            <ECClass typeName="A"/>
-            <ECClass typeName="B"/>
-            <ECRelationshipClass typeName="AB1">
-                <Source polymorphic="True"><Class class="Base"/></Source>
-                <Target polymorphic="True"><Class class="B"/></Target>
-            </ECRelationshipClass>
-            <ECRelationshipClass typeName="AB2">
-                <Source polymorphic="True"><Class class="A"/></Source>
-                <Target polymorphic="True"><Class class="Base"/></Target>
-            </ECRelationshipClass>
-        </ECSchema>)");
-
-    auto db = CreateTestDb(schema);
-    ECDbAdapter adapter(*db);
-
-    auto sourceClass = adapter.GetECClass("TestSchema.A");
-    auto targetClass = adapter.GetECClass("TestSchema.B");
-
-    ECRelationshipClassCP relationshipClass = adapter.FindClosestRelationshipClassWithSource(sourceClass->GetId(), targetClass->GetId());
-
-    EXPECT_EQ(nullptr, relationshipClass);
-    }
-
-TEST_F(ECDbAdapterTests, FindClosestRelationshipClassWithSource_SchemaHasOneMatchingBackwardRelClasses_ReturnsMatching)
-    {
-    auto schema = ParseSchema(R"(
-        <ECSchema schemaName="TestSchema" nameSpacePrefix="TS" version="1.0" xmlns="http://www.bentley.com/schemas/Bentley.ECXML.2.0">
-            <ECClass typeName="Base" />
-            <ECClass typeName="A">
-                <BaseClass>Base</BaseClass>
-            </ECClass>
-            <ECClass typeName="B">
-                <BaseClass>Base</BaseClass>
-            </ECClass>
-            <ECClass typeName="C">
-                <BaseClass>Base</BaseClass>
-            </ECClass>
-            <ECRelationshipClass typeName="AC1" >
-                <Source polymorphic="True"><Class class="A"/></Source>
-                <Target polymorphic="True"><Class class="C"/></Target>
-            </ECRelationshipClass>
-            <ECRelationshipClass typeName="BA1" strength="referencing" strengthDirection="backward">
-                <Source polymorphic="True"><Class class="B"/></Source>
-                <Target polymorphic="True"><Class class="A"/></Target>
-            </ECRelationshipClass>
-            <ECRelationshipClass typeName="BC1" >
-                <Source polymorphic="True"><Class class="B"/></Source>
-                <Target polymorphic="True"><Class class="C"/></Target>
-            </ECRelationshipClass>
-        </ECSchema>)");
-
-    ObservableECDb db;
-    ASSERT_EQ(DbResult::BE_SQLITE_OK, db.CreateNewDb(":memory:"));
-
-    auto cache = ECSchemaCache::Create();
-    cache->AddSchema(*schema);
-    ASSERT_EQ(SUCCESS, db.Schemas().ImportSchemas(cache->GetSchemas()));
-
-    ECDbAdapter adapter(db);
-    auto sourceClass = adapter.GetECClass("TestSchema.A");
-    auto targetClass = adapter.GetECClass("TestSchema.B");
-
-    ECRelationshipClassCP relationshipClass = adapter.FindClosestRelationshipClassWithSource(sourceClass->GetId(), targetClass->GetId());
-
-    EXPECT_NE(nullptr, relationshipClass);
-    EXPECT_EQ(adapter.GetECRelationshipClass("TestSchema.BA1"), relationshipClass);
-    }
-
-TEST_F(ECDbAdapterTests, FindClosestRelationshipClassWithSource_SchemaHasParentChildRelationshipsWithNoDirectMatching_ReturnsParent)
-    {
-    auto schema = ParseSchema(R"(
-        <ECSchema schemaName="TestSchema" nameSpacePrefix="TS" version="1.0" xmlns="http://www.bentley.com/schemas/Bentley.ECXML.2.0">
-            <ECSchemaReference name="ECDbMap" version="02.00" prefix="ecdbmap" />
-            <ECClass typeName="Base">
-                <ECCustomAttributes>
-                    <ClassMap xmlns="ECDbMap.02.00">
-                        <MapStrategy>
-                            <Strategy>TablePerHierarchy</Strategy>
-                        </MapStrategy>
-                    </ClassMap>
-                </ECCustomAttributes>
-            </ECClass>
-            <ECClass typeName="A">
-                <BaseClass>Base</BaseClass>
-            </ECClass>
-            <ECClass typeName="B">
-                <BaseClass>Base</BaseClass>
-            </ECClass>
-            <ECClass typeName="C">
-                <BaseClass>Base</BaseClass>
-            </ECClass>
-            <ECClass typeName="AA">
-                <BaseClass>A</BaseClass>
-            </ECClass>
-            <ECClass typeName="BB">
-                <BaseClass>B</BaseClass>
-            </ECClass>
-            <ECClass typeName="CC">
-                <BaseClass>C</BaseClass>
-            </ECClass>
-            <ECRelationshipClass typeName="AB1" >
-                <Source polymorphic="True"><Class class="A"/></Source>
-                <Target polymorphic="True"><Class class="B"/></Target>
-            </ECRelationshipClass>
-            
-            <ECRelationshipClass typeName="AACC1">
-                <Source polymorphic="True"><Class class="AA"/></Source>
-                <Target polymorphic="True"><Class class="CC"/></Target>
-            </ECRelationshipClass>           
-        </ECSchema>)");
-
-    ObservableECDb db;
-    ASSERT_EQ(DbResult::BE_SQLITE_OK, db.CreateNewDb(":memory:"));
-
-    auto cache = ECSchemaCache::Create();
-    cache->AddSchema(*schema);
-    ASSERT_EQ(SUCCESS, db.Schemas().ImportSchemas(cache->GetSchemas()));
-
-    ECDbAdapter adapter(db);
-    auto sourceClass = adapter.GetECClass("TestSchema.AA");
-    auto targetClass = adapter.GetECClass("TestSchema.BB");
-
-    ECRelationshipClassCP relationshipClass = adapter.FindClosestRelationshipClassWithSource(sourceClass->GetId(), targetClass->GetId());
-
-    EXPECT_NE(nullptr, relationshipClass);
-    EXPECT_EQ(adapter.GetECRelationshipClass("TestSchema.AB1"), relationshipClass);
-    }
-
-TEST_F(ECDbAdapterTests, FindClosestRelationshipClassWithSource_SchemaHasParentChildRelationshipsWithMatchingRelationship_ReturnsMatching)
-    {
-    auto schema = ParseSchema(R"(
-        <ECSchema schemaName="TestSchema" nameSpacePrefix="TS" version="1.0" xmlns="http://www.bentley.com/schemas/Bentley.ECXML.2.0">
-            <ECSchemaReference name="ECDbMap" version="02.00" prefix="ecdbmap" />
-            <ECClass typeName="Base">
-                <ECCustomAttributes>
-                    <ClassMap xmlns="ECDbMap.02.00">
-                        <MapStrategy>
-                            <Strategy>TablePerHierarchy</Strategy>
-                        </MapStrategy>
-                    </ClassMap>
-                </ECCustomAttributes>
-            </ECClass>
-            <ECClass typeName="A">
-                <BaseClass>Base</BaseClass>
-            </ECClass>
-            <ECClass typeName="B">
-                <BaseClass>Base</BaseClass>
-            </ECClass>
-            <ECClass typeName="AA">
-                <BaseClass>A</BaseClass>
-            </ECClass>
-            <ECClass typeName="BB">
-                <BaseClass>B</BaseClass>
-            </ECClass>
-            <ECRelationshipClass typeName="AB1" >
-                <Source polymorphic="True"><Class class="A"/></Source>
-                <Target polymorphic="True"><Class class="B"/></Target>
-            </ECRelationshipClass>
-            
-            <ECRelationshipClass typeName="AABB1" strength="referencing" strengthDirection="backward" >
-                <Source polymorphic="True"><Class class="AA"/></Source>
-                <Target polymorphic="True"><Class class="BB"/></Target>
-            </ECRelationshipClass>           
-        </ECSchema>)");
-
-    ObservableECDb db;
-    ASSERT_EQ(DbResult::BE_SQLITE_OK, db.CreateNewDb(":memory:"));
-
-    auto cache = ECSchemaCache::Create();
-    cache->AddSchema(*schema);
-    ASSERT_EQ(SUCCESS, db.Schemas().ImportSchemas(cache->GetSchemas()));
-
-    ECDbAdapter adapter(db);
-    auto sourceClass = adapter.GetECClass("TestSchema.BB");
-    auto targetClass = adapter.GetECClass("TestSchema.AA");
-
-    ECRelationshipClassCP relationshipClass = adapter.FindClosestRelationshipClassWithSource(sourceClass->GetId(), targetClass->GetId());
-
-    EXPECT_NE(nullptr, relationshipClass);
-    EXPECT_EQ(adapter.GetECRelationshipClass("TestSchema.AABB1"), relationshipClass);
-    }
-
-TEST_F(ECDbAdapterTests, FindClosestRelationshipClassWithSource_SchemaHasTwoMatchingRelClassesOneBackwardRelationshipClosest_ReturnsClosestMatching)
-    {
-    auto schema = ParseSchema(R"(
-        <ECSchema schemaName="TestSchema" nameSpacePrefix="TS" version="1.0" xmlns="http://www.bentley.com/schemas/Bentley.ECXML.2.0">
-            <ECClass typeName="Base" />
-            <ECClass typeName="A">
-                <BaseClass>Base</BaseClass>
-            </ECClass>
-            <ECClass typeName="B">
-                <BaseClass>Base</BaseClass>
-            </ECClass>
-            <ECClass typeName="C">
-                <BaseClass>Base</BaseClass>
-            </ECClass>
-            <ECRelationshipClass typeName="AC1" >
-                <Source polymorphic="True"><Class class="A"/></Source>
-                <Target polymorphic="True"><Class class="C"/></Target>
-            </ECRelationshipClass>
-            <ECRelationshipClass typeName="BA1" strength="referencing" strengthDirection="backward">
-                <Source polymorphic="True"><Class class="B"/></Source>
-                <Target polymorphic="True"><Class class="A"/></Target>
-            </ECRelationshipClass>
-            <ECRelationshipClass typeName="AB1" >
-                <Source polymorphic="True"><Class class="A"/></Source>
-                <Target polymorphic="True"><Class class="Base"/></Target>
-            </ECRelationshipClass>
-        </ECSchema>)");
-
-    ObservableECDb db;
-    ASSERT_EQ(DbResult::BE_SQLITE_OK, db.CreateNewDb(":memory:"));
-
-    auto cache = ECSchemaCache::Create();
-    cache->AddSchema(*schema);
-    ASSERT_EQ(SUCCESS, db.Schemas().ImportSchemas(cache->GetSchemas()));
-
-    ECDbAdapter adapter(db);
-    auto sourceClass = adapter.GetECClass("TestSchema.A");
-    auto targetClass = adapter.GetECClass("TestSchema.B");
-
-    ECRelationshipClassCP relationshipClass = adapter.FindClosestRelationshipClassWithSource(sourceClass->GetId(), targetClass->GetId());
-
-    EXPECT_NE(nullptr, relationshipClass);
-    EXPECT_EQ(adapter.GetECRelationshipClass("TestSchema.BA1"), relationshipClass);
-    }
-
-TEST_F(ECDbAdapterTests, FindClosestRelationshipClassWithSource_SchemaHasTwoMatchingRelClassesOneOppositeRelationshipClosest_ReturnsClosestMatching)
-    {
-    auto schema = ParseSchema(R"(
-        <ECSchema schemaName="TestSchema" nameSpacePrefix="TS" version="1.0" xmlns="http://www.bentley.com/schemas/Bentley.ECXML.2.0">
-            <ECClass typeName="Base" />
-            <ECClass typeName="A">
-                <BaseClass>Base</BaseClass>
-            </ECClass>
-            <ECClass typeName="B">
-                <BaseClass>Base</BaseClass>
-            </ECClass>
-            <ECClass typeName="C">
-                <BaseClass>Base</BaseClass>
-            </ECClass>
-            <ECRelationshipClass typeName="AC1" >
-                <Source polymorphic="True"><Class class="A"/></Source>
-                <Target polymorphic="True"><Class class="C"/></Target>
-            </ECRelationshipClass>
-            <ECRelationshipClass typeName="BA1">
-                <Source polymorphic="True"><Class class="B"/></Source>
-                <Target polymorphic="True"><Class class="A"/></Target>
-            </ECRelationshipClass>
-            <ECRelationshipClass typeName="AB1" >
-                <Source polymorphic="True"><Class class="A"/></Source>
-                <Target polymorphic="True"><Class class="Base"/></Target>
-            </ECRelationshipClass>
-        </ECSchema>)");
-
-    ObservableECDb db;
-    ASSERT_EQ(DbResult::BE_SQLITE_OK, db.CreateNewDb(":memory:"));
-
-    auto cache = ECSchemaCache::Create();
-    cache->AddSchema(*schema);
-    ASSERT_EQ(SUCCESS, db.Schemas().ImportSchemas(cache->GetSchemas()));
-
-    ECDbAdapter adapter(db);
-    auto sourceClass = adapter.GetECClass("TestSchema.A");
-    auto targetClass = adapter.GetECClass("TestSchema.B");
-
-    ECRelationshipClassCP relationshipClass = adapter.FindClosestRelationshipClassWithSource(sourceClass->GetId(), targetClass->GetId());
-
-    EXPECT_NE(nullptr, relationshipClass);
-    EXPECT_EQ(adapter.GetECRelationshipClass("TestSchema.BA1"), relationshipClass);
-    }
-
-TEST_F(ECDbAdapterTests, FindClosestRelationshipClassWithSource_SchemaHasTwoMatchingRelClassesOneBackwardOppositeRelationshipClosest_ReturnsMatchingFirstClass)
-    {
-    auto schema = ParseSchema(R"(
-        <ECSchema schemaName="TestSchema" nameSpacePrefix="TS" version="1.0" xmlns="http://www.bentley.com/schemas/Bentley.ECXML.2.0">
-            <ECClass typeName="Base" />
-            <ECClass typeName="A">
-                <BaseClass>Base</BaseClass>
-            </ECClass>
-            <ECClass typeName="B">
-                <BaseClass>Base</BaseClass>
-            </ECClass>
-            <ECClass typeName="C">
-                <BaseClass>Base</BaseClass>
-            </ECClass>
-            <ECRelationshipClass typeName="AC1" >
-                <Source polymorphic="True"><Class class="A"/></Source>
-                <Target polymorphic="True"><Class class="C"/></Target>
-            </ECRelationshipClass>
-            <ECRelationshipClass typeName="BA1">
-                <Source polymorphic="True"><Class class="B"/></Source>
-                <Target polymorphic="True"><Class class="A"/></Target>
-            </ECRelationshipClass>
-            <ECRelationshipClass typeName="AB1" >
-                <Source polymorphic="True"><Class class="A"/></Source>
-                <Target polymorphic="True"><Class class="Base"/></Target>
-            </ECRelationshipClass>
-        </ECSchema>)");
-
-    ObservableECDb db;
-    ASSERT_EQ(DbResult::BE_SQLITE_OK, db.CreateNewDb(":memory:"));
-
-    auto cache = ECSchemaCache::Create();
-    cache->AddSchema(*schema);
-    ASSERT_EQ(SUCCESS, db.Schemas().ImportSchemas(cache->GetSchemas()));
-
-    ECDbAdapter adapter(db);
-    auto sourceClass = adapter.GetECClass("TestSchema.A");
-    auto targetClass = adapter.GetECClass("TestSchema.B");
-
-    ECRelationshipClassCP relationshipClass = adapter.FindClosestRelationshipClassWithSource(sourceClass->GetId(), targetClass->GetId());
-
-    EXPECT_NE(nullptr, relationshipClass);
-    EXPECT_EQ(adapter.GetECRelationshipClass("TestSchema.BA1"), relationshipClass);
-    }
-
-TEST_F(ECDbAdapterTests, FindClosestRelationshipClassWithSource_SchemaHasTwoMatchingRelClassesOneBackwardOppositeRelationshipClosest_ReturnsMatchingSecondClass)
-    {
-    auto schema = ParseSchema(R"(
-        <ECSchema schemaName="TestSchema" nameSpacePrefix="TS" version="1.0" xmlns="http://www.bentley.com/schemas/Bentley.ECXML.2.0">
-            <ECClass typeName="Base" />
-            <ECClass typeName="A">
-                <BaseClass>Base</BaseClass>
-            </ECClass>
-            <ECClass typeName="B">
-                <BaseClass>Base</BaseClass>
-            </ECClass>
-            <ECClass typeName="C">
-                <BaseClass>Base</BaseClass>
-            </ECClass>
-            <ECRelationshipClass typeName="AC1" >
-                <Source polymorphic="True"><Class class="A"/></Source>
-                <Target polymorphic="True"><Class class="C"/></Target>
-            </ECRelationshipClass>         
-            <ECRelationshipClass typeName="AB1" >
-                <Source polymorphic="True"><Class class="A"/></Source>
-                <Target polymorphic="True"><Class class="Base"/></Target>
-            </ECRelationshipClass>
-            <ECRelationshipClass typeName="BA1">
-                <Source polymorphic="True"><Class class="B"/></Source>
-                <Target polymorphic="True"><Class class="A"/></Target>
-            </ECRelationshipClass>
-        </ECSchema>)");
-
-    ObservableECDb db;
-    ASSERT_EQ(DbResult::BE_SQLITE_OK, db.CreateNewDb(":memory:"));
-
-    auto cache = ECSchemaCache::Create();
-    cache->AddSchema(*schema);
-    ASSERT_EQ(SUCCESS, db.Schemas().ImportSchemas(cache->GetSchemas()));
-
-    ECDbAdapter adapter(db);
-    auto sourceClass = adapter.GetECClass("TestSchema.A");
-    auto targetClass = adapter.GetECClass("TestSchema.B");
-
-    ECRelationshipClassCP relationshipClass = adapter.FindClosestRelationshipClassWithSource(sourceClass->GetId(), targetClass->GetId());
-
-    EXPECT_NE(nullptr, relationshipClass);
-    EXPECT_EQ(adapter.GetECRelationshipClass("TestSchema.BA1"), relationshipClass);
-    }
-
-TEST_F(ECDbAdapterTests, FindRelationshipClassesWithSource_SchemaHasTwoMatchingRelationsipClasses_BothReturned)
-    {
-    auto schema = ParseSchema(R"(
-        <ECSchema schemaName="TestSchema" nameSpacePrefix="TS" version="1.0" xmlns="http://www.bentley.com/schemas/Bentley.ECXML.2.0">
-            <ECClass typeName="A" />
-            <ECClass typeName="B" />
-            <ECRelationshipClass typeName="AB1">
-                <Source polymorphic="True"><Class class="A"/></Source>
-                <Target polymorphic="True"><Class class="B"/></Target>
-            </ECRelationshipClass>
-            <ECRelationshipClass typeName="AB2">
-                <Source polymorphic="True"><Class class="A"/></Source>
-                <Target polymorphic="True"><Class class="B"/></Target>
-            </ECRelationshipClass>
-        </ECSchema>)");
-
-    auto db = CreateTestDb(schema);
-    auto sourceClass = db->GetClassLocater().LocateClass("TestSchema", "A");
-
-    ECDbAdapter adapter(*db);
-    bvector<ECRelationshipClassCP> relationshipClasses = adapter.FindRelationshipClassesWithSource(sourceClass->GetId(), "TestSchema");
-
-    EXPECT_EQ(2, relationshipClasses.size());
-    EXPECT_CONTAINS(relationshipClasses, db->GetClassLocater().LocateClass("TestSchema", "AB1")->GetRelationshipClassCP());
-    EXPECT_CONTAINS(relationshipClasses, db->GetClassLocater().LocateClass("TestSchema", "AB2")->GetRelationshipClassCP());
-    }
-
-TEST_F(ECDbAdapterTests, FindRelationshipClassesWithSource_SchemaHasThreeMatchingRelationsipClassesIncludingBackwardStrengthDirection_AllThreeReturned)
-    {
-    auto schema = ParseSchema(R"(
-        <ECSchema schemaName="TestSchema" nameSpacePrefix="TS" version="1.0" xmlns="http://www.bentley.com/schemas/Bentley.ECXML.2.0">
-            <ECClass typeName="A" />
-            <ECClass typeName="B" />
-            <ECRelationshipClass typeName="AB1">
-                <Source polymorphic="True"><Class class="A"/></Source>
-                <Target polymorphic="True"><Class class="B"/></Target>
-            </ECRelationshipClass>
-            <ECRelationshipClass typeName="AB2">
-                <Source polymorphic="True"><Class class="A"/></Source>
-                <Target polymorphic="True"><Class class="B"/></Target>
-            </ECRelationshipClass>
-            <ECRelationshipClass typeName="BA1" strength="referencing" strengthDirection="backward">
-                <Source polymorphic="True"><Class class="B"/></Source>
-                <Target polymorphic="True"><Class class="A"/></Target>
-            </ECRelationshipClass>
-        </ECSchema>)");
-
-    ObservableECDb db;
-    ASSERT_EQ(DbResult::BE_SQLITE_OK, db.CreateNewDb(":memory:"));
-
-    auto cache = ECSchemaCache::Create();
-    cache->AddSchema(*schema);
-    ASSERT_EQ(SUCCESS, db.Schemas().ImportSchemas(cache->GetSchemas()));
-
-    auto sourceClass = db.GetClassLocater().LocateClass("TestSchema", "A");
-
-    ECDbAdapter adapter(db);
-    bvector<ECRelationshipClassCP> relationshipClasses = adapter.FindRelationshipClassesWithSource(sourceClass->GetId(), "TestSchema");
-
-    EXPECT_EQ(3, relationshipClasses.size());
-    EXPECT_CONTAINS(relationshipClasses, db.GetClassLocater().LocateClass("TestSchema", "AB1")->GetRelationshipClassCP());
-    EXPECT_CONTAINS(relationshipClasses, db.GetClassLocater().LocateClass("TestSchema", "AB2")->GetRelationshipClassCP());
-    EXPECT_CONTAINS(relationshipClasses, db.GetClassLocater().LocateClass("TestSchema", "BA1")->GetRelationshipClassCP());
-    }
-
-
-TEST_F(ECDbAdapterTests, FindRelationshipClassesWithSource_SchemaHasOneMatchingRelationsipClassAndOneWithBaseClasses_ReturnsMatching)
-    {
-    auto schema = ParseSchema(R"(
-        <ECSchema schemaName="TestSchema" nameSpacePrefix="TS" version="1.0" xmlns="http://www.bentley.com/schemas/Bentley.ECXML.2.0">
-            <ECSchemaReference name="ECDbMap" version="02.00" prefix="ecdbmap" />
-
-            <ECClass typeName="Base">
-                <ECCustomAttributes>
-                    <ClassMap xmlns="ECDbMap.02.00">
-                        <MapStrategy>TablePerHierarchy</MapStrategy>
-                    </ClassMap>
-                </ECCustomAttributes>
-            </ECClass>
-
-            <ECClass typeName="A">
-                <BaseClass>Base</BaseClass>
-            </ECClass>
-            <ECClass typeName="B">
-                <BaseClass>Base</BaseClass>
-            </ECClass>
-            <ECRelationshipClass typeName="AB1">
-                <Source polymorphic="True"><Class class="A"/></Source>
-                <Target polymorphic="True"><Class class="B"/></Target>
-            </ECRelationshipClass>
-            <ECRelationshipClass typeName="AB2">
-                <Source polymorphic="True"><Class class="Base"/></Source>
-                <Target polymorphic="True"><Class class="B"/></Target>
-            </ECRelationshipClass>
-        </ECSchema>)");
-
-    auto db = CreateTestDb(schema);
-    ECDbAdapter adapter(*db);
-    auto sourceClass = db->GetClassLocater().LocateClass("TestSchema", "A");
-
-    bvector<ECRelationshipClassCP> relationshipClasses = adapter.FindRelationshipClassesWithSource(sourceClass->GetId(), "TestSchema");
-
-    EXPECT_EQ(2, relationshipClasses.size());
-    EXPECT_CONTAINS(relationshipClasses, db->GetClassLocater().LocateClass("TestSchema", "AB1")->GetRelationshipClassCP());
-    EXPECT_CONTAINS(relationshipClasses, db->GetClassLocater().LocateClass("TestSchema", "AB2")->GetRelationshipClassCP());
-    }
-
-TEST_F(ECDbAdapterTests, FindRelationshipClassesInSchema_SchemaHasOneMatchingRelationsipClassAndOneWithBaseClasses_ReturnsMatching)
-    {
-    auto schema = ParseSchema(R"(
-        <ECSchema schemaName="TestSchema" nameSpacePrefix="TS" version="1.0" xmlns="http://www.bentley.com/schemas/Bentley.ECXML.2.0">
-            <ECSchemaReference name="ECDbMap" version="02.00" prefix="ecdbmap" />
-
-            <ECClass typeName="Base">
-                <ECCustomAttributes>
-                    <ClassMap xmlns="ECDbMap.02.00">
-                        <MapStrategy>TablePerHierarchy</MapStrategy>
-                    </ClassMap>
-                </ECCustomAttributes>
-            </ECClass>
-
-            <ECClass typeName="A">
-                <BaseClass>Base</BaseClass>
-            </ECClass>
-            <ECClass typeName="B">
-                <BaseClass>Base</BaseClass>
-            </ECClass>
-            <ECClass typeName="C">
-                <BaseClass>Base</BaseClass>
-            </ECClass>
-            <ECRelationshipClass typeName="AC1">
-                <Source polymorphic="True"><Class class="A"/></Source>
-                <Target polymorphic="True"><Class class="C"/></Target>
-            </ECRelationshipClass>
-            <ECRelationshipClass typeName="AB1">
-                <Source polymorphic="True"><Class class="A"/></Source>
-                <Target polymorphic="True"><Class class="B"/></Target>
-            </ECRelationshipClass>
-            <ECRelationshipClass typeName="AB2">
-                <Source polymorphic="True"><Class class="Base"/></Source>
-                <Target polymorphic="True"><Class class="B"/></Target>
-            </ECRelationshipClass>
-        </ECSchema>)");
-
-    auto db = CreateTestDb(schema);
-
-    auto sourceClass = db->GetClassLocater().LocateClass("TestSchema", "A");
-    auto targetClass = db->GetClassLocater().LocateClass("TestSchema", "B");
-
-    ECDbAdapter adapter(*db);
-    bvector<ECRelationshipClassCP> relationshipClasses =
-        adapter.FindRelationshipClassesInSchema(sourceClass->GetId(), targetClass->GetId(), "TestSchema");
-
-    EXPECT_EQ(2, relationshipClasses.size());
-    EXPECT_CONTAINS(relationshipClasses, db->GetClassLocater().LocateClass("TestSchema", "AB1")->GetRelationshipClassCP());
-    EXPECT_CONTAINS(relationshipClasses, db->GetClassLocater().LocateClass("TestSchema", "AB2")->GetRelationshipClassCP());
-    }
-
-TEST_F(ECDbAdapterTests, FindRelationshipClassesInSchema_SchemaHasTwoMatchingRelClassIncludingBackwardRelClassAndOneWithBaseClasses_ReturnsMatching)
-    {
-    auto schema = ParseSchema(R"(
-        <ECSchema schemaName="TestSchema" nameSpacePrefix="TS" version="1.0" xmlns="http://www.bentley.com/schemas/Bentley.ECXML.2.0">
-            <ECClass typeName="Base" />
-            <ECClass typeName="A">
-                <BaseClass>Base</BaseClass>
-            </ECClass>
-            <ECClass typeName="B">
-                <BaseClass>Base</BaseClass>
-            </ECClass>
-            <ECClass typeName="C">
-                <BaseClass>Base</BaseClass>
-            </ECClass>
-            <ECRelationshipClass typeName="AC1" >
-                <Source polymorphic="True"><Class class="A"/></Source>
-                <Target polymorphic="True"><Class class="C"/></Target>
-            </ECRelationshipClass>
-            <ECRelationshipClass typeName="BA1" strength="referencing" strengthDirection="backward">
-                <Source polymorphic="True"><Class class="B"/></Source>
-                <Target polymorphic="True"><Class class="A"/></Target>
-            </ECRelationshipClass>
-            <ECRelationshipClass typeName="AB1" >
-                <Source polymorphic="True"><Class class="A"/></Source>
-                <Target polymorphic="True"><Class class="B"/></Target>
-            </ECRelationshipClass>
-            <ECRelationshipClass typeName="AB2" >
-                <Source polymorphic="True"><Class class="A"/></Source>
-                <Target polymorphic="True"><Class class="Base"/></Target>
-            </ECRelationshipClass>
-        </ECSchema>)");
-
-    ObservableECDb db;
-    ASSERT_EQ(DbResult::BE_SQLITE_OK, db.CreateNewDb(":memory:"));
-
-    auto cache = ECSchemaCache::Create();
-    cache->AddSchema(*schema);
-    ASSERT_EQ(SUCCESS, db.Schemas().ImportSchemas(cache->GetSchemas()));
-
-    auto sourceClass = db.GetClassLocater().LocateClass("TestSchema", "A");
-    auto targetClass = db.GetClassLocater().LocateClass("TestSchema", "B");
-
-    ECDbAdapter adapter(db);
-    bvector<ECRelationshipClassCP> relationshipClasses = adapter.FindRelationshipClassesInSchema(sourceClass->GetId(), targetClass->GetId(), "TestSchema");
-
-    EXPECT_EQ(3, relationshipClasses.size());
-    EXPECT_CONTAINS(relationshipClasses, db.GetClassLocater().LocateClass("TestSchema", "BA1")->GetRelationshipClassCP());
-    EXPECT_CONTAINS(relationshipClasses, db.GetClassLocater().LocateClass("TestSchema", "AB1")->GetRelationshipClassCP());
-    EXPECT_CONTAINS(relationshipClasses, db.GetClassLocater().LocateClass("TestSchema", "AB2")->GetRelationshipClassCP());
-    }
-
-TEST_F(ECDbAdapterTests, FindRelationshipClasses_SchemaHasOneMatchingRelationsipClassAndOneWithBaseClasses_ReturnsMatching)
-    {
-    auto schema = ParseSchema(R"(
-        <ECSchema schemaName="TestSchema" nameSpacePrefix="TS" version="1.0" xmlns="http://www.bentley.com/schemas/Bentley.ECXML.2.0">
-            <ECSchemaReference name="ECDbMap" version="02.00" prefix="ecdbmap" />
-
-            <ECClass typeName="Base">
-                <ECCustomAttributes>
-                    <ClassMap xmlns="ECDbMap.02.00">
-                        <MapStrategy>TablePerHierarchy</MapStrategy>
-                    </ClassMap>
-                </ECCustomAttributes>
-            </ECClass>
-
-            <ECClass typeName="A">
-                <BaseClass>Base</BaseClass>
-            </ECClass>
-            <ECClass typeName="B">
-                <BaseClass>Base</BaseClass>
-            </ECClass>
-            <ECClass typeName="C">
-                <BaseClass>Base</BaseClass>
-            </ECClass>
-            <ECRelationshipClass typeName="AC1">
-                <Source polymorphic="True"><Class class="A"/></Source>
-                <Target polymorphic="True"><Class class="C"/></Target>
-            </ECRelationshipClass>
-            <ECRelationshipClass typeName="AB1">
-                <Source polymorphic="True"><Class class="A"/></Source>
-                <Target polymorphic="True"><Class class="B"/></Target>
-            </ECRelationshipClass>
-            <ECRelationshipClass typeName="AB2">
-                <Source polymorphic="True"><Class class="Base"/></Source>
-                <Target polymorphic="True"><Class class="B"/></Target>
-            </ECRelationshipClass>
-        </ECSchema>)");
-
-    auto db = CreateTestDb(schema);
-
-    auto sourceClass = db->GetClassLocater().LocateClass("TestSchema", "A");
-    auto targetClass = db->GetClassLocater().LocateClass("TestSchema", "B");
-
-    ECDbAdapter adapter(*db);
-    bvector<ECRelationshipClassCP> relationshipClasses =
-        adapter.FindRelationshipClasses(sourceClass->GetId(), targetClass->GetId());
-
-    EXPECT_EQ(2, relationshipClasses.size());
-    EXPECT_CONTAINS(relationshipClasses, db->GetClassLocater().LocateClass("TestSchema", "AB1")->GetRelationshipClassCP());
-    EXPECT_CONTAINS(relationshipClasses, db->GetClassLocater().LocateClass("TestSchema", "AB2")->GetRelationshipClassCP());
-    }
-
-TEST_F(ECDbAdapterTests, FindRelationshipClasses_SchemaHasOneMatchingRelClassOneBackwardRelClassAndOneWithBaseClasses_ReturnsMatching)
-    {
-    auto schema = ParseSchema(R"(
-        <ECSchema schemaName="TestSchema" nameSpacePrefix="TS" version="1.0" xmlns="http://www.bentley.com/schemas/Bentley.ECXML.2.0">
-            <ECClass typeName="Base" />
-            <ECClass typeName="A">
-                <BaseClass>Base</BaseClass>
-            </ECClass>
-            <ECClass typeName="B">
-                <BaseClass>Base</BaseClass>
-            </ECClass>
-            <ECClass typeName="C">
-                <BaseClass>Base</BaseClass>
-            </ECClass>
-            <ECRelationshipClass typeName="AC1" >
-                <Source polymorphic="True"><Class class="A"/></Source>
-                <Target polymorphic="True"><Class class="C"/></Target>
-            </ECRelationshipClass>
-            <ECRelationshipClass typeName="BA1" strength="referencing" strengthDirection="backward">
-                <Source polymorphic="True"><Class class="B"/></Source>
-                <Target polymorphic="True"><Class class="A"/></Target>
-            </ECRelationshipClass>
-            <ECRelationshipClass typeName="AB1" >
-                <Source polymorphic="True"><Class class="A"/></Source>
-                <Target polymorphic="True"><Class class="B"/></Target>
-            </ECRelationshipClass>
-            <ECRelationshipClass typeName="AB2" >
-                <Source polymorphic="True"><Class class="A"/></Source>
-                <Target polymorphic="True"><Class class="Base"/></Target>
-            </ECRelationshipClass>
-        </ECSchema>)");
-
-    ObservableECDb db;
-    ASSERT_EQ(DbResult::BE_SQLITE_OK, db.CreateNewDb(":memory:"));
-
-    auto cache = ECSchemaCache::Create();
-    cache->AddSchema(*schema);
-    ASSERT_EQ(SUCCESS, db.Schemas().ImportSchemas(cache->GetSchemas()));
-
-    auto sourceClass = db.GetClassLocater().LocateClass("TestSchema", "A");
-    auto targetClass = db.GetClassLocater().LocateClass("TestSchema", "B");
-
-    ECDbAdapter adapter(db);
-    bvector<ECRelationshipClassCP> relationshipClasses = adapter.FindRelationshipClasses(sourceClass->GetId(), targetClass->GetId());
-
-    EXPECT_EQ(3, relationshipClasses.size());
-    EXPECT_CONTAINS(relationshipClasses, db.GetClassLocater().LocateClass("TestSchema", "BA1")->GetRelationshipClassCP());
-    EXPECT_CONTAINS(relationshipClasses, db.GetClassLocater().LocateClass("TestSchema", "AB1")->GetRelationshipClassCP());
-    EXPECT_CONTAINS(relationshipClasses, db.GetClassLocater().LocateClass("TestSchema", "AB2")->GetRelationshipClassCP());
-    }
-
-TEST_F(ECDbAdapterTests, RelateInstances_InstancesExist_RelationshipIsCreated)
-    {
-    auto schema = ParseSchema(R"(
-        <ECSchema schemaName="TestSchema" nameSpacePrefix="TS" version="1.0" xmlns="http://www.bentley.com/schemas/Bentley.ECXML.2.0">
-            <ECClass typeName="A" />
-            <ECClass typeName="B" />
-            <ECRelationshipClass typeName="AB">
-                <Source><Class class="A"/></Source>
-                <Target><Class class="B"/></Target>
-            </ECRelationshipClass>
-        </ECSchema>)");
-
-    auto db = CreateTestDb(schema);
-    ECDbAdapter adapter(*db);
-
-    auto relClass = adapter.GetECRelationshipClass("TestSchema.AB");
-    ECInstanceKey source, target;
-
-    ASSERT_EQ(BE_SQLITE_OK, JsonInserter(*db, *adapter.GetECClass("TestSchema.A"), nullptr).Insert(source, Json::Value()));
-    ASSERT_EQ(BE_SQLITE_OK, JsonInserter(*db, *adapter.GetECClass("TestSchema.B"), nullptr).Insert(target, Json::Value()));
-
-    auto relationshipKey = adapter.RelateInstances(relClass, source, target);
-    EXPECT_TRUE(relationshipKey.IsValid());
-    EXPECT_EQ(relationshipKey, adapter.FindRelationship(relClass, source, target));
-    }
-
-TEST_F(ECDbAdapterTests, RelateInstances_RelationshipAlreadyExists_ReturnsSameRelationshipKey)
-    {
-    auto schema = ParseSchema(R"(
-        <ECSchema schemaName="TestSchema" nameSpacePrefix="TS" version="1.0" xmlns="http://www.bentley.com/schemas/Bentley.ECXML.2.0">
-            <ECClass typeName="A" />
-            <ECClass typeName="B" />
-            <ECRelationshipClass typeName="AB">
-                <Source><Class class="A"/></Source>
-                <Target><Class class="B"/></Target>
-            </ECRelationshipClass>
-        </ECSchema>)");
-
-    auto db = CreateTestDb(schema);
-    ECDbAdapter adapter(*db);
-
-    auto relClass = adapter.GetECRelationshipClass("TestSchema.AB");
-    ECInstanceKey source, target;
-
-    ASSERT_EQ(BE_SQLITE_OK, JsonInserter(*db, *adapter.GetECClass("TestSchema.A"), nullptr).Insert(source, Json::Value()));
-    ASSERT_EQ(BE_SQLITE_OK, JsonInserter(*db, *adapter.GetECClass("TestSchema.B"), nullptr).Insert(target, Json::Value()));
-
-    auto relationshipKey1 = adapter.RelateInstances(relClass, source, target);
-    auto relationshipKey2 = adapter.RelateInstances(relClass, source, target);
-
-    EXPECT_TRUE(relationshipKey1.IsValid());
-    EXPECT_TRUE(relationshipKey2.IsValid());
-    EXPECT_EQ(relationshipKey2, relationshipKey1);
-    }
-
-TEST_F(ECDbAdapterTests, CountClassInstances_ValidAndInvalidECClasses_Counts)
-    {
-    auto db = GetTestDb();
-    ECDbAdapter adapter(*db);
-
-    auto ecClass = adapter.GetECClass("TestSchema.TestClass");
-    auto relClass = adapter.GetECRelationshipClass("TestSchema.ReferencingRel");
-
-    ECInstanceKey a, b, c;
-    INSERT_INSTANCE(*db, ecClass, a);
-    INSERT_INSTANCE(*db, ecClass, b);
-    INSERT_RELATIONSHIP(*db, relClass, a, b, c);
-
-    EXPECT_EQ(0, adapter.CountClassInstances(nullptr));
-    EXPECT_EQ(2, adapter.CountClassInstances(ecClass));
-    EXPECT_EQ(1, adapter.CountClassInstances(relClass));
-    }
-
-TEST_F(ECDbAdapterTests, DeleteInstances_InvalidKey_Error)
-    {
-    auto db = GetTestDb();
-    ECDbAdapter adapter(*db);
-
-    CREATE_MockECDbAdapterDeleteListener(listener);
-    adapter.RegisterDeleteListener(&listener);
-
-    BeTest::SetFailOnAssert(false);
-    EXPECT_EQ(ERROR, adapter.DeleteInstances(StubECInstanceKeyMultiMap({ECInstanceKey()})));
-    BeTest::SetFailOnAssert(true);
-    }
-
-TEST_F(ECDbAdapterTests, DeleteInstances_NotExistingInstance_NotifiesBeforeDeletionAndDoesNothing)
-    {
-    auto db = GetTestDb();
-    ECDbAdapter adapter(*db);
-    auto ecClass = adapter.GetECClass("TestSchema.TestClass");
-
-    ECInstanceKey instance = StubECInstanceKey(ecClass->GetId().GetValue(), 123456);
-
-    CREATE_MockECDbAdapterDeleteListener(listener);
-    EXPECT_CALL(listener, OnBeforeDelete(Ref(*ecClass), instance.GetInstanceId(), _)).WillOnce(Return(SUCCESS));
-    adapter.RegisterDeleteListener(&listener);
-
-    EXPECT_EQ(SUCCESS, adapter.DeleteInstances(StubECInstanceKeyMultiMap({instance})));
-    }
-
-TEST_F(ECDbAdapterTests, DeleteInstances_ExistingInstances_NotifiesBeforeDeletionAndDeletes)
-    {
-    auto db = GetTestDb();
-    ECDbAdapter adapter(*db);
-    auto ecClass = adapter.GetECClass("TestSchema.TestClass");
-
-    ECInstanceKey a, b;
-    INSERT_INSTANCE(*db, ecClass, a);
-    INSERT_INSTANCE(*db, ecClass, b);
-
-    CREATE_MockECDbAdapterDeleteListener(listener);
-    EXPECT_CALL_OnBeforeDelete(listener, db, a);
-    EXPECT_CALL_OnBeforeDelete(listener, db, b);
-    adapter.RegisterDeleteListener(&listener);
-
-    EXPECT_EQ(SUCCESS, adapter.DeleteInstances(StubECInstanceKeyMultiMap({a, b})));
-    EXPECT_EQ(0, adapter.CountClassInstances(adapter.GetECClass("TestSchema.TestClass")));
-    }
-
-TEST_F(ECDbAdapterTests, DeleteInstances_ExistingInstanceAndRemovedListener_ListenerNotNotifiedAndDeletes)
-    {
-    auto db = GetTestDb();
-    ECDbAdapter adapter(*db);
-
-    ECInstanceKey instance;
-    ASSERT_EQ(BE_SQLITE_OK, JsonInserter(*db, *adapter.GetECClass("TestSchema.TestClass"), nullptr).Insert(instance, Json::Value()));
-
-    CREATE_MockECDbAdapterDeleteListener(listener);
-    EXPECT_CALL(listener, OnBeforeDelete(_, _, _)).Times(0);
-    adapter.RegisterDeleteListener(&listener);
-    adapter.UnRegisterDeleteListener(&listener);
-
-    EXPECT_EQ(SUCCESS, adapter.DeleteInstances(StubECInstanceKeyMultiMap({instance})));
-    EXPECT_EQ(0, adapter.CountClassInstances(adapter.GetECClass("TestSchema.TestClass")));
-    }
-
-TEST_F(ECDbAdapterTests, DeleteInstances_ExistingInstanceAndListenerReturnsError_ReturnsErrorWithoutDeletion)
-    {
-    auto db = GetTestDb();
-    ECDbAdapter adapter(*db);
-
-    ECInstanceKey instance;
-    ASSERT_EQ(BE_SQLITE_OK, JsonInserter(*db, *adapter.GetECClass("TestSchema.TestClass"), nullptr).Insert(instance, Json::Value()));
-
-    CREATE_MockECDbAdapterDeleteListener(listener);
-    EXPECT_CALL(listener, OnBeforeDelete(_, _, _)).WillOnce(Return(ERROR));
-    adapter.RegisterDeleteListener(&listener);
-
-    EXPECT_EQ(ERROR, adapter.DeleteInstances(StubECInstanceKeyMultiMap({instance})));
-    EXPECT_EQ(1, adapter.CountClassInstances(adapter.GetECClass("TestSchema.TestClass")));
-    }
-
-TEST_F(ECDbAdapterTests, DeleteInstances_DeletingParentThatHoldsChild_DeletesParentAndChild)
-    {
-    auto db = GetTestDb();
-    ECDbAdapter adapter(*db);
-
-    auto ecClass = adapter.GetECClass("TestSchema.TestClass");
-    auto holdingRelClass = adapter.GetECRelationshipClass("TestSchema.HoldingRel");
-
-    ECInstanceKey parent, child, rel;
-    INSERT_INSTANCE(*db, ecClass, parent);
-    INSERT_INSTANCE(*db, ecClass, child);
-    INSERT_RELATIONSHIP(*db, holdingRelClass, parent, child, rel);
-
-    CREATE_MockECDbAdapterDeleteListener(listener);
-    EXPECT_CALL_OnBeforeDelete(listener, db, parent);
-    EXPECT_CALL_OnBeforeDelete(listener, db, child);
-    EXPECT_CALL_OnBeforeDelete(listener, db, rel);
-    adapter.RegisterDeleteListener(&listener);
-
-    EXPECT_EQ(SUCCESS, adapter.DeleteInstances(StubECInstanceKeyMultiMap({parent})));
-    auto notDeletedInstances = adapter.FindInstances(ecClass);
-    EXPECT_EQ(0, notDeletedInstances.size());
-    }
-
-TEST_F(ECDbAdapterTests, DeleteInstance_DeletingParentThatHoldsChild_DeletesParentAndChild)
-    {
-    auto db = GetTestDb();
-    ECDbAdapter adapter(*db);
-
-    auto ecClass = adapter.GetECClass("TestSchema.TestClass");
-    auto holdingRelClass = adapter.GetECRelationshipClass("TestSchema.HoldingRel");
-
-    ECInstanceKey parent, child, rel;
-    INSERT_INSTANCE(*db, ecClass, parent);
-    INSERT_INSTANCE(*db, ecClass, child);
-    INSERT_RELATIONSHIP(*db, holdingRelClass, parent, child, rel);
-
-    CREATE_MockECDbAdapterDeleteListener(listener);
-    EXPECT_CALL_OnBeforeDelete(listener, db, parent);
-    EXPECT_CALL_OnBeforeDelete(listener, db, child);
-    EXPECT_CALL_OnBeforeDelete(listener, db, rel);
-    adapter.RegisterDeleteListener(&listener);
-
-    EXPECT_EQ(SUCCESS, adapter.DeleteInstance(parent));
-    auto notDeletedInstances = adapter.FindInstances(ecClass);
-    EXPECT_EQ(0, notDeletedInstances.size());
-    }
-
-TEST_F(ECDbAdapterTests, DeleteInstnace_DeletingNotExistingHoldingRelationship_NotifiesBeforeDeleteAndAndSuccess)
-    {
-    auto db = GetTestDb();
-    ECDbAdapter adapter(*db);
-
-    auto ecClass = adapter.GetECClass("TestSchema.TestClass");
-    auto holdingRelClass = adapter.GetECRelationshipClass("TestSchema.HoldingRel");
-
-    ECInstanceKey parent, child, rel;
-    INSERT_INSTANCE(*db, ecClass, parent);
-    INSERT_INSTANCE(*db, ecClass, child);
-    INSERT_RELATIONSHIP(*db, holdingRelClass, parent, child, rel);
-    ASSERT_EQ(SUCCESS, adapter.DeleteInstances(StubECInstanceKeyMultiMap({child})));
-
-    CREATE_MockECDbAdapterDeleteListener(listener);
-    EXPECT_CALL(listener, OnBeforeDelete(Ref(*holdingRelClass), rel.GetInstanceId(), _)).WillOnce(Return(SUCCESS));
-    adapter.RegisterDeleteListener(&listener);
-
-    EXPECT_EQ(SUCCESS, adapter.DeleteInstances(StubECInstanceKeyMultiMap({rel})));
-    auto notDeletedInstances = adapter.FindInstances(ecClass);
-    EXPECT_EQ(1, notDeletedInstances.size());
-    EXPECT_CONTAINS(notDeletedInstances, parent.GetInstanceId());
-    }
-
-TEST_F(ECDbAdapterTests, DeleteInstances_DeletingHoldingRelationship_DeletesRelationshipAndChild)
-    {
-    auto db = GetTestDb();
-    ECDbAdapter adapter(*db);
-
-    auto ecClass = adapter.GetECClass("TestSchema.TestClass");
-    auto holdingRelClass = adapter.GetECRelationshipClass("TestSchema.HoldingRel");
-
-    ECInstanceKey parent, child, rel;
-    INSERT_INSTANCE(*db, ecClass, parent);
-    INSERT_INSTANCE(*db, ecClass, child);
-    INSERT_RELATIONSHIP(*db, holdingRelClass, parent, child, rel);
-
-    CREATE_MockECDbAdapterDeleteListener(listener);
-    EXPECT_CALL_OnBeforeDelete(listener, db, child);
-    EXPECT_CALL_OnBeforeDelete(listener, db, rel);
-    adapter.RegisterDeleteListener(&listener);
-
-    EXPECT_EQ(SUCCESS, adapter.DeleteInstances(StubECInstanceKeyMultiMap({rel})));
-    auto notDeletedInstances = adapter.FindInstances(ecClass);
-    EXPECT_EQ(1, notDeletedInstances.size());
-    EXPECT_CONTAINS(notDeletedInstances, parent.GetInstanceId());
-    }
-
-TEST_F(ECDbAdapterTests, DeleteInstances_DeletingParentThatEmbedsChild_DeletesParentAndChild)
-    {
-    auto db = GetTestDb();
-    ECDbAdapter adapter(*db);
-
-    auto ecClass = adapter.GetECClass("TestSchema.TestClass");
-    auto embeddingRelClass = adapter.GetECRelationshipClass("TestSchema.EmbeddingRel");
-
-    ECInstanceKey parent, child, rel;
-    INSERT_INSTANCE(*db, ecClass, parent);
-    INSERT_INSTANCE(*db, ecClass, child);
-    INSERT_RELATIONSHIP(*db, embeddingRelClass, parent, child, rel);
-
-    CREATE_MockECDbAdapterDeleteListener(listener);
-    EXPECT_CALL_OnBeforeDelete(listener, db, parent);
-    EXPECT_CALL_OnBeforeDelete(listener, db, child);
-    EXPECT_CALL_OnBeforeDelete(listener, db, rel);
-    adapter.RegisterDeleteListener(&listener);
-
-    EXPECT_EQ(SUCCESS, adapter.DeleteInstances(StubECInstanceKeyMultiMap({parent})));
-    auto notDeletedInstances = adapter.FindInstances(ecClass);
-    EXPECT_EQ(0, notDeletedInstances.size());
-    }
-
-TEST_F(ECDbAdapterTests, DeleteInstances_DeletingEmbeddingRelationship_DeletesRelationshipAndChild)
-    {
-    auto db = GetTestDb();
-    ECDbAdapter adapter(*db);
-
-    auto ecClass = adapter.GetECClass("TestSchema.TestClass");
-    auto embeddingRelClass = adapter.GetECRelationshipClass("TestSchema.EmbeddingRel");
-
-    ECInstanceKey parent, child, rel;
-    INSERT_INSTANCE(*db, ecClass, parent);
-    INSERT_INSTANCE(*db, ecClass, child);
-    INSERT_RELATIONSHIP(*db, embeddingRelClass, parent, child, rel);
-
-    CREATE_MockECDbAdapterDeleteListener(listener);
-    EXPECT_CALL_OnBeforeDelete(listener, db, child);
-    EXPECT_CALL_OnBeforeDelete(listener, db, rel);
-    adapter.RegisterDeleteListener(&listener);
-
-    EXPECT_EQ(SUCCESS, adapter.DeleteInstances(StubECInstanceKeyMultiMap({rel})));
-    auto notDeletedInstances = adapter.FindInstances(ecClass);
-    EXPECT_EQ(1, notDeletedInstances.size());
-    EXPECT_CONTAINS(notDeletedInstances, parent.GetInstanceId());
-    }
-
-TEST_F(ECDbAdapterTests, DeleteInstances_DeletingParentThatHoldsChildThatHasOtherHoldingParent_DoesNotDeleteChild)
-    {
-    auto db = GetTestDb();
-    ECDbAdapter adapter(*db);
-
-    auto ecClass = adapter.GetECClass("TestSchema.TestClass");
-    auto holdingRelClass = adapter.GetECRelationshipClass("TestSchema.HoldingRel");
-
-    ECInstanceKey parent, child, otherParent, rel1, rel2;
-    INSERT_INSTANCE(*db, ecClass, parent);
-    INSERT_INSTANCE(*db, ecClass, child);
-    INSERT_INSTANCE(*db, ecClass, otherParent);
-    INSERT_RELATIONSHIP(*db, holdingRelClass, parent, child, rel1);
-    INSERT_RELATIONSHIP(*db, holdingRelClass, otherParent, child, rel2);
-
-    CREATE_MockECDbAdapterDeleteListener(listener);
-    EXPECT_CALL_OnBeforeDelete(listener, db, parent);
-    EXPECT_CALL_OnBeforeDelete(listener, db, rel1);
-    adapter.RegisterDeleteListener(&listener);
-
-    EXPECT_EQ(SUCCESS, adapter.DeleteInstances(StubECInstanceKeyMultiMap({parent})));
-
-    auto notDeletedInstances = adapter.FindInstances(ecClass);
-    EXPECT_EQ(2, notDeletedInstances.size());
-    EXPECT_NCONTAIN(notDeletedInstances, parent.GetInstanceId());
-    EXPECT_CONTAINS(notDeletedInstances, otherParent.GetInstanceId());
-    EXPECT_CONTAINS(notDeletedInstances, child.GetInstanceId());
-
-    notDeletedInstances = adapter.FindInstances(holdingRelClass);
-    EXPECT_EQ(1, notDeletedInstances.size());
-    EXPECT_CONTAINS(notDeletedInstances, rel2.GetInstanceId());
-    }
-
-TEST_F(ECDbAdapterTests, DeleteInstances_DeletingHoldingRelationshipWhenChildHasOtherHoldingParent_DeletesRelationshipWithoutChild)
-    {
-    auto db = GetTestDb();
-    ECDbAdapter adapter(*db);
-
-    auto ecClass = adapter.GetECClass("TestSchema.TestClass");
-    auto holdingRelClass = adapter.GetECRelationshipClass("TestSchema.HoldingRel");
-
-    ECInstanceKey parent, child, otherParent, rel1, rel2;
-    INSERT_INSTANCE(*db, ecClass, parent);
-    INSERT_INSTANCE(*db, ecClass, child);
-    INSERT_INSTANCE(*db, ecClass, otherParent);
-    INSERT_RELATIONSHIP(*db, holdingRelClass, parent, child, rel1);
-    INSERT_RELATIONSHIP(*db, holdingRelClass, otherParent, child, rel2);
-
-    CREATE_MockECDbAdapterDeleteListener(listener);
-    EXPECT_CALL_OnBeforeDelete(listener, db, rel1);
-    adapter.RegisterDeleteListener(&listener);
-
-    EXPECT_EQ(SUCCESS, adapter.DeleteInstances(StubECInstanceKeyMultiMap({rel1})));
-
-    auto notDeletedInstances = adapter.FindInstances(ecClass);
-    EXPECT_EQ(3, notDeletedInstances.size());
-    EXPECT_CONTAINS(notDeletedInstances, parent.GetInstanceId());
-    EXPECT_CONTAINS(notDeletedInstances, otherParent.GetInstanceId());
-    EXPECT_CONTAINS(notDeletedInstances, child.GetInstanceId());
-
-    notDeletedInstances = adapter.FindInstances(holdingRelClass);
-    EXPECT_EQ(1, notDeletedInstances.size());
-    EXPECT_CONTAINS(notDeletedInstances, rel2.GetInstanceId());
-    }
-
-TEST_F(ECDbAdapterTests, DeleteInstances_DeletingParentThatEmbedsChildThatHasOtherHoldingParent_DeletesParentAndChild)
-    {
-    auto db = GetTestDb();
-    ECDbAdapter adapter(*db);
-
-    auto ecClass = adapter.GetECClass("TestSchema.TestClass");
-    auto embeddingRelClass = adapter.GetECRelationshipClass("TestSchema.EmbeddingRel");
-    auto holdingRelClass = adapter.GetECRelationshipClass("TestSchema.HoldingRel");
-
-    ECInstanceKey parent, child, otherParent, rel1, rel2;
-    INSERT_INSTANCE(*db, ecClass, parent);
-    INSERT_INSTANCE(*db, ecClass, child);
-    INSERT_INSTANCE(*db, ecClass, otherParent);
-    INSERT_RELATIONSHIP(*db, embeddingRelClass, parent, child, rel1);
-    INSERT_RELATIONSHIP(*db, holdingRelClass, otherParent, child, rel2);
-
-    CREATE_MockECDbAdapterDeleteListener(listener);
-    EXPECT_CALL_OnBeforeDelete(listener, db, parent);
-    EXPECT_CALL_OnBeforeDelete(listener, db, child);
-    EXPECT_CALL_OnBeforeDelete(listener, db, rel1);
-    EXPECT_CALL_OnBeforeDelete(listener, db, rel2);
-    adapter.RegisterDeleteListener(&listener);
-
-    EXPECT_EQ(SUCCESS, adapter.DeleteInstances(StubECInstanceKeyMultiMap({parent})));
-    auto notDeletedInstances = adapter.FindInstances(ecClass);
-    EXPECT_EQ(1, notDeletedInstances.size());
-    EXPECT_CONTAINS(notDeletedInstances, otherParent.GetInstanceId());
-    }
-
-TEST_F(ECDbAdapterTests, DeleteInstances_DeletingEmbeddingRelationshipWhenChilHasOtherHoldingParent_DeletesRelationshipAndChild)
-    {
-    auto db = GetTestDb();
-    ECDbAdapter adapter(*db);
-
-    auto ecClass = adapter.GetECClass("TestSchema.TestClass");
-    auto embeddingRelClass = adapter.GetECRelationshipClass("TestSchema.EmbeddingRel");
-    auto holdingRelClass = adapter.GetECRelationshipClass("TestSchema.HoldingRel");
-
-    ECInstanceKey parent, child, otherParent, rel1, rel2;
-    INSERT_INSTANCE(*db, ecClass, parent);
-    INSERT_INSTANCE(*db, ecClass, child);
-    INSERT_INSTANCE(*db, ecClass, otherParent);
-    INSERT_RELATIONSHIP(*db, embeddingRelClass, parent, child, rel1);
-    INSERT_RELATIONSHIP(*db, holdingRelClass, otherParent, child, rel2);
-
-    CREATE_MockECDbAdapterDeleteListener(listener);
-    EXPECT_CALL_OnBeforeDelete(listener, db, child);
-    EXPECT_CALL_OnBeforeDelete(listener, db, rel1);
-    EXPECT_CALL_OnBeforeDelete(listener, db, rel2);
-    adapter.RegisterDeleteListener(&listener);
-
-    EXPECT_EQ(SUCCESS, adapter.DeleteInstances(StubECInstanceKeyMultiMap({rel1})));
-
-    auto notDeletedInstances = adapter.FindInstances(ecClass);
-    EXPECT_EQ(2, notDeletedInstances.size());
-    EXPECT_CONTAINS(notDeletedInstances, parent.GetInstanceId());
-    EXPECT_CONTAINS(notDeletedInstances, otherParent.GetInstanceId());
-
-    EXPECT_EQ(0, adapter.FindInstances(embeddingRelClass).size());
-    EXPECT_EQ(0, adapter.FindInstances(holdingRelClass).size());
-    }
-
-TEST_F(ECDbAdapterTests, DeleteInstances_DeletingRelationshipThatHoldsHierarchy_HierarchyDeleted)
-    {
-    auto db = GetTestDb();
-    ECDbAdapter adapter(*db);
-
-    auto ecClass = adapter.GetECClass("TestSchema.TestClass");
-    auto holdingRelClass = adapter.GetECRelationshipClass("TestSchema.HoldingRel");
-
-    ECInstanceKey parent, child, subChild, rel1, rel2;
-    INSERT_INSTANCE(*db, ecClass, parent);
-    INSERT_INSTANCE(*db, ecClass, child);
-    INSERT_INSTANCE(*db, ecClass, subChild);
-    INSERT_RELATIONSHIP(*db, holdingRelClass, parent, child, rel1);
-    INSERT_RELATIONSHIP(*db, holdingRelClass, child, subChild, rel2);
-
-    CREATE_MockECDbAdapterDeleteListener(listener);
-    EXPECT_CALL_OnBeforeDelete(listener, db, child);
-    EXPECT_CALL_OnBeforeDelete(listener, db, subChild);
-    EXPECT_CALL_OnBeforeDelete(listener, db, rel1);
-    EXPECT_CALL_OnBeforeDelete(listener, db, rel2);
-    adapter.RegisterDeleteListener(&listener);
-
-    EXPECT_EQ(SUCCESS, adapter.DeleteInstances(StubECInstanceKeyMultiMap({rel1})));
-    auto notDeletedInstances = adapter.FindInstances(ecClass);
-    EXPECT_EQ(1, notDeletedInstances.size());
-    EXPECT_CONTAINS(notDeletedInstances, parent.GetInstanceId());
-    }
-
-TEST_F(ECDbAdapterTests, DeleteInstances_DeletingParentThatHoldsChildThatHoldsSubChildThatHasOtherHoldingParent_DoesNotDeleteSubChild)
-    {
-    auto db = GetTestDb();
-    ECDbAdapter adapter(*db);
-
-    auto ecClass = adapter.GetECClass("TestSchema.TestClass");
-    auto holdingRelClass = adapter.GetECRelationshipClass("TestSchema.HoldingRel");
-
-    ECInstanceKey parent, child, subChild, otherParent, rel1, rel2, rel3;
-    INSERT_INSTANCE(*db, ecClass, parent);
-    INSERT_INSTANCE(*db, ecClass, child);
-    INSERT_INSTANCE(*db, ecClass, subChild);
-    INSERT_INSTANCE(*db, ecClass, otherParent);
-    INSERT_RELATIONSHIP(*db, holdingRelClass, parent, child, rel1);
-    INSERT_RELATIONSHIP(*db, holdingRelClass, child, subChild, rel2);
-    INSERT_RELATIONSHIP(*db, holdingRelClass, otherParent, subChild, rel3);
-
-    CREATE_MockECDbAdapterDeleteListener(listener);
-    EXPECT_CALL_OnBeforeDelete(listener, db, parent);
-    EXPECT_CALL_OnBeforeDelete(listener, db, child);
-    EXPECT_CALL_OnBeforeDelete(listener, db, rel1);
-    EXPECT_CALL_OnBeforeDelete(listener, db, rel2);
-    adapter.RegisterDeleteListener(&listener);
-
-    EXPECT_EQ(SUCCESS, adapter.DeleteInstances(StubECInstanceKeyMultiMap({parent})));
-    auto notDeletedInstances = adapter.FindInstances(ecClass);
-    EXPECT_EQ(2, notDeletedInstances.size());
-    EXPECT_NCONTAIN(notDeletedInstances, parent.GetInstanceId());
-    EXPECT_NCONTAIN(notDeletedInstances, child.GetInstanceId());
-    EXPECT_CONTAINS(notDeletedInstances, subChild.GetInstanceId());
-    EXPECT_CONTAINS(notDeletedInstances, otherParent.GetInstanceId());
-    }
-
-TEST_F(ECDbAdapterTests, DeleteInstances_DeletingParentThatHoldsChildThatHasOtherEmbeddingParent_ParentAndChildDeleted)
-    {
-    // Embedding relationship is ignored from perspecfive of holding relationship in ECDb.
-
-    auto db = GetTestDb();
-    ECDbAdapter adapter(*db);
-
-    auto ecClass = adapter.GetECClass("TestSchema.TestClass");
-    auto embeddingRelClass = adapter.GetECRelationshipClass("TestSchema.EmbeddingRel");
-    auto holdingRelClass = adapter.GetECRelationshipClass("TestSchema.HoldingRel");
-
-    ECInstanceKey parent, child, otherParent, rel1, rel2;
-    INSERT_INSTANCE(*db, ecClass, parent);
-    INSERT_INSTANCE(*db, ecClass, child);
-    INSERT_INSTANCE(*db, ecClass, otherParent);
-    INSERT_RELATIONSHIP(*db, holdingRelClass, parent, child, rel1);
-    INSERT_RELATIONSHIP(*db, embeddingRelClass, otherParent, child, rel2);
-
-    CREATE_MockECDbAdapterDeleteListener(listener);
-    EXPECT_CALL_OnBeforeDelete(listener, db, parent);
-    EXPECT_CALL_OnBeforeDelete(listener, db, child);
-    EXPECT_CALL_OnBeforeDelete(listener, db, rel1);
-    EXPECT_CALL_OnBeforeDelete(listener, db, rel2);
-    adapter.RegisterDeleteListener(&listener);
-
-    EXPECT_EQ(SUCCESS, adapter.DeleteInstances(StubECInstanceKeyMultiMap({parent})));
-    auto notDeletedInstances = adapter.FindInstances(ecClass);
-    EXPECT_EQ(1, notDeletedInstances.size());
-    EXPECT_NCONTAIN(notDeletedInstances, parent.GetInstanceId());
-    EXPECT_CONTAINS(notDeletedInstances, otherParent.GetInstanceId());
-    EXPECT_NCONTAIN(notDeletedInstances, child.GetInstanceId());
-    }
-
-TEST_F(ECDbAdapterTests, DeleteInstances_DeletingParentThatEmbedsChildThatHasOtherHoldingParent_ParentAndChildDeleted)
-    {
-    auto db = GetTestDb();
-    ECDbAdapter adapter(*db);
-
-    auto ecClass = adapter.GetECClass("TestSchema.TestClass");
-    auto embeddingRelClass = adapter.GetECRelationshipClass("TestSchema.EmbeddingRel");
-    auto holdingRelClass = adapter.GetECRelationshipClass("TestSchema.HoldingRel");
-
-    ECInstanceKey parent, child, otherParent, rel1, rel2;
-    INSERT_INSTANCE(*db, ecClass, parent);
-    INSERT_INSTANCE(*db, ecClass, child);
-    INSERT_INSTANCE(*db, ecClass, otherParent);
-    INSERT_RELATIONSHIP(*db, embeddingRelClass, parent, child, rel1);
-    INSERT_RELATIONSHIP(*db, holdingRelClass, otherParent, child, rel2);
-
-    CREATE_MockECDbAdapterDeleteListener(listener);
-    EXPECT_CALL_OnBeforeDelete(listener, db, parent);
-    EXPECT_CALL_OnBeforeDelete(listener, db, child);
-    EXPECT_CALL_OnBeforeDelete(listener, db, rel1);
-    EXPECT_CALL_OnBeforeDelete(listener, db, rel2);
-    adapter.RegisterDeleteListener(&listener);
-
-    EXPECT_EQ(SUCCESS, adapter.DeleteInstances(StubECInstanceKeyMultiMap({parent})));
-    auto notDeletedInstances = adapter.FindInstances(ecClass);
-    EXPECT_EQ(1, notDeletedInstances.size());
-    EXPECT_NCONTAIN(notDeletedInstances, parent.GetInstanceId());
-    EXPECT_CONTAINS(notDeletedInstances, otherParent.GetInstanceId());
-    EXPECT_NCONTAIN(notDeletedInstances, child.GetInstanceId());
-    }
-
-TEST_F(ECDbAdapterTests, DeleteInstances_DeletingParentThatHoldsChildThatHasReferencingRelationship_DeletesParentAndChild)
-    {
-    auto db = GetTestDb();
-    ECDbAdapter adapter(*db);
-
-    auto ecClass = adapter.GetECClass("TestSchema.TestClass");
-    auto holdingRelClass = adapter.GetECRelationshipClass("TestSchema.HoldingRel");
-    auto referencingRelClass = adapter.GetECRelationshipClass("TestSchema.ReferencingRel");
-
-    ECInstanceKey parent, child, other, rel1, rel2;
-    INSERT_INSTANCE(*db, ecClass, parent);
-    INSERT_INSTANCE(*db, ecClass, child);
-    INSERT_INSTANCE(*db, ecClass, other);
-    INSERT_RELATIONSHIP(*db, holdingRelClass, parent, child, rel1);
-    INSERT_RELATIONSHIP(*db, referencingRelClass, other, child, rel2);
-
-    CREATE_MockECDbAdapterDeleteListener(listener);
-    EXPECT_CALL_OnBeforeDelete(listener, db, parent);
-    EXPECT_CALL_OnBeforeDelete(listener, db, child);
-    EXPECT_CALL_OnBeforeDelete(listener, db, rel1);
-    EXPECT_CALL_OnBeforeDelete(listener, db, rel2);
-    adapter.RegisterDeleteListener(&listener);
-
-    EXPECT_EQ(SUCCESS, adapter.DeleteInstances(StubECInstanceKeyMultiMap({parent})));
-    auto notDeletedInstances = adapter.FindInstances(ecClass);
-    EXPECT_EQ(1, notDeletedInstances.size());
-    EXPECT_NCONTAIN(notDeletedInstances, parent.GetInstanceId());
-    EXPECT_NCONTAIN(notDeletedInstances, child.GetInstanceId());
-    EXPECT_CONTAINS(notDeletedInstances, other.GetInstanceId());
-    }
-
-TEST_F(ECDbAdapterTests, DeleteInstances_DeletingParentThatHoldsTwoChildrenThatHoldSubChild_DeletesParentAndChildrenAndSubChild)
-    {
-    auto db = GetTestDb();
-    ECDbAdapter adapter(*db);
-
-    auto ecClass = adapter.GetECClass("TestSchema.TestClass");
-    auto holdingRelClass = adapter.GetECRelationshipClass("TestSchema.HoldingRel");
-
-    ECInstanceKey parent, child1, child2, subChild, rel1, rel2, rel3, rel4;
-    INSERT_INSTANCE(*db, ecClass, parent);
-    INSERT_INSTANCE(*db, ecClass, child1);
-    INSERT_INSTANCE(*db, ecClass, child2);
-    INSERT_INSTANCE(*db, ecClass, subChild);
-    INSERT_RELATIONSHIP(*db, holdingRelClass, parent, child1, rel1);
-    INSERT_RELATIONSHIP(*db, holdingRelClass, parent, child2, rel2);
-    INSERT_RELATIONSHIP(*db, holdingRelClass, child1, subChild, rel3);
-    INSERT_RELATIONSHIP(*db, holdingRelClass, child2, subChild, rel4);
-
-    CREATE_MockECDbAdapterDeleteListener(listener);
-    EXPECT_CALL_OnBeforeDelete(listener, db, parent);
-    EXPECT_CALL_OnBeforeDelete(listener, db, child1);
-    EXPECT_CALL_OnBeforeDelete(listener, db, child2);
-    EXPECT_CALL_OnBeforeDelete(listener, db, subChild);
-    EXPECT_CALL_OnBeforeDelete(listener, db, rel1);
-    EXPECT_CALL_OnBeforeDelete(listener, db, rel2);
-    EXPECT_CALL_OnBeforeDelete(listener, db, rel3);
-    EXPECT_CALL_OnBeforeDelete(listener, db, rel4);
-    adapter.RegisterDeleteListener(&listener);
-
-    EXPECT_EQ(SUCCESS, adapter.DeleteInstances(StubECInstanceKeyMultiMap({parent})));
-    auto notDeletedInstances = adapter.FindInstances(ecClass);
-    EXPECT_EQ(0, notDeletedInstances.size());
-    }
-
-TEST_F(ECDbAdapterTests, DeleteInstances_DeletingParentWithChildWithHoldingCircularRelationships_DeletesParentOnlyAsCircularDeletionNotSupported)
-    {
-    // TODO: This is flaw in ECDb - it does not handle circular relationships.
-
-    auto db = GetTestDb();
-    ECDbAdapter adapter(*db);
-
-    auto ecClass = adapter.GetECClass("TestSchema.TestClass");
-    auto holdingRelClass = adapter.GetECRelationshipClass("TestSchema.HoldingRel");
-
-    ECInstanceKey parent, a, b, c, rel1, rel2, rel3, rel4;
-    INSERT_INSTANCE(*db, ecClass, parent);
-    INSERT_INSTANCE(*db, ecClass, a);
-    INSERT_INSTANCE(*db, ecClass, b);
-    INSERT_INSTANCE(*db, ecClass, c);
-    INSERT_RELATIONSHIP(*db, holdingRelClass, parent, a, rel1);
-    INSERT_RELATIONSHIP(*db, holdingRelClass, a, b, rel2);
-    INSERT_RELATIONSHIP(*db, holdingRelClass, b, c, rel3);
-    INSERT_RELATIONSHIP(*db, holdingRelClass, c, a, rel4);
-
-    CREATE_MockECDbAdapterDeleteListener(listener);
-    EXPECT_CALL_OnBeforeDelete(listener, db, parent);
-    EXPECT_CALL_OnBeforeDelete(listener, db, rel1);
-    adapter.RegisterDeleteListener(&listener);
-
-    EXPECT_EQ(SUCCESS, adapter.DeleteInstances(StubECInstanceKeyMultiMap({parent})));
-    auto notDeletedInstances = adapter.FindInstances(ecClass);
-    //EXPECT_EQ(0, notDeletedInstances.size());
-    EXPECT_EQ(3, notDeletedInstances.size());
-    EXPECT_NCONTAIN(notDeletedInstances, parent.GetInstanceId());
-    EXPECT_CONTAINS(notDeletedInstances, a.GetInstanceId());
-    EXPECT_CONTAINS(notDeletedInstances, b.GetInstanceId());
-    EXPECT_CONTAINS(notDeletedInstances, c.GetInstanceId());
-    }
-
-TEST_F(ECDbAdapterTests, DeleteInstances_DeletedInstanceIsInHoldingCircularRelationships_DeletesChildren)
-    {
-    auto db = GetTestDb();
-    ECDbAdapter adapter(*db);
-
-    auto ecClass = adapter.GetECClass("TestSchema.TestClass");
-    auto holdingRelClass = adapter.GetECRelationshipClass("TestSchema.HoldingRel");
-
-    ECInstanceKey a, b, c, rel1, rel2, rel3;
-    INSERT_INSTANCE(*db, ecClass, a);
-    INSERT_INSTANCE(*db, ecClass, b);
-    INSERT_INSTANCE(*db, ecClass, c);
-    INSERT_RELATIONSHIP(*db, holdingRelClass, a, b, rel1);
-    INSERT_RELATIONSHIP(*db, holdingRelClass, b, c, rel2);
-    INSERT_RELATIONSHIP(*db, holdingRelClass, c, a, rel3);
-
-    CREATE_MockECDbAdapterDeleteListener(listener);
-    EXPECT_CALL_OnBeforeDelete(listener, db, a);
-    EXPECT_CALL_OnBeforeDelete(listener, db, b);
-    EXPECT_CALL_OnBeforeDelete(listener, db, c);
-    EXPECT_CALL_OnBeforeDelete(listener, db, rel1);
-    EXPECT_CALL_OnBeforeDelete(listener, db, rel2);
-    EXPECT_CALL_OnBeforeDelete(listener, db, rel3);
-    adapter.RegisterDeleteListener(&listener);
-
-    EXPECT_EQ(SUCCESS, adapter.DeleteInstances(StubECInstanceKeyMultiMap({a})));
-    auto notDeletedInstances = adapter.FindInstances(ecClass);
-    EXPECT_EQ(0, notDeletedInstances.size());
-    }
-
-TEST_F(ECDbAdapterTests, DeleteInstances_RelatedInstances_NotifiesEachChildInstanceDeletionAndDeletesThem)
-    {
-    auto db = GetTestDb();
-    ECDbAdapter adapter(*db);
-
-    auto ecClass = adapter.GetECClass("TestSchema.TestClass");
-    auto referencingRelClass = adapter.GetECRelationshipClass("TestSchema.ReferencingRel");
-    auto holdingRelClass = adapter.GetECRelationshipClass("TestSchema.HoldingRel");
-    auto embeddingRelClass = adapter.GetECRelationshipClass("TestSchema.EmbeddingRel");
-
-    ECInstanceKey parent, a, b, c, d, e, f, rel1, rel2, rel3, rel4, rel5, rel6;
-    INSERT_INSTANCE(*db, ecClass, parent);
-    INSERT_INSTANCE(*db, ecClass, a);
-    INSERT_INSTANCE(*db, ecClass, b);
-    INSERT_INSTANCE(*db, ecClass, c);
-    INSERT_INSTANCE(*db, ecClass, d);
-    INSERT_INSTANCE(*db, ecClass, e);
-    INSERT_INSTANCE(*db, ecClass, f);
-    INSERT_RELATIONSHIP(*db, referencingRelClass, parent, a, rel1);
-    INSERT_RELATIONSHIP(*db, referencingRelClass, d, parent, rel2);
-    INSERT_RELATIONSHIP(*db, holdingRelClass, parent, b, rel3);
-    INSERT_RELATIONSHIP(*db, holdingRelClass, e, parent, rel4);
-    INSERT_RELATIONSHIP(*db, embeddingRelClass, parent, c, rel5);
-    INSERT_RELATIONSHIP(*db, embeddingRelClass, f, parent, rel6);
-
-    CREATE_MockECDbAdapterDeleteListener(listener);
-    EXPECT_CALL_OnBeforeDelete(listener, db, parent);
-    EXPECT_CALL_OnBeforeDelete(listener, db, b);
-    EXPECT_CALL_OnBeforeDelete(listener, db, c);
-    EXPECT_CALL_OnBeforeDelete(listener, db, rel1);
-    EXPECT_CALL_OnBeforeDelete(listener, db, rel2);
-    EXPECT_CALL_OnBeforeDelete(listener, db, rel3);
-    EXPECT_CALL_OnBeforeDelete(listener, db, rel4);
-    EXPECT_CALL_OnBeforeDelete(listener, db, rel5);
-    EXPECT_CALL_OnBeforeDelete(listener, db, rel6);
-    adapter.RegisterDeleteListener(&listener);
-
-    EXPECT_EQ(SUCCESS, adapter.DeleteInstances(StubECInstanceKeyMultiMap({parent})));
-    auto notDeletedInstances = adapter.FindInstances(ecClass);
-    EXPECT_EQ(4, notDeletedInstances.size());
-    EXPECT_NCONTAIN(notDeletedInstances, parent.GetInstanceId());
-    EXPECT_CONTAINS(notDeletedInstances, a.GetInstanceId());
-    EXPECT_NCONTAIN(notDeletedInstances, b.GetInstanceId());
-    EXPECT_NCONTAIN(notDeletedInstances, c.GetInstanceId());
-    EXPECT_CONTAINS(notDeletedInstances, d.GetInstanceId());
-    EXPECT_CONTAINS(notDeletedInstances, e.GetInstanceId());
-    EXPECT_CONTAINS(notDeletedInstances, f.GetInstanceId());
-    }
-
-TEST_F(ECDbAdapterTests, DeleteInstances_RelatedChildChildrenInstances_NotifiesEachChildInstanceDeletionAndDeletesThem)
-    {
-    auto db = GetTestDb();
-    ECDbAdapter adapter(*db);
-
-    auto ecClass = adapter.GetECClass("TestSchema.TestClass");
-    auto referencingRelClass = adapter.GetECRelationshipClass("TestSchema.ReferencingRel");
-    auto holdingRelClass = adapter.GetECRelationshipClass("TestSchema.HoldingRel");
-    auto embeddingRelClass = adapter.GetECRelationshipClass("TestSchema.EmbeddingRel");
-
-    ECInstanceKey parent, a, aa, b, bb, c, cc, rel1, rel2, rel3, rel4, rel5, rel6;
-    INSERT_INSTANCE(*db, ecClass, parent);
-    INSERT_INSTANCE(*db, ecClass, a);
-    INSERT_INSTANCE(*db, ecClass, b);
-    INSERT_INSTANCE(*db, ecClass, c);
-    INSERT_INSTANCE(*db, ecClass, aa);
-    INSERT_INSTANCE(*db, ecClass, bb);
-    INSERT_INSTANCE(*db, ecClass, cc);
-    INSERT_RELATIONSHIP(*db, referencingRelClass, parent, a, rel1);
-    INSERT_RELATIONSHIP(*db, holdingRelClass, parent, b, rel2);
-    INSERT_RELATIONSHIP(*db, embeddingRelClass, parent, c, rel3);
-    INSERT_RELATIONSHIP(*db, referencingRelClass, parent, aa, rel4);
-    INSERT_RELATIONSHIP(*db, holdingRelClass, parent, bb, rel5);
-    INSERT_RELATIONSHIP(*db, embeddingRelClass, parent, cc, rel6);
-
-    CREATE_MockECDbAdapterDeleteListener(listener);
-    EXPECT_CALL_OnBeforeDelete(listener, db, parent);
-    EXPECT_CALL_OnBeforeDelete(listener, db, b);
-    EXPECT_CALL_OnBeforeDelete(listener, db, c);
-    EXPECT_CALL_OnBeforeDelete(listener, db, bb);
-    EXPECT_CALL_OnBeforeDelete(listener, db, cc);
-    EXPECT_CALL_OnBeforeDelete(listener, db, rel1);
-    EXPECT_CALL_OnBeforeDelete(listener, db, rel2);
-    EXPECT_CALL_OnBeforeDelete(listener, db, rel3);
-    EXPECT_CALL_OnBeforeDelete(listener, db, rel4);
-    EXPECT_CALL_OnBeforeDelete(listener, db, rel5);
-    EXPECT_CALL_OnBeforeDelete(listener, db, rel6);
-    adapter.RegisterDeleteListener(&listener);
-
-    EXPECT_EQ(SUCCESS, adapter.DeleteInstances(StubECInstanceKeyMultiMap({parent})));
-    auto notDeletedInstances = adapter.FindInstances(ecClass);
-    EXPECT_EQ(2, notDeletedInstances.size());
-    EXPECT_NCONTAIN(notDeletedInstances, parent.GetInstanceId());
-    EXPECT_CONTAINS(notDeletedInstances, a.GetInstanceId());
-    EXPECT_NCONTAIN(notDeletedInstances, b.GetInstanceId());
-    EXPECT_NCONTAIN(notDeletedInstances, c.GetInstanceId());
-    EXPECT_CONTAINS(notDeletedInstances, aa.GetInstanceId());
-    EXPECT_NCONTAIN(notDeletedInstances, bb.GetInstanceId());
-    EXPECT_NCONTAIN(notDeletedInstances, cc.GetInstanceId());
-    }
-
-TEST_F(ECDbAdapterTests, DeleteInstances_OnBeforeDeleteReturnsInstancesAndDeletedInstance_SkipsAdditonalDeletedAndSucceeds)
-    {
-    auto db = GetTestDb();
-    ECDbAdapter adapter(*db);
-
-    auto ecClass = adapter.GetECClass("TestSchema.TestClass");
-
-    ECInstanceKey a, b, c;
-    INSERT_INSTANCE(*db, ecClass, a);
-    INSERT_INSTANCE(*db, ecClass, b);
-    INSERT_INSTANCE(*db, ecClass, c);
-
-    CREATE_MockECDbAdapterDeleteListener(listener);
-    EXPECT_CALL(listener, OnBeforeDelete(Ref(*ecClass), a.GetInstanceId(), _))
-        .WillRepeatedly(Invoke([&] (ECClassCR ecClass, ECInstanceId id, bset<ECInstanceKey>& additionalToDelete)
-        {
-        EXPECT_INSTANCE_EXISTS(db, a);
-        additionalToDelete.insert(a);
-        additionalToDelete.insert(b);
-        return SUCCESS;
-        }));
-    EXPECT_CALL_OnBeforeDelete(listener, db, b);
-    adapter.RegisterDeleteListener(&listener);
-
-    EXPECT_EQ(SUCCESS, adapter.DeleteInstances(StubECInstanceKeyMultiMap({a})));
-    auto notDeletedInstances = adapter.FindInstances(ecClass);
-    EXPECT_EQ(1, notDeletedInstances.size());
-    EXPECT_CONTAINS(notDeletedInstances, c.GetInstanceId());
-    }
-
-TEST_F(ECDbAdapterTests, DeleteInstances_OnBeforeDeleteReturnsAdditionalToDelete_DeletesAdditionalInstances)
-    {
-    auto db = GetTestDb();
-    ECDbAdapter adapter(*db);
-
-    auto ecClass = adapter.GetECClass("TestSchema.TestClass");
-
-    ECInstanceKey a, b, c;
-    INSERT_INSTANCE(*db, ecClass, a);
-    INSERT_INSTANCE(*db, ecClass, b);
-    INSERT_INSTANCE(*db, ecClass, c);
-
-    CREATE_MockECDbAdapterDeleteListener(listener);
-    EXPECT_CALL(listener, OnBeforeDelete(Ref(*ecClass), a.GetInstanceId(), _))
-        .WillOnce(Invoke([&] (ECClassCR ecClass, ECInstanceId id, bset<ECInstanceKey>& additionalToDelete)
-        {
-        EXPECT_INSTANCE_EXISTS(db, a);
-        additionalToDelete.insert(b);
-        additionalToDelete.insert(c);
-        return SUCCESS;
-        }));
-    EXPECT_CALL_OnBeforeDelete(listener, db, b);
-    EXPECT_CALL_OnBeforeDelete(listener, db, c);
-    adapter.RegisterDeleteListener(&listener);
-
-    EXPECT_EQ(SUCCESS, adapter.DeleteInstances(StubECInstanceKeyMultiMap({a})));
-    auto notDeletedInstances = adapter.FindInstances(ecClass);
-    EXPECT_EQ(0, notDeletedInstances.size());
-    }
-
-TEST_F(ECDbAdapterTests, DeleteInstances_OnBeforeDeleteReturnsAdditionalToDelete_DeletesAdditionalInstancesWithTheirChildren)
-    {
-    auto db = GetTestDb();
-    ECDbAdapter adapter(*db);
-
-    auto ecClass = adapter.GetECClass("TestSchema.TestClass");
-    auto holdingRelClass = adapter.GetECRelationshipClass("TestSchema.HoldingRel");
-
-    ECInstanceKey a, b, c, bchild, cchild, rel1, rel2;
-    INSERT_INSTANCE(*db, ecClass, a);
-    INSERT_INSTANCE(*db, ecClass, b);
-    INSERT_INSTANCE(*db, ecClass, c);
-    INSERT_INSTANCE(*db, ecClass, bchild);
-    INSERT_INSTANCE(*db, ecClass, cchild);
-    INSERT_RELATIONSHIP(*db, holdingRelClass, b, bchild, rel1);
-    INSERT_RELATIONSHIP(*db, holdingRelClass, c, cchild, rel2);
-
-    CREATE_MockECDbAdapterDeleteListener(listener);
-    EXPECT_CALL(listener, OnBeforeDelete(Ref(*ecClass), a.GetInstanceId(), _))
-        .WillOnce(Invoke([&] (ECClassCR ecClass, ECInstanceId id, bset<ECInstanceKey>& additionalToDelete)
-        {
-        EXPECT_INSTANCE_EXISTS(db, a);
-        additionalToDelete.insert(b);
-        return SUCCESS;
-        }));
-    EXPECT_CALL(listener, OnBeforeDelete(Ref(*ecClass), b.GetInstanceId(), _))
-        .WillOnce(Invoke([&] (ECClassCR ecClass, ECInstanceId id, bset<ECInstanceKey>& additionalToDelete)
-        {
-        EXPECT_INSTANCE_EXISTS(db, b);
-        additionalToDelete.insert(c);
-        return SUCCESS;
-        }));
-    EXPECT_CALL_OnBeforeDelete(listener, db, bchild);
-    EXPECT_CALL_OnBeforeDelete(listener, db, rel1);
-    EXPECT_CALL_OnBeforeDelete(listener, db, c);
-    EXPECT_CALL_OnBeforeDelete(listener, db, cchild);
-    EXPECT_CALL_OnBeforeDelete(listener, db, rel2);
-    adapter.RegisterDeleteListener(&listener);
-
-    EXPECT_EQ(SUCCESS, adapter.DeleteInstances(StubECInstanceKeyMultiMap({a})));
-    auto notDeletedInstances = adapter.FindInstances(ecClass);
-    EXPECT_EQ(0, notDeletedInstances.size());
-    }
-
-TEST_F(ECDbAdapterTests, DeleteRelationship_NotExistingRelationship_DoesNothingAndSuccess)
-    {
-    auto db = GetTestDb();
-    ECDbAdapter adapter(*db);
-
-    auto ecClass = adapter.GetECClass("TestSchema.TestClass");
-    auto relClass = adapter.GetECRelationshipClass("TestSchema.HoldingRel");
-
-    ECInstanceKey a, b;
-    INSERT_INSTANCE(*db, ecClass, a);
-    INSERT_INSTANCE(*db, ecClass, b);
-
-    CREATE_MockECDbAdapterDeleteListener(listener);
-    adapter.RegisterDeleteListener(&listener);
-
-    EXPECT_EQ(SUCCESS, adapter.DeleteRelationship(relClass, a, b));
-
-    EXPECT_EQ(2, adapter.FindInstances(ecClass).size());
-    }
-
-TEST_F(ECDbAdapterTests, DeleteRelationship_ReferencingRelationship_DeletesRelationshipLeavingEndInstances)
-    {
-    auto db = GetTestDb();
-    ECDbAdapter adapter(*db);
-
-    auto ecClass = adapter.GetECClass("TestSchema.TestClass");
-    auto relClass = adapter.GetECRelationshipClass("TestSchema.ReferencingRel");
-
-    ECInstanceKey a, b, rel;
-    INSERT_INSTANCE(*db, ecClass, a);
-    INSERT_INSTANCE(*db, ecClass, b);
-    INSERT_RELATIONSHIP(*db, relClass, a, b, rel);
-    EXPECT_EQ(1, adapter.FindInstances(relClass).size());
-
-    CREATE_MockECDbAdapterDeleteListener(listener);
-    EXPECT_CALL_OnBeforeDelete(listener, db, rel);
-    adapter.RegisterDeleteListener(&listener);
-
-    EXPECT_EQ(SUCCESS, adapter.DeleteRelationship(relClass, a, b));
-
-    EXPECT_EQ(2, adapter.FindInstances(ecClass).size());
-    EXPECT_EQ(0, adapter.FindInstances(relClass).size());
-    }
-
-TEST_F(ECDbAdapterTests, DeleteRelationship_HoldingRelationship_DeletesRelationshipAndChild)
-    {
-    auto db = GetTestDb();
-    ECDbAdapter adapter(*db);
-
-    auto ecClass = adapter.GetECClass("TestSchema.TestClass");
-    auto relClass = adapter.GetECRelationshipClass("TestSchema.HoldingRel");
-
-    ECInstanceKey a, b, rel;
-    INSERT_INSTANCE(*db, ecClass, a);
-    INSERT_INSTANCE(*db, ecClass, b);
-    INSERT_RELATIONSHIP(*db, relClass, a, b, rel);
-    EXPECT_EQ(1, adapter.FindInstances(relClass).size());
-
-    CREATE_MockECDbAdapterDeleteListener(listener);
-    EXPECT_CALL_OnBeforeDelete(listener, db, b);
-    EXPECT_CALL_OnBeforeDelete(listener, db, rel);
-    adapter.RegisterDeleteListener(&listener);
-
-    EXPECT_EQ(SUCCESS, adapter.DeleteRelationship(relClass, a, b));
-
-    auto notDeletedInstances = adapter.FindInstances(ecClass);
-    EXPECT_EQ(1, notDeletedInstances.size());
-    EXPECT_CONTAINS(notDeletedInstances, a.GetInstanceId());
-    EXPECT_EQ(0, adapter.FindInstances(relClass).size());
-    }
-
-TEST_F(ECDbAdapterTests, DeleteRelationship_EmbeddingRelationship_DeletesRelationshipAndChild)
-    {
-    auto db = GetTestDb();
-    ECDbAdapter adapter(*db);
-
-    auto ecClass = adapter.GetECClass("TestSchema.TestClass");
-    auto relClass = adapter.GetECRelationshipClass("TestSchema.EmbeddingRel");
-
-    ECInstanceKey a, b, rel;
-    INSERT_INSTANCE(*db, ecClass, a);
-    INSERT_INSTANCE(*db, ecClass, b);
-    INSERT_RELATIONSHIP(*db, relClass, a, b, rel);
-    EXPECT_EQ(1, adapter.FindInstances(relClass).size());
-
-    CREATE_MockECDbAdapterDeleteListener(listener);
-    EXPECT_CALL_OnBeforeDelete(listener, db, b);
-    EXPECT_CALL_OnBeforeDelete(listener, db, rel);
-    adapter.RegisterDeleteListener(&listener);
-
-    EXPECT_EQ(SUCCESS, adapter.DeleteRelationship(relClass, a, b));
-
-    auto notDeletedInstances = adapter.FindInstances(ecClass);
-    EXPECT_EQ(1, notDeletedInstances.size());
-    EXPECT_CONTAINS(notDeletedInstances, a.GetInstanceId());
-    EXPECT_EQ(0, adapter.FindInstances(relClass).size());
-    }
-
-TEST_F(ECDbAdapterTests, DeleteRelationship_EmbeddingRelationshipWithRequiredParent_DeletesRelationshipAndChild)
-    {
-    auto db = GetTestDb();
-    ECDbAdapter adapter(*db);
-
-    auto parentClass = adapter.GetECClass("TestSchema.TestClass");
-    auto childClass = adapter.GetECClass("TestSchema.TestChildClass");
-    auto relClass = adapter.GetECRelationshipClass("TestSchema.EmbeddingRequiredRel");
-
-    ECInstanceKey a, b, rel;
-    INSERT_INSTANCE(*db, parentClass, a);
-
-    ASSERT_FALSE(childClass == nullptr); 
-    Json::Value instance;
-    instance["ParentId"]["id"] = a.GetInstanceId().ToString();
-    ASSERT_EQ(BE_SQLITE_OK, JsonInserter(*db, *childClass, nullptr).Insert(b, instance));
-    rel = ECInstanceKey(relClass->GetId(), b.GetInstanceId());
-
-    EXPECT_EQ(1, adapter.FindInstances(relClass).size());
-
-    CREATE_MockECDbAdapterDeleteListener(listener);
-    EXPECT_CALL_OnBeforeDelete(listener, db, b);
-    EXPECT_CALL_OnBeforeDelete(listener, db, rel);
-    adapter.RegisterDeleteListener(&listener);
-
-    EXPECT_EQ(SUCCESS, adapter.DeleteRelationship(relClass, a, b));
-
-    auto notDeletedInstances = adapter.FindInstances(parentClass);
-    EXPECT_EQ(1, notDeletedInstances.size());
-    EXPECT_CONTAINS(notDeletedInstances, a.GetInstanceId());
-    EXPECT_EQ(0, adapter.FindInstances(childClass).size());
-    EXPECT_EQ(0, adapter.FindInstances(relClass).size());
-    }
-
-TEST_F(ECDbAdapterTests, DeleteRelationship_HoldingRelationshipWithChildWithMultipleParents_DeletesRelationshipLeavingChild)
-    {
-    auto db = GetTestDb();
-    ECDbAdapter adapter(*db);
-
-    auto ecClass = adapter.GetECClass("TestSchema.TestClass");
-    auto relClass = adapter.GetECRelationshipClass("TestSchema.HoldingRel");
-
-    ECInstanceKey parent, child, otherParent, rel1, rel2;
-    INSERT_INSTANCE(*db, ecClass, parent);
-    INSERT_INSTANCE(*db, ecClass, child);
-    INSERT_INSTANCE(*db, ecClass, otherParent);
-    INSERT_RELATIONSHIP(*db, relClass, parent, child, rel1);
-    INSERT_RELATIONSHIP(*db, relClass, otherParent, child, rel2);
-    EXPECT_EQ(2, adapter.FindInstances(relClass).size());
-
-    CREATE_MockECDbAdapterDeleteListener(listener);
-    EXPECT_CALL_OnBeforeDelete(listener, db, rel1);
-    adapter.RegisterDeleteListener(&listener);
-
-    EXPECT_EQ(SUCCESS, adapter.DeleteRelationship(relClass, parent, child));
-
-    auto notDeletedInstances = adapter.FindInstances(ecClass);
-    EXPECT_EQ(3, notDeletedInstances.size());
-    EXPECT_CONTAINS(notDeletedInstances, parent.GetInstanceId());
-    EXPECT_CONTAINS(notDeletedInstances, child.GetInstanceId());
-    EXPECT_CONTAINS(notDeletedInstances, otherParent.GetInstanceId());
-    EXPECT_EQ(1, adapter.FindInstances(relClass).size());
-    EXPECT_FALSE(adapter.HasRelationship(relClass, parent, child));
-    EXPECT_TRUE(adapter.HasRelationship(relClass, otherParent, child));
-    }
-
-TEST_F(ECDbAdapterTests, RelateInstances_EmbeddingRelationshipAndAdditonalParent_Error)
-    {
-    auto db = GetTestDb();
-    ECDbAdapter adapter(*db);
-
-    auto ecClass = adapter.GetECClass("TestSchema.TestClass");
-    auto relClass = adapter.GetECRelationshipClass("TestSchema.EmbeddingRel");
-
-    ECInstanceKey parent, child, otherParent;
-    INSERT_INSTANCE(*db, ecClass, parent);
-    INSERT_INSTANCE(*db, ecClass, child);
-    INSERT_INSTANCE(*db, ecClass, otherParent);
-
-    ASSERT_TRUE(adapter.RelateInstances(relClass, parent, child).IsValid());
-    ASSERT_FALSE(adapter.RelateInstances(relClass, otherParent, child).IsValid());
-
-    EXPECT_EQ(1, adapter.FindInstances(relClass).size());
-    }
-
-TEST_F(ECDbAdapterTests, DeleteRelationship_OnBeforeDeleteReturnsAdditionalToDelete_DeletesAdditionalInstancesWithTheirChildren)
-    {
-    auto db = GetTestDb();
-    ECDbAdapter adapter(*db);
-
-    auto ecClass = adapter.GetECClass("TestSchema.TestClass");
-    auto refRelClass = adapter.GetECRelationshipClass("TestSchema.ReferencingRel");
-    auto holdingRelClass = adapter.GetECRelationshipClass("TestSchema.HoldingRel");
-
-    ECInstanceKey a, b, c, d, rel1, rel2;
-    INSERT_INSTANCE(*db, ecClass, a);
-    INSERT_INSTANCE(*db, ecClass, b);
-    INSERT_INSTANCE(*db, ecClass, c);
-    INSERT_INSTANCE(*db, ecClass, d);
-    INSERT_RELATIONSHIP(*db, refRelClass, a, b, rel1);
-    INSERT_RELATIONSHIP(*db, holdingRelClass, c, d, rel2);
-
-    CREATE_MockECDbAdapterDeleteListener(listener);
-    EXPECT_CALL(listener, OnBeforeDelete(Ref(*refRelClass), rel1.GetInstanceId(), _))
-        .WillOnce(Invoke([&] (ECClassCR ecClass, ECInstanceId id, bset<ECInstanceKey>& additionalToDelete)
-        {
-        EXPECT_INSTANCE_EXISTS(db, rel1);
-        additionalToDelete.insert(c);
-        return SUCCESS;
-        }));
-    EXPECT_CALL_OnBeforeDelete(listener, db, c);
-    EXPECT_CALL_OnBeforeDelete(listener, db, d);
-    EXPECT_CALL_OnBeforeDelete(listener, db, rel2);
-    adapter.RegisterDeleteListener(&listener);
-
-    EXPECT_EQ(SUCCESS, adapter.DeleteRelationship(refRelClass, a, b));
-
-    auto notDeletedInstances = adapter.FindInstances(ecClass);
-    EXPECT_EQ(2, notDeletedInstances.size());
-    EXPECT_CONTAINS(notDeletedInstances, a.GetInstanceId());
-    EXPECT_CONTAINS(notDeletedInstances, b.GetInstanceId());
-    }
-
-TEST_F(ECDbAdapterTests, DeleteInstances_TwoMultipleClassInstances_DeletesInstances)
-    {
-    auto db = GetTestDb();
-    ECDbAdapter adapter(*db);
-
-    auto ecClass1 = adapter.GetECClass("TestSchema.TestClass");
-    auto ecClass2 = adapter.GetECClass("TestSchema.TestClass2");
-
-    ECInstanceKey instance;
-    ECInstanceKeyMultiMap instances;
-
-    INSERT_INSTANCE(*db, ecClass1, instance);
-    instances.insert(ECDbHelper::ToPair(instance));
-    INSERT_INSTANCE(*db, ecClass2, instance);
-    instances.insert(ECDbHelper::ToPair(instance));
-
-    EXPECT_EQ(SUCCESS, adapter.DeleteInstances(instances));
-    EXPECT_EQ(0, adapter.FindInstances(ecClass1).size());
-    EXPECT_EQ(0, adapter.FindInstances(ecClass2).size());
-    }
-
-TEST_F(ECDbAdapterTests, DeleteInstances_MultipleClassInstances_DeletesInstances)
-    {
-    auto db = GetTestDb();
-    ECDbAdapter adapter(*db);
-
-    auto ecClass1 = adapter.GetECClass("TestSchema.TestClass");
-    auto ecClass2 = adapter.GetECClass("TestSchema.TestClass2");
-    auto ecClass3 = adapter.GetECClass("TestSchema.TestClass3");
-
-    ECInstanceKey instance;
-    ECInstanceKeyMultiMap instances;
-
-    INSERT_INSTANCE(*db, ecClass1, instance);
-    instances.insert(ECDbHelper::ToPair(instance));
-    INSERT_INSTANCE(*db, ecClass2, instance);
-    instances.insert(ECDbHelper::ToPair(instance));
-    INSERT_INSTANCE(*db, ecClass3, instance);
-    instances.insert(ECDbHelper::ToPair(instance));
-    INSERT_INSTANCE(*db, ecClass1, instance);
-    instances.insert(ECDbHelper::ToPair(instance));
-    INSERT_INSTANCE(*db, ecClass2, instance);
-    instances.insert(ECDbHelper::ToPair(instance));
-    INSERT_INSTANCE(*db, ecClass3, instance);
-    instances.insert(ECDbHelper::ToPair(instance));
-
-    EXPECT_EQ(SUCCESS, adapter.DeleteInstances(instances));
-    EXPECT_EQ(0, adapter.FindInstances(ecClass1).size());
-    EXPECT_EQ(0, adapter.FindInstances(ecClass2).size());
-    EXPECT_EQ(0, adapter.FindInstances(ecClass3).size());
-    }
-
-TEST_F(ECDbAdapterTests, ExtractECInstanceKeys_InvalidStatement_ReturnsErrorAndEmptyList)
-    {
-    auto db = GetTestDb();
-    ECDbAdapter adapter(*db);
-
-    ECSqlStatement statement;
-    ECInstanceKeyMultiMap keys;
-
-    BeTest::SetFailOnAssert(false);
-    ASSERT_EQ(ERROR, adapter.PrepareStatement(statement, "Invalid statement"));
-    BeTest::SetFailOnAssert(true);
-    ASSERT_EQ(ERROR, adapter.ExtractECInstanceKeys(statement, keys));
-    EXPECT_EQ(0, keys.size());
-    }
-
-TEST_F(ECDbAdapterTests, ExtractECInstanceKeys_StatementWithIdsPassed_ReturnsKeys)
-    {
-    auto db = GetTestDb();
-    ECDbAdapter adapter(*db);
-
-    ECInstanceKey a, b;
-    ASSERT_EQ(SUCCESS, JsonInserter(*db, *adapter.GetECClass("TestSchema.A"), nullptr).Insert(a, Json::Value()));
-    ASSERT_EQ(SUCCESS, JsonInserter(*db, *adapter.GetECClass("TestSchema.B"), nullptr).Insert(b, Json::Value()));
-
-    ECSqlStatement statement;
-    ECInstanceKeyMultiMap keys;
-
-    ASSERT_EQ(SUCCESS, adapter.PrepareStatement(statement, "SELECT ECClassId, ECInstanceId FROM TestSchema.A"));
-    ASSERT_EQ(SUCCESS, adapter.ExtractECInstanceKeys(statement, keys));
-    EXPECT_CONTAINS(keys, ECDbHelper::ToPair(a));
-    EXPECT_CONTAINS(keys, ECDbHelper::ToPair(b));
-    EXPECT_EQ(2, keys.size());
-
-    statement.Finalize();
-    keys.clear();
-
-    ASSERT_EQ(SUCCESS, adapter.PrepareStatement(statement, "SELECT NULL, ECInstanceId, ECClassId FROM TestSchema.A"));
-    ASSERT_EQ(SUCCESS, adapter.ExtractECInstanceKeys(statement, keys, nullptr, 2, 1));
-    EXPECT_CONTAINS(keys, ECDbHelper::ToPair(a));
-    EXPECT_CONTAINS(keys, ECDbHelper::ToPair(b));
-    EXPECT_EQ(2, keys.size());
-    }
-
-TEST_F(ECDbAdapterTests, ECDb_DeleteRelationship_ShouldNotDeleteEnds1)
-    {
-    auto schema = ParseSchema(R"xml(
-        <ECSchema schemaName="TestSchema" nameSpacePrefix="TS" version="1.0" xmlns="http://www.bentley.com/schemas/Bentley.ECXML.2.0">
-            <ECClass typeName="TestClass" />
-            <ECRelationshipClass typeName="HoldingRel" strength="holding">
-                <Source cardinality="(0,N)"><Class class="TestClass" /></Source>
-                <Target cardinality="(0,N)"><Class class="TestClass" /></Target>
-            </ECRelationshipClass>
-        </ECSchema>)xml");
-    auto db = CreateTestDb(schema);
-    ECDbAdapter adapter(*db);
-
-    auto ecClass = adapter.GetECClass("TestSchema.TestClass");
-    auto holdingRelClass = adapter.GetECRelationshipClass("TestSchema.HoldingRel");
-
-    ECInstanceKey parent, parent2, child;
-    INSERT_INSTANCE(*db, ecClass, parent);
-    INSERT_INSTANCE(*db, ecClass, parent2);
-    INSERT_INSTANCE(*db, ecClass, child);
-
-    auto rel = ECDbAdapter(*db).RelateInstances(holdingRelClass, parent, child);
-    ASSERT_TRUE(rel.IsValid());
-    auto rel2 = ECDbAdapter(*db).RelateInstances(holdingRelClass, parent2, child);
-    ASSERT_TRUE(rel.IsValid());
-
-    ECSqlStatement statement;
-    ASSERT_EQ(ECSqlStatus::Success, statement.Prepare(*db, "DELETE FROM ONLY [TestSchema].[HoldingRel] WHERE ECInstanceId = ?"));
-
-    statement.BindId(1, rel.GetInstanceId());
-    ASSERT_EQ(BE_SQLITE_DONE, statement.Step());
-
-    auto notDeletedInstances = adapter.FindInstances(ecClass);
-    EXPECT_EQ(3, notDeletedInstances.size());
-    EXPECT_CONTAINS(notDeletedInstances, parent.GetInstanceId());
-    EXPECT_CONTAINS(notDeletedInstances, parent2.GetInstanceId());
-    EXPECT_CONTAINS(notDeletedInstances, child.GetInstanceId());
-    notDeletedInstances = adapter.FindInstances(holdingRelClass);
-    EXPECT_EQ(1, notDeletedInstances.size());
-    }
-
-TEST_F(ECDbAdapterTests, ECDb_DeleteRelationship_ShouldNotDeleteEnds2)
-    {
-    auto schema = ParseSchema(R"xml(
-        <ECSchema schemaName="TestSchema" nameSpacePrefix="TS" version="1.0" xmlns="http://www.bentley.com/schemas/Bentley.ECXML.2.0">
-            <ECClass typeName="TestClass" />
-            <ECRelationshipClass typeName="HoldingRel" strength="holding">
-                <Source cardinality="(0,N)"><Class class="TestClass" /></Source>
-                <Target cardinality="(0,2)"><Class class="TestClass" /></Target>
-            </ECRelationshipClass>
-        </ECSchema>)xml");
-    auto db = CreateTestDb(schema);
-    ECDbAdapter adapter(*db);
-
-    auto ecClass = adapter.GetECClass("TestSchema.TestClass");
-    auto holdingRelClass = adapter.GetECRelationshipClass("TestSchema.HoldingRel");
-
-    ECInstanceKey parent, child;
-    INSERT_INSTANCE(*db, ecClass, parent);
-    INSERT_INSTANCE(*db, ecClass, child);
-
-    auto rel = ECDbAdapter(*db).RelateInstances(holdingRelClass, parent, child);
-    ASSERT_TRUE(rel.IsValid());
-
-    ECSqlStatement statement;
-    ASSERT_EQ(ECSqlStatus::Success, statement.Prepare(*db, "DELETE FROM ONLY [TestSchema].[HoldingRel] WHERE ECInstanceId = ?"));
-
-    statement.BindId(1, rel.GetInstanceId());
-    ASSERT_EQ(BE_SQLITE_DONE, statement.Step());
-
-    auto notDeletedInstances = adapter.FindInstances(ecClass);
-    EXPECT_EQ(2, notDeletedInstances.size());
-    EXPECT_CONTAINS(notDeletedInstances, parent.GetInstanceId());
-    EXPECT_CONTAINS(notDeletedInstances, child.GetInstanceId());
-    notDeletedInstances = adapter.FindInstances(holdingRelClass);
-    EXPECT_EQ(0, notDeletedInstances.size());
-    }
-
-TEST_F(ECDbAdapterTests, ECDb_DeleteRelationship_ShouldNotDeleteEnds3)
-    {
-    auto schema = ParseSchema(R"xml(
-        <ECSchema schemaName="TestSchema" nameSpacePrefix="TS" version="1.0" xmlns="http://www.bentley.com/schemas/Bentley.ECXML.2.0">
-            <ECClass typeName="A" />
-            <ECClass typeName="B" />
-            <ECRelationshipClass typeName="HoldingRel" strength="holding">
-                <Source cardinality="(0,N)"><Class class="A" /></Source>
-                <Target cardinality="(0,N)"><Class class="B" /></Target>
-            </ECRelationshipClass>
-        </ECSchema>)xml");
-    auto db = CreateTestDb(schema);
-    ECDbAdapter adapter(*db);
-
-    auto ecClassA = adapter.GetECClass("TestSchema.A");
-    auto ecClassB = adapter.GetECClass("TestSchema.B");
-    auto holdingRelClass = adapter.GetECRelationshipClass("TestSchema.HoldingRel");
-
-    ECInstanceKey parent, child;
-    INSERT_INSTANCE(*db, ecClassA, parent);
-    INSERT_INSTANCE(*db, ecClassB, child);
-
-    auto rel = ECDbAdapter(*db).RelateInstances(holdingRelClass, parent, child);
-    ASSERT_TRUE(rel.IsValid());
-
-    ECSqlStatement statement;
-    ASSERT_EQ(ECSqlStatus::Success, statement.Prepare(*db, "DELETE FROM ONLY [TestSchema].[HoldingRel] WHERE ECInstanceId = ?"));
-
-    statement.BindId(1, rel.GetInstanceId());
-    ASSERT_EQ(BE_SQLITE_DONE, statement.Step());
-
-    auto notDeletedInstances = adapter.FindInstances(ecClassA);
-    EXPECT_EQ(1, notDeletedInstances.size());
-    notDeletedInstances = adapter.FindInstances(ecClassB);
-    EXPECT_EQ(1, notDeletedInstances.size());
-    notDeletedInstances = adapter.FindInstances(holdingRelClass);
-    EXPECT_EQ(0, notDeletedInstances.size());
-    }
-
-#endif
+/*--------------------------------------------------------------------------------------+
+|
+|     $Source: Tests/UnitTests/Published/WebServices/Cache/Util/ECDbAdapterTests.cpp $
+|
+|  $Copyright: (c) 2017 Bentley Systems, Incorporated. All rights reserved. $
+|
++--------------------------------------------------------------------------------------*/
+
+#include "ECDbAdapterTests.h"
+
+#include <WebServices/Cache/Util/ECDbAdapter.h>
+#include "MockECDbAdapterDeleteListener.h"
+
+// StrictMock is not portable
+#if defined (BENTLEY_WIN32)
+
+using namespace ::testing;
+USING_NAMESPACE_BENTLEY_WEBSERVICES
+
+#define INSERT_INSTANCE(db, ecClassCP, keyOut) \
+    ASSERT_FALSE(ecClassCP == nullptr);\
+    ASSERT_EQ(BE_SQLITE_OK, JsonInserter(db, *ecClassCP, nullptr).Insert(keyOut, Json::Value()));
+
+#define INSERT_RELATIONSHIP(db, ecRelClassCP, source, target, rel) \
+    ASSERT_FALSE(ecRelClassCP == nullptr); \
+    ASSERT_TRUE((rel = ECDbAdapter(db).RelateInstances(ecRelClassCP, source, target)).IsValid());
+
+#define CREATE_MockECDbAdapterDeleteListener(listener) \
+    StrictMock<MockECDbAdapterDeleteListener> listener; \
+    ON_CALL(listener, OnBeforeDelete(_, _, _)).WillByDefault(Return(SUCCESS));
+
+#define EXPECT_INSTANCE_EXISTS(db, key) \
+    auto foundInstance = ECDbAdapter(*db).FindInstance(\
+    db->Schemas().GetClass(key.GetClassId()), \
+    Utf8PrintfString("ECInstanceId = %llu", key.GetInstanceId().GetValue()).c_str()); \
+    EXPECT_TRUE(foundInstance.IsValid()); \
+
+#if 1
+#define EXPECT_CALL_OnBeforeDelete(listener, db, instanceKey) \
+    EXPECT_CALL(listener, OnBeforeDelete(Ref(*ECDbAdapter(*db).GetECClass(instanceKey)), instanceKey.GetInstanceId(), _)) \
+    .WillOnce(Invoke([&](ECClassCR ecClass, ECInstanceId id, bset<ECInstanceKey>&) \
+    { \
+    /* Check if instance was not deleted yet */ \
+    EXPECT_INSTANCE_EXISTS(db, instanceKey); \
+    return SUCCESS; \
+    }));
+#else
+void EXPECT_CALL_OnBeforeDelete(MockECDbAdapterDeleteListener& listener, std::shared_ptr<ObservableECDb> db, ECInstanceKey instanceKey)
+    {
+    EXPECT_CALL(listener, OnBeforeDelete(Ref(*ECDbAdapter(*db).GetECClass(instanceKey)), instanceKey.GetInstanceId(), _))
+        .WillOnce(Invoke([&] (ECClassCR ecClass, ECInstanceId id, bset<ECInstanceKey>&)
+        {
+        /* Check if instance was not deleted yet */
+        auto foundInstance = ECDbAdapter(*db).FindInstance(&ecClass, Utf8PrintfString("ECInstanceId = %llu", id.GetValue()).c_str());
+        EXPECT_TRUE(foundInstance.IsValid());
+        return SUCCESS;
+        }));
+    }
+#endif
+
+SeedFile ECDbAdapterTests::s_seedECDb("ecdbAdapterTest.ecdb",
+                                      [] (BeFileNameCR filePath)
+    {
+    ECDb db;
+    EXPECT_EQ(DbResult::BE_SQLITE_OK, db.CreateNewDb(filePath));
+
+    auto schema = ParseSchema(R"xml(
+        <ECSchema schemaName="TestSchema" alias="TS" version="1.0" xmlns="http://www.bentley.com/schemas/Bentley.ECXML.3.1">
+            <ECEntityClass typeName="A" />
+            <ECEntityClass typeName="B">
+                <BaseClass>A</BaseClass>
+            </ECEntityClass>
+            <ECEntityClass typeName="TestClass">
+                <ECNavigationProperty propertyName="Parent" relationshipName="EmbeddingRel" direction="Backward"/>
+            </ECClass>
+            <ECEntityClass typeName="TestClass2" />
+            <ECEntityClass typeName="TestClass3" />
+            <ECRelationshipClass typeName="ReferencingRel" strength="referencing" modifier="Sealed">
+                <Source multiplicity="(0..*)" polymorphic="false" roleLabel="CachedFileInfo"><Class class="TestClass" /></Source>
+                <Target multiplicity="(0..*)" polymorphic="false" roleLabel="CachedFileInfo"><Class class="TestClass" /></Target>
+            </ECRelationshipClass>
+            <ECRelationshipClass typeName="HoldingRel" strength="holding" modifier="Sealed">
+                <Source multiplicity="(0..*)" polymorphic="false" roleLabel="CachedFileInfo"><Class class="TestClass" /></Source>
+                <Target multiplicity="(0..*)" polymorphic="false" roleLabel="CachedFileInfo"><Class class="TestClass" /></Target>
+            </ECRelationshipClass>
+            <ECRelationshipClass typeName="EmbeddingRel" strength="embedding" modifier="Sealed">
+                <Source multiplicity="(0..1)" polymorphic="false" roleLabel="CachedFileInfo"><Class class="TestClass" /></Source>
+                <Target multiplicity="(0..*)" polymorphic="false" roleLabel="CachedFileInfo"><Class class="TestClass" /></Target>
+            </ECRelationshipClass>
+            <ECEntityClass typeName="TestChildClass">
+                <ECNavigationProperty propertyName="ParentId" relationshipName="EmbeddingRequiredRel" direction="backward" />
+            </ECEntityClass>
+            <ECRelationshipClass typeName="EmbeddingRequiredRel" strength="embedding" modifier="Sealed">
+                <Source multiplicity="(1..1)" polymorphic="false" roleLabel="TestClass"><Class class="TestClass" /></Source>
+                <Target multiplicity="(0..1)" polymorphic="false" roleLabel="TestChildClass"><Class class="TestChildClass" /></Target>
+            </ECRelationshipClass>
+        </ECSchema>)xml");
+
+    auto cache = ECSchemaCache::Create();
+    cache->AddSchema(*schema);
+    EXPECT_EQ(SUCCESS, db.Schemas().ImportSchemas(cache->GetSchemas()));
+    EXPECT_EQ(DbResult::BE_SQLITE_OK, db.SaveChanges());
+    });
+
+SeedFile ECDbAdapterTests::s_seedEmptyECDb("ecdbAdapterTest-empty.ecdb",
+                                           [] (BeFileNameCR filePath)
+    {
+    ECDb db;
+    EXPECT_EQ(DbResult::BE_SQLITE_OK, db.CreateNewDb(filePath));
+    EXPECT_EQ(DbResult::BE_SQLITE_OK, db.SaveChanges());
+    });
+
+std::shared_ptr<ObservableECDb> ECDbAdapterTests::GetTestDb()
+    {
+    auto db = std::make_shared<ObservableECDb>();
+    EXPECT_EQ(DbResult::BE_SQLITE_OK, db->OpenBeSQLiteDb(s_seedECDb.GetTestFile(), Db::OpenParams(Db::OpenMode::ReadWrite)));
+    return db;
+    }
+
+std::shared_ptr<ObservableECDb> ECDbAdapterTests::GetEmptyTestDb()
+    {
+    auto db = std::make_shared<ObservableECDb>();
+    EXPECT_EQ(DbResult::BE_SQLITE_OK, db->OpenBeSQLiteDb(s_seedEmptyECDb.GetTestFile(), Db::OpenParams(Db::OpenMode::ReadWrite)));
+    return db;
+    }
+
+std::shared_ptr<ObservableECDb> ECDbAdapterTests::CreateTestDb(ECSchemaPtr schema)
+    {
+    auto db = GetEmptyTestDb();
+    auto cache = ECSchemaCache::Create();
+    cache->AddSchema(*schema);
+    EXPECT_EQ(SUCCESS, db->Schemas().ImportSchemas(cache->GetSchemas()));
+    return db;
+    }
+
+TEST_F(ECDbAdapterTests, GetECClass_ValidClassKey_ReturnsClass)
+    {
+    auto db = GetTestDb();
+    ECClassCP ecClass = ECDbAdapter(*db).GetECClass("TestSchema.TestClass");
+    EXPECT_EQ("TestClass", ecClass->GetName());
+    }
+
+TEST_F(ECDbAdapterTests, GetECClass_InValidClassKey_ReturnsNullptr)
+    {
+    auto db = GetTestDb();
+    ECClassCP ecClass = ECDbAdapter(*db).GetECClass("NotClassKey");
+    EXPECT_EQ(nullptr, ecClass);
+    }
+
+TEST_F(ECDbAdapterTests, GetECClass_ValidClassKeyWithNotExistingClass_ReturnsNullptr)
+    {
+    auto db = GetTestDb();
+    ECClassCP ecClass = ECDbAdapter(*db).GetECClass("TestSchema.NotExistingClass");
+    EXPECT_EQ(nullptr, ecClass);
+    }
+
+TEST_F(ECDbAdapterTests, GetECClass_ValidClassId_ReturnsClass)
+    {
+    auto db = GetTestDb();
+    ECClassId ecClassId = ECDbAdapter(*db).GetECClass("TestSchema", "TestClass")->GetId();
+
+    ECClassCP ecClass = ECDbAdapter(*db).GetECClass(ecClassId);
+
+    EXPECT_EQ("TestClass", ecClass->GetName());
+    }
+
+TEST_F(ECDbAdapterTests, GetECClass_InValidClassId_ReturnsNull)
+    {
+    auto db = GetTestDb();
+    ECClassCP ecClass = ECDbAdapter(*db).GetECClass(ECClassId(UINT64_C(9999)));
+    EXPECT_EQ(nullptr, ecClass);
+    }
+
+TEST_F(ECDbAdapterTests, GetECClasses_EmptyMap_EmptyResult)
+    {
+    auto db = GetTestDb();
+    EXPECT_TRUE(ECDbAdapter(*db).GetECClasses(ECInstanceKeyMultiMap()).empty());
+    }
+
+TEST_F(ECDbAdapterTests, GetECClasses_MapWithTwoSameClassInstances_ReturnsOneClass)
+    {
+    auto db = GetTestDb();
+
+    ECClassCP ecClass = ECDbAdapter(*db).GetECClass("TestSchema.TestClass");
+
+    ECInstanceKeyMultiMap map;
+    map.insert({ecClass->GetId(), ECInstanceId(UINT64_C(1))});
+    map.insert({ecClass->GetId(), ECInstanceId(UINT64_C(2))});
+
+    auto classes = ECDbAdapter(*db).GetECClasses(map);
+
+    ASSERT_EQ(1, classes.size());
+    EXPECT_EQ(ecClass, classes[0]);
+    }
+
+TEST_F(ECDbAdapterTests, FindRelationshipClasses_ShcemaHasSuchRelationshipClass_RelationshipClassReturned)
+    {
+    auto schema = StubRelationshipSchema("TestSchema", "A", "B", "AB");
+    auto db = CreateTestDb(schema);
+
+    auto sourceClass = db->Schemas().GetClass("TestSchema", "A");
+    auto targetClass = db->Schemas().GetClass("TestSchema", "B");
+    auto relationshipClass = db->Schemas().GetClass("TestSchema", "AB")->GetRelationshipClassCP();
+
+    ECDbAdapter adapter(*db);
+    bvector<ECRelationshipClassCP> relationshipClasses = adapter.FindRelationshipClasses(sourceClass->GetId(), targetClass->GetId());
+
+    EXPECT_EQ(1, relationshipClasses.size());
+    EXPECT_CONTAINS(relationshipClasses, relationshipClass);
+    }
+
+TEST_F(ECDbAdapterTests, FindRelationshipClassWithSource_SchemaHasTwoMatchingRelationsipClasses_NullReturned)
+    {
+    auto schema = ParseSchema(R"(
+        <ECSchema schemaName="TestSchema" nameSpacePrefix="TS" version="1.0" xmlns="http://www.bentley.com/schemas/Bentley.ECXML.2.0">
+            <ECClass typeName="A" />
+            <ECClass typeName="B" />
+            <ECRelationshipClass typeName="AB1">
+                <Source polymorphic="True"><Class class="A"/></Source>
+                <Target polymorphic="True"><Class class="B"/></Target>
+            </ECRelationshipClass>
+            <ECRelationshipClass typeName="AB2">
+                <Source polymorphic="True"><Class class="A"/></Source>
+                <Target polymorphic="True"><Class class="B"/></Target>
+            </ECRelationshipClass>
+        </ECSchema>)");
+
+    auto db = CreateTestDb(schema);
+
+    auto sourceClass = db->Schemas().GetClass("TestSchema", "A");
+    auto targetClass = db->Schemas().GetClass("TestSchema", "B");
+
+    ECDbAdapter adapter(*db);
+    ECRelationshipClassCP relationshipClass = adapter.FindRelationshipClassWithSource(sourceClass->GetId(), targetClass->GetId());
+
+    EXPECT_EQ(nullptr, relationshipClass);
+    }
+
+TEST_F(ECDbAdapterTests, FindRelationshipClassWithSource_SchemaHasOneMatchingRelationsipClassAndOneWithBaseClasses_ReturnsMatching)
+    {
+    auto schema = ParseSchema(R"(
+        <ECSchema schemaName="TestSchema" nameSpacePrefix="TS" version="1.0" xmlns="http://www.bentley.com/schemas/Bentley.ECXML.2.0">
+            <ECSchemaReference name="ECDbMap" version="02.00" prefix="ecdbmap" />
+            <ECClass typeName="Base">
+                <ECCustomAttributes>
+                           <ClassMap xmlns="ECDbMap.02.00">
+                                <MapStrategy>TablePerHierarchy</MapStrategy>
+                    </ClassMap>
+                </ECCustomAttributes>
+            </ECClass>
+            <ECClass typeName="A">
+                <BaseClass>Base</BaseClass>
+            </ECClass>
+            <ECClass typeName="B">
+                <BaseClass>Base</BaseClass>
+            </ECClass>
+            <ECRelationshipClass typeName="AB1">
+                <Source polymorphic="True"><Class class="A"/></Source>
+                <Target polymorphic="True"><Class class="B"/></Target>
+            </ECRelationshipClass>
+            <ECRelationshipClass typeName="AB2">
+                <Source polymorphic="True"><Class class="Base"/></Source>
+                <Target polymorphic="True"><Class class="B"/></Target>
+            </ECRelationshipClass>
+        </ECSchema>)");
+
+    auto db = CreateTestDb(schema);
+
+    auto sourceClass = db->Schemas().GetClass("TestSchema", "A");
+    auto targetClass = db->Schemas().GetClass("TestSchema", "B");
+
+    ECDbAdapter adapter(*db);
+    ECRelationshipClassCP relationshipClass = adapter.FindRelationshipClassWithSource(sourceClass->GetId(), targetClass->GetId());
+
+    EXPECT_NE(nullptr, relationshipClass);
+    EXPECT_EQ(db->Schemas().GetClass("TestSchema", "AB1")->GetRelationshipClassCP(), relationshipClass);
+    }
+
+TEST_F(ECDbAdapterTests, FindRelationshipClassWithSource_SchemaHasOneMatchingBackwardRelationsipClassAndOneWithBaseClasses_ReturnsMatching)
+    {
+    auto schema = ParseSchema(R"(
+        <ECSchema schemaName="TestSchema" nameSpacePrefix="TS" version="1.0" xmlns="http://www.bentley.com/schemas/Bentley.ECXML.2.0">
+            <ECSchemaReference name="ECDbMap" version="02.00" prefix="ecdbmap" />
+            <ECClass typeName="Base">
+                <ECCustomAttributes>
+                    <ClassMap xmlns="ECDbMap.02.00">
+                        <MapStrategy>
+                            <Strategy>TablePerHierarchy</Strategy>
+                        </MapStrategy>
+                    </ClassMap>
+                </ECCustomAttributes>
+            </ECClass>
+            <ECClass typeName="A">
+                <BaseClass>Base</BaseClass>
+            </ECClass>
+            <ECClass typeName="B">
+                <BaseClass>Base</BaseClass>
+            </ECClass>
+            <ECRelationshipClass typeName="AB1" strength="referencing" strengthDirection="backward">
+                <Source polymorphic="True"><Class class="A"/></Source>
+                <Target polymorphic="True"><Class class="B"/></Target>
+            </ECRelationshipClass>
+            <ECRelationshipClass typeName="AB2">
+                <Source polymorphic="True"><Class class="Base"/></Source>
+                <Target polymorphic="True"><Class class="B"/></Target>
+            </ECRelationshipClass>
+        </ECSchema>)");
+
+    ObservableECDb db;
+    ASSERT_EQ(DbResult::BE_SQLITE_OK, db.CreateNewDb(":memory:"));
+
+    auto cache = ECSchemaCache::Create();
+    cache->AddSchema(*schema);
+    ASSERT_EQ(SUCCESS, db.Schemas().ImportSchemas(cache->GetSchemas()));
+
+    auto sourceClass = db.GetClassLocater().LocateClass("TestSchema", "B");
+    auto targetClass = db.GetClassLocater().LocateClass("TestSchema", "A");
+
+    ECDbAdapter adapter(db);
+    ECRelationshipClassCP relationshipClass = adapter.FindRelationshipClassWithSource(sourceClass->GetId(), targetClass->GetId());
+
+    EXPECT_NE(nullptr, relationshipClass);
+    EXPECT_EQ(db.GetClassLocater().LocateClass("TestSchema", "AB1")->GetRelationshipClassCP(), relationshipClass);
+    }
+
+
+TEST_F(ECDbAdapterTests, FindRelationshipClassWithTarget_SchemaHasTwoMatchingRelationsipClasses_NullReturned)
+    {
+    auto schema = ParseSchema(R"(
+        <ECSchema schemaName="TestSchema" nameSpacePrefix="TS" version="1.0" xmlns="http://www.bentley.com/schemas/Bentley.ECXML.2.0">
+            <ECClass typeName="A" />
+            <ECClass typeName="B" />
+            <ECRelationshipClass typeName="AB1">
+                <Source polymorphic="True"><Class class="A"/></Source>
+                <Target polymorphic="True"><Class class="B"/></Target>
+            </ECRelationshipClass>
+            <ECRelationshipClass typeName="AB2">
+                <Source polymorphic="True"><Class class="A"/></Source>
+                <Target polymorphic="True"><Class class="B"/></Target>
+            </ECRelationshipClass>
+        </ECSchema>)");
+
+    auto db = CreateTestDb(schema);
+
+    auto sourceClass = db->GetClassLocater().LocateClass("TestSchema", "A");
+    auto targetClass = db->GetClassLocater().LocateClass("TestSchema", "B");
+
+    ECDbAdapter adapter(*db);
+    ECRelationshipClassCP relationshipClass = adapter.FindRelationshipClassWithTarget(sourceClass->GetId(), targetClass->GetId());
+
+    EXPECT_EQ(nullptr, relationshipClass);
+    }
+
+TEST_F(ECDbAdapterTests, FindRelationshipClassWithTarget_SchemaHasOneMatchingRelationsipClassAndOneWithBaseClasses_ReturnsMatching)
+    {
+    auto schema = ParseSchema(R"(
+        <ECSchema schemaName="TestSchema" nameSpacePrefix="TS" version="1.0" xmlns="http://www.bentley.com/schemas/Bentley.ECXML.2.0">
+            <ECSchemaReference name="ECDbMap" version="02.00" prefix="ecdbmap" />
+
+            <ECClass typeName="Base">
+                <ECCustomAttributes>
+                           <ClassMap xmlns="ECDbMap.02.00">
+                                <MapStrategy>TablePerHierarchy</MapStrategy>
+                    </ClassMap>
+                </ECCustomAttributes>
+            </ECClass>
+
+            <ECClass typeName="A">
+                <BaseClass>Base</BaseClass>
+            </ECClass>
+            <ECClass typeName="B">
+                <BaseClass>Base</BaseClass>
+            </ECClass>
+            <ECRelationshipClass typeName="AB1">
+                <Source polymorphic="True"><Class class="A"/></Source>
+                <Target polymorphic="True"><Class class="B"/></Target>
+            </ECRelationshipClass>
+            <ECRelationshipClass typeName="AB2">
+                <Source polymorphic="True"><Class class="A"/></Source>
+                <Target polymorphic="True"><Class class="Base"/></Target>
+            </ECRelationshipClass>
+        </ECSchema>)");
+
+    auto db = CreateTestDb(schema);
+
+    auto sourceClass = db->GetClassLocater().LocateClass("TestSchema", "A");
+    auto targetClass = db->GetClassLocater().LocateClass("TestSchema", "B");
+
+    ECDbAdapter adapter(*db);
+    ECRelationshipClassCP relationshipClass = adapter.FindRelationshipClassWithTarget(sourceClass->GetId(), targetClass->GetId());
+
+    EXPECT_NE(nullptr, relationshipClass);
+    EXPECT_EQ(db->GetClassLocater().LocateClass("TestSchema", "AB1")->GetRelationshipClassCP(), relationshipClass);
+    }
+
+TEST_F(ECDbAdapterTests, FindRelationshipClassWithTarget_SchemaHasOneMatchingBackwardRelationsipClassAndOneWithBaseClasses_ReturnsMatching)
+    {
+    auto schema = ParseSchema(R"(
+        <ECSchema schemaName="TestSchema" nameSpacePrefix="TS" version="1.0" xmlns="http://www.bentley.com/schemas/Bentley.ECXML.2.0">
+            <ECClass typeName="Base" />
+            <ECClass typeName="A">
+                <BaseClass>Base</BaseClass>
+            </ECClass>
+            <ECClass typeName="B">
+                <BaseClass>Base</BaseClass>
+            </ECClass>
+            <ECRelationshipClass typeName="AB1" strength="referencing" strengthDirection="backward">
+                <Source polymorphic="True"><Class class="A"/></Source>
+                <Target polymorphic="True"><Class class="B"/></Target>
+            </ECRelationshipClass>
+            <ECRelationshipClass typeName="AB2">
+                <Source polymorphic="True"><Class class="A"/></Source>
+                <Target polymorphic="True"><Class class="Base"/></Target>
+            </ECRelationshipClass>
+        </ECSchema>)");
+
+    ObservableECDb db;
+    ASSERT_EQ(DbResult::BE_SQLITE_OK, db.CreateNewDb(":memory:"));
+
+    auto cache = ECSchemaCache::Create();
+    cache->AddSchema(*schema);
+    ASSERT_EQ(SUCCESS, db.Schemas().ImportSchemas(cache->GetSchemas()));
+
+    auto sourceClass = db.GetClassLocater().LocateClass("TestSchema", "B");
+    auto targetClass = db.GetClassLocater().LocateClass("TestSchema", "A");
+
+    ECDbAdapter adapter(db);
+    ECRelationshipClassCP relationshipClass = adapter.FindRelationshipClassWithTarget(sourceClass->GetId(), targetClass->GetId());
+
+    EXPECT_NE(nullptr, relationshipClass);
+    EXPECT_EQ(db.GetClassLocater().LocateClass("TestSchema", "AB1")->GetRelationshipClassCP(), relationshipClass);
+    }
+
+TEST_F(ECDbAdapterTests, FindClosestRelationshipClassWithSource_SchemaHasTwoMatchingRelClassesSecondIsCloser_ReturnsSecondRelClass)
+    {
+    auto schema = ParseSchema(R"(
+        <ECSchema schemaName="TestSchema" nameSpacePrefix="TS" version="1.0" xmlns="http://www.bentley.com/schemas/Bentley.ECXML.2.0">
+            <ECSchemaReference name="ECDbMap" version="02.00" prefix="ecdbmap" />
+
+            <ECClass typeName="Base">
+                <ECCustomAttributes>
+                    <ClassMap xmlns="ECDbMap.02.00">
+                       <MapStrategy>TablePerHierarchy</MapStrategy>
+                    </ClassMap>
+                </ECCustomAttributes>
+            </ECClass>
+
+            <ECClass typeName="A">
+                <BaseClass>Base</BaseClass>
+            </ECClass>
+            <ECClass typeName="B">
+                <BaseClass>Base</BaseClass>
+            </ECClass>
+            <ECRelationshipClass typeName="AB1">
+                <Source polymorphic="True"><Class class="A"/></Source>
+                <Target polymorphic="True"><Class class="Base"/></Target>
+            </ECRelationshipClass>
+            <ECRelationshipClass typeName="AB2">
+                <Source polymorphic="True"><Class class="A"/></Source>
+                <Target polymorphic="True"><Class class="B"/></Target>
+            </ECRelationshipClass>
+        </ECSchema>)");
+
+    auto db = CreateTestDb(schema);
+    ECDbAdapter adapter(*db);
+
+    auto sourceClass = adapter.GetECClass("TestSchema.A");
+    auto targetClass = adapter.GetECClass("TestSchema.B");
+
+    ECRelationshipClassCP relationshipClass = adapter.FindClosestRelationshipClassWithSource(sourceClass->GetId(), targetClass->GetId());
+
+    EXPECT_NE(nullptr, relationshipClass);
+    EXPECT_EQ(adapter.GetECRelationshipClass("TestSchema.AB2"), relationshipClass);
+    }
+
+TEST_F(ECDbAdapterTests, FindClosestRelationshipClassWithSource_SchemaHasTwoMatchingRelClassesFirstIsCloser_ReturnsFirstRelClass)
+    {
+    auto schema = ParseSchema(R"(
+        <ECSchema schemaName="TestSchema" nameSpacePrefix="TS" version="1.0" xmlns="http://www.bentley.com/schemas/Bentley.ECXML.2.0">
+            <ECSchemaReference name="ECDbMap" version="02.00" prefix="ecdbmap" />
+
+            <ECClass typeName="Base">
+                <ECCustomAttributes>
+                     <ClassMap xmlns="ECDbMap.02.00">
+                       <MapStrategy>TablePerHierarchy</MapStrategy>
+                    </ClassMap>
+                </ECCustomAttributes>
+            </ECClass>
+
+            <ECClass typeName="A">
+                <BaseClass>Base</BaseClass>
+            </ECClass>
+            <ECClass typeName="B">
+                <BaseClass>Base</BaseClass>
+            </ECClass>
+            <ECRelationshipClass typeName="AB1">
+                <Source polymorphic="True"><Class class="A"/></Source>
+                <Target polymorphic="True"><Class class="B"/></Target>
+            </ECRelationshipClass>
+            <ECRelationshipClass typeName="AB2">
+                <Source polymorphic="True"><Class class="A"/></Source>
+                <Target polymorphic="True"><Class class="Base"/></Target>
+            </ECRelationshipClass>
+        </ECSchema>)");
+
+    auto db = CreateTestDb(schema);
+    ECDbAdapter adapter(*db);
+
+    auto sourceClass = adapter.GetECClass("TestSchema.A");
+    auto targetClass = adapter.GetECClass("TestSchema.B");
+
+    ECRelationshipClassCP relationshipClass = adapter.FindClosestRelationshipClassWithSource(sourceClass->GetId(), targetClass->GetId());
+
+    EXPECT_NE(nullptr, relationshipClass);
+    EXPECT_EQ(adapter.GetECRelationshipClass("TestSchema.AB1"), relationshipClass);
+    }
+
+TEST_F(ECDbAdapterTests, FindClosestRelationshipClassWithSource_SchemaHasNoMatchingRelationsipClasses_NullReturned)
+    {
+    auto schema = ParseSchema(R"(
+        <ECSchema schemaName="TestSchema" nameSpacePrefix="TS" version="1.0" xmlns="http://www.bentley.com/schemas/Bentley.ECXML.2.0">
+            <ECSchemaReference name="ECDbMap" version="02.00" prefix="ecdbmap" />
+
+            <ECClass typeName="Base">
+                <ECCustomAttributes>
+                    <ClassMap xmlns="ECDbMap.02.00">
+                        <MapStrategy>TablePerHierarchy</MapStrategy>
+                    </ClassMap>
+                </ECCustomAttributes>
+            </ECClass>
+
+            <ECClass typeName="A"/>
+            <ECClass typeName="B"/>
+            <ECRelationshipClass typeName="AB1">
+                <Source polymorphic="True"><Class class="Base"/></Source>
+                <Target polymorphic="True"><Class class="B"/></Target>
+            </ECRelationshipClass>
+            <ECRelationshipClass typeName="AB2">
+                <Source polymorphic="True"><Class class="A"/></Source>
+                <Target polymorphic="True"><Class class="Base"/></Target>
+            </ECRelationshipClass>
+        </ECSchema>)");
+
+    auto db = CreateTestDb(schema);
+    ECDbAdapter adapter(*db);
+
+    auto sourceClass = adapter.GetECClass("TestSchema.A");
+    auto targetClass = adapter.GetECClass("TestSchema.B");
+
+    ECRelationshipClassCP relationshipClass = adapter.FindClosestRelationshipClassWithSource(sourceClass->GetId(), targetClass->GetId());
+
+    EXPECT_EQ(nullptr, relationshipClass);
+    }
+
+TEST_F(ECDbAdapterTests, FindClosestRelationshipClassWithSource_SchemaHasOneMatchingBackwardRelClasses_ReturnsMatching)
+    {
+    auto schema = ParseSchema(R"(
+        <ECSchema schemaName="TestSchema" nameSpacePrefix="TS" version="1.0" xmlns="http://www.bentley.com/schemas/Bentley.ECXML.2.0">
+            <ECClass typeName="Base" />
+            <ECClass typeName="A">
+                <BaseClass>Base</BaseClass>
+            </ECClass>
+            <ECClass typeName="B">
+                <BaseClass>Base</BaseClass>
+            </ECClass>
+            <ECClass typeName="C">
+                <BaseClass>Base</BaseClass>
+            </ECClass>
+            <ECRelationshipClass typeName="AC1" >
+                <Source polymorphic="True"><Class class="A"/></Source>
+                <Target polymorphic="True"><Class class="C"/></Target>
+            </ECRelationshipClass>
+            <ECRelationshipClass typeName="BA1" strength="referencing" strengthDirection="backward">
+                <Source polymorphic="True"><Class class="B"/></Source>
+                <Target polymorphic="True"><Class class="A"/></Target>
+            </ECRelationshipClass>
+            <ECRelationshipClass typeName="BC1" >
+                <Source polymorphic="True"><Class class="B"/></Source>
+                <Target polymorphic="True"><Class class="C"/></Target>
+            </ECRelationshipClass>
+        </ECSchema>)");
+
+    ObservableECDb db;
+    ASSERT_EQ(DbResult::BE_SQLITE_OK, db.CreateNewDb(":memory:"));
+
+    auto cache = ECSchemaCache::Create();
+    cache->AddSchema(*schema);
+    ASSERT_EQ(SUCCESS, db.Schemas().ImportSchemas(cache->GetSchemas()));
+
+    ECDbAdapter adapter(db);
+    auto sourceClass = adapter.GetECClass("TestSchema.A");
+    auto targetClass = adapter.GetECClass("TestSchema.B");
+
+    ECRelationshipClassCP relationshipClass = adapter.FindClosestRelationshipClassWithSource(sourceClass->GetId(), targetClass->GetId());
+
+    EXPECT_NE(nullptr, relationshipClass);
+    EXPECT_EQ(adapter.GetECRelationshipClass("TestSchema.BA1"), relationshipClass);
+    }
+
+TEST_F(ECDbAdapterTests, FindClosestRelationshipClassWithSource_SchemaHasParentChildRelationshipsWithNoDirectMatching_ReturnsParent)
+    {
+    auto schema = ParseSchema(R"(
+        <ECSchema schemaName="TestSchema" nameSpacePrefix="TS" version="1.0" xmlns="http://www.bentley.com/schemas/Bentley.ECXML.2.0">
+            <ECSchemaReference name="ECDbMap" version="02.00" prefix="ecdbmap" />
+            <ECClass typeName="Base">
+                <ECCustomAttributes>
+                    <ClassMap xmlns="ECDbMap.02.00">
+                        <MapStrategy>
+                            <Strategy>TablePerHierarchy</Strategy>
+                        </MapStrategy>
+                    </ClassMap>
+                </ECCustomAttributes>
+            </ECClass>
+            <ECClass typeName="A">
+                <BaseClass>Base</BaseClass>
+            </ECClass>
+            <ECClass typeName="B">
+                <BaseClass>Base</BaseClass>
+            </ECClass>
+            <ECClass typeName="C">
+                <BaseClass>Base</BaseClass>
+            </ECClass>
+            <ECClass typeName="AA">
+                <BaseClass>A</BaseClass>
+            </ECClass>
+            <ECClass typeName="BB">
+                <BaseClass>B</BaseClass>
+            </ECClass>
+            <ECClass typeName="CC">
+                <BaseClass>C</BaseClass>
+            </ECClass>
+            <ECRelationshipClass typeName="AB1" >
+                <Source polymorphic="True"><Class class="A"/></Source>
+                <Target polymorphic="True"><Class class="B"/></Target>
+            </ECRelationshipClass>
+            
+            <ECRelationshipClass typeName="AACC1">
+                <Source polymorphic="True"><Class class="AA"/></Source>
+                <Target polymorphic="True"><Class class="CC"/></Target>
+            </ECRelationshipClass>           
+        </ECSchema>)");
+
+    ObservableECDb db;
+    ASSERT_EQ(DbResult::BE_SQLITE_OK, db.CreateNewDb(":memory:"));
+
+    auto cache = ECSchemaCache::Create();
+    cache->AddSchema(*schema);
+    ASSERT_EQ(SUCCESS, db.Schemas().ImportSchemas(cache->GetSchemas()));
+
+    ECDbAdapter adapter(db);
+    auto sourceClass = adapter.GetECClass("TestSchema.AA");
+    auto targetClass = adapter.GetECClass("TestSchema.BB");
+
+    ECRelationshipClassCP relationshipClass = adapter.FindClosestRelationshipClassWithSource(sourceClass->GetId(), targetClass->GetId());
+
+    EXPECT_NE(nullptr, relationshipClass);
+    EXPECT_EQ(adapter.GetECRelationshipClass("TestSchema.AB1"), relationshipClass);
+    }
+
+TEST_F(ECDbAdapterTests, FindClosestRelationshipClassWithSource_SchemaHasParentChildRelationshipsWithMatchingRelationship_ReturnsMatching)
+    {
+    auto schema = ParseSchema(R"(
+        <ECSchema schemaName="TestSchema" nameSpacePrefix="TS" version="1.0" xmlns="http://www.bentley.com/schemas/Bentley.ECXML.2.0">
+            <ECSchemaReference name="ECDbMap" version="02.00" prefix="ecdbmap" />
+            <ECClass typeName="Base">
+                <ECCustomAttributes>
+                    <ClassMap xmlns="ECDbMap.02.00">
+                        <MapStrategy>
+                            <Strategy>TablePerHierarchy</Strategy>
+                        </MapStrategy>
+                    </ClassMap>
+                </ECCustomAttributes>
+            </ECClass>
+            <ECClass typeName="A">
+                <BaseClass>Base</BaseClass>
+            </ECClass>
+            <ECClass typeName="B">
+                <BaseClass>Base</BaseClass>
+            </ECClass>
+            <ECClass typeName="AA">
+                <BaseClass>A</BaseClass>
+            </ECClass>
+            <ECClass typeName="BB">
+                <BaseClass>B</BaseClass>
+            </ECClass>
+            <ECRelationshipClass typeName="AB1" >
+                <Source polymorphic="True"><Class class="A"/></Source>
+                <Target polymorphic="True"><Class class="B"/></Target>
+            </ECRelationshipClass>
+            
+            <ECRelationshipClass typeName="AABB1" strength="referencing" strengthDirection="backward" >
+                <Source polymorphic="True"><Class class="AA"/></Source>
+                <Target polymorphic="True"><Class class="BB"/></Target>
+            </ECRelationshipClass>           
+        </ECSchema>)");
+
+    ObservableECDb db;
+    ASSERT_EQ(DbResult::BE_SQLITE_OK, db.CreateNewDb(":memory:"));
+
+    auto cache = ECSchemaCache::Create();
+    cache->AddSchema(*schema);
+    ASSERT_EQ(SUCCESS, db.Schemas().ImportSchemas(cache->GetSchemas()));
+
+    ECDbAdapter adapter(db);
+    auto sourceClass = adapter.GetECClass("TestSchema.BB");
+    auto targetClass = adapter.GetECClass("TestSchema.AA");
+
+    ECRelationshipClassCP relationshipClass = adapter.FindClosestRelationshipClassWithSource(sourceClass->GetId(), targetClass->GetId());
+
+    EXPECT_NE(nullptr, relationshipClass);
+    EXPECT_EQ(adapter.GetECRelationshipClass("TestSchema.AABB1"), relationshipClass);
+    }
+
+TEST_F(ECDbAdapterTests, FindClosestRelationshipClassWithSource_SchemaHasTwoMatchingRelClassesOneBackwardRelationshipClosest_ReturnsClosestMatching)
+    {
+    auto schema = ParseSchema(R"(
+        <ECSchema schemaName="TestSchema" nameSpacePrefix="TS" version="1.0" xmlns="http://www.bentley.com/schemas/Bentley.ECXML.2.0">
+            <ECClass typeName="Base" />
+            <ECClass typeName="A">
+                <BaseClass>Base</BaseClass>
+            </ECClass>
+            <ECClass typeName="B">
+                <BaseClass>Base</BaseClass>
+            </ECClass>
+            <ECClass typeName="C">
+                <BaseClass>Base</BaseClass>
+            </ECClass>
+            <ECRelationshipClass typeName="AC1" >
+                <Source polymorphic="True"><Class class="A"/></Source>
+                <Target polymorphic="True"><Class class="C"/></Target>
+            </ECRelationshipClass>
+            <ECRelationshipClass typeName="BA1" strength="referencing" strengthDirection="backward">
+                <Source polymorphic="True"><Class class="B"/></Source>
+                <Target polymorphic="True"><Class class="A"/></Target>
+            </ECRelationshipClass>
+            <ECRelationshipClass typeName="AB1" >
+                <Source polymorphic="True"><Class class="A"/></Source>
+                <Target polymorphic="True"><Class class="Base"/></Target>
+            </ECRelationshipClass>
+        </ECSchema>)");
+
+    ObservableECDb db;
+    ASSERT_EQ(DbResult::BE_SQLITE_OK, db.CreateNewDb(":memory:"));
+
+    auto cache = ECSchemaCache::Create();
+    cache->AddSchema(*schema);
+    ASSERT_EQ(SUCCESS, db.Schemas().ImportSchemas(cache->GetSchemas()));
+
+    ECDbAdapter adapter(db);
+    auto sourceClass = adapter.GetECClass("TestSchema.A");
+    auto targetClass = adapter.GetECClass("TestSchema.B");
+
+    ECRelationshipClassCP relationshipClass = adapter.FindClosestRelationshipClassWithSource(sourceClass->GetId(), targetClass->GetId());
+
+    EXPECT_NE(nullptr, relationshipClass);
+    EXPECT_EQ(adapter.GetECRelationshipClass("TestSchema.BA1"), relationshipClass);
+    }
+
+TEST_F(ECDbAdapterTests, FindClosestRelationshipClassWithSource_SchemaHasTwoMatchingRelClassesOneOppositeRelationshipClosest_ReturnsClosestMatching)
+    {
+    auto schema = ParseSchema(R"(
+        <ECSchema schemaName="TestSchema" nameSpacePrefix="TS" version="1.0" xmlns="http://www.bentley.com/schemas/Bentley.ECXML.2.0">
+            <ECClass typeName="Base" />
+            <ECClass typeName="A">
+                <BaseClass>Base</BaseClass>
+            </ECClass>
+            <ECClass typeName="B">
+                <BaseClass>Base</BaseClass>
+            </ECClass>
+            <ECClass typeName="C">
+                <BaseClass>Base</BaseClass>
+            </ECClass>
+            <ECRelationshipClass typeName="AC1" >
+                <Source polymorphic="True"><Class class="A"/></Source>
+                <Target polymorphic="True"><Class class="C"/></Target>
+            </ECRelationshipClass>
+            <ECRelationshipClass typeName="BA1">
+                <Source polymorphic="True"><Class class="B"/></Source>
+                <Target polymorphic="True"><Class class="A"/></Target>
+            </ECRelationshipClass>
+            <ECRelationshipClass typeName="AB1" >
+                <Source polymorphic="True"><Class class="A"/></Source>
+                <Target polymorphic="True"><Class class="Base"/></Target>
+            </ECRelationshipClass>
+        </ECSchema>)");
+
+    ObservableECDb db;
+    ASSERT_EQ(DbResult::BE_SQLITE_OK, db.CreateNewDb(":memory:"));
+
+    auto cache = ECSchemaCache::Create();
+    cache->AddSchema(*schema);
+    ASSERT_EQ(SUCCESS, db.Schemas().ImportSchemas(cache->GetSchemas()));
+
+    ECDbAdapter adapter(db);
+    auto sourceClass = adapter.GetECClass("TestSchema.A");
+    auto targetClass = adapter.GetECClass("TestSchema.B");
+
+    ECRelationshipClassCP relationshipClass = adapter.FindClosestRelationshipClassWithSource(sourceClass->GetId(), targetClass->GetId());
+
+    EXPECT_NE(nullptr, relationshipClass);
+    EXPECT_EQ(adapter.GetECRelationshipClass("TestSchema.BA1"), relationshipClass);
+    }
+
+TEST_F(ECDbAdapterTests, FindClosestRelationshipClassWithSource_SchemaHasTwoMatchingRelClassesOneBackwardOppositeRelationshipClosest_ReturnsMatchingFirstClass)
+    {
+    auto schema = ParseSchema(R"(
+        <ECSchema schemaName="TestSchema" nameSpacePrefix="TS" version="1.0" xmlns="http://www.bentley.com/schemas/Bentley.ECXML.2.0">
+            <ECClass typeName="Base" />
+            <ECClass typeName="A">
+                <BaseClass>Base</BaseClass>
+            </ECClass>
+            <ECClass typeName="B">
+                <BaseClass>Base</BaseClass>
+            </ECClass>
+            <ECClass typeName="C">
+                <BaseClass>Base</BaseClass>
+            </ECClass>
+            <ECRelationshipClass typeName="AC1" >
+                <Source polymorphic="True"><Class class="A"/></Source>
+                <Target polymorphic="True"><Class class="C"/></Target>
+            </ECRelationshipClass>
+            <ECRelationshipClass typeName="BA1">
+                <Source polymorphic="True"><Class class="B"/></Source>
+                <Target polymorphic="True"><Class class="A"/></Target>
+            </ECRelationshipClass>
+            <ECRelationshipClass typeName="AB1" >
+                <Source polymorphic="True"><Class class="A"/></Source>
+                <Target polymorphic="True"><Class class="Base"/></Target>
+            </ECRelationshipClass>
+        </ECSchema>)");
+
+    ObservableECDb db;
+    ASSERT_EQ(DbResult::BE_SQLITE_OK, db.CreateNewDb(":memory:"));
+
+    auto cache = ECSchemaCache::Create();
+    cache->AddSchema(*schema);
+    ASSERT_EQ(SUCCESS, db.Schemas().ImportSchemas(cache->GetSchemas()));
+
+    ECDbAdapter adapter(db);
+    auto sourceClass = adapter.GetECClass("TestSchema.A");
+    auto targetClass = adapter.GetECClass("TestSchema.B");
+
+    ECRelationshipClassCP relationshipClass = adapter.FindClosestRelationshipClassWithSource(sourceClass->GetId(), targetClass->GetId());
+
+    EXPECT_NE(nullptr, relationshipClass);
+    EXPECT_EQ(adapter.GetECRelationshipClass("TestSchema.BA1"), relationshipClass);
+    }
+
+TEST_F(ECDbAdapterTests, FindClosestRelationshipClassWithSource_SchemaHasTwoMatchingRelClassesOneBackwardOppositeRelationshipClosest_ReturnsMatchingSecondClass)
+    {
+    auto schema = ParseSchema(R"(
+        <ECSchema schemaName="TestSchema" nameSpacePrefix="TS" version="1.0" xmlns="http://www.bentley.com/schemas/Bentley.ECXML.2.0">
+            <ECClass typeName="Base" />
+            <ECClass typeName="A">
+                <BaseClass>Base</BaseClass>
+            </ECClass>
+            <ECClass typeName="B">
+                <BaseClass>Base</BaseClass>
+            </ECClass>
+            <ECClass typeName="C">
+                <BaseClass>Base</BaseClass>
+            </ECClass>
+            <ECRelationshipClass typeName="AC1" >
+                <Source polymorphic="True"><Class class="A"/></Source>
+                <Target polymorphic="True"><Class class="C"/></Target>
+            </ECRelationshipClass>         
+            <ECRelationshipClass typeName="AB1" >
+                <Source polymorphic="True"><Class class="A"/></Source>
+                <Target polymorphic="True"><Class class="Base"/></Target>
+            </ECRelationshipClass>
+            <ECRelationshipClass typeName="BA1">
+                <Source polymorphic="True"><Class class="B"/></Source>
+                <Target polymorphic="True"><Class class="A"/></Target>
+            </ECRelationshipClass>
+        </ECSchema>)");
+
+    ObservableECDb db;
+    ASSERT_EQ(DbResult::BE_SQLITE_OK, db.CreateNewDb(":memory:"));
+
+    auto cache = ECSchemaCache::Create();
+    cache->AddSchema(*schema);
+    ASSERT_EQ(SUCCESS, db.Schemas().ImportSchemas(cache->GetSchemas()));
+
+    ECDbAdapter adapter(db);
+    auto sourceClass = adapter.GetECClass("TestSchema.A");
+    auto targetClass = adapter.GetECClass("TestSchema.B");
+
+    ECRelationshipClassCP relationshipClass = adapter.FindClosestRelationshipClassWithSource(sourceClass->GetId(), targetClass->GetId());
+
+    EXPECT_NE(nullptr, relationshipClass);
+    EXPECT_EQ(adapter.GetECRelationshipClass("TestSchema.BA1"), relationshipClass);
+    }
+
+TEST_F(ECDbAdapterTests, FindRelationshipClassesWithSource_SchemaHasTwoMatchingRelationsipClasses_BothReturned)
+    {
+    auto schema = ParseSchema(R"(
+        <ECSchema schemaName="TestSchema" nameSpacePrefix="TS" version="1.0" xmlns="http://www.bentley.com/schemas/Bentley.ECXML.2.0">
+            <ECClass typeName="A" />
+            <ECClass typeName="B" />
+            <ECRelationshipClass typeName="AB1">
+                <Source polymorphic="True"><Class class="A"/></Source>
+                <Target polymorphic="True"><Class class="B"/></Target>
+            </ECRelationshipClass>
+            <ECRelationshipClass typeName="AB2">
+                <Source polymorphic="True"><Class class="A"/></Source>
+                <Target polymorphic="True"><Class class="B"/></Target>
+            </ECRelationshipClass>
+        </ECSchema>)");
+
+    auto db = CreateTestDb(schema);
+    auto sourceClass = db->GetClassLocater().LocateClass("TestSchema", "A");
+
+    ECDbAdapter adapter(*db);
+    bvector<ECRelationshipClassCP> relationshipClasses = adapter.FindRelationshipClassesWithSource(sourceClass->GetId(), "TestSchema");
+
+    EXPECT_EQ(2, relationshipClasses.size());
+    EXPECT_CONTAINS(relationshipClasses, db->GetClassLocater().LocateClass("TestSchema", "AB1")->GetRelationshipClassCP());
+    EXPECT_CONTAINS(relationshipClasses, db->GetClassLocater().LocateClass("TestSchema", "AB2")->GetRelationshipClassCP());
+    }
+
+TEST_F(ECDbAdapterTests, FindRelationshipClassesWithSource_SchemaHasThreeMatchingRelationsipClassesIncludingBackwardStrengthDirection_AllThreeReturned)
+    {
+    auto schema = ParseSchema(R"(
+        <ECSchema schemaName="TestSchema" nameSpacePrefix="TS" version="1.0" xmlns="http://www.bentley.com/schemas/Bentley.ECXML.2.0">
+            <ECClass typeName="A" />
+            <ECClass typeName="B" />
+            <ECRelationshipClass typeName="AB1">
+                <Source polymorphic="True"><Class class="A"/></Source>
+                <Target polymorphic="True"><Class class="B"/></Target>
+            </ECRelationshipClass>
+            <ECRelationshipClass typeName="AB2">
+                <Source polymorphic="True"><Class class="A"/></Source>
+                <Target polymorphic="True"><Class class="B"/></Target>
+            </ECRelationshipClass>
+            <ECRelationshipClass typeName="BA1" strength="referencing" strengthDirection="backward">
+                <Source polymorphic="True"><Class class="B"/></Source>
+                <Target polymorphic="True"><Class class="A"/></Target>
+            </ECRelationshipClass>
+        </ECSchema>)");
+
+    ObservableECDb db;
+    ASSERT_EQ(DbResult::BE_SQLITE_OK, db.CreateNewDb(":memory:"));
+
+    auto cache = ECSchemaCache::Create();
+    cache->AddSchema(*schema);
+    ASSERT_EQ(SUCCESS, db.Schemas().ImportSchemas(cache->GetSchemas()));
+
+    auto sourceClass = db.GetClassLocater().LocateClass("TestSchema", "A");
+
+    ECDbAdapter adapter(db);
+    bvector<ECRelationshipClassCP> relationshipClasses = adapter.FindRelationshipClassesWithSource(sourceClass->GetId(), "TestSchema");
+
+    EXPECT_EQ(3, relationshipClasses.size());
+    EXPECT_CONTAINS(relationshipClasses, db.GetClassLocater().LocateClass("TestSchema", "AB1")->GetRelationshipClassCP());
+    EXPECT_CONTAINS(relationshipClasses, db.GetClassLocater().LocateClass("TestSchema", "AB2")->GetRelationshipClassCP());
+    EXPECT_CONTAINS(relationshipClasses, db.GetClassLocater().LocateClass("TestSchema", "BA1")->GetRelationshipClassCP());
+    }
+
+
+TEST_F(ECDbAdapterTests, FindRelationshipClassesWithSource_SchemaHasOneMatchingRelationsipClassAndOneWithBaseClasses_ReturnsMatching)
+    {
+    auto schema = ParseSchema(R"(
+        <ECSchema schemaName="TestSchema" nameSpacePrefix="TS" version="1.0" xmlns="http://www.bentley.com/schemas/Bentley.ECXML.2.0">
+            <ECSchemaReference name="ECDbMap" version="02.00" prefix="ecdbmap" />
+
+            <ECClass typeName="Base">
+                <ECCustomAttributes>
+                    <ClassMap xmlns="ECDbMap.02.00">
+                        <MapStrategy>TablePerHierarchy</MapStrategy>
+                    </ClassMap>
+                </ECCustomAttributes>
+            </ECClass>
+
+            <ECClass typeName="A">
+                <BaseClass>Base</BaseClass>
+            </ECClass>
+            <ECClass typeName="B">
+                <BaseClass>Base</BaseClass>
+            </ECClass>
+            <ECRelationshipClass typeName="AB1">
+                <Source polymorphic="True"><Class class="A"/></Source>
+                <Target polymorphic="True"><Class class="B"/></Target>
+            </ECRelationshipClass>
+            <ECRelationshipClass typeName="AB2">
+                <Source polymorphic="True"><Class class="Base"/></Source>
+                <Target polymorphic="True"><Class class="B"/></Target>
+            </ECRelationshipClass>
+        </ECSchema>)");
+
+    auto db = CreateTestDb(schema);
+    ECDbAdapter adapter(*db);
+    auto sourceClass = db->GetClassLocater().LocateClass("TestSchema", "A");
+
+    bvector<ECRelationshipClassCP> relationshipClasses = adapter.FindRelationshipClassesWithSource(sourceClass->GetId(), "TestSchema");
+
+    EXPECT_EQ(2, relationshipClasses.size());
+    EXPECT_CONTAINS(relationshipClasses, db->GetClassLocater().LocateClass("TestSchema", "AB1")->GetRelationshipClassCP());
+    EXPECT_CONTAINS(relationshipClasses, db->GetClassLocater().LocateClass("TestSchema", "AB2")->GetRelationshipClassCP());
+    }
+
+TEST_F(ECDbAdapterTests, FindRelationshipClassesInSchema_SchemaHasOneMatchingRelationsipClassAndOneWithBaseClasses_ReturnsMatching)
+    {
+    auto schema = ParseSchema(R"(
+        <ECSchema schemaName="TestSchema" nameSpacePrefix="TS" version="1.0" xmlns="http://www.bentley.com/schemas/Bentley.ECXML.2.0">
+            <ECSchemaReference name="ECDbMap" version="02.00" prefix="ecdbmap" />
+
+            <ECClass typeName="Base">
+                <ECCustomAttributes>
+                    <ClassMap xmlns="ECDbMap.02.00">
+                        <MapStrategy>TablePerHierarchy</MapStrategy>
+                    </ClassMap>
+                </ECCustomAttributes>
+            </ECClass>
+
+            <ECClass typeName="A">
+                <BaseClass>Base</BaseClass>
+            </ECClass>
+            <ECClass typeName="B">
+                <BaseClass>Base</BaseClass>
+            </ECClass>
+            <ECClass typeName="C">
+                <BaseClass>Base</BaseClass>
+            </ECClass>
+            <ECRelationshipClass typeName="AC1">
+                <Source polymorphic="True"><Class class="A"/></Source>
+                <Target polymorphic="True"><Class class="C"/></Target>
+            </ECRelationshipClass>
+            <ECRelationshipClass typeName="AB1">
+                <Source polymorphic="True"><Class class="A"/></Source>
+                <Target polymorphic="True"><Class class="B"/></Target>
+            </ECRelationshipClass>
+            <ECRelationshipClass typeName="AB2">
+                <Source polymorphic="True"><Class class="Base"/></Source>
+                <Target polymorphic="True"><Class class="B"/></Target>
+            </ECRelationshipClass>
+        </ECSchema>)");
+
+    auto db = CreateTestDb(schema);
+
+    auto sourceClass = db->GetClassLocater().LocateClass("TestSchema", "A");
+    auto targetClass = db->GetClassLocater().LocateClass("TestSchema", "B");
+
+    ECDbAdapter adapter(*db);
+    bvector<ECRelationshipClassCP> relationshipClasses =
+        adapter.FindRelationshipClassesInSchema(sourceClass->GetId(), targetClass->GetId(), "TestSchema");
+
+    EXPECT_EQ(2, relationshipClasses.size());
+    EXPECT_CONTAINS(relationshipClasses, db->GetClassLocater().LocateClass("TestSchema", "AB1")->GetRelationshipClassCP());
+    EXPECT_CONTAINS(relationshipClasses, db->GetClassLocater().LocateClass("TestSchema", "AB2")->GetRelationshipClassCP());
+    }
+
+TEST_F(ECDbAdapterTests, FindRelationshipClassesInSchema_SchemaHasTwoMatchingRelClassIncludingBackwardRelClassAndOneWithBaseClasses_ReturnsMatching)
+    {
+    auto schema = ParseSchema(R"(
+        <ECSchema schemaName="TestSchema" nameSpacePrefix="TS" version="1.0" xmlns="http://www.bentley.com/schemas/Bentley.ECXML.2.0">
+            <ECClass typeName="Base" />
+            <ECClass typeName="A">
+                <BaseClass>Base</BaseClass>
+            </ECClass>
+            <ECClass typeName="B">
+                <BaseClass>Base</BaseClass>
+            </ECClass>
+            <ECClass typeName="C">
+                <BaseClass>Base</BaseClass>
+            </ECClass>
+            <ECRelationshipClass typeName="AC1" >
+                <Source polymorphic="True"><Class class="A"/></Source>
+                <Target polymorphic="True"><Class class="C"/></Target>
+            </ECRelationshipClass>
+            <ECRelationshipClass typeName="BA1" strength="referencing" strengthDirection="backward">
+                <Source polymorphic="True"><Class class="B"/></Source>
+                <Target polymorphic="True"><Class class="A"/></Target>
+            </ECRelationshipClass>
+            <ECRelationshipClass typeName="AB1" >
+                <Source polymorphic="True"><Class class="A"/></Source>
+                <Target polymorphic="True"><Class class="B"/></Target>
+            </ECRelationshipClass>
+            <ECRelationshipClass typeName="AB2" >
+                <Source polymorphic="True"><Class class="A"/></Source>
+                <Target polymorphic="True"><Class class="Base"/></Target>
+            </ECRelationshipClass>
+        </ECSchema>)");
+
+    ObservableECDb db;
+    ASSERT_EQ(DbResult::BE_SQLITE_OK, db.CreateNewDb(":memory:"));
+
+    auto cache = ECSchemaCache::Create();
+    cache->AddSchema(*schema);
+    ASSERT_EQ(SUCCESS, db.Schemas().ImportSchemas(cache->GetSchemas()));
+
+    auto sourceClass = db.GetClassLocater().LocateClass("TestSchema", "A");
+    auto targetClass = db.GetClassLocater().LocateClass("TestSchema", "B");
+
+    ECDbAdapter adapter(db);
+    bvector<ECRelationshipClassCP> relationshipClasses = adapter.FindRelationshipClassesInSchema(sourceClass->GetId(), targetClass->GetId(), "TestSchema");
+
+    EXPECT_EQ(3, relationshipClasses.size());
+    EXPECT_CONTAINS(relationshipClasses, db.GetClassLocater().LocateClass("TestSchema", "BA1")->GetRelationshipClassCP());
+    EXPECT_CONTAINS(relationshipClasses, db.GetClassLocater().LocateClass("TestSchema", "AB1")->GetRelationshipClassCP());
+    EXPECT_CONTAINS(relationshipClasses, db.GetClassLocater().LocateClass("TestSchema", "AB2")->GetRelationshipClassCP());
+    }
+
+TEST_F(ECDbAdapterTests, FindRelationshipClasses_SchemaHasOneMatchingRelationsipClassAndOneWithBaseClasses_ReturnsMatching)
+    {
+    auto schema = ParseSchema(R"(
+        <ECSchema schemaName="TestSchema" nameSpacePrefix="TS" version="1.0" xmlns="http://www.bentley.com/schemas/Bentley.ECXML.2.0">
+            <ECSchemaReference name="ECDbMap" version="02.00" prefix="ecdbmap" />
+
+            <ECClass typeName="Base">
+                <ECCustomAttributes>
+                    <ClassMap xmlns="ECDbMap.02.00">
+                        <MapStrategy>TablePerHierarchy</MapStrategy>
+                    </ClassMap>
+                </ECCustomAttributes>
+            </ECClass>
+
+            <ECClass typeName="A">
+                <BaseClass>Base</BaseClass>
+            </ECClass>
+            <ECClass typeName="B">
+                <BaseClass>Base</BaseClass>
+            </ECClass>
+            <ECClass typeName="C">
+                <BaseClass>Base</BaseClass>
+            </ECClass>
+            <ECRelationshipClass typeName="AC1">
+                <Source polymorphic="True"><Class class="A"/></Source>
+                <Target polymorphic="True"><Class class="C"/></Target>
+            </ECRelationshipClass>
+            <ECRelationshipClass typeName="AB1">
+                <Source polymorphic="True"><Class class="A"/></Source>
+                <Target polymorphic="True"><Class class="B"/></Target>
+            </ECRelationshipClass>
+            <ECRelationshipClass typeName="AB2">
+                <Source polymorphic="True"><Class class="Base"/></Source>
+                <Target polymorphic="True"><Class class="B"/></Target>
+            </ECRelationshipClass>
+        </ECSchema>)");
+
+    auto db = CreateTestDb(schema);
+
+    auto sourceClass = db->GetClassLocater().LocateClass("TestSchema", "A");
+    auto targetClass = db->GetClassLocater().LocateClass("TestSchema", "B");
+
+    ECDbAdapter adapter(*db);
+    bvector<ECRelationshipClassCP> relationshipClasses =
+        adapter.FindRelationshipClasses(sourceClass->GetId(), targetClass->GetId());
+
+    EXPECT_EQ(2, relationshipClasses.size());
+    EXPECT_CONTAINS(relationshipClasses, db->GetClassLocater().LocateClass("TestSchema", "AB1")->GetRelationshipClassCP());
+    EXPECT_CONTAINS(relationshipClasses, db->GetClassLocater().LocateClass("TestSchema", "AB2")->GetRelationshipClassCP());
+    }
+
+TEST_F(ECDbAdapterTests, FindRelationshipClasses_SchemaHasOneMatchingRelClassOneBackwardRelClassAndOneWithBaseClasses_ReturnsMatching)
+    {
+    auto schema = ParseSchema(R"(
+        <ECSchema schemaName="TestSchema" nameSpacePrefix="TS" version="1.0" xmlns="http://www.bentley.com/schemas/Bentley.ECXML.2.0">
+            <ECClass typeName="Base" />
+            <ECClass typeName="A">
+                <BaseClass>Base</BaseClass>
+            </ECClass>
+            <ECClass typeName="B">
+                <BaseClass>Base</BaseClass>
+            </ECClass>
+            <ECClass typeName="C">
+                <BaseClass>Base</BaseClass>
+            </ECClass>
+            <ECRelationshipClass typeName="AC1" >
+                <Source polymorphic="True"><Class class="A"/></Source>
+                <Target polymorphic="True"><Class class="C"/></Target>
+            </ECRelationshipClass>
+            <ECRelationshipClass typeName="BA1" strength="referencing" strengthDirection="backward">
+                <Source polymorphic="True"><Class class="B"/></Source>
+                <Target polymorphic="True"><Class class="A"/></Target>
+            </ECRelationshipClass>
+            <ECRelationshipClass typeName="AB1" >
+                <Source polymorphic="True"><Class class="A"/></Source>
+                <Target polymorphic="True"><Class class="B"/></Target>
+            </ECRelationshipClass>
+            <ECRelationshipClass typeName="AB2" >
+                <Source polymorphic="True"><Class class="A"/></Source>
+                <Target polymorphic="True"><Class class="Base"/></Target>
+            </ECRelationshipClass>
+        </ECSchema>)");
+
+    ObservableECDb db;
+    ASSERT_EQ(DbResult::BE_SQLITE_OK, db.CreateNewDb(":memory:"));
+
+    auto cache = ECSchemaCache::Create();
+    cache->AddSchema(*schema);
+    ASSERT_EQ(SUCCESS, db.Schemas().ImportSchemas(cache->GetSchemas()));
+
+    auto sourceClass = db.GetClassLocater().LocateClass("TestSchema", "A");
+    auto targetClass = db.GetClassLocater().LocateClass("TestSchema", "B");
+
+    ECDbAdapter adapter(db);
+    bvector<ECRelationshipClassCP> relationshipClasses = adapter.FindRelationshipClasses(sourceClass->GetId(), targetClass->GetId());
+
+    EXPECT_EQ(3, relationshipClasses.size());
+    EXPECT_CONTAINS(relationshipClasses, db.GetClassLocater().LocateClass("TestSchema", "BA1")->GetRelationshipClassCP());
+    EXPECT_CONTAINS(relationshipClasses, db.GetClassLocater().LocateClass("TestSchema", "AB1")->GetRelationshipClassCP());
+    EXPECT_CONTAINS(relationshipClasses, db.GetClassLocater().LocateClass("TestSchema", "AB2")->GetRelationshipClassCP());
+    }
+
+TEST_F(ECDbAdapterTests, RelateInstances_InstancesExist_RelationshipIsCreated)
+    {
+    auto schema = ParseSchema(R"(
+        <ECSchema schemaName="TestSchema" nameSpacePrefix="TS" version="1.0" xmlns="http://www.bentley.com/schemas/Bentley.ECXML.2.0">
+            <ECClass typeName="A" />
+            <ECClass typeName="B" />
+            <ECRelationshipClass typeName="AB">
+                <Source><Class class="A"/></Source>
+                <Target><Class class="B"/></Target>
+            </ECRelationshipClass>
+        </ECSchema>)");
+
+    auto db = CreateTestDb(schema);
+    ECDbAdapter adapter(*db);
+
+    auto relClass = adapter.GetECRelationshipClass("TestSchema.AB");
+    ECInstanceKey source, target;
+
+    ASSERT_EQ(BE_SQLITE_OK, JsonInserter(*db, *adapter.GetECClass("TestSchema.A"), nullptr).Insert(source, Json::Value()));
+    ASSERT_EQ(BE_SQLITE_OK, JsonInserter(*db, *adapter.GetECClass("TestSchema.B"), nullptr).Insert(target, Json::Value()));
+
+    auto relationshipKey = adapter.RelateInstances(relClass, source, target);
+    EXPECT_TRUE(relationshipKey.IsValid());
+    EXPECT_EQ(relationshipKey, adapter.FindRelationship(relClass, source, target));
+    }
+
+TEST_F(ECDbAdapterTests, RelateInstances_RelationshipAlreadyExists_ReturnsSameRelationshipKey)
+    {
+    auto schema = ParseSchema(R"(
+        <ECSchema schemaName="TestSchema" nameSpacePrefix="TS" version="1.0" xmlns="http://www.bentley.com/schemas/Bentley.ECXML.2.0">
+            <ECClass typeName="A" />
+            <ECClass typeName="B" />
+            <ECRelationshipClass typeName="AB">
+                <Source><Class class="A"/></Source>
+                <Target><Class class="B"/></Target>
+            </ECRelationshipClass>
+        </ECSchema>)");
+
+    auto db = CreateTestDb(schema);
+    ECDbAdapter adapter(*db);
+
+    auto relClass = adapter.GetECRelationshipClass("TestSchema.AB");
+    ECInstanceKey source, target;
+
+    ASSERT_EQ(BE_SQLITE_OK, JsonInserter(*db, *adapter.GetECClass("TestSchema.A"), nullptr).Insert(source, Json::Value()));
+    ASSERT_EQ(BE_SQLITE_OK, JsonInserter(*db, *adapter.GetECClass("TestSchema.B"), nullptr).Insert(target, Json::Value()));
+
+    auto relationshipKey1 = adapter.RelateInstances(relClass, source, target);
+    auto relationshipKey2 = adapter.RelateInstances(relClass, source, target);
+
+    EXPECT_TRUE(relationshipKey1.IsValid());
+    EXPECT_TRUE(relationshipKey2.IsValid());
+    EXPECT_EQ(relationshipKey2, relationshipKey1);
+    }
+
+TEST_F(ECDbAdapterTests, CountClassInstances_ValidAndInvalidECClasses_Counts)
+    {
+    auto db = GetTestDb();
+    ECDbAdapter adapter(*db);
+
+    auto ecClass = adapter.GetECClass("TestSchema.TestClass");
+    auto relClass = adapter.GetECRelationshipClass("TestSchema.ReferencingRel");
+
+    ECInstanceKey a, b, c;
+    INSERT_INSTANCE(*db, ecClass, a);
+    INSERT_INSTANCE(*db, ecClass, b);
+    INSERT_RELATIONSHIP(*db, relClass, a, b, c);
+
+    EXPECT_EQ(0, adapter.CountClassInstances(nullptr));
+    EXPECT_EQ(2, adapter.CountClassInstances(ecClass));
+    EXPECT_EQ(1, adapter.CountClassInstances(relClass));
+    }
+
+TEST_F(ECDbAdapterTests, DeleteInstances_InvalidKey_Error)
+    {
+    auto db = GetTestDb();
+    ECDbAdapter adapter(*db);
+
+    CREATE_MockECDbAdapterDeleteListener(listener);
+    adapter.RegisterDeleteListener(&listener);
+
+    BeTest::SetFailOnAssert(false);
+    EXPECT_EQ(ERROR, adapter.DeleteInstances(StubECInstanceKeyMultiMap({ECInstanceKey()})));
+    BeTest::SetFailOnAssert(true);
+    }
+
+TEST_F(ECDbAdapterTests, DeleteInstances_NotExistingInstance_NotifiesBeforeDeletionAndDoesNothing)
+    {
+    auto db = GetTestDb();
+    ECDbAdapter adapter(*db);
+    auto ecClass = adapter.GetECClass("TestSchema.TestClass");
+
+    ECInstanceKey instance = StubECInstanceKey(ecClass->GetId().GetValue(), 123456);
+
+    CREATE_MockECDbAdapterDeleteListener(listener);
+    EXPECT_CALL(listener, OnBeforeDelete(Ref(*ecClass), instance.GetInstanceId(), _)).WillOnce(Return(SUCCESS));
+    adapter.RegisterDeleteListener(&listener);
+
+    EXPECT_EQ(SUCCESS, adapter.DeleteInstances(StubECInstanceKeyMultiMap({instance})));
+    }
+
+TEST_F(ECDbAdapterTests, DeleteInstances_ExistingInstances_NotifiesBeforeDeletionAndDeletes)
+    {
+    auto db = GetTestDb();
+    ECDbAdapter adapter(*db);
+    auto ecClass = adapter.GetECClass("TestSchema.TestClass");
+
+    ECInstanceKey a, b;
+    INSERT_INSTANCE(*db, ecClass, a);
+    INSERT_INSTANCE(*db, ecClass, b);
+
+    CREATE_MockECDbAdapterDeleteListener(listener);
+    EXPECT_CALL_OnBeforeDelete(listener, db, a);
+    EXPECT_CALL_OnBeforeDelete(listener, db, b);
+    adapter.RegisterDeleteListener(&listener);
+
+    EXPECT_EQ(SUCCESS, adapter.DeleteInstances(StubECInstanceKeyMultiMap({a, b})));
+    EXPECT_EQ(0, adapter.CountClassInstances(adapter.GetECClass("TestSchema.TestClass")));
+    }
+
+TEST_F(ECDbAdapterTests, DeleteInstances_ExistingInstanceAndRemovedListener_ListenerNotNotifiedAndDeletes)
+    {
+    auto db = GetTestDb();
+    ECDbAdapter adapter(*db);
+
+    ECInstanceKey instance;
+    ASSERT_EQ(BE_SQLITE_OK, JsonInserter(*db, *adapter.GetECClass("TestSchema.TestClass"), nullptr).Insert(instance, Json::Value()));
+
+    CREATE_MockECDbAdapterDeleteListener(listener);
+    EXPECT_CALL(listener, OnBeforeDelete(_, _, _)).Times(0);
+    adapter.RegisterDeleteListener(&listener);
+    adapter.UnRegisterDeleteListener(&listener);
+
+    EXPECT_EQ(SUCCESS, adapter.DeleteInstances(StubECInstanceKeyMultiMap({instance})));
+    EXPECT_EQ(0, adapter.CountClassInstances(adapter.GetECClass("TestSchema.TestClass")));
+    }
+
+TEST_F(ECDbAdapterTests, DeleteInstances_ExistingInstanceAndListenerReturnsError_ReturnsErrorWithoutDeletion)
+    {
+    auto db = GetTestDb();
+    ECDbAdapter adapter(*db);
+
+    ECInstanceKey instance;
+    ASSERT_EQ(BE_SQLITE_OK, JsonInserter(*db, *adapter.GetECClass("TestSchema.TestClass"), nullptr).Insert(instance, Json::Value()));
+
+    CREATE_MockECDbAdapterDeleteListener(listener);
+    EXPECT_CALL(listener, OnBeforeDelete(_, _, _)).WillOnce(Return(ERROR));
+    adapter.RegisterDeleteListener(&listener);
+
+    EXPECT_EQ(ERROR, adapter.DeleteInstances(StubECInstanceKeyMultiMap({instance})));
+    EXPECT_EQ(1, adapter.CountClassInstances(adapter.GetECClass("TestSchema.TestClass")));
+    }
+
+TEST_F(ECDbAdapterTests, DeleteInstances_DeletingParentThatHoldsChild_DeletesParentAndChild)
+    {
+    auto db = GetTestDb();
+    ECDbAdapter adapter(*db);
+
+    auto ecClass = adapter.GetECClass("TestSchema.TestClass");
+    auto holdingRelClass = adapter.GetECRelationshipClass("TestSchema.HoldingRel");
+
+    ECInstanceKey parent, child, rel;
+    INSERT_INSTANCE(*db, ecClass, parent);
+    INSERT_INSTANCE(*db, ecClass, child);
+    INSERT_RELATIONSHIP(*db, holdingRelClass, parent, child, rel);
+
+    CREATE_MockECDbAdapterDeleteListener(listener);
+    EXPECT_CALL_OnBeforeDelete(listener, db, parent);
+    EXPECT_CALL_OnBeforeDelete(listener, db, child);
+    EXPECT_CALL_OnBeforeDelete(listener, db, rel);
+    adapter.RegisterDeleteListener(&listener);
+
+    EXPECT_EQ(SUCCESS, adapter.DeleteInstances(StubECInstanceKeyMultiMap({parent})));
+    auto notDeletedInstances = adapter.FindInstances(ecClass);
+    EXPECT_EQ(0, notDeletedInstances.size());
+    }
+
+TEST_F(ECDbAdapterTests, DeleteInstance_DeletingParentThatHoldsChild_DeletesParentAndChild)
+    {
+    auto db = GetTestDb();
+    ECDbAdapter adapter(*db);
+
+    auto ecClass = adapter.GetECClass("TestSchema.TestClass");
+    auto holdingRelClass = adapter.GetECRelationshipClass("TestSchema.HoldingRel");
+
+    ECInstanceKey parent, child, rel;
+    INSERT_INSTANCE(*db, ecClass, parent);
+    INSERT_INSTANCE(*db, ecClass, child);
+    INSERT_RELATIONSHIP(*db, holdingRelClass, parent, child, rel);
+
+    CREATE_MockECDbAdapterDeleteListener(listener);
+    EXPECT_CALL_OnBeforeDelete(listener, db, parent);
+    EXPECT_CALL_OnBeforeDelete(listener, db, child);
+    EXPECT_CALL_OnBeforeDelete(listener, db, rel);
+    adapter.RegisterDeleteListener(&listener);
+
+    EXPECT_EQ(SUCCESS, adapter.DeleteInstance(parent));
+    auto notDeletedInstances = adapter.FindInstances(ecClass);
+    EXPECT_EQ(0, notDeletedInstances.size());
+    }
+
+TEST_F(ECDbAdapterTests, DeleteInstnace_DeletingNotExistingHoldingRelationship_NotifiesBeforeDeleteAndAndSuccess)
+    {
+    auto db = GetTestDb();
+    ECDbAdapter adapter(*db);
+
+    auto ecClass = adapter.GetECClass("TestSchema.TestClass");
+    auto holdingRelClass = adapter.GetECRelationshipClass("TestSchema.HoldingRel");
+
+    ECInstanceKey parent, child, rel;
+    INSERT_INSTANCE(*db, ecClass, parent);
+    INSERT_INSTANCE(*db, ecClass, child);
+    INSERT_RELATIONSHIP(*db, holdingRelClass, parent, child, rel);
+    ASSERT_EQ(SUCCESS, adapter.DeleteInstances(StubECInstanceKeyMultiMap({child})));
+
+    CREATE_MockECDbAdapterDeleteListener(listener);
+    EXPECT_CALL(listener, OnBeforeDelete(Ref(*holdingRelClass), rel.GetInstanceId(), _)).WillOnce(Return(SUCCESS));
+    adapter.RegisterDeleteListener(&listener);
+
+    EXPECT_EQ(SUCCESS, adapter.DeleteInstances(StubECInstanceKeyMultiMap({rel})));
+    auto notDeletedInstances = adapter.FindInstances(ecClass);
+    EXPECT_EQ(1, notDeletedInstances.size());
+    EXPECT_CONTAINS(notDeletedInstances, parent.GetInstanceId());
+    }
+
+TEST_F(ECDbAdapterTests, DeleteInstances_DeletingHoldingRelationship_DeletesRelationshipAndChild)
+    {
+    auto db = GetTestDb();
+    ECDbAdapter adapter(*db);
+
+    auto ecClass = adapter.GetECClass("TestSchema.TestClass");
+    auto holdingRelClass = adapter.GetECRelationshipClass("TestSchema.HoldingRel");
+
+    ECInstanceKey parent, child, rel;
+    INSERT_INSTANCE(*db, ecClass, parent);
+    INSERT_INSTANCE(*db, ecClass, child);
+    INSERT_RELATIONSHIP(*db, holdingRelClass, parent, child, rel);
+
+    CREATE_MockECDbAdapterDeleteListener(listener);
+    EXPECT_CALL_OnBeforeDelete(listener, db, child);
+    EXPECT_CALL_OnBeforeDelete(listener, db, rel);
+    adapter.RegisterDeleteListener(&listener);
+
+    EXPECT_EQ(SUCCESS, adapter.DeleteInstances(StubECInstanceKeyMultiMap({rel})));
+    auto notDeletedInstances = adapter.FindInstances(ecClass);
+    EXPECT_EQ(1, notDeletedInstances.size());
+    EXPECT_CONTAINS(notDeletedInstances, parent.GetInstanceId());
+    }
+
+TEST_F(ECDbAdapterTests, DeleteInstances_DeletingParentThatEmbedsChild_DeletesParentAndChild)
+    {
+    auto db = GetTestDb();
+    ECDbAdapter adapter(*db);
+
+    auto ecClass = adapter.GetECClass("TestSchema.TestClass");
+    auto embeddingRelClass = adapter.GetECRelationshipClass("TestSchema.EmbeddingRel");
+
+    ECInstanceKey parent, child, rel;
+    INSERT_INSTANCE(*db, ecClass, parent);
+    INSERT_INSTANCE(*db, ecClass, child);
+    INSERT_RELATIONSHIP(*db, embeddingRelClass, parent, child, rel);
+
+    CREATE_MockECDbAdapterDeleteListener(listener);
+    EXPECT_CALL_OnBeforeDelete(listener, db, parent);
+    EXPECT_CALL_OnBeforeDelete(listener, db, child);
+    EXPECT_CALL_OnBeforeDelete(listener, db, rel);
+    adapter.RegisterDeleteListener(&listener);
+
+    EXPECT_EQ(SUCCESS, adapter.DeleteInstances(StubECInstanceKeyMultiMap({parent})));
+    auto notDeletedInstances = adapter.FindInstances(ecClass);
+    EXPECT_EQ(0, notDeletedInstances.size());
+    }
+
+TEST_F(ECDbAdapterTests, DeleteInstances_DeletingEmbeddingRelationship_DeletesRelationshipAndChild)
+    {
+    auto db = GetTestDb();
+    ECDbAdapter adapter(*db);
+
+    auto ecClass = adapter.GetECClass("TestSchema.TestClass");
+    auto embeddingRelClass = adapter.GetECRelationshipClass("TestSchema.EmbeddingRel");
+
+    ECInstanceKey parent, child, rel;
+    INSERT_INSTANCE(*db, ecClass, parent);
+    INSERT_INSTANCE(*db, ecClass, child);
+    INSERT_RELATIONSHIP(*db, embeddingRelClass, parent, child, rel);
+
+    CREATE_MockECDbAdapterDeleteListener(listener);
+    EXPECT_CALL_OnBeforeDelete(listener, db, child);
+    EXPECT_CALL_OnBeforeDelete(listener, db, rel);
+    adapter.RegisterDeleteListener(&listener);
+
+    EXPECT_EQ(SUCCESS, adapter.DeleteInstances(StubECInstanceKeyMultiMap({rel})));
+    auto notDeletedInstances = adapter.FindInstances(ecClass);
+    EXPECT_EQ(1, notDeletedInstances.size());
+    EXPECT_CONTAINS(notDeletedInstances, parent.GetInstanceId());
+    }
+
+TEST_F(ECDbAdapterTests, DeleteInstances_DeletingParentThatHoldsChildThatHasOtherHoldingParent_DoesNotDeleteChild)
+    {
+    auto db = GetTestDb();
+    ECDbAdapter adapter(*db);
+
+    auto ecClass = adapter.GetECClass("TestSchema.TestClass");
+    auto holdingRelClass = adapter.GetECRelationshipClass("TestSchema.HoldingRel");
+
+    ECInstanceKey parent, child, otherParent, rel1, rel2;
+    INSERT_INSTANCE(*db, ecClass, parent);
+    INSERT_INSTANCE(*db, ecClass, child);
+    INSERT_INSTANCE(*db, ecClass, otherParent);
+    INSERT_RELATIONSHIP(*db, holdingRelClass, parent, child, rel1);
+    INSERT_RELATIONSHIP(*db, holdingRelClass, otherParent, child, rel2);
+
+    CREATE_MockECDbAdapterDeleteListener(listener);
+    EXPECT_CALL_OnBeforeDelete(listener, db, parent);
+    EXPECT_CALL_OnBeforeDelete(listener, db, rel1);
+    adapter.RegisterDeleteListener(&listener);
+
+    EXPECT_EQ(SUCCESS, adapter.DeleteInstances(StubECInstanceKeyMultiMap({parent})));
+
+    auto notDeletedInstances = adapter.FindInstances(ecClass);
+    EXPECT_EQ(2, notDeletedInstances.size());
+    EXPECT_NCONTAIN(notDeletedInstances, parent.GetInstanceId());
+    EXPECT_CONTAINS(notDeletedInstances, otherParent.GetInstanceId());
+    EXPECT_CONTAINS(notDeletedInstances, child.GetInstanceId());
+
+    notDeletedInstances = adapter.FindInstances(holdingRelClass);
+    EXPECT_EQ(1, notDeletedInstances.size());
+    EXPECT_CONTAINS(notDeletedInstances, rel2.GetInstanceId());
+    }
+
+TEST_F(ECDbAdapterTests, DeleteInstances_DeletingHoldingRelationshipWhenChildHasOtherHoldingParent_DeletesRelationshipWithoutChild)
+    {
+    auto db = GetTestDb();
+    ECDbAdapter adapter(*db);
+
+    auto ecClass = adapter.GetECClass("TestSchema.TestClass");
+    auto holdingRelClass = adapter.GetECRelationshipClass("TestSchema.HoldingRel");
+
+    ECInstanceKey parent, child, otherParent, rel1, rel2;
+    INSERT_INSTANCE(*db, ecClass, parent);
+    INSERT_INSTANCE(*db, ecClass, child);
+    INSERT_INSTANCE(*db, ecClass, otherParent);
+    INSERT_RELATIONSHIP(*db, holdingRelClass, parent, child, rel1);
+    INSERT_RELATIONSHIP(*db, holdingRelClass, otherParent, child, rel2);
+
+    CREATE_MockECDbAdapterDeleteListener(listener);
+    EXPECT_CALL_OnBeforeDelete(listener, db, rel1);
+    adapter.RegisterDeleteListener(&listener);
+
+    EXPECT_EQ(SUCCESS, adapter.DeleteInstances(StubECInstanceKeyMultiMap({rel1})));
+
+    auto notDeletedInstances = adapter.FindInstances(ecClass);
+    EXPECT_EQ(3, notDeletedInstances.size());
+    EXPECT_CONTAINS(notDeletedInstances, parent.GetInstanceId());
+    EXPECT_CONTAINS(notDeletedInstances, otherParent.GetInstanceId());
+    EXPECT_CONTAINS(notDeletedInstances, child.GetInstanceId());
+
+    notDeletedInstances = adapter.FindInstances(holdingRelClass);
+    EXPECT_EQ(1, notDeletedInstances.size());
+    EXPECT_CONTAINS(notDeletedInstances, rel2.GetInstanceId());
+    }
+
+TEST_F(ECDbAdapterTests, DeleteInstances_DeletingParentThatEmbedsChildThatHasOtherHoldingParent_DeletesParentAndChild)
+    {
+    auto db = GetTestDb();
+    ECDbAdapter adapter(*db);
+
+    auto ecClass = adapter.GetECClass("TestSchema.TestClass");
+    auto embeddingRelClass = adapter.GetECRelationshipClass("TestSchema.EmbeddingRel");
+    auto holdingRelClass = adapter.GetECRelationshipClass("TestSchema.HoldingRel");
+
+    ECInstanceKey parent, child, otherParent, rel1, rel2;
+    INSERT_INSTANCE(*db, ecClass, parent);
+    INSERT_INSTANCE(*db, ecClass, child);
+    INSERT_INSTANCE(*db, ecClass, otherParent);
+    INSERT_RELATIONSHIP(*db, embeddingRelClass, parent, child, rel1);
+    INSERT_RELATIONSHIP(*db, holdingRelClass, otherParent, child, rel2);
+
+    CREATE_MockECDbAdapterDeleteListener(listener);
+    EXPECT_CALL_OnBeforeDelete(listener, db, parent);
+    EXPECT_CALL_OnBeforeDelete(listener, db, child);
+    EXPECT_CALL_OnBeforeDelete(listener, db, rel1);
+    EXPECT_CALL_OnBeforeDelete(listener, db, rel2);
+    adapter.RegisterDeleteListener(&listener);
+
+    EXPECT_EQ(SUCCESS, adapter.DeleteInstances(StubECInstanceKeyMultiMap({parent})));
+    auto notDeletedInstances = adapter.FindInstances(ecClass);
+    EXPECT_EQ(1, notDeletedInstances.size());
+    EXPECT_CONTAINS(notDeletedInstances, otherParent.GetInstanceId());
+    }
+
+TEST_F(ECDbAdapterTests, DeleteInstances_DeletingEmbeddingRelationshipWhenChilHasOtherHoldingParent_DeletesRelationshipAndChild)
+    {
+    auto db = GetTestDb();
+    ECDbAdapter adapter(*db);
+
+    auto ecClass = adapter.GetECClass("TestSchema.TestClass");
+    auto embeddingRelClass = adapter.GetECRelationshipClass("TestSchema.EmbeddingRel");
+    auto holdingRelClass = adapter.GetECRelationshipClass("TestSchema.HoldingRel");
+
+    ECInstanceKey parent, child, otherParent, rel1, rel2;
+    INSERT_INSTANCE(*db, ecClass, parent);
+    INSERT_INSTANCE(*db, ecClass, child);
+    INSERT_INSTANCE(*db, ecClass, otherParent);
+    INSERT_RELATIONSHIP(*db, embeddingRelClass, parent, child, rel1);
+    INSERT_RELATIONSHIP(*db, holdingRelClass, otherParent, child, rel2);
+
+    CREATE_MockECDbAdapterDeleteListener(listener);
+    EXPECT_CALL_OnBeforeDelete(listener, db, child);
+    EXPECT_CALL_OnBeforeDelete(listener, db, rel1);
+    EXPECT_CALL_OnBeforeDelete(listener, db, rel2);
+    adapter.RegisterDeleteListener(&listener);
+
+    EXPECT_EQ(SUCCESS, adapter.DeleteInstances(StubECInstanceKeyMultiMap({rel1})));
+
+    auto notDeletedInstances = adapter.FindInstances(ecClass);
+    EXPECT_EQ(2, notDeletedInstances.size());
+    EXPECT_CONTAINS(notDeletedInstances, parent.GetInstanceId());
+    EXPECT_CONTAINS(notDeletedInstances, otherParent.GetInstanceId());
+
+    EXPECT_EQ(0, adapter.FindInstances(embeddingRelClass).size());
+    EXPECT_EQ(0, adapter.FindInstances(holdingRelClass).size());
+    }
+
+TEST_F(ECDbAdapterTests, DeleteInstances_DeletingRelationshipThatHoldsHierarchy_HierarchyDeleted)
+    {
+    auto db = GetTestDb();
+    ECDbAdapter adapter(*db);
+
+    auto ecClass = adapter.GetECClass("TestSchema.TestClass");
+    auto holdingRelClass = adapter.GetECRelationshipClass("TestSchema.HoldingRel");
+
+    ECInstanceKey parent, child, subChild, rel1, rel2;
+    INSERT_INSTANCE(*db, ecClass, parent);
+    INSERT_INSTANCE(*db, ecClass, child);
+    INSERT_INSTANCE(*db, ecClass, subChild);
+    INSERT_RELATIONSHIP(*db, holdingRelClass, parent, child, rel1);
+    INSERT_RELATIONSHIP(*db, holdingRelClass, child, subChild, rel2);
+
+    CREATE_MockECDbAdapterDeleteListener(listener);
+    EXPECT_CALL_OnBeforeDelete(listener, db, child);
+    EXPECT_CALL_OnBeforeDelete(listener, db, subChild);
+    EXPECT_CALL_OnBeforeDelete(listener, db, rel1);
+    EXPECT_CALL_OnBeforeDelete(listener, db, rel2);
+    adapter.RegisterDeleteListener(&listener);
+
+    EXPECT_EQ(SUCCESS, adapter.DeleteInstances(StubECInstanceKeyMultiMap({rel1})));
+    auto notDeletedInstances = adapter.FindInstances(ecClass);
+    EXPECT_EQ(1, notDeletedInstances.size());
+    EXPECT_CONTAINS(notDeletedInstances, parent.GetInstanceId());
+    }
+
+TEST_F(ECDbAdapterTests, DeleteInstances_DeletingParentThatHoldsChildThatHoldsSubChildThatHasOtherHoldingParent_DoesNotDeleteSubChild)
+    {
+    auto db = GetTestDb();
+    ECDbAdapter adapter(*db);
+
+    auto ecClass = adapter.GetECClass("TestSchema.TestClass");
+    auto holdingRelClass = adapter.GetECRelationshipClass("TestSchema.HoldingRel");
+
+    ECInstanceKey parent, child, subChild, otherParent, rel1, rel2, rel3;
+    INSERT_INSTANCE(*db, ecClass, parent);
+    INSERT_INSTANCE(*db, ecClass, child);
+    INSERT_INSTANCE(*db, ecClass, subChild);
+    INSERT_INSTANCE(*db, ecClass, otherParent);
+    INSERT_RELATIONSHIP(*db, holdingRelClass, parent, child, rel1);
+    INSERT_RELATIONSHIP(*db, holdingRelClass, child, subChild, rel2);
+    INSERT_RELATIONSHIP(*db, holdingRelClass, otherParent, subChild, rel3);
+
+    CREATE_MockECDbAdapterDeleteListener(listener);
+    EXPECT_CALL_OnBeforeDelete(listener, db, parent);
+    EXPECT_CALL_OnBeforeDelete(listener, db, child);
+    EXPECT_CALL_OnBeforeDelete(listener, db, rel1);
+    EXPECT_CALL_OnBeforeDelete(listener, db, rel2);
+    adapter.RegisterDeleteListener(&listener);
+
+    EXPECT_EQ(SUCCESS, adapter.DeleteInstances(StubECInstanceKeyMultiMap({parent})));
+    auto notDeletedInstances = adapter.FindInstances(ecClass);
+    EXPECT_EQ(2, notDeletedInstances.size());
+    EXPECT_NCONTAIN(notDeletedInstances, parent.GetInstanceId());
+    EXPECT_NCONTAIN(notDeletedInstances, child.GetInstanceId());
+    EXPECT_CONTAINS(notDeletedInstances, subChild.GetInstanceId());
+    EXPECT_CONTAINS(notDeletedInstances, otherParent.GetInstanceId());
+    }
+
+TEST_F(ECDbAdapterTests, DeleteInstances_DeletingParentThatHoldsChildThatHasOtherEmbeddingParent_ParentAndChildDeleted)
+    {
+    // Embedding relationship is ignored from perspecfive of holding relationship in ECDb.
+
+    auto db = GetTestDb();
+    ECDbAdapter adapter(*db);
+
+    auto ecClass = adapter.GetECClass("TestSchema.TestClass");
+    auto embeddingRelClass = adapter.GetECRelationshipClass("TestSchema.EmbeddingRel");
+    auto holdingRelClass = adapter.GetECRelationshipClass("TestSchema.HoldingRel");
+
+    ECInstanceKey parent, child, otherParent, rel1, rel2;
+    INSERT_INSTANCE(*db, ecClass, parent);
+    INSERT_INSTANCE(*db, ecClass, child);
+    INSERT_INSTANCE(*db, ecClass, otherParent);
+    INSERT_RELATIONSHIP(*db, holdingRelClass, parent, child, rel1);
+    INSERT_RELATIONSHIP(*db, embeddingRelClass, otherParent, child, rel2);
+
+    CREATE_MockECDbAdapterDeleteListener(listener);
+    EXPECT_CALL_OnBeforeDelete(listener, db, parent);
+    EXPECT_CALL_OnBeforeDelete(listener, db, child);
+    EXPECT_CALL_OnBeforeDelete(listener, db, rel1);
+    EXPECT_CALL_OnBeforeDelete(listener, db, rel2);
+    adapter.RegisterDeleteListener(&listener);
+
+    EXPECT_EQ(SUCCESS, adapter.DeleteInstances(StubECInstanceKeyMultiMap({parent})));
+    auto notDeletedInstances = adapter.FindInstances(ecClass);
+    EXPECT_EQ(1, notDeletedInstances.size());
+    EXPECT_NCONTAIN(notDeletedInstances, parent.GetInstanceId());
+    EXPECT_CONTAINS(notDeletedInstances, otherParent.GetInstanceId());
+    EXPECT_NCONTAIN(notDeletedInstances, child.GetInstanceId());
+    }
+
+TEST_F(ECDbAdapterTests, DeleteInstances_DeletingParentThatEmbedsChildThatHasOtherHoldingParent_ParentAndChildDeleted)
+    {
+    auto db = GetTestDb();
+    ECDbAdapter adapter(*db);
+
+    auto ecClass = adapter.GetECClass("TestSchema.TestClass");
+    auto embeddingRelClass = adapter.GetECRelationshipClass("TestSchema.EmbeddingRel");
+    auto holdingRelClass = adapter.GetECRelationshipClass("TestSchema.HoldingRel");
+
+    ECInstanceKey parent, child, otherParent, rel1, rel2;
+    INSERT_INSTANCE(*db, ecClass, parent);
+    INSERT_INSTANCE(*db, ecClass, child);
+    INSERT_INSTANCE(*db, ecClass, otherParent);
+    INSERT_RELATIONSHIP(*db, embeddingRelClass, parent, child, rel1);
+    INSERT_RELATIONSHIP(*db, holdingRelClass, otherParent, child, rel2);
+
+    CREATE_MockECDbAdapterDeleteListener(listener);
+    EXPECT_CALL_OnBeforeDelete(listener, db, parent);
+    EXPECT_CALL_OnBeforeDelete(listener, db, child);
+    EXPECT_CALL_OnBeforeDelete(listener, db, rel1);
+    EXPECT_CALL_OnBeforeDelete(listener, db, rel2);
+    adapter.RegisterDeleteListener(&listener);
+
+    EXPECT_EQ(SUCCESS, adapter.DeleteInstances(StubECInstanceKeyMultiMap({parent})));
+    auto notDeletedInstances = adapter.FindInstances(ecClass);
+    EXPECT_EQ(1, notDeletedInstances.size());
+    EXPECT_NCONTAIN(notDeletedInstances, parent.GetInstanceId());
+    EXPECT_CONTAINS(notDeletedInstances, otherParent.GetInstanceId());
+    EXPECT_NCONTAIN(notDeletedInstances, child.GetInstanceId());
+    }
+
+TEST_F(ECDbAdapterTests, DeleteInstances_DeletingParentThatHoldsChildThatHasReferencingRelationship_DeletesParentAndChild)
+    {
+    auto db = GetTestDb();
+    ECDbAdapter adapter(*db);
+
+    auto ecClass = adapter.GetECClass("TestSchema.TestClass");
+    auto holdingRelClass = adapter.GetECRelationshipClass("TestSchema.HoldingRel");
+    auto referencingRelClass = adapter.GetECRelationshipClass("TestSchema.ReferencingRel");
+
+    ECInstanceKey parent, child, other, rel1, rel2;
+    INSERT_INSTANCE(*db, ecClass, parent);
+    INSERT_INSTANCE(*db, ecClass, child);
+    INSERT_INSTANCE(*db, ecClass, other);
+    INSERT_RELATIONSHIP(*db, holdingRelClass, parent, child, rel1);
+    INSERT_RELATIONSHIP(*db, referencingRelClass, other, child, rel2);
+
+    CREATE_MockECDbAdapterDeleteListener(listener);
+    EXPECT_CALL_OnBeforeDelete(listener, db, parent);
+    EXPECT_CALL_OnBeforeDelete(listener, db, child);
+    EXPECT_CALL_OnBeforeDelete(listener, db, rel1);
+    EXPECT_CALL_OnBeforeDelete(listener, db, rel2);
+    adapter.RegisterDeleteListener(&listener);
+
+    EXPECT_EQ(SUCCESS, adapter.DeleteInstances(StubECInstanceKeyMultiMap({parent})));
+    auto notDeletedInstances = adapter.FindInstances(ecClass);
+    EXPECT_EQ(1, notDeletedInstances.size());
+    EXPECT_NCONTAIN(notDeletedInstances, parent.GetInstanceId());
+    EXPECT_NCONTAIN(notDeletedInstances, child.GetInstanceId());
+    EXPECT_CONTAINS(notDeletedInstances, other.GetInstanceId());
+    }
+
+TEST_F(ECDbAdapterTests, DeleteInstances_DeletingParentThatHoldsTwoChildrenThatHoldSubChild_DeletesParentAndChildrenAndSubChild)
+    {
+    auto db = GetTestDb();
+    ECDbAdapter adapter(*db);
+
+    auto ecClass = adapter.GetECClass("TestSchema.TestClass");
+    auto holdingRelClass = adapter.GetECRelationshipClass("TestSchema.HoldingRel");
+
+    ECInstanceKey parent, child1, child2, subChild, rel1, rel2, rel3, rel4;
+    INSERT_INSTANCE(*db, ecClass, parent);
+    INSERT_INSTANCE(*db, ecClass, child1);
+    INSERT_INSTANCE(*db, ecClass, child2);
+    INSERT_INSTANCE(*db, ecClass, subChild);
+    INSERT_RELATIONSHIP(*db, holdingRelClass, parent, child1, rel1);
+    INSERT_RELATIONSHIP(*db, holdingRelClass, parent, child2, rel2);
+    INSERT_RELATIONSHIP(*db, holdingRelClass, child1, subChild, rel3);
+    INSERT_RELATIONSHIP(*db, holdingRelClass, child2, subChild, rel4);
+
+    CREATE_MockECDbAdapterDeleteListener(listener);
+    EXPECT_CALL_OnBeforeDelete(listener, db, parent);
+    EXPECT_CALL_OnBeforeDelete(listener, db, child1);
+    EXPECT_CALL_OnBeforeDelete(listener, db, child2);
+    EXPECT_CALL_OnBeforeDelete(listener, db, subChild);
+    EXPECT_CALL_OnBeforeDelete(listener, db, rel1);
+    EXPECT_CALL_OnBeforeDelete(listener, db, rel2);
+    EXPECT_CALL_OnBeforeDelete(listener, db, rel3);
+    EXPECT_CALL_OnBeforeDelete(listener, db, rel4);
+    adapter.RegisterDeleteListener(&listener);
+
+    EXPECT_EQ(SUCCESS, adapter.DeleteInstances(StubECInstanceKeyMultiMap({parent})));
+    auto notDeletedInstances = adapter.FindInstances(ecClass);
+    EXPECT_EQ(0, notDeletedInstances.size());
+    }
+
+TEST_F(ECDbAdapterTests, DeleteInstances_DeletingParentWithChildWithHoldingCircularRelationships_DeletesParentOnlyAsCircularDeletionNotSupported)
+    {
+    // TODO: This is flaw in ECDb - it does not handle circular relationships.
+
+    auto db = GetTestDb();
+    ECDbAdapter adapter(*db);
+
+    auto ecClass = adapter.GetECClass("TestSchema.TestClass");
+    auto holdingRelClass = adapter.GetECRelationshipClass("TestSchema.HoldingRel");
+
+    ECInstanceKey parent, a, b, c, rel1, rel2, rel3, rel4;
+    INSERT_INSTANCE(*db, ecClass, parent);
+    INSERT_INSTANCE(*db, ecClass, a);
+    INSERT_INSTANCE(*db, ecClass, b);
+    INSERT_INSTANCE(*db, ecClass, c);
+    INSERT_RELATIONSHIP(*db, holdingRelClass, parent, a, rel1);
+    INSERT_RELATIONSHIP(*db, holdingRelClass, a, b, rel2);
+    INSERT_RELATIONSHIP(*db, holdingRelClass, b, c, rel3);
+    INSERT_RELATIONSHIP(*db, holdingRelClass, c, a, rel4);
+
+    CREATE_MockECDbAdapterDeleteListener(listener);
+    EXPECT_CALL_OnBeforeDelete(listener, db, parent);
+    EXPECT_CALL_OnBeforeDelete(listener, db, rel1);
+    adapter.RegisterDeleteListener(&listener);
+
+    EXPECT_EQ(SUCCESS, adapter.DeleteInstances(StubECInstanceKeyMultiMap({parent})));
+    auto notDeletedInstances = adapter.FindInstances(ecClass);
+    //EXPECT_EQ(0, notDeletedInstances.size());
+    EXPECT_EQ(3, notDeletedInstances.size());
+    EXPECT_NCONTAIN(notDeletedInstances, parent.GetInstanceId());
+    EXPECT_CONTAINS(notDeletedInstances, a.GetInstanceId());
+    EXPECT_CONTAINS(notDeletedInstances, b.GetInstanceId());
+    EXPECT_CONTAINS(notDeletedInstances, c.GetInstanceId());
+    }
+
+TEST_F(ECDbAdapterTests, DeleteInstances_DeletedInstanceIsInHoldingCircularRelationships_DeletesChildren)
+    {
+    auto db = GetTestDb();
+    ECDbAdapter adapter(*db);
+
+    auto ecClass = adapter.GetECClass("TestSchema.TestClass");
+    auto holdingRelClass = adapter.GetECRelationshipClass("TestSchema.HoldingRel");
+
+    ECInstanceKey a, b, c, rel1, rel2, rel3;
+    INSERT_INSTANCE(*db, ecClass, a);
+    INSERT_INSTANCE(*db, ecClass, b);
+    INSERT_INSTANCE(*db, ecClass, c);
+    INSERT_RELATIONSHIP(*db, holdingRelClass, a, b, rel1);
+    INSERT_RELATIONSHIP(*db, holdingRelClass, b, c, rel2);
+    INSERT_RELATIONSHIP(*db, holdingRelClass, c, a, rel3);
+
+    CREATE_MockECDbAdapterDeleteListener(listener);
+    EXPECT_CALL_OnBeforeDelete(listener, db, a);
+    EXPECT_CALL_OnBeforeDelete(listener, db, b);
+    EXPECT_CALL_OnBeforeDelete(listener, db, c);
+    EXPECT_CALL_OnBeforeDelete(listener, db, rel1);
+    EXPECT_CALL_OnBeforeDelete(listener, db, rel2);
+    EXPECT_CALL_OnBeforeDelete(listener, db, rel3);
+    adapter.RegisterDeleteListener(&listener);
+
+    EXPECT_EQ(SUCCESS, adapter.DeleteInstances(StubECInstanceKeyMultiMap({a})));
+    auto notDeletedInstances = adapter.FindInstances(ecClass);
+    EXPECT_EQ(0, notDeletedInstances.size());
+    }
+
+TEST_F(ECDbAdapterTests, DeleteInstances_RelatedInstances_NotifiesEachChildInstanceDeletionAndDeletesThem)
+    {
+    auto db = GetTestDb();
+    ECDbAdapter adapter(*db);
+
+    auto ecClass = adapter.GetECClass("TestSchema.TestClass");
+    auto referencingRelClass = adapter.GetECRelationshipClass("TestSchema.ReferencingRel");
+    auto holdingRelClass = adapter.GetECRelationshipClass("TestSchema.HoldingRel");
+    auto embeddingRelClass = adapter.GetECRelationshipClass("TestSchema.EmbeddingRel");
+
+    ECInstanceKey parent, a, b, c, d, e, f, rel1, rel2, rel3, rel4, rel5, rel6;
+    INSERT_INSTANCE(*db, ecClass, parent);
+    INSERT_INSTANCE(*db, ecClass, a);
+    INSERT_INSTANCE(*db, ecClass, b);
+    INSERT_INSTANCE(*db, ecClass, c);
+    INSERT_INSTANCE(*db, ecClass, d);
+    INSERT_INSTANCE(*db, ecClass, e);
+    INSERT_INSTANCE(*db, ecClass, f);
+    INSERT_RELATIONSHIP(*db, referencingRelClass, parent, a, rel1);
+    INSERT_RELATIONSHIP(*db, referencingRelClass, d, parent, rel2);
+    INSERT_RELATIONSHIP(*db, holdingRelClass, parent, b, rel3);
+    INSERT_RELATIONSHIP(*db, holdingRelClass, e, parent, rel4);
+    INSERT_RELATIONSHIP(*db, embeddingRelClass, parent, c, rel5);
+    INSERT_RELATIONSHIP(*db, embeddingRelClass, f, parent, rel6);
+
+    CREATE_MockECDbAdapterDeleteListener(listener);
+    EXPECT_CALL_OnBeforeDelete(listener, db, parent);
+    EXPECT_CALL_OnBeforeDelete(listener, db, b);
+    EXPECT_CALL_OnBeforeDelete(listener, db, c);
+    EXPECT_CALL_OnBeforeDelete(listener, db, rel1);
+    EXPECT_CALL_OnBeforeDelete(listener, db, rel2);
+    EXPECT_CALL_OnBeforeDelete(listener, db, rel3);
+    EXPECT_CALL_OnBeforeDelete(listener, db, rel4);
+    EXPECT_CALL_OnBeforeDelete(listener, db, rel5);
+    EXPECT_CALL_OnBeforeDelete(listener, db, rel6);
+    adapter.RegisterDeleteListener(&listener);
+
+    EXPECT_EQ(SUCCESS, adapter.DeleteInstances(StubECInstanceKeyMultiMap({parent})));
+    auto notDeletedInstances = adapter.FindInstances(ecClass);
+    EXPECT_EQ(4, notDeletedInstances.size());
+    EXPECT_NCONTAIN(notDeletedInstances, parent.GetInstanceId());
+    EXPECT_CONTAINS(notDeletedInstances, a.GetInstanceId());
+    EXPECT_NCONTAIN(notDeletedInstances, b.GetInstanceId());
+    EXPECT_NCONTAIN(notDeletedInstances, c.GetInstanceId());
+    EXPECT_CONTAINS(notDeletedInstances, d.GetInstanceId());
+    EXPECT_CONTAINS(notDeletedInstances, e.GetInstanceId());
+    EXPECT_CONTAINS(notDeletedInstances, f.GetInstanceId());
+    }
+
+TEST_F(ECDbAdapterTests, DeleteInstances_RelatedChildChildrenInstances_NotifiesEachChildInstanceDeletionAndDeletesThem)
+    {
+    auto db = GetTestDb();
+    ECDbAdapter adapter(*db);
+
+    auto ecClass = adapter.GetECClass("TestSchema.TestClass");
+    auto referencingRelClass = adapter.GetECRelationshipClass("TestSchema.ReferencingRel");
+    auto holdingRelClass = adapter.GetECRelationshipClass("TestSchema.HoldingRel");
+    auto embeddingRelClass = adapter.GetECRelationshipClass("TestSchema.EmbeddingRel");
+
+    ECInstanceKey parent, a, aa, b, bb, c, cc, rel1, rel2, rel3, rel4, rel5, rel6;
+    INSERT_INSTANCE(*db, ecClass, parent);
+    INSERT_INSTANCE(*db, ecClass, a);
+    INSERT_INSTANCE(*db, ecClass, b);
+    INSERT_INSTANCE(*db, ecClass, c);
+    INSERT_INSTANCE(*db, ecClass, aa);
+    INSERT_INSTANCE(*db, ecClass, bb);
+    INSERT_INSTANCE(*db, ecClass, cc);
+    INSERT_RELATIONSHIP(*db, referencingRelClass, parent, a, rel1);
+    INSERT_RELATIONSHIP(*db, holdingRelClass, parent, b, rel2);
+    INSERT_RELATIONSHIP(*db, embeddingRelClass, parent, c, rel3);
+    INSERT_RELATIONSHIP(*db, referencingRelClass, parent, aa, rel4);
+    INSERT_RELATIONSHIP(*db, holdingRelClass, parent, bb, rel5);
+    INSERT_RELATIONSHIP(*db, embeddingRelClass, parent, cc, rel6);
+
+    CREATE_MockECDbAdapterDeleteListener(listener);
+    EXPECT_CALL_OnBeforeDelete(listener, db, parent);
+    EXPECT_CALL_OnBeforeDelete(listener, db, b);
+    EXPECT_CALL_OnBeforeDelete(listener, db, c);
+    EXPECT_CALL_OnBeforeDelete(listener, db, bb);
+    EXPECT_CALL_OnBeforeDelete(listener, db, cc);
+    EXPECT_CALL_OnBeforeDelete(listener, db, rel1);
+    EXPECT_CALL_OnBeforeDelete(listener, db, rel2);
+    EXPECT_CALL_OnBeforeDelete(listener, db, rel3);
+    EXPECT_CALL_OnBeforeDelete(listener, db, rel4);
+    EXPECT_CALL_OnBeforeDelete(listener, db, rel5);
+    EXPECT_CALL_OnBeforeDelete(listener, db, rel6);
+    adapter.RegisterDeleteListener(&listener);
+
+    EXPECT_EQ(SUCCESS, adapter.DeleteInstances(StubECInstanceKeyMultiMap({parent})));
+    auto notDeletedInstances = adapter.FindInstances(ecClass);
+    EXPECT_EQ(2, notDeletedInstances.size());
+    EXPECT_NCONTAIN(notDeletedInstances, parent.GetInstanceId());
+    EXPECT_CONTAINS(notDeletedInstances, a.GetInstanceId());
+    EXPECT_NCONTAIN(notDeletedInstances, b.GetInstanceId());
+    EXPECT_NCONTAIN(notDeletedInstances, c.GetInstanceId());
+    EXPECT_CONTAINS(notDeletedInstances, aa.GetInstanceId());
+    EXPECT_NCONTAIN(notDeletedInstances, bb.GetInstanceId());
+    EXPECT_NCONTAIN(notDeletedInstances, cc.GetInstanceId());
+    }
+
+TEST_F(ECDbAdapterTests, DeleteInstances_OnBeforeDeleteReturnsInstancesAndDeletedInstance_SkipsAdditonalDeletedAndSucceeds)
+    {
+    auto db = GetTestDb();
+    ECDbAdapter adapter(*db);
+
+    auto ecClass = adapter.GetECClass("TestSchema.TestClass");
+
+    ECInstanceKey a, b, c;
+    INSERT_INSTANCE(*db, ecClass, a);
+    INSERT_INSTANCE(*db, ecClass, b);
+    INSERT_INSTANCE(*db, ecClass, c);
+
+    CREATE_MockECDbAdapterDeleteListener(listener);
+    EXPECT_CALL(listener, OnBeforeDelete(Ref(*ecClass), a.GetInstanceId(), _))
+        .WillRepeatedly(Invoke([&] (ECClassCR ecClass, ECInstanceId id, bset<ECInstanceKey>& additionalToDelete)
+        {
+        EXPECT_INSTANCE_EXISTS(db, a);
+        additionalToDelete.insert(a);
+        additionalToDelete.insert(b);
+        return SUCCESS;
+        }));
+    EXPECT_CALL_OnBeforeDelete(listener, db, b);
+    adapter.RegisterDeleteListener(&listener);
+
+    EXPECT_EQ(SUCCESS, adapter.DeleteInstances(StubECInstanceKeyMultiMap({a})));
+    auto notDeletedInstances = adapter.FindInstances(ecClass);
+    EXPECT_EQ(1, notDeletedInstances.size());
+    EXPECT_CONTAINS(notDeletedInstances, c.GetInstanceId());
+    }
+
+TEST_F(ECDbAdapterTests, DeleteInstances_OnBeforeDeleteReturnsAdditionalToDelete_DeletesAdditionalInstances)
+    {
+    auto db = GetTestDb();
+    ECDbAdapter adapter(*db);
+
+    auto ecClass = adapter.GetECClass("TestSchema.TestClass");
+
+    ECInstanceKey a, b, c;
+    INSERT_INSTANCE(*db, ecClass, a);
+    INSERT_INSTANCE(*db, ecClass, b);
+    INSERT_INSTANCE(*db, ecClass, c);
+
+    CREATE_MockECDbAdapterDeleteListener(listener);
+    EXPECT_CALL(listener, OnBeforeDelete(Ref(*ecClass), a.GetInstanceId(), _))
+        .WillOnce(Invoke([&] (ECClassCR ecClass, ECInstanceId id, bset<ECInstanceKey>& additionalToDelete)
+        {
+        EXPECT_INSTANCE_EXISTS(db, a);
+        additionalToDelete.insert(b);
+        additionalToDelete.insert(c);
+        return SUCCESS;
+        }));
+    EXPECT_CALL_OnBeforeDelete(listener, db, b);
+    EXPECT_CALL_OnBeforeDelete(listener, db, c);
+    adapter.RegisterDeleteListener(&listener);
+
+    EXPECT_EQ(SUCCESS, adapter.DeleteInstances(StubECInstanceKeyMultiMap({a})));
+    auto notDeletedInstances = adapter.FindInstances(ecClass);
+    EXPECT_EQ(0, notDeletedInstances.size());
+    }
+
+TEST_F(ECDbAdapterTests, DeleteInstances_OnBeforeDeleteReturnsAdditionalToDelete_DeletesAdditionalInstancesWithTheirChildren)
+    {
+    auto db = GetTestDb();
+    ECDbAdapter adapter(*db);
+
+    auto ecClass = adapter.GetECClass("TestSchema.TestClass");
+    auto holdingRelClass = adapter.GetECRelationshipClass("TestSchema.HoldingRel");
+
+    ECInstanceKey a, b, c, bchild, cchild, rel1, rel2;
+    INSERT_INSTANCE(*db, ecClass, a);
+    INSERT_INSTANCE(*db, ecClass, b);
+    INSERT_INSTANCE(*db, ecClass, c);
+    INSERT_INSTANCE(*db, ecClass, bchild);
+    INSERT_INSTANCE(*db, ecClass, cchild);
+    INSERT_RELATIONSHIP(*db, holdingRelClass, b, bchild, rel1);
+    INSERT_RELATIONSHIP(*db, holdingRelClass, c, cchild, rel2);
+
+    CREATE_MockECDbAdapterDeleteListener(listener);
+    EXPECT_CALL(listener, OnBeforeDelete(Ref(*ecClass), a.GetInstanceId(), _))
+        .WillOnce(Invoke([&] (ECClassCR ecClass, ECInstanceId id, bset<ECInstanceKey>& additionalToDelete)
+        {
+        EXPECT_INSTANCE_EXISTS(db, a);
+        additionalToDelete.insert(b);
+        return SUCCESS;
+        }));
+    EXPECT_CALL(listener, OnBeforeDelete(Ref(*ecClass), b.GetInstanceId(), _))
+        .WillOnce(Invoke([&] (ECClassCR ecClass, ECInstanceId id, bset<ECInstanceKey>& additionalToDelete)
+        {
+        EXPECT_INSTANCE_EXISTS(db, b);
+        additionalToDelete.insert(c);
+        return SUCCESS;
+        }));
+    EXPECT_CALL_OnBeforeDelete(listener, db, bchild);
+    EXPECT_CALL_OnBeforeDelete(listener, db, rel1);
+    EXPECT_CALL_OnBeforeDelete(listener, db, c);
+    EXPECT_CALL_OnBeforeDelete(listener, db, cchild);
+    EXPECT_CALL_OnBeforeDelete(listener, db, rel2);
+    adapter.RegisterDeleteListener(&listener);
+
+    EXPECT_EQ(SUCCESS, adapter.DeleteInstances(StubECInstanceKeyMultiMap({a})));
+    auto notDeletedInstances = adapter.FindInstances(ecClass);
+    EXPECT_EQ(0, notDeletedInstances.size());
+    }
+
+TEST_F(ECDbAdapterTests, DeleteRelationship_NotExistingRelationship_DoesNothingAndSuccess)
+    {
+    auto db = GetTestDb();
+    ECDbAdapter adapter(*db);
+
+    auto ecClass = adapter.GetECClass("TestSchema.TestClass");
+    auto relClass = adapter.GetECRelationshipClass("TestSchema.HoldingRel");
+
+    ECInstanceKey a, b;
+    INSERT_INSTANCE(*db, ecClass, a);
+    INSERT_INSTANCE(*db, ecClass, b);
+
+    CREATE_MockECDbAdapterDeleteListener(listener);
+    adapter.RegisterDeleteListener(&listener);
+
+    EXPECT_EQ(SUCCESS, adapter.DeleteRelationship(relClass, a, b));
+
+    EXPECT_EQ(2, adapter.FindInstances(ecClass).size());
+    }
+
+TEST_F(ECDbAdapterTests, DeleteRelationship_ReferencingRelationship_DeletesRelationshipLeavingEndInstances)
+    {
+    auto db = GetTestDb();
+    ECDbAdapter adapter(*db);
+
+    auto ecClass = adapter.GetECClass("TestSchema.TestClass");
+    auto relClass = adapter.GetECRelationshipClass("TestSchema.ReferencingRel");
+
+    ECInstanceKey a, b, rel;
+    INSERT_INSTANCE(*db, ecClass, a);
+    INSERT_INSTANCE(*db, ecClass, b);
+    INSERT_RELATIONSHIP(*db, relClass, a, b, rel);
+    EXPECT_EQ(1, adapter.FindInstances(relClass).size());
+
+    CREATE_MockECDbAdapterDeleteListener(listener);
+    EXPECT_CALL_OnBeforeDelete(listener, db, rel);
+    adapter.RegisterDeleteListener(&listener);
+
+    EXPECT_EQ(SUCCESS, adapter.DeleteRelationship(relClass, a, b));
+
+    EXPECT_EQ(2, adapter.FindInstances(ecClass).size());
+    EXPECT_EQ(0, adapter.FindInstances(relClass).size());
+    }
+
+TEST_F(ECDbAdapterTests, DeleteRelationship_HoldingRelationship_DeletesRelationshipAndChild)
+    {
+    auto db = GetTestDb();
+    ECDbAdapter adapter(*db);
+
+    auto ecClass = adapter.GetECClass("TestSchema.TestClass");
+    auto relClass = adapter.GetECRelationshipClass("TestSchema.HoldingRel");
+
+    ECInstanceKey a, b, rel;
+    INSERT_INSTANCE(*db, ecClass, a);
+    INSERT_INSTANCE(*db, ecClass, b);
+    INSERT_RELATIONSHIP(*db, relClass, a, b, rel);
+    EXPECT_EQ(1, adapter.FindInstances(relClass).size());
+
+    CREATE_MockECDbAdapterDeleteListener(listener);
+    EXPECT_CALL_OnBeforeDelete(listener, db, b);
+    EXPECT_CALL_OnBeforeDelete(listener, db, rel);
+    adapter.RegisterDeleteListener(&listener);
+
+    EXPECT_EQ(SUCCESS, adapter.DeleteRelationship(relClass, a, b));
+
+    auto notDeletedInstances = adapter.FindInstances(ecClass);
+    EXPECT_EQ(1, notDeletedInstances.size());
+    EXPECT_CONTAINS(notDeletedInstances, a.GetInstanceId());
+    EXPECT_EQ(0, adapter.FindInstances(relClass).size());
+    }
+
+TEST_F(ECDbAdapterTests, DeleteRelationship_EmbeddingRelationship_DeletesRelationshipAndChild)
+    {
+    auto db = GetTestDb();
+    ECDbAdapter adapter(*db);
+
+    auto ecClass = adapter.GetECClass("TestSchema.TestClass");
+    auto relClass = adapter.GetECRelationshipClass("TestSchema.EmbeddingRel");
+
+    ECInstanceKey a, b, rel;
+    INSERT_INSTANCE(*db, ecClass, a);
+    INSERT_INSTANCE(*db, ecClass, b);
+    INSERT_RELATIONSHIP(*db, relClass, a, b, rel);
+    EXPECT_EQ(1, adapter.FindInstances(relClass).size());
+
+    CREATE_MockECDbAdapterDeleteListener(listener);
+    EXPECT_CALL_OnBeforeDelete(listener, db, b);
+    EXPECT_CALL_OnBeforeDelete(listener, db, rel);
+    adapter.RegisterDeleteListener(&listener);
+
+    EXPECT_EQ(SUCCESS, adapter.DeleteRelationship(relClass, a, b));
+
+    auto notDeletedInstances = adapter.FindInstances(ecClass);
+    EXPECT_EQ(1, notDeletedInstances.size());
+    EXPECT_CONTAINS(notDeletedInstances, a.GetInstanceId());
+    EXPECT_EQ(0, adapter.FindInstances(relClass).size());
+    }
+
+TEST_F(ECDbAdapterTests, DeleteRelationship_EmbeddingRelationshipWithRequiredParent_DeletesRelationshipAndChild)
+    {
+    auto db = GetTestDb();
+    ECDbAdapter adapter(*db);
+
+    auto parentClass = adapter.GetECClass("TestSchema.TestClass");
+    auto childClass = adapter.GetECClass("TestSchema.TestChildClass");
+    auto relClass = adapter.GetECRelationshipClass("TestSchema.EmbeddingRequiredRel");
+
+    ECInstanceKey a, b, rel;
+    INSERT_INSTANCE(*db, parentClass, a);
+
+    ASSERT_FALSE(childClass == nullptr); 
+    Json::Value instance;
+    instance["ParentId"]["id"] = a.GetInstanceId().ToString();
+    ASSERT_EQ(BE_SQLITE_OK, JsonInserter(*db, *childClass, nullptr).Insert(b, instance));
+    rel = ECInstanceKey(relClass->GetId(), b.GetInstanceId());
+
+    EXPECT_EQ(1, adapter.FindInstances(relClass).size());
+
+    CREATE_MockECDbAdapterDeleteListener(listener);
+    EXPECT_CALL_OnBeforeDelete(listener, db, b);
+    EXPECT_CALL_OnBeforeDelete(listener, db, rel);
+    adapter.RegisterDeleteListener(&listener);
+
+    EXPECT_EQ(SUCCESS, adapter.DeleteRelationship(relClass, a, b));
+
+    auto notDeletedInstances = adapter.FindInstances(parentClass);
+    EXPECT_EQ(1, notDeletedInstances.size());
+    EXPECT_CONTAINS(notDeletedInstances, a.GetInstanceId());
+    EXPECT_EQ(0, adapter.FindInstances(childClass).size());
+    EXPECT_EQ(0, adapter.FindInstances(relClass).size());
+    }
+
+TEST_F(ECDbAdapterTests, DeleteRelationship_HoldingRelationshipWithChildWithMultipleParents_DeletesRelationshipLeavingChild)
+    {
+    auto db = GetTestDb();
+    ECDbAdapter adapter(*db);
+
+    auto ecClass = adapter.GetECClass("TestSchema.TestClass");
+    auto relClass = adapter.GetECRelationshipClass("TestSchema.HoldingRel");
+
+    ECInstanceKey parent, child, otherParent, rel1, rel2;
+    INSERT_INSTANCE(*db, ecClass, parent);
+    INSERT_INSTANCE(*db, ecClass, child);
+    INSERT_INSTANCE(*db, ecClass, otherParent);
+    INSERT_RELATIONSHIP(*db, relClass, parent, child, rel1);
+    INSERT_RELATIONSHIP(*db, relClass, otherParent, child, rel2);
+    EXPECT_EQ(2, adapter.FindInstances(relClass).size());
+
+    CREATE_MockECDbAdapterDeleteListener(listener);
+    EXPECT_CALL_OnBeforeDelete(listener, db, rel1);
+    adapter.RegisterDeleteListener(&listener);
+
+    EXPECT_EQ(SUCCESS, adapter.DeleteRelationship(relClass, parent, child));
+
+    auto notDeletedInstances = adapter.FindInstances(ecClass);
+    EXPECT_EQ(3, notDeletedInstances.size());
+    EXPECT_CONTAINS(notDeletedInstances, parent.GetInstanceId());
+    EXPECT_CONTAINS(notDeletedInstances, child.GetInstanceId());
+    EXPECT_CONTAINS(notDeletedInstances, otherParent.GetInstanceId());
+    EXPECT_EQ(1, adapter.FindInstances(relClass).size());
+    EXPECT_FALSE(adapter.HasRelationship(relClass, parent, child));
+    EXPECT_TRUE(adapter.HasRelationship(relClass, otherParent, child));
+    }
+
+TEST_F(ECDbAdapterTests, RelateInstances_EmbeddingRelationshipAndAdditonalParent_Error)
+    {
+    auto db = GetTestDb();
+    ECDbAdapter adapter(*db);
+
+    auto ecClass = adapter.GetECClass("TestSchema.TestClass");
+    auto relClass = adapter.GetECRelationshipClass("TestSchema.EmbeddingRel");
+
+    ECInstanceKey parent, child, otherParent;
+    INSERT_INSTANCE(*db, ecClass, parent);
+    INSERT_INSTANCE(*db, ecClass, child);
+    INSERT_INSTANCE(*db, ecClass, otherParent);
+
+    ASSERT_TRUE(adapter.RelateInstances(relClass, parent, child).IsValid());
+    ASSERT_FALSE(adapter.RelateInstances(relClass, otherParent, child).IsValid());
+
+    EXPECT_EQ(1, adapter.FindInstances(relClass).size());
+    }
+
+TEST_F(ECDbAdapterTests, DeleteRelationship_OnBeforeDeleteReturnsAdditionalToDelete_DeletesAdditionalInstancesWithTheirChildren)
+    {
+    auto db = GetTestDb();
+    ECDbAdapter adapter(*db);
+
+    auto ecClass = adapter.GetECClass("TestSchema.TestClass");
+    auto refRelClass = adapter.GetECRelationshipClass("TestSchema.ReferencingRel");
+    auto holdingRelClass = adapter.GetECRelationshipClass("TestSchema.HoldingRel");
+
+    ECInstanceKey a, b, c, d, rel1, rel2;
+    INSERT_INSTANCE(*db, ecClass, a);
+    INSERT_INSTANCE(*db, ecClass, b);
+    INSERT_INSTANCE(*db, ecClass, c);
+    INSERT_INSTANCE(*db, ecClass, d);
+    INSERT_RELATIONSHIP(*db, refRelClass, a, b, rel1);
+    INSERT_RELATIONSHIP(*db, holdingRelClass, c, d, rel2);
+
+    CREATE_MockECDbAdapterDeleteListener(listener);
+    EXPECT_CALL(listener, OnBeforeDelete(Ref(*refRelClass), rel1.GetInstanceId(), _))
+        .WillOnce(Invoke([&] (ECClassCR ecClass, ECInstanceId id, bset<ECInstanceKey>& additionalToDelete)
+        {
+        EXPECT_INSTANCE_EXISTS(db, rel1);
+        additionalToDelete.insert(c);
+        return SUCCESS;
+        }));
+    EXPECT_CALL_OnBeforeDelete(listener, db, c);
+    EXPECT_CALL_OnBeforeDelete(listener, db, d);
+    EXPECT_CALL_OnBeforeDelete(listener, db, rel2);
+    adapter.RegisterDeleteListener(&listener);
+
+    EXPECT_EQ(SUCCESS, adapter.DeleteRelationship(refRelClass, a, b));
+
+    auto notDeletedInstances = adapter.FindInstances(ecClass);
+    EXPECT_EQ(2, notDeletedInstances.size());
+    EXPECT_CONTAINS(notDeletedInstances, a.GetInstanceId());
+    EXPECT_CONTAINS(notDeletedInstances, b.GetInstanceId());
+    }
+
+TEST_F(ECDbAdapterTests, DeleteInstances_TwoMultipleClassInstances_DeletesInstances)
+    {
+    auto db = GetTestDb();
+    ECDbAdapter adapter(*db);
+
+    auto ecClass1 = adapter.GetECClass("TestSchema.TestClass");
+    auto ecClass2 = adapter.GetECClass("TestSchema.TestClass2");
+
+    ECInstanceKey instance;
+    ECInstanceKeyMultiMap instances;
+
+    INSERT_INSTANCE(*db, ecClass1, instance);
+    instances.insert(ECDbHelper::ToPair(instance));
+    INSERT_INSTANCE(*db, ecClass2, instance);
+    instances.insert(ECDbHelper::ToPair(instance));
+
+    EXPECT_EQ(SUCCESS, adapter.DeleteInstances(instances));
+    EXPECT_EQ(0, adapter.FindInstances(ecClass1).size());
+    EXPECT_EQ(0, adapter.FindInstances(ecClass2).size());
+    }
+
+TEST_F(ECDbAdapterTests, DeleteInstances_MultipleClassInstances_DeletesInstances)
+    {
+    auto db = GetTestDb();
+    ECDbAdapter adapter(*db);
+
+    auto ecClass1 = adapter.GetECClass("TestSchema.TestClass");
+    auto ecClass2 = adapter.GetECClass("TestSchema.TestClass2");
+    auto ecClass3 = adapter.GetECClass("TestSchema.TestClass3");
+
+    ECInstanceKey instance;
+    ECInstanceKeyMultiMap instances;
+
+    INSERT_INSTANCE(*db, ecClass1, instance);
+    instances.insert(ECDbHelper::ToPair(instance));
+    INSERT_INSTANCE(*db, ecClass2, instance);
+    instances.insert(ECDbHelper::ToPair(instance));
+    INSERT_INSTANCE(*db, ecClass3, instance);
+    instances.insert(ECDbHelper::ToPair(instance));
+    INSERT_INSTANCE(*db, ecClass1, instance);
+    instances.insert(ECDbHelper::ToPair(instance));
+    INSERT_INSTANCE(*db, ecClass2, instance);
+    instances.insert(ECDbHelper::ToPair(instance));
+    INSERT_INSTANCE(*db, ecClass3, instance);
+    instances.insert(ECDbHelper::ToPair(instance));
+
+    EXPECT_EQ(SUCCESS, adapter.DeleteInstances(instances));
+    EXPECT_EQ(0, adapter.FindInstances(ecClass1).size());
+    EXPECT_EQ(0, adapter.FindInstances(ecClass2).size());
+    EXPECT_EQ(0, adapter.FindInstances(ecClass3).size());
+    }
+
+TEST_F(ECDbAdapterTests, ExtractECInstanceKeys_InvalidStatement_ReturnsErrorAndEmptyList)
+    {
+    auto db = GetTestDb();
+    ECDbAdapter adapter(*db);
+
+    ECSqlStatement statement;
+    ECInstanceKeyMultiMap keys;
+
+    BeTest::SetFailOnAssert(false);
+    ASSERT_EQ(ERROR, adapter.PrepareStatement(statement, "Invalid statement"));
+    BeTest::SetFailOnAssert(true);
+    ASSERT_EQ(ERROR, adapter.ExtractECInstanceKeys(statement, keys));
+    EXPECT_EQ(0, keys.size());
+    }
+
+TEST_F(ECDbAdapterTests, ExtractECInstanceKeys_StatementWithIdsPassed_ReturnsKeys)
+    {
+    auto db = GetTestDb();
+    ECDbAdapter adapter(*db);
+
+    ECInstanceKey a, b;
+    ASSERT_EQ(SUCCESS, JsonInserter(*db, *adapter.GetECClass("TestSchema.A"), nullptr).Insert(a, Json::Value()));
+    ASSERT_EQ(SUCCESS, JsonInserter(*db, *adapter.GetECClass("TestSchema.B"), nullptr).Insert(b, Json::Value()));
+
+    ECSqlStatement statement;
+    ECInstanceKeyMultiMap keys;
+
+    ASSERT_EQ(SUCCESS, adapter.PrepareStatement(statement, "SELECT ECClassId, ECInstanceId FROM TestSchema.A"));
+    ASSERT_EQ(SUCCESS, adapter.ExtractECInstanceKeys(statement, keys));
+    EXPECT_CONTAINS(keys, ECDbHelper::ToPair(a));
+    EXPECT_CONTAINS(keys, ECDbHelper::ToPair(b));
+    EXPECT_EQ(2, keys.size());
+
+    statement.Finalize();
+    keys.clear();
+
+    ASSERT_EQ(SUCCESS, adapter.PrepareStatement(statement, "SELECT NULL, ECInstanceId, ECClassId FROM TestSchema.A"));
+    ASSERT_EQ(SUCCESS, adapter.ExtractECInstanceKeys(statement, keys, nullptr, 2, 1));
+    EXPECT_CONTAINS(keys, ECDbHelper::ToPair(a));
+    EXPECT_CONTAINS(keys, ECDbHelper::ToPair(b));
+    EXPECT_EQ(2, keys.size());
+    }
+
+TEST_F(ECDbAdapterTests, ECDb_DeleteRelationship_ShouldNotDeleteEnds1)
+    {
+    auto schema = ParseSchema(R"xml(
+        <ECSchema schemaName="TestSchema" nameSpacePrefix="TS" version="1.0" xmlns="http://www.bentley.com/schemas/Bentley.ECXML.2.0">
+            <ECClass typeName="TestClass" />
+            <ECRelationshipClass typeName="HoldingRel" strength="holding">
+                <Source cardinality="(0,N)"><Class class="TestClass" /></Source>
+                <Target cardinality="(0,N)"><Class class="TestClass" /></Target>
+            </ECRelationshipClass>
+        </ECSchema>)xml");
+    auto db = CreateTestDb(schema);
+    ECDbAdapter adapter(*db);
+
+    auto ecClass = adapter.GetECClass("TestSchema.TestClass");
+    auto holdingRelClass = adapter.GetECRelationshipClass("TestSchema.HoldingRel");
+
+    ECInstanceKey parent, parent2, child;
+    INSERT_INSTANCE(*db, ecClass, parent);
+    INSERT_INSTANCE(*db, ecClass, parent2);
+    INSERT_INSTANCE(*db, ecClass, child);
+
+    auto rel = ECDbAdapter(*db).RelateInstances(holdingRelClass, parent, child);
+    ASSERT_TRUE(rel.IsValid());
+    auto rel2 = ECDbAdapter(*db).RelateInstances(holdingRelClass, parent2, child);
+    ASSERT_TRUE(rel.IsValid());
+
+    ECSqlStatement statement;
+    ASSERT_EQ(ECSqlStatus::Success, statement.Prepare(*db, "DELETE FROM ONLY [TestSchema].[HoldingRel] WHERE ECInstanceId = ?"));
+
+    statement.BindId(1, rel.GetInstanceId());
+    ASSERT_EQ(BE_SQLITE_DONE, statement.Step());
+
+    auto notDeletedInstances = adapter.FindInstances(ecClass);
+    EXPECT_EQ(3, notDeletedInstances.size());
+    EXPECT_CONTAINS(notDeletedInstances, parent.GetInstanceId());
+    EXPECT_CONTAINS(notDeletedInstances, parent2.GetInstanceId());
+    EXPECT_CONTAINS(notDeletedInstances, child.GetInstanceId());
+    notDeletedInstances = adapter.FindInstances(holdingRelClass);
+    EXPECT_EQ(1, notDeletedInstances.size());
+    }
+
+TEST_F(ECDbAdapterTests, ECDb_DeleteRelationship_ShouldNotDeleteEnds2)
+    {
+    auto schema = ParseSchema(R"xml(
+        <ECSchema schemaName="TestSchema" nameSpacePrefix="TS" version="1.0" xmlns="http://www.bentley.com/schemas/Bentley.ECXML.2.0">
+            <ECClass typeName="TestClass" />
+            <ECRelationshipClass typeName="HoldingRel" strength="holding">
+                <Source cardinality="(0,N)"><Class class="TestClass" /></Source>
+                <Target cardinality="(0,2)"><Class class="TestClass" /></Target>
+            </ECRelationshipClass>
+        </ECSchema>)xml");
+    auto db = CreateTestDb(schema);
+    ECDbAdapter adapter(*db);
+
+    auto ecClass = adapter.GetECClass("TestSchema.TestClass");
+    auto holdingRelClass = adapter.GetECRelationshipClass("TestSchema.HoldingRel");
+
+    ECInstanceKey parent, child;
+    INSERT_INSTANCE(*db, ecClass, parent);
+    INSERT_INSTANCE(*db, ecClass, child);
+
+    auto rel = ECDbAdapter(*db).RelateInstances(holdingRelClass, parent, child);
+    ASSERT_TRUE(rel.IsValid());
+
+    ECSqlStatement statement;
+    ASSERT_EQ(ECSqlStatus::Success, statement.Prepare(*db, "DELETE FROM ONLY [TestSchema].[HoldingRel] WHERE ECInstanceId = ?"));
+
+    statement.BindId(1, rel.GetInstanceId());
+    ASSERT_EQ(BE_SQLITE_DONE, statement.Step());
+
+    auto notDeletedInstances = adapter.FindInstances(ecClass);
+    EXPECT_EQ(2, notDeletedInstances.size());
+    EXPECT_CONTAINS(notDeletedInstances, parent.GetInstanceId());
+    EXPECT_CONTAINS(notDeletedInstances, child.GetInstanceId());
+    notDeletedInstances = adapter.FindInstances(holdingRelClass);
+    EXPECT_EQ(0, notDeletedInstances.size());
+    }
+
+TEST_F(ECDbAdapterTests, ECDb_DeleteRelationship_ShouldNotDeleteEnds3)
+    {
+    auto schema = ParseSchema(R"xml(
+        <ECSchema schemaName="TestSchema" nameSpacePrefix="TS" version="1.0" xmlns="http://www.bentley.com/schemas/Bentley.ECXML.2.0">
+            <ECClass typeName="A" />
+            <ECClass typeName="B" />
+            <ECRelationshipClass typeName="HoldingRel" strength="holding">
+                <Source cardinality="(0,N)"><Class class="A" /></Source>
+                <Target cardinality="(0,N)"><Class class="B" /></Target>
+            </ECRelationshipClass>
+        </ECSchema>)xml");
+    auto db = CreateTestDb(schema);
+    ECDbAdapter adapter(*db);
+
+    auto ecClassA = adapter.GetECClass("TestSchema.A");
+    auto ecClassB = adapter.GetECClass("TestSchema.B");
+    auto holdingRelClass = adapter.GetECRelationshipClass("TestSchema.HoldingRel");
+
+    ECInstanceKey parent, child;
+    INSERT_INSTANCE(*db, ecClassA, parent);
+    INSERT_INSTANCE(*db, ecClassB, child);
+
+    auto rel = ECDbAdapter(*db).RelateInstances(holdingRelClass, parent, child);
+    ASSERT_TRUE(rel.IsValid());
+
+    ECSqlStatement statement;
+    ASSERT_EQ(ECSqlStatus::Success, statement.Prepare(*db, "DELETE FROM ONLY [TestSchema].[HoldingRel] WHERE ECInstanceId = ?"));
+
+    statement.BindId(1, rel.GetInstanceId());
+    ASSERT_EQ(BE_SQLITE_DONE, statement.Step());
+
+    auto notDeletedInstances = adapter.FindInstances(ecClassA);
+    EXPECT_EQ(1, notDeletedInstances.size());
+    notDeletedInstances = adapter.FindInstances(ecClassB);
+    EXPECT_EQ(1, notDeletedInstances.size());
+    notDeletedInstances = adapter.FindInstances(holdingRelClass);
+    EXPECT_EQ(0, notDeletedInstances.size());
+    }
+
+#endif