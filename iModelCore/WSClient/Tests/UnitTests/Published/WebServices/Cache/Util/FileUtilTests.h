/*--------------------------------------------------------------------------------------+
|
|     $Source: Tests/UnitTests/Published/WebServices/Cache/Util/FileUtilTests.h $
|
|  $Copyright: (c) 2016 Bentley Systems, Incorporated. All rights reserved. $
|
+--------------------------------------------------------------------------------------*/

#pragma once

#include "../../../Utils/WebServicesTestsHelper.h"

class FileUtilTests : public WSClientBaseTest
<<<<<<< HEAD
    {
    };

=======
    {};

>>>>>>> 4ab3ca95
<|MERGE_RESOLUTION|>--- conflicted
+++ resolved
@@ -1,21 +1,14 @@
-/*--------------------------------------------------------------------------------------+
-|
-|     $Source: Tests/UnitTests/Published/WebServices/Cache/Util/FileUtilTests.h $
-|
-|  $Copyright: (c) 2016 Bentley Systems, Incorporated. All rights reserved. $
-|
-+--------------------------------------------------------------------------------------*/
-
-#pragma once
-
-#include "../../../Utils/WebServicesTestsHelper.h"
-
-class FileUtilTests : public WSClientBaseTest
-<<<<<<< HEAD
-    {
-    };
-
-=======
-    {};
-
->>>>>>> 4ab3ca95
+/*--------------------------------------------------------------------------------------+
+|
+|     $Source: Tests/UnitTests/Published/WebServices/Cache/Util/FileUtilTests.h $
+|
+|  $Copyright: (c) 2016 Bentley Systems, Incorporated. All rights reserved. $
+|
++--------------------------------------------------------------------------------------*/
+
+#pragma once
+
+#include "../../../Utils/WebServicesTestsHelper.h"
+
+class FileUtilTests : public WSClientBaseTest
+    {};