/*--------------------------------------------------------------------------------------+
|
|     $Source: Tests/UnitTests/Published/WebServices/Client/WSClientTests.cpp $
|
|  $Copyright: (c) 2017 Bentley Systems, Incorporated. All rights reserved. $
|
+--------------------------------------------------------------------------------------*/
#include <WebServices/Client/WSClient.h>
#include "WSClientTests.h"
#include "MockServerInfoListener.h"
#include "../../../../../Client/ServerInfoProvider.h"

USING_NAMESPACE_BENTLEY_WEBSERVICES

void WSClientTests::SetUp() 
    {
    BaseMockHttpHandlerTest::SetUp();
    BackDoor::DgnClientFx_Device::Initialize();
    ServerInfoProvider::InvalidateAllInfo();
    }

/*--------------------------------------------------------------------------------------+
* @bsimethod                                                    Vincas.Razma    01/2015
+---------------+---------------+---------------+---------------+---------------+------*/
TEST_F(WSClientTests, SendGetInfoRequest_Called_SendsGetPluginsUrl)
    {
    auto client = WSClient::Create("https://srv.com/ws", StubClientInfo(), GetHandlerPtr());

    GetHandler().ExpectOneRequest().ForAnyRequest([=] (Http::RequestCR request)
        {
        EXPECT_STREQ("GET", request.GetMethod().c_str());
        EXPECT_STREQ("https://srv.com/ws/v2.0/Plugins", request.GetUrl().c_str());
        return StubHttpResponse();
        });

    client->SendGetInfoRequest()->Wait();
    }

/*--------------------------------------------------------------------------------------+
* @bsimethod                                                    Vincas.Razma    01/2015
+---------------+---------------+---------------+---------------+---------------+------*/
TEST_F(WSClientTests, GetServerInfo_CalledFirstTime_SendsGetPluginsUrl)
    {
    auto client = WSClient::Create("https://srv.com/ws", StubClientInfo(), GetHandlerPtr());

    GetHandler().ExpectOneRequest().ForAnyRequest([=] (Http::RequestCR request)
        {
        EXPECT_STREQ("GET", request.GetMethod().c_str());
        EXPECT_STREQ("https://srv.com/ws/v2.0/Plugins", request.GetUrl().c_str());
        return StubHttpResponse();
        });

    client->GetServerInfo()->Wait();
    }

<<<<<<< HEAD
/*--------------------------------------------------------------------------------------+
* @bsimethod                                                    Vincas.Razma    01/2015
+---------------+---------------+---------------+---------------+---------------+------*/
TEST_F(WSClientTests, GetServerInfo_FirstResponseReturnNotFoundPokingFails_SendsGetInfoUrl)
    {
    auto client = WSClient::Create("https://srv.com/ws", StubClientInfo(), GetHandlerPtr());

    GetHandler ().ExpectRequests (9);
    GetHandler ().ForRequest (1, StubHttpResponse (HttpStatus::NotFound));
    GetHandler ().ForRequest (2, StubHttpResponse (HttpStatus::NotFound));
    GetHandler ().ForRequest (3, StubHttpResponse (HttpStatus::NotFound));
    GetHandler ().ForRequest (4, StubHttpResponse (HttpStatus::NotFound));
    GetHandler ().ForRequest (5, StubHttpResponse (HttpStatus::NotFound));
    GetHandler ().ForRequest (6, StubHttpResponse (HttpStatus::NotFound));
    GetHandler ().ForRequest (7, StubHttpResponse (HttpStatus::NotFound));
    GetHandler ().ForRequest (8, StubHttpResponse (HttpStatus::NotFound));
    GetHandler ().ForRequest (9, [=] (Http::RequestCR request)
=======
TEST_F(WSClientTests, GetServerInfo_FirstResponsesReturnNotFound_SendsGetInfoUrl)
    {
    auto client = WSClient::Create("https://srv.com/ws", StubClientInfo(), GetHandlerPtr());

    GetHandler().ExpectRequests(2);
    GetHandler().ForRequest(1, StubHttpResponse(HttpStatus::NotFound));
    GetHandler().ForRequest(2, [=] (HttpRequestCR request)
>>>>>>> be592b86
        {
        EXPECT_STREQ("https://srv.com/ws/v1.2/Info", request.GetUrl().c_str());
        return StubHttpResponse();
        });

    client->GetServerInfo()->Wait();
    }

<<<<<<< HEAD
/*--------------------------------------------------------------------------------------+
* @bsimethod                                                    Vincas.Razma    01/2015
+---------------+---------------+---------------+---------------+---------------+------*/
TEST_F(WSClientTests, GetServerInfo_FirstResponseReturnsBadRequestAndNoWSGErrorPokingFails_SendsGetInfoUrl)
    {
    auto client = WSClient::Create("https://srv.com/ws", StubClientInfo(), GetHandlerPtr());

    GetHandler ().ExpectRequests (9);
    GetHandler ().ForRequest (1, StubHttpResponse (HttpStatus::BadRequest, "Foo Error Message"));
    GetHandler ().ForRequest (2, StubHttpResponse (HttpStatus::NotFound));
    GetHandler ().ForRequest (3, StubHttpResponse (HttpStatus::NotFound));
    GetHandler ().ForRequest (4, StubHttpResponse (HttpStatus::NotFound));
    GetHandler ().ForRequest (5, StubHttpResponse (HttpStatus::NotFound));
    GetHandler ().ForRequest (6, StubHttpResponse (HttpStatus::NotFound));
    GetHandler ().ForRequest (7, StubHttpResponse (HttpStatus::NotFound));
    GetHandler ().ForRequest (8, StubHttpResponse (HttpStatus::NotFound));
    GetHandler ().ForRequest (9, [=] (Http::RequestCR request)
=======
TEST_F(WSClientTests, GetServerInfo_FirstResponsesReturnsBadRequestAndNoWSGError_SendsGetInfoUrl)
    {
    auto client = WSClient::Create("https://srv.com/ws", StubClientInfo(), GetHandlerPtr());

    GetHandler().ExpectRequests(2);
    GetHandler().ForRequest(1, StubHttpResponse(HttpStatus::BadRequest, "Foo Error Message"));
    GetHandler().ForRequest(2, [=] (HttpRequestCR request)
>>>>>>> be592b86
        {
        EXPECT_STREQ("https://srv.com/ws/v1.2/Info", request.GetUrl().c_str());
        return StubHttpResponse();
        });

    client->GetServerInfo()->Wait();
    }

/*--------------------------------------------------------------------------------------+
* @bsimethod                                                    Vincas.Razma    01/2015
+---------------+---------------+---------------+---------------+---------------+------*/
TEST_F(WSClientTests, GetServerInfo_FirstResponsesReturnsNotNotFoundAndWSGError_ReturnsError)
    {
    auto client = WSClient::Create("https://srv.com/ws", StubClientInfo(), GetHandlerPtr());
   
    GetHandler().ExpectRequests(1);
    GetHandler().ForRequest(1, StubWSErrorHttpResponse(HttpStatus::BadRequest, "Foo", "Boo", "Goo"));

    auto result = client->GetServerInfo()->GetResult();
    EXPECT_FALSE(result.IsSuccess());
    EXPECT_EQ("Boo", result.GetError().GetMessage());
    EXPECT_EQ("Goo", result.GetError().GetDescription());
    }

<<<<<<< HEAD
/*--------------------------------------------------------------------------------------+
* @bsimethod                                                    Vincas.Razma    01/2015
+---------------+---------------+---------------+---------------+---------------+------*/
TEST_F(WSClientTests, GetServerInfo_First9ResponsesReturnNotFound_SendsGetAboutPageUrl)
    {
    auto client = WSClient::Create("https://srv.com/ws", StubClientInfo(), GetHandlerPtr());

    GetHandler ().ExpectRequests (10);
    GetHandler ().ForRequest (1, StubHttpResponse (HttpStatus::NotFound));
    GetHandler ().ForRequest (2, StubHttpResponse (HttpStatus::NotFound));
    GetHandler ().ForRequest (3, StubHttpResponse (HttpStatus::NotFound));
    GetHandler ().ForRequest (4, StubHttpResponse (HttpStatus::NotFound));
    GetHandler ().ForRequest (5, StubHttpResponse (HttpStatus::NotFound));
    GetHandler ().ForRequest (6, StubHttpResponse (HttpStatus::NotFound));
    GetHandler ().ForRequest (7, StubHttpResponse (HttpStatus::NotFound));
    GetHandler ().ForRequest (8, StubHttpResponse (HttpStatus::NotFound));
    GetHandler ().ForRequest (9, StubHttpResponse (HttpStatus::NotFound));
    GetHandler ().ForRequest (10, [=] (Http::RequestCR request)
=======
TEST_F(WSClientTests, GetServerInfo_FirstAndSecondResponsesReturnNotFound_SendsGetAboutPageUrl)
    {
    auto client = WSClient::Create("https://srv.com/ws", StubClientInfo(), GetHandlerPtr());

    GetHandler().ExpectRequests(3);
    GetHandler().ForRequest(1, StubHttpResponse(HttpStatus::NotFound));
    GetHandler().ForRequest(2, StubHttpResponse(HttpStatus::NotFound));
    GetHandler().ForRequest(3, [=] (HttpRequestCR request)
>>>>>>> be592b86
        {
        EXPECT_STREQ("https://srv.com/ws/Pages/About.aspx", request.GetUrl().c_str());
        return StubHttpResponse();
        });

    client->GetServerInfo()->Wait();
    }

<<<<<<< HEAD
/*--------------------------------------------------------------------------------------+
* @bsimethod                                                    Vincas.Razma    01/2015
+---------------+---------------+---------------+---------------+---------------+------*/
TEST_F(WSClientTests, GetServerInfo_First9ResponsesReturnNotFound_UsesAboutPageToIdentifyWSGR1)
=======
TEST_F(WSClientTests, GetServerInfo_SecondResponseReturnsNotFound_UsesAboutPageToIdentifyWSGR1)
>>>>>>> be592b86
    {
    auto client = WSClient::Create("https://srv.com/ws", StubClientInfo(), GetHandlerPtr());

    auto aboutPageStub = R"(<span id="productNameLabel">Bentley Web Services Gateway 01.00</span>)";

    GetHandler().ExpectRequests(3);
    GetHandler().ForRequest(1, StubHttpResponse(HttpStatus::NotFound));
    GetHandler().ForRequest(2, StubHttpResponse(HttpStatus::NotFound));
    GetHandler().ForRequest(3, StubHttpResponse(HttpStatus::OK, aboutPageStub, {{"Content-Type", "text/html"}}));

    auto info = client->GetServerInfo()->GetResult();
    EXPECT_EQ(BeVersion(1, 0), info.GetValue().GetVersion());
    }

<<<<<<< HEAD
/*--------------------------------------------------------------------------------------+
* @bsimethod                                                    Vincas.Razma    01/2015
+---------------+---------------+---------------+---------------+---------------+------*/
TEST_F(WSClientTests, GetServerInfo_First9ResponsesReturnNotFound_UsesAboutPageToIdentifyBentleyConnectWSGR1)
=======
TEST_F(WSClientTests, GetServerInfo_SecondResponseReturnsNotFound_UsesAboutPageToIdentifyBentleyConnectWSGR1)
>>>>>>> be592b86
    {
    auto client = WSClient::Create("https://srv.com/ws", StubClientInfo(), GetHandlerPtr());

    auto aboutPageStub = R"(Web Service Gateway for BentleyCONNECT ... any text here ... <span id="versionLabel">1.1.0.0</span>)";

    GetHandler().ExpectRequests(3);
    GetHandler().ForRequest(1, StubHttpResponse(HttpStatus::NotFound));
    GetHandler().ForRequest(2, StubHttpResponse(HttpStatus::NotFound));
    GetHandler().ForRequest(3, StubHttpResponse(HttpStatus::OK, aboutPageStub, {{"Content-Type", "text/html"}}));

    auto info = client->GetServerInfo()->GetResult();
    EXPECT_EQ(BeVersion(1, 0), info.GetValue().GetVersion());
    EXPECT_EQ(BeVersion(1, 1), info.GetValue().GetWebApiVersion());
    }

<<<<<<< HEAD
/*--------------------------------------------------------------------------------------+
* @bsimethod                                                    Vincas.Razma    01/2015
+---------------+---------------+---------------+---------------+---------------+------*/
TEST_F(WSClientTests, GetServerInfo_FirstResponseDoesNotHaveServerHeaderPokingFails_RetriesOtherAndReturnsNotSupported)
    {
    auto client = WSClient::Create("https://srv.com/ws", StubClientInfo(), GetHandlerPtr());

    GetHandler ().ExpectRequests (10);
    GetHandler ().ForRequest (1, StubHttpResponse (HttpStatus::OK, "some other html", {{"Content-Type", REQUESTHEADER_ContentType_TextHtml}}));
    GetHandler ().ForRequest (2, StubHttpResponse (HttpStatus::NotFound));
    GetHandler ().ForRequest (3, StubHttpResponse (HttpStatus::NotFound));
    GetHandler ().ForRequest (4, StubHttpResponse (HttpStatus::NotFound));
    GetHandler ().ForRequest (5, StubHttpResponse (HttpStatus::NotFound));
    GetHandler ().ForRequest (6, StubHttpResponse (HttpStatus::NotFound));
    GetHandler ().ForRequest (7, StubHttpResponse (HttpStatus::NotFound));
    GetHandler ().ForRequest (8, StubHttpResponse (HttpStatus::NotFound));
    GetHandler ().ForRequest (9, StubHttpResponse (HttpStatus::NotFound));
    GetHandler ().ForRequest (10, StubHttpResponse (HttpStatus::NotFound));
=======
TEST_F(WSClientTests, GetServerInfo_FirstResponseDoesNotHaveServerHeader_RetriesOtherAndReturnsNotSupported)
    {
    auto client = WSClient::Create("https://srv.com/ws", StubClientInfo(), GetHandlerPtr());

    GetHandler().ExpectRequests(3);
    GetHandler().ForRequest(1, StubHttpResponse(HttpStatus::OK, "some other html", {{"Content-Type", "text/html"}}));
    GetHandler().ForRequest(2, StubHttpResponse(HttpStatus::NotFound));
    GetHandler().ForRequest(3, StubHttpResponse(HttpStatus::NotFound));
>>>>>>> be592b86

    auto info = client->GetServerInfo()->GetResult();
    EXPECT_EQ(WSError::Status::ServerNotSupported, info.GetError().GetStatus());
    }

/*--------------------------------------------------------------------------------------+
* @bsimethod                                                    Vincas.Razma    01/2015
+---------------+---------------+---------------+---------------+---------------+------*/
TEST_F(WSClientTests, GetServerInfo_FirstResponseHasProperServerHeader_IdentifyingWSG2)
    {
    auto client = WSClient::Create("https://srv.com/ws", StubClientInfo(), GetHandlerPtr());

    GetHandler().ExpectRequests(1);
    GetHandler().ForRequest(1, StubHttpResponse(HttpStatus::OK, "", {{"Server", "Bentley-WebAPI/2.0,Bentley-WSG/2.0"}}));

    auto info = client->GetServerInfo()->GetResult();
    EXPECT_EQ(BeVersion(2, 0), info.GetValue().GetVersion());
    }
<<<<<<< HEAD

/*--------------------------------------------------------------------------------------+
* @bsimethod                                                    Vincas.Razma    01/2015
+---------------+---------------+---------------+---------------+---------------+------*/
TEST_F (WSClientTests, GetServerInfo_IncorrectServerHeaderPokeWSG_IdentifyingWSG2_7)
    {
    auto client = WSClient::Create ("https://srv.com/ws", StubClientInfo (), GetHandlerPtr ());

    GetHandler ().ExpectRequests (2);
    GetHandler ().ForRequest (1, StubHttpResponse (HttpStatus::OK, "", {{"Server", "My-Very-Special-Proxy-Header/2.0"}}));
    GetHandler ().ForRequest (2, StubHttpResponse (HttpStatus::OK, "", {{"Server", "My-Very-Special-Proxy-Header/2.0"}}));

    auto info = client->GetServerInfo ()->GetResult ();
    EXPECT_EQ (BeVersion (2, 7), info.GetValue ().GetVersion ());
    }

/*--------------------------------------------------------------------------------------+
* @bsimethod                                                    Vincas.Razma    01/2015
+---------------+---------------+---------------+---------------+---------------+------*/
TEST_F (WSClientTests, GetServerInfo_IncorrectServerHeaderPokeWSG_IdentifyingWSG2_1)
    {
    auto client = WSClient::Create ("https://srv.com/ws", StubClientInfo (), GetHandlerPtr ());

    GetHandler ().ExpectRequests (8);
    GetHandler ().ForRequest (1, StubHttpResponse (HttpStatus::OK, "", {{"Server", "My-Very-Special-Proxy-Header/2.0"}}));
    GetHandler ().ForRequest (2, StubHttpResponse (HttpStatus::NotFound));
    GetHandler ().ForRequest (3, StubHttpResponse (HttpStatus::NotFound));
    GetHandler ().ForRequest (4, StubHttpResponse (HttpStatus::NotFound));
    GetHandler ().ForRequest (5, StubHttpResponse (HttpStatus::NotFound));
    GetHandler ().ForRequest (6, StubHttpResponse (HttpStatus::NotFound));
    GetHandler ().ForRequest (7, StubHttpResponse (HttpStatus::NotFound));
    GetHandler ().ForRequest (8, StubHttpResponse (HttpStatus::OK));

    auto info = client->GetServerInfo ()->GetResult ();
    EXPECT_EQ (BeVersion (2, 1), info.GetValue ().GetVersion ());
    }

=======
    
>>>>>>> be592b86
/*--------------------------------------------------------------------------------------+
* @bsimethod                                julius.cepukenas                     09/17
+---------------+---------------+---------------+---------------+---------------+------*/
TEST_F(WSClientTests, GetServerInfo_FirstResponseHasProperMasServerHeader_IdentifyingWSG)
    {
    auto client = WSClient::Create("https://srv.com/ws", StubClientInfo(), GetHandlerPtr());

    GetHandler().ExpectRequests(1);
    GetHandler().ForRequest(1, StubHttpResponse(HttpStatus::OK, "", {{"Mas-Server", "Bentley-WebAPI/2.6,Bentley-WSG/2.6"}}));

    auto info = client->GetServerInfo()->GetResult();
    EXPECT_EQ(BeVersion(2,6), info.GetValue().GetVersion());
    }

/*--------------------------------------------------------------------------------------+
* @bsimethod                                julius.cepukenas                     09/17
+---------------+---------------+---------------+---------------+---------------+------*/
TEST_F(WSClientTests, GetServerInfo_FirstResponseHasMasServerAndServerHeader_IdentifyingCorrectWSG)
    {
    auto client = WSClient::Create("https://srv.com/ws", StubClientInfo(), GetHandlerPtr());

    GetHandler().ExpectRequests(1);
    GetHandler().ForRequest(1, StubHttpResponse(HttpStatus::OK, "", {{"Mas-Server", "Bentley-WebAPI/2.6,Bentley-WSG/2.6"}, {"Server", "Bentley-WebAPI/2.0,Bentley-WSG/2.0"}}));

    auto info = client->GetServerInfo()->GetResult();
    EXPECT_EQ(BeVersion(2, 6), info.GetValue().GetVersion());
    }

/*--------------------------------------------------------------------------------------+
* @bsimethod                                                    Vincas.Razma    01/2015
+---------------+---------------+---------------+---------------+---------------+------*/
TEST_F(WSClientTests, GetServerInfo_CalledTwiceWithSuccessfullConnection_QueriesServerOnce)
    {
    auto client = WSClient::Create("https://srv.com/ws", StubClientInfo(), GetHandlerPtr());

    GetHandler().ExpectOneRequest().ForAnyRequest(StubHttpResponse(HttpStatus::OK, "", {{"Server", "Bentley-WebAPI/2.0,Bentley-WSG/2.0"}}));

    auto info1 = client->GetServerInfo()->GetResult();
    auto info2 = client->GetServerInfo()->GetResult();

    EXPECT_TRUE(info1.IsSuccess());
    EXPECT_TRUE(info2.IsSuccess());
    EXPECT_EQ(info1.GetValue().GetVersion(), info2.GetValue().GetVersion());
    }

/*--------------------------------------------------------------------------------------+
* @bsimethod                                                    Vincas.Razma    01/2015
+---------------+---------------+---------------+---------------+---------------+------*/
TEST_F(WSClientTests, GetServerInfo_SendInfoRequestCalledFirst_UsesCachedInfo)
    {
    auto client = WSClient::Create("https://srv.com/ws", StubClientInfo(), GetHandlerPtr());

    GetHandler().ExpectOneRequest().ForAnyRequest(StubHttpResponse(HttpStatus::OK, "", {{"Server", "Bentley-WebAPI/2.0,Bentley-WSG/2.0"}}));

    auto info1 = client->SendGetInfoRequest()->GetResult();
    auto info2 = client->GetServerInfo()->GetResult();

    EXPECT_TRUE(info1.IsSuccess());
    EXPECT_TRUE(info2.IsSuccess());
    EXPECT_EQ(info1.GetValue().GetVersion(), info2.GetValue().GetVersion());
    }

/*--------------------------------------------------------------------------------------+
* @bsimethod                                                    Vincas.Razma    01/2015
+---------------+---------------+---------------+---------------+---------------+------*/
TEST_F(WSClientTests, GetServerInfo_PrevioulslyReceivedServerNotSupported_PreviouslyCachedInfoIsInvalidatedAndNewRequested)
    {
    auto client = WSClient::Create("https://srv.com/ws", StubClientInfo(), GetHandlerPtr());

    GetHandler().ExpectRequests(3);
    GetHandler().ForRequest(1, StubHttpResponse(HttpStatus::OK, "", {{"Server", "Bentley-WebAPI/1.2,Bentley-WSG/1.3"}}));
    GetHandler().ForRequest(2, StubHttpResponse(HttpStatus::OK, R"(this is not data source response)"));
    GetHandler().ForRequest(3, StubHttpResponse(HttpStatus::OK, "", {{"Server", "Bentley-WebAPI/1.2,Bentley-WSG/1.3"}}));

    auto response = client->SendGetRepositoriesRequest()->GetResult();
    auto info = client->GetServerInfo()->GetResult();

    EXPECT_EQ(WSError::Status::ServerNotSupported, response.GetError().GetStatus());
    EXPECT_TRUE(info.IsSuccess());
    }

/*--------------------------------------------------------------------------------------+
* @bsimethod                                                    Vincas.Razma    01/2015
+---------------+---------------+---------------+---------------+---------------+------*/
TEST_F(WSClientTests, GetServerInfo_TwoServersCalledTwoTimesEach_UsesCachedInfo)
    {
    auto client1 = WSClient::Create("https://one.com/ws", StubClientInfo(), GetHandlerPtr());
    auto client2 = WSClient::Create("https://two.com/ws", StubClientInfo(), GetHandlerPtr());

    GetHandler().ForAnyRequest([=] (Http::RequestCR request)
        {
        Utf8String url = request.GetUrl();
        if (url == "https://one.com/ws/v2.0/Plugins")
            return StubHttpResponse(HttpStatus::OK, "", { { "Server", "Bentley-WebAPI/1.0,Bentley-WSG/1.0" } });
        else
            return StubHttpResponse(HttpStatus::OK, "", { { "Server", "Bentley-WebAPI/2.0,Bentley-WSG/2.0" } });
        });

    struct StubServerInfoListener : IWSClient::IServerInfoListener
        {
        int& m_listenerCallCount;
        StubServerInfoListener(int& listenerCallCount) : m_listenerCallCount(listenerCallCount) {}
        void OnServerInfoReceived(WSInfoCR info)
            {
            m_listenerCallCount++;
            }
        };

    int listenerCallCount1 = 0;
    auto listener1 = std::make_shared<StubServerInfoListener>(listenerCallCount1);
    client1->RegisterServerInfoListener(listener1);

    int listenerCallCount2 = 0;
    auto listener2 = std::make_shared<StubServerInfoListener>(listenerCallCount2);
    client1->RegisterServerInfoListener(listener2);

    auto info1 = client1->GetServerInfo()->GetResult();
    auto info2 = client2->GetServerInfo()->GetResult();

    info1 = client1->GetServerInfo()->GetResult();
    EXPECT_EQ(BeVersion(1, 0), info1.GetValue().GetVersion());
    EXPECT_EQ(1, listenerCallCount1);

    info2 = client2->GetServerInfo()->GetResult();
    EXPECT_EQ(BeVersion(2, 0), info2.GetValue().GetVersion());
    EXPECT_EQ(1, listenerCallCount2);
    }

/*--------------------------------------------------------------------------------------+
* @bsimethod                                                    Vincas.Razma    01/2015
+---------------+---------------+---------------+---------------+---------------+------*/
TEST_F(WSClientTests, GetServerInfo_FirstResponseIsUnauthorized_StopsAndReturnsLoginError)
    {
    auto client = WSClient::Create("https://srv.com/ws", StubClientInfo(), GetHandlerPtr());

    GetHandler().ExpectRequests(1);
    GetHandler().ForRequest(1, StubHttpResponse(HttpStatus::Unauthorized));

    auto result = client->GetServerInfo()->GetResult();

    ASSERT_FALSE(result.IsSuccess());
    EXPECT_EQ(WSError::Status::ReceivedError, result.GetError().GetStatus());
    EXPECT_EQ(WSError::Id::LoginFailed, result.GetError().GetId());
    }

/*--------------------------------------------------------------------------------------+
* @bsimethod                                                    Vincas.Razma    01/2015
+---------------+---------------+---------------+---------------+---------------+------*/
TEST_F(WSClientTests, GetServerInfo_SecondResponseIsUnauthorized_StopsAndReturnsLoginError)
    {
    auto client = WSClient::Create("https://srv.com/ws", StubClientInfo(), GetHandlerPtr());

    GetHandler().ExpectRequests(2);
    GetHandler().ForRequest(1, StubHttpResponse(HttpStatus::NotFound));
    GetHandler().ForRequest(2, StubHttpResponse(HttpStatus::Unauthorized));

    auto result = client->GetServerInfo()->GetResult();

    ASSERT_FALSE(result.IsSuccess());
    EXPECT_EQ(WSError::Status::ReceivedError, result.GetError().GetStatus());
    EXPECT_EQ(WSError::Id::LoginFailed, result.GetError().GetId());
    }

/*--------------------------------------------------------------------------------------+
* @bsimethod                                                    Vincas.Razma    01/2015
+---------------+---------------+---------------+---------------+---------------+------*/
TEST_F(WSClientTests, GetServerInfo_ThirdResponseIsUnauthorized_StopsAndReturnsLoginError)
    {
    auto client = WSClient::Create("https://srv.com/ws", StubClientInfo(), GetHandlerPtr());

    GetHandler().ExpectRequests(3);
    GetHandler().ForRequest(1, StubHttpResponse(HttpStatus::NotFound));
    GetHandler().ForRequest(2, StubHttpResponse(HttpStatus::NotFound));
    GetHandler().ForRequest(3, StubHttpResponse(HttpStatus::Unauthorized));

    auto result = client->GetServerInfo()->GetResult();

    ASSERT_FALSE(result.IsSuccess());
    EXPECT_EQ(WSError::Status::ReceivedError, result.GetError().GetStatus());
    EXPECT_EQ(WSError::Id::LoginFailed, result.GetError().GetId());
    }

/*--------------------------------------------------------------------------------------+
* @bsimethod                                                    Vincas.Razma    01/2015
+---------------+---------------+---------------+---------------+---------------+------*/
TEST_F(WSClientTests, GetServerInfo_AllResponsesWithServerError_ReturnsServerNotSupportedError)
    {
    auto client = WSClient::Create("https://srv.com/ws", StubClientInfo(), GetHandlerPtr());

    GetHandler().ForAnyRequest(StubHttpResponse(HttpStatus::InternalServerError));

    auto result = client->GetServerInfo()->GetResult();

    ASSERT_FALSE(result.IsSuccess());
    EXPECT_EQ(WSError::Status::ServerNotSupported, result.GetError().GetStatus());
    }

#ifdef USE_GTEST
/*--------------------------------------------------------------------------------------+
* @bsimethod                                                    Vincas.Razma    01/2015
+---------------+---------------+---------------+---------------+---------------+------*/
TEST_F(WSClientTests, RegisterServerInfoListener_AddedListener_ListenerNotifiedWithReceivedInfo)
    {
    auto client = WSClient::Create("https://srv.com/ws", StubClientInfo(), GetHandlerPtr());
    auto listener = std::make_shared<MockServerInfoListener>();

    GetHandler().ForAnyRequest([=] (Http::RequestCR request)
        {
        return StubWSInfoHttpResponseWebApi13();
        });

    client->RegisterServerInfoListener(listener);

    EXPECT_CALL(*listener, OnServerInfoReceived(_)).Times(1).WillOnce(Invoke([=] (WSInfoCR info)
        {
        EXPECT_EQ(BeVersion(1, 2), info.GetVersion());
        }));

    client->SendGetInfoRequest()->Wait();
    }
#endif

/*--------------------------------------------------------------------------------------+
* @bsimethod                                                    Vincas.Razma    01/2015
+---------------+---------------+---------------+---------------+---------------+------*/
TEST_F(WSClientTests, RegisterServerInfoListener_AddedListenerDeleted_ListenerNotLeakedAndNotNotified)
    {
    auto client = WSClient::Create("https://srv.com/ws", StubClientInfo(), GetHandlerPtr());

    int listenerCallCount = 0;
    struct StubServerInfoListener : public IWSClient::IServerInfoListener
        {
        int& m_listenerCallCount;
        StubServerInfoListener(int& listenerCallCount) : m_listenerCallCount(listenerCallCount) {}
        void OnServerInfoReceived(WSInfoCR info)
            {
            m_listenerCallCount++;
            }
        };

    GetHandler().ForAnyRequest([=] (Http::RequestCR request)
        {
        return StubWSInfoHttpResponseWebApi13();
        });

    auto listener = std::make_shared<StubServerInfoListener>(listenerCallCount);
    client->RegisterServerInfoListener(listener);
    EXPECT_EQ(0, listenerCallCount);

    client->SendGetInfoRequest()->Wait();
    EXPECT_EQ(1, listenerCallCount);

    listener = nullptr;
    client->SendGetInfoRequest()->Wait();

    EXPECT_EQ(1, listenerCallCount);
    }

#ifdef USE_GTEST
/*--------------------------------------------------------------------------------------+
* @bsimethod                                                    Vincas.Razma    01/2015
+---------------+---------------+---------------+---------------+---------------+------*/
TEST_F(WSClientTests, RegisterServerInfoListener_InfoNotReceivedDueToNetworkError_ListenerNotNotified)
    {
    auto client = WSClient::Create("https://srv.com/ws", StubClientInfo(), GetHandlerPtr());
    auto listener = std::make_shared<MockServerInfoListener>();

    EXPECT_CALL(*listener, OnServerInfoReceived(_)).Times(0);
    GetHandler().ForAnyRequest([=] (Http::RequestCR request)
        {
        return StubHttpResponse();
        });

    client->RegisterServerInfoListener(listener);
    client->SendGetInfoRequest()->Wait();
    }

/*--------------------------------------------------------------------------------------+
* @bsimethod                                                    Vincas.Razma    01/2015
+---------------+---------------+---------------+---------------+---------------+------*/
TEST_F(WSClientTests, RegisterServerInfoListener_NotSupportedServer_ListenerNotNotified)
    {
    auto client = WSClient::Create("https://srv.com/ws", StubClientInfo(), GetHandlerPtr());
    auto listener = std::make_shared<MockServerInfoListener>();

    EXPECT_CALL(*listener, OnServerInfoReceived(_)).Times(0);
    GetHandler().ForAnyRequest([=] (HttpRequestCR request)
        {
        return StubHttpResponse(HttpStatus::OK, "{}");
        });

    client->RegisterServerInfoListener(listener);
    client->SendGetInfoRequest()->Wait();
    }

/*--------------------------------------------------------------------------------------+
* @bsimethod                                                    Vincas.Razma    01/2015
+---------------+---------------+---------------+---------------+---------------+------*/
TEST_F(WSClientTests, UnregisterServerInfoListener_ExistingListener_ListenerNotNotified)
    {
    auto client = WSClient::Create("https://srv.com/ws", StubClientInfo(), GetHandlerPtr());
    auto listener = std::make_shared<MockServerInfoListener>();

    EXPECT_CALL(*listener, OnServerInfoReceived(_)).Times(0);
    GetHandler().ForAnyRequest([=] (Http::RequestCR request)
        {
        return StubWSInfoHttpResponseWebApi13();
        });

    client->RegisterServerInfoListener(listener);
    client->UnregisterServerInfoListener(listener);

    client->SendGetInfoRequest()->Wait();
    }
#endif

/*--------------------------------------------------------------------------------------+
* @bsimethod                                                    Vincas.Razma    01/2015
+---------------+---------------+---------------+---------------+---------------+------*/
TEST_F(WSClientTests, SendGetRepositoriesRequest_WebApiV1Format_ParsesDefaultFields)
    {
    Utf8String dataSourcesResponse =
        R"([{
            "id" : "D.testLocation",
            "label" : "A",
            "description" : "B",
            "type" : "C",
            "providerId" : "D"
         }])";

    auto client = WSClient::Create("https://srv.com/ws", StubClientInfo(), GetHandlerPtr());

    GetHandler().ExpectRequests(2);
    GetHandler().ForRequest(1, StubWSInfoHttpResponseWebApi13());
    GetHandler().ForRequest(2, StubJsonHttpResponse(HttpStatus::OK, dataSourcesResponse));

    auto response = client->SendGetRepositoriesRequest()->GetResult();
    auto dataSource = response.GetValue().front();

    EXPECT_EQ("D.testLocation", dataSource.GetId());
    EXPECT_EQ("A", dataSource.GetLabel());
    EXPECT_EQ("B", dataSource.GetDescription());
    EXPECT_EQ("D", dataSource.GetPluginId());
    EXPECT_EQ("https://srv.com/ws", dataSource.GetServerUrl());
    }

/*--------------------------------------------------------------------------------------+
* @bsimethod                                                    Vincas.Razma    01/2015
+---------------+---------------+---------------+---------------+---------------+------*/
TEST_F(WSClientTests, SendGetRepositoriesRequest_WebApiV1FormatWithType_ParsesLocationFromId)
    {
    Utf8String dataSourcesResponse =
        R"([{
            "id" : "testProvider.testLocation",
            "label" : "A",
            "description" : "B",
            "type" : "test.type",
            "providerId" : "testProvider"
         }])";

    auto client = WSClient::Create("https://srv.com/ws", StubClientInfo(), GetHandlerPtr());

    GetHandler().ExpectRequests(2);
    GetHandler().ForRequest(1, StubWSInfoHttpResponseWebApi13());
    GetHandler().ForRequest(2, StubJsonHttpResponse(HttpStatus::OK, dataSourcesResponse));

    auto response = client->SendGetRepositoriesRequest()->GetResult();
    auto dataSource = response.GetValue().front();

    EXPECT_EQ("testLocation", dataSource.GetLocation());
    }

/*--------------------------------------------------------------------------------------+
* @bsimethod                                                    Vincas.Razma    01/2015
+---------------+---------------+---------------+---------------+---------------+------*/
TEST_F(WSClientTests, SendGetRepositoriesRequest_WebApiV1FormatWithNoType_ParsesLocationFromId)
    {
    Utf8String dataSourcesResponse =
        R"([{
            "id" : "testProvider.testLocation",
            "label" : "A",
            "description" : "B",
            "type" : null,
            "providerId" : "testProvider"
         }])";

    auto client = WSClient::Create("https://srv.com/ws", StubClientInfo(), GetHandlerPtr());

    GetHandler().ExpectRequests(2);
    GetHandler().ForRequest(1, StubWSInfoHttpResponseWebApi13());
    GetHandler().ForRequest(2, StubJsonHttpResponse(HttpStatus::OK, dataSourcesResponse));

    auto response = client->SendGetRepositoriesRequest()->GetResult();
    auto dataSource = response.GetValue().front();

    EXPECT_EQ("testLocation", dataSource.GetLocation());
    }

/*--------------------------------------------------------------------------------------+
* @bsimethod                                                    Vincas.Razma    01/2015
+---------------+---------------+---------------+---------------+---------------+------*/
TEST_F(WSClientTests, SendGetRepositoriesRequest_WebApiV1FormatWithProviderIdECAndType_ParsesLocationFromId)
    {
    Utf8String dataSourcesResponse =
        R"([{
            "id" : "ec.test.type--testLocation",
            "label" : "A",
            "description" : "B",
            "type" : "test.type",
            "providerId" : "ec"
         }])";

    auto client = WSClient::Create("https://srv.com/ws", StubClientInfo(), GetHandlerPtr());

    GetHandler().ExpectRequests(2);
    GetHandler().ForRequest(1, StubWSInfoHttpResponseWebApi13());
    GetHandler().ForRequest(2, StubJsonHttpResponse(HttpStatus::OK, dataSourcesResponse));

    auto response = client->SendGetRepositoriesRequest()->GetResult();
    auto dataSource = response.GetValue().front();

    EXPECT_EQ("testLocation", dataSource.GetLocation());
    }

/*--------------------------------------------------------------------------------------+
* @bsimethod                                                    Vincas.Razma    01/2015
+---------------+---------------+---------------+---------------+---------------+------*/
TEST_F(WSClientTests, SendGetRepositoriesRequest_WebApiV1AndIdIsNotKnownFormat_ReturnsEmptyLocation)
    {
    Utf8String dataSourcesResponse =
        R"([{
            "id" : "someOtherId",
            "label" : "A",
            "description" : "B",
            "type" : "C",
            "providerId" : "D"
         }])";

    auto client = WSClient::Create("https://srv.com/ws", StubClientInfo(), GetHandlerPtr());

    GetHandler().ExpectRequests(2);
    GetHandler().ForRequest(1, StubWSInfoHttpResponseWebApi13());
    GetHandler().ForRequest(2, StubJsonHttpResponse(HttpStatus::OK, dataSourcesResponse));

    auto response = client->SendGetRepositoriesRequest()->GetResult();

    ASSERT_TRUE(response.IsSuccess());

    auto dataSource = response.GetValue().front();

    EXPECT_EQ("someOtherId", dataSource.GetId());
    EXPECT_EQ("A", dataSource.GetLabel());
    EXPECT_EQ("B", dataSource.GetDescription());
    EXPECT_EQ("D", dataSource.GetPluginId());
    EXPECT_EQ("https://srv.com/ws", dataSource.GetServerUrl());

    EXPECT_EQ("", dataSource.GetLocation());
    }

/*--------------------------------------------------------------------------------------+
* @bsimethod                                                    Vincas.Razma    01/2015
+---------------+---------------+---------------+---------------+---------------+------*/
TEST_F(WSClientTests, SendGetRepositoriesRequest_WebApiV1FormatWithProviderIdEC_ReturnsPluginIdFromProviderTypeField)
    {
    Utf8String dataSourcesResponse =
        R"([{
            "id" : "ec.test.pluginId--test",
            "label" : "",
            "description" : "",
            "type" : "test.pluginId",
            "providerId" : "ec"
         }])";

    auto client = WSClient::Create("https://srv.com/ws", StubClientInfo(), GetHandlerPtr());

    GetHandler().ForRequest(1, StubWSInfoHttpResponseWebApi13());
    GetHandler().ForRequest(2, StubJsonHttpResponse(HttpStatus::OK, dataSourcesResponse));

    auto response = client->SendGetRepositoriesRequest()->GetResult();

    auto dataSource = response.GetValue().front();
    EXPECT_EQ("test.pluginId", dataSource.GetPluginId());
    EXPECT_EQ(2, GetHandler().GetRequestsPerformed());
    }

/*--------------------------------------------------------------------------------------+
* @bsimethod                                                    Vincas.Razma    01/2015
+---------------+---------------+---------------+---------------+---------------+------*/
TEST_F(WSClientTests, SendGetRepositoriesRequest_WebApiV1_CorrectUrl)
    {
    auto client = WSClient::Create("https://srv.com/ws", StubClientInfo(), GetHandlerPtr());

    GetHandler().ForRequest(1, StubWSInfoHttpResponseWebApi13());
    GetHandler().ForRequest(2, [=] (Http::RequestCR request)
        {
        EXPECT_STREQ("https://srv.com/ws/v1.1/DataSources", request.GetUrl().c_str());
        return StubHttpResponse();
        });

    client->SendGetRepositoriesRequest()->Wait();
    EXPECT_EQ(2, GetHandler().GetRequestsPerformed());
    }

/*--------------------------------------------------------------------------------------+
* @bsimethod                                                    Vincas.Razma    01/2015
+---------------+---------------+---------------+---------------+---------------+------*/
TEST_F(WSClientTests, SendGetRepositoriesRequest_WebApiV11_UrlWithoutWebApiVersion)
    {
    auto client = WSClient::Create("https://srv.com/ws", StubClientInfo(), GetHandlerPtr());

    GetHandler().ForRequest(1, StubWSInfoHttpResponseWebApi11());
    GetHandler().ForRequest(2, [=] (Http::RequestCR request)
        {
        EXPECT_STREQ("https://srv.com/ws/DataSources", request.GetUrl().c_str());
        return StubHttpResponse();
        });

    client->SendGetRepositoriesRequest()->Wait();
    EXPECT_EQ(2, GetHandler().GetRequestsPerformed());
    }

/*--------------------------------------------------------------------------------------+
* @bsimethod                                                    Vincas.Razma    01/2015
+---------------+---------------+---------------+---------------+---------------+------*/
TEST_F(WSClientTests, SendGetRepositoriesRequest_WebApiV2_CorrectUrl)
    {
    auto client = WSClient::Create("https://srv.com/ws", StubClientInfo(), GetHandlerPtr());

    GetHandler().ForRequest(1, StubWSInfoHttpResponseWebApi20());
    GetHandler().ForRequest(2, [=] (Http::RequestCR request)
        {
        EXPECT_STREQ("https://srv.com/ws/v2.0/Repositories/", request.GetUrl().c_str());
        return StubHttpResponse();
        });

    client->SendGetRepositoriesRequest()->Wait();
    EXPECT_EQ(2, GetHandler().GetRequestsPerformed());
    }

/*--------------------------------------------------------------------------------------+
* @bsimethod                                                    Vincas.Razma    01/2015
+---------------+---------------+---------------+---------------+---------------+------*/
TEST_F(WSClientTests, SendGetRepositoriesRequest_WebApiV21_CorrectUrl)
    {
    auto client = WSClient::Create("https://srv.com/ws", StubClientInfo(), GetHandlerPtr());

    GetHandler().ForRequest(1, StubWSInfoHttpResponseWebApi21());
    GetHandler().ForRequest(2, [=] (Http::RequestCR request)
        {
        EXPECT_STREQ("https://srv.com/ws/v2.1/Repositories/", request.GetUrl().c_str());
        return StubHttpResponse();
        });

    client->SendGetRepositoriesRequest()->Wait();
    EXPECT_EQ(2, GetHandler().GetRequestsPerformed());
    }

/*--------------------------------------------------------------------------------------+
* @bsimethod                                                    Vincas.Razma    01/2015
+---------------+---------------+---------------+---------------+---------------+------*/
TEST_F(WSClientTests, SendGetRepositoriesRequest_WebApiV22_CorrectUrl)
    {
    auto client = WSClient::Create("https://srv.com/ws", StubClientInfo(), GetHandlerPtr());

    GetHandler().ForRequest(1, StubWSInfoHttpResponseWebApi22());
    GetHandler().ForRequest(2, [=] (Http::RequestCR request)
        {
        EXPECT_STREQ("https://srv.com/ws/v2.2/Repositories/", request.GetUrl().c_str());
        return StubHttpResponse();
        });

    client->SendGetRepositoriesRequest()->Wait();
    EXPECT_EQ(2, GetHandler().GetRequestsPerformed());
    }

/*--------------------------------------------------------------------------------------+
* @bsimethod                                                    Vincas.Razma    01/2015
+---------------+---------------+---------------+---------------+---------------+------*/
TEST_F(WSClientTests, SendGetRepositoriesRequest_WebApiV2Format_ReturnsParsedDataSources)
    {
    Utf8String dataSourcesResponse =
        R"({
        "instances":
            [{
            "instanceId": "testRepositoryId",
            "className": "RepositoryIdentifier",
            "schemaName": "Repositories",
            "properties":
                {
                "ECPluginID": "testPluginId",
                "Location": "testLocation",
                "DisplayLabel": "testLabel",
                "Description": "testDescription"
                }
            }]
        })";

    auto client = WSClient::Create("https://srv.com/ws", StubClientInfo(), GetHandlerPtr());

    GetHandler().ExpectRequests(2);
    GetHandler().ForRequest(1, StubWSInfoHttpResponseWebApi20());
    GetHandler().ForRequest(2, StubJsonHttpResponse(HttpStatus::OK, dataSourcesResponse));

    auto response = client->SendGetRepositoriesRequest()->GetResult();

    EXPECT_TRUE(response.IsSuccess());
    EXPECT_EQ(1, response.GetValue().size());

    auto dataSource = response.GetValue().front();

    EXPECT_EQ("testRepositoryId", dataSource.GetId());
    EXPECT_EQ("testLabel", dataSource.GetLabel());
    EXPECT_EQ("testDescription", dataSource.GetDescription());
    EXPECT_EQ("testLocation", dataSource.GetLocation());
    EXPECT_EQ("testPluginId", dataSource.GetPluginId());
    EXPECT_EQ("https://srv.com/ws", dataSource.GetServerUrl());
    }

/*--------------------------------------------------------------------------------------+
* @bsimethod                                                    Vincas.Razma    01/2015
+---------------+---------------+---------------+---------------+---------------+------*/
TEST_F(WSClientTests, SendGetRepositoriesRequest_WebApiV2FormatWithWrongSchema_ReturnsErrorNotSupported)
    {
    Utf8String dataSourcesResponse =
        R"({
        "instances":
            [{
            "instanceId": "testRepositoryId",
            "className": "OtherClass",
            "schemaName": "OtherSchema",
            "properties":
                {
                "ECPluginID": "testPluginId",
                "Location": "testLocation",
                "DisplayLabel": "testLabel",
                "Description": "testDescription"
                }
            }]
        })";

    auto client = WSClient::Create("https://srv.com/ws", StubClientInfo(), GetHandlerPtr());

    GetHandler().ExpectRequests(2);
    GetHandler().ForRequest(1, StubWSInfoHttpResponseWebApi20());
    GetHandler().ForRequest(2, StubJsonHttpResponse(HttpStatus::OK, dataSourcesResponse));

    auto response = client->SendGetRepositoriesRequest()->GetResult();

    EXPECT_EQ(WSError::Status::ServerNotSupported, response.GetError().GetStatus());
    }
<|MERGE_RESOLUTION|>--- conflicted
+++ resolved
@@ -1,961 +1,843 @@
-/*--------------------------------------------------------------------------------------+
-|
-|     $Source: Tests/UnitTests/Published/WebServices/Client/WSClientTests.cpp $
-|
-|  $Copyright: (c) 2017 Bentley Systems, Incorporated. All rights reserved. $
-|
-+--------------------------------------------------------------------------------------*/
-#include <WebServices/Client/WSClient.h>
-#include "WSClientTests.h"
-#include "MockServerInfoListener.h"
-#include "../../../../../Client/ServerInfoProvider.h"
-
-USING_NAMESPACE_BENTLEY_WEBSERVICES
-
-void WSClientTests::SetUp() 
-    {
-    BaseMockHttpHandlerTest::SetUp();
-    BackDoor::DgnClientFx_Device::Initialize();
-    ServerInfoProvider::InvalidateAllInfo();
-    }
-
-/*--------------------------------------------------------------------------------------+
-* @bsimethod                                                    Vincas.Razma    01/2015
-+---------------+---------------+---------------+---------------+---------------+------*/
-TEST_F(WSClientTests, SendGetInfoRequest_Called_SendsGetPluginsUrl)
-    {
-    auto client = WSClient::Create("https://srv.com/ws", StubClientInfo(), GetHandlerPtr());
-
-    GetHandler().ExpectOneRequest().ForAnyRequest([=] (Http::RequestCR request)
-        {
-        EXPECT_STREQ("GET", request.GetMethod().c_str());
-        EXPECT_STREQ("https://srv.com/ws/v2.0/Plugins", request.GetUrl().c_str());
-        return StubHttpResponse();
-        });
-
-    client->SendGetInfoRequest()->Wait();
-    }
-
-/*--------------------------------------------------------------------------------------+
-* @bsimethod                                                    Vincas.Razma    01/2015
-+---------------+---------------+---------------+---------------+---------------+------*/
-TEST_F(WSClientTests, GetServerInfo_CalledFirstTime_SendsGetPluginsUrl)
-    {
-    auto client = WSClient::Create("https://srv.com/ws", StubClientInfo(), GetHandlerPtr());
-
-    GetHandler().ExpectOneRequest().ForAnyRequest([=] (Http::RequestCR request)
-        {
-        EXPECT_STREQ("GET", request.GetMethod().c_str());
-        EXPECT_STREQ("https://srv.com/ws/v2.0/Plugins", request.GetUrl().c_str());
-        return StubHttpResponse();
-        });
-
-    client->GetServerInfo()->Wait();
-    }
-
-<<<<<<< HEAD
-/*--------------------------------------------------------------------------------------+
-* @bsimethod                                                    Vincas.Razma    01/2015
-+---------------+---------------+---------------+---------------+---------------+------*/
-TEST_F(WSClientTests, GetServerInfo_FirstResponseReturnNotFoundPokingFails_SendsGetInfoUrl)
-    {
-    auto client = WSClient::Create("https://srv.com/ws", StubClientInfo(), GetHandlerPtr());
-
-    GetHandler ().ExpectRequests (9);
-    GetHandler ().ForRequest (1, StubHttpResponse (HttpStatus::NotFound));
-    GetHandler ().ForRequest (2, StubHttpResponse (HttpStatus::NotFound));
-    GetHandler ().ForRequest (3, StubHttpResponse (HttpStatus::NotFound));
-    GetHandler ().ForRequest (4, StubHttpResponse (HttpStatus::NotFound));
-    GetHandler ().ForRequest (5, StubHttpResponse (HttpStatus::NotFound));
-    GetHandler ().ForRequest (6, StubHttpResponse (HttpStatus::NotFound));
-    GetHandler ().ForRequest (7, StubHttpResponse (HttpStatus::NotFound));
-    GetHandler ().ForRequest (8, StubHttpResponse (HttpStatus::NotFound));
-    GetHandler ().ForRequest (9, [=] (Http::RequestCR request)
-=======
-TEST_F(WSClientTests, GetServerInfo_FirstResponsesReturnNotFound_SendsGetInfoUrl)
-    {
-    auto client = WSClient::Create("https://srv.com/ws", StubClientInfo(), GetHandlerPtr());
-
-    GetHandler().ExpectRequests(2);
-    GetHandler().ForRequest(1, StubHttpResponse(HttpStatus::NotFound));
-    GetHandler().ForRequest(2, [=] (HttpRequestCR request)
->>>>>>> be592b86
-        {
-        EXPECT_STREQ("https://srv.com/ws/v1.2/Info", request.GetUrl().c_str());
-        return StubHttpResponse();
-        });
-
-    client->GetServerInfo()->Wait();
-    }
-
-<<<<<<< HEAD
-/*--------------------------------------------------------------------------------------+
-* @bsimethod                                                    Vincas.Razma    01/2015
-+---------------+---------------+---------------+---------------+---------------+------*/
-TEST_F(WSClientTests, GetServerInfo_FirstResponseReturnsBadRequestAndNoWSGErrorPokingFails_SendsGetInfoUrl)
-    {
-    auto client = WSClient::Create("https://srv.com/ws", StubClientInfo(), GetHandlerPtr());
-
-    GetHandler ().ExpectRequests (9);
-    GetHandler ().ForRequest (1, StubHttpResponse (HttpStatus::BadRequest, "Foo Error Message"));
-    GetHandler ().ForRequest (2, StubHttpResponse (HttpStatus::NotFound));
-    GetHandler ().ForRequest (3, StubHttpResponse (HttpStatus::NotFound));
-    GetHandler ().ForRequest (4, StubHttpResponse (HttpStatus::NotFound));
-    GetHandler ().ForRequest (5, StubHttpResponse (HttpStatus::NotFound));
-    GetHandler ().ForRequest (6, StubHttpResponse (HttpStatus::NotFound));
-    GetHandler ().ForRequest (7, StubHttpResponse (HttpStatus::NotFound));
-    GetHandler ().ForRequest (8, StubHttpResponse (HttpStatus::NotFound));
-    GetHandler ().ForRequest (9, [=] (Http::RequestCR request)
-=======
-TEST_F(WSClientTests, GetServerInfo_FirstResponsesReturnsBadRequestAndNoWSGError_SendsGetInfoUrl)
-    {
-    auto client = WSClient::Create("https://srv.com/ws", StubClientInfo(), GetHandlerPtr());
-
-    GetHandler().ExpectRequests(2);
-    GetHandler().ForRequest(1, StubHttpResponse(HttpStatus::BadRequest, "Foo Error Message"));
-    GetHandler().ForRequest(2, [=] (HttpRequestCR request)
->>>>>>> be592b86
-        {
-        EXPECT_STREQ("https://srv.com/ws/v1.2/Info", request.GetUrl().c_str());
-        return StubHttpResponse();
-        });
-
-    client->GetServerInfo()->Wait();
-    }
-
-/*--------------------------------------------------------------------------------------+
-* @bsimethod                                                    Vincas.Razma    01/2015
-+---------------+---------------+---------------+---------------+---------------+------*/
-TEST_F(WSClientTests, GetServerInfo_FirstResponsesReturnsNotNotFoundAndWSGError_ReturnsError)
-    {
-    auto client = WSClient::Create("https://srv.com/ws", StubClientInfo(), GetHandlerPtr());
-   
-    GetHandler().ExpectRequests(1);
-    GetHandler().ForRequest(1, StubWSErrorHttpResponse(HttpStatus::BadRequest, "Foo", "Boo", "Goo"));
-
-    auto result = client->GetServerInfo()->GetResult();
-    EXPECT_FALSE(result.IsSuccess());
-    EXPECT_EQ("Boo", result.GetError().GetMessage());
-    EXPECT_EQ("Goo", result.GetError().GetDescription());
-    }
-
-<<<<<<< HEAD
-/*--------------------------------------------------------------------------------------+
-* @bsimethod                                                    Vincas.Razma    01/2015
-+---------------+---------------+---------------+---------------+---------------+------*/
-TEST_F(WSClientTests, GetServerInfo_First9ResponsesReturnNotFound_SendsGetAboutPageUrl)
-    {
-    auto client = WSClient::Create("https://srv.com/ws", StubClientInfo(), GetHandlerPtr());
-
-    GetHandler ().ExpectRequests (10);
-    GetHandler ().ForRequest (1, StubHttpResponse (HttpStatus::NotFound));
-    GetHandler ().ForRequest (2, StubHttpResponse (HttpStatus::NotFound));
-    GetHandler ().ForRequest (3, StubHttpResponse (HttpStatus::NotFound));
-    GetHandler ().ForRequest (4, StubHttpResponse (HttpStatus::NotFound));
-    GetHandler ().ForRequest (5, StubHttpResponse (HttpStatus::NotFound));
-    GetHandler ().ForRequest (6, StubHttpResponse (HttpStatus::NotFound));
-    GetHandler ().ForRequest (7, StubHttpResponse (HttpStatus::NotFound));
-    GetHandler ().ForRequest (8, StubHttpResponse (HttpStatus::NotFound));
-    GetHandler ().ForRequest (9, StubHttpResponse (HttpStatus::NotFound));
-    GetHandler ().ForRequest (10, [=] (Http::RequestCR request)
-=======
-TEST_F(WSClientTests, GetServerInfo_FirstAndSecondResponsesReturnNotFound_SendsGetAboutPageUrl)
-    {
-    auto client = WSClient::Create("https://srv.com/ws", StubClientInfo(), GetHandlerPtr());
-
-    GetHandler().ExpectRequests(3);
-    GetHandler().ForRequest(1, StubHttpResponse(HttpStatus::NotFound));
-    GetHandler().ForRequest(2, StubHttpResponse(HttpStatus::NotFound));
-    GetHandler().ForRequest(3, [=] (HttpRequestCR request)
->>>>>>> be592b86
-        {
-        EXPECT_STREQ("https://srv.com/ws/Pages/About.aspx", request.GetUrl().c_str());
-        return StubHttpResponse();
-        });
-
-    client->GetServerInfo()->Wait();
-    }
-
-<<<<<<< HEAD
-/*--------------------------------------------------------------------------------------+
-* @bsimethod                                                    Vincas.Razma    01/2015
-+---------------+---------------+---------------+---------------+---------------+------*/
-TEST_F(WSClientTests, GetServerInfo_First9ResponsesReturnNotFound_UsesAboutPageToIdentifyWSGR1)
-=======
-TEST_F(WSClientTests, GetServerInfo_SecondResponseReturnsNotFound_UsesAboutPageToIdentifyWSGR1)
->>>>>>> be592b86
-    {
-    auto client = WSClient::Create("https://srv.com/ws", StubClientInfo(), GetHandlerPtr());
-
-    auto aboutPageStub = R"(<span id="productNameLabel">Bentley Web Services Gateway 01.00</span>)";
-
-    GetHandler().ExpectRequests(3);
-    GetHandler().ForRequest(1, StubHttpResponse(HttpStatus::NotFound));
-    GetHandler().ForRequest(2, StubHttpResponse(HttpStatus::NotFound));
-    GetHandler().ForRequest(3, StubHttpResponse(HttpStatus::OK, aboutPageStub, {{"Content-Type", "text/html"}}));
-
-    auto info = client->GetServerInfo()->GetResult();
-    EXPECT_EQ(BeVersion(1, 0), info.GetValue().GetVersion());
-    }
-
-<<<<<<< HEAD
-/*--------------------------------------------------------------------------------------+
-* @bsimethod                                                    Vincas.Razma    01/2015
-+---------------+---------------+---------------+---------------+---------------+------*/
-TEST_F(WSClientTests, GetServerInfo_First9ResponsesReturnNotFound_UsesAboutPageToIdentifyBentleyConnectWSGR1)
-=======
-TEST_F(WSClientTests, GetServerInfo_SecondResponseReturnsNotFound_UsesAboutPageToIdentifyBentleyConnectWSGR1)
->>>>>>> be592b86
-    {
-    auto client = WSClient::Create("https://srv.com/ws", StubClientInfo(), GetHandlerPtr());
-
-    auto aboutPageStub = R"(Web Service Gateway for BentleyCONNECT ... any text here ... <span id="versionLabel">1.1.0.0</span>)";
-
-    GetHandler().ExpectRequests(3);
-    GetHandler().ForRequest(1, StubHttpResponse(HttpStatus::NotFound));
-    GetHandler().ForRequest(2, StubHttpResponse(HttpStatus::NotFound));
-    GetHandler().ForRequest(3, StubHttpResponse(HttpStatus::OK, aboutPageStub, {{"Content-Type", "text/html"}}));
-
-    auto info = client->GetServerInfo()->GetResult();
-    EXPECT_EQ(BeVersion(1, 0), info.GetValue().GetVersion());
-    EXPECT_EQ(BeVersion(1, 1), info.GetValue().GetWebApiVersion());
-    }
-
-<<<<<<< HEAD
-/*--------------------------------------------------------------------------------------+
-* @bsimethod                                                    Vincas.Razma    01/2015
-+---------------+---------------+---------------+---------------+---------------+------*/
-TEST_F(WSClientTests, GetServerInfo_FirstResponseDoesNotHaveServerHeaderPokingFails_RetriesOtherAndReturnsNotSupported)
-    {
-    auto client = WSClient::Create("https://srv.com/ws", StubClientInfo(), GetHandlerPtr());
-
-    GetHandler ().ExpectRequests (10);
-    GetHandler ().ForRequest (1, StubHttpResponse (HttpStatus::OK, "some other html", {{"Content-Type", REQUESTHEADER_ContentType_TextHtml}}));
-    GetHandler ().ForRequest (2, StubHttpResponse (HttpStatus::NotFound));
-    GetHandler ().ForRequest (3, StubHttpResponse (HttpStatus::NotFound));
-    GetHandler ().ForRequest (4, StubHttpResponse (HttpStatus::NotFound));
-    GetHandler ().ForRequest (5, StubHttpResponse (HttpStatus::NotFound));
-    GetHandler ().ForRequest (6, StubHttpResponse (HttpStatus::NotFound));
-    GetHandler ().ForRequest (7, StubHttpResponse (HttpStatus::NotFound));
-    GetHandler ().ForRequest (8, StubHttpResponse (HttpStatus::NotFound));
-    GetHandler ().ForRequest (9, StubHttpResponse (HttpStatus::NotFound));
-    GetHandler ().ForRequest (10, StubHttpResponse (HttpStatus::NotFound));
-=======
-TEST_F(WSClientTests, GetServerInfo_FirstResponseDoesNotHaveServerHeader_RetriesOtherAndReturnsNotSupported)
-    {
-    auto client = WSClient::Create("https://srv.com/ws", StubClientInfo(), GetHandlerPtr());
-
-    GetHandler().ExpectRequests(3);
-    GetHandler().ForRequest(1, StubHttpResponse(HttpStatus::OK, "some other html", {{"Content-Type", "text/html"}}));
-    GetHandler().ForRequest(2, StubHttpResponse(HttpStatus::NotFound));
-    GetHandler().ForRequest(3, StubHttpResponse(HttpStatus::NotFound));
->>>>>>> be592b86
-
-    auto info = client->GetServerInfo()->GetResult();
-    EXPECT_EQ(WSError::Status::ServerNotSupported, info.GetError().GetStatus());
-    }
-
-/*--------------------------------------------------------------------------------------+
-* @bsimethod                                                    Vincas.Razma    01/2015
-+---------------+---------------+---------------+---------------+---------------+------*/
-TEST_F(WSClientTests, GetServerInfo_FirstResponseHasProperServerHeader_IdentifyingWSG2)
-    {
-    auto client = WSClient::Create("https://srv.com/ws", StubClientInfo(), GetHandlerPtr());
-
-    GetHandler().ExpectRequests(1);
-    GetHandler().ForRequest(1, StubHttpResponse(HttpStatus::OK, "", {{"Server", "Bentley-WebAPI/2.0,Bentley-WSG/2.0"}}));
-
-    auto info = client->GetServerInfo()->GetResult();
-    EXPECT_EQ(BeVersion(2, 0), info.GetValue().GetVersion());
-    }
-<<<<<<< HEAD
-
-/*--------------------------------------------------------------------------------------+
-* @bsimethod                                                    Vincas.Razma    01/2015
-+---------------+---------------+---------------+---------------+---------------+------*/
-TEST_F (WSClientTests, GetServerInfo_IncorrectServerHeaderPokeWSG_IdentifyingWSG2_7)
-    {
-    auto client = WSClient::Create ("https://srv.com/ws", StubClientInfo (), GetHandlerPtr ());
-
-    GetHandler ().ExpectRequests (2);
-    GetHandler ().ForRequest (1, StubHttpResponse (HttpStatus::OK, "", {{"Server", "My-Very-Special-Proxy-Header/2.0"}}));
-    GetHandler ().ForRequest (2, StubHttpResponse (HttpStatus::OK, "", {{"Server", "My-Very-Special-Proxy-Header/2.0"}}));
-
-    auto info = client->GetServerInfo ()->GetResult ();
-    EXPECT_EQ (BeVersion (2, 7), info.GetValue ().GetVersion ());
-    }
-
-/*--------------------------------------------------------------------------------------+
-* @bsimethod                                                    Vincas.Razma    01/2015
-+---------------+---------------+---------------+---------------+---------------+------*/
-TEST_F (WSClientTests, GetServerInfo_IncorrectServerHeaderPokeWSG_IdentifyingWSG2_1)
-    {
-    auto client = WSClient::Create ("https://srv.com/ws", StubClientInfo (), GetHandlerPtr ());
-
-    GetHandler ().ExpectRequests (8);
-    GetHandler ().ForRequest (1, StubHttpResponse (HttpStatus::OK, "", {{"Server", "My-Very-Special-Proxy-Header/2.0"}}));
-    GetHandler ().ForRequest (2, StubHttpResponse (HttpStatus::NotFound));
-    GetHandler ().ForRequest (3, StubHttpResponse (HttpStatus::NotFound));
-    GetHandler ().ForRequest (4, StubHttpResponse (HttpStatus::NotFound));
-    GetHandler ().ForRequest (5, StubHttpResponse (HttpStatus::NotFound));
-    GetHandler ().ForRequest (6, StubHttpResponse (HttpStatus::NotFound));
-    GetHandler ().ForRequest (7, StubHttpResponse (HttpStatus::NotFound));
-    GetHandler ().ForRequest (8, StubHttpResponse (HttpStatus::OK));
-
-    auto info = client->GetServerInfo ()->GetResult ();
-    EXPECT_EQ (BeVersion (2, 1), info.GetValue ().GetVersion ());
-    }
-
-=======
-    
->>>>>>> be592b86
-/*--------------------------------------------------------------------------------------+
-* @bsimethod                                julius.cepukenas                     09/17
-+---------------+---------------+---------------+---------------+---------------+------*/
-TEST_F(WSClientTests, GetServerInfo_FirstResponseHasProperMasServerHeader_IdentifyingWSG)
-    {
-    auto client = WSClient::Create("https://srv.com/ws", StubClientInfo(), GetHandlerPtr());
-
-    GetHandler().ExpectRequests(1);
-    GetHandler().ForRequest(1, StubHttpResponse(HttpStatus::OK, "", {{"Mas-Server", "Bentley-WebAPI/2.6,Bentley-WSG/2.6"}}));
-
-    auto info = client->GetServerInfo()->GetResult();
-    EXPECT_EQ(BeVersion(2,6), info.GetValue().GetVersion());
-    }
-
-/*--------------------------------------------------------------------------------------+
-* @bsimethod                                julius.cepukenas                     09/17
-+---------------+---------------+---------------+---------------+---------------+------*/
-TEST_F(WSClientTests, GetServerInfo_FirstResponseHasMasServerAndServerHeader_IdentifyingCorrectWSG)
-    {
-    auto client = WSClient::Create("https://srv.com/ws", StubClientInfo(), GetHandlerPtr());
-
-    GetHandler().ExpectRequests(1);
-    GetHandler().ForRequest(1, StubHttpResponse(HttpStatus::OK, "", {{"Mas-Server", "Bentley-WebAPI/2.6,Bentley-WSG/2.6"}, {"Server", "Bentley-WebAPI/2.0,Bentley-WSG/2.0"}}));
-
-    auto info = client->GetServerInfo()->GetResult();
-    EXPECT_EQ(BeVersion(2, 6), info.GetValue().GetVersion());
-    }
-
-/*--------------------------------------------------------------------------------------+
-* @bsimethod                                                    Vincas.Razma    01/2015
-+---------------+---------------+---------------+---------------+---------------+------*/
-TEST_F(WSClientTests, GetServerInfo_CalledTwiceWithSuccessfullConnection_QueriesServerOnce)
-    {
-    auto client = WSClient::Create("https://srv.com/ws", StubClientInfo(), GetHandlerPtr());
-
-    GetHandler().ExpectOneRequest().ForAnyRequest(StubHttpResponse(HttpStatus::OK, "", {{"Server", "Bentley-WebAPI/2.0,Bentley-WSG/2.0"}}));
-
-    auto info1 = client->GetServerInfo()->GetResult();
-    auto info2 = client->GetServerInfo()->GetResult();
-
-    EXPECT_TRUE(info1.IsSuccess());
-    EXPECT_TRUE(info2.IsSuccess());
-    EXPECT_EQ(info1.GetValue().GetVersion(), info2.GetValue().GetVersion());
-    }
-
-/*--------------------------------------------------------------------------------------+
-* @bsimethod                                                    Vincas.Razma    01/2015
-+---------------+---------------+---------------+---------------+---------------+------*/
-TEST_F(WSClientTests, GetServerInfo_SendInfoRequestCalledFirst_UsesCachedInfo)
-    {
-    auto client = WSClient::Create("https://srv.com/ws", StubClientInfo(), GetHandlerPtr());
-
-    GetHandler().ExpectOneRequest().ForAnyRequest(StubHttpResponse(HttpStatus::OK, "", {{"Server", "Bentley-WebAPI/2.0,Bentley-WSG/2.0"}}));
-
-    auto info1 = client->SendGetInfoRequest()->GetResult();
-    auto info2 = client->GetServerInfo()->GetResult();
-
-    EXPECT_TRUE(info1.IsSuccess());
-    EXPECT_TRUE(info2.IsSuccess());
-    EXPECT_EQ(info1.GetValue().GetVersion(), info2.GetValue().GetVersion());
-    }
-
-/*--------------------------------------------------------------------------------------+
-* @bsimethod                                                    Vincas.Razma    01/2015
-+---------------+---------------+---------------+---------------+---------------+------*/
-TEST_F(WSClientTests, GetServerInfo_PrevioulslyReceivedServerNotSupported_PreviouslyCachedInfoIsInvalidatedAndNewRequested)
-    {
-    auto client = WSClient::Create("https://srv.com/ws", StubClientInfo(), GetHandlerPtr());
-
-    GetHandler().ExpectRequests(3);
-    GetHandler().ForRequest(1, StubHttpResponse(HttpStatus::OK, "", {{"Server", "Bentley-WebAPI/1.2,Bentley-WSG/1.3"}}));
-    GetHandler().ForRequest(2, StubHttpResponse(HttpStatus::OK, R"(this is not data source response)"));
-    GetHandler().ForRequest(3, StubHttpResponse(HttpStatus::OK, "", {{"Server", "Bentley-WebAPI/1.2,Bentley-WSG/1.3"}}));
-
-    auto response = client->SendGetRepositoriesRequest()->GetResult();
-    auto info = client->GetServerInfo()->GetResult();
-
-    EXPECT_EQ(WSError::Status::ServerNotSupported, response.GetError().GetStatus());
-    EXPECT_TRUE(info.IsSuccess());
-    }
-
-/*--------------------------------------------------------------------------------------+
-* @bsimethod                                                    Vincas.Razma    01/2015
-+---------------+---------------+---------------+---------------+---------------+------*/
-TEST_F(WSClientTests, GetServerInfo_TwoServersCalledTwoTimesEach_UsesCachedInfo)
-    {
-    auto client1 = WSClient::Create("https://one.com/ws", StubClientInfo(), GetHandlerPtr());
-    auto client2 = WSClient::Create("https://two.com/ws", StubClientInfo(), GetHandlerPtr());
-
-    GetHandler().ForAnyRequest([=] (Http::RequestCR request)
-        {
-        Utf8String url = request.GetUrl();
-        if (url == "https://one.com/ws/v2.0/Plugins")
-            return StubHttpResponse(HttpStatus::OK, "", { { "Server", "Bentley-WebAPI/1.0,Bentley-WSG/1.0" } });
-        else
-            return StubHttpResponse(HttpStatus::OK, "", { { "Server", "Bentley-WebAPI/2.0,Bentley-WSG/2.0" } });
-        });
-
-    struct StubServerInfoListener : IWSClient::IServerInfoListener
-        {
-        int& m_listenerCallCount;
-        StubServerInfoListener(int& listenerCallCount) : m_listenerCallCount(listenerCallCount) {}
-        void OnServerInfoReceived(WSInfoCR info)
-            {
-            m_listenerCallCount++;
-            }
-        };
-
-    int listenerCallCount1 = 0;
-    auto listener1 = std::make_shared<StubServerInfoListener>(listenerCallCount1);
-    client1->RegisterServerInfoListener(listener1);
-
-    int listenerCallCount2 = 0;
-    auto listener2 = std::make_shared<StubServerInfoListener>(listenerCallCount2);
-    client1->RegisterServerInfoListener(listener2);
-
-    auto info1 = client1->GetServerInfo()->GetResult();
-    auto info2 = client2->GetServerInfo()->GetResult();
-
-    info1 = client1->GetServerInfo()->GetResult();
-    EXPECT_EQ(BeVersion(1, 0), info1.GetValue().GetVersion());
-    EXPECT_EQ(1, listenerCallCount1);
-
-    info2 = client2->GetServerInfo()->GetResult();
-    EXPECT_EQ(BeVersion(2, 0), info2.GetValue().GetVersion());
-    EXPECT_EQ(1, listenerCallCount2);
-    }
-
-/*--------------------------------------------------------------------------------------+
-* @bsimethod                                                    Vincas.Razma    01/2015
-+---------------+---------------+---------------+---------------+---------------+------*/
-TEST_F(WSClientTests, GetServerInfo_FirstResponseIsUnauthorized_StopsAndReturnsLoginError)
-    {
-    auto client = WSClient::Create("https://srv.com/ws", StubClientInfo(), GetHandlerPtr());
-
-    GetHandler().ExpectRequests(1);
-    GetHandler().ForRequest(1, StubHttpResponse(HttpStatus::Unauthorized));
-
-    auto result = client->GetServerInfo()->GetResult();
-
-    ASSERT_FALSE(result.IsSuccess());
-    EXPECT_EQ(WSError::Status::ReceivedError, result.GetError().GetStatus());
-    EXPECT_EQ(WSError::Id::LoginFailed, result.GetError().GetId());
-    }
-
-/*--------------------------------------------------------------------------------------+
-* @bsimethod                                                    Vincas.Razma    01/2015
-+---------------+---------------+---------------+---------------+---------------+------*/
-TEST_F(WSClientTests, GetServerInfo_SecondResponseIsUnauthorized_StopsAndReturnsLoginError)
-    {
-    auto client = WSClient::Create("https://srv.com/ws", StubClientInfo(), GetHandlerPtr());
-
-    GetHandler().ExpectRequests(2);
-    GetHandler().ForRequest(1, StubHttpResponse(HttpStatus::NotFound));
-    GetHandler().ForRequest(2, StubHttpResponse(HttpStatus::Unauthorized));
-
-    auto result = client->GetServerInfo()->GetResult();
-
-    ASSERT_FALSE(result.IsSuccess());
-    EXPECT_EQ(WSError::Status::ReceivedError, result.GetError().GetStatus());
-    EXPECT_EQ(WSError::Id::LoginFailed, result.GetError().GetId());
-    }
-
-/*--------------------------------------------------------------------------------------+
-* @bsimethod                                                    Vincas.Razma    01/2015
-+---------------+---------------+---------------+---------------+---------------+------*/
-TEST_F(WSClientTests, GetServerInfo_ThirdResponseIsUnauthorized_StopsAndReturnsLoginError)
-    {
-    auto client = WSClient::Create("https://srv.com/ws", StubClientInfo(), GetHandlerPtr());
-
-    GetHandler().ExpectRequests(3);
-    GetHandler().ForRequest(1, StubHttpResponse(HttpStatus::NotFound));
-    GetHandler().ForRequest(2, StubHttpResponse(HttpStatus::NotFound));
-    GetHandler().ForRequest(3, StubHttpResponse(HttpStatus::Unauthorized));
-
-    auto result = client->GetServerInfo()->GetResult();
-
-    ASSERT_FALSE(result.IsSuccess());
-    EXPECT_EQ(WSError::Status::ReceivedError, result.GetError().GetStatus());
-    EXPECT_EQ(WSError::Id::LoginFailed, result.GetError().GetId());
-    }
-
-/*--------------------------------------------------------------------------------------+
-* @bsimethod                                                    Vincas.Razma    01/2015
-+---------------+---------------+---------------+---------------+---------------+------*/
-TEST_F(WSClientTests, GetServerInfo_AllResponsesWithServerError_ReturnsServerNotSupportedError)
-    {
-    auto client = WSClient::Create("https://srv.com/ws", StubClientInfo(), GetHandlerPtr());
-
-    GetHandler().ForAnyRequest(StubHttpResponse(HttpStatus::InternalServerError));
-
-    auto result = client->GetServerInfo()->GetResult();
-
-    ASSERT_FALSE(result.IsSuccess());
-    EXPECT_EQ(WSError::Status::ServerNotSupported, result.GetError().GetStatus());
-    }
-
-#ifdef USE_GTEST
-/*--------------------------------------------------------------------------------------+
-* @bsimethod                                                    Vincas.Razma    01/2015
-+---------------+---------------+---------------+---------------+---------------+------*/
-TEST_F(WSClientTests, RegisterServerInfoListener_AddedListener_ListenerNotifiedWithReceivedInfo)
-    {
-    auto client = WSClient::Create("https://srv.com/ws", StubClientInfo(), GetHandlerPtr());
-    auto listener = std::make_shared<MockServerInfoListener>();
-
-    GetHandler().ForAnyRequest([=] (Http::RequestCR request)
-        {
-        return StubWSInfoHttpResponseWebApi13();
-        });
-
-    client->RegisterServerInfoListener(listener);
-
-    EXPECT_CALL(*listener, OnServerInfoReceived(_)).Times(1).WillOnce(Invoke([=] (WSInfoCR info)
-        {
-        EXPECT_EQ(BeVersion(1, 2), info.GetVersion());
-        }));
-
-    client->SendGetInfoRequest()->Wait();
-    }
-#endif
-
-/*--------------------------------------------------------------------------------------+
-* @bsimethod                                                    Vincas.Razma    01/2015
-+---------------+---------------+---------------+---------------+---------------+------*/
-TEST_F(WSClientTests, RegisterServerInfoListener_AddedListenerDeleted_ListenerNotLeakedAndNotNotified)
-    {
-    auto client = WSClient::Create("https://srv.com/ws", StubClientInfo(), GetHandlerPtr());
-
-    int listenerCallCount = 0;
-    struct StubServerInfoListener : public IWSClient::IServerInfoListener
-        {
-        int& m_listenerCallCount;
-        StubServerInfoListener(int& listenerCallCount) : m_listenerCallCount(listenerCallCount) {}
-        void OnServerInfoReceived(WSInfoCR info)
-            {
-            m_listenerCallCount++;
-            }
-        };
-
-    GetHandler().ForAnyRequest([=] (Http::RequestCR request)
-        {
-        return StubWSInfoHttpResponseWebApi13();
-        });
-
-    auto listener = std::make_shared<StubServerInfoListener>(listenerCallCount);
-    client->RegisterServerInfoListener(listener);
-    EXPECT_EQ(0, listenerCallCount);
-
-    client->SendGetInfoRequest()->Wait();
-    EXPECT_EQ(1, listenerCallCount);
-
-    listener = nullptr;
-    client->SendGetInfoRequest()->Wait();
-
-    EXPECT_EQ(1, listenerCallCount);
-    }
-
-#ifdef USE_GTEST
-/*--------------------------------------------------------------------------------------+
-* @bsimethod                                                    Vincas.Razma    01/2015
-+---------------+---------------+---------------+---------------+---------------+------*/
-TEST_F(WSClientTests, RegisterServerInfoListener_InfoNotReceivedDueToNetworkError_ListenerNotNotified)
-    {
-    auto client = WSClient::Create("https://srv.com/ws", StubClientInfo(), GetHandlerPtr());
-    auto listener = std::make_shared<MockServerInfoListener>();
-
-    EXPECT_CALL(*listener, OnServerInfoReceived(_)).Times(0);
-    GetHandler().ForAnyRequest([=] (Http::RequestCR request)
-        {
-        return StubHttpResponse();
-        });
-
-    client->RegisterServerInfoListener(listener);
-    client->SendGetInfoRequest()->Wait();
-    }
-
-/*--------------------------------------------------------------------------------------+
-* @bsimethod                                                    Vincas.Razma    01/2015
-+---------------+---------------+---------------+---------------+---------------+------*/
-TEST_F(WSClientTests, RegisterServerInfoListener_NotSupportedServer_ListenerNotNotified)
-    {
-    auto client = WSClient::Create("https://srv.com/ws", StubClientInfo(), GetHandlerPtr());
-    auto listener = std::make_shared<MockServerInfoListener>();
-
-    EXPECT_CALL(*listener, OnServerInfoReceived(_)).Times(0);
-    GetHandler().ForAnyRequest([=] (HttpRequestCR request)
-        {
-        return StubHttpResponse(HttpStatus::OK, "{}");
-        });
-
-    client->RegisterServerInfoListener(listener);
-    client->SendGetInfoRequest()->Wait();
-    }
-
-/*--------------------------------------------------------------------------------------+
-* @bsimethod                                                    Vincas.Razma    01/2015
-+---------------+---------------+---------------+---------------+---------------+------*/
-TEST_F(WSClientTests, UnregisterServerInfoListener_ExistingListener_ListenerNotNotified)
-    {
-    auto client = WSClient::Create("https://srv.com/ws", StubClientInfo(), GetHandlerPtr());
-    auto listener = std::make_shared<MockServerInfoListener>();
-
-    EXPECT_CALL(*listener, OnServerInfoReceived(_)).Times(0);
-    GetHandler().ForAnyRequest([=] (Http::RequestCR request)
-        {
-        return StubWSInfoHttpResponseWebApi13();
-        });
-
-    client->RegisterServerInfoListener(listener);
-    client->UnregisterServerInfoListener(listener);
-
-    client->SendGetInfoRequest()->Wait();
-    }
-#endif
-
-/*--------------------------------------------------------------------------------------+
-* @bsimethod                                                    Vincas.Razma    01/2015
-+---------------+---------------+---------------+---------------+---------------+------*/
-TEST_F(WSClientTests, SendGetRepositoriesRequest_WebApiV1Format_ParsesDefaultFields)
-    {
-    Utf8String dataSourcesResponse =
-        R"([{
-            "id" : "D.testLocation",
-            "label" : "A",
-            "description" : "B",
-            "type" : "C",
-            "providerId" : "D"
-         }])";
-
-    auto client = WSClient::Create("https://srv.com/ws", StubClientInfo(), GetHandlerPtr());
-
-    GetHandler().ExpectRequests(2);
-    GetHandler().ForRequest(1, StubWSInfoHttpResponseWebApi13());
-    GetHandler().ForRequest(2, StubJsonHttpResponse(HttpStatus::OK, dataSourcesResponse));
-
-    auto response = client->SendGetRepositoriesRequest()->GetResult();
-    auto dataSource = response.GetValue().front();
-
-    EXPECT_EQ("D.testLocation", dataSource.GetId());
-    EXPECT_EQ("A", dataSource.GetLabel());
-    EXPECT_EQ("B", dataSource.GetDescription());
-    EXPECT_EQ("D", dataSource.GetPluginId());
-    EXPECT_EQ("https://srv.com/ws", dataSource.GetServerUrl());
-    }
-
-/*--------------------------------------------------------------------------------------+
-* @bsimethod                                                    Vincas.Razma    01/2015
-+---------------+---------------+---------------+---------------+---------------+------*/
-TEST_F(WSClientTests, SendGetRepositoriesRequest_WebApiV1FormatWithType_ParsesLocationFromId)
-    {
-    Utf8String dataSourcesResponse =
-        R"([{
-            "id" : "testProvider.testLocation",
-            "label" : "A",
-            "description" : "B",
-            "type" : "test.type",
-            "providerId" : "testProvider"
-         }])";
-
-    auto client = WSClient::Create("https://srv.com/ws", StubClientInfo(), GetHandlerPtr());
-
-    GetHandler().ExpectRequests(2);
-    GetHandler().ForRequest(1, StubWSInfoHttpResponseWebApi13());
-    GetHandler().ForRequest(2, StubJsonHttpResponse(HttpStatus::OK, dataSourcesResponse));
-
-    auto response = client->SendGetRepositoriesRequest()->GetResult();
-    auto dataSource = response.GetValue().front();
-
-    EXPECT_EQ("testLocation", dataSource.GetLocation());
-    }
-
-/*--------------------------------------------------------------------------------------+
-* @bsimethod                                                    Vincas.Razma    01/2015
-+---------------+---------------+---------------+---------------+---------------+------*/
-TEST_F(WSClientTests, SendGetRepositoriesRequest_WebApiV1FormatWithNoType_ParsesLocationFromId)
-    {
-    Utf8String dataSourcesResponse =
-        R"([{
-            "id" : "testProvider.testLocation",
-            "label" : "A",
-            "description" : "B",
-            "type" : null,
-            "providerId" : "testProvider"
-         }])";
-
-    auto client = WSClient::Create("https://srv.com/ws", StubClientInfo(), GetHandlerPtr());
-
-    GetHandler().ExpectRequests(2);
-    GetHandler().ForRequest(1, StubWSInfoHttpResponseWebApi13());
-    GetHandler().ForRequest(2, StubJsonHttpResponse(HttpStatus::OK, dataSourcesResponse));
-
-    auto response = client->SendGetRepositoriesRequest()->GetResult();
-    auto dataSource = response.GetValue().front();
-
-    EXPECT_EQ("testLocation", dataSource.GetLocation());
-    }
-
-/*--------------------------------------------------------------------------------------+
-* @bsimethod                                                    Vincas.Razma    01/2015
-+---------------+---------------+---------------+---------------+---------------+------*/
-TEST_F(WSClientTests, SendGetRepositoriesRequest_WebApiV1FormatWithProviderIdECAndType_ParsesLocationFromId)
-    {
-    Utf8String dataSourcesResponse =
-        R"([{
-            "id" : "ec.test.type--testLocation",
-            "label" : "A",
-            "description" : "B",
-            "type" : "test.type",
-            "providerId" : "ec"
-         }])";
-
-    auto client = WSClient::Create("https://srv.com/ws", StubClientInfo(), GetHandlerPtr());
-
-    GetHandler().ExpectRequests(2);
-    GetHandler().ForRequest(1, StubWSInfoHttpResponseWebApi13());
-    GetHandler().ForRequest(2, StubJsonHttpResponse(HttpStatus::OK, dataSourcesResponse));
-
-    auto response = client->SendGetRepositoriesRequest()->GetResult();
-    auto dataSource = response.GetValue().front();
-
-    EXPECT_EQ("testLocation", dataSource.GetLocation());
-    }
-
-/*--------------------------------------------------------------------------------------+
-* @bsimethod                                                    Vincas.Razma    01/2015
-+---------------+---------------+---------------+---------------+---------------+------*/
-TEST_F(WSClientTests, SendGetRepositoriesRequest_WebApiV1AndIdIsNotKnownFormat_ReturnsEmptyLocation)
-    {
-    Utf8String dataSourcesResponse =
-        R"([{
-            "id" : "someOtherId",
-            "label" : "A",
-            "description" : "B",
-            "type" : "C",
-            "providerId" : "D"
-         }])";
-
-    auto client = WSClient::Create("https://srv.com/ws", StubClientInfo(), GetHandlerPtr());
-
-    GetHandler().ExpectRequests(2);
-    GetHandler().ForRequest(1, StubWSInfoHttpResponseWebApi13());
-    GetHandler().ForRequest(2, StubJsonHttpResponse(HttpStatus::OK, dataSourcesResponse));
-
-    auto response = client->SendGetRepositoriesRequest()->GetResult();
-
-    ASSERT_TRUE(response.IsSuccess());
-
-    auto dataSource = response.GetValue().front();
-
-    EXPECT_EQ("someOtherId", dataSource.GetId());
-    EXPECT_EQ("A", dataSource.GetLabel());
-    EXPECT_EQ("B", dataSource.GetDescription());
-    EXPECT_EQ("D", dataSource.GetPluginId());
-    EXPECT_EQ("https://srv.com/ws", dataSource.GetServerUrl());
-
-    EXPECT_EQ("", dataSource.GetLocation());
-    }
-
-/*--------------------------------------------------------------------------------------+
-* @bsimethod                                                    Vincas.Razma    01/2015
-+---------------+---------------+---------------+---------------+---------------+------*/
-TEST_F(WSClientTests, SendGetRepositoriesRequest_WebApiV1FormatWithProviderIdEC_ReturnsPluginIdFromProviderTypeField)
-    {
-    Utf8String dataSourcesResponse =
-        R"([{
-            "id" : "ec.test.pluginId--test",
-            "label" : "",
-            "description" : "",
-            "type" : "test.pluginId",
-            "providerId" : "ec"
-         }])";
-
-    auto client = WSClient::Create("https://srv.com/ws", StubClientInfo(), GetHandlerPtr());
-
-    GetHandler().ForRequest(1, StubWSInfoHttpResponseWebApi13());
-    GetHandler().ForRequest(2, StubJsonHttpResponse(HttpStatus::OK, dataSourcesResponse));
-
-    auto response = client->SendGetRepositoriesRequest()->GetResult();
-
-    auto dataSource = response.GetValue().front();
-    EXPECT_EQ("test.pluginId", dataSource.GetPluginId());
-    EXPECT_EQ(2, GetHandler().GetRequestsPerformed());
-    }
-
-/*--------------------------------------------------------------------------------------+
-* @bsimethod                                                    Vincas.Razma    01/2015
-+---------------+---------------+---------------+---------------+---------------+------*/
-TEST_F(WSClientTests, SendGetRepositoriesRequest_WebApiV1_CorrectUrl)
-    {
-    auto client = WSClient::Create("https://srv.com/ws", StubClientInfo(), GetHandlerPtr());
-
-    GetHandler().ForRequest(1, StubWSInfoHttpResponseWebApi13());
-    GetHandler().ForRequest(2, [=] (Http::RequestCR request)
-        {
-        EXPECT_STREQ("https://srv.com/ws/v1.1/DataSources", request.GetUrl().c_str());
-        return StubHttpResponse();
-        });
-
-    client->SendGetRepositoriesRequest()->Wait();
-    EXPECT_EQ(2, GetHandler().GetRequestsPerformed());
-    }
-
-/*--------------------------------------------------------------------------------------+
-* @bsimethod                                                    Vincas.Razma    01/2015
-+---------------+---------------+---------------+---------------+---------------+------*/
-TEST_F(WSClientTests, SendGetRepositoriesRequest_WebApiV11_UrlWithoutWebApiVersion)
-    {
-    auto client = WSClient::Create("https://srv.com/ws", StubClientInfo(), GetHandlerPtr());
-
-    GetHandler().ForRequest(1, StubWSInfoHttpResponseWebApi11());
-    GetHandler().ForRequest(2, [=] (Http::RequestCR request)
-        {
-        EXPECT_STREQ("https://srv.com/ws/DataSources", request.GetUrl().c_str());
-        return StubHttpResponse();
-        });
-
-    client->SendGetRepositoriesRequest()->Wait();
-    EXPECT_EQ(2, GetHandler().GetRequestsPerformed());
-    }
-
-/*--------------------------------------------------------------------------------------+
-* @bsimethod                                                    Vincas.Razma    01/2015
-+---------------+---------------+---------------+---------------+---------------+------*/
-TEST_F(WSClientTests, SendGetRepositoriesRequest_WebApiV2_CorrectUrl)
-    {
-    auto client = WSClient::Create("https://srv.com/ws", StubClientInfo(), GetHandlerPtr());
-
-    GetHandler().ForRequest(1, StubWSInfoHttpResponseWebApi20());
-    GetHandler().ForRequest(2, [=] (Http::RequestCR request)
-        {
-        EXPECT_STREQ("https://srv.com/ws/v2.0/Repositories/", request.GetUrl().c_str());
-        return StubHttpResponse();
-        });
-
-    client->SendGetRepositoriesRequest()->Wait();
-    EXPECT_EQ(2, GetHandler().GetRequestsPerformed());
-    }
-
-/*--------------------------------------------------------------------------------------+
-* @bsimethod                                                    Vincas.Razma    01/2015
-+---------------+---------------+---------------+---------------+---------------+------*/
-TEST_F(WSClientTests, SendGetRepositoriesRequest_WebApiV21_CorrectUrl)
-    {
-    auto client = WSClient::Create("https://srv.com/ws", StubClientInfo(), GetHandlerPtr());
-
-    GetHandler().ForRequest(1, StubWSInfoHttpResponseWebApi21());
-    GetHandler().ForRequest(2, [=] (Http::RequestCR request)
-        {
-        EXPECT_STREQ("https://srv.com/ws/v2.1/Repositories/", request.GetUrl().c_str());
-        return StubHttpResponse();
-        });
-
-    client->SendGetRepositoriesRequest()->Wait();
-    EXPECT_EQ(2, GetHandler().GetRequestsPerformed());
-    }
-
-/*--------------------------------------------------------------------------------------+
-* @bsimethod                                                    Vincas.Razma    01/2015
-+---------------+---------------+---------------+---------------+---------------+------*/
-TEST_F(WSClientTests, SendGetRepositoriesRequest_WebApiV22_CorrectUrl)
-    {
-    auto client = WSClient::Create("https://srv.com/ws", StubClientInfo(), GetHandlerPtr());
-
-    GetHandler().ForRequest(1, StubWSInfoHttpResponseWebApi22());
-    GetHandler().ForRequest(2, [=] (Http::RequestCR request)
-        {
-        EXPECT_STREQ("https://srv.com/ws/v2.2/Repositories/", request.GetUrl().c_str());
-        return StubHttpResponse();
-        });
-
-    client->SendGetRepositoriesRequest()->Wait();
-    EXPECT_EQ(2, GetHandler().GetRequestsPerformed());
-    }
-
-/*--------------------------------------------------------------------------------------+
-* @bsimethod                                                    Vincas.Razma    01/2015
-+---------------+---------------+---------------+---------------+---------------+------*/
-TEST_F(WSClientTests, SendGetRepositoriesRequest_WebApiV2Format_ReturnsParsedDataSources)
-    {
-    Utf8String dataSourcesResponse =
-        R"({
-        "instances":
-            [{
-            "instanceId": "testRepositoryId",
-            "className": "RepositoryIdentifier",
-            "schemaName": "Repositories",
-            "properties":
-                {
-                "ECPluginID": "testPluginId",
-                "Location": "testLocation",
-                "DisplayLabel": "testLabel",
-                "Description": "testDescription"
-                }
-            }]
-        })";
-
-    auto client = WSClient::Create("https://srv.com/ws", StubClientInfo(), GetHandlerPtr());
-
-    GetHandler().ExpectRequests(2);
-    GetHandler().ForRequest(1, StubWSInfoHttpResponseWebApi20());
-    GetHandler().ForRequest(2, StubJsonHttpResponse(HttpStatus::OK, dataSourcesResponse));
-
-    auto response = client->SendGetRepositoriesRequest()->GetResult();
-
-    EXPECT_TRUE(response.IsSuccess());
-    EXPECT_EQ(1, response.GetValue().size());
-
-    auto dataSource = response.GetValue().front();
-
-    EXPECT_EQ("testRepositoryId", dataSource.GetId());
-    EXPECT_EQ("testLabel", dataSource.GetLabel());
-    EXPECT_EQ("testDescription", dataSource.GetDescription());
-    EXPECT_EQ("testLocation", dataSource.GetLocation());
-    EXPECT_EQ("testPluginId", dataSource.GetPluginId());
-    EXPECT_EQ("https://srv.com/ws", dataSource.GetServerUrl());
-    }
-
-/*--------------------------------------------------------------------------------------+
-* @bsimethod                                                    Vincas.Razma    01/2015
-+---------------+---------------+---------------+---------------+---------------+------*/
-TEST_F(WSClientTests, SendGetRepositoriesRequest_WebApiV2FormatWithWrongSchema_ReturnsErrorNotSupported)
-    {
-    Utf8String dataSourcesResponse =
-        R"({
-        "instances":
-            [{
-            "instanceId": "testRepositoryId",
-            "className": "OtherClass",
-            "schemaName": "OtherSchema",
-            "properties":
-                {
-                "ECPluginID": "testPluginId",
-                "Location": "testLocation",
-                "DisplayLabel": "testLabel",
-                "Description": "testDescription"
-                }
-            }]
-        })";
-
-    auto client = WSClient::Create("https://srv.com/ws", StubClientInfo(), GetHandlerPtr());
-
-    GetHandler().ExpectRequests(2);
-    GetHandler().ForRequest(1, StubWSInfoHttpResponseWebApi20());
-    GetHandler().ForRequest(2, StubJsonHttpResponse(HttpStatus::OK, dataSourcesResponse));
-
-    auto response = client->SendGetRepositoriesRequest()->GetResult();
-
-    EXPECT_EQ(WSError::Status::ServerNotSupported, response.GetError().GetStatus());
-    }
+/*--------------------------------------------------------------------------------------+
+|
+|     $Source: Tests/UnitTests/Published/WebServices/Client/WSClientTests.cpp $
+|
+|  $Copyright: (c) 2017 Bentley Systems, Incorporated. All rights reserved. $
+|
++--------------------------------------------------------------------------------------*/
+#include <WebServices/Client/WSClient.h>
+#include "WSClientTests.h"
+#include "MockServerInfoListener.h"
+#include "../../../../../Client/ServerInfoProvider.h"
+
+USING_NAMESPACE_BENTLEY_WEBSERVICES
+
+void WSClientTests::SetUp() 
+    {
+    BaseMockHttpHandlerTest::SetUp();
+    BackDoor::DgnClientFx_Device::Initialize();
+    ServerInfoProvider::InvalidateAllInfo();
+    }
+
+/*--------------------------------------------------------------------------------------+
+* @bsimethod                                                    Vincas.Razma    01/2015
++---------------+---------------+---------------+---------------+---------------+------*/
+TEST_F(WSClientTests, SendGetInfoRequest_Called_SendsGetPluginsUrl)
+    {
+    auto client = WSClient::Create("https://srv.com/ws", StubClientInfo(), GetHandlerPtr());
+
+    GetHandler().ExpectOneRequest().ForAnyRequest([=] (Http::RequestCR request)
+        {
+        EXPECT_STREQ("GET", request.GetMethod().c_str());
+        EXPECT_STREQ("https://srv.com/ws/v2.0/Plugins", request.GetUrl().c_str());
+        return StubHttpResponse();
+        });
+
+    client->SendGetInfoRequest()->Wait();
+    }
+
+/*--------------------------------------------------------------------------------------+
+* @bsimethod                                                    Vincas.Razma    01/2015
++---------------+---------------+---------------+---------------+---------------+------*/
+TEST_F(WSClientTests, GetServerInfo_CalledFirstTime_SendsGetPluginsUrl)
+    {
+    auto client = WSClient::Create("https://srv.com/ws", StubClientInfo(), GetHandlerPtr());
+
+    GetHandler().ExpectOneRequest().ForAnyRequest([=] (Http::RequestCR request)
+        {
+        EXPECT_STREQ("GET", request.GetMethod().c_str());
+        EXPECT_STREQ("https://srv.com/ws/v2.0/Plugins", request.GetUrl().c_str());
+        return StubHttpResponse();
+        });
+
+    client->GetServerInfo()->Wait();
+    }
+
+/*--------------------------------------------------------------------------------------+
+* @bsimethod                                                    Vincas.Razma    01/2015
++---------------+---------------+---------------+---------------+---------------+------*/
+TEST_F(WSClientTests, GetServerInfo_FirstResponsesReturnNotFound_SendsGetInfoUrl)
+    {
+    auto client = WSClient::Create("https://srv.com/ws", StubClientInfo(), GetHandlerPtr());
+
+    GetHandler().ExpectRequests(2);
+    GetHandler().ForRequest(1, StubHttpResponse(HttpStatus::NotFound));
+    GetHandler().ForRequest(2, [=] (HttpRequestCR request)
+        {
+        EXPECT_STREQ("https://srv.com/ws/v1.2/Info", request.GetUrl().c_str());
+        return StubHttpResponse();
+        });
+
+    client->GetServerInfo()->Wait();
+    }
+
+/*--------------------------------------------------------------------------------------+
+* @bsimethod                                                    Vincas.Razma    01/2015
++---------------+---------------+---------------+---------------+---------------+------*/
+TEST_F(WSClientTests, GetServerInfo_FirstResponsesReturnsBadRequestAndNoWSGError_SendsGetInfoUrl)
+    {
+    auto client = WSClient::Create("https://srv.com/ws", StubClientInfo(), GetHandlerPtr());
+
+    GetHandler().ExpectRequests(2);
+    GetHandler().ForRequest(1, StubHttpResponse(HttpStatus::BadRequest, "Foo Error Message"));
+    GetHandler().ForRequest(2, [=] (HttpRequestCR request)
+        {
+        EXPECT_STREQ("https://srv.com/ws/v1.2/Info", request.GetUrl().c_str());
+        return StubHttpResponse();
+        });
+
+    client->GetServerInfo()->Wait();
+    }
+
+/*--------------------------------------------------------------------------------------+
+* @bsimethod                                                    Vincas.Razma    01/2015
++---------------+---------------+---------------+---------------+---------------+------*/
+TEST_F(WSClientTests, GetServerInfo_FirstResponsesReturnsNotNotFoundAndWSGError_ReturnsError)
+    {
+    auto client = WSClient::Create("https://srv.com/ws", StubClientInfo(), GetHandlerPtr());
+   
+    GetHandler().ExpectRequests(1);
+    GetHandler().ForRequest(1, StubWSErrorHttpResponse(HttpStatus::BadRequest, "Foo", "Boo", "Goo"));
+
+    auto result = client->GetServerInfo()->GetResult();
+    EXPECT_FALSE(result.IsSuccess());
+    EXPECT_EQ("Boo", result.GetError().GetMessage());
+    EXPECT_EQ("Goo", result.GetError().GetDescription());
+    }
+
+/*--------------------------------------------------------------------------------------+
+* @bsimethod                                                    Vincas.Razma    01/2015
++---------------+---------------+---------------+---------------+---------------+------*/
+TEST_F(WSClientTests, GetServerInfo_FirstAndSecondResponsesReturnNotFound_SendsGetAboutPageUrl)
+    {
+    auto client = WSClient::Create("https://srv.com/ws", StubClientInfo(), GetHandlerPtr());
+
+    GetHandler().ExpectRequests(3);
+    GetHandler().ForRequest(1, StubHttpResponse(HttpStatus::NotFound));
+    GetHandler().ForRequest(2, StubHttpResponse(HttpStatus::NotFound));
+    GetHandler().ForRequest(3, [=] (HttpRequestCR request)
+        {
+        EXPECT_STREQ("https://srv.com/ws/Pages/About.aspx", request.GetUrl().c_str());
+        return StubHttpResponse();
+        });
+
+    client->GetServerInfo()->Wait();
+    }
+
+/*--------------------------------------------------------------------------------------+
+* @bsimethod                                                    Vincas.Razma    01/2015
++---------------+---------------+---------------+---------------+---------------+------*/
+TEST_F(WSClientTests, GetServerInfo_SecondResponseReturnsNotFound_UsesAboutPageToIdentifyWSGR1)
+    {
+    auto client = WSClient::Create("https://srv.com/ws", StubClientInfo(), GetHandlerPtr());
+
+    auto aboutPageStub = R"(<span id="productNameLabel">Bentley Web Services Gateway 01.00</span>)";
+
+    GetHandler().ExpectRequests(3);
+    GetHandler().ForRequest(1, StubHttpResponse(HttpStatus::NotFound));
+    GetHandler().ForRequest(2, StubHttpResponse(HttpStatus::NotFound));
+    GetHandler().ForRequest(3, StubHttpResponse(HttpStatus::OK, aboutPageStub, {{"Content-Type", "text/html"}}));
+
+    auto info = client->GetServerInfo()->GetResult();
+    EXPECT_EQ(BeVersion(1, 0), info.GetValue().GetVersion());
+    }
+
+/*--------------------------------------------------------------------------------------+
+* @bsimethod                                                    Vincas.Razma    01/2015
++---------------+---------------+---------------+---------------+---------------+------*/
+TEST_F(WSClientTests, GetServerInfo_SecondResponseReturnsNotFound_UsesAboutPageToIdentifyBentleyConnectWSGR1)
+    {
+    auto client = WSClient::Create("https://srv.com/ws", StubClientInfo(), GetHandlerPtr());
+
+    auto aboutPageStub = R"(Web Service Gateway for BentleyCONNECT ... any text here ... <span id="versionLabel">1.1.0.0</span>)";
+
+    GetHandler().ExpectRequests(3);
+    GetHandler().ForRequest(1, StubHttpResponse(HttpStatus::NotFound));
+    GetHandler().ForRequest(2, StubHttpResponse(HttpStatus::NotFound));
+    GetHandler().ForRequest(3, StubHttpResponse(HttpStatus::OK, aboutPageStub, {{"Content-Type", "text/html"}}));
+
+    auto info = client->GetServerInfo()->GetResult();
+    EXPECT_EQ(BeVersion(1, 0), info.GetValue().GetVersion());
+    EXPECT_EQ(BeVersion(1, 1), info.GetValue().GetWebApiVersion());
+    }
+
+/*--------------------------------------------------------------------------------------+
+* @bsimethod                                                    Vincas.Razma    01/2015
++---------------+---------------+---------------+---------------+---------------+------*/
+TEST_F(WSClientTests, GetServerInfo_FirstResponseDoesNotHaveServerHeader_RetriesOtherAndReturnsNotSupported)
+    {
+    auto client = WSClient::Create("https://srv.com/ws", StubClientInfo(), GetHandlerPtr());
+
+    GetHandler().ExpectRequests(3);
+    GetHandler ().ForRequest (1, StubHttpResponse (HttpStatus::OK, "some other html", {{"Content-Type", REQUESTHEADER_ContentType_TextHtml}}));
+    GetHandler().ForRequest(2, StubHttpResponse(HttpStatus::NotFound));
+    GetHandler().ForRequest(3, StubHttpResponse(HttpStatus::NotFound));
+
+    auto info = client->GetServerInfo()->GetResult();
+    EXPECT_EQ(WSError::Status::ServerNotSupported, info.GetError().GetStatus());
+    }
+
+/*--------------------------------------------------------------------------------------+
+* @bsimethod                                                    Vincas.Razma    01/2015
++---------------+---------------+---------------+---------------+---------------+------*/
+TEST_F(WSClientTests, GetServerInfo_FirstResponseHasProperServerHeader_IdentifyingWSG2)
+    {
+    auto client = WSClient::Create("https://srv.com/ws", StubClientInfo(), GetHandlerPtr());
+
+    GetHandler().ExpectRequests(1);
+    GetHandler().ForRequest(1, StubHttpResponse(HttpStatus::OK, "", {{"Server", "Bentley-WebAPI/2.0,Bentley-WSG/2.0"}}));
+
+    auto info = client->GetServerInfo()->GetResult();
+    EXPECT_EQ(BeVersion(2, 0), info.GetValue().GetVersion());
+    }
+
+/*--------------------------------------------------------------------------------------+
+* @bsimethod                                julius.cepukenas                     09/17
++---------------+---------------+---------------+---------------+---------------+------*/
+TEST_F(WSClientTests, GetServerInfo_FirstResponseHasProperMasServerHeader_IdentifyingWSG)
+    {
+    auto client = WSClient::Create("https://srv.com/ws", StubClientInfo(), GetHandlerPtr());
+
+    GetHandler().ExpectRequests(1);
+    GetHandler().ForRequest(1, StubHttpResponse(HttpStatus::OK, "", {{"Mas-Server", "Bentley-WebAPI/2.6,Bentley-WSG/2.6"}}));
+
+    auto info = client->GetServerInfo()->GetResult();
+    EXPECT_EQ(BeVersion(2,6), info.GetValue().GetVersion());
+    }
+
+/*--------------------------------------------------------------------------------------+
+* @bsimethod                                julius.cepukenas                     09/17
++---------------+---------------+---------------+---------------+---------------+------*/
+TEST_F(WSClientTests, GetServerInfo_FirstResponseHasMasServerAndServerHeader_IdentifyingCorrectWSG)
+    {
+    auto client = WSClient::Create("https://srv.com/ws", StubClientInfo(), GetHandlerPtr());
+
+    GetHandler().ExpectRequests(1);
+    GetHandler().ForRequest(1, StubHttpResponse(HttpStatus::OK, "", {{"Mas-Server", "Bentley-WebAPI/2.6,Bentley-WSG/2.6"}, {"Server", "Bentley-WebAPI/2.0,Bentley-WSG/2.0"}}));
+
+    auto info = client->GetServerInfo()->GetResult();
+    EXPECT_EQ(BeVersion(2, 6), info.GetValue().GetVersion());
+    }
+
+/*--------------------------------------------------------------------------------------+
+* @bsimethod                                                    Vincas.Razma    01/2015
++---------------+---------------+---------------+---------------+---------------+------*/
+TEST_F(WSClientTests, GetServerInfo_CalledTwiceWithSuccessfullConnection_QueriesServerOnce)
+    {
+    auto client = WSClient::Create("https://srv.com/ws", StubClientInfo(), GetHandlerPtr());
+
+    GetHandler().ExpectOneRequest().ForAnyRequest(StubHttpResponse(HttpStatus::OK, "", {{"Server", "Bentley-WebAPI/2.0,Bentley-WSG/2.0"}}));
+
+    auto info1 = client->GetServerInfo()->GetResult();
+    auto info2 = client->GetServerInfo()->GetResult();
+
+    EXPECT_TRUE(info1.IsSuccess());
+    EXPECT_TRUE(info2.IsSuccess());
+    EXPECT_EQ(info1.GetValue().GetVersion(), info2.GetValue().GetVersion());
+    }
+
+/*--------------------------------------------------------------------------------------+
+* @bsimethod                                                    Vincas.Razma    01/2015
++---------------+---------------+---------------+---------------+---------------+------*/
+TEST_F(WSClientTests, GetServerInfo_SendInfoRequestCalledFirst_UsesCachedInfo)
+    {
+    auto client = WSClient::Create("https://srv.com/ws", StubClientInfo(), GetHandlerPtr());
+
+    GetHandler().ExpectOneRequest().ForAnyRequest(StubHttpResponse(HttpStatus::OK, "", {{"Server", "Bentley-WebAPI/2.0,Bentley-WSG/2.0"}}));
+
+    auto info1 = client->SendGetInfoRequest()->GetResult();
+    auto info2 = client->GetServerInfo()->GetResult();
+
+    EXPECT_TRUE(info1.IsSuccess());
+    EXPECT_TRUE(info2.IsSuccess());
+    EXPECT_EQ(info1.GetValue().GetVersion(), info2.GetValue().GetVersion());
+    }
+
+/*--------------------------------------------------------------------------------------+
+* @bsimethod                                                    Vincas.Razma    01/2015
++---------------+---------------+---------------+---------------+---------------+------*/
+TEST_F(WSClientTests, GetServerInfo_PrevioulslyReceivedServerNotSupported_PreviouslyCachedInfoIsInvalidatedAndNewRequested)
+    {
+    auto client = WSClient::Create("https://srv.com/ws", StubClientInfo(), GetHandlerPtr());
+
+    GetHandler().ExpectRequests(3);
+    GetHandler().ForRequest(1, StubHttpResponse(HttpStatus::OK, "", {{"Server", "Bentley-WebAPI/1.2,Bentley-WSG/1.3"}}));
+    GetHandler().ForRequest(2, StubHttpResponse(HttpStatus::OK, R"(this is not data source response)"));
+    GetHandler().ForRequest(3, StubHttpResponse(HttpStatus::OK, "", {{"Server", "Bentley-WebAPI/1.2,Bentley-WSG/1.3"}}));
+
+    auto response = client->SendGetRepositoriesRequest()->GetResult();
+    auto info = client->GetServerInfo()->GetResult();
+
+    EXPECT_EQ(WSError::Status::ServerNotSupported, response.GetError().GetStatus());
+    EXPECT_TRUE(info.IsSuccess());
+    }
+
+/*--------------------------------------------------------------------------------------+
+* @bsimethod                                                    Vincas.Razma    01/2015
++---------------+---------------+---------------+---------------+---------------+------*/
+TEST_F(WSClientTests, GetServerInfo_TwoServersCalledTwoTimesEach_UsesCachedInfo)
+    {
+    auto client1 = WSClient::Create("https://one.com/ws", StubClientInfo(), GetHandlerPtr());
+    auto client2 = WSClient::Create("https://two.com/ws", StubClientInfo(), GetHandlerPtr());
+
+    GetHandler().ForAnyRequest([=] (Http::RequestCR request)
+        {
+        Utf8String url = request.GetUrl();
+        if (url == "https://one.com/ws/v2.0/Plugins")
+            return StubHttpResponse(HttpStatus::OK, "", { { "Server", "Bentley-WebAPI/1.0,Bentley-WSG/1.0" } });
+        else
+            return StubHttpResponse(HttpStatus::OK, "", { { "Server", "Bentley-WebAPI/2.0,Bentley-WSG/2.0" } });
+        });
+
+    struct StubServerInfoListener : IWSClient::IServerInfoListener
+        {
+        int& m_listenerCallCount;
+        StubServerInfoListener(int& listenerCallCount) : m_listenerCallCount(listenerCallCount) {}
+        void OnServerInfoReceived(WSInfoCR info)
+            {
+            m_listenerCallCount++;
+            }
+        };
+
+    int listenerCallCount1 = 0;
+    auto listener1 = std::make_shared<StubServerInfoListener>(listenerCallCount1);
+    client1->RegisterServerInfoListener(listener1);
+
+    int listenerCallCount2 = 0;
+    auto listener2 = std::make_shared<StubServerInfoListener>(listenerCallCount2);
+    client1->RegisterServerInfoListener(listener2);
+
+    auto info1 = client1->GetServerInfo()->GetResult();
+    auto info2 = client2->GetServerInfo()->GetResult();
+
+    info1 = client1->GetServerInfo()->GetResult();
+    EXPECT_EQ(BeVersion(1, 0), info1.GetValue().GetVersion());
+    EXPECT_EQ(1, listenerCallCount1);
+
+    info2 = client2->GetServerInfo()->GetResult();
+    EXPECT_EQ(BeVersion(2, 0), info2.GetValue().GetVersion());
+    EXPECT_EQ(1, listenerCallCount2);
+    }
+
+/*--------------------------------------------------------------------------------------+
+* @bsimethod                                                    Vincas.Razma    01/2015
++---------------+---------------+---------------+---------------+---------------+------*/
+TEST_F(WSClientTests, GetServerInfo_FirstResponseIsUnauthorized_StopsAndReturnsLoginError)
+    {
+    auto client = WSClient::Create("https://srv.com/ws", StubClientInfo(), GetHandlerPtr());
+
+    GetHandler().ExpectRequests(1);
+    GetHandler().ForRequest(1, StubHttpResponse(HttpStatus::Unauthorized));
+
+    auto result = client->GetServerInfo()->GetResult();
+
+    ASSERT_FALSE(result.IsSuccess());
+    EXPECT_EQ(WSError::Status::ReceivedError, result.GetError().GetStatus());
+    EXPECT_EQ(WSError::Id::LoginFailed, result.GetError().GetId());
+    }
+
+/*--------------------------------------------------------------------------------------+
+* @bsimethod                                                    Vincas.Razma    01/2015
++---------------+---------------+---------------+---------------+---------------+------*/
+TEST_F(WSClientTests, GetServerInfo_SecondResponseIsUnauthorized_StopsAndReturnsLoginError)
+    {
+    auto client = WSClient::Create("https://srv.com/ws", StubClientInfo(), GetHandlerPtr());
+
+    GetHandler().ExpectRequests(2);
+    GetHandler().ForRequest(1, StubHttpResponse(HttpStatus::NotFound));
+    GetHandler().ForRequest(2, StubHttpResponse(HttpStatus::Unauthorized));
+
+    auto result = client->GetServerInfo()->GetResult();
+
+    ASSERT_FALSE(result.IsSuccess());
+    EXPECT_EQ(WSError::Status::ReceivedError, result.GetError().GetStatus());
+    EXPECT_EQ(WSError::Id::LoginFailed, result.GetError().GetId());
+    }
+
+/*--------------------------------------------------------------------------------------+
+* @bsimethod                                                    Vincas.Razma    01/2015
++---------------+---------------+---------------+---------------+---------------+------*/
+TEST_F(WSClientTests, GetServerInfo_ThirdResponseIsUnauthorized_StopsAndReturnsLoginError)
+    {
+    auto client = WSClient::Create("https://srv.com/ws", StubClientInfo(), GetHandlerPtr());
+
+    GetHandler().ExpectRequests(3);
+    GetHandler().ForRequest(1, StubHttpResponse(HttpStatus::NotFound));
+    GetHandler().ForRequest(2, StubHttpResponse(HttpStatus::NotFound));
+    GetHandler().ForRequest(3, StubHttpResponse(HttpStatus::Unauthorized));
+
+    auto result = client->GetServerInfo()->GetResult();
+
+    ASSERT_FALSE(result.IsSuccess());
+    EXPECT_EQ(WSError::Status::ReceivedError, result.GetError().GetStatus());
+    EXPECT_EQ(WSError::Id::LoginFailed, result.GetError().GetId());
+    }
+
+/*--------------------------------------------------------------------------------------+
+* @bsimethod                                                    Vincas.Razma    01/2015
++---------------+---------------+---------------+---------------+---------------+------*/
+TEST_F(WSClientTests, GetServerInfo_AllResponsesWithServerError_ReturnsServerNotSupportedError)
+    {
+    auto client = WSClient::Create("https://srv.com/ws", StubClientInfo(), GetHandlerPtr());
+
+    GetHandler().ForAnyRequest(StubHttpResponse(HttpStatus::InternalServerError));
+
+    auto result = client->GetServerInfo()->GetResult();
+
+    ASSERT_FALSE(result.IsSuccess());
+    EXPECT_EQ(WSError::Status::ServerNotSupported, result.GetError().GetStatus());
+    }
+
+#ifdef USE_GTEST
+/*--------------------------------------------------------------------------------------+
+* @bsimethod                                                    Vincas.Razma    01/2015
++---------------+---------------+---------------+---------------+---------------+------*/
+TEST_F(WSClientTests, RegisterServerInfoListener_AddedListener_ListenerNotifiedWithReceivedInfo)
+    {
+    auto client = WSClient::Create("https://srv.com/ws", StubClientInfo(), GetHandlerPtr());
+    auto listener = std::make_shared<MockServerInfoListener>();
+
+    GetHandler().ForAnyRequest([=] (Http::RequestCR request)
+        {
+        return StubWSInfoHttpResponseWebApi13();
+        });
+
+    client->RegisterServerInfoListener(listener);
+
+    EXPECT_CALL(*listener, OnServerInfoReceived(_)).Times(1).WillOnce(Invoke([=] (WSInfoCR info)
+        {
+        EXPECT_EQ(BeVersion(1, 2), info.GetVersion());
+        }));
+
+    client->SendGetInfoRequest()->Wait();
+    }
+#endif
+
+/*--------------------------------------------------------------------------------------+
+* @bsimethod                                                    Vincas.Razma    01/2015
++---------------+---------------+---------------+---------------+---------------+------*/
+TEST_F(WSClientTests, RegisterServerInfoListener_AddedListenerDeleted_ListenerNotLeakedAndNotNotified)
+    {
+    auto client = WSClient::Create("https://srv.com/ws", StubClientInfo(), GetHandlerPtr());
+
+    int listenerCallCount = 0;
+    struct StubServerInfoListener : public IWSClient::IServerInfoListener
+        {
+        int& m_listenerCallCount;
+        StubServerInfoListener(int& listenerCallCount) : m_listenerCallCount(listenerCallCount) {}
+        void OnServerInfoReceived(WSInfoCR info)
+            {
+            m_listenerCallCount++;
+            }
+        };
+
+    GetHandler().ForAnyRequest([=] (Http::RequestCR request)
+        {
+        return StubWSInfoHttpResponseWebApi13();
+        });
+
+    auto listener = std::make_shared<StubServerInfoListener>(listenerCallCount);
+    client->RegisterServerInfoListener(listener);
+    EXPECT_EQ(0, listenerCallCount);
+
+    client->SendGetInfoRequest()->Wait();
+    EXPECT_EQ(1, listenerCallCount);
+
+    listener = nullptr;
+    client->SendGetInfoRequest()->Wait();
+
+    EXPECT_EQ(1, listenerCallCount);
+    }
+
+#ifdef USE_GTEST
+/*--------------------------------------------------------------------------------------+
+* @bsimethod                                                    Vincas.Razma    01/2015
++---------------+---------------+---------------+---------------+---------------+------*/
+TEST_F(WSClientTests, RegisterServerInfoListener_InfoNotReceivedDueToNetworkError_ListenerNotNotified)
+    {
+    auto client = WSClient::Create("https://srv.com/ws", StubClientInfo(), GetHandlerPtr());
+    auto listener = std::make_shared<MockServerInfoListener>();
+
+    EXPECT_CALL(*listener, OnServerInfoReceived(_)).Times(0);
+    GetHandler().ForAnyRequest([=] (Http::RequestCR request)
+        {
+        return StubHttpResponse();
+        });
+
+    client->RegisterServerInfoListener(listener);
+    client->SendGetInfoRequest()->Wait();
+    }
+
+/*--------------------------------------------------------------------------------------+
+* @bsimethod                                                    Vincas.Razma    01/2015
++---------------+---------------+---------------+---------------+---------------+------*/
+TEST_F(WSClientTests, RegisterServerInfoListener_NotSupportedServer_ListenerNotNotified)
+    {
+    auto client = WSClient::Create("https://srv.com/ws", StubClientInfo(), GetHandlerPtr());
+    auto listener = std::make_shared<MockServerInfoListener>();
+
+    EXPECT_CALL(*listener, OnServerInfoReceived(_)).Times(0);
+    GetHandler().ForAnyRequest([=] (HttpRequestCR request)
+        {
+        return StubHttpResponse(HttpStatus::OK, "{}");
+        });
+
+    client->RegisterServerInfoListener(listener);
+    client->SendGetInfoRequest()->Wait();
+    }
+
+/*--------------------------------------------------------------------------------------+
+* @bsimethod                                                    Vincas.Razma    01/2015
++---------------+---------------+---------------+---------------+---------------+------*/
+TEST_F(WSClientTests, UnregisterServerInfoListener_ExistingListener_ListenerNotNotified)
+    {
+    auto client = WSClient::Create("https://srv.com/ws", StubClientInfo(), GetHandlerPtr());
+    auto listener = std::make_shared<MockServerInfoListener>();
+
+    EXPECT_CALL(*listener, OnServerInfoReceived(_)).Times(0);
+    GetHandler().ForAnyRequest([=] (Http::RequestCR request)
+        {
+        return StubWSInfoHttpResponseWebApi13();
+        });
+
+    client->RegisterServerInfoListener(listener);
+    client->UnregisterServerInfoListener(listener);
+
+    client->SendGetInfoRequest()->Wait();
+    }
+#endif
+
+/*--------------------------------------------------------------------------------------+
+* @bsimethod                                                    Vincas.Razma    01/2015
++---------------+---------------+---------------+---------------+---------------+------*/
+TEST_F(WSClientTests, SendGetRepositoriesRequest_WebApiV1Format_ParsesDefaultFields)
+    {
+    Utf8String dataSourcesResponse =
+        R"([{
+            "id" : "D.testLocation",
+            "label" : "A",
+            "description" : "B",
+            "type" : "C",
+            "providerId" : "D"
+         }])";
+
+    auto client = WSClient::Create("https://srv.com/ws", StubClientInfo(), GetHandlerPtr());
+
+    GetHandler().ExpectRequests(2);
+    GetHandler().ForRequest(1, StubWSInfoHttpResponseWebApi13());
+    GetHandler().ForRequest(2, StubJsonHttpResponse(HttpStatus::OK, dataSourcesResponse));
+
+    auto response = client->SendGetRepositoriesRequest()->GetResult();
+    auto dataSource = response.GetValue().front();
+
+    EXPECT_EQ("D.testLocation", dataSource.GetId());
+    EXPECT_EQ("A", dataSource.GetLabel());
+    EXPECT_EQ("B", dataSource.GetDescription());
+    EXPECT_EQ("D", dataSource.GetPluginId());
+    EXPECT_EQ("https://srv.com/ws", dataSource.GetServerUrl());
+    }
+
+/*--------------------------------------------------------------------------------------+
+* @bsimethod                                                    Vincas.Razma    01/2015
++---------------+---------------+---------------+---------------+---------------+------*/
+TEST_F(WSClientTests, SendGetRepositoriesRequest_WebApiV1FormatWithType_ParsesLocationFromId)
+    {
+    Utf8String dataSourcesResponse =
+        R"([{
+            "id" : "testProvider.testLocation",
+            "label" : "A",
+            "description" : "B",
+            "type" : "test.type",
+            "providerId" : "testProvider"
+         }])";
+
+    auto client = WSClient::Create("https://srv.com/ws", StubClientInfo(), GetHandlerPtr());
+
+    GetHandler().ExpectRequests(2);
+    GetHandler().ForRequest(1, StubWSInfoHttpResponseWebApi13());
+    GetHandler().ForRequest(2, StubJsonHttpResponse(HttpStatus::OK, dataSourcesResponse));
+
+    auto response = client->SendGetRepositoriesRequest()->GetResult();
+    auto dataSource = response.GetValue().front();
+
+    EXPECT_EQ("testLocation", dataSource.GetLocation());
+    }
+
+/*--------------------------------------------------------------------------------------+
+* @bsimethod                                                    Vincas.Razma    01/2015
++---------------+---------------+---------------+---------------+---------------+------*/
+TEST_F(WSClientTests, SendGetRepositoriesRequest_WebApiV1FormatWithNoType_ParsesLocationFromId)
+    {
+    Utf8String dataSourcesResponse =
+        R"([{
+            "id" : "testProvider.testLocation",
+            "label" : "A",
+            "description" : "B",
+            "type" : null,
+            "providerId" : "testProvider"
+         }])";
+
+    auto client = WSClient::Create("https://srv.com/ws", StubClientInfo(), GetHandlerPtr());
+
+    GetHandler().ExpectRequests(2);
+    GetHandler().ForRequest(1, StubWSInfoHttpResponseWebApi13());
+    GetHandler().ForRequest(2, StubJsonHttpResponse(HttpStatus::OK, dataSourcesResponse));
+
+    auto response = client->SendGetRepositoriesRequest()->GetResult();
+    auto dataSource = response.GetValue().front();
+
+    EXPECT_EQ("testLocation", dataSource.GetLocation());
+    }
+
+/*--------------------------------------------------------------------------------------+
+* @bsimethod                                                    Vincas.Razma    01/2015
++---------------+---------------+---------------+---------------+---------------+------*/
+TEST_F(WSClientTests, SendGetRepositoriesRequest_WebApiV1FormatWithProviderIdECAndType_ParsesLocationFromId)
+    {
+    Utf8String dataSourcesResponse =
+        R"([{
+            "id" : "ec.test.type--testLocation",
+            "label" : "A",
+            "description" : "B",
+            "type" : "test.type",
+            "providerId" : "ec"
+         }])";
+
+    auto client = WSClient::Create("https://srv.com/ws", StubClientInfo(), GetHandlerPtr());
+
+    GetHandler().ExpectRequests(2);
+    GetHandler().ForRequest(1, StubWSInfoHttpResponseWebApi13());
+    GetHandler().ForRequest(2, StubJsonHttpResponse(HttpStatus::OK, dataSourcesResponse));
+
+    auto response = client->SendGetRepositoriesRequest()->GetResult();
+    auto dataSource = response.GetValue().front();
+
+    EXPECT_EQ("testLocation", dataSource.GetLocation());
+    }
+
+/*--------------------------------------------------------------------------------------+
+* @bsimethod                                                    Vincas.Razma    01/2015
++---------------+---------------+---------------+---------------+---------------+------*/
+TEST_F(WSClientTests, SendGetRepositoriesRequest_WebApiV1AndIdIsNotKnownFormat_ReturnsEmptyLocation)
+    {
+    Utf8String dataSourcesResponse =
+        R"([{
+            "id" : "someOtherId",
+            "label" : "A",
+            "description" : "B",
+            "type" : "C",
+            "providerId" : "D"
+         }])";
+
+    auto client = WSClient::Create("https://srv.com/ws", StubClientInfo(), GetHandlerPtr());
+
+    GetHandler().ExpectRequests(2);
+    GetHandler().ForRequest(1, StubWSInfoHttpResponseWebApi13());
+    GetHandler().ForRequest(2, StubJsonHttpResponse(HttpStatus::OK, dataSourcesResponse));
+
+    auto response = client->SendGetRepositoriesRequest()->GetResult();
+
+    ASSERT_TRUE(response.IsSuccess());
+
+    auto dataSource = response.GetValue().front();
+
+    EXPECT_EQ("someOtherId", dataSource.GetId());
+    EXPECT_EQ("A", dataSource.GetLabel());
+    EXPECT_EQ("B", dataSource.GetDescription());
+    EXPECT_EQ("D", dataSource.GetPluginId());
+    EXPECT_EQ("https://srv.com/ws", dataSource.GetServerUrl());
+
+    EXPECT_EQ("", dataSource.GetLocation());
+    }
+
+/*--------------------------------------------------------------------------------------+
+* @bsimethod                                                    Vincas.Razma    01/2015
++---------------+---------------+---------------+---------------+---------------+------*/
+TEST_F(WSClientTests, SendGetRepositoriesRequest_WebApiV1FormatWithProviderIdEC_ReturnsPluginIdFromProviderTypeField)
+    {
+    Utf8String dataSourcesResponse =
+        R"([{
+            "id" : "ec.test.pluginId--test",
+            "label" : "",
+            "description" : "",
+            "type" : "test.pluginId",
+            "providerId" : "ec"
+         }])";
+
+    auto client = WSClient::Create("https://srv.com/ws", StubClientInfo(), GetHandlerPtr());
+
+    GetHandler().ForRequest(1, StubWSInfoHttpResponseWebApi13());
+    GetHandler().ForRequest(2, StubJsonHttpResponse(HttpStatus::OK, dataSourcesResponse));
+
+    auto response = client->SendGetRepositoriesRequest()->GetResult();
+
+    auto dataSource = response.GetValue().front();
+    EXPECT_EQ("test.pluginId", dataSource.GetPluginId());
+    EXPECT_EQ(2, GetHandler().GetRequestsPerformed());
+    }
+
+/*--------------------------------------------------------------------------------------+
+* @bsimethod                                                    Vincas.Razma    01/2015
++---------------+---------------+---------------+---------------+---------------+------*/
+TEST_F(WSClientTests, SendGetRepositoriesRequest_WebApiV1_CorrectUrl)
+    {
+    auto client = WSClient::Create("https://srv.com/ws", StubClientInfo(), GetHandlerPtr());
+
+    GetHandler().ForRequest(1, StubWSInfoHttpResponseWebApi13());
+    GetHandler().ForRequest(2, [=] (Http::RequestCR request)
+        {
+        EXPECT_STREQ("https://srv.com/ws/v1.1/DataSources", request.GetUrl().c_str());
+        return StubHttpResponse();
+        });
+
+    client->SendGetRepositoriesRequest()->Wait();
+    EXPECT_EQ(2, GetHandler().GetRequestsPerformed());
+    }
+
+/*--------------------------------------------------------------------------------------+
+* @bsimethod                                                    Vincas.Razma    01/2015
++---------------+---------------+---------------+---------------+---------------+------*/
+TEST_F(WSClientTests, SendGetRepositoriesRequest_WebApiV11_UrlWithoutWebApiVersion)
+    {
+    auto client = WSClient::Create("https://srv.com/ws", StubClientInfo(), GetHandlerPtr());
+
+    GetHandler().ForRequest(1, StubWSInfoHttpResponseWebApi11());
+    GetHandler().ForRequest(2, [=] (Http::RequestCR request)
+        {
+        EXPECT_STREQ("https://srv.com/ws/DataSources", request.GetUrl().c_str());
+        return StubHttpResponse();
+        });
+
+    client->SendGetRepositoriesRequest()->Wait();
+    EXPECT_EQ(2, GetHandler().GetRequestsPerformed());
+    }
+
+/*--------------------------------------------------------------------------------------+
+* @bsimethod                                                    Vincas.Razma    01/2015
++---------------+---------------+---------------+---------------+---------------+------*/
+TEST_F(WSClientTests, SendGetRepositoriesRequest_WebApiV2_CorrectUrl)
+    {
+    auto client = WSClient::Create("https://srv.com/ws", StubClientInfo(), GetHandlerPtr());
+
+    GetHandler().ForRequest(1, StubWSInfoHttpResponseWebApi20());
+    GetHandler().ForRequest(2, [=] (Http::RequestCR request)
+        {
+        EXPECT_STREQ("https://srv.com/ws/v2.0/Repositories/", request.GetUrl().c_str());
+        return StubHttpResponse();
+        });
+
+    client->SendGetRepositoriesRequest()->Wait();
+    EXPECT_EQ(2, GetHandler().GetRequestsPerformed());
+    }
+
+/*--------------------------------------------------------------------------------------+
+* @bsimethod                                                    Vincas.Razma    01/2015
++---------------+---------------+---------------+---------------+---------------+------*/
+TEST_F(WSClientTests, SendGetRepositoriesRequest_WebApiV21_CorrectUrl)
+    {
+    auto client = WSClient::Create("https://srv.com/ws", StubClientInfo(), GetHandlerPtr());
+
+    GetHandler().ForRequest(1, StubWSInfoHttpResponseWebApi21());
+    GetHandler().ForRequest(2, [=] (Http::RequestCR request)
+        {
+        EXPECT_STREQ("https://srv.com/ws/v2.1/Repositories/", request.GetUrl().c_str());
+        return StubHttpResponse();
+        });
+
+    client->SendGetRepositoriesRequest()->Wait();
+    EXPECT_EQ(2, GetHandler().GetRequestsPerformed());
+    }
+
+/*--------------------------------------------------------------------------------------+
+* @bsimethod                                                    Vincas.Razma    01/2015
++---------------+---------------+---------------+---------------+---------------+------*/
+TEST_F(WSClientTests, SendGetRepositoriesRequest_WebApiV22_CorrectUrl)
+    {
+    auto client = WSClient::Create("https://srv.com/ws", StubClientInfo(), GetHandlerPtr());
+
+    GetHandler().ForRequest(1, StubWSInfoHttpResponseWebApi22());
+    GetHandler().ForRequest(2, [=] (Http::RequestCR request)
+        {
+        EXPECT_STREQ("https://srv.com/ws/v2.2/Repositories/", request.GetUrl().c_str());
+        return StubHttpResponse();
+        });
+
+    client->SendGetRepositoriesRequest()->Wait();
+    EXPECT_EQ(2, GetHandler().GetRequestsPerformed());
+    }
+
+/*--------------------------------------------------------------------------------------+
+* @bsimethod                                                    Vincas.Razma    01/2015
++---------------+---------------+---------------+---------------+---------------+------*/
+TEST_F(WSClientTests, SendGetRepositoriesRequest_WebApiV2Format_ReturnsParsedDataSources)
+    {
+    Utf8String dataSourcesResponse =
+        R"({
+        "instances":
+            [{
+            "instanceId": "testRepositoryId",
+            "className": "RepositoryIdentifier",
+            "schemaName": "Repositories",
+            "properties":
+                {
+                "ECPluginID": "testPluginId",
+                "Location": "testLocation",
+                "DisplayLabel": "testLabel",
+                "Description": "testDescription"
+                }
+            }]
+        })";
+
+    auto client = WSClient::Create("https://srv.com/ws", StubClientInfo(), GetHandlerPtr());
+
+    GetHandler().ExpectRequests(2);
+    GetHandler().ForRequest(1, StubWSInfoHttpResponseWebApi20());
+    GetHandler().ForRequest(2, StubJsonHttpResponse(HttpStatus::OK, dataSourcesResponse));
+
+    auto response = client->SendGetRepositoriesRequest()->GetResult();
+
+    EXPECT_TRUE(response.IsSuccess());
+    EXPECT_EQ(1, response.GetValue().size());
+
+    auto dataSource = response.GetValue().front();
+
+    EXPECT_EQ("testRepositoryId", dataSource.GetId());
+    EXPECT_EQ("testLabel", dataSource.GetLabel());
+    EXPECT_EQ("testDescription", dataSource.GetDescription());
+    EXPECT_EQ("testLocation", dataSource.GetLocation());
+    EXPECT_EQ("testPluginId", dataSource.GetPluginId());
+    EXPECT_EQ("https://srv.com/ws", dataSource.GetServerUrl());
+    }
+
+/*--------------------------------------------------------------------------------------+
+* @bsimethod                                                    Vincas.Razma    01/2015
++---------------+---------------+---------------+---------------+---------------+------*/
+TEST_F(WSClientTests, SendGetRepositoriesRequest_WebApiV2FormatWithWrongSchema_ReturnsErrorNotSupported)
+    {
+    Utf8String dataSourcesResponse =
+        R"({
+        "instances":
+            [{
+            "instanceId": "testRepositoryId",
+            "className": "OtherClass",
+            "schemaName": "OtherSchema",
+            "properties":
+                {
+                "ECPluginID": "testPluginId",
+                "Location": "testLocation",
+                "DisplayLabel": "testLabel",
+                "Description": "testDescription"
+                }
+            }]
+        })";
+
+    auto client = WSClient::Create("https://srv.com/ws", StubClientInfo(), GetHandlerPtr());
+
+    GetHandler().ExpectRequests(2);
+    GetHandler().ForRequest(1, StubWSInfoHttpResponseWebApi20());
+    GetHandler().ForRequest(2, StubJsonHttpResponse(HttpStatus::OK, dataSourcesResponse));
+
+    auto response = client->SendGetRepositoriesRequest()->GetResult();
+
+    EXPECT_EQ(WSError::Status::ServerNotSupported, response.GetError().GetStatus());
+    }