--- conflicted
+++ resolved
@@ -1,551 +1,547 @@
-/*--------------------------------------------------------------------------------------+
-|
-|     $Source: Tests/UnitTests/Published/WebServices/Client/WSErrorTests.cpp $
-|
-|  $Copyright: (c) 2017 Bentley Systems, Incorporated. All rights reserved. $
-|
-+--------------------------------------------------------------------------------------*/
-
-#include <WebServices/Client/WSError.h>
-#include "WSErrorTests.h"
-
-USING_NAMESPACE_BENTLEY_WEBSERVICES
-USING_NAMESPACE_BENTLEY_MOBILEDGN_UTILS
-
-TEST_F(WSErrorTests, Ctor_Default_SetsStatusNone)
-    {
-    EXPECT_EQ(WSError::Status::None, WSError().GetStatus());
-    }
-
-TEST_F(WSErrorTests, Ctor_Default_LocalizedStringsEmpty)
-    {
-    EXPECT_EQ("", WSError().GetDisplayMessage());
-    EXPECT_EQ("", WSError().GetDisplayDescription());
-    }
-
-TEST_F(WSErrorTests, Ctor_Default_IdUnknown)
-    {
-    EXPECT_EQ(WSError::Id::Unknown, WSError().GetId());
-    }
-
-TEST_F(WSErrorTests, CreateServerNotSupported_NewError_SetsStatusAndLocalizedMessage)
-    {
-    auto error = WSError::CreateServerNotSupportedError();
-    EXPECT_EQ(WSError::Status::ServerNotSupported, error.GetStatus());
-    EXPECT_EQ(WSError::Id::Unknown, error.GetId());
-    EXPECT_NE("", error.GetDisplayMessage());
-    EXPECT_EQ("", error.GetDisplayDescription());
-    }
-
-TEST_F(WSErrorTests, CreateFunctionalityNotSupportedError_NewError_SetsStatusAndIdAndLocalizedMessage)
-    {
-    auto error = WSError::CreateFunctionalityNotSupportedError();
-    EXPECT_EQ(WSError::Status::ReceivedError, error.GetStatus());
-    EXPECT_EQ(WSError::Id::NotSupported, error.GetId());
-    EXPECT_NE("", error.GetDisplayMessage());
-    EXPECT_EQ("", error.GetDisplayDescription());
-    }
-
-TEST_F(WSErrorTests, Ctor_CanceledHttpResponse_SetsStatusCanceled)
-    {
-    WSError error(StubHttpResponse(ConnectionStatus::Canceled));
-    EXPECT_EQ(WSError::Status::Canceled, error.GetStatus());
-    }
-
-TEST_F(WSErrorTests, Ctor_HttpResponseWithNotHandledConnectionStatuses_SetsStatusConnectionError)
-    {
-    for (int i = (int) ConnectionStatus::None; i <= (int) ConnectionStatus::UnknownError; i++)
-        {
-        auto status = (ConnectionStatus) i;
-        if (status == ConnectionStatus::OK)
-            continue;
-        if (status == ConnectionStatus::Canceled)
-            continue;
-        if (status == ConnectionStatus::CertificateError)
-            continue;
-        EXPECT_EQ(WSError::Status::ConnectionError, WSError(StubHttpResponse(status)).GetStatus());
-        }
-    }
-
-TEST_F(WSErrorTests, Ctor_HttpResponseWithCertificateError_SetsStatusCertificateError)
-    {
-    EXPECT_EQ(WSError::Status::CertificateError, WSError(StubHttpResponse(ConnectionStatus::CertificateError)).GetStatus());
-    }
-
-TEST_F(WSErrorTests, Ctor_JsonErrorFormatHasMissingRequiredFieldErrorMessage_SetsStatusServerNotSupported)
-    {
-    auto body = R"({"errorId":null, "errorDescription":null})";
-    WSError error(StubHttpResponse(HttpStatus::NotFound, body, {{"Content-Type", "application/json"}}));
-
-    EXPECT_EQ(WSError::Status::ServerNotSupported, error.GetStatus());
-    }
-
-TEST_F(WSErrorTests, Ctor_JsonErrorFormatCorrectButContentTypeXml_SetsStatusServerNotSupported)
-    {
-    auto body = R"({"errorId":null, "errorMessage":null, "errorDescription":null})";
-    WSError error(StubHttpResponse(HttpStatus::NotFound, body, {{"Content-Type", "application/xml"}}));
-
-    EXPECT_EQ(WSError::Status::ServerNotSupported, error.GetStatus());
-    }
-
-TEST_F(WSErrorTests, Ctor_XmlErrorFormatMissingRequiredFieldErrorMessage_SetsStatusServerNotSupported)
-    {
-    auto body = R"( <ModelError
-                      xmlns:i="http://www.w3.org/2001/XMLSchema-instance"
-                      xmlns="http://schemas.datacontract.org/2004/07/Bentley.Mas.WebApi.Models">
-                        <errorId>ClassNotFound</errorId>
-                        <errorDescription>TestDescription</errorDescription>
-                    </ModelError>)";
-
-    WSError error(StubHttpResponse(HttpStatus::NotFound, body, {{"Content-Type", "application/xml"}}));
-
-    EXPECT_EQ(WSError::Status::ServerNotSupported, error.GetStatus());
-    }
-
-TEST_F(WSErrorTests, Ctor_XmlErrorFormatMissingOptionalFields_ParsesXmlAndSetsError)
-    {
-    auto body = R"( <ModelError
-                      xmlns:i="http://www.w3.org/2001/XMLSchema-instance"
-                      xmlns="http://schemas.datacontract.org/2004/07/Bentley.Mas.WebApi.Models">
-                        <errorMessage>TestMessage</errorMessage>
-                    </ModelError>)";
-
-    WSError error(StubHttpResponse(HttpStatus::Conflict, body, {{"Content-Type", "application/xml"}}));
-
-    EXPECT_EQ(WSError::Status::ReceivedError, error.GetStatus());
-    EXPECT_EQ(WSError::Id::Conflict, error.GetId());
-    EXPECT_EQ("TestMessage", error.GetDisplayMessage());
-    EXPECT_EQ("", error.GetDisplayDescription());
-    }
-
-TEST_F(WSErrorTests, Ctor_XmlErrorFormatCorrectAndContentTypeXml_ParsesXmlAndSetsError)
-    {
-    auto body = R"( <ModelError
-                      xmlns:i="http://www.w3.org/2001/XMLSchema-instance"
-                      xmlns="http://schemas.datacontract.org/2004/07/Bentley.Mas.WebApi.Models">
-                        <errorId>ClassNotFound</errorId>
-                        <errorMessage>TestMessage</errorMessage>
-                        <errorDescription>TestDescription</errorDescription>
-                    </ModelError>)";
-
-    WSError error(StubHttpResponse(HttpStatus::NotFound, body, {{"Content-Type", "application/xml"}}));
-
-    EXPECT_EQ(WSError::Status::ReceivedError, error.GetStatus());
-    EXPECT_EQ(WSError::Id::ClassNotFound, error.GetId());
-    EXPECT_NE("", error.GetDisplayMessage());
-    EXPECT_EQ("TestMessage\nTestDescription", error.GetDisplayDescription());
-    }
-
-TEST_F(WSErrorTests, Ctor_XmlErrorFormatCorrectWithNullDescription_ParsesXmlAndSetsError)
-    {
-    auto body = R"( <ModelError
-                      xmlns:i="http://www.w3.org/2001/XMLSchema-instance"
-                      xmlns="http://schemas.datacontract.org/2004/07/Bentley.Mas.WebApi.Models">
-                        <errorId>ClassNotFound</errorId>
-                        <errorMessage>Foo</errorMessage>
-                        <errorDescription i:nil="true" />
-                    </ModelError>)";
-
-    WSError error(StubHttpResponse(HttpStatus::NotFound, body, {{"Content-Type", "application/xml"}}));
-
-    EXPECT_EQ(WSError::Status::ReceivedError, error.GetStatus());
-    EXPECT_EQ(WSError::Id::ClassNotFound, error.GetId());
-    EXPECT_NE("", error.GetDisplayMessage());
-    EXPECT_EQ("Foo", error.GetDisplayDescription());
-    }
-
-TEST_F(WSErrorTests, Ctor_XmlAzureBlobNotFoundError_ParsesXmlAndSetsError)
-    {
-    auto body = R"(<?xml version="1.0" encoding="utf-8"?>
-        <Error>
-            <Code>BlobNotFound</Code>
-            <Message>TestMessage</Message>
-        </Error>)";
-
-    WSError error(StubHttpResponse(HttpStatus::NotFound, body, {{"Content-Type", "application/xml"}}));
-
-    EXPECT_EQ(WSError::Status::ReceivedError, error.GetStatus());
-    EXPECT_EQ(WSError::Id::FileNotFound, error.GetId());
-    EXPECT_NE("", error.GetDisplayMessage());
-    EXPECT_EQ("TestMessage", error.GetDisplayDescription());
-    }
-
-TEST_F(WSErrorTests, Ctor_XmlAzureOtherError_ParsesXmlAndSetsError)
-    {
-    auto body = R"(<?xml version="1.0" encoding="utf-8"?>
-        <Error>
-            <Code>Foo</Code>
-            <Message>TestMessage</Message>
-        </Error>)";
-
-    WSError error(StubHttpResponse(HttpStatus::NotFound, body, {{"Content-Type", "application/xml"}}));
-
-    EXPECT_EQ(WSError::Status::ReceivedError, error.GetStatus());
-    EXPECT_EQ(WSError::Id::Unknown, error.GetId());
-    EXPECT_NE("", error.GetDisplayMessage());
-    EXPECT_EQ("TestMessage", error.GetDisplayDescription());
-    }
-
-TEST_F(WSErrorTests, Ctor_JsonErrorFormatWithNullFields_FallbacksToDefaultIdAndLocalizedMessageFromHttpError)
-    {
-    auto body = R"({"errorId":null, "errorMessage":null, "errorDescription":null})";
-    auto httpResponse = StubHttpResponse(HttpStatus::NotFound, body, {{"Content-Type", "application/json"}});
-    WSError error(httpResponse);
-
-    EXPECT_EQ(WSError::Status::ReceivedError, error.GetStatus());
-    EXPECT_EQ(WSError::Id::Unknown, error.GetId());
-    EXPECT_EQ(HttpError(httpResponse).GetDisplayMessage(), error.GetDisplayMessage());
-    EXPECT_EQ("", error.GetDisplayDescription());
-    }
-
-TEST_F(WSErrorTests, Ctor_ClassNotFoundError_SetsErrorReceivedStatusAndIdWithLocalizedMessage)
-    {
-    auto body = R"({"errorId":"ClassNotFound", "errorMessage":"MESSAGE", "errorDescription":"DESCRIPTION"})";
-    auto httpResponse = StubHttpResponse(HttpStatus::NotFound, body, {{"Content-Type", "application/json"}});
-    WSError error(httpResponse);
-
-    EXPECT_EQ(WSError::Status::ReceivedError, error.GetStatus());
-    EXPECT_EQ(WSError::Id::ClassNotFound, error.GetId());
-    EXPECT_NE(HttpError(httpResponse).GetDisplayMessage(), error.GetDisplayMessage());
-    EXPECT_TRUE(error.GetDisplayDescription().find("MESSAGE") != Utf8String::npos);
-    EXPECT_TRUE(error.GetDisplayDescription().find("DESCRIPTION") != Utf8String::npos);
-    }
-
-TEST_F(WSErrorTests, Ctor_FileNotFoundError_SetsErrorReceivedStatusAndIdWithLocalizedMessage)
-    {
-    auto body = R"({"errorId":"FileNotFound", "errorMessage":"MESSAGE", "errorDescription":"DESCRIPTION"})";
-    auto httpResponse = StubHttpResponse(HttpStatus::NotFound, body, {{"Content-Type", "application/json"}});
-    WSError error(httpResponse);
-
-    EXPECT_EQ(WSError::Status::ReceivedError, error.GetStatus());
-    EXPECT_EQ(WSError::Id::FileNotFound, error.GetId());
-    EXPECT_NE(HttpError(httpResponse).GetDisplayMessage(), error.GetDisplayMessage());
-    EXPECT_TRUE(error.GetDisplayDescription().find("MESSAGE") != Utf8String::npos);
-    EXPECT_TRUE(error.GetDisplayDescription().find("DESCRIPTION") != Utf8String::npos);
-    }
-
-TEST_F(WSErrorTests, Ctor_InstanceNotFoundError_SetsErrorReceivedStatusAndIdWithLocalizedMessage)
-    {
-    auto body = R"({"errorId":"InstanceNotFound", "errorMessage":"MESSAGE", "errorDescription":"DESCRIPTION"})";
-    auto httpResponse = StubHttpResponse(HttpStatus::NotFound, body, {{"Content-Type", "application/json"}});
-    WSError error(httpResponse);
-
-    EXPECT_EQ(WSError::Status::ReceivedError, error.GetStatus());
-    EXPECT_EQ(WSError::Id::InstanceNotFound, error.GetId());
-    EXPECT_NE(HttpError(httpResponse).GetDisplayMessage(), error.GetDisplayMessage());
-    EXPECT_TRUE(error.GetDisplayDescription().find("MESSAGE") != Utf8String::npos);
-    EXPECT_TRUE(error.GetDisplayDescription().find("DESCRIPTION") != Utf8String::npos);
-    }
-
-TEST_F(WSErrorTests, Ctor_BadRequestError_SetsRecievedMessageAndDescriptionForUser)
-    {
-    auto body = R"({"errorId":null, "errorMessage":"MESSAGE", "errorDescription":"DESCRIPTION"})";
-    auto httpResponse = StubHttpResponse(HttpStatus::BadRequest, body, {{"Content-Type", "application/json"}});
-    WSError error(httpResponse);
-
-    EXPECT_EQ(WSError::Status::ReceivedError, error.GetStatus());
-    EXPECT_EQ(WSError::Id::BadRequest, error.GetId());
-    EXPECT_EQ("MESSAGE", error.GetDisplayMessage());
-    EXPECT_EQ("DESCRIPTION", error.GetDisplayDescription());
-    }
-
-TEST_F(WSErrorTests, Ctor_ConflictError_SetsRecievedMessageAndDescriptionForUser)
-    {
-    auto body = R"({"errorId":null, "errorMessage":"MESSAGE", "errorDescription":"DESCRIPTION"})";
-    auto httpResponse = StubHttpResponse(HttpStatus::Conflict, body, {{"Content-Type", "application/json"}});
-    WSError error(httpResponse);
-
-    EXPECT_EQ(WSError::Status::ReceivedError, error.GetStatus());
-    EXPECT_EQ(WSError::Id::Conflict, error.GetId());
-    EXPECT_EQ("MESSAGE", error.GetDisplayMessage());
-    EXPECT_EQ("DESCRIPTION", error.GetDisplayDescription());
-    }
-
-<<<<<<< HEAD
-TEST_F(WSErrorTests, Ctor_MissingRequiredFieldErrorMessage_SetsStatusServerNotSupported)
-    {
-    auto body = R"({"errorId":null, "errorDescription":"DESCRIPTION", "httpStatusCode" : 409})";
-    auto httpResponse = StubHttpResponse(HttpStatus::Conflict, body, {{"Content-Type", "application/json"}});
-    WSError error(httpResponse);
-
-    EXPECT_EQ(WSError::Status::ServerNotSupported, error.GetStatus());
-    }
-
-TEST_F(WSErrorTests, Ctor_RequiredFieldsOnly_SetsRecievedMessageAndDescriptionForUser)
-    {
-    auto body = R"({"errorMessage":"MESSAGE", "httpStatusCode" : 409})";
-    auto httpResponse = StubHttpResponse(HttpStatus::Conflict, body, {{"Content-Type", "application/json"}});
-    WSError error(httpResponse);
-
-    EXPECT_EQ(WSError::Status::ReceivedError, error.GetStatus());
-    EXPECT_EQ(WSError::Id::Conflict, error.GetId());
-    EXPECT_EQ("MESSAGE", error.GetDisplayMessage());
-    EXPECT_EQ("", error.GetDisplayDescription());
-    }
-
-TEST_F(WSErrorTests, Ctor_JsonValueWithNotFoundError_SetsErrorReceivedStatusAndIdWithLocalizedMessage)
-    {
-    auto json = ToJson(R"({"errorId":null, "errorMessage":"MESSAGE", "errorDescription":"DESCRIPTION", "httpStatusCode" : 404})");
-    WSError error(json);
-
-    EXPECT_EQ(WSError::Status::ReceivedError, error.GetStatus());
-    EXPECT_EQ(WSError::Id::Unknown, error.GetId());
-    EXPECT_EQ(HttpError(ConnectionStatus::OK, HttpStatus::NotFound).GetDisplayMessage(), error.GetDisplayMessage());
-    EXPECT_TRUE(error.GetDisplayDescription().find("MESSAGE") != Utf8String::npos);
-    EXPECT_TRUE(error.GetDisplayDescription().find("DESCRIPTION") != Utf8String::npos);
-    }
-
-TEST_F(WSErrorTests, Ctor_JsonValueWithClassNotFoundError_SetsErrorReceivedStatusAndIdWithLocalizedMessage)
-    {
-    auto json = ToJson(R"({"errorId":"ClassNotFound", "errorMessage":"MESSAGE", "errorDescription":"DESCRIPTION", "httpStatusCode" : 404})");
-    WSError error(json);
-
-    EXPECT_EQ(WSError::Status::ReceivedError, error.GetStatus());
-    EXPECT_EQ(WSError::Id::ClassNotFound, error.GetId());
-    EXPECT_NE(HttpError(ConnectionStatus::OK, HttpStatus::NotFound).GetDisplayMessage(), error.GetDisplayMessage());
-    EXPECT_TRUE(error.GetDisplayDescription().find("MESSAGE") != Utf8String::npos);
-    EXPECT_TRUE(error.GetDisplayDescription().find("DESCRIPTION") != Utf8String::npos);
-    }
-
-TEST_F(WSErrorTests, Ctor_JsonValueWithoutHttpStatusCodeField_SetsStatusServerNotSupported)
-    {
-    auto json = ToJson(R"({"errorId":"ClassNotFound", "errorMessage":"MESSAGE", "errorDescription":"DESCRIPTION"})");
-    WSError error(json);
-
-    EXPECT_EQ(WSError::Status::ServerNotSupported, error.GetStatus());
-    EXPECT_EQ(WSError::Id::Unknown, error.GetId());
-    }
-
-TEST_F(WSErrorTests, Ctor_JsonValueConflictError_SetsRecievedMessageAndDescriptionForUser)
-    {
-    auto json = ToJson(R"({"errorId":null, "errorMessage":"MESSAGE", "errorDescription":"DESCRIPTION", "httpStatusCode" : 409})");
-    WSError error(json);
-
-    EXPECT_EQ(WSError::Status::ReceivedError, error.GetStatus());
-    EXPECT_EQ(WSError::Id::Conflict, error.GetId());
-    EXPECT_EQ("MESSAGE", error.GetDisplayMessage());
-    EXPECT_EQ("DESCRIPTION", error.GetDisplayDescription());
-    }
-
-TEST_F(WSErrorTests, Ctor_JsonValueWithRequiredFieldsOnly_SetsRecievedMessageAndDescriptionForUser)
-    {
-    auto json = ToJson(R"({"errorMessage":"MESSAGE", "httpStatusCode" : 409})");
-    WSError error(json);
-
-    EXPECT_EQ(WSError::Status::ReceivedError, error.GetStatus());
-    EXPECT_EQ(WSError::Id::Conflict, error.GetId());
-    EXPECT_EQ("MESSAGE", error.GetDisplayMessage());
-    EXPECT_EQ("", error.GetDisplayDescription());
-    }
-
-TEST_F(WSErrorTests, Ctor_RapidJsonValueWithNotFoundError_SetsErrorReceivedStatusAndIdWithLocalizedMessage)
-    {
-    auto json = ToRapidJson(R"({"errorId":null, "errorMessage":"MESSAGE", "errorDescription":"DESCRIPTION", "httpStatusCode" : 404})");
-    WSError error(*json);
-
-    EXPECT_EQ(WSError::Status::ReceivedError, error.GetStatus());
-    EXPECT_EQ(WSError::Id::Unknown, error.GetId());
-    EXPECT_EQ(HttpError(ConnectionStatus::OK, HttpStatus::NotFound).GetDisplayMessage(), error.GetDisplayMessage());
-    EXPECT_TRUE(error.GetDisplayDescription().find("MESSAGE") != Utf8String::npos);
-    EXPECT_TRUE(error.GetDisplayDescription().find("DESCRIPTION") != Utf8String::npos);
-    }
-
-TEST_F(WSErrorTests, Ctor_RapidJsonValueWithClassNotFoundError_SetsErrorReceivedStatusAndIdWithLocalizedMessage)
-    {
-    auto json = ToRapidJson(R"({"errorId":"ClassNotFound", "errorMessage":"MESSAGE", "errorDescription":"DESCRIPTION", "httpStatusCode" : 404})");
-    WSError error(*json);
-
-    EXPECT_EQ(WSError::Status::ReceivedError, error.GetStatus());
-    EXPECT_EQ(WSError::Id::ClassNotFound, error.GetId());
-    EXPECT_NE(HttpError(ConnectionStatus::OK, HttpStatus::NotFound).GetDisplayMessage(), error.GetDisplayMessage());
-    EXPECT_TRUE(error.GetDisplayDescription().find("MESSAGE") != Utf8String::npos);
-    EXPECT_TRUE(error.GetDisplayDescription().find("DESCRIPTION") != Utf8String::npos);
-    }
-
-TEST_F(WSErrorTests, Ctor_RapidJsonValueWithoutHttpStatusCodeField_SetsStatusServerNotSupported)
-    {
-    auto json = ToRapidJson(R"({"errorId":"ClassNotFound", "errorMessage":"MESSAGE", "errorDescription":"DESCRIPTION"})");
-    WSError error(*json);
-
-    EXPECT_EQ(WSError::Status::ServerNotSupported, error.GetStatus());
-    EXPECT_EQ(WSError::Id::Unknown, error.GetId());
-    }
-
-TEST_F(WSErrorTests, Ctor_RapidJsonValueConflictError_SetsRecievedMessageAndDescriptionForUser)
-    {
-    auto json = ToRapidJson(R"({"errorId":null, "errorMessage":"MESSAGE", "errorDescription":"DESCRIPTION", "httpStatusCode" : 409})");
-    WSError error(*json);
-
-    EXPECT_EQ(WSError::Status::ReceivedError, error.GetStatus());
-    EXPECT_EQ(WSError::Id::Conflict, error.GetId());
-    EXPECT_EQ("MESSAGE", error.GetDisplayMessage());
-    EXPECT_EQ("DESCRIPTION", error.GetDisplayDescription());
-    }
-
-TEST_F(WSErrorTests, Ctor_RapidJsonValueWithRequiredFieldsOnly_SetsRecievedMessageAndDescriptionForUser)
-    {
-    auto json = ToRapidJson(R"({"errorMessage":"MESSAGE", "httpStatusCode" : 409})");
-    WSError error(*json);
-
-    EXPECT_EQ(WSError::Status::ReceivedError, error.GetStatus());
-    EXPECT_EQ(WSError::Id::Conflict, error.GetId());
-    EXPECT_EQ("MESSAGE", error.GetDisplayMessage());
-    EXPECT_EQ("", error.GetDisplayDescription());
-    }
-
-TEST_F(WSErrorTests, Ctor_ISMRedirectResponse_SetsIdLoginFailedWithLocalizedMessage)
-=======
-TEST_F(WSErrorTests, Ctor_ISMRedirectResponse_SetsIdAndLocalizedMessage)
->>>>>>> 40c4cc41
-    {
-    WSError error(StubHttpResponseWithUrl(HttpStatus::OK, "http://foo/IMS/Account/Login?foo"));
-
-    EXPECT_EQ(WSError::Status::ReceivedError, error.GetStatus());
-    EXPECT_EQ(WSError::Id::LoginFailed, error.GetId());
-    EXPECT_EQ(HttpError(ConnectionStatus::OK, HttpStatus::Unauthorized).GetDisplayMessage(), error.GetDisplayMessage());
-    EXPECT_EQ("", error.GetDisplayDescription());
-    }
-
-TEST_F(WSErrorTests, Ctor_ProxyAuthenticationRequiredResponse_SetsIdAndLocalizedMessage)
-    {
-    WSError error(StubHttpResponseWithUrl(HttpStatus::ProxyAuthenticationRequired));
-
-    EXPECT_EQ(WSError::Status::ReceivedError, error.GetStatus());
-    EXPECT_EQ(WSError::Id::ProxyAuthenticationRequired, error.GetId());
-    EXPECT_EQ(HttpError(ConnectionStatus::OK, HttpStatus::ProxyAuthenticationRequired).GetDisplayMessage(), error.GetDisplayMessage());
-    EXPECT_EQ("", error.GetDisplayDescription());
-    }
-
-TEST_F(WSErrorTests, Ctor_HttpStatus500_SetsIdServerError)
-    {
-    auto body = R"({"errorId":null, "errorMessage":null, "errorDescription":null})";
-    WSError error(StubHttpResponse(HttpStatus::InternalServerError, body, {{"Content-Type", "application/json"}}));
-
-    EXPECT_EQ(WSError::Id::ServerError, error.GetId());
-    }
-
-TEST_F(WSErrorTests, Ctor_HttpStatus500WithErrorId_SetsIdFromError)
-    {
-    auto body = R"({"errorId":"NoClientLicense", "errorMessage":null, "errorDescription":null})";
-    WSError error(StubHttpResponse(HttpStatus::InternalServerError, body, {{"Content-Type", "application/json"}}));
-
-    EXPECT_EQ(WSError::Id::NoClientLicense, error.GetId());
-    }
-
-TEST_F(WSErrorTests, Ctor_HttpStatusConflict_SetsIdConflict)
-    {
-    auto body = R"({"errorId":null, "errorMessage":null, "errorDescription":null})";
-    WSError error(StubHttpResponse(HttpStatus::Conflict, body, {{"Content-Type", "application/json"}}));
-
-    EXPECT_EQ(WSError::Id::Conflict, error.GetId());
-    }
-
-TEST_F(WSErrorTests, Ctor_HttpStatusConflictWithErrorId_SetsIdFromError)
-    {
-    auto body = R"({"errorId":"NoClientLicense", "errorMessage":null, "errorDescription":null})";
-    WSError error(StubHttpResponse(HttpStatus::Conflict, body, {{"Content-Type", "application/json"}}));
-
-    EXPECT_EQ(WSError::Id::NoClientLicense, error.GetId());
-    }
-
-TEST_F(WSErrorTests, Ctor_HttpStatusBadRequest_SetsIdBadRequest)
-    {
-    auto body = R"({"errorId":null, "errorMessage":null, "errorDescription":null})";
-    WSError error(StubHttpResponse(HttpStatus::BadRequest, body, {{"Content-Type", "application/json"}}));
-
-    EXPECT_EQ(WSError::Id::BadRequest, error.GetId());
-    }
-
-TEST_F(WSErrorTests, Ctor_HttpStatusBadRequestWithErrorId_SetsIdFromError)
-    {
-    auto body = R"({"errorId":"NoClientLicense", "errorMessage":null, "errorDescription":null})";
-    WSError error(StubHttpResponse(HttpStatus::BadRequest, body, {{"Content-Type", "application/json"}}));
-
-    EXPECT_EQ(WSError::Id::NoClientLicense, error.GetId());
-    }
-
-TEST_F(WSErrorTests, Ctor_WebApi1ErrorIdObjectNotFound_SetsIdInstanceNotFound)
-    {
-    auto body = R"({"errorId":"ObjectNotFound", "errorMessage":null, "errorDescription":null})";
-    WSError error(StubHttpResponse(HttpStatus::NotFound, body, {{"Content-Type", "application/json"}}));
-
-    EXPECT_EQ(WSError::Id::InstanceNotFound, error.GetId());
-    }
-
-TEST_F(WSErrorTests, Ctor_WebApi2ErrorInstanceNotFound_SetsIdInstanceNotFound)
-    {
-    auto body = R"({"errorId":"InstanceNotFound", "errorMessage":null, "errorDescription":null})";
-    WSError error(StubHttpResponse(HttpStatus::NotFound, body, {{"Content-Type", "application/json"}}));
-
-    EXPECT_EQ(WSError::Id::InstanceNotFound, error.GetId());
-    }
-
-TEST_F(WSErrorTests, Ctor_WebApi1ErrorDatasourceNotFound_SetsIdRepositoryNotFound)
-    {
-    auto body = R"({"errorId":"DatasourceNotFound", "errorMessage":null, "errorDescription":null})";
-    WSError error(StubHttpResponse(HttpStatus::NotFound, body, {{"Content-Type", "application/json"}}));
-
-    EXPECT_EQ(WSError::Id::RepositoryNotFound, error.GetId());
-    }
-
-TEST_F(WSErrorTests, Ctor_WebApi2ErrorRepositoryNotFound_SetsIdRepositoryNotFound)
-    {
-    auto body = R"({"errorId":"RepositoryNotFound", "errorMessage":null, "errorDescription":null})";
-    WSError error(StubHttpResponse(HttpStatus::NotFound, body, {{"Content-Type", "application/json"}}));
-
-    EXPECT_EQ(WSError::Id::RepositoryNotFound, error.GetId());
-    }
-
-TEST_F(WSErrorTests, Ctor_WebApi1ErrorLinkTypeNotFound_SetsIdClassNotFound)
-    {
-    auto body = R"({"errorId":"LinkTypeNotFound", "errorMessage":null, "errorDescription":null})";
-    WSError error(StubHttpResponse(HttpStatus::NotFound, body, {{"Content-Type", "application/json"}}));
-
-    EXPECT_EQ(WSError::Id::ClassNotFound, error.GetId());
-    }
-
-TEST_F(WSErrorTests, Ctor_WebApi2ErrorSchemaNotFound_SetsIdSchemaNotFound)
-    {
-    auto body = R"({"errorId":"SchemaNotFound", "errorMessage":null, "errorDescription":null})";
-    WSError error(StubHttpResponse(HttpStatus::NotFound, body, {{"Content-Type", "application/json"}}));
-
-    EXPECT_EQ(WSError::Id::SchemaNotFound, error.GetId());
-    }
-
-TEST_F(WSErrorTests, Ctor_ErrorFileNotFound_SetsIdFileNotFound)
-    {
-    auto body = R"({"errorId":"FileNotFound", "errorMessage":null, "errorDescription":null})";
-    WSError error(StubHttpResponse(HttpStatus::NotFound, body, {{"Content-Type", "application/json"}}));
-
-    EXPECT_EQ(WSError::Id::FileNotFound, error.GetId());
-    }
-
-TEST_F(WSErrorTests, Ctor_HttpErrorCanceled_Canceled)
-    {
-    HttpError httpError(ConnectionStatus::Canceled, HttpStatus::None);
-    WSError error(httpError);
-    EXPECT_EQ(WSError::Status::Canceled, error.GetStatus());
-    EXPECT_EQ(WSError::Id::Unknown, error.GetId());
-    EXPECT_EQ("", error.GetMessage());
-    EXPECT_EQ("", error.GetDescription());
-    }
-
-TEST_F(WSErrorTests, Ctor_HttpErrorConnectionError_ConnectionError)
-    {
-    HttpError httpError(ConnectionStatus::CouldNotConnect, HttpStatus::None);
-    WSError error(httpError);
-    EXPECT_EQ(WSError::Status::ConnectionError, error.GetStatus());
-    EXPECT_EQ(WSError::Id::Unknown, error.GetId());
-    EXPECT_EQ(httpError.GetMessage(), error.GetMessage());
-    EXPECT_EQ("", error.GetDescription());
-    }
-
-TEST_F(WSErrorTests, Ctor_HttpErrorNotFound_IdUnknown)
-    {
-    HttpError httpError(ConnectionStatus::OK, HttpStatus::NotFound);
-    WSError error(httpError);
-    EXPECT_EQ(WSError::Status::ReceivedError, error.GetStatus());
-    EXPECT_EQ(WSError::Id::Unknown, error.GetId());
-    EXPECT_EQ(httpError.GetMessage(), error.GetMessage());
-    EXPECT_EQ("", error.GetDescription());
-    }
+/*--------------------------------------------------------------------------------------+
+|
+|     $Source: Tests/UnitTests/Published/WebServices/Client/WSErrorTests.cpp $
+|
+|  $Copyright: (c) 2017 Bentley Systems, Incorporated. All rights reserved. $
+|
++--------------------------------------------------------------------------------------*/
+
+#include <WebServices/Client/WSError.h>
+#include "WSErrorTests.h"
+
+USING_NAMESPACE_BENTLEY_WEBSERVICES
+USING_NAMESPACE_BENTLEY_MOBILEDGN_UTILS
+
+TEST_F(WSErrorTests, Ctor_Default_SetsStatusNone)
+    {
+    EXPECT_EQ(WSError::Status::None, WSError().GetStatus());
+    }
+
+TEST_F(WSErrorTests, Ctor_Default_LocalizedStringsEmpty)
+    {
+    EXPECT_EQ("", WSError().GetDisplayMessage());
+    EXPECT_EQ("", WSError().GetDisplayDescription());
+    }
+
+TEST_F(WSErrorTests, Ctor_Default_IdUnknown)
+    {
+    EXPECT_EQ(WSError::Id::Unknown, WSError().GetId());
+    }
+
+TEST_F(WSErrorTests, CreateServerNotSupported_NewError_SetsStatusAndLocalizedMessage)
+    {
+    auto error = WSError::CreateServerNotSupportedError();
+    EXPECT_EQ(WSError::Status::ServerNotSupported, error.GetStatus());
+    EXPECT_EQ(WSError::Id::Unknown, error.GetId());
+    EXPECT_NE("", error.GetDisplayMessage());
+    EXPECT_EQ("", error.GetDisplayDescription());
+    }
+
+TEST_F(WSErrorTests, CreateFunctionalityNotSupportedError_NewError_SetsStatusAndIdAndLocalizedMessage)
+    {
+    auto error = WSError::CreateFunctionalityNotSupportedError();
+    EXPECT_EQ(WSError::Status::ReceivedError, error.GetStatus());
+    EXPECT_EQ(WSError::Id::NotSupported, error.GetId());
+    EXPECT_NE("", error.GetDisplayMessage());
+    EXPECT_EQ("", error.GetDisplayDescription());
+    }
+
+TEST_F(WSErrorTests, Ctor_CanceledHttpResponse_SetsStatusCanceled)
+    {
+    WSError error(StubHttpResponse(ConnectionStatus::Canceled));
+    EXPECT_EQ(WSError::Status::Canceled, error.GetStatus());
+    }
+
+TEST_F(WSErrorTests, Ctor_HttpResponseWithNotHandledConnectionStatuses_SetsStatusConnectionError)
+    {
+    for (int i = (int) ConnectionStatus::None; i <= (int) ConnectionStatus::UnknownError; i++)
+        {
+        auto status = (ConnectionStatus) i;
+        if (status == ConnectionStatus::OK)
+            continue;
+        if (status == ConnectionStatus::Canceled)
+            continue;
+        if (status == ConnectionStatus::CertificateError)
+            continue;
+        EXPECT_EQ(WSError::Status::ConnectionError, WSError(StubHttpResponse(status)).GetStatus());
+        }
+    }
+
+TEST_F(WSErrorTests, Ctor_HttpResponseWithCertificateError_SetsStatusCertificateError)
+    {
+    EXPECT_EQ(WSError::Status::CertificateError, WSError(StubHttpResponse(ConnectionStatus::CertificateError)).GetStatus());
+    }
+
+TEST_F(WSErrorTests, Ctor_JsonErrorFormatHasMissingRequiredFieldErrorMessage_SetsStatusServerNotSupported)
+    {
+    auto body = R"({"errorId":null, "errorDescription":null})";
+    WSError error(StubHttpResponse(HttpStatus::NotFound, body, {{"Content-Type", "application/json"}}));
+
+    EXPECT_EQ(WSError::Status::ServerNotSupported, error.GetStatus());
+    }
+
+TEST_F(WSErrorTests, Ctor_JsonErrorFormatCorrectButContentTypeXml_SetsStatusServerNotSupported)
+    {
+    auto body = R"({"errorId":null, "errorMessage":null, "errorDescription":null})";
+    WSError error(StubHttpResponse(HttpStatus::NotFound, body, {{"Content-Type", "application/xml"}}));
+
+    EXPECT_EQ(WSError::Status::ServerNotSupported, error.GetStatus());
+    }
+
+TEST_F(WSErrorTests, Ctor_XmlErrorFormatMissingRequiredFieldErrorMessage_SetsStatusServerNotSupported)
+    {
+    auto body = R"( <ModelError
+                      xmlns:i="http://www.w3.org/2001/XMLSchema-instance"
+                      xmlns="http://schemas.datacontract.org/2004/07/Bentley.Mas.WebApi.Models">
+                        <errorId>ClassNotFound</errorId>
+                        <errorDescription>TestDescription</errorDescription>
+                    </ModelError>)";
+
+    WSError error(StubHttpResponse(HttpStatus::NotFound, body, {{"Content-Type", "application/xml"}}));
+
+    EXPECT_EQ(WSError::Status::ServerNotSupported, error.GetStatus());
+    }
+
+TEST_F(WSErrorTests, Ctor_XmlErrorFormatMissingOptionalFields_ParsesXmlAndSetsError)
+    {
+    auto body = R"( <ModelError
+                      xmlns:i="http://www.w3.org/2001/XMLSchema-instance"
+                      xmlns="http://schemas.datacontract.org/2004/07/Bentley.Mas.WebApi.Models">
+                        <errorMessage>TestMessage</errorMessage>
+                    </ModelError>)";
+
+    WSError error(StubHttpResponse(HttpStatus::Conflict, body, {{"Content-Type", "application/xml"}}));
+
+    EXPECT_EQ(WSError::Status::ReceivedError, error.GetStatus());
+    EXPECT_EQ(WSError::Id::Conflict, error.GetId());
+    EXPECT_EQ("TestMessage", error.GetDisplayMessage());
+    EXPECT_EQ("", error.GetDisplayDescription());
+    }
+
+TEST_F(WSErrorTests, Ctor_XmlErrorFormatCorrectAndContentTypeXml_ParsesXmlAndSetsError)
+    {
+    auto body = R"( <ModelError
+                      xmlns:i="http://www.w3.org/2001/XMLSchema-instance"
+                      xmlns="http://schemas.datacontract.org/2004/07/Bentley.Mas.WebApi.Models">
+                        <errorId>ClassNotFound</errorId>
+                        <errorMessage>TestMessage</errorMessage>
+                        <errorDescription>TestDescription</errorDescription>
+                    </ModelError>)";
+
+    WSError error(StubHttpResponse(HttpStatus::NotFound, body, {{"Content-Type", "application/xml"}}));
+
+    EXPECT_EQ(WSError::Status::ReceivedError, error.GetStatus());
+    EXPECT_EQ(WSError::Id::ClassNotFound, error.GetId());
+    EXPECT_NE("", error.GetDisplayMessage());
+    EXPECT_EQ("TestMessage\nTestDescription", error.GetDisplayDescription());
+    }
+
+TEST_F(WSErrorTests, Ctor_XmlErrorFormatCorrectWithNullDescription_ParsesXmlAndSetsError)
+    {
+    auto body = R"( <ModelError
+                      xmlns:i="http://www.w3.org/2001/XMLSchema-instance"
+                      xmlns="http://schemas.datacontract.org/2004/07/Bentley.Mas.WebApi.Models">
+                        <errorId>ClassNotFound</errorId>
+                        <errorMessage>Foo</errorMessage>
+                        <errorDescription i:nil="true" />
+                    </ModelError>)";
+
+    WSError error(StubHttpResponse(HttpStatus::NotFound, body, {{"Content-Type", "application/xml"}}));
+
+    EXPECT_EQ(WSError::Status::ReceivedError, error.GetStatus());
+    EXPECT_EQ(WSError::Id::ClassNotFound, error.GetId());
+    EXPECT_NE("", error.GetDisplayMessage());
+    EXPECT_EQ("Foo", error.GetDisplayDescription());
+    }
+
+TEST_F(WSErrorTests, Ctor_XmlAzureBlobNotFoundError_ParsesXmlAndSetsError)
+    {
+    auto body = R"(<?xml version="1.0" encoding="utf-8"?>
+        <Error>
+            <Code>BlobNotFound</Code>
+            <Message>TestMessage</Message>
+        </Error>)";
+
+    WSError error(StubHttpResponse(HttpStatus::NotFound, body, {{"Content-Type", "application/xml"}}));
+
+    EXPECT_EQ(WSError::Status::ReceivedError, error.GetStatus());
+    EXPECT_EQ(WSError::Id::FileNotFound, error.GetId());
+    EXPECT_NE("", error.GetDisplayMessage());
+    EXPECT_EQ("TestMessage", error.GetDisplayDescription());
+    }
+
+TEST_F(WSErrorTests, Ctor_XmlAzureOtherError_ParsesXmlAndSetsError)
+    {
+    auto body = R"(<?xml version="1.0" encoding="utf-8"?>
+        <Error>
+            <Code>Foo</Code>
+            <Message>TestMessage</Message>
+        </Error>)";
+
+    WSError error(StubHttpResponse(HttpStatus::NotFound, body, {{"Content-Type", "application/xml"}}));
+
+    EXPECT_EQ(WSError::Status::ReceivedError, error.GetStatus());
+    EXPECT_EQ(WSError::Id::Unknown, error.GetId());
+    EXPECT_NE("", error.GetDisplayMessage());
+    EXPECT_EQ("TestMessage", error.GetDisplayDescription());
+    }
+
+TEST_F(WSErrorTests, Ctor_JsonErrorFormatWithNullFields_FallbacksToDefaultIdAndLocalizedMessageFromHttpError)
+    {
+    auto body = R"({"errorId":null, "errorMessage":null, "errorDescription":null})";
+    auto httpResponse = StubHttpResponse(HttpStatus::NotFound, body, {{"Content-Type", "application/json"}});
+    WSError error(httpResponse);
+
+    EXPECT_EQ(WSError::Status::ReceivedError, error.GetStatus());
+    EXPECT_EQ(WSError::Id::Unknown, error.GetId());
+    EXPECT_EQ(HttpError(httpResponse).GetDisplayMessage(), error.GetDisplayMessage());
+    EXPECT_EQ("", error.GetDisplayDescription());
+    }
+
+TEST_F(WSErrorTests, Ctor_ClassNotFoundError_SetsErrorReceivedStatusAndIdWithLocalizedMessage)
+    {
+    auto body = R"({"errorId":"ClassNotFound", "errorMessage":"MESSAGE", "errorDescription":"DESCRIPTION"})";
+    auto httpResponse = StubHttpResponse(HttpStatus::NotFound, body, {{"Content-Type", "application/json"}});
+    WSError error(httpResponse);
+
+    EXPECT_EQ(WSError::Status::ReceivedError, error.GetStatus());
+    EXPECT_EQ(WSError::Id::ClassNotFound, error.GetId());
+    EXPECT_NE(HttpError(httpResponse).GetDisplayMessage(), error.GetDisplayMessage());
+    EXPECT_TRUE(error.GetDisplayDescription().find("MESSAGE") != Utf8String::npos);
+    EXPECT_TRUE(error.GetDisplayDescription().find("DESCRIPTION") != Utf8String::npos);
+    }
+
+TEST_F(WSErrorTests, Ctor_FileNotFoundError_SetsErrorReceivedStatusAndIdWithLocalizedMessage)
+    {
+    auto body = R"({"errorId":"FileNotFound", "errorMessage":"MESSAGE", "errorDescription":"DESCRIPTION"})";
+    auto httpResponse = StubHttpResponse(HttpStatus::NotFound, body, {{"Content-Type", "application/json"}});
+    WSError error(httpResponse);
+
+    EXPECT_EQ(WSError::Status::ReceivedError, error.GetStatus());
+    EXPECT_EQ(WSError::Id::FileNotFound, error.GetId());
+    EXPECT_NE(HttpError(httpResponse).GetDisplayMessage(), error.GetDisplayMessage());
+    EXPECT_TRUE(error.GetDisplayDescription().find("MESSAGE") != Utf8String::npos);
+    EXPECT_TRUE(error.GetDisplayDescription().find("DESCRIPTION") != Utf8String::npos);
+    }
+
+TEST_F(WSErrorTests, Ctor_InstanceNotFoundError_SetsErrorReceivedStatusAndIdWithLocalizedMessage)
+    {
+    auto body = R"({"errorId":"InstanceNotFound", "errorMessage":"MESSAGE", "errorDescription":"DESCRIPTION"})";
+    auto httpResponse = StubHttpResponse(HttpStatus::NotFound, body, {{"Content-Type", "application/json"}});
+    WSError error(httpResponse);
+
+    EXPECT_EQ(WSError::Status::ReceivedError, error.GetStatus());
+    EXPECT_EQ(WSError::Id::InstanceNotFound, error.GetId());
+    EXPECT_NE(HttpError(httpResponse).GetDisplayMessage(), error.GetDisplayMessage());
+    EXPECT_TRUE(error.GetDisplayDescription().find("MESSAGE") != Utf8String::npos);
+    EXPECT_TRUE(error.GetDisplayDescription().find("DESCRIPTION") != Utf8String::npos);
+    }
+
+TEST_F(WSErrorTests, Ctor_BadRequestError_SetsRecievedMessageAndDescriptionForUser)
+    {
+    auto body = R"({"errorId":null, "errorMessage":"MESSAGE", "errorDescription":"DESCRIPTION"})";
+    auto httpResponse = StubHttpResponse(HttpStatus::BadRequest, body, {{"Content-Type", "application/json"}});
+    WSError error(httpResponse);
+
+    EXPECT_EQ(WSError::Status::ReceivedError, error.GetStatus());
+    EXPECT_EQ(WSError::Id::BadRequest, error.GetId());
+    EXPECT_EQ("MESSAGE", error.GetDisplayMessage());
+    EXPECT_EQ("DESCRIPTION", error.GetDisplayDescription());
+    }
+
+TEST_F(WSErrorTests, Ctor_ConflictError_SetsRecievedMessageAndDescriptionForUser)
+    {
+    auto body = R"({"errorId":null, "errorMessage":"MESSAGE", "errorDescription":"DESCRIPTION"})";
+    auto httpResponse = StubHttpResponse(HttpStatus::Conflict, body, {{"Content-Type", "application/json"}});
+    WSError error(httpResponse);
+
+    EXPECT_EQ(WSError::Status::ReceivedError, error.GetStatus());
+    EXPECT_EQ(WSError::Id::Conflict, error.GetId());
+    EXPECT_EQ("MESSAGE", error.GetDisplayMessage());
+    EXPECT_EQ("DESCRIPTION", error.GetDisplayDescription());
+    }
+
+TEST_F(WSErrorTests, Ctor_MissingRequiredFieldErrorMessage_SetsStatusServerNotSupported)
+    {
+    auto body = R"({"errorId":null, "errorDescription":"DESCRIPTION", "httpStatusCode" : 409})";
+    auto httpResponse = StubHttpResponse(HttpStatus::Conflict, body, {{"Content-Type", "application/json"}});
+    WSError error(httpResponse);
+
+    EXPECT_EQ(WSError::Status::ServerNotSupported, error.GetStatus());
+    }
+
+TEST_F(WSErrorTests, Ctor_RequiredFieldsOnly_SetsRecievedMessageAndDescriptionForUser)
+    {
+    auto body = R"({"errorMessage":"MESSAGE", "httpStatusCode" : 409})";
+    auto httpResponse = StubHttpResponse(HttpStatus::Conflict, body, {{"Content-Type", "application/json"}});
+    WSError error(httpResponse);
+
+    EXPECT_EQ(WSError::Status::ReceivedError, error.GetStatus());
+    EXPECT_EQ(WSError::Id::Conflict, error.GetId());
+    EXPECT_EQ("MESSAGE", error.GetDisplayMessage());
+    EXPECT_EQ("", error.GetDisplayDescription());
+    }
+
+TEST_F(WSErrorTests, Ctor_JsonValueWithNotFoundError_SetsErrorReceivedStatusAndIdWithLocalizedMessage)
+    {
+    auto json = ToJson(R"({"errorId":null, "errorMessage":"MESSAGE", "errorDescription":"DESCRIPTION", "httpStatusCode" : 404})");
+    WSError error(json);
+
+    EXPECT_EQ(WSError::Status::ReceivedError, error.GetStatus());
+    EXPECT_EQ(WSError::Id::Unknown, error.GetId());
+    EXPECT_EQ(HttpError(ConnectionStatus::OK, HttpStatus::NotFound).GetDisplayMessage(), error.GetDisplayMessage());
+    EXPECT_TRUE(error.GetDisplayDescription().find("MESSAGE") != Utf8String::npos);
+    EXPECT_TRUE(error.GetDisplayDescription().find("DESCRIPTION") != Utf8String::npos);
+    }
+
+TEST_F(WSErrorTests, Ctor_JsonValueWithClassNotFoundError_SetsErrorReceivedStatusAndIdWithLocalizedMessage)
+    {
+    auto json = ToJson(R"({"errorId":"ClassNotFound", "errorMessage":"MESSAGE", "errorDescription":"DESCRIPTION", "httpStatusCode" : 404})");
+    WSError error(json);
+
+    EXPECT_EQ(WSError::Status::ReceivedError, error.GetStatus());
+    EXPECT_EQ(WSError::Id::ClassNotFound, error.GetId());
+    EXPECT_NE(HttpError(ConnectionStatus::OK, HttpStatus::NotFound).GetDisplayMessage(), error.GetDisplayMessage());
+    EXPECT_TRUE(error.GetDisplayDescription().find("MESSAGE") != Utf8String::npos);
+    EXPECT_TRUE(error.GetDisplayDescription().find("DESCRIPTION") != Utf8String::npos);
+    }
+
+TEST_F(WSErrorTests, Ctor_JsonValueWithoutHttpStatusCodeField_SetsStatusServerNotSupported)
+    {
+    auto json = ToJson(R"({"errorId":"ClassNotFound", "errorMessage":"MESSAGE", "errorDescription":"DESCRIPTION"})");
+    WSError error(json);
+
+    EXPECT_EQ(WSError::Status::ServerNotSupported, error.GetStatus());
+    EXPECT_EQ(WSError::Id::Unknown, error.GetId());
+    }
+
+TEST_F(WSErrorTests, Ctor_JsonValueConflictError_SetsRecievedMessageAndDescriptionForUser)
+    {
+    auto json = ToJson(R"({"errorId":null, "errorMessage":"MESSAGE", "errorDescription":"DESCRIPTION", "httpStatusCode" : 409})");
+    WSError error(json);
+
+    EXPECT_EQ(WSError::Status::ReceivedError, error.GetStatus());
+    EXPECT_EQ(WSError::Id::Conflict, error.GetId());
+    EXPECT_EQ("MESSAGE", error.GetDisplayMessage());
+    EXPECT_EQ("DESCRIPTION", error.GetDisplayDescription());
+    }
+
+TEST_F(WSErrorTests, Ctor_JsonValueWithRequiredFieldsOnly_SetsRecievedMessageAndDescriptionForUser)
+    {
+    auto json = ToJson(R"({"errorMessage":"MESSAGE", "httpStatusCode" : 409})");
+    WSError error(json);
+
+    EXPECT_EQ(WSError::Status::ReceivedError, error.GetStatus());
+    EXPECT_EQ(WSError::Id::Conflict, error.GetId());
+    EXPECT_EQ("MESSAGE", error.GetDisplayMessage());
+    EXPECT_EQ("", error.GetDisplayDescription());
+    }
+
+TEST_F(WSErrorTests, Ctor_RapidJsonValueWithNotFoundError_SetsErrorReceivedStatusAndIdWithLocalizedMessage)
+    {
+    auto json = ToRapidJson(R"({"errorId":null, "errorMessage":"MESSAGE", "errorDescription":"DESCRIPTION", "httpStatusCode" : 404})");
+    WSError error(*json);
+
+    EXPECT_EQ(WSError::Status::ReceivedError, error.GetStatus());
+    EXPECT_EQ(WSError::Id::Unknown, error.GetId());
+    EXPECT_EQ(HttpError(ConnectionStatus::OK, HttpStatus::NotFound).GetDisplayMessage(), error.GetDisplayMessage());
+    EXPECT_TRUE(error.GetDisplayDescription().find("MESSAGE") != Utf8String::npos);
+    EXPECT_TRUE(error.GetDisplayDescription().find("DESCRIPTION") != Utf8String::npos);
+    }
+
+TEST_F(WSErrorTests, Ctor_RapidJsonValueWithClassNotFoundError_SetsErrorReceivedStatusAndIdWithLocalizedMessage)
+    {
+    auto json = ToRapidJson(R"({"errorId":"ClassNotFound", "errorMessage":"MESSAGE", "errorDescription":"DESCRIPTION", "httpStatusCode" : 404})");
+    WSError error(*json);
+
+    EXPECT_EQ(WSError::Status::ReceivedError, error.GetStatus());
+    EXPECT_EQ(WSError::Id::ClassNotFound, error.GetId());
+    EXPECT_NE(HttpError(ConnectionStatus::OK, HttpStatus::NotFound).GetDisplayMessage(), error.GetDisplayMessage());
+    EXPECT_TRUE(error.GetDisplayDescription().find("MESSAGE") != Utf8String::npos);
+    EXPECT_TRUE(error.GetDisplayDescription().find("DESCRIPTION") != Utf8String::npos);
+    }
+
+TEST_F(WSErrorTests, Ctor_RapidJsonValueWithoutHttpStatusCodeField_SetsStatusServerNotSupported)
+    {
+    auto json = ToRapidJson(R"({"errorId":"ClassNotFound", "errorMessage":"MESSAGE", "errorDescription":"DESCRIPTION"})");
+    WSError error(*json);
+
+    EXPECT_EQ(WSError::Status::ServerNotSupported, error.GetStatus());
+    EXPECT_EQ(WSError::Id::Unknown, error.GetId());
+    }
+
+TEST_F(WSErrorTests, Ctor_RapidJsonValueConflictError_SetsRecievedMessageAndDescriptionForUser)
+    {
+    auto json = ToRapidJson(R"({"errorId":null, "errorMessage":"MESSAGE", "errorDescription":"DESCRIPTION", "httpStatusCode" : 409})");
+    WSError error(*json);
+
+    EXPECT_EQ(WSError::Status::ReceivedError, error.GetStatus());
+    EXPECT_EQ(WSError::Id::Conflict, error.GetId());
+    EXPECT_EQ("MESSAGE", error.GetDisplayMessage());
+    EXPECT_EQ("DESCRIPTION", error.GetDisplayDescription());
+    }
+
+TEST_F(WSErrorTests, Ctor_RapidJsonValueWithRequiredFieldsOnly_SetsRecievedMessageAndDescriptionForUser)
+    {
+    auto json = ToRapidJson(R"({"errorMessage":"MESSAGE", "httpStatusCode" : 409})");
+    WSError error(*json);
+
+    EXPECT_EQ(WSError::Status::ReceivedError, error.GetStatus());
+    EXPECT_EQ(WSError::Id::Conflict, error.GetId());
+    EXPECT_EQ("MESSAGE", error.GetDisplayMessage());
+    EXPECT_EQ("", error.GetDisplayDescription());
+    }
+
+TEST_F(WSErrorTests, Ctor_ISMRedirectResponse_SetsIdAndLocalizedMessage)
+    {
+    WSError error(StubHttpResponseWithUrl(HttpStatus::OK, "http://foo/IMS/Account/Login?foo"));
+
+    EXPECT_EQ(WSError::Status::ReceivedError, error.GetStatus());
+    EXPECT_EQ(WSError::Id::LoginFailed, error.GetId());
+    EXPECT_EQ(HttpError(ConnectionStatus::OK, HttpStatus::Unauthorized).GetDisplayMessage(), error.GetDisplayMessage());
+    EXPECT_EQ("", error.GetDisplayDescription());
+    }
+
+TEST_F(WSErrorTests, Ctor_ProxyAuthenticationRequiredResponse_SetsIdAndLocalizedMessage)
+    {
+    WSError error(StubHttpResponseWithUrl(HttpStatus::ProxyAuthenticationRequired));
+
+    EXPECT_EQ(WSError::Status::ReceivedError, error.GetStatus());
+    EXPECT_EQ(WSError::Id::ProxyAuthenticationRequired, error.GetId());
+    EXPECT_EQ(HttpError(ConnectionStatus::OK, HttpStatus::ProxyAuthenticationRequired).GetDisplayMessage(), error.GetDisplayMessage());
+    EXPECT_EQ("", error.GetDisplayDescription());
+    }
+
+TEST_F(WSErrorTests, Ctor_HttpStatus500_SetsIdServerError)
+    {
+    auto body = R"({"errorId":null, "errorMessage":null, "errorDescription":null})";
+    WSError error(StubHttpResponse(HttpStatus::InternalServerError, body, {{"Content-Type", "application/json"}}));
+
+    EXPECT_EQ(WSError::Id::ServerError, error.GetId());
+    }
+
+TEST_F(WSErrorTests, Ctor_HttpStatus500WithErrorId_SetsIdFromError)
+    {
+    auto body = R"({"errorId":"NoClientLicense", "errorMessage":null, "errorDescription":null})";
+    WSError error(StubHttpResponse(HttpStatus::InternalServerError, body, {{"Content-Type", "application/json"}}));
+
+    EXPECT_EQ(WSError::Id::NoClientLicense, error.GetId());
+    }
+
+TEST_F(WSErrorTests, Ctor_HttpStatusConflict_SetsIdConflict)
+    {
+    auto body = R"({"errorId":null, "errorMessage":null, "errorDescription":null})";
+    WSError error(StubHttpResponse(HttpStatus::Conflict, body, {{"Content-Type", "application/json"}}));
+
+    EXPECT_EQ(WSError::Id::Conflict, error.GetId());
+    }
+
+TEST_F(WSErrorTests, Ctor_HttpStatusConflictWithErrorId_SetsIdFromError)
+    {
+    auto body = R"({"errorId":"NoClientLicense", "errorMessage":null, "errorDescription":null})";
+    WSError error(StubHttpResponse(HttpStatus::Conflict, body, {{"Content-Type", "application/json"}}));
+
+    EXPECT_EQ(WSError::Id::NoClientLicense, error.GetId());
+    }
+
+TEST_F(WSErrorTests, Ctor_HttpStatusBadRequest_SetsIdBadRequest)
+    {
+    auto body = R"({"errorId":null, "errorMessage":null, "errorDescription":null})";
+    WSError error(StubHttpResponse(HttpStatus::BadRequest, body, {{"Content-Type", "application/json"}}));
+
+    EXPECT_EQ(WSError::Id::BadRequest, error.GetId());
+    }
+
+TEST_F(WSErrorTests, Ctor_HttpStatusBadRequestWithErrorId_SetsIdFromError)
+    {
+    auto body = R"({"errorId":"NoClientLicense", "errorMessage":null, "errorDescription":null})";
+    WSError error(StubHttpResponse(HttpStatus::BadRequest, body, {{"Content-Type", "application/json"}}));
+
+    EXPECT_EQ(WSError::Id::NoClientLicense, error.GetId());
+    }
+
+TEST_F(WSErrorTests, Ctor_WebApi1ErrorIdObjectNotFound_SetsIdInstanceNotFound)
+    {
+    auto body = R"({"errorId":"ObjectNotFound", "errorMessage":null, "errorDescription":null})";
+    WSError error(StubHttpResponse(HttpStatus::NotFound, body, {{"Content-Type", "application/json"}}));
+
+    EXPECT_EQ(WSError::Id::InstanceNotFound, error.GetId());
+    }
+
+TEST_F(WSErrorTests, Ctor_WebApi2ErrorInstanceNotFound_SetsIdInstanceNotFound)
+    {
+    auto body = R"({"errorId":"InstanceNotFound", "errorMessage":null, "errorDescription":null})";
+    WSError error(StubHttpResponse(HttpStatus::NotFound, body, {{"Content-Type", "application/json"}}));
+
+    EXPECT_EQ(WSError::Id::InstanceNotFound, error.GetId());
+    }
+
+TEST_F(WSErrorTests, Ctor_WebApi1ErrorDatasourceNotFound_SetsIdRepositoryNotFound)
+    {
+    auto body = R"({"errorId":"DatasourceNotFound", "errorMessage":null, "errorDescription":null})";
+    WSError error(StubHttpResponse(HttpStatus::NotFound, body, {{"Content-Type", "application/json"}}));
+
+    EXPECT_EQ(WSError::Id::RepositoryNotFound, error.GetId());
+    }
+
+TEST_F(WSErrorTests, Ctor_WebApi2ErrorRepositoryNotFound_SetsIdRepositoryNotFound)
+    {
+    auto body = R"({"errorId":"RepositoryNotFound", "errorMessage":null, "errorDescription":null})";
+    WSError error(StubHttpResponse(HttpStatus::NotFound, body, {{"Content-Type", "application/json"}}));
+
+    EXPECT_EQ(WSError::Id::RepositoryNotFound, error.GetId());
+    }
+
+TEST_F(WSErrorTests, Ctor_WebApi1ErrorLinkTypeNotFound_SetsIdClassNotFound)
+    {
+    auto body = R"({"errorId":"LinkTypeNotFound", "errorMessage":null, "errorDescription":null})";
+    WSError error(StubHttpResponse(HttpStatus::NotFound, body, {{"Content-Type", "application/json"}}));
+
+    EXPECT_EQ(WSError::Id::ClassNotFound, error.GetId());
+    }
+
+TEST_F(WSErrorTests, Ctor_WebApi2ErrorSchemaNotFound_SetsIdSchemaNotFound)
+    {
+    auto body = R"({"errorId":"SchemaNotFound", "errorMessage":null, "errorDescription":null})";
+    WSError error(StubHttpResponse(HttpStatus::NotFound, body, {{"Content-Type", "application/json"}}));
+
+    EXPECT_EQ(WSError::Id::SchemaNotFound, error.GetId());
+    }
+
+TEST_F(WSErrorTests, Ctor_ErrorFileNotFound_SetsIdFileNotFound)
+    {
+    auto body = R"({"errorId":"FileNotFound", "errorMessage":null, "errorDescription":null})";
+    WSError error(StubHttpResponse(HttpStatus::NotFound, body, {{"Content-Type", "application/json"}}));
+
+    EXPECT_EQ(WSError::Id::FileNotFound, error.GetId());
+    }
+
+TEST_F(WSErrorTests, Ctor_HttpErrorCanceled_Canceled)
+    {
+    HttpError httpError(ConnectionStatus::Canceled, HttpStatus::None);
+    WSError error(httpError);
+    EXPECT_EQ(WSError::Status::Canceled, error.GetStatus());
+    EXPECT_EQ(WSError::Id::Unknown, error.GetId());
+    EXPECT_EQ("", error.GetMessage());
+    EXPECT_EQ("", error.GetDescription());
+    }
+
+TEST_F(WSErrorTests, Ctor_HttpErrorConnectionError_ConnectionError)
+    {
+    HttpError httpError(ConnectionStatus::CouldNotConnect, HttpStatus::None);
+    WSError error(httpError);
+    EXPECT_EQ(WSError::Status::ConnectionError, error.GetStatus());
+    EXPECT_EQ(WSError::Id::Unknown, error.GetId());
+    EXPECT_EQ(httpError.GetMessage(), error.GetMessage());
+    EXPECT_EQ("", error.GetDescription());
+    }
+
+TEST_F(WSErrorTests, Ctor_HttpErrorNotFound_IdUnknown)
+    {
+    HttpError httpError(ConnectionStatus::OK, HttpStatus::NotFound);
+    WSError error(httpError);
+    EXPECT_EQ(WSError::Status::ReceivedError, error.GetStatus());
+    EXPECT_EQ(WSError::Id::Unknown, error.GetId());
+    EXPECT_EQ(httpError.GetMessage(), error.GetMessage());
+    EXPECT_EQ("", error.GetDescription());
+    }