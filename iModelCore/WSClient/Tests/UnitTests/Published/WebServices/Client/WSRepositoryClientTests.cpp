/*--------------------------------------------------------------------------------------+
|
|     $Source: Tests/UnitTests/Published/WebServices/Client/WSRepositoryClientTests.cpp $
|
|  $Copyright: (c) 2018 Bentley Systems, Incorporated. All rights reserved. $
|
+--------------------------------------------------------------------------------------*/

#include "WSRepositoryClientTests.h"

#include <fstream>
#include <iostream>

#include <Bentley/Base64Utilities.h>
#include <WebServices/Client/WSRepositoryClient.h>
#include <WebServices/Client/WSChangeset.h>
#include <WebServices/Cache/Util/JsonUtil.h>
#include "../../../../../Client/ServerInfoProvider.h"

#include "MockWSSchemaProvider.h"
#include "MockRepositoryInfoListener.h"

using namespace ::testing;
using namespace ::std;
USING_NAMESPACE_BENTLEY_WEBSERVICES

#define HEADER_MasFileETag                 "Mas-File-ETag"
#define HEADER_MasConnectionInfo           "Mas-Connection-Info"
#define HEADER_MasFileAccessUrlType        "Mas-File-Access-Url-Type"
#define HEADER_MasRequestId                "Mas-Request-Id"
#define HEADER_XCorrelationId              "X-Correlation-Id"
#define HEADER_XMsClientRequestId          "x-ms-client-request-id"
#define HEADER_MasUploadConfirmationId     "Mas-Upload-Confirmation-Id"
#define HEADER_Location                    "Location"

#define INSTANCE_PersistenceFileBackable   "Persistence.FileBackable"
#define INSTANCE_PersistenceStreamBackable "Persistence.StreamBackable"

enum class VersionType
    {
    WebApi,
    Service
    };

void WSRepositoryClientTests::SetUp()
    {
    BaseMockHttpHandlerTest::SetUp();
    ServerInfoProvider::InvalidateAllInfo();
    }

void WSRepositoryClientTests::TearDown()
    {
    ServerInfoProvider::InvalidateAllInfo();
    BaseMockHttpHandlerTest::TearDown();
    }

Utf8String StubGetMaxUploadSizeResponseBody(uint64_t maxUploadSize, Utf8String instanceId = INSTANCE_PersistenceFileBackable)
    {
    Utf8String maxUploadSizeProperty = maxUploadSize > 0 ? Utf8PrintfString(R"(,
        {
        "Name": "MaxUploadSize",
        "Value": "%i",
        "Type": 2
        })", maxUploadSize)
        : Utf8String();

    return Utf8PrintfString(R"({
        "instances": [
            {
            "instanceId": "%s",
            "schemaName": "Policies",
            "className": "PolicyAssertion",
            "properties" :
                {
                "Supported": true,
                "AdhocProperties": [
                    {
                    "Name": "SupportsWrite",
                    "Value": "True",
                    "Type": 5
                    }
                    %s
                ]
                }
            }]
        })", instanceId.c_str(), maxUploadSizeProperty.c_str());
    }

void AddMaxUploadSizeRequestUrlSubPath(Utf8StringR unescapedPath)
    {
    Utf8String subPath = "/Policies/PolicyAssertion?$filter=(Supported+eq+true)+and+$id+in+['Persistence.FileBackable','Persistence.StreamBackable']&$top=1";
    unescapedPath.append(subPath);

    BeUri escapedUri(unescapedPath);
    unescapedPath = escapedUri.ToString();
    }

void TestGetMaxUploadSize(shared_ptr<MockHttpHandler> handlerPtr, BeVersion webApiVersion, Utf8String responseBody, uint64_t expectedMaxUploadSize)
    {
    MockHttpHandler& handler = (*handlerPtr);

    auto client = WSRepositoryClient::Create("https://srv.com/ws", "testPluginId--locationId", StubClientInfo(), nullptr, handlerPtr);

    handler.ExpectRequests(2);
    handler.ForRequest(1, StubWSInfoHttpResponseWebApi(webApiVersion));
    handler.ForRequest(2, [=] (Http::RequestCR request)
        {
        Utf8String expectedUri = Utf8PrintfString("https://srv.com/ws/v%s/Repositories/testPluginId--locationId", webApiVersion.ToMajorMinorString().c_str());
        AddMaxUploadSizeRequestUrlSubPath(expectedUri);
        EXPECT_STRCASEEQ(expectedUri.c_str(), request.GetUrl().c_str());
        return StubHttpResponse(HttpStatus::OK, responseBody);
        });

    auto result = client->GetInfo()->GetResult();
    EXPECT_TRUE(result.IsSuccess());

    auto repository = result.GetValue();
    EXPECT_EQ(expectedMaxUploadSize, repository.GetMaxUploadSize());
    }

Json::Value StubWSObjectCreationJson()
    {
    return ToJson(
        R"( {
            "instance" :
                {
                "schemaName": "TestSchema",
                "className": "TestClass",
                "properties": {}
                }
            })");
    }

void Expect4_jSrS(MockHttpHandler& handler, HttpStatus status)
    {
    handler.ExpectRequests(4);
    handler.ForRequest(1, StubWSInfoHttpResponseWebApi27());
    std::map<Utf8String, Utf8String> headers {{"Operation-Location", "https://test/foo"}};
    handler.ForRequest(2, StubHttpResponse(HttpStatus::Accepted, "", headers));

    DateTime dateTime;
    auto scheduleTime = dateTime.GetCurrentTimeUtc().ToString();

    Utf8String body =
        Utf8PrintfString(R"({
            "instances" : [
                {
                "instanceId": "6b39f111-e38e-41b2-bf33-1c9b2a0965e1",
                "schemaName": "Jobs",
                "className": "Job",
                "properties" :
                    {
                    "ResponseStatusCode":%i,
                    "ResponseContent":"Good Content",
                    "ResponseHeaders":"",
                    "ScheduleTime": "%s",
                    "Status":"Succeeded"
                    }
                }]
            })", status, scheduleTime.c_str());

    handler.ForRequest(3, StubHttpResponse(HttpStatus::OK, body, headers));
    handler.ForRequest(4, StubHttpResponse(HttpStatus::OK));
    }

/*--------------------------------------------------------------------------------------+
* @bsimethod                                               julius.cepukenas    05/2018
+---------------+---------------+---------------+---------------+---------------+------*/
TEST_F(WSRepositoryClientTests, GetInfo_WebApi20ResponseIsOkNoPluginVersion_ReturnsRepositoryInfoWithNoPluginVersion)
    {
    auto client = WSRepositoryClient::Create("https://srv.com/ws", "testPluginId--locationId", StubClientInfo(), nullptr, GetHandlerPtr());

    std::map<Utf8String, Utf8String> headers {{"Mas-Server", "Bentley-WebAPI/2.6,Bentley-WSG/2.6"}};

    GetHandler().ExpectRequests(1);
    GetHandler().ForRequest(1, StubWSInfoHttpResponseWebApi20());

    auto result = client->GetInfo()->GetResult();
    EXPECT_TRUE(result.IsSuccess());

    auto repository = result.GetValue();
    EXPECT_EQ("https://srv.com/ws", repository.GetServerUrl());
    EXPECT_EQ("testPluginId--locationId", repository.GetId());
    EXPECT_EQ("locationId", repository.GetLocation());
    EXPECT_EQ("testPluginId", repository.GetPluginId());
    EXPECT_TRUE(repository.GetPluginVersion().IsEmpty());
    }

/*--------------------------------------------------------------------------------------+
* @bsimethod                                               julius.cepukenas    05/2018
+---------------+---------------+---------------+---------------+---------------+------*/
TEST_F(WSRepositoryClientTests, GetInfo_WithServiceVersionAndWebApi20ResponseIsOkNoPluginVersion_ReturnsRepositoryInfoWithNoPluginVersion)
    {
    auto client = WSRepositoryClient::Create("https://srv.com/ws", {4, 2}, "testPluginId--locationId", StubClientInfo(), nullptr, GetHandlerPtr());

    std::map<Utf8String, Utf8String> headers {{"Mas-Server", "Bentley-WebAPI/2.6,Bentley-WSG/2.6"}};

    GetHandler().ExpectRequests(1);
    GetHandler().ForRequest(1, StubWSInfoHttpResponseWebApi20());

    auto result = client->GetInfo()->GetResult();
    EXPECT_TRUE(result.IsSuccess());

    auto repository = result.GetValue();
    EXPECT_EQ("https://srv.com/ws", repository.GetServerUrl());
    EXPECT_EQ("testPluginId--locationId", repository.GetId());
    EXPECT_EQ("locationId", repository.GetLocation());
    EXPECT_EQ("testPluginId", repository.GetPluginId());
    EXPECT_TRUE(repository.GetPluginVersion().IsEmpty());
    }

/*--------------------------------------------------------------------------------------+
* @bsimethod                                               Mantas.Smicius    09/2018
+---------------+---------------+---------------+---------------+---------------+------*/
TEST_F(WSRepositoryClientTests, GetInfo_WebApi20Response_ReturnsRepositoryInfoWithInvalidMaxUploadSize)
    {
    auto client = WSRepositoryClient::Create("https://srv.com/ws", {4, 2}, "testPluginId--locationId", StubClientInfo(), nullptr, GetHandlerPtr());

    GetHandler().ExpectRequests(1);
    GetHandler().ForRequest(1, StubWSInfoHttpResponseWebApi20());

    auto result = client->GetInfo()->GetResult();
    EXPECT_TRUE(result.IsSuccess());

    auto repository = result.GetValue();
    EXPECT_EQ(0, repository.GetMaxUploadSize());
    }

/*--------------------------------------------------------------------------------------+
* @bsimethod                                               julius.cepukenas    05/2018
+---------------+---------------+---------------+---------------+---------------+------*/
TEST_F(WSRepositoryClientTests, GetInfo_WebApi28ResponseIsOkWithPluginVersionAndMassServerHeader_ReturnsRepositoryInfoWithPluginVersion)
    {
    auto client = WSRepositoryClient::Create("https://srv.com/ws", "testPluginId--locationId", StubClientInfo(), nullptr, GetHandlerPtr());

    std::map<Utf8String, Utf8String> headers {{"Mas-Server", "Bentley-WebAPI/2.6,Bentley-WSG/2.6,testPluginId/1.2"}};

    GetHandler().ExpectRequests(2);
    GetHandler().ForRequest(1, StubWSInfoHttpResponseWebApi28());
    GetHandler().ForRequest(2, [=] (Http::RequestCR request)
        {
        Utf8String expectedUri = "https://srv.com/ws/v2.8/Repositories/testPluginId--locationId";
        AddMaxUploadSizeRequestUrlSubPath(expectedUri);
        EXPECT_STRCASEEQ(expectedUri.c_str(), request.GetUrl().c_str());
        EXPECT_STREQ("GET", request.GetMethod().c_str());
        return StubHttpResponse(HttpStatus::OK, "", headers);
        });

    auto result = client->GetInfo()->GetResult();
    EXPECT_TRUE(result.IsSuccess());

    auto repository = result.GetValue();
    EXPECT_EQ("https://srv.com/ws", repository.GetServerUrl());
    EXPECT_EQ("testPluginId--locationId", repository.GetId());
    EXPECT_EQ("locationId", repository.GetLocation());
    EXPECT_EQ("testPluginId", repository.GetPluginId());
    EXPECT_EQ(BeVersion(1, 2), repository.GetPluginVersion());
    }

/*--------------------------------------------------------------------------------------+
* @bsimethod                                               Mantas.Smicius    09/2018
+---------------+---------------+---------------+---------------+---------------+------*/
TEST_F(WSRepositoryClientTests, GetInfo_WebApi28ResponseIsOkWithFileBackableSupported_ReturnsRepositoryInfoWithMaxUploadSize)
    {
    uint64_t maxUploadSize = rand();
    TestGetMaxUploadSize(GetHandlerPtr(), {2, 8}, StubGetMaxUploadSizeResponseBody(maxUploadSize, INSTANCE_PersistenceFileBackable), maxUploadSize);
    }

/*--------------------------------------------------------------------------------------+
* @bsimethod                                               Mantas.Smicius    09/2018
+---------------+---------------+---------------+---------------+---------------+------*/
TEST_F(WSRepositoryClientTests, GetInfo_WebApi28ResponseIsOkWithStreamBackableSupported_ReturnsRepositoryInfoWithMaxUploadSize)
    {
    uint64_t maxUploadSize = rand();
    TestGetMaxUploadSize(GetHandlerPtr(), {2, 8}, StubGetMaxUploadSizeResponseBody(maxUploadSize, INSTANCE_PersistenceStreamBackable), maxUploadSize);
    }

/*--------------------------------------------------------------------------------------+
* @bsimethod                                               Mantas.Smicius    09/2018
+---------------+---------------+---------------+---------------+---------------+------*/
TEST_F(WSRepositoryClientTests, GetInfo_WebApi28ResponseIsOkWithFileUploadIsNotSupported_ReturnsRepositoryInfoWithInvalidMaxUploadSize)
    {
    Utf8String responseBody = Utf8PrintfString(R"({
            "instances": []
        })");
    TestGetMaxUploadSize(GetHandlerPtr(), {2, 8}, responseBody, 0);
    }

/*--------------------------------------------------------------------------------------+
* @bsimethod                                               Mantas.Smicius    09/2018
+---------------+---------------+---------------+---------------+---------------+------*/
TEST_F(WSRepositoryClientTests, GetInfo_WebApi28ServerVersion2688ResponseIsOkWithoutMaxUploadSize_ReturnsRepositoryInfoWithInvalidMaxUploadSize)
    {
    auto client = WSRepositoryClient::Create("https://srv.com/ws", "testPluginId--locationId", StubClientInfo(), nullptr, GetHandlerPtr());

    std::map<Utf8String, Utf8String> headers {{"Mas-Server", "Bentley-WebAPI/2.8,Bentley-WSG/2.6.8.8"}};

    GetHandler().ExpectRequests(2);
    GetHandler().ForRequest(1, [=] (Http::RequestCR request)
        {
        return StubHttpResponse(HttpStatus::OK, "", headers);
        });
    GetHandler().ForRequest(2, [=] (Http::RequestCR request)
        {
        // WSG with server version 2.6.8.8 does not support MaxUploadSize, but this mock is only to make test failed if code does not check server version
        return StubHttpResponse(HttpStatus::OK, StubGetMaxUploadSizeResponseBody(rand(), INSTANCE_PersistenceStreamBackable));
        });

    auto result = client->GetInfo()->GetResult();
    EXPECT_TRUE(result.IsSuccess());

    auto repository = result.GetValue();
    EXPECT_EQ(0, repository.GetMaxUploadSize());
    }

/*--------------------------------------------------------------------------------------+
* @bsimethod                                               julius.cepukenas    05/2018
+---------------+---------------+---------------+---------------+---------------+------*/
TEST_F(WSRepositoryClientTests, GetInfo_WithServiceVersionAndWebApi28ResponseIsOkWithPluginVersionAndMassServerHeader_ReturnsRepositoryInfoWithPluginVersion)
    {
    auto client = WSRepositoryClient::Create("https://srv.com/ws", {4, 2}, "testPluginId--locationId", StubClientInfo(), nullptr, GetHandlerPtr());

    std::map<Utf8String, Utf8String> headers {{"Mas-Server", "Bentley-WebAPI/2.6,Bentley-WSG/2.6,testPluginId/1.2"}};

    GetHandler().ExpectRequests(2);
    GetHandler().ForRequest(1, StubWSInfoHttpResponseWebApi28());
    GetHandler().ForRequest(2, [=] (Http::RequestCR request)
        {
        Utf8String expectedUri = "https://srv.com/ws/sv4.2/Repositories/testPluginId--locationId";
        AddMaxUploadSizeRequestUrlSubPath(expectedUri);
        EXPECT_STRCASEEQ(expectedUri.c_str(), request.GetUrl().c_str());
        EXPECT_STREQ("GET", request.GetMethod().c_str());
        return StubHttpResponse(HttpStatus::OK, "", headers);
        });

    auto result = client->GetInfo()->GetResult();
    EXPECT_TRUE(result.IsSuccess());

    auto repository = result.GetValue();
    EXPECT_EQ("https://srv.com/ws", repository.GetServerUrl());
    EXPECT_EQ("testPluginId--locationId", repository.GetId());
    EXPECT_EQ("locationId", repository.GetLocation());
    EXPECT_EQ("testPluginId", repository.GetPluginId());
    EXPECT_EQ(BeVersion(1, 2), repository.GetPluginVersion());
    }

/*--------------------------------------------------------------------------------------+
* @bsimethod                                               julius.cepukenas    05/2018
+---------------+---------------+---------------+---------------+---------------+------*/
TEST_F(WSRepositoryClientTests, GetInfo_WebApi28ResponseServerError_Success)
    {
    auto client = WSRepositoryClient::Create("https://srv.com/ws", "testPluginId--locationId", StubClientInfo(), nullptr, GetHandlerPtr());

    GetHandler().ExpectRequests(2);
    GetHandler().ForRequest(1, StubWSInfoHttpResponseWebApi28());
    GetHandler().ForRequest(2, StubHttpResponse(HttpStatus::InternalServerError));

    auto result = client->GetInfo()->GetResult();
    EXPECT_TRUE(result.IsSuccess());
    }

/*--------------------------------------------------------------------------------------+
* @bsimethod                                               julius.cepukenas    05/2018
+---------------+---------------+---------------+---------------+---------------+------*/
TEST_F(WSRepositoryClientTests, GetInfo_WebApi28ResponseNotServerError_Error)
    {
    auto client = WSRepositoryClient::Create("https://srv.com/ws", "testPluginId--locationId", StubClientInfo(), nullptr, GetHandlerPtr());

    GetHandler().ExpectRequests(2);
    GetHandler().ForRequest(1, StubWSInfoHttpResponseWebApi28());
    GetHandler().ForRequest(2, StubHttpResponse(HttpStatus::Unauthorized));

    auto result = client->GetInfo()->GetResult();
    EXPECT_FALSE(result.IsSuccess());
    auto error = result.GetError();
    EXPECT_EQ(WSError::Status::ReceivedError, error.GetStatus());
    }

/*--------------------------------------------------------------------------------------+
* @bsimethod                                               julius.cepukenas    05/2018
+---------------+---------------+---------------+---------------+---------------+------*/
TEST_F(WSRepositoryClientTests, GetInfo_WebApi20CalledTwice_ReturnsCachedRepositoryInfo)
    {
    auto client = WSRepositoryClient::Create("https://srv.com/ws", "foo--plugin", StubClientInfo(), nullptr, GetHandlerPtr());

    GetHandler().ExpectRequests(1);
    GetHandler().ForRequest(1, StubWSInfoHttpResponseWebApi20());

    auto result = client->GetInfo()->GetResult();
    EXPECT_TRUE(result.IsSuccess());

    auto secondResult = client->GetInfo()->GetResult();
    EXPECT_TRUE(secondResult.IsSuccess());

    EXPECT_EQ(result.GetValue().GetId(), secondResult.GetValue().GetId());
    }

/*--------------------------------------------------------------------------------------+
* @bsimethod                                               julius.cepukenas    05/2018
+---------------+---------------+---------------+---------------+---------------+------*/
TEST_F(WSRepositoryClientTests, GetInfo_WebApi28CalledTwiceFirstCallFailed_RequestsRepositoryInfoSecondTime)
    {
    auto client = WSRepositoryClient::Create("https://srv.com/ws", "testPluginId--locationId", StubClientInfo(), nullptr, GetHandlerPtr());
    std::map<Utf8String, Utf8String> headers {{"Mas-Server", "Bentley-WebAPI/2.6,Bentley-WSG/2.6,testPluginId/1.2"}};

    GetHandler().ExpectRequests(3);
    GetHandler().ForRequest(1, StubWSInfoHttpResponseWebApi28());
    GetHandler().ForRequest(2, StubHttpResponse(ConnectionStatus::None));
    GetHandler().ForRequest(3, StubHttpResponse(HttpStatus::OK, "", headers));

    auto result = client->GetInfo()->GetResult();
    EXPECT_FALSE(result.IsSuccess());

    auto secondResult = client->GetInfo()->GetResult();
    EXPECT_TRUE(secondResult.IsSuccess());

    auto repository = secondResult.GetValue();
    EXPECT_EQ("https://srv.com/ws", repository.GetServerUrl());
    EXPECT_EQ("testPluginId--locationId", repository.GetId());
    EXPECT_EQ("locationId", repository.GetLocation());
    EXPECT_EQ("testPluginId", repository.GetPluginId());
    EXPECT_EQ(BeVersion(1, 2), repository.GetPluginVersion());
    }

#ifdef USE_GTEST
/*--------------------------------------------------------------------------------------+
* @bsimethod                                               julius.cepukenas    05/2018
+---------------+---------------+---------------+---------------+---------------+------*/
TEST_F(WSRepositoryClientTests, RegisterInfoListener_AddedListener_ListenerNotifiedWithReceivedInfo)
    {
    auto client = WSRepositoryClient::Create("https://srv.com/ws", "testPluginId--locationId", StubClientInfo(), nullptr, GetHandlerPtr());
    auto listener = std::make_shared<MockRepositoryInfoListener>();

    GetHandler().ExpectRequests(1);
    GetHandler().ForRequest(1, StubWSInfoHttpResponseWebApi20());

    client->RegisterRepositoryInfoListener(listener);

    EXPECT_CALL(*listener, OnInfoReceived(_)).Times(1).WillOnce(Invoke([=] (WSRepositoryCR info)
        {
        EXPECT_STREQ("testPluginId--locationId", info.GetId().c_str());
        }));

    client->GetInfo()->Wait();
    }

/*--------------------------------------------------------------------------------------+
* @bsimethod                                               julius.cepukenas    05/2018
+---------------+---------------+---------------+---------------+---------------+------*/
TEST_F(WSRepositoryClientTests, RegisterInfoListener_AddedListenerDeleted_ListenerNotLeakedAndNotNotified)
    {
    auto client = WSRepositoryClient::Create("https://srv.com/ws", "foo--plugin", StubClientInfo(), nullptr, GetHandlerPtr());

    int listenerCallCount = 0;
    struct StubRepositoryInfoListener : public IWSRepositoryClient::IRepositoryInfoListener
        {
        int& m_listenerCallCount;
        StubRepositoryInfoListener(int& listenerCallCount) : m_listenerCallCount(listenerCallCount) {}
        void OnInfoReceived(WSRepositoryCR info)
            {
            m_listenerCallCount++;
            }
        };

    GetHandler().ExpectRequests(1);
    GetHandler().ForRequest(1, StubWSInfoHttpResponseWebApi20());

    auto listener = std::make_shared<StubRepositoryInfoListener>(listenerCallCount);
    client->RegisterRepositoryInfoListener(listener);
    EXPECT_EQ(0, listenerCallCount);

    client->GetInfo()->Wait();
    EXPECT_EQ(1, listenerCallCount);

    listener = nullptr;
    client->GetInfo()->Wait();

    EXPECT_EQ(1, listenerCallCount);
    }

/*--------------------------------------------------------------------------------------+
* @bsimethod                                               julius.cepukenas    05/2018
+---------------+---------------+---------------+---------------+---------------+------*/
TEST_F(WSRepositoryClientTests, UnregisterInfoListener_ExistingListener_ListenerNotNotified)
    {
    auto client = WSRepositoryClient::Create("https://srv.com/ws", "foo--plugin", StubClientInfo(), nullptr, GetHandlerPtr());
    auto listener = std::make_shared<MockRepositoryInfoListener>();

    EXPECT_CALL(*listener, OnInfoReceived(_)).Times(0);

    GetHandler().ExpectRequests(1);
    GetHandler().ForRequest(1, StubWSInfoHttpResponseWebApi20());

    client->RegisterRepositoryInfoListener(listener);
    client->UnregisterRepositoryInfoListener(listener);

    client->GetInfo()->Wait();
    }
#endif

/*--------------------------------------------------------------------------------------+
* @bsimethod                                                    Vincas.Razma    01/2015
+---------------+---------------+---------------+---------------+---------------+------*/
TEST_F(WSRepositoryClientTests, VerifyAccess_CredentialsPassed_SendsSameCredentials)
    {
    auto client = WSRepositoryClient::Create("https://srv.com/ws", "foo", StubClientInfo(), nullptr, GetHandlerPtr());

    GetHandler().ExpectRequests(2)
        .ForRequest(1, StubWSInfoHttpResponseWebApi20())
        .ForRequest(2, [] (Http::RequestCR request)
        {
        EXPECT_EQ(Credentials("TestUser", "TestPassword"), request.GetCredentials());
        EXPECT_STREQ(nullptr, request.GetHeaders().GetValue(HEADER_MasConnectionInfo));
        return StubHttpResponse();
        });

    client->SetCredentials(Credentials("TestUser", "TestPassword"));
    client->VerifyAccess()->Wait();
    }

/*--------------------------------------------------------------------------------------+
* @bsimethod                                                    Vincas.Razma    01/2015
+---------------+---------------+---------------+---------------+---------------+------*/
TEST_F(WSRepositoryClientTests, VerifyAccess_CredentialsAndAutheTypeWindowsPassed_SendsSameCredentialsWithAuthType)
    {
    auto client = WSRepositoryClient::Create("https://srv.com/ws", "foo", StubClientInfo(), nullptr, GetHandlerPtr());

    GetHandler().ExpectRequests(2)
        .ForRequest(1, StubWSInfoHttpResponseWebApi20())
        .ForRequest(2, [] (Http::RequestCR request)
        {
        EXPECT_EQ(Credentials("TestUser", "TestPassword"), request.GetCredentials());
        EXPECT_STREQ("CredentialType=Windows", request.GetHeaders().GetValue(HEADER_MasConnectionInfo));
        return StubHttpResponse();
        });

    client->SetCredentials(Credentials("TestUser", "TestPassword"), IWSRepositoryClient::AuthenticationType::Windows);
    client->VerifyAccess()->Wait();
    }

/*--------------------------------------------------------------------------------------+
* @bsimethod                                                    Vincas.Razma    01/2015
+---------------+---------------+---------------+---------------+---------------+------*/
TEST_F(WSRepositoryClientTests, VerifyAccess_ResponseWithClassNotFound_ReturnsSuccess)
    {
    auto client = WSRepositoryClient::Create("https://srv.com/ws", "foo", StubClientInfo(), nullptr, GetHandlerPtr());

    GetHandler().ExpectRequests(2)
        .ForRequest(1, StubWSInfoHttpResponseWebApi20())
        .ForRequest(2, StubWSErrorHttpResponse(HttpStatus::NotFound, "ClassNotFound"));

    auto result = client->VerifyAccess()->GetResult();
    EXPECT_TRUE(result.IsSuccess());
    }


/*--------------------------------------------------------------------------------------+
* @bsimethod                                                    Vincas.Razma    01/2015
+---------------+---------------+---------------+---------------+---------------+------*/
TEST_F(WSRepositoryClientTests, VerifyAccess_ResponseWithSchemaNotFound_ReturnsSuccess)
    {
    auto client = WSRepositoryClient::Create("https://srv.com/ws", "foo", StubClientInfo(), nullptr, GetHandlerPtr());

    GetHandler().ExpectRequests(2)
        .ForRequest(1, StubWSInfoHttpResponseWebApi20())
        .ForRequest(2, StubWSErrorHttpResponse(HttpStatus::NotFound, "SchemaNotFound"));

    auto result = client->VerifyAccess()->GetResult();
    EXPECT_TRUE(result.IsSuccess());
    }

#ifdef USE_GTEST
/*--------------------------------------------------------------------------------------+
* @bsimethod                                                 julius.cepukenas    01/2015
+---------------+---------------+---------------+---------------+---------------+------*/
TEST_F(WSRepositoryClientTests, GetPersistenceProviderId_SetWithCustom_RetursCustom)
    {
    auto client = WSRepositoryClient::Create("https://srv.com/ws", "foo", StubClientInfo(), nullptr, GetHandlerPtr());

    client->Config().SetPersistenceProviderId("id");
    EXPECT_STREQ("id", client->Config().GetPersistenceProviderId().c_str());
    }

#ifdef USE_GTEST
struct WSRepositoryClientTests_RepositoryIds : TestWithParam<vector<Utf8CP>> {};
INSTANTIATE_TEST_CASE_P(WithProviderId, WSRepositoryClientTests_RepositoryIds, ValuesIn(vector<vector<Utf8CP>>{
    {"A--B", "A"},
    {"A--B--C", "A"},
    {"A--B-C-D-E", "A"}
}));
INSTANTIATE_TEST_CASE_P(NoProviderId, WSRepositoryClientTests_RepositoryIds, ValuesIn(vector<vector<Utf8CP>>{
    {"Foo", ""},
    {"Foo-Boo", ""}
}));

/*--------------------------------------------------------------------------------------+
* @bsimethod                                                 julius.cepukenas    01/2015
+---------------+---------------+---------------+---------------+---------------+------*/
TEST_P(WSRepositoryClientTests_RepositoryIds, GetPersistenceProviderId_RepositoryIdNotSet_RepositoryIdIsPluginId)
    {
    auto client = WSRepositoryClient::Create("https://srv.com/ws", GetParam()[0], StubClientInfo(), nullptr, nullptr);
    EXPECT_STREQ(GetParam()[1], client->Config().GetPersistenceProviderId().c_str());
    }
#endif

/*--------------------------------------------------------------------------------------+
* @bsimethod                                                 julius.cepukenas    01/2015
+---------------+---------------+---------------+---------------+---------------+------*/
TEST_F(WSRepositoryClientTests, SendGetChildrenRequest_WebApiV2WithSchemaProviderAndQueryNavigationRoot_DoesNotCallSchemaProvider)
    {
    auto schemaProvider = std::make_shared<MockWSSchemaProvider>();
    EXPECT_CALL(*schemaProvider, GetSchema(_)).Times(0);

    auto client = WSRepositoryClient::Create("https://srv.com/ws", "foo", StubClientInfo(), schemaProvider, GetHandlerPtr());

    StubInstances instances;
    instances.Add({"TestSchema.TestClass", "TestId"});

    GetHandler().ExpectRequests(2);
    GetHandler().ForRequest(1, StubWSInfoHttpResponseWebApi20());
    GetHandler().ForRequest(2, StubHttpResponse(HttpStatus::OK, instances.ToJsonWebApiV2()));

    auto response = client->SendGetChildrenRequest(ObjectId())->GetResult();

    ASSERT_TRUE(response.IsSuccess());
    EXPECT_EQ(ObjectId("TestSchema.TestClass", "TestId"), (*response.GetValue().GetInstances().begin()).GetObjectId());
    }
#endif

/*--------------------------------------------------------------------------------------+
* @bsimethod                                                    Vincas.Razma    01/2015
+---------------+---------------+---------------+---------------+---------------+------*/
TEST_F(WSRepositoryClientTests, SendGetChildrenRequest_WebApiV2AndNavigationRoot_SendsCorrectUrl)
    {
    auto client = WSRepositoryClient::Create("https://srv.com/ws", "foo", StubClientInfo(), nullptr, GetHandlerPtr());

    GetHandler().ForRequest(1, StubWSInfoHttpResponseWebApi20());
    GetHandler().ForRequest(2, [=] (Http::RequestCR request)
        {
        EXPECT_STREQ("https://srv.com/ws/v2.0/Repositories/foo/Navigation/NavNode", request.GetUrl().c_str());
        return StubHttpResponse();
        });

    client->SendGetChildrenRequest(ObjectId())->Wait();
    EXPECT_EQ(2, GetHandler().GetRequestsPerformed());
    }

/*--------------------------------------------------------------------------------------+
* @bsimethod                                                    Vincas.Razma    01/2015
+---------------+---------------+---------------+---------------+---------------+------*/
TEST_F(WSRepositoryClientTests, SendGetChildrenRequest_WebApiV2AndPropertiesSpecifiedToSelect_SendsCorrectUrl)
    {
    auto client = WSRepositoryClient::Create("https://srv.com/ws", "foo", StubClientInfo(), nullptr, GetHandlerPtr());

    GetHandler().ForRequest(1, StubWSInfoHttpResponseWebApi20());
    GetHandler().ForRequest(2, [=] (Http::RequestCR request)
        {
        EXPECT_STREQ("https://srv.com/ws/v2.0/Repositories/foo/Navigation/NavNode?$select=Boo,Foo", request.GetUrl().c_str());
        return StubHttpResponse();
        });

    bset<Utf8String> properties;
    properties.insert("Boo");
    properties.insert("Foo");

    client->SendGetChildrenRequest(ObjectId(), properties)->Wait();
    EXPECT_EQ(2, GetHandler().GetRequestsPerformed());
    }

/*--------------------------------------------------------------------------------------+
* @bsimethod                                                    Vincas.Razma    01/2015
+---------------+---------------+---------------+---------------+---------------+------*/
TEST_F(WSRepositoryClientTests, SendGetChildrenRequest_WebApiV2AndSpecificNavNode_SendsCorrectUrl)
    {
    auto client = WSRepositoryClient::Create("https://srv.com/ws", "foo", StubClientInfo(), nullptr, GetHandlerPtr());

    GetHandler().ForRequest(1, StubWSInfoHttpResponseWebApi20());
    GetHandler().ForRequest(2, [=] (Http::RequestCR request)
        {
        EXPECT_STREQ("https://srv.com/ws/v2.0/Repositories/foo/Navigation/NavNode/Foo/NavNode", request.GetUrl().c_str());
        return StubHttpResponse();
        });

    client->SendGetChildrenRequest(ObjectId("Navigation.NavNode", "Foo"))->Wait();
    EXPECT_EQ(2, GetHandler().GetRequestsPerformed());
    }

/*--------------------------------------------------------------------------------------+
* @bsimethod                                                    Vincas.Razma    01/2015
+---------------+---------------+---------------+---------------+---------------+------*/
TEST_F(WSRepositoryClientTests, SendGetChildrenRequest_WebApiV2AndResponseContainsInstance_SucceedsAndParsesInstance)
    {
    auto client = WSRepositoryClient::Create("https://srv.com/ws", "foo", StubClientInfo(), nullptr, GetHandlerPtr());

    StubInstances instances;
    instances.Add({"TestSchema.TestClass", "A"});
    Http::Response response = StubHttpResponse(HttpStatus::OK, instances.ToJsonWebApiV2());

    GetHandler().ForRequest(1, StubWSInfoHttpResponseWebApi20());
    GetHandler().ForRequest(2, response);

    auto result = client->SendGetChildrenRequest(ObjectId())->GetResult();
    EXPECT_EQ(2, GetHandler().GetRequestsPerformed());
    ASSERT_TRUE(result.IsSuccess());
    EXPECT_EQ(ObjectId("TestSchema.TestClass", "A"), (*result.GetValue().GetInstances().begin()).GetObjectId());
    }

/*--------------------------------------------------------------------------------------+
* @bsimethod                                                    Mantas.Smicius    10/2018
+---------------+---------------+---------------+---------------+---------------+------*/
TEST_F(WSRepositoryClientTests, SendGetChildrenRequest_WebApi25_SendsRequestsWithoutMasRequestId)
    {
    auto client = WSRepositoryClient::Create("https://srv.com/ws", "foo", StubClientInfo(), nullptr, GetHandlerPtr());

    GetHandler().ForRequest(1, StubWSInfoHttpResponseWebApi25());
    GetHandler().ForRequest(2, [=] (Http::RequestCR request)
        {
        EXPECT_EQ(nullptr, request.GetHeaders().GetValue(HEADER_MasRequestId));
        return StubHttpResponse(HttpStatus::OK);
        });

    client->SendGetChildrenRequest(ObjectId())->GetResult();
    }

/*--------------------------------------------------------------------------------------+
* @bsimethod                                                    Mantas.Smicius    10/2018
+---------------+---------------+---------------+---------------+---------------+------*/
TEST_F(WSRepositoryClientTests, SendGetChildrenRequest_WebApi27_SendsRequestsWithMasRequestId)
    {
    auto client = WSRepositoryClient::Create("https://srv.com/ws", "foo", StubClientInfo(), nullptr, GetHandlerPtr());

    GetHandler().ForRequest(1, StubWSInfoHttpResponseWebApi27());
    GetHandler().ForRequest(2, [=] (Http::RequestCR request)
        {
        auto actualActivityId = request.GetHeaders().GetValue(HEADER_MasRequestId);
        EXPECT_FALSE(Utf8String::IsNullOrEmpty(actualActivityId));
        return StubHttpResponse(HttpStatus::OK);
        });

    client->SendGetChildrenRequest(ObjectId())->GetResult();
    }

/*--------------------------------------------------------------------------------------+
* @bsimethod                                                    Mantas.Smicius    10/2018
+---------------+---------------+---------------+---------------+---------------+------*/
TEST_F(WSRepositoryClientTests, SendGetChildrenRequest_PerformedTwiceWithWebApi27_SendsAllRequestsWithDifferentMasRequestId)
    {
    auto client = WSRepositoryClient::Create("https://srv.com/ws", "foo", StubClientInfo(), nullptr, GetHandlerPtr());

<<<<<<< HEAD
    BeMutex m_mutex;
    set<Utf8CP> requestIds;

    GetHandler().ForRequest(1, StubWSInfoHttpResponseWebApi27());
    GetHandler().ForRequest(2, [=, &requestIds, &m_mutex] (Http::RequestCR request)
=======
    BeMutex requestIdsMutex;
    set<Utf8CP> requestIds;

    GetHandler().ForRequest(1, StubWSInfoHttpResponseWebApi27());
    GetHandler().ForRequest(2, [&] (Http::RequestCR request)
>>>>>>> 00bf3f8a
        {
        BeMutexHolder lock(requestIdsMutex);
        auto actualActivityId = request.GetHeaders().GetValue(HEADER_MasRequestId);
        EXPECT_NE(nullptr, actualActivityId);

        BeMutexHolder lock(m_mutex);
        requestIds.insert(actualActivityId);
        return StubHttpResponse(HttpStatus::OK);
        });

<<<<<<< HEAD
    GetHandler().ForRequest(3, [=, &requestIds, &m_mutex] (Http::RequestCR request)
=======
    GetHandler().ForRequest(3, [&] (Http::RequestCR request)
>>>>>>> 00bf3f8a
        {
        BeMutexHolder lock(requestIdsMutex);
        auto actualActivityId = request.GetHeaders().GetValue(HEADER_MasRequestId);
        EXPECT_NE(nullptr, actualActivityId);

        BeMutexHolder lock(m_mutex);
        requestIds.insert(actualActivityId);
        return StubHttpResponse(HttpStatus::OK);
        });

    bvector<AsyncTaskPtr<WSObjectsResult>> tasks;
    tasks.push_back(client->SendGetChildrenRequest(ObjectId()));
    tasks.push_back(client->SendGetChildrenRequest(ObjectId()));
    AsyncTask::WhenAll(tasks)->Wait();

    auto uniqueRequestIds = requestIds.size();
    EXPECT_EQ(2, uniqueRequestIds);
    }

/*--------------------------------------------------------------------------------------+
* @bsimethod                                                    Mantas.Smicius    11/2018
+---------------+---------------+---------------+---------------+---------------+------*/
TEST_F(WSRepositoryClientTests, SendGetChildrenRequest_ActivityOptionsEnabledAndWebApi25_SendsRequestsWithoutActivityId)
    {
    auto client = WSRepositoryClient::Create("https://srv.com/ws", "foo", StubClientInfo(), nullptr, GetHandlerPtr());

    GetHandler().ForRequest(1, StubWSInfoHttpResponseWebApi25());
    GetHandler().ForRequest(2, [=] (Http::RequestCR request)
        {
        EXPECT_EQ(nullptr, request.GetHeaders().GetValue(HEADER_MasRequestId));
        EXPECT_EQ(nullptr, request.GetHeaders().GetValue(HEADER_XCorrelationId));
        return StubHttpResponse(HttpStatus::OK);
        });

    IWSRepositoryClient::RequestOptionsPtr options = std::make_shared<IWSRepositoryClient::RequestOptions>();
    options->GetActivityOptions()->SetActivityId("specifiedActivityId");

    client->SendGetChildrenRequestWithOptions(ObjectId(), nullptr, options)->GetResult();
    }

/*--------------------------------------------------------------------------------------+
* @bsimethod                                                    Mantas.Smicius    11/2018
+---------------+---------------+---------------+---------------+---------------+------*/
TEST_F(WSRepositoryClientTests, SendGetChildrenRequest_DefaultActivityOptionsAndWebApi27_SendsRequestsWithMasRequestId)
    {
    auto client = WSRepositoryClient::Create("https://srv.com/ws", "foo", StubClientInfo(), nullptr, GetHandlerPtr());

    GetHandler().ForRequest(1, StubWSInfoHttpResponseWebApi27());
    GetHandler().ForRequest(2, [=] (Http::RequestCR request)
        {
        auto actualActivityId = request.GetHeaders().GetValue(HEADER_MasRequestId);
        EXPECT_NE(nullptr, actualActivityId);
        return StubHttpResponse(HttpStatus::OK);
        });

    IWSRepositoryClient::RequestOptionsPtr options = std::make_shared<IWSRepositoryClient::RequestOptions>();

    EXPECT_FALSE(options->GetActivityOptions()->HasActivityId());
    EXPECT_TRUE(options->GetActivityOptions()->GetActivityId().empty());

    client->SendGetChildrenRequestWithOptions(ObjectId(), nullptr, options)->GetResult();
    }

/*--------------------------------------------------------------------------------------+
* @bsimethod                                                    Mantas.Smicius    11/2018
+---------------+---------------+---------------+---------------+---------------+------*/
TEST_F(WSRepositoryClientTests, SendGetChildrenRequest_EmptyActivityIdSpecifiedAndWebApi27_SendsRequestsWithGeneratedMasRequestId)
    {
    auto client = WSRepositoryClient::Create("https://srv.com/ws", "foo", StubClientInfo(), nullptr, GetHandlerPtr());

    GetHandler().ForRequest(1, StubWSInfoHttpResponseWebApi27());
    GetHandler().ForRequest(2, [=] (Http::RequestCR request)
        {
        auto actualActivityId = request.GetHeaders().GetValue(HEADER_MasRequestId);
        EXPECT_NE(nullptr, actualActivityId);
        return StubHttpResponse(HttpStatus::OK);
        });

    IWSRepositoryClient::RequestOptionsPtr options = std::make_shared<IWSRepositoryClient::RequestOptions>();
    options->GetActivityOptions()->SetActivityId(Utf8String());

    EXPECT_FALSE(options->GetActivityOptions()->HasActivityId());
    EXPECT_TRUE(options->GetActivityOptions()->GetActivityId().empty());

    client->SendGetChildrenRequestWithOptions(ObjectId(), nullptr, options)->GetResult();
    }

/*--------------------------------------------------------------------------------------+
* @bsimethod                                                    Mantas.Smicius    11/2018
+---------------+---------------+---------------+---------------+---------------+------*/
TEST_F(WSRepositoryClientTests, SendGetChildrenRequest_ActivityIdSpecifiedAndWebApi27_SendsRequestsWithSpecifiedMasRequestId)
    {
    auto client = WSRepositoryClient::Create("https://srv.com/ws", "foo", StubClientInfo(), nullptr, GetHandlerPtr());

    GetHandler().ForRequest(1, StubWSInfoHttpResponseWebApi27());
    GetHandler().ForRequest(2, [=] (Http::RequestCR request)
        {
        auto actualActivityId = request.GetHeaders().GetValue(HEADER_MasRequestId);
        EXPECT_STREQ("specifiedActivityId", actualActivityId);
        return StubHttpResponse(HttpStatus::OK);
        });

    IWSRepositoryClient::RequestOptionsPtr options = std::make_shared<IWSRepositoryClient::RequestOptions>();
    options->GetActivityOptions()->SetActivityId("specifiedActivityId");

    EXPECT_TRUE(options->GetActivityOptions()->HasActivityId());
    EXPECT_STREQ("specifiedActivityId", options->GetActivityOptions()->GetActivityId().c_str());

    client->SendGetChildrenRequestWithOptions(ObjectId(), nullptr, options)->GetResult();
    }

/*--------------------------------------------------------------------------------------+
* @bsimethod                                                    Mantas.Smicius    11/2018
+---------------+---------------+---------------+---------------+---------------+------*/
TEST_F(WSRepositoryClientTests, SendGetChildrenRequest_HeaderNameSetToXCorrelationIdAndWebApi27_SendsRequestsWithSpecifiedXCorrelationId)
    {
    auto client = WSRepositoryClient::Create("https://srv.com/ws", "foo", StubClientInfo(), nullptr, GetHandlerPtr());

    GetHandler().ForRequest(1, StubWSInfoHttpResponseWebApi27());
    GetHandler().ForRequest(2, [=] (Http::RequestCR request)
        {
        EXPECT_EQ(nullptr, request.GetHeaders().GetValue(HEADER_MasRequestId));
        EXPECT_STREQ("specifiedActivityId", request.GetHeaders().GetValue(HEADER_XCorrelationId));
        return StubHttpResponse(HttpStatus::OK);
        });

    IWSRepositoryClient::RequestOptionsPtr options = std::make_shared<IWSRepositoryClient::RequestOptions>();
    options->GetActivityOptions()->SetHeaderName(IWSRepositoryClient::ActivityOptions::HeaderName::XCorrelationId);
    options->GetActivityOptions()->SetActivityId("specifiedActivityId");

    client->SendGetChildrenRequestWithOptions(ObjectId(), nullptr, options)->GetResult();
    }

/*--------------------------------------------------------------------------------------+
* @bsimethod                                                    Vincas.Razma    01/2015
+---------------+---------------+---------------+---------------+---------------+------*/
TEST_F(WSRepositoryClientTests, SendGetFileRequest_WebApiV2AndEmptyObjectId_ErrorNotSupported)
    {
    auto client = WSRepositoryClient::Create("https://srv.com/ws", "foo", StubClientInfo(), nullptr, GetHandlerPtr());

    GetHandler().ExpectRequests(1);
    GetHandler().ForRequest(1, StubWSInfoHttpResponseWebApi20());

    BeFileName fileName = StubFilePath();
    auto result = client->SendGetFileRequest(ObjectId(), fileName)->GetResult();
    ASSERT_FALSE(result.IsSuccess());
    EXPECT_EQ(WSError::Id::NotSupported, result.GetError().GetId());
    }

/*--------------------------------------------------------------------------------------+
* @bsimethod                                                    Vincas.Razma    01/2015
+---------------+---------------+---------------+---------------+---------------+------*/
TEST_F(WSRepositoryClientTests, SendGetFileRequest_WebApiV2AndEmptyFilePath_ErrorNotSupported)
    {
    auto client = WSRepositoryClient::Create("https://srv.com/ws", "foo", StubClientInfo(), nullptr, GetHandlerPtr());

    GetHandler().ExpectRequests(0);

    auto result = client->SendGetFileRequest(StubObjectId(), BeFileName())->GetResult();
    ASSERT_FALSE(result.IsSuccess());
    EXPECT_EQ(WSError::Id::NotSupported, result.GetError().GetId());
    }

/*--------------------------------------------------------------------------------------+
* @bsimethod                                                    Vincas.Razma    01/2015
+---------------+---------------+---------------+---------------+---------------+------*/
TEST_F(WSRepositoryClientTests, SendGetFileRequest_WebApiV2_SendsCorrectUrl)
    {
    auto client = WSRepositoryClient::Create("https://srv.com/ws", "foo", StubClientInfo(), nullptr, GetHandlerPtr());

    GetHandler().ExpectRequests(2);
    GetHandler().ForRequest(1, StubWSInfoHttpResponseWebApi20());
    GetHandler().ForRequest(2, [=] (Http::RequestCR request)
        {
        EXPECT_STREQ("GET", request.GetMethod().c_str());
        EXPECT_STREQ("https://srv.com/ws/v2.0/Repositories/foo/TestSchema/TestClass/TestId/$file", request.GetUrl().c_str());
        EXPECT_EQ(nullptr, request.GetHeaders().GetValue("Mas-Allow-Redirect"));
        WriteStringToHttpBody("TestResponseBody", request.GetResponseBody());
        return StubHttpResponse(HttpStatus::OK);
        });

    BeFileName filePath = StubFilePath();
    auto response = client->SendGetFileRequest({"TestSchema", "TestClass", "TestId"}, filePath)->GetResult();
    EXPECT_TRUE(response.IsSuccess());
    EXPECT_EQ("TestResponseBody", SimpleReadFile(filePath));
    }

/*--------------------------------------------------------------------------------------+
* @bsimethod                                                    Vincas.Razma    01/2015
+---------------+---------------+---------------+---------------+---------------+------*/
TEST_F(WSRepositoryClientTests, SendGetFileRequest_WebApiV24_SendsCorrectUrlAndAllowRedirectHeader)
    {
    auto client = WSRepositoryClient::Create("https://srv.com/ws", "foo", StubClientInfo(), nullptr, GetHandlerPtr());

    GetHandler().ExpectRequests(2);
    GetHandler().ForRequest(1, StubWSInfoHttpResponseWebApi24());
    GetHandler().ForRequest(2, [=] (Http::RequestCR request)
        {
        EXPECT_STREQ("GET", request.GetMethod().c_str());
        EXPECT_STREQ("https://srv.com/ws/v2.4/Repositories/foo/TestSchema/TestClass/TestId/$file", request.GetUrl().c_str());
        EXPECT_STREQ("true", request.GetHeaders().GetValue("Mas-Allow-Redirect"));
        WriteStringToHttpBody("TestResponseBody", request.GetResponseBody());
        return StubHttpResponse(HttpStatus::OK);
        });

    BeFileName filePath = StubFilePath();
    auto response = client->SendGetFileRequest({"TestSchema", "TestClass", "TestId"}, filePath)->GetResult();
    EXPECT_TRUE(response.IsSuccess());
    EXPECT_EQ("TestResponseBody", SimpleReadFile(filePath));
    }

/*--------------------------------------------------------------------------------------+
* @bsimethod                                                    Vincas.Razma    01/2015
+---------------+---------------+---------------+---------------+---------------+------*/
TEST_F(WSRepositoryClientTests, SendGetFileRequest_WebApiV24AndAzureRedirectReceived_DownloadsFileFromExternalLocation)
    {
    auto client = WSRepositoryClient::Create("https://srv.com/ws", "foo", StubClientInfo(), nullptr, GetHandlerPtr());

    EXPECT_REQUEST_COUNT(GetHandler(), 3);
    GetHandler().ForRequest(1, StubWSInfoHttpResponseWebApi24());
    GetHandler().ForRequest(2, [=] (Http::RequestCR request)
        {
        return StubHttpResponse(HttpStatus::TemporaryRedirect, "", {
                {HEADER_Location, "https://foo.com/boo"},
                {HEADER_MasFileAccessUrlType, "AzureBlobSasUrl"}});
        });
    GetHandler().ForRequest(3, [=] (Http::RequestCR request)
        {
        EXPECT_STREQ("GET", request.GetMethod().c_str());
        EXPECT_STREQ("https://foo.com/boo", request.GetUrl().c_str());
        WriteStringToHttpBody("TestResponseBody", request.GetResponseBody());
        return StubHttpResponse(HttpStatus::OK);
        });

    BeFileName filePath = StubFilePath();
    auto response = client->SendGetFileRequest(StubObjectId(), filePath)->GetResult();
    EXPECT_TRUE(response.IsSuccess());
    EXPECT_EQ("TestResponseBody", SimpleReadFile(filePath));
    }


/*--------------------------------------------------------------------------------------+
* @bsimethod                                                    Vincas.Razma    01/2015
+---------------+---------------+---------------+---------------+---------------+------*/
TEST_F(WSRepositoryClientTests, SendGetFileRequestForStream_WebApiV24AndAzureRedirectReceived_DownloadsFileFromExternalLocation)
    {
    auto client = WSRepositoryClient::Create("https://srv.com/ws", "foo", StubClientInfo(), nullptr, GetHandlerPtr());
    auto responseBody = Http::HttpByteStreamBody::Create();

    EXPECT_REQUEST_COUNT(GetHandler(), 3);
    GetHandler().ForRequest(1, StubWSInfoHttpResponseWebApi24());
    GetHandler().ForRequest(2, [=] (Http::RequestCR request)
        {
        return StubHttpResponse(HttpStatus::TemporaryRedirect, "", {
                {HEADER_Location, "https://foo.com/boo"},
                                {HEADER_MasFileAccessUrlType, "AzureBlobSasUrl"}});
        });
    GetHandler().ForRequest(3, [=] (Http::RequestCR request)
        {
        EXPECT_STREQ("GET", request.GetMethod().c_str());
        EXPECT_STREQ("https://foo.com/boo", request.GetUrl().c_str());
        WriteStringToHttpBody("TestResponseBody", request.GetResponseBody());
        return StubHttpResponse(HttpStatus::OK);
        });

    auto response = client->SendGetFileRequest(StubObjectId(), responseBody)->GetResult();
    EXPECT_TRUE(response.IsSuccess());

    EXPECT_STREQ("TestResponseBody", SimpleReadByteStream(responseBody->GetByteStream()).c_str());
    }

/*--------------------------------------------------------------------------------------+
* @bsimethod                                                    Vincas.Razma    01/2015
+---------------+---------------+---------------+---------------+---------------+------*/
TEST_F(WSRepositoryClientTests, SendGetFileRequest_WebApiV24AndUnknownRedirectReceived_DownloadsAnyway)
    {
    auto client = WSRepositoryClient::Create("https://srv.com/ws", "foo", StubClientInfo(), nullptr, GetHandlerPtr());

    EXPECT_REQUEST_COUNT(GetHandler(), 3);
    GetHandler().ForRequest(1, StubWSInfoHttpResponseWebApi24());
    GetHandler().ForRequest(2, [=] (Http::RequestCR request)
        {
        return StubHttpResponse(HttpStatus::TemporaryRedirect, "", {
                {HEADER_Location, "https://foo.com/boo"},
                {HEADER_MasFileAccessUrlType, "SomethingNotSupportedHere"}});
        });
    GetHandler().ForRequest(3, [=] (Http::RequestCR request)
        {
        EXPECT_STREQ("GET", request.GetMethod().c_str());
        EXPECT_STREQ("https://foo.com/boo", request.GetUrl().c_str());
        WriteStringToHttpBody("TestResponseBody", request.GetResponseBody());
        return StubHttpResponse(HttpStatus::OK);
        });

    BeFileName filePath = StubFilePath();
    auto response = client->SendGetFileRequest(StubObjectId(), filePath)->GetResult();
    EXPECT_TRUE(response.IsSuccess());
    EXPECT_EQ("TestResponseBody", SimpleReadFile(filePath));
    }


/*--------------------------------------------------------------------------------------+
* @bsimethod                                                    julius.cepukenas
+---------------+---------------+---------------+---------------+---------------+------*/
TEST_F(WSRepositoryClientTests, SendGetFileRequestForStream_WebApiV24_SendsCorrectUrlAndAllowRedirectHeader)
    {
    auto client = WSRepositoryClient::Create("https://srv.com/ws", "foo", StubClientInfo(), nullptr, GetHandlerPtr());
    auto responseBody = Http::HttpByteStreamBody::Create();

    GetHandler().ExpectRequests(2);
    GetHandler().ForRequest(1, StubWSInfoHttpResponseWebApi24());
    GetHandler().ForRequest(2, [=] (Http::RequestCR request)
        {
        EXPECT_STREQ("GET", request.GetMethod().c_str());
        EXPECT_STREQ("https://srv.com/ws/v2.4/Repositories/foo/TestSchema/TestClass/TestId/$file", request.GetUrl().c_str());
        EXPECT_STREQ("true", request.GetHeaders().GetValue("Mas-Allow-Redirect"));
        WriteStringToHttpBody("TestResponseBody", request.GetResponseBody());
        return StubHttpResponse(HttpStatus::OK);
        });

    auto response = client->SendGetFileRequest({"TestSchema", "TestClass", "TestId"}, responseBody)->GetResult();
    EXPECT_TRUE(response.IsSuccess());

    EXPECT_STREQ("TestResponseBody", SimpleReadByteStream(responseBody->GetByteStream()).c_str());
    }

/*--------------------------------------------------------------------------------------+
* @bsimethod                                                    julius.cepukenas
+---------------+---------------+---------------+---------------+---------------+------*/
TEST_F(WSRepositoryClientTests, SendGetFileRequestForStream_WebApiV24AndNullptrResponseBody_Success)
    {
    auto client = WSRepositoryClient::Create("https://srv.com/ws", "foo", StubClientInfo(), nullptr, GetHandlerPtr());

    GetHandler().ExpectRequests(2);
    GetHandler().ForRequest(1, StubWSInfoHttpResponseWebApi24());
    GetHandler().ForRequest(2, [=] (Http::RequestCR request)
        {
        return StubHttpResponse(HttpStatus::OK);
        });

    auto response = client->SendGetFileRequest({"TestSchema", "TestClass", "TestId"}, nullptr)->GetResult();
    EXPECT_TRUE(response.IsSuccess());
    }

/*--------------------------------------------------------------------------------------+
* @bsimethod                                                    Vincas.Razma    01/2015
+---------------+---------------+---------------+---------------+---------------+------*/
TEST_F(WSRepositoryClientTests, SendGetFileRequest_WebApiV24AndUnknownRedirectStatusReceived_Error)
    {
    auto client = WSRepositoryClient::Create("https://srv.com/ws", "foo", StubClientInfo(), nullptr, GetHandlerPtr());

    EXPECT_REQUEST_COUNT(GetHandler(), 2);
    GetHandler().ForRequest(1, StubWSInfoHttpResponseWebApi24());
    GetHandler().ForRequest(2, [=] (Http::RequestCR request)
        {
        return StubHttpResponse(HttpStatus::Found, "", {
                {HEADER_Location, "https://foo.com/boo"},
                {HEADER_MasFileAccessUrlType, "AzureBlobSasUrl"}});
        });

    BeFileName filePath = StubFilePath();
    auto response = client->SendGetFileRequest(StubObjectId(), filePath)->GetResult();
    EXPECT_FALSE(response.IsSuccess());
    }

/*--------------------------------------------------------------------------------------+
* @bsimethod                                                    Vincas.Razma    01/2015
+---------------+---------------+---------------+---------------+---------------+------*/
TEST_F(WSRepositoryClientTests, SendGetFileRequest_WebApiV2ETagSet_SendsAndReceivesETag)
    {
    auto client = WSRepositoryClient::Create("https://srv.com/ws", "foo", StubClientInfo(), nullptr, GetHandlerPtr());

    EXPECT_REQUEST_COUNT(GetHandler(), 2);
    GetHandler().ForRequest(1, StubWSInfoHttpResponseWebApi20());
    GetHandler().ForRequest(2, [=] (Http::RequestCR request)
        {
        EXPECT_STREQ("RequestETag", request.GetHeaders().GetIfNoneMatch());
        return StubHttpResponse(HttpStatus::OK, "", {{"ETag", "ResponseETag"}});
        });

    auto result = client->SendGetFileRequest(StubObjectId(), StubFilePath(), "RequestETag")->GetResult();
    EXPECT_TRUE(result.IsSuccess());
    EXPECT_EQ("ResponseETag", result.GetValue().GetETag());
    }

/*--------------------------------------------------------------------------------------+
* @bsimethod                                                    Vincas.Razma    01/2015
+---------------+---------------+---------------+---------------+---------------+------*/
TEST_F(WSRepositoryClientTests, SendGetFileRequest_WebApiV24ETagSetAndReceivedAzureRedirect_SendsAndReceivesETag)
    {
    auto client = WSRepositoryClient::Create("https://srv.com/ws", "foo", StubClientInfo(), nullptr, GetHandlerPtr());

    EXPECT_REQUEST_COUNT(GetHandler(), 3);
    GetHandler().ForRequest(1, StubWSInfoHttpResponseWebApi20());
    GetHandler().ForRequest(2, [=] (Http::RequestCR request)
        {
        EXPECT_STREQ("RequestETag", request.GetHeaders().GetIfNoneMatch());
        return StubHttpResponse(HttpStatus::TemporaryRedirect, "", {
                {HEADER_Location, "https://foo.com/boo"},
                {HEADER_MasFileAccessUrlType, "AzureBlobSasUrl"}});
        });
    GetHandler().ForRequest(3, [=] (Http::RequestCR request)
        {
        EXPECT_STREQ("https://foo.com/boo", request.GetUrl().c_str());
        EXPECT_STREQ("RequestETag", request.GetHeaders().GetIfNoneMatch());
        return StubHttpResponse(HttpStatus::OK, "", {{"ETag", "ResponseETag"}});
        });

    auto result = client->SendGetFileRequest(StubObjectId(), StubFilePath(), "RequestETag")->GetResult();
    EXPECT_TRUE(result.IsSuccess());
    EXPECT_STREQ("ResponseETag", result.GetValue().GetETag().c_str());
    }

/*--------------------------------------------------------------------------------------+
* @bsimethod                                                    Vincas.Razma    01/2015
+---------------+---------------+---------------+---------------+---------------+------*/
TEST_F(WSRepositoryClientTests, SendGetFileRequest_WebApiV24AndReceivedAzureRedirectAndAzureReturnsError_ErrorIsParsedAndReturned)
    {
    auto client = WSRepositoryClient::Create("https://srv.com/ws", "foo", StubClientInfo(), nullptr, GetHandlerPtr());

    EXPECT_REQUEST_COUNT(GetHandler(), 3);
    GetHandler().ForRequest(1, StubWSInfoHttpResponseWebApi20());
    GetHandler().ForRequest(2, [=] (Http::RequestCR request)
        {
        return StubHttpResponse(HttpStatus::TemporaryRedirect, "", {
                {HEADER_Location, "https://foo.com/boo"},
                {HEADER_MasFileAccessUrlType, "AzureBlobSasUrl"}});
        });
    GetHandler().ForRequest(3, [=] (Http::RequestCR request)
        {
        EXPECT_STREQ("https://foo.com/boo", request.GetUrl().c_str());
        return StubHttpResponse(HttpStatus::NotFound,
R"(<?xml version="1.0" encoding="utf-8"?><Error><Code>BlobNotFound</Code><Message>TestMessage</Message></Error>)",
{{"Content-Type", "application/xml"}}); 
        });

    auto result = client->SendGetFileRequest(StubObjectId(), StubFilePath())->GetResult();
    EXPECT_FALSE(result.IsSuccess());
    EXPECT_EQ(WSError::Id::FileNotFound, result.GetError().GetId());
    }

/*--------------------------------------------------------------------------------------+
* @bsimethod                                                    Vincas.Razma    01/2015
+---------------+---------------+---------------+---------------+---------------+------*/
//TEST_F (WSRepositoryClientTests, SendGetFileRequest_WebApiV2ButNoSchemaInObjectId_ReturnsError)
//   {
//    auto client = WSRepositoryClient::Create ("https://srv.com/ws", "foo", StubClientInfo(), GetHandlerPtr ());
//
//    GetHandler ().ExpectRequests (1);
//    GetHandler ().ForRequest (1, StubWSInfoHttpResponseWebApi20 ());
//
//    auto response = client->SendGetFileRequest ({ "TestClass", "TestId" }, BeFileName ("testFile"))->GetResult ();
//    EXPECT_FALSE (response.IsSuccess ());
//    }

/*--------------------------------------------------------------------------------------+
* @bsimethod                                                    Vincas.Razma    11/2017
+---------------+---------------+---------------+---------------+---------------+------*/
TEST_F(WSRepositoryClientTests, SendGetObjectRequest_WebApiV2AndInvalidObjectId_ReturnsError)
    {
    auto client = WSRepositoryClient::Create("https://srv.com/ws", "foo", StubClientInfo(), nullptr, GetHandlerPtr());

    GetHandler().ExpectRequests(1);
    GetHandler().ForRequest(1, StubWSInfoHttpResponseWebApi20());

    auto result = client->SendGetObjectRequest(ObjectId("", "Foo", ""))->GetResult();
    EXPECT_EQ(result.GetError().GetId(), WSError::Id::NotSupported);
    }

/*--------------------------------------------------------------------------------------+
* @bsimethod                                                    Vincas.Razma    01/2015
+---------------+---------------+---------------+---------------+---------------+------*/
TEST_F(WSRepositoryClientTests, SendGetObjectRequest_WithEmptyServiceVersionAndWebApiV2_SendsWebApiVersionUrl)
    {
    auto client = WSRepositoryClient::Create("https://srv.com/ws", {0, 0}, "foo", StubClientInfo(), nullptr, GetHandlerPtr());

    GetHandler().ExpectRequests(2);
    GetHandler().ForRequest(1, StubWSInfoHttpResponseWebApi20());
    GetHandler().ForRequest(2, [=] (Http::RequestCR request)
        {
        EXPECT_STREQ("https://srv.com/ws/v2.0/Repositories/foo/testSchema/testClass/testId", request.GetUrl().c_str());
        return StubHttpResponse();
        });

    client->SendGetObjectRequest({"testSchema", "testClass", "testId"})->Wait();
    }

/*--------------------------------------------------------------------------------------+
* @bsimethod                                                    Vincas.Razma    01/2015
+---------------+---------------+---------------+---------------+---------------+------*/
TEST_F(WSRepositoryClientTests, SendGetObjectRequest_WithServiceVersionAndWebApiV2_SendsServiceVersionUrl)
    {
    auto client = WSRepositoryClient::Create("https://srv.com/ws", {4, 2}, "foo", StubClientInfo(), nullptr, GetHandlerPtr());

    GetHandler().ExpectRequests(2);
    GetHandler().ForRequest(1, StubWSInfoHttpResponseWebApi20());
    GetHandler().ForRequest(2, [=] (Http::RequestCR request)
        {
        EXPECT_STREQ("https://srv.com/ws/sv4.2/Repositories/foo/testSchema/testClass/testId", request.GetUrl().c_str());
        return StubHttpResponse();
        });

    client->SendGetObjectRequest({"testSchema", "testClass", "testId"})->Wait();
    }

/*--------------------------------------------------------------------------------------+
* @bsimethod                                                    Vincas.Razma    01/2015
+---------------+---------------+---------------+---------------+---------------+------*/
TEST_F(WSRepositoryClientTests, SendGetObjectRequest_WebApiV2_SendsCorrectUrl)
    {
    auto client = WSRepositoryClient::Create("https://srv.com/ws", "foo", StubClientInfo(), nullptr, GetHandlerPtr());

    GetHandler().ExpectRequests(2);
    GetHandler().ForRequest(1, StubWSInfoHttpResponseWebApi20());
    GetHandler().ForRequest(2, [=] (Http::RequestCR request)
        {
        EXPECT_STREQ("https://srv.com/ws/v2.0/Repositories/foo/testSchema/testClass/testId", request.GetUrl().c_str());
        return StubHttpResponse();
        });

    client->SendGetObjectRequest({"testSchema", "testClass", "testId"})->Wait();
    }

/*--------------------------------------------------------------------------------------+
* @bsimethod                                                    Vincas.Razma    01/2015
+---------------+---------------+---------------+---------------+---------------+------*/
TEST_F(WSRepositoryClientTests, SendQueryRequest_WebApiV2_SendsCorrectUrl)
    {
    auto client = WSRepositoryClient::Create("https://srv.com/ws", "foo", StubClientInfo(), nullptr, GetHandlerPtr());

    GetHandler().ExpectRequests(2);
    GetHandler().ForRequest(1, StubWSInfoHttpResponseWebApi20());
    GetHandler().ForRequest(2, [=] (Http::RequestCR request)
        {
        EXPECT_STREQ("https://srv.com/ws/v2.0/Repositories/foo/testSchema/class1,class2?$select=testSelect", request.GetUrl().c_str());
        return StubHttpResponse();
        });

    WSQuery query("testSchema", set<Utf8String> {"class1", "class2"});
    query.SetSelect("testSelect");

    client->SendQueryRequest(query)->Wait();
    }

/*--------------------------------------------------------------------------------------+
* @bsimethod                                                    Vincas.Razma    01/2015
+---------------+---------------+---------------+---------------+---------------+------*/
TEST_F(WSRepositoryClientTests, SendQueryRequest_WebApiV21_ParsesInstanceETagAndAddsQuotes)
    {
    auto client = WSRepositoryClient::Create("https://srv.com/ws", "foo", StubClientInfo(), nullptr, GetHandlerPtr());

    GetHandler().ExpectRequests(2);
    GetHandler().ForRequest(1, StubWSInfoHttpResponseWebApi21());
    GetHandler().ForRequest(2, [=] (Http::RequestCR request)
        {
        auto json = R"({"instances" :
                [{
                "instanceId" : "Foo",
                "className" : "Foo",
                "schemaName" : "Foo",
                "eTag" : "TestEtagA",
                "properties" : {},
                "relationshipInstances": [{
                    "instanceId" : "Foo",
                    "className" : "Foo",
                    "schemaName" : "Foo",
                    "eTag" : "TestEtagB",
                    "direction" : "forward",
                    "relatedInstance":
                        {
                        "instanceId" : "Foo",
                        "className" : "Foo",
                        "schemaName" : "Foo",
                        "properties" : {}
                        }
                    }]
                }]
            })";
        return StubHttpResponse(HttpStatus::OK, json);
        });

    auto result = client->SendQueryRequest(WSQuery("Foo", "Foo"))->GetResult();
    ASSERT_TRUE(result.IsSuccess());

    auto& instances = result.GetValue().GetInstances();
    EXPECT_EQ("\"TestEtagA\"", (*instances.begin()).GetETag());
    EXPECT_EQ("\"TestEtagB\"", (*(*instances.begin()).GetRelationshipInstances().begin()).GetETag());
    }

/*--------------------------------------------------------------------------------------+
* @bsimethod                                                    Vincas.Razma    01/2015
+---------------+---------------+---------------+---------------+---------------+------*/
TEST_F(WSRepositoryClientTests, SendQueryRequest_WebApiV22_ParsesInstanceETagDirectly)
    {
    auto client = WSRepositoryClient::Create("https://srv.com/ws", "foo", StubClientInfo(), nullptr, GetHandlerPtr());

    GetHandler().ExpectRequests(2);
    GetHandler().ForRequest(1, StubWSInfoHttpResponseWebApi22());
    GetHandler().ForRequest(2, [=] (Http::RequestCR request)
        {
        auto json = R"({"instances" :
                [{
                "instanceId" : "Foo",
                "className" : "Foo",
                "schemaName" : "Foo",
                "eTag" : "TestEtagA",
                "properties" : {},
                "relationshipInstances": [{
                    "instanceId" : "Foo",
                    "className" : "Foo",
                    "schemaName" : "Foo",
                    "eTag" : "TestEtagB",
                    "direction" : "forward",
                    "relatedInstance":
                        {
                        "instanceId" : "Foo",
                        "className" : "Foo",
                        "schemaName" : "Foo",
                        "properties" : {}
                        }
                    }]
                }]
            })";
        return StubHttpResponse(HttpStatus::OK, json);
        });

    auto result = client->SendQueryRequest(WSQuery("Foo", "Foo"))->GetResult();
    ASSERT_TRUE(result.IsSuccess());

    auto& instances = result.GetValue().GetInstances();
    EXPECT_EQ("TestEtagA", (*instances.begin()).GetETag());
    EXPECT_EQ("TestEtagB", (*(*instances.begin()).GetRelationshipInstances().begin()).GetETag());
    }

/*--------------------------------------------------------------------------------------+
* @bsimethod                                                    Vincas.Razma    01/2015
+---------------+---------------+---------------+---------------+---------------+------*/
TEST_F(WSRepositoryClientTests, SendQueryRequest_WebApiV24SkipTokenSuppliedAndSentBack_IgnoresSkipTokens)
    {
    auto client = WSRepositoryClient::Create("https://srv.com/ws", "foo", StubClientInfo(), nullptr, GetHandlerPtr());

    GetHandler().ExpectRequests(2);
    GetHandler().ForRequest(1, StubWSInfoHttpResponseWebApi24());
    GetHandler().ForRequest(2, [=] (Http::RequestCR request)
        {
        EXPECT_STREQ(nullptr, request.GetHeaders().GetValue("SkipToken"));
        return StubHttpResponse(HttpStatus::OK, StubInstances().ToJsonWebApiV2(),
        {{"SkipToken", "ServerSkipToken"}, {"Content-Type", "application/json"}});
        });

    auto result = client->SendQueryRequest(StubWSQuery(), nullptr, "SomeSkipToken")->GetResult();
    EXPECT_TRUE(result.IsSuccess());
    EXPECT_TRUE(result.GetValue().IsFinal());
    EXPECT_EQ("", result.GetValue().GetSkipToken());
    }

/*--------------------------------------------------------------------------------------+
* @bsimethod                                                    Vincas.Razma    01/2015
+---------------+---------------+---------------+---------------+---------------+------*/
TEST_F(WSRepositoryClientTests, SendQueryRequest_WebApiV25AndHttpResponseHasSkipTokenButItWasNotSent_DoesNotAddSkipTokenToResponse)
    {
    auto client = WSRepositoryClient::Create("https://srv.com/ws", "foo", StubClientInfo(), nullptr, GetHandlerPtr());

    GetHandler().ExpectRequests(2);
    GetHandler().ForRequest(1, StubWSInfoHttpResponseWebApi25());
    GetHandler().ForRequest(2, StubHttpResponse(HttpStatus::OK, StubInstances().ToJsonWebApiV2(), {{"SkipToken", "ServerSkipToken"}}));

    auto result = client->SendQueryRequest(StubWSQuery(), nullptr, nullptr)->GetResult();
    EXPECT_TRUE(result.IsSuccess());
    EXPECT_TRUE(result.GetValue().IsFinal());
    EXPECT_EQ("", result.GetValue().GetSkipToken());
    }

/*--------------------------------------------------------------------------------------+
* @bsimethod                                                    Vincas.Razma    01/2015
+---------------+---------------+---------------+---------------+---------------+------*/
TEST_F(WSRepositoryClientTests, SendQueryRequest_WebApi25SkipTokenEmpty_DoesNotSendSkipToken)
    {
    auto client = WSRepositoryClient::Create("https://srv.com/ws", "foo", StubClientInfo(), nullptr, GetHandlerPtr());

    GetHandler().ExpectRequests(2);
    GetHandler().ForRequest(1, StubWSInfoHttpResponseWebApi25());
    GetHandler().ForRequest(2, [=] (Http::RequestCR request)
        {
        EXPECT_EQ(nullptr, request.GetHeaders().GetValue("SkipToken"));
        return StubHttpResponse();
        });

    client->SendQueryRequest(StubWSQuery(), nullptr, nullptr)->GetResult();
    }

/*--------------------------------------------------------------------------------------+
* @bsimethod                                                    Vincas.Razma    01/2015
+---------------+---------------+---------------+---------------+---------------+------*/
TEST_F(WSRepositoryClientTests, SendQueryRequest_WebApiV25SkipTokenSupplied_SendsSkipToken)
    {
    auto client = WSRepositoryClient::Create("https://srv.com/ws", "foo", StubClientInfo(), nullptr, GetHandlerPtr());

    GetHandler().ExpectRequests(2);
    GetHandler().ForRequest(1, StubWSInfoHttpResponseWebApi25());
    GetHandler().ForRequest(2, [=] (Http::RequestCR request)
        {
        EXPECT_STREQ("SomeSkipToken", request.GetHeaders().GetValue("SkipToken"));
        return StubHttpResponse();
        });

    client->SendQueryRequest(StubWSQuery(), nullptr, "SomeSkipToken")->GetResult();
    }

/*--------------------------------------------------------------------------------------+
* @bsimethod                                                    Vincas.Razma    01/2015
+---------------+---------------+---------------+---------------+---------------+------*/
TEST_F(WSRepositoryClientTests, SendQueryRequest_WebApiV25AndHttpResponseHasSkipToken_AddsSkipTokenToResponse)
    {
    auto client = WSRepositoryClient::Create("https://srv.com/ws", "foo", StubClientInfo(), nullptr, GetHandlerPtr());

    GetHandler().ExpectRequests(2);
    GetHandler().ForRequest(1, StubWSInfoHttpResponseWebApi25());
    GetHandler().ForRequest(2, StubHttpResponse(HttpStatus::OK, StubInstances().ToJsonWebApiV2(), {{"SkipToken", "ServerSkipToken"}}));

    auto result = client->SendQueryRequest(StubWSQuery(), nullptr, "SomeSkipToken")->GetResult();
    EXPECT_TRUE(result.IsSuccess());
    EXPECT_FALSE(result.GetValue().IsFinal());
    EXPECT_EQ("ServerSkipToken", result.GetValue().GetSkipToken());
    }

/*--------------------------------------------------------------------------------------+
* @bsimethod                                                    Vincas.Razma    01/2015
+---------------+---------------+---------------+---------------+---------------+------*/
TEST_F(WSRepositoryClientTests, SendQueryRequest_WebApiV23_CapsWebApiToV23)
    {
    auto client = WSRepositoryClient::Create("https://srv.com/ws", "foo", StubClientInfo(), nullptr, GetHandlerPtr());

    GetHandler().ExpectRequests(2);
    GetHandler().ForRequest(1, StubWSInfoHttpResponseWebApi({2, 3}));
    GetHandler().ForRequest(2, [=] (Http::RequestCR request)
        {
        EXPECT_EQ("https://srv.com/ws/v2.3/Repositories/foo/TestSchema/TestClass", request.GetUrl());
        return StubHttpResponse();
        });

    client->SendQueryRequest(StubWSQuery(), nullptr, nullptr)->Wait();
    }

/*--------------------------------------------------------------------------------------+
* @bsimethod                                                    Vincas.Razma    01/2015
+---------------+---------------+---------------+---------------+---------------+------*/
TEST_F(WSRepositoryClientTests, SendQueryRequest_WebApiV24_CapsWebApiToV24)
    {
    auto client = WSRepositoryClient::Create("https://srv.com/ws", "foo", StubClientInfo(), nullptr, GetHandlerPtr());

    GetHandler().ExpectRequests(2);
    GetHandler().ForRequest(1, StubWSInfoHttpResponseWebApi({2, 4}));
    GetHandler().ForRequest(2, [=] (Http::RequestCR request)
        {
        EXPECT_EQ("https://srv.com/ws/v2.4/Repositories/foo/TestSchema/TestClass", request.GetUrl());
        return StubHttpResponse();
        });

    client->SendQueryRequest(StubWSQuery(), nullptr, nullptr)->Wait();
    }

/*--------------------------------------------------------------------------------------+
* @bsimethod                                                    Vincas.Razma    01/2015
+---------------+---------------+---------------+---------------+---------------+------*/
TEST_F(WSRepositoryClientTests, SendQueryRequest_WebApiV25_CapsWebApiToV25)
    {
    auto client = WSRepositoryClient::Create("https://srv.com/ws", "foo", StubClientInfo(), nullptr, GetHandlerPtr());

    GetHandler().ExpectRequests(2);
    GetHandler().ForRequest(1, StubWSInfoHttpResponseWebApi({2, 5}));
    GetHandler().ForRequest(2, [=] (Http::RequestCR request)
        {
        EXPECT_EQ("https://srv.com/ws/v2.5/Repositories/foo/TestSchema/TestClass", request.GetUrl());
        return StubHttpResponse();
        });

    client->SendQueryRequest(StubWSQuery(), nullptr, nullptr)->Wait();
    }

/*--------------------------------------------------------------------------------------+
* @bsimethod                                                    Vincas.Razma    01/2015
+---------------+---------------+---------------+---------------+---------------+------*/
TEST_F(WSRepositoryClientTests, SendQueryRequest_WebApiV26_CapsWebApiToV26)
    {
    auto client = WSRepositoryClient::Create("https://srv.com/ws", "foo", StubClientInfo(), nullptr, GetHandlerPtr());

    GetHandler().ExpectRequests(2);
    GetHandler().ForRequest(1, StubWSInfoHttpResponseWebApi({2, 6}));
    GetHandler().ForRequest(2, [=] (Http::RequestCR request)
        {
        EXPECT_EQ("https://srv.com/ws/v2.6/Repositories/foo/TestSchema/TestClass", request.GetUrl());
        return StubHttpResponse();
        });

    client->SendQueryRequest(StubWSQuery(), nullptr, nullptr)->Wait();
    }

/*--------------------------------------------------------------------------------------+
* @bsimethod                                                    Vincas.Razma    01/2015
+---------------+---------------+---------------+---------------+---------------+------*/
TEST_F(WSRepositoryClientTests, SendQueryRequest_WebApiV27_CapsWebApiToV27)
    {
    auto client = WSRepositoryClient::Create("https://srv.com/ws", "foo", StubClientInfo(), nullptr, GetHandlerPtr());

    GetHandler().ExpectRequests(2);
    GetHandler().ForRequest(1, StubWSInfoHttpResponseWebApi({2, 7}));
    GetHandler().ForRequest(2, [=] (Http::RequestCR request)
        {
        EXPECT_EQ("https://srv.com/ws/v2.7/Repositories/foo/TestSchema/TestClass", request.GetUrl());
        return StubHttpResponse();
        });

    client->SendQueryRequest(StubWSQuery(), nullptr, nullptr)->Wait();
    }

/*--------------------------------------------------------------------------------------+
* @bsimethod                                                    Vincas.Razma    01/2015
+---------------+---------------+---------------+---------------+---------------+------*/
TEST_F(WSRepositoryClientTests, SendQueryRequest_WebApiV28_CapsWebApiToV28)
    {
    auto client = WSRepositoryClient::Create("https://srv.com/ws", "foo", StubClientInfo(), nullptr, GetHandlerPtr());

    GetHandler().ExpectRequests(2);
    GetHandler().ForRequest(1, StubWSInfoHttpResponseWebApi({2, 8}));
    GetHandler().ForRequest(2, [=] (Http::RequestCR request)
        {
        EXPECT_EQ("https://srv.com/ws/v2.8/Repositories/foo/TestSchema/TestClass", request.GetUrl());
        return StubHttpResponse();
        });

    client->SendQueryRequest(StubWSQuery(), nullptr, nullptr)->Wait();
    }

/*--------------------------------------------------------------------------------------+
* @bsimethod                                                    Vincas.Razma    01/2015
+---------------+---------------+---------------+---------------+---------------+------*/
TEST_F(WSRepositoryClientTests, SendQueryRequest_WebApiV29_CapsWebApiToV28)
    {
    auto client = WSRepositoryClient::Create("https://srv.com/ws", "foo", StubClientInfo(), nullptr, GetHandlerPtr());

    GetHandler().ExpectRequests(2);
    GetHandler().ForRequest(1, StubWSInfoHttpResponseWebApi({2, 9}));
    GetHandler().ForRequest(2, [=] (Http::RequestCR request)
        {
        EXPECT_EQ("https://srv.com/ws/v2.8/Repositories/foo/TestSchema/TestClass", request.GetUrl());
        return StubHttpResponse();
        });

    client->SendQueryRequest(StubWSQuery(), nullptr, nullptr)->Wait();
    }

/*--------------------------------------------------------------------------------------+
* @bsimethod                                                    Vincas.Razma    01/2015
+---------------+---------------+---------------+---------------+---------------+------*/
TEST_F(WSRepositoryClientTests, SendQueryRequest_WebApiV23MaxUrlLenghtNotExceeded_CorrectRequestCreated)
    {
    auto client = WSRepositoryClient::Create("https://srv.com/ws", "foo", StubClientInfo(), nullptr, GetHandlerPtr());
    Utf8String expectedUrl = "https://srv.com/ws/v2.3/Repositories/foo/TestSchema/TestClass?$filter=filter";

    GetHandler().ExpectRequests(2);
    GetHandler().ForRequest(1, StubWSInfoHttpResponseWebApi({2, 3}));
    GetHandler().ForRequest(2, [=] (Http::RequestCR request)
        {
        EXPECT_EQ(expectedUrl, request.GetUrl());
        EXPECT_EQ("GET", request.GetMethod());
        EXPECT_EQ(NULL, request.GetHeaders().GetContentType());
        EXPECT_TRUE(request.GetRequestBody().IsNull());
        return StubHttpResponse();
        });

    auto query = StubWSQuery();
    Utf8String filter = "filter";
    query.SetFilter(filter);
    
    size_t maxLenght = expectedUrl.length();
    client->Config().SetMaxUrlLength(maxLenght);

    client->SendQueryRequest(query, nullptr, nullptr)->Wait();
    }

/*--------------------------------------------------------------------------------------+
* @bsimethod                                                    Vincas.Razma    01/2015
+---------------+---------------+---------------+---------------+---------------+------*/
TEST_F(WSRepositoryClientTests, SendQueryRequest_WebApiV23MaxUrlLenghtExceeded_CorrectRequestCreated)
    {
    auto client = WSRepositoryClient::Create("https://srv.com/ws", "foo", StubClientInfo(), nullptr, GetHandlerPtr());
    Utf8String expectedUrl = "https://srv.com/ws/v2.3/Repositories/foo/TestSchema/TestClass?$filter=filter";

    GetHandler().ExpectRequests(2);
    GetHandler().ForRequest(1, StubWSInfoHttpResponseWebApi({2, 3}));
    GetHandler().ForRequest(2, [=] (Http::RequestCR request)
        {
        EXPECT_EQ(expectedUrl, request.GetUrl());
        EXPECT_EQ("GET", request.GetMethod());
        EXPECT_EQ(NULL, request.GetHeaders().GetContentType());
        EXPECT_TRUE(request.GetRequestBody().IsNull());
        return StubHttpResponse();
        });

    auto query = StubWSQuery();
    Utf8String filter = "filter";
    query.SetFilter(filter);

    size_t maxLenght = expectedUrl.length() - 1;
    client->Config().SetMaxUrlLength(maxLenght);
    //Excpecting to have warning about url length
    BeTest::SetFailOnAssert(false);
    client->SendQueryRequest(query, nullptr, nullptr)->Wait();
    BeTest::SetFailOnAssert(true);
    }

/*--------------------------------------------------------------------------------------+
* @bsimethod                                                    Vincas.Razma    01/2015
+---------------+---------------+---------------+---------------+---------------+------*/
TEST_F(WSRepositoryClientTests, SendQueryRequest_WebApiV24MaxUrlLenghtNotExceeded_CorrectRequestCreated)
    {
    auto client = WSRepositoryClient::Create("https://srv.com/ws", "foo", StubClientInfo(), nullptr, GetHandlerPtr());
    Utf8String expectedUrl = "https://srv.com/ws/v2.4/Repositories/foo/TestSchema/TestClass?$filter=filter";

    GetHandler().ExpectRequests(2);
    GetHandler().ForRequest(1, StubWSInfoHttpResponseWebApi({2, 4}));
    GetHandler().ForRequest(2, [=] (Http::RequestCR request)
        {
        EXPECT_EQ(expectedUrl, request.GetUrl());
        EXPECT_EQ("GET", request.GetMethod());
        EXPECT_EQ(NULL, request.GetHeaders().GetContentType());
        EXPECT_TRUE(request.GetRequestBody().IsNull());
        return StubHttpResponse();
        });

    auto query = StubWSQuery();
    Utf8String filter = "filter";
    query.SetFilter(filter);

    size_t maxLenght = expectedUrl.length();
    client->Config().SetMaxUrlLength(maxLenght);

    client->SendQueryRequest(query, nullptr, nullptr)->Wait();
    }

/*--------------------------------------------------------------------------------------+
* @bsimethod                                                    Vincas.Razma    01/2015
+---------------+---------------+---------------+---------------+---------------+------*/
TEST_F(WSRepositoryClientTests, SendQueryRequest_WebApiV24MaxUrlLenghtExceeded_CorrectRequestCreated)
    {
    auto client = WSRepositoryClient::Create("https://srv.com/ws", "foo", StubClientInfo(), nullptr, GetHandlerPtr());

    GetHandler().ExpectRequests(2);
    GetHandler().ForRequest(1, StubWSInfoHttpResponseWebApi({2, 4}));
    GetHandler().ForRequest(2, [=] (Http::RequestCR request)
        {
        EXPECT_EQ("https://srv.com/ws/v2.4/Repositories/foo/TestSchema/TestClass/$query", request.GetUrl());
        EXPECT_EQ("POST", request.GetMethod());
        EXPECT_STREQ(REQUESTHEADER_ContentType_ApplicationJson, request.GetHeaders().GetContentType());
        EXPECT_STREQ("$filter=filter", request.GetRequestBody()->AsString().c_str());
        return StubHttpResponse();
        });

    auto query = StubWSQuery();
    Utf8String filter = "filter";
    query.SetFilter(filter);

    Utf8String expectedUrl = "https://srv.com/ws/v2.4/Repositories/foo/TestSchema/TestClass?$filter=filter";
    size_t maxLenght = expectedUrl.length() - 1;
    client->Config().SetMaxUrlLength(maxLenght);

    client->SendQueryRequest(query, nullptr, nullptr)->Wait();
    }

/*--------------------------------------------------------------------------------------+
* @bsimethod                                                    Vincas.Razma    01/2015
+---------------+---------------+---------------+---------------+---------------+------*/
TEST_F(WSRepositoryClientTests, SendCreateObjectRequest_WebApiV2WithInvalidRelatedObjectIdAndCorrectJson_ErrorNotSupported)
    {
    auto client = WSRepositoryClient::Create("https://srv.com/ws", "foo", StubClientInfo(), nullptr, GetHandlerPtr());

    Json::Value objectCreationJson = ToJson(
        R"( {
            "instance" :
                {
                "schemaName" : "TestSchema",
                "className" : "TestClass",
                "properties": {}
                }
            })");
    ObjectId relatedObject("TestSchema", "TestClass");

    GetHandler().ExpectRequests(1);
    GetHandler().ForRequest(1, StubWSInfoHttpResponseWebApi20());

    BeTest::SetFailOnAssert(false);
    auto result = client->SendCreateObjectRequest(relatedObject, objectCreationJson)->GetResult();
    BeTest::SetFailOnAssert(true);
    EXPECT_EQ(WSError::Id::NotSupported, result.GetError().GetId());
    }

/*--------------------------------------------------------------------------------------+
* @bsimethod                                                    Vincas.Razma    01/2015
+---------------+---------------+---------------+---------------+---------------+------*/
TEST_F(WSRepositoryClientTests, SendCreateObjectRequest_WebApiV25WithRelatedObjectId_UrlContainsRelatedObjectIdAndNewObjectSchemaAndClass)
    {
    auto client = WSRepositoryClient::Create("https://srv.com/ws", "foo", StubClientInfo(), nullptr, GetHandlerPtr());

    Json::Value objectCreationJson = ToJson(
        R"( {
            "instance" :
                {
                "schemaName" : "TargetObjectSchema",
                "className" : "TargetObjectClass",
                "properties" : {}
                }
            })");

    auto relatedObject = ObjectId("RelatedObjectSchema", "RelatedObjectClass", "RelatedObjectId");

    GetHandler().ExpectRequests(2);
    GetHandler().ForRequest(1, StubWSInfoHttpResponseWebApi25());
    GetHandler().ForRequest(2, [=] (Http::RequestCR request)
        {
        EXPECT_STREQ("POST", request.GetMethod().c_str());
        EXPECT_STREQ("https://srv.com/ws/v2.5/Repositories/foo/RelatedObjectSchema/RelatedObjectClass/RelatedObjectId/TargetObjectSchema.TargetObjectClass", request.GetUrl().c_str());
        EXPECT_EQ(objectCreationJson, ToJson(request.GetRequestBody()->AsString()));
        return StubHttpResponse(ConnectionStatus::OK);
        });
    client->SendCreateObjectRequest(relatedObject, objectCreationJson)->Wait();
    }

/*--------------------------------------------------------------------------------------+
* @bsimethod                                                    Vincas.Razma    01/2015
+---------------+---------------+---------------+---------------+---------------+------*/
TEST_F(WSRepositoryClientTests, SendCreateObjectRequest_WebApiV25WithRelatedObjectIdSameSchema_UrlContainsRelatedObjectIdAndNewObjectClass)
    {
    auto client = WSRepositoryClient::Create("https://srv.com/ws", "foo", StubClientInfo(), nullptr, GetHandlerPtr());

    Json::Value objectCreationJson = ToJson(
        R"( {
            "instance" :
                {
                "schemaName" : "RelatedObjectSchema",
                "className" : "TargetObjectClass",
                "properties" : {}
                }
            })");

    auto relatedObject = ObjectId("RelatedObjectSchema", "RelatedObjectClass", "RelatedObjectId");

    GetHandler().ExpectRequests(2);
    GetHandler().ForRequest(1, StubWSInfoHttpResponseWebApi25());
    GetHandler().ForRequest(2, [=] (Http::RequestCR request)
        {
        EXPECT_STREQ("POST", request.GetMethod().c_str());
        EXPECT_STREQ("https://srv.com/ws/v2.5/Repositories/foo/RelatedObjectSchema/RelatedObjectClass/RelatedObjectId/TargetObjectClass", request.GetUrl().c_str());
        EXPECT_EQ(objectCreationJson, ToJson(request.GetRequestBody()->AsString()));
        return StubHttpResponse(HttpStatus::Created);
        });
    client->SendCreateObjectRequest(relatedObject, objectCreationJson)->Then([=] (WSCreateObjectResult result)
        {
        EXPECT_TRUE(result.IsSuccess());
        })->Wait();
    }
   
/*--------------------------------------------------------------------------------------+
* @bsimethod                                                    Vincas.Razma    01/2015
+---------------+---------------+---------------+---------------+---------------+------*/
TEST_F(WSRepositoryClientTests, SendCreateObjectRequest_WebApiV2WithJsonWithSchemaAndClass_UsesSchemaAndClassInURLForPostRequestWithSameBody)
    {
    auto client = WSRepositoryClient::Create("https://srv.com/ws", "foo", StubClientInfo(), nullptr, GetHandlerPtr());

    Json::Value objectCreationJson = ToJson(
        R"( {
            "instance" :
                {
                "schemaName" : "TestSchema",
                "className" : "TestClass",
                "properties": {}
                }
            })");

    GetHandler().ExpectRequests(2);
    GetHandler().ForRequest(1, StubWSInfoHttpResponseWebApi20());
    GetHandler().ForRequest(2, [=] (Http::RequestCR request)
        {
        EXPECT_STREQ("POST", request.GetMethod().c_str());
        EXPECT_STREQ("https://srv.com/ws/v2.0/Repositories/foo/TestSchema/TestClass", request.GetUrl().c_str());
        EXPECT_EQ(objectCreationJson, Json::Reader::DoParse(request.GetRequestBody()->AsString()));
        return StubHttpResponse();
        });

    client->SendCreateObjectRequest(objectCreationJson)->Wait();
    }

/*--------------------------------------------------------------------------------------+
* @bsimethod                                                    Vincas.Razma    01/2015
+---------------+---------------+---------------+---------------+---------------+------*/
TEST_F(WSRepositoryClientTests, SendCreateObjectRequest_WebApiV2AndRootInstanceContainsId_IdAddedToUrlToAllowRelatedInstanceModifications)
    {
    // TODO: unify WebApi 1 and 2 to have SendChangeRequest that would accept changeset. WebApi 1 would be limited to single instance changes.
    auto client = WSRepositoryClient::Create("https://srv.com/ws", "foo", StubClientInfo(), nullptr, GetHandlerPtr());

    Json::Value objectCreationJson = ToJson(
        R"( {
            "instance" :
                {
                "schemaName" : "TestSchema",
                "className" : "TestClass",
                "instanceId" : "TestId",
                "properties": {}
                }
            })");

    GetHandler().ExpectRequests(2);
    GetHandler().ForRequest(1, StubWSInfoHttpResponseWebApi20());
    GetHandler().ForRequest(2, [=] (Http::RequestCR request)
        {
        EXPECT_STREQ("POST", request.GetMethod().c_str());
        EXPECT_STREQ("https://srv.com/ws/v2.0/Repositories/foo/TestSchema/TestClass/TestId", request.GetUrl().c_str());
        EXPECT_EQ(objectCreationJson, Json::Reader::DoParse(request.GetRequestBody()->AsString()));
        return StubHttpResponse();
        });

    client->SendCreateObjectRequest(objectCreationJson)->Wait();
    }

/*--------------------------------------------------------------------------------------+
* @bsimethod                                                    Vincas.Razma    01/2015
+---------------+---------------+---------------+---------------+---------------+------*/
TEST_F(WSRepositoryClientTests, SendCreateObjectRequest_WebApiV2AndRootInstanceContainsIdAndChangeStateNew_CreateRequestIsSentWithoutIdInUrl)
    {
    auto client = WSRepositoryClient::Create("https://srv.com/ws", "foo", StubClientInfo(), nullptr, GetHandlerPtr());

    Json::Value objectCreationJson = ToJson(
        R"( {
            "instance" :
                {
                "schemaName" : "TestSchema",
                "className" : "TestClass",
                "instanceId" : "TestId",
                "changeState" : "new",
                "properties": {}
                }
            })");

    GetHandler().ExpectRequests(2);
    GetHandler().ForRequest(1, StubWSInfoHttpResponseWebApi20());
    GetHandler().ForRequest(2, [=] (Http::RequestCR request)
        {
        EXPECT_STREQ("POST", request.GetMethod().c_str());
        EXPECT_STREQ("https://srv.com/ws/v2.0/Repositories/foo/TestSchema/TestClass", request.GetUrl().c_str());
        EXPECT_EQ(objectCreationJson, Json::Reader::DoParse(request.GetRequestBody()->AsString()));
        return StubHttpResponse();
        });

    client->SendCreateObjectRequest(objectCreationJson)->Wait();
    }

/*--------------------------------------------------------------------------------------+
* @bsimethod                                                    Vincas.Razma    01/2015
+---------------+---------------+---------------+---------------+---------------+------*/
TEST_F(WSRepositoryClientTests, SendCreateObjectRequest_WebApiV2AndRootInstanceContainsIdAndChangeStateNewButRelatedObjectExists_CreateRequestIsSentWithRelatedObjectId)
    {
    auto client = WSRepositoryClient::Create("https://srv.com/ws", "foo", StubClientInfo(), nullptr, GetHandlerPtr());

    Json::Value objectCreationJson = ToJson(
        R"( {
            "instance" :
                {
                "schemaName" : "TestSchema",
                "className" : "TestClass",
                "instanceId" : "TestId",
                "changeState" : "new",
                "properties": {}
                }
            })");
    auto relatedObject = ObjectId("A", "B", "C");

    GetHandler().ExpectRequests(2);
    GetHandler().ForRequest(1, StubWSInfoHttpResponseWebApi20());
    GetHandler().ForRequest(2, [=] (Http::RequestCR request)
        {
        EXPECT_STREQ("POST", request.GetMethod().c_str());
        EXPECT_STREQ("https://srv.com/ws/v2.0/Repositories/foo/A/B/C/TestSchema.TestClass", request.GetUrl().c_str());
        EXPECT_EQ(objectCreationJson, Json::Reader::DoParse(request.GetRequestBody()->AsString()));
        return StubHttpResponse();
        });

    client->SendCreateObjectRequest(relatedObject, objectCreationJson)->Wait();
    }

/*--------------------------------------------------------------------------------------+
* @bsimethod                                                    Vincas.Razma    01/2015
+---------------+---------------+---------------+---------------+---------------+------*/
TEST_F(WSRepositoryClientTests, SendCreateObjectRequest_WebApiV2WithoutIdAndResponseStatusCreated_PassesResponseJsonAsObject)
    {
    auto client = WSRepositoryClient::Create("https://srv.com/ws", "foo", StubClientInfo(), nullptr, GetHandlerPtr());

    Json::Value responseObject = ToJson(R"({ "testMember" : "testValue" })");
    GetHandler().ExpectRequests(2);
    GetHandler().ForRequest(1, StubWSInfoHttpResponseWebApi20());
    GetHandler().ForRequest(2, StubHttpResponse(HttpStatus::Created, responseObject.toStyledString()));

    Json::Value creationJson = ToJson(
        R"( {
            "instance" :
                {
                "schemaName": "TestSchema",
                "className": "TestClass",
                "properties": {}
                }
            })");
    auto response = client->SendCreateObjectRequest(creationJson)->GetResult();

    ASSERT_TRUE(response.IsSuccess());
    Json::Value jsonBody;
    response.GetValue().GetJson(jsonBody);
    EXPECT_EQ(responseObject, jsonBody);
    }

/*--------------------------------------------------------------------------------------+
* @bsimethod                                                    Vincas.Razma    01/2015
+---------------+---------------+---------------+---------------+---------------+------*/
TEST_F(WSRepositoryClientTests, SendCreateObjectRequest_WebApiV2WithoutIdAndResponseStatusOK_Success)
    {
    auto client = WSRepositoryClient::Create("https://srv.com/ws", "foo", StubClientInfo(), nullptr, GetHandlerPtr());

    Json::Value responseObject = ToJson(R"({ "testMember" : "testValue" })");
    GetHandler().ExpectRequests(2);
    GetHandler().ForRequest(1, StubWSInfoHttpResponseWebApi20());
    GetHandler().ForRequest(2, StubHttpResponse(HttpStatus::OK, responseObject.toStyledString()));

    Json::Value creationJson = ToJson(
        R"( {
            "instance" :
                {
                "schemaName": "TestSchema",
                "className": "TestClass",
                "properties": {}
                }
            })");
    auto response = client->SendCreateObjectRequest(creationJson)->GetResult();

    ASSERT_TRUE(response.IsSuccess());
    Json::Value jsonBody;
    response.GetValue().GetJson(jsonBody);
    EXPECT_EQ(responseObject, jsonBody);
    }

/*--------------------------------------------------------------------------------------+
* @bsimethod                                                    Vincas.Razma    01/2015
+---------------+---------------+---------------+---------------+---------------+------*/
TEST_F(WSRepositoryClientTests, SendCreateObjectRequest_WebApiV2WithIdAndResponseStatusOK_PassesResponseJsonAsObject)
    {
    auto client = WSRepositoryClient::Create("https://srv.com/ws", "foo", StubClientInfo(), nullptr, GetHandlerPtr());

    Json::Value responseObject = ToJson(R"({ "testMember" : "testValue" })");
    GetHandler().ExpectRequests(2);
    GetHandler().ForRequest(1, StubWSInfoHttpResponseWebApi20());
    GetHandler().ForRequest(2, StubHttpResponse(HttpStatus::OK, responseObject.toStyledString()));

    Json::Value creationJson = ToJson(
        R"( {
            "instance" :
                {
                "schemaName": "TestSchema",
                "className": "TestClass",
                "instanceId": "TestId",
                "properties": {}
                }
            })");
    auto response = client->SendCreateObjectRequest(creationJson)->GetResult();

    ASSERT_TRUE(response.IsSuccess());
    Json::Value jsonBody;
    response.GetValue().GetJson(jsonBody);
    EXPECT_EQ(responseObject, jsonBody);
    }

/*--------------------------------------------------------------------------------------+
* @bsimethod                                                    Vincas.Razma    01/2015
+---------------+---------------+---------------+---------------+---------------+------*/
TEST_F(WSRepositoryClientTests, SendCreateObjectRequest_WebApiV2WithIdAndResponseStatusCreated_Success)
    {
    auto client = WSRepositoryClient::Create("https://srv.com/ws", "foo", StubClientInfo(), nullptr, GetHandlerPtr());

    Json::Value responseObject = ToJson(R"({ "testMember" : "testValue" })");
    GetHandler().ExpectRequests(2);
    GetHandler().ForRequest(1, StubWSInfoHttpResponseWebApi20());
    GetHandler().ForRequest(2, StubHttpResponse(HttpStatus::Created, responseObject.toStyledString()));

    Json::Value creationJson = ToJson(
        R"( {
            "instance" :
                {
                "schemaName": "TestSchema",
                "className": "TestClass",
                "instanceId": "TestId",
                "properties": {}
                }
            })");
    auto response = client->SendCreateObjectRequest(creationJson)->GetResult();

    ASSERT_TRUE(response.IsSuccess());
    Json::Value jsonBody;
    response.GetValue().GetJson(jsonBody);
    EXPECT_EQ(responseObject, jsonBody);
    }

/*--------------------------------------------------------------------------------------+
* @bsimethod                                                    Vincas.Razma    01/2015
+---------------+---------------+---------------+---------------+---------------+------*/
TEST_F(WSRepositoryClientTests, SendCreateObjectRequest_WebApiV2AndFileETagSentBack_ReturnsNewFileETag)
    {
    auto client = WSRepositoryClient::Create("https://srv.com/ws", "foo", StubClientInfo(), nullptr, GetHandlerPtr());

    GetHandler().ExpectRequests(3);
    GetHandler().ForRequest(1, StubWSInfoHttpResponseWebApi20());
    GetHandler().ForRequest(2, StubHttpResponse(HttpStatus::ResumeIncomplete));
    GetHandler().ForRequest(3, StubHttpResponse(HttpStatus::Created, "", {{HEADER_MasFileETag, "NewTag"}}));

    auto result = client->SendCreateObjectRequest(StubWSObjectCreationJson(), StubFile())->GetResult();
    ASSERT_TRUE(result.IsSuccess());
    EXPECT_EQ("NewTag", result.GetValue().GetFileETag());
    }

#ifdef USE_GTEST
/*--------------------------------------------------------------------------------------+
* @bsimethod                                                    Vincas.Razma    01/2015
+---------------+---------------+---------------+---------------+---------------+------*/
TEST_F(WSRepositoryClientTests, SendCreateObjectRequest_WebApiV2WithFilePath_AddsFileNameToContentDisposition)
    {
    auto client = WSRepositoryClient::Create("https://srv.com/ws", "foo", StubClientInfo(), nullptr, GetHandlerPtr());

    auto filePath = StubFile();
    auto fileName = Utf8String(filePath.GetFileNameAndExtension());

    GetHandler().ExpectRequests(2);
    GetHandler().ForRequest(1, StubWSInfoHttpResponseWebApi20());
    GetHandler().ForRequest(2, [=] (Http::RequestCR request)
        {
        EXPECT_THAT(request.GetHeaders().GetContentDisposition(), HasSubstr(fileName.c_str()));
        return StubHttpResponse();
        });

    client->SendCreateObjectRequest(StubWSObjectCreationJson(), filePath)->Wait();
    }

#endif

/*--------------------------------------------------------------------------------------+
* @bsitest                                    julius.cepukenas                    02/18
+---------------+---------------+---------------+---------------+---------------+------*/
TEST_F(WSRepositoryClientTests, SendCreateObjectRequest_EnableJobsWebApiV2JobSucceedsResponseSucceeds_Success)
    {
    auto client = WSRepositoryClient::Create("https://srv.com/ws", "foo", StubClientInfo(), nullptr, GetHandlerPtr());

    Json::Value objectCreationJson = ToJson(
        R"( {
            "instance" :
                {
                "schemaName" : "TargetObjectSchema",
                "className" : "TargetObjectClass",
                "properties" : {}
                }
            })");

    auto relatedObject = ObjectId("RelatedObjectSchema", "RelatedObjectClass", "RelatedObjectId");

    Expect4_jSrS(GetHandler(), HttpStatus::Created);

    IWSRepositoryClient::RequestOptionsPtr options = std::make_shared<IWSRepositoryClient::RequestOptions>();
    options->GetJobOptions()->EnableJobsIfPossible();
    auto result = client->SendCreateObjectRequestWithOptions(relatedObject, objectCreationJson, BeFileName(), nullptr, options)->GetResult();
    EXPECT_TRUE(result.IsSuccess());
    }

/*--------------------------------------------------------------------------------------+
* @bsimethod                                                    Vincas.Razma    01/2015
+---------------+---------------+---------------+---------------+---------------+------*/
TEST_F(WSRepositoryClientTests, SendChangesetRequest_WebApiV20_ErrorNotSupported)
    {
    auto client = WSRepositoryClient::Create("https://srv.com/ws", "foo", StubClientInfo(), nullptr, GetHandlerPtr());

    GetHandler().ExpectRequests(1);
    GetHandler().ForRequest(1, StubWSInfoHttpResponseWebApi20());

    auto result = client->SendChangesetRequest(HttpStringBody::Create("TestChangeset"), nullptr, nullptr)->GetResult();
    EXPECT_EQ(WSError::Id::NotSupported, result.GetError().GetId());
    }

/*--------------------------------------------------------------------------------------+
* @bsimethod                                                    Vincas.Razma    01/2015
+---------------+---------------+---------------+---------------+---------------+------*/
TEST_F(WSRepositoryClientTests, SendChangesetRequest_WebApiV21_SendsRequest)
    {
    auto client = WSRepositoryClient::Create("https://srv.com/ws", "foo", StubClientInfo(), nullptr, GetHandlerPtr());

    GetHandler().ExpectRequests(2);
    GetHandler().ForRequest(1, StubWSInfoHttpResponseWebApi21());
    GetHandler().ForRequest(2, [=] (Http::RequestCR request)
        {
        EXPECT_STREQ("POST", request.GetMethod().c_str());
        EXPECT_STREQ("https://srv.com/ws/v2.1/Repositories/foo/$changeset", request.GetUrl().c_str());
        EXPECT_STREQ("TestChangeset", request.GetRequestBody()->AsString().c_str());
        return StubHttpResponse();
        });

    client->SendChangesetRequest(HttpStringBody::Create("TestChangeset"), nullptr, nullptr)->Wait();
    }

/*--------------------------------------------------------------------------------------+
* @bsimethod                                                    Vincas.Razma    01/2015
+---------------+---------------+---------------+---------------+---------------+------*/
TEST_F(WSRepositoryClientTests, SendChangesetRequest_CompressionIsNotEnabled_RequestCompressionDisabled)
    {
    auto client = WSRepositoryClient::Create("https://srv.com/ws", "foo", StubClientInfo(), nullptr, GetHandlerPtr());

    GetHandler().ExpectRequests(2);
    GetHandler().ForRequest(1, StubWSInfoHttpResponseWebApi21());
    GetHandler().ForRequest(2, [=] (Http::RequestCR request)
        {
        EXPECT_FALSE(request.GetCompressionOptions().IsRequestCompressionEnabled());
        return StubHttpResponse();
        });

    EXPECT_FALSE(client->Config().GetCompressionOptions().IsRequestCompressionEnabled());
    client->SendChangesetRequest(HttpStringBody::Create(""), nullptr, nullptr)->Wait();
    }

/*--------------------------------------------------------------------------------------+
* @bsimethod                                                    Vincas.Razma    01/2015
+---------------+---------------+---------------+---------------+---------------+------*/
TEST_F(WSRepositoryClientTests, SendChangesetRequest_EnableCompression_RequestCompressionEnabled)
    {
    auto client = WSRepositoryClient::Create("https://srv.com/ws", "foo", StubClientInfo(), nullptr, GetHandlerPtr());

    GetHandler().ExpectRequests(2);
    GetHandler().ForRequest(1, StubWSInfoHttpResponseWebApi21());
    GetHandler().ForRequest(2, [=] (Http::RequestCR request)
        {
        EXPECT_TRUE(request.GetCompressionOptions().IsRequestCompressionEnabled());
        EXPECT_EQ(1111, request.GetCompressionOptions().GetMinimumSizeToCompress());
        return StubHttpResponse();
        });

    EXPECT_FALSE(client->Config().GetCompressionOptions().IsRequestCompressionEnabled());
    CompressionOptions options;
    options.EnableRequestCompression(true, 1111);
    client->Config().SetCompressionOptions(options);
    client->SendChangesetRequest(HttpStringBody::Create(""), nullptr, nullptr)->Wait();
    }

/*--------------------------------------------------------------------------------------+
* @bsimethod                                                    Vincas.Razma    01/2015
+---------------+---------------+---------------+---------------+---------------+------*/
TEST_F(WSRepositoryClientTests, SendChangesetRequest_RequestOptionsNotIncluded_RequestTimeOutsAreDefaults)
    {
    auto client = WSRepositoryClient::Create("https://srv.com/ws", "foo", StubClientInfo(), nullptr, GetHandlerPtr());

    GetHandler().ExpectRequests(2);
    GetHandler().ForRequest(1, StubWSInfoHttpResponseWebApi21());
    GetHandler().ForRequest(2, [=] (Http::RequestCR request)
        {
        EXPECT_EQ(IWSRepositoryClient::Timeout::Connection::Default, request.GetConnectionTimeoutSeconds());
        EXPECT_EQ(IWSRepositoryClient::Timeout::Transfer::Upload, request.GetTransferTimeoutSeconds());
        return StubHttpResponse();
        });

    client->SendChangesetRequest(HttpStringBody::Create(""), nullptr, nullptr)->Wait();
    }

/*--------------------------------------------------------------------------------------+
* @bsimethod                                                    Vincas.Razma    01/2015
+---------------+---------------+---------------+---------------+---------------+------*/
TEST_F(WSRepositoryClientTests, SendChangesetRequest_TransferTimeOutSetViaRequestOptions_RequestTrasferTimeOutIsSet)
    {
    auto client = WSRepositoryClient::Create("https://srv.com/ws", "foo", StubClientInfo(), nullptr, GetHandlerPtr());

    GetHandler().ExpectRequests(2);
    GetHandler().ForRequest(1, StubWSInfoHttpResponseWebApi21());
    GetHandler().ForRequest(2, [=] (Http::RequestCR request)
        {
        EXPECT_EQ(IWSRepositoryClient::Timeout::Connection::Default, request.GetConnectionTimeoutSeconds());
        EXPECT_EQ(1111, request.GetTransferTimeoutSeconds());
        return StubHttpResponse();
        });

    auto options = std::make_shared<IWSRepositoryClient::RequestOptions>();
    options->SetTransferTimeOut(1111);
    client->SendChangesetRequestWithOptions(HttpStringBody::Create(""), nullptr, options)->Wait();
    }

/*--------------------------------------------------------------------------------------+
* @bsimethod                                                    Vincas.Razma    01/2015
+---------------+---------------+---------------+---------------+---------------+------*/
TEST_F(WSRepositoryClientTests, SendChangesetRequest_TransferTimeOutSetViaDefaultRequestOptions_RequestTrasferTimeOutIsSet)
    {
    auto client = WSRepositoryClient::Create("https://srv.com/ws", "foo", StubClientInfo(), nullptr, GetHandlerPtr());
    auto options = std::make_shared<WSRepositoryClient::RequestOptions>();

    GetHandler().ExpectRequests(2);
    GetHandler().ForRequest(1, StubWSInfoHttpResponseWebApi21());
    GetHandler().ForRequest(2, [=] (Http::RequestCR request)
        {
        EXPECT_EQ(IWSRepositoryClient::Timeout::Connection::Default, request.GetConnectionTimeoutSeconds());
        EXPECT_EQ(options->GetTransferTimeOut(), request.GetTransferTimeoutSeconds());
        EXPECT_EQ(IWSRepositoryClient::Timeout::Transfer::Default, options->GetTransferTimeOut());
        return StubHttpResponse();
        });

    client->SendChangesetRequestWithOptions(HttpStringBody::Create(""), nullptr, options)->Wait();
    }

/*--------------------------------------------------------------------------------------+
* @bsimethod                                                    Vincas.Razma    01/2015
+---------------+---------------+---------------+---------------+---------------+------*/
TEST_F(WSRepositoryClientTests, SendChangesetRequest_WebApiV21AndReceives201_Error)
    {
    auto client = WSRepositoryClient::Create("https://srv.com/ws", "foo", StubClientInfo(), nullptr, GetHandlerPtr());

    GetHandler().ExpectRequests(2);
    GetHandler().ForRequest(1, StubWSInfoHttpResponseWebApi21());
    GetHandler().ForRequest(2, StubHttpResponse(HttpStatus::Created, "{}"));

    auto result = client->SendChangesetRequest(HttpStringBody::Create("TestChangeset"), nullptr, nullptr)->GetResult();
    EXPECT_FALSE(result.IsSuccess());
    }

/*--------------------------------------------------------------------------------------+
* @bsimethod                                                    Vincas.Razma    01/2015
+---------------+---------------+---------------+---------------+---------------+------*/
TEST_F(WSRepositoryClientTests, SendChangesetRequest_WebApiV21AndReceives200_SuccessAndReturnsBody)
    {
    auto client = WSRepositoryClient::Create("https://srv.com/ws", "foo", StubClientInfo(), nullptr, GetHandlerPtr());

    GetHandler().ExpectRequests(2);
    GetHandler().ForRequest(1, StubWSInfoHttpResponseWebApi21());
    GetHandler().ForRequest(2, StubHttpResponse(HttpStatus::OK, "TestChangesetResponse"));

    auto result = client->SendChangesetRequest(HttpStringBody::Create("TestChangeset"), nullptr, nullptr)->GetResult();
    EXPECT_TRUE(result.IsSuccess());
    EXPECT_EQ("TestChangesetResponse", result.GetValue()->AsString());
    }

/*--------------------------------------------------------------------------------------+
* @bsitest                                    Vincas.Razma                     07/15
+---------------+---------------+---------------+---------------+---------------+------*/
TEST_F(WSRepositoryClientTests, SendChangesetRequest_EnableJobsWebApiV2JobSucceedsResponseSucceeds_SuccessAndReturnsBody)
    {
    auto client = WSRepositoryClient::Create("https://srv.com/ws", "foo", StubClientInfo(), nullptr, GetHandlerPtr());

    Expect4_jSrS(GetHandler(), HttpStatus::OK);

    IWSRepositoryClient::RequestOptionsPtr options = std::make_shared<IWSRepositoryClient::RequestOptions>();
    options->GetJobOptions()->EnableJobsIfPossible();
    auto result = client->SendChangesetRequestWithOptions(HttpStringBody::Create("TestChangeset"), nullptr, options)->GetResult();
    EXPECT_TRUE(result.IsSuccess());
    EXPECT_EQ("Good Content", result.GetValue()->AsString());
    }

/*--------------------------------------------------------------------------------------+
* @bsimethod                                                    Vincas.Razma    11/2017
+---------------+---------------+---------------+---------------+---------------+------*/
TEST_F(WSRepositoryClientTests, SendUpdateObjectRequest_WebApiV2AndInvalidObjectId_ReturnsError)
    {
    auto client = WSRepositoryClient::Create("https://srv.com/ws", "foo", StubClientInfo(), nullptr, GetHandlerPtr());

    GetHandler().ExpectRequests(1);
    GetHandler().ForRequest(1, StubWSInfoHttpResponseWebApi20());

    auto result = client->SendUpdateObjectRequest(ObjectId("", "Foo", ""), ToJson(R"({"TestProperty" : "TestValue" })"))->GetResult();
    EXPECT_EQ(result.GetError().GetId(), WSError::Id::NotSupported);
    }

/*--------------------------------------------------------------------------------------+
* @bsimethod                                                    Vincas.Razma    01/2015
+---------------+---------------+---------------+---------------+---------------+------*/
TEST_F(WSRepositoryClientTests, SendUpdateObjectRequest_WebApiV2_SendsPostRequest)
    {
    auto client = WSRepositoryClient::Create("https://srv.com/ws", "foo", StubClientInfo(), nullptr, GetHandlerPtr());

    GetHandler().ExpectRequests(2);
    GetHandler().ForRequest(1, StubWSInfoHttpResponseWebApi20());
    GetHandler().ForRequest(2, [=] (Http::RequestCR request)
        {
        EXPECT_STREQ("POST", request.GetMethod().c_str());
        EXPECT_STREQ("https://srv.com/ws/v2.0/Repositories/foo/TestSchema/TestClass/TestId", request.GetUrl().c_str());
        Json::Value expectedBodyJson = ToJson(
            R"( {
                "instance" :
                    {
                    "schemaName" : "TestSchema",
                    "className" : "TestClass",
                    "instanceId" : "TestId",
                    "properties" :
                        {
                        "TestProperty" : "TestValue"
                        }
                    }
                })");
        EXPECT_EQ(expectedBodyJson, Json::Reader::DoParse(request.GetRequestBody()->AsString()));
        return StubHttpResponse();
        });

    client->SendUpdateObjectRequest({"TestSchema.TestClass", "TestId"}, ToJson(R"({"TestProperty" : "TestValue" })"))->Wait();
    }

/*--------------------------------------------------------------------------------------+
* @bsimethod                                                    Vincas.Razma    01/2015
+---------------+---------------+---------------+---------------+---------------+------*/
TEST_F(WSRepositoryClientTests, SendUpdateObjectRequest_WebApiV2AndETagPassed_SendsRequestWithoutIfMatch)
    {
    auto client = WSRepositoryClient::Create("https://srv.com/ws", "foo", StubClientInfo(), nullptr, GetHandlerPtr());

    GetHandler().ExpectRequests(2);
    GetHandler().ForRequest(1, StubWSInfoHttpResponseWebApi20());
    GetHandler().ForRequest(2, [=] (Http::RequestCR request)
        {
        EXPECT_EQ(nullptr, request.GetHeaders().GetIfMatch());
        return StubHttpResponse();
        });

    client->SendUpdateObjectRequest({"A.B", "C"}, Json::objectValue, "TestETag")->Wait();
    }

/*--------------------------------------------------------------------------------------+
* @bsimethod                                                    Vincas.Razma    01/2015
+---------------+---------------+---------------+---------------+---------------+------*/
TEST_F(WSRepositoryClientTests, SendUpdateObjectRequest_WebApiV2ResponseIsOK_Success)
    {
    auto client = WSRepositoryClient::Create("https://srv.com/ws", "foo", StubClientInfo(), nullptr, GetHandlerPtr());

    GetHandler().ExpectRequests(2);
    GetHandler().ForRequest(1, StubWSInfoHttpResponseWebApi20());
    GetHandler().ForRequest(2, StubHttpResponse(HttpStatus::OK));

    auto result = client->SendUpdateObjectRequest(StubObjectId(), Json::objectValue)->GetResult();
    EXPECT_TRUE(result.IsSuccess());
    }

/*--------------------------------------------------------------------------------------+
* @bsimethod                                                    Vincas.Razma    01/2015
+---------------+---------------+---------------+---------------+---------------+------*/
TEST_F(WSRepositoryClientTests, SendUpdateObjectRequest_WebApiV23WithFile_ErrorNotSupported)
    {
    auto client = WSRepositoryClient::Create("https://srv.com/ws", "foo", StubClientInfo(), nullptr, GetHandlerPtr());

    GetHandler().ExpectRequests(1);
    GetHandler().ForRequest(1, StubWSInfoHttpResponseWebApi23());

    BeTest::SetFailOnAssert(false);
    auto result = client->SendUpdateObjectRequest(StubObjectId(), Json::objectValue, nullptr, StubFilePath())->GetResult();
    BeTest::SetFailOnAssert(true);

    EXPECT_FALSE(result.IsSuccess());
    EXPECT_EQ(WSError::Id::NotSupported, result.GetError().GetId());
    }

#ifdef USE_GTEST
/*--------------------------------------------------------------------------------------+
* @bsimethod                                                    Vincas.Razma    01/2015
+---------------+---------------+---------------+---------------+---------------+------*/
TEST_F(WSRepositoryClientTests, SendUpdateObjectRequest_WebApiV24WithFilePath_AddsFileNameToContentDisposition)
    {
    auto client = WSRepositoryClient::Create("https://srv.com/ws", "foo", StubClientInfo(), nullptr, GetHandlerPtr());

    auto filePath = StubFile();
    auto fileName = Utf8String(filePath.GetFileNameAndExtension());

    GetHandler().ExpectRequests(2);
    GetHandler().ForRequest(1, StubWSInfoHttpResponseWebApi24());
    GetHandler().ForRequest(2, [=] (Http::RequestCR request)
        {
        EXPECT_THAT(request.GetHeaders().GetContentDisposition(), HasSubstr(fileName.c_str()));
        return StubHttpResponse();
        });

    client->SendUpdateObjectRequest(StubObjectId(), Json::objectValue, nullptr, filePath)->Wait();
    }
#endif

/*--------------------------------------------------------------------------------------+
* @bsimethod                                                    Vincas.Razma    01/2015
+---------------+---------------+---------------+---------------+---------------+------*/
TEST_F(WSRepositoryClientTests, SendUpdateObjectRequest_WebApiV2AndFileETagSentBack_ReturnsNewFileETag)
    {
    auto client = WSRepositoryClient::Create("https://srv.com/ws", "foo", StubClientInfo(), nullptr, GetHandlerPtr());

    GetHandler().ExpectRequests(3);
    GetHandler().ForRequest(1, StubWSInfoHttpResponseWebApi24());
    GetHandler().ForRequest(2, StubHttpResponse(HttpStatus::ResumeIncomplete));
    GetHandler().ForRequest(3, StubHttpResponse(HttpStatus::OK, "", {{HEADER_MasFileETag, "NewTag"}}));

    auto result = client->SendUpdateObjectRequest(StubObjectId(), Json::objectValue, nullptr, StubFile())->GetResult();
    ASSERT_TRUE(result.IsSuccess());
    EXPECT_EQ("NewTag", result.GetValue().GetFileETag());
    }

/*--------------------------------------------------------------------------------------+
* @bsitest                                    julius.cepukenas                    02/18
+---------------+---------------+---------------+---------------+---------------+------*/
TEST_F(WSRepositoryClientTests, SendUpdateObjectRequest_EnableJobsWebApiV2JobSucceedsResponseSucceeds_Success)
    {
    auto client = WSRepositoryClient::Create("https://srv.com/ws", "foo", StubClientInfo(), nullptr, GetHandlerPtr());

    Expect4_jSrS(GetHandler(), HttpStatus::OK);

    IWSRepositoryClient::RequestOptionsPtr options = std::make_shared<IWSRepositoryClient::RequestOptions>();
    options->GetJobOptions()->EnableJobsIfPossible();
    auto result = client->SendUpdateObjectRequestWithOptions(StubObjectId(), Json::objectValue, nullptr, BeFileName(), nullptr, options)->GetResult();
    EXPECT_TRUE(result.IsSuccess());
    }

/*--------------------------------------------------------------------------------------+
* @bsimethod                                                    Vincas.Razma    11/2017
+---------------+---------------+---------------+---------------+---------------+------*/
TEST_F(WSRepositoryClientTests, SendDeleteObjectRequest_WebApiV2AndInvalidObjectId_ReturnsError)
    {
    auto client = WSRepositoryClient::Create("https://srv.com/ws", "foo", StubClientInfo(), nullptr, GetHandlerPtr());

    GetHandler().ExpectRequests(1);
    GetHandler().ForRequest(1, StubWSInfoHttpResponseWebApi20());

    auto result = client->SendDeleteObjectRequest(ObjectId("", "Foo", ""))->GetResult();
    EXPECT_EQ(result.GetError().GetId(), WSError::Id::NotSupported);
    }

/*--------------------------------------------------------------------------------------+
* @bsimethod                                                    Vincas.Razma    01/2015
+---------------+---------------+---------------+---------------+---------------+------*/
TEST_F(WSRepositoryClientTests, SendDeleteObjectRequest_WebApiV2_SendsDeleteRequest)
    {
    auto client = WSRepositoryClient::Create("https://srv.com/ws", "foo", StubClientInfo(), nullptr, GetHandlerPtr());

    GetHandler().ExpectRequests(2);
    GetHandler().ForRequest(1, StubWSInfoHttpResponseWebApi20());
    GetHandler().ForRequest(2, [=] (Http::RequestCR request)
        {
        EXPECT_STREQ("DELETE", request.GetMethod().c_str());
        EXPECT_STREQ("https://srv.com/ws/v2.0/Repositories/foo/TestSchema/TestClass/TestId", request.GetUrl().c_str());
        return StubHttpResponse();
        });

    client->SendDeleteObjectRequest({"TestSchema.TestClass", "TestId"})->Wait();
    }

/*--------------------------------------------------------------------------------------+
* @bsimethod                                                    Vincas.Razma    01/2015
+---------------+---------------+---------------+---------------+---------------+------*/
TEST_F(WSRepositoryClientTests, SendDeleteObjectRequest_WebApiV2ResponseIsOK_Success)
    {
    auto client = WSRepositoryClient::Create("https://srv.com/ws", "foo", StubClientInfo(), nullptr, GetHandlerPtr());

    GetHandler().ExpectRequests(2);
    GetHandler().ForRequest(1, StubWSInfoHttpResponseWebApi20());
    GetHandler().ForRequest(2, StubHttpResponse(HttpStatus::OK));

    auto result = client->SendDeleteObjectRequest({"TestSchema.TestClass", "TestId"})->GetResult();
    EXPECT_TRUE(result.IsSuccess());
    }

/*--------------------------------------------------------------------------------------+
* @bsimethod                                                    Vincas.Razma    11/2017
+---------------+---------------+---------------+---------------+---------------+------*/
TEST_F(WSRepositoryClientTests, SendUpdateFileRequest_WebApiV2AndInvalidObjectId_ReturnsError)
    {
    auto client = WSRepositoryClient::Create("https://srv.com/ws", "foo", StubClientInfo(), nullptr, GetHandlerPtr());

    GetHandler().ExpectRequests(1);
    GetHandler().ForRequest(1, StubWSInfoHttpResponseWebApi20());

    auto result = client->SendUpdateFileRequest(ObjectId("", "Foo", ""), StubFile())->GetResult();
    EXPECT_EQ(result.GetError().GetId(), WSError::Id::NotSupported);
    }

/*--------------------------------------------------------------------------------------+
* @bsitest                                    julius.cepukenas                    02/18
+---------------+---------------+---------------+---------------+---------------+------*/
TEST_F(WSRepositoryClientTests, SendDeleteObjectRequest_EnableJobsWebApiV2JobNotSupported_SendsSimpleDeleteRequest)
    {
    auto client = WSRepositoryClient::Create("https://srv.com/ws", "foo", StubClientInfo(), nullptr, GetHandlerPtr());

    GetHandler().ExpectRequests(2);
    GetHandler().ForRequest(1, StubWSInfoHttpResponseWebApi20());
    GetHandler().ForRequest(2, [=] (Http::RequestCR request)
        {
        EXPECT_STREQ("DELETE", request.GetMethod().c_str());
        EXPECT_STREQ("https://srv.com/ws/v2.0/Repositories/foo/TestSchema/TestClass/TestId", request.GetUrl().c_str());
        return StubHttpResponse(ConnectionStatus::OK);
        });

    IWSRepositoryClient::RequestOptionsPtr options = std::make_shared<IWSRepositoryClient::RequestOptions>();
    options->GetJobOptions()->EnableJobsIfPossible();
    client->SendDeleteObjectRequestWithOptions({"TestSchema.TestClass", "TestId"}, options)->Wait();
    }

/*--------------------------------------------------------------------------------------+
* @bsitest                                    julius.cepukenas                    02/18
+---------------+---------------+---------------+---------------+---------------+------*/
TEST_F(WSRepositoryClientTests, SendDeleteObjectRequest_EnableJobsWebApiV2JobNotSupportedResponseIsOK_Success)
    {
    auto client = WSRepositoryClient::Create("https://srv.com/ws", "foo", StubClientInfo(), nullptr, GetHandlerPtr());

    GetHandler().ExpectRequests(2);
    GetHandler().ForRequest(1, StubWSInfoHttpResponseWebApi20());
    GetHandler().ForRequest(2, StubHttpResponse(HttpStatus::OK));

    IWSRepositoryClient::RequestOptionsPtr options = std::make_shared<IWSRepositoryClient::RequestOptions>();
    options->GetJobOptions()->EnableJobsIfPossible();
    auto result = client->SendDeleteObjectRequestWithOptions({"TestSchema.TestClass", "TestId"}, options)->GetResult();
    EXPECT_TRUE(result.IsSuccess());
    }

/*--------------------------------------------------------------------------------------+
* @bsitest                                    julius.cepukenas                    02/18
+---------------+---------------+---------------+---------------+---------------+------*/
TEST_F(WSRepositoryClientTests, SendDeleteObjectRequest_EnableJobsWebApiV2ResponseSendsJobsSequence_SendsJobDeleteRequest)
    {
    auto client = WSRepositoryClient::Create("https://srv.com/ws", "foo", StubClientInfo(), nullptr, GetHandlerPtr());

    auto jobUrl = "https://srv.com/ws/v2.6/Repositories/Job";
    DateTime dateTime;
    auto scheduleTime = dateTime.GetCurrentTimeUtc().ToString();

    EXPECT_REQUEST_COUNT(GetHandler(), 7);
    GetHandler().ForRequest(1, StubWSInfoHttpResponseWebApi27());
    GetHandler().ForRequest(2, [=] (Http::RequestCR request)
        {
        EXPECT_STREQ("DELETE", request.GetMethod().c_str());
        EXPECT_STREQ("Allow", request.GetHeaders().GetValue("Mas-Async-Job"));
        EXPECT_STREQ("https://srv.com/ws/v2.7/Repositories/foo/TestSchema/TestClass/TestId", request.GetUrl().c_str());
        std::map<Utf8String, Utf8String> headers {{"Operation-Location", jobUrl}};

        return StubHttpResponse(HttpStatus::Accepted, "", headers);
        });
    GetHandler().ForRequest(3, [=] (Http::RequestCR request)
        {
        EXPECT_STREQ("GET", request.GetMethod().c_str());
        EXPECT_STREQ(jobUrl, request.GetUrl().c_str());
        Utf8String body =
            Utf8PrintfString(R"({
            "instances" : [
                {
                "instanceId": "6b39f111-e38e-41b2-bf33-1c9b2a0965e1",
                "schemaName": "Jobs",
                "className": "Job",
                "properties" :
                    {
                    "ScheduleTime": "%s",
                    "Status":"NotStarted"
                    }
                }]
            })", scheduleTime.c_str());

        std::map<Utf8String, Utf8String> headers;
        return StubHttpResponse(HttpStatus::OK, body, headers);
        });
    GetHandler().ForRequest(4, [=] (Http::RequestCR request)
        {
        EXPECT_STREQ("GET", request.GetMethod().c_str());
        EXPECT_STREQ(jobUrl, request.GetUrl().c_str());
        Utf8String body =
            Utf8PrintfString(R"({
            "instances" : [
                {
                "instanceId": "6b39f111-e38e-41b2-bf33-1c9b2a0965e1",
                "schemaName": "Jobs",
                "className": "Job",
                "properties" :
                    {
                    "ScheduleTime": "%s",
                    "Status":"Running"
                    }
                }]
            })", scheduleTime.c_str());

        std::map<Utf8String, Utf8String> headers;
        return StubHttpResponse(HttpStatus::OK, body, headers);
        });
    GetHandler().ForRequest(5, [=] (Http::RequestCR request)
        {
        EXPECT_STREQ("GET", request.GetMethod().c_str());
        EXPECT_STREQ(jobUrl, request.GetUrl().c_str());
        Utf8String body =
            Utf8PrintfString(R"({
            "instances" : [
                {
                "instanceId": "6b39f111-e38e-41b2-bf33-1c9b2a0965e1",
                "schemaName": "Jobs",
                "className": "Job",
                "properties" :
                    {
                    "ScheduleTime": "%s",
                    "Status":"Running"
                    }
                }]
            })", scheduleTime.c_str());

        std::map<Utf8String, Utf8String> headers;
        return StubHttpResponse(HttpStatus::OK, body, headers);
        });
    GetHandler().ForRequest(6, [=] (Http::RequestCR request)
        {
        EXPECT_STREQ("GET", request.GetMethod().c_str());
        EXPECT_STREQ(jobUrl, request.GetUrl().c_str());
        Utf8String body =
            Utf8PrintfString(R"({
            "instances" : [
                {
                "instanceId": "6b39f111-e38e-41b2-bf33-1c9b2a0965e1",
                "schemaName": "Jobs",
                "className": "Job",
                "properties" :
                    {
                    "ScheduleTime": "%s",
                    "ResponseStatusCode":200,
                    "ResponseContent":"Good Content",
                    "ResponseHeaders":"",
                    "Status":"Succeeded"
                    }
                }]
            })", scheduleTime.c_str());

        std::map<Utf8String, Utf8String> headers;
        return StubHttpResponse(HttpStatus::OK, body, headers);
        });
    GetHandler().ForRequest(7, [=] (Http::RequestCR request)
        {
        EXPECT_STREQ("DELETE", request.GetMethod().c_str());
        EXPECT_STREQ(jobUrl, request.GetUrl().c_str());

        return StubHttpResponse(HttpStatus::OK);
        });

    IWSRepositoryClient::RequestOptionsPtr options = std::make_shared<IWSRepositoryClient::RequestOptions>();
    options->GetJobOptions()->EnableJobsIfPossible();
    client->SendDeleteObjectRequestWithOptions({"TestSchema.TestClass", "TestId"}, options)->Wait();
    }

/*--------------------------------------------------------------------------------------+
* @bsitest                                    julius.cepukenas                    02/18
+---------------+---------------+---------------+---------------+---------------+------*/
TEST_F(WSRepositoryClientTests, SendDeleteObjectRequest_EnableJobsWebApiV2JobRequestFailed_Fails)
    {
    auto client = WSRepositoryClient::Create("https://srv.com/ws", "foo", StubClientInfo(), nullptr, GetHandlerPtr());

    GetHandler().ExpectRequests(2);
    GetHandler().ForRequest(1, StubWSInfoHttpResponseWebApi27());
    auto jobUrl = "https://srv.com/ws/v2.0/Repositories/Job";
    std::map<Utf8String, Utf8String> headers {{"Operation-Location", jobUrl}};
    GetHandler().ForRequest(2, StubHttpResponse(HttpStatus::InternalServerError, "", headers));

    IWSRepositoryClient::RequestOptionsPtr options = std::make_shared<IWSRepositoryClient::RequestOptions>();
    options->GetJobOptions()->EnableJobsIfPossible();
    auto result = client->SendDeleteObjectRequestWithOptions({"TestSchema.TestClass", "TestId"}, options)->GetResult();
    EXPECT_FALSE(result.IsSuccess());
    }

/*--------------------------------------------------------------------------------------+
* @bsitest                                    julius.cepukenas                   02/18
+---------------+---------------+---------------+---------------+---------------+------*/
TEST_F(WSRepositoryClientTests, SendDeleteObjectRequest_EnableJobsWebApiV2JobSucceedsResponseSucceeds_Success)
    {
    auto client = WSRepositoryClient::Create("https://srv.com/ws", "foo", StubClientInfo(), nullptr, GetHandlerPtr());

    Expect4_jSrS(GetHandler(), HttpStatus::OK);

    IWSRepositoryClient::RequestOptionsPtr options = std::make_shared<IWSRepositoryClient::RequestOptions>();
    options->GetJobOptions()->EnableJobsIfPossible();
    auto result = client->SendDeleteObjectRequestWithOptions({"TestSchema.TestClass", "TestId"}, options)->GetResult();
    EXPECT_TRUE(result.IsSuccess());
    }

/*--------------------------------------------------------------------------------------+
* @bsitest                                    julius.cepukenas                    02/18
+---------------+---------------+---------------+---------------+---------------+------*/
TEST_F(WSRepositoryClientTests, SendDeleteObjectRequest_EnableJobsWebApiV2JobSucceedsAfterLongDelayResponseSucceeds_Success)
    {
    auto client = WSRepositoryClient::Create("https://srv.com/ws", "foo", StubClientInfo(), nullptr, GetHandlerPtr());

    GetHandler().ExpectRequests(4);
    GetHandler().ForRequest(1, StubWSInfoHttpResponseWebApi27());
    auto jobUrl = "https://srv.com/ws/v2.0/Repositories/Job";
    std::map<Utf8String, Utf8String> headers {{"Operation-Location", jobUrl}};
    GetHandler().ForRequest(2, StubHttpResponse(HttpStatus::Accepted, "", headers));

    Utf8String body =
        Utf8PrintfString(R"({
            "instances" : [
                {
                "instanceId": "6b39f111-e38e-41b2-bf33-1c9b2a0965e1",
                "schemaName": "Jobs",
                "className": "Job",
                "properties" :
                    {
                    "ResponseStatusCode":200,
                    "ResponseContent":"Good Content",
                    "ResponseHeaders":"",
                    "ScheduleTime": "2000-01-01T13:43:57.3126099Z",
                    "Status":"Succeeded"
                    }
                }]
            })");

    GetHandler().ForRequest(3, StubHttpResponse(HttpStatus::OK, body, headers));
    GetHandler().ForRequest(4, StubHttpResponse(HttpStatus::OK));

    IWSRepositoryClient::RequestOptionsPtr options = std::make_shared<IWSRepositoryClient::RequestOptions>();
    options->GetJobOptions()->EnableJobsIfPossible();
    auto result = client->SendDeleteObjectRequestWithOptions({"TestSchema.TestClass", "TestId"}, options)->GetResult();
    EXPECT_TRUE(result.IsSuccess());
    }

/*--------------------------------------------------------------------------------------+
* @bsitest                                    julius.cepukenas                    02/18
+---------------+---------------+---------------+---------------+---------------+------*/
TEST_F(WSRepositoryClientTests, SendDeleteObjectRequest_EnableJobsWebApiV2JobsRunningAfterLongDelay_Fails)
    {
    auto client = WSRepositoryClient::Create("https://srv.com/ws", "foo", StubClientInfo(), nullptr, GetHandlerPtr());

    GetHandler().ExpectRequests(4);
    GetHandler().ForRequest(1, StubWSInfoHttpResponseWebApi27());
    auto jobUrl = "https://srv.com/ws/v2.0/Repositories/Job";
    std::map<Utf8String, Utf8String> headers {{"Operation-Location", jobUrl}};
    GetHandler().ForRequest(2, StubHttpResponse(HttpStatus::Accepted, "", headers));

    Utf8String body =
        Utf8PrintfString(R"({
            "instances" : [
                {
                "instanceId": "6b39f111-e38e-41b2-bf33-1c9b2a0965e1",
                "schemaName": "Jobs",
                "className": "Job",
                "properties" :
                    {
                    "ScheduleTime":  "2000-01-01T13:43:57.3126099Z",
                    "Status":"Running"
                    }
                }]
            })");

    GetHandler().ForRequest(3, StubHttpResponse(HttpStatus::OK, body, headers));
    GetHandler().ForRequest(4, StubHttpResponse(HttpStatus::OK));

    IWSRepositoryClient::RequestOptionsPtr options = std::make_shared<IWSRepositoryClient::RequestOptions>();
    options->GetJobOptions()->EnableJobsIfPossible();
    auto result = client->SendDeleteObjectRequestWithOptions({"TestSchema.TestClass", "TestId"}, options)->GetResult();
    EXPECT_FALSE(result.IsSuccess());
    }

/*--------------------------------------------------------------------------------------+
* @bsitest                                    julius.cepukenas                    02/18
+---------------+---------------+---------------+---------------+---------------+------*/
TEST_F(WSRepositoryClientTests, SendDeleteObjectRequest_EnableJobsAndWebApiV2JobsSuceedsFailsToDeleteJob_Fails)
    {
    auto client = WSRepositoryClient::Create("https://srv.com/ws", "foo", StubClientInfo(), nullptr, GetHandlerPtr());

    GetHandler().ExpectRequests(4);
    GetHandler().ForRequest(1, StubWSInfoHttpResponseWebApi27());
    auto jobUrl = "https://srv.com/ws/v2.0/Repositories/Job";
    std::map<Utf8String, Utf8String> headers {{"Operation-Location", jobUrl}};
    GetHandler().ForRequest(2, StubHttpResponse(HttpStatus::Accepted, "", headers));

    DateTime dateTime;
    auto scheduleTime = dateTime.GetCurrentTimeUtc().ToString();

    Utf8String body =
        Utf8PrintfString(R"({
            "instances" : [
                {
                "instanceId": "6b39f111-e38e-41b2-bf33-1c9b2a0965e1",
                "schemaName": "Jobs",
                "className": "Job",
                "properties" :
                    {
                    "ResponseStatusCode":420,
                    "ResponseContent":"Failed",
                    "ResponseHeaders":"",
                    "ScheduleTime": "%s",
                    "Status":"Succeeded"
                    }
                }]
            })", scheduleTime.c_str());

    GetHandler().ForRequest(3, StubHttpResponse(HttpStatus::OK, body, headers));
    GetHandler().ForRequest(4, StubHttpResponse(HttpStatus::OK));

    IWSRepositoryClient::RequestOptionsPtr options = std::make_shared<IWSRepositoryClient::RequestOptions>();
    options->GetJobOptions()->EnableJobsIfPossible();
    auto result = client->SendDeleteObjectRequestWithOptions({"TestSchema.TestClass", "TestId"}, options)->GetResult();
    EXPECT_FALSE(result.IsSuccess());
    }

/*--------------------------------------------------------------------------------------+
* @bsitest                                    julius.cepukenas                    02/18
+---------------+---------------+---------------+---------------+---------------+------*/
TEST_F(WSRepositoryClientTests, SendDeleteObjectRequest_EnableJobsWebApiV2JobFails_Fails)
    {
    auto client = WSRepositoryClient::Create("https://srv.com/ws", "foo", StubClientInfo(), nullptr, GetHandlerPtr());

    GetHandler().ExpectRequests(4);
    GetHandler().ForRequest(1, StubWSInfoHttpResponseWebApi27());
    auto jobUrl = "https://srv.com/ws/v2.0/Repositories/Job";
    std::map<Utf8String, Utf8String> headers {{"Operation-Location", jobUrl}};
    GetHandler().ForRequest(2, StubHttpResponse(HttpStatus::Accepted, "", headers));

    DateTime dateTime;
    auto scheduleTime = dateTime.GetCurrentTimeUtc().ToString();

    Utf8String body =
        Utf8PrintfString(R"({
            "instances" : [
                {
                "instanceId": "6b39f111-e38e-41b2-bf33-1c9b2a0965e1",
                "schemaName": "Jobs",
                "className": "Job",
                "properties" :
                    {
                    "ScheduleTime": "%s",
                    "Status":"Failed"
                    }
                }]
            })", scheduleTime.c_str());

    GetHandler().ForRequest(3, StubHttpResponse(HttpStatus::OK, body, headers));
    GetHandler().ForRequest(4, StubHttpResponse(HttpStatus::OK));

    IWSRepositoryClient::RequestOptionsPtr options = std::make_shared<IWSRepositoryClient::RequestOptions>();
    options->GetJobOptions()->EnableJobsIfPossible();
    auto result = client->SendDeleteObjectRequestWithOptions({"TestSchema.TestClass", "TestId"}, options)->GetResult();
    EXPECT_FALSE(result.IsSuccess());
    }

/*--------------------------------------------------------------------------------------+
* @bsitest                                    julius.cepukenas                    02/18
+---------------+---------------+---------------+---------------+---------------+------*/
TEST_F(WSRepositoryClientTests, SendDeleteObjectRequest_EnableJobsWebApiV2JobsResponseIsUnauthorized_Fails)
    {
    auto client = WSRepositoryClient::Create("https://srv.com/ws", "foo", StubClientInfo(), nullptr, GetHandlerPtr());

    GetHandler().ExpectRequests(4);
    GetHandler().ForRequest(1, StubWSInfoHttpResponseWebApi27());
    auto jobUrl = "https://srv.com/ws/v2.0/Repositories/Job";
    std::map<Utf8String, Utf8String> headers {{"Operation-Location", jobUrl}};
    GetHandler().ForRequest(2, StubHttpResponse(HttpStatus::Accepted, "", headers));
    GetHandler().ForRequest(3, StubHttpResponse(HttpStatus::Unauthorized));
    GetHandler().ForRequest(4, StubHttpResponse(HttpStatus::Unauthorized));

    IWSRepositoryClient::RequestOptionsPtr options = std::make_shared<IWSRepositoryClient::RequestOptions>();
    options->GetJobOptions()->EnableJobsIfPossible();
    auto result = client->SendDeleteObjectRequestWithOptions({"TestSchema.TestClass", "TestId"}, options)->GetResult();
    EXPECT_FALSE(result.IsSuccess());
    }

/*--------------------------------------------------------------------------------------+
* @bsimethod                                                    Vincas.Razma    01/2015
+---------------+---------------+---------------+---------------+---------------+------*/
TEST_F(WSRepositoryClientTests, SendUpdateFileRequest_WebApiV2_SendsPutRequest)
    {
    auto client = WSRepositoryClient::Create("https://srv.com/ws", "foo", StubClientInfo(), nullptr, GetHandlerPtr());

    GetHandler().ExpectRequests(3);
    GetHandler().ForRequest(1, StubWSInfoHttpResponseWebApi20());
    GetHandler().ForRequest(2, [=] (Http::RequestCR request)
        {
        EXPECT_STREQ("PUT", request.GetMethod().c_str());
        EXPECT_STREQ("https://srv.com/ws/v2.0/Repositories/foo/TestSchema/TestClass/TestId/$file", request.GetUrl().c_str());
        return StubHttpResponse(HttpStatus::ResumeIncomplete);
        });
    GetHandler().ForRequest(3, [=] (Http::RequestCR request)
        {
        EXPECT_EQ("TestContent", ReadHttpBody(request.GetRequestBody()));
        return StubHttpResponse();
        });

    client->SendUpdateFileRequest({"TestSchema.TestClass", "TestId"}, StubFile("TestContent"))->Wait();
    }

/*--------------------------------------------------------------------------------------+
* @bsimethod                                                    Mantas.Smicius    10/2018
+---------------+---------------+---------------+---------------+---------------+------*/
TEST_F(WSRepositoryClientTests, SendUpdateFileRequest_WebApi27_ChunkUploadSendsAllRequestsWithSameMasRequestId)
    {
    auto client = WSRepositoryClient::Create("https://srv.com/ws", "foo", StubClientInfo(), nullptr, GetHandlerPtr());

    set<Utf8CP> requestIds;

    GetHandler().ForRequest(1, StubWSInfoHttpResponseWebApi27());
    GetHandler().ForRequest(2, [=, &requestIds] (Http::RequestCR request)
        {
        auto actualActivityId = request.GetHeaders().GetValue(HEADER_MasRequestId);
        EXPECT_NE(nullptr, actualActivityId);
        requestIds.insert(actualActivityId);
        return StubHttpResponse(HttpStatus::ResumeIncomplete);
        });

    GetHandler().ForRequest(3, [=, &requestIds] (Http::RequestCR request)
        {
        auto actualActivityId = request.GetHeaders().GetValue(HEADER_MasRequestId);
        EXPECT_NE(nullptr, actualActivityId);
        requestIds.insert(actualActivityId);
        return StubHttpResponse(HttpStatus::ResumeIncomplete);
        });

    GetHandler().ForRequest(4, [=, &requestIds] (Http::RequestCR request)
        {
        auto actualActivityId = request.GetHeaders().GetValue(HEADER_MasRequestId);
        EXPECT_NE(nullptr, actualActivityId);
        requestIds.insert(actualActivityId);
        return StubHttpResponse(HttpStatus::OK);
        });

    client->SendUpdateFileRequest(StubObjectId(), StubFile())->GetResult();

    auto uniqueRequestIds = requestIds.size();
    EXPECT_EQ(1, uniqueRequestIds);
    }

/*--------------------------------------------------------------------------------------+
* @bsimethod                                                    Mantas.Smicius    10/2018
+---------------+---------------+---------------+---------------+---------------+------*/
TEST_F(WSRepositoryClientTests, SendUpdateFileRequest_WebApiV27AndAzureRedirectAndAzureUploadSuccessful_SendsAllRequestsWithSameActivityId)
    {
    auto client = WSRepositoryClient::Create("https://srv.com/ws", "foo", StubClientInfo(), nullptr, GetHandlerPtr());

    set<Utf8CP> requestIds;

    EXPECT_REQUEST_COUNT(GetHandler(), 4);
    GetHandler().ForRequest(1, StubWSInfoHttpResponseWebApi27());
    GetHandler().ForRequest(2, [=, &requestIds] (Http::RequestCR request)
        {
        auto actualActivityId = request.GetHeaders().GetValue(HEADER_MasRequestId);
        EXPECT_NE(nullptr, actualActivityId);
        requestIds.insert(actualActivityId);
        return StubHttpResponse(HttpStatus::TemporaryRedirect, "", {
                {HEADER_Location, "https://foozure.com/boo"},
                {HEADER_MasFileAccessUrlType, "AzureBlobSasUrl"},
                {HEADER_MasUploadConfirmationId, "TestUploadId"}});
        });
    GetHandler().ForRequest(3, [=, &requestIds] (Http::RequestCR request)
        {
        auto actualActivityId = request.GetHeaders().GetValue(HEADER_XMsClientRequestId);
        EXPECT_NE(nullptr, actualActivityId);
        requestIds.insert(actualActivityId);
        return StubHttpResponse(HttpStatus::Created);
        });
    GetHandler().ForRequest(4, [=, &requestIds] (Http::RequestCR request)
        {
        auto actualActivityId = request.GetHeaders().GetValue(HEADER_MasRequestId);
        EXPECT_NE(nullptr, actualActivityId);
        requestIds.insert(actualActivityId);
        return StubHttpResponse(HttpStatus::OK);
        });

    client->SendUpdateFileRequest({"TestSchema", "TestClass", "TestId"}, StubFilePath())->GetResult();
    
    auto uniqueRequestIds = requestIds.size();
    EXPECT_EQ(1, uniqueRequestIds);
    }

/*--------------------------------------------------------------------------------------+
* @bsimethod                                                    Vincas.Razma    01/2015
+---------------+---------------+---------------+---------------+---------------+------*/
TEST_F(WSRepositoryClientTests, SendUpdateFileRequest_WebApiV2AndFileETagSentBack_ReturnsNewFileETag)
    {
    auto client = WSRepositoryClient::Create("https://srv.com/ws", "foo", StubClientInfo(), nullptr, GetHandlerPtr());

    GetHandler().ExpectRequests(3);
    GetHandler().ForRequest(1, StubWSInfoHttpResponseWebApi20());
    GetHandler().ForRequest(2, StubHttpResponse(HttpStatus::ResumeIncomplete));
    GetHandler().ForRequest(3, StubHttpResponse(HttpStatus::OK, "", {{HEADER_MasFileETag, "NewTag"}}));

    auto result = client->SendUpdateFileRequest(StubObjectId(), StubFile())->GetResult();
    ASSERT_TRUE(result.IsSuccess());
    EXPECT_EQ("NewTag", result.GetValue().GetFileETag());
    }

/*--------------------------------------------------------------------------------------+
* @bsimethod                                                    Vincas.Razma    01/2015
+---------------+---------------+---------------+---------------+---------------+------*/
TEST_F(WSRepositoryClientTests, SendUpdateFileRequest_WebApiV24_SendsPutRequestWithAllowRedirect)
    {
    auto client = WSRepositoryClient::Create("https://srv.com/ws", "foo", StubClientInfo(), nullptr, GetHandlerPtr());

    GetHandler().ExpectRequests(2);
    GetHandler().ForRequest(1, StubWSInfoHttpResponseWebApi24());
    GetHandler().ForRequest(2, [=] (Http::RequestCR request)
        {
        EXPECT_STREQ("PUT", request.GetMethod().c_str());
        EXPECT_STREQ("https://srv.com/ws/v2.4/Repositories/foo/TestSchema/TestClass/TestId/$file", request.GetUrl().c_str());
        EXPECT_STREQ("true", request.GetHeaders().GetValue("Mas-Allow-Redirect"));
        return StubHttpResponse(HttpStatus::OK);
        });

    auto response = client->SendUpdateFileRequest({"TestSchema", "TestClass", "TestId"}, StubFilePath())->GetResult();
    EXPECT_TRUE(response.IsSuccess());
    }

/*--------------------------------------------------------------------------------------+
* @bsimethod                                                    Vincas.Razma    01/2015
+---------------+---------------+---------------+---------------+---------------+------*/
TEST_F(WSRepositoryClientTests, SendUpdateFileRequest_WebApiV25_SendsPutRequestWithCorrectApiVersion)
    {
    auto client = WSRepositoryClient::Create("https://srv.com/ws", "foo", StubClientInfo(), nullptr, GetHandlerPtr());

    GetHandler().ExpectRequests(2);
    GetHandler().ForRequest(1, StubWSInfoHttpResponseWebApi25());
    GetHandler().ForRequest(2, [=] (Http::RequestCR request)
        {
        EXPECT_STREQ("https://srv.com/ws/v2.5/Repositories/foo/TestSchema/TestClass/TestId/$file", request.GetUrl().c_str());
        return StubHttpResponse(HttpStatus::OK);
        });

    client->SendUpdateFileRequest({"TestSchema", "TestClass", "TestId"}, StubFilePath())->Wait();
    }

/*--------------------------------------------------------------------------------------+
* @bsimethod                                                    Vincas.Razma    01/2015
+---------------+---------------+---------------+---------------+---------------+------*/
TEST_F(WSRepositoryClientTests, SendUpdateFileRequest_WebApiV24AndAzureRedirectAndAzureUploadSuccessful_SendsConfirmationToServer)
    {
    auto client = WSRepositoryClient::Create("https://srv.com/ws", "foo", StubClientInfo(), nullptr, GetHandlerPtr());

    EXPECT_REQUEST_COUNT(GetHandler(), 4);
    GetHandler().ExpectRequest(StubWSInfoHttpResponseWebApi24());
    GetHandler().ExpectRequest([=] (Http::RequestCR request)
        {
        return StubHttpResponse(HttpStatus::TemporaryRedirect, "", {
                {HEADER_Location, "https://foozure.com/boo"},
                {HEADER_MasFileAccessUrlType, "AzureBlobSasUrl"},
                {HEADER_MasUploadConfirmationId, "TestUploadId"}});
        });
    GetHandler().ExpectRequest([=] (Http::RequestCR request)
        {
        EXPECT_STREQ("PUT", request.GetMethod().c_str());
        EXPECT_STREQ("https://foozure.com/boo", request.GetUrl().c_str());
        EXPECT_STREQ("BlockBlob", request.GetHeaders().GetValue("x-ms-blob-type"));
        return StubHttpResponse(HttpStatus::Created);
        });
    GetHandler().ExpectRequest([=] (Http::RequestCR request)
        {
        EXPECT_STREQ("PUT", request.GetMethod().c_str());
        EXPECT_STREQ("https://srv.com/ws/v2.4/Repositories/foo/TestSchema/TestClass/TestId/$file", request.GetUrl().c_str());
        EXPECT_EQ(nullptr, request.GetHeaders().GetValue("Mas-Allow-Redirect"));
        EXPECT_STREQ("TestUploadId", request.GetHeaders().GetValue(HEADER_MasUploadConfirmationId));
        return StubHttpResponse(HttpStatus::OK);
        });

    auto response = client->SendUpdateFileRequest({"TestSchema", "TestClass", "TestId"}, StubFilePath())->GetResult();
    EXPECT_TRUE(response.IsSuccess());
    }

/*--------------------------------------------------------------------------------------+
* @bsimethod                                    Karolis.Dziedzelis              09/2018
+---------------+---------------+---------------+---------------+---------------+------*/
TEST_F(WSRepositoryClientTests, SendUpdateFileRequest_WebApiV24AndAzureRedirectAndAzureUploadFails_ParsesError)
    {
    auto client = WSRepositoryClient::Create("https://srv.com/ws", "foo", StubClientInfo(), nullptr, GetHandlerPtr());

    EXPECT_REQUEST_COUNT(GetHandler(), 3);
    GetHandler().ExpectRequest(StubWSInfoHttpResponseWebApi24());
    GetHandler().ExpectRequest([=] (Http::RequestCR request)
        {
        return StubHttpResponse(HttpStatus::TemporaryRedirect, "", {
                {HEADER_Location, "https://foozure.com/boo"},
                {HEADER_MasFileAccessUrlType, "AzureBlobSasUrl"},
                {HEADER_MasUploadConfirmationId, "TestUploadId"}});
        });
    GetHandler().ExpectRequest([=] (Http::RequestCR request)
        {
        EXPECT_STREQ("PUT", request.GetMethod().c_str());
        EXPECT_STREQ("https://foozure.com/boo", request.GetUrl().c_str());
        EXPECT_STREQ("BlockBlob", request.GetHeaders().GetValue("x-ms-blob-type"));
        Utf8CP body = "<?xml version=\"1.0\" encoding=\"utf-8\"?><Error><Code>BlobNotFound</Code><Message>TestMessage</Message></Error>";
        return StubHttpResponse(HttpStatus::NotFound, body, {{ "Content-Type" , REQUESTHEADER_ContentType_ApplicationXml }});
        });

    auto response = client->SendUpdateFileRequest({"TestSchema", "TestClass", "TestId"}, StubFilePath())->GetResult();
    ASSERT_FALSE(response.IsSuccess());
    EXPECT_EQ(WSError::Id::FileNotFound, response.GetError().GetId());
    EXPECT_EQ("TestMessage", response.GetError().GetDescription());
    }

/*--------------------------------------------------------------------------------------+
* @bsimethod                                                    Vincas.Razma    01/2015
+---------------+---------------+---------------+---------------+---------------+------*/
TEST_F(WSRepositoryClientTests, SendUpdateFileRequest_WebApiV24AndAzureRedirectWithoutConfirmationIdAndAzureUploadSuccessful_DoesNotSendConfirmationToServer)
    {
    auto client = WSRepositoryClient::Create("https://srv.com/ws", "foo", StubClientInfo(), nullptr, GetHandlerPtr());

    EXPECT_REQUEST_COUNT(GetHandler(), 3);
    GetHandler().ExpectRequest(StubWSInfoHttpResponseWebApi24());
    GetHandler().ExpectRequest([=] (Http::RequestCR request)
        {
        return StubHttpResponse(HttpStatus::TemporaryRedirect, "", {
                {HEADER_Location, "https://foozure.com/boo"},
                {HEADER_MasFileAccessUrlType, "AzureBlobSasUrl"}});
        });
    GetHandler().ExpectRequest([=] (Http::RequestCR request)
        {
        EXPECT_STREQ("PUT", request.GetMethod().c_str());
        EXPECT_STREQ("https://foozure.com/boo", request.GetUrl().c_str());
        EXPECT_STREQ("BlockBlob", request.GetHeaders().GetValue("x-ms-blob-type"));
        return StubHttpResponse(HttpStatus::Created);
        });

    auto response = client->SendUpdateFileRequest({"TestSchema", "TestClass", "TestId"}, StubFilePath())->GetResult();
    EXPECT_TRUE(response.IsSuccess());
    }

/*--------------------------------------------------------------------------------------+
* @bsimethod                                                    Vincas.Razma    01/2015
+---------------+---------------+---------------+---------------+---------------+------*/
TEST_F(WSRepositoryClientTests, SendUpdateFileRequest_WebApiV24AndAzureRedirectAndUploadReturnsETag_ReturnsNewFileETag)
    {
    auto client = WSRepositoryClient::Create("https://srv.com/ws", "foo", StubClientInfo(), nullptr, GetHandlerPtr());

    EXPECT_REQUEST_COUNT(GetHandler(), 4);
    GetHandler().ExpectRequest(StubWSInfoHttpResponseWebApi24());
    GetHandler().ExpectRequest(StubHttpResponse(HttpStatus::TemporaryRedirect, "", {
            {HEADER_Location, "https://foozure.com/boo"},
            {HEADER_MasFileAccessUrlType, "AzureBlobSasUrl"},
            {HEADER_MasUploadConfirmationId, "TestUploadId"}}));
    GetHandler().ExpectRequest(StubHttpResponse(HttpStatus::Created, "", {{"ETag", "NewTag"}}));
    GetHandler().ExpectRequest(StubHttpResponse(HttpStatus::OK, "", {{"ETag", "WSGTag"}, {HEADER_MasFileETag, "WSGTag"}}));

    auto response = client->SendUpdateFileRequest({"TestSchema", "TestClass", "TestId"}, StubFilePath())->GetResult();
    ASSERT_TRUE(response.IsSuccess());
    EXPECT_EQ("NewTag", response.GetValue().GetFileETag());
    }

/*--------------------------------------------------------------------------------------+
* @bsimethod                                                    Vincas.Razma    01/2015
+---------------+---------------+---------------+---------------+---------------+------*/
TEST_F(WSRepositoryClientTests, SendUpdateFileRequest_WebApiV24AndAzureRedirectWithoutConfirmationIdAndAzureUploadSuccessful_ReturnsNewFileETag)
    {
    auto client = WSRepositoryClient::Create("https://srv.com/ws", "foo", StubClientInfo(), nullptr, GetHandlerPtr());

    EXPECT_REQUEST_COUNT(GetHandler(), 3);
    GetHandler().ExpectRequest(StubWSInfoHttpResponseWebApi24());
    GetHandler().ExpectRequest(StubHttpResponse(HttpStatus::TemporaryRedirect, "", {
            {HEADER_Location, "https://foozure.com/boo"},
            {HEADER_MasFileAccessUrlType, "AzureBlobSasUrl"}}));
    GetHandler().ExpectRequest(StubHttpResponse(HttpStatus::Created, "", {{"ETag", "NewTag"}}));

    auto response = client->SendUpdateFileRequest({"TestSchema", "TestClass", "TestId"}, StubFilePath())->GetResult();
    ASSERT_TRUE(response.IsSuccess());
    EXPECT_EQ("NewTag", response.GetValue().GetFileETag());
    }

/*--------------------------------------------------------------------------------------+
* @bsimethod                                                    Vincas.Razma    01/2015
+---------------+---------------+---------------+---------------+---------------+------*/
TEST_F(WSRepositoryClientTests, SendUpdateFileRequest_WebApiV24AndAzureRedirectAndUnknownUrlType_ReturnsError)
    {
    auto client = WSRepositoryClient::Create("https://srv.com/ws", "foo", StubClientInfo(), nullptr, GetHandlerPtr());

    EXPECT_REQUEST_COUNT(GetHandler(), 2);
    GetHandler().ForRequest(1, StubWSInfoHttpResponseWebApi24());
    GetHandler().ForRequest(2, [=] (Http::RequestCR request)
        {
        return StubHttpResponse(HttpStatus::Found, "", {
                {HEADER_Location, "https://foo.com/boo"},
                {HEADER_MasFileAccessUrlType, "SomethingNotSupportedHere"},
        });
        });

    BeFileName filePath = StubFilePath();
    auto response = client->SendUpdateFileRequest(StubObjectId(), filePath)->GetResult();
    EXPECT_FALSE(response.IsSuccess());
    EXPECT_EQ(WSError::Status::ServerNotSupported, response.GetError().GetStatus());
    }

/*--------------------------------------------------------------------------------------+
* @bsitest                                    julius.cepukenas                    02/18
* TFS#866928 - Server side issue. Jobs automatically executes the redirected request
+---------------+---------------+---------------+---------------+---------------+------*/
TEST_F(WSRepositoryClientTests, SendUpdateFileRequest_EnableJobsWebApiV2JobSucceedsResponseSucceeds_Success_KnownIssue)
    {
    auto client = WSRepositoryClient::Create("https://srv.com/ws", "foo", StubClientInfo(), nullptr, GetHandlerPtr());

    Expect4_jSrS(GetHandler(), HttpStatus::OK);

    IWSRepositoryClient::RequestOptionsPtr options = std::make_shared<IWSRepositoryClient::RequestOptions>();
    options->GetJobOptions()->EnableJobsIfPossible();
    auto result = client->SendUpdateFileRequestWithOptions({"TestSchema.TestClass", "TestId"}, StubFile("TestContent"), nullptr, options)->GetResult();
    ASSERT_TRUE(result.IsSuccess());
    ASSERT_TRUE(result.GetValue().GetBody().IsValid());
    EXPECT_STREQ("Good Content", result.GetValue().GetBody()->AsString().c_str());
    }

/*--------------------------------------------------------------------------------------+
* @bsimethod                                                    Vincas.Razma    01/2015
+---------------+---------------+---------------+---------------+---------------+------*/
TEST_F(WSRepositoryClientTests, SendGetSchemasRequest_WebApiV20AndNoDefaultSchema_Fails)
    {
    auto client = WSRepositoryClient::Create("https://srv.com/ws", "foo", StubClientInfo(), nullptr, GetHandlerPtr());

    GetHandler().ForFirstRequest(StubWSInfoHttpResponseWebApi20());
    auto result = client->SendGetSchemasRequest()->GetResult();

    EXPECT_EQ(WSError::Id::Unknown, result.GetError().GetId());
    }

/*--------------------------------------------------------------------------------------+
* @bsimethod                                                    Vincas.Razma    01/2015
+---------------+---------------+---------------+---------------+---------------+------*/
TEST_F(WSRepositoryClientTests, SendGetSchemasRequest_WebApiV1ResponseNotModified_ReturnsNotModified)
    {
    auto client = WSRepositoryClient::Create("https://srv.com/ws", "foo", StubClientInfo(), nullptr, GetHandlerPtr());

    GetHandler().ExpectRequests(2);
    GetHandler().ForRequest(1, StubWSInfoHttpResponseWebApi20());
    GetHandler().ForRequest(2, StubHttpResponse(HttpStatus::NotModified));

    auto result = client->SendGetSchemasRequest()->GetResult();

    ASSERT_TRUE(result.IsSuccess());
    EXPECT_FALSE(result.GetValue().IsModified());
    }

/*--------------------------------------------------------------------------------------+
* @bsimethod                                                    Vincas.Razma    01/2015
+---------------+---------------+---------------+---------------+---------------+------*/
TEST_F(WSRepositoryClientTests, SendGetSchemasRequest_WebApiV2ResponseWithSchema_ETagIsFromResponse)
    {
    auto client = WSRepositoryClient::Create("https://srv.com/ws", "foo", StubClientInfo(), nullptr, GetHandlerPtr());

    GetHandler().ExpectRequests(2);
    GetHandler().ForRequest(1, StubWSInfoHttpResponseWebApi20());
    GetHandler().ForRequest(2, [=] (Http::RequestCR request)
        {
        Utf8String schemaXml =
            R"( <ECSchema schemaName="TestSchema" nameSpacePrefix="TS" version="4.2" xmlns="http://www.bentley.com/schemas/Bentley.ECXML.2.0">
            </ECSchema>)";

        WriteStringToHttpBody(schemaXml, request.GetResponseBody());
        return StubHttpResponse(HttpStatus::OK, request.GetResponseBody(), {{"ETag", "TestETag"}});
        });

    auto result = client->SendGetSchemasRequest()->GetResult();

    ASSERT_TRUE(result.IsSuccess());
    EXPECT_TRUE(result.GetValue().IsModified());
    EXPECT_EQ("TestETag", result.GetValue().GetETag());
    }

/*--------------------------------------------------------------------------------------+
* @bsimethod                                                    Vincas.Razma    11/2017
+---------------+---------------+---------------+---------------+---------------+------*/
TEST_F(WSRepositoryClientTests, SendGetFileRequest_WebApiV2AndInvalidObjectId_ReturnsError)
    {
    auto client = WSRepositoryClient::Create("https://srv.com/ws", "foo", StubClientInfo(), nullptr, GetHandlerPtr());

    GetHandler().ExpectRequests(1);
    GetHandler().ForRequest(1, StubWSInfoHttpResponseWebApi20());

    auto result = client->SendGetFileRequest(ObjectId("", "Foo", ""), StubFilePath())->GetResult();
    EXPECT_EQ(result.GetError().GetId(), WSError::Id::NotSupported);
    }

/*--------------------------------------------------------------------------------------+
* @bsimethod                                                    Vincas.Razma    01/2015
+---------------+---------------+---------------+---------------+---------------+------*/
TEST_F(WSRepositoryClientTests, SendGetSchemasRequest_WebApiV2_SendsGetSchemasRequest)
    {
    auto client = WSRepositoryClient::Create("https://srv.com/ws", "foo", StubClientInfo(), nullptr, GetHandlerPtr());

    GetHandler().ExpectRequests(2);
    GetHandler().ForRequest(1, StubWSInfoHttpResponseWebApi20());
    GetHandler().ForRequest(2, [=] (Http::RequestCR request)
        {
        EXPECT_STRCASEEQ("https://srv.com/ws/v2.0/Repositories/foo/MetaSchema/ECSchemaDef", request.GetUrl().c_str());
        return StubHttpResponse();
        });

    client->SendGetSchemasRequest()->Wait();
    }

/*--------------------------------------------------------------------------------------+
* @bsimethod                                                    Vincas.Razma    01/2015
+---------------+---------------+---------------+---------------+---------------+------*/
TEST_F(WSRepositoryClientTests, SendGetSchemasRequest_WebApiV2ResponseContainsObjects_ReturnsObjects)
    {
    auto client = WSRepositoryClient::Create("https://srv.com/ws", "foo", StubClientInfo(), nullptr, GetHandlerPtr());

    StubInstances instances;
    instances.Add({"TestSchema.TestClass", "A"});
    GetHandler().ExpectRequests(2);
    GetHandler().ForRequest(1, StubWSInfoHttpResponseWebApi20());
    GetHandler().ForRequest(2, StubHttpResponse(HttpStatus::OK, instances.ToJsonWebApiV2()));

    auto result = client->SendGetSchemasRequest()->GetResult();

    EXPECT_EQ(ObjectId("TestSchema.TestClass", "A"), (*(result.GetValue().GetInstances().begin())).GetObjectId());
    }

#ifdef USE_GTEST

struct WSRepositoryClientTests_InvalidUrls : TestWithParam<Utf8String> {};
INSTANTIATE_TEST_CASE_P(, WSRepositoryClientTests_InvalidUrls, ValuesIn(vector<Utf8String>{
        "httpbbb://foo.com/v2.5/repositories/A--B/",
        "http://foo.com/v2.5/repositories/AbbbB/",
        "http://foo.com/svb2.5/repositories/A--B/",
        "http://foo.com/b2.5/repositories/A--B/",
        "http://foo.com/v2.a5/repositories/A--B/",
        "http://foo.com/v2.5b/repositories/A--B/",
        "http://foo.com/v2.5/rs/A--B/",
        "http://foo.com/sv2.a5/repositories/A--B/"
    }));

/*--------------------------------------------------------------------------------------+
* @bsimethod                                                    Vincas.Razma    08/2018
+---------------+---------------+---------------+---------------+---------------+------*/
TEST_P(WSRepositoryClientTests_InvalidUrls, ParseRepositoryUrl_InvalidRepositoryUrl_ReturnsInvalid)
    {
    auto param = GetParam();
    WSRepository repository = WSRepositoryClient::ParseRepositoryUrl(param);
    EXPECT_FALSE(repository.IsValid());
    EXPECT_EQ("", repository.GetServerUrl());
    EXPECT_EQ("", repository.GetId());
    EXPECT_EQ("", repository.GetPluginId());
    EXPECT_EQ("", repository.GetLocation());
    EXPECT_EQ(BeVersion(), repository.GetServiceVersion());
    }

struct WSRepositoryClientTests_VariousServerUrls : TestWithParam<vector<Utf8String>> {};
INSTANTIATE_TEST_CASE_P(Host, WSRepositoryClientTests_VariousServerUrls, ValuesIn(vector<vector<Utf8String>>{
        {"http://foo.boo.com/foo/v2.5/repositories/A--B/", "http://foo.boo.com/foo"},
        {"https://foo-boo.com/foo/v2.5/Repositories/A--B/", "https://foo-boo.com/foo"}
    }));
INSTANTIATE_TEST_CASE_P(ServiceVersion, WSRepositoryClientTests_VariousServerUrls, ValuesIn(vector<vector<Utf8String>>{
        {"http://foo.boo.com/foo/sv4.2/repositories/A--B/", "http://foo.boo.com/foo"},
        {"https://foo-boo.com/foo/sv4.2/Repositories/A--B/", "https://foo-boo.com/foo"}
    }));
INSTANTIATE_TEST_CASE_P(ServicePath, WSRepositoryClientTests_VariousServerUrls, ValuesIn(vector<vector<Utf8String>>{
        {"https://foo.com/ws250/v2.5/repositories/A--B/", "https://foo.com/ws250"},
        {"https://foo.com/ws2/v2.5/repositories/A--B/", "https://foo.com/ws2"}
    })); 

/*--------------------------------------------------------------------------------------+
* @bsimethod                                                    Vincas.Razma    01/2015
+---------------+---------------+---------------+---------------+---------------+------*/
TEST_P(WSRepositoryClientTests_VariousServerUrls, ParseRepositoryUrl_RepositoryUrl_ServerUrlParsed)
    {
    auto param = GetParam();
    WSRepository repository = WSRepositoryClient::ParseRepositoryUrl(param[0]);
    EXPECT_EQ(param[1], repository.GetServerUrl());
    EXPECT_EQ("A--B", repository.GetId());
    EXPECT_EQ("A", repository.GetPluginId());
    EXPECT_EQ("B", repository.GetLocation());
    }

struct WSRepositoryClientTests_ServerUrlEndings : TestWithParam<Utf8String> {};
INSTANTIATE_TEST_CASE_P(WebApiVersions, WSRepositoryClientTests_ServerUrlEndings, Values(
    "https://foo.com/foo/v1.0/repositories/A--B/",
    "https://foo.com/foo/v2.5/repositories/A--B/",
    "https://foo.com/foo/v1234.5678/repositories/A--B/"
    ));
INSTANTIATE_TEST_CASE_P(ServiceVersions, WSRepositoryClientTests_ServerUrlEndings, Values(
    "https://foo.com/foo/sv1.0/repositories/A--B/",
    "https://foo.com/foo/sv2.5/repositories/A--B/",
    "https://foo.com/foo/sv1234.5678/repositories/A--B/"
));
INSTANTIATE_TEST_CASE_P(Repositories, WSRepositoryClientTests_ServerUrlEndings, Values(
    "https://foo.com/foo/v2.5/Repositories/A--B/",
    "https://foo.com/foo/v2.5/RePosiTorieS/A--B/"
));

/*--------------------------------------------------------------------------------------+
* @bsimethod                                                    Vincas.Razma    01/2015
+---------------+---------------+---------------+---------------+---------------+------*/
TEST_P(WSRepositoryClientTests_ServerUrlEndings, ParseRepositoryUrl_RepositoryUrl_ServerUrlParsed)
    {
    auto param = GetParam();
    WSRepository repository = WSRepositoryClient::ParseRepositoryUrl(param);
    EXPECT_EQ("https://foo.com/foo", repository.GetServerUrl());
    EXPECT_EQ("A--B", repository.GetId());
    EXPECT_EQ("A", repository.GetPluginId());
    EXPECT_EQ("B", repository.GetLocation());
    }

struct WSRepositoryClientTests_RepositoryIdAndRemainingPath : TestWithParam<vector<Utf8String>> {};
INSTANTIATE_TEST_CASE_P(, WSRepositoryClientTests_RepositoryIdAndRemainingPath, ValuesIn(vector<vector<Utf8String>>{
        {"https://foo.com/boo/v2.5/repositories/Foo--Boo", ""},
        {"https://foo.com/boo/v2.5/repositories/Foo--Boo/", ""},
        {"https://foo.com/boo/v2.5/repositories/Foo--Boo/Schema/Class", "/Schema/Class"},
        {"https://foo.com/boo/v2.5/repositories/Foo--Boo/Schema/Class/RemoteId", "/Schema/Class/RemoteId"},
        {"https://foo.com/boo/v2.5/repositories/Foo--Boo/Schema/Class/RemoteId/", "/Schema/Class/RemoteId/"},
        {"https://foo.com/boo/v2.5/repositories/Foo--Boo?query=foo", "?query=foo"},
        {"https://foo.com/boo/v2.5/repositories/Foo--Boo/?query=foo", "/?query=foo"},
        {"https://foo.com/boo/v2.5/repositories/Foo--Boo#hashtag", "#hashtag"},
        {"https://foo.com/boo/v2.5/repositories/Foo--Boo/Schema/Class/RemoteId?query=foo", "/Schema/Class/RemoteId?query=foo"},
        {"https://foo.com/boo/v2.5/repositories/Foo--Boo/Schema/Class/RemoteId/?query=foo", "/Schema/Class/RemoteId/?query=foo"},
        {"https://foo.com/boo/v2.5/repositories/Foo--Boo/Schema/Class/RemoteId#hashtag", "/Schema/Class/RemoteId#hashtag"}
    }));

/*--------------------------------------------------------------------------------------+
* @bsimethod                                                    Vincas.Razma    01/2015
+---------------+---------------+---------------+---------------+---------------+------*/
TEST_P(WSRepositoryClientTests_RepositoryIdAndRemainingPath, ParseRepositoryUrl_Url_RepositoryIdAndRemainingPathReturned)
    {
    auto param = GetParam();
    Utf8String remainingUrlPath;
    auto repository = WSRepositoryClient::ParseRepositoryUrl(param[0], &remainingUrlPath);
    EXPECT_EQ("Foo--Boo", repository.GetId());
    EXPECT_EQ("https://foo.com/boo", repository.GetServerUrl());
    EXPECT_EQ(param[1], remainingUrlPath);
    }

struct WSRepositoryClientTests_PluginId : TestWithParam<vector<Utf8String>> {};
INSTANTIATE_TEST_CASE_P(, WSRepositoryClientTests_PluginId, ValuesIn(vector<vector<Utf8String>>{
        {"https://foo.com/boo/v2.5/repositories/Foo--Boo/", "Foo"},
        {"https://foo.com/boo/v2.5/repositories/Foo.Boo--Boo/", "Foo.Boo"},
        {"https://foo.com/boo/v2.5/repositories/Foo-Boo--Boo/", "Foo-Boo"}
    }));

/*--------------------------------------------------------------------------------------+
* @bsimethod                                                    Vincas.Razma    01/2015
+---------------+---------------+---------------+---------------+---------------+------*/
TEST_P(WSRepositoryClientTests_PluginId, ParseRepositoryUrl_Url_PluginIdParsed)
    {
    auto param = GetParam();
    WSRepository repository = WSRepositoryClient::ParseRepositoryUrl(param[0]);
    EXPECT_EQ(param[1], repository.GetPluginId());
    EXPECT_EQ("https://foo.com/boo", repository.GetServerUrl());
    EXPECT_EQ("Boo", repository.GetLocation());
    }

struct WSRepositoryClientTests_Location : TestWithParam<vector<Utf8String>> {};
INSTANTIATE_TEST_CASE_P(, WSRepositoryClientTests_Location, ValuesIn(vector<vector<Utf8String>>{
        {"https://foo.com/boo/v2.5/repositories/A--Boo-Foo.com~3AFoo/", "Boo-Foo.com:Foo"},
        {"https://foo.com/boo/v2.5/repositories/A--Boo.Foo.com~3AFoo/", "Boo.Foo.com:Foo"},
        {"https://foo.com/boo/v2.5/repositories/A--Boo--Foo.com~3AFoo/", "Boo--Foo.com:Foo"},
        {"https://foo.com/boo/v2.5/repositories/A--Boo.A~3A~3A~3AFoo/", "Boo.A:::Foo"},
        {"https://foo.com/boo/v2.5/repositories/A--Boo%Foo/", "Boo%Foo"}
    }));

/*--------------------------------------------------------------------------------------+
* @bsimethod                                                    Vincas.Razma    01/2015
+---------------+---------------+---------------+---------------+---------------+------*/
TEST_P(WSRepositoryClientTests_Location, ParseRepositoryUrl_Url_LocationParsed)
    {
    auto param = GetParam();
    auto repository = WSRepositoryClient::ParseRepositoryUrl(param[0]);
    EXPECT_STREQ(param[1].c_str(), repository.GetLocation().c_str());
    EXPECT_STREQ("https://foo.com/boo", repository.GetServerUrl().c_str());
    EXPECT_STREQ("A", repository.GetPluginId().c_str());
    }

/*--------------------------------------------------------------------------------------+
* @bsimethod                                                    Vincas.Razma    08/2018
+---------------+---------------+---------------+---------------+---------------+------*/
TEST_F(WSRepositoryClientTests, ParseRepositoryUrl_RepositoryUrlWithWebApiVersion_ServiceVersionEmpty)
    {
    WSRepository repository = WSRepositoryClient::ParseRepositoryUrl("http://foo.boo.com/foo/v4.2/repositories/A--B/");
    EXPECT_TRUE(repository.IsValid());
    EXPECT_EQ(BeVersion(), repository.GetServiceVersion());
    }

/*--------------------------------------------------------------------------------------+
* @bsimethod                                                    Vincas.Razma    08/2018
+---------------+---------------+---------------+---------------+---------------+------*/
TEST_F(WSRepositoryClientTests, ParseRepositoryUrl_RepositoryUrlWithServiceVersion_ServiceVersionExtracted)
    {
    WSRepository repository = WSRepositoryClient::ParseRepositoryUrl("http://foo.boo.com/foo/sv4.2/repositories/A--B/");
    EXPECT_TRUE(repository.IsValid());
    EXPECT_EQ(BeVersion(4, 2), repository.GetServiceVersion());
    }

#endif
<|MERGE_RESOLUTION|>--- conflicted
+++ resolved
@@ -1,3547 +1,3535 @@
-/*--------------------------------------------------------------------------------------+
-|
-|     $Source: Tests/UnitTests/Published/WebServices/Client/WSRepositoryClientTests.cpp $
-|
-|  $Copyright: (c) 2018 Bentley Systems, Incorporated. All rights reserved. $
-|
-+--------------------------------------------------------------------------------------*/
-
-#include "WSRepositoryClientTests.h"
-
-#include <fstream>
-#include <iostream>
-
-#include <Bentley/Base64Utilities.h>
-#include <WebServices/Client/WSRepositoryClient.h>
-#include <WebServices/Client/WSChangeset.h>
-#include <WebServices/Cache/Util/JsonUtil.h>
-#include "../../../../../Client/ServerInfoProvider.h"
-
-#include "MockWSSchemaProvider.h"
-#include "MockRepositoryInfoListener.h"
-
-using namespace ::testing;
-using namespace ::std;
-USING_NAMESPACE_BENTLEY_WEBSERVICES
-
-#define HEADER_MasFileETag                 "Mas-File-ETag"
-#define HEADER_MasConnectionInfo           "Mas-Connection-Info"
-#define HEADER_MasFileAccessUrlType        "Mas-File-Access-Url-Type"
-#define HEADER_MasRequestId                "Mas-Request-Id"
-#define HEADER_XCorrelationId              "X-Correlation-Id"
-#define HEADER_XMsClientRequestId          "x-ms-client-request-id"
-#define HEADER_MasUploadConfirmationId     "Mas-Upload-Confirmation-Id"
-#define HEADER_Location                    "Location"
-
-#define INSTANCE_PersistenceFileBackable   "Persistence.FileBackable"
-#define INSTANCE_PersistenceStreamBackable "Persistence.StreamBackable"
-
-enum class VersionType
-    {
-    WebApi,
-    Service
-    };
-
-void WSRepositoryClientTests::SetUp()
-    {
-    BaseMockHttpHandlerTest::SetUp();
-    ServerInfoProvider::InvalidateAllInfo();
-    }
-
-void WSRepositoryClientTests::TearDown()
-    {
-    ServerInfoProvider::InvalidateAllInfo();
-    BaseMockHttpHandlerTest::TearDown();
-    }
-
-Utf8String StubGetMaxUploadSizeResponseBody(uint64_t maxUploadSize, Utf8String instanceId = INSTANCE_PersistenceFileBackable)
-    {
-    Utf8String maxUploadSizeProperty = maxUploadSize > 0 ? Utf8PrintfString(R"(,
-        {
-        "Name": "MaxUploadSize",
-        "Value": "%i",
-        "Type": 2
-        })", maxUploadSize)
-        : Utf8String();
-
-    return Utf8PrintfString(R"({
-        "instances": [
-            {
-            "instanceId": "%s",
-            "schemaName": "Policies",
-            "className": "PolicyAssertion",
-            "properties" :
-                {
-                "Supported": true,
-                "AdhocProperties": [
-                    {
-                    "Name": "SupportsWrite",
-                    "Value": "True",
-                    "Type": 5
-                    }
-                    %s
-                ]
-                }
-            }]
-        })", instanceId.c_str(), maxUploadSizeProperty.c_str());
-    }
-
-void AddMaxUploadSizeRequestUrlSubPath(Utf8StringR unescapedPath)
-    {
-    Utf8String subPath = "/Policies/PolicyAssertion?$filter=(Supported+eq+true)+and+$id+in+['Persistence.FileBackable','Persistence.StreamBackable']&$top=1";
-    unescapedPath.append(subPath);
-
-    BeUri escapedUri(unescapedPath);
-    unescapedPath = escapedUri.ToString();
-    }
-
-void TestGetMaxUploadSize(shared_ptr<MockHttpHandler> handlerPtr, BeVersion webApiVersion, Utf8String responseBody, uint64_t expectedMaxUploadSize)
-    {
-    MockHttpHandler& handler = (*handlerPtr);
-
-    auto client = WSRepositoryClient::Create("https://srv.com/ws", "testPluginId--locationId", StubClientInfo(), nullptr, handlerPtr);
-
-    handler.ExpectRequests(2);
-    handler.ForRequest(1, StubWSInfoHttpResponseWebApi(webApiVersion));
-    handler.ForRequest(2, [=] (Http::RequestCR request)
-        {
-        Utf8String expectedUri = Utf8PrintfString("https://srv.com/ws/v%s/Repositories/testPluginId--locationId", webApiVersion.ToMajorMinorString().c_str());
-        AddMaxUploadSizeRequestUrlSubPath(expectedUri);
-        EXPECT_STRCASEEQ(expectedUri.c_str(), request.GetUrl().c_str());
-        return StubHttpResponse(HttpStatus::OK, responseBody);
-        });
-
-    auto result = client->GetInfo()->GetResult();
-    EXPECT_TRUE(result.IsSuccess());
-
-    auto repository = result.GetValue();
-    EXPECT_EQ(expectedMaxUploadSize, repository.GetMaxUploadSize());
-    }
-
-Json::Value StubWSObjectCreationJson()
-    {
-    return ToJson(
-        R"( {
-            "instance" :
-                {
-                "schemaName": "TestSchema",
-                "className": "TestClass",
-                "properties": {}
-                }
-            })");
-    }
-
-void Expect4_jSrS(MockHttpHandler& handler, HttpStatus status)
-    {
-    handler.ExpectRequests(4);
-    handler.ForRequest(1, StubWSInfoHttpResponseWebApi27());
-    std::map<Utf8String, Utf8String> headers {{"Operation-Location", "https://test/foo"}};
-    handler.ForRequest(2, StubHttpResponse(HttpStatus::Accepted, "", headers));
-
-    DateTime dateTime;
-    auto scheduleTime = dateTime.GetCurrentTimeUtc().ToString();
-
-    Utf8String body =
-        Utf8PrintfString(R"({
-            "instances" : [
-                {
-                "instanceId": "6b39f111-e38e-41b2-bf33-1c9b2a0965e1",
-                "schemaName": "Jobs",
-                "className": "Job",
-                "properties" :
-                    {
-                    "ResponseStatusCode":%i,
-                    "ResponseContent":"Good Content",
-                    "ResponseHeaders":"",
-                    "ScheduleTime": "%s",
-                    "Status":"Succeeded"
-                    }
-                }]
-            })", status, scheduleTime.c_str());
-
-    handler.ForRequest(3, StubHttpResponse(HttpStatus::OK, body, headers));
-    handler.ForRequest(4, StubHttpResponse(HttpStatus::OK));
-    }
-
-/*--------------------------------------------------------------------------------------+
-* @bsimethod                                               julius.cepukenas    05/2018
-+---------------+---------------+---------------+---------------+---------------+------*/
-TEST_F(WSRepositoryClientTests, GetInfo_WebApi20ResponseIsOkNoPluginVersion_ReturnsRepositoryInfoWithNoPluginVersion)
-    {
-    auto client = WSRepositoryClient::Create("https://srv.com/ws", "testPluginId--locationId", StubClientInfo(), nullptr, GetHandlerPtr());
-
-    std::map<Utf8String, Utf8String> headers {{"Mas-Server", "Bentley-WebAPI/2.6,Bentley-WSG/2.6"}};
-
-    GetHandler().ExpectRequests(1);
-    GetHandler().ForRequest(1, StubWSInfoHttpResponseWebApi20());
-
-    auto result = client->GetInfo()->GetResult();
-    EXPECT_TRUE(result.IsSuccess());
-
-    auto repository = result.GetValue();
-    EXPECT_EQ("https://srv.com/ws", repository.GetServerUrl());
-    EXPECT_EQ("testPluginId--locationId", repository.GetId());
-    EXPECT_EQ("locationId", repository.GetLocation());
-    EXPECT_EQ("testPluginId", repository.GetPluginId());
-    EXPECT_TRUE(repository.GetPluginVersion().IsEmpty());
-    }
-
-/*--------------------------------------------------------------------------------------+
-* @bsimethod                                               julius.cepukenas    05/2018
-+---------------+---------------+---------------+---------------+---------------+------*/
-TEST_F(WSRepositoryClientTests, GetInfo_WithServiceVersionAndWebApi20ResponseIsOkNoPluginVersion_ReturnsRepositoryInfoWithNoPluginVersion)
-    {
-    auto client = WSRepositoryClient::Create("https://srv.com/ws", {4, 2}, "testPluginId--locationId", StubClientInfo(), nullptr, GetHandlerPtr());
-
-    std::map<Utf8String, Utf8String> headers {{"Mas-Server", "Bentley-WebAPI/2.6,Bentley-WSG/2.6"}};
-
-    GetHandler().ExpectRequests(1);
-    GetHandler().ForRequest(1, StubWSInfoHttpResponseWebApi20());
-
-    auto result = client->GetInfo()->GetResult();
-    EXPECT_TRUE(result.IsSuccess());
-
-    auto repository = result.GetValue();
-    EXPECT_EQ("https://srv.com/ws", repository.GetServerUrl());
-    EXPECT_EQ("testPluginId--locationId", repository.GetId());
-    EXPECT_EQ("locationId", repository.GetLocation());
-    EXPECT_EQ("testPluginId", repository.GetPluginId());
-    EXPECT_TRUE(repository.GetPluginVersion().IsEmpty());
-    }
-
-/*--------------------------------------------------------------------------------------+
-* @bsimethod                                               Mantas.Smicius    09/2018
-+---------------+---------------+---------------+---------------+---------------+------*/
-TEST_F(WSRepositoryClientTests, GetInfo_WebApi20Response_ReturnsRepositoryInfoWithInvalidMaxUploadSize)
-    {
-    auto client = WSRepositoryClient::Create("https://srv.com/ws", {4, 2}, "testPluginId--locationId", StubClientInfo(), nullptr, GetHandlerPtr());
-
-    GetHandler().ExpectRequests(1);
-    GetHandler().ForRequest(1, StubWSInfoHttpResponseWebApi20());
-
-    auto result = client->GetInfo()->GetResult();
-    EXPECT_TRUE(result.IsSuccess());
-
-    auto repository = result.GetValue();
-    EXPECT_EQ(0, repository.GetMaxUploadSize());
-    }
-
-/*--------------------------------------------------------------------------------------+
-* @bsimethod                                               julius.cepukenas    05/2018
-+---------------+---------------+---------------+---------------+---------------+------*/
-TEST_F(WSRepositoryClientTests, GetInfo_WebApi28ResponseIsOkWithPluginVersionAndMassServerHeader_ReturnsRepositoryInfoWithPluginVersion)
-    {
-    auto client = WSRepositoryClient::Create("https://srv.com/ws", "testPluginId--locationId", StubClientInfo(), nullptr, GetHandlerPtr());
-
-    std::map<Utf8String, Utf8String> headers {{"Mas-Server", "Bentley-WebAPI/2.6,Bentley-WSG/2.6,testPluginId/1.2"}};
-
-    GetHandler().ExpectRequests(2);
-    GetHandler().ForRequest(1, StubWSInfoHttpResponseWebApi28());
-    GetHandler().ForRequest(2, [=] (Http::RequestCR request)
-        {
-        Utf8String expectedUri = "https://srv.com/ws/v2.8/Repositories/testPluginId--locationId";
-        AddMaxUploadSizeRequestUrlSubPath(expectedUri);
-        EXPECT_STRCASEEQ(expectedUri.c_str(), request.GetUrl().c_str());
-        EXPECT_STREQ("GET", request.GetMethod().c_str());
-        return StubHttpResponse(HttpStatus::OK, "", headers);
-        });
-
-    auto result = client->GetInfo()->GetResult();
-    EXPECT_TRUE(result.IsSuccess());
-
-    auto repository = result.GetValue();
-    EXPECT_EQ("https://srv.com/ws", repository.GetServerUrl());
-    EXPECT_EQ("testPluginId--locationId", repository.GetId());
-    EXPECT_EQ("locationId", repository.GetLocation());
-    EXPECT_EQ("testPluginId", repository.GetPluginId());
-    EXPECT_EQ(BeVersion(1, 2), repository.GetPluginVersion());
-    }
-
-/*--------------------------------------------------------------------------------------+
-* @bsimethod                                               Mantas.Smicius    09/2018
-+---------------+---------------+---------------+---------------+---------------+------*/
-TEST_F(WSRepositoryClientTests, GetInfo_WebApi28ResponseIsOkWithFileBackableSupported_ReturnsRepositoryInfoWithMaxUploadSize)
-    {
-    uint64_t maxUploadSize = rand();
-    TestGetMaxUploadSize(GetHandlerPtr(), {2, 8}, StubGetMaxUploadSizeResponseBody(maxUploadSize, INSTANCE_PersistenceFileBackable), maxUploadSize);
-    }
-
-/*--------------------------------------------------------------------------------------+
-* @bsimethod                                               Mantas.Smicius    09/2018
-+---------------+---------------+---------------+---------------+---------------+------*/
-TEST_F(WSRepositoryClientTests, GetInfo_WebApi28ResponseIsOkWithStreamBackableSupported_ReturnsRepositoryInfoWithMaxUploadSize)
-    {
-    uint64_t maxUploadSize = rand();
-    TestGetMaxUploadSize(GetHandlerPtr(), {2, 8}, StubGetMaxUploadSizeResponseBody(maxUploadSize, INSTANCE_PersistenceStreamBackable), maxUploadSize);
-    }
-
-/*--------------------------------------------------------------------------------------+
-* @bsimethod                                               Mantas.Smicius    09/2018
-+---------------+---------------+---------------+---------------+---------------+------*/
-TEST_F(WSRepositoryClientTests, GetInfo_WebApi28ResponseIsOkWithFileUploadIsNotSupported_ReturnsRepositoryInfoWithInvalidMaxUploadSize)
-    {
-    Utf8String responseBody = Utf8PrintfString(R"({
-            "instances": []
-        })");
-    TestGetMaxUploadSize(GetHandlerPtr(), {2, 8}, responseBody, 0);
-    }
-
-/*--------------------------------------------------------------------------------------+
-* @bsimethod                                               Mantas.Smicius    09/2018
-+---------------+---------------+---------------+---------------+---------------+------*/
-TEST_F(WSRepositoryClientTests, GetInfo_WebApi28ServerVersion2688ResponseIsOkWithoutMaxUploadSize_ReturnsRepositoryInfoWithInvalidMaxUploadSize)
-    {
-    auto client = WSRepositoryClient::Create("https://srv.com/ws", "testPluginId--locationId", StubClientInfo(), nullptr, GetHandlerPtr());
-
-    std::map<Utf8String, Utf8String> headers {{"Mas-Server", "Bentley-WebAPI/2.8,Bentley-WSG/2.6.8.8"}};
-
-    GetHandler().ExpectRequests(2);
-    GetHandler().ForRequest(1, [=] (Http::RequestCR request)
-        {
-        return StubHttpResponse(HttpStatus::OK, "", headers);
-        });
-    GetHandler().ForRequest(2, [=] (Http::RequestCR request)
-        {
-        // WSG with server version 2.6.8.8 does not support MaxUploadSize, but this mock is only to make test failed if code does not check server version
-        return StubHttpResponse(HttpStatus::OK, StubGetMaxUploadSizeResponseBody(rand(), INSTANCE_PersistenceStreamBackable));
-        });
-
-    auto result = client->GetInfo()->GetResult();
-    EXPECT_TRUE(result.IsSuccess());
-
-    auto repository = result.GetValue();
-    EXPECT_EQ(0, repository.GetMaxUploadSize());
-    }
-
-/*--------------------------------------------------------------------------------------+
-* @bsimethod                                               julius.cepukenas    05/2018
-+---------------+---------------+---------------+---------------+---------------+------*/
-TEST_F(WSRepositoryClientTests, GetInfo_WithServiceVersionAndWebApi28ResponseIsOkWithPluginVersionAndMassServerHeader_ReturnsRepositoryInfoWithPluginVersion)
-    {
-    auto client = WSRepositoryClient::Create("https://srv.com/ws", {4, 2}, "testPluginId--locationId", StubClientInfo(), nullptr, GetHandlerPtr());
-
-    std::map<Utf8String, Utf8String> headers {{"Mas-Server", "Bentley-WebAPI/2.6,Bentley-WSG/2.6,testPluginId/1.2"}};
-
-    GetHandler().ExpectRequests(2);
-    GetHandler().ForRequest(1, StubWSInfoHttpResponseWebApi28());
-    GetHandler().ForRequest(2, [=] (Http::RequestCR request)
-        {
-        Utf8String expectedUri = "https://srv.com/ws/sv4.2/Repositories/testPluginId--locationId";
-        AddMaxUploadSizeRequestUrlSubPath(expectedUri);
-        EXPECT_STRCASEEQ(expectedUri.c_str(), request.GetUrl().c_str());
-        EXPECT_STREQ("GET", request.GetMethod().c_str());
-        return StubHttpResponse(HttpStatus::OK, "", headers);
-        });
-
-    auto result = client->GetInfo()->GetResult();
-    EXPECT_TRUE(result.IsSuccess());
-
-    auto repository = result.GetValue();
-    EXPECT_EQ("https://srv.com/ws", repository.GetServerUrl());
-    EXPECT_EQ("testPluginId--locationId", repository.GetId());
-    EXPECT_EQ("locationId", repository.GetLocation());
-    EXPECT_EQ("testPluginId", repository.GetPluginId());
-    EXPECT_EQ(BeVersion(1, 2), repository.GetPluginVersion());
-    }
-
-/*--------------------------------------------------------------------------------------+
-* @bsimethod                                               julius.cepukenas    05/2018
-+---------------+---------------+---------------+---------------+---------------+------*/
-TEST_F(WSRepositoryClientTests, GetInfo_WebApi28ResponseServerError_Success)
-    {
-    auto client = WSRepositoryClient::Create("https://srv.com/ws", "testPluginId--locationId", StubClientInfo(), nullptr, GetHandlerPtr());
-
-    GetHandler().ExpectRequests(2);
-    GetHandler().ForRequest(1, StubWSInfoHttpResponseWebApi28());
-    GetHandler().ForRequest(2, StubHttpResponse(HttpStatus::InternalServerError));
-
-    auto result = client->GetInfo()->GetResult();
-    EXPECT_TRUE(result.IsSuccess());
-    }
-
-/*--------------------------------------------------------------------------------------+
-* @bsimethod                                               julius.cepukenas    05/2018
-+---------------+---------------+---------------+---------------+---------------+------*/
-TEST_F(WSRepositoryClientTests, GetInfo_WebApi28ResponseNotServerError_Error)
-    {
-    auto client = WSRepositoryClient::Create("https://srv.com/ws", "testPluginId--locationId", StubClientInfo(), nullptr, GetHandlerPtr());
-
-    GetHandler().ExpectRequests(2);
-    GetHandler().ForRequest(1, StubWSInfoHttpResponseWebApi28());
-    GetHandler().ForRequest(2, StubHttpResponse(HttpStatus::Unauthorized));
-
-    auto result = client->GetInfo()->GetResult();
-    EXPECT_FALSE(result.IsSuccess());
-    auto error = result.GetError();
-    EXPECT_EQ(WSError::Status::ReceivedError, error.GetStatus());
-    }
-
-/*--------------------------------------------------------------------------------------+
-* @bsimethod                                               julius.cepukenas    05/2018
-+---------------+---------------+---------------+---------------+---------------+------*/
-TEST_F(WSRepositoryClientTests, GetInfo_WebApi20CalledTwice_ReturnsCachedRepositoryInfo)
-    {
-    auto client = WSRepositoryClient::Create("https://srv.com/ws", "foo--plugin", StubClientInfo(), nullptr, GetHandlerPtr());
-
-    GetHandler().ExpectRequests(1);
-    GetHandler().ForRequest(1, StubWSInfoHttpResponseWebApi20());
-
-    auto result = client->GetInfo()->GetResult();
-    EXPECT_TRUE(result.IsSuccess());
-
-    auto secondResult = client->GetInfo()->GetResult();
-    EXPECT_TRUE(secondResult.IsSuccess());
-
-    EXPECT_EQ(result.GetValue().GetId(), secondResult.GetValue().GetId());
-    }
-
-/*--------------------------------------------------------------------------------------+
-* @bsimethod                                               julius.cepukenas    05/2018
-+---------------+---------------+---------------+---------------+---------------+------*/
-TEST_F(WSRepositoryClientTests, GetInfo_WebApi28CalledTwiceFirstCallFailed_RequestsRepositoryInfoSecondTime)
-    {
-    auto client = WSRepositoryClient::Create("https://srv.com/ws", "testPluginId--locationId", StubClientInfo(), nullptr, GetHandlerPtr());
-    std::map<Utf8String, Utf8String> headers {{"Mas-Server", "Bentley-WebAPI/2.6,Bentley-WSG/2.6,testPluginId/1.2"}};
-
-    GetHandler().ExpectRequests(3);
-    GetHandler().ForRequest(1, StubWSInfoHttpResponseWebApi28());
-    GetHandler().ForRequest(2, StubHttpResponse(ConnectionStatus::None));
-    GetHandler().ForRequest(3, StubHttpResponse(HttpStatus::OK, "", headers));
-
-    auto result = client->GetInfo()->GetResult();
-    EXPECT_FALSE(result.IsSuccess());
-
-    auto secondResult = client->GetInfo()->GetResult();
-    EXPECT_TRUE(secondResult.IsSuccess());
-
-    auto repository = secondResult.GetValue();
-    EXPECT_EQ("https://srv.com/ws", repository.GetServerUrl());
-    EXPECT_EQ("testPluginId--locationId", repository.GetId());
-    EXPECT_EQ("locationId", repository.GetLocation());
-    EXPECT_EQ("testPluginId", repository.GetPluginId());
-    EXPECT_EQ(BeVersion(1, 2), repository.GetPluginVersion());
-    }
-
-#ifdef USE_GTEST
-/*--------------------------------------------------------------------------------------+
-* @bsimethod                                               julius.cepukenas    05/2018
-+---------------+---------------+---------------+---------------+---------------+------*/
-TEST_F(WSRepositoryClientTests, RegisterInfoListener_AddedListener_ListenerNotifiedWithReceivedInfo)
-    {
-    auto client = WSRepositoryClient::Create("https://srv.com/ws", "testPluginId--locationId", StubClientInfo(), nullptr, GetHandlerPtr());
-    auto listener = std::make_shared<MockRepositoryInfoListener>();
-
-    GetHandler().ExpectRequests(1);
-    GetHandler().ForRequest(1, StubWSInfoHttpResponseWebApi20());
-
-    client->RegisterRepositoryInfoListener(listener);
-
-    EXPECT_CALL(*listener, OnInfoReceived(_)).Times(1).WillOnce(Invoke([=] (WSRepositoryCR info)
-        {
-        EXPECT_STREQ("testPluginId--locationId", info.GetId().c_str());
-        }));
-
-    client->GetInfo()->Wait();
-    }
-
-/*--------------------------------------------------------------------------------------+
-* @bsimethod                                               julius.cepukenas    05/2018
-+---------------+---------------+---------------+---------------+---------------+------*/
-TEST_F(WSRepositoryClientTests, RegisterInfoListener_AddedListenerDeleted_ListenerNotLeakedAndNotNotified)
-    {
-    auto client = WSRepositoryClient::Create("https://srv.com/ws", "foo--plugin", StubClientInfo(), nullptr, GetHandlerPtr());
-
-    int listenerCallCount = 0;
-    struct StubRepositoryInfoListener : public IWSRepositoryClient::IRepositoryInfoListener
-        {
-        int& m_listenerCallCount;
-        StubRepositoryInfoListener(int& listenerCallCount) : m_listenerCallCount(listenerCallCount) {}
-        void OnInfoReceived(WSRepositoryCR info)
-            {
-            m_listenerCallCount++;
-            }
-        };
-
-    GetHandler().ExpectRequests(1);
-    GetHandler().ForRequest(1, StubWSInfoHttpResponseWebApi20());
-
-    auto listener = std::make_shared<StubRepositoryInfoListener>(listenerCallCount);
-    client->RegisterRepositoryInfoListener(listener);
-    EXPECT_EQ(0, listenerCallCount);
-
-    client->GetInfo()->Wait();
-    EXPECT_EQ(1, listenerCallCount);
-
-    listener = nullptr;
-    client->GetInfo()->Wait();
-
-    EXPECT_EQ(1, listenerCallCount);
-    }
-
-/*--------------------------------------------------------------------------------------+
-* @bsimethod                                               julius.cepukenas    05/2018
-+---------------+---------------+---------------+---------------+---------------+------*/
-TEST_F(WSRepositoryClientTests, UnregisterInfoListener_ExistingListener_ListenerNotNotified)
-    {
-    auto client = WSRepositoryClient::Create("https://srv.com/ws", "foo--plugin", StubClientInfo(), nullptr, GetHandlerPtr());
-    auto listener = std::make_shared<MockRepositoryInfoListener>();
-
-    EXPECT_CALL(*listener, OnInfoReceived(_)).Times(0);
-
-    GetHandler().ExpectRequests(1);
-    GetHandler().ForRequest(1, StubWSInfoHttpResponseWebApi20());
-
-    client->RegisterRepositoryInfoListener(listener);
-    client->UnregisterRepositoryInfoListener(listener);
-
-    client->GetInfo()->Wait();
-    }
-#endif
-
-/*--------------------------------------------------------------------------------------+
-* @bsimethod                                                    Vincas.Razma    01/2015
-+---------------+---------------+---------------+---------------+---------------+------*/
-TEST_F(WSRepositoryClientTests, VerifyAccess_CredentialsPassed_SendsSameCredentials)
-    {
-    auto client = WSRepositoryClient::Create("https://srv.com/ws", "foo", StubClientInfo(), nullptr, GetHandlerPtr());
-
-    GetHandler().ExpectRequests(2)
-        .ForRequest(1, StubWSInfoHttpResponseWebApi20())
-        .ForRequest(2, [] (Http::RequestCR request)
-        {
-        EXPECT_EQ(Credentials("TestUser", "TestPassword"), request.GetCredentials());
-        EXPECT_STREQ(nullptr, request.GetHeaders().GetValue(HEADER_MasConnectionInfo));
-        return StubHttpResponse();
-        });
-
-    client->SetCredentials(Credentials("TestUser", "TestPassword"));
-    client->VerifyAccess()->Wait();
-    }
-
-/*--------------------------------------------------------------------------------------+
-* @bsimethod                                                    Vincas.Razma    01/2015
-+---------------+---------------+---------------+---------------+---------------+------*/
-TEST_F(WSRepositoryClientTests, VerifyAccess_CredentialsAndAutheTypeWindowsPassed_SendsSameCredentialsWithAuthType)
-    {
-    auto client = WSRepositoryClient::Create("https://srv.com/ws", "foo", StubClientInfo(), nullptr, GetHandlerPtr());
-
-    GetHandler().ExpectRequests(2)
-        .ForRequest(1, StubWSInfoHttpResponseWebApi20())
-        .ForRequest(2, [] (Http::RequestCR request)
-        {
-        EXPECT_EQ(Credentials("TestUser", "TestPassword"), request.GetCredentials());
-        EXPECT_STREQ("CredentialType=Windows", request.GetHeaders().GetValue(HEADER_MasConnectionInfo));
-        return StubHttpResponse();
-        });
-
-    client->SetCredentials(Credentials("TestUser", "TestPassword"), IWSRepositoryClient::AuthenticationType::Windows);
-    client->VerifyAccess()->Wait();
-    }
-
-/*--------------------------------------------------------------------------------------+
-* @bsimethod                                                    Vincas.Razma    01/2015
-+---------------+---------------+---------------+---------------+---------------+------*/
-TEST_F(WSRepositoryClientTests, VerifyAccess_ResponseWithClassNotFound_ReturnsSuccess)
-    {
-    auto client = WSRepositoryClient::Create("https://srv.com/ws", "foo", StubClientInfo(), nullptr, GetHandlerPtr());
-
-    GetHandler().ExpectRequests(2)
-        .ForRequest(1, StubWSInfoHttpResponseWebApi20())
-        .ForRequest(2, StubWSErrorHttpResponse(HttpStatus::NotFound, "ClassNotFound"));
-
-    auto result = client->VerifyAccess()->GetResult();
-    EXPECT_TRUE(result.IsSuccess());
-    }
-
-
-/*--------------------------------------------------------------------------------------+
-* @bsimethod                                                    Vincas.Razma    01/2015
-+---------------+---------------+---------------+---------------+---------------+------*/
-TEST_F(WSRepositoryClientTests, VerifyAccess_ResponseWithSchemaNotFound_ReturnsSuccess)
-    {
-    auto client = WSRepositoryClient::Create("https://srv.com/ws", "foo", StubClientInfo(), nullptr, GetHandlerPtr());
-
-    GetHandler().ExpectRequests(2)
-        .ForRequest(1, StubWSInfoHttpResponseWebApi20())
-        .ForRequest(2, StubWSErrorHttpResponse(HttpStatus::NotFound, "SchemaNotFound"));
-
-    auto result = client->VerifyAccess()->GetResult();
-    EXPECT_TRUE(result.IsSuccess());
-    }
-
-#ifdef USE_GTEST
-/*--------------------------------------------------------------------------------------+
-* @bsimethod                                                 julius.cepukenas    01/2015
-+---------------+---------------+---------------+---------------+---------------+------*/
-TEST_F(WSRepositoryClientTests, GetPersistenceProviderId_SetWithCustom_RetursCustom)
-    {
-    auto client = WSRepositoryClient::Create("https://srv.com/ws", "foo", StubClientInfo(), nullptr, GetHandlerPtr());
-
-    client->Config().SetPersistenceProviderId("id");
-    EXPECT_STREQ("id", client->Config().GetPersistenceProviderId().c_str());
-    }
-
-#ifdef USE_GTEST
-struct WSRepositoryClientTests_RepositoryIds : TestWithParam<vector<Utf8CP>> {};
-INSTANTIATE_TEST_CASE_P(WithProviderId, WSRepositoryClientTests_RepositoryIds, ValuesIn(vector<vector<Utf8CP>>{
-    {"A--B", "A"},
-    {"A--B--C", "A"},
-    {"A--B-C-D-E", "A"}
-}));
-INSTANTIATE_TEST_CASE_P(NoProviderId, WSRepositoryClientTests_RepositoryIds, ValuesIn(vector<vector<Utf8CP>>{
-    {"Foo", ""},
-    {"Foo-Boo", ""}
-}));
-
-/*--------------------------------------------------------------------------------------+
-* @bsimethod                                                 julius.cepukenas    01/2015
-+---------------+---------------+---------------+---------------+---------------+------*/
-TEST_P(WSRepositoryClientTests_RepositoryIds, GetPersistenceProviderId_RepositoryIdNotSet_RepositoryIdIsPluginId)
-    {
-    auto client = WSRepositoryClient::Create("https://srv.com/ws", GetParam()[0], StubClientInfo(), nullptr, nullptr);
-    EXPECT_STREQ(GetParam()[1], client->Config().GetPersistenceProviderId().c_str());
-    }
-#endif
-
-/*--------------------------------------------------------------------------------------+
-* @bsimethod                                                 julius.cepukenas    01/2015
-+---------------+---------------+---------------+---------------+---------------+------*/
-TEST_F(WSRepositoryClientTests, SendGetChildrenRequest_WebApiV2WithSchemaProviderAndQueryNavigationRoot_DoesNotCallSchemaProvider)
-    {
-    auto schemaProvider = std::make_shared<MockWSSchemaProvider>();
-    EXPECT_CALL(*schemaProvider, GetSchema(_)).Times(0);
-
-    auto client = WSRepositoryClient::Create("https://srv.com/ws", "foo", StubClientInfo(), schemaProvider, GetHandlerPtr());
-
-    StubInstances instances;
-    instances.Add({"TestSchema.TestClass", "TestId"});
-
-    GetHandler().ExpectRequests(2);
-    GetHandler().ForRequest(1, StubWSInfoHttpResponseWebApi20());
-    GetHandler().ForRequest(2, StubHttpResponse(HttpStatus::OK, instances.ToJsonWebApiV2()));
-
-    auto response = client->SendGetChildrenRequest(ObjectId())->GetResult();
-
-    ASSERT_TRUE(response.IsSuccess());
-    EXPECT_EQ(ObjectId("TestSchema.TestClass", "TestId"), (*response.GetValue().GetInstances().begin()).GetObjectId());
-    }
-#endif
-
-/*--------------------------------------------------------------------------------------+
-* @bsimethod                                                    Vincas.Razma    01/2015
-+---------------+---------------+---------------+---------------+---------------+------*/
-TEST_F(WSRepositoryClientTests, SendGetChildrenRequest_WebApiV2AndNavigationRoot_SendsCorrectUrl)
-    {
-    auto client = WSRepositoryClient::Create("https://srv.com/ws", "foo", StubClientInfo(), nullptr, GetHandlerPtr());
-
-    GetHandler().ForRequest(1, StubWSInfoHttpResponseWebApi20());
-    GetHandler().ForRequest(2, [=] (Http::RequestCR request)
-        {
-        EXPECT_STREQ("https://srv.com/ws/v2.0/Repositories/foo/Navigation/NavNode", request.GetUrl().c_str());
-        return StubHttpResponse();
-        });
-
-    client->SendGetChildrenRequest(ObjectId())->Wait();
-    EXPECT_EQ(2, GetHandler().GetRequestsPerformed());
-    }
-
-/*--------------------------------------------------------------------------------------+
-* @bsimethod                                                    Vincas.Razma    01/2015
-+---------------+---------------+---------------+---------------+---------------+------*/
-TEST_F(WSRepositoryClientTests, SendGetChildrenRequest_WebApiV2AndPropertiesSpecifiedToSelect_SendsCorrectUrl)
-    {
-    auto client = WSRepositoryClient::Create("https://srv.com/ws", "foo", StubClientInfo(), nullptr, GetHandlerPtr());
-
-    GetHandler().ForRequest(1, StubWSInfoHttpResponseWebApi20());
-    GetHandler().ForRequest(2, [=] (Http::RequestCR request)
-        {
-        EXPECT_STREQ("https://srv.com/ws/v2.0/Repositories/foo/Navigation/NavNode?$select=Boo,Foo", request.GetUrl().c_str());
-        return StubHttpResponse();
-        });
-
-    bset<Utf8String> properties;
-    properties.insert("Boo");
-    properties.insert("Foo");
-
-    client->SendGetChildrenRequest(ObjectId(), properties)->Wait();
-    EXPECT_EQ(2, GetHandler().GetRequestsPerformed());
-    }
-
-/*--------------------------------------------------------------------------------------+
-* @bsimethod                                                    Vincas.Razma    01/2015
-+---------------+---------------+---------------+---------------+---------------+------*/
-TEST_F(WSRepositoryClientTests, SendGetChildrenRequest_WebApiV2AndSpecificNavNode_SendsCorrectUrl)
-    {
-    auto client = WSRepositoryClient::Create("https://srv.com/ws", "foo", StubClientInfo(), nullptr, GetHandlerPtr());
-
-    GetHandler().ForRequest(1, StubWSInfoHttpResponseWebApi20());
-    GetHandler().ForRequest(2, [=] (Http::RequestCR request)
-        {
-        EXPECT_STREQ("https://srv.com/ws/v2.0/Repositories/foo/Navigation/NavNode/Foo/NavNode", request.GetUrl().c_str());
-        return StubHttpResponse();
-        });
-
-    client->SendGetChildrenRequest(ObjectId("Navigation.NavNode", "Foo"))->Wait();
-    EXPECT_EQ(2, GetHandler().GetRequestsPerformed());
-    }
-
-/*--------------------------------------------------------------------------------------+
-* @bsimethod                                                    Vincas.Razma    01/2015
-+---------------+---------------+---------------+---------------+---------------+------*/
-TEST_F(WSRepositoryClientTests, SendGetChildrenRequest_WebApiV2AndResponseContainsInstance_SucceedsAndParsesInstance)
-    {
-    auto client = WSRepositoryClient::Create("https://srv.com/ws", "foo", StubClientInfo(), nullptr, GetHandlerPtr());
-
-    StubInstances instances;
-    instances.Add({"TestSchema.TestClass", "A"});
-    Http::Response response = StubHttpResponse(HttpStatus::OK, instances.ToJsonWebApiV2());
-
-    GetHandler().ForRequest(1, StubWSInfoHttpResponseWebApi20());
-    GetHandler().ForRequest(2, response);
-
-    auto result = client->SendGetChildrenRequest(ObjectId())->GetResult();
-    EXPECT_EQ(2, GetHandler().GetRequestsPerformed());
-    ASSERT_TRUE(result.IsSuccess());
-    EXPECT_EQ(ObjectId("TestSchema.TestClass", "A"), (*result.GetValue().GetInstances().begin()).GetObjectId());
-    }
-
-/*--------------------------------------------------------------------------------------+
-* @bsimethod                                                    Mantas.Smicius    10/2018
-+---------------+---------------+---------------+---------------+---------------+------*/
-TEST_F(WSRepositoryClientTests, SendGetChildrenRequest_WebApi25_SendsRequestsWithoutMasRequestId)
-    {
-    auto client = WSRepositoryClient::Create("https://srv.com/ws", "foo", StubClientInfo(), nullptr, GetHandlerPtr());
-
-    GetHandler().ForRequest(1, StubWSInfoHttpResponseWebApi25());
-    GetHandler().ForRequest(2, [=] (Http::RequestCR request)
-        {
-        EXPECT_EQ(nullptr, request.GetHeaders().GetValue(HEADER_MasRequestId));
-        return StubHttpResponse(HttpStatus::OK);
-        });
-
-    client->SendGetChildrenRequest(ObjectId())->GetResult();
-    }
-
-/*--------------------------------------------------------------------------------------+
-* @bsimethod                                                    Mantas.Smicius    10/2018
-+---------------+---------------+---------------+---------------+---------------+------*/
-TEST_F(WSRepositoryClientTests, SendGetChildrenRequest_WebApi27_SendsRequestsWithMasRequestId)
-    {
-    auto client = WSRepositoryClient::Create("https://srv.com/ws", "foo", StubClientInfo(), nullptr, GetHandlerPtr());
-
-    GetHandler().ForRequest(1, StubWSInfoHttpResponseWebApi27());
-    GetHandler().ForRequest(2, [=] (Http::RequestCR request)
-        {
-        auto actualActivityId = request.GetHeaders().GetValue(HEADER_MasRequestId);
-        EXPECT_FALSE(Utf8String::IsNullOrEmpty(actualActivityId));
-        return StubHttpResponse(HttpStatus::OK);
-        });
-
-    client->SendGetChildrenRequest(ObjectId())->GetResult();
-    }
-
-/*--------------------------------------------------------------------------------------+
-* @bsimethod                                                    Mantas.Smicius    10/2018
-+---------------+---------------+---------------+---------------+---------------+------*/
-TEST_F(WSRepositoryClientTests, SendGetChildrenRequest_PerformedTwiceWithWebApi27_SendsAllRequestsWithDifferentMasRequestId)
-    {
-    auto client = WSRepositoryClient::Create("https://srv.com/ws", "foo", StubClientInfo(), nullptr, GetHandlerPtr());
-
-<<<<<<< HEAD
-    BeMutex m_mutex;
-    set<Utf8CP> requestIds;
-
-    GetHandler().ForRequest(1, StubWSInfoHttpResponseWebApi27());
-    GetHandler().ForRequest(2, [=, &requestIds, &m_mutex] (Http::RequestCR request)
-=======
-    BeMutex requestIdsMutex;
-    set<Utf8CP> requestIds;
-
-    GetHandler().ForRequest(1, StubWSInfoHttpResponseWebApi27());
-    GetHandler().ForRequest(2, [&] (Http::RequestCR request)
->>>>>>> 00bf3f8a
-        {
-        BeMutexHolder lock(requestIdsMutex);
-        auto actualActivityId = request.GetHeaders().GetValue(HEADER_MasRequestId);
-        EXPECT_NE(nullptr, actualActivityId);
-
-        BeMutexHolder lock(m_mutex);
-        requestIds.insert(actualActivityId);
-        return StubHttpResponse(HttpStatus::OK);
-        });
-
-<<<<<<< HEAD
-    GetHandler().ForRequest(3, [=, &requestIds, &m_mutex] (Http::RequestCR request)
-=======
-    GetHandler().ForRequest(3, [&] (Http::RequestCR request)
->>>>>>> 00bf3f8a
-        {
-        BeMutexHolder lock(requestIdsMutex);
-        auto actualActivityId = request.GetHeaders().GetValue(HEADER_MasRequestId);
-        EXPECT_NE(nullptr, actualActivityId);
-
-        BeMutexHolder lock(m_mutex);
-        requestIds.insert(actualActivityId);
-        return StubHttpResponse(HttpStatus::OK);
-        });
-
-    bvector<AsyncTaskPtr<WSObjectsResult>> tasks;
-    tasks.push_back(client->SendGetChildrenRequest(ObjectId()));
-    tasks.push_back(client->SendGetChildrenRequest(ObjectId()));
-    AsyncTask::WhenAll(tasks)->Wait();
-
-    auto uniqueRequestIds = requestIds.size();
-    EXPECT_EQ(2, uniqueRequestIds);
-    }
-
-/*--------------------------------------------------------------------------------------+
-* @bsimethod                                                    Mantas.Smicius    11/2018
-+---------------+---------------+---------------+---------------+---------------+------*/
-TEST_F(WSRepositoryClientTests, SendGetChildrenRequest_ActivityOptionsEnabledAndWebApi25_SendsRequestsWithoutActivityId)
-    {
-    auto client = WSRepositoryClient::Create("https://srv.com/ws", "foo", StubClientInfo(), nullptr, GetHandlerPtr());
-
-    GetHandler().ForRequest(1, StubWSInfoHttpResponseWebApi25());
-    GetHandler().ForRequest(2, [=] (Http::RequestCR request)
-        {
-        EXPECT_EQ(nullptr, request.GetHeaders().GetValue(HEADER_MasRequestId));
-        EXPECT_EQ(nullptr, request.GetHeaders().GetValue(HEADER_XCorrelationId));
-        return StubHttpResponse(HttpStatus::OK);
-        });
-
-    IWSRepositoryClient::RequestOptionsPtr options = std::make_shared<IWSRepositoryClient::RequestOptions>();
-    options->GetActivityOptions()->SetActivityId("specifiedActivityId");
-
-    client->SendGetChildrenRequestWithOptions(ObjectId(), nullptr, options)->GetResult();
-    }
-
-/*--------------------------------------------------------------------------------------+
-* @bsimethod                                                    Mantas.Smicius    11/2018
-+---------------+---------------+---------------+---------------+---------------+------*/
-TEST_F(WSRepositoryClientTests, SendGetChildrenRequest_DefaultActivityOptionsAndWebApi27_SendsRequestsWithMasRequestId)
-    {
-    auto client = WSRepositoryClient::Create("https://srv.com/ws", "foo", StubClientInfo(), nullptr, GetHandlerPtr());
-
-    GetHandler().ForRequest(1, StubWSInfoHttpResponseWebApi27());
-    GetHandler().ForRequest(2, [=] (Http::RequestCR request)
-        {
-        auto actualActivityId = request.GetHeaders().GetValue(HEADER_MasRequestId);
-        EXPECT_NE(nullptr, actualActivityId);
-        return StubHttpResponse(HttpStatus::OK);
-        });
-
-    IWSRepositoryClient::RequestOptionsPtr options = std::make_shared<IWSRepositoryClient::RequestOptions>();
-
-    EXPECT_FALSE(options->GetActivityOptions()->HasActivityId());
-    EXPECT_TRUE(options->GetActivityOptions()->GetActivityId().empty());
-
-    client->SendGetChildrenRequestWithOptions(ObjectId(), nullptr, options)->GetResult();
-    }
-
-/*--------------------------------------------------------------------------------------+
-* @bsimethod                                                    Mantas.Smicius    11/2018
-+---------------+---------------+---------------+---------------+---------------+------*/
-TEST_F(WSRepositoryClientTests, SendGetChildrenRequest_EmptyActivityIdSpecifiedAndWebApi27_SendsRequestsWithGeneratedMasRequestId)
-    {
-    auto client = WSRepositoryClient::Create("https://srv.com/ws", "foo", StubClientInfo(), nullptr, GetHandlerPtr());
-
-    GetHandler().ForRequest(1, StubWSInfoHttpResponseWebApi27());
-    GetHandler().ForRequest(2, [=] (Http::RequestCR request)
-        {
-        auto actualActivityId = request.GetHeaders().GetValue(HEADER_MasRequestId);
-        EXPECT_NE(nullptr, actualActivityId);
-        return StubHttpResponse(HttpStatus::OK);
-        });
-
-    IWSRepositoryClient::RequestOptionsPtr options = std::make_shared<IWSRepositoryClient::RequestOptions>();
-    options->GetActivityOptions()->SetActivityId(Utf8String());
-
-    EXPECT_FALSE(options->GetActivityOptions()->HasActivityId());
-    EXPECT_TRUE(options->GetActivityOptions()->GetActivityId().empty());
-
-    client->SendGetChildrenRequestWithOptions(ObjectId(), nullptr, options)->GetResult();
-    }
-
-/*--------------------------------------------------------------------------------------+
-* @bsimethod                                                    Mantas.Smicius    11/2018
-+---------------+---------------+---------------+---------------+---------------+------*/
-TEST_F(WSRepositoryClientTests, SendGetChildrenRequest_ActivityIdSpecifiedAndWebApi27_SendsRequestsWithSpecifiedMasRequestId)
-    {
-    auto client = WSRepositoryClient::Create("https://srv.com/ws", "foo", StubClientInfo(), nullptr, GetHandlerPtr());
-
-    GetHandler().ForRequest(1, StubWSInfoHttpResponseWebApi27());
-    GetHandler().ForRequest(2, [=] (Http::RequestCR request)
-        {
-        auto actualActivityId = request.GetHeaders().GetValue(HEADER_MasRequestId);
-        EXPECT_STREQ("specifiedActivityId", actualActivityId);
-        return StubHttpResponse(HttpStatus::OK);
-        });
-
-    IWSRepositoryClient::RequestOptionsPtr options = std::make_shared<IWSRepositoryClient::RequestOptions>();
-    options->GetActivityOptions()->SetActivityId("specifiedActivityId");
-
-    EXPECT_TRUE(options->GetActivityOptions()->HasActivityId());
-    EXPECT_STREQ("specifiedActivityId", options->GetActivityOptions()->GetActivityId().c_str());
-
-    client->SendGetChildrenRequestWithOptions(ObjectId(), nullptr, options)->GetResult();
-    }
-
-/*--------------------------------------------------------------------------------------+
-* @bsimethod                                                    Mantas.Smicius    11/2018
-+---------------+---------------+---------------+---------------+---------------+------*/
-TEST_F(WSRepositoryClientTests, SendGetChildrenRequest_HeaderNameSetToXCorrelationIdAndWebApi27_SendsRequestsWithSpecifiedXCorrelationId)
-    {
-    auto client = WSRepositoryClient::Create("https://srv.com/ws", "foo", StubClientInfo(), nullptr, GetHandlerPtr());
-
-    GetHandler().ForRequest(1, StubWSInfoHttpResponseWebApi27());
-    GetHandler().ForRequest(2, [=] (Http::RequestCR request)
-        {
-        EXPECT_EQ(nullptr, request.GetHeaders().GetValue(HEADER_MasRequestId));
-        EXPECT_STREQ("specifiedActivityId", request.GetHeaders().GetValue(HEADER_XCorrelationId));
-        return StubHttpResponse(HttpStatus::OK);
-        });
-
-    IWSRepositoryClient::RequestOptionsPtr options = std::make_shared<IWSRepositoryClient::RequestOptions>();
-    options->GetActivityOptions()->SetHeaderName(IWSRepositoryClient::ActivityOptions::HeaderName::XCorrelationId);
-    options->GetActivityOptions()->SetActivityId("specifiedActivityId");
-
-    client->SendGetChildrenRequestWithOptions(ObjectId(), nullptr, options)->GetResult();
-    }
-
-/*--------------------------------------------------------------------------------------+
-* @bsimethod                                                    Vincas.Razma    01/2015
-+---------------+---------------+---------------+---------------+---------------+------*/
-TEST_F(WSRepositoryClientTests, SendGetFileRequest_WebApiV2AndEmptyObjectId_ErrorNotSupported)
-    {
-    auto client = WSRepositoryClient::Create("https://srv.com/ws", "foo", StubClientInfo(), nullptr, GetHandlerPtr());
-
-    GetHandler().ExpectRequests(1);
-    GetHandler().ForRequest(1, StubWSInfoHttpResponseWebApi20());
-
-    BeFileName fileName = StubFilePath();
-    auto result = client->SendGetFileRequest(ObjectId(), fileName)->GetResult();
-    ASSERT_FALSE(result.IsSuccess());
-    EXPECT_EQ(WSError::Id::NotSupported, result.GetError().GetId());
-    }
-
-/*--------------------------------------------------------------------------------------+
-* @bsimethod                                                    Vincas.Razma    01/2015
-+---------------+---------------+---------------+---------------+---------------+------*/
-TEST_F(WSRepositoryClientTests, SendGetFileRequest_WebApiV2AndEmptyFilePath_ErrorNotSupported)
-    {
-    auto client = WSRepositoryClient::Create("https://srv.com/ws", "foo", StubClientInfo(), nullptr, GetHandlerPtr());
-
-    GetHandler().ExpectRequests(0);
-
-    auto result = client->SendGetFileRequest(StubObjectId(), BeFileName())->GetResult();
-    ASSERT_FALSE(result.IsSuccess());
-    EXPECT_EQ(WSError::Id::NotSupported, result.GetError().GetId());
-    }
-
-/*--------------------------------------------------------------------------------------+
-* @bsimethod                                                    Vincas.Razma    01/2015
-+---------------+---------------+---------------+---------------+---------------+------*/
-TEST_F(WSRepositoryClientTests, SendGetFileRequest_WebApiV2_SendsCorrectUrl)
-    {
-    auto client = WSRepositoryClient::Create("https://srv.com/ws", "foo", StubClientInfo(), nullptr, GetHandlerPtr());
-
-    GetHandler().ExpectRequests(2);
-    GetHandler().ForRequest(1, StubWSInfoHttpResponseWebApi20());
-    GetHandler().ForRequest(2, [=] (Http::RequestCR request)
-        {
-        EXPECT_STREQ("GET", request.GetMethod().c_str());
-        EXPECT_STREQ("https://srv.com/ws/v2.0/Repositories/foo/TestSchema/TestClass/TestId/$file", request.GetUrl().c_str());
-        EXPECT_EQ(nullptr, request.GetHeaders().GetValue("Mas-Allow-Redirect"));
-        WriteStringToHttpBody("TestResponseBody", request.GetResponseBody());
-        return StubHttpResponse(HttpStatus::OK);
-        });
-
-    BeFileName filePath = StubFilePath();
-    auto response = client->SendGetFileRequest({"TestSchema", "TestClass", "TestId"}, filePath)->GetResult();
-    EXPECT_TRUE(response.IsSuccess());
-    EXPECT_EQ("TestResponseBody", SimpleReadFile(filePath));
-    }
-
-/*--------------------------------------------------------------------------------------+
-* @bsimethod                                                    Vincas.Razma    01/2015
-+---------------+---------------+---------------+---------------+---------------+------*/
-TEST_F(WSRepositoryClientTests, SendGetFileRequest_WebApiV24_SendsCorrectUrlAndAllowRedirectHeader)
-    {
-    auto client = WSRepositoryClient::Create("https://srv.com/ws", "foo", StubClientInfo(), nullptr, GetHandlerPtr());
-
-    GetHandler().ExpectRequests(2);
-    GetHandler().ForRequest(1, StubWSInfoHttpResponseWebApi24());
-    GetHandler().ForRequest(2, [=] (Http::RequestCR request)
-        {
-        EXPECT_STREQ("GET", request.GetMethod().c_str());
-        EXPECT_STREQ("https://srv.com/ws/v2.4/Repositories/foo/TestSchema/TestClass/TestId/$file", request.GetUrl().c_str());
-        EXPECT_STREQ("true", request.GetHeaders().GetValue("Mas-Allow-Redirect"));
-        WriteStringToHttpBody("TestResponseBody", request.GetResponseBody());
-        return StubHttpResponse(HttpStatus::OK);
-        });
-
-    BeFileName filePath = StubFilePath();
-    auto response = client->SendGetFileRequest({"TestSchema", "TestClass", "TestId"}, filePath)->GetResult();
-    EXPECT_TRUE(response.IsSuccess());
-    EXPECT_EQ("TestResponseBody", SimpleReadFile(filePath));
-    }
-
-/*--------------------------------------------------------------------------------------+
-* @bsimethod                                                    Vincas.Razma    01/2015
-+---------------+---------------+---------------+---------------+---------------+------*/
-TEST_F(WSRepositoryClientTests, SendGetFileRequest_WebApiV24AndAzureRedirectReceived_DownloadsFileFromExternalLocation)
-    {
-    auto client = WSRepositoryClient::Create("https://srv.com/ws", "foo", StubClientInfo(), nullptr, GetHandlerPtr());
-
-    EXPECT_REQUEST_COUNT(GetHandler(), 3);
-    GetHandler().ForRequest(1, StubWSInfoHttpResponseWebApi24());
-    GetHandler().ForRequest(2, [=] (Http::RequestCR request)
-        {
-        return StubHttpResponse(HttpStatus::TemporaryRedirect, "", {
-                {HEADER_Location, "https://foo.com/boo"},
-                {HEADER_MasFileAccessUrlType, "AzureBlobSasUrl"}});
-        });
-    GetHandler().ForRequest(3, [=] (Http::RequestCR request)
-        {
-        EXPECT_STREQ("GET", request.GetMethod().c_str());
-        EXPECT_STREQ("https://foo.com/boo", request.GetUrl().c_str());
-        WriteStringToHttpBody("TestResponseBody", request.GetResponseBody());
-        return StubHttpResponse(HttpStatus::OK);
-        });
-
-    BeFileName filePath = StubFilePath();
-    auto response = client->SendGetFileRequest(StubObjectId(), filePath)->GetResult();
-    EXPECT_TRUE(response.IsSuccess());
-    EXPECT_EQ("TestResponseBody", SimpleReadFile(filePath));
-    }
-
-
-/*--------------------------------------------------------------------------------------+
-* @bsimethod                                                    Vincas.Razma    01/2015
-+---------------+---------------+---------------+---------------+---------------+------*/
-TEST_F(WSRepositoryClientTests, SendGetFileRequestForStream_WebApiV24AndAzureRedirectReceived_DownloadsFileFromExternalLocation)
-    {
-    auto client = WSRepositoryClient::Create("https://srv.com/ws", "foo", StubClientInfo(), nullptr, GetHandlerPtr());
-    auto responseBody = Http::HttpByteStreamBody::Create();
-
-    EXPECT_REQUEST_COUNT(GetHandler(), 3);
-    GetHandler().ForRequest(1, StubWSInfoHttpResponseWebApi24());
-    GetHandler().ForRequest(2, [=] (Http::RequestCR request)
-        {
-        return StubHttpResponse(HttpStatus::TemporaryRedirect, "", {
-                {HEADER_Location, "https://foo.com/boo"},
-                                {HEADER_MasFileAccessUrlType, "AzureBlobSasUrl"}});
-        });
-    GetHandler().ForRequest(3, [=] (Http::RequestCR request)
-        {
-        EXPECT_STREQ("GET", request.GetMethod().c_str());
-        EXPECT_STREQ("https://foo.com/boo", request.GetUrl().c_str());
-        WriteStringToHttpBody("TestResponseBody", request.GetResponseBody());
-        return StubHttpResponse(HttpStatus::OK);
-        });
-
-    auto response = client->SendGetFileRequest(StubObjectId(), responseBody)->GetResult();
-    EXPECT_TRUE(response.IsSuccess());
-
-    EXPECT_STREQ("TestResponseBody", SimpleReadByteStream(responseBody->GetByteStream()).c_str());
-    }
-
-/*--------------------------------------------------------------------------------------+
-* @bsimethod                                                    Vincas.Razma    01/2015
-+---------------+---------------+---------------+---------------+---------------+------*/
-TEST_F(WSRepositoryClientTests, SendGetFileRequest_WebApiV24AndUnknownRedirectReceived_DownloadsAnyway)
-    {
-    auto client = WSRepositoryClient::Create("https://srv.com/ws", "foo", StubClientInfo(), nullptr, GetHandlerPtr());
-
-    EXPECT_REQUEST_COUNT(GetHandler(), 3);
-    GetHandler().ForRequest(1, StubWSInfoHttpResponseWebApi24());
-    GetHandler().ForRequest(2, [=] (Http::RequestCR request)
-        {
-        return StubHttpResponse(HttpStatus::TemporaryRedirect, "", {
-                {HEADER_Location, "https://foo.com/boo"},
-                {HEADER_MasFileAccessUrlType, "SomethingNotSupportedHere"}});
-        });
-    GetHandler().ForRequest(3, [=] (Http::RequestCR request)
-        {
-        EXPECT_STREQ("GET", request.GetMethod().c_str());
-        EXPECT_STREQ("https://foo.com/boo", request.GetUrl().c_str());
-        WriteStringToHttpBody("TestResponseBody", request.GetResponseBody());
-        return StubHttpResponse(HttpStatus::OK);
-        });
-
-    BeFileName filePath = StubFilePath();
-    auto response = client->SendGetFileRequest(StubObjectId(), filePath)->GetResult();
-    EXPECT_TRUE(response.IsSuccess());
-    EXPECT_EQ("TestResponseBody", SimpleReadFile(filePath));
-    }
-
-
-/*--------------------------------------------------------------------------------------+
-* @bsimethod                                                    julius.cepukenas
-+---------------+---------------+---------------+---------------+---------------+------*/
-TEST_F(WSRepositoryClientTests, SendGetFileRequestForStream_WebApiV24_SendsCorrectUrlAndAllowRedirectHeader)
-    {
-    auto client = WSRepositoryClient::Create("https://srv.com/ws", "foo", StubClientInfo(), nullptr, GetHandlerPtr());
-    auto responseBody = Http::HttpByteStreamBody::Create();
-
-    GetHandler().ExpectRequests(2);
-    GetHandler().ForRequest(1, StubWSInfoHttpResponseWebApi24());
-    GetHandler().ForRequest(2, [=] (Http::RequestCR request)
-        {
-        EXPECT_STREQ("GET", request.GetMethod().c_str());
-        EXPECT_STREQ("https://srv.com/ws/v2.4/Repositories/foo/TestSchema/TestClass/TestId/$file", request.GetUrl().c_str());
-        EXPECT_STREQ("true", request.GetHeaders().GetValue("Mas-Allow-Redirect"));
-        WriteStringToHttpBody("TestResponseBody", request.GetResponseBody());
-        return StubHttpResponse(HttpStatus::OK);
-        });
-
-    auto response = client->SendGetFileRequest({"TestSchema", "TestClass", "TestId"}, responseBody)->GetResult();
-    EXPECT_TRUE(response.IsSuccess());
-
-    EXPECT_STREQ("TestResponseBody", SimpleReadByteStream(responseBody->GetByteStream()).c_str());
-    }
-
-/*--------------------------------------------------------------------------------------+
-* @bsimethod                                                    julius.cepukenas
-+---------------+---------------+---------------+---------------+---------------+------*/
-TEST_F(WSRepositoryClientTests, SendGetFileRequestForStream_WebApiV24AndNullptrResponseBody_Success)
-    {
-    auto client = WSRepositoryClient::Create("https://srv.com/ws", "foo", StubClientInfo(), nullptr, GetHandlerPtr());
-
-    GetHandler().ExpectRequests(2);
-    GetHandler().ForRequest(1, StubWSInfoHttpResponseWebApi24());
-    GetHandler().ForRequest(2, [=] (Http::RequestCR request)
-        {
-        return StubHttpResponse(HttpStatus::OK);
-        });
-
-    auto response = client->SendGetFileRequest({"TestSchema", "TestClass", "TestId"}, nullptr)->GetResult();
-    EXPECT_TRUE(response.IsSuccess());
-    }
-
-/*--------------------------------------------------------------------------------------+
-* @bsimethod                                                    Vincas.Razma    01/2015
-+---------------+---------------+---------------+---------------+---------------+------*/
-TEST_F(WSRepositoryClientTests, SendGetFileRequest_WebApiV24AndUnknownRedirectStatusReceived_Error)
-    {
-    auto client = WSRepositoryClient::Create("https://srv.com/ws", "foo", StubClientInfo(), nullptr, GetHandlerPtr());
-
-    EXPECT_REQUEST_COUNT(GetHandler(), 2);
-    GetHandler().ForRequest(1, StubWSInfoHttpResponseWebApi24());
-    GetHandler().ForRequest(2, [=] (Http::RequestCR request)
-        {
-        return StubHttpResponse(HttpStatus::Found, "", {
-                {HEADER_Location, "https://foo.com/boo"},
-                {HEADER_MasFileAccessUrlType, "AzureBlobSasUrl"}});
-        });
-
-    BeFileName filePath = StubFilePath();
-    auto response = client->SendGetFileRequest(StubObjectId(), filePath)->GetResult();
-    EXPECT_FALSE(response.IsSuccess());
-    }
-
-/*--------------------------------------------------------------------------------------+
-* @bsimethod                                                    Vincas.Razma    01/2015
-+---------------+---------------+---------------+---------------+---------------+------*/
-TEST_F(WSRepositoryClientTests, SendGetFileRequest_WebApiV2ETagSet_SendsAndReceivesETag)
-    {
-    auto client = WSRepositoryClient::Create("https://srv.com/ws", "foo", StubClientInfo(), nullptr, GetHandlerPtr());
-
-    EXPECT_REQUEST_COUNT(GetHandler(), 2);
-    GetHandler().ForRequest(1, StubWSInfoHttpResponseWebApi20());
-    GetHandler().ForRequest(2, [=] (Http::RequestCR request)
-        {
-        EXPECT_STREQ("RequestETag", request.GetHeaders().GetIfNoneMatch());
-        return StubHttpResponse(HttpStatus::OK, "", {{"ETag", "ResponseETag"}});
-        });
-
-    auto result = client->SendGetFileRequest(StubObjectId(), StubFilePath(), "RequestETag")->GetResult();
-    EXPECT_TRUE(result.IsSuccess());
-    EXPECT_EQ("ResponseETag", result.GetValue().GetETag());
-    }
-
-/*--------------------------------------------------------------------------------------+
-* @bsimethod                                                    Vincas.Razma    01/2015
-+---------------+---------------+---------------+---------------+---------------+------*/
-TEST_F(WSRepositoryClientTests, SendGetFileRequest_WebApiV24ETagSetAndReceivedAzureRedirect_SendsAndReceivesETag)
-    {
-    auto client = WSRepositoryClient::Create("https://srv.com/ws", "foo", StubClientInfo(), nullptr, GetHandlerPtr());
-
-    EXPECT_REQUEST_COUNT(GetHandler(), 3);
-    GetHandler().ForRequest(1, StubWSInfoHttpResponseWebApi20());
-    GetHandler().ForRequest(2, [=] (Http::RequestCR request)
-        {
-        EXPECT_STREQ("RequestETag", request.GetHeaders().GetIfNoneMatch());
-        return StubHttpResponse(HttpStatus::TemporaryRedirect, "", {
-                {HEADER_Location, "https://foo.com/boo"},
-                {HEADER_MasFileAccessUrlType, "AzureBlobSasUrl"}});
-        });
-    GetHandler().ForRequest(3, [=] (Http::RequestCR request)
-        {
-        EXPECT_STREQ("https://foo.com/boo", request.GetUrl().c_str());
-        EXPECT_STREQ("RequestETag", request.GetHeaders().GetIfNoneMatch());
-        return StubHttpResponse(HttpStatus::OK, "", {{"ETag", "ResponseETag"}});
-        });
-
-    auto result = client->SendGetFileRequest(StubObjectId(), StubFilePath(), "RequestETag")->GetResult();
-    EXPECT_TRUE(result.IsSuccess());
-    EXPECT_STREQ("ResponseETag", result.GetValue().GetETag().c_str());
-    }
-
-/*--------------------------------------------------------------------------------------+
-* @bsimethod                                                    Vincas.Razma    01/2015
-+---------------+---------------+---------------+---------------+---------------+------*/
-TEST_F(WSRepositoryClientTests, SendGetFileRequest_WebApiV24AndReceivedAzureRedirectAndAzureReturnsError_ErrorIsParsedAndReturned)
-    {
-    auto client = WSRepositoryClient::Create("https://srv.com/ws", "foo", StubClientInfo(), nullptr, GetHandlerPtr());
-
-    EXPECT_REQUEST_COUNT(GetHandler(), 3);
-    GetHandler().ForRequest(1, StubWSInfoHttpResponseWebApi20());
-    GetHandler().ForRequest(2, [=] (Http::RequestCR request)
-        {
-        return StubHttpResponse(HttpStatus::TemporaryRedirect, "", {
-                {HEADER_Location, "https://foo.com/boo"},
-                {HEADER_MasFileAccessUrlType, "AzureBlobSasUrl"}});
-        });
-    GetHandler().ForRequest(3, [=] (Http::RequestCR request)
-        {
-        EXPECT_STREQ("https://foo.com/boo", request.GetUrl().c_str());
-        return StubHttpResponse(HttpStatus::NotFound,
-R"(<?xml version="1.0" encoding="utf-8"?><Error><Code>BlobNotFound</Code><Message>TestMessage</Message></Error>)",
-{{"Content-Type", "application/xml"}}); 
-        });
-
-    auto result = client->SendGetFileRequest(StubObjectId(), StubFilePath())->GetResult();
-    EXPECT_FALSE(result.IsSuccess());
-    EXPECT_EQ(WSError::Id::FileNotFound, result.GetError().GetId());
-    }
-
-/*--------------------------------------------------------------------------------------+
-* @bsimethod                                                    Vincas.Razma    01/2015
-+---------------+---------------+---------------+---------------+---------------+------*/
-//TEST_F (WSRepositoryClientTests, SendGetFileRequest_WebApiV2ButNoSchemaInObjectId_ReturnsError)
-//   {
-//    auto client = WSRepositoryClient::Create ("https://srv.com/ws", "foo", StubClientInfo(), GetHandlerPtr ());
-//
-//    GetHandler ().ExpectRequests (1);
-//    GetHandler ().ForRequest (1, StubWSInfoHttpResponseWebApi20 ());
-//
-//    auto response = client->SendGetFileRequest ({ "TestClass", "TestId" }, BeFileName ("testFile"))->GetResult ();
-//    EXPECT_FALSE (response.IsSuccess ());
-//    }
-
-/*--------------------------------------------------------------------------------------+
-* @bsimethod                                                    Vincas.Razma    11/2017
-+---------------+---------------+---------------+---------------+---------------+------*/
-TEST_F(WSRepositoryClientTests, SendGetObjectRequest_WebApiV2AndInvalidObjectId_ReturnsError)
-    {
-    auto client = WSRepositoryClient::Create("https://srv.com/ws", "foo", StubClientInfo(), nullptr, GetHandlerPtr());
-
-    GetHandler().ExpectRequests(1);
-    GetHandler().ForRequest(1, StubWSInfoHttpResponseWebApi20());
-
-    auto result = client->SendGetObjectRequest(ObjectId("", "Foo", ""))->GetResult();
-    EXPECT_EQ(result.GetError().GetId(), WSError::Id::NotSupported);
-    }
-
-/*--------------------------------------------------------------------------------------+
-* @bsimethod                                                    Vincas.Razma    01/2015
-+---------------+---------------+---------------+---------------+---------------+------*/
-TEST_F(WSRepositoryClientTests, SendGetObjectRequest_WithEmptyServiceVersionAndWebApiV2_SendsWebApiVersionUrl)
-    {
-    auto client = WSRepositoryClient::Create("https://srv.com/ws", {0, 0}, "foo", StubClientInfo(), nullptr, GetHandlerPtr());
-
-    GetHandler().ExpectRequests(2);
-    GetHandler().ForRequest(1, StubWSInfoHttpResponseWebApi20());
-    GetHandler().ForRequest(2, [=] (Http::RequestCR request)
-        {
-        EXPECT_STREQ("https://srv.com/ws/v2.0/Repositories/foo/testSchema/testClass/testId", request.GetUrl().c_str());
-        return StubHttpResponse();
-        });
-
-    client->SendGetObjectRequest({"testSchema", "testClass", "testId"})->Wait();
-    }
-
-/*--------------------------------------------------------------------------------------+
-* @bsimethod                                                    Vincas.Razma    01/2015
-+---------------+---------------+---------------+---------------+---------------+------*/
-TEST_F(WSRepositoryClientTests, SendGetObjectRequest_WithServiceVersionAndWebApiV2_SendsServiceVersionUrl)
-    {
-    auto client = WSRepositoryClient::Create("https://srv.com/ws", {4, 2}, "foo", StubClientInfo(), nullptr, GetHandlerPtr());
-
-    GetHandler().ExpectRequests(2);
-    GetHandler().ForRequest(1, StubWSInfoHttpResponseWebApi20());
-    GetHandler().ForRequest(2, [=] (Http::RequestCR request)
-        {
-        EXPECT_STREQ("https://srv.com/ws/sv4.2/Repositories/foo/testSchema/testClass/testId", request.GetUrl().c_str());
-        return StubHttpResponse();
-        });
-
-    client->SendGetObjectRequest({"testSchema", "testClass", "testId"})->Wait();
-    }
-
-/*--------------------------------------------------------------------------------------+
-* @bsimethod                                                    Vincas.Razma    01/2015
-+---------------+---------------+---------------+---------------+---------------+------*/
-TEST_F(WSRepositoryClientTests, SendGetObjectRequest_WebApiV2_SendsCorrectUrl)
-    {
-    auto client = WSRepositoryClient::Create("https://srv.com/ws", "foo", StubClientInfo(), nullptr, GetHandlerPtr());
-
-    GetHandler().ExpectRequests(2);
-    GetHandler().ForRequest(1, StubWSInfoHttpResponseWebApi20());
-    GetHandler().ForRequest(2, [=] (Http::RequestCR request)
-        {
-        EXPECT_STREQ("https://srv.com/ws/v2.0/Repositories/foo/testSchema/testClass/testId", request.GetUrl().c_str());
-        return StubHttpResponse();
-        });
-
-    client->SendGetObjectRequest({"testSchema", "testClass", "testId"})->Wait();
-    }
-
-/*--------------------------------------------------------------------------------------+
-* @bsimethod                                                    Vincas.Razma    01/2015
-+---------------+---------------+---------------+---------------+---------------+------*/
-TEST_F(WSRepositoryClientTests, SendQueryRequest_WebApiV2_SendsCorrectUrl)
-    {
-    auto client = WSRepositoryClient::Create("https://srv.com/ws", "foo", StubClientInfo(), nullptr, GetHandlerPtr());
-
-    GetHandler().ExpectRequests(2);
-    GetHandler().ForRequest(1, StubWSInfoHttpResponseWebApi20());
-    GetHandler().ForRequest(2, [=] (Http::RequestCR request)
-        {
-        EXPECT_STREQ("https://srv.com/ws/v2.0/Repositories/foo/testSchema/class1,class2?$select=testSelect", request.GetUrl().c_str());
-        return StubHttpResponse();
-        });
-
-    WSQuery query("testSchema", set<Utf8String> {"class1", "class2"});
-    query.SetSelect("testSelect");
-
-    client->SendQueryRequest(query)->Wait();
-    }
-
-/*--------------------------------------------------------------------------------------+
-* @bsimethod                                                    Vincas.Razma    01/2015
-+---------------+---------------+---------------+---------------+---------------+------*/
-TEST_F(WSRepositoryClientTests, SendQueryRequest_WebApiV21_ParsesInstanceETagAndAddsQuotes)
-    {
-    auto client = WSRepositoryClient::Create("https://srv.com/ws", "foo", StubClientInfo(), nullptr, GetHandlerPtr());
-
-    GetHandler().ExpectRequests(2);
-    GetHandler().ForRequest(1, StubWSInfoHttpResponseWebApi21());
-    GetHandler().ForRequest(2, [=] (Http::RequestCR request)
-        {
-        auto json = R"({"instances" :
-                [{
-                "instanceId" : "Foo",
-                "className" : "Foo",
-                "schemaName" : "Foo",
-                "eTag" : "TestEtagA",
-                "properties" : {},
-                "relationshipInstances": [{
-                    "instanceId" : "Foo",
-                    "className" : "Foo",
-                    "schemaName" : "Foo",
-                    "eTag" : "TestEtagB",
-                    "direction" : "forward",
-                    "relatedInstance":
-                        {
-                        "instanceId" : "Foo",
-                        "className" : "Foo",
-                        "schemaName" : "Foo",
-                        "properties" : {}
-                        }
-                    }]
-                }]
-            })";
-        return StubHttpResponse(HttpStatus::OK, json);
-        });
-
-    auto result = client->SendQueryRequest(WSQuery("Foo", "Foo"))->GetResult();
-    ASSERT_TRUE(result.IsSuccess());
-
-    auto& instances = result.GetValue().GetInstances();
-    EXPECT_EQ("\"TestEtagA\"", (*instances.begin()).GetETag());
-    EXPECT_EQ("\"TestEtagB\"", (*(*instances.begin()).GetRelationshipInstances().begin()).GetETag());
-    }
-
-/*--------------------------------------------------------------------------------------+
-* @bsimethod                                                    Vincas.Razma    01/2015
-+---------------+---------------+---------------+---------------+---------------+------*/
-TEST_F(WSRepositoryClientTests, SendQueryRequest_WebApiV22_ParsesInstanceETagDirectly)
-    {
-    auto client = WSRepositoryClient::Create("https://srv.com/ws", "foo", StubClientInfo(), nullptr, GetHandlerPtr());
-
-    GetHandler().ExpectRequests(2);
-    GetHandler().ForRequest(1, StubWSInfoHttpResponseWebApi22());
-    GetHandler().ForRequest(2, [=] (Http::RequestCR request)
-        {
-        auto json = R"({"instances" :
-                [{
-                "instanceId" : "Foo",
-                "className" : "Foo",
-                "schemaName" : "Foo",
-                "eTag" : "TestEtagA",
-                "properties" : {},
-                "relationshipInstances": [{
-                    "instanceId" : "Foo",
-                    "className" : "Foo",
-                    "schemaName" : "Foo",
-                    "eTag" : "TestEtagB",
-                    "direction" : "forward",
-                    "relatedInstance":
-                        {
-                        "instanceId" : "Foo",
-                        "className" : "Foo",
-                        "schemaName" : "Foo",
-                        "properties" : {}
-                        }
-                    }]
-                }]
-            })";
-        return StubHttpResponse(HttpStatus::OK, json);
-        });
-
-    auto result = client->SendQueryRequest(WSQuery("Foo", "Foo"))->GetResult();
-    ASSERT_TRUE(result.IsSuccess());
-
-    auto& instances = result.GetValue().GetInstances();
-    EXPECT_EQ("TestEtagA", (*instances.begin()).GetETag());
-    EXPECT_EQ("TestEtagB", (*(*instances.begin()).GetRelationshipInstances().begin()).GetETag());
-    }
-
-/*--------------------------------------------------------------------------------------+
-* @bsimethod                                                    Vincas.Razma    01/2015
-+---------------+---------------+---------------+---------------+---------------+------*/
-TEST_F(WSRepositoryClientTests, SendQueryRequest_WebApiV24SkipTokenSuppliedAndSentBack_IgnoresSkipTokens)
-    {
-    auto client = WSRepositoryClient::Create("https://srv.com/ws", "foo", StubClientInfo(), nullptr, GetHandlerPtr());
-
-    GetHandler().ExpectRequests(2);
-    GetHandler().ForRequest(1, StubWSInfoHttpResponseWebApi24());
-    GetHandler().ForRequest(2, [=] (Http::RequestCR request)
-        {
-        EXPECT_STREQ(nullptr, request.GetHeaders().GetValue("SkipToken"));
-        return StubHttpResponse(HttpStatus::OK, StubInstances().ToJsonWebApiV2(),
-        {{"SkipToken", "ServerSkipToken"}, {"Content-Type", "application/json"}});
-        });
-
-    auto result = client->SendQueryRequest(StubWSQuery(), nullptr, "SomeSkipToken")->GetResult();
-    EXPECT_TRUE(result.IsSuccess());
-    EXPECT_TRUE(result.GetValue().IsFinal());
-    EXPECT_EQ("", result.GetValue().GetSkipToken());
-    }
-
-/*--------------------------------------------------------------------------------------+
-* @bsimethod                                                    Vincas.Razma    01/2015
-+---------------+---------------+---------------+---------------+---------------+------*/
-TEST_F(WSRepositoryClientTests, SendQueryRequest_WebApiV25AndHttpResponseHasSkipTokenButItWasNotSent_DoesNotAddSkipTokenToResponse)
-    {
-    auto client = WSRepositoryClient::Create("https://srv.com/ws", "foo", StubClientInfo(), nullptr, GetHandlerPtr());
-
-    GetHandler().ExpectRequests(2);
-    GetHandler().ForRequest(1, StubWSInfoHttpResponseWebApi25());
-    GetHandler().ForRequest(2, StubHttpResponse(HttpStatus::OK, StubInstances().ToJsonWebApiV2(), {{"SkipToken", "ServerSkipToken"}}));
-
-    auto result = client->SendQueryRequest(StubWSQuery(), nullptr, nullptr)->GetResult();
-    EXPECT_TRUE(result.IsSuccess());
-    EXPECT_TRUE(result.GetValue().IsFinal());
-    EXPECT_EQ("", result.GetValue().GetSkipToken());
-    }
-
-/*--------------------------------------------------------------------------------------+
-* @bsimethod                                                    Vincas.Razma    01/2015
-+---------------+---------------+---------------+---------------+---------------+------*/
-TEST_F(WSRepositoryClientTests, SendQueryRequest_WebApi25SkipTokenEmpty_DoesNotSendSkipToken)
-    {
-    auto client = WSRepositoryClient::Create("https://srv.com/ws", "foo", StubClientInfo(), nullptr, GetHandlerPtr());
-
-    GetHandler().ExpectRequests(2);
-    GetHandler().ForRequest(1, StubWSInfoHttpResponseWebApi25());
-    GetHandler().ForRequest(2, [=] (Http::RequestCR request)
-        {
-        EXPECT_EQ(nullptr, request.GetHeaders().GetValue("SkipToken"));
-        return StubHttpResponse();
-        });
-
-    client->SendQueryRequest(StubWSQuery(), nullptr, nullptr)->GetResult();
-    }
-
-/*--------------------------------------------------------------------------------------+
-* @bsimethod                                                    Vincas.Razma    01/2015
-+---------------+---------------+---------------+---------------+---------------+------*/
-TEST_F(WSRepositoryClientTests, SendQueryRequest_WebApiV25SkipTokenSupplied_SendsSkipToken)
-    {
-    auto client = WSRepositoryClient::Create("https://srv.com/ws", "foo", StubClientInfo(), nullptr, GetHandlerPtr());
-
-    GetHandler().ExpectRequests(2);
-    GetHandler().ForRequest(1, StubWSInfoHttpResponseWebApi25());
-    GetHandler().ForRequest(2, [=] (Http::RequestCR request)
-        {
-        EXPECT_STREQ("SomeSkipToken", request.GetHeaders().GetValue("SkipToken"));
-        return StubHttpResponse();
-        });
-
-    client->SendQueryRequest(StubWSQuery(), nullptr, "SomeSkipToken")->GetResult();
-    }
-
-/*--------------------------------------------------------------------------------------+
-* @bsimethod                                                    Vincas.Razma    01/2015
-+---------------+---------------+---------------+---------------+---------------+------*/
-TEST_F(WSRepositoryClientTests, SendQueryRequest_WebApiV25AndHttpResponseHasSkipToken_AddsSkipTokenToResponse)
-    {
-    auto client = WSRepositoryClient::Create("https://srv.com/ws", "foo", StubClientInfo(), nullptr, GetHandlerPtr());
-
-    GetHandler().ExpectRequests(2);
-    GetHandler().ForRequest(1, StubWSInfoHttpResponseWebApi25());
-    GetHandler().ForRequest(2, StubHttpResponse(HttpStatus::OK, StubInstances().ToJsonWebApiV2(), {{"SkipToken", "ServerSkipToken"}}));
-
-    auto result = client->SendQueryRequest(StubWSQuery(), nullptr, "SomeSkipToken")->GetResult();
-    EXPECT_TRUE(result.IsSuccess());
-    EXPECT_FALSE(result.GetValue().IsFinal());
-    EXPECT_EQ("ServerSkipToken", result.GetValue().GetSkipToken());
-    }
-
-/*--------------------------------------------------------------------------------------+
-* @bsimethod                                                    Vincas.Razma    01/2015
-+---------------+---------------+---------------+---------------+---------------+------*/
-TEST_F(WSRepositoryClientTests, SendQueryRequest_WebApiV23_CapsWebApiToV23)
-    {
-    auto client = WSRepositoryClient::Create("https://srv.com/ws", "foo", StubClientInfo(), nullptr, GetHandlerPtr());
-
-    GetHandler().ExpectRequests(2);
-    GetHandler().ForRequest(1, StubWSInfoHttpResponseWebApi({2, 3}));
-    GetHandler().ForRequest(2, [=] (Http::RequestCR request)
-        {
-        EXPECT_EQ("https://srv.com/ws/v2.3/Repositories/foo/TestSchema/TestClass", request.GetUrl());
-        return StubHttpResponse();
-        });
-
-    client->SendQueryRequest(StubWSQuery(), nullptr, nullptr)->Wait();
-    }
-
-/*--------------------------------------------------------------------------------------+
-* @bsimethod                                                    Vincas.Razma    01/2015
-+---------------+---------------+---------------+---------------+---------------+------*/
-TEST_F(WSRepositoryClientTests, SendQueryRequest_WebApiV24_CapsWebApiToV24)
-    {
-    auto client = WSRepositoryClient::Create("https://srv.com/ws", "foo", StubClientInfo(), nullptr, GetHandlerPtr());
-
-    GetHandler().ExpectRequests(2);
-    GetHandler().ForRequest(1, StubWSInfoHttpResponseWebApi({2, 4}));
-    GetHandler().ForRequest(2, [=] (Http::RequestCR request)
-        {
-        EXPECT_EQ("https://srv.com/ws/v2.4/Repositories/foo/TestSchema/TestClass", request.GetUrl());
-        return StubHttpResponse();
-        });
-
-    client->SendQueryRequest(StubWSQuery(), nullptr, nullptr)->Wait();
-    }
-
-/*--------------------------------------------------------------------------------------+
-* @bsimethod                                                    Vincas.Razma    01/2015
-+---------------+---------------+---------------+---------------+---------------+------*/
-TEST_F(WSRepositoryClientTests, SendQueryRequest_WebApiV25_CapsWebApiToV25)
-    {
-    auto client = WSRepositoryClient::Create("https://srv.com/ws", "foo", StubClientInfo(), nullptr, GetHandlerPtr());
-
-    GetHandler().ExpectRequests(2);
-    GetHandler().ForRequest(1, StubWSInfoHttpResponseWebApi({2, 5}));
-    GetHandler().ForRequest(2, [=] (Http::RequestCR request)
-        {
-        EXPECT_EQ("https://srv.com/ws/v2.5/Repositories/foo/TestSchema/TestClass", request.GetUrl());
-        return StubHttpResponse();
-        });
-
-    client->SendQueryRequest(StubWSQuery(), nullptr, nullptr)->Wait();
-    }
-
-/*--------------------------------------------------------------------------------------+
-* @bsimethod                                                    Vincas.Razma    01/2015
-+---------------+---------------+---------------+---------------+---------------+------*/
-TEST_F(WSRepositoryClientTests, SendQueryRequest_WebApiV26_CapsWebApiToV26)
-    {
-    auto client = WSRepositoryClient::Create("https://srv.com/ws", "foo", StubClientInfo(), nullptr, GetHandlerPtr());
-
-    GetHandler().ExpectRequests(2);
-    GetHandler().ForRequest(1, StubWSInfoHttpResponseWebApi({2, 6}));
-    GetHandler().ForRequest(2, [=] (Http::RequestCR request)
-        {
-        EXPECT_EQ("https://srv.com/ws/v2.6/Repositories/foo/TestSchema/TestClass", request.GetUrl());
-        return StubHttpResponse();
-        });
-
-    client->SendQueryRequest(StubWSQuery(), nullptr, nullptr)->Wait();
-    }
-
-/*--------------------------------------------------------------------------------------+
-* @bsimethod                                                    Vincas.Razma    01/2015
-+---------------+---------------+---------------+---------------+---------------+------*/
-TEST_F(WSRepositoryClientTests, SendQueryRequest_WebApiV27_CapsWebApiToV27)
-    {
-    auto client = WSRepositoryClient::Create("https://srv.com/ws", "foo", StubClientInfo(), nullptr, GetHandlerPtr());
-
-    GetHandler().ExpectRequests(2);
-    GetHandler().ForRequest(1, StubWSInfoHttpResponseWebApi({2, 7}));
-    GetHandler().ForRequest(2, [=] (Http::RequestCR request)
-        {
-        EXPECT_EQ("https://srv.com/ws/v2.7/Repositories/foo/TestSchema/TestClass", request.GetUrl());
-        return StubHttpResponse();
-        });
-
-    client->SendQueryRequest(StubWSQuery(), nullptr, nullptr)->Wait();
-    }
-
-/*--------------------------------------------------------------------------------------+
-* @bsimethod                                                    Vincas.Razma    01/2015
-+---------------+---------------+---------------+---------------+---------------+------*/
-TEST_F(WSRepositoryClientTests, SendQueryRequest_WebApiV28_CapsWebApiToV28)
-    {
-    auto client = WSRepositoryClient::Create("https://srv.com/ws", "foo", StubClientInfo(), nullptr, GetHandlerPtr());
-
-    GetHandler().ExpectRequests(2);
-    GetHandler().ForRequest(1, StubWSInfoHttpResponseWebApi({2, 8}));
-    GetHandler().ForRequest(2, [=] (Http::RequestCR request)
-        {
-        EXPECT_EQ("https://srv.com/ws/v2.8/Repositories/foo/TestSchema/TestClass", request.GetUrl());
-        return StubHttpResponse();
-        });
-
-    client->SendQueryRequest(StubWSQuery(), nullptr, nullptr)->Wait();
-    }
-
-/*--------------------------------------------------------------------------------------+
-* @bsimethod                                                    Vincas.Razma    01/2015
-+---------------+---------------+---------------+---------------+---------------+------*/
-TEST_F(WSRepositoryClientTests, SendQueryRequest_WebApiV29_CapsWebApiToV28)
-    {
-    auto client = WSRepositoryClient::Create("https://srv.com/ws", "foo", StubClientInfo(), nullptr, GetHandlerPtr());
-
-    GetHandler().ExpectRequests(2);
-    GetHandler().ForRequest(1, StubWSInfoHttpResponseWebApi({2, 9}));
-    GetHandler().ForRequest(2, [=] (Http::RequestCR request)
-        {
-        EXPECT_EQ("https://srv.com/ws/v2.8/Repositories/foo/TestSchema/TestClass", request.GetUrl());
-        return StubHttpResponse();
-        });
-
-    client->SendQueryRequest(StubWSQuery(), nullptr, nullptr)->Wait();
-    }
-
-/*--------------------------------------------------------------------------------------+
-* @bsimethod                                                    Vincas.Razma    01/2015
-+---------------+---------------+---------------+---------------+---------------+------*/
-TEST_F(WSRepositoryClientTests, SendQueryRequest_WebApiV23MaxUrlLenghtNotExceeded_CorrectRequestCreated)
-    {
-    auto client = WSRepositoryClient::Create("https://srv.com/ws", "foo", StubClientInfo(), nullptr, GetHandlerPtr());
-    Utf8String expectedUrl = "https://srv.com/ws/v2.3/Repositories/foo/TestSchema/TestClass?$filter=filter";
-
-    GetHandler().ExpectRequests(2);
-    GetHandler().ForRequest(1, StubWSInfoHttpResponseWebApi({2, 3}));
-    GetHandler().ForRequest(2, [=] (Http::RequestCR request)
-        {
-        EXPECT_EQ(expectedUrl, request.GetUrl());
-        EXPECT_EQ("GET", request.GetMethod());
-        EXPECT_EQ(NULL, request.GetHeaders().GetContentType());
-        EXPECT_TRUE(request.GetRequestBody().IsNull());
-        return StubHttpResponse();
-        });
-
-    auto query = StubWSQuery();
-    Utf8String filter = "filter";
-    query.SetFilter(filter);
-    
-    size_t maxLenght = expectedUrl.length();
-    client->Config().SetMaxUrlLength(maxLenght);
-
-    client->SendQueryRequest(query, nullptr, nullptr)->Wait();
-    }
-
-/*--------------------------------------------------------------------------------------+
-* @bsimethod                                                    Vincas.Razma    01/2015
-+---------------+---------------+---------------+---------------+---------------+------*/
-TEST_F(WSRepositoryClientTests, SendQueryRequest_WebApiV23MaxUrlLenghtExceeded_CorrectRequestCreated)
-    {
-    auto client = WSRepositoryClient::Create("https://srv.com/ws", "foo", StubClientInfo(), nullptr, GetHandlerPtr());
-    Utf8String expectedUrl = "https://srv.com/ws/v2.3/Repositories/foo/TestSchema/TestClass?$filter=filter";
-
-    GetHandler().ExpectRequests(2);
-    GetHandler().ForRequest(1, StubWSInfoHttpResponseWebApi({2, 3}));
-    GetHandler().ForRequest(2, [=] (Http::RequestCR request)
-        {
-        EXPECT_EQ(expectedUrl, request.GetUrl());
-        EXPECT_EQ("GET", request.GetMethod());
-        EXPECT_EQ(NULL, request.GetHeaders().GetContentType());
-        EXPECT_TRUE(request.GetRequestBody().IsNull());
-        return StubHttpResponse();
-        });
-
-    auto query = StubWSQuery();
-    Utf8String filter = "filter";
-    query.SetFilter(filter);
-
-    size_t maxLenght = expectedUrl.length() - 1;
-    client->Config().SetMaxUrlLength(maxLenght);
-    //Excpecting to have warning about url length
-    BeTest::SetFailOnAssert(false);
-    client->SendQueryRequest(query, nullptr, nullptr)->Wait();
-    BeTest::SetFailOnAssert(true);
-    }
-
-/*--------------------------------------------------------------------------------------+
-* @bsimethod                                                    Vincas.Razma    01/2015
-+---------------+---------------+---------------+---------------+---------------+------*/
-TEST_F(WSRepositoryClientTests, SendQueryRequest_WebApiV24MaxUrlLenghtNotExceeded_CorrectRequestCreated)
-    {
-    auto client = WSRepositoryClient::Create("https://srv.com/ws", "foo", StubClientInfo(), nullptr, GetHandlerPtr());
-    Utf8String expectedUrl = "https://srv.com/ws/v2.4/Repositories/foo/TestSchema/TestClass?$filter=filter";
-
-    GetHandler().ExpectRequests(2);
-    GetHandler().ForRequest(1, StubWSInfoHttpResponseWebApi({2, 4}));
-    GetHandler().ForRequest(2, [=] (Http::RequestCR request)
-        {
-        EXPECT_EQ(expectedUrl, request.GetUrl());
-        EXPECT_EQ("GET", request.GetMethod());
-        EXPECT_EQ(NULL, request.GetHeaders().GetContentType());
-        EXPECT_TRUE(request.GetRequestBody().IsNull());
-        return StubHttpResponse();
-        });
-
-    auto query = StubWSQuery();
-    Utf8String filter = "filter";
-    query.SetFilter(filter);
-
-    size_t maxLenght = expectedUrl.length();
-    client->Config().SetMaxUrlLength(maxLenght);
-
-    client->SendQueryRequest(query, nullptr, nullptr)->Wait();
-    }
-
-/*--------------------------------------------------------------------------------------+
-* @bsimethod                                                    Vincas.Razma    01/2015
-+---------------+---------------+---------------+---------------+---------------+------*/
-TEST_F(WSRepositoryClientTests, SendQueryRequest_WebApiV24MaxUrlLenghtExceeded_CorrectRequestCreated)
-    {
-    auto client = WSRepositoryClient::Create("https://srv.com/ws", "foo", StubClientInfo(), nullptr, GetHandlerPtr());
-
-    GetHandler().ExpectRequests(2);
-    GetHandler().ForRequest(1, StubWSInfoHttpResponseWebApi({2, 4}));
-    GetHandler().ForRequest(2, [=] (Http::RequestCR request)
-        {
-        EXPECT_EQ("https://srv.com/ws/v2.4/Repositories/foo/TestSchema/TestClass/$query", request.GetUrl());
-        EXPECT_EQ("POST", request.GetMethod());
-        EXPECT_STREQ(REQUESTHEADER_ContentType_ApplicationJson, request.GetHeaders().GetContentType());
-        EXPECT_STREQ("$filter=filter", request.GetRequestBody()->AsString().c_str());
-        return StubHttpResponse();
-        });
-
-    auto query = StubWSQuery();
-    Utf8String filter = "filter";
-    query.SetFilter(filter);
-
-    Utf8String expectedUrl = "https://srv.com/ws/v2.4/Repositories/foo/TestSchema/TestClass?$filter=filter";
-    size_t maxLenght = expectedUrl.length() - 1;
-    client->Config().SetMaxUrlLength(maxLenght);
-
-    client->SendQueryRequest(query, nullptr, nullptr)->Wait();
-    }
-
-/*--------------------------------------------------------------------------------------+
-* @bsimethod                                                    Vincas.Razma    01/2015
-+---------------+---------------+---------------+---------------+---------------+------*/
-TEST_F(WSRepositoryClientTests, SendCreateObjectRequest_WebApiV2WithInvalidRelatedObjectIdAndCorrectJson_ErrorNotSupported)
-    {
-    auto client = WSRepositoryClient::Create("https://srv.com/ws", "foo", StubClientInfo(), nullptr, GetHandlerPtr());
-
-    Json::Value objectCreationJson = ToJson(
-        R"( {
-            "instance" :
-                {
-                "schemaName" : "TestSchema",
-                "className" : "TestClass",
-                "properties": {}
-                }
-            })");
-    ObjectId relatedObject("TestSchema", "TestClass");
-
-    GetHandler().ExpectRequests(1);
-    GetHandler().ForRequest(1, StubWSInfoHttpResponseWebApi20());
-
-    BeTest::SetFailOnAssert(false);
-    auto result = client->SendCreateObjectRequest(relatedObject, objectCreationJson)->GetResult();
-    BeTest::SetFailOnAssert(true);
-    EXPECT_EQ(WSError::Id::NotSupported, result.GetError().GetId());
-    }
-
-/*--------------------------------------------------------------------------------------+
-* @bsimethod                                                    Vincas.Razma    01/2015
-+---------------+---------------+---------------+---------------+---------------+------*/
-TEST_F(WSRepositoryClientTests, SendCreateObjectRequest_WebApiV25WithRelatedObjectId_UrlContainsRelatedObjectIdAndNewObjectSchemaAndClass)
-    {
-    auto client = WSRepositoryClient::Create("https://srv.com/ws", "foo", StubClientInfo(), nullptr, GetHandlerPtr());
-
-    Json::Value objectCreationJson = ToJson(
-        R"( {
-            "instance" :
-                {
-                "schemaName" : "TargetObjectSchema",
-                "className" : "TargetObjectClass",
-                "properties" : {}
-                }
-            })");
-
-    auto relatedObject = ObjectId("RelatedObjectSchema", "RelatedObjectClass", "RelatedObjectId");
-
-    GetHandler().ExpectRequests(2);
-    GetHandler().ForRequest(1, StubWSInfoHttpResponseWebApi25());
-    GetHandler().ForRequest(2, [=] (Http::RequestCR request)
-        {
-        EXPECT_STREQ("POST", request.GetMethod().c_str());
-        EXPECT_STREQ("https://srv.com/ws/v2.5/Repositories/foo/RelatedObjectSchema/RelatedObjectClass/RelatedObjectId/TargetObjectSchema.TargetObjectClass", request.GetUrl().c_str());
-        EXPECT_EQ(objectCreationJson, ToJson(request.GetRequestBody()->AsString()));
-        return StubHttpResponse(ConnectionStatus::OK);
-        });
-    client->SendCreateObjectRequest(relatedObject, objectCreationJson)->Wait();
-    }
-
-/*--------------------------------------------------------------------------------------+
-* @bsimethod                                                    Vincas.Razma    01/2015
-+---------------+---------------+---------------+---------------+---------------+------*/
-TEST_F(WSRepositoryClientTests, SendCreateObjectRequest_WebApiV25WithRelatedObjectIdSameSchema_UrlContainsRelatedObjectIdAndNewObjectClass)
-    {
-    auto client = WSRepositoryClient::Create("https://srv.com/ws", "foo", StubClientInfo(), nullptr, GetHandlerPtr());
-
-    Json::Value objectCreationJson = ToJson(
-        R"( {
-            "instance" :
-                {
-                "schemaName" : "RelatedObjectSchema",
-                "className" : "TargetObjectClass",
-                "properties" : {}
-                }
-            })");
-
-    auto relatedObject = ObjectId("RelatedObjectSchema", "RelatedObjectClass", "RelatedObjectId");
-
-    GetHandler().ExpectRequests(2);
-    GetHandler().ForRequest(1, StubWSInfoHttpResponseWebApi25());
-    GetHandler().ForRequest(2, [=] (Http::RequestCR request)
-        {
-        EXPECT_STREQ("POST", request.GetMethod().c_str());
-        EXPECT_STREQ("https://srv.com/ws/v2.5/Repositories/foo/RelatedObjectSchema/RelatedObjectClass/RelatedObjectId/TargetObjectClass", request.GetUrl().c_str());
-        EXPECT_EQ(objectCreationJson, ToJson(request.GetRequestBody()->AsString()));
-        return StubHttpResponse(HttpStatus::Created);
-        });
-    client->SendCreateObjectRequest(relatedObject, objectCreationJson)->Then([=] (WSCreateObjectResult result)
-        {
-        EXPECT_TRUE(result.IsSuccess());
-        })->Wait();
-    }
-   
-/*--------------------------------------------------------------------------------------+
-* @bsimethod                                                    Vincas.Razma    01/2015
-+---------------+---------------+---------------+---------------+---------------+------*/
-TEST_F(WSRepositoryClientTests, SendCreateObjectRequest_WebApiV2WithJsonWithSchemaAndClass_UsesSchemaAndClassInURLForPostRequestWithSameBody)
-    {
-    auto client = WSRepositoryClient::Create("https://srv.com/ws", "foo", StubClientInfo(), nullptr, GetHandlerPtr());
-
-    Json::Value objectCreationJson = ToJson(
-        R"( {
-            "instance" :
-                {
-                "schemaName" : "TestSchema",
-                "className" : "TestClass",
-                "properties": {}
-                }
-            })");
-
-    GetHandler().ExpectRequests(2);
-    GetHandler().ForRequest(1, StubWSInfoHttpResponseWebApi20());
-    GetHandler().ForRequest(2, [=] (Http::RequestCR request)
-        {
-        EXPECT_STREQ("POST", request.GetMethod().c_str());
-        EXPECT_STREQ("https://srv.com/ws/v2.0/Repositories/foo/TestSchema/TestClass", request.GetUrl().c_str());
-        EXPECT_EQ(objectCreationJson, Json::Reader::DoParse(request.GetRequestBody()->AsString()));
-        return StubHttpResponse();
-        });
-
-    client->SendCreateObjectRequest(objectCreationJson)->Wait();
-    }
-
-/*--------------------------------------------------------------------------------------+
-* @bsimethod                                                    Vincas.Razma    01/2015
-+---------------+---------------+---------------+---------------+---------------+------*/
-TEST_F(WSRepositoryClientTests, SendCreateObjectRequest_WebApiV2AndRootInstanceContainsId_IdAddedToUrlToAllowRelatedInstanceModifications)
-    {
-    // TODO: unify WebApi 1 and 2 to have SendChangeRequest that would accept changeset. WebApi 1 would be limited to single instance changes.
-    auto client = WSRepositoryClient::Create("https://srv.com/ws", "foo", StubClientInfo(), nullptr, GetHandlerPtr());
-
-    Json::Value objectCreationJson = ToJson(
-        R"( {
-            "instance" :
-                {
-                "schemaName" : "TestSchema",
-                "className" : "TestClass",
-                "instanceId" : "TestId",
-                "properties": {}
-                }
-            })");
-
-    GetHandler().ExpectRequests(2);
-    GetHandler().ForRequest(1, StubWSInfoHttpResponseWebApi20());
-    GetHandler().ForRequest(2, [=] (Http::RequestCR request)
-        {
-        EXPECT_STREQ("POST", request.GetMethod().c_str());
-        EXPECT_STREQ("https://srv.com/ws/v2.0/Repositories/foo/TestSchema/TestClass/TestId", request.GetUrl().c_str());
-        EXPECT_EQ(objectCreationJson, Json::Reader::DoParse(request.GetRequestBody()->AsString()));
-        return StubHttpResponse();
-        });
-
-    client->SendCreateObjectRequest(objectCreationJson)->Wait();
-    }
-
-/*--------------------------------------------------------------------------------------+
-* @bsimethod                                                    Vincas.Razma    01/2015
-+---------------+---------------+---------------+---------------+---------------+------*/
-TEST_F(WSRepositoryClientTests, SendCreateObjectRequest_WebApiV2AndRootInstanceContainsIdAndChangeStateNew_CreateRequestIsSentWithoutIdInUrl)
-    {
-    auto client = WSRepositoryClient::Create("https://srv.com/ws", "foo", StubClientInfo(), nullptr, GetHandlerPtr());
-
-    Json::Value objectCreationJson = ToJson(
-        R"( {
-            "instance" :
-                {
-                "schemaName" : "TestSchema",
-                "className" : "TestClass",
-                "instanceId" : "TestId",
-                "changeState" : "new",
-                "properties": {}
-                }
-            })");
-
-    GetHandler().ExpectRequests(2);
-    GetHandler().ForRequest(1, StubWSInfoHttpResponseWebApi20());
-    GetHandler().ForRequest(2, [=] (Http::RequestCR request)
-        {
-        EXPECT_STREQ("POST", request.GetMethod().c_str());
-        EXPECT_STREQ("https://srv.com/ws/v2.0/Repositories/foo/TestSchema/TestClass", request.GetUrl().c_str());
-        EXPECT_EQ(objectCreationJson, Json::Reader::DoParse(request.GetRequestBody()->AsString()));
-        return StubHttpResponse();
-        });
-
-    client->SendCreateObjectRequest(objectCreationJson)->Wait();
-    }
-
-/*--------------------------------------------------------------------------------------+
-* @bsimethod                                                    Vincas.Razma    01/2015
-+---------------+---------------+---------------+---------------+---------------+------*/
-TEST_F(WSRepositoryClientTests, SendCreateObjectRequest_WebApiV2AndRootInstanceContainsIdAndChangeStateNewButRelatedObjectExists_CreateRequestIsSentWithRelatedObjectId)
-    {
-    auto client = WSRepositoryClient::Create("https://srv.com/ws", "foo", StubClientInfo(), nullptr, GetHandlerPtr());
-
-    Json::Value objectCreationJson = ToJson(
-        R"( {
-            "instance" :
-                {
-                "schemaName" : "TestSchema",
-                "className" : "TestClass",
-                "instanceId" : "TestId",
-                "changeState" : "new",
-                "properties": {}
-                }
-            })");
-    auto relatedObject = ObjectId("A", "B", "C");
-
-    GetHandler().ExpectRequests(2);
-    GetHandler().ForRequest(1, StubWSInfoHttpResponseWebApi20());
-    GetHandler().ForRequest(2, [=] (Http::RequestCR request)
-        {
-        EXPECT_STREQ("POST", request.GetMethod().c_str());
-        EXPECT_STREQ("https://srv.com/ws/v2.0/Repositories/foo/A/B/C/TestSchema.TestClass", request.GetUrl().c_str());
-        EXPECT_EQ(objectCreationJson, Json::Reader::DoParse(request.GetRequestBody()->AsString()));
-        return StubHttpResponse();
-        });
-
-    client->SendCreateObjectRequest(relatedObject, objectCreationJson)->Wait();
-    }
-
-/*--------------------------------------------------------------------------------------+
-* @bsimethod                                                    Vincas.Razma    01/2015
-+---------------+---------------+---------------+---------------+---------------+------*/
-TEST_F(WSRepositoryClientTests, SendCreateObjectRequest_WebApiV2WithoutIdAndResponseStatusCreated_PassesResponseJsonAsObject)
-    {
-    auto client = WSRepositoryClient::Create("https://srv.com/ws", "foo", StubClientInfo(), nullptr, GetHandlerPtr());
-
-    Json::Value responseObject = ToJson(R"({ "testMember" : "testValue" })");
-    GetHandler().ExpectRequests(2);
-    GetHandler().ForRequest(1, StubWSInfoHttpResponseWebApi20());
-    GetHandler().ForRequest(2, StubHttpResponse(HttpStatus::Created, responseObject.toStyledString()));
-
-    Json::Value creationJson = ToJson(
-        R"( {
-            "instance" :
-                {
-                "schemaName": "TestSchema",
-                "className": "TestClass",
-                "properties": {}
-                }
-            })");
-    auto response = client->SendCreateObjectRequest(creationJson)->GetResult();
-
-    ASSERT_TRUE(response.IsSuccess());
-    Json::Value jsonBody;
-    response.GetValue().GetJson(jsonBody);
-    EXPECT_EQ(responseObject, jsonBody);
-    }
-
-/*--------------------------------------------------------------------------------------+
-* @bsimethod                                                    Vincas.Razma    01/2015
-+---------------+---------------+---------------+---------------+---------------+------*/
-TEST_F(WSRepositoryClientTests, SendCreateObjectRequest_WebApiV2WithoutIdAndResponseStatusOK_Success)
-    {
-    auto client = WSRepositoryClient::Create("https://srv.com/ws", "foo", StubClientInfo(), nullptr, GetHandlerPtr());
-
-    Json::Value responseObject = ToJson(R"({ "testMember" : "testValue" })");
-    GetHandler().ExpectRequests(2);
-    GetHandler().ForRequest(1, StubWSInfoHttpResponseWebApi20());
-    GetHandler().ForRequest(2, StubHttpResponse(HttpStatus::OK, responseObject.toStyledString()));
-
-    Json::Value creationJson = ToJson(
-        R"( {
-            "instance" :
-                {
-                "schemaName": "TestSchema",
-                "className": "TestClass",
-                "properties": {}
-                }
-            })");
-    auto response = client->SendCreateObjectRequest(creationJson)->GetResult();
-
-    ASSERT_TRUE(response.IsSuccess());
-    Json::Value jsonBody;
-    response.GetValue().GetJson(jsonBody);
-    EXPECT_EQ(responseObject, jsonBody);
-    }
-
-/*--------------------------------------------------------------------------------------+
-* @bsimethod                                                    Vincas.Razma    01/2015
-+---------------+---------------+---------------+---------------+---------------+------*/
-TEST_F(WSRepositoryClientTests, SendCreateObjectRequest_WebApiV2WithIdAndResponseStatusOK_PassesResponseJsonAsObject)
-    {
-    auto client = WSRepositoryClient::Create("https://srv.com/ws", "foo", StubClientInfo(), nullptr, GetHandlerPtr());
-
-    Json::Value responseObject = ToJson(R"({ "testMember" : "testValue" })");
-    GetHandler().ExpectRequests(2);
-    GetHandler().ForRequest(1, StubWSInfoHttpResponseWebApi20());
-    GetHandler().ForRequest(2, StubHttpResponse(HttpStatus::OK, responseObject.toStyledString()));
-
-    Json::Value creationJson = ToJson(
-        R"( {
-            "instance" :
-                {
-                "schemaName": "TestSchema",
-                "className": "TestClass",
-                "instanceId": "TestId",
-                "properties": {}
-                }
-            })");
-    auto response = client->SendCreateObjectRequest(creationJson)->GetResult();
-
-    ASSERT_TRUE(response.IsSuccess());
-    Json::Value jsonBody;
-    response.GetValue().GetJson(jsonBody);
-    EXPECT_EQ(responseObject, jsonBody);
-    }
-
-/*--------------------------------------------------------------------------------------+
-* @bsimethod                                                    Vincas.Razma    01/2015
-+---------------+---------------+---------------+---------------+---------------+------*/
-TEST_F(WSRepositoryClientTests, SendCreateObjectRequest_WebApiV2WithIdAndResponseStatusCreated_Success)
-    {
-    auto client = WSRepositoryClient::Create("https://srv.com/ws", "foo", StubClientInfo(), nullptr, GetHandlerPtr());
-
-    Json::Value responseObject = ToJson(R"({ "testMember" : "testValue" })");
-    GetHandler().ExpectRequests(2);
-    GetHandler().ForRequest(1, StubWSInfoHttpResponseWebApi20());
-    GetHandler().ForRequest(2, StubHttpResponse(HttpStatus::Created, responseObject.toStyledString()));
-
-    Json::Value creationJson = ToJson(
-        R"( {
-            "instance" :
-                {
-                "schemaName": "TestSchema",
-                "className": "TestClass",
-                "instanceId": "TestId",
-                "properties": {}
-                }
-            })");
-    auto response = client->SendCreateObjectRequest(creationJson)->GetResult();
-
-    ASSERT_TRUE(response.IsSuccess());
-    Json::Value jsonBody;
-    response.GetValue().GetJson(jsonBody);
-    EXPECT_EQ(responseObject, jsonBody);
-    }
-
-/*--------------------------------------------------------------------------------------+
-* @bsimethod                                                    Vincas.Razma    01/2015
-+---------------+---------------+---------------+---------------+---------------+------*/
-TEST_F(WSRepositoryClientTests, SendCreateObjectRequest_WebApiV2AndFileETagSentBack_ReturnsNewFileETag)
-    {
-    auto client = WSRepositoryClient::Create("https://srv.com/ws", "foo", StubClientInfo(), nullptr, GetHandlerPtr());
-
-    GetHandler().ExpectRequests(3);
-    GetHandler().ForRequest(1, StubWSInfoHttpResponseWebApi20());
-    GetHandler().ForRequest(2, StubHttpResponse(HttpStatus::ResumeIncomplete));
-    GetHandler().ForRequest(3, StubHttpResponse(HttpStatus::Created, "", {{HEADER_MasFileETag, "NewTag"}}));
-
-    auto result = client->SendCreateObjectRequest(StubWSObjectCreationJson(), StubFile())->GetResult();
-    ASSERT_TRUE(result.IsSuccess());
-    EXPECT_EQ("NewTag", result.GetValue().GetFileETag());
-    }
-
-#ifdef USE_GTEST
-/*--------------------------------------------------------------------------------------+
-* @bsimethod                                                    Vincas.Razma    01/2015
-+---------------+---------------+---------------+---------------+---------------+------*/
-TEST_F(WSRepositoryClientTests, SendCreateObjectRequest_WebApiV2WithFilePath_AddsFileNameToContentDisposition)
-    {
-    auto client = WSRepositoryClient::Create("https://srv.com/ws", "foo", StubClientInfo(), nullptr, GetHandlerPtr());
-
-    auto filePath = StubFile();
-    auto fileName = Utf8String(filePath.GetFileNameAndExtension());
-
-    GetHandler().ExpectRequests(2);
-    GetHandler().ForRequest(1, StubWSInfoHttpResponseWebApi20());
-    GetHandler().ForRequest(2, [=] (Http::RequestCR request)
-        {
-        EXPECT_THAT(request.GetHeaders().GetContentDisposition(), HasSubstr(fileName.c_str()));
-        return StubHttpResponse();
-        });
-
-    client->SendCreateObjectRequest(StubWSObjectCreationJson(), filePath)->Wait();
-    }
-
-#endif
-
-/*--------------------------------------------------------------------------------------+
-* @bsitest                                    julius.cepukenas                    02/18
-+---------------+---------------+---------------+---------------+---------------+------*/
-TEST_F(WSRepositoryClientTests, SendCreateObjectRequest_EnableJobsWebApiV2JobSucceedsResponseSucceeds_Success)
-    {
-    auto client = WSRepositoryClient::Create("https://srv.com/ws", "foo", StubClientInfo(), nullptr, GetHandlerPtr());
-
-    Json::Value objectCreationJson = ToJson(
-        R"( {
-            "instance" :
-                {
-                "schemaName" : "TargetObjectSchema",
-                "className" : "TargetObjectClass",
-                "properties" : {}
-                }
-            })");
-
-    auto relatedObject = ObjectId("RelatedObjectSchema", "RelatedObjectClass", "RelatedObjectId");
-
-    Expect4_jSrS(GetHandler(), HttpStatus::Created);
-
-    IWSRepositoryClient::RequestOptionsPtr options = std::make_shared<IWSRepositoryClient::RequestOptions>();
-    options->GetJobOptions()->EnableJobsIfPossible();
-    auto result = client->SendCreateObjectRequestWithOptions(relatedObject, objectCreationJson, BeFileName(), nullptr, options)->GetResult();
-    EXPECT_TRUE(result.IsSuccess());
-    }
-
-/*--------------------------------------------------------------------------------------+
-* @bsimethod                                                    Vincas.Razma    01/2015
-+---------------+---------------+---------------+---------------+---------------+------*/
-TEST_F(WSRepositoryClientTests, SendChangesetRequest_WebApiV20_ErrorNotSupported)
-    {
-    auto client = WSRepositoryClient::Create("https://srv.com/ws", "foo", StubClientInfo(), nullptr, GetHandlerPtr());
-
-    GetHandler().ExpectRequests(1);
-    GetHandler().ForRequest(1, StubWSInfoHttpResponseWebApi20());
-
-    auto result = client->SendChangesetRequest(HttpStringBody::Create("TestChangeset"), nullptr, nullptr)->GetResult();
-    EXPECT_EQ(WSError::Id::NotSupported, result.GetError().GetId());
-    }
-
-/*--------------------------------------------------------------------------------------+
-* @bsimethod                                                    Vincas.Razma    01/2015
-+---------------+---------------+---------------+---------------+---------------+------*/
-TEST_F(WSRepositoryClientTests, SendChangesetRequest_WebApiV21_SendsRequest)
-    {
-    auto client = WSRepositoryClient::Create("https://srv.com/ws", "foo", StubClientInfo(), nullptr, GetHandlerPtr());
-
-    GetHandler().ExpectRequests(2);
-    GetHandler().ForRequest(1, StubWSInfoHttpResponseWebApi21());
-    GetHandler().ForRequest(2, [=] (Http::RequestCR request)
-        {
-        EXPECT_STREQ("POST", request.GetMethod().c_str());
-        EXPECT_STREQ("https://srv.com/ws/v2.1/Repositories/foo/$changeset", request.GetUrl().c_str());
-        EXPECT_STREQ("TestChangeset", request.GetRequestBody()->AsString().c_str());
-        return StubHttpResponse();
-        });
-
-    client->SendChangesetRequest(HttpStringBody::Create("TestChangeset"), nullptr, nullptr)->Wait();
-    }
-
-/*--------------------------------------------------------------------------------------+
-* @bsimethod                                                    Vincas.Razma    01/2015
-+---------------+---------------+---------------+---------------+---------------+------*/
-TEST_F(WSRepositoryClientTests, SendChangesetRequest_CompressionIsNotEnabled_RequestCompressionDisabled)
-    {
-    auto client = WSRepositoryClient::Create("https://srv.com/ws", "foo", StubClientInfo(), nullptr, GetHandlerPtr());
-
-    GetHandler().ExpectRequests(2);
-    GetHandler().ForRequest(1, StubWSInfoHttpResponseWebApi21());
-    GetHandler().ForRequest(2, [=] (Http::RequestCR request)
-        {
-        EXPECT_FALSE(request.GetCompressionOptions().IsRequestCompressionEnabled());
-        return StubHttpResponse();
-        });
-
-    EXPECT_FALSE(client->Config().GetCompressionOptions().IsRequestCompressionEnabled());
-    client->SendChangesetRequest(HttpStringBody::Create(""), nullptr, nullptr)->Wait();
-    }
-
-/*--------------------------------------------------------------------------------------+
-* @bsimethod                                                    Vincas.Razma    01/2015
-+---------------+---------------+---------------+---------------+---------------+------*/
-TEST_F(WSRepositoryClientTests, SendChangesetRequest_EnableCompression_RequestCompressionEnabled)
-    {
-    auto client = WSRepositoryClient::Create("https://srv.com/ws", "foo", StubClientInfo(), nullptr, GetHandlerPtr());
-
-    GetHandler().ExpectRequests(2);
-    GetHandler().ForRequest(1, StubWSInfoHttpResponseWebApi21());
-    GetHandler().ForRequest(2, [=] (Http::RequestCR request)
-        {
-        EXPECT_TRUE(request.GetCompressionOptions().IsRequestCompressionEnabled());
-        EXPECT_EQ(1111, request.GetCompressionOptions().GetMinimumSizeToCompress());
-        return StubHttpResponse();
-        });
-
-    EXPECT_FALSE(client->Config().GetCompressionOptions().IsRequestCompressionEnabled());
-    CompressionOptions options;
-    options.EnableRequestCompression(true, 1111);
-    client->Config().SetCompressionOptions(options);
-    client->SendChangesetRequest(HttpStringBody::Create(""), nullptr, nullptr)->Wait();
-    }
-
-/*--------------------------------------------------------------------------------------+
-* @bsimethod                                                    Vincas.Razma    01/2015
-+---------------+---------------+---------------+---------------+---------------+------*/
-TEST_F(WSRepositoryClientTests, SendChangesetRequest_RequestOptionsNotIncluded_RequestTimeOutsAreDefaults)
-    {
-    auto client = WSRepositoryClient::Create("https://srv.com/ws", "foo", StubClientInfo(), nullptr, GetHandlerPtr());
-
-    GetHandler().ExpectRequests(2);
-    GetHandler().ForRequest(1, StubWSInfoHttpResponseWebApi21());
-    GetHandler().ForRequest(2, [=] (Http::RequestCR request)
-        {
-        EXPECT_EQ(IWSRepositoryClient::Timeout::Connection::Default, request.GetConnectionTimeoutSeconds());
-        EXPECT_EQ(IWSRepositoryClient::Timeout::Transfer::Upload, request.GetTransferTimeoutSeconds());
-        return StubHttpResponse();
-        });
-
-    client->SendChangesetRequest(HttpStringBody::Create(""), nullptr, nullptr)->Wait();
-    }
-
-/*--------------------------------------------------------------------------------------+
-* @bsimethod                                                    Vincas.Razma    01/2015
-+---------------+---------------+---------------+---------------+---------------+------*/
-TEST_F(WSRepositoryClientTests, SendChangesetRequest_TransferTimeOutSetViaRequestOptions_RequestTrasferTimeOutIsSet)
-    {
-    auto client = WSRepositoryClient::Create("https://srv.com/ws", "foo", StubClientInfo(), nullptr, GetHandlerPtr());
-
-    GetHandler().ExpectRequests(2);
-    GetHandler().ForRequest(1, StubWSInfoHttpResponseWebApi21());
-    GetHandler().ForRequest(2, [=] (Http::RequestCR request)
-        {
-        EXPECT_EQ(IWSRepositoryClient::Timeout::Connection::Default, request.GetConnectionTimeoutSeconds());
-        EXPECT_EQ(1111, request.GetTransferTimeoutSeconds());
-        return StubHttpResponse();
-        });
-
-    auto options = std::make_shared<IWSRepositoryClient::RequestOptions>();
-    options->SetTransferTimeOut(1111);
-    client->SendChangesetRequestWithOptions(HttpStringBody::Create(""), nullptr, options)->Wait();
-    }
-
-/*--------------------------------------------------------------------------------------+
-* @bsimethod                                                    Vincas.Razma    01/2015
-+---------------+---------------+---------------+---------------+---------------+------*/
-TEST_F(WSRepositoryClientTests, SendChangesetRequest_TransferTimeOutSetViaDefaultRequestOptions_RequestTrasferTimeOutIsSet)
-    {
-    auto client = WSRepositoryClient::Create("https://srv.com/ws", "foo", StubClientInfo(), nullptr, GetHandlerPtr());
-    auto options = std::make_shared<WSRepositoryClient::RequestOptions>();
-
-    GetHandler().ExpectRequests(2);
-    GetHandler().ForRequest(1, StubWSInfoHttpResponseWebApi21());
-    GetHandler().ForRequest(2, [=] (Http::RequestCR request)
-        {
-        EXPECT_EQ(IWSRepositoryClient::Timeout::Connection::Default, request.GetConnectionTimeoutSeconds());
-        EXPECT_EQ(options->GetTransferTimeOut(), request.GetTransferTimeoutSeconds());
-        EXPECT_EQ(IWSRepositoryClient::Timeout::Transfer::Default, options->GetTransferTimeOut());
-        return StubHttpResponse();
-        });
-
-    client->SendChangesetRequestWithOptions(HttpStringBody::Create(""), nullptr, options)->Wait();
-    }
-
-/*--------------------------------------------------------------------------------------+
-* @bsimethod                                                    Vincas.Razma    01/2015
-+---------------+---------------+---------------+---------------+---------------+------*/
-TEST_F(WSRepositoryClientTests, SendChangesetRequest_WebApiV21AndReceives201_Error)
-    {
-    auto client = WSRepositoryClient::Create("https://srv.com/ws", "foo", StubClientInfo(), nullptr, GetHandlerPtr());
-
-    GetHandler().ExpectRequests(2);
-    GetHandler().ForRequest(1, StubWSInfoHttpResponseWebApi21());
-    GetHandler().ForRequest(2, StubHttpResponse(HttpStatus::Created, "{}"));
-
-    auto result = client->SendChangesetRequest(HttpStringBody::Create("TestChangeset"), nullptr, nullptr)->GetResult();
-    EXPECT_FALSE(result.IsSuccess());
-    }
-
-/*--------------------------------------------------------------------------------------+
-* @bsimethod                                                    Vincas.Razma    01/2015
-+---------------+---------------+---------------+---------------+---------------+------*/
-TEST_F(WSRepositoryClientTests, SendChangesetRequest_WebApiV21AndReceives200_SuccessAndReturnsBody)
-    {
-    auto client = WSRepositoryClient::Create("https://srv.com/ws", "foo", StubClientInfo(), nullptr, GetHandlerPtr());
-
-    GetHandler().ExpectRequests(2);
-    GetHandler().ForRequest(1, StubWSInfoHttpResponseWebApi21());
-    GetHandler().ForRequest(2, StubHttpResponse(HttpStatus::OK, "TestChangesetResponse"));
-
-    auto result = client->SendChangesetRequest(HttpStringBody::Create("TestChangeset"), nullptr, nullptr)->GetResult();
-    EXPECT_TRUE(result.IsSuccess());
-    EXPECT_EQ("TestChangesetResponse", result.GetValue()->AsString());
-    }
-
-/*--------------------------------------------------------------------------------------+
-* @bsitest                                    Vincas.Razma                     07/15
-+---------------+---------------+---------------+---------------+---------------+------*/
-TEST_F(WSRepositoryClientTests, SendChangesetRequest_EnableJobsWebApiV2JobSucceedsResponseSucceeds_SuccessAndReturnsBody)
-    {
-    auto client = WSRepositoryClient::Create("https://srv.com/ws", "foo", StubClientInfo(), nullptr, GetHandlerPtr());
-
-    Expect4_jSrS(GetHandler(), HttpStatus::OK);
-
-    IWSRepositoryClient::RequestOptionsPtr options = std::make_shared<IWSRepositoryClient::RequestOptions>();
-    options->GetJobOptions()->EnableJobsIfPossible();
-    auto result = client->SendChangesetRequestWithOptions(HttpStringBody::Create("TestChangeset"), nullptr, options)->GetResult();
-    EXPECT_TRUE(result.IsSuccess());
-    EXPECT_EQ("Good Content", result.GetValue()->AsString());
-    }
-
-/*--------------------------------------------------------------------------------------+
-* @bsimethod                                                    Vincas.Razma    11/2017
-+---------------+---------------+---------------+---------------+---------------+------*/
-TEST_F(WSRepositoryClientTests, SendUpdateObjectRequest_WebApiV2AndInvalidObjectId_ReturnsError)
-    {
-    auto client = WSRepositoryClient::Create("https://srv.com/ws", "foo", StubClientInfo(), nullptr, GetHandlerPtr());
-
-    GetHandler().ExpectRequests(1);
-    GetHandler().ForRequest(1, StubWSInfoHttpResponseWebApi20());
-
-    auto result = client->SendUpdateObjectRequest(ObjectId("", "Foo", ""), ToJson(R"({"TestProperty" : "TestValue" })"))->GetResult();
-    EXPECT_EQ(result.GetError().GetId(), WSError::Id::NotSupported);
-    }
-
-/*--------------------------------------------------------------------------------------+
-* @bsimethod                                                    Vincas.Razma    01/2015
-+---------------+---------------+---------------+---------------+---------------+------*/
-TEST_F(WSRepositoryClientTests, SendUpdateObjectRequest_WebApiV2_SendsPostRequest)
-    {
-    auto client = WSRepositoryClient::Create("https://srv.com/ws", "foo", StubClientInfo(), nullptr, GetHandlerPtr());
-
-    GetHandler().ExpectRequests(2);
-    GetHandler().ForRequest(1, StubWSInfoHttpResponseWebApi20());
-    GetHandler().ForRequest(2, [=] (Http::RequestCR request)
-        {
-        EXPECT_STREQ("POST", request.GetMethod().c_str());
-        EXPECT_STREQ("https://srv.com/ws/v2.0/Repositories/foo/TestSchema/TestClass/TestId", request.GetUrl().c_str());
-        Json::Value expectedBodyJson = ToJson(
-            R"( {
-                "instance" :
-                    {
-                    "schemaName" : "TestSchema",
-                    "className" : "TestClass",
-                    "instanceId" : "TestId",
-                    "properties" :
-                        {
-                        "TestProperty" : "TestValue"
-                        }
-                    }
-                })");
-        EXPECT_EQ(expectedBodyJson, Json::Reader::DoParse(request.GetRequestBody()->AsString()));
-        return StubHttpResponse();
-        });
-
-    client->SendUpdateObjectRequest({"TestSchema.TestClass", "TestId"}, ToJson(R"({"TestProperty" : "TestValue" })"))->Wait();
-    }
-
-/*--------------------------------------------------------------------------------------+
-* @bsimethod                                                    Vincas.Razma    01/2015
-+---------------+---------------+---------------+---------------+---------------+------*/
-TEST_F(WSRepositoryClientTests, SendUpdateObjectRequest_WebApiV2AndETagPassed_SendsRequestWithoutIfMatch)
-    {
-    auto client = WSRepositoryClient::Create("https://srv.com/ws", "foo", StubClientInfo(), nullptr, GetHandlerPtr());
-
-    GetHandler().ExpectRequests(2);
-    GetHandler().ForRequest(1, StubWSInfoHttpResponseWebApi20());
-    GetHandler().ForRequest(2, [=] (Http::RequestCR request)
-        {
-        EXPECT_EQ(nullptr, request.GetHeaders().GetIfMatch());
-        return StubHttpResponse();
-        });
-
-    client->SendUpdateObjectRequest({"A.B", "C"}, Json::objectValue, "TestETag")->Wait();
-    }
-
-/*--------------------------------------------------------------------------------------+
-* @bsimethod                                                    Vincas.Razma    01/2015
-+---------------+---------------+---------------+---------------+---------------+------*/
-TEST_F(WSRepositoryClientTests, SendUpdateObjectRequest_WebApiV2ResponseIsOK_Success)
-    {
-    auto client = WSRepositoryClient::Create("https://srv.com/ws", "foo", StubClientInfo(), nullptr, GetHandlerPtr());
-
-    GetHandler().ExpectRequests(2);
-    GetHandler().ForRequest(1, StubWSInfoHttpResponseWebApi20());
-    GetHandler().ForRequest(2, StubHttpResponse(HttpStatus::OK));
-
-    auto result = client->SendUpdateObjectRequest(StubObjectId(), Json::objectValue)->GetResult();
-    EXPECT_TRUE(result.IsSuccess());
-    }
-
-/*--------------------------------------------------------------------------------------+
-* @bsimethod                                                    Vincas.Razma    01/2015
-+---------------+---------------+---------------+---------------+---------------+------*/
-TEST_F(WSRepositoryClientTests, SendUpdateObjectRequest_WebApiV23WithFile_ErrorNotSupported)
-    {
-    auto client = WSRepositoryClient::Create("https://srv.com/ws", "foo", StubClientInfo(), nullptr, GetHandlerPtr());
-
-    GetHandler().ExpectRequests(1);
-    GetHandler().ForRequest(1, StubWSInfoHttpResponseWebApi23());
-
-    BeTest::SetFailOnAssert(false);
-    auto result = client->SendUpdateObjectRequest(StubObjectId(), Json::objectValue, nullptr, StubFilePath())->GetResult();
-    BeTest::SetFailOnAssert(true);
-
-    EXPECT_FALSE(result.IsSuccess());
-    EXPECT_EQ(WSError::Id::NotSupported, result.GetError().GetId());
-    }
-
-#ifdef USE_GTEST
-/*--------------------------------------------------------------------------------------+
-* @bsimethod                                                    Vincas.Razma    01/2015
-+---------------+---------------+---------------+---------------+---------------+------*/
-TEST_F(WSRepositoryClientTests, SendUpdateObjectRequest_WebApiV24WithFilePath_AddsFileNameToContentDisposition)
-    {
-    auto client = WSRepositoryClient::Create("https://srv.com/ws", "foo", StubClientInfo(), nullptr, GetHandlerPtr());
-
-    auto filePath = StubFile();
-    auto fileName = Utf8String(filePath.GetFileNameAndExtension());
-
-    GetHandler().ExpectRequests(2);
-    GetHandler().ForRequest(1, StubWSInfoHttpResponseWebApi24());
-    GetHandler().ForRequest(2, [=] (Http::RequestCR request)
-        {
-        EXPECT_THAT(request.GetHeaders().GetContentDisposition(), HasSubstr(fileName.c_str()));
-        return StubHttpResponse();
-        });
-
-    client->SendUpdateObjectRequest(StubObjectId(), Json::objectValue, nullptr, filePath)->Wait();
-    }
-#endif
-
-/*--------------------------------------------------------------------------------------+
-* @bsimethod                                                    Vincas.Razma    01/2015
-+---------------+---------------+---------------+---------------+---------------+------*/
-TEST_F(WSRepositoryClientTests, SendUpdateObjectRequest_WebApiV2AndFileETagSentBack_ReturnsNewFileETag)
-    {
-    auto client = WSRepositoryClient::Create("https://srv.com/ws", "foo", StubClientInfo(), nullptr, GetHandlerPtr());
-
-    GetHandler().ExpectRequests(3);
-    GetHandler().ForRequest(1, StubWSInfoHttpResponseWebApi24());
-    GetHandler().ForRequest(2, StubHttpResponse(HttpStatus::ResumeIncomplete));
-    GetHandler().ForRequest(3, StubHttpResponse(HttpStatus::OK, "", {{HEADER_MasFileETag, "NewTag"}}));
-
-    auto result = client->SendUpdateObjectRequest(StubObjectId(), Json::objectValue, nullptr, StubFile())->GetResult();
-    ASSERT_TRUE(result.IsSuccess());
-    EXPECT_EQ("NewTag", result.GetValue().GetFileETag());
-    }
-
-/*--------------------------------------------------------------------------------------+
-* @bsitest                                    julius.cepukenas                    02/18
-+---------------+---------------+---------------+---------------+---------------+------*/
-TEST_F(WSRepositoryClientTests, SendUpdateObjectRequest_EnableJobsWebApiV2JobSucceedsResponseSucceeds_Success)
-    {
-    auto client = WSRepositoryClient::Create("https://srv.com/ws", "foo", StubClientInfo(), nullptr, GetHandlerPtr());
-
-    Expect4_jSrS(GetHandler(), HttpStatus::OK);
-
-    IWSRepositoryClient::RequestOptionsPtr options = std::make_shared<IWSRepositoryClient::RequestOptions>();
-    options->GetJobOptions()->EnableJobsIfPossible();
-    auto result = client->SendUpdateObjectRequestWithOptions(StubObjectId(), Json::objectValue, nullptr, BeFileName(), nullptr, options)->GetResult();
-    EXPECT_TRUE(result.IsSuccess());
-    }
-
-/*--------------------------------------------------------------------------------------+
-* @bsimethod                                                    Vincas.Razma    11/2017
-+---------------+---------------+---------------+---------------+---------------+------*/
-TEST_F(WSRepositoryClientTests, SendDeleteObjectRequest_WebApiV2AndInvalidObjectId_ReturnsError)
-    {
-    auto client = WSRepositoryClient::Create("https://srv.com/ws", "foo", StubClientInfo(), nullptr, GetHandlerPtr());
-
-    GetHandler().ExpectRequests(1);
-    GetHandler().ForRequest(1, StubWSInfoHttpResponseWebApi20());
-
-    auto result = client->SendDeleteObjectRequest(ObjectId("", "Foo", ""))->GetResult();
-    EXPECT_EQ(result.GetError().GetId(), WSError::Id::NotSupported);
-    }
-
-/*--------------------------------------------------------------------------------------+
-* @bsimethod                                                    Vincas.Razma    01/2015
-+---------------+---------------+---------------+---------------+---------------+------*/
-TEST_F(WSRepositoryClientTests, SendDeleteObjectRequest_WebApiV2_SendsDeleteRequest)
-    {
-    auto client = WSRepositoryClient::Create("https://srv.com/ws", "foo", StubClientInfo(), nullptr, GetHandlerPtr());
-
-    GetHandler().ExpectRequests(2);
-    GetHandler().ForRequest(1, StubWSInfoHttpResponseWebApi20());
-    GetHandler().ForRequest(2, [=] (Http::RequestCR request)
-        {
-        EXPECT_STREQ("DELETE", request.GetMethod().c_str());
-        EXPECT_STREQ("https://srv.com/ws/v2.0/Repositories/foo/TestSchema/TestClass/TestId", request.GetUrl().c_str());
-        return StubHttpResponse();
-        });
-
-    client->SendDeleteObjectRequest({"TestSchema.TestClass", "TestId"})->Wait();
-    }
-
-/*--------------------------------------------------------------------------------------+
-* @bsimethod                                                    Vincas.Razma    01/2015
-+---------------+---------------+---------------+---------------+---------------+------*/
-TEST_F(WSRepositoryClientTests, SendDeleteObjectRequest_WebApiV2ResponseIsOK_Success)
-    {
-    auto client = WSRepositoryClient::Create("https://srv.com/ws", "foo", StubClientInfo(), nullptr, GetHandlerPtr());
-
-    GetHandler().ExpectRequests(2);
-    GetHandler().ForRequest(1, StubWSInfoHttpResponseWebApi20());
-    GetHandler().ForRequest(2, StubHttpResponse(HttpStatus::OK));
-
-    auto result = client->SendDeleteObjectRequest({"TestSchema.TestClass", "TestId"})->GetResult();
-    EXPECT_TRUE(result.IsSuccess());
-    }
-
-/*--------------------------------------------------------------------------------------+
-* @bsimethod                                                    Vincas.Razma    11/2017
-+---------------+---------------+---------------+---------------+---------------+------*/
-TEST_F(WSRepositoryClientTests, SendUpdateFileRequest_WebApiV2AndInvalidObjectId_ReturnsError)
-    {
-    auto client = WSRepositoryClient::Create("https://srv.com/ws", "foo", StubClientInfo(), nullptr, GetHandlerPtr());
-
-    GetHandler().ExpectRequests(1);
-    GetHandler().ForRequest(1, StubWSInfoHttpResponseWebApi20());
-
-    auto result = client->SendUpdateFileRequest(ObjectId("", "Foo", ""), StubFile())->GetResult();
-    EXPECT_EQ(result.GetError().GetId(), WSError::Id::NotSupported);
-    }
-
-/*--------------------------------------------------------------------------------------+
-* @bsitest                                    julius.cepukenas                    02/18
-+---------------+---------------+---------------+---------------+---------------+------*/
-TEST_F(WSRepositoryClientTests, SendDeleteObjectRequest_EnableJobsWebApiV2JobNotSupported_SendsSimpleDeleteRequest)
-    {
-    auto client = WSRepositoryClient::Create("https://srv.com/ws", "foo", StubClientInfo(), nullptr, GetHandlerPtr());
-
-    GetHandler().ExpectRequests(2);
-    GetHandler().ForRequest(1, StubWSInfoHttpResponseWebApi20());
-    GetHandler().ForRequest(2, [=] (Http::RequestCR request)
-        {
-        EXPECT_STREQ("DELETE", request.GetMethod().c_str());
-        EXPECT_STREQ("https://srv.com/ws/v2.0/Repositories/foo/TestSchema/TestClass/TestId", request.GetUrl().c_str());
-        return StubHttpResponse(ConnectionStatus::OK);
-        });
-
-    IWSRepositoryClient::RequestOptionsPtr options = std::make_shared<IWSRepositoryClient::RequestOptions>();
-    options->GetJobOptions()->EnableJobsIfPossible();
-    client->SendDeleteObjectRequestWithOptions({"TestSchema.TestClass", "TestId"}, options)->Wait();
-    }
-
-/*--------------------------------------------------------------------------------------+
-* @bsitest                                    julius.cepukenas                    02/18
-+---------------+---------------+---------------+---------------+---------------+------*/
-TEST_F(WSRepositoryClientTests, SendDeleteObjectRequest_EnableJobsWebApiV2JobNotSupportedResponseIsOK_Success)
-    {
-    auto client = WSRepositoryClient::Create("https://srv.com/ws", "foo", StubClientInfo(), nullptr, GetHandlerPtr());
-
-    GetHandler().ExpectRequests(2);
-    GetHandler().ForRequest(1, StubWSInfoHttpResponseWebApi20());
-    GetHandler().ForRequest(2, StubHttpResponse(HttpStatus::OK));
-
-    IWSRepositoryClient::RequestOptionsPtr options = std::make_shared<IWSRepositoryClient::RequestOptions>();
-    options->GetJobOptions()->EnableJobsIfPossible();
-    auto result = client->SendDeleteObjectRequestWithOptions({"TestSchema.TestClass", "TestId"}, options)->GetResult();
-    EXPECT_TRUE(result.IsSuccess());
-    }
-
-/*--------------------------------------------------------------------------------------+
-* @bsitest                                    julius.cepukenas                    02/18
-+---------------+---------------+---------------+---------------+---------------+------*/
-TEST_F(WSRepositoryClientTests, SendDeleteObjectRequest_EnableJobsWebApiV2ResponseSendsJobsSequence_SendsJobDeleteRequest)
-    {
-    auto client = WSRepositoryClient::Create("https://srv.com/ws", "foo", StubClientInfo(), nullptr, GetHandlerPtr());
-
-    auto jobUrl = "https://srv.com/ws/v2.6/Repositories/Job";
-    DateTime dateTime;
-    auto scheduleTime = dateTime.GetCurrentTimeUtc().ToString();
-
-    EXPECT_REQUEST_COUNT(GetHandler(), 7);
-    GetHandler().ForRequest(1, StubWSInfoHttpResponseWebApi27());
-    GetHandler().ForRequest(2, [=] (Http::RequestCR request)
-        {
-        EXPECT_STREQ("DELETE", request.GetMethod().c_str());
-        EXPECT_STREQ("Allow", request.GetHeaders().GetValue("Mas-Async-Job"));
-        EXPECT_STREQ("https://srv.com/ws/v2.7/Repositories/foo/TestSchema/TestClass/TestId", request.GetUrl().c_str());
-        std::map<Utf8String, Utf8String> headers {{"Operation-Location", jobUrl}};
-
-        return StubHttpResponse(HttpStatus::Accepted, "", headers);
-        });
-    GetHandler().ForRequest(3, [=] (Http::RequestCR request)
-        {
-        EXPECT_STREQ("GET", request.GetMethod().c_str());
-        EXPECT_STREQ(jobUrl, request.GetUrl().c_str());
-        Utf8String body =
-            Utf8PrintfString(R"({
-            "instances" : [
-                {
-                "instanceId": "6b39f111-e38e-41b2-bf33-1c9b2a0965e1",
-                "schemaName": "Jobs",
-                "className": "Job",
-                "properties" :
-                    {
-                    "ScheduleTime": "%s",
-                    "Status":"NotStarted"
-                    }
-                }]
-            })", scheduleTime.c_str());
-
-        std::map<Utf8String, Utf8String> headers;
-        return StubHttpResponse(HttpStatus::OK, body, headers);
-        });
-    GetHandler().ForRequest(4, [=] (Http::RequestCR request)
-        {
-        EXPECT_STREQ("GET", request.GetMethod().c_str());
-        EXPECT_STREQ(jobUrl, request.GetUrl().c_str());
-        Utf8String body =
-            Utf8PrintfString(R"({
-            "instances" : [
-                {
-                "instanceId": "6b39f111-e38e-41b2-bf33-1c9b2a0965e1",
-                "schemaName": "Jobs",
-                "className": "Job",
-                "properties" :
-                    {
-                    "ScheduleTime": "%s",
-                    "Status":"Running"
-                    }
-                }]
-            })", scheduleTime.c_str());
-
-        std::map<Utf8String, Utf8String> headers;
-        return StubHttpResponse(HttpStatus::OK, body, headers);
-        });
-    GetHandler().ForRequest(5, [=] (Http::RequestCR request)
-        {
-        EXPECT_STREQ("GET", request.GetMethod().c_str());
-        EXPECT_STREQ(jobUrl, request.GetUrl().c_str());
-        Utf8String body =
-            Utf8PrintfString(R"({
-            "instances" : [
-                {
-                "instanceId": "6b39f111-e38e-41b2-bf33-1c9b2a0965e1",
-                "schemaName": "Jobs",
-                "className": "Job",
-                "properties" :
-                    {
-                    "ScheduleTime": "%s",
-                    "Status":"Running"
-                    }
-                }]
-            })", scheduleTime.c_str());
-
-        std::map<Utf8String, Utf8String> headers;
-        return StubHttpResponse(HttpStatus::OK, body, headers);
-        });
-    GetHandler().ForRequest(6, [=] (Http::RequestCR request)
-        {
-        EXPECT_STREQ("GET", request.GetMethod().c_str());
-        EXPECT_STREQ(jobUrl, request.GetUrl().c_str());
-        Utf8String body =
-            Utf8PrintfString(R"({
-            "instances" : [
-                {
-                "instanceId": "6b39f111-e38e-41b2-bf33-1c9b2a0965e1",
-                "schemaName": "Jobs",
-                "className": "Job",
-                "properties" :
-                    {
-                    "ScheduleTime": "%s",
-                    "ResponseStatusCode":200,
-                    "ResponseContent":"Good Content",
-                    "ResponseHeaders":"",
-                    "Status":"Succeeded"
-                    }
-                }]
-            })", scheduleTime.c_str());
-
-        std::map<Utf8String, Utf8String> headers;
-        return StubHttpResponse(HttpStatus::OK, body, headers);
-        });
-    GetHandler().ForRequest(7, [=] (Http::RequestCR request)
-        {
-        EXPECT_STREQ("DELETE", request.GetMethod().c_str());
-        EXPECT_STREQ(jobUrl, request.GetUrl().c_str());
-
-        return StubHttpResponse(HttpStatus::OK);
-        });
-
-    IWSRepositoryClient::RequestOptionsPtr options = std::make_shared<IWSRepositoryClient::RequestOptions>();
-    options->GetJobOptions()->EnableJobsIfPossible();
-    client->SendDeleteObjectRequestWithOptions({"TestSchema.TestClass", "TestId"}, options)->Wait();
-    }
-
-/*--------------------------------------------------------------------------------------+
-* @bsitest                                    julius.cepukenas                    02/18
-+---------------+---------------+---------------+---------------+---------------+------*/
-TEST_F(WSRepositoryClientTests, SendDeleteObjectRequest_EnableJobsWebApiV2JobRequestFailed_Fails)
-    {
-    auto client = WSRepositoryClient::Create("https://srv.com/ws", "foo", StubClientInfo(), nullptr, GetHandlerPtr());
-
-    GetHandler().ExpectRequests(2);
-    GetHandler().ForRequest(1, StubWSInfoHttpResponseWebApi27());
-    auto jobUrl = "https://srv.com/ws/v2.0/Repositories/Job";
-    std::map<Utf8String, Utf8String> headers {{"Operation-Location", jobUrl}};
-    GetHandler().ForRequest(2, StubHttpResponse(HttpStatus::InternalServerError, "", headers));
-
-    IWSRepositoryClient::RequestOptionsPtr options = std::make_shared<IWSRepositoryClient::RequestOptions>();
-    options->GetJobOptions()->EnableJobsIfPossible();
-    auto result = client->SendDeleteObjectRequestWithOptions({"TestSchema.TestClass", "TestId"}, options)->GetResult();
-    EXPECT_FALSE(result.IsSuccess());
-    }
-
-/*--------------------------------------------------------------------------------------+
-* @bsitest                                    julius.cepukenas                   02/18
-+---------------+---------------+---------------+---------------+---------------+------*/
-TEST_F(WSRepositoryClientTests, SendDeleteObjectRequest_EnableJobsWebApiV2JobSucceedsResponseSucceeds_Success)
-    {
-    auto client = WSRepositoryClient::Create("https://srv.com/ws", "foo", StubClientInfo(), nullptr, GetHandlerPtr());
-
-    Expect4_jSrS(GetHandler(), HttpStatus::OK);
-
-    IWSRepositoryClient::RequestOptionsPtr options = std::make_shared<IWSRepositoryClient::RequestOptions>();
-    options->GetJobOptions()->EnableJobsIfPossible();
-    auto result = client->SendDeleteObjectRequestWithOptions({"TestSchema.TestClass", "TestId"}, options)->GetResult();
-    EXPECT_TRUE(result.IsSuccess());
-    }
-
-/*--------------------------------------------------------------------------------------+
-* @bsitest                                    julius.cepukenas                    02/18
-+---------------+---------------+---------------+---------------+---------------+------*/
-TEST_F(WSRepositoryClientTests, SendDeleteObjectRequest_EnableJobsWebApiV2JobSucceedsAfterLongDelayResponseSucceeds_Success)
-    {
-    auto client = WSRepositoryClient::Create("https://srv.com/ws", "foo", StubClientInfo(), nullptr, GetHandlerPtr());
-
-    GetHandler().ExpectRequests(4);
-    GetHandler().ForRequest(1, StubWSInfoHttpResponseWebApi27());
-    auto jobUrl = "https://srv.com/ws/v2.0/Repositories/Job";
-    std::map<Utf8String, Utf8String> headers {{"Operation-Location", jobUrl}};
-    GetHandler().ForRequest(2, StubHttpResponse(HttpStatus::Accepted, "", headers));
-
-    Utf8String body =
-        Utf8PrintfString(R"({
-            "instances" : [
-                {
-                "instanceId": "6b39f111-e38e-41b2-bf33-1c9b2a0965e1",
-                "schemaName": "Jobs",
-                "className": "Job",
-                "properties" :
-                    {
-                    "ResponseStatusCode":200,
-                    "ResponseContent":"Good Content",
-                    "ResponseHeaders":"",
-                    "ScheduleTime": "2000-01-01T13:43:57.3126099Z",
-                    "Status":"Succeeded"
-                    }
-                }]
-            })");
-
-    GetHandler().ForRequest(3, StubHttpResponse(HttpStatus::OK, body, headers));
-    GetHandler().ForRequest(4, StubHttpResponse(HttpStatus::OK));
-
-    IWSRepositoryClient::RequestOptionsPtr options = std::make_shared<IWSRepositoryClient::RequestOptions>();
-    options->GetJobOptions()->EnableJobsIfPossible();
-    auto result = client->SendDeleteObjectRequestWithOptions({"TestSchema.TestClass", "TestId"}, options)->GetResult();
-    EXPECT_TRUE(result.IsSuccess());
-    }
-
-/*--------------------------------------------------------------------------------------+
-* @bsitest                                    julius.cepukenas                    02/18
-+---------------+---------------+---------------+---------------+---------------+------*/
-TEST_F(WSRepositoryClientTests, SendDeleteObjectRequest_EnableJobsWebApiV2JobsRunningAfterLongDelay_Fails)
-    {
-    auto client = WSRepositoryClient::Create("https://srv.com/ws", "foo", StubClientInfo(), nullptr, GetHandlerPtr());
-
-    GetHandler().ExpectRequests(4);
-    GetHandler().ForRequest(1, StubWSInfoHttpResponseWebApi27());
-    auto jobUrl = "https://srv.com/ws/v2.0/Repositories/Job";
-    std::map<Utf8String, Utf8String> headers {{"Operation-Location", jobUrl}};
-    GetHandler().ForRequest(2, StubHttpResponse(HttpStatus::Accepted, "", headers));
-
-    Utf8String body =
-        Utf8PrintfString(R"({
-            "instances" : [
-                {
-                "instanceId": "6b39f111-e38e-41b2-bf33-1c9b2a0965e1",
-                "schemaName": "Jobs",
-                "className": "Job",
-                "properties" :
-                    {
-                    "ScheduleTime":  "2000-01-01T13:43:57.3126099Z",
-                    "Status":"Running"
-                    }
-                }]
-            })");
-
-    GetHandler().ForRequest(3, StubHttpResponse(HttpStatus::OK, body, headers));
-    GetHandler().ForRequest(4, StubHttpResponse(HttpStatus::OK));
-
-    IWSRepositoryClient::RequestOptionsPtr options = std::make_shared<IWSRepositoryClient::RequestOptions>();
-    options->GetJobOptions()->EnableJobsIfPossible();
-    auto result = client->SendDeleteObjectRequestWithOptions({"TestSchema.TestClass", "TestId"}, options)->GetResult();
-    EXPECT_FALSE(result.IsSuccess());
-    }
-
-/*--------------------------------------------------------------------------------------+
-* @bsitest                                    julius.cepukenas                    02/18
-+---------------+---------------+---------------+---------------+---------------+------*/
-TEST_F(WSRepositoryClientTests, SendDeleteObjectRequest_EnableJobsAndWebApiV2JobsSuceedsFailsToDeleteJob_Fails)
-    {
-    auto client = WSRepositoryClient::Create("https://srv.com/ws", "foo", StubClientInfo(), nullptr, GetHandlerPtr());
-
-    GetHandler().ExpectRequests(4);
-    GetHandler().ForRequest(1, StubWSInfoHttpResponseWebApi27());
-    auto jobUrl = "https://srv.com/ws/v2.0/Repositories/Job";
-    std::map<Utf8String, Utf8String> headers {{"Operation-Location", jobUrl}};
-    GetHandler().ForRequest(2, StubHttpResponse(HttpStatus::Accepted, "", headers));
-
-    DateTime dateTime;
-    auto scheduleTime = dateTime.GetCurrentTimeUtc().ToString();
-
-    Utf8String body =
-        Utf8PrintfString(R"({
-            "instances" : [
-                {
-                "instanceId": "6b39f111-e38e-41b2-bf33-1c9b2a0965e1",
-                "schemaName": "Jobs",
-                "className": "Job",
-                "properties" :
-                    {
-                    "ResponseStatusCode":420,
-                    "ResponseContent":"Failed",
-                    "ResponseHeaders":"",
-                    "ScheduleTime": "%s",
-                    "Status":"Succeeded"
-                    }
-                }]
-            })", scheduleTime.c_str());
-
-    GetHandler().ForRequest(3, StubHttpResponse(HttpStatus::OK, body, headers));
-    GetHandler().ForRequest(4, StubHttpResponse(HttpStatus::OK));
-
-    IWSRepositoryClient::RequestOptionsPtr options = std::make_shared<IWSRepositoryClient::RequestOptions>();
-    options->GetJobOptions()->EnableJobsIfPossible();
-    auto result = client->SendDeleteObjectRequestWithOptions({"TestSchema.TestClass", "TestId"}, options)->GetResult();
-    EXPECT_FALSE(result.IsSuccess());
-    }
-
-/*--------------------------------------------------------------------------------------+
-* @bsitest                                    julius.cepukenas                    02/18
-+---------------+---------------+---------------+---------------+---------------+------*/
-TEST_F(WSRepositoryClientTests, SendDeleteObjectRequest_EnableJobsWebApiV2JobFails_Fails)
-    {
-    auto client = WSRepositoryClient::Create("https://srv.com/ws", "foo", StubClientInfo(), nullptr, GetHandlerPtr());
-
-    GetHandler().ExpectRequests(4);
-    GetHandler().ForRequest(1, StubWSInfoHttpResponseWebApi27());
-    auto jobUrl = "https://srv.com/ws/v2.0/Repositories/Job";
-    std::map<Utf8String, Utf8String> headers {{"Operation-Location", jobUrl}};
-    GetHandler().ForRequest(2, StubHttpResponse(HttpStatus::Accepted, "", headers));
-
-    DateTime dateTime;
-    auto scheduleTime = dateTime.GetCurrentTimeUtc().ToString();
-
-    Utf8String body =
-        Utf8PrintfString(R"({
-            "instances" : [
-                {
-                "instanceId": "6b39f111-e38e-41b2-bf33-1c9b2a0965e1",
-                "schemaName": "Jobs",
-                "className": "Job",
-                "properties" :
-                    {
-                    "ScheduleTime": "%s",
-                    "Status":"Failed"
-                    }
-                }]
-            })", scheduleTime.c_str());
-
-    GetHandler().ForRequest(3, StubHttpResponse(HttpStatus::OK, body, headers));
-    GetHandler().ForRequest(4, StubHttpResponse(HttpStatus::OK));
-
-    IWSRepositoryClient::RequestOptionsPtr options = std::make_shared<IWSRepositoryClient::RequestOptions>();
-    options->GetJobOptions()->EnableJobsIfPossible();
-    auto result = client->SendDeleteObjectRequestWithOptions({"TestSchema.TestClass", "TestId"}, options)->GetResult();
-    EXPECT_FALSE(result.IsSuccess());
-    }
-
-/*--------------------------------------------------------------------------------------+
-* @bsitest                                    julius.cepukenas                    02/18
-+---------------+---------------+---------------+---------------+---------------+------*/
-TEST_F(WSRepositoryClientTests, SendDeleteObjectRequest_EnableJobsWebApiV2JobsResponseIsUnauthorized_Fails)
-    {
-    auto client = WSRepositoryClient::Create("https://srv.com/ws", "foo", StubClientInfo(), nullptr, GetHandlerPtr());
-
-    GetHandler().ExpectRequests(4);
-    GetHandler().ForRequest(1, StubWSInfoHttpResponseWebApi27());
-    auto jobUrl = "https://srv.com/ws/v2.0/Repositories/Job";
-    std::map<Utf8String, Utf8String> headers {{"Operation-Location", jobUrl}};
-    GetHandler().ForRequest(2, StubHttpResponse(HttpStatus::Accepted, "", headers));
-    GetHandler().ForRequest(3, StubHttpResponse(HttpStatus::Unauthorized));
-    GetHandler().ForRequest(4, StubHttpResponse(HttpStatus::Unauthorized));
-
-    IWSRepositoryClient::RequestOptionsPtr options = std::make_shared<IWSRepositoryClient::RequestOptions>();
-    options->GetJobOptions()->EnableJobsIfPossible();
-    auto result = client->SendDeleteObjectRequestWithOptions({"TestSchema.TestClass", "TestId"}, options)->GetResult();
-    EXPECT_FALSE(result.IsSuccess());
-    }
-
-/*--------------------------------------------------------------------------------------+
-* @bsimethod                                                    Vincas.Razma    01/2015
-+---------------+---------------+---------------+---------------+---------------+------*/
-TEST_F(WSRepositoryClientTests, SendUpdateFileRequest_WebApiV2_SendsPutRequest)
-    {
-    auto client = WSRepositoryClient::Create("https://srv.com/ws", "foo", StubClientInfo(), nullptr, GetHandlerPtr());
-
-    GetHandler().ExpectRequests(3);
-    GetHandler().ForRequest(1, StubWSInfoHttpResponseWebApi20());
-    GetHandler().ForRequest(2, [=] (Http::RequestCR request)
-        {
-        EXPECT_STREQ("PUT", request.GetMethod().c_str());
-        EXPECT_STREQ("https://srv.com/ws/v2.0/Repositories/foo/TestSchema/TestClass/TestId/$file", request.GetUrl().c_str());
-        return StubHttpResponse(HttpStatus::ResumeIncomplete);
-        });
-    GetHandler().ForRequest(3, [=] (Http::RequestCR request)
-        {
-        EXPECT_EQ("TestContent", ReadHttpBody(request.GetRequestBody()));
-        return StubHttpResponse();
-        });
-
-    client->SendUpdateFileRequest({"TestSchema.TestClass", "TestId"}, StubFile("TestContent"))->Wait();
-    }
-
-/*--------------------------------------------------------------------------------------+
-* @bsimethod                                                    Mantas.Smicius    10/2018
-+---------------+---------------+---------------+---------------+---------------+------*/
-TEST_F(WSRepositoryClientTests, SendUpdateFileRequest_WebApi27_ChunkUploadSendsAllRequestsWithSameMasRequestId)
-    {
-    auto client = WSRepositoryClient::Create("https://srv.com/ws", "foo", StubClientInfo(), nullptr, GetHandlerPtr());
-
-    set<Utf8CP> requestIds;
-
-    GetHandler().ForRequest(1, StubWSInfoHttpResponseWebApi27());
-    GetHandler().ForRequest(2, [=, &requestIds] (Http::RequestCR request)
-        {
-        auto actualActivityId = request.GetHeaders().GetValue(HEADER_MasRequestId);
-        EXPECT_NE(nullptr, actualActivityId);
-        requestIds.insert(actualActivityId);
-        return StubHttpResponse(HttpStatus::ResumeIncomplete);
-        });
-
-    GetHandler().ForRequest(3, [=, &requestIds] (Http::RequestCR request)
-        {
-        auto actualActivityId = request.GetHeaders().GetValue(HEADER_MasRequestId);
-        EXPECT_NE(nullptr, actualActivityId);
-        requestIds.insert(actualActivityId);
-        return StubHttpResponse(HttpStatus::ResumeIncomplete);
-        });
-
-    GetHandler().ForRequest(4, [=, &requestIds] (Http::RequestCR request)
-        {
-        auto actualActivityId = request.GetHeaders().GetValue(HEADER_MasRequestId);
-        EXPECT_NE(nullptr, actualActivityId);
-        requestIds.insert(actualActivityId);
-        return StubHttpResponse(HttpStatus::OK);
-        });
-
-    client->SendUpdateFileRequest(StubObjectId(), StubFile())->GetResult();
-
-    auto uniqueRequestIds = requestIds.size();
-    EXPECT_EQ(1, uniqueRequestIds);
-    }
-
-/*--------------------------------------------------------------------------------------+
-* @bsimethod                                                    Mantas.Smicius    10/2018
-+---------------+---------------+---------------+---------------+---------------+------*/
-TEST_F(WSRepositoryClientTests, SendUpdateFileRequest_WebApiV27AndAzureRedirectAndAzureUploadSuccessful_SendsAllRequestsWithSameActivityId)
-    {
-    auto client = WSRepositoryClient::Create("https://srv.com/ws", "foo", StubClientInfo(), nullptr, GetHandlerPtr());
-
-    set<Utf8CP> requestIds;
-
-    EXPECT_REQUEST_COUNT(GetHandler(), 4);
-    GetHandler().ForRequest(1, StubWSInfoHttpResponseWebApi27());
-    GetHandler().ForRequest(2, [=, &requestIds] (Http::RequestCR request)
-        {
-        auto actualActivityId = request.GetHeaders().GetValue(HEADER_MasRequestId);
-        EXPECT_NE(nullptr, actualActivityId);
-        requestIds.insert(actualActivityId);
-        return StubHttpResponse(HttpStatus::TemporaryRedirect, "", {
-                {HEADER_Location, "https://foozure.com/boo"},
-                {HEADER_MasFileAccessUrlType, "AzureBlobSasUrl"},
-                {HEADER_MasUploadConfirmationId, "TestUploadId"}});
-        });
-    GetHandler().ForRequest(3, [=, &requestIds] (Http::RequestCR request)
-        {
-        auto actualActivityId = request.GetHeaders().GetValue(HEADER_XMsClientRequestId);
-        EXPECT_NE(nullptr, actualActivityId);
-        requestIds.insert(actualActivityId);
-        return StubHttpResponse(HttpStatus::Created);
-        });
-    GetHandler().ForRequest(4, [=, &requestIds] (Http::RequestCR request)
-        {
-        auto actualActivityId = request.GetHeaders().GetValue(HEADER_MasRequestId);
-        EXPECT_NE(nullptr, actualActivityId);
-        requestIds.insert(actualActivityId);
-        return StubHttpResponse(HttpStatus::OK);
-        });
-
-    client->SendUpdateFileRequest({"TestSchema", "TestClass", "TestId"}, StubFilePath())->GetResult();
-    
-    auto uniqueRequestIds = requestIds.size();
-    EXPECT_EQ(1, uniqueRequestIds);
-    }
-
-/*--------------------------------------------------------------------------------------+
-* @bsimethod                                                    Vincas.Razma    01/2015
-+---------------+---------------+---------------+---------------+---------------+------*/
-TEST_F(WSRepositoryClientTests, SendUpdateFileRequest_WebApiV2AndFileETagSentBack_ReturnsNewFileETag)
-    {
-    auto client = WSRepositoryClient::Create("https://srv.com/ws", "foo", StubClientInfo(), nullptr, GetHandlerPtr());
-
-    GetHandler().ExpectRequests(3);
-    GetHandler().ForRequest(1, StubWSInfoHttpResponseWebApi20());
-    GetHandler().ForRequest(2, StubHttpResponse(HttpStatus::ResumeIncomplete));
-    GetHandler().ForRequest(3, StubHttpResponse(HttpStatus::OK, "", {{HEADER_MasFileETag, "NewTag"}}));
-
-    auto result = client->SendUpdateFileRequest(StubObjectId(), StubFile())->GetResult();
-    ASSERT_TRUE(result.IsSuccess());
-    EXPECT_EQ("NewTag", result.GetValue().GetFileETag());
-    }
-
-/*--------------------------------------------------------------------------------------+
-* @bsimethod                                                    Vincas.Razma    01/2015
-+---------------+---------------+---------------+---------------+---------------+------*/
-TEST_F(WSRepositoryClientTests, SendUpdateFileRequest_WebApiV24_SendsPutRequestWithAllowRedirect)
-    {
-    auto client = WSRepositoryClient::Create("https://srv.com/ws", "foo", StubClientInfo(), nullptr, GetHandlerPtr());
-
-    GetHandler().ExpectRequests(2);
-    GetHandler().ForRequest(1, StubWSInfoHttpResponseWebApi24());
-    GetHandler().ForRequest(2, [=] (Http::RequestCR request)
-        {
-        EXPECT_STREQ("PUT", request.GetMethod().c_str());
-        EXPECT_STREQ("https://srv.com/ws/v2.4/Repositories/foo/TestSchema/TestClass/TestId/$file", request.GetUrl().c_str());
-        EXPECT_STREQ("true", request.GetHeaders().GetValue("Mas-Allow-Redirect"));
-        return StubHttpResponse(HttpStatus::OK);
-        });
-
-    auto response = client->SendUpdateFileRequest({"TestSchema", "TestClass", "TestId"}, StubFilePath())->GetResult();
-    EXPECT_TRUE(response.IsSuccess());
-    }
-
-/*--------------------------------------------------------------------------------------+
-* @bsimethod                                                    Vincas.Razma    01/2015
-+---------------+---------------+---------------+---------------+---------------+------*/
-TEST_F(WSRepositoryClientTests, SendUpdateFileRequest_WebApiV25_SendsPutRequestWithCorrectApiVersion)
-    {
-    auto client = WSRepositoryClient::Create("https://srv.com/ws", "foo", StubClientInfo(), nullptr, GetHandlerPtr());
-
-    GetHandler().ExpectRequests(2);
-    GetHandler().ForRequest(1, StubWSInfoHttpResponseWebApi25());
-    GetHandler().ForRequest(2, [=] (Http::RequestCR request)
-        {
-        EXPECT_STREQ("https://srv.com/ws/v2.5/Repositories/foo/TestSchema/TestClass/TestId/$file", request.GetUrl().c_str());
-        return StubHttpResponse(HttpStatus::OK);
-        });
-
-    client->SendUpdateFileRequest({"TestSchema", "TestClass", "TestId"}, StubFilePath())->Wait();
-    }
-
-/*--------------------------------------------------------------------------------------+
-* @bsimethod                                                    Vincas.Razma    01/2015
-+---------------+---------------+---------------+---------------+---------------+------*/
-TEST_F(WSRepositoryClientTests, SendUpdateFileRequest_WebApiV24AndAzureRedirectAndAzureUploadSuccessful_SendsConfirmationToServer)
-    {
-    auto client = WSRepositoryClient::Create("https://srv.com/ws", "foo", StubClientInfo(), nullptr, GetHandlerPtr());
-
-    EXPECT_REQUEST_COUNT(GetHandler(), 4);
-    GetHandler().ExpectRequest(StubWSInfoHttpResponseWebApi24());
-    GetHandler().ExpectRequest([=] (Http::RequestCR request)
-        {
-        return StubHttpResponse(HttpStatus::TemporaryRedirect, "", {
-                {HEADER_Location, "https://foozure.com/boo"},
-                {HEADER_MasFileAccessUrlType, "AzureBlobSasUrl"},
-                {HEADER_MasUploadConfirmationId, "TestUploadId"}});
-        });
-    GetHandler().ExpectRequest([=] (Http::RequestCR request)
-        {
-        EXPECT_STREQ("PUT", request.GetMethod().c_str());
-        EXPECT_STREQ("https://foozure.com/boo", request.GetUrl().c_str());
-        EXPECT_STREQ("BlockBlob", request.GetHeaders().GetValue("x-ms-blob-type"));
-        return StubHttpResponse(HttpStatus::Created);
-        });
-    GetHandler().ExpectRequest([=] (Http::RequestCR request)
-        {
-        EXPECT_STREQ("PUT", request.GetMethod().c_str());
-        EXPECT_STREQ("https://srv.com/ws/v2.4/Repositories/foo/TestSchema/TestClass/TestId/$file", request.GetUrl().c_str());
-        EXPECT_EQ(nullptr, request.GetHeaders().GetValue("Mas-Allow-Redirect"));
-        EXPECT_STREQ("TestUploadId", request.GetHeaders().GetValue(HEADER_MasUploadConfirmationId));
-        return StubHttpResponse(HttpStatus::OK);
-        });
-
-    auto response = client->SendUpdateFileRequest({"TestSchema", "TestClass", "TestId"}, StubFilePath())->GetResult();
-    EXPECT_TRUE(response.IsSuccess());
-    }
-
-/*--------------------------------------------------------------------------------------+
-* @bsimethod                                    Karolis.Dziedzelis              09/2018
-+---------------+---------------+---------------+---------------+---------------+------*/
-TEST_F(WSRepositoryClientTests, SendUpdateFileRequest_WebApiV24AndAzureRedirectAndAzureUploadFails_ParsesError)
-    {
-    auto client = WSRepositoryClient::Create("https://srv.com/ws", "foo", StubClientInfo(), nullptr, GetHandlerPtr());
-
-    EXPECT_REQUEST_COUNT(GetHandler(), 3);
-    GetHandler().ExpectRequest(StubWSInfoHttpResponseWebApi24());
-    GetHandler().ExpectRequest([=] (Http::RequestCR request)
-        {
-        return StubHttpResponse(HttpStatus::TemporaryRedirect, "", {
-                {HEADER_Location, "https://foozure.com/boo"},
-                {HEADER_MasFileAccessUrlType, "AzureBlobSasUrl"},
-                {HEADER_MasUploadConfirmationId, "TestUploadId"}});
-        });
-    GetHandler().ExpectRequest([=] (Http::RequestCR request)
-        {
-        EXPECT_STREQ("PUT", request.GetMethod().c_str());
-        EXPECT_STREQ("https://foozure.com/boo", request.GetUrl().c_str());
-        EXPECT_STREQ("BlockBlob", request.GetHeaders().GetValue("x-ms-blob-type"));
-        Utf8CP body = "<?xml version=\"1.0\" encoding=\"utf-8\"?><Error><Code>BlobNotFound</Code><Message>TestMessage</Message></Error>";
-        return StubHttpResponse(HttpStatus::NotFound, body, {{ "Content-Type" , REQUESTHEADER_ContentType_ApplicationXml }});
-        });
-
-    auto response = client->SendUpdateFileRequest({"TestSchema", "TestClass", "TestId"}, StubFilePath())->GetResult();
-    ASSERT_FALSE(response.IsSuccess());
-    EXPECT_EQ(WSError::Id::FileNotFound, response.GetError().GetId());
-    EXPECT_EQ("TestMessage", response.GetError().GetDescription());
-    }
-
-/*--------------------------------------------------------------------------------------+
-* @bsimethod                                                    Vincas.Razma    01/2015
-+---------------+---------------+---------------+---------------+---------------+------*/
-TEST_F(WSRepositoryClientTests, SendUpdateFileRequest_WebApiV24AndAzureRedirectWithoutConfirmationIdAndAzureUploadSuccessful_DoesNotSendConfirmationToServer)
-    {
-    auto client = WSRepositoryClient::Create("https://srv.com/ws", "foo", StubClientInfo(), nullptr, GetHandlerPtr());
-
-    EXPECT_REQUEST_COUNT(GetHandler(), 3);
-    GetHandler().ExpectRequest(StubWSInfoHttpResponseWebApi24());
-    GetHandler().ExpectRequest([=] (Http::RequestCR request)
-        {
-        return StubHttpResponse(HttpStatus::TemporaryRedirect, "", {
-                {HEADER_Location, "https://foozure.com/boo"},
-                {HEADER_MasFileAccessUrlType, "AzureBlobSasUrl"}});
-        });
-    GetHandler().ExpectRequest([=] (Http::RequestCR request)
-        {
-        EXPECT_STREQ("PUT", request.GetMethod().c_str());
-        EXPECT_STREQ("https://foozure.com/boo", request.GetUrl().c_str());
-        EXPECT_STREQ("BlockBlob", request.GetHeaders().GetValue("x-ms-blob-type"));
-        return StubHttpResponse(HttpStatus::Created);
-        });
-
-    auto response = client->SendUpdateFileRequest({"TestSchema", "TestClass", "TestId"}, StubFilePath())->GetResult();
-    EXPECT_TRUE(response.IsSuccess());
-    }
-
-/*--------------------------------------------------------------------------------------+
-* @bsimethod                                                    Vincas.Razma    01/2015
-+---------------+---------------+---------------+---------------+---------------+------*/
-TEST_F(WSRepositoryClientTests, SendUpdateFileRequest_WebApiV24AndAzureRedirectAndUploadReturnsETag_ReturnsNewFileETag)
-    {
-    auto client = WSRepositoryClient::Create("https://srv.com/ws", "foo", StubClientInfo(), nullptr, GetHandlerPtr());
-
-    EXPECT_REQUEST_COUNT(GetHandler(), 4);
-    GetHandler().ExpectRequest(StubWSInfoHttpResponseWebApi24());
-    GetHandler().ExpectRequest(StubHttpResponse(HttpStatus::TemporaryRedirect, "", {
-            {HEADER_Location, "https://foozure.com/boo"},
-            {HEADER_MasFileAccessUrlType, "AzureBlobSasUrl"},
-            {HEADER_MasUploadConfirmationId, "TestUploadId"}}));
-    GetHandler().ExpectRequest(StubHttpResponse(HttpStatus::Created, "", {{"ETag", "NewTag"}}));
-    GetHandler().ExpectRequest(StubHttpResponse(HttpStatus::OK, "", {{"ETag", "WSGTag"}, {HEADER_MasFileETag, "WSGTag"}}));
-
-    auto response = client->SendUpdateFileRequest({"TestSchema", "TestClass", "TestId"}, StubFilePath())->GetResult();
-    ASSERT_TRUE(response.IsSuccess());
-    EXPECT_EQ("NewTag", response.GetValue().GetFileETag());
-    }
-
-/*--------------------------------------------------------------------------------------+
-* @bsimethod                                                    Vincas.Razma    01/2015
-+---------------+---------------+---------------+---------------+---------------+------*/
-TEST_F(WSRepositoryClientTests, SendUpdateFileRequest_WebApiV24AndAzureRedirectWithoutConfirmationIdAndAzureUploadSuccessful_ReturnsNewFileETag)
-    {
-    auto client = WSRepositoryClient::Create("https://srv.com/ws", "foo", StubClientInfo(), nullptr, GetHandlerPtr());
-
-    EXPECT_REQUEST_COUNT(GetHandler(), 3);
-    GetHandler().ExpectRequest(StubWSInfoHttpResponseWebApi24());
-    GetHandler().ExpectRequest(StubHttpResponse(HttpStatus::TemporaryRedirect, "", {
-            {HEADER_Location, "https://foozure.com/boo"},
-            {HEADER_MasFileAccessUrlType, "AzureBlobSasUrl"}}));
-    GetHandler().ExpectRequest(StubHttpResponse(HttpStatus::Created, "", {{"ETag", "NewTag"}}));
-
-    auto response = client->SendUpdateFileRequest({"TestSchema", "TestClass", "TestId"}, StubFilePath())->GetResult();
-    ASSERT_TRUE(response.IsSuccess());
-    EXPECT_EQ("NewTag", response.GetValue().GetFileETag());
-    }
-
-/*--------------------------------------------------------------------------------------+
-* @bsimethod                                                    Vincas.Razma    01/2015
-+---------------+---------------+---------------+---------------+---------------+------*/
-TEST_F(WSRepositoryClientTests, SendUpdateFileRequest_WebApiV24AndAzureRedirectAndUnknownUrlType_ReturnsError)
-    {
-    auto client = WSRepositoryClient::Create("https://srv.com/ws", "foo", StubClientInfo(), nullptr, GetHandlerPtr());
-
-    EXPECT_REQUEST_COUNT(GetHandler(), 2);
-    GetHandler().ForRequest(1, StubWSInfoHttpResponseWebApi24());
-    GetHandler().ForRequest(2, [=] (Http::RequestCR request)
-        {
-        return StubHttpResponse(HttpStatus::Found, "", {
-                {HEADER_Location, "https://foo.com/boo"},
-                {HEADER_MasFileAccessUrlType, "SomethingNotSupportedHere"},
-        });
-        });
-
-    BeFileName filePath = StubFilePath();
-    auto response = client->SendUpdateFileRequest(StubObjectId(), filePath)->GetResult();
-    EXPECT_FALSE(response.IsSuccess());
-    EXPECT_EQ(WSError::Status::ServerNotSupported, response.GetError().GetStatus());
-    }
-
-/*--------------------------------------------------------------------------------------+
-* @bsitest                                    julius.cepukenas                    02/18
-* TFS#866928 - Server side issue. Jobs automatically executes the redirected request
-+---------------+---------------+---------------+---------------+---------------+------*/
-TEST_F(WSRepositoryClientTests, SendUpdateFileRequest_EnableJobsWebApiV2JobSucceedsResponseSucceeds_Success_KnownIssue)
-    {
-    auto client = WSRepositoryClient::Create("https://srv.com/ws", "foo", StubClientInfo(), nullptr, GetHandlerPtr());
-
-    Expect4_jSrS(GetHandler(), HttpStatus::OK);
-
-    IWSRepositoryClient::RequestOptionsPtr options = std::make_shared<IWSRepositoryClient::RequestOptions>();
-    options->GetJobOptions()->EnableJobsIfPossible();
-    auto result = client->SendUpdateFileRequestWithOptions({"TestSchema.TestClass", "TestId"}, StubFile("TestContent"), nullptr, options)->GetResult();
-    ASSERT_TRUE(result.IsSuccess());
-    ASSERT_TRUE(result.GetValue().GetBody().IsValid());
-    EXPECT_STREQ("Good Content", result.GetValue().GetBody()->AsString().c_str());
-    }
-
-/*--------------------------------------------------------------------------------------+
-* @bsimethod                                                    Vincas.Razma    01/2015
-+---------------+---------------+---------------+---------------+---------------+------*/
-TEST_F(WSRepositoryClientTests, SendGetSchemasRequest_WebApiV20AndNoDefaultSchema_Fails)
-    {
-    auto client = WSRepositoryClient::Create("https://srv.com/ws", "foo", StubClientInfo(), nullptr, GetHandlerPtr());
-
-    GetHandler().ForFirstRequest(StubWSInfoHttpResponseWebApi20());
-    auto result = client->SendGetSchemasRequest()->GetResult();
-
-    EXPECT_EQ(WSError::Id::Unknown, result.GetError().GetId());
-    }
-
-/*--------------------------------------------------------------------------------------+
-* @bsimethod                                                    Vincas.Razma    01/2015
-+---------------+---------------+---------------+---------------+---------------+------*/
-TEST_F(WSRepositoryClientTests, SendGetSchemasRequest_WebApiV1ResponseNotModified_ReturnsNotModified)
-    {
-    auto client = WSRepositoryClient::Create("https://srv.com/ws", "foo", StubClientInfo(), nullptr, GetHandlerPtr());
-
-    GetHandler().ExpectRequests(2);
-    GetHandler().ForRequest(1, StubWSInfoHttpResponseWebApi20());
-    GetHandler().ForRequest(2, StubHttpResponse(HttpStatus::NotModified));
-
-    auto result = client->SendGetSchemasRequest()->GetResult();
-
-    ASSERT_TRUE(result.IsSuccess());
-    EXPECT_FALSE(result.GetValue().IsModified());
-    }
-
-/*--------------------------------------------------------------------------------------+
-* @bsimethod                                                    Vincas.Razma    01/2015
-+---------------+---------------+---------------+---------------+---------------+------*/
-TEST_F(WSRepositoryClientTests, SendGetSchemasRequest_WebApiV2ResponseWithSchema_ETagIsFromResponse)
-    {
-    auto client = WSRepositoryClient::Create("https://srv.com/ws", "foo", StubClientInfo(), nullptr, GetHandlerPtr());
-
-    GetHandler().ExpectRequests(2);
-    GetHandler().ForRequest(1, StubWSInfoHttpResponseWebApi20());
-    GetHandler().ForRequest(2, [=] (Http::RequestCR request)
-        {
-        Utf8String schemaXml =
-            R"( <ECSchema schemaName="TestSchema" nameSpacePrefix="TS" version="4.2" xmlns="http://www.bentley.com/schemas/Bentley.ECXML.2.0">
-            </ECSchema>)";
-
-        WriteStringToHttpBody(schemaXml, request.GetResponseBody());
-        return StubHttpResponse(HttpStatus::OK, request.GetResponseBody(), {{"ETag", "TestETag"}});
-        });
-
-    auto result = client->SendGetSchemasRequest()->GetResult();
-
-    ASSERT_TRUE(result.IsSuccess());
-    EXPECT_TRUE(result.GetValue().IsModified());
-    EXPECT_EQ("TestETag", result.GetValue().GetETag());
-    }
-
-/*--------------------------------------------------------------------------------------+
-* @bsimethod                                                    Vincas.Razma    11/2017
-+---------------+---------------+---------------+---------------+---------------+------*/
-TEST_F(WSRepositoryClientTests, SendGetFileRequest_WebApiV2AndInvalidObjectId_ReturnsError)
-    {
-    auto client = WSRepositoryClient::Create("https://srv.com/ws", "foo", StubClientInfo(), nullptr, GetHandlerPtr());
-
-    GetHandler().ExpectRequests(1);
-    GetHandler().ForRequest(1, StubWSInfoHttpResponseWebApi20());
-
-    auto result = client->SendGetFileRequest(ObjectId("", "Foo", ""), StubFilePath())->GetResult();
-    EXPECT_EQ(result.GetError().GetId(), WSError::Id::NotSupported);
-    }
-
-/*--------------------------------------------------------------------------------------+
-* @bsimethod                                                    Vincas.Razma    01/2015
-+---------------+---------------+---------------+---------------+---------------+------*/
-TEST_F(WSRepositoryClientTests, SendGetSchemasRequest_WebApiV2_SendsGetSchemasRequest)
-    {
-    auto client = WSRepositoryClient::Create("https://srv.com/ws", "foo", StubClientInfo(), nullptr, GetHandlerPtr());
-
-    GetHandler().ExpectRequests(2);
-    GetHandler().ForRequest(1, StubWSInfoHttpResponseWebApi20());
-    GetHandler().ForRequest(2, [=] (Http::RequestCR request)
-        {
-        EXPECT_STRCASEEQ("https://srv.com/ws/v2.0/Repositories/foo/MetaSchema/ECSchemaDef", request.GetUrl().c_str());
-        return StubHttpResponse();
-        });
-
-    client->SendGetSchemasRequest()->Wait();
-    }
-
-/*--------------------------------------------------------------------------------------+
-* @bsimethod                                                    Vincas.Razma    01/2015
-+---------------+---------------+---------------+---------------+---------------+------*/
-TEST_F(WSRepositoryClientTests, SendGetSchemasRequest_WebApiV2ResponseContainsObjects_ReturnsObjects)
-    {
-    auto client = WSRepositoryClient::Create("https://srv.com/ws", "foo", StubClientInfo(), nullptr, GetHandlerPtr());
-
-    StubInstances instances;
-    instances.Add({"TestSchema.TestClass", "A"});
-    GetHandler().ExpectRequests(2);
-    GetHandler().ForRequest(1, StubWSInfoHttpResponseWebApi20());
-    GetHandler().ForRequest(2, StubHttpResponse(HttpStatus::OK, instances.ToJsonWebApiV2()));
-
-    auto result = client->SendGetSchemasRequest()->GetResult();
-
-    EXPECT_EQ(ObjectId("TestSchema.TestClass", "A"), (*(result.GetValue().GetInstances().begin())).GetObjectId());
-    }
-
-#ifdef USE_GTEST
-
-struct WSRepositoryClientTests_InvalidUrls : TestWithParam<Utf8String> {};
-INSTANTIATE_TEST_CASE_P(, WSRepositoryClientTests_InvalidUrls, ValuesIn(vector<Utf8String>{
-        "httpbbb://foo.com/v2.5/repositories/A--B/",
-        "http://foo.com/v2.5/repositories/AbbbB/",
-        "http://foo.com/svb2.5/repositories/A--B/",
-        "http://foo.com/b2.5/repositories/A--B/",
-        "http://foo.com/v2.a5/repositories/A--B/",
-        "http://foo.com/v2.5b/repositories/A--B/",
-        "http://foo.com/v2.5/rs/A--B/",
-        "http://foo.com/sv2.a5/repositories/A--B/"
-    }));
-
-/*--------------------------------------------------------------------------------------+
-* @bsimethod                                                    Vincas.Razma    08/2018
-+---------------+---------------+---------------+---------------+---------------+------*/
-TEST_P(WSRepositoryClientTests_InvalidUrls, ParseRepositoryUrl_InvalidRepositoryUrl_ReturnsInvalid)
-    {
-    auto param = GetParam();
-    WSRepository repository = WSRepositoryClient::ParseRepositoryUrl(param);
-    EXPECT_FALSE(repository.IsValid());
-    EXPECT_EQ("", repository.GetServerUrl());
-    EXPECT_EQ("", repository.GetId());
-    EXPECT_EQ("", repository.GetPluginId());
-    EXPECT_EQ("", repository.GetLocation());
-    EXPECT_EQ(BeVersion(), repository.GetServiceVersion());
-    }
-
-struct WSRepositoryClientTests_VariousServerUrls : TestWithParam<vector<Utf8String>> {};
-INSTANTIATE_TEST_CASE_P(Host, WSRepositoryClientTests_VariousServerUrls, ValuesIn(vector<vector<Utf8String>>{
-        {"http://foo.boo.com/foo/v2.5/repositories/A--B/", "http://foo.boo.com/foo"},
-        {"https://foo-boo.com/foo/v2.5/Repositories/A--B/", "https://foo-boo.com/foo"}
-    }));
-INSTANTIATE_TEST_CASE_P(ServiceVersion, WSRepositoryClientTests_VariousServerUrls, ValuesIn(vector<vector<Utf8String>>{
-        {"http://foo.boo.com/foo/sv4.2/repositories/A--B/", "http://foo.boo.com/foo"},
-        {"https://foo-boo.com/foo/sv4.2/Repositories/A--B/", "https://foo-boo.com/foo"}
-    }));
-INSTANTIATE_TEST_CASE_P(ServicePath, WSRepositoryClientTests_VariousServerUrls, ValuesIn(vector<vector<Utf8String>>{
-        {"https://foo.com/ws250/v2.5/repositories/A--B/", "https://foo.com/ws250"},
-        {"https://foo.com/ws2/v2.5/repositories/A--B/", "https://foo.com/ws2"}
-    })); 
-
-/*--------------------------------------------------------------------------------------+
-* @bsimethod                                                    Vincas.Razma    01/2015
-+---------------+---------------+---------------+---------------+---------------+------*/
-TEST_P(WSRepositoryClientTests_VariousServerUrls, ParseRepositoryUrl_RepositoryUrl_ServerUrlParsed)
-    {
-    auto param = GetParam();
-    WSRepository repository = WSRepositoryClient::ParseRepositoryUrl(param[0]);
-    EXPECT_EQ(param[1], repository.GetServerUrl());
-    EXPECT_EQ("A--B", repository.GetId());
-    EXPECT_EQ("A", repository.GetPluginId());
-    EXPECT_EQ("B", repository.GetLocation());
-    }
-
-struct WSRepositoryClientTests_ServerUrlEndings : TestWithParam<Utf8String> {};
-INSTANTIATE_TEST_CASE_P(WebApiVersions, WSRepositoryClientTests_ServerUrlEndings, Values(
-    "https://foo.com/foo/v1.0/repositories/A--B/",
-    "https://foo.com/foo/v2.5/repositories/A--B/",
-    "https://foo.com/foo/v1234.5678/repositories/A--B/"
-    ));
-INSTANTIATE_TEST_CASE_P(ServiceVersions, WSRepositoryClientTests_ServerUrlEndings, Values(
-    "https://foo.com/foo/sv1.0/repositories/A--B/",
-    "https://foo.com/foo/sv2.5/repositories/A--B/",
-    "https://foo.com/foo/sv1234.5678/repositories/A--B/"
-));
-INSTANTIATE_TEST_CASE_P(Repositories, WSRepositoryClientTests_ServerUrlEndings, Values(
-    "https://foo.com/foo/v2.5/Repositories/A--B/",
-    "https://foo.com/foo/v2.5/RePosiTorieS/A--B/"
-));
-
-/*--------------------------------------------------------------------------------------+
-* @bsimethod                                                    Vincas.Razma    01/2015
-+---------------+---------------+---------------+---------------+---------------+------*/
-TEST_P(WSRepositoryClientTests_ServerUrlEndings, ParseRepositoryUrl_RepositoryUrl_ServerUrlParsed)
-    {
-    auto param = GetParam();
-    WSRepository repository = WSRepositoryClient::ParseRepositoryUrl(param);
-    EXPECT_EQ("https://foo.com/foo", repository.GetServerUrl());
-    EXPECT_EQ("A--B", repository.GetId());
-    EXPECT_EQ("A", repository.GetPluginId());
-    EXPECT_EQ("B", repository.GetLocation());
-    }
-
-struct WSRepositoryClientTests_RepositoryIdAndRemainingPath : TestWithParam<vector<Utf8String>> {};
-INSTANTIATE_TEST_CASE_P(, WSRepositoryClientTests_RepositoryIdAndRemainingPath, ValuesIn(vector<vector<Utf8String>>{
-        {"https://foo.com/boo/v2.5/repositories/Foo--Boo", ""},
-        {"https://foo.com/boo/v2.5/repositories/Foo--Boo/", ""},
-        {"https://foo.com/boo/v2.5/repositories/Foo--Boo/Schema/Class", "/Schema/Class"},
-        {"https://foo.com/boo/v2.5/repositories/Foo--Boo/Schema/Class/RemoteId", "/Schema/Class/RemoteId"},
-        {"https://foo.com/boo/v2.5/repositories/Foo--Boo/Schema/Class/RemoteId/", "/Schema/Class/RemoteId/"},
-        {"https://foo.com/boo/v2.5/repositories/Foo--Boo?query=foo", "?query=foo"},
-        {"https://foo.com/boo/v2.5/repositories/Foo--Boo/?query=foo", "/?query=foo"},
-        {"https://foo.com/boo/v2.5/repositories/Foo--Boo#hashtag", "#hashtag"},
-        {"https://foo.com/boo/v2.5/repositories/Foo--Boo/Schema/Class/RemoteId?query=foo", "/Schema/Class/RemoteId?query=foo"},
-        {"https://foo.com/boo/v2.5/repositories/Foo--Boo/Schema/Class/RemoteId/?query=foo", "/Schema/Class/RemoteId/?query=foo"},
-        {"https://foo.com/boo/v2.5/repositories/Foo--Boo/Schema/Class/RemoteId#hashtag", "/Schema/Class/RemoteId#hashtag"}
-    }));
-
-/*--------------------------------------------------------------------------------------+
-* @bsimethod                                                    Vincas.Razma    01/2015
-+---------------+---------------+---------------+---------------+---------------+------*/
-TEST_P(WSRepositoryClientTests_RepositoryIdAndRemainingPath, ParseRepositoryUrl_Url_RepositoryIdAndRemainingPathReturned)
-    {
-    auto param = GetParam();
-    Utf8String remainingUrlPath;
-    auto repository = WSRepositoryClient::ParseRepositoryUrl(param[0], &remainingUrlPath);
-    EXPECT_EQ("Foo--Boo", repository.GetId());
-    EXPECT_EQ("https://foo.com/boo", repository.GetServerUrl());
-    EXPECT_EQ(param[1], remainingUrlPath);
-    }
-
-struct WSRepositoryClientTests_PluginId : TestWithParam<vector<Utf8String>> {};
-INSTANTIATE_TEST_CASE_P(, WSRepositoryClientTests_PluginId, ValuesIn(vector<vector<Utf8String>>{
-        {"https://foo.com/boo/v2.5/repositories/Foo--Boo/", "Foo"},
-        {"https://foo.com/boo/v2.5/repositories/Foo.Boo--Boo/", "Foo.Boo"},
-        {"https://foo.com/boo/v2.5/repositories/Foo-Boo--Boo/", "Foo-Boo"}
-    }));
-
-/*--------------------------------------------------------------------------------------+
-* @bsimethod                                                    Vincas.Razma    01/2015
-+---------------+---------------+---------------+---------------+---------------+------*/
-TEST_P(WSRepositoryClientTests_PluginId, ParseRepositoryUrl_Url_PluginIdParsed)
-    {
-    auto param = GetParam();
-    WSRepository repository = WSRepositoryClient::ParseRepositoryUrl(param[0]);
-    EXPECT_EQ(param[1], repository.GetPluginId());
-    EXPECT_EQ("https://foo.com/boo", repository.GetServerUrl());
-    EXPECT_EQ("Boo", repository.GetLocation());
-    }
-
-struct WSRepositoryClientTests_Location : TestWithParam<vector<Utf8String>> {};
-INSTANTIATE_TEST_CASE_P(, WSRepositoryClientTests_Location, ValuesIn(vector<vector<Utf8String>>{
-        {"https://foo.com/boo/v2.5/repositories/A--Boo-Foo.com~3AFoo/", "Boo-Foo.com:Foo"},
-        {"https://foo.com/boo/v2.5/repositories/A--Boo.Foo.com~3AFoo/", "Boo.Foo.com:Foo"},
-        {"https://foo.com/boo/v2.5/repositories/A--Boo--Foo.com~3AFoo/", "Boo--Foo.com:Foo"},
-        {"https://foo.com/boo/v2.5/repositories/A--Boo.A~3A~3A~3AFoo/", "Boo.A:::Foo"},
-        {"https://foo.com/boo/v2.5/repositories/A--Boo%Foo/", "Boo%Foo"}
-    }));
-
-/*--------------------------------------------------------------------------------------+
-* @bsimethod                                                    Vincas.Razma    01/2015
-+---------------+---------------+---------------+---------------+---------------+------*/
-TEST_P(WSRepositoryClientTests_Location, ParseRepositoryUrl_Url_LocationParsed)
-    {
-    auto param = GetParam();
-    auto repository = WSRepositoryClient::ParseRepositoryUrl(param[0]);
-    EXPECT_STREQ(param[1].c_str(), repository.GetLocation().c_str());
-    EXPECT_STREQ("https://foo.com/boo", repository.GetServerUrl().c_str());
-    EXPECT_STREQ("A", repository.GetPluginId().c_str());
-    }
-
-/*--------------------------------------------------------------------------------------+
-* @bsimethod                                                    Vincas.Razma    08/2018
-+---------------+---------------+---------------+---------------+---------------+------*/
-TEST_F(WSRepositoryClientTests, ParseRepositoryUrl_RepositoryUrlWithWebApiVersion_ServiceVersionEmpty)
-    {
-    WSRepository repository = WSRepositoryClient::ParseRepositoryUrl("http://foo.boo.com/foo/v4.2/repositories/A--B/");
-    EXPECT_TRUE(repository.IsValid());
-    EXPECT_EQ(BeVersion(), repository.GetServiceVersion());
-    }
-
-/*--------------------------------------------------------------------------------------+
-* @bsimethod                                                    Vincas.Razma    08/2018
-+---------------+---------------+---------------+---------------+---------------+------*/
-TEST_F(WSRepositoryClientTests, ParseRepositoryUrl_RepositoryUrlWithServiceVersion_ServiceVersionExtracted)
-    {
-    WSRepository repository = WSRepositoryClient::ParseRepositoryUrl("http://foo.boo.com/foo/sv4.2/repositories/A--B/");
-    EXPECT_TRUE(repository.IsValid());
-    EXPECT_EQ(BeVersion(4, 2), repository.GetServiceVersion());
-    }
-
-#endif
+/*--------------------------------------------------------------------------------------+
+|
+|     $Source: Tests/UnitTests/Published/WebServices/Client/WSRepositoryClientTests.cpp $
+|
+|  $Copyright: (c) 2018 Bentley Systems, Incorporated. All rights reserved. $
+|
++--------------------------------------------------------------------------------------*/
+
+#include "WSRepositoryClientTests.h"
+
+#include <fstream>
+#include <iostream>
+
+#include <Bentley/Base64Utilities.h>
+#include <WebServices/Client/WSRepositoryClient.h>
+#include <WebServices/Client/WSChangeset.h>
+#include <WebServices/Cache/Util/JsonUtil.h>
+#include "../../../../../Client/ServerInfoProvider.h"
+
+#include "MockWSSchemaProvider.h"
+#include "MockRepositoryInfoListener.h"
+
+using namespace ::testing;
+using namespace ::std;
+USING_NAMESPACE_BENTLEY_WEBSERVICES
+
+#define HEADER_MasFileETag                 "Mas-File-ETag"
+#define HEADER_MasConnectionInfo           "Mas-Connection-Info"
+#define HEADER_MasFileAccessUrlType        "Mas-File-Access-Url-Type"
+#define HEADER_MasRequestId                "Mas-Request-Id"
+#define HEADER_XCorrelationId              "X-Correlation-Id"
+#define HEADER_XMsClientRequestId          "x-ms-client-request-id"
+#define HEADER_MasUploadConfirmationId     "Mas-Upload-Confirmation-Id"
+#define HEADER_Location                    "Location"
+
+#define INSTANCE_PersistenceFileBackable   "Persistence.FileBackable"
+#define INSTANCE_PersistenceStreamBackable "Persistence.StreamBackable"
+
+enum class VersionType
+    {
+    WebApi,
+    Service
+    };
+
+void WSRepositoryClientTests::SetUp()
+    {
+    BaseMockHttpHandlerTest::SetUp();
+    ServerInfoProvider::InvalidateAllInfo();
+    }
+
+void WSRepositoryClientTests::TearDown()
+    {
+    ServerInfoProvider::InvalidateAllInfo();
+    BaseMockHttpHandlerTest::TearDown();
+    }
+
+Utf8String StubGetMaxUploadSizeResponseBody(uint64_t maxUploadSize, Utf8String instanceId = INSTANCE_PersistenceFileBackable)
+    {
+    Utf8String maxUploadSizeProperty = maxUploadSize > 0 ? Utf8PrintfString(R"(,
+        {
+        "Name": "MaxUploadSize",
+        "Value": "%i",
+        "Type": 2
+        })", maxUploadSize)
+        : Utf8String();
+
+    return Utf8PrintfString(R"({
+        "instances": [
+            {
+            "instanceId": "%s",
+            "schemaName": "Policies",
+            "className": "PolicyAssertion",
+            "properties" :
+                {
+                "Supported": true,
+                "AdhocProperties": [
+                    {
+                    "Name": "SupportsWrite",
+                    "Value": "True",
+                    "Type": 5
+                    }
+                    %s
+                ]
+                }
+            }]
+        })", instanceId.c_str(), maxUploadSizeProperty.c_str());
+    }
+
+void AddMaxUploadSizeRequestUrlSubPath(Utf8StringR unescapedPath)
+    {
+    Utf8String subPath = "/Policies/PolicyAssertion?$filter=(Supported+eq+true)+and+$id+in+['Persistence.FileBackable','Persistence.StreamBackable']&$top=1";
+    unescapedPath.append(subPath);
+
+    BeUri escapedUri(unescapedPath);
+    unescapedPath = escapedUri.ToString();
+    }
+
+void TestGetMaxUploadSize(shared_ptr<MockHttpHandler> handlerPtr, BeVersion webApiVersion, Utf8String responseBody, uint64_t expectedMaxUploadSize)
+    {
+    MockHttpHandler& handler = (*handlerPtr);
+
+    auto client = WSRepositoryClient::Create("https://srv.com/ws", "testPluginId--locationId", StubClientInfo(), nullptr, handlerPtr);
+
+    handler.ExpectRequests(2);
+    handler.ForRequest(1, StubWSInfoHttpResponseWebApi(webApiVersion));
+    handler.ForRequest(2, [=] (Http::RequestCR request)
+        {
+        Utf8String expectedUri = Utf8PrintfString("https://srv.com/ws/v%s/Repositories/testPluginId--locationId", webApiVersion.ToMajorMinorString().c_str());
+        AddMaxUploadSizeRequestUrlSubPath(expectedUri);
+        EXPECT_STRCASEEQ(expectedUri.c_str(), request.GetUrl().c_str());
+        return StubHttpResponse(HttpStatus::OK, responseBody);
+        });
+
+    auto result = client->GetInfo()->GetResult();
+    EXPECT_TRUE(result.IsSuccess());
+
+    auto repository = result.GetValue();
+    EXPECT_EQ(expectedMaxUploadSize, repository.GetMaxUploadSize());
+    }
+
+Json::Value StubWSObjectCreationJson()
+    {
+    return ToJson(
+        R"( {
+            "instance" :
+                {
+                "schemaName": "TestSchema",
+                "className": "TestClass",
+                "properties": {}
+                }
+            })");
+    }
+
+void Expect4_jSrS(MockHttpHandler& handler, HttpStatus status)
+    {
+    handler.ExpectRequests(4);
+    handler.ForRequest(1, StubWSInfoHttpResponseWebApi27());
+    std::map<Utf8String, Utf8String> headers {{"Operation-Location", "https://test/foo"}};
+    handler.ForRequest(2, StubHttpResponse(HttpStatus::Accepted, "", headers));
+
+    DateTime dateTime;
+    auto scheduleTime = dateTime.GetCurrentTimeUtc().ToString();
+
+    Utf8String body =
+        Utf8PrintfString(R"({
+            "instances" : [
+                {
+                "instanceId": "6b39f111-e38e-41b2-bf33-1c9b2a0965e1",
+                "schemaName": "Jobs",
+                "className": "Job",
+                "properties" :
+                    {
+                    "ResponseStatusCode":%i,
+                    "ResponseContent":"Good Content",
+                    "ResponseHeaders":"",
+                    "ScheduleTime": "%s",
+                    "Status":"Succeeded"
+                    }
+                }]
+            })", status, scheduleTime.c_str());
+
+    handler.ForRequest(3, StubHttpResponse(HttpStatus::OK, body, headers));
+    handler.ForRequest(4, StubHttpResponse(HttpStatus::OK));
+    }
+
+/*--------------------------------------------------------------------------------------+
+* @bsimethod                                               julius.cepukenas    05/2018
++---------------+---------------+---------------+---------------+---------------+------*/
+TEST_F(WSRepositoryClientTests, GetInfo_WebApi20ResponseIsOkNoPluginVersion_ReturnsRepositoryInfoWithNoPluginVersion)
+    {
+    auto client = WSRepositoryClient::Create("https://srv.com/ws", "testPluginId--locationId", StubClientInfo(), nullptr, GetHandlerPtr());
+
+    std::map<Utf8String, Utf8String> headers {{"Mas-Server", "Bentley-WebAPI/2.6,Bentley-WSG/2.6"}};
+
+    GetHandler().ExpectRequests(1);
+    GetHandler().ForRequest(1, StubWSInfoHttpResponseWebApi20());
+
+    auto result = client->GetInfo()->GetResult();
+    EXPECT_TRUE(result.IsSuccess());
+
+    auto repository = result.GetValue();
+    EXPECT_EQ("https://srv.com/ws", repository.GetServerUrl());
+    EXPECT_EQ("testPluginId--locationId", repository.GetId());
+    EXPECT_EQ("locationId", repository.GetLocation());
+    EXPECT_EQ("testPluginId", repository.GetPluginId());
+    EXPECT_TRUE(repository.GetPluginVersion().IsEmpty());
+    }
+
+/*--------------------------------------------------------------------------------------+
+* @bsimethod                                               julius.cepukenas    05/2018
++---------------+---------------+---------------+---------------+---------------+------*/
+TEST_F(WSRepositoryClientTests, GetInfo_WithServiceVersionAndWebApi20ResponseIsOkNoPluginVersion_ReturnsRepositoryInfoWithNoPluginVersion)
+    {
+    auto client = WSRepositoryClient::Create("https://srv.com/ws", {4, 2}, "testPluginId--locationId", StubClientInfo(), nullptr, GetHandlerPtr());
+
+    std::map<Utf8String, Utf8String> headers {{"Mas-Server", "Bentley-WebAPI/2.6,Bentley-WSG/2.6"}};
+
+    GetHandler().ExpectRequests(1);
+    GetHandler().ForRequest(1, StubWSInfoHttpResponseWebApi20());
+
+    auto result = client->GetInfo()->GetResult();
+    EXPECT_TRUE(result.IsSuccess());
+
+    auto repository = result.GetValue();
+    EXPECT_EQ("https://srv.com/ws", repository.GetServerUrl());
+    EXPECT_EQ("testPluginId--locationId", repository.GetId());
+    EXPECT_EQ("locationId", repository.GetLocation());
+    EXPECT_EQ("testPluginId", repository.GetPluginId());
+    EXPECT_TRUE(repository.GetPluginVersion().IsEmpty());
+    }
+
+/*--------------------------------------------------------------------------------------+
+* @bsimethod                                               Mantas.Smicius    09/2018
++---------------+---------------+---------------+---------------+---------------+------*/
+TEST_F(WSRepositoryClientTests, GetInfo_WebApi20Response_ReturnsRepositoryInfoWithInvalidMaxUploadSize)
+    {
+    auto client = WSRepositoryClient::Create("https://srv.com/ws", {4, 2}, "testPluginId--locationId", StubClientInfo(), nullptr, GetHandlerPtr());
+
+    GetHandler().ExpectRequests(1);
+    GetHandler().ForRequest(1, StubWSInfoHttpResponseWebApi20());
+
+    auto result = client->GetInfo()->GetResult();
+    EXPECT_TRUE(result.IsSuccess());
+
+    auto repository = result.GetValue();
+    EXPECT_EQ(0, repository.GetMaxUploadSize());
+    }
+
+/*--------------------------------------------------------------------------------------+
+* @bsimethod                                               julius.cepukenas    05/2018
++---------------+---------------+---------------+---------------+---------------+------*/
+TEST_F(WSRepositoryClientTests, GetInfo_WebApi28ResponseIsOkWithPluginVersionAndMassServerHeader_ReturnsRepositoryInfoWithPluginVersion)
+    {
+    auto client = WSRepositoryClient::Create("https://srv.com/ws", "testPluginId--locationId", StubClientInfo(), nullptr, GetHandlerPtr());
+
+    std::map<Utf8String, Utf8String> headers {{"Mas-Server", "Bentley-WebAPI/2.6,Bentley-WSG/2.6,testPluginId/1.2"}};
+
+    GetHandler().ExpectRequests(2);
+    GetHandler().ForRequest(1, StubWSInfoHttpResponseWebApi28());
+    GetHandler().ForRequest(2, [=] (Http::RequestCR request)
+        {
+        Utf8String expectedUri = "https://srv.com/ws/v2.8/Repositories/testPluginId--locationId";
+        AddMaxUploadSizeRequestUrlSubPath(expectedUri);
+        EXPECT_STRCASEEQ(expectedUri.c_str(), request.GetUrl().c_str());
+        EXPECT_STREQ("GET", request.GetMethod().c_str());
+        return StubHttpResponse(HttpStatus::OK, "", headers);
+        });
+
+    auto result = client->GetInfo()->GetResult();
+    EXPECT_TRUE(result.IsSuccess());
+
+    auto repository = result.GetValue();
+    EXPECT_EQ("https://srv.com/ws", repository.GetServerUrl());
+    EXPECT_EQ("testPluginId--locationId", repository.GetId());
+    EXPECT_EQ("locationId", repository.GetLocation());
+    EXPECT_EQ("testPluginId", repository.GetPluginId());
+    EXPECT_EQ(BeVersion(1, 2), repository.GetPluginVersion());
+    }
+
+/*--------------------------------------------------------------------------------------+
+* @bsimethod                                               Mantas.Smicius    09/2018
++---------------+---------------+---------------+---------------+---------------+------*/
+TEST_F(WSRepositoryClientTests, GetInfo_WebApi28ResponseIsOkWithFileBackableSupported_ReturnsRepositoryInfoWithMaxUploadSize)
+    {
+    uint64_t maxUploadSize = rand();
+    TestGetMaxUploadSize(GetHandlerPtr(), {2, 8}, StubGetMaxUploadSizeResponseBody(maxUploadSize, INSTANCE_PersistenceFileBackable), maxUploadSize);
+    }
+
+/*--------------------------------------------------------------------------------------+
+* @bsimethod                                               Mantas.Smicius    09/2018
++---------------+---------------+---------------+---------------+---------------+------*/
+TEST_F(WSRepositoryClientTests, GetInfo_WebApi28ResponseIsOkWithStreamBackableSupported_ReturnsRepositoryInfoWithMaxUploadSize)
+    {
+    uint64_t maxUploadSize = rand();
+    TestGetMaxUploadSize(GetHandlerPtr(), {2, 8}, StubGetMaxUploadSizeResponseBody(maxUploadSize, INSTANCE_PersistenceStreamBackable), maxUploadSize);
+    }
+
+/*--------------------------------------------------------------------------------------+
+* @bsimethod                                               Mantas.Smicius    09/2018
++---------------+---------------+---------------+---------------+---------------+------*/
+TEST_F(WSRepositoryClientTests, GetInfo_WebApi28ResponseIsOkWithFileUploadIsNotSupported_ReturnsRepositoryInfoWithInvalidMaxUploadSize)
+    {
+    Utf8String responseBody = Utf8PrintfString(R"({
+            "instances": []
+        })");
+    TestGetMaxUploadSize(GetHandlerPtr(), {2, 8}, responseBody, 0);
+    }
+
+/*--------------------------------------------------------------------------------------+
+* @bsimethod                                               Mantas.Smicius    09/2018
++---------------+---------------+---------------+---------------+---------------+------*/
+TEST_F(WSRepositoryClientTests, GetInfo_WebApi28ServerVersion2688ResponseIsOkWithoutMaxUploadSize_ReturnsRepositoryInfoWithInvalidMaxUploadSize)
+    {
+    auto client = WSRepositoryClient::Create("https://srv.com/ws", "testPluginId--locationId", StubClientInfo(), nullptr, GetHandlerPtr());
+
+    std::map<Utf8String, Utf8String> headers {{"Mas-Server", "Bentley-WebAPI/2.8,Bentley-WSG/2.6.8.8"}};
+
+    GetHandler().ExpectRequests(2);
+    GetHandler().ForRequest(1, [=] (Http::RequestCR request)
+        {
+        return StubHttpResponse(HttpStatus::OK, "", headers);
+        });
+    GetHandler().ForRequest(2, [=] (Http::RequestCR request)
+        {
+        // WSG with server version 2.6.8.8 does not support MaxUploadSize, but this mock is only to make test failed if code does not check server version
+        return StubHttpResponse(HttpStatus::OK, StubGetMaxUploadSizeResponseBody(rand(), INSTANCE_PersistenceStreamBackable));
+        });
+
+    auto result = client->GetInfo()->GetResult();
+    EXPECT_TRUE(result.IsSuccess());
+
+    auto repository = result.GetValue();
+    EXPECT_EQ(0, repository.GetMaxUploadSize());
+    }
+
+/*--------------------------------------------------------------------------------------+
+* @bsimethod                                               julius.cepukenas    05/2018
++---------------+---------------+---------------+---------------+---------------+------*/
+TEST_F(WSRepositoryClientTests, GetInfo_WithServiceVersionAndWebApi28ResponseIsOkWithPluginVersionAndMassServerHeader_ReturnsRepositoryInfoWithPluginVersion)
+    {
+    auto client = WSRepositoryClient::Create("https://srv.com/ws", {4, 2}, "testPluginId--locationId", StubClientInfo(), nullptr, GetHandlerPtr());
+
+    std::map<Utf8String, Utf8String> headers {{"Mas-Server", "Bentley-WebAPI/2.6,Bentley-WSG/2.6,testPluginId/1.2"}};
+
+    GetHandler().ExpectRequests(2);
+    GetHandler().ForRequest(1, StubWSInfoHttpResponseWebApi28());
+    GetHandler().ForRequest(2, [=] (Http::RequestCR request)
+        {
+        Utf8String expectedUri = "https://srv.com/ws/sv4.2/Repositories/testPluginId--locationId";
+        AddMaxUploadSizeRequestUrlSubPath(expectedUri);
+        EXPECT_STRCASEEQ(expectedUri.c_str(), request.GetUrl().c_str());
+        EXPECT_STREQ("GET", request.GetMethod().c_str());
+        return StubHttpResponse(HttpStatus::OK, "", headers);
+        });
+
+    auto result = client->GetInfo()->GetResult();
+    EXPECT_TRUE(result.IsSuccess());
+
+    auto repository = result.GetValue();
+    EXPECT_EQ("https://srv.com/ws", repository.GetServerUrl());
+    EXPECT_EQ("testPluginId--locationId", repository.GetId());
+    EXPECT_EQ("locationId", repository.GetLocation());
+    EXPECT_EQ("testPluginId", repository.GetPluginId());
+    EXPECT_EQ(BeVersion(1, 2), repository.GetPluginVersion());
+    }
+
+/*--------------------------------------------------------------------------------------+
+* @bsimethod                                               julius.cepukenas    05/2018
++---------------+---------------+---------------+---------------+---------------+------*/
+TEST_F(WSRepositoryClientTests, GetInfo_WebApi28ResponseServerError_Success)
+    {
+    auto client = WSRepositoryClient::Create("https://srv.com/ws", "testPluginId--locationId", StubClientInfo(), nullptr, GetHandlerPtr());
+
+    GetHandler().ExpectRequests(2);
+    GetHandler().ForRequest(1, StubWSInfoHttpResponseWebApi28());
+    GetHandler().ForRequest(2, StubHttpResponse(HttpStatus::InternalServerError));
+
+    auto result = client->GetInfo()->GetResult();
+    EXPECT_TRUE(result.IsSuccess());
+    }
+
+/*--------------------------------------------------------------------------------------+
+* @bsimethod                                               julius.cepukenas    05/2018
++---------------+---------------+---------------+---------------+---------------+------*/
+TEST_F(WSRepositoryClientTests, GetInfo_WebApi28ResponseNotServerError_Error)
+    {
+    auto client = WSRepositoryClient::Create("https://srv.com/ws", "testPluginId--locationId", StubClientInfo(), nullptr, GetHandlerPtr());
+
+    GetHandler().ExpectRequests(2);
+    GetHandler().ForRequest(1, StubWSInfoHttpResponseWebApi28());
+    GetHandler().ForRequest(2, StubHttpResponse(HttpStatus::Unauthorized));
+
+    auto result = client->GetInfo()->GetResult();
+    EXPECT_FALSE(result.IsSuccess());
+    auto error = result.GetError();
+    EXPECT_EQ(WSError::Status::ReceivedError, error.GetStatus());
+    }
+
+/*--------------------------------------------------------------------------------------+
+* @bsimethod                                               julius.cepukenas    05/2018
++---------------+---------------+---------------+---------------+---------------+------*/
+TEST_F(WSRepositoryClientTests, GetInfo_WebApi20CalledTwice_ReturnsCachedRepositoryInfo)
+    {
+    auto client = WSRepositoryClient::Create("https://srv.com/ws", "foo--plugin", StubClientInfo(), nullptr, GetHandlerPtr());
+
+    GetHandler().ExpectRequests(1);
+    GetHandler().ForRequest(1, StubWSInfoHttpResponseWebApi20());
+
+    auto result = client->GetInfo()->GetResult();
+    EXPECT_TRUE(result.IsSuccess());
+
+    auto secondResult = client->GetInfo()->GetResult();
+    EXPECT_TRUE(secondResult.IsSuccess());
+
+    EXPECT_EQ(result.GetValue().GetId(), secondResult.GetValue().GetId());
+    }
+
+/*--------------------------------------------------------------------------------------+
+* @bsimethod                                               julius.cepukenas    05/2018
++---------------+---------------+---------------+---------------+---------------+------*/
+TEST_F(WSRepositoryClientTests, GetInfo_WebApi28CalledTwiceFirstCallFailed_RequestsRepositoryInfoSecondTime)
+    {
+    auto client = WSRepositoryClient::Create("https://srv.com/ws", "testPluginId--locationId", StubClientInfo(), nullptr, GetHandlerPtr());
+    std::map<Utf8String, Utf8String> headers {{"Mas-Server", "Bentley-WebAPI/2.6,Bentley-WSG/2.6,testPluginId/1.2"}};
+
+    GetHandler().ExpectRequests(3);
+    GetHandler().ForRequest(1, StubWSInfoHttpResponseWebApi28());
+    GetHandler().ForRequest(2, StubHttpResponse(ConnectionStatus::None));
+    GetHandler().ForRequest(3, StubHttpResponse(HttpStatus::OK, "", headers));
+
+    auto result = client->GetInfo()->GetResult();
+    EXPECT_FALSE(result.IsSuccess());
+
+    auto secondResult = client->GetInfo()->GetResult();
+    EXPECT_TRUE(secondResult.IsSuccess());
+
+    auto repository = secondResult.GetValue();
+    EXPECT_EQ("https://srv.com/ws", repository.GetServerUrl());
+    EXPECT_EQ("testPluginId--locationId", repository.GetId());
+    EXPECT_EQ("locationId", repository.GetLocation());
+    EXPECT_EQ("testPluginId", repository.GetPluginId());
+    EXPECT_EQ(BeVersion(1, 2), repository.GetPluginVersion());
+    }
+
+#ifdef USE_GTEST
+/*--------------------------------------------------------------------------------------+
+* @bsimethod                                               julius.cepukenas    05/2018
++---------------+---------------+---------------+---------------+---------------+------*/
+TEST_F(WSRepositoryClientTests, RegisterInfoListener_AddedListener_ListenerNotifiedWithReceivedInfo)
+    {
+    auto client = WSRepositoryClient::Create("https://srv.com/ws", "testPluginId--locationId", StubClientInfo(), nullptr, GetHandlerPtr());
+    auto listener = std::make_shared<MockRepositoryInfoListener>();
+
+    GetHandler().ExpectRequests(1);
+    GetHandler().ForRequest(1, StubWSInfoHttpResponseWebApi20());
+
+    client->RegisterRepositoryInfoListener(listener);
+
+    EXPECT_CALL(*listener, OnInfoReceived(_)).Times(1).WillOnce(Invoke([=] (WSRepositoryCR info)
+        {
+        EXPECT_STREQ("testPluginId--locationId", info.GetId().c_str());
+        }));
+
+    client->GetInfo()->Wait();
+    }
+
+/*--------------------------------------------------------------------------------------+
+* @bsimethod                                               julius.cepukenas    05/2018
++---------------+---------------+---------------+---------------+---------------+------*/
+TEST_F(WSRepositoryClientTests, RegisterInfoListener_AddedListenerDeleted_ListenerNotLeakedAndNotNotified)
+    {
+    auto client = WSRepositoryClient::Create("https://srv.com/ws", "foo--plugin", StubClientInfo(), nullptr, GetHandlerPtr());
+
+    int listenerCallCount = 0;
+    struct StubRepositoryInfoListener : public IWSRepositoryClient::IRepositoryInfoListener
+        {
+        int& m_listenerCallCount;
+        StubRepositoryInfoListener(int& listenerCallCount) : m_listenerCallCount(listenerCallCount) {}
+        void OnInfoReceived(WSRepositoryCR info)
+            {
+            m_listenerCallCount++;
+            }
+        };
+
+    GetHandler().ExpectRequests(1);
+    GetHandler().ForRequest(1, StubWSInfoHttpResponseWebApi20());
+
+    auto listener = std::make_shared<StubRepositoryInfoListener>(listenerCallCount);
+    client->RegisterRepositoryInfoListener(listener);
+    EXPECT_EQ(0, listenerCallCount);
+
+    client->GetInfo()->Wait();
+    EXPECT_EQ(1, listenerCallCount);
+
+    listener = nullptr;
+    client->GetInfo()->Wait();
+
+    EXPECT_EQ(1, listenerCallCount);
+    }
+
+/*--------------------------------------------------------------------------------------+
+* @bsimethod                                               julius.cepukenas    05/2018
++---------------+---------------+---------------+---------------+---------------+------*/
+TEST_F(WSRepositoryClientTests, UnregisterInfoListener_ExistingListener_ListenerNotNotified)
+    {
+    auto client = WSRepositoryClient::Create("https://srv.com/ws", "foo--plugin", StubClientInfo(), nullptr, GetHandlerPtr());
+    auto listener = std::make_shared<MockRepositoryInfoListener>();
+
+    EXPECT_CALL(*listener, OnInfoReceived(_)).Times(0);
+
+    GetHandler().ExpectRequests(1);
+    GetHandler().ForRequest(1, StubWSInfoHttpResponseWebApi20());
+
+    client->RegisterRepositoryInfoListener(listener);
+    client->UnregisterRepositoryInfoListener(listener);
+
+    client->GetInfo()->Wait();
+    }
+#endif
+
+/*--------------------------------------------------------------------------------------+
+* @bsimethod                                                    Vincas.Razma    01/2015
++---------------+---------------+---------------+---------------+---------------+------*/
+TEST_F(WSRepositoryClientTests, VerifyAccess_CredentialsPassed_SendsSameCredentials)
+    {
+    auto client = WSRepositoryClient::Create("https://srv.com/ws", "foo", StubClientInfo(), nullptr, GetHandlerPtr());
+
+    GetHandler().ExpectRequests(2)
+        .ForRequest(1, StubWSInfoHttpResponseWebApi20())
+        .ForRequest(2, [] (Http::RequestCR request)
+        {
+        EXPECT_EQ(Credentials("TestUser", "TestPassword"), request.GetCredentials());
+        EXPECT_STREQ(nullptr, request.GetHeaders().GetValue(HEADER_MasConnectionInfo));
+        return StubHttpResponse();
+        });
+
+    client->SetCredentials(Credentials("TestUser", "TestPassword"));
+    client->VerifyAccess()->Wait();
+    }
+
+/*--------------------------------------------------------------------------------------+
+* @bsimethod                                                    Vincas.Razma    01/2015
++---------------+---------------+---------------+---------------+---------------+------*/
+TEST_F(WSRepositoryClientTests, VerifyAccess_CredentialsAndAutheTypeWindowsPassed_SendsSameCredentialsWithAuthType)
+    {
+    auto client = WSRepositoryClient::Create("https://srv.com/ws", "foo", StubClientInfo(), nullptr, GetHandlerPtr());
+
+    GetHandler().ExpectRequests(2)
+        .ForRequest(1, StubWSInfoHttpResponseWebApi20())
+        .ForRequest(2, [] (Http::RequestCR request)
+        {
+        EXPECT_EQ(Credentials("TestUser", "TestPassword"), request.GetCredentials());
+        EXPECT_STREQ("CredentialType=Windows", request.GetHeaders().GetValue(HEADER_MasConnectionInfo));
+        return StubHttpResponse();
+        });
+
+    client->SetCredentials(Credentials("TestUser", "TestPassword"), IWSRepositoryClient::AuthenticationType::Windows);
+    client->VerifyAccess()->Wait();
+    }
+
+/*--------------------------------------------------------------------------------------+
+* @bsimethod                                                    Vincas.Razma    01/2015
++---------------+---------------+---------------+---------------+---------------+------*/
+TEST_F(WSRepositoryClientTests, VerifyAccess_ResponseWithClassNotFound_ReturnsSuccess)
+    {
+    auto client = WSRepositoryClient::Create("https://srv.com/ws", "foo", StubClientInfo(), nullptr, GetHandlerPtr());
+
+    GetHandler().ExpectRequests(2)
+        .ForRequest(1, StubWSInfoHttpResponseWebApi20())
+        .ForRequest(2, StubWSErrorHttpResponse(HttpStatus::NotFound, "ClassNotFound"));
+
+    auto result = client->VerifyAccess()->GetResult();
+    EXPECT_TRUE(result.IsSuccess());
+    }
+
+
+/*--------------------------------------------------------------------------------------+
+* @bsimethod                                                    Vincas.Razma    01/2015
++---------------+---------------+---------------+---------------+---------------+------*/
+TEST_F(WSRepositoryClientTests, VerifyAccess_ResponseWithSchemaNotFound_ReturnsSuccess)
+    {
+    auto client = WSRepositoryClient::Create("https://srv.com/ws", "foo", StubClientInfo(), nullptr, GetHandlerPtr());
+
+    GetHandler().ExpectRequests(2)
+        .ForRequest(1, StubWSInfoHttpResponseWebApi20())
+        .ForRequest(2, StubWSErrorHttpResponse(HttpStatus::NotFound, "SchemaNotFound"));
+
+    auto result = client->VerifyAccess()->GetResult();
+    EXPECT_TRUE(result.IsSuccess());
+    }
+
+#ifdef USE_GTEST
+/*--------------------------------------------------------------------------------------+
+* @bsimethod                                                 julius.cepukenas    01/2015
++---------------+---------------+---------------+---------------+---------------+------*/
+TEST_F(WSRepositoryClientTests, GetPersistenceProviderId_SetWithCustom_RetursCustom)
+    {
+    auto client = WSRepositoryClient::Create("https://srv.com/ws", "foo", StubClientInfo(), nullptr, GetHandlerPtr());
+
+    client->Config().SetPersistenceProviderId("id");
+    EXPECT_STREQ("id", client->Config().GetPersistenceProviderId().c_str());
+    }
+
+#ifdef USE_GTEST
+struct WSRepositoryClientTests_RepositoryIds : TestWithParam<vector<Utf8CP>> {};
+INSTANTIATE_TEST_CASE_P(WithProviderId, WSRepositoryClientTests_RepositoryIds, ValuesIn(vector<vector<Utf8CP>>{
+    {"A--B", "A"},
+    {"A--B--C", "A"},
+    {"A--B-C-D-E", "A"}
+}));
+INSTANTIATE_TEST_CASE_P(NoProviderId, WSRepositoryClientTests_RepositoryIds, ValuesIn(vector<vector<Utf8CP>>{
+    {"Foo", ""},
+    {"Foo-Boo", ""}
+}));
+
+/*--------------------------------------------------------------------------------------+
+* @bsimethod                                                 julius.cepukenas    01/2015
++---------------+---------------+---------------+---------------+---------------+------*/
+TEST_P(WSRepositoryClientTests_RepositoryIds, GetPersistenceProviderId_RepositoryIdNotSet_RepositoryIdIsPluginId)
+    {
+    auto client = WSRepositoryClient::Create("https://srv.com/ws", GetParam()[0], StubClientInfo(), nullptr, nullptr);
+    EXPECT_STREQ(GetParam()[1], client->Config().GetPersistenceProviderId().c_str());
+    }
+#endif
+
+/*--------------------------------------------------------------------------------------+
+* @bsimethod                                                 julius.cepukenas    01/2015
++---------------+---------------+---------------+---------------+---------------+------*/
+TEST_F(WSRepositoryClientTests, SendGetChildrenRequest_WebApiV2WithSchemaProviderAndQueryNavigationRoot_DoesNotCallSchemaProvider)
+    {
+    auto schemaProvider = std::make_shared<MockWSSchemaProvider>();
+    EXPECT_CALL(*schemaProvider, GetSchema(_)).Times(0);
+
+    auto client = WSRepositoryClient::Create("https://srv.com/ws", "foo", StubClientInfo(), schemaProvider, GetHandlerPtr());
+
+    StubInstances instances;
+    instances.Add({"TestSchema.TestClass", "TestId"});
+
+    GetHandler().ExpectRequests(2);
+    GetHandler().ForRequest(1, StubWSInfoHttpResponseWebApi20());
+    GetHandler().ForRequest(2, StubHttpResponse(HttpStatus::OK, instances.ToJsonWebApiV2()));
+
+    auto response = client->SendGetChildrenRequest(ObjectId())->GetResult();
+
+    ASSERT_TRUE(response.IsSuccess());
+    EXPECT_EQ(ObjectId("TestSchema.TestClass", "TestId"), (*response.GetValue().GetInstances().begin()).GetObjectId());
+    }
+#endif
+
+/*--------------------------------------------------------------------------------------+
+* @bsimethod                                                    Vincas.Razma    01/2015
++---------------+---------------+---------------+---------------+---------------+------*/
+TEST_F(WSRepositoryClientTests, SendGetChildrenRequest_WebApiV2AndNavigationRoot_SendsCorrectUrl)
+    {
+    auto client = WSRepositoryClient::Create("https://srv.com/ws", "foo", StubClientInfo(), nullptr, GetHandlerPtr());
+
+    GetHandler().ForRequest(1, StubWSInfoHttpResponseWebApi20());
+    GetHandler().ForRequest(2, [=] (Http::RequestCR request)
+        {
+        EXPECT_STREQ("https://srv.com/ws/v2.0/Repositories/foo/Navigation/NavNode", request.GetUrl().c_str());
+        return StubHttpResponse();
+        });
+
+    client->SendGetChildrenRequest(ObjectId())->Wait();
+    EXPECT_EQ(2, GetHandler().GetRequestsPerformed());
+    }
+
+/*--------------------------------------------------------------------------------------+
+* @bsimethod                                                    Vincas.Razma    01/2015
++---------------+---------------+---------------+---------------+---------------+------*/
+TEST_F(WSRepositoryClientTests, SendGetChildrenRequest_WebApiV2AndPropertiesSpecifiedToSelect_SendsCorrectUrl)
+    {
+    auto client = WSRepositoryClient::Create("https://srv.com/ws", "foo", StubClientInfo(), nullptr, GetHandlerPtr());
+
+    GetHandler().ForRequest(1, StubWSInfoHttpResponseWebApi20());
+    GetHandler().ForRequest(2, [=] (Http::RequestCR request)
+        {
+        EXPECT_STREQ("https://srv.com/ws/v2.0/Repositories/foo/Navigation/NavNode?$select=Boo,Foo", request.GetUrl().c_str());
+        return StubHttpResponse();
+        });
+
+    bset<Utf8String> properties;
+    properties.insert("Boo");
+    properties.insert("Foo");
+
+    client->SendGetChildrenRequest(ObjectId(), properties)->Wait();
+    EXPECT_EQ(2, GetHandler().GetRequestsPerformed());
+    }
+
+/*--------------------------------------------------------------------------------------+
+* @bsimethod                                                    Vincas.Razma    01/2015
++---------------+---------------+---------------+---------------+---------------+------*/
+TEST_F(WSRepositoryClientTests, SendGetChildrenRequest_WebApiV2AndSpecificNavNode_SendsCorrectUrl)
+    {
+    auto client = WSRepositoryClient::Create("https://srv.com/ws", "foo", StubClientInfo(), nullptr, GetHandlerPtr());
+
+    GetHandler().ForRequest(1, StubWSInfoHttpResponseWebApi20());
+    GetHandler().ForRequest(2, [=] (Http::RequestCR request)
+        {
+        EXPECT_STREQ("https://srv.com/ws/v2.0/Repositories/foo/Navigation/NavNode/Foo/NavNode", request.GetUrl().c_str());
+        return StubHttpResponse();
+        });
+
+    client->SendGetChildrenRequest(ObjectId("Navigation.NavNode", "Foo"))->Wait();
+    EXPECT_EQ(2, GetHandler().GetRequestsPerformed());
+    }
+
+/*--------------------------------------------------------------------------------------+
+* @bsimethod                                                    Vincas.Razma    01/2015
++---------------+---------------+---------------+---------------+---------------+------*/
+TEST_F(WSRepositoryClientTests, SendGetChildrenRequest_WebApiV2AndResponseContainsInstance_SucceedsAndParsesInstance)
+    {
+    auto client = WSRepositoryClient::Create("https://srv.com/ws", "foo", StubClientInfo(), nullptr, GetHandlerPtr());
+
+    StubInstances instances;
+    instances.Add({"TestSchema.TestClass", "A"});
+    Http::Response response = StubHttpResponse(HttpStatus::OK, instances.ToJsonWebApiV2());
+
+    GetHandler().ForRequest(1, StubWSInfoHttpResponseWebApi20());
+    GetHandler().ForRequest(2, response);
+
+    auto result = client->SendGetChildrenRequest(ObjectId())->GetResult();
+    EXPECT_EQ(2, GetHandler().GetRequestsPerformed());
+    ASSERT_TRUE(result.IsSuccess());
+    EXPECT_EQ(ObjectId("TestSchema.TestClass", "A"), (*result.GetValue().GetInstances().begin()).GetObjectId());
+    }
+
+/*--------------------------------------------------------------------------------------+
+* @bsimethod                                                    Mantas.Smicius    10/2018
++---------------+---------------+---------------+---------------+---------------+------*/
+TEST_F(WSRepositoryClientTests, SendGetChildrenRequest_WebApi25_SendsRequestsWithoutMasRequestId)
+    {
+    auto client = WSRepositoryClient::Create("https://srv.com/ws", "foo", StubClientInfo(), nullptr, GetHandlerPtr());
+
+    GetHandler().ForRequest(1, StubWSInfoHttpResponseWebApi25());
+    GetHandler().ForRequest(2, [=] (Http::RequestCR request)
+        {
+        EXPECT_EQ(nullptr, request.GetHeaders().GetValue(HEADER_MasRequestId));
+        return StubHttpResponse(HttpStatus::OK);
+        });
+
+    client->SendGetChildrenRequest(ObjectId())->GetResult();
+    }
+
+/*--------------------------------------------------------------------------------------+
+* @bsimethod                                                    Mantas.Smicius    10/2018
++---------------+---------------+---------------+---------------+---------------+------*/
+TEST_F(WSRepositoryClientTests, SendGetChildrenRequest_WebApi27_SendsRequestsWithMasRequestId)
+    {
+    auto client = WSRepositoryClient::Create("https://srv.com/ws", "foo", StubClientInfo(), nullptr, GetHandlerPtr());
+
+    GetHandler().ForRequest(1, StubWSInfoHttpResponseWebApi27());
+    GetHandler().ForRequest(2, [=] (Http::RequestCR request)
+        {
+        auto actualActivityId = request.GetHeaders().GetValue(HEADER_MasRequestId);
+        EXPECT_FALSE(Utf8String::IsNullOrEmpty(actualActivityId));
+        return StubHttpResponse(HttpStatus::OK);
+        });
+
+    client->SendGetChildrenRequest(ObjectId())->GetResult();
+    }
+
+/*--------------------------------------------------------------------------------------+
+* @bsimethod                                                    Mantas.Smicius    10/2018
++---------------+---------------+---------------+---------------+---------------+------*/
+TEST_F(WSRepositoryClientTests, SendGetChildrenRequest_PerformedTwiceWithWebApi27_SendsAllRequestsWithDifferentMasRequestId)
+    {
+    auto client = WSRepositoryClient::Create("https://srv.com/ws", "foo", StubClientInfo(), nullptr, GetHandlerPtr());
+
+    BeMutex requestIdsMutex;
+    set<Utf8CP> requestIds;
+
+    GetHandler().ForRequest(1, StubWSInfoHttpResponseWebApi27());
+    GetHandler().ForRequest(2, [&] (Http::RequestCR request)
+        {
+        BeMutexHolder lock(requestIdsMutex);
+        auto actualActivityId = request.GetHeaders().GetValue(HEADER_MasRequestId);
+        EXPECT_NE(nullptr, actualActivityId);
+
+        BeMutexHolder lock(m_mutex);
+        requestIds.insert(actualActivityId);
+        return StubHttpResponse(HttpStatus::OK);
+        });
+
+    GetHandler().ForRequest(3, [&] (Http::RequestCR request)
+        {
+        BeMutexHolder lock(requestIdsMutex);
+        auto actualActivityId = request.GetHeaders().GetValue(HEADER_MasRequestId);
+        EXPECT_NE(nullptr, actualActivityId);
+
+        BeMutexHolder lock(m_mutex);
+        requestIds.insert(actualActivityId);
+        return StubHttpResponse(HttpStatus::OK);
+        });
+
+    bvector<AsyncTaskPtr<WSObjectsResult>> tasks;
+    tasks.push_back(client->SendGetChildrenRequest(ObjectId()));
+    tasks.push_back(client->SendGetChildrenRequest(ObjectId()));
+    AsyncTask::WhenAll(tasks)->Wait();
+
+    auto uniqueRequestIds = requestIds.size();
+    EXPECT_EQ(2, uniqueRequestIds);
+    }
+
+/*--------------------------------------------------------------------------------------+
+* @bsimethod                                                    Mantas.Smicius    11/2018
++---------------+---------------+---------------+---------------+---------------+------*/
+TEST_F(WSRepositoryClientTests, SendGetChildrenRequest_ActivityOptionsEnabledAndWebApi25_SendsRequestsWithoutActivityId)
+    {
+    auto client = WSRepositoryClient::Create("https://srv.com/ws", "foo", StubClientInfo(), nullptr, GetHandlerPtr());
+
+    GetHandler().ForRequest(1, StubWSInfoHttpResponseWebApi25());
+    GetHandler().ForRequest(2, [=] (Http::RequestCR request)
+        {
+        EXPECT_EQ(nullptr, request.GetHeaders().GetValue(HEADER_MasRequestId));
+        EXPECT_EQ(nullptr, request.GetHeaders().GetValue(HEADER_XCorrelationId));
+        return StubHttpResponse(HttpStatus::OK);
+        });
+
+    IWSRepositoryClient::RequestOptionsPtr options = std::make_shared<IWSRepositoryClient::RequestOptions>();
+    options->GetActivityOptions()->SetActivityId("specifiedActivityId");
+
+    client->SendGetChildrenRequestWithOptions(ObjectId(), nullptr, options)->GetResult();
+    }
+
+/*--------------------------------------------------------------------------------------+
+* @bsimethod                                                    Mantas.Smicius    11/2018
++---------------+---------------+---------------+---------------+---------------+------*/
+TEST_F(WSRepositoryClientTests, SendGetChildrenRequest_DefaultActivityOptionsAndWebApi27_SendsRequestsWithMasRequestId)
+    {
+    auto client = WSRepositoryClient::Create("https://srv.com/ws", "foo", StubClientInfo(), nullptr, GetHandlerPtr());
+
+    GetHandler().ForRequest(1, StubWSInfoHttpResponseWebApi27());
+    GetHandler().ForRequest(2, [=] (Http::RequestCR request)
+        {
+        auto actualActivityId = request.GetHeaders().GetValue(HEADER_MasRequestId);
+        EXPECT_NE(nullptr, actualActivityId);
+        return StubHttpResponse(HttpStatus::OK);
+        });
+
+    IWSRepositoryClient::RequestOptionsPtr options = std::make_shared<IWSRepositoryClient::RequestOptions>();
+
+    EXPECT_FALSE(options->GetActivityOptions()->HasActivityId());
+    EXPECT_TRUE(options->GetActivityOptions()->GetActivityId().empty());
+
+    client->SendGetChildrenRequestWithOptions(ObjectId(), nullptr, options)->GetResult();
+    }
+
+/*--------------------------------------------------------------------------------------+
+* @bsimethod                                                    Mantas.Smicius    11/2018
++---------------+---------------+---------------+---------------+---------------+------*/
+TEST_F(WSRepositoryClientTests, SendGetChildrenRequest_EmptyActivityIdSpecifiedAndWebApi27_SendsRequestsWithGeneratedMasRequestId)
+    {
+    auto client = WSRepositoryClient::Create("https://srv.com/ws", "foo", StubClientInfo(), nullptr, GetHandlerPtr());
+
+    GetHandler().ForRequest(1, StubWSInfoHttpResponseWebApi27());
+    GetHandler().ForRequest(2, [=] (Http::RequestCR request)
+        {
+        auto actualActivityId = request.GetHeaders().GetValue(HEADER_MasRequestId);
+        EXPECT_NE(nullptr, actualActivityId);
+        return StubHttpResponse(HttpStatus::OK);
+        });
+
+    IWSRepositoryClient::RequestOptionsPtr options = std::make_shared<IWSRepositoryClient::RequestOptions>();
+    options->GetActivityOptions()->SetActivityId(Utf8String());
+
+    EXPECT_FALSE(options->GetActivityOptions()->HasActivityId());
+    EXPECT_TRUE(options->GetActivityOptions()->GetActivityId().empty());
+
+    client->SendGetChildrenRequestWithOptions(ObjectId(), nullptr, options)->GetResult();
+    }
+
+/*--------------------------------------------------------------------------------------+
+* @bsimethod                                                    Mantas.Smicius    11/2018
++---------------+---------------+---------------+---------------+---------------+------*/
+TEST_F(WSRepositoryClientTests, SendGetChildrenRequest_ActivityIdSpecifiedAndWebApi27_SendsRequestsWithSpecifiedMasRequestId)
+    {
+    auto client = WSRepositoryClient::Create("https://srv.com/ws", "foo", StubClientInfo(), nullptr, GetHandlerPtr());
+
+    GetHandler().ForRequest(1, StubWSInfoHttpResponseWebApi27());
+    GetHandler().ForRequest(2, [=] (Http::RequestCR request)
+        {
+        auto actualActivityId = request.GetHeaders().GetValue(HEADER_MasRequestId);
+        EXPECT_STREQ("specifiedActivityId", actualActivityId);
+        return StubHttpResponse(HttpStatus::OK);
+        });
+
+    IWSRepositoryClient::RequestOptionsPtr options = std::make_shared<IWSRepositoryClient::RequestOptions>();
+    options->GetActivityOptions()->SetActivityId("specifiedActivityId");
+
+    EXPECT_TRUE(options->GetActivityOptions()->HasActivityId());
+    EXPECT_STREQ("specifiedActivityId", options->GetActivityOptions()->GetActivityId().c_str());
+
+    client->SendGetChildrenRequestWithOptions(ObjectId(), nullptr, options)->GetResult();
+    }
+
+/*--------------------------------------------------------------------------------------+
+* @bsimethod                                                    Mantas.Smicius    11/2018
++---------------+---------------+---------------+---------------+---------------+------*/
+TEST_F(WSRepositoryClientTests, SendGetChildrenRequest_HeaderNameSetToXCorrelationIdAndWebApi27_SendsRequestsWithSpecifiedXCorrelationId)
+    {
+    auto client = WSRepositoryClient::Create("https://srv.com/ws", "foo", StubClientInfo(), nullptr, GetHandlerPtr());
+
+    GetHandler().ForRequest(1, StubWSInfoHttpResponseWebApi27());
+    GetHandler().ForRequest(2, [=] (Http::RequestCR request)
+        {
+        EXPECT_EQ(nullptr, request.GetHeaders().GetValue(HEADER_MasRequestId));
+        EXPECT_STREQ("specifiedActivityId", request.GetHeaders().GetValue(HEADER_XCorrelationId));
+        return StubHttpResponse(HttpStatus::OK);
+        });
+
+    IWSRepositoryClient::RequestOptionsPtr options = std::make_shared<IWSRepositoryClient::RequestOptions>();
+    options->GetActivityOptions()->SetHeaderName(IWSRepositoryClient::ActivityOptions::HeaderName::XCorrelationId);
+    options->GetActivityOptions()->SetActivityId("specifiedActivityId");
+
+    client->SendGetChildrenRequestWithOptions(ObjectId(), nullptr, options)->GetResult();
+    }
+
+/*--------------------------------------------------------------------------------------+
+* @bsimethod                                                    Vincas.Razma    01/2015
++---------------+---------------+---------------+---------------+---------------+------*/
+TEST_F(WSRepositoryClientTests, SendGetFileRequest_WebApiV2AndEmptyObjectId_ErrorNotSupported)
+    {
+    auto client = WSRepositoryClient::Create("https://srv.com/ws", "foo", StubClientInfo(), nullptr, GetHandlerPtr());
+
+    GetHandler().ExpectRequests(1);
+    GetHandler().ForRequest(1, StubWSInfoHttpResponseWebApi20());
+
+    BeFileName fileName = StubFilePath();
+    auto result = client->SendGetFileRequest(ObjectId(), fileName)->GetResult();
+    ASSERT_FALSE(result.IsSuccess());
+    EXPECT_EQ(WSError::Id::NotSupported, result.GetError().GetId());
+    }
+
+/*--------------------------------------------------------------------------------------+
+* @bsimethod                                                    Vincas.Razma    01/2015
++---------------+---------------+---------------+---------------+---------------+------*/
+TEST_F(WSRepositoryClientTests, SendGetFileRequest_WebApiV2AndEmptyFilePath_ErrorNotSupported)
+    {
+    auto client = WSRepositoryClient::Create("https://srv.com/ws", "foo", StubClientInfo(), nullptr, GetHandlerPtr());
+
+    GetHandler().ExpectRequests(0);
+
+    auto result = client->SendGetFileRequest(StubObjectId(), BeFileName())->GetResult();
+    ASSERT_FALSE(result.IsSuccess());
+    EXPECT_EQ(WSError::Id::NotSupported, result.GetError().GetId());
+    }
+
+/*--------------------------------------------------------------------------------------+
+* @bsimethod                                                    Vincas.Razma    01/2015
++---------------+---------------+---------------+---------------+---------------+------*/
+TEST_F(WSRepositoryClientTests, SendGetFileRequest_WebApiV2_SendsCorrectUrl)
+    {
+    auto client = WSRepositoryClient::Create("https://srv.com/ws", "foo", StubClientInfo(), nullptr, GetHandlerPtr());
+
+    GetHandler().ExpectRequests(2);
+    GetHandler().ForRequest(1, StubWSInfoHttpResponseWebApi20());
+    GetHandler().ForRequest(2, [=] (Http::RequestCR request)
+        {
+        EXPECT_STREQ("GET", request.GetMethod().c_str());
+        EXPECT_STREQ("https://srv.com/ws/v2.0/Repositories/foo/TestSchema/TestClass/TestId/$file", request.GetUrl().c_str());
+        EXPECT_EQ(nullptr, request.GetHeaders().GetValue("Mas-Allow-Redirect"));
+        WriteStringToHttpBody("TestResponseBody", request.GetResponseBody());
+        return StubHttpResponse(HttpStatus::OK);
+        });
+
+    BeFileName filePath = StubFilePath();
+    auto response = client->SendGetFileRequest({"TestSchema", "TestClass", "TestId"}, filePath)->GetResult();
+    EXPECT_TRUE(response.IsSuccess());
+    EXPECT_EQ("TestResponseBody", SimpleReadFile(filePath));
+    }
+
+/*--------------------------------------------------------------------------------------+
+* @bsimethod                                                    Vincas.Razma    01/2015
++---------------+---------------+---------------+---------------+---------------+------*/
+TEST_F(WSRepositoryClientTests, SendGetFileRequest_WebApiV24_SendsCorrectUrlAndAllowRedirectHeader)
+    {
+    auto client = WSRepositoryClient::Create("https://srv.com/ws", "foo", StubClientInfo(), nullptr, GetHandlerPtr());
+
+    GetHandler().ExpectRequests(2);
+    GetHandler().ForRequest(1, StubWSInfoHttpResponseWebApi24());
+    GetHandler().ForRequest(2, [=] (Http::RequestCR request)
+        {
+        EXPECT_STREQ("GET", request.GetMethod().c_str());
+        EXPECT_STREQ("https://srv.com/ws/v2.4/Repositories/foo/TestSchema/TestClass/TestId/$file", request.GetUrl().c_str());
+        EXPECT_STREQ("true", request.GetHeaders().GetValue("Mas-Allow-Redirect"));
+        WriteStringToHttpBody("TestResponseBody", request.GetResponseBody());
+        return StubHttpResponse(HttpStatus::OK);
+        });
+
+    BeFileName filePath = StubFilePath();
+    auto response = client->SendGetFileRequest({"TestSchema", "TestClass", "TestId"}, filePath)->GetResult();
+    EXPECT_TRUE(response.IsSuccess());
+    EXPECT_EQ("TestResponseBody", SimpleReadFile(filePath));
+    }
+
+/*--------------------------------------------------------------------------------------+
+* @bsimethod                                                    Vincas.Razma    01/2015
++---------------+---------------+---------------+---------------+---------------+------*/
+TEST_F(WSRepositoryClientTests, SendGetFileRequest_WebApiV24AndAzureRedirectReceived_DownloadsFileFromExternalLocation)
+    {
+    auto client = WSRepositoryClient::Create("https://srv.com/ws", "foo", StubClientInfo(), nullptr, GetHandlerPtr());
+
+    EXPECT_REQUEST_COUNT(GetHandler(), 3);
+    GetHandler().ForRequest(1, StubWSInfoHttpResponseWebApi24());
+    GetHandler().ForRequest(2, [=] (Http::RequestCR request)
+        {
+        return StubHttpResponse(HttpStatus::TemporaryRedirect, "", {
+                {HEADER_Location, "https://foo.com/boo"},
+                {HEADER_MasFileAccessUrlType, "AzureBlobSasUrl"}});
+        });
+    GetHandler().ForRequest(3, [=] (Http::RequestCR request)
+        {
+        EXPECT_STREQ("GET", request.GetMethod().c_str());
+        EXPECT_STREQ("https://foo.com/boo", request.GetUrl().c_str());
+        WriteStringToHttpBody("TestResponseBody", request.GetResponseBody());
+        return StubHttpResponse(HttpStatus::OK);
+        });
+
+    BeFileName filePath = StubFilePath();
+    auto response = client->SendGetFileRequest(StubObjectId(), filePath)->GetResult();
+    EXPECT_TRUE(response.IsSuccess());
+    EXPECT_EQ("TestResponseBody", SimpleReadFile(filePath));
+    }
+
+
+/*--------------------------------------------------------------------------------------+
+* @bsimethod                                                    Vincas.Razma    01/2015
++---------------+---------------+---------------+---------------+---------------+------*/
+TEST_F(WSRepositoryClientTests, SendGetFileRequestForStream_WebApiV24AndAzureRedirectReceived_DownloadsFileFromExternalLocation)
+    {
+    auto client = WSRepositoryClient::Create("https://srv.com/ws", "foo", StubClientInfo(), nullptr, GetHandlerPtr());
+    auto responseBody = Http::HttpByteStreamBody::Create();
+
+    EXPECT_REQUEST_COUNT(GetHandler(), 3);
+    GetHandler().ForRequest(1, StubWSInfoHttpResponseWebApi24());
+    GetHandler().ForRequest(2, [=] (Http::RequestCR request)
+        {
+        return StubHttpResponse(HttpStatus::TemporaryRedirect, "", {
+                {HEADER_Location, "https://foo.com/boo"},
+                                {HEADER_MasFileAccessUrlType, "AzureBlobSasUrl"}});
+        });
+    GetHandler().ForRequest(3, [=] (Http::RequestCR request)
+        {
+        EXPECT_STREQ("GET", request.GetMethod().c_str());
+        EXPECT_STREQ("https://foo.com/boo", request.GetUrl().c_str());
+        WriteStringToHttpBody("TestResponseBody", request.GetResponseBody());
+        return StubHttpResponse(HttpStatus::OK);
+        });
+
+    auto response = client->SendGetFileRequest(StubObjectId(), responseBody)->GetResult();
+    EXPECT_TRUE(response.IsSuccess());
+
+    EXPECT_STREQ("TestResponseBody", SimpleReadByteStream(responseBody->GetByteStream()).c_str());
+    }
+
+/*--------------------------------------------------------------------------------------+
+* @bsimethod                                                    Vincas.Razma    01/2015
++---------------+---------------+---------------+---------------+---------------+------*/
+TEST_F(WSRepositoryClientTests, SendGetFileRequest_WebApiV24AndUnknownRedirectReceived_DownloadsAnyway)
+    {
+    auto client = WSRepositoryClient::Create("https://srv.com/ws", "foo", StubClientInfo(), nullptr, GetHandlerPtr());
+
+    EXPECT_REQUEST_COUNT(GetHandler(), 3);
+    GetHandler().ForRequest(1, StubWSInfoHttpResponseWebApi24());
+    GetHandler().ForRequest(2, [=] (Http::RequestCR request)
+        {
+        return StubHttpResponse(HttpStatus::TemporaryRedirect, "", {
+                {HEADER_Location, "https://foo.com/boo"},
+                {HEADER_MasFileAccessUrlType, "SomethingNotSupportedHere"}});
+        });
+    GetHandler().ForRequest(3, [=] (Http::RequestCR request)
+        {
+        EXPECT_STREQ("GET", request.GetMethod().c_str());
+        EXPECT_STREQ("https://foo.com/boo", request.GetUrl().c_str());
+        WriteStringToHttpBody("TestResponseBody", request.GetResponseBody());
+        return StubHttpResponse(HttpStatus::OK);
+        });
+
+    BeFileName filePath = StubFilePath();
+    auto response = client->SendGetFileRequest(StubObjectId(), filePath)->GetResult();
+    EXPECT_TRUE(response.IsSuccess());
+    EXPECT_EQ("TestResponseBody", SimpleReadFile(filePath));
+    }
+
+
+/*--------------------------------------------------------------------------------------+
+* @bsimethod                                                    julius.cepukenas
++---------------+---------------+---------------+---------------+---------------+------*/
+TEST_F(WSRepositoryClientTests, SendGetFileRequestForStream_WebApiV24_SendsCorrectUrlAndAllowRedirectHeader)
+    {
+    auto client = WSRepositoryClient::Create("https://srv.com/ws", "foo", StubClientInfo(), nullptr, GetHandlerPtr());
+    auto responseBody = Http::HttpByteStreamBody::Create();
+
+    GetHandler().ExpectRequests(2);
+    GetHandler().ForRequest(1, StubWSInfoHttpResponseWebApi24());
+    GetHandler().ForRequest(2, [=] (Http::RequestCR request)
+        {
+        EXPECT_STREQ("GET", request.GetMethod().c_str());
+        EXPECT_STREQ("https://srv.com/ws/v2.4/Repositories/foo/TestSchema/TestClass/TestId/$file", request.GetUrl().c_str());
+        EXPECT_STREQ("true", request.GetHeaders().GetValue("Mas-Allow-Redirect"));
+        WriteStringToHttpBody("TestResponseBody", request.GetResponseBody());
+        return StubHttpResponse(HttpStatus::OK);
+        });
+
+    auto response = client->SendGetFileRequest({"TestSchema", "TestClass", "TestId"}, responseBody)->GetResult();
+    EXPECT_TRUE(response.IsSuccess());
+
+    EXPECT_STREQ("TestResponseBody", SimpleReadByteStream(responseBody->GetByteStream()).c_str());
+    }
+
+/*--------------------------------------------------------------------------------------+
+* @bsimethod                                                    julius.cepukenas
++---------------+---------------+---------------+---------------+---------------+------*/
+TEST_F(WSRepositoryClientTests, SendGetFileRequestForStream_WebApiV24AndNullptrResponseBody_Success)
+    {
+    auto client = WSRepositoryClient::Create("https://srv.com/ws", "foo", StubClientInfo(), nullptr, GetHandlerPtr());
+
+    GetHandler().ExpectRequests(2);
+    GetHandler().ForRequest(1, StubWSInfoHttpResponseWebApi24());
+    GetHandler().ForRequest(2, [=] (Http::RequestCR request)
+        {
+        return StubHttpResponse(HttpStatus::OK);
+        });
+
+    auto response = client->SendGetFileRequest({"TestSchema", "TestClass", "TestId"}, nullptr)->GetResult();
+    EXPECT_TRUE(response.IsSuccess());
+    }
+
+/*--------------------------------------------------------------------------------------+
+* @bsimethod                                                    Vincas.Razma    01/2015
++---------------+---------------+---------------+---------------+---------------+------*/
+TEST_F(WSRepositoryClientTests, SendGetFileRequest_WebApiV24AndUnknownRedirectStatusReceived_Error)
+    {
+    auto client = WSRepositoryClient::Create("https://srv.com/ws", "foo", StubClientInfo(), nullptr, GetHandlerPtr());
+
+    EXPECT_REQUEST_COUNT(GetHandler(), 2);
+    GetHandler().ForRequest(1, StubWSInfoHttpResponseWebApi24());
+    GetHandler().ForRequest(2, [=] (Http::RequestCR request)
+        {
+        return StubHttpResponse(HttpStatus::Found, "", {
+                {HEADER_Location, "https://foo.com/boo"},
+                {HEADER_MasFileAccessUrlType, "AzureBlobSasUrl"}});
+        });
+
+    BeFileName filePath = StubFilePath();
+    auto response = client->SendGetFileRequest(StubObjectId(), filePath)->GetResult();
+    EXPECT_FALSE(response.IsSuccess());
+    }
+
+/*--------------------------------------------------------------------------------------+
+* @bsimethod                                                    Vincas.Razma    01/2015
++---------------+---------------+---------------+---------------+---------------+------*/
+TEST_F(WSRepositoryClientTests, SendGetFileRequest_WebApiV2ETagSet_SendsAndReceivesETag)
+    {
+    auto client = WSRepositoryClient::Create("https://srv.com/ws", "foo", StubClientInfo(), nullptr, GetHandlerPtr());
+
+    EXPECT_REQUEST_COUNT(GetHandler(), 2);
+    GetHandler().ForRequest(1, StubWSInfoHttpResponseWebApi20());
+    GetHandler().ForRequest(2, [=] (Http::RequestCR request)
+        {
+        EXPECT_STREQ("RequestETag", request.GetHeaders().GetIfNoneMatch());
+        return StubHttpResponse(HttpStatus::OK, "", {{"ETag", "ResponseETag"}});
+        });
+
+    auto result = client->SendGetFileRequest(StubObjectId(), StubFilePath(), "RequestETag")->GetResult();
+    EXPECT_TRUE(result.IsSuccess());
+    EXPECT_EQ("ResponseETag", result.GetValue().GetETag());
+    }
+
+/*--------------------------------------------------------------------------------------+
+* @bsimethod                                                    Vincas.Razma    01/2015
++---------------+---------------+---------------+---------------+---------------+------*/
+TEST_F(WSRepositoryClientTests, SendGetFileRequest_WebApiV24ETagSetAndReceivedAzureRedirect_SendsAndReceivesETag)
+    {
+    auto client = WSRepositoryClient::Create("https://srv.com/ws", "foo", StubClientInfo(), nullptr, GetHandlerPtr());
+
+    EXPECT_REQUEST_COUNT(GetHandler(), 3);
+    GetHandler().ForRequest(1, StubWSInfoHttpResponseWebApi20());
+    GetHandler().ForRequest(2, [=] (Http::RequestCR request)
+        {
+        EXPECT_STREQ("RequestETag", request.GetHeaders().GetIfNoneMatch());
+        return StubHttpResponse(HttpStatus::TemporaryRedirect, "", {
+                {HEADER_Location, "https://foo.com/boo"},
+                {HEADER_MasFileAccessUrlType, "AzureBlobSasUrl"}});
+        });
+    GetHandler().ForRequest(3, [=] (Http::RequestCR request)
+        {
+        EXPECT_STREQ("https://foo.com/boo", request.GetUrl().c_str());
+        EXPECT_STREQ("RequestETag", request.GetHeaders().GetIfNoneMatch());
+        return StubHttpResponse(HttpStatus::OK, "", {{"ETag", "ResponseETag"}});
+        });
+
+    auto result = client->SendGetFileRequest(StubObjectId(), StubFilePath(), "RequestETag")->GetResult();
+    EXPECT_TRUE(result.IsSuccess());
+    EXPECT_STREQ("ResponseETag", result.GetValue().GetETag().c_str());
+    }
+
+/*--------------------------------------------------------------------------------------+
+* @bsimethod                                                    Vincas.Razma    01/2015
++---------------+---------------+---------------+---------------+---------------+------*/
+TEST_F(WSRepositoryClientTests, SendGetFileRequest_WebApiV24AndReceivedAzureRedirectAndAzureReturnsError_ErrorIsParsedAndReturned)
+    {
+    auto client = WSRepositoryClient::Create("https://srv.com/ws", "foo", StubClientInfo(), nullptr, GetHandlerPtr());
+
+    EXPECT_REQUEST_COUNT(GetHandler(), 3);
+    GetHandler().ForRequest(1, StubWSInfoHttpResponseWebApi20());
+    GetHandler().ForRequest(2, [=] (Http::RequestCR request)
+        {
+        return StubHttpResponse(HttpStatus::TemporaryRedirect, "", {
+                {HEADER_Location, "https://foo.com/boo"},
+                {HEADER_MasFileAccessUrlType, "AzureBlobSasUrl"}});
+        });
+    GetHandler().ForRequest(3, [=] (Http::RequestCR request)
+        {
+        EXPECT_STREQ("https://foo.com/boo", request.GetUrl().c_str());
+        return StubHttpResponse(HttpStatus::NotFound,
+R"(<?xml version="1.0" encoding="utf-8"?><Error><Code>BlobNotFound</Code><Message>TestMessage</Message></Error>)",
+{{"Content-Type", "application/xml"}}); 
+        });
+
+    auto result = client->SendGetFileRequest(StubObjectId(), StubFilePath())->GetResult();
+    EXPECT_FALSE(result.IsSuccess());
+    EXPECT_EQ(WSError::Id::FileNotFound, result.GetError().GetId());
+    }
+
+/*--------------------------------------------------------------------------------------+
+* @bsimethod                                                    Vincas.Razma    01/2015
++---------------+---------------+---------------+---------------+---------------+------*/
+//TEST_F (WSRepositoryClientTests, SendGetFileRequest_WebApiV2ButNoSchemaInObjectId_ReturnsError)
+//   {
+//    auto client = WSRepositoryClient::Create ("https://srv.com/ws", "foo", StubClientInfo(), GetHandlerPtr ());
+//
+//    GetHandler ().ExpectRequests (1);
+//    GetHandler ().ForRequest (1, StubWSInfoHttpResponseWebApi20 ());
+//
+//    auto response = client->SendGetFileRequest ({ "TestClass", "TestId" }, BeFileName ("testFile"))->GetResult ();
+//    EXPECT_FALSE (response.IsSuccess ());
+//    }
+
+/*--------------------------------------------------------------------------------------+
+* @bsimethod                                                    Vincas.Razma    11/2017
++---------------+---------------+---------------+---------------+---------------+------*/
+TEST_F(WSRepositoryClientTests, SendGetObjectRequest_WebApiV2AndInvalidObjectId_ReturnsError)
+    {
+    auto client = WSRepositoryClient::Create("https://srv.com/ws", "foo", StubClientInfo(), nullptr, GetHandlerPtr());
+
+    GetHandler().ExpectRequests(1);
+    GetHandler().ForRequest(1, StubWSInfoHttpResponseWebApi20());
+
+    auto result = client->SendGetObjectRequest(ObjectId("", "Foo", ""))->GetResult();
+    EXPECT_EQ(result.GetError().GetId(), WSError::Id::NotSupported);
+    }
+
+/*--------------------------------------------------------------------------------------+
+* @bsimethod                                                    Vincas.Razma    01/2015
++---------------+---------------+---------------+---------------+---------------+------*/
+TEST_F(WSRepositoryClientTests, SendGetObjectRequest_WithEmptyServiceVersionAndWebApiV2_SendsWebApiVersionUrl)
+    {
+    auto client = WSRepositoryClient::Create("https://srv.com/ws", {0, 0}, "foo", StubClientInfo(), nullptr, GetHandlerPtr());
+
+    GetHandler().ExpectRequests(2);
+    GetHandler().ForRequest(1, StubWSInfoHttpResponseWebApi20());
+    GetHandler().ForRequest(2, [=] (Http::RequestCR request)
+        {
+        EXPECT_STREQ("https://srv.com/ws/v2.0/Repositories/foo/testSchema/testClass/testId", request.GetUrl().c_str());
+        return StubHttpResponse();
+        });
+
+    client->SendGetObjectRequest({"testSchema", "testClass", "testId"})->Wait();
+    }
+
+/*--------------------------------------------------------------------------------------+
+* @bsimethod                                                    Vincas.Razma    01/2015
++---------------+---------------+---------------+---------------+---------------+------*/
+TEST_F(WSRepositoryClientTests, SendGetObjectRequest_WithServiceVersionAndWebApiV2_SendsServiceVersionUrl)
+    {
+    auto client = WSRepositoryClient::Create("https://srv.com/ws", {4, 2}, "foo", StubClientInfo(), nullptr, GetHandlerPtr());
+
+    GetHandler().ExpectRequests(2);
+    GetHandler().ForRequest(1, StubWSInfoHttpResponseWebApi20());
+    GetHandler().ForRequest(2, [=] (Http::RequestCR request)
+        {
+        EXPECT_STREQ("https://srv.com/ws/sv4.2/Repositories/foo/testSchema/testClass/testId", request.GetUrl().c_str());
+        return StubHttpResponse();
+        });
+
+    client->SendGetObjectRequest({"testSchema", "testClass", "testId"})->Wait();
+    }
+
+/*--------------------------------------------------------------------------------------+
+* @bsimethod                                                    Vincas.Razma    01/2015
++---------------+---------------+---------------+---------------+---------------+------*/
+TEST_F(WSRepositoryClientTests, SendGetObjectRequest_WebApiV2_SendsCorrectUrl)
+    {
+    auto client = WSRepositoryClient::Create("https://srv.com/ws", "foo", StubClientInfo(), nullptr, GetHandlerPtr());
+
+    GetHandler().ExpectRequests(2);
+    GetHandler().ForRequest(1, StubWSInfoHttpResponseWebApi20());
+    GetHandler().ForRequest(2, [=] (Http::RequestCR request)
+        {
+        EXPECT_STREQ("https://srv.com/ws/v2.0/Repositories/foo/testSchema/testClass/testId", request.GetUrl().c_str());
+        return StubHttpResponse();
+        });
+
+    client->SendGetObjectRequest({"testSchema", "testClass", "testId"})->Wait();
+    }
+
+/*--------------------------------------------------------------------------------------+
+* @bsimethod                                                    Vincas.Razma    01/2015
++---------------+---------------+---------------+---------------+---------------+------*/
+TEST_F(WSRepositoryClientTests, SendQueryRequest_WebApiV2_SendsCorrectUrl)
+    {
+    auto client = WSRepositoryClient::Create("https://srv.com/ws", "foo", StubClientInfo(), nullptr, GetHandlerPtr());
+
+    GetHandler().ExpectRequests(2);
+    GetHandler().ForRequest(1, StubWSInfoHttpResponseWebApi20());
+    GetHandler().ForRequest(2, [=] (Http::RequestCR request)
+        {
+        EXPECT_STREQ("https://srv.com/ws/v2.0/Repositories/foo/testSchema/class1,class2?$select=testSelect", request.GetUrl().c_str());
+        return StubHttpResponse();
+        });
+
+    WSQuery query("testSchema", set<Utf8String> {"class1", "class2"});
+    query.SetSelect("testSelect");
+
+    client->SendQueryRequest(query)->Wait();
+    }
+
+/*--------------------------------------------------------------------------------------+
+* @bsimethod                                                    Vincas.Razma    01/2015
++---------------+---------------+---------------+---------------+---------------+------*/
+TEST_F(WSRepositoryClientTests, SendQueryRequest_WebApiV21_ParsesInstanceETagAndAddsQuotes)
+    {
+    auto client = WSRepositoryClient::Create("https://srv.com/ws", "foo", StubClientInfo(), nullptr, GetHandlerPtr());
+
+    GetHandler().ExpectRequests(2);
+    GetHandler().ForRequest(1, StubWSInfoHttpResponseWebApi21());
+    GetHandler().ForRequest(2, [=] (Http::RequestCR request)
+        {
+        auto json = R"({"instances" :
+                [{
+                "instanceId" : "Foo",
+                "className" : "Foo",
+                "schemaName" : "Foo",
+                "eTag" : "TestEtagA",
+                "properties" : {},
+                "relationshipInstances": [{
+                    "instanceId" : "Foo",
+                    "className" : "Foo",
+                    "schemaName" : "Foo",
+                    "eTag" : "TestEtagB",
+                    "direction" : "forward",
+                    "relatedInstance":
+                        {
+                        "instanceId" : "Foo",
+                        "className" : "Foo",
+                        "schemaName" : "Foo",
+                        "properties" : {}
+                        }
+                    }]
+                }]
+            })";
+        return StubHttpResponse(HttpStatus::OK, json);
+        });
+
+    auto result = client->SendQueryRequest(WSQuery("Foo", "Foo"))->GetResult();
+    ASSERT_TRUE(result.IsSuccess());
+
+    auto& instances = result.GetValue().GetInstances();
+    EXPECT_EQ("\"TestEtagA\"", (*instances.begin()).GetETag());
+    EXPECT_EQ("\"TestEtagB\"", (*(*instances.begin()).GetRelationshipInstances().begin()).GetETag());
+    }
+
+/*--------------------------------------------------------------------------------------+
+* @bsimethod                                                    Vincas.Razma    01/2015
++---------------+---------------+---------------+---------------+---------------+------*/
+TEST_F(WSRepositoryClientTests, SendQueryRequest_WebApiV22_ParsesInstanceETagDirectly)
+    {
+    auto client = WSRepositoryClient::Create("https://srv.com/ws", "foo", StubClientInfo(), nullptr, GetHandlerPtr());
+
+    GetHandler().ExpectRequests(2);
+    GetHandler().ForRequest(1, StubWSInfoHttpResponseWebApi22());
+    GetHandler().ForRequest(2, [=] (Http::RequestCR request)
+        {
+        auto json = R"({"instances" :
+                [{
+                "instanceId" : "Foo",
+                "className" : "Foo",
+                "schemaName" : "Foo",
+                "eTag" : "TestEtagA",
+                "properties" : {},
+                "relationshipInstances": [{
+                    "instanceId" : "Foo",
+                    "className" : "Foo",
+                    "schemaName" : "Foo",
+                    "eTag" : "TestEtagB",
+                    "direction" : "forward",
+                    "relatedInstance":
+                        {
+                        "instanceId" : "Foo",
+                        "className" : "Foo",
+                        "schemaName" : "Foo",
+                        "properties" : {}
+                        }
+                    }]
+                }]
+            })";
+        return StubHttpResponse(HttpStatus::OK, json);
+        });
+
+    auto result = client->SendQueryRequest(WSQuery("Foo", "Foo"))->GetResult();
+    ASSERT_TRUE(result.IsSuccess());
+
+    auto& instances = result.GetValue().GetInstances();
+    EXPECT_EQ("TestEtagA", (*instances.begin()).GetETag());
+    EXPECT_EQ("TestEtagB", (*(*instances.begin()).GetRelationshipInstances().begin()).GetETag());
+    }
+
+/*--------------------------------------------------------------------------------------+
+* @bsimethod                                                    Vincas.Razma    01/2015
++---------------+---------------+---------------+---------------+---------------+------*/
+TEST_F(WSRepositoryClientTests, SendQueryRequest_WebApiV24SkipTokenSuppliedAndSentBack_IgnoresSkipTokens)
+    {
+    auto client = WSRepositoryClient::Create("https://srv.com/ws", "foo", StubClientInfo(), nullptr, GetHandlerPtr());
+
+    GetHandler().ExpectRequests(2);
+    GetHandler().ForRequest(1, StubWSInfoHttpResponseWebApi24());
+    GetHandler().ForRequest(2, [=] (Http::RequestCR request)
+        {
+        EXPECT_STREQ(nullptr, request.GetHeaders().GetValue("SkipToken"));
+        return StubHttpResponse(HttpStatus::OK, StubInstances().ToJsonWebApiV2(),
+        {{"SkipToken", "ServerSkipToken"}, {"Content-Type", "application/json"}});
+        });
+
+    auto result = client->SendQueryRequest(StubWSQuery(), nullptr, "SomeSkipToken")->GetResult();
+    EXPECT_TRUE(result.IsSuccess());
+    EXPECT_TRUE(result.GetValue().IsFinal());
+    EXPECT_EQ("", result.GetValue().GetSkipToken());
+    }
+
+/*--------------------------------------------------------------------------------------+
+* @bsimethod                                                    Vincas.Razma    01/2015
++---------------+---------------+---------------+---------------+---------------+------*/
+TEST_F(WSRepositoryClientTests, SendQueryRequest_WebApiV25AndHttpResponseHasSkipTokenButItWasNotSent_DoesNotAddSkipTokenToResponse)
+    {
+    auto client = WSRepositoryClient::Create("https://srv.com/ws", "foo", StubClientInfo(), nullptr, GetHandlerPtr());
+
+    GetHandler().ExpectRequests(2);
+    GetHandler().ForRequest(1, StubWSInfoHttpResponseWebApi25());
+    GetHandler().ForRequest(2, StubHttpResponse(HttpStatus::OK, StubInstances().ToJsonWebApiV2(), {{"SkipToken", "ServerSkipToken"}}));
+
+    auto result = client->SendQueryRequest(StubWSQuery(), nullptr, nullptr)->GetResult();
+    EXPECT_TRUE(result.IsSuccess());
+    EXPECT_TRUE(result.GetValue().IsFinal());
+    EXPECT_EQ("", result.GetValue().GetSkipToken());
+    }
+
+/*--------------------------------------------------------------------------------------+
+* @bsimethod                                                    Vincas.Razma    01/2015
++---------------+---------------+---------------+---------------+---------------+------*/
+TEST_F(WSRepositoryClientTests, SendQueryRequest_WebApi25SkipTokenEmpty_DoesNotSendSkipToken)
+    {
+    auto client = WSRepositoryClient::Create("https://srv.com/ws", "foo", StubClientInfo(), nullptr, GetHandlerPtr());
+
+    GetHandler().ExpectRequests(2);
+    GetHandler().ForRequest(1, StubWSInfoHttpResponseWebApi25());
+    GetHandler().ForRequest(2, [=] (Http::RequestCR request)
+        {
+        EXPECT_EQ(nullptr, request.GetHeaders().GetValue("SkipToken"));
+        return StubHttpResponse();
+        });
+
+    client->SendQueryRequest(StubWSQuery(), nullptr, nullptr)->GetResult();
+    }
+
+/*--------------------------------------------------------------------------------------+
+* @bsimethod                                                    Vincas.Razma    01/2015
++---------------+---------------+---------------+---------------+---------------+------*/
+TEST_F(WSRepositoryClientTests, SendQueryRequest_WebApiV25SkipTokenSupplied_SendsSkipToken)
+    {
+    auto client = WSRepositoryClient::Create("https://srv.com/ws", "foo", StubClientInfo(), nullptr, GetHandlerPtr());
+
+    GetHandler().ExpectRequests(2);
+    GetHandler().ForRequest(1, StubWSInfoHttpResponseWebApi25());
+    GetHandler().ForRequest(2, [=] (Http::RequestCR request)
+        {
+        EXPECT_STREQ("SomeSkipToken", request.GetHeaders().GetValue("SkipToken"));
+        return StubHttpResponse();
+        });
+
+    client->SendQueryRequest(StubWSQuery(), nullptr, "SomeSkipToken")->GetResult();
+    }
+
+/*--------------------------------------------------------------------------------------+
+* @bsimethod                                                    Vincas.Razma    01/2015
++---------------+---------------+---------------+---------------+---------------+------*/
+TEST_F(WSRepositoryClientTests, SendQueryRequest_WebApiV25AndHttpResponseHasSkipToken_AddsSkipTokenToResponse)
+    {
+    auto client = WSRepositoryClient::Create("https://srv.com/ws", "foo", StubClientInfo(), nullptr, GetHandlerPtr());
+
+    GetHandler().ExpectRequests(2);
+    GetHandler().ForRequest(1, StubWSInfoHttpResponseWebApi25());
+    GetHandler().ForRequest(2, StubHttpResponse(HttpStatus::OK, StubInstances().ToJsonWebApiV2(), {{"SkipToken", "ServerSkipToken"}}));
+
+    auto result = client->SendQueryRequest(StubWSQuery(), nullptr, "SomeSkipToken")->GetResult();
+    EXPECT_TRUE(result.IsSuccess());
+    EXPECT_FALSE(result.GetValue().IsFinal());
+    EXPECT_EQ("ServerSkipToken", result.GetValue().GetSkipToken());
+    }
+
+/*--------------------------------------------------------------------------------------+
+* @bsimethod                                                    Vincas.Razma    01/2015
++---------------+---------------+---------------+---------------+---------------+------*/
+TEST_F(WSRepositoryClientTests, SendQueryRequest_WebApiV23_CapsWebApiToV23)
+    {
+    auto client = WSRepositoryClient::Create("https://srv.com/ws", "foo", StubClientInfo(), nullptr, GetHandlerPtr());
+
+    GetHandler().ExpectRequests(2);
+    GetHandler().ForRequest(1, StubWSInfoHttpResponseWebApi({2, 3}));
+    GetHandler().ForRequest(2, [=] (Http::RequestCR request)
+        {
+        EXPECT_EQ("https://srv.com/ws/v2.3/Repositories/foo/TestSchema/TestClass", request.GetUrl());
+        return StubHttpResponse();
+        });
+
+    client->SendQueryRequest(StubWSQuery(), nullptr, nullptr)->Wait();
+    }
+
+/*--------------------------------------------------------------------------------------+
+* @bsimethod                                                    Vincas.Razma    01/2015
++---------------+---------------+---------------+---------------+---------------+------*/
+TEST_F(WSRepositoryClientTests, SendQueryRequest_WebApiV24_CapsWebApiToV24)
+    {
+    auto client = WSRepositoryClient::Create("https://srv.com/ws", "foo", StubClientInfo(), nullptr, GetHandlerPtr());
+
+    GetHandler().ExpectRequests(2);
+    GetHandler().ForRequest(1, StubWSInfoHttpResponseWebApi({2, 4}));
+    GetHandler().ForRequest(2, [=] (Http::RequestCR request)
+        {
+        EXPECT_EQ("https://srv.com/ws/v2.4/Repositories/foo/TestSchema/TestClass", request.GetUrl());
+        return StubHttpResponse();
+        });
+
+    client->SendQueryRequest(StubWSQuery(), nullptr, nullptr)->Wait();
+    }
+
+/*--------------------------------------------------------------------------------------+
+* @bsimethod                                                    Vincas.Razma    01/2015
++---------------+---------------+---------------+---------------+---------------+------*/
+TEST_F(WSRepositoryClientTests, SendQueryRequest_WebApiV25_CapsWebApiToV25)
+    {
+    auto client = WSRepositoryClient::Create("https://srv.com/ws", "foo", StubClientInfo(), nullptr, GetHandlerPtr());
+
+    GetHandler().ExpectRequests(2);
+    GetHandler().ForRequest(1, StubWSInfoHttpResponseWebApi({2, 5}));
+    GetHandler().ForRequest(2, [=] (Http::RequestCR request)
+        {
+        EXPECT_EQ("https://srv.com/ws/v2.5/Repositories/foo/TestSchema/TestClass", request.GetUrl());
+        return StubHttpResponse();
+        });
+
+    client->SendQueryRequest(StubWSQuery(), nullptr, nullptr)->Wait();
+    }
+
+/*--------------------------------------------------------------------------------------+
+* @bsimethod                                                    Vincas.Razma    01/2015
++---------------+---------------+---------------+---------------+---------------+------*/
+TEST_F(WSRepositoryClientTests, SendQueryRequest_WebApiV26_CapsWebApiToV26)
+    {
+    auto client = WSRepositoryClient::Create("https://srv.com/ws", "foo", StubClientInfo(), nullptr, GetHandlerPtr());
+
+    GetHandler().ExpectRequests(2);
+    GetHandler().ForRequest(1, StubWSInfoHttpResponseWebApi({2, 6}));
+    GetHandler().ForRequest(2, [=] (Http::RequestCR request)
+        {
+        EXPECT_EQ("https://srv.com/ws/v2.6/Repositories/foo/TestSchema/TestClass", request.GetUrl());
+        return StubHttpResponse();
+        });
+
+    client->SendQueryRequest(StubWSQuery(), nullptr, nullptr)->Wait();
+    }
+
+/*--------------------------------------------------------------------------------------+
+* @bsimethod                                                    Vincas.Razma    01/2015
++---------------+---------------+---------------+---------------+---------------+------*/
+TEST_F(WSRepositoryClientTests, SendQueryRequest_WebApiV27_CapsWebApiToV27)
+    {
+    auto client = WSRepositoryClient::Create("https://srv.com/ws", "foo", StubClientInfo(), nullptr, GetHandlerPtr());
+
+    GetHandler().ExpectRequests(2);
+    GetHandler().ForRequest(1, StubWSInfoHttpResponseWebApi({2, 7}));
+    GetHandler().ForRequest(2, [=] (Http::RequestCR request)
+        {
+        EXPECT_EQ("https://srv.com/ws/v2.7/Repositories/foo/TestSchema/TestClass", request.GetUrl());
+        return StubHttpResponse();
+        });
+
+    client->SendQueryRequest(StubWSQuery(), nullptr, nullptr)->Wait();
+    }
+
+/*--------------------------------------------------------------------------------------+
+* @bsimethod                                                    Vincas.Razma    01/2015
++---------------+---------------+---------------+---------------+---------------+------*/
+TEST_F(WSRepositoryClientTests, SendQueryRequest_WebApiV28_CapsWebApiToV28)
+    {
+    auto client = WSRepositoryClient::Create("https://srv.com/ws", "foo", StubClientInfo(), nullptr, GetHandlerPtr());
+
+    GetHandler().ExpectRequests(2);
+    GetHandler().ForRequest(1, StubWSInfoHttpResponseWebApi({2, 8}));
+    GetHandler().ForRequest(2, [=] (Http::RequestCR request)
+        {
+        EXPECT_EQ("https://srv.com/ws/v2.8/Repositories/foo/TestSchema/TestClass", request.GetUrl());
+        return StubHttpResponse();
+        });
+
+    client->SendQueryRequest(StubWSQuery(), nullptr, nullptr)->Wait();
+    }
+
+/*--------------------------------------------------------------------------------------+
+* @bsimethod                                                    Vincas.Razma    01/2015
++---------------+---------------+---------------+---------------+---------------+------*/
+TEST_F(WSRepositoryClientTests, SendQueryRequest_WebApiV29_CapsWebApiToV28)
+    {
+    auto client = WSRepositoryClient::Create("https://srv.com/ws", "foo", StubClientInfo(), nullptr, GetHandlerPtr());
+
+    GetHandler().ExpectRequests(2);
+    GetHandler().ForRequest(1, StubWSInfoHttpResponseWebApi({2, 9}));
+    GetHandler().ForRequest(2, [=] (Http::RequestCR request)
+        {
+        EXPECT_EQ("https://srv.com/ws/v2.8/Repositories/foo/TestSchema/TestClass", request.GetUrl());
+        return StubHttpResponse();
+        });
+
+    client->SendQueryRequest(StubWSQuery(), nullptr, nullptr)->Wait();
+    }
+
+/*--------------------------------------------------------------------------------------+
+* @bsimethod                                                    Vincas.Razma    01/2015
++---------------+---------------+---------------+---------------+---------------+------*/
+TEST_F(WSRepositoryClientTests, SendQueryRequest_WebApiV23MaxUrlLenghtNotExceeded_CorrectRequestCreated)
+    {
+    auto client = WSRepositoryClient::Create("https://srv.com/ws", "foo", StubClientInfo(), nullptr, GetHandlerPtr());
+    Utf8String expectedUrl = "https://srv.com/ws/v2.3/Repositories/foo/TestSchema/TestClass?$filter=filter";
+
+    GetHandler().ExpectRequests(2);
+    GetHandler().ForRequest(1, StubWSInfoHttpResponseWebApi({2, 3}));
+    GetHandler().ForRequest(2, [=] (Http::RequestCR request)
+        {
+        EXPECT_EQ(expectedUrl, request.GetUrl());
+        EXPECT_EQ("GET", request.GetMethod());
+        EXPECT_EQ(NULL, request.GetHeaders().GetContentType());
+        EXPECT_TRUE(request.GetRequestBody().IsNull());
+        return StubHttpResponse();
+        });
+
+    auto query = StubWSQuery();
+    Utf8String filter = "filter";
+    query.SetFilter(filter);
+    
+    size_t maxLenght = expectedUrl.length();
+    client->Config().SetMaxUrlLength(maxLenght);
+
+    client->SendQueryRequest(query, nullptr, nullptr)->Wait();
+    }
+
+/*--------------------------------------------------------------------------------------+
+* @bsimethod                                                    Vincas.Razma    01/2015
++---------------+---------------+---------------+---------------+---------------+------*/
+TEST_F(WSRepositoryClientTests, SendQueryRequest_WebApiV23MaxUrlLenghtExceeded_CorrectRequestCreated)
+    {
+    auto client = WSRepositoryClient::Create("https://srv.com/ws", "foo", StubClientInfo(), nullptr, GetHandlerPtr());
+    Utf8String expectedUrl = "https://srv.com/ws/v2.3/Repositories/foo/TestSchema/TestClass?$filter=filter";
+
+    GetHandler().ExpectRequests(2);
+    GetHandler().ForRequest(1, StubWSInfoHttpResponseWebApi({2, 3}));
+    GetHandler().ForRequest(2, [=] (Http::RequestCR request)
+        {
+        EXPECT_EQ(expectedUrl, request.GetUrl());
+        EXPECT_EQ("GET", request.GetMethod());
+        EXPECT_EQ(NULL, request.GetHeaders().GetContentType());
+        EXPECT_TRUE(request.GetRequestBody().IsNull());
+        return StubHttpResponse();
+        });
+
+    auto query = StubWSQuery();
+    Utf8String filter = "filter";
+    query.SetFilter(filter);
+
+    size_t maxLenght = expectedUrl.length() - 1;
+    client->Config().SetMaxUrlLength(maxLenght);
+    //Excpecting to have warning about url length
+    BeTest::SetFailOnAssert(false);
+    client->SendQueryRequest(query, nullptr, nullptr)->Wait();
+    BeTest::SetFailOnAssert(true);
+    }
+
+/*--------------------------------------------------------------------------------------+
+* @bsimethod                                                    Vincas.Razma    01/2015
++---------------+---------------+---------------+---------------+---------------+------*/
+TEST_F(WSRepositoryClientTests, SendQueryRequest_WebApiV24MaxUrlLenghtNotExceeded_CorrectRequestCreated)
+    {
+    auto client = WSRepositoryClient::Create("https://srv.com/ws", "foo", StubClientInfo(), nullptr, GetHandlerPtr());
+    Utf8String expectedUrl = "https://srv.com/ws/v2.4/Repositories/foo/TestSchema/TestClass?$filter=filter";
+
+    GetHandler().ExpectRequests(2);
+    GetHandler().ForRequest(1, StubWSInfoHttpResponseWebApi({2, 4}));
+    GetHandler().ForRequest(2, [=] (Http::RequestCR request)
+        {
+        EXPECT_EQ(expectedUrl, request.GetUrl());
+        EXPECT_EQ("GET", request.GetMethod());
+        EXPECT_EQ(NULL, request.GetHeaders().GetContentType());
+        EXPECT_TRUE(request.GetRequestBody().IsNull());
+        return StubHttpResponse();
+        });
+
+    auto query = StubWSQuery();
+    Utf8String filter = "filter";
+    query.SetFilter(filter);
+
+    size_t maxLenght = expectedUrl.length();
+    client->Config().SetMaxUrlLength(maxLenght);
+
+    client->SendQueryRequest(query, nullptr, nullptr)->Wait();
+    }
+
+/*--------------------------------------------------------------------------------------+
+* @bsimethod                                                    Vincas.Razma    01/2015
++---------------+---------------+---------------+---------------+---------------+------*/
+TEST_F(WSRepositoryClientTests, SendQueryRequest_WebApiV24MaxUrlLenghtExceeded_CorrectRequestCreated)
+    {
+    auto client = WSRepositoryClient::Create("https://srv.com/ws", "foo", StubClientInfo(), nullptr, GetHandlerPtr());
+
+    GetHandler().ExpectRequests(2);
+    GetHandler().ForRequest(1, StubWSInfoHttpResponseWebApi({2, 4}));
+    GetHandler().ForRequest(2, [=] (Http::RequestCR request)
+        {
+        EXPECT_EQ("https://srv.com/ws/v2.4/Repositories/foo/TestSchema/TestClass/$query", request.GetUrl());
+        EXPECT_EQ("POST", request.GetMethod());
+        EXPECT_STREQ(REQUESTHEADER_ContentType_ApplicationJson, request.GetHeaders().GetContentType());
+        EXPECT_STREQ("$filter=filter", request.GetRequestBody()->AsString().c_str());
+        return StubHttpResponse();
+        });
+
+    auto query = StubWSQuery();
+    Utf8String filter = "filter";
+    query.SetFilter(filter);
+
+    Utf8String expectedUrl = "https://srv.com/ws/v2.4/Repositories/foo/TestSchema/TestClass?$filter=filter";
+    size_t maxLenght = expectedUrl.length() - 1;
+    client->Config().SetMaxUrlLength(maxLenght);
+
+    client->SendQueryRequest(query, nullptr, nullptr)->Wait();
+    }
+
+/*--------------------------------------------------------------------------------------+
+* @bsimethod                                                    Vincas.Razma    01/2015
++---------------+---------------+---------------+---------------+---------------+------*/
+TEST_F(WSRepositoryClientTests, SendCreateObjectRequest_WebApiV2WithInvalidRelatedObjectIdAndCorrectJson_ErrorNotSupported)
+    {
+    auto client = WSRepositoryClient::Create("https://srv.com/ws", "foo", StubClientInfo(), nullptr, GetHandlerPtr());
+
+    Json::Value objectCreationJson = ToJson(
+        R"( {
+            "instance" :
+                {
+                "schemaName" : "TestSchema",
+                "className" : "TestClass",
+                "properties": {}
+                }
+            })");
+    ObjectId relatedObject("TestSchema", "TestClass");
+
+    GetHandler().ExpectRequests(1);
+    GetHandler().ForRequest(1, StubWSInfoHttpResponseWebApi20());
+
+    BeTest::SetFailOnAssert(false);
+    auto result = client->SendCreateObjectRequest(relatedObject, objectCreationJson)->GetResult();
+    BeTest::SetFailOnAssert(true);
+    EXPECT_EQ(WSError::Id::NotSupported, result.GetError().GetId());
+    }
+
+/*--------------------------------------------------------------------------------------+
+* @bsimethod                                                    Vincas.Razma    01/2015
++---------------+---------------+---------------+---------------+---------------+------*/
+TEST_F(WSRepositoryClientTests, SendCreateObjectRequest_WebApiV25WithRelatedObjectId_UrlContainsRelatedObjectIdAndNewObjectSchemaAndClass)
+    {
+    auto client = WSRepositoryClient::Create("https://srv.com/ws", "foo", StubClientInfo(), nullptr, GetHandlerPtr());
+
+    Json::Value objectCreationJson = ToJson(
+        R"( {
+            "instance" :
+                {
+                "schemaName" : "TargetObjectSchema",
+                "className" : "TargetObjectClass",
+                "properties" : {}
+                }
+            })");
+
+    auto relatedObject = ObjectId("RelatedObjectSchema", "RelatedObjectClass", "RelatedObjectId");
+
+    GetHandler().ExpectRequests(2);
+    GetHandler().ForRequest(1, StubWSInfoHttpResponseWebApi25());
+    GetHandler().ForRequest(2, [=] (Http::RequestCR request)
+        {
+        EXPECT_STREQ("POST", request.GetMethod().c_str());
+        EXPECT_STREQ("https://srv.com/ws/v2.5/Repositories/foo/RelatedObjectSchema/RelatedObjectClass/RelatedObjectId/TargetObjectSchema.TargetObjectClass", request.GetUrl().c_str());
+        EXPECT_EQ(objectCreationJson, ToJson(request.GetRequestBody()->AsString()));
+        return StubHttpResponse(ConnectionStatus::OK);
+        });
+    client->SendCreateObjectRequest(relatedObject, objectCreationJson)->Wait();
+    }
+
+/*--------------------------------------------------------------------------------------+
+* @bsimethod                                                    Vincas.Razma    01/2015
++---------------+---------------+---------------+---------------+---------------+------*/
+TEST_F(WSRepositoryClientTests, SendCreateObjectRequest_WebApiV25WithRelatedObjectIdSameSchema_UrlContainsRelatedObjectIdAndNewObjectClass)
+    {
+    auto client = WSRepositoryClient::Create("https://srv.com/ws", "foo", StubClientInfo(), nullptr, GetHandlerPtr());
+
+    Json::Value objectCreationJson = ToJson(
+        R"( {
+            "instance" :
+                {
+                "schemaName" : "RelatedObjectSchema",
+                "className" : "TargetObjectClass",
+                "properties" : {}
+                }
+            })");
+
+    auto relatedObject = ObjectId("RelatedObjectSchema", "RelatedObjectClass", "RelatedObjectId");
+
+    GetHandler().ExpectRequests(2);
+    GetHandler().ForRequest(1, StubWSInfoHttpResponseWebApi25());
+    GetHandler().ForRequest(2, [=] (Http::RequestCR request)
+        {
+        EXPECT_STREQ("POST", request.GetMethod().c_str());
+        EXPECT_STREQ("https://srv.com/ws/v2.5/Repositories/foo/RelatedObjectSchema/RelatedObjectClass/RelatedObjectId/TargetObjectClass", request.GetUrl().c_str());
+        EXPECT_EQ(objectCreationJson, ToJson(request.GetRequestBody()->AsString()));
+        return StubHttpResponse(HttpStatus::Created);
+        });
+    client->SendCreateObjectRequest(relatedObject, objectCreationJson)->Then([=] (WSCreateObjectResult result)
+        {
+        EXPECT_TRUE(result.IsSuccess());
+        })->Wait();
+    }
+   
+/*--------------------------------------------------------------------------------------+
+* @bsimethod                                                    Vincas.Razma    01/2015
++---------------+---------------+---------------+---------------+---------------+------*/
+TEST_F(WSRepositoryClientTests, SendCreateObjectRequest_WebApiV2WithJsonWithSchemaAndClass_UsesSchemaAndClassInURLForPostRequestWithSameBody)
+    {
+    auto client = WSRepositoryClient::Create("https://srv.com/ws", "foo", StubClientInfo(), nullptr, GetHandlerPtr());
+
+    Json::Value objectCreationJson = ToJson(
+        R"( {
+            "instance" :
+                {
+                "schemaName" : "TestSchema",
+                "className" : "TestClass",
+                "properties": {}
+                }
+            })");
+
+    GetHandler().ExpectRequests(2);
+    GetHandler().ForRequest(1, StubWSInfoHttpResponseWebApi20());
+    GetHandler().ForRequest(2, [=] (Http::RequestCR request)
+        {
+        EXPECT_STREQ("POST", request.GetMethod().c_str());
+        EXPECT_STREQ("https://srv.com/ws/v2.0/Repositories/foo/TestSchema/TestClass", request.GetUrl().c_str());
+        EXPECT_EQ(objectCreationJson, Json::Reader::DoParse(request.GetRequestBody()->AsString()));
+        return StubHttpResponse();
+        });
+
+    client->SendCreateObjectRequest(objectCreationJson)->Wait();
+    }
+
+/*--------------------------------------------------------------------------------------+
+* @bsimethod                                                    Vincas.Razma    01/2015
++---------------+---------------+---------------+---------------+---------------+------*/
+TEST_F(WSRepositoryClientTests, SendCreateObjectRequest_WebApiV2AndRootInstanceContainsId_IdAddedToUrlToAllowRelatedInstanceModifications)
+    {
+    // TODO: unify WebApi 1 and 2 to have SendChangeRequest that would accept changeset. WebApi 1 would be limited to single instance changes.
+    auto client = WSRepositoryClient::Create("https://srv.com/ws", "foo", StubClientInfo(), nullptr, GetHandlerPtr());
+
+    Json::Value objectCreationJson = ToJson(
+        R"( {
+            "instance" :
+                {
+                "schemaName" : "TestSchema",
+                "className" : "TestClass",
+                "instanceId" : "TestId",
+                "properties": {}
+                }
+            })");
+
+    GetHandler().ExpectRequests(2);
+    GetHandler().ForRequest(1, StubWSInfoHttpResponseWebApi20());
+    GetHandler().ForRequest(2, [=] (Http::RequestCR request)
+        {
+        EXPECT_STREQ("POST", request.GetMethod().c_str());
+        EXPECT_STREQ("https://srv.com/ws/v2.0/Repositories/foo/TestSchema/TestClass/TestId", request.GetUrl().c_str());
+        EXPECT_EQ(objectCreationJson, Json::Reader::DoParse(request.GetRequestBody()->AsString()));
+        return StubHttpResponse();
+        });
+
+    client->SendCreateObjectRequest(objectCreationJson)->Wait();
+    }
+
+/*--------------------------------------------------------------------------------------+
+* @bsimethod                                                    Vincas.Razma    01/2015
++---------------+---------------+---------------+---------------+---------------+------*/
+TEST_F(WSRepositoryClientTests, SendCreateObjectRequest_WebApiV2AndRootInstanceContainsIdAndChangeStateNew_CreateRequestIsSentWithoutIdInUrl)
+    {
+    auto client = WSRepositoryClient::Create("https://srv.com/ws", "foo", StubClientInfo(), nullptr, GetHandlerPtr());
+
+    Json::Value objectCreationJson = ToJson(
+        R"( {
+            "instance" :
+                {
+                "schemaName" : "TestSchema",
+                "className" : "TestClass",
+                "instanceId" : "TestId",
+                "changeState" : "new",
+                "properties": {}
+                }
+            })");
+
+    GetHandler().ExpectRequests(2);
+    GetHandler().ForRequest(1, StubWSInfoHttpResponseWebApi20());
+    GetHandler().ForRequest(2, [=] (Http::RequestCR request)
+        {
+        EXPECT_STREQ("POST", request.GetMethod().c_str());
+        EXPECT_STREQ("https://srv.com/ws/v2.0/Repositories/foo/TestSchema/TestClass", request.GetUrl().c_str());
+        EXPECT_EQ(objectCreationJson, Json::Reader::DoParse(request.GetRequestBody()->AsString()));
+        return StubHttpResponse();
+        });
+
+    client->SendCreateObjectRequest(objectCreationJson)->Wait();
+    }
+
+/*--------------------------------------------------------------------------------------+
+* @bsimethod                                                    Vincas.Razma    01/2015
++---------------+---------------+---------------+---------------+---------------+------*/
+TEST_F(WSRepositoryClientTests, SendCreateObjectRequest_WebApiV2AndRootInstanceContainsIdAndChangeStateNewButRelatedObjectExists_CreateRequestIsSentWithRelatedObjectId)
+    {
+    auto client = WSRepositoryClient::Create("https://srv.com/ws", "foo", StubClientInfo(), nullptr, GetHandlerPtr());
+
+    Json::Value objectCreationJson = ToJson(
+        R"( {
+            "instance" :
+                {
+                "schemaName" : "TestSchema",
+                "className" : "TestClass",
+                "instanceId" : "TestId",
+                "changeState" : "new",
+                "properties": {}
+                }
+            })");
+    auto relatedObject = ObjectId("A", "B", "C");
+
+    GetHandler().ExpectRequests(2);
+    GetHandler().ForRequest(1, StubWSInfoHttpResponseWebApi20());
+    GetHandler().ForRequest(2, [=] (Http::RequestCR request)
+        {
+        EXPECT_STREQ("POST", request.GetMethod().c_str());
+        EXPECT_STREQ("https://srv.com/ws/v2.0/Repositories/foo/A/B/C/TestSchema.TestClass", request.GetUrl().c_str());
+        EXPECT_EQ(objectCreationJson, Json::Reader::DoParse(request.GetRequestBody()->AsString()));
+        return StubHttpResponse();
+        });
+
+    client->SendCreateObjectRequest(relatedObject, objectCreationJson)->Wait();
+    }
+
+/*--------------------------------------------------------------------------------------+
+* @bsimethod                                                    Vincas.Razma    01/2015
++---------------+---------------+---------------+---------------+---------------+------*/
+TEST_F(WSRepositoryClientTests, SendCreateObjectRequest_WebApiV2WithoutIdAndResponseStatusCreated_PassesResponseJsonAsObject)
+    {
+    auto client = WSRepositoryClient::Create("https://srv.com/ws", "foo", StubClientInfo(), nullptr, GetHandlerPtr());
+
+    Json::Value responseObject = ToJson(R"({ "testMember" : "testValue" })");
+    GetHandler().ExpectRequests(2);
+    GetHandler().ForRequest(1, StubWSInfoHttpResponseWebApi20());
+    GetHandler().ForRequest(2, StubHttpResponse(HttpStatus::Created, responseObject.toStyledString()));
+
+    Json::Value creationJson = ToJson(
+        R"( {
+            "instance" :
+                {
+                "schemaName": "TestSchema",
+                "className": "TestClass",
+                "properties": {}
+                }
+            })");
+    auto response = client->SendCreateObjectRequest(creationJson)->GetResult();
+
+    ASSERT_TRUE(response.IsSuccess());
+    Json::Value jsonBody;
+    response.GetValue().GetJson(jsonBody);
+    EXPECT_EQ(responseObject, jsonBody);
+    }
+
+/*--------------------------------------------------------------------------------------+
+* @bsimethod                                                    Vincas.Razma    01/2015
++---------------+---------------+---------------+---------------+---------------+------*/
+TEST_F(WSRepositoryClientTests, SendCreateObjectRequest_WebApiV2WithoutIdAndResponseStatusOK_Success)
+    {
+    auto client = WSRepositoryClient::Create("https://srv.com/ws", "foo", StubClientInfo(), nullptr, GetHandlerPtr());
+
+    Json::Value responseObject = ToJson(R"({ "testMember" : "testValue" })");
+    GetHandler().ExpectRequests(2);
+    GetHandler().ForRequest(1, StubWSInfoHttpResponseWebApi20());
+    GetHandler().ForRequest(2, StubHttpResponse(HttpStatus::OK, responseObject.toStyledString()));
+
+    Json::Value creationJson = ToJson(
+        R"( {
+            "instance" :
+                {
+                "schemaName": "TestSchema",
+                "className": "TestClass",
+                "properties": {}
+                }
+            })");
+    auto response = client->SendCreateObjectRequest(creationJson)->GetResult();
+
+    ASSERT_TRUE(response.IsSuccess());
+    Json::Value jsonBody;
+    response.GetValue().GetJson(jsonBody);
+    EXPECT_EQ(responseObject, jsonBody);
+    }
+
+/*--------------------------------------------------------------------------------------+
+* @bsimethod                                                    Vincas.Razma    01/2015
++---------------+---------------+---------------+---------------+---------------+------*/
+TEST_F(WSRepositoryClientTests, SendCreateObjectRequest_WebApiV2WithIdAndResponseStatusOK_PassesResponseJsonAsObject)
+    {
+    auto client = WSRepositoryClient::Create("https://srv.com/ws", "foo", StubClientInfo(), nullptr, GetHandlerPtr());
+
+    Json::Value responseObject = ToJson(R"({ "testMember" : "testValue" })");
+    GetHandler().ExpectRequests(2);
+    GetHandler().ForRequest(1, StubWSInfoHttpResponseWebApi20());
+    GetHandler().ForRequest(2, StubHttpResponse(HttpStatus::OK, responseObject.toStyledString()));
+
+    Json::Value creationJson = ToJson(
+        R"( {
+            "instance" :
+                {
+                "schemaName": "TestSchema",
+                "className": "TestClass",
+                "instanceId": "TestId",
+                "properties": {}
+                }
+            })");
+    auto response = client->SendCreateObjectRequest(creationJson)->GetResult();
+
+    ASSERT_TRUE(response.IsSuccess());
+    Json::Value jsonBody;
+    response.GetValue().GetJson(jsonBody);
+    EXPECT_EQ(responseObject, jsonBody);
+    }
+
+/*--------------------------------------------------------------------------------------+
+* @bsimethod                                                    Vincas.Razma    01/2015
++---------------+---------------+---------------+---------------+---------------+------*/
+TEST_F(WSRepositoryClientTests, SendCreateObjectRequest_WebApiV2WithIdAndResponseStatusCreated_Success)
+    {
+    auto client = WSRepositoryClient::Create("https://srv.com/ws", "foo", StubClientInfo(), nullptr, GetHandlerPtr());
+
+    Json::Value responseObject = ToJson(R"({ "testMember" : "testValue" })");
+    GetHandler().ExpectRequests(2);
+    GetHandler().ForRequest(1, StubWSInfoHttpResponseWebApi20());
+    GetHandler().ForRequest(2, StubHttpResponse(HttpStatus::Created, responseObject.toStyledString()));
+
+    Json::Value creationJson = ToJson(
+        R"( {
+            "instance" :
+                {
+                "schemaName": "TestSchema",
+                "className": "TestClass",
+                "instanceId": "TestId",
+                "properties": {}
+                }
+            })");
+    auto response = client->SendCreateObjectRequest(creationJson)->GetResult();
+
+    ASSERT_TRUE(response.IsSuccess());
+    Json::Value jsonBody;
+    response.GetValue().GetJson(jsonBody);
+    EXPECT_EQ(responseObject, jsonBody);
+    }
+
+/*--------------------------------------------------------------------------------------+
+* @bsimethod                                                    Vincas.Razma    01/2015
++---------------+---------------+---------------+---------------+---------------+------*/
+TEST_F(WSRepositoryClientTests, SendCreateObjectRequest_WebApiV2AndFileETagSentBack_ReturnsNewFileETag)
+    {
+    auto client = WSRepositoryClient::Create("https://srv.com/ws", "foo", StubClientInfo(), nullptr, GetHandlerPtr());
+
+    GetHandler().ExpectRequests(3);
+    GetHandler().ForRequest(1, StubWSInfoHttpResponseWebApi20());
+    GetHandler().ForRequest(2, StubHttpResponse(HttpStatus::ResumeIncomplete));
+    GetHandler().ForRequest(3, StubHttpResponse(HttpStatus::Created, "", {{HEADER_MasFileETag, "NewTag"}}));
+
+    auto result = client->SendCreateObjectRequest(StubWSObjectCreationJson(), StubFile())->GetResult();
+    ASSERT_TRUE(result.IsSuccess());
+    EXPECT_EQ("NewTag", result.GetValue().GetFileETag());
+    }
+
+#ifdef USE_GTEST
+/*--------------------------------------------------------------------------------------+
+* @bsimethod                                                    Vincas.Razma    01/2015
++---------------+---------------+---------------+---------------+---------------+------*/
+TEST_F(WSRepositoryClientTests, SendCreateObjectRequest_WebApiV2WithFilePath_AddsFileNameToContentDisposition)
+    {
+    auto client = WSRepositoryClient::Create("https://srv.com/ws", "foo", StubClientInfo(), nullptr, GetHandlerPtr());
+
+    auto filePath = StubFile();
+    auto fileName = Utf8String(filePath.GetFileNameAndExtension());
+
+    GetHandler().ExpectRequests(2);
+    GetHandler().ForRequest(1, StubWSInfoHttpResponseWebApi20());
+    GetHandler().ForRequest(2, [=] (Http::RequestCR request)
+        {
+        EXPECT_THAT(request.GetHeaders().GetContentDisposition(), HasSubstr(fileName.c_str()));
+        return StubHttpResponse();
+        });
+
+    client->SendCreateObjectRequest(StubWSObjectCreationJson(), filePath)->Wait();
+    }
+
+#endif
+
+/*--------------------------------------------------------------------------------------+
+* @bsitest                                    julius.cepukenas                    02/18
++---------------+---------------+---------------+---------------+---------------+------*/
+TEST_F(WSRepositoryClientTests, SendCreateObjectRequest_EnableJobsWebApiV2JobSucceedsResponseSucceeds_Success)
+    {
+    auto client = WSRepositoryClient::Create("https://srv.com/ws", "foo", StubClientInfo(), nullptr, GetHandlerPtr());
+
+    Json::Value objectCreationJson = ToJson(
+        R"( {
+            "instance" :
+                {
+                "schemaName" : "TargetObjectSchema",
+                "className" : "TargetObjectClass",
+                "properties" : {}
+                }
+            })");
+
+    auto relatedObject = ObjectId("RelatedObjectSchema", "RelatedObjectClass", "RelatedObjectId");
+
+    Expect4_jSrS(GetHandler(), HttpStatus::Created);
+
+    IWSRepositoryClient::RequestOptionsPtr options = std::make_shared<IWSRepositoryClient::RequestOptions>();
+    options->GetJobOptions()->EnableJobsIfPossible();
+    auto result = client->SendCreateObjectRequestWithOptions(relatedObject, objectCreationJson, BeFileName(), nullptr, options)->GetResult();
+    EXPECT_TRUE(result.IsSuccess());
+    }
+
+/*--------------------------------------------------------------------------------------+
+* @bsimethod                                                    Vincas.Razma    01/2015
++---------------+---------------+---------------+---------------+---------------+------*/
+TEST_F(WSRepositoryClientTests, SendChangesetRequest_WebApiV20_ErrorNotSupported)
+    {
+    auto client = WSRepositoryClient::Create("https://srv.com/ws", "foo", StubClientInfo(), nullptr, GetHandlerPtr());
+
+    GetHandler().ExpectRequests(1);
+    GetHandler().ForRequest(1, StubWSInfoHttpResponseWebApi20());
+
+    auto result = client->SendChangesetRequest(HttpStringBody::Create("TestChangeset"), nullptr, nullptr)->GetResult();
+    EXPECT_EQ(WSError::Id::NotSupported, result.GetError().GetId());
+    }
+
+/*--------------------------------------------------------------------------------------+
+* @bsimethod                                                    Vincas.Razma    01/2015
++---------------+---------------+---------------+---------------+---------------+------*/
+TEST_F(WSRepositoryClientTests, SendChangesetRequest_WebApiV21_SendsRequest)
+    {
+    auto client = WSRepositoryClient::Create("https://srv.com/ws", "foo", StubClientInfo(), nullptr, GetHandlerPtr());
+
+    GetHandler().ExpectRequests(2);
+    GetHandler().ForRequest(1, StubWSInfoHttpResponseWebApi21());
+    GetHandler().ForRequest(2, [=] (Http::RequestCR request)
+        {
+        EXPECT_STREQ("POST", request.GetMethod().c_str());
+        EXPECT_STREQ("https://srv.com/ws/v2.1/Repositories/foo/$changeset", request.GetUrl().c_str());
+        EXPECT_STREQ("TestChangeset", request.GetRequestBody()->AsString().c_str());
+        return StubHttpResponse();
+        });
+
+    client->SendChangesetRequest(HttpStringBody::Create("TestChangeset"), nullptr, nullptr)->Wait();
+    }
+
+/*--------------------------------------------------------------------------------------+
+* @bsimethod                                                    Vincas.Razma    01/2015
++---------------+---------------+---------------+---------------+---------------+------*/
+TEST_F(WSRepositoryClientTests, SendChangesetRequest_CompressionIsNotEnabled_RequestCompressionDisabled)
+    {
+    auto client = WSRepositoryClient::Create("https://srv.com/ws", "foo", StubClientInfo(), nullptr, GetHandlerPtr());
+
+    GetHandler().ExpectRequests(2);
+    GetHandler().ForRequest(1, StubWSInfoHttpResponseWebApi21());
+    GetHandler().ForRequest(2, [=] (Http::RequestCR request)
+        {
+        EXPECT_FALSE(request.GetCompressionOptions().IsRequestCompressionEnabled());
+        return StubHttpResponse();
+        });
+
+    EXPECT_FALSE(client->Config().GetCompressionOptions().IsRequestCompressionEnabled());
+    client->SendChangesetRequest(HttpStringBody::Create(""), nullptr, nullptr)->Wait();
+    }
+
+/*--------------------------------------------------------------------------------------+
+* @bsimethod                                                    Vincas.Razma    01/2015
++---------------+---------------+---------------+---------------+---------------+------*/
+TEST_F(WSRepositoryClientTests, SendChangesetRequest_EnableCompression_RequestCompressionEnabled)
+    {
+    auto client = WSRepositoryClient::Create("https://srv.com/ws", "foo", StubClientInfo(), nullptr, GetHandlerPtr());
+
+    GetHandler().ExpectRequests(2);
+    GetHandler().ForRequest(1, StubWSInfoHttpResponseWebApi21());
+    GetHandler().ForRequest(2, [=] (Http::RequestCR request)
+        {
+        EXPECT_TRUE(request.GetCompressionOptions().IsRequestCompressionEnabled());
+        EXPECT_EQ(1111, request.GetCompressionOptions().GetMinimumSizeToCompress());
+        return StubHttpResponse();
+        });
+
+    EXPECT_FALSE(client->Config().GetCompressionOptions().IsRequestCompressionEnabled());
+    CompressionOptions options;
+    options.EnableRequestCompression(true, 1111);
+    client->Config().SetCompressionOptions(options);
+    client->SendChangesetRequest(HttpStringBody::Create(""), nullptr, nullptr)->Wait();
+    }
+
+/*--------------------------------------------------------------------------------------+
+* @bsimethod                                                    Vincas.Razma    01/2015
++---------------+---------------+---------------+---------------+---------------+------*/
+TEST_F(WSRepositoryClientTests, SendChangesetRequest_RequestOptionsNotIncluded_RequestTimeOutsAreDefaults)
+    {
+    auto client = WSRepositoryClient::Create("https://srv.com/ws", "foo", StubClientInfo(), nullptr, GetHandlerPtr());
+
+    GetHandler().ExpectRequests(2);
+    GetHandler().ForRequest(1, StubWSInfoHttpResponseWebApi21());
+    GetHandler().ForRequest(2, [=] (Http::RequestCR request)
+        {
+        EXPECT_EQ(IWSRepositoryClient::Timeout::Connection::Default, request.GetConnectionTimeoutSeconds());
+        EXPECT_EQ(IWSRepositoryClient::Timeout::Transfer::Upload, request.GetTransferTimeoutSeconds());
+        return StubHttpResponse();
+        });
+
+    client->SendChangesetRequest(HttpStringBody::Create(""), nullptr, nullptr)->Wait();
+    }
+
+/*--------------------------------------------------------------------------------------+
+* @bsimethod                                                    Vincas.Razma    01/2015
++---------------+---------------+---------------+---------------+---------------+------*/
+TEST_F(WSRepositoryClientTests, SendChangesetRequest_TransferTimeOutSetViaRequestOptions_RequestTrasferTimeOutIsSet)
+    {
+    auto client = WSRepositoryClient::Create("https://srv.com/ws", "foo", StubClientInfo(), nullptr, GetHandlerPtr());
+
+    GetHandler().ExpectRequests(2);
+    GetHandler().ForRequest(1, StubWSInfoHttpResponseWebApi21());
+    GetHandler().ForRequest(2, [=] (Http::RequestCR request)
+        {
+        EXPECT_EQ(IWSRepositoryClient::Timeout::Connection::Default, request.GetConnectionTimeoutSeconds());
+        EXPECT_EQ(1111, request.GetTransferTimeoutSeconds());
+        return StubHttpResponse();
+        });
+
+    auto options = std::make_shared<IWSRepositoryClient::RequestOptions>();
+    options->SetTransferTimeOut(1111);
+    client->SendChangesetRequestWithOptions(HttpStringBody::Create(""), nullptr, options)->Wait();
+    }
+
+/*--------------------------------------------------------------------------------------+
+* @bsimethod                                                    Vincas.Razma    01/2015
++---------------+---------------+---------------+---------------+---------------+------*/
+TEST_F(WSRepositoryClientTests, SendChangesetRequest_TransferTimeOutSetViaDefaultRequestOptions_RequestTrasferTimeOutIsSet)
+    {
+    auto client = WSRepositoryClient::Create("https://srv.com/ws", "foo", StubClientInfo(), nullptr, GetHandlerPtr());
+    auto options = std::make_shared<WSRepositoryClient::RequestOptions>();
+
+    GetHandler().ExpectRequests(2);
+    GetHandler().ForRequest(1, StubWSInfoHttpResponseWebApi21());
+    GetHandler().ForRequest(2, [=] (Http::RequestCR request)
+        {
+        EXPECT_EQ(IWSRepositoryClient::Timeout::Connection::Default, request.GetConnectionTimeoutSeconds());
+        EXPECT_EQ(options->GetTransferTimeOut(), request.GetTransferTimeoutSeconds());
+        EXPECT_EQ(IWSRepositoryClient::Timeout::Transfer::Default, options->GetTransferTimeOut());
+        return StubHttpResponse();
+        });
+
+    client->SendChangesetRequestWithOptions(HttpStringBody::Create(""), nullptr, options)->Wait();
+    }
+
+/*--------------------------------------------------------------------------------------+
+* @bsimethod                                                    Vincas.Razma    01/2015
++---------------+---------------+---------------+---------------+---------------+------*/
+TEST_F(WSRepositoryClientTests, SendChangesetRequest_WebApiV21AndReceives201_Error)
+    {
+    auto client = WSRepositoryClient::Create("https://srv.com/ws", "foo", StubClientInfo(), nullptr, GetHandlerPtr());
+
+    GetHandler().ExpectRequests(2);
+    GetHandler().ForRequest(1, StubWSInfoHttpResponseWebApi21());
+    GetHandler().ForRequest(2, StubHttpResponse(HttpStatus::Created, "{}"));
+
+    auto result = client->SendChangesetRequest(HttpStringBody::Create("TestChangeset"), nullptr, nullptr)->GetResult();
+    EXPECT_FALSE(result.IsSuccess());
+    }
+
+/*--------------------------------------------------------------------------------------+
+* @bsimethod                                                    Vincas.Razma    01/2015
++---------------+---------------+---------------+---------------+---------------+------*/
+TEST_F(WSRepositoryClientTests, SendChangesetRequest_WebApiV21AndReceives200_SuccessAndReturnsBody)
+    {
+    auto client = WSRepositoryClient::Create("https://srv.com/ws", "foo", StubClientInfo(), nullptr, GetHandlerPtr());
+
+    GetHandler().ExpectRequests(2);
+    GetHandler().ForRequest(1, StubWSInfoHttpResponseWebApi21());
+    GetHandler().ForRequest(2, StubHttpResponse(HttpStatus::OK, "TestChangesetResponse"));
+
+    auto result = client->SendChangesetRequest(HttpStringBody::Create("TestChangeset"), nullptr, nullptr)->GetResult();
+    EXPECT_TRUE(result.IsSuccess());
+    EXPECT_EQ("TestChangesetResponse", result.GetValue()->AsString());
+    }
+
+/*--------------------------------------------------------------------------------------+
+* @bsitest                                    Vincas.Razma                     07/15
++---------------+---------------+---------------+---------------+---------------+------*/
+TEST_F(WSRepositoryClientTests, SendChangesetRequest_EnableJobsWebApiV2JobSucceedsResponseSucceeds_SuccessAndReturnsBody)
+    {
+    auto client = WSRepositoryClient::Create("https://srv.com/ws", "foo", StubClientInfo(), nullptr, GetHandlerPtr());
+
+    Expect4_jSrS(GetHandler(), HttpStatus::OK);
+
+    IWSRepositoryClient::RequestOptionsPtr options = std::make_shared<IWSRepositoryClient::RequestOptions>();
+    options->GetJobOptions()->EnableJobsIfPossible();
+    auto result = client->SendChangesetRequestWithOptions(HttpStringBody::Create("TestChangeset"), nullptr, options)->GetResult();
+    EXPECT_TRUE(result.IsSuccess());
+    EXPECT_EQ("Good Content", result.GetValue()->AsString());
+    }
+
+/*--------------------------------------------------------------------------------------+
+* @bsimethod                                                    Vincas.Razma    11/2017
++---------------+---------------+---------------+---------------+---------------+------*/
+TEST_F(WSRepositoryClientTests, SendUpdateObjectRequest_WebApiV2AndInvalidObjectId_ReturnsError)
+    {
+    auto client = WSRepositoryClient::Create("https://srv.com/ws", "foo", StubClientInfo(), nullptr, GetHandlerPtr());
+
+    GetHandler().ExpectRequests(1);
+    GetHandler().ForRequest(1, StubWSInfoHttpResponseWebApi20());
+
+    auto result = client->SendUpdateObjectRequest(ObjectId("", "Foo", ""), ToJson(R"({"TestProperty" : "TestValue" })"))->GetResult();
+    EXPECT_EQ(result.GetError().GetId(), WSError::Id::NotSupported);
+    }
+
+/*--------------------------------------------------------------------------------------+
+* @bsimethod                                                    Vincas.Razma    01/2015
++---------------+---------------+---------------+---------------+---------------+------*/
+TEST_F(WSRepositoryClientTests, SendUpdateObjectRequest_WebApiV2_SendsPostRequest)
+    {
+    auto client = WSRepositoryClient::Create("https://srv.com/ws", "foo", StubClientInfo(), nullptr, GetHandlerPtr());
+
+    GetHandler().ExpectRequests(2);
+    GetHandler().ForRequest(1, StubWSInfoHttpResponseWebApi20());
+    GetHandler().ForRequest(2, [=] (Http::RequestCR request)
+        {
+        EXPECT_STREQ("POST", request.GetMethod().c_str());
+        EXPECT_STREQ("https://srv.com/ws/v2.0/Repositories/foo/TestSchema/TestClass/TestId", request.GetUrl().c_str());
+        Json::Value expectedBodyJson = ToJson(
+            R"( {
+                "instance" :
+                    {
+                    "schemaName" : "TestSchema",
+                    "className" : "TestClass",
+                    "instanceId" : "TestId",
+                    "properties" :
+                        {
+                        "TestProperty" : "TestValue"
+                        }
+                    }
+                })");
+        EXPECT_EQ(expectedBodyJson, Json::Reader::DoParse(request.GetRequestBody()->AsString()));
+        return StubHttpResponse();
+        });
+
+    client->SendUpdateObjectRequest({"TestSchema.TestClass", "TestId"}, ToJson(R"({"TestProperty" : "TestValue" })"))->Wait();
+    }
+
+/*--------------------------------------------------------------------------------------+
+* @bsimethod                                                    Vincas.Razma    01/2015
++---------------+---------------+---------------+---------------+---------------+------*/
+TEST_F(WSRepositoryClientTests, SendUpdateObjectRequest_WebApiV2AndETagPassed_SendsRequestWithoutIfMatch)
+    {
+    auto client = WSRepositoryClient::Create("https://srv.com/ws", "foo", StubClientInfo(), nullptr, GetHandlerPtr());
+
+    GetHandler().ExpectRequests(2);
+    GetHandler().ForRequest(1, StubWSInfoHttpResponseWebApi20());
+    GetHandler().ForRequest(2, [=] (Http::RequestCR request)
+        {
+        EXPECT_EQ(nullptr, request.GetHeaders().GetIfMatch());
+        return StubHttpResponse();
+        });
+
+    client->SendUpdateObjectRequest({"A.B", "C"}, Json::objectValue, "TestETag")->Wait();
+    }
+
+/*--------------------------------------------------------------------------------------+
+* @bsimethod                                                    Vincas.Razma    01/2015
++---------------+---------------+---------------+---------------+---------------+------*/
+TEST_F(WSRepositoryClientTests, SendUpdateObjectRequest_WebApiV2ResponseIsOK_Success)
+    {
+    auto client = WSRepositoryClient::Create("https://srv.com/ws", "foo", StubClientInfo(), nullptr, GetHandlerPtr());
+
+    GetHandler().ExpectRequests(2);
+    GetHandler().ForRequest(1, StubWSInfoHttpResponseWebApi20());
+    GetHandler().ForRequest(2, StubHttpResponse(HttpStatus::OK));
+
+    auto result = client->SendUpdateObjectRequest(StubObjectId(), Json::objectValue)->GetResult();
+    EXPECT_TRUE(result.IsSuccess());
+    }
+
+/*--------------------------------------------------------------------------------------+
+* @bsimethod                                                    Vincas.Razma    01/2015
++---------------+---------------+---------------+---------------+---------------+------*/
+TEST_F(WSRepositoryClientTests, SendUpdateObjectRequest_WebApiV23WithFile_ErrorNotSupported)
+    {
+    auto client = WSRepositoryClient::Create("https://srv.com/ws", "foo", StubClientInfo(), nullptr, GetHandlerPtr());
+
+    GetHandler().ExpectRequests(1);
+    GetHandler().ForRequest(1, StubWSInfoHttpResponseWebApi23());
+
+    BeTest::SetFailOnAssert(false);
+    auto result = client->SendUpdateObjectRequest(StubObjectId(), Json::objectValue, nullptr, StubFilePath())->GetResult();
+    BeTest::SetFailOnAssert(true);
+
+    EXPECT_FALSE(result.IsSuccess());
+    EXPECT_EQ(WSError::Id::NotSupported, result.GetError().GetId());
+    }
+
+#ifdef USE_GTEST
+/*--------------------------------------------------------------------------------------+
+* @bsimethod                                                    Vincas.Razma    01/2015
++---------------+---------------+---------------+---------------+---------------+------*/
+TEST_F(WSRepositoryClientTests, SendUpdateObjectRequest_WebApiV24WithFilePath_AddsFileNameToContentDisposition)
+    {
+    auto client = WSRepositoryClient::Create("https://srv.com/ws", "foo", StubClientInfo(), nullptr, GetHandlerPtr());
+
+    auto filePath = StubFile();
+    auto fileName = Utf8String(filePath.GetFileNameAndExtension());
+
+    GetHandler().ExpectRequests(2);
+    GetHandler().ForRequest(1, StubWSInfoHttpResponseWebApi24());
+    GetHandler().ForRequest(2, [=] (Http::RequestCR request)
+        {
+        EXPECT_THAT(request.GetHeaders().GetContentDisposition(), HasSubstr(fileName.c_str()));
+        return StubHttpResponse();
+        });
+
+    client->SendUpdateObjectRequest(StubObjectId(), Json::objectValue, nullptr, filePath)->Wait();
+    }
+#endif
+
+/*--------------------------------------------------------------------------------------+
+* @bsimethod                                                    Vincas.Razma    01/2015
++---------------+---------------+---------------+---------------+---------------+------*/
+TEST_F(WSRepositoryClientTests, SendUpdateObjectRequest_WebApiV2AndFileETagSentBack_ReturnsNewFileETag)
+    {
+    auto client = WSRepositoryClient::Create("https://srv.com/ws", "foo", StubClientInfo(), nullptr, GetHandlerPtr());
+
+    GetHandler().ExpectRequests(3);
+    GetHandler().ForRequest(1, StubWSInfoHttpResponseWebApi24());
+    GetHandler().ForRequest(2, StubHttpResponse(HttpStatus::ResumeIncomplete));
+    GetHandler().ForRequest(3, StubHttpResponse(HttpStatus::OK, "", {{HEADER_MasFileETag, "NewTag"}}));
+
+    auto result = client->SendUpdateObjectRequest(StubObjectId(), Json::objectValue, nullptr, StubFile())->GetResult();
+    ASSERT_TRUE(result.IsSuccess());
+    EXPECT_EQ("NewTag", result.GetValue().GetFileETag());
+    }
+
+/*--------------------------------------------------------------------------------------+
+* @bsitest                                    julius.cepukenas                    02/18
++---------------+---------------+---------------+---------------+---------------+------*/
+TEST_F(WSRepositoryClientTests, SendUpdateObjectRequest_EnableJobsWebApiV2JobSucceedsResponseSucceeds_Success)
+    {
+    auto client = WSRepositoryClient::Create("https://srv.com/ws", "foo", StubClientInfo(), nullptr, GetHandlerPtr());
+
+    Expect4_jSrS(GetHandler(), HttpStatus::OK);
+
+    IWSRepositoryClient::RequestOptionsPtr options = std::make_shared<IWSRepositoryClient::RequestOptions>();
+    options->GetJobOptions()->EnableJobsIfPossible();
+    auto result = client->SendUpdateObjectRequestWithOptions(StubObjectId(), Json::objectValue, nullptr, BeFileName(), nullptr, options)->GetResult();
+    EXPECT_TRUE(result.IsSuccess());
+    }
+
+/*--------------------------------------------------------------------------------------+
+* @bsimethod                                                    Vincas.Razma    11/2017
++---------------+---------------+---------------+---------------+---------------+------*/
+TEST_F(WSRepositoryClientTests, SendDeleteObjectRequest_WebApiV2AndInvalidObjectId_ReturnsError)
+    {
+    auto client = WSRepositoryClient::Create("https://srv.com/ws", "foo", StubClientInfo(), nullptr, GetHandlerPtr());
+
+    GetHandler().ExpectRequests(1);
+    GetHandler().ForRequest(1, StubWSInfoHttpResponseWebApi20());
+
+    auto result = client->SendDeleteObjectRequest(ObjectId("", "Foo", ""))->GetResult();
+    EXPECT_EQ(result.GetError().GetId(), WSError::Id::NotSupported);
+    }
+
+/*--------------------------------------------------------------------------------------+
+* @bsimethod                                                    Vincas.Razma    01/2015
++---------------+---------------+---------------+---------------+---------------+------*/
+TEST_F(WSRepositoryClientTests, SendDeleteObjectRequest_WebApiV2_SendsDeleteRequest)
+    {
+    auto client = WSRepositoryClient::Create("https://srv.com/ws", "foo", StubClientInfo(), nullptr, GetHandlerPtr());
+
+    GetHandler().ExpectRequests(2);
+    GetHandler().ForRequest(1, StubWSInfoHttpResponseWebApi20());
+    GetHandler().ForRequest(2, [=] (Http::RequestCR request)
+        {
+        EXPECT_STREQ("DELETE", request.GetMethod().c_str());
+        EXPECT_STREQ("https://srv.com/ws/v2.0/Repositories/foo/TestSchema/TestClass/TestId", request.GetUrl().c_str());
+        return StubHttpResponse();
+        });
+
+    client->SendDeleteObjectRequest({"TestSchema.TestClass", "TestId"})->Wait();
+    }
+
+/*--------------------------------------------------------------------------------------+
+* @bsimethod                                                    Vincas.Razma    01/2015
++---------------+---------------+---------------+---------------+---------------+------*/
+TEST_F(WSRepositoryClientTests, SendDeleteObjectRequest_WebApiV2ResponseIsOK_Success)
+    {
+    auto client = WSRepositoryClient::Create("https://srv.com/ws", "foo", StubClientInfo(), nullptr, GetHandlerPtr());
+
+    GetHandler().ExpectRequests(2);
+    GetHandler().ForRequest(1, StubWSInfoHttpResponseWebApi20());
+    GetHandler().ForRequest(2, StubHttpResponse(HttpStatus::OK));
+
+    auto result = client->SendDeleteObjectRequest({"TestSchema.TestClass", "TestId"})->GetResult();
+    EXPECT_TRUE(result.IsSuccess());
+    }
+
+/*--------------------------------------------------------------------------------------+
+* @bsimethod                                                    Vincas.Razma    11/2017
++---------------+---------------+---------------+---------------+---------------+------*/
+TEST_F(WSRepositoryClientTests, SendUpdateFileRequest_WebApiV2AndInvalidObjectId_ReturnsError)
+    {
+    auto client = WSRepositoryClient::Create("https://srv.com/ws", "foo", StubClientInfo(), nullptr, GetHandlerPtr());
+
+    GetHandler().ExpectRequests(1);
+    GetHandler().ForRequest(1, StubWSInfoHttpResponseWebApi20());
+
+    auto result = client->SendUpdateFileRequest(ObjectId("", "Foo", ""), StubFile())->GetResult();
+    EXPECT_EQ(result.GetError().GetId(), WSError::Id::NotSupported);
+    }
+
+/*--------------------------------------------------------------------------------------+
+* @bsitest                                    julius.cepukenas                    02/18
++---------------+---------------+---------------+---------------+---------------+------*/
+TEST_F(WSRepositoryClientTests, SendDeleteObjectRequest_EnableJobsWebApiV2JobNotSupported_SendsSimpleDeleteRequest)
+    {
+    auto client = WSRepositoryClient::Create("https://srv.com/ws", "foo", StubClientInfo(), nullptr, GetHandlerPtr());
+
+    GetHandler().ExpectRequests(2);
+    GetHandler().ForRequest(1, StubWSInfoHttpResponseWebApi20());
+    GetHandler().ForRequest(2, [=] (Http::RequestCR request)
+        {
+        EXPECT_STREQ("DELETE", request.GetMethod().c_str());
+        EXPECT_STREQ("https://srv.com/ws/v2.0/Repositories/foo/TestSchema/TestClass/TestId", request.GetUrl().c_str());
+        return StubHttpResponse(ConnectionStatus::OK);
+        });
+
+    IWSRepositoryClient::RequestOptionsPtr options = std::make_shared<IWSRepositoryClient::RequestOptions>();
+    options->GetJobOptions()->EnableJobsIfPossible();
+    client->SendDeleteObjectRequestWithOptions({"TestSchema.TestClass", "TestId"}, options)->Wait();
+    }
+
+/*--------------------------------------------------------------------------------------+
+* @bsitest                                    julius.cepukenas                    02/18
++---------------+---------------+---------------+---------------+---------------+------*/
+TEST_F(WSRepositoryClientTests, SendDeleteObjectRequest_EnableJobsWebApiV2JobNotSupportedResponseIsOK_Success)
+    {
+    auto client = WSRepositoryClient::Create("https://srv.com/ws", "foo", StubClientInfo(), nullptr, GetHandlerPtr());
+
+    GetHandler().ExpectRequests(2);
+    GetHandler().ForRequest(1, StubWSInfoHttpResponseWebApi20());
+    GetHandler().ForRequest(2, StubHttpResponse(HttpStatus::OK));
+
+    IWSRepositoryClient::RequestOptionsPtr options = std::make_shared<IWSRepositoryClient::RequestOptions>();
+    options->GetJobOptions()->EnableJobsIfPossible();
+    auto result = client->SendDeleteObjectRequestWithOptions({"TestSchema.TestClass", "TestId"}, options)->GetResult();
+    EXPECT_TRUE(result.IsSuccess());
+    }
+
+/*--------------------------------------------------------------------------------------+
+* @bsitest                                    julius.cepukenas                    02/18
++---------------+---------------+---------------+---------------+---------------+------*/
+TEST_F(WSRepositoryClientTests, SendDeleteObjectRequest_EnableJobsWebApiV2ResponseSendsJobsSequence_SendsJobDeleteRequest)
+    {
+    auto client = WSRepositoryClient::Create("https://srv.com/ws", "foo", StubClientInfo(), nullptr, GetHandlerPtr());
+
+    auto jobUrl = "https://srv.com/ws/v2.6/Repositories/Job";
+    DateTime dateTime;
+    auto scheduleTime = dateTime.GetCurrentTimeUtc().ToString();
+
+    EXPECT_REQUEST_COUNT(GetHandler(), 7);
+    GetHandler().ForRequest(1, StubWSInfoHttpResponseWebApi27());
+    GetHandler().ForRequest(2, [=] (Http::RequestCR request)
+        {
+        EXPECT_STREQ("DELETE", request.GetMethod().c_str());
+        EXPECT_STREQ("Allow", request.GetHeaders().GetValue("Mas-Async-Job"));
+        EXPECT_STREQ("https://srv.com/ws/v2.7/Repositories/foo/TestSchema/TestClass/TestId", request.GetUrl().c_str());
+        std::map<Utf8String, Utf8String> headers {{"Operation-Location", jobUrl}};
+
+        return StubHttpResponse(HttpStatus::Accepted, "", headers);
+        });
+    GetHandler().ForRequest(3, [=] (Http::RequestCR request)
+        {
+        EXPECT_STREQ("GET", request.GetMethod().c_str());
+        EXPECT_STREQ(jobUrl, request.GetUrl().c_str());
+        Utf8String body =
+            Utf8PrintfString(R"({
+            "instances" : [
+                {
+                "instanceId": "6b39f111-e38e-41b2-bf33-1c9b2a0965e1",
+                "schemaName": "Jobs",
+                "className": "Job",
+                "properties" :
+                    {
+                    "ScheduleTime": "%s",
+                    "Status":"NotStarted"
+                    }
+                }]
+            })", scheduleTime.c_str());
+
+        std::map<Utf8String, Utf8String> headers;
+        return StubHttpResponse(HttpStatus::OK, body, headers);
+        });
+    GetHandler().ForRequest(4, [=] (Http::RequestCR request)
+        {
+        EXPECT_STREQ("GET", request.GetMethod().c_str());
+        EXPECT_STREQ(jobUrl, request.GetUrl().c_str());
+        Utf8String body =
+            Utf8PrintfString(R"({
+            "instances" : [
+                {
+                "instanceId": "6b39f111-e38e-41b2-bf33-1c9b2a0965e1",
+                "schemaName": "Jobs",
+                "className": "Job",
+                "properties" :
+                    {
+                    "ScheduleTime": "%s",
+                    "Status":"Running"
+                    }
+                }]
+            })", scheduleTime.c_str());
+
+        std::map<Utf8String, Utf8String> headers;
+        return StubHttpResponse(HttpStatus::OK, body, headers);
+        });
+    GetHandler().ForRequest(5, [=] (Http::RequestCR request)
+        {
+        EXPECT_STREQ("GET", request.GetMethod().c_str());
+        EXPECT_STREQ(jobUrl, request.GetUrl().c_str());
+        Utf8String body =
+            Utf8PrintfString(R"({
+            "instances" : [
+                {
+                "instanceId": "6b39f111-e38e-41b2-bf33-1c9b2a0965e1",
+                "schemaName": "Jobs",
+                "className": "Job",
+                "properties" :
+                    {
+                    "ScheduleTime": "%s",
+                    "Status":"Running"
+                    }
+                }]
+            })", scheduleTime.c_str());
+
+        std::map<Utf8String, Utf8String> headers;
+        return StubHttpResponse(HttpStatus::OK, body, headers);
+        });
+    GetHandler().ForRequest(6, [=] (Http::RequestCR request)
+        {
+        EXPECT_STREQ("GET", request.GetMethod().c_str());
+        EXPECT_STREQ(jobUrl, request.GetUrl().c_str());
+        Utf8String body =
+            Utf8PrintfString(R"({
+            "instances" : [
+                {
+                "instanceId": "6b39f111-e38e-41b2-bf33-1c9b2a0965e1",
+                "schemaName": "Jobs",
+                "className": "Job",
+                "properties" :
+                    {
+                    "ScheduleTime": "%s",
+                    "ResponseStatusCode":200,
+                    "ResponseContent":"Good Content",
+                    "ResponseHeaders":"",
+                    "Status":"Succeeded"
+                    }
+                }]
+            })", scheduleTime.c_str());
+
+        std::map<Utf8String, Utf8String> headers;
+        return StubHttpResponse(HttpStatus::OK, body, headers);
+        });
+    GetHandler().ForRequest(7, [=] (Http::RequestCR request)
+        {
+        EXPECT_STREQ("DELETE", request.GetMethod().c_str());
+        EXPECT_STREQ(jobUrl, request.GetUrl().c_str());
+
+        return StubHttpResponse(HttpStatus::OK);
+        });
+
+    IWSRepositoryClient::RequestOptionsPtr options = std::make_shared<IWSRepositoryClient::RequestOptions>();
+    options->GetJobOptions()->EnableJobsIfPossible();
+    client->SendDeleteObjectRequestWithOptions({"TestSchema.TestClass", "TestId"}, options)->Wait();
+    }
+
+/*--------------------------------------------------------------------------------------+
+* @bsitest                                    julius.cepukenas                    02/18
++---------------+---------------+---------------+---------------+---------------+------*/
+TEST_F(WSRepositoryClientTests, SendDeleteObjectRequest_EnableJobsWebApiV2JobRequestFailed_Fails)
+    {
+    auto client = WSRepositoryClient::Create("https://srv.com/ws", "foo", StubClientInfo(), nullptr, GetHandlerPtr());
+
+    GetHandler().ExpectRequests(2);
+    GetHandler().ForRequest(1, StubWSInfoHttpResponseWebApi27());
+    auto jobUrl = "https://srv.com/ws/v2.0/Repositories/Job";
+    std::map<Utf8String, Utf8String> headers {{"Operation-Location", jobUrl}};
+    GetHandler().ForRequest(2, StubHttpResponse(HttpStatus::InternalServerError, "", headers));
+
+    IWSRepositoryClient::RequestOptionsPtr options = std::make_shared<IWSRepositoryClient::RequestOptions>();
+    options->GetJobOptions()->EnableJobsIfPossible();
+    auto result = client->SendDeleteObjectRequestWithOptions({"TestSchema.TestClass", "TestId"}, options)->GetResult();
+    EXPECT_FALSE(result.IsSuccess());
+    }
+
+/*--------------------------------------------------------------------------------------+
+* @bsitest                                    julius.cepukenas                   02/18
++---------------+---------------+---------------+---------------+---------------+------*/
+TEST_F(WSRepositoryClientTests, SendDeleteObjectRequest_EnableJobsWebApiV2JobSucceedsResponseSucceeds_Success)
+    {
+    auto client = WSRepositoryClient::Create("https://srv.com/ws", "foo", StubClientInfo(), nullptr, GetHandlerPtr());
+
+    Expect4_jSrS(GetHandler(), HttpStatus::OK);
+
+    IWSRepositoryClient::RequestOptionsPtr options = std::make_shared<IWSRepositoryClient::RequestOptions>();
+    options->GetJobOptions()->EnableJobsIfPossible();
+    auto result = client->SendDeleteObjectRequestWithOptions({"TestSchema.TestClass", "TestId"}, options)->GetResult();
+    EXPECT_TRUE(result.IsSuccess());
+    }
+
+/*--------------------------------------------------------------------------------------+
+* @bsitest                                    julius.cepukenas                    02/18
++---------------+---------------+---------------+---------------+---------------+------*/
+TEST_F(WSRepositoryClientTests, SendDeleteObjectRequest_EnableJobsWebApiV2JobSucceedsAfterLongDelayResponseSucceeds_Success)
+    {
+    auto client = WSRepositoryClient::Create("https://srv.com/ws", "foo", StubClientInfo(), nullptr, GetHandlerPtr());
+
+    GetHandler().ExpectRequests(4);
+    GetHandler().ForRequest(1, StubWSInfoHttpResponseWebApi27());
+    auto jobUrl = "https://srv.com/ws/v2.0/Repositories/Job";
+    std::map<Utf8String, Utf8String> headers {{"Operation-Location", jobUrl}};
+    GetHandler().ForRequest(2, StubHttpResponse(HttpStatus::Accepted, "", headers));
+
+    Utf8String body =
+        Utf8PrintfString(R"({
+            "instances" : [
+                {
+                "instanceId": "6b39f111-e38e-41b2-bf33-1c9b2a0965e1",
+                "schemaName": "Jobs",
+                "className": "Job",
+                "properties" :
+                    {
+                    "ResponseStatusCode":200,
+                    "ResponseContent":"Good Content",
+                    "ResponseHeaders":"",
+                    "ScheduleTime": "2000-01-01T13:43:57.3126099Z",
+                    "Status":"Succeeded"
+                    }
+                }]
+            })");
+
+    GetHandler().ForRequest(3, StubHttpResponse(HttpStatus::OK, body, headers));
+    GetHandler().ForRequest(4, StubHttpResponse(HttpStatus::OK));
+
+    IWSRepositoryClient::RequestOptionsPtr options = std::make_shared<IWSRepositoryClient::RequestOptions>();
+    options->GetJobOptions()->EnableJobsIfPossible();
+    auto result = client->SendDeleteObjectRequestWithOptions({"TestSchema.TestClass", "TestId"}, options)->GetResult();
+    EXPECT_TRUE(result.IsSuccess());
+    }
+
+/*--------------------------------------------------------------------------------------+
+* @bsitest                                    julius.cepukenas                    02/18
++---------------+---------------+---------------+---------------+---------------+------*/
+TEST_F(WSRepositoryClientTests, SendDeleteObjectRequest_EnableJobsWebApiV2JobsRunningAfterLongDelay_Fails)
+    {
+    auto client = WSRepositoryClient::Create("https://srv.com/ws", "foo", StubClientInfo(), nullptr, GetHandlerPtr());
+
+    GetHandler().ExpectRequests(4);
+    GetHandler().ForRequest(1, StubWSInfoHttpResponseWebApi27());
+    auto jobUrl = "https://srv.com/ws/v2.0/Repositories/Job";
+    std::map<Utf8String, Utf8String> headers {{"Operation-Location", jobUrl}};
+    GetHandler().ForRequest(2, StubHttpResponse(HttpStatus::Accepted, "", headers));
+
+    Utf8String body =
+        Utf8PrintfString(R"({
+            "instances" : [
+                {
+                "instanceId": "6b39f111-e38e-41b2-bf33-1c9b2a0965e1",
+                "schemaName": "Jobs",
+                "className": "Job",
+                "properties" :
+                    {
+                    "ScheduleTime":  "2000-01-01T13:43:57.3126099Z",
+                    "Status":"Running"
+                    }
+                }]
+            })");
+
+    GetHandler().ForRequest(3, StubHttpResponse(HttpStatus::OK, body, headers));
+    GetHandler().ForRequest(4, StubHttpResponse(HttpStatus::OK));
+
+    IWSRepositoryClient::RequestOptionsPtr options = std::make_shared<IWSRepositoryClient::RequestOptions>();
+    options->GetJobOptions()->EnableJobsIfPossible();
+    auto result = client->SendDeleteObjectRequestWithOptions({"TestSchema.TestClass", "TestId"}, options)->GetResult();
+    EXPECT_FALSE(result.IsSuccess());
+    }
+
+/*--------------------------------------------------------------------------------------+
+* @bsitest                                    julius.cepukenas                    02/18
++---------------+---------------+---------------+---------------+---------------+------*/
+TEST_F(WSRepositoryClientTests, SendDeleteObjectRequest_EnableJobsAndWebApiV2JobsSuceedsFailsToDeleteJob_Fails)
+    {
+    auto client = WSRepositoryClient::Create("https://srv.com/ws", "foo", StubClientInfo(), nullptr, GetHandlerPtr());
+
+    GetHandler().ExpectRequests(4);
+    GetHandler().ForRequest(1, StubWSInfoHttpResponseWebApi27());
+    auto jobUrl = "https://srv.com/ws/v2.0/Repositories/Job";
+    std::map<Utf8String, Utf8String> headers {{"Operation-Location", jobUrl}};
+    GetHandler().ForRequest(2, StubHttpResponse(HttpStatus::Accepted, "", headers));
+
+    DateTime dateTime;
+    auto scheduleTime = dateTime.GetCurrentTimeUtc().ToString();
+
+    Utf8String body =
+        Utf8PrintfString(R"({
+            "instances" : [
+                {
+                "instanceId": "6b39f111-e38e-41b2-bf33-1c9b2a0965e1",
+                "schemaName": "Jobs",
+                "className": "Job",
+                "properties" :
+                    {
+                    "ResponseStatusCode":420,
+                    "ResponseContent":"Failed",
+                    "ResponseHeaders":"",
+                    "ScheduleTime": "%s",
+                    "Status":"Succeeded"
+                    }
+                }]
+            })", scheduleTime.c_str());
+
+    GetHandler().ForRequest(3, StubHttpResponse(HttpStatus::OK, body, headers));
+    GetHandler().ForRequest(4, StubHttpResponse(HttpStatus::OK));
+
+    IWSRepositoryClient::RequestOptionsPtr options = std::make_shared<IWSRepositoryClient::RequestOptions>();
+    options->GetJobOptions()->EnableJobsIfPossible();
+    auto result = client->SendDeleteObjectRequestWithOptions({"TestSchema.TestClass", "TestId"}, options)->GetResult();
+    EXPECT_FALSE(result.IsSuccess());
+    }
+
+/*--------------------------------------------------------------------------------------+
+* @bsitest                                    julius.cepukenas                    02/18
++---------------+---------------+---------------+---------------+---------------+------*/
+TEST_F(WSRepositoryClientTests, SendDeleteObjectRequest_EnableJobsWebApiV2JobFails_Fails)
+    {
+    auto client = WSRepositoryClient::Create("https://srv.com/ws", "foo", StubClientInfo(), nullptr, GetHandlerPtr());
+
+    GetHandler().ExpectRequests(4);
+    GetHandler().ForRequest(1, StubWSInfoHttpResponseWebApi27());
+    auto jobUrl = "https://srv.com/ws/v2.0/Repositories/Job";
+    std::map<Utf8String, Utf8String> headers {{"Operation-Location", jobUrl}};
+    GetHandler().ForRequest(2, StubHttpResponse(HttpStatus::Accepted, "", headers));
+
+    DateTime dateTime;
+    auto scheduleTime = dateTime.GetCurrentTimeUtc().ToString();
+
+    Utf8String body =
+        Utf8PrintfString(R"({
+            "instances" : [
+                {
+                "instanceId": "6b39f111-e38e-41b2-bf33-1c9b2a0965e1",
+                "schemaName": "Jobs",
+                "className": "Job",
+                "properties" :
+                    {
+                    "ScheduleTime": "%s",
+                    "Status":"Failed"
+                    }
+                }]
+            })", scheduleTime.c_str());
+
+    GetHandler().ForRequest(3, StubHttpResponse(HttpStatus::OK, body, headers));
+    GetHandler().ForRequest(4, StubHttpResponse(HttpStatus::OK));
+
+    IWSRepositoryClient::RequestOptionsPtr options = std::make_shared<IWSRepositoryClient::RequestOptions>();
+    options->GetJobOptions()->EnableJobsIfPossible();
+    auto result = client->SendDeleteObjectRequestWithOptions({"TestSchema.TestClass", "TestId"}, options)->GetResult();
+    EXPECT_FALSE(result.IsSuccess());
+    }
+
+/*--------------------------------------------------------------------------------------+
+* @bsitest                                    julius.cepukenas                    02/18
++---------------+---------------+---------------+---------------+---------------+------*/
+TEST_F(WSRepositoryClientTests, SendDeleteObjectRequest_EnableJobsWebApiV2JobsResponseIsUnauthorized_Fails)
+    {
+    auto client = WSRepositoryClient::Create("https://srv.com/ws", "foo", StubClientInfo(), nullptr, GetHandlerPtr());
+
+    GetHandler().ExpectRequests(4);
+    GetHandler().ForRequest(1, StubWSInfoHttpResponseWebApi27());
+    auto jobUrl = "https://srv.com/ws/v2.0/Repositories/Job";
+    std::map<Utf8String, Utf8String> headers {{"Operation-Location", jobUrl}};
+    GetHandler().ForRequest(2, StubHttpResponse(HttpStatus::Accepted, "", headers));
+    GetHandler().ForRequest(3, StubHttpResponse(HttpStatus::Unauthorized));
+    GetHandler().ForRequest(4, StubHttpResponse(HttpStatus::Unauthorized));
+
+    IWSRepositoryClient::RequestOptionsPtr options = std::make_shared<IWSRepositoryClient::RequestOptions>();
+    options->GetJobOptions()->EnableJobsIfPossible();
+    auto result = client->SendDeleteObjectRequestWithOptions({"TestSchema.TestClass", "TestId"}, options)->GetResult();
+    EXPECT_FALSE(result.IsSuccess());
+    }
+
+/*--------------------------------------------------------------------------------------+
+* @bsimethod                                                    Vincas.Razma    01/2015
++---------------+---------------+---------------+---------------+---------------+------*/
+TEST_F(WSRepositoryClientTests, SendUpdateFileRequest_WebApiV2_SendsPutRequest)
+    {
+    auto client = WSRepositoryClient::Create("https://srv.com/ws", "foo", StubClientInfo(), nullptr, GetHandlerPtr());
+
+    GetHandler().ExpectRequests(3);
+    GetHandler().ForRequest(1, StubWSInfoHttpResponseWebApi20());
+    GetHandler().ForRequest(2, [=] (Http::RequestCR request)
+        {
+        EXPECT_STREQ("PUT", request.GetMethod().c_str());
+        EXPECT_STREQ("https://srv.com/ws/v2.0/Repositories/foo/TestSchema/TestClass/TestId/$file", request.GetUrl().c_str());
+        return StubHttpResponse(HttpStatus::ResumeIncomplete);
+        });
+    GetHandler().ForRequest(3, [=] (Http::RequestCR request)
+        {
+        EXPECT_EQ("TestContent", ReadHttpBody(request.GetRequestBody()));
+        return StubHttpResponse();
+        });
+
+    client->SendUpdateFileRequest({"TestSchema.TestClass", "TestId"}, StubFile("TestContent"))->Wait();
+    }
+
+/*--------------------------------------------------------------------------------------+
+* @bsimethod                                                    Mantas.Smicius    10/2018
++---------------+---------------+---------------+---------------+---------------+------*/
+TEST_F(WSRepositoryClientTests, SendUpdateFileRequest_WebApi27_ChunkUploadSendsAllRequestsWithSameMasRequestId)
+    {
+    auto client = WSRepositoryClient::Create("https://srv.com/ws", "foo", StubClientInfo(), nullptr, GetHandlerPtr());
+
+    set<Utf8CP> requestIds;
+
+    GetHandler().ForRequest(1, StubWSInfoHttpResponseWebApi27());
+    GetHandler().ForRequest(2, [=, &requestIds] (Http::RequestCR request)
+        {
+        auto actualActivityId = request.GetHeaders().GetValue(HEADER_MasRequestId);
+        EXPECT_NE(nullptr, actualActivityId);
+        requestIds.insert(actualActivityId);
+        return StubHttpResponse(HttpStatus::ResumeIncomplete);
+        });
+
+    GetHandler().ForRequest(3, [=, &requestIds] (Http::RequestCR request)
+        {
+        auto actualActivityId = request.GetHeaders().GetValue(HEADER_MasRequestId);
+        EXPECT_NE(nullptr, actualActivityId);
+        requestIds.insert(actualActivityId);
+        return StubHttpResponse(HttpStatus::ResumeIncomplete);
+        });
+
+    GetHandler().ForRequest(4, [=, &requestIds] (Http::RequestCR request)
+        {
+        auto actualActivityId = request.GetHeaders().GetValue(HEADER_MasRequestId);
+        EXPECT_NE(nullptr, actualActivityId);
+        requestIds.insert(actualActivityId);
+        return StubHttpResponse(HttpStatus::OK);
+        });
+
+    client->SendUpdateFileRequest(StubObjectId(), StubFile())->GetResult();
+
+    auto uniqueRequestIds = requestIds.size();
+    EXPECT_EQ(1, uniqueRequestIds);
+    }
+
+/*--------------------------------------------------------------------------------------+
+* @bsimethod                                                    Mantas.Smicius    10/2018
++---------------+---------------+---------------+---------------+---------------+------*/
+TEST_F(WSRepositoryClientTests, SendUpdateFileRequest_WebApiV27AndAzureRedirectAndAzureUploadSuccessful_SendsAllRequestsWithSameActivityId)
+    {
+    auto client = WSRepositoryClient::Create("https://srv.com/ws", "foo", StubClientInfo(), nullptr, GetHandlerPtr());
+
+    set<Utf8CP> requestIds;
+
+    EXPECT_REQUEST_COUNT(GetHandler(), 4);
+    GetHandler().ForRequest(1, StubWSInfoHttpResponseWebApi27());
+    GetHandler().ForRequest(2, [=, &requestIds] (Http::RequestCR request)
+        {
+        auto actualActivityId = request.GetHeaders().GetValue(HEADER_MasRequestId);
+        EXPECT_NE(nullptr, actualActivityId);
+        requestIds.insert(actualActivityId);
+        return StubHttpResponse(HttpStatus::TemporaryRedirect, "", {
+                {HEADER_Location, "https://foozure.com/boo"},
+                {HEADER_MasFileAccessUrlType, "AzureBlobSasUrl"},
+                {HEADER_MasUploadConfirmationId, "TestUploadId"}});
+        });
+    GetHandler().ForRequest(3, [=, &requestIds] (Http::RequestCR request)
+        {
+        auto actualActivityId = request.GetHeaders().GetValue(HEADER_XMsClientRequestId);
+        EXPECT_NE(nullptr, actualActivityId);
+        requestIds.insert(actualActivityId);
+        return StubHttpResponse(HttpStatus::Created);
+        });
+    GetHandler().ForRequest(4, [=, &requestIds] (Http::RequestCR request)
+        {
+        auto actualActivityId = request.GetHeaders().GetValue(HEADER_MasRequestId);
+        EXPECT_NE(nullptr, actualActivityId);
+        requestIds.insert(actualActivityId);
+        return StubHttpResponse(HttpStatus::OK);
+        });
+
+    client->SendUpdateFileRequest({"TestSchema", "TestClass", "TestId"}, StubFilePath())->GetResult();
+    
+    auto uniqueRequestIds = requestIds.size();
+    EXPECT_EQ(1, uniqueRequestIds);
+    }
+
+/*--------------------------------------------------------------------------------------+
+* @bsimethod                                                    Vincas.Razma    01/2015
++---------------+---------------+---------------+---------------+---------------+------*/
+TEST_F(WSRepositoryClientTests, SendUpdateFileRequest_WebApiV2AndFileETagSentBack_ReturnsNewFileETag)
+    {
+    auto client = WSRepositoryClient::Create("https://srv.com/ws", "foo", StubClientInfo(), nullptr, GetHandlerPtr());
+
+    GetHandler().ExpectRequests(3);
+    GetHandler().ForRequest(1, StubWSInfoHttpResponseWebApi20());
+    GetHandler().ForRequest(2, StubHttpResponse(HttpStatus::ResumeIncomplete));
+    GetHandler().ForRequest(3, StubHttpResponse(HttpStatus::OK, "", {{HEADER_MasFileETag, "NewTag"}}));
+
+    auto result = client->SendUpdateFileRequest(StubObjectId(), StubFile())->GetResult();
+    ASSERT_TRUE(result.IsSuccess());
+    EXPECT_EQ("NewTag", result.GetValue().GetFileETag());
+    }
+
+/*--------------------------------------------------------------------------------------+
+* @bsimethod                                                    Vincas.Razma    01/2015
++---------------+---------------+---------------+---------------+---------------+------*/
+TEST_F(WSRepositoryClientTests, SendUpdateFileRequest_WebApiV24_SendsPutRequestWithAllowRedirect)
+    {
+    auto client = WSRepositoryClient::Create("https://srv.com/ws", "foo", StubClientInfo(), nullptr, GetHandlerPtr());
+
+    GetHandler().ExpectRequests(2);
+    GetHandler().ForRequest(1, StubWSInfoHttpResponseWebApi24());
+    GetHandler().ForRequest(2, [=] (Http::RequestCR request)
+        {
+        EXPECT_STREQ("PUT", request.GetMethod().c_str());
+        EXPECT_STREQ("https://srv.com/ws/v2.4/Repositories/foo/TestSchema/TestClass/TestId/$file", request.GetUrl().c_str());
+        EXPECT_STREQ("true", request.GetHeaders().GetValue("Mas-Allow-Redirect"));
+        return StubHttpResponse(HttpStatus::OK);
+        });
+
+    auto response = client->SendUpdateFileRequest({"TestSchema", "TestClass", "TestId"}, StubFilePath())->GetResult();
+    EXPECT_TRUE(response.IsSuccess());
+    }
+
+/*--------------------------------------------------------------------------------------+
+* @bsimethod                                                    Vincas.Razma    01/2015
++---------------+---------------+---------------+---------------+---------------+------*/
+TEST_F(WSRepositoryClientTests, SendUpdateFileRequest_WebApiV25_SendsPutRequestWithCorrectApiVersion)
+    {
+    auto client = WSRepositoryClient::Create("https://srv.com/ws", "foo", StubClientInfo(), nullptr, GetHandlerPtr());
+
+    GetHandler().ExpectRequests(2);
+    GetHandler().ForRequest(1, StubWSInfoHttpResponseWebApi25());
+    GetHandler().ForRequest(2, [=] (Http::RequestCR request)
+        {
+        EXPECT_STREQ("https://srv.com/ws/v2.5/Repositories/foo/TestSchema/TestClass/TestId/$file", request.GetUrl().c_str());
+        return StubHttpResponse(HttpStatus::OK);
+        });
+
+    client->SendUpdateFileRequest({"TestSchema", "TestClass", "TestId"}, StubFilePath())->Wait();
+    }
+
+/*--------------------------------------------------------------------------------------+
+* @bsimethod                                                    Vincas.Razma    01/2015
++---------------+---------------+---------------+---------------+---------------+------*/
+TEST_F(WSRepositoryClientTests, SendUpdateFileRequest_WebApiV24AndAzureRedirectAndAzureUploadSuccessful_SendsConfirmationToServer)
+    {
+    auto client = WSRepositoryClient::Create("https://srv.com/ws", "foo", StubClientInfo(), nullptr, GetHandlerPtr());
+
+    EXPECT_REQUEST_COUNT(GetHandler(), 4);
+    GetHandler().ExpectRequest(StubWSInfoHttpResponseWebApi24());
+    GetHandler().ExpectRequest([=] (Http::RequestCR request)
+        {
+        return StubHttpResponse(HttpStatus::TemporaryRedirect, "", {
+                {HEADER_Location, "https://foozure.com/boo"},
+                {HEADER_MasFileAccessUrlType, "AzureBlobSasUrl"},
+                {HEADER_MasUploadConfirmationId, "TestUploadId"}});
+        });
+    GetHandler().ExpectRequest([=] (Http::RequestCR request)
+        {
+        EXPECT_STREQ("PUT", request.GetMethod().c_str());
+        EXPECT_STREQ("https://foozure.com/boo", request.GetUrl().c_str());
+        EXPECT_STREQ("BlockBlob", request.GetHeaders().GetValue("x-ms-blob-type"));
+        return StubHttpResponse(HttpStatus::Created);
+        });
+    GetHandler().ExpectRequest([=] (Http::RequestCR request)
+        {
+        EXPECT_STREQ("PUT", request.GetMethod().c_str());
+        EXPECT_STREQ("https://srv.com/ws/v2.4/Repositories/foo/TestSchema/TestClass/TestId/$file", request.GetUrl().c_str());
+        EXPECT_EQ(nullptr, request.GetHeaders().GetValue("Mas-Allow-Redirect"));
+        EXPECT_STREQ("TestUploadId", request.GetHeaders().GetValue(HEADER_MasUploadConfirmationId));
+        return StubHttpResponse(HttpStatus::OK);
+        });
+
+    auto response = client->SendUpdateFileRequest({"TestSchema", "TestClass", "TestId"}, StubFilePath())->GetResult();
+    EXPECT_TRUE(response.IsSuccess());
+    }
+
+/*--------------------------------------------------------------------------------------+
+* @bsimethod                                    Karolis.Dziedzelis              09/2018
++---------------+---------------+---------------+---------------+---------------+------*/
+TEST_F(WSRepositoryClientTests, SendUpdateFileRequest_WebApiV24AndAzureRedirectAndAzureUploadFails_ParsesError)
+    {
+    auto client = WSRepositoryClient::Create("https://srv.com/ws", "foo", StubClientInfo(), nullptr, GetHandlerPtr());
+
+    EXPECT_REQUEST_COUNT(GetHandler(), 3);
+    GetHandler().ExpectRequest(StubWSInfoHttpResponseWebApi24());
+    GetHandler().ExpectRequest([=] (Http::RequestCR request)
+        {
+        return StubHttpResponse(HttpStatus::TemporaryRedirect, "", {
+                {HEADER_Location, "https://foozure.com/boo"},
+                {HEADER_MasFileAccessUrlType, "AzureBlobSasUrl"},
+                {HEADER_MasUploadConfirmationId, "TestUploadId"}});
+        });
+    GetHandler().ExpectRequest([=] (Http::RequestCR request)
+        {
+        EXPECT_STREQ("PUT", request.GetMethod().c_str());
+        EXPECT_STREQ("https://foozure.com/boo", request.GetUrl().c_str());
+        EXPECT_STREQ("BlockBlob", request.GetHeaders().GetValue("x-ms-blob-type"));
+        Utf8CP body = "<?xml version=\"1.0\" encoding=\"utf-8\"?><Error><Code>BlobNotFound</Code><Message>TestMessage</Message></Error>";
+        return StubHttpResponse(HttpStatus::NotFound, body, {{ "Content-Type" , REQUESTHEADER_ContentType_ApplicationXml }});
+        });
+
+    auto response = client->SendUpdateFileRequest({"TestSchema", "TestClass", "TestId"}, StubFilePath())->GetResult();
+    ASSERT_FALSE(response.IsSuccess());
+    EXPECT_EQ(WSError::Id::FileNotFound, response.GetError().GetId());
+    EXPECT_EQ("TestMessage", response.GetError().GetDescription());
+    }
+
+/*--------------------------------------------------------------------------------------+
+* @bsimethod                                                    Vincas.Razma    01/2015
++---------------+---------------+---------------+---------------+---------------+------*/
+TEST_F(WSRepositoryClientTests, SendUpdateFileRequest_WebApiV24AndAzureRedirectWithoutConfirmationIdAndAzureUploadSuccessful_DoesNotSendConfirmationToServer)
+    {
+    auto client = WSRepositoryClient::Create("https://srv.com/ws", "foo", StubClientInfo(), nullptr, GetHandlerPtr());
+
+    EXPECT_REQUEST_COUNT(GetHandler(), 3);
+    GetHandler().ExpectRequest(StubWSInfoHttpResponseWebApi24());
+    GetHandler().ExpectRequest([=] (Http::RequestCR request)
+        {
+        return StubHttpResponse(HttpStatus::TemporaryRedirect, "", {
+                {HEADER_Location, "https://foozure.com/boo"},
+                {HEADER_MasFileAccessUrlType, "AzureBlobSasUrl"}});
+        });
+    GetHandler().ExpectRequest([=] (Http::RequestCR request)
+        {
+        EXPECT_STREQ("PUT", request.GetMethod().c_str());
+        EXPECT_STREQ("https://foozure.com/boo", request.GetUrl().c_str());
+        EXPECT_STREQ("BlockBlob", request.GetHeaders().GetValue("x-ms-blob-type"));
+        return StubHttpResponse(HttpStatus::Created);
+        });
+
+    auto response = client->SendUpdateFileRequest({"TestSchema", "TestClass", "TestId"}, StubFilePath())->GetResult();
+    EXPECT_TRUE(response.IsSuccess());
+    }
+
+/*--------------------------------------------------------------------------------------+
+* @bsimethod                                                    Vincas.Razma    01/2015
++---------------+---------------+---------------+---------------+---------------+------*/
+TEST_F(WSRepositoryClientTests, SendUpdateFileRequest_WebApiV24AndAzureRedirectAndUploadReturnsETag_ReturnsNewFileETag)
+    {
+    auto client = WSRepositoryClient::Create("https://srv.com/ws", "foo", StubClientInfo(), nullptr, GetHandlerPtr());
+
+    EXPECT_REQUEST_COUNT(GetHandler(), 4);
+    GetHandler().ExpectRequest(StubWSInfoHttpResponseWebApi24());
+    GetHandler().ExpectRequest(StubHttpResponse(HttpStatus::TemporaryRedirect, "", {
+            {HEADER_Location, "https://foozure.com/boo"},
+            {HEADER_MasFileAccessUrlType, "AzureBlobSasUrl"},
+            {HEADER_MasUploadConfirmationId, "TestUploadId"}}));
+    GetHandler().ExpectRequest(StubHttpResponse(HttpStatus::Created, "", {{"ETag", "NewTag"}}));
+    GetHandler().ExpectRequest(StubHttpResponse(HttpStatus::OK, "", {{"ETag", "WSGTag"}, {HEADER_MasFileETag, "WSGTag"}}));
+
+    auto response = client->SendUpdateFileRequest({"TestSchema", "TestClass", "TestId"}, StubFilePath())->GetResult();
+    ASSERT_TRUE(response.IsSuccess());
+    EXPECT_EQ("NewTag", response.GetValue().GetFileETag());
+    }
+
+/*--------------------------------------------------------------------------------------+
+* @bsimethod                                                    Vincas.Razma    01/2015
++---------------+---------------+---------------+---------------+---------------+------*/
+TEST_F(WSRepositoryClientTests, SendUpdateFileRequest_WebApiV24AndAzureRedirectWithoutConfirmationIdAndAzureUploadSuccessful_ReturnsNewFileETag)
+    {
+    auto client = WSRepositoryClient::Create("https://srv.com/ws", "foo", StubClientInfo(), nullptr, GetHandlerPtr());
+
+    EXPECT_REQUEST_COUNT(GetHandler(), 3);
+    GetHandler().ExpectRequest(StubWSInfoHttpResponseWebApi24());
+    GetHandler().ExpectRequest(StubHttpResponse(HttpStatus::TemporaryRedirect, "", {
+            {HEADER_Location, "https://foozure.com/boo"},
+            {HEADER_MasFileAccessUrlType, "AzureBlobSasUrl"}}));
+    GetHandler().ExpectRequest(StubHttpResponse(HttpStatus::Created, "", {{"ETag", "NewTag"}}));
+
+    auto response = client->SendUpdateFileRequest({"TestSchema", "TestClass", "TestId"}, StubFilePath())->GetResult();
+    ASSERT_TRUE(response.IsSuccess());
+    EXPECT_EQ("NewTag", response.GetValue().GetFileETag());
+    }
+
+/*--------------------------------------------------------------------------------------+
+* @bsimethod                                                    Vincas.Razma    01/2015
++---------------+---------------+---------------+---------------+---------------+------*/
+TEST_F(WSRepositoryClientTests, SendUpdateFileRequest_WebApiV24AndAzureRedirectAndUnknownUrlType_ReturnsError)
+    {
+    auto client = WSRepositoryClient::Create("https://srv.com/ws", "foo", StubClientInfo(), nullptr, GetHandlerPtr());
+
+    EXPECT_REQUEST_COUNT(GetHandler(), 2);
+    GetHandler().ForRequest(1, StubWSInfoHttpResponseWebApi24());
+    GetHandler().ForRequest(2, [=] (Http::RequestCR request)
+        {
+        return StubHttpResponse(HttpStatus::Found, "", {
+                {HEADER_Location, "https://foo.com/boo"},
+                {HEADER_MasFileAccessUrlType, "SomethingNotSupportedHere"},
+        });
+        });
+
+    BeFileName filePath = StubFilePath();
+    auto response = client->SendUpdateFileRequest(StubObjectId(), filePath)->GetResult();
+    EXPECT_FALSE(response.IsSuccess());
+    EXPECT_EQ(WSError::Status::ServerNotSupported, response.GetError().GetStatus());
+    }
+
+/*--------------------------------------------------------------------------------------+
+* @bsitest                                    julius.cepukenas                    02/18
+* TFS#866928 - Server side issue. Jobs automatically executes the redirected request
++---------------+---------------+---------------+---------------+---------------+------*/
+TEST_F(WSRepositoryClientTests, SendUpdateFileRequest_EnableJobsWebApiV2JobSucceedsResponseSucceeds_Success_KnownIssue)
+    {
+    auto client = WSRepositoryClient::Create("https://srv.com/ws", "foo", StubClientInfo(), nullptr, GetHandlerPtr());
+
+    Expect4_jSrS(GetHandler(), HttpStatus::OK);
+
+    IWSRepositoryClient::RequestOptionsPtr options = std::make_shared<IWSRepositoryClient::RequestOptions>();
+    options->GetJobOptions()->EnableJobsIfPossible();
+    auto result = client->SendUpdateFileRequestWithOptions({"TestSchema.TestClass", "TestId"}, StubFile("TestContent"), nullptr, options)->GetResult();
+    ASSERT_TRUE(result.IsSuccess());
+    ASSERT_TRUE(result.GetValue().GetBody().IsValid());
+    EXPECT_STREQ("Good Content", result.GetValue().GetBody()->AsString().c_str());
+    }
+
+/*--------------------------------------------------------------------------------------+
+* @bsimethod                                                    Vincas.Razma    01/2015
++---------------+---------------+---------------+---------------+---------------+------*/
+TEST_F(WSRepositoryClientTests, SendGetSchemasRequest_WebApiV20AndNoDefaultSchema_Fails)
+    {
+    auto client = WSRepositoryClient::Create("https://srv.com/ws", "foo", StubClientInfo(), nullptr, GetHandlerPtr());
+
+    GetHandler().ForFirstRequest(StubWSInfoHttpResponseWebApi20());
+    auto result = client->SendGetSchemasRequest()->GetResult();
+
+    EXPECT_EQ(WSError::Id::Unknown, result.GetError().GetId());
+    }
+
+/*--------------------------------------------------------------------------------------+
+* @bsimethod                                                    Vincas.Razma    01/2015
++---------------+---------------+---------------+---------------+---------------+------*/
+TEST_F(WSRepositoryClientTests, SendGetSchemasRequest_WebApiV1ResponseNotModified_ReturnsNotModified)
+    {
+    auto client = WSRepositoryClient::Create("https://srv.com/ws", "foo", StubClientInfo(), nullptr, GetHandlerPtr());
+
+    GetHandler().ExpectRequests(2);
+    GetHandler().ForRequest(1, StubWSInfoHttpResponseWebApi20());
+    GetHandler().ForRequest(2, StubHttpResponse(HttpStatus::NotModified));
+
+    auto result = client->SendGetSchemasRequest()->GetResult();
+
+    ASSERT_TRUE(result.IsSuccess());
+    EXPECT_FALSE(result.GetValue().IsModified());
+    }
+
+/*--------------------------------------------------------------------------------------+
+* @bsimethod                                                    Vincas.Razma    01/2015
++---------------+---------------+---------------+---------------+---------------+------*/
+TEST_F(WSRepositoryClientTests, SendGetSchemasRequest_WebApiV2ResponseWithSchema_ETagIsFromResponse)
+    {
+    auto client = WSRepositoryClient::Create("https://srv.com/ws", "foo", StubClientInfo(), nullptr, GetHandlerPtr());
+
+    GetHandler().ExpectRequests(2);
+    GetHandler().ForRequest(1, StubWSInfoHttpResponseWebApi20());
+    GetHandler().ForRequest(2, [=] (Http::RequestCR request)
+        {
+        Utf8String schemaXml =
+            R"( <ECSchema schemaName="TestSchema" nameSpacePrefix="TS" version="4.2" xmlns="http://www.bentley.com/schemas/Bentley.ECXML.2.0">
+            </ECSchema>)";
+
+        WriteStringToHttpBody(schemaXml, request.GetResponseBody());
+        return StubHttpResponse(HttpStatus::OK, request.GetResponseBody(), {{"ETag", "TestETag"}});
+        });
+
+    auto result = client->SendGetSchemasRequest()->GetResult();
+
+    ASSERT_TRUE(result.IsSuccess());
+    EXPECT_TRUE(result.GetValue().IsModified());
+    EXPECT_EQ("TestETag", result.GetValue().GetETag());
+    }
+
+/*--------------------------------------------------------------------------------------+
+* @bsimethod                                                    Vincas.Razma    11/2017
++---------------+---------------+---------------+---------------+---------------+------*/
+TEST_F(WSRepositoryClientTests, SendGetFileRequest_WebApiV2AndInvalidObjectId_ReturnsError)
+    {
+    auto client = WSRepositoryClient::Create("https://srv.com/ws", "foo", StubClientInfo(), nullptr, GetHandlerPtr());
+
+    GetHandler().ExpectRequests(1);
+    GetHandler().ForRequest(1, StubWSInfoHttpResponseWebApi20());
+
+    auto result = client->SendGetFileRequest(ObjectId("", "Foo", ""), StubFilePath())->GetResult();
+    EXPECT_EQ(result.GetError().GetId(), WSError::Id::NotSupported);
+    }
+
+/*--------------------------------------------------------------------------------------+
+* @bsimethod                                                    Vincas.Razma    01/2015
++---------------+---------------+---------------+---------------+---------------+------*/
+TEST_F(WSRepositoryClientTests, SendGetSchemasRequest_WebApiV2_SendsGetSchemasRequest)
+    {
+    auto client = WSRepositoryClient::Create("https://srv.com/ws", "foo", StubClientInfo(), nullptr, GetHandlerPtr());
+
+    GetHandler().ExpectRequests(2);
+    GetHandler().ForRequest(1, StubWSInfoHttpResponseWebApi20());
+    GetHandler().ForRequest(2, [=] (Http::RequestCR request)
+        {
+        EXPECT_STRCASEEQ("https://srv.com/ws/v2.0/Repositories/foo/MetaSchema/ECSchemaDef", request.GetUrl().c_str());
+        return StubHttpResponse();
+        });
+
+    client->SendGetSchemasRequest()->Wait();
+    }
+
+/*--------------------------------------------------------------------------------------+
+* @bsimethod                                                    Vincas.Razma    01/2015
++---------------+---------------+---------------+---------------+---------------+------*/
+TEST_F(WSRepositoryClientTests, SendGetSchemasRequest_WebApiV2ResponseContainsObjects_ReturnsObjects)
+    {
+    auto client = WSRepositoryClient::Create("https://srv.com/ws", "foo", StubClientInfo(), nullptr, GetHandlerPtr());
+
+    StubInstances instances;
+    instances.Add({"TestSchema.TestClass", "A"});
+    GetHandler().ExpectRequests(2);
+    GetHandler().ForRequest(1, StubWSInfoHttpResponseWebApi20());
+    GetHandler().ForRequest(2, StubHttpResponse(HttpStatus::OK, instances.ToJsonWebApiV2()));
+
+    auto result = client->SendGetSchemasRequest()->GetResult();
+
+    EXPECT_EQ(ObjectId("TestSchema.TestClass", "A"), (*(result.GetValue().GetInstances().begin())).GetObjectId());
+    }
+
+#ifdef USE_GTEST
+
+struct WSRepositoryClientTests_InvalidUrls : TestWithParam<Utf8String> {};
+INSTANTIATE_TEST_CASE_P(, WSRepositoryClientTests_InvalidUrls, ValuesIn(vector<Utf8String>{
+        "httpbbb://foo.com/v2.5/repositories/A--B/",
+        "http://foo.com/v2.5/repositories/AbbbB/",
+        "http://foo.com/svb2.5/repositories/A--B/",
+        "http://foo.com/b2.5/repositories/A--B/",
+        "http://foo.com/v2.a5/repositories/A--B/",
+        "http://foo.com/v2.5b/repositories/A--B/",
+        "http://foo.com/v2.5/rs/A--B/",
+        "http://foo.com/sv2.a5/repositories/A--B/"
+    }));
+
+/*--------------------------------------------------------------------------------------+
+* @bsimethod                                                    Vincas.Razma    08/2018
++---------------+---------------+---------------+---------------+---------------+------*/
+TEST_P(WSRepositoryClientTests_InvalidUrls, ParseRepositoryUrl_InvalidRepositoryUrl_ReturnsInvalid)
+    {
+    auto param = GetParam();
+    WSRepository repository = WSRepositoryClient::ParseRepositoryUrl(param);
+    EXPECT_FALSE(repository.IsValid());
+    EXPECT_EQ("", repository.GetServerUrl());
+    EXPECT_EQ("", repository.GetId());
+    EXPECT_EQ("", repository.GetPluginId());
+    EXPECT_EQ("", repository.GetLocation());
+    EXPECT_EQ(BeVersion(), repository.GetServiceVersion());
+    }
+
+struct WSRepositoryClientTests_VariousServerUrls : TestWithParam<vector<Utf8String>> {};
+INSTANTIATE_TEST_CASE_P(Host, WSRepositoryClientTests_VariousServerUrls, ValuesIn(vector<vector<Utf8String>>{
+        {"http://foo.boo.com/foo/v2.5/repositories/A--B/", "http://foo.boo.com/foo"},
+        {"https://foo-boo.com/foo/v2.5/Repositories/A--B/", "https://foo-boo.com/foo"}
+    }));
+INSTANTIATE_TEST_CASE_P(ServiceVersion, WSRepositoryClientTests_VariousServerUrls, ValuesIn(vector<vector<Utf8String>>{
+        {"http://foo.boo.com/foo/sv4.2/repositories/A--B/", "http://foo.boo.com/foo"},
+        {"https://foo-boo.com/foo/sv4.2/Repositories/A--B/", "https://foo-boo.com/foo"}
+    }));
+INSTANTIATE_TEST_CASE_P(ServicePath, WSRepositoryClientTests_VariousServerUrls, ValuesIn(vector<vector<Utf8String>>{
+        {"https://foo.com/ws250/v2.5/repositories/A--B/", "https://foo.com/ws250"},
+        {"https://foo.com/ws2/v2.5/repositories/A--B/", "https://foo.com/ws2"}
+    })); 
+
+/*--------------------------------------------------------------------------------------+
+* @bsimethod                                                    Vincas.Razma    01/2015
++---------------+---------------+---------------+---------------+---------------+------*/
+TEST_P(WSRepositoryClientTests_VariousServerUrls, ParseRepositoryUrl_RepositoryUrl_ServerUrlParsed)
+    {
+    auto param = GetParam();
+    WSRepository repository = WSRepositoryClient::ParseRepositoryUrl(param[0]);
+    EXPECT_EQ(param[1], repository.GetServerUrl());
+    EXPECT_EQ("A--B", repository.GetId());
+    EXPECT_EQ("A", repository.GetPluginId());
+    EXPECT_EQ("B", repository.GetLocation());
+    }
+
+struct WSRepositoryClientTests_ServerUrlEndings : TestWithParam<Utf8String> {};
+INSTANTIATE_TEST_CASE_P(WebApiVersions, WSRepositoryClientTests_ServerUrlEndings, Values(
+    "https://foo.com/foo/v1.0/repositories/A--B/",
+    "https://foo.com/foo/v2.5/repositories/A--B/",
+    "https://foo.com/foo/v1234.5678/repositories/A--B/"
+    ));
+INSTANTIATE_TEST_CASE_P(ServiceVersions, WSRepositoryClientTests_ServerUrlEndings, Values(
+    "https://foo.com/foo/sv1.0/repositories/A--B/",
+    "https://foo.com/foo/sv2.5/repositories/A--B/",
+    "https://foo.com/foo/sv1234.5678/repositories/A--B/"
+));
+INSTANTIATE_TEST_CASE_P(Repositories, WSRepositoryClientTests_ServerUrlEndings, Values(
+    "https://foo.com/foo/v2.5/Repositories/A--B/",
+    "https://foo.com/foo/v2.5/RePosiTorieS/A--B/"
+));
+
+/*--------------------------------------------------------------------------------------+
+* @bsimethod                                                    Vincas.Razma    01/2015
++---------------+---------------+---------------+---------------+---------------+------*/
+TEST_P(WSRepositoryClientTests_ServerUrlEndings, ParseRepositoryUrl_RepositoryUrl_ServerUrlParsed)
+    {
+    auto param = GetParam();
+    WSRepository repository = WSRepositoryClient::ParseRepositoryUrl(param);
+    EXPECT_EQ("https://foo.com/foo", repository.GetServerUrl());
+    EXPECT_EQ("A--B", repository.GetId());
+    EXPECT_EQ("A", repository.GetPluginId());
+    EXPECT_EQ("B", repository.GetLocation());
+    }
+
+struct WSRepositoryClientTests_RepositoryIdAndRemainingPath : TestWithParam<vector<Utf8String>> {};
+INSTANTIATE_TEST_CASE_P(, WSRepositoryClientTests_RepositoryIdAndRemainingPath, ValuesIn(vector<vector<Utf8String>>{
+        {"https://foo.com/boo/v2.5/repositories/Foo--Boo", ""},
+        {"https://foo.com/boo/v2.5/repositories/Foo--Boo/", ""},
+        {"https://foo.com/boo/v2.5/repositories/Foo--Boo/Schema/Class", "/Schema/Class"},
+        {"https://foo.com/boo/v2.5/repositories/Foo--Boo/Schema/Class/RemoteId", "/Schema/Class/RemoteId"},
+        {"https://foo.com/boo/v2.5/repositories/Foo--Boo/Schema/Class/RemoteId/", "/Schema/Class/RemoteId/"},
+        {"https://foo.com/boo/v2.5/repositories/Foo--Boo?query=foo", "?query=foo"},
+        {"https://foo.com/boo/v2.5/repositories/Foo--Boo/?query=foo", "/?query=foo"},
+        {"https://foo.com/boo/v2.5/repositories/Foo--Boo#hashtag", "#hashtag"},
+        {"https://foo.com/boo/v2.5/repositories/Foo--Boo/Schema/Class/RemoteId?query=foo", "/Schema/Class/RemoteId?query=foo"},
+        {"https://foo.com/boo/v2.5/repositories/Foo--Boo/Schema/Class/RemoteId/?query=foo", "/Schema/Class/RemoteId/?query=foo"},
+        {"https://foo.com/boo/v2.5/repositories/Foo--Boo/Schema/Class/RemoteId#hashtag", "/Schema/Class/RemoteId#hashtag"}
+    }));
+
+/*--------------------------------------------------------------------------------------+
+* @bsimethod                                                    Vincas.Razma    01/2015
++---------------+---------------+---------------+---------------+---------------+------*/
+TEST_P(WSRepositoryClientTests_RepositoryIdAndRemainingPath, ParseRepositoryUrl_Url_RepositoryIdAndRemainingPathReturned)
+    {
+    auto param = GetParam();
+    Utf8String remainingUrlPath;
+    auto repository = WSRepositoryClient::ParseRepositoryUrl(param[0], &remainingUrlPath);
+    EXPECT_EQ("Foo--Boo", repository.GetId());
+    EXPECT_EQ("https://foo.com/boo", repository.GetServerUrl());
+    EXPECT_EQ(param[1], remainingUrlPath);
+    }
+
+struct WSRepositoryClientTests_PluginId : TestWithParam<vector<Utf8String>> {};
+INSTANTIATE_TEST_CASE_P(, WSRepositoryClientTests_PluginId, ValuesIn(vector<vector<Utf8String>>{
+        {"https://foo.com/boo/v2.5/repositories/Foo--Boo/", "Foo"},
+        {"https://foo.com/boo/v2.5/repositories/Foo.Boo--Boo/", "Foo.Boo"},
+        {"https://foo.com/boo/v2.5/repositories/Foo-Boo--Boo/", "Foo-Boo"}
+    }));
+
+/*--------------------------------------------------------------------------------------+
+* @bsimethod                                                    Vincas.Razma    01/2015
++---------------+---------------+---------------+---------------+---------------+------*/
+TEST_P(WSRepositoryClientTests_PluginId, ParseRepositoryUrl_Url_PluginIdParsed)
+    {
+    auto param = GetParam();
+    WSRepository repository = WSRepositoryClient::ParseRepositoryUrl(param[0]);
+    EXPECT_EQ(param[1], repository.GetPluginId());
+    EXPECT_EQ("https://foo.com/boo", repository.GetServerUrl());
+    EXPECT_EQ("Boo", repository.GetLocation());
+    }
+
+struct WSRepositoryClientTests_Location : TestWithParam<vector<Utf8String>> {};
+INSTANTIATE_TEST_CASE_P(, WSRepositoryClientTests_Location, ValuesIn(vector<vector<Utf8String>>{
+        {"https://foo.com/boo/v2.5/repositories/A--Boo-Foo.com~3AFoo/", "Boo-Foo.com:Foo"},
+        {"https://foo.com/boo/v2.5/repositories/A--Boo.Foo.com~3AFoo/", "Boo.Foo.com:Foo"},
+        {"https://foo.com/boo/v2.5/repositories/A--Boo--Foo.com~3AFoo/", "Boo--Foo.com:Foo"},
+        {"https://foo.com/boo/v2.5/repositories/A--Boo.A~3A~3A~3AFoo/", "Boo.A:::Foo"},
+        {"https://foo.com/boo/v2.5/repositories/A--Boo%Foo/", "Boo%Foo"}
+    }));
+
+/*--------------------------------------------------------------------------------------+
+* @bsimethod                                                    Vincas.Razma    01/2015
++---------------+---------------+---------------+---------------+---------------+------*/
+TEST_P(WSRepositoryClientTests_Location, ParseRepositoryUrl_Url_LocationParsed)
+    {
+    auto param = GetParam();
+    auto repository = WSRepositoryClient::ParseRepositoryUrl(param[0]);
+    EXPECT_STREQ(param[1].c_str(), repository.GetLocation().c_str());
+    EXPECT_STREQ("https://foo.com/boo", repository.GetServerUrl().c_str());
+    EXPECT_STREQ("A", repository.GetPluginId().c_str());
+    }
+
+/*--------------------------------------------------------------------------------------+
+* @bsimethod                                                    Vincas.Razma    08/2018
++---------------+---------------+---------------+---------------+---------------+------*/
+TEST_F(WSRepositoryClientTests, ParseRepositoryUrl_RepositoryUrlWithWebApiVersion_ServiceVersionEmpty)
+    {
+    WSRepository repository = WSRepositoryClient::ParseRepositoryUrl("http://foo.boo.com/foo/v4.2/repositories/A--B/");
+    EXPECT_TRUE(repository.IsValid());
+    EXPECT_EQ(BeVersion(), repository.GetServiceVersion());
+    }
+
+/*--------------------------------------------------------------------------------------+
+* @bsimethod                                                    Vincas.Razma    08/2018
++---------------+---------------+---------------+---------------+---------------+------*/
+TEST_F(WSRepositoryClientTests, ParseRepositoryUrl_RepositoryUrlWithServiceVersion_ServiceVersionExtracted)
+    {
+    WSRepository repository = WSRepositoryClient::ParseRepositoryUrl("http://foo.boo.com/foo/sv4.2/repositories/A--B/");
+    EXPECT_TRUE(repository.IsValid());
+    EXPECT_EQ(BeVersion(4, 2), repository.GetServiceVersion());
+    }
+
+#endif