--- conflicted
+++ resolved
@@ -1,919 +1,909 @@
-/*--------------------------------------------------------------------------------------+
-|
-|     $Source: Tests/UnitTests/Published/WebServices/Client/ActivityLoggerTests.cpp $
-|
-|  $Copyright: (c) 2018 Bentley Systems, Incorporated. All rights reserved. $
-|
-+--------------------------------------------------------------------------------------*/
-
-#include "ActivityLoggerTests.h"
-
-#include "../../../../../Client/WebApi/WebApiV2Utils/ActivityLogger.h"
-#include "../../../../../Client/Logging.h"
-#include "../../Utils/StubLogger.h"
-
-USING_NAMESPACE_BENTLEY_WEBSERVICES
-
-void TestActivityLoggerWithActivityId
-(
-Utf8StringCR activityName,
-Utf8StringCR activityId,
-std::function<void(ActivityLoggerCR)> onAct,
-NativeLogging::SEVERITY expectedSeverity,
-Utf8StringCR expectedMessage,
-Utf8StringCR expectedNamespace = Utf8String()
-)
-    {
-    StubLogger stubLogger;
-    ActivityLogger logger(stubLogger, activityName, "Mas-Request-Id", activityId);
-
-    onAct(logger);
-
-    ASSERT_TRUE(stubLogger.HasUtf8CPLogs());
-    EXPECT_EQ(expectedSeverity, stubLogger.GetLastUtf8CPLog().GetSeverity());
-    EXPECT_STREQ(expectedMessage.c_str(), stubLogger.GetLastUtf8CPLog().GetMessage().c_str());
-    EXPECT_STREQ(expectedNamespace.c_str(), stubLogger.GetLastUtf8CPLog().GetNameSpace().c_str());
-    EXPECT_EQ(1, stubLogger.GetLogsCount());
-    }
-
-void TestActivityLoggerWithActivityId
-(
-Utf8StringCR activityName,
-Utf8StringCR activityId,
-std::function<void(ActivityLoggerCR)> onAct,
-NativeLogging::SEVERITY expectedSeverity,
-WStringCR expectedMessage,
-WStringCR expectedNamespace = WString()
-)
-    {
-    StubLogger stubLogger;
-    ActivityLogger logger(stubLogger, activityName, "Mas-Request-Id", activityId);
-
-    onAct(logger);
-
-    ASSERT_TRUE(stubLogger.HasWCharCPLogs());
-    EXPECT_EQ(expectedSeverity, stubLogger.GetLastWCharCPLog().GetSeverity());
-    EXPECT_STREQ(expectedMessage.c_str(), stubLogger.GetLastWCharCPLog().GetMessage().c_str());
-    EXPECT_STREQ(expectedNamespace.c_str(), stubLogger.GetLastWCharCPLog().GetNameSpace().c_str());
-    EXPECT_EQ(1, stubLogger.GetLogsCount());
-    }
-
-/*--------------------------------------------------------------------------------------+
-* @bsimethod                                                    Mantas.Smicius    10/2018
-+---------------+---------------+---------------+---------------+---------------+------*/
-TEST_F(ActivityLoggerTests, HasValidActivityInfo_WithoutActivityIdAndHeaderName_ReturnsFalse)
-    {
-    StubLogger stubLogger;
-    ActivityLogger logger(stubLogger, "WithoutActivityIdAndHeaderName");
-    EXPECT_FALSE(logger.HasValidActivityInfo());
-    }
-
-/*--------------------------------------------------------------------------------------+
-* @bsimethod                                                    Mantas.Smicius    10/2018
-+---------------+---------------+---------------+---------------+---------------+------*/
-TEST_F(ActivityLoggerTests, HasValidActivityInfo_WithoutActivityId_ReturnsFalse)
-    {
-    StubLogger stubLogger;
-    ActivityLogger logger(stubLogger, "WithoutActivityId", "Mas-Request-Id");
-    EXPECT_FALSE(logger.HasValidActivityInfo());
-    }
-
-/*--------------------------------------------------------------------------------------+
-* @bsimethod                                                    Mantas.Smicius    10/2018
-+---------------+---------------+---------------+---------------+---------------+------*/
-TEST_F(ActivityLoggerTests, HasValidActivityInfo_WithoutHeaderName_ReturnsFalse)
-    {
-    StubLogger stubLogger;
-    ActivityLogger logger(stubLogger, "WithoutHeaderName", Utf8String() ,"1E51");
-    EXPECT_FALSE(logger.HasValidActivityInfo());
-    }
-
-/*--------------------------------------------------------------------------------------+
-* @bsimethod                                                    Mantas.Smicius    10/2018
-+---------------+---------------+---------------+---------------+---------------+------*/
-TEST_F(ActivityLoggerTests, HasValidActivityInfo_WithActivityIdAndHeaderName_ReturnsTrue)
-    {
-    StubLogger stubLogger;
-    ActivityLogger logger(stubLogger, "WithActivityIdAndHeaderName", "Mas-Request-Id", "1E51");
-    EXPECT_TRUE(logger.HasValidActivityInfo());
-    }
-
-/*--------------------------------------------------------------------------------------+
-* @bsimethod                                                    Mantas.Smicius    10/2018
-+---------------+---------------+---------------+---------------+---------------+------*/
-TEST_F(ActivityLoggerTests, GetActivityId_WithoutActivityId_ReturnsEmptyString)
-    {
-    StubLogger stubLogger;
-    ActivityLogger logger(stubLogger, "WithoutActivityId");
-    EXPECT_TRUE(logger.GetActivityId().empty());
-    }
-
-/*--------------------------------------------------------------------------------------+
-* @bsimethod                                                    Mantas.Smicius    10/2018
-+---------------+---------------+---------------+---------------+---------------+------*/
-TEST_F(ActivityLoggerTests, GetActivityId_WithActivityId_ReturnsActivityId)
-    {
-    StubLogger stubLogger;
-    ActivityLogger logger(stubLogger, "WithActivityId", "Mas-Request-Id", "1E51");
-    EXPECT_STREQ("1E51", logger.GetActivityId().c_str());
-    }
-
-/*--------------------------------------------------------------------------------------+
-* @bsimethod                                                    Mantas.Smicius    10/2018
-+---------------+---------------+---------------+---------------+---------------+------*/
-TEST_F(ActivityLoggerTests, GetHeaderName_WithoutHeaderName_ReturnsEmptyString)
-    {
-    StubLogger stubLogger;
-    ActivityLogger logger(stubLogger, "WithoutHeaderName");
-    EXPECT_TRUE(logger.GetHeaderName().empty());
-    }
-
-/*--------------------------------------------------------------------------------------+
-* @bsimethod                                                    Mantas.Smicius    10/2018
-+---------------+---------------+---------------+---------------+---------------+------*/
-TEST_F(ActivityLoggerTests, GetHeaderName_WithHeaderName_ReturnsHeaderName)
-    {
-    StubLogger stubLogger;
-    ActivityLogger logger(stubLogger, "WithHeaderName", "Mas-Request-Id");
-    EXPECT_STREQ("Mas-Request-Id", logger.GetHeaderName().c_str());
-    }
-
-/*--------------------------------------------------------------------------------------+
-* @bsimethod                                                    Mantas.Smicius    10/2018
-+---------------+---------------+---------------+---------------+---------------+------*/
-TEST_F(ActivityLoggerTests, isSeverityEnabled_InfoSeverity_ReturnsIsSeverityEnabledFromLogger)
-    {
-    StubLogger stubLogger;
-    stubLogger.OnIsSeverityEnabled([=] (NativeLogging::SEVERITY sev)
-        {
-        return sev >= NativeLogging::SEVERITY::LOG_ERROR;
-        });
-    ActivityLogger logger(stubLogger, "InfoSeverityEnabled");
-
-    EXPECT_TRUE(logger.isSeverityEnabled(NativeLogging::SEVERITY::LOG_FATAL));
-    EXPECT_TRUE(logger.isSeverityEnabled(NativeLogging::SEVERITY::LOG_ERROR));
-    EXPECT_FALSE(logger.isSeverityEnabled(NativeLogging::SEVERITY::LOG_WARNING));
-    EXPECT_FALSE(logger.isSeverityEnabled(NativeLogging::SEVERITY::LOG_INFO));
-    EXPECT_FALSE(logger.isSeverityEnabled(NativeLogging::SEVERITY::LOG_DEBUG));
-    EXPECT_FALSE(logger.isSeverityEnabled(NativeLogging::SEVERITY::LOG_TRACE));
-    }
-
-/*--------------------------------------------------------------------------------------+
-* @bsimethod                                                    Mantas.Smicius    10/2018
-+---------------+---------------+---------------+---------------+---------------+------*/
-TEST_F(ActivityLoggerTests, message_WrappedLoggerReturnsSeverityDisabled_DoesNotLog)
-    {
-    StubLogger stubLogger;
-    stubLogger.OnIsSeverityEnabled([=] (NativeLogging::SEVERITY severity)
-        {
-        return false;
-        });
-    ActivityLogger logger(stubLogger, "severityIsDisabled");
-
-    logger.message("Testing.Namespace", NativeLogging::SEVERITY::LOG_WARNING, "Something is logged");
-
-    EXPECT_EQ(0, stubLogger.GetLogsCount());
-    }
-
-/*--------------------------------------------------------------------------------------+
-* @bsimethod                                                    Mantas.Smicius    10/2018
-+---------------+---------------+---------------+---------------+---------------+------*/
-TEST_F(ActivityLoggerTests, message_WrappedLoggerReturnsSeverityEnabled_LogsExpectedMessage)
-    {
-    StubLogger stubLogger;
-    stubLogger.OnIsSeverityEnabled([=] (NativeLogging::SEVERITY severity)
-        {
-        return true;
-        });
-    ActivityLogger logger(stubLogger, "severityIsEnabled");
-
-    logger.message("Testing.Namespace", NativeLogging::SEVERITY::LOG_WARNING, "Something is logged");
-
-    EXPECT_EQ(1, stubLogger.GetLogsCount());
-    }
-
-/*--------------------------------------------------------------------------------------+
-* @bsimethod                                                    Mantas.Smicius    10/2018
-+---------------+---------------+---------------+---------------+---------------+------*/
-TEST_F(ActivityLoggerTests, message_WithoutActivityId_LogsExpectedMessage)
-    {
-    StubLogger stubLogger;
-    ActivityLogger logger(stubLogger, "withoutActivityId");
-
-    logger.message("Testing.Namespace", NativeLogging::SEVERITY::LOG_DEBUG, "Something is logged");
-
-    ASSERT_TRUE(stubLogger.HasUtf8CPLogs());
-    EXPECT_STREQ("withoutActivityId: Something is logged", stubLogger.GetLastUtf8CPLog().GetMessage().c_str());
-    }
-
-/*--------------------------------------------------------------------------------------+
-* @bsimethod                                                    Mantas.Smicius    10/2018
-+---------------+---------------+---------------+---------------+---------------+------*/
-TEST_F(ActivityLoggerTests, message_WithActivityIdAndWCharCPMessageAndWithoutNameSpace_LogsExpectedMessage)
-    {
-    auto activityName = "messageWCharCP";
-    auto activityId = "1E51";
-
-    auto onAct = [=] (ActivityLogger logger)
-        {
-        logger.message(NativeLogging::SEVERITY::LOG_TRACE, L"Something is logged");
-        };
-
-    auto expectedSeverity = NativeLogging::SEVERITY::LOG_TRACE;
-    auto expectedMessage = L"messageWCharCP: Something is logged (ActivityId: 1E51)";
-
-    TestActivityLoggerWithActivityId(activityName, activityId, onAct, expectedSeverity, expectedMessage);
-    }
-
-/*--------------------------------------------------------------------------------------+
-* @bsimethod                                                    Mantas.Smicius    10/2018
-+---------------+---------------+---------------+---------------+---------------+------*/
-TEST_F(ActivityLoggerTests, message_WithActivityIdAndUtf8CPMessageAndWithoutNameSpace_LogsExpectedMessage)
-    {
-    auto activityName = "messageUtf8CP";
-    auto activityId = "1E51";
-    
-    auto onAct = [=] (ActivityLogger logger)
-        {
-        logger.message(NativeLogging::SEVERITY::LOG_WARNING, "Something is logged");
-        };
-    
-    auto expectedSeverity = NativeLogging::SEVERITY::LOG_WARNING;
-    auto expectedMessage = "messageUtf8CP: Something is logged (ActivityId: 1E51)";
-
-    TestActivityLoggerWithActivityId(activityName, activityId, onAct, expectedSeverity, expectedMessage);
-    }
-
-/*--------------------------------------------------------------------------------------+
-* @bsimethod                                                    Mantas.Smicius    10/2018
-+---------------+---------------+---------------+---------------+---------------+------*/
-TEST_F(ActivityLoggerTests, messagev_WithActivityIdAndWCharCPMessageAndWithoutNameSpace_LogsExpectedMessage)
-    {
-    auto activityName = "messagevWCharCP";
-    auto activityId = "1E51";
-
-    auto onAct = [=] (ActivityLogger logger)
-        {
-        logger.messagev(NativeLogging::SEVERITY::LOG_INFO, L"Something %ls logged", L"is");
-        };
-    
-    auto expectedSeverity = NativeLogging::SEVERITY::LOG_INFO;
-    auto expectedMessage = L"messagevWCharCP: Something is logged (ActivityId: 1E51)";
-
-    TestActivityLoggerWithActivityId(activityName, activityId, onAct, expectedSeverity, expectedMessage);
-    }
-
-/*--------------------------------------------------------------------------------------+
-* @bsimethod                                                    Mantas.Smicius    10/2018
-+---------------+---------------+---------------+---------------+---------------+------*/
-TEST_F(ActivityLoggerTests, messagev_WithActivityIdAndUtf8CPMessageAndWithoutNameSpace_LogsExpectedMessage)
-    {
-    auto activityName = "messagevUtf8CP";
-    auto activityId = "1E51";
-    
-    auto onAct = [=] (ActivityLogger logger)
-        {
-        logger.messagev(NativeLogging::SEVERITY::LOG_TRACE, "Something %s logged", "is");
-        };
-    
-    auto expectedSeverity = NativeLogging::SEVERITY::LOG_TRACE;
-    auto expectedMessage = "messagevUtf8CP: Something is logged (ActivityId: 1E51)";
-
-    TestActivityLoggerWithActivityId(activityName, activityId, onAct, expectedSeverity, expectedMessage);
-    }
-
-/*--------------------------------------------------------------------------------------+
-* @bsimethod                                                    Mantas.Smicius    10/2018
-+---------------+---------------+---------------+---------------+---------------+------*/
-<<<<<<< HEAD
-=======
-TEST_F(ActivityLoggerTests, messageva_WithActivityIdAndWCharCPMessageAndWithoutNameSpace_LogsExpectedMessage)
-    {
-    auto activityName = "messagevaWCharCP";
-    auto activityId = "1E51";
-    
-    auto onAct = [=] (ActivityLogger logger)
-        {
-        InvokeActionWithVaList([=, &logger] (va_list args)
-            {
-            logger.messageva(NativeLogging::SEVERITY::LOG_WARNING, L"Something %ls logged", args);
-            }, L"is");
-        };
-    
-    auto expectedSeverity = NativeLogging::SEVERITY::LOG_WARNING;
-    auto expectedMessage = L"messagevaWCharCP: Something is logged (ActivityId: 1E51)";
-
-    TestActivityLoggerWithActivityId(activityName, activityId, onAct, expectedSeverity, expectedMessage);
-    }
-
-/*--------------------------------------------------------------------------------------+
-* @bsimethod                                                    Mantas.Smicius    10/2018
-+---------------+---------------+---------------+---------------+---------------+------*/
-TEST_F(ActivityLoggerTests, messageva_WithActivityIdAndUtf8CPMessageAndWithoutNameSpace_LogsExpectedMessage)
-    {
-    auto activityName = "messagevaUtf8CP";
-    auto activityId = "1E51";
-    
-    auto onAct = [=] (ActivityLogger logger)
-        {
-        InvokeActionWithVaList([=, &logger] (va_list args)
-            {
-            logger.messageva(NativeLogging::SEVERITY::LOG_ERROR, "Something %s logged", args);
-            }, "is");
-        };
-    
-    auto expectedSeverity = NativeLogging::SEVERITY::LOG_ERROR;
-    auto expectedMessage = "messagevaUtf8CP: Something is logged (ActivityId: 1E51)";
-
-    TestActivityLoggerWithActivityId(activityName, activityId, onAct, expectedSeverity, expectedMessage);
-    }
-
-/*--------------------------------------------------------------------------------------+
-* @bsimethod                                                    Mantas.Smicius    10/2018
-+---------------+---------------+---------------+---------------+---------------+------*/
->>>>>>> 00bf3f8a
-TEST_F(ActivityLoggerTests, message_WithActivityIdAndWCharCPMessageAndNameSpace_LogsExpectedMessage)
-    {
-    auto activityName = "messageWCharCP";
-    auto activityId = "1E51";
-    
-    auto onAct = [=] (ActivityLogger logger)
-        {
-        logger.message(L"Testing.Namespace", NativeLogging::SEVERITY::LOG_WARNING, L"Something is logged");
-        };
-    
-    auto expectedSeverity = NativeLogging::SEVERITY::LOG_WARNING;
-    auto expectedMessage = L"messageWCharCP: Something is logged (ActivityId: 1E51)";
-    auto expectedNameSpace = L"Testing.Namespace";
-
-    TestActivityLoggerWithActivityId(activityName, activityId, onAct, expectedSeverity, expectedMessage, expectedNameSpace);
-    }
-
-/*--------------------------------------------------------------------------------------+
-* @bsimethod                                                    Mantas.Smicius    10/2018
-+---------------+---------------+---------------+---------------+---------------+------*/
-TEST_F(ActivityLoggerTests, message_WithActivityIdAndUtf8CPMessageAndNameSpace_LogsExpectedMessage)
-    {
-    auto activityName = "messageUtf8CP";
-    auto activityId = "1E51";
-    
-    auto onAct = [=] (ActivityLogger logger)
-        {
-        logger.message("Testing.Namespace", NativeLogging::SEVERITY::LOG_DEBUG, "Something is logged");
-        };
-    
-    auto expectedSeverity = NativeLogging::SEVERITY::LOG_DEBUG;
-    auto expectedMessage = "messageUtf8CP: Something is logged (ActivityId: 1E51)";
-    auto expectedNameSpace = "Testing.Namespace";
-
-    TestActivityLoggerWithActivityId(activityName, activityId, onAct, expectedSeverity, expectedMessage, expectedNameSpace);
-    }
-
-/*--------------------------------------------------------------------------------------+
-* @bsimethod                                                    Mantas.Smicius    10/2018
-+---------------+---------------+---------------+---------------+---------------+------*/
-TEST_F(ActivityLoggerTests, messagev_WithActivityIdAndWCharCPMessageAndNameSpace_LogsExpectedMessage)
-    {
-    auto activityName = "messagevWCharCP";
-    auto activityId = "1E51";
-    
-    auto onAct = [=] (ActivityLogger logger)
-        {
-<<<<<<< HEAD
-        logger.messagev(L"Testing.Namespace", NativeLogging::SEVERITY::LOG_ERROR, L"Logged %s with %i arguments", L"message", 2);
-=======
-        logger.messagev(L"Testing.Namespace", NativeLogging::SEVERITY::LOG_ERROR, L"Something %ls logged", L"is");
->>>>>>> 00bf3f8a
-        };
-    
-    auto expectedSeverity = NativeLogging::SEVERITY::LOG_ERROR;
-    auto expectedMessage = L"messagevWCharCP: Logged message with 2 arguments (ActivityId: 1E51)";
-    auto expectedNameSpace = L"Testing.Namespace";
-
-    TestActivityLoggerWithActivityId(activityName, activityId, onAct, expectedSeverity, expectedMessage, expectedNameSpace);
-    }
-
-/*--------------------------------------------------------------------------------------+
-* @bsimethod                                                    Mantas.Smicius    10/2018
-+---------------+---------------+---------------+---------------+---------------+------*/
-TEST_F(ActivityLoggerTests, messagev_WithActivityIdAndUtf8CPMessageAndNameSpace_LogsExpectedMessage)
-    {
-    auto activityName = "messagevUtf8CP";
-    auto activityId = "1E51";
-    
-    auto onAct = [=] (ActivityLogger logger)
-        {
-        logger.messagev("Testing.Namespace", NativeLogging::SEVERITY::LOG_FATAL, "Something %s logged", "is");
-        };
-    
-    auto expectedSeverity = NativeLogging::SEVERITY::LOG_FATAL;
-    auto expectedMessage = "messagevUtf8CP: Something is logged (ActivityId: 1E51)";
-    auto expectedNameSpace = "Testing.Namespace";
-
-    TestActivityLoggerWithActivityId(activityName, activityId, onAct, expectedSeverity, expectedMessage, expectedNameSpace);
-    }
-
-/*--------------------------------------------------------------------------------------+
-* @bsimethod                                                    Mantas.Smicius    10/2018
-+---------------+---------------+---------------+---------------+---------------+------*/
-<<<<<<< HEAD
-=======
-TEST_F(ActivityLoggerTests, messageva_WithActivityIdAndWCharCPMessageAndNameSpace_LogsExpectedMessage)
-    {
-    auto activityName = "messagevaWCharCP";
-    auto activityId = "1E51";
-    
-    auto onAct = [=] (ActivityLogger logger)
-        {
-        InvokeActionWithVaList([=, &logger] (va_list args)
-            {
-            logger.messageva(L"Testing.Namespace", NativeLogging::SEVERITY::LOG_WARNING, L"Something %ls logged", args);
-            }, L"is");
-        };
-    
-    auto expectedSeverity = NativeLogging::SEVERITY::LOG_WARNING;
-    auto expectedMessage = L"messagevaWCharCP: Something is logged (ActivityId: 1E51)";
-    auto expectedNameSpace = L"Testing.Namespace";
-
-    TestActivityLoggerWithActivityId(activityName, activityId, onAct, expectedSeverity, expectedMessage, expectedNameSpace);
-    }
-
-/*--------------------------------------------------------------------------------------+
-* @bsimethod                                                    Mantas.Smicius    10/2018
-+---------------+---------------+---------------+---------------+---------------+------*/
-TEST_F(ActivityLoggerTests, messageva_WithActivityIdAndUtf8CPMessageAndNameSpace_LogsExpectedMessage)
-    {
-    auto activityName = "messagevaUtf8CP";
-    auto activityId = "1E51";
-    
-    auto onAct = [=] (ActivityLogger logger)
-        {
-        InvokeActionWithVaList([=, &logger] (va_list args)
-            {
-            logger.messageva("Testing.Namespace", NativeLogging::SEVERITY::LOG_ERROR, "Something %s logged", args);
-            }, "is");
-        };
-    
-    auto expectedSeverity = NativeLogging::SEVERITY::LOG_ERROR;
-    auto expectedMessage = "messagevaUtf8CP: Something is logged (ActivityId: 1E51)";
-    auto expectedNameSpace = "Testing.Namespace";
-
-    TestActivityLoggerWithActivityId(activityName, activityId, onAct, expectedSeverity, expectedMessage, expectedNameSpace);
-    }
-
-/*--------------------------------------------------------------------------------------+
-* @bsimethod                                                    Mantas.Smicius    10/2018
-+---------------+---------------+---------------+---------------+---------------+------*/
->>>>>>> 00bf3f8a
-TEST_F(ActivityLoggerTests, fatal_WithActivityIdAndWCharCPMessage_LogsExpectedFatalMessage)
-    {
-    auto activityName = "fatalWCharCP";
-    auto activityId = "1E51";
-    
-    auto onAct = [=] (ActivityLogger logger)
-        {
-        logger.fatal(L"Something is logged");
-        };
-    
-    auto expectedSeverity = NativeLogging::SEVERITY::LOG_FATAL;
-    auto expectedMessage = L"fatalWCharCP: Something is logged (ActivityId: 1E51)";
-
-    TestActivityLoggerWithActivityId(activityName, activityId, onAct, expectedSeverity, expectedMessage);
-    }
-
-/*--------------------------------------------------------------------------------------+
-* @bsimethod                                                    Mantas.Smicius    10/2018
-+---------------+---------------+---------------+---------------+---------------+------*/
-TEST_F(ActivityLoggerTests, fatal_WithActivityIdAndUtf8CPMessage_LogsExpectedFatalMessage)
-    {
-    auto activityName = "fatalUtf8CP";
-    auto activityId = "1E51";
-    
-    auto onAct = [=] (ActivityLogger logger)
-        {
-        logger.fatal("Something is logged");
-        };
-    
-    auto expectedSeverity = NativeLogging::SEVERITY::LOG_FATAL;
-    auto expectedMessage = "fatalUtf8CP: Something is logged (ActivityId: 1E51)";
-
-    TestActivityLoggerWithActivityId(activityName, activityId, onAct, expectedSeverity, expectedMessage);
-    }
-
-/*--------------------------------------------------------------------------------------+
-* @bsimethod                                                    Mantas.Smicius    10/2018
-+---------------+---------------+---------------+---------------+---------------+------*/
-TEST_F(ActivityLoggerTests, fatalv_WithActivityIdAndWCharCPMessage_LogsExpectedFatalMessage)
-    {
-    auto activityName = "fatalvWCharCP";
-    auto activityId = "1E51";
-    
-    auto onAct = [=] (ActivityLogger logger)
-        {
-        logger.fatalv(L"Something %ls logged", L"is");
-        };
-    
-    auto expectedSeverity = NativeLogging::SEVERITY::LOG_FATAL;
-    auto expectedMessage = L"fatalvWCharCP: Something is logged (ActivityId: 1E51)";
-
-    TestActivityLoggerWithActivityId(activityName, activityId, onAct, expectedSeverity, expectedMessage);
-    }
-
-/*--------------------------------------------------------------------------------------+
-* @bsimethod                                                    Mantas.Smicius    10/2018
-+---------------+---------------+---------------+---------------+---------------+------*/
-TEST_F(ActivityLoggerTests, fatalv_WithActivityIdAndUtf8CPMessage_LogsExpectedFatalMessage)
-    {
-    auto activityName = "fatalvUtf8CP";
-    auto activityId = "1E51";
-    
-    auto onAct = [=] (ActivityLogger logger)
-        {
-        logger.fatalv("Something %s logged", "is");
-        };
-    
-    auto expectedSeverity = NativeLogging::SEVERITY::LOG_FATAL;
-    auto expectedMessage = "fatalvUtf8CP: Something is logged (ActivityId: 1E51)";
-
-    TestActivityLoggerWithActivityId(activityName, activityId, onAct, expectedSeverity, expectedMessage);
-    }
-
-/*--------------------------------------------------------------------------------------+
-* @bsimethod                                                    Mantas.Smicius    10/2018
-+---------------+---------------+---------------+---------------+---------------+------*/
-TEST_F(ActivityLoggerTests, error_WithActivityIdAndWCharCPMessage_LogsExpectedErrorMessage)
-    {
-    auto activityName = "errorWCharCP";
-    auto activityId = "1E51";
-    
-    auto onAct = [=] (ActivityLogger logger)
-        {
-        logger.error(L"Something is logged");
-        };
-    
-    auto expectedSeverity = NativeLogging::SEVERITY::LOG_ERROR;
-    auto expectedMessage = L"errorWCharCP: Something is logged (ActivityId: 1E51)";
-
-    TestActivityLoggerWithActivityId(activityName, activityId, onAct, expectedSeverity, expectedMessage);
-    }
-
-/*--------------------------------------------------------------------------------------+
-* @bsimethod                                                    Mantas.Smicius    10/2018
-+---------------+---------------+---------------+---------------+---------------+------*/
-TEST_F(ActivityLoggerTests, error_WithActivityIdAndUtf8CPMessage_LogsExpectedErrorMessage)
-    {
-    auto activityName = "errorUtf8CP";
-    auto activityId = "1E51";
-    
-    auto onAct = [=] (ActivityLogger logger)
-        {
-        logger.error("Something is logged");
-        };
-    
-    auto expectedSeverity = NativeLogging::SEVERITY::LOG_ERROR;
-    auto expectedMessage = "errorUtf8CP: Something is logged (ActivityId: 1E51)";
-
-    TestActivityLoggerWithActivityId(activityName, activityId, onAct, expectedSeverity, expectedMessage);
-    }
-
-/*--------------------------------------------------------------------------------------+
-* @bsimethod                                                    Mantas.Smicius    10/2018
-+---------------+---------------+---------------+---------------+---------------+------*/
-TEST_F(ActivityLoggerTests, errorv_WithActivityIdAndWCharCPMessage_LogsExpectedErrorMessage)
-    {
-    auto activityName = "errorvWCharCP";
-    auto activityId = "1E51";
-    
-    auto onAct = [=] (ActivityLogger logger)
-        {
-        logger.errorv(L"Something %ls logged", L"is");
-        };
-    
-    auto expectedSeverity = NativeLogging::SEVERITY::LOG_ERROR;
-    auto expectedMessage = L"errorvWCharCP: Something is logged (ActivityId: 1E51)";
-
-    TestActivityLoggerWithActivityId(activityName, activityId, onAct, expectedSeverity, expectedMessage);
-    }
-
-/*--------------------------------------------------------------------------------------+
-* @bsimethod                                                    Mantas.Smicius    10/2018
-+---------------+---------------+---------------+---------------+---------------+------*/
-TEST_F(ActivityLoggerTests, errorv_WithActivityIdAndUtf8CPMessage_LogsExpectedErrorMessage)
-    {
-    auto activityName = "errorvUtf8CP";
-    auto activityId = "1E51";
-    
-    auto onAct = [=] (ActivityLogger logger)
-        {
-        logger.errorv("Something %s logged", "is");
-        };
-    
-    auto expectedSeverity = NativeLogging::SEVERITY::LOG_ERROR;
-    auto expectedMessage = "errorvUtf8CP: Something is logged (ActivityId: 1E51)";
-
-    TestActivityLoggerWithActivityId(activityName, activityId, onAct, expectedSeverity, expectedMessage);
-    }
-
-/*--------------------------------------------------------------------------------------+
-* @bsimethod                                                    Mantas.Smicius    10/2018
-+---------------+---------------+---------------+---------------+---------------+------*/
-TEST_F(ActivityLoggerTests, warning_WithActivityIdAndWCharCPMessage_LogsExpectedWarningMessage)
-    {
-    auto activityName = "warningWCharCP";
-    auto activityId = "1E51";
-    
-    auto onAct = [=] (ActivityLogger logger)
-        {
-        logger.warning(L"Something is logged");
-        };
-    
-    auto expectedSeverity = NativeLogging::SEVERITY::LOG_WARNING;
-    auto expectedMessage = L"warningWCharCP: Something is logged (ActivityId: 1E51)";
-
-    TestActivityLoggerWithActivityId(activityName, activityId, onAct, expectedSeverity, expectedMessage);
-    }
-
-/*--------------------------------------------------------------------------------------+
-* @bsimethod                                                    Mantas.Smicius    10/2018
-+---------------+---------------+---------------+---------------+---------------+------*/
-TEST_F(ActivityLoggerTests, warning_WithActivityIdAndUtf8CPMessage_LogsExpectedWarningMessage)
-    {
-    auto activityName = "warningUtf8CP";
-    auto activityId = "1E51";
-    
-    auto onAct = [=] (ActivityLogger logger)
-        {
-        logger.warning("Something is logged");
-        };
-    
-    auto expectedSeverity = NativeLogging::SEVERITY::LOG_WARNING;
-    auto expectedMessage = "warningUtf8CP: Something is logged (ActivityId: 1E51)";
-
-    TestActivityLoggerWithActivityId(activityName, activityId, onAct, expectedSeverity, expectedMessage);
-    }
-
-/*--------------------------------------------------------------------------------------+
-* @bsimethod                                                    Mantas.Smicius    10/2018
-+---------------+---------------+---------------+---------------+---------------+------*/
-TEST_F(ActivityLoggerTests, warningv_WithActivityIdAndWCharCPMessage_LogsExpectedWarningMessage)
-    {
-    auto activityName = "warningvWCharCP";
-    auto activityId = "1E51";
-    
-    auto onAct = [=] (ActivityLogger logger)
-        {
-        logger.warningv(L"Something %ls logged", L"is");
-        };
-    
-    auto expectedSeverity = NativeLogging::SEVERITY::LOG_WARNING;
-    auto expectedMessage = L"warningvWCharCP: Something is logged (ActivityId: 1E51)";
-
-    TestActivityLoggerWithActivityId(activityName, activityId, onAct, expectedSeverity, expectedMessage);
-    }
-
-/*--------------------------------------------------------------------------------------+
-* @bsimethod                                                    Mantas.Smicius    10/2018
-+---------------+---------------+---------------+---------------+---------------+------*/
-TEST_F(ActivityLoggerTests, warningv_WithActivityIdAndUtf8CPMessage_LogsExpectedWarningMessage)
-    {
-    auto activityName = "warningvUtf8CP";
-    auto activityId = "1E51";
-    
-    auto onAct = [=] (ActivityLogger logger)
-        {
-        logger.warningv("Something %s logged", "is");
-        };
-    
-    auto expectedSeverity = NativeLogging::SEVERITY::LOG_WARNING;
-    auto expectedMessage = "warningvUtf8CP: Something is logged (ActivityId: 1E51)";
-
-    TestActivityLoggerWithActivityId(activityName, activityId, onAct, expectedSeverity, expectedMessage);
-    }
-
-/*--------------------------------------------------------------------------------------+
-* @bsimethod                                                    Mantas.Smicius    10/2018
-+---------------+---------------+---------------+---------------+---------------+------*/
-TEST_F(ActivityLoggerTests, info_WithActivityIdAndWCharCPMessage_LogsExpectedInfoMessage)
-    {
-    auto activityName = "infoWCharCP";
-    auto activityId = "1E51";
-    
-    auto onAct = [=] (ActivityLogger logger)
-        {
-        logger.info(L"Something is logged");
-        };
-    
-    auto expectedSeverity = NativeLogging::SEVERITY::LOG_INFO;
-    auto expectedMessage = L"infoWCharCP: Something is logged (ActivityId: 1E51)";
-
-    TestActivityLoggerWithActivityId(activityName, activityId, onAct, expectedSeverity, expectedMessage);
-    }
-
-/*--------------------------------------------------------------------------------------+
-* @bsimethod                                                    Mantas.Smicius    10/2018
-+---------------+---------------+---------------+---------------+---------------+------*/
-TEST_F(ActivityLoggerTests, info_WithActivityIdAndUtf8CPMessage_LogsExpectedInfoMessage)
-    {
-    auto activityName = "infoUtf8CP";
-    auto activityId = "1E51";
-    
-    auto onAct = [=] (ActivityLogger logger)
-        {
-        logger.info("Something is logged");
-        };
-    
-    auto expectedSeverity = NativeLogging::SEVERITY::LOG_INFO;
-    auto expectedMessage = "infoUtf8CP: Something is logged (ActivityId: 1E51)";
-
-    TestActivityLoggerWithActivityId(activityName, activityId, onAct, expectedSeverity, expectedMessage);
-    }
-
-/*--------------------------------------------------------------------------------------+
-* @bsimethod                                                    Mantas.Smicius    10/2018
-+---------------+---------------+---------------+---------------+---------------+------*/
-TEST_F(ActivityLoggerTests, infov_WithActivityIdAndWCharCPMessage_LogsExpectedInfoMessage)
-    {
-    auto activityName = "infovWCharCP";
-    auto activityId = "1E51";
-    
-    auto onAct = [=] (ActivityLogger logger)
-        {
-        logger.infov(L"Something %ls logged", L"is");
-        };
-    
-    auto expectedSeverity = NativeLogging::SEVERITY::LOG_INFO;
-    auto expectedMessage = L"infovWCharCP: Something is logged (ActivityId: 1E51)";
-
-    TestActivityLoggerWithActivityId(activityName, activityId, onAct, expectedSeverity, expectedMessage);
-    }
-
-/*--------------------------------------------------------------------------------------+
-* @bsimethod                                                    Mantas.Smicius    10/2018
-+---------------+---------------+---------------+---------------+---------------+------*/
-TEST_F(ActivityLoggerTests, infov_WithActivityIdAndUtf8CPMessage_LogsExpectedInfoMessage)
-    {
-    auto activityName = "infovUtf8CP";
-    auto activityId = "1E51";
-    
-    auto onAct = [=] (ActivityLogger logger)
-        {
-        logger.infov("Something %s logged", "is");
-        };
-    
-    auto expectedSeverity = NativeLogging::SEVERITY::LOG_INFO;
-    auto expectedMessage = "infovUtf8CP: Something is logged (ActivityId: 1E51)";
-
-    TestActivityLoggerWithActivityId(activityName, activityId, onAct, expectedSeverity, expectedMessage);
-    }
-
-/*--------------------------------------------------------------------------------------+
-* @bsimethod                                                    Mantas.Smicius    10/2018
-+---------------+---------------+---------------+---------------+---------------+------*/
-TEST_F(ActivityLoggerTests, debug_WithActivityIdAndWCharCPMessage_LogsExpectedDebugMessage)
-    {
-    auto activityName = "debugWCharCP";
-    auto activityId = "1E51";
-    
-    auto onAct = [=] (ActivityLogger logger)
-        {
-        logger.debug(L"Something is logged");
-        };
-    
-    auto expectedSeverity = NativeLogging::SEVERITY::LOG_DEBUG;
-    auto expectedMessage = L"debugWCharCP: Something is logged (ActivityId: 1E51)";
-
-    TestActivityLoggerWithActivityId(activityName, activityId, onAct, expectedSeverity, expectedMessage);
-    }
-
-/*--------------------------------------------------------------------------------------+
-* @bsimethod                                                    Mantas.Smicius    10/2018
-+---------------+---------------+---------------+---------------+---------------+------*/
-TEST_F(ActivityLoggerTests, debug_WithActivityIdAndUtf8CPMessage_LogsExpectedDebugMessage)
-    {
-    auto activityName = "debugUtf8CP";
-    auto activityId = "1E51";
-    
-    auto onAct = [=] (ActivityLogger logger)
-        {
-        logger.debug("Something is logged");
-        };
-    
-    auto expectedSeverity = NativeLogging::SEVERITY::LOG_DEBUG;
-    auto expectedMessage = "debugUtf8CP: Something is logged (ActivityId: 1E51)";
-
-    TestActivityLoggerWithActivityId(activityName, activityId, onAct, expectedSeverity, expectedMessage);
-    }
-
-/*--------------------------------------------------------------------------------------+
-* @bsimethod                                                    Mantas.Smicius    10/2018
-+---------------+---------------+---------------+---------------+---------------+------*/
-TEST_F(ActivityLoggerTests, debugv_WithActivityIdAndWCharCPMessage_LogsExpectedDebugMessage)
-    {
-    auto activityName = "debugvWCharCP";
-    auto activityId = "1E51";
-    
-    auto onAct = [=] (ActivityLogger logger)
-        {
-        logger.debugv(L"Something %ls logged", L"is");
-        };
-    
-    auto expectedSeverity = NativeLogging::SEVERITY::LOG_DEBUG;
-    auto expectedMessage = L"debugvWCharCP: Something is logged (ActivityId: 1E51)";
-
-    TestActivityLoggerWithActivityId(activityName, activityId, onAct, expectedSeverity, expectedMessage);
-    }
-
-/*--------------------------------------------------------------------------------------+
-* @bsimethod                                                    Mantas.Smicius    10/2018
-+---------------+---------------+---------------+---------------+---------------+------*/
-TEST_F(ActivityLoggerTests, debugv_WithActivityIdAndUtf8CPMessage_LogsExpectedDebugMessage)
-    {
-    auto activityName = "debugvUtf8CP";
-    auto activityId = "1E51";
-    
-    auto onAct = [=] (ActivityLogger logger)
-        {
-        logger.debugv("Something %s logged", "is");
-        };
-    
-    auto expectedSeverity = NativeLogging::SEVERITY::LOG_DEBUG;
-    auto expectedMessage = "debugvUtf8CP: Something is logged (ActivityId: 1E51)";
-
-    TestActivityLoggerWithActivityId(activityName, activityId, onAct, expectedSeverity, expectedMessage);
-    }
-
-/*--------------------------------------------------------------------------------------+
-* @bsimethod                                                    Mantas.Smicius    10/2018
-+---------------+---------------+---------------+---------------+---------------+------*/
-TEST_F(ActivityLoggerTests, trace_WithActivityIdAndWCharCPMessage_LogsExpectedTraceMessage)
-    {
-    auto activityName = "traceWCharCP";
-    auto activityId = "1E51";
-    
-    auto onAct = [=] (ActivityLogger logger)
-        {
-        logger.trace(L"Something is logged");
-        };
-    
-    auto expectedSeverity = NativeLogging::SEVERITY::LOG_TRACE;
-    auto expectedMessage = L"traceWCharCP: Something is logged (ActivityId: 1E51)";
-
-    TestActivityLoggerWithActivityId(activityName, activityId, onAct, expectedSeverity, expectedMessage);
-    }
-
-/*--------------------------------------------------------------------------------------+
-* @bsimethod                                                    Mantas.Smicius    10/2018
-+---------------+---------------+---------------+---------------+---------------+------*/
-TEST_F(ActivityLoggerTests, trace_WithActivityIdAndUtf8CPMessage_LogsExpectedTraceMessage)
-    {
-    auto activityName = "traceUtf8CP";
-    auto activityId = "1E51";
-    
-    auto onAct = [=] (ActivityLogger logger)
-        {
-        logger.trace("Something is logged");
-        };
-    
-    auto expectedSeverity = NativeLogging::SEVERITY::LOG_TRACE;
-    auto expectedMessage = "traceUtf8CP: Something is logged (ActivityId: 1E51)";
-
-    TestActivityLoggerWithActivityId(activityName, activityId, onAct, expectedSeverity, expectedMessage);
-    }
-
-/*--------------------------------------------------------------------------------------+
-* @bsimethod                                                    Mantas.Smicius    10/2018
-+---------------+---------------+---------------+---------------+---------------+------*/
-TEST_F(ActivityLoggerTests, tracev_WithActivityIdAndWCharCPMessage_LogsExpectedTraceMessage)
-    {
-    auto activityName = "tracevWCharCP";
-    auto activityId = "1E51";
-    
-    auto onAct = [=] (ActivityLogger logger)
-        {
-        logger.tracev(L"Something %ls logged", L"is");
-        };
-    
-    auto expectedSeverity = NativeLogging::SEVERITY::LOG_TRACE;
-    auto expectedMessage = L"tracevWCharCP: Something is logged (ActivityId: 1E51)";
-
-    TestActivityLoggerWithActivityId(activityName, activityId, onAct, expectedSeverity, expectedMessage);
-    }
-
-/*--------------------------------------------------------------------------------------+
-* @bsimethod                                                    Mantas.Smicius    10/2018
-+---------------+---------------+---------------+---------------+---------------+------*/
-TEST_F(ActivityLoggerTests, tracev_WithActivityIdAndUtf8CPMessage_LogsExpectedTraceMessage)
-    {
-    auto activityName = "tracevUtf8CP";
-    auto activityId = "1E51";
-    
-    auto onAct = [=] (ActivityLogger logger)
-        {
-        logger.tracev("Something %s logged", "is");
-        };
-    
-    auto expectedSeverity = NativeLogging::SEVERITY::LOG_TRACE;
-    auto expectedMessage = "tracevUtf8CP: Something is logged (ActivityId: 1E51)";
-
-    TestActivityLoggerWithActivityId(activityName, activityId, onAct, expectedSeverity, expectedMessage);
+/*--------------------------------------------------------------------------------------+
+|
+|     $Source: Tests/UnitTests/Published/WebServices/Client/ActivityLoggerTests.cpp $
+|
+|  $Copyright: (c) 2018 Bentley Systems, Incorporated. All rights reserved. $
+|
++--------------------------------------------------------------------------------------*/
+
+#include "ActivityLoggerTests.h"
+
+#include "../../../../../Client/WebApi/WebApiV2Utils/ActivityLogger.h"
+#include "../../../../../Client/Logging.h"
+#include "../../Utils/StubLogger.h"
+
+USING_NAMESPACE_BENTLEY_WEBSERVICES
+
+void TestActivityLoggerWithActivityId
+(
+Utf8StringCR activityName,
+Utf8StringCR activityId,
+std::function<void(ActivityLoggerCR)> onAct,
+NativeLogging::SEVERITY expectedSeverity,
+Utf8StringCR expectedMessage,
+Utf8StringCR expectedNamespace = Utf8String()
+)
+    {
+    StubLogger stubLogger;
+    ActivityLogger logger(stubLogger, activityName, "Mas-Request-Id", activityId);
+
+    onAct(logger);
+
+    ASSERT_TRUE(stubLogger.HasUtf8CPLogs());
+    EXPECT_EQ(expectedSeverity, stubLogger.GetLastUtf8CPLog().GetSeverity());
+    EXPECT_STREQ(expectedMessage.c_str(), stubLogger.GetLastUtf8CPLog().GetMessage().c_str());
+    EXPECT_STREQ(expectedNamespace.c_str(), stubLogger.GetLastUtf8CPLog().GetNameSpace().c_str());
+    EXPECT_EQ(1, stubLogger.GetLogsCount());
+    }
+
+void TestActivityLoggerWithActivityId
+(
+Utf8StringCR activityName,
+Utf8StringCR activityId,
+std::function<void(ActivityLoggerCR)> onAct,
+NativeLogging::SEVERITY expectedSeverity,
+WStringCR expectedMessage,
+WStringCR expectedNamespace = WString()
+)
+    {
+    StubLogger stubLogger;
+    ActivityLogger logger(stubLogger, activityName, "Mas-Request-Id", activityId);
+
+    onAct(logger);
+
+    ASSERT_TRUE(stubLogger.HasWCharCPLogs());
+    EXPECT_EQ(expectedSeverity, stubLogger.GetLastWCharCPLog().GetSeverity());
+    EXPECT_STREQ(expectedMessage.c_str(), stubLogger.GetLastWCharCPLog().GetMessage().c_str());
+    EXPECT_STREQ(expectedNamespace.c_str(), stubLogger.GetLastWCharCPLog().GetNameSpace().c_str());
+    EXPECT_EQ(1, stubLogger.GetLogsCount());
+    }
+
+/*--------------------------------------------------------------------------------------+
+* @bsimethod                                                    Mantas.Smicius    10/2018
++---------------+---------------+---------------+---------------+---------------+------*/
+TEST_F(ActivityLoggerTests, HasValidActivityInfo_WithoutActivityIdAndHeaderName_ReturnsFalse)
+    {
+    StubLogger stubLogger;
+    ActivityLogger logger(stubLogger, "WithoutActivityIdAndHeaderName");
+    EXPECT_FALSE(logger.HasValidActivityInfo());
+    }
+
+/*--------------------------------------------------------------------------------------+
+* @bsimethod                                                    Mantas.Smicius    10/2018
++---------------+---------------+---------------+---------------+---------------+------*/
+TEST_F(ActivityLoggerTests, HasValidActivityInfo_WithoutActivityId_ReturnsFalse)
+    {
+    StubLogger stubLogger;
+    ActivityLogger logger(stubLogger, "WithoutActivityId", "Mas-Request-Id");
+    EXPECT_FALSE(logger.HasValidActivityInfo());
+    }
+
+/*--------------------------------------------------------------------------------------+
+* @bsimethod                                                    Mantas.Smicius    10/2018
++---------------+---------------+---------------+---------------+---------------+------*/
+TEST_F(ActivityLoggerTests, HasValidActivityInfo_WithoutHeaderName_ReturnsFalse)
+    {
+    StubLogger stubLogger;
+    ActivityLogger logger(stubLogger, "WithoutHeaderName", Utf8String() ,"1E51");
+    EXPECT_FALSE(logger.HasValidActivityInfo());
+    }
+
+/*--------------------------------------------------------------------------------------+
+* @bsimethod                                                    Mantas.Smicius    10/2018
++---------------+---------------+---------------+---------------+---------------+------*/
+TEST_F(ActivityLoggerTests, HasValidActivityInfo_WithActivityIdAndHeaderName_ReturnsTrue)
+    {
+    StubLogger stubLogger;
+    ActivityLogger logger(stubLogger, "WithActivityIdAndHeaderName", "Mas-Request-Id", "1E51");
+    EXPECT_TRUE(logger.HasValidActivityInfo());
+    }
+
+/*--------------------------------------------------------------------------------------+
+* @bsimethod                                                    Mantas.Smicius    10/2018
++---------------+---------------+---------------+---------------+---------------+------*/
+TEST_F(ActivityLoggerTests, GetActivityId_WithoutActivityId_ReturnsEmptyString)
+    {
+    StubLogger stubLogger;
+    ActivityLogger logger(stubLogger, "WithoutActivityId");
+    EXPECT_TRUE(logger.GetActivityId().empty());
+    }
+
+/*--------------------------------------------------------------------------------------+
+* @bsimethod                                                    Mantas.Smicius    10/2018
++---------------+---------------+---------------+---------------+---------------+------*/
+TEST_F(ActivityLoggerTests, GetActivityId_WithActivityId_ReturnsActivityId)
+    {
+    StubLogger stubLogger;
+    ActivityLogger logger(stubLogger, "WithActivityId", "Mas-Request-Id", "1E51");
+    EXPECT_STREQ("1E51", logger.GetActivityId().c_str());
+    }
+
+/*--------------------------------------------------------------------------------------+
+* @bsimethod                                                    Mantas.Smicius    10/2018
++---------------+---------------+---------------+---------------+---------------+------*/
+TEST_F(ActivityLoggerTests, GetHeaderName_WithoutHeaderName_ReturnsEmptyString)
+    {
+    StubLogger stubLogger;
+    ActivityLogger logger(stubLogger, "WithoutHeaderName");
+    EXPECT_TRUE(logger.GetHeaderName().empty());
+    }
+
+/*--------------------------------------------------------------------------------------+
+* @bsimethod                                                    Mantas.Smicius    10/2018
++---------------+---------------+---------------+---------------+---------------+------*/
+TEST_F(ActivityLoggerTests, GetHeaderName_WithHeaderName_ReturnsHeaderName)
+    {
+    StubLogger stubLogger;
+    ActivityLogger logger(stubLogger, "WithHeaderName", "Mas-Request-Id");
+    EXPECT_STREQ("Mas-Request-Id", logger.GetHeaderName().c_str());
+    }
+
+/*--------------------------------------------------------------------------------------+
+* @bsimethod                                                    Mantas.Smicius    10/2018
++---------------+---------------+---------------+---------------+---------------+------*/
+TEST_F(ActivityLoggerTests, isSeverityEnabled_InfoSeverity_ReturnsIsSeverityEnabledFromLogger)
+    {
+    StubLogger stubLogger;
+    stubLogger.OnIsSeverityEnabled([=] (NativeLogging::SEVERITY sev)
+        {
+        return sev >= NativeLogging::SEVERITY::LOG_ERROR;
+        });
+    ActivityLogger logger(stubLogger, "InfoSeverityEnabled");
+
+    EXPECT_TRUE(logger.isSeverityEnabled(NativeLogging::SEVERITY::LOG_FATAL));
+    EXPECT_TRUE(logger.isSeverityEnabled(NativeLogging::SEVERITY::LOG_ERROR));
+    EXPECT_FALSE(logger.isSeverityEnabled(NativeLogging::SEVERITY::LOG_WARNING));
+    EXPECT_FALSE(logger.isSeverityEnabled(NativeLogging::SEVERITY::LOG_INFO));
+    EXPECT_FALSE(logger.isSeverityEnabled(NativeLogging::SEVERITY::LOG_DEBUG));
+    EXPECT_FALSE(logger.isSeverityEnabled(NativeLogging::SEVERITY::LOG_TRACE));
+    }
+
+/*--------------------------------------------------------------------------------------+
+* @bsimethod                                                    Mantas.Smicius    10/2018
++---------------+---------------+---------------+---------------+---------------+------*/
+TEST_F(ActivityLoggerTests, message_WrappedLoggerReturnsSeverityDisabled_DoesNotLog)
+    {
+    StubLogger stubLogger;
+    stubLogger.OnIsSeverityEnabled([=] (NativeLogging::SEVERITY severity)
+        {
+        return false;
+        });
+    ActivityLogger logger(stubLogger, "severityIsDisabled");
+
+    logger.message("Testing.Namespace", NativeLogging::SEVERITY::LOG_WARNING, "Something is logged");
+
+    EXPECT_EQ(0, stubLogger.GetLogsCount());
+    }
+
+/*--------------------------------------------------------------------------------------+
+* @bsimethod                                                    Mantas.Smicius    10/2018
++---------------+---------------+---------------+---------------+---------------+------*/
+TEST_F(ActivityLoggerTests, message_WrappedLoggerReturnsSeverityEnabled_LogsExpectedMessage)
+    {
+    StubLogger stubLogger;
+    stubLogger.OnIsSeverityEnabled([=] (NativeLogging::SEVERITY severity)
+        {
+        return true;
+        });
+    ActivityLogger logger(stubLogger, "severityIsEnabled");
+
+    logger.message("Testing.Namespace", NativeLogging::SEVERITY::LOG_WARNING, "Something is logged");
+
+    EXPECT_EQ(1, stubLogger.GetLogsCount());
+    }
+
+/*--------------------------------------------------------------------------------------+
+* @bsimethod                                                    Mantas.Smicius    10/2018
++---------------+---------------+---------------+---------------+---------------+------*/
+TEST_F(ActivityLoggerTests, message_WithoutActivityId_LogsExpectedMessage)
+    {
+    StubLogger stubLogger;
+    ActivityLogger logger(stubLogger, "withoutActivityId");
+
+    logger.message("Testing.Namespace", NativeLogging::SEVERITY::LOG_DEBUG, "Something is logged");
+
+    ASSERT_TRUE(stubLogger.HasUtf8CPLogs());
+    EXPECT_STREQ("withoutActivityId: Something is logged", stubLogger.GetLastUtf8CPLog().GetMessage().c_str());
+    }
+
+/*--------------------------------------------------------------------------------------+
+* @bsimethod                                                    Mantas.Smicius    10/2018
++---------------+---------------+---------------+---------------+---------------+------*/
+TEST_F(ActivityLoggerTests, message_WithActivityIdAndWCharCPMessageAndWithoutNameSpace_LogsExpectedMessage)
+    {
+    auto activityName = "messageWCharCP";
+    auto activityId = "1E51";
+
+    auto onAct = [=] (ActivityLogger logger)
+        {
+        logger.message(NativeLogging::SEVERITY::LOG_TRACE, L"Something is logged");
+        };
+
+    auto expectedSeverity = NativeLogging::SEVERITY::LOG_TRACE;
+    auto expectedMessage = L"messageWCharCP: Something is logged (ActivityId: 1E51)";
+
+    TestActivityLoggerWithActivityId(activityName, activityId, onAct, expectedSeverity, expectedMessage);
+    }
+
+/*--------------------------------------------------------------------------------------+
+* @bsimethod                                                    Mantas.Smicius    10/2018
++---------------+---------------+---------------+---------------+---------------+------*/
+TEST_F(ActivityLoggerTests, message_WithActivityIdAndUtf8CPMessageAndWithoutNameSpace_LogsExpectedMessage)
+    {
+    auto activityName = "messageUtf8CP";
+    auto activityId = "1E51";
+    
+    auto onAct = [=] (ActivityLogger logger)
+        {
+        logger.message(NativeLogging::SEVERITY::LOG_WARNING, "Something is logged");
+        };
+    
+    auto expectedSeverity = NativeLogging::SEVERITY::LOG_WARNING;
+    auto expectedMessage = "messageUtf8CP: Something is logged (ActivityId: 1E51)";
+
+    TestActivityLoggerWithActivityId(activityName, activityId, onAct, expectedSeverity, expectedMessage);
+    }
+
+/*--------------------------------------------------------------------------------------+
+* @bsimethod                                                    Mantas.Smicius    10/2018
++---------------+---------------+---------------+---------------+---------------+------*/
+TEST_F(ActivityLoggerTests, messagev_WithActivityIdAndWCharCPMessageAndWithoutNameSpace_LogsExpectedMessage)
+    {
+    auto activityName = "messagevWCharCP";
+    auto activityId = "1E51";
+
+    auto onAct = [=] (ActivityLogger logger)
+        {
+        logger.messagev(NativeLogging::SEVERITY::LOG_INFO, L"Something %ls logged", L"is");
+        };
+    
+    auto expectedSeverity = NativeLogging::SEVERITY::LOG_INFO;
+    auto expectedMessage = L"messagevWCharCP: Something is logged (ActivityId: 1E51)";
+
+    TestActivityLoggerWithActivityId(activityName, activityId, onAct, expectedSeverity, expectedMessage);
+    }
+
+/*--------------------------------------------------------------------------------------+
+* @bsimethod                                                    Mantas.Smicius    10/2018
++---------------+---------------+---------------+---------------+---------------+------*/
+TEST_F(ActivityLoggerTests, messagev_WithActivityIdAndUtf8CPMessageAndWithoutNameSpace_LogsExpectedMessage)
+    {
+    auto activityName = "messagevUtf8CP";
+    auto activityId = "1E51";
+    
+    auto onAct = [=] (ActivityLogger logger)
+        {
+        logger.messagev(NativeLogging::SEVERITY::LOG_TRACE, "Something %s logged", "is");
+        };
+    
+    auto expectedSeverity = NativeLogging::SEVERITY::LOG_TRACE;
+    auto expectedMessage = "messagevUtf8CP: Something is logged (ActivityId: 1E51)";
+
+    TestActivityLoggerWithActivityId(activityName, activityId, onAct, expectedSeverity, expectedMessage);
+    }
+
+/*--------------------------------------------------------------------------------------+
+* @bsimethod                                                    Mantas.Smicius    10/2018
++---------------+---------------+---------------+---------------+---------------+------*/
+TEST_F(ActivityLoggerTests, messageva_WithActivityIdAndWCharCPMessageAndWithoutNameSpace_LogsExpectedMessage)
+    {
+    auto activityName = "messagevaWCharCP";
+    auto activityId = "1E51";
+    
+    auto onAct = [=] (ActivityLogger logger)
+        {
+        InvokeActionWithVaList([=, &logger] (va_list args)
+            {
+            logger.messageva(NativeLogging::SEVERITY::LOG_WARNING, L"Something %ls logged", args);
+            }, L"is");
+        };
+    
+    auto expectedSeverity = NativeLogging::SEVERITY::LOG_WARNING;
+    auto expectedMessage = L"messagevaWCharCP: Something is logged (ActivityId: 1E51)";
+
+    TestActivityLoggerWithActivityId(activityName, activityId, onAct, expectedSeverity, expectedMessage);
+    }
+
+/*--------------------------------------------------------------------------------------+
+* @bsimethod                                                    Mantas.Smicius    10/2018
++---------------+---------------+---------------+---------------+---------------+------*/
+TEST_F(ActivityLoggerTests, messageva_WithActivityIdAndUtf8CPMessageAndWithoutNameSpace_LogsExpectedMessage)
+    {
+    auto activityName = "messagevaUtf8CP";
+    auto activityId = "1E51";
+    
+    auto onAct = [=] (ActivityLogger logger)
+        {
+        InvokeActionWithVaList([=, &logger] (va_list args)
+            {
+            logger.messageva(NativeLogging::SEVERITY::LOG_ERROR, "Something %s logged", args);
+            }, "is");
+        };
+    
+    auto expectedSeverity = NativeLogging::SEVERITY::LOG_ERROR;
+    auto expectedMessage = "messagevaUtf8CP: Something is logged (ActivityId: 1E51)";
+
+    TestActivityLoggerWithActivityId(activityName, activityId, onAct, expectedSeverity, expectedMessage);
+    }
+
+/*--------------------------------------------------------------------------------------+
+* @bsimethod                                                    Mantas.Smicius    10/2018
++---------------+---------------+---------------+---------------+---------------+------*/
+TEST_F(ActivityLoggerTests, message_WithActivityIdAndWCharCPMessageAndNameSpace_LogsExpectedMessage)
+    {
+    auto activityName = "messageWCharCP";
+    auto activityId = "1E51";
+    
+    auto onAct = [=] (ActivityLogger logger)
+        {
+        logger.message(L"Testing.Namespace", NativeLogging::SEVERITY::LOG_WARNING, L"Something is logged");
+        };
+    
+    auto expectedSeverity = NativeLogging::SEVERITY::LOG_WARNING;
+    auto expectedMessage = L"messageWCharCP: Something is logged (ActivityId: 1E51)";
+    auto expectedNameSpace = L"Testing.Namespace";
+
+    TestActivityLoggerWithActivityId(activityName, activityId, onAct, expectedSeverity, expectedMessage, expectedNameSpace);
+    }
+
+/*--------------------------------------------------------------------------------------+
+* @bsimethod                                                    Mantas.Smicius    10/2018
++---------------+---------------+---------------+---------------+---------------+------*/
+TEST_F(ActivityLoggerTests, message_WithActivityIdAndUtf8CPMessageAndNameSpace_LogsExpectedMessage)
+    {
+    auto activityName = "messageUtf8CP";
+    auto activityId = "1E51";
+    
+    auto onAct = [=] (ActivityLogger logger)
+        {
+        logger.message("Testing.Namespace", NativeLogging::SEVERITY::LOG_DEBUG, "Something is logged");
+        };
+    
+    auto expectedSeverity = NativeLogging::SEVERITY::LOG_DEBUG;
+    auto expectedMessage = "messageUtf8CP: Something is logged (ActivityId: 1E51)";
+    auto expectedNameSpace = "Testing.Namespace";
+
+    TestActivityLoggerWithActivityId(activityName, activityId, onAct, expectedSeverity, expectedMessage, expectedNameSpace);
+    }
+
+/*--------------------------------------------------------------------------------------+
+* @bsimethod                                                    Mantas.Smicius    10/2018
++---------------+---------------+---------------+---------------+---------------+------*/
+TEST_F(ActivityLoggerTests, messagev_WithActivityIdAndWCharCPMessageAndNameSpace_LogsExpectedMessage)
+    {
+    auto activityName = "messagevWCharCP";
+    auto activityId = "1E51";
+    
+    auto onAct = [=] (ActivityLogger logger)
+        {
+        logger.messagev(L"Testing.Namespace", NativeLogging::SEVERITY::LOG_ERROR, L"Something %ls logged", L"is");
+        };
+    
+    auto expectedSeverity = NativeLogging::SEVERITY::LOG_ERROR;
+    auto expectedMessage = L"messagevWCharCP: Logged message with 2 arguments (ActivityId: 1E51)";
+    auto expectedNameSpace = L"Testing.Namespace";
+
+    TestActivityLoggerWithActivityId(activityName, activityId, onAct, expectedSeverity, expectedMessage, expectedNameSpace);
+    }
+
+/*--------------------------------------------------------------------------------------+
+* @bsimethod                                                    Mantas.Smicius    10/2018
++---------------+---------------+---------------+---------------+---------------+------*/
+TEST_F(ActivityLoggerTests, messagev_WithActivityIdAndUtf8CPMessageAndNameSpace_LogsExpectedMessage)
+    {
+    auto activityName = "messagevUtf8CP";
+    auto activityId = "1E51";
+    
+    auto onAct = [=] (ActivityLogger logger)
+        {
+        logger.messagev("Testing.Namespace", NativeLogging::SEVERITY::LOG_FATAL, "Something %s logged", "is");
+        };
+    
+    auto expectedSeverity = NativeLogging::SEVERITY::LOG_FATAL;
+    auto expectedMessage = "messagevUtf8CP: Something is logged (ActivityId: 1E51)";
+    auto expectedNameSpace = "Testing.Namespace";
+
+    TestActivityLoggerWithActivityId(activityName, activityId, onAct, expectedSeverity, expectedMessage, expectedNameSpace);
+    }
+
+/*--------------------------------------------------------------------------------------+
+* @bsimethod                                                    Mantas.Smicius    10/2018
++---------------+---------------+---------------+---------------+---------------+------*/
+TEST_F(ActivityLoggerTests, messageva_WithActivityIdAndWCharCPMessageAndNameSpace_LogsExpectedMessage)
+    {
+    auto activityName = "messagevaWCharCP";
+    auto activityId = "1E51";
+    
+    auto onAct = [=] (ActivityLogger logger)
+        {
+        InvokeActionWithVaList([=, &logger] (va_list args)
+            {
+            logger.messageva(L"Testing.Namespace", NativeLogging::SEVERITY::LOG_WARNING, L"Something %ls logged", args);
+            }, L"is");
+        };
+    
+    auto expectedSeverity = NativeLogging::SEVERITY::LOG_WARNING;
+    auto expectedMessage = L"messagevaWCharCP: Something is logged (ActivityId: 1E51)";
+    auto expectedNameSpace = L"Testing.Namespace";
+
+    TestActivityLoggerWithActivityId(activityName, activityId, onAct, expectedSeverity, expectedMessage, expectedNameSpace);
+    }
+
+/*--------------------------------------------------------------------------------------+
+* @bsimethod                                                    Mantas.Smicius    10/2018
++---------------+---------------+---------------+---------------+---------------+------*/
+TEST_F(ActivityLoggerTests, messageva_WithActivityIdAndUtf8CPMessageAndNameSpace_LogsExpectedMessage)
+    {
+    auto activityName = "messagevaUtf8CP";
+    auto activityId = "1E51";
+    
+    auto onAct = [=] (ActivityLogger logger)
+        {
+        InvokeActionWithVaList([=, &logger] (va_list args)
+            {
+            logger.messageva("Testing.Namespace", NativeLogging::SEVERITY::LOG_ERROR, "Something %s logged", args);
+            }, "is");
+        };
+    
+    auto expectedSeverity = NativeLogging::SEVERITY::LOG_ERROR;
+    auto expectedMessage = "messagevaUtf8CP: Something is logged (ActivityId: 1E51)";
+    auto expectedNameSpace = "Testing.Namespace";
+
+    TestActivityLoggerWithActivityId(activityName, activityId, onAct, expectedSeverity, expectedMessage, expectedNameSpace);
+    }
+
+/*--------------------------------------------------------------------------------------+
+* @bsimethod                                                    Mantas.Smicius    10/2018
++---------------+---------------+---------------+---------------+---------------+------*/
+TEST_F(ActivityLoggerTests, fatal_WithActivityIdAndWCharCPMessage_LogsExpectedFatalMessage)
+    {
+    auto activityName = "fatalWCharCP";
+    auto activityId = "1E51";
+    
+    auto onAct = [=] (ActivityLogger logger)
+        {
+        logger.fatal(L"Something is logged");
+        };
+    
+    auto expectedSeverity = NativeLogging::SEVERITY::LOG_FATAL;
+    auto expectedMessage = L"fatalWCharCP: Something is logged (ActivityId: 1E51)";
+
+    TestActivityLoggerWithActivityId(activityName, activityId, onAct, expectedSeverity, expectedMessage);
+    }
+
+/*--------------------------------------------------------------------------------------+
+* @bsimethod                                                    Mantas.Smicius    10/2018
++---------------+---------------+---------------+---------------+---------------+------*/
+TEST_F(ActivityLoggerTests, fatal_WithActivityIdAndUtf8CPMessage_LogsExpectedFatalMessage)
+    {
+    auto activityName = "fatalUtf8CP";
+    auto activityId = "1E51";
+    
+    auto onAct = [=] (ActivityLogger logger)
+        {
+        logger.fatal("Something is logged");
+        };
+    
+    auto expectedSeverity = NativeLogging::SEVERITY::LOG_FATAL;
+    auto expectedMessage = "fatalUtf8CP: Something is logged (ActivityId: 1E51)";
+
+    TestActivityLoggerWithActivityId(activityName, activityId, onAct, expectedSeverity, expectedMessage);
+    }
+
+/*--------------------------------------------------------------------------------------+
+* @bsimethod                                                    Mantas.Smicius    10/2018
++---------------+---------------+---------------+---------------+---------------+------*/
+TEST_F(ActivityLoggerTests, fatalv_WithActivityIdAndWCharCPMessage_LogsExpectedFatalMessage)
+    {
+    auto activityName = "fatalvWCharCP";
+    auto activityId = "1E51";
+    
+    auto onAct = [=] (ActivityLogger logger)
+        {
+        logger.fatalv(L"Something %ls logged", L"is");
+        };
+    
+    auto expectedSeverity = NativeLogging::SEVERITY::LOG_FATAL;
+    auto expectedMessage = L"fatalvWCharCP: Something is logged (ActivityId: 1E51)";
+
+    TestActivityLoggerWithActivityId(activityName, activityId, onAct, expectedSeverity, expectedMessage);
+    }
+
+/*--------------------------------------------------------------------------------------+
+* @bsimethod                                                    Mantas.Smicius    10/2018
++---------------+---------------+---------------+---------------+---------------+------*/
+TEST_F(ActivityLoggerTests, fatalv_WithActivityIdAndUtf8CPMessage_LogsExpectedFatalMessage)
+    {
+    auto activityName = "fatalvUtf8CP";
+    auto activityId = "1E51";
+    
+    auto onAct = [=] (ActivityLogger logger)
+        {
+        logger.fatalv("Something %s logged", "is");
+        };
+    
+    auto expectedSeverity = NativeLogging::SEVERITY::LOG_FATAL;
+    auto expectedMessage = "fatalvUtf8CP: Something is logged (ActivityId: 1E51)";
+
+    TestActivityLoggerWithActivityId(activityName, activityId, onAct, expectedSeverity, expectedMessage);
+    }
+
+/*--------------------------------------------------------------------------------------+
+* @bsimethod                                                    Mantas.Smicius    10/2018
++---------------+---------------+---------------+---------------+---------------+------*/
+TEST_F(ActivityLoggerTests, error_WithActivityIdAndWCharCPMessage_LogsExpectedErrorMessage)
+    {
+    auto activityName = "errorWCharCP";
+    auto activityId = "1E51";
+    
+    auto onAct = [=] (ActivityLogger logger)
+        {
+        logger.error(L"Something is logged");
+        };
+    
+    auto expectedSeverity = NativeLogging::SEVERITY::LOG_ERROR;
+    auto expectedMessage = L"errorWCharCP: Something is logged (ActivityId: 1E51)";
+
+    TestActivityLoggerWithActivityId(activityName, activityId, onAct, expectedSeverity, expectedMessage);
+    }
+
+/*--------------------------------------------------------------------------------------+
+* @bsimethod                                                    Mantas.Smicius    10/2018
++---------------+---------------+---------------+---------------+---------------+------*/
+TEST_F(ActivityLoggerTests, error_WithActivityIdAndUtf8CPMessage_LogsExpectedErrorMessage)
+    {
+    auto activityName = "errorUtf8CP";
+    auto activityId = "1E51";
+    
+    auto onAct = [=] (ActivityLogger logger)
+        {
+        logger.error("Something is logged");
+        };
+    
+    auto expectedSeverity = NativeLogging::SEVERITY::LOG_ERROR;
+    auto expectedMessage = "errorUtf8CP: Something is logged (ActivityId: 1E51)";
+
+    TestActivityLoggerWithActivityId(activityName, activityId, onAct, expectedSeverity, expectedMessage);
+    }
+
+/*--------------------------------------------------------------------------------------+
+* @bsimethod                                                    Mantas.Smicius    10/2018
++---------------+---------------+---------------+---------------+---------------+------*/
+TEST_F(ActivityLoggerTests, errorv_WithActivityIdAndWCharCPMessage_LogsExpectedErrorMessage)
+    {
+    auto activityName = "errorvWCharCP";
+    auto activityId = "1E51";
+    
+    auto onAct = [=] (ActivityLogger logger)
+        {
+        logger.errorv(L"Something %ls logged", L"is");
+        };
+    
+    auto expectedSeverity = NativeLogging::SEVERITY::LOG_ERROR;
+    auto expectedMessage = L"errorvWCharCP: Something is logged (ActivityId: 1E51)";
+
+    TestActivityLoggerWithActivityId(activityName, activityId, onAct, expectedSeverity, expectedMessage);
+    }
+
+/*--------------------------------------------------------------------------------------+
+* @bsimethod                                                    Mantas.Smicius    10/2018
++---------------+---------------+---------------+---------------+---------------+------*/
+TEST_F(ActivityLoggerTests, errorv_WithActivityIdAndUtf8CPMessage_LogsExpectedErrorMessage)
+    {
+    auto activityName = "errorvUtf8CP";
+    auto activityId = "1E51";
+    
+    auto onAct = [=] (ActivityLogger logger)
+        {
+        logger.errorv("Something %s logged", "is");
+        };
+    
+    auto expectedSeverity = NativeLogging::SEVERITY::LOG_ERROR;
+    auto expectedMessage = "errorvUtf8CP: Something is logged (ActivityId: 1E51)";
+
+    TestActivityLoggerWithActivityId(activityName, activityId, onAct, expectedSeverity, expectedMessage);
+    }
+
+/*--------------------------------------------------------------------------------------+
+* @bsimethod                                                    Mantas.Smicius    10/2018
++---------------+---------------+---------------+---------------+---------------+------*/
+TEST_F(ActivityLoggerTests, warning_WithActivityIdAndWCharCPMessage_LogsExpectedWarningMessage)
+    {
+    auto activityName = "warningWCharCP";
+    auto activityId = "1E51";
+    
+    auto onAct = [=] (ActivityLogger logger)
+        {
+        logger.warning(L"Something is logged");
+        };
+    
+    auto expectedSeverity = NativeLogging::SEVERITY::LOG_WARNING;
+    auto expectedMessage = L"warningWCharCP: Something is logged (ActivityId: 1E51)";
+
+    TestActivityLoggerWithActivityId(activityName, activityId, onAct, expectedSeverity, expectedMessage);
+    }
+
+/*--------------------------------------------------------------------------------------+
+* @bsimethod                                                    Mantas.Smicius    10/2018
++---------------+---------------+---------------+---------------+---------------+------*/
+TEST_F(ActivityLoggerTests, warning_WithActivityIdAndUtf8CPMessage_LogsExpectedWarningMessage)
+    {
+    auto activityName = "warningUtf8CP";
+    auto activityId = "1E51";
+    
+    auto onAct = [=] (ActivityLogger logger)
+        {
+        logger.warning("Something is logged");
+        };
+    
+    auto expectedSeverity = NativeLogging::SEVERITY::LOG_WARNING;
+    auto expectedMessage = "warningUtf8CP: Something is logged (ActivityId: 1E51)";
+
+    TestActivityLoggerWithActivityId(activityName, activityId, onAct, expectedSeverity, expectedMessage);
+    }
+
+/*--------------------------------------------------------------------------------------+
+* @bsimethod                                                    Mantas.Smicius    10/2018
++---------------+---------------+---------------+---------------+---------------+------*/
+TEST_F(ActivityLoggerTests, warningv_WithActivityIdAndWCharCPMessage_LogsExpectedWarningMessage)
+    {
+    auto activityName = "warningvWCharCP";
+    auto activityId = "1E51";
+    
+    auto onAct = [=] (ActivityLogger logger)
+        {
+        logger.warningv(L"Something %ls logged", L"is");
+        };
+    
+    auto expectedSeverity = NativeLogging::SEVERITY::LOG_WARNING;
+    auto expectedMessage = L"warningvWCharCP: Something is logged (ActivityId: 1E51)";
+
+    TestActivityLoggerWithActivityId(activityName, activityId, onAct, expectedSeverity, expectedMessage);
+    }
+
+/*--------------------------------------------------------------------------------------+
+* @bsimethod                                                    Mantas.Smicius    10/2018
++---------------+---------------+---------------+---------------+---------------+------*/
+TEST_F(ActivityLoggerTests, warningv_WithActivityIdAndUtf8CPMessage_LogsExpectedWarningMessage)
+    {
+    auto activityName = "warningvUtf8CP";
+    auto activityId = "1E51";
+    
+    auto onAct = [=] (ActivityLogger logger)
+        {
+        logger.warningv("Something %s logged", "is");
+        };
+    
+    auto expectedSeverity = NativeLogging::SEVERITY::LOG_WARNING;
+    auto expectedMessage = "warningvUtf8CP: Something is logged (ActivityId: 1E51)";
+
+    TestActivityLoggerWithActivityId(activityName, activityId, onAct, expectedSeverity, expectedMessage);
+    }
+
+/*--------------------------------------------------------------------------------------+
+* @bsimethod                                                    Mantas.Smicius    10/2018
++---------------+---------------+---------------+---------------+---------------+------*/
+TEST_F(ActivityLoggerTests, info_WithActivityIdAndWCharCPMessage_LogsExpectedInfoMessage)
+    {
+    auto activityName = "infoWCharCP";
+    auto activityId = "1E51";
+    
+    auto onAct = [=] (ActivityLogger logger)
+        {
+        logger.info(L"Something is logged");
+        };
+    
+    auto expectedSeverity = NativeLogging::SEVERITY::LOG_INFO;
+    auto expectedMessage = L"infoWCharCP: Something is logged (ActivityId: 1E51)";
+
+    TestActivityLoggerWithActivityId(activityName, activityId, onAct, expectedSeverity, expectedMessage);
+    }
+
+/*--------------------------------------------------------------------------------------+
+* @bsimethod                                                    Mantas.Smicius    10/2018
++---------------+---------------+---------------+---------------+---------------+------*/
+TEST_F(ActivityLoggerTests, info_WithActivityIdAndUtf8CPMessage_LogsExpectedInfoMessage)
+    {
+    auto activityName = "infoUtf8CP";
+    auto activityId = "1E51";
+    
+    auto onAct = [=] (ActivityLogger logger)
+        {
+        logger.info("Something is logged");
+        };
+    
+    auto expectedSeverity = NativeLogging::SEVERITY::LOG_INFO;
+    auto expectedMessage = "infoUtf8CP: Something is logged (ActivityId: 1E51)";
+
+    TestActivityLoggerWithActivityId(activityName, activityId, onAct, expectedSeverity, expectedMessage);
+    }
+
+/*--------------------------------------------------------------------------------------+
+* @bsimethod                                                    Mantas.Smicius    10/2018
++---------------+---------------+---------------+---------------+---------------+------*/
+TEST_F(ActivityLoggerTests, infov_WithActivityIdAndWCharCPMessage_LogsExpectedInfoMessage)
+    {
+    auto activityName = "infovWCharCP";
+    auto activityId = "1E51";
+    
+    auto onAct = [=] (ActivityLogger logger)
+        {
+        logger.infov(L"Something %ls logged", L"is");
+        };
+    
+    auto expectedSeverity = NativeLogging::SEVERITY::LOG_INFO;
+    auto expectedMessage = L"infovWCharCP: Something is logged (ActivityId: 1E51)";
+
+    TestActivityLoggerWithActivityId(activityName, activityId, onAct, expectedSeverity, expectedMessage);
+    }
+
+/*--------------------------------------------------------------------------------------+
+* @bsimethod                                                    Mantas.Smicius    10/2018
++---------------+---------------+---------------+---------------+---------------+------*/
+TEST_F(ActivityLoggerTests, infov_WithActivityIdAndUtf8CPMessage_LogsExpectedInfoMessage)
+    {
+    auto activityName = "infovUtf8CP";
+    auto activityId = "1E51";
+    
+    auto onAct = [=] (ActivityLogger logger)
+        {
+        logger.infov("Something %s logged", "is");
+        };
+    
+    auto expectedSeverity = NativeLogging::SEVERITY::LOG_INFO;
+    auto expectedMessage = "infovUtf8CP: Something is logged (ActivityId: 1E51)";
+
+    TestActivityLoggerWithActivityId(activityName, activityId, onAct, expectedSeverity, expectedMessage);
+    }
+
+/*--------------------------------------------------------------------------------------+
+* @bsimethod                                                    Mantas.Smicius    10/2018
++---------------+---------------+---------------+---------------+---------------+------*/
+TEST_F(ActivityLoggerTests, debug_WithActivityIdAndWCharCPMessage_LogsExpectedDebugMessage)
+    {
+    auto activityName = "debugWCharCP";
+    auto activityId = "1E51";
+    
+    auto onAct = [=] (ActivityLogger logger)
+        {
+        logger.debug(L"Something is logged");
+        };
+    
+    auto expectedSeverity = NativeLogging::SEVERITY::LOG_DEBUG;
+    auto expectedMessage = L"debugWCharCP: Something is logged (ActivityId: 1E51)";
+
+    TestActivityLoggerWithActivityId(activityName, activityId, onAct, expectedSeverity, expectedMessage);
+    }
+
+/*--------------------------------------------------------------------------------------+
+* @bsimethod                                                    Mantas.Smicius    10/2018
++---------------+---------------+---------------+---------------+---------------+------*/
+TEST_F(ActivityLoggerTests, debug_WithActivityIdAndUtf8CPMessage_LogsExpectedDebugMessage)
+    {
+    auto activityName = "debugUtf8CP";
+    auto activityId = "1E51";
+    
+    auto onAct = [=] (ActivityLogger logger)
+        {
+        logger.debug("Something is logged");
+        };
+    
+    auto expectedSeverity = NativeLogging::SEVERITY::LOG_DEBUG;
+    auto expectedMessage = "debugUtf8CP: Something is logged (ActivityId: 1E51)";
+
+    TestActivityLoggerWithActivityId(activityName, activityId, onAct, expectedSeverity, expectedMessage);
+    }
+
+/*--------------------------------------------------------------------------------------+
+* @bsimethod                                                    Mantas.Smicius    10/2018
++---------------+---------------+---------------+---------------+---------------+------*/
+TEST_F(ActivityLoggerTests, debugv_WithActivityIdAndWCharCPMessage_LogsExpectedDebugMessage)
+    {
+    auto activityName = "debugvWCharCP";
+    auto activityId = "1E51";
+    
+    auto onAct = [=] (ActivityLogger logger)
+        {
+        logger.debugv(L"Something %ls logged", L"is");
+        };
+    
+    auto expectedSeverity = NativeLogging::SEVERITY::LOG_DEBUG;
+    auto expectedMessage = L"debugvWCharCP: Something is logged (ActivityId: 1E51)";
+
+    TestActivityLoggerWithActivityId(activityName, activityId, onAct, expectedSeverity, expectedMessage);
+    }
+
+/*--------------------------------------------------------------------------------------+
+* @bsimethod                                                    Mantas.Smicius    10/2018
++---------------+---------------+---------------+---------------+---------------+------*/
+TEST_F(ActivityLoggerTests, debugv_WithActivityIdAndUtf8CPMessage_LogsExpectedDebugMessage)
+    {
+    auto activityName = "debugvUtf8CP";
+    auto activityId = "1E51";
+    
+    auto onAct = [=] (ActivityLogger logger)
+        {
+        logger.debugv("Something %s logged", "is");
+        };
+    
+    auto expectedSeverity = NativeLogging::SEVERITY::LOG_DEBUG;
+    auto expectedMessage = "debugvUtf8CP: Something is logged (ActivityId: 1E51)";
+
+    TestActivityLoggerWithActivityId(activityName, activityId, onAct, expectedSeverity, expectedMessage);
+    }
+
+/*--------------------------------------------------------------------------------------+
+* @bsimethod                                                    Mantas.Smicius    10/2018
++---------------+---------------+---------------+---------------+---------------+------*/
+TEST_F(ActivityLoggerTests, trace_WithActivityIdAndWCharCPMessage_LogsExpectedTraceMessage)
+    {
+    auto activityName = "traceWCharCP";
+    auto activityId = "1E51";
+    
+    auto onAct = [=] (ActivityLogger logger)
+        {
+        logger.trace(L"Something is logged");
+        };
+    
+    auto expectedSeverity = NativeLogging::SEVERITY::LOG_TRACE;
+    auto expectedMessage = L"traceWCharCP: Something is logged (ActivityId: 1E51)";
+
+    TestActivityLoggerWithActivityId(activityName, activityId, onAct, expectedSeverity, expectedMessage);
+    }
+
+/*--------------------------------------------------------------------------------------+
+* @bsimethod                                                    Mantas.Smicius    10/2018
++---------------+---------------+---------------+---------------+---------------+------*/
+TEST_F(ActivityLoggerTests, trace_WithActivityIdAndUtf8CPMessage_LogsExpectedTraceMessage)
+    {
+    auto activityName = "traceUtf8CP";
+    auto activityId = "1E51";
+    
+    auto onAct = [=] (ActivityLogger logger)
+        {
+        logger.trace("Something is logged");
+        };
+    
+    auto expectedSeverity = NativeLogging::SEVERITY::LOG_TRACE;
+    auto expectedMessage = "traceUtf8CP: Something is logged (ActivityId: 1E51)";
+
+    TestActivityLoggerWithActivityId(activityName, activityId, onAct, expectedSeverity, expectedMessage);
+    }
+
+/*--------------------------------------------------------------------------------------+
+* @bsimethod                                                    Mantas.Smicius    10/2018
++---------------+---------------+---------------+---------------+---------------+------*/
+TEST_F(ActivityLoggerTests, tracev_WithActivityIdAndWCharCPMessage_LogsExpectedTraceMessage)
+    {
+    auto activityName = "tracevWCharCP";
+    auto activityId = "1E51";
+    
+    auto onAct = [=] (ActivityLogger logger)
+        {
+        logger.tracev(L"Something %ls logged", L"is");
+        };
+    
+    auto expectedSeverity = NativeLogging::SEVERITY::LOG_TRACE;
+    auto expectedMessage = L"tracevWCharCP: Something is logged (ActivityId: 1E51)";
+
+    TestActivityLoggerWithActivityId(activityName, activityId, onAct, expectedSeverity, expectedMessage);
+    }
+
+/*--------------------------------------------------------------------------------------+
+* @bsimethod                                                    Mantas.Smicius    10/2018
++---------------+---------------+---------------+---------------+---------------+------*/
+TEST_F(ActivityLoggerTests, tracev_WithActivityIdAndUtf8CPMessage_LogsExpectedTraceMessage)
+    {
+    auto activityName = "tracevUtf8CP";
+    auto activityId = "1E51";
+    
+    auto onAct = [=] (ActivityLogger logger)
+        {
+        logger.tracev("Something %s logged", "is");
+        };
+    
+    auto expectedSeverity = NativeLogging::SEVERITY::LOG_TRACE;
+    auto expectedMessage = "tracevUtf8CP: Something is logged (ActivityId: 1E51)";
+
+    TestActivityLoggerWithActivityId(activityName, activityId, onAct, expectedSeverity, expectedMessage);
     }