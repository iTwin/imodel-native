/*--------------------------------------------------------------------------------------+
|
|     $Source: Tests/UnitTests/Published/WebServices/Configuration/BuddiClientTests.cpp $
|
|  $Copyright: (c) 2015 Bentley Systems, Incorporated. All rights reserved. $
|
+--------------------------------------------------------------------------------------*/
#include "BuddiClientTests.h"

#include <WebServices/Configuration/BuddiClient.h>
<<<<<<< HEAD
#include <DgnClientFx/Utils/Http/ProxyHttpHandler.h>
=======
>>>>>>> dc704ae4
#include <Bentley/BeDebugLog.h>

USING_NAMESPACE_BENTLEY_WEBSERVICES
USING_NAMESPACE_BENTLEY_DGNCLIENTFX_UTILS

Utf8String FormatXml(Utf8StringCR inputXml)
    {
    BeXmlStatus status;
    BeXmlDomPtr dom = BeXmlDom::CreateAndReadFromString(status, inputXml.c_str(), inputXml.size());

    EXPECT_TRUE(dom.IsValid());
    EXPECT_EQ(BeXmlStatus::BEXML_Success, status);

    Utf8String formattedXml;
    dom->ToString(formattedXml, BeXmlDom::TO_STRING_OPTION_Indent);
    return formattedXml;
    }

TEST_F(BuddiClientTests, GetRegions_Default_SendsPostSoapRequest)
    {
    BuddiClient client(GetHandlerPtr(), "http://test.com");

    GetHandler().ExpectOneRequest().ForAnyRequest([=] (HttpRequestCR request)
        {
        EXPECT_STREQ("POST", request.GetMethod().c_str());
        EXPECT_STREQ("http://test.com", request.GetUrl().c_str());

        Utf8String requestBody = request.GetRequestBody()->AsString();
        Utf8String expectedBody = R"xml(<?xml version="1.0" encoding="utf-8"?>
            <soap:Envelope xmlns:xsi="http://www.w3.org/2001/XMLSchema-instance"
                           xmlns:xsd="http://www.w3.org/2001/XMLSchema"
                           xmlns:soap="http://schemas.xmlsoap.org/soap/envelope/">
    <soap:Body>
        <GetRegions xmlns="http://tempuri.org/" />
    </soap:Body>
</soap:Envelope>)xml";

        EXPECT_STREQ(FormatXml(expectedBody).c_str(), FormatXml(requestBody).c_str());
        return StubHttpResponse();
        });

    client.GetRegions()->Wait();
    }

TEST_F(BuddiClientTests, GetRegions_ResponseContainsRegionsXml_ReturnsRegions)
    {
    BuddiClient client(GetHandlerPtr());

    Utf8String bodyXML = R"xml(<?xml version="1.0" encoding="utf-8"?>
            <soap:Envelope xmlns:soap="http://schemas.xmlsoap.org/soap/envelope/" xmlns:xsi="http://www.w3.org/2001/XMLSchema-instance" xmlns:xsd="http://www.w3.org/2001/XMLSchema">
                <soap:Body>
                    <GetRegionsResponse xmlns="http://tempuri.org/">
                        <GetRegionsResult>
                            <regions xmlns="">
                                <region name="Region A" id="100" />
                                <region name="Region B" id="220" />
                            </regions>
                        </GetRegionsResult>
                    </GetRegionsResponse>
                </soap:Body>
            </soap:Envelope>)xml";

    GetHandler().ExpectOneRequest().ForAnyRequest(StubHttpResponse(HttpStatus::OK, bodyXML));

    auto result = client.GetRegions()->GetResult();
    EXPECT_TRUE(result.IsSuccess());
    ASSERT_EQ(2, result.GetValue().size());

    EXPECT_EQ(100, result.GetValue()[0].GetId());
    EXPECT_STREQ("Region A", result.GetValue()[0].GetName().c_str());

    EXPECT_EQ(220, result.GetValue()[1].GetId());
    EXPECT_STREQ("Region B", result.GetValue()[1].GetName().c_str());
    }

TEST_F(BuddiClientTests, GetRegions_ReceivesEmptyXML_ReturnsUnxpectedError)
    {
    BuddiClient client(GetHandlerPtr());

    GetHandler().ExpectOneRequest().ForAnyRequest(StubHttpResponse(HttpStatus::OK, ""));

    BeTest::SetFailOnAssert(false);
    auto result = client.GetRegions()->GetResult();
    BeTest::SetFailOnAssert(true);

    EXPECT_FALSE(result.IsSuccess());
    EXPECT_EQ(BuddiError::UnxpectedError, result.GetError().GetStatus());
    }

TEST_F(BuddiClientTests, GetRegions_ReceivesXmlWithWrongFormat_ReturnsUnxpectedError)
    {
    BuddiClient client(GetHandlerPtr());

    Utf8String bodyXML = R"xml(<?xml version="1.0" encoding="utf-8"?>
            <soap:Envelope xmlns:soap="http://schemas.xmlsoap.org/soap/envelope/" xmlns:xsi="http://www.w3.org/2001/XMLSchema-instance" xmlns:xsd="http://www.w3.org/2001/XMLSchema">
                <soap:Body>
                    <GetRegionsResponse xmlns="http://tempuri.org/">
                        <GetRegionsResult>
                            <regions xmlns="">
                                <region name="Foo" id="NotAndIntegerId" />
                            </regions>
                        </GetRegionsResult>
                    </GetRegionsResponse>
                </soap:Body>
            </soap:Envelope>)xml";

    GetHandler().ExpectOneRequest().ForAnyRequest(StubHttpResponse(HttpStatus::OK, bodyXML));

    BeTest::SetFailOnAssert(false);
    auto result = client.GetRegions()->GetResult();
    BeTest::SetFailOnAssert(true);

    EXPECT_FALSE(result.IsSuccess());
    EXPECT_EQ(BuddiError::UnxpectedError, result.GetError().GetStatus());
    }

TEST_F(BuddiClientTests, GetRegions_ReceivesInternalServerError_ReturnsUnxpectedErrorWithMessage)
    {
    BuddiClient client(GetHandlerPtr());

    GetHandler().ExpectOneRequest().ForAnyRequest(StubHttpResponse(HttpStatus::InternalServerError));

    auto result = client.GetRegions()->GetResult();
    EXPECT_FALSE(result.IsSuccess());
    EXPECT_EQ(BuddiError::UnxpectedError, result.GetError().GetStatus());
    EXPECT_FALSE(result.GetError().GetMessage().empty());
    }

TEST_F(BuddiClientTests, GetRegions_ReceivesCouldNotConnect_ReturnsConnectionErrorWithMessage)
    {
    BuddiClient client(GetHandlerPtr());

    GetHandler().ExpectOneRequest().ForAnyRequest(StubHttpResponse(ConnectionStatus::CouldNotConnect));

    auto result = client.GetRegions()->GetResult();
    EXPECT_FALSE(result.IsSuccess());
    EXPECT_EQ(BuddiError::ConnectionError, result.GetError().GetStatus());
    EXPECT_FALSE(result.GetError().GetMessage().empty());
    }

TEST_F(BuddiClientTests, GetUrl_NameAndRegionPassed_SendsPostSoapRequest)
    {
    BuddiClient client(GetHandlerPtr(), "http://test.com");

    GetHandler().ExpectOneRequest().ForAnyRequest([=] (HttpRequestCR request)
        {
        EXPECT_STREQ("POST", request.GetMethod().c_str());
        EXPECT_STREQ("http://test.com", request.GetUrl().c_str());

        Utf8String requestBody = request.GetRequestBody()->AsString();
        Utf8String expectedBody = R"xml(<?xml version="1.0" encoding="utf-8"?>
            <soap:Envelope xmlns:xsi="http://www.w3.org/2001/XMLSchema-instance"
                           xmlns:xsd="http://www.w3.org/2001/XMLSchema"
                           xmlns:soap="http://schemas.xmlsoap.org/soap/envelope/">
    <soap:Body>
        <GetUrl xmlns="http://tempuri.org/">
            <urlName>TestUrl</urlName>
            <region>999</region>
        </GetUrl>
    </soap:Body>
</soap:Envelope>)xml";

        EXPECT_STREQ(FormatXml(expectedBody).c_str(), FormatXml(requestBody).c_str());
        return StubHttpResponse();
        });

    client.GetUrl("TestUrl", 999)->Wait();
    }

TEST_F(BuddiClientTests, GetUrl_ResponseContainsUrl_ReturnsUrl)
    {
    BuddiClient client(GetHandlerPtr());

    Utf8String responseBody = R"xml(<?xml version="1.0" encoding="utf-8"?>
            <soap:Envelope xmlns:xsi="http://www.w3.org/2001/XMLSchema-instance" 
                           xmlns:xsd="http://www.w3.org/2001/XMLSchema" 
                           xmlns:soap="http://schemas.xmlsoap.org/soap/envelope/">
              <soap:Body>
                <GetUrlResponse xmlns="http://tempuri.org/">
                  <GetUrlResult>TestUrl</GetUrlResult>
                </GetUrlResponse>
              </soap:Body>
            </soap:Envelope>)xml";

    GetHandler().ExpectOneRequest().ForAnyRequest(StubHttpResponse(HttpStatus::OK, responseBody));

    auto result = client.GetUrl("Foo")->GetResult();
    EXPECT_TRUE(result.IsSuccess());
    EXPECT_STREQ("TestUrl", result.GetValue().c_str());
    }

TEST_F(BuddiClientTests, GetUrl_ResponseContainsEmptyUrl_ReturnsUrlNotConfiguredErrorWithMessage)
    {
    BuddiClient client(GetHandlerPtr());

    Utf8String bodyXML = R"xml(<?xml version="1.0" encoding="utf-8"?>
            <soap:Envelope xmlns:xsi="http://www.w3.org/2001/XMLSchema-instance" 
                           xmlns:xsd="http://www.w3.org/2001/XMLSchema" 
                           xmlns:soap="http://schemas.xmlsoap.org/soap/envelope/">
              <soap:Body>
                <GetUrlResponse xmlns="http://tempuri.org/">
                  <GetUrlResult></GetUrlResult>
                </GetUrlResponse>
              </soap:Body>
            </soap:Envelope>)xml";

    GetHandler().ExpectOneRequest().ForAnyRequest(StubHttpResponse(HttpStatus::OK, bodyXML));

    auto result = client.GetUrl("Foo")->GetResult();
    EXPECT_FALSE(result.IsSuccess());
    EXPECT_EQ(BuddiError::UrlNotConfigured, result.GetError().GetStatus());
    EXPECT_FALSE(result.GetError().GetMessage().empty());
<<<<<<< HEAD
    }

TEST_F(BuddiClientTests, GetRegions_Default_ReturnsSomeRegions)
    {
    auto proxy = ProxyHttpHandler::GetFiddlerProxyIfReachable();
    BuddiClient client(proxy);

    auto result = client.GetRegions()->GetResult();
    EXPECT_TRUE(result.IsSuccess());
    EXPECT_FALSE(result.GetValue().empty());
    }

TEST_F(BuddiClientTests, GetUrl_ExistingUrlName_ReturnsUrl)
    {
    auto proxy = ProxyHttpHandler::GetFiddlerProxyIfReachable();
    BuddiClient client(proxy);

    auto result = client.GetUrl("Login")->GetResult();
    EXPECT_TRUE(result.IsSuccess());
    }

TEST_F(BuddiClientTests, GetUrl_NotExistingUrlName_ReturnsUrlNotConfiguredError)
    {
    auto proxy = ProxyHttpHandler::GetFiddlerProxyIfReachable();
    BuddiClient client(proxy);

    auto result = client.GetUrl("NotExistingUrlName")->GetResult();

    EXPECT_STREQ("", result.GetValue().c_str());
    EXPECT_EQ(BuddiError::UrlNotConfigured, result.GetError().GetStatus());
=======
>>>>>>> dc704ae4
    }
<|MERGE_RESOLUTION|>--- conflicted
+++ resolved
@@ -1,260 +1,223 @@
-/*--------------------------------------------------------------------------------------+
-|
-|     $Source: Tests/UnitTests/Published/WebServices/Configuration/BuddiClientTests.cpp $
-|
-|  $Copyright: (c) 2015 Bentley Systems, Incorporated. All rights reserved. $
-|
-+--------------------------------------------------------------------------------------*/
-#include "BuddiClientTests.h"
-
-#include <WebServices/Configuration/BuddiClient.h>
-<<<<<<< HEAD
-#include <DgnClientFx/Utils/Http/ProxyHttpHandler.h>
-=======
->>>>>>> dc704ae4
-#include <Bentley/BeDebugLog.h>
-
-USING_NAMESPACE_BENTLEY_WEBSERVICES
-USING_NAMESPACE_BENTLEY_DGNCLIENTFX_UTILS
-
-Utf8String FormatXml(Utf8StringCR inputXml)
-    {
-    BeXmlStatus status;
-    BeXmlDomPtr dom = BeXmlDom::CreateAndReadFromString(status, inputXml.c_str(), inputXml.size());
-
-    EXPECT_TRUE(dom.IsValid());
-    EXPECT_EQ(BeXmlStatus::BEXML_Success, status);
-
-    Utf8String formattedXml;
-    dom->ToString(formattedXml, BeXmlDom::TO_STRING_OPTION_Indent);
-    return formattedXml;
-    }
-
-TEST_F(BuddiClientTests, GetRegions_Default_SendsPostSoapRequest)
-    {
-    BuddiClient client(GetHandlerPtr(), "http://test.com");
-
-    GetHandler().ExpectOneRequest().ForAnyRequest([=] (HttpRequestCR request)
-        {
-        EXPECT_STREQ("POST", request.GetMethod().c_str());
-        EXPECT_STREQ("http://test.com", request.GetUrl().c_str());
-
-        Utf8String requestBody = request.GetRequestBody()->AsString();
-        Utf8String expectedBody = R"xml(<?xml version="1.0" encoding="utf-8"?>
-            <soap:Envelope xmlns:xsi="http://www.w3.org/2001/XMLSchema-instance"
-                           xmlns:xsd="http://www.w3.org/2001/XMLSchema"
-                           xmlns:soap="http://schemas.xmlsoap.org/soap/envelope/">
-    <soap:Body>
-        <GetRegions xmlns="http://tempuri.org/" />
-    </soap:Body>
-</soap:Envelope>)xml";
-
-        EXPECT_STREQ(FormatXml(expectedBody).c_str(), FormatXml(requestBody).c_str());
-        return StubHttpResponse();
-        });
-
-    client.GetRegions()->Wait();
-    }
-
-TEST_F(BuddiClientTests, GetRegions_ResponseContainsRegionsXml_ReturnsRegions)
-    {
-    BuddiClient client(GetHandlerPtr());
-
-    Utf8String bodyXML = R"xml(<?xml version="1.0" encoding="utf-8"?>
-            <soap:Envelope xmlns:soap="http://schemas.xmlsoap.org/soap/envelope/" xmlns:xsi="http://www.w3.org/2001/XMLSchema-instance" xmlns:xsd="http://www.w3.org/2001/XMLSchema">
-                <soap:Body>
-                    <GetRegionsResponse xmlns="http://tempuri.org/">
-                        <GetRegionsResult>
-                            <regions xmlns="">
-                                <region name="Region A" id="100" />
-                                <region name="Region B" id="220" />
-                            </regions>
-                        </GetRegionsResult>
-                    </GetRegionsResponse>
-                </soap:Body>
-            </soap:Envelope>)xml";
-
-    GetHandler().ExpectOneRequest().ForAnyRequest(StubHttpResponse(HttpStatus::OK, bodyXML));
-
-    auto result = client.GetRegions()->GetResult();
-    EXPECT_TRUE(result.IsSuccess());
-    ASSERT_EQ(2, result.GetValue().size());
-
-    EXPECT_EQ(100, result.GetValue()[0].GetId());
-    EXPECT_STREQ("Region A", result.GetValue()[0].GetName().c_str());
-
-    EXPECT_EQ(220, result.GetValue()[1].GetId());
-    EXPECT_STREQ("Region B", result.GetValue()[1].GetName().c_str());
-    }
-
-TEST_F(BuddiClientTests, GetRegions_ReceivesEmptyXML_ReturnsUnxpectedError)
-    {
-    BuddiClient client(GetHandlerPtr());
-
-    GetHandler().ExpectOneRequest().ForAnyRequest(StubHttpResponse(HttpStatus::OK, ""));
-
-    BeTest::SetFailOnAssert(false);
-    auto result = client.GetRegions()->GetResult();
-    BeTest::SetFailOnAssert(true);
-
-    EXPECT_FALSE(result.IsSuccess());
-    EXPECT_EQ(BuddiError::UnxpectedError, result.GetError().GetStatus());
-    }
-
-TEST_F(BuddiClientTests, GetRegions_ReceivesXmlWithWrongFormat_ReturnsUnxpectedError)
-    {
-    BuddiClient client(GetHandlerPtr());
-
-    Utf8String bodyXML = R"xml(<?xml version="1.0" encoding="utf-8"?>
-            <soap:Envelope xmlns:soap="http://schemas.xmlsoap.org/soap/envelope/" xmlns:xsi="http://www.w3.org/2001/XMLSchema-instance" xmlns:xsd="http://www.w3.org/2001/XMLSchema">
-                <soap:Body>
-                    <GetRegionsResponse xmlns="http://tempuri.org/">
-                        <GetRegionsResult>
-                            <regions xmlns="">
-                                <region name="Foo" id="NotAndIntegerId" />
-                            </regions>
-                        </GetRegionsResult>
-                    </GetRegionsResponse>
-                </soap:Body>
-            </soap:Envelope>)xml";
-
-    GetHandler().ExpectOneRequest().ForAnyRequest(StubHttpResponse(HttpStatus::OK, bodyXML));
-
-    BeTest::SetFailOnAssert(false);
-    auto result = client.GetRegions()->GetResult();
-    BeTest::SetFailOnAssert(true);
-
-    EXPECT_FALSE(result.IsSuccess());
-    EXPECT_EQ(BuddiError::UnxpectedError, result.GetError().GetStatus());
-    }
-
-TEST_F(BuddiClientTests, GetRegions_ReceivesInternalServerError_ReturnsUnxpectedErrorWithMessage)
-    {
-    BuddiClient client(GetHandlerPtr());
-
-    GetHandler().ExpectOneRequest().ForAnyRequest(StubHttpResponse(HttpStatus::InternalServerError));
-
-    auto result = client.GetRegions()->GetResult();
-    EXPECT_FALSE(result.IsSuccess());
-    EXPECT_EQ(BuddiError::UnxpectedError, result.GetError().GetStatus());
-    EXPECT_FALSE(result.GetError().GetMessage().empty());
-    }
-
-TEST_F(BuddiClientTests, GetRegions_ReceivesCouldNotConnect_ReturnsConnectionErrorWithMessage)
-    {
-    BuddiClient client(GetHandlerPtr());
-
-    GetHandler().ExpectOneRequest().ForAnyRequest(StubHttpResponse(ConnectionStatus::CouldNotConnect));
-
-    auto result = client.GetRegions()->GetResult();
-    EXPECT_FALSE(result.IsSuccess());
-    EXPECT_EQ(BuddiError::ConnectionError, result.GetError().GetStatus());
-    EXPECT_FALSE(result.GetError().GetMessage().empty());
-    }
-
-TEST_F(BuddiClientTests, GetUrl_NameAndRegionPassed_SendsPostSoapRequest)
-    {
-    BuddiClient client(GetHandlerPtr(), "http://test.com");
-
-    GetHandler().ExpectOneRequest().ForAnyRequest([=] (HttpRequestCR request)
-        {
-        EXPECT_STREQ("POST", request.GetMethod().c_str());
-        EXPECT_STREQ("http://test.com", request.GetUrl().c_str());
-
-        Utf8String requestBody = request.GetRequestBody()->AsString();
-        Utf8String expectedBody = R"xml(<?xml version="1.0" encoding="utf-8"?>
-            <soap:Envelope xmlns:xsi="http://www.w3.org/2001/XMLSchema-instance"
-                           xmlns:xsd="http://www.w3.org/2001/XMLSchema"
-                           xmlns:soap="http://schemas.xmlsoap.org/soap/envelope/">
-    <soap:Body>
-        <GetUrl xmlns="http://tempuri.org/">
-            <urlName>TestUrl</urlName>
-            <region>999</region>
-        </GetUrl>
-    </soap:Body>
-</soap:Envelope>)xml";
-
-        EXPECT_STREQ(FormatXml(expectedBody).c_str(), FormatXml(requestBody).c_str());
-        return StubHttpResponse();
-        });
-
-    client.GetUrl("TestUrl", 999)->Wait();
-    }
-
-TEST_F(BuddiClientTests, GetUrl_ResponseContainsUrl_ReturnsUrl)
-    {
-    BuddiClient client(GetHandlerPtr());
-
-    Utf8String responseBody = R"xml(<?xml version="1.0" encoding="utf-8"?>
-            <soap:Envelope xmlns:xsi="http://www.w3.org/2001/XMLSchema-instance" 
-                           xmlns:xsd="http://www.w3.org/2001/XMLSchema" 
-                           xmlns:soap="http://schemas.xmlsoap.org/soap/envelope/">
-              <soap:Body>
-                <GetUrlResponse xmlns="http://tempuri.org/">
-                  <GetUrlResult>TestUrl</GetUrlResult>
-                </GetUrlResponse>
-              </soap:Body>
-            </soap:Envelope>)xml";
-
-    GetHandler().ExpectOneRequest().ForAnyRequest(StubHttpResponse(HttpStatus::OK, responseBody));
-
-    auto result = client.GetUrl("Foo")->GetResult();
-    EXPECT_TRUE(result.IsSuccess());
-    EXPECT_STREQ("TestUrl", result.GetValue().c_str());
-    }
-
-TEST_F(BuddiClientTests, GetUrl_ResponseContainsEmptyUrl_ReturnsUrlNotConfiguredErrorWithMessage)
-    {
-    BuddiClient client(GetHandlerPtr());
-
-    Utf8String bodyXML = R"xml(<?xml version="1.0" encoding="utf-8"?>
-            <soap:Envelope xmlns:xsi="http://www.w3.org/2001/XMLSchema-instance" 
-                           xmlns:xsd="http://www.w3.org/2001/XMLSchema" 
-                           xmlns:soap="http://schemas.xmlsoap.org/soap/envelope/">
-              <soap:Body>
-                <GetUrlResponse xmlns="http://tempuri.org/">
-                  <GetUrlResult></GetUrlResult>
-                </GetUrlResponse>
-              </soap:Body>
-            </soap:Envelope>)xml";
-
-    GetHandler().ExpectOneRequest().ForAnyRequest(StubHttpResponse(HttpStatus::OK, bodyXML));
-
-    auto result = client.GetUrl("Foo")->GetResult();
-    EXPECT_FALSE(result.IsSuccess());
-    EXPECT_EQ(BuddiError::UrlNotConfigured, result.GetError().GetStatus());
-    EXPECT_FALSE(result.GetError().GetMessage().empty());
-<<<<<<< HEAD
-    }
-
-TEST_F(BuddiClientTests, GetRegions_Default_ReturnsSomeRegions)
-    {
-    auto proxy = ProxyHttpHandler::GetFiddlerProxyIfReachable();
-    BuddiClient client(proxy);
-
-    auto result = client.GetRegions()->GetResult();
-    EXPECT_TRUE(result.IsSuccess());
-    EXPECT_FALSE(result.GetValue().empty());
-    }
-
-TEST_F(BuddiClientTests, GetUrl_ExistingUrlName_ReturnsUrl)
-    {
-    auto proxy = ProxyHttpHandler::GetFiddlerProxyIfReachable();
-    BuddiClient client(proxy);
-
-    auto result = client.GetUrl("Login")->GetResult();
-    EXPECT_TRUE(result.IsSuccess());
-    }
-
-TEST_F(BuddiClientTests, GetUrl_NotExistingUrlName_ReturnsUrlNotConfiguredError)
-    {
-    auto proxy = ProxyHttpHandler::GetFiddlerProxyIfReachable();
-    BuddiClient client(proxy);
-
-    auto result = client.GetUrl("NotExistingUrlName")->GetResult();
-
-    EXPECT_STREQ("", result.GetValue().c_str());
-    EXPECT_EQ(BuddiError::UrlNotConfigured, result.GetError().GetStatus());
-=======
->>>>>>> dc704ae4
-    }
+/*--------------------------------------------------------------------------------------+
+|
+|     $Source: Tests/UnitTests/Published/WebServices/Configuration/BuddiClientTests.cpp $
+|
+|  $Copyright: (c) 2015 Bentley Systems, Incorporated. All rights reserved. $
+|
++--------------------------------------------------------------------------------------*/
+#include "BuddiClientTests.h"
+
+#include <WebServices/Configuration/BuddiClient.h>
+#include <Bentley/BeDebugLog.h>
+
+USING_NAMESPACE_BENTLEY_WEBSERVICES
+USING_NAMESPACE_BENTLEY_DGNCLIENTFX_UTILS
+
+Utf8String FormatXml(Utf8StringCR inputXml)
+    {
+    BeXmlStatus status;
+    BeXmlDomPtr dom = BeXmlDom::CreateAndReadFromString(status, inputXml.c_str(), inputXml.size());
+
+    EXPECT_TRUE(dom.IsValid());
+    EXPECT_EQ(BeXmlStatus::BEXML_Success, status);
+
+    Utf8String formattedXml;
+    dom->ToString(formattedXml, BeXmlDom::TO_STRING_OPTION_Indent);
+    return formattedXml;
+    }
+
+TEST_F(BuddiClientTests, GetRegions_Default_SendsPostSoapRequest)
+    {
+    BuddiClient client(GetHandlerPtr(), "http://test.com");
+
+    GetHandler().ExpectOneRequest().ForAnyRequest([=] (HttpRequestCR request)
+        {
+        EXPECT_STREQ("POST", request.GetMethod().c_str());
+        EXPECT_STREQ("http://test.com", request.GetUrl().c_str());
+
+        Utf8String requestBody = request.GetRequestBody()->AsString();
+        Utf8String expectedBody = R"xml(<?xml version="1.0" encoding="utf-8"?>
+            <soap:Envelope xmlns:xsi="http://www.w3.org/2001/XMLSchema-instance"
+                           xmlns:xsd="http://www.w3.org/2001/XMLSchema"
+                           xmlns:soap="http://schemas.xmlsoap.org/soap/envelope/">
+    <soap:Body>
+        <GetRegions xmlns="http://tempuri.org/" />
+    </soap:Body>
+</soap:Envelope>)xml";
+
+        EXPECT_STREQ(FormatXml(expectedBody).c_str(), FormatXml(requestBody).c_str());
+        return StubHttpResponse();
+        });
+
+    client.GetRegions()->Wait();
+    }
+
+TEST_F(BuddiClientTests, GetRegions_ResponseContainsRegionsXml_ReturnsRegions)
+    {
+    BuddiClient client(GetHandlerPtr());
+
+    Utf8String bodyXML = R"xml(<?xml version="1.0" encoding="utf-8"?>
+            <soap:Envelope xmlns:soap="http://schemas.xmlsoap.org/soap/envelope/" xmlns:xsi="http://www.w3.org/2001/XMLSchema-instance" xmlns:xsd="http://www.w3.org/2001/XMLSchema">
+                <soap:Body>
+                    <GetRegionsResponse xmlns="http://tempuri.org/">
+                        <GetRegionsResult>
+                            <regions xmlns="">
+                                <region name="Region A" id="100" />
+                                <region name="Region B" id="220" />
+                            </regions>
+                        </GetRegionsResult>
+                    </GetRegionsResponse>
+                </soap:Body>
+            </soap:Envelope>)xml";
+
+    GetHandler().ExpectOneRequest().ForAnyRequest(StubHttpResponse(HttpStatus::OK, bodyXML));
+
+    auto result = client.GetRegions()->GetResult();
+    EXPECT_TRUE(result.IsSuccess());
+    ASSERT_EQ(2, result.GetValue().size());
+
+    EXPECT_EQ(100, result.GetValue()[0].GetId());
+    EXPECT_STREQ("Region A", result.GetValue()[0].GetName().c_str());
+
+    EXPECT_EQ(220, result.GetValue()[1].GetId());
+    EXPECT_STREQ("Region B", result.GetValue()[1].GetName().c_str());
+    }
+
+TEST_F(BuddiClientTests, GetRegions_ReceivesEmptyXML_ReturnsUnxpectedError)
+    {
+    BuddiClient client(GetHandlerPtr());
+
+    GetHandler().ExpectOneRequest().ForAnyRequest(StubHttpResponse(HttpStatus::OK, ""));
+
+    BeTest::SetFailOnAssert(false);
+    auto result = client.GetRegions()->GetResult();
+    BeTest::SetFailOnAssert(true);
+
+    EXPECT_FALSE(result.IsSuccess());
+    EXPECT_EQ(BuddiError::UnxpectedError, result.GetError().GetStatus());
+    }
+
+TEST_F(BuddiClientTests, GetRegions_ReceivesXmlWithWrongFormat_ReturnsUnxpectedError)
+    {
+    BuddiClient client(GetHandlerPtr());
+
+    Utf8String bodyXML = R"xml(<?xml version="1.0" encoding="utf-8"?>
+            <soap:Envelope xmlns:soap="http://schemas.xmlsoap.org/soap/envelope/" xmlns:xsi="http://www.w3.org/2001/XMLSchema-instance" xmlns:xsd="http://www.w3.org/2001/XMLSchema">
+                <soap:Body>
+                    <GetRegionsResponse xmlns="http://tempuri.org/">
+                        <GetRegionsResult>
+                            <regions xmlns="">
+                                <region name="Foo" id="NotAndIntegerId" />
+                            </regions>
+                        </GetRegionsResult>
+                    </GetRegionsResponse>
+                </soap:Body>
+            </soap:Envelope>)xml";
+
+    GetHandler().ExpectOneRequest().ForAnyRequest(StubHttpResponse(HttpStatus::OK, bodyXML));
+
+    BeTest::SetFailOnAssert(false);
+    auto result = client.GetRegions()->GetResult();
+    BeTest::SetFailOnAssert(true);
+
+    EXPECT_FALSE(result.IsSuccess());
+    EXPECT_EQ(BuddiError::UnxpectedError, result.GetError().GetStatus());
+    }
+
+TEST_F(BuddiClientTests, GetRegions_ReceivesInternalServerError_ReturnsUnxpectedErrorWithMessage)
+    {
+    BuddiClient client(GetHandlerPtr());
+
+    GetHandler().ExpectOneRequest().ForAnyRequest(StubHttpResponse(HttpStatus::InternalServerError));
+
+    auto result = client.GetRegions()->GetResult();
+    EXPECT_FALSE(result.IsSuccess());
+    EXPECT_EQ(BuddiError::UnxpectedError, result.GetError().GetStatus());
+    EXPECT_FALSE(result.GetError().GetMessage().empty());
+    }
+
+TEST_F(BuddiClientTests, GetRegions_ReceivesCouldNotConnect_ReturnsConnectionErrorWithMessage)
+    {
+    BuddiClient client(GetHandlerPtr());
+
+    GetHandler().ExpectOneRequest().ForAnyRequest(StubHttpResponse(ConnectionStatus::CouldNotConnect));
+
+    auto result = client.GetRegions()->GetResult();
+    EXPECT_FALSE(result.IsSuccess());
+    EXPECT_EQ(BuddiError::ConnectionError, result.GetError().GetStatus());
+    EXPECT_FALSE(result.GetError().GetMessage().empty());
+    }
+
+TEST_F(BuddiClientTests, GetUrl_NameAndRegionPassed_SendsPostSoapRequest)
+    {
+    BuddiClient client(GetHandlerPtr(), "http://test.com");
+
+    GetHandler().ExpectOneRequest().ForAnyRequest([=] (HttpRequestCR request)
+        {
+        EXPECT_STREQ("POST", request.GetMethod().c_str());
+        EXPECT_STREQ("http://test.com", request.GetUrl().c_str());
+
+        Utf8String requestBody = request.GetRequestBody()->AsString();
+        Utf8String expectedBody = R"xml(<?xml version="1.0" encoding="utf-8"?>
+            <soap:Envelope xmlns:xsi="http://www.w3.org/2001/XMLSchema-instance"
+                           xmlns:xsd="http://www.w3.org/2001/XMLSchema"
+                           xmlns:soap="http://schemas.xmlsoap.org/soap/envelope/">
+    <soap:Body>
+        <GetUrl xmlns="http://tempuri.org/">
+            <urlName>TestUrl</urlName>
+            <region>999</region>
+        </GetUrl>
+    </soap:Body>
+</soap:Envelope>)xml";
+
+        EXPECT_STREQ(FormatXml(expectedBody).c_str(), FormatXml(requestBody).c_str());
+        return StubHttpResponse();
+        });
+
+    client.GetUrl("TestUrl", 999)->Wait();
+    }
+
+TEST_F(BuddiClientTests, GetUrl_ResponseContainsUrl_ReturnsUrl)
+    {
+    BuddiClient client(GetHandlerPtr());
+
+    Utf8String responseBody = R"xml(<?xml version="1.0" encoding="utf-8"?>
+            <soap:Envelope xmlns:xsi="http://www.w3.org/2001/XMLSchema-instance" 
+                           xmlns:xsd="http://www.w3.org/2001/XMLSchema" 
+                           xmlns:soap="http://schemas.xmlsoap.org/soap/envelope/">
+              <soap:Body>
+                <GetUrlResponse xmlns="http://tempuri.org/">
+                  <GetUrlResult>TestUrl</GetUrlResult>
+                </GetUrlResponse>
+              </soap:Body>
+            </soap:Envelope>)xml";
+
+    GetHandler().ExpectOneRequest().ForAnyRequest(StubHttpResponse(HttpStatus::OK, responseBody));
+
+    auto result = client.GetUrl("Foo")->GetResult();
+    EXPECT_TRUE(result.IsSuccess());
+    EXPECT_STREQ("TestUrl", result.GetValue().c_str());
+    }
+
+TEST_F(BuddiClientTests, GetUrl_ResponseContainsEmptyUrl_ReturnsUrlNotConfiguredErrorWithMessage)
+    {
+    BuddiClient client(GetHandlerPtr());
+
+    Utf8String bodyXML = R"xml(<?xml version="1.0" encoding="utf-8"?>
+            <soap:Envelope xmlns:xsi="http://www.w3.org/2001/XMLSchema-instance" 
+                           xmlns:xsd="http://www.w3.org/2001/XMLSchema" 
+                           xmlns:soap="http://schemas.xmlsoap.org/soap/envelope/">
+              <soap:Body>
+                <GetUrlResponse xmlns="http://tempuri.org/">
+                  <GetUrlResult></GetUrlResult>
+                </GetUrlResponse>
+              </soap:Body>
+            </soap:Envelope>)xml";
+
+    GetHandler().ExpectOneRequest().ForAnyRequest(StubHttpResponse(HttpStatus::OK, bodyXML));
+
+    auto result = client.GetUrl("Foo")->GetResult();
+    EXPECT_FALSE(result.IsSuccess());
+    EXPECT_EQ(BuddiError::UrlNotConfigured, result.GetError().GetStatus());
+    EXPECT_FALSE(result.GetError().GetMessage().empty());
+    }