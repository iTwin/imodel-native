/*--------------------------------------------------------------------------------------+
|
|     $Source: Tests/UnitTests/Published/Utils/WebServicesTestsHelper.h $
|
|  $Copyright: (c) 2016 Bentley Systems, Incorporated. All rights reserved. $
|
+--------------------------------------------------------------------------------------*/
#pragma once

#include "WebServicesUnitTests.h"

#include <Bentley/BeDebugLog.h>
#include <Bentley/BeTimeUtilities.h>
#include <WebServices/Client/WSError.h>
#include <WebServices/Client/WSRepositoryClient.h>
#include <WebServices/Client/WSChangeset.h>
#include <WebServices/Client/ObjectId.h>

#include "../WebServices/Connect/StubLocalState.h"
#include "../WebServices/Configuration/StubBuddiClient.h"

#include "ValuePrinter.h"
#include "AsyncTestCheckpoint.h"
#include "StubInstances.h"
#include "WSClientBaseTest.h"
#include "BaseMockHttpHandlerTest.h"

USING_NAMESPACE_BENTLEY_EC
USING_NAMESPACE_BENTLEY_DGNCLIENTFX_UTILS
USING_NAMESPACE_BENTLEY_SQLITE
USING_NAMESPACE_BENTLEY_SQLITE_EC
USING_NAMESPACE_BENTLEY_WEBSERVICES
USING_NAMESPACE_WSCLIENT_UNITTESTS

#define EXPECT_CONTAINS(container, value)                                       \
    EXPECT_FALSE(std::find(container.begin(), container.end(), value) == container.end())

#define EXPECT_NCONTAIN(container, value)                                       \
    EXPECT_TRUE(std::find(container.begin(), container.end(), value) == container.end())

#define EXPECT_BETWEEN(smallerValue, value, biggerValue)                        \
    EXPECT_LE(smallerValue, value);                                             \
    EXPECT_GE(biggerValue, value);

<<<<<<< HEAD
// Comparsion operator for testing equality
=======
// Operator for comparisons
bool operator <= (const DateTime& lhs, const DateTime& rhs);
bool operator >= (const DateTime& lhs, const DateTime& rhs);

>>>>>>> d360744d
namespace rapidjson
    {
    bool operator==(const Value& a, const Value& b);
    }

// Comparsion operator for testing equality
BEGIN_BENTLEY_NAMESPACE
namespace Json
    {
    bool operator==(Utf8CP a, const Value& b);
    }
END_BENTLEY_NAMESPACE

BEGIN_WSCLIENT_UNITTESTS_NAMESPACE

std::shared_ptr<rapidjson::Document> ToRapidJson(Utf8StringCR jsonString);

Json::Value ToJson(Utf8StringCR jsonString);
JsonValuePtr ToJsonPtr(Utf8StringCR jsonString);
std::string RapidJsonToString(const rapidjson::Value& json);

template<typename T>
bvector<T> StubBVector(T element)
    {
    bvector<T> vector;
    vector.push_back(element);
    return vector;
    }

template<typename T>
bvector<T> StubBVector(std::initializer_list<T> list)
    {
    bvector<T> vector(list.begin(), list.end());
    return vector;
    }

template<typename T>
bset<T> StubBSet(std::initializer_list<T> list)
    {
    bset<T> set(list.begin(), list.end());
    return set;
    }

template<typename A, typename B>
bpair<A, B> StubBPair(A a, B b)
    {
    return bpair<A, B>(a, b);
    }

HttpResponse StubHttpResponse(ConnectionStatus status = ConnectionStatus::CouldNotConnect);
HttpResponse StubHttpResponse(HttpStatus httpStatus, Utf8StringCR body = "", const std::map<Utf8String, Utf8String>& headers = std::map<Utf8String, Utf8String>());
HttpResponse StubHttpResponse(HttpStatus httpStatus, HttpBodyPtr body, const std::map<Utf8String, Utf8String>& headers = std::map<Utf8String, Utf8String>());
HttpResponse StubJsonHttpResponse(HttpStatus httpStatus, Utf8StringCR body = "", const std::map<Utf8String, Utf8String>& headers = std::map<Utf8String, Utf8String>());
HttpResponse StubHttpResponseWithUrl(HttpStatus httpStatus, Utf8StringCR url);

WSInfo StubWSInfoWebApi(BeVersion webApiVersion = BeVersion(1, 3), WSInfo::Type type = WSInfo::Type::BentleyWSG);
//! Stub WebApi 1.1 and BentleyConnect server
HttpResponse StubWSInfoHttpResponseBentleyConnectV1();
//! Stub WebApi 1.1 and BWSG server
HttpResponse StubWSInfoHttpResponseWebApi11();
//! Stub WebApi 1.2 and BWSG server
HttpResponse StubWSInfoHttpResponseWebApi12();
//! Stub WebApi 1.3 and BWSG server. Default for testing WSG 1.x client code
HttpResponse StubWSInfoHttpResponseWebApi13();
//! Stub WebApi 2.0 and BWSG server
HttpResponse StubWSInfoHttpResponseWebApi20();
//! Stub WebApi 2.1 and BWSG server
HttpResponse StubWSInfoHttpResponseWebApi21();
//! Stub WebApi 2.2 and BWSG server
HttpResponse StubWSInfoHttpResponseWebApi22();
//! Stub WebApi version and BWSG server
HttpResponse StubWSInfoHttpResponseWebApi(BeVersion webApiVersion);

void WriteStringToHttpBody(Utf8StringCR string, HttpBodyPtr body);
Utf8String ReadHttpBody(HttpBodyPtr body);

WSInfo StubWSInfo(BeVersion version = BeVersion(1, 2), WSInfo::Type type = WSInfo::Type::BentleyWSG);
WSQuery StubWSQuery();

HttpResponse StubWSErrorHttpResponse(HttpStatus status, Utf8StringCR errorId = "", Utf8StringCR message = "", Utf8StringCR description = "");
HttpResponse StubWSInfoHttpResponseV1();
HttpResponse StubWSInfoHttpResponseV1BentleyConnect();
HttpResponse StubWSInfoHttpResponseV2();
HttpResponse StubWSInfoHttpResponse(BeVersion serverVersion);

WSError StubWSConnectionError();
WSError StubWSCanceledError();

ClientInfoPtr StubClientInfo();
ClientInfoPtr StubValidClientInfo();

ECN::ECSchemaPtr ParseSchema(Utf8StringCR schemaXml, ECN::ECSchemaReadContextPtr context = nullptr);

BeFileName GetTestsAssetsDir();
BeFileName GetTestsTempDir();
BeFileName GetTestsOutputDir();
BeFileName StubFilePath(Utf8StringCR customFileName = "");
BeFileName StubFile(Utf8StringCR content = "TestContent", Utf8StringCR customFileName = "");
BeFileName StubFileWithSize(uint32_t bytesCount, Utf8StringCR customFileName = "");
Utf8String SimpleReadFile(BeFileNameCR filePath);
void SimpleWriteToFile(Utf8StringCR content, BeFileNameCR filePath);

END_WSCLIENT_UNITTESTS_NAMESPACE
<|MERGE_RESOLUTION|>--- conflicted
+++ resolved
@@ -1,155 +1,151 @@
-/*--------------------------------------------------------------------------------------+
-|
-|     $Source: Tests/UnitTests/Published/Utils/WebServicesTestsHelper.h $
-|
-|  $Copyright: (c) 2016 Bentley Systems, Incorporated. All rights reserved. $
-|
-+--------------------------------------------------------------------------------------*/
-#pragma once
-
-#include "WebServicesUnitTests.h"
-
-#include <Bentley/BeDebugLog.h>
-#include <Bentley/BeTimeUtilities.h>
-#include <WebServices/Client/WSError.h>
-#include <WebServices/Client/WSRepositoryClient.h>
-#include <WebServices/Client/WSChangeset.h>
-#include <WebServices/Client/ObjectId.h>
-
-#include "../WebServices/Connect/StubLocalState.h"
-#include "../WebServices/Configuration/StubBuddiClient.h"
-
-#include "ValuePrinter.h"
-#include "AsyncTestCheckpoint.h"
-#include "StubInstances.h"
-#include "WSClientBaseTest.h"
-#include "BaseMockHttpHandlerTest.h"
-
-USING_NAMESPACE_BENTLEY_EC
-USING_NAMESPACE_BENTLEY_DGNCLIENTFX_UTILS
-USING_NAMESPACE_BENTLEY_SQLITE
-USING_NAMESPACE_BENTLEY_SQLITE_EC
-USING_NAMESPACE_BENTLEY_WEBSERVICES
-USING_NAMESPACE_WSCLIENT_UNITTESTS
-
-#define EXPECT_CONTAINS(container, value)                                       \
-    EXPECT_FALSE(std::find(container.begin(), container.end(), value) == container.end())
-
-#define EXPECT_NCONTAIN(container, value)                                       \
-    EXPECT_TRUE(std::find(container.begin(), container.end(), value) == container.end())
-
-#define EXPECT_BETWEEN(smallerValue, value, biggerValue)                        \
-    EXPECT_LE(smallerValue, value);                                             \
-    EXPECT_GE(biggerValue, value);
-
-<<<<<<< HEAD
-// Comparsion operator for testing equality
-=======
-// Operator for comparisons
-bool operator <= (const DateTime& lhs, const DateTime& rhs);
-bool operator >= (const DateTime& lhs, const DateTime& rhs);
-
->>>>>>> d360744d
-namespace rapidjson
-    {
-    bool operator==(const Value& a, const Value& b);
-    }
-
-// Comparsion operator for testing equality
-BEGIN_BENTLEY_NAMESPACE
-namespace Json
-    {
-    bool operator==(Utf8CP a, const Value& b);
-    }
-END_BENTLEY_NAMESPACE
-
-BEGIN_WSCLIENT_UNITTESTS_NAMESPACE
-
-std::shared_ptr<rapidjson::Document> ToRapidJson(Utf8StringCR jsonString);
-
-Json::Value ToJson(Utf8StringCR jsonString);
-JsonValuePtr ToJsonPtr(Utf8StringCR jsonString);
-std::string RapidJsonToString(const rapidjson::Value& json);
-
-template<typename T>
-bvector<T> StubBVector(T element)
-    {
-    bvector<T> vector;
-    vector.push_back(element);
-    return vector;
-    }
-
-template<typename T>
-bvector<T> StubBVector(std::initializer_list<T> list)
-    {
-    bvector<T> vector(list.begin(), list.end());
-    return vector;
-    }
-
-template<typename T>
-bset<T> StubBSet(std::initializer_list<T> list)
-    {
-    bset<T> set(list.begin(), list.end());
-    return set;
-    }
-
-template<typename A, typename B>
-bpair<A, B> StubBPair(A a, B b)
-    {
-    return bpair<A, B>(a, b);
-    }
-
-HttpResponse StubHttpResponse(ConnectionStatus status = ConnectionStatus::CouldNotConnect);
-HttpResponse StubHttpResponse(HttpStatus httpStatus, Utf8StringCR body = "", const std::map<Utf8String, Utf8String>& headers = std::map<Utf8String, Utf8String>());
-HttpResponse StubHttpResponse(HttpStatus httpStatus, HttpBodyPtr body, const std::map<Utf8String, Utf8String>& headers = std::map<Utf8String, Utf8String>());
-HttpResponse StubJsonHttpResponse(HttpStatus httpStatus, Utf8StringCR body = "", const std::map<Utf8String, Utf8String>& headers = std::map<Utf8String, Utf8String>());
-HttpResponse StubHttpResponseWithUrl(HttpStatus httpStatus, Utf8StringCR url);
-
-WSInfo StubWSInfoWebApi(BeVersion webApiVersion = BeVersion(1, 3), WSInfo::Type type = WSInfo::Type::BentleyWSG);
-//! Stub WebApi 1.1 and BentleyConnect server
-HttpResponse StubWSInfoHttpResponseBentleyConnectV1();
-//! Stub WebApi 1.1 and BWSG server
-HttpResponse StubWSInfoHttpResponseWebApi11();
-//! Stub WebApi 1.2 and BWSG server
-HttpResponse StubWSInfoHttpResponseWebApi12();
-//! Stub WebApi 1.3 and BWSG server. Default for testing WSG 1.x client code
-HttpResponse StubWSInfoHttpResponseWebApi13();
-//! Stub WebApi 2.0 and BWSG server
-HttpResponse StubWSInfoHttpResponseWebApi20();
-//! Stub WebApi 2.1 and BWSG server
-HttpResponse StubWSInfoHttpResponseWebApi21();
-//! Stub WebApi 2.2 and BWSG server
-HttpResponse StubWSInfoHttpResponseWebApi22();
-//! Stub WebApi version and BWSG server
-HttpResponse StubWSInfoHttpResponseWebApi(BeVersion webApiVersion);
-
-void WriteStringToHttpBody(Utf8StringCR string, HttpBodyPtr body);
-Utf8String ReadHttpBody(HttpBodyPtr body);
-
-WSInfo StubWSInfo(BeVersion version = BeVersion(1, 2), WSInfo::Type type = WSInfo::Type::BentleyWSG);
-WSQuery StubWSQuery();
-
-HttpResponse StubWSErrorHttpResponse(HttpStatus status, Utf8StringCR errorId = "", Utf8StringCR message = "", Utf8StringCR description = "");
-HttpResponse StubWSInfoHttpResponseV1();
-HttpResponse StubWSInfoHttpResponseV1BentleyConnect();
-HttpResponse StubWSInfoHttpResponseV2();
-HttpResponse StubWSInfoHttpResponse(BeVersion serverVersion);
-
-WSError StubWSConnectionError();
-WSError StubWSCanceledError();
-
-ClientInfoPtr StubClientInfo();
-ClientInfoPtr StubValidClientInfo();
-
-ECN::ECSchemaPtr ParseSchema(Utf8StringCR schemaXml, ECN::ECSchemaReadContextPtr context = nullptr);
-
-BeFileName GetTestsAssetsDir();
-BeFileName GetTestsTempDir();
-BeFileName GetTestsOutputDir();
-BeFileName StubFilePath(Utf8StringCR customFileName = "");
-BeFileName StubFile(Utf8StringCR content = "TestContent", Utf8StringCR customFileName = "");
-BeFileName StubFileWithSize(uint32_t bytesCount, Utf8StringCR customFileName = "");
-Utf8String SimpleReadFile(BeFileNameCR filePath);
-void SimpleWriteToFile(Utf8StringCR content, BeFileNameCR filePath);
-
-END_WSCLIENT_UNITTESTS_NAMESPACE
+/*--------------------------------------------------------------------------------------+
+|
+|     $Source: Tests/UnitTests/Published/Utils/WebServicesTestsHelper.h $
+|
+|  $Copyright: (c) 2016 Bentley Systems, Incorporated. All rights reserved. $
+|
++--------------------------------------------------------------------------------------*/
+#pragma once
+
+#include "WebServicesUnitTests.h"
+
+#include <Bentley/BeDebugLog.h>
+#include <Bentley/BeTimeUtilities.h>
+#include <WebServices/Client/WSError.h>
+#include <WebServices/Client/WSRepositoryClient.h>
+#include <WebServices/Client/WSChangeset.h>
+#include <WebServices/Client/ObjectId.h>
+
+#include "../WebServices/Connect/StubLocalState.h"
+#include "../WebServices/Configuration/StubBuddiClient.h"
+
+#include "ValuePrinter.h"
+#include "AsyncTestCheckpoint.h"
+#include "StubInstances.h"
+#include "WSClientBaseTest.h"
+#include "BaseMockHttpHandlerTest.h"
+
+USING_NAMESPACE_BENTLEY_EC
+USING_NAMESPACE_BENTLEY_DGNCLIENTFX_UTILS
+USING_NAMESPACE_BENTLEY_SQLITE
+USING_NAMESPACE_BENTLEY_SQLITE_EC
+USING_NAMESPACE_BENTLEY_WEBSERVICES
+USING_NAMESPACE_WSCLIENT_UNITTESTS
+
+#define EXPECT_CONTAINS(container, value)                                       \
+    EXPECT_FALSE(std::find(container.begin(), container.end(), value) == container.end())
+
+#define EXPECT_NCONTAIN(container, value)                                       \
+    EXPECT_TRUE(std::find(container.begin(), container.end(), value) == container.end())
+
+#define EXPECT_BETWEEN(smallerValue, value, biggerValue)                        \
+    EXPECT_LE(smallerValue, value);                                             \
+    EXPECT_GE(biggerValue, value);
+
+// Operator for comparisons
+bool operator <= (const DateTime& lhs, const DateTime& rhs);
+bool operator >= (const DateTime& lhs, const DateTime& rhs);
+
+namespace rapidjson
+    {
+    bool operator==(const Value& a, const Value& b);
+    }
+
+// Comparsion operator for testing equality
+BEGIN_BENTLEY_NAMESPACE
+namespace Json
+    {
+    bool operator==(Utf8CP a, const Value& b);
+    }
+END_BENTLEY_NAMESPACE
+
+BEGIN_WSCLIENT_UNITTESTS_NAMESPACE
+
+std::shared_ptr<rapidjson::Document> ToRapidJson(Utf8StringCR jsonString);
+
+Json::Value ToJson(Utf8StringCR jsonString);
+JsonValuePtr ToJsonPtr(Utf8StringCR jsonString);
+std::string RapidJsonToString(const rapidjson::Value& json);
+
+template<typename T>
+bvector<T> StubBVector(T element)
+    {
+    bvector<T> vector;
+    vector.push_back(element);
+    return vector;
+    }
+
+template<typename T>
+bvector<T> StubBVector(std::initializer_list<T> list)
+    {
+    bvector<T> vector(list.begin(), list.end());
+    return vector;
+    }
+
+template<typename T>
+bset<T> StubBSet(std::initializer_list<T> list)
+    {
+    bset<T> set(list.begin(), list.end());
+    return set;
+    }
+
+template<typename A, typename B>
+bpair<A, B> StubBPair(A a, B b)
+    {
+    return bpair<A, B>(a, b);
+    }
+
+HttpResponse StubHttpResponse(ConnectionStatus status = ConnectionStatus::CouldNotConnect);
+HttpResponse StubHttpResponse(HttpStatus httpStatus, Utf8StringCR body = "", const std::map<Utf8String, Utf8String>& headers = std::map<Utf8String, Utf8String>());
+HttpResponse StubHttpResponse(HttpStatus httpStatus, HttpBodyPtr body, const std::map<Utf8String, Utf8String>& headers = std::map<Utf8String, Utf8String>());
+HttpResponse StubJsonHttpResponse(HttpStatus httpStatus, Utf8StringCR body = "", const std::map<Utf8String, Utf8String>& headers = std::map<Utf8String, Utf8String>());
+HttpResponse StubHttpResponseWithUrl(HttpStatus httpStatus, Utf8StringCR url);
+
+WSInfo StubWSInfoWebApi(BeVersion webApiVersion = BeVersion(1, 3), WSInfo::Type type = WSInfo::Type::BentleyWSG);
+//! Stub WebApi 1.1 and BentleyConnect server
+HttpResponse StubWSInfoHttpResponseBentleyConnectV1();
+//! Stub WebApi 1.1 and BWSG server
+HttpResponse StubWSInfoHttpResponseWebApi11();
+//! Stub WebApi 1.2 and BWSG server
+HttpResponse StubWSInfoHttpResponseWebApi12();
+//! Stub WebApi 1.3 and BWSG server. Default for testing WSG 1.x client code
+HttpResponse StubWSInfoHttpResponseWebApi13();
+//! Stub WebApi 2.0 and BWSG server
+HttpResponse StubWSInfoHttpResponseWebApi20();
+//! Stub WebApi 2.1 and BWSG server
+HttpResponse StubWSInfoHttpResponseWebApi21();
+//! Stub WebApi 2.2 and BWSG server
+HttpResponse StubWSInfoHttpResponseWebApi22();
+//! Stub WebApi version and BWSG server
+HttpResponse StubWSInfoHttpResponseWebApi(BeVersion webApiVersion);
+
+void WriteStringToHttpBody(Utf8StringCR string, HttpBodyPtr body);
+Utf8String ReadHttpBody(HttpBodyPtr body);
+
+WSInfo StubWSInfo(BeVersion version = BeVersion(1, 2), WSInfo::Type type = WSInfo::Type::BentleyWSG);
+WSQuery StubWSQuery();
+
+HttpResponse StubWSErrorHttpResponse(HttpStatus status, Utf8StringCR errorId = "", Utf8StringCR message = "", Utf8StringCR description = "");
+HttpResponse StubWSInfoHttpResponseV1();
+HttpResponse StubWSInfoHttpResponseV1BentleyConnect();
+HttpResponse StubWSInfoHttpResponseV2();
+HttpResponse StubWSInfoHttpResponse(BeVersion serverVersion);
+
+WSError StubWSConnectionError();
+WSError StubWSCanceledError();
+
+ClientInfoPtr StubClientInfo();
+ClientInfoPtr StubValidClientInfo();
+
+ECN::ECSchemaPtr ParseSchema(Utf8StringCR schemaXml, ECN::ECSchemaReadContextPtr context = nullptr);
+
+BeFileName GetTestsAssetsDir();
+BeFileName GetTestsTempDir();
+BeFileName GetTestsOutputDir();
+BeFileName StubFilePath(Utf8StringCR customFileName = "");
+BeFileName StubFile(Utf8StringCR content = "TestContent", Utf8StringCR customFileName = "");
+BeFileName StubFileWithSize(uint32_t bytesCount, Utf8StringCR customFileName = "");
+Utf8String SimpleReadFile(BeFileNameCR filePath);
+void SimpleWriteToFile(Utf8StringCR content, BeFileNameCR filePath);
+
+END_WSCLIENT_UNITTESTS_NAMESPACE