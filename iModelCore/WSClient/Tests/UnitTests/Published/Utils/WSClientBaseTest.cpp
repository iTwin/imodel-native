/*--------------------------------------------------------------------------------------+
|
|     $Source: Tests/UnitTests/Published/Utils/WSClientBaseTest.cpp $
|
|  $Copyright: (c) 2016 Bentley Systems, Incorporated. All rights reserved. $
|
+--------------------------------------------------------------------------------------*/
#include "WSClientBaseTest.h"
#include <DgnClientFx/DgnClientFxCommon.h>
#include <DgnClientFx/DgnClientFxL10N.h>

USING_NAMESPACE_BENTLEY_SQLITE
USING_NAMESPACE_BENTLEY_EC
USING_NAMESPACE_BENTLEY_DGNCLIENTFX
USING_NAMESPACE_BENTLEY_DGNCLIENTFX_UTILS
USING_NAMESPACE_WSCLIENT_UNITTESTS

<<<<<<< HEAD
void WSClientBaseTest::SetUp()
    {
    InitLogging();
    DgnClientFxCommon::SetApplicationPathsProvider(&m_pathProvider);
    InitLibraries();
=======
BeFileName s_l10nSubPath(L"sqlang\\BeGTest_en-US.sqlang.db3");
std::shared_ptr<TestAppPathProvider>  WSClientBaseTest::s_pathProvider;

void WSClientBaseTest::SetUp()
    {
    SetUpTestCase();
>>>>>>> 1a933d5f
    }

void WSClientBaseTest::TearDown()
    {
<<<<<<< HEAD
    DgnClientFxCommon::SetApplicationPathsProvider(nullptr);
=======
    TearDownTestCase();
>>>>>>> 1a933d5f
    }

void WSClientBaseTest::SetUpTestCase()
    {
    s_pathProvider = std::make_shared<TestAppPathProvider>();
    InitLogging();
    MobileDgnCommon::SetApplicationPathsProvider(s_pathProvider.get());
    InitLibraries();
    }

void WSClientBaseTest::TearDownTestCase()
    {
    MobileDgnCommon::SetApplicationPathsProvider(nullptr);
    s_pathProvider = nullptr;
    }

// *** NEEDS WORK: This is a work-around. The WSClient tests seem to require localized strings from the DgnClientFx sqlang db.
// ***              However, these tests do not initialize DgnClientUi properly and so they cannot call DgnClientFxL10N::GetDefaultFrameworkSqlangFiles.
// ***              This function is an attempt to replicate what DgnClientFxL10N::GetDefaultFrameworkSqlangFiles does. Use this until
// ***              we can figure out the right way to fix this.
static BeFileName getDgnClientFxSqlangFile()
    {
    BeFileName frameworkSqlangFile;
    BeTest::GetHost().GetFrameworkSqlangFiles(frameworkSqlangFile);

    BeFileName dgnClientFxSqlangFile = frameworkSqlangFile.GetDirectoryName();
    //dgnClientFxSqlangFile.AppendToPath(L"platform");
#if defined (NDEBUG)
    dgnClientFxSqlangFile.AppendToPath(L"DgnClientFx_en.sqlang.db3");
#else
    dgnClientFxSqlangFile.AppendToPath(L"DgnClientFx_pseudo.sqlang.db3");
#endif
    
    return dgnClientFxSqlangFile;
    }

void WSClientBaseTest::InitLibraries()
    {
    BeFileName::CreateNewDirectory(s_pathProvider->GetTemporaryDirectory());

    BeSQLiteLib::Initialize(s_pathProvider->GetTemporaryDirectory());
    BeSQLite::EC::ECDb::Initialize(s_pathProvider->GetTemporaryDirectory(), &s_pathProvider->GetAssetsRootDirectory());

<<<<<<< HEAD
    L10N::SqlangFiles sqlangFiles(getDgnClientFxSqlangFile());
    DgnClientFxL10N::ReInitialize(sqlangFiles, sqlangFiles);
=======
    L10N::SqlangFiles sqlangFiles(BeFileName(s_pathProvider->GetAssetsRootDirectory()).AppendToPath(s_l10nSubPath));
    MobileDgnL10N::ReInitialize(sqlangFiles, sqlangFiles);
>>>>>>> 1a933d5f
    }

void WSClientBaseTest::InitLogging()
    {
    NativeLogging::LoggingConfig::ActivateProvider(NativeLogging::CONSOLE_LOGGING_PROVIDER);
    NativeLogging::LoggingConfig::SetMaxMessageSize(100000);

    NativeLogging::LoggingConfig::SetSeverity(LOGGER_NAMESPACE_DGNCLIENTFX_UTILS_HTTP, BentleyApi::NativeLogging::LOG_INFO);
    NativeLogging::LoggingConfig::SetSeverity(LOGGER_NAMESPACE_DGNCLIENTFX_UTILS_THREADING, BentleyApi::NativeLogging::LOG_WARNING);
    NativeLogging::LoggingConfig::SetSeverity(LOGGER_NAMESPACE_WSCACHE, BentleyApi::NativeLogging::LOG_WARNING);
    NativeLogging::LoggingConfig::SetSeverity(LOGGER_NAMESPACE_WSCLIENT, BentleyApi::NativeLogging::LOG_WARNING);
    }
<|MERGE_RESOLUTION|>--- conflicted
+++ resolved
@@ -1,102 +1,84 @@
-/*--------------------------------------------------------------------------------------+
-|
-|     $Source: Tests/UnitTests/Published/Utils/WSClientBaseTest.cpp $
-|
-|  $Copyright: (c) 2016 Bentley Systems, Incorporated. All rights reserved. $
-|
-+--------------------------------------------------------------------------------------*/
-#include "WSClientBaseTest.h"
-#include <DgnClientFx/DgnClientFxCommon.h>
-#include <DgnClientFx/DgnClientFxL10N.h>
-
-USING_NAMESPACE_BENTLEY_SQLITE
-USING_NAMESPACE_BENTLEY_EC
-USING_NAMESPACE_BENTLEY_DGNCLIENTFX
-USING_NAMESPACE_BENTLEY_DGNCLIENTFX_UTILS
-USING_NAMESPACE_WSCLIENT_UNITTESTS
-
-<<<<<<< HEAD
-void WSClientBaseTest::SetUp()
-    {
-    InitLogging();
-    DgnClientFxCommon::SetApplicationPathsProvider(&m_pathProvider);
-    InitLibraries();
-=======
-BeFileName s_l10nSubPath(L"sqlang\\BeGTest_en-US.sqlang.db3");
-std::shared_ptr<TestAppPathProvider>  WSClientBaseTest::s_pathProvider;
-
-void WSClientBaseTest::SetUp()
-    {
-    SetUpTestCase();
->>>>>>> 1a933d5f
-    }
-
-void WSClientBaseTest::TearDown()
-    {
-<<<<<<< HEAD
-    DgnClientFxCommon::SetApplicationPathsProvider(nullptr);
-=======
-    TearDownTestCase();
->>>>>>> 1a933d5f
-    }
-
-void WSClientBaseTest::SetUpTestCase()
-    {
-    s_pathProvider = std::make_shared<TestAppPathProvider>();
-    InitLogging();
-    MobileDgnCommon::SetApplicationPathsProvider(s_pathProvider.get());
-    InitLibraries();
-    }
-
-void WSClientBaseTest::TearDownTestCase()
-    {
-    MobileDgnCommon::SetApplicationPathsProvider(nullptr);
-    s_pathProvider = nullptr;
-    }
-
-// *** NEEDS WORK: This is a work-around. The WSClient tests seem to require localized strings from the DgnClientFx sqlang db.
-// ***              However, these tests do not initialize DgnClientUi properly and so they cannot call DgnClientFxL10N::GetDefaultFrameworkSqlangFiles.
-// ***              This function is an attempt to replicate what DgnClientFxL10N::GetDefaultFrameworkSqlangFiles does. Use this until
-// ***              we can figure out the right way to fix this.
-static BeFileName getDgnClientFxSqlangFile()
-    {
-    BeFileName frameworkSqlangFile;
-    BeTest::GetHost().GetFrameworkSqlangFiles(frameworkSqlangFile);
-
-    BeFileName dgnClientFxSqlangFile = frameworkSqlangFile.GetDirectoryName();
-    //dgnClientFxSqlangFile.AppendToPath(L"platform");
-#if defined (NDEBUG)
-    dgnClientFxSqlangFile.AppendToPath(L"DgnClientFx_en.sqlang.db3");
-#else
-    dgnClientFxSqlangFile.AppendToPath(L"DgnClientFx_pseudo.sqlang.db3");
-#endif
-    
-    return dgnClientFxSqlangFile;
-    }
-
-void WSClientBaseTest::InitLibraries()
-    {
-    BeFileName::CreateNewDirectory(s_pathProvider->GetTemporaryDirectory());
-
-    BeSQLiteLib::Initialize(s_pathProvider->GetTemporaryDirectory());
-    BeSQLite::EC::ECDb::Initialize(s_pathProvider->GetTemporaryDirectory(), &s_pathProvider->GetAssetsRootDirectory());
-
-<<<<<<< HEAD
-    L10N::SqlangFiles sqlangFiles(getDgnClientFxSqlangFile());
-    DgnClientFxL10N::ReInitialize(sqlangFiles, sqlangFiles);
-=======
-    L10N::SqlangFiles sqlangFiles(BeFileName(s_pathProvider->GetAssetsRootDirectory()).AppendToPath(s_l10nSubPath));
-    MobileDgnL10N::ReInitialize(sqlangFiles, sqlangFiles);
->>>>>>> 1a933d5f
-    }
-
-void WSClientBaseTest::InitLogging()
-    {
-    NativeLogging::LoggingConfig::ActivateProvider(NativeLogging::CONSOLE_LOGGING_PROVIDER);
-    NativeLogging::LoggingConfig::SetMaxMessageSize(100000);
-
-    NativeLogging::LoggingConfig::SetSeverity(LOGGER_NAMESPACE_DGNCLIENTFX_UTILS_HTTP, BentleyApi::NativeLogging::LOG_INFO);
-    NativeLogging::LoggingConfig::SetSeverity(LOGGER_NAMESPACE_DGNCLIENTFX_UTILS_THREADING, BentleyApi::NativeLogging::LOG_WARNING);
-    NativeLogging::LoggingConfig::SetSeverity(LOGGER_NAMESPACE_WSCACHE, BentleyApi::NativeLogging::LOG_WARNING);
-    NativeLogging::LoggingConfig::SetSeverity(LOGGER_NAMESPACE_WSCLIENT, BentleyApi::NativeLogging::LOG_WARNING);
-    }
+/*--------------------------------------------------------------------------------------+
+|
+|     $Source: Tests/UnitTests/Published/Utils/WSClientBaseTest.cpp $
+|
+|  $Copyright: (c) 2016 Bentley Systems, Incorporated. All rights reserved. $
+|
++--------------------------------------------------------------------------------------*/
+#include "WSClientBaseTest.h"
+#include <DgnClientFx/DgnClientFxCommon.h>
+#include <DgnClientFx/DgnClientFxL10N.h>
+
+USING_NAMESPACE_BENTLEY_SQLITE
+USING_NAMESPACE_BENTLEY_EC
+USING_NAMESPACE_BENTLEY_DGNCLIENTFX
+USING_NAMESPACE_BENTLEY_DGNCLIENTFX_UTILS
+USING_NAMESPACE_WSCLIENT_UNITTESTS
+
+std::shared_ptr<TestAppPathProvider>  WSClientBaseTest::s_pathProvider;
+
+void WSClientBaseTest::SetUp()
+    {
+    SetUpTestCase();
+    }
+
+void WSClientBaseTest::TearDown()
+    {
+    TearDownTestCase();
+    }
+
+void WSClientBaseTest::SetUpTestCase()
+    {
+    s_pathProvider = std::make_shared<TestAppPathProvider>();
+    InitLogging();
+    MobileDgnCommon::SetApplicationPathsProvider(s_pathProvider.get());
+    InitLibraries();
+    }
+
+void WSClientBaseTest::TearDownTestCase()
+    {
+    MobileDgnCommon::SetApplicationPathsProvider(nullptr);
+    s_pathProvider = nullptr;
+    }
+
+// *** NEEDS WORK: This is a work-around. The WSClient tests seem to require localized strings from the DgnClientFx sqlang db.
+// ***              However, these tests do not initialize DgnClientUi properly and so they cannot call DgnClientFxL10N::GetDefaultFrameworkSqlangFiles.
+// ***              This function is an attempt to replicate what DgnClientFxL10N::GetDefaultFrameworkSqlangFiles does. Use this until
+// ***              we can figure out the right way to fix this.
+static BeFileName getDgnClientFxSqlangFile()
+    {
+    BeFileName frameworkSqlangFile;
+    BeTest::GetHost().GetFrameworkSqlangFiles(frameworkSqlangFile);
+
+    BeFileName dgnClientFxSqlangFile = frameworkSqlangFile.GetDirectoryName();
+    //dgnClientFxSqlangFile.AppendToPath(L"platform");
+#if defined (NDEBUG)
+    dgnClientFxSqlangFile.AppendToPath(L"DgnClientFx_en.sqlang.db3");
+#else
+    dgnClientFxSqlangFile.AppendToPath(L"DgnClientFx_pseudo.sqlang.db3");
+#endif
+    
+    return dgnClientFxSqlangFile;
+    }
+
+void WSClientBaseTest::InitLibraries()
+    {
+    BeFileName::CreateNewDirectory(s_pathProvider->GetTemporaryDirectory());
+
+    BeSQLiteLib::Initialize(s_pathProvider->GetTemporaryDirectory());
+    BeSQLite::EC::ECDb::Initialize(s_pathProvider->GetTemporaryDirectory(), &s_pathProvider->GetAssetsRootDirectory());
+
+    L10N::SqlangFiles sqlangFiles(getDgnClientFxSqlangFile());
+    DgnClientFxL10N::ReInitialize(sqlangFiles, sqlangFiles);
+    }
+
+void WSClientBaseTest::InitLogging()
+    {
+    NativeLogging::LoggingConfig::ActivateProvider(NativeLogging::CONSOLE_LOGGING_PROVIDER);
+    NativeLogging::LoggingConfig::SetMaxMessageSize(100000);
+
+    NativeLogging::LoggingConfig::SetSeverity(LOGGER_NAMESPACE_DGNCLIENTFX_UTILS_HTTP, BentleyApi::NativeLogging::LOG_INFO);
+    NativeLogging::LoggingConfig::SetSeverity(LOGGER_NAMESPACE_DGNCLIENTFX_UTILS_THREADING, BentleyApi::NativeLogging::LOG_WARNING);
+    NativeLogging::LoggingConfig::SetSeverity(LOGGER_NAMESPACE_WSCACHE, BentleyApi::NativeLogging::LOG_WARNING);
+    NativeLogging::LoggingConfig::SetSeverity(LOGGER_NAMESPACE_WSCLIENT, BentleyApi::NativeLogging::LOG_WARNING);
+    }