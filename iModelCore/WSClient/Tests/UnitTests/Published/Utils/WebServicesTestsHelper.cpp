--- conflicted
+++ resolved
@@ -1,479 +1,460 @@
-/*--------------------------------------------------------------------------------------+
-|
-|     $Source: Tests/UnitTests/Published/Utils/WebServicesTestsHelper.cpp $
-|
-|  $Copyright: (c) 2018 Bentley Systems, Incorporated. All rights reserved. $
-|
-+--------------------------------------------------------------------------------------*/
-
-#include "WebServicesTestsHelper.h"
-#include <Bentley/BeDirectoryIterator.h>
-#include <WebServices/Cache/Util/JsonUtil.h>
-#include <WebServices/Client/ClientInfo.h>
-
-void BackDoor::DgnClientFx_Device::Initialize()
-    {
-#if defined (__ANDROID__)
-    // WIP06 - DgnClientFx is not initialized, need to initialize APIs seperately
-    ClientInfo::CacheAndroidDeviceId ("TestDeviceId");
-#endif
-    }
-
-bool operator <= (const DateTime& lhs, const DateTime& rhs)
-    {
-    DateTime::CompareResult result = DateTime::Compare(lhs, rhs);
-    EXPECT_TRUE(DateTime::CompareResult::Error != result);
-    return result == DateTime::CompareResult::Equals || result == DateTime::CompareResult::EarlierThan;
-    }
-
-bool operator >= (const DateTime& lhs, const DateTime& rhs)
-    {
-    DateTime::CompareResult result = DateTime::Compare(lhs, rhs);
-    EXPECT_TRUE(DateTime::CompareResult::Error != result);
-    return result == DateTime::CompareResult::Equals || result == DateTime::CompareResult::LaterThan;
-    }
-
-bool rapidjson::operator==(const rapidjson::Value& a, const rapidjson::Value& b)
-    {
-    return JsonUtil::AreValuesEqual(a, b);
-    }
-
-BEGIN_BENTLEY_NAMESPACE
-namespace Json
-    {
-    bool operator==(Utf8CP a, const Value& b)
-        {
-        return a == b.asString();
-        }
-    }
-END_BENTLEY_NAMESPACE
-
-BEGIN_WSCLIENT_UNITTESTS_NAMESPACE
-
-std::shared_ptr<rapidjson::Document> ToRapidJson(Utf8StringCR jsonString)
-    {
-    auto json = std::make_shared<rapidjson::Document>();
-    if ("null" == jsonString)
-        {
-        json->SetNull();
-        return json;
-        }
-
-    bool fail = json->Parse<0>(jsonString.c_str()).HasParseError();
-    if (fail)
-        {
-        EXPECT_TRUE(false && "Check json string");
-        }
-    return json;
-    }
-
-Json::Value ToJson(Utf8StringCR jsonString)
-    {
-    Json::Value json;
-    bool success = Json::Reader::Parse(jsonString, json);
-    if (!success)
-        {
-        EXPECT_TRUE(false && "Check json string");
-        }
-    return json;
-    }
-
-JsonValuePtr ToJsonPtr(Utf8StringCR jsonString)
-    {
-    return std::make_shared<Json::Value>(ToJson(jsonString));
-    }
-
-std::string RapidJsonToString(const rapidjson::Value& json)
-    {
-    if (json.IsNull())
-        {
-        return "null";
-        }
-
-    using namespace rapidjson;
-
-    GenericStringBuffer<UTF8<>> buffer;
-    Writer<GenericStringBuffer<UTF8<>>> writer(buffer);
-
-    json.Accept(writer);
-
-    return buffer.GetString();
-    }
-
-Response StubHttpResponse(ConnectionStatus status)
-    {
-    HttpStatus httpStatus = HttpStatus::None;
-    if (status == ConnectionStatus::OK)
-        {
-        httpStatus = HttpStatus::OK;
-        }
-    return Response(HttpResponseContent::Create(HttpStringBody::Create()), "", status, httpStatus);
-    }
-
-Response StubHttpResponse(HttpStatus httpStatus, Utf8StringCR body, const std::map<Utf8String, Utf8String>& headers)
-    {
-    return StubHttpResponse(httpStatus, HttpStringBody::Create(body), headers);
-    }
-
-Response StubHttpResponse(HttpStatus httpStatus, HttpBodyPtr body, const std::map<Utf8String, Utf8String>& headers)
-    {
-    ConnectionStatus status = ConnectionStatus::OK;
-    if (httpStatus == HttpStatus::None)
-        {
-        status = ConnectionStatus::CouldNotConnect;
-        }
-    auto content = HttpResponseContent::Create(body);
-    for (const auto& header : headers)
-        {
-        content->GetHeaders().SetValue(header.first, header.second);
-        }
-    return Http::Response(content, "", status, httpStatus);
-    }
-
-Http::Response StubJsonHttpResponse(HttpStatus httpStatus, Utf8StringCR body, const std::map<Utf8String, Utf8String>& headers)
-    {
-    auto newHeaders = headers;
-    newHeaders["Content-Type"] = REQUESTHEADER_ContentType_ApplicationJson;
-    return StubHttpResponse(httpStatus, body, newHeaders);
-    }
-
-Http::Response StubHttpResponseWithUrl(HttpStatus httpStatus, Utf8StringCR url)
-    {
-    auto content = HttpResponseContent::Create(HttpStringBody::Create());
-    return Http::Response(content, url.c_str(), ConnectionStatus::OK, httpStatus);
-    }
-
-WSQuery StubWSQuery()
-    {
-    return WSQuery("TestSchema", "TestClass");
-    }
-
-Http::Response StubWSErrorHttpResponse(HttpStatus status, Utf8StringCR errorId, Utf8StringCR message, Utf8StringCR description)
-    {
-    Json::Value errorJson;
-
-    errorJson["errorId"] = errorId;
-    errorJson["errorMessage"] = message;
-    errorJson["errorDescription"] = description;
-
-    return StubHttpResponse(status, errorJson.toStyledString(), {{"Content-Type", REQUESTHEADER_ContentType_ApplicationJson}});
-    }
-
-WSInfo StubWSInfoWebApi(BeVersion webApiVersion, WSInfo::Type type)
-    {
-    BeVersion serverVersion;
-    if (webApiVersion >= BeVersion(2, 7))
-        {
-        serverVersion = BeVersion(2, 7);
-        }
-    else if (webApiVersion >= BeVersion(2, 0))
-        {
-        serverVersion = BeVersion(2, 0);
-        }
-    return WSInfo(serverVersion, webApiVersion, type);
-    }
-
-<<<<<<< HEAD
-WSRepository StubWSRepository(Utf8StringCR url, Utf8StringCR id)
-    {
-    WSRepository repository;
-    repository.SetServerUrl(url);
-    repository.SetId(id);
-    return repository;
-    }
-
-Http::Response StubWSInfoHttpResponseBentleyConnectV1()
-    {
-    auto bodyStub = R"(..stub.. Web Service Gateway for BentleyCONNECT ..stub.. <span id="versionLabel">1.1.0.0</span> ..stub..)";
-    return StubHttpResponse(HttpStatus::OK, bodyStub, {{"Content-Type", REQUESTHEADER_ContentType_TextHtml}});
-    }
-
-Http::Response StubWSInfoHttpResponseWebApi11()
-    {
-    return StubWSInfoHttpResponseWebApi(BeVersion(1, 1));
-    }
-
-Http::Response StubWSInfoHttpResponseWebApi12()
-    {
-    return StubWSInfoHttpResponseWebApi(BeVersion(1, 2));
-    }
-=======
->>>>>>> 093b7911
-
-
-Http::Response StubWSInfoHttpResponseWebApi20()
-    {
-    return StubWSInfoHttpResponseWebApi(BeVersion(2, 0));
-    }
-
-Http::Response StubWSInfoHttpResponseWebApi21()
-    {
-    return StubWSInfoHttpResponseWebApi(BeVersion(2, 1));
-    }
-
-Http::Response StubWSInfoHttpResponseWebApi22()
-    {
-    return StubWSInfoHttpResponseWebApi(BeVersion(2, 2));
-    }
-
-Http::Response StubWSInfoHttpResponseWebApi23()
-    {
-    return StubWSInfoHttpResponseWebApi(BeVersion(2, 3));
-    }
-
-Http::Response StubWSInfoHttpResponseWebApi24()
-    {
-    return StubWSInfoHttpResponseWebApi(BeVersion(2, 4));
-    }
-
-Http::Response StubWSInfoHttpResponseWebApi25()
-    {
-    return StubWSInfoHttpResponseWebApi(BeVersion(2, 5));
-    }
-
-Http::Response StubWSInfoHttpResponseWebApi27()
-    {
-    return StubWSInfoHttpResponseWebApi(BeVersion(2, 7));
-    }
-
-Http::Response StubWSInfoHttpResponseWebApi(BeVersion webApiVersion)
-    {
-    auto info = StubWSInfoWebApi(webApiVersion);
-    Utf8PrintfString serverHeader(
-        "Bentley-WSG/%s, Bentley-WebAPI/%d.%d",
-        info.GetVersion().ToString().c_str(),
-        info.GetWebApiVersion().GetMajor(),
-        info.GetWebApiVersion().GetMinor()
-        );
-    return StubHttpResponse(HttpStatus::OK, "", {{"Server", serverHeader.c_str()}});
-    }
-
-void WriteStringToHttpBody(Utf8StringCR string, HttpBodyPtr body)
-    {
-    size_t bytesToWrite = string.length();
-    size_t bytesWritten = 0;
-    while (bytesToWrite)
-        {
-        auto written = body->Write(bytesWritten + string.c_str(), bytesToWrite);
-        if (!written)
-            {
-            EXPECT_TRUE(false);
-            break;
-            }
-        bytesWritten += written;
-        bytesToWrite -= written;
-        }
-    }
-
-Utf8String ReadHttpBody(HttpBodyPtr body)
-    {
-    Utf8String bodyStr;
-    if (body.IsNull())
-        {
-        return bodyStr;
-        }
-
-    char buffer[1000];
-
-    body->Open();
-
-    size_t read;
-    while (read = body->Read(buffer, 1000))
-        {
-        bodyStr += Utf8String(buffer, read);
-        }
-
-    body->Close();
-
-    return bodyStr;
-    }
-
-WSError StubWSConnectionError()
-    {
-    return WSError(StubHttpResponse());
-    }
-
-WSError StubWSCanceledError()
-    {
-    return WSError(StubHttpResponse(ConnectionStatus::Canceled));
-    }
-
-WSError StubWSConflictError()
-    {
-    return WSError(StubHttpResponse(ConnectionStatus::Canceled));
-    }
-
-ClientInfoPtr StubClientInfo()
-    {
-    return std::shared_ptr<ClientInfo>(new ClientInfo("Bentley-Test", BeVersion(1, 0), "TestAppGUID", "TestDeviceId", "TestSystem", "TestAppProductId"));
-    }
-
-ClientInfoPtr StubValidClientInfo()
-    {
-    auto productId = "2545"; // Navigator Desktop CONNECT Edition
-    return std::shared_ptr<ClientInfo>(new ClientInfo("Bentley-Test", BeVersion(1, 0), "TestAppGUID", "TestDeviceId", "TestSystem", productId));
-    }
-
-ObjectId StubObjectId()
-    {
-    return ObjectId("TestSchema", "TestClass", "TestId");
-    }
-
-ECSchemaPtr ParseSchema(Utf8StringCR schemaXml, ECSchemaReadContextPtr context)
-    {
-    if (context.IsNull())
-        {
-        context = ECSchemaReadContext::CreateContext();
-        context->AddSchemaPath(GetTestsAssetsDir().AppendToPath(L"/MobileUtilsAssets/ECSchemas/CacheSchemas/"));
-        context->AddSchemaPath(GetTestsAssetsDir().AppendToPath(L"ECSchemas/ECDb"));
-        }
-
-    ECSchemaPtr schema;
-    auto status = ECSchema::ReadFromXmlString(schema, schemaXml.c_str(), *context);
-
-    EXPECT_EQ(SchemaReadStatus::Success, status);
-    EXPECT_TRUE(schema.IsValid());
-
-    if (schema.IsNull())
-        throw std::exception(); // Failed to parse schema
-
-    return schema;
-    }
-
-BeFileName GetTestsAssetsDir()
-    {
-    BeFileName path;
-
-    BeTest::GetHost().GetDgnPlatformAssetsDirectory(path);
-    return path;
-    }
-
-BeFileName GetTestsTempDir()
-    {
-    BeFileName path;
-    BeTest::GetHost().GetTempDir(path);
-    return path;
-    }
-
-BeFileName GetTestsOutputDir()
-    {
-    BeFileName path;
-    BeTest::GetHost().GetOutputRoot(path);
-    return path;
-    }
-
-BeFileName StubFilePath(Utf8StringCR customFileName)
-    {
-    BeFileName fileName;
-    if (customFileName.empty())
-        {
-        BeSQLite::BeSQLiteLib::Initialize(GetTestsTempDir());
-        fileName = BeFileName(BeGuid(true).ToString() + ".txt");
-        }
-    else
-        {
-        fileName = BeFileName(customFileName);
-        }
-
-    BeFileName filePath = GetTestsTempDir().AppendToPath(fileName);
-    return filePath;
-    }
-
-BeFileName StubFile(Utf8StringCR content, Utf8StringCR customFileName)
-    {
-    BeFileName filePath = StubFilePath(customFileName);
-
-    BeFile file;
-    file.Create(filePath);
-    file.Write(nullptr, content.c_str(), static_cast<uint32_t>(content.length()));
-    file.Close();
-
-    return filePath;
-    }
-
-BeFileName StubFileWithSize(uint64_t bytesCount, Utf8StringCR customFileName)
-    {
-    BeFileName filePath = StubFilePath(customFileName);
-
-    BeFile file;
-    EXPECT_EQ(BeFileStatus::Success, file.Create(filePath));
-
-    uint64_t kbCount = bytesCount / 1024;
-    char kbBuffer[1024];
-    memset(kbBuffer, 'X', 1024);
-
-    while (kbCount--)
-        {
-        EXPECT_EQ(BeFileStatus::Success, file.Write(nullptr, kbBuffer, 1024));
-        }
-    EXPECT_EQ(BeFileStatus::Success, file.Write(nullptr, kbBuffer, bytesCount % 1024));
-    EXPECT_EQ(BeFileStatus::Success, file.Close());
-    return filePath;
-    }
-
-Utf8String SimpleReadFile(BeFileNameCR filePath)
-    {
-    bvector<Byte> fileContents;
-
-    BeFile file;
-    BeFileStatus status;
-
-    status = file.Open(filePath, BeFileAccess::Read);
-    EXPECT_EQ(BeFileStatus::Success, status);
-
-    status = file.ReadEntireFile(fileContents);
-    EXPECT_EQ(BeFileStatus::Success, status);
-
-    status = file.Close();
-    EXPECT_EQ(BeFileStatus::Success, status);
-
-    Utf8String stringContents;
-    stringContents.append(fileContents.begin(), fileContents.end());
-    return stringContents;
-    }
-
-Utf8String SimpleReadByteStream(ByteStream stream)
-    {
-    Utf8String stringContents = "";
-
-    for (auto& byte : stream)
-        stringContents += byte;
-
-    return stringContents;
-    }
-
-void SimpleWriteToFile(Utf8StringCR content, BeFileNameCR filePath)
-    {
-    if (!filePath.GetDirectoryName().DoesPathExist())
-        EXPECT_EQ(BeFileNameStatus::Success, BeFileName::CreateNewDirectory(filePath.GetDirectoryName()));
-
-    uint32_t written = 0;
-
-    BeFile file;
-    BeFileStatus status;
-
-    status = file.Create(filePath, true);
-    EXPECT_EQ(BeFileStatus::Success, status);
-
-    status = file.Write(&written, content.c_str(), (uint32_t) content.size());
-    EXPECT_EQ(BeFileStatus::Success, status);
-
-    status = file.Close();
-    EXPECT_EQ(BeFileStatus::Success, status);
-    }
-
-std::set<Utf8String> GetFolderContent(BeFileNameCR dir)
-    {
-    std::set<Utf8String> names;
-
-    BeFileName name;
-    bool isDir;
-    for (BeDirectoryIterator it(dir); it.GetCurrentEntry(name, isDir, false) == SUCCESS; it.ToNext())
-        {
-        names.insert(Utf8String(name));
-        }
-
-    return names;
-    }
-
-END_WSCLIENT_UNITTESTS_NAMESPACE
+/*--------------------------------------------------------------------------------------+
+|
+|     $Source: Tests/UnitTests/Published/Utils/WebServicesTestsHelper.cpp $
+|
+|  $Copyright: (c) 2018 Bentley Systems, Incorporated. All rights reserved. $
+|
++--------------------------------------------------------------------------------------*/
+
+#include "WebServicesTestsHelper.h"
+#include <Bentley/BeDirectoryIterator.h>
+#include <WebServices/Cache/Util/JsonUtil.h>
+#include <WebServices/Client/ClientInfo.h>
+
+void BackDoor::DgnClientFx_Device::Initialize()
+    {
+#if defined (__ANDROID__)
+    // WIP06 - DgnClientFx is not initialized, need to initialize APIs seperately
+    ClientInfo::CacheAndroidDeviceId ("TestDeviceId");
+#endif
+    }
+
+bool operator <= (const DateTime& lhs, const DateTime& rhs)
+    {
+    DateTime::CompareResult result = DateTime::Compare(lhs, rhs);
+    EXPECT_TRUE(DateTime::CompareResult::Error != result);
+    return result == DateTime::CompareResult::Equals || result == DateTime::CompareResult::EarlierThan;
+    }
+
+bool operator >= (const DateTime& lhs, const DateTime& rhs)
+    {
+    DateTime::CompareResult result = DateTime::Compare(lhs, rhs);
+    EXPECT_TRUE(DateTime::CompareResult::Error != result);
+    return result == DateTime::CompareResult::Equals || result == DateTime::CompareResult::LaterThan;
+    }
+
+bool rapidjson::operator==(const rapidjson::Value& a, const rapidjson::Value& b)
+    {
+    return JsonUtil::AreValuesEqual(a, b);
+    }
+
+BEGIN_BENTLEY_NAMESPACE
+namespace Json
+    {
+    bool operator==(Utf8CP a, const Value& b)
+        {
+        return a == b.asString();
+        }
+    }
+END_BENTLEY_NAMESPACE
+
+BEGIN_WSCLIENT_UNITTESTS_NAMESPACE
+
+std::shared_ptr<rapidjson::Document> ToRapidJson(Utf8StringCR jsonString)
+    {
+    auto json = std::make_shared<rapidjson::Document>();
+    if ("null" == jsonString)
+        {
+        json->SetNull();
+        return json;
+        }
+
+    bool fail = json->Parse<0>(jsonString.c_str()).HasParseError();
+    if (fail)
+        {
+        EXPECT_TRUE(false && "Check json string");
+        }
+    return json;
+    }
+
+Json::Value ToJson(Utf8StringCR jsonString)
+    {
+    Json::Value json;
+    bool success = Json::Reader::Parse(jsonString, json);
+    if (!success)
+        {
+        EXPECT_TRUE(false && "Check json string");
+        }
+    return json;
+    }
+
+JsonValuePtr ToJsonPtr(Utf8StringCR jsonString)
+    {
+    return std::make_shared<Json::Value>(ToJson(jsonString));
+    }
+
+std::string RapidJsonToString(const rapidjson::Value& json)
+    {
+    if (json.IsNull())
+        {
+        return "null";
+        }
+
+    using namespace rapidjson;
+
+    GenericStringBuffer<UTF8<>> buffer;
+    Writer<GenericStringBuffer<UTF8<>>> writer(buffer);
+
+    json.Accept(writer);
+
+    return buffer.GetString();
+    }
+
+Response StubHttpResponse(ConnectionStatus status)
+    {
+    HttpStatus httpStatus = HttpStatus::None;
+    if (status == ConnectionStatus::OK)
+        {
+        httpStatus = HttpStatus::OK;
+        }
+    return Response(HttpResponseContent::Create(HttpStringBody::Create()), "", status, httpStatus);
+    }
+
+Response StubHttpResponse(HttpStatus httpStatus, Utf8StringCR body, const std::map<Utf8String, Utf8String>& headers)
+    {
+    return StubHttpResponse(httpStatus, HttpStringBody::Create(body), headers);
+    }
+
+Response StubHttpResponse(HttpStatus httpStatus, HttpBodyPtr body, const std::map<Utf8String, Utf8String>& headers)
+    {
+    ConnectionStatus status = ConnectionStatus::OK;
+    if (httpStatus == HttpStatus::None)
+        {
+        status = ConnectionStatus::CouldNotConnect;
+        }
+    auto content = HttpResponseContent::Create(body);
+    for (const auto& header : headers)
+        {
+        content->GetHeaders().SetValue(header.first, header.second);
+        }
+    return Http::Response(content, "", status, httpStatus);
+    }
+
+Http::Response StubJsonHttpResponse(HttpStatus httpStatus, Utf8StringCR body, const std::map<Utf8String, Utf8String>& headers)
+    {
+    auto newHeaders = headers;
+    newHeaders["Content-Type"] = REQUESTHEADER_ContentType_ApplicationJson;
+    return StubHttpResponse(httpStatus, body, newHeaders);
+    }
+
+Http::Response StubHttpResponseWithUrl(HttpStatus httpStatus, Utf8StringCR url)
+    {
+    auto content = HttpResponseContent::Create(HttpStringBody::Create());
+    return Http::Response(content, url.c_str(), ConnectionStatus::OK, httpStatus);
+    }
+
+WSQuery StubWSQuery()
+    {
+    return WSQuery("TestSchema", "TestClass");
+    }
+
+Http::Response StubWSErrorHttpResponse(HttpStatus status, Utf8StringCR errorId, Utf8StringCR message, Utf8StringCR description)
+    {
+    Json::Value errorJson;
+
+    errorJson["errorId"] = errorId;
+    errorJson["errorMessage"] = message;
+    errorJson["errorDescription"] = description;
+
+    return StubHttpResponse(status, errorJson.toStyledString(), {{"Content-Type", REQUESTHEADER_ContentType_ApplicationJson}});
+    }
+
+WSInfo StubWSInfoWebApi(BeVersion webApiVersion, WSInfo::Type type)
+    {
+    BeVersion serverVersion;
+    if (webApiVersion >= BeVersion(2, 7))
+        {
+        serverVersion = BeVersion(2, 7);
+        }
+    else if (webApiVersion >= BeVersion(2, 0))
+        {
+        serverVersion = BeVersion(2, 0);
+        }
+    return WSInfo(serverVersion, webApiVersion, type);
+    }
+
+WSRepository StubWSRepository(Utf8StringCR url, Utf8StringCR id)
+    {
+    WSRepository repository;
+    repository.SetServerUrl(url);
+    repository.SetId(id);
+    return repository;
+    }
+
+
+Http::Response StubWSInfoHttpResponseWebApi20()
+    {
+    return StubWSInfoHttpResponseWebApi(BeVersion(2, 0));
+    }
+
+Http::Response StubWSInfoHttpResponseWebApi21()
+    {
+    return StubWSInfoHttpResponseWebApi(BeVersion(2, 1));
+    }
+
+Http::Response StubWSInfoHttpResponseWebApi22()
+    {
+    return StubWSInfoHttpResponseWebApi(BeVersion(2, 2));
+    }
+
+Http::Response StubWSInfoHttpResponseWebApi23()
+    {
+    return StubWSInfoHttpResponseWebApi(BeVersion(2, 3));
+    }
+
+Http::Response StubWSInfoHttpResponseWebApi24()
+    {
+    return StubWSInfoHttpResponseWebApi(BeVersion(2, 4));
+    }
+
+Http::Response StubWSInfoHttpResponseWebApi25()
+    {
+    return StubWSInfoHttpResponseWebApi(BeVersion(2, 5));
+    }
+
+Http::Response StubWSInfoHttpResponseWebApi27()
+    {
+    return StubWSInfoHttpResponseWebApi(BeVersion(2, 7));
+    }
+
+Http::Response StubWSInfoHttpResponseWebApi(BeVersion webApiVersion)
+    {
+    auto info = StubWSInfoWebApi(webApiVersion);
+    Utf8PrintfString serverHeader(
+        "Bentley-WSG/%s, Bentley-WebAPI/%d.%d",
+        info.GetVersion().ToString().c_str(),
+        info.GetWebApiVersion().GetMajor(),
+        info.GetWebApiVersion().GetMinor()
+        );
+    return StubHttpResponse(HttpStatus::OK, "", {{"Server", serverHeader.c_str()}});
+    }
+
+void WriteStringToHttpBody(Utf8StringCR string, HttpBodyPtr body)
+    {
+    size_t bytesToWrite = string.length();
+    size_t bytesWritten = 0;
+    while (bytesToWrite)
+        {
+        auto written = body->Write(bytesWritten + string.c_str(), bytesToWrite);
+        if (!written)
+            {
+            EXPECT_TRUE(false);
+            break;
+            }
+        bytesWritten += written;
+        bytesToWrite -= written;
+        }
+    }
+
+Utf8String ReadHttpBody(HttpBodyPtr body)
+    {
+    Utf8String bodyStr;
+    if (body.IsNull())
+        {
+        return bodyStr;
+        }
+
+    char buffer[1000];
+
+    body->Open();
+
+    size_t read;
+    while (read = body->Read(buffer, 1000))
+        {
+        bodyStr += Utf8String(buffer, read);
+        }
+
+    body->Close();
+
+    return bodyStr;
+    }
+
+WSError StubWSConnectionError()
+    {
+    return WSError(StubHttpResponse());
+    }
+
+WSError StubWSCanceledError()
+    {
+    return WSError(StubHttpResponse(ConnectionStatus::Canceled));
+    }
+
+WSError StubWSConflictError()
+    {
+    return WSError(StubHttpResponse(ConnectionStatus::Canceled));
+    }
+
+ClientInfoPtr StubClientInfo()
+    {
+    return std::shared_ptr<ClientInfo>(new ClientInfo("Bentley-Test", BeVersion(1, 0), "TestAppGUID", "TestDeviceId", "TestSystem", "TestAppProductId"));
+    }
+
+ClientInfoPtr StubValidClientInfo()
+    {
+    auto productId = "2545"; // Navigator Desktop CONNECT Edition
+    return std::shared_ptr<ClientInfo>(new ClientInfo("Bentley-Test", BeVersion(1, 0), "TestAppGUID", "TestDeviceId", "TestSystem", productId));
+    }
+
+ObjectId StubObjectId()
+    {
+    return ObjectId("TestSchema", "TestClass", "TestId");
+    }
+
+ECSchemaPtr ParseSchema(Utf8StringCR schemaXml, ECSchemaReadContextPtr context)
+    {
+    if (context.IsNull())
+        {
+        context = ECSchemaReadContext::CreateContext();
+        context->AddSchemaPath(GetTestsAssetsDir().AppendToPath(L"/MobileUtilsAssets/ECSchemas/CacheSchemas/"));
+        context->AddSchemaPath(GetTestsAssetsDir().AppendToPath(L"ECSchemas/ECDb"));
+        }
+
+    ECSchemaPtr schema;
+    auto status = ECSchema::ReadFromXmlString(schema, schemaXml.c_str(), *context);
+
+    EXPECT_EQ(SchemaReadStatus::Success, status);
+    EXPECT_TRUE(schema.IsValid());
+
+    if (schema.IsNull())
+        throw std::exception(); // Failed to parse schema
+
+    return schema;
+    }
+
+BeFileName GetTestsAssetsDir()
+    {
+    BeFileName path;
+
+    BeTest::GetHost().GetDgnPlatformAssetsDirectory(path);
+    return path;
+    }
+
+BeFileName GetTestsTempDir()
+    {
+    BeFileName path;
+    BeTest::GetHost().GetTempDir(path);
+    return path;
+    }
+
+BeFileName GetTestsOutputDir()
+    {
+    BeFileName path;
+    BeTest::GetHost().GetOutputRoot(path);
+    return path;
+    }
+
+BeFileName StubFilePath(Utf8StringCR customFileName)
+    {
+    BeFileName fileName;
+    if (customFileName.empty())
+        {
+        BeSQLite::BeSQLiteLib::Initialize(GetTestsTempDir());
+        fileName = BeFileName(BeGuid(true).ToString() + ".txt");
+        }
+    else
+        {
+        fileName = BeFileName(customFileName);
+        }
+
+    BeFileName filePath = GetTestsTempDir().AppendToPath(fileName);
+    return filePath;
+    }
+
+BeFileName StubFile(Utf8StringCR content, Utf8StringCR customFileName)
+    {
+    BeFileName filePath = StubFilePath(customFileName);
+
+    BeFile file;
+    file.Create(filePath);
+    file.Write(nullptr, content.c_str(), static_cast<uint32_t>(content.length()));
+    file.Close();
+
+    return filePath;
+    }
+
+BeFileName StubFileWithSize(uint64_t bytesCount, Utf8StringCR customFileName)
+    {
+    BeFileName filePath = StubFilePath(customFileName);
+
+    BeFile file;
+    EXPECT_EQ(BeFileStatus::Success, file.Create(filePath));
+
+    uint64_t kbCount = bytesCount / 1024;
+    char kbBuffer[1024];
+    memset(kbBuffer, 'X', 1024);
+
+    while (kbCount--)
+        {
+        EXPECT_EQ(BeFileStatus::Success, file.Write(nullptr, kbBuffer, 1024));
+        }
+    EXPECT_EQ(BeFileStatus::Success, file.Write(nullptr, kbBuffer, bytesCount % 1024));
+    EXPECT_EQ(BeFileStatus::Success, file.Close());
+    return filePath;
+    }
+
+Utf8String SimpleReadFile(BeFileNameCR filePath)
+    {
+    bvector<Byte> fileContents;
+
+    BeFile file;
+    BeFileStatus status;
+
+    status = file.Open(filePath, BeFileAccess::Read);
+    EXPECT_EQ(BeFileStatus::Success, status);
+
+    status = file.ReadEntireFile(fileContents);
+    EXPECT_EQ(BeFileStatus::Success, status);
+
+    status = file.Close();
+    EXPECT_EQ(BeFileStatus::Success, status);
+
+    Utf8String stringContents;
+    stringContents.append(fileContents.begin(), fileContents.end());
+    return stringContents;
+    }
+
+Utf8String SimpleReadByteStream(ByteStream stream)
+    {
+    Utf8String stringContents = "";
+
+    for (auto& byte : stream)
+        stringContents += byte;
+
+    return stringContents;
+    }
+
+void SimpleWriteToFile(Utf8StringCR content, BeFileNameCR filePath)
+    {
+    if (!filePath.GetDirectoryName().DoesPathExist())
+        EXPECT_EQ(BeFileNameStatus::Success, BeFileName::CreateNewDirectory(filePath.GetDirectoryName()));
+
+    uint32_t written = 0;
+
+    BeFile file;
+    BeFileStatus status;
+
+    status = file.Create(filePath, true);
+    EXPECT_EQ(BeFileStatus::Success, status);
+
+    status = file.Write(&written, content.c_str(), (uint32_t) content.size());
+    EXPECT_EQ(BeFileStatus::Success, status);
+
+    status = file.Close();
+    EXPECT_EQ(BeFileStatus::Success, status);
+    }
+
+std::set<Utf8String> GetFolderContent(BeFileNameCR dir)
+    {
+    std::set<Utf8String> names;
+
+    BeFileName name;
+    bool isDir;
+    for (BeDirectoryIterator it(dir); it.GetCurrentEntry(name, isDir, false) == SUCCESS; it.ToNext())
+        {
+        names.insert(Utf8String(name));
+        }
+
+    return names;
+    }
+
+END_WSCLIENT_UNITTESTS_NAMESPACE