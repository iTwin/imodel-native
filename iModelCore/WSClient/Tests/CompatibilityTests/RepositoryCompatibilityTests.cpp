--- conflicted
+++ resolved
@@ -1,299 +1,295 @@
-/*--------------------------------------------------------------------------------------+
-|
-|     $Source: Tests/CompatibilityTests/RepositoryCompatibilityTests.cpp $
-|
-|  $Copyright: (c) 2018 Bentley Systems, Incorporated. All rights reserved. $
-|
-+--------------------------------------------------------------------------------------*/
-
-#include "RepositoryCompatibilityTests.h"
-
-#include <WebServices/Cache/CachingDataSource.h>
-#include <BeHttp/ProxyHttpHandler.h>
-#include <BeHttp/HttpConfigurationHandler.h>
-
-#include "../UnitTests/Published/WebServices/Connect/StubLocalState.h"
-
-#include "TestsHelper.h"
-#include "TestsHost.h"
-#include "Parser/ArgumentParser.h"
-#include "Disk/DiskRepositoryClient.h"
-#include "Logging/Logging.h"
-
-bvector<TestRepositories> s_createTestData;
-bvector<TestRepositories> s_upgradeTestData;
-bvector<TestRepositories> s_downloadSchemasTestData;
-
-StubLocalState s_localState;
-IHttpHandlerPtr s_proxy;
-ConnectSignInManagerPtr s_signInManager;
-
-void RepositoryCompatibilityTests::SetTestData(const bvector<TestRepositories>& testData)
-    {
-    for (auto& repositories : testData)
-        {
-        if (repositories.upgrade.IsValid())
-            {
-            s_upgradeTestData.push_back(repositories);
-            }
-        else if (repositories.create.IsValid())
-            {
-            s_createTestData.push_back(repositories);
-            }
-        else if (repositories.downloadSchemas.IsValid())
-            {
-            s_downloadSchemasTestData.push_back(repositories);
-            }
-        }
-    }
-
-void RepositoryCompatibilityTests::SetUp()
-    {
-    TestsHost::GetErrorLog().clear();
-    s_localState = StubLocalState();
-    s_proxy = ProxyHttpHandler::GetFiddlerProxyIfReachable();
-
-    UrlProvider::Uninitialize();
-
-    s_signInManager = ConnectSignInManager::Create(StubValidClientInfo(), s_proxy, &s_localState);
-    }
-
-void RepositoryCompatibilityTests::TearDown()
-    {
-    UrlProvider::Uninitialize();
-
-    if (!TestsHost::GetErrorLog().empty())
-        ADD_FAILURE() << TestsHost::GetErrorLog();
-
-    if (::testing::Test::HasFailure())
-        {
-        if (!GetParam().create.comment.empty())
-            ADD_FAILURE() << "Known issue: " << GetParam().create.comment;
-
-        if (!GetParam().upgrade.comment.empty())
-            ADD_FAILURE() << "Known issue: " << GetParam().create.comment;
-
-        if (!GetParam().downloadSchemas.comment.empty())
-            ADD_FAILURE() << "Known issue: " << GetParam().create.comment;
-        }
-    }
-
-void CreateDateStampFile(Utf8StringCR testName, BeFileName path)
-    {
-    Utf8String name = testName + "-" + Utf8String(DateTime::GetCurrentTimeUtc().ToString()) + ".stamp";
-    name.ReplaceAll(":", ".");
-    path.AppendToPath(BeFileName(name));
-    BeFile file;
-    EXPECT_EQ(BeFileStatus::Success, file.Create(path));
-    file.Close();
-    }
-
-Utf8String GetDateStr(DateTimeCR dateTime)
-    {
-    return Utf8PrintfString("%04d-%02d-%02d", dateTime.GetYear(), dateTime.GetMonth(), dateTime.GetDay());
-    }
-
-BeFileName GetOutputPath()
-    {
-    BeFileName path;
-    BeTest::GetHost().GetOutputRoot(path);
-    path.AppendToPath(BeFileName(BUILD_VERSION));
-    return path;
-    }
-
-BeFileName GetOutputPath(Utf8StringCR testName, Utf8StringCR customLabel, Utf8String repositoryId, Utf8StringCR dateStr)
-    {
-    if (!customLabel.empty())
-        repositoryId = customLabel;
-
-    BeFileName path = GetOutputPath();
-    path.AppendToPath(BeFileName(dateStr));
-    path.AppendToPath(BeFileName(testName));
-    path.AppendToPath(BeFileName(repositoryId));
-
-    return path;
-    }
-
-BeFileName GetNewOutputPath(Utf8StringCR testName, Utf8StringCR customLabel, Utf8StringCR repositoryId)
-    {
-    auto todayStr = GetDateStr(DateTime::GetCurrentTimeUtc());
-    auto path = GetOutputPath(testName, customLabel, repositoryId, todayStr);
-
-    if (path.DoesPathExist())
-        EXPECT_EQ(BeFileNameStatus::Success, BeFileName::EmptyAndRemoveDirectory(path));
-
-    EXPECT_EQ(BeFileNameStatus::Success, BeFileName::CreateNewDirectory(path));
-
-    return path;
-    }
-
-IWSRepositoryClientPtr CreateClient(TestRepository& repository)
-    {
-    if (!repository.schemasDir.empty())
-        return std::make_shared<DiskRepositoryClient>(repository.schemasDir);
-
-    auto httpHandler = s_proxy;
-
-    if (repository.validateCertificate == false)
-        {
-        httpHandler = std::make_shared<HttpConfigurationHandler>([] (Http::Request& request)
-            {
-            request.SetValidateCertificate(false);
-            }, httpHandler);
-        }
-
-    if (repository.environment)
-        {
-        UrlProvider::Initialize(*repository.environment, UrlProvider::DefaultTimeout, &s_localState, nullptr, s_proxy);
-        if (repository.credentials.IsValid())
-            {
-            EXPECT_TRUE(s_signInManager->SignInWithCredentials(repository.credentials)->GetResult().IsSuccess());
-            }
-        else if (repository.token)
-            {
-            EXPECT_TRUE(s_signInManager->SignInWithToken(repository.token)->GetResult().IsSuccess());
-            }
-        httpHandler = s_signInManager->GetAuthenticationHandler(repository.serverUrl, httpHandler);
-        }
-
-    auto client = WSRepositoryClient::Create(repository.serverUrl, repository.serviceVersion, repository.id, StubValidClientInfo(), nullptr, httpHandler);
-
-    if (!repository.environment && !repository.credentials.IsEmpty())
-        {
-        client->SetCredentials(repository.credentials);
-        }
-
-    return client;
-    }
-
-void CreateTestPaths(IWSRepositoryClientPtr client, Utf8StringCR testName, Utf8StringCR customLabel, BeFileName& cachePathOut, CacheEnvironment& envOut)
-    {
-    cachePathOut = GetNewOutputPath(testName, customLabel, client->GetRepositoryId());
-
-    CreateDateStampFile(testName, cachePathOut);
-
-    envOut = CacheEnvironment();
-    envOut.persistentFileCacheDir = cachePathOut;
-    envOut.temporaryFileCacheDir = cachePathOut;
-
-    cachePathOut.AppendToPath(L"WSCache.ecdb");
-    }
-
-struct RepositoryCompatibilityTests_DownloadSchemas : RepositoryCompatibilityTests {};
-INSTANTIATE_TEST_CASE_P(, RepositoryCompatibilityTests_DownloadSchemas, ::testing::ValuesIn(s_downloadSchemasTestData));
-/*--------------------------------------------------------------------------------------+
-* @bsitest                                    Vincas.Razma                     01/18
-+---------------+---------------+---------------+---------------+---------------+------*/
-TEST_P(RepositoryCompatibilityTests_DownloadSchemas, Download)
-    {
-    auto repository = GetParam().downloadSchemas;
-    auto client = CreateClient(repository);
-
-    BeFileName path;
-    CacheEnvironment env;
-    CreateTestPaths(client, "DownloadSchemas", repository.label, path, env);
-    BeFileName schemasFolder = env.persistentFileCacheDir;
-    schemasFolder.AppendToPath(L"Schemas").AppendSeparator();
-    BeFileName::CreateNewDirectory(schemasFolder);
-    ASSERT_TRUE(schemasFolder.DoesPathExist());
-
-    auto schemas = client->SendGetSchemasRequest()->GetResult().GetValue();
-    ASSERT_TRUE(schemas.GetInstances().IsValid());
-
-    for (auto schema : schemas.GetInstances())
-        {
-        const rapidjson::Value& properties = schema.GetProperties();
-
-        SchemaKey key(
-            properties["Name"].GetString(),
-            properties["VersionMajor"].GetInt(),
-            properties.HasMember("VersionWrite") ? properties["VersionWrite"].GetInt() : 0, // EC2 compatibility
-            properties["VersionMinor"].GetInt());
-
-        BeFileName schemaFilePath(schemasFolder);
-<<<<<<< HEAD
-        schemaFilePath.AppendToPath(BeFileName(key.GetFullSchemaName() + ".ecschema.xml"));
-=======
-        Utf8PrintfString fullSchemaName("%s.%02d.%02d", Utf8String(key.m_schemaName).c_str(), key.m_versionMajor, key.m_versionMinor);
-        schemaFilePath.AppendToPath(BeFileName(fullSchemaName + ".ecschema.xml"));
->>>>>>> a7fe4d29
-
-        EXPECT_TRUE(client->SendGetFileRequest(schema.GetObjectId(), schemaFilePath)->GetResult().IsSuccess());
-        }
-
-    LOG.infov("Downloaded schemas to: %s", schemasFolder.GetNameUtf8().c_str());
-    }
-
-struct RepositoryCompatibilityTests_Create : RepositoryCompatibilityTests {};
-INSTANTIATE_TEST_CASE_P(, RepositoryCompatibilityTests_Create, ::testing::ValuesIn(s_createTestData));
-/*--------------------------------------------------------------------------------------+
-* @bsitest                                    Vincas.Razma                     12/16
-+---------------+---------------+---------------+---------------+---------------+------*/
-TEST_P(RepositoryCompatibilityTests_Create, Create)
-    {
-    auto repository = GetParam().create;
-    auto client = CreateClient(repository);
-
-    BeFileName path;
-    CacheEnvironment env;
-    CreateTestPaths(client, "Create", repository.label, path, env);
-    ASSERT_FALSE(path.DoesPathExist());
-
-    auto createResult = CachingDataSource::OpenOrCreate(client, path, env)->GetResult();
-    ASSERT_TRUE(createResult.IsSuccess());
-    auto ds = createResult.GetValue();
-
-    ds->GetCacheAccessThread()->ExecuteAsync([=]
-        {
-        auto txn = ds->StartCacheTransaction();
-        EXPECT_NE(0, ds->GetRepositorySchemas(txn).size());
-        })->Wait();
-    }
-
-struct RepositoryCompatibilityTests_Upgrade : RepositoryCompatibilityTests {};
-INSTANTIATE_TEST_CASE_P(, RepositoryCompatibilityTests_Upgrade, ::testing::ValuesIn(s_upgradeTestData));
-/*--------------------------------------------------------------------------------------+
-* @bsitest                                    Vincas.Razma                     12/16
-+---------------+---------------+---------------+---------------+---------------+------*/
-TEST_P(RepositoryCompatibilityTests_Upgrade, Upgrade)
-    {
-    // Create base cache
-    auto repository = GetParam().create;
-    auto client = CreateClient(repository);
-
-    BeFileName path;
-    CacheEnvironment env;
-    CreateTestPaths(client, "Upgrade", repository.label, path, env);
-    ASSERT_FALSE(path.DoesPathExist());
-
-    auto createResult = CachingDataSource::OpenOrCreate(client, path, env)->GetResult();
-    ASSERT_TRUE(createResult.IsSuccess());
-
-    // Force close
-    createResult.GetValue()->Close();
-    createResult = CachingDataSource::OpenResult();
-
-    // Open connection for upgrade
-    repository = GetParam().upgrade;
-    client = CreateClient(repository);
-    auto openResult = CachingDataSource::OpenOrCreate(client, path, env)->GetResult();
-    ASSERT_TRUE(openResult.IsSuccess());
-    auto ds = openResult.GetValue();
-
-    // Pull new schemas if any
-    auto updateResult = ds->UpdateSchemas(nullptr)->GetResult();
-    ASSERT_TRUE(updateResult.IsSuccess());
-
-    // Latest schemas pulled, second updates should do nothing and succeed
-    for (int i = 0; i < 2; i++)
-        {
-        updateResult = ds->UpdateSchemas(nullptr)->GetResult();
-        ASSERT_TRUE(updateResult.IsSuccess());
-        }
-
-    ds->GetCacheAccessThread()->ExecuteAsync([=]
-        {
-        auto txn = ds->StartCacheTransaction();
-        EXPECT_NE(0, ds->GetRepositorySchemas(txn).size());
-        })->Wait();
-    }
+/*--------------------------------------------------------------------------------------+
+|
+|     $Source: Tests/CompatibilityTests/RepositoryCompatibilityTests.cpp $
+|
+|  $Copyright: (c) 2018 Bentley Systems, Incorporated. All rights reserved. $
+|
++--------------------------------------------------------------------------------------*/
+
+#include "RepositoryCompatibilityTests.h"
+
+#include <WebServices/Cache/CachingDataSource.h>
+#include <BeHttp/ProxyHttpHandler.h>
+#include <BeHttp/HttpConfigurationHandler.h>
+
+#include "../UnitTests/Published/WebServices/Connect/StubLocalState.h"
+
+#include "TestsHelper.h"
+#include "TestsHost.h"
+#include "Parser/ArgumentParser.h"
+#include "Disk/DiskRepositoryClient.h"
+#include "Logging/Logging.h"
+
+bvector<TestRepositories> s_createTestData;
+bvector<TestRepositories> s_upgradeTestData;
+bvector<TestRepositories> s_downloadSchemasTestData;
+
+StubLocalState s_localState;
+IHttpHandlerPtr s_proxy;
+ConnectSignInManagerPtr s_signInManager;
+
+void RepositoryCompatibilityTests::SetTestData(const bvector<TestRepositories>& testData)
+    {
+    for (auto& repositories : testData)
+        {
+        if (repositories.upgrade.IsValid())
+            {
+            s_upgradeTestData.push_back(repositories);
+            }
+        else if (repositories.create.IsValid())
+            {
+            s_createTestData.push_back(repositories);
+            }
+        else if (repositories.downloadSchemas.IsValid())
+            {
+            s_downloadSchemasTestData.push_back(repositories);
+            }
+        }
+    }
+
+void RepositoryCompatibilityTests::SetUp()
+    {
+    TestsHost::GetErrorLog().clear();
+    s_localState = StubLocalState();
+    s_proxy = ProxyHttpHandler::GetFiddlerProxyIfReachable();
+
+    UrlProvider::Uninitialize();
+
+    s_signInManager = ConnectSignInManager::Create(StubValidClientInfo(), s_proxy, &s_localState);
+    }
+
+void RepositoryCompatibilityTests::TearDown()
+    {
+    UrlProvider::Uninitialize();
+
+    if (!TestsHost::GetErrorLog().empty())
+        ADD_FAILURE() << TestsHost::GetErrorLog();
+
+    if (::testing::Test::HasFailure())
+        {
+        if (!GetParam().create.comment.empty())
+            ADD_FAILURE() << "Known issue: " << GetParam().create.comment;
+
+        if (!GetParam().upgrade.comment.empty())
+            ADD_FAILURE() << "Known issue: " << GetParam().create.comment;
+
+        if (!GetParam().downloadSchemas.comment.empty())
+            ADD_FAILURE() << "Known issue: " << GetParam().create.comment;
+        }
+    }
+
+void CreateDateStampFile(Utf8StringCR testName, BeFileName path)
+    {
+    Utf8String name = testName + "-" + Utf8String(DateTime::GetCurrentTimeUtc().ToString()) + ".stamp";
+    name.ReplaceAll(":", ".");
+    path.AppendToPath(BeFileName(name));
+    BeFile file;
+    EXPECT_EQ(BeFileStatus::Success, file.Create(path));
+    file.Close();
+    }
+
+Utf8String GetDateStr(DateTimeCR dateTime)
+    {
+    return Utf8PrintfString("%04d-%02d-%02d", dateTime.GetYear(), dateTime.GetMonth(), dateTime.GetDay());
+    }
+
+BeFileName GetOutputPath()
+    {
+    BeFileName path;
+    BeTest::GetHost().GetOutputRoot(path);
+    path.AppendToPath(BeFileName(BUILD_VERSION));
+    return path;
+    }
+
+BeFileName GetOutputPath(Utf8StringCR testName, Utf8StringCR customLabel, Utf8String repositoryId, Utf8StringCR dateStr)
+    {
+    if (!customLabel.empty())
+        repositoryId = customLabel;
+
+    BeFileName path = GetOutputPath();
+    path.AppendToPath(BeFileName(dateStr));
+    path.AppendToPath(BeFileName(testName));
+    path.AppendToPath(BeFileName(repositoryId));
+
+    return path;
+    }
+
+BeFileName GetNewOutputPath(Utf8StringCR testName, Utf8StringCR customLabel, Utf8StringCR repositoryId)
+    {
+    auto todayStr = GetDateStr(DateTime::GetCurrentTimeUtc());
+    auto path = GetOutputPath(testName, customLabel, repositoryId, todayStr);
+
+    if (path.DoesPathExist())
+        EXPECT_EQ(BeFileNameStatus::Success, BeFileName::EmptyAndRemoveDirectory(path));
+
+    EXPECT_EQ(BeFileNameStatus::Success, BeFileName::CreateNewDirectory(path));
+
+    return path;
+    }
+
+IWSRepositoryClientPtr CreateClient(TestRepository& repository)
+    {
+    if (!repository.schemasDir.empty())
+        return std::make_shared<DiskRepositoryClient>(repository.schemasDir);
+
+    auto httpHandler = s_proxy;
+
+    if (repository.validateCertificate == false)
+        {
+        httpHandler = std::make_shared<HttpConfigurationHandler>([] (Http::Request& request)
+            {
+            request.SetValidateCertificate(false);
+            }, httpHandler);
+        }
+
+    if (repository.environment)
+        {
+        UrlProvider::Initialize(*repository.environment, UrlProvider::DefaultTimeout, &s_localState, nullptr, s_proxy);
+        if (repository.credentials.IsValid())
+            {
+            EXPECT_TRUE(s_signInManager->SignInWithCredentials(repository.credentials)->GetResult().IsSuccess());
+            }
+        else if (repository.token)
+            {
+            EXPECT_TRUE(s_signInManager->SignInWithToken(repository.token)->GetResult().IsSuccess());
+            }
+        httpHandler = s_signInManager->GetAuthenticationHandler(repository.serverUrl, httpHandler);
+        }
+
+    auto client = WSRepositoryClient::Create(repository.serverUrl, repository.serviceVersion, repository.id, StubValidClientInfo(), nullptr, httpHandler);
+
+    if (!repository.environment && !repository.credentials.IsEmpty())
+        {
+        client->SetCredentials(repository.credentials);
+        }
+
+    return client;
+    }
+
+void CreateTestPaths(IWSRepositoryClientPtr client, Utf8StringCR testName, Utf8StringCR customLabel, BeFileName& cachePathOut, CacheEnvironment& envOut)
+    {
+    cachePathOut = GetNewOutputPath(testName, customLabel, client->GetRepositoryId());
+
+    CreateDateStampFile(testName, cachePathOut);
+
+    envOut = CacheEnvironment();
+    envOut.persistentFileCacheDir = cachePathOut;
+    envOut.temporaryFileCacheDir = cachePathOut;
+
+    cachePathOut.AppendToPath(L"WSCache.ecdb");
+    }
+
+struct RepositoryCompatibilityTests_DownloadSchemas : RepositoryCompatibilityTests {};
+INSTANTIATE_TEST_CASE_P(, RepositoryCompatibilityTests_DownloadSchemas, ::testing::ValuesIn(s_downloadSchemasTestData));
+/*--------------------------------------------------------------------------------------+
+* @bsitest                                    Vincas.Razma                     01/18
++---------------+---------------+---------------+---------------+---------------+------*/
+TEST_P(RepositoryCompatibilityTests_DownloadSchemas, Download)
+    {
+    auto repository = GetParam().downloadSchemas;
+    auto client = CreateClient(repository);
+
+    BeFileName path;
+    CacheEnvironment env;
+    CreateTestPaths(client, "DownloadSchemas", repository.label, path, env);
+    BeFileName schemasFolder = env.persistentFileCacheDir;
+    schemasFolder.AppendToPath(L"Schemas").AppendSeparator();
+    BeFileName::CreateNewDirectory(schemasFolder);
+    ASSERT_TRUE(schemasFolder.DoesPathExist());
+
+    auto schemas = client->SendGetSchemasRequest()->GetResult().GetValue();
+    ASSERT_TRUE(schemas.GetInstances().IsValid());
+
+    for (auto schema : schemas.GetInstances())
+        {
+        const rapidjson::Value& properties = schema.GetProperties();
+
+        SchemaKey key(
+            properties["Name"].GetString(),
+            properties["VersionMajor"].GetInt(),
+            properties.HasMember("VersionWrite") ? properties["VersionWrite"].GetInt() : 0, // EC2 compatibility
+            properties["VersionMinor"].GetInt());
+
+        BeFileName schemaFilePath(schemasFolder);
+        Utf8PrintfString fullSchemaName("%s.%2d.%2d", key.m_schemaName.c_str(), key.m_versionMajor, key.m_versionMinor);
+        schemaFilePath.AppendToPath(BeFileName(fullSchemaName + ".ecschema.xml"));
+
+        EXPECT_TRUE(client->SendGetFileRequest(schema.GetObjectId(), schemaFilePath)->GetResult().IsSuccess());
+        }
+
+    LOG.infov("Downloaded schemas to: %s", schemasFolder.GetNameUtf8().c_str());
+    }
+
+struct RepositoryCompatibilityTests_Create : RepositoryCompatibilityTests {};
+INSTANTIATE_TEST_CASE_P(, RepositoryCompatibilityTests_Create, ::testing::ValuesIn(s_createTestData));
+/*--------------------------------------------------------------------------------------+
+* @bsitest                                    Vincas.Razma                     12/16
++---------------+---------------+---------------+---------------+---------------+------*/
+TEST_P(RepositoryCompatibilityTests_Create, Create)
+    {
+    auto repository = GetParam().create;
+    auto client = CreateClient(repository);
+
+    BeFileName path;
+    CacheEnvironment env;
+    CreateTestPaths(client, "Create", repository.label, path, env);
+    ASSERT_FALSE(path.DoesPathExist());
+
+    auto createResult = CachingDataSource::OpenOrCreate(client, path, env)->GetResult();
+    ASSERT_TRUE(createResult.IsSuccess());
+    auto ds = createResult.GetValue();
+
+    ds->GetCacheAccessThread()->ExecuteAsync([=]
+        {
+        auto txn = ds->StartCacheTransaction();
+        EXPECT_NE(0, ds->GetRepositorySchemas(txn).size());
+        })->Wait();
+    }
+
+struct RepositoryCompatibilityTests_Upgrade : RepositoryCompatibilityTests {};
+INSTANTIATE_TEST_CASE_P(, RepositoryCompatibilityTests_Upgrade, ::testing::ValuesIn(s_upgradeTestData));
+/*--------------------------------------------------------------------------------------+
+* @bsitest                                    Vincas.Razma                     12/16
++---------------+---------------+---------------+---------------+---------------+------*/
+TEST_P(RepositoryCompatibilityTests_Upgrade, Upgrade)
+    {
+    // Create base cache
+    auto repository = GetParam().create;
+    auto client = CreateClient(repository);
+
+    BeFileName path;
+    CacheEnvironment env;
+    CreateTestPaths(client, "Upgrade", repository.label, path, env);
+    ASSERT_FALSE(path.DoesPathExist());
+
+    auto createResult = CachingDataSource::OpenOrCreate(client, path, env)->GetResult();
+    ASSERT_TRUE(createResult.IsSuccess());
+
+    // Force close
+    createResult.GetValue()->Close();
+    createResult = CachingDataSource::OpenResult();
+
+    // Open connection for upgrade
+    repository = GetParam().upgrade;
+    client = CreateClient(repository);
+    auto openResult = CachingDataSource::OpenOrCreate(client, path, env)->GetResult();
+    ASSERT_TRUE(openResult.IsSuccess());
+    auto ds = openResult.GetValue();
+
+    // Pull new schemas if any
+    auto updateResult = ds->UpdateSchemas(nullptr)->GetResult();
+    ASSERT_TRUE(updateResult.IsSuccess());
+
+    // Latest schemas pulled, second updates should do nothing and succeed
+    for (int i = 0; i < 2; i++)
+        {
+        updateResult = ds->UpdateSchemas(nullptr)->GetResult();
+        ASSERT_TRUE(updateResult.IsSuccess());
+        }
+
+    ds->GetCacheAccessThread()->ExecuteAsync([=]
+        {
+        auto txn = ds->StartCacheTransaction();
+        EXPECT_NE(0, ds->GetRepositorySchemas(txn).size());
+        })->Wait();
+    }