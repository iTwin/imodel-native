--- conflicted
+++ resolved
@@ -1,81 +1,70 @@
-/*--------------------------------------------------------------------------------------+
-|
-|     $Source: Tests/CompatibilityTests/Parser/TestData.cpp $
-|
-|  $Copyright: (c) 2018 Bentley Systems, Incorporated. All rights reserved. $
-|
-+--------------------------------------------------------------------------------------*/
-
-#include "TestData.h"
-
-void PrintTo(const TestRepository& value, ::std::ostream* os)
-    {
-<<<<<<< HEAD
-    Utf8String prefix;
-    if (!value.label.empty())
-        prefix = value.label + ", ";
-
-    if (value.schemasDir.empty())
-        *os << Utf8PrintfString("%sServer: %s | %s", prefix.c_str(), value.serverUrl.c_str(), value.id.c_str());
-    else
-        *os << Utf8PrintfString("%sSchemas: %s", prefix.c_str(), Utf8String(value.schemasDir).c_str());
-=======
-    if (!value.label.empty())
-        *os << "-l " + value.label + " ";
-
-    if (value.schemasDir.empty())
-        *os << Utf8PrintfString("-url %s -r %s ", value.serverUrl.c_str(), value.id.c_str());
-    else
-        *os << Utf8PrintfString("-schemas %s ", Utf8String(value.schemasDir).c_str());
-
-    if (!value.tokenPath.empty())
-        {
-        if (!value.environment)
-            *os << "ERROR";
-        else if (*value.environment == UrlProvider::Environment::Dev)
-            *os << "-auth:dev";
-        else if (*value.environment == UrlProvider::Environment::Qa)
-            *os << "-auth:qa";
-        else if (*value.environment == UrlProvider::Environment::Release)
-            *os << "-auth:prod";
-
-        *os << ":token " << Utf8String(value.tokenPath) << " ";
-        }
-
-    if (!value.credentials.IsEmpty())
-        {
-        if (!value.environment)
-            *os << "-auth:basic ";
-        else if (*value.environment == UrlProvider::Environment::Dev)
-            *os << "-auth:dev:ims ";
-        else if (*value.environment == UrlProvider::Environment::Qa)
-            *os << "-auth:qa:ims ";
-        else if (*value.environment == UrlProvider::Environment::Release)
-            *os << "-auth:prod:ims ";
-
-        *os << value.credentials.GetUsername() << ":" << value.credentials.GetPassword() << " ";
-        }
-
-    if (!value.validateCertificate)
-        *os << "-validateCertificate false ";
->>>>>>> 70108980
-    }
-
-void PrintTo(const TestRepositories& value, ::std::ostream* os)
-    {
-    if (value.downloadSchemas.IsValid())
-        {
-        *os << "--downloadSchemas ";
-        PrintTo(value.downloadSchemas, os);
-        return;
-        }
-
-    *os << "--createcache ";
-    PrintTo(value.create, os);
-
-    if (!value.upgrade.IsValid())
-        return;
-
-    *os << "--upgradecache ";
-    PrintTo(value.upgrade, os);
-    }
+/*--------------------------------------------------------------------------------------+
+|
+|     $Source: Tests/CompatibilityTests/Parser/TestData.cpp $
+|
+|  $Copyright: (c) 2018 Bentley Systems, Incorporated. All rights reserved. $
+|
++--------------------------------------------------------------------------------------*/
+
+#include "TestData.h"
+
+void PrintTo(const TestRepository& value, ::std::ostream* os)
+    {
+    if (!value.label.empty())
+        *os << "-l " + value.label + " ";
+
+    if (value.schemasDir.empty())
+        *os << Utf8PrintfString("-url %s -r %s ", value.serverUrl.c_str(), value.id.c_str());
+    else
+        *os << Utf8PrintfString("-schemas %s ", Utf8String(value.schemasDir).c_str());
+
+    if (!value.tokenPath.empty())
+        {
+        if (!value.environment)
+            *os << "ERROR";
+        else if (*value.environment == UrlProvider::Environment::Dev)
+            *os << "-auth:dev";
+        else if (*value.environment == UrlProvider::Environment::Qa)
+            *os << "-auth:qa";
+        else if (*value.environment == UrlProvider::Environment::Release)
+            *os << "-auth:prod";
+
+        *os << ":token " << Utf8String(value.tokenPath) << " ";
+        }
+
+    if (!value.credentials.IsEmpty())
+        {
+        if (!value.environment)
+            *os << "-auth:basic ";
+        else if (*value.environment == UrlProvider::Environment::Dev)
+            *os << "-auth:dev:ims ";
+        else if (*value.environment == UrlProvider::Environment::Qa)
+            *os << "-auth:qa:ims ";
+        else if (*value.environment == UrlProvider::Environment::Release)
+            *os << "-auth:prod:ims ";
+
+        *os << value.credentials.GetUsername() << ":" << value.credentials.GetPassword() << " ";
+        }
+
+    if (!value.validateCertificate)
+        *os << "-validateCertificate false ";
+    }
+
+void PrintTo(const TestRepositories& value, ::std::ostream* os)
+    {
+    if (value.downloadSchemas.IsValid())
+        {
+        *os << "--downloadSchemas ";
+        PrintTo(value.downloadSchemas, os);
+        return;
+        }
+
+    *os << "--createcache ";
+    PrintTo(value.create, os);
+
+    if (!value.upgrade.IsValid())
+        return;
+
+    *os << "--upgradecache ";
+    PrintTo(value.upgrade, os);
+    }