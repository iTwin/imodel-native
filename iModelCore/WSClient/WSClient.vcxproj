--- conflicted
+++ resolved
@@ -1,433 +1,429 @@
-﻿<?xml version="1.0" encoding="utf-8"?>
-<Project DefaultTargets="Build" ToolsVersion="12.0" xmlns="http://schemas.microsoft.com/developer/msbuild/2003">
-  <ItemGroup Label="ProjectConfigurations">
-    <ProjectConfiguration Include="Debug|x64">
-      <Configuration>Debug</Configuration>
-      <Platform>x64</Platform>
-    </ProjectConfiguration>
-    <ProjectConfiguration Include="Release|x64">
-      <Configuration>Release</Configuration>
-      <Platform>x64</Platform>
-    </ProjectConfiguration>
-  </ItemGroup>
-  <PropertyGroup>
-    <ShowAllFiles>true</ShowAllFiles>
-  </PropertyGroup>
-  <PropertyGroup Label="Globals">
-    <ProjectGuid>{90E274E0-6D7E-4D78-B592-0CD9CB9BEA52}</ProjectGuid>
-    <Keyword>MakeFileProj</Keyword>
-  </PropertyGroup>
-  <Import Project="$(VCTargetsPath)\Microsoft.Cpp.Default.props" />
-  <PropertyGroup Condition="'$(Configuration)|$(Platform)'=='Debug|x64'" Label="Configuration">
-    <ConfigurationType>Makefile</ConfigurationType>
-    <UseDebugLibraries>true</UseDebugLibraries>
-    <PlatformToolset>v120</PlatformToolset>
-  </PropertyGroup>
-  <PropertyGroup Condition="'$(Configuration)|$(Platform)'=='Release|x64'" Label="Configuration">
-    <ConfigurationType>Makefile</ConfigurationType>
-    <UseDebugLibraries>false</UseDebugLibraries>
-    <PlatformToolset>v120</PlatformToolset>
-  </PropertyGroup>
-  <Import Project="$(VCTargetsPath)\Microsoft.Cpp.props" />
-  <ImportGroup Label="ExtensionSettings">
-  </ImportGroup>
-  <ImportGroup Condition="'$(Configuration)|$(Platform)'=='Debug|x64'" Label="PropertySheets">
-    <Import Project="$(UserRootDir)\Microsoft.Cpp.$(Platform).user.props" Condition="exists('$(UserRootDir)\Microsoft.Cpp.$(Platform).user.props')" Label="LocalAppDataPlatform" />
-  </ImportGroup>
-  <ImportGroup Condition="'$(Configuration)|$(Platform)'=='Release|x64'" Label="PropertySheets">
-    <Import Project="$(UserRootDir)\Microsoft.Cpp.$(Platform).user.props" Condition="exists('$(UserRootDir)\Microsoft.Cpp.$(Platform).user.props')" Label="LocalAppDataPlatform" />
-  </ImportGroup>
-  <PropertyGroup Label="UserMacros" />
-  <PropertyGroup Condition="'$(Configuration)|$(Platform)'=='Debug|x64'">
-    <NMakePreprocessorDefinitions>__WSCLIENT_DLL_BUILD__;_DEBUG;BENTLEY_WIN32;$(NMakePreprocessorDefinitions)</NMakePreprocessorDefinitions>
-    <NMakeBuildCommandLine>bb -ax64 reb *WebServices* WSClient-PublishedAPI</NMakeBuildCommandLine>
-    <NMakeCleanCommandLine>bb -ax64 reb *WebServices* WSClient-PublishedAPI -c</NMakeCleanCommandLine>
-    <NMakeReBuildCommandLine>bb -ax64 -r WSClient -f WSClient -p WebServicesCache b</NMakeReBuildCommandLine>
-    <NMakeIncludeSearchPath>$(NMakeIncludeSearchPath)</NMakeIncludeSearchPath>
-    <IncludePath>$(SrcRoot)WSClient\PublicAPI\;$(SrcRoot)WSClient\Client\;$(OutRoot)Winx64\build\WSClient\PublishedApi\;$(OutRoot)Winx64\BuildContexts\WSClient\PublicAPI\;$(OutRoot)Winx64\Product\DgnClientSdk-Winx64\include\;$(IncludePath)</IncludePath>
-    <OutDir>$(TEMP)VSOut\$(MSBuildProjectName)\$(Platform)\$(Configuration)\</OutDir>
-    <IntDir>$(TEMP)</IntDir>
-  </PropertyGroup>
-  <PropertyGroup Condition="'$(Configuration)|$(Platform)'=='Release|x64'">
-    <NMakePreprocessorDefinitions>WIN32;NDEBUG;$(NMakePreprocessorDefinitions)</NMakePreprocessorDefinitions>
-  </PropertyGroup>
-  <ItemDefinitionGroup Condition="'$(Configuration)|$(Platform)'=='Debug|x64'">
-    <BuildLog>
-      <Path>$(TEMP)\$(MSBuildProjectName).log</Path>
-    </BuildLog>
-  </ItemDefinitionGroup>
-  <ItemGroup>
-    <ClCompile Include="Azure\AzureBlobStorageClient.cpp" />
-    <ClCompile Include="Cache\CacheNavigationTask.cpp" />
-    <ClCompile Include="Cache\CachingDataSource.cpp" />
-    <ClCompile Include="Cache\CachingTaskBase.cpp" />
-    <ClCompile Include="Cache\ChangesGraph.cpp" />
-    <ClCompile Include="Cache\DownloadFilesTask.cpp" />
-    <ClCompile Include="Cache\Examples\CachingExample.cpp" />
-    <ClCompile Include="Cache\ICachingDataSource.cpp" />
-    <ClCompile Include="Cache\IQueryProvider.cpp" />
-    <ClCompile Include="Cache\NavigationCachingOptions.cpp" />
-    <ClCompile Include="Cache\Network\ResponseGuard.cpp" />
-    <ClCompile Include="Cache\Persistence\CachedObjectInfo.cpp" />
-    <ClCompile Include="Cache\Persistence\CachedResponseKey.cpp" />
-    <ClCompile Include="Cache\Persistence\CacheEnvironment.cpp" />
-    <ClCompile Include="Cache\Persistence\CacheQueryHelper.cpp" />
-    <ClCompile Include="Cache\Persistence\ChangeManager.cpp" />
-    <ClCompile Include="Cache\Persistence\Changes\ChangeInfo.cpp" />
-    <ClCompile Include="Cache\Persistence\Changes\ChangeInfoManager.cpp" />
-    <ClCompile Include="Cache\Persistence\Core\CacheSettings.cpp" />
-    <ClCompile Include="Cache\Persistence\Hierarchy\ExtendedDataDelegate.cpp" />
-    <ClCompile Include="Cache\Persistence\Core\WSCacheState.cpp" />
-    <ClCompile Include="Cache\Persistence\Core\SchemaContext.cpp" />
-    <ClCompile Include="Cache\Persistence\Core\SchemaManager.cpp" />
-    <ClCompile Include="Cache\Persistence\DataReadOptions.cpp" />
-    <ClCompile Include="Cache\Persistence\DataSourceCache.cpp" />
-    <ClCompile Include="Cache\Persistence\Files\FileStorage.cpp" />
-    <ClCompile Include="Cache\Persistence\Files\FileInfo.cpp" />
-    <ClCompile Include="Cache\Persistence\Files\FileInfoManager.cpp" />
-    <ClCompile Include="Cache\Persistence\Hierarchy\HierarchyManager.cpp" />
-    <ClCompile Include="Cache\Persistence\Hierarchy\RootManager.cpp" />
-    <ClCompile Include="Cache\Persistence\IChangeManager.cpp" />
-    <ClCompile Include="Cache\Persistence\Instances\InstanceCacheHelper.cpp" />
-    <ClCompile Include="Cache\Persistence\Instances\NavigationBaseManager.cpp" />
-    <ClCompile Include="Cache\Persistence\Instances\ObjectInfo.cpp" />
-    <ClCompile Include="Cache\Persistence\Instances\ObjectInfoManager.cpp" />
-    <ClCompile Include="Cache\Persistence\Instances\RelationshipInfo.cpp" />
-    <ClCompile Include="Cache\Persistence\Instances\RelationshipInfoManager.cpp" />
-    <ClCompile Include="Cache\Persistence\RepositoryInfoStore.cpp" />
-    <ClCompile Include="Cache\Persistence\Responses\CachedResponseInfo.cpp" />
-    <ClCompile Include="Cache\Persistence\Responses\CachedResponseManager.cpp" />
-    <ClCompile Include="Cache\Persistence\Upgrade\RawWSObjectsReader.cpp" />
-    <ClCompile Include="Cache\Persistence\Upgrade\Upgrader.cpp" />
-    <ClCompile Include="Cache\Persistence\Upgrade\UpgraderBase.cpp" />
-    <ClCompile Include="Cache\Persistence\Upgrade\UpgraderFromV3ToV4.cpp" />
-    <ClCompile Include="Cache\Persistence\Upgrade\UpgraderFromV4ToV5.cpp" />
-    <ClCompile Include="Cache\Persistence\Upgrade\UpgraderFromV5ToCurrent.cpp" />
-    <ClCompile Include="Cache\Persistence\Upgrade\UpgraderFromV7ToV9.cpp" />
-    <ClCompile Include="Cache\Persistence\Upgrade\UpgraderFromV9ToV10.cpp" />
-    <ClCompile Include="Cache\Persistence\Upgrade\UpgraderFromV10ToV11.cpp" />
-    <ClCompile Include="Cache\ServerQueryHelper.cpp" />
-    <ClCompile Include="Cache\SyncCachedDataTask.cpp" />
-    <ClCompile Include="Cache\SyncCachedInstancesSeperatelyTask.cpp" />
-    <ClCompile Include="Cache\SyncCachedInstancesTask.cpp" />
-    <ClCompile Include="Cache\SyncLocalChangesTask.cpp" />
-    <ClCompile Include="Cache\SyncOptions.cpp" />
-    <ClCompile Include="Cache\Transactions\BeSQLiteDbTransactionHandler.cpp" />
-    <ClCompile Include="Cache\Transactions\CacheTransaction.cpp" />
-    <ClCompile Include="Cache\Transactions\CacheTransactionManager.cpp" />
-    <ClCompile Include="Cache\Transactions\Transaction.cpp" />
-    <ClCompile Include="Cache\Util\ECCustomAttributeHelper.cpp" />
-    <ClCompile Include="Cache\Util\ECDbAdapter.cpp" />
-    <ClCompile Include="Cache\Util\ECDbDebugInfo.cpp" />
-    <ClCompile Include="Cache\Util\ECDbHelper.cpp" />
-    <ClCompile Include="Cache\Util\ECExpressionHelper.cpp" />
-    <ClCompile Include="Cache\Util\ECSqlStatementCache.cpp" />
-    <ClCompile Include="Cache\Util\ExtendedData.cpp" />
-    <ClCompile Include="Cache\Util\ExtendedDataAdapter.cpp" />
-    <ClCompile Include="Cache\Util\FileUtil.cpp" />
-    <ClCompile Include="Cache\Util\ISelectProvider.cpp" />
-    <ClCompile Include="Cache\Util\JsonDiff.cpp" />
-    <ClCompile Include="Cache\Util\JsonUtil.cpp" />
-    <ClCompile Include="Cache\Util\ObservableECDb.cpp" />
-    <ClCompile Include="Cache\Util\TempFile.cpp" />
-    <ClCompile Include="Cache\Util\ValueIncrementor.cpp" />
-    <ClCompile Include="Client\ChunkedUploadRequest.cpp" />
-    <ClCompile Include="Client\ClientConfiguration.cpp" />
-    <ClCompile Include="Client\ClientConnection.cpp" />
-    <ClCompile Include="Client\ClientInfo.cpp" />
-    <ClCompile Include="Client\ClientInternal.cpp" />
-    <ClCompile Include="Client\WSChangeset.cpp" />
-    <ClCompile Include="Configuration\BuddiClient.cpp" />
-    <ClCompile Include="Configuration\BuddiError.cpp" />
-    <ClCompile Include="ConnectC\CWSCC.cpp" />
-    <ClCompile Include="ConnectC\CWSCCGen.cpp" />
-    <ClCompile Include="ConnectC\CWSCCGenBuffer.cpp" />
-    <ClCompile Include="ConnectC\CWSCCInternal.cpp" />
-    <ClCompile Include="Connect\Authentication.cpp" />
-    <ClCompile Include="Connect\AuthenticationData.cpp" />
-    <ClCompile Include="Connect\ImsClient.cpp" />
-    <ClCompile Include="Connect\ConnectAuthenticationHandler.cpp" />
-    <ClCompile Include="Connect\ConnectAuthenticationPersistence.cpp" />
-    <ClCompile Include="Connect\ConnectSessionAuthenticationPersistence.cpp" />
-    <ClCompile Include="Connect\ConnectSetup.cpp" />
-    <ClCompile Include="Connect\ConnectSignInManager.cpp" />
-    <ClCompile Include="Connect\ConnectSpaces.cpp" />
-    <ClCompile Include="Connect\ConnectTokenProvider.cpp" />
-    <ClCompile Include="Connect\DelegationTokenProvider.cpp" />
-    <ClCompile Include="Connect\EulaClient.cpp" />
-    <ClCompile Include="Connect\IdentityTokenProvider.cpp" />
-    <ClCompile Include="Connect\IdentityAuthenticationPersistence.cpp" />
-    <ClCompile Include="Connect\SamlToken.cpp" />
-    <ClCompile Include="DgnDbServerClient\DgnDbBriefcase.cpp" />
-    <ClCompile Include="DgnDbServerClient\DgnDbClient.cpp" />
-    <ClCompile Include="DgnDbServerClient\DgnDbLocks.cpp" />
-    <ClCompile Include="DgnDbServerClient\DgnDbRepositoryConnection.cpp" />
-    <ClCompile Include="DgnDbServerClient\DgnDbServerError.cpp" />
-    <ClCompile Include="DgnDbServerClient\DgnDbServerRevision.cpp" />
-    <ClCompile Include="DgnDbServerClient\DgnDbServerUtils.cpp" />
-    <ClCompile Include="DgnDbServerClient\RepositoryInfo.cpp" />
-    <ClCompile Include="Ims\SolrQuery.cpp" />
-    <ClCompile Include="Ims\SolrClient.cpp" />
-    <ClCompile Include="Licensing\FeatureTrackingData.cpp" />
-    <ClCompile Include="Licensing\UsageTrackingData.cpp" />
-    <ClCompile Include="Client\ObjectId.cpp" />
-    <ClCompile Include="Connect\Passport.cpp" />
-    <ClCompile Include="Client\Response\WSCreateObjectResponse.cpp" />
-    <ClCompile Include="Client\Response\WSFileResponse.cpp" />
-    <ClCompile Include="Client\Response\WSObjectsReader.cpp" />
-    <ClCompile Include="Client\Response\WSObjectsReaderV1.cpp" />
-    <ClCompile Include="Client\Response\WSObjectsReaderV2.cpp" />
-    <ClCompile Include="Client\Response\WSObjectsResponse.cpp" />
-    <ClCompile Include="Client\ServerInfoProvider.cpp" />
-    <ClCompile Include="Configuration\UrlProvider.cpp" />
-    <ClCompile Include="Licensing\FeatureTracking.cpp" />
-    <ClCompile Include="Licensing\UsageTracking.cpp" />
-    <ClCompile Include="Client\Utils.cpp" />
-    <ClCompile Include="Client\WebApi\WebApi.cpp" />
-    <ClCompile Include="Client\WebApi\WebApiV1.cpp" />
-    <ClCompile Include="Client\WebApi\WebApiV1BentleyConnect.cpp" />
-    <ClCompile Include="Client\WebApi\WebApiV2.cpp" />
-    <ClCompile Include="Client\WSClient.cpp" />
-    <ClCompile Include="Client\WSError.cpp" />
-    <ClCompile Include="Client\WSInfo.cpp" />
-    <ClCompile Include="Client\WSQuery.cpp" />
-    <ClCompile Include="Client\WSRepository.cpp" />
-    <ClCompile Include="Client\WSRepositoryClient.cpp" />
-    <ClCompile Include="Tests\UnitTests\Published\WebServices\Azure\AzureBlobStorageClientTests.cpp" />
-  </ItemGroup>
-  <ItemGroup>
-    <ClInclude Include="Cache\CacheNavigationTask.h" />
-    <ClInclude Include="Cache\Compatibility\SchemaChangeWSObjectsReader.h" />
-    <ClInclude Include="Cache\Compatibility\SchemaChangeWSObjectsResponse.h" />
-    <ClInclude Include="Cache\Compatibility\Schemas.h" />
-    <ClInclude Include="Cache\Logging.h" />
-    <ClInclude Include="Cache\CachingTaskBase.h" />
-    <ClInclude Include="Cache\ChangesGraph.h" />
-    <ClInclude Include="Cache\DownloadFilesTask.h" />
-    <ClInclude Include="Cache\Examples\CachingExample.h" />
-    <ClInclude Include="Cache\ICachingDataSource.xliff.h" />
-    <ClInclude Include="Cache\Network\ResponseGuard.h" />
-    <ClInclude Include="Cache\Persistence\Changes\ChangeInfo.h" />
-    <ClInclude Include="Cache\Persistence\Changes\ChangeInfoManager.h" />
-    <ClInclude Include="Cache\Persistence\Core\CacheSchema.h" />
-    <ClInclude Include="Cache\Persistence\Core\CacheSettings.h" />
-    <ClInclude Include="Cache\Persistence\Hierarchy\ExtendedDataDelegate.h" />
-    <ClInclude Include="Cache\Persistence\Core\WSCacheState.h" />
-    <ClInclude Include="Cache\Persistence\Core\ECDbFileInfoSchema.h" />
-    <ClInclude Include="Cache\Persistence\Core\SchemaContext.h" />
-    <ClInclude Include="Cache\Persistence\Core\SchemaManager.h" />
-    <ClInclude Include="Cache\Persistence\Core\Version.h" />
-    <ClInclude Include="Cache\Persistence\Files\FileStorage.h" />
-    <ClInclude Include="Cache\Persistence\Files\FileInfo.h" />
-    <ClInclude Include="Cache\Persistence\Files\FileInfoManager.h" />
-    <ClInclude Include="Cache\Persistence\Hierarchy\HierarchyManager.h" />
-    <ClInclude Include="Cache\Persistence\Hierarchy\RootManager.h" />
-    <ClInclude Include="Cache\Persistence\Instances\CachedInstanceKey.h" />
-    <ClInclude Include="Cache\Persistence\Hierarchy\CacheNodeKey.h" />
-    <ClInclude Include="Cache\Persistence\Instances\InstanceCacheHelper.h" />
-    <ClInclude Include="Cache\Persistence\Instances\NavigationBaseManager.h" />
-    <ClInclude Include="Cache\Persistence\Instances\ObjectInfo.h" />
-    <ClInclude Include="Cache\Persistence\Instances\ObjectInfoManager.h" />
-    <ClInclude Include="Cache\Persistence\Instances\RelationshipInfo.h" />
-    <ClInclude Include="Cache\Persistence\Instances\RelationshipInfoManager.h" />
-    <ClInclude Include="Cache\Persistence\RepositoryInfoStore.h" />
-    <ClInclude Include="Cache\Persistence\Responses\CachedResponseInfo.h" />
-    <ClInclude Include="Cache\Persistence\Responses\CachedResponseManager.h" />
-    <ClInclude Include="Cache\Persistence\Upgrade\RawWSObjectsReader.h" />
-    <ClInclude Include="Cache\Persistence\Upgrade\Upgrader.h" />
-    <ClInclude Include="Cache\Persistence\Upgrade\UpgraderBase.h" />
-    <ClInclude Include="Cache\Persistence\Upgrade\UpgraderFromV3ToV4.h" />
-    <ClInclude Include="Cache\Persistence\Upgrade\UpgraderFromV4ToV5.h" />
-    <ClInclude Include="Cache\Persistence\Upgrade\UpgraderFromV5ToCurrent.h" />
-    <ClInclude Include="Cache\Persistence\Upgrade\UpgraderFromV7ToV9.h" />
-    <ClInclude Include="Cache\Persistence\Upgrade\UpgraderFromV9ToV10.h" />
-<<<<<<< HEAD
-    <ClInclude Include="Cache\Persistence\Upgrade\UpgraderFromV10ToV11.h" />
-    <ClInclude Include="Cache\Schemas.h" />
-    <ClInclude Include="Cache\Util\JsonUtil.h" />
-=======
-    <ClInclude Include="PublicAPI\WebServices\Cache\Util\JsonUtil.h" />
->>>>>>> d5777661
-    <ClInclude Include="Cache\Util\StringHelper.h" />
-    <ClInclude Include="Cache\SyncCachedDataTask.h" />
-    <ClInclude Include="Cache\SyncCachedInstancesSeperatelyTask.h" />
-    <ClInclude Include="Cache\SyncCachedInstancesTask.h" />
-    <ClInclude Include="Cache\SyncLocalChangesTask.h" />
-    <ClInclude Include="Client\ClientConfiguration.h" />
-    <ClInclude Include="Client\ClientConnection.h" />
-    <ClInclude Include="Configuration\BuddiError.xliff.h" />
-    <ClInclude Include="ConnectC\CWSCCGenBuffer.h" />
-    <ClInclude Include="ConnectC\CWSCCInternal.h" />
-    <ClInclude Include="ConnectC\CWSCCPrivate.h" />
-    <ClInclude Include="ConnectC\WSLocalState.h" />
-    <ClInclude Include="DgnDbServerClient\DgnDbServerUtils.h" />
-    <ClInclude Include="PublicAPI\WebServices\ConnectC\CWSCCGenBufferPublic.h" />
-    <ClInclude Include="PublicAPI\WebServices\ConnectC\CWSCCGenPublic.h" />
-    <ClInclude Include="PublicAPI\WebServices\ConnectC\CWSCCPublic.h" />
-    <ClInclude Include="PublicAPI\WebServices\Ims\SolrQuery.h" />
-    <ClInclude Include="PublicAPI\WebServices\Ims\SolrClient.h" />
-    <ClInclude Include="PublicAPI\DgnDbServer\Client\DgnDbBriefcase.h" />
-    <ClInclude Include="PublicAPI\DgnDbServer\Client\DgnDbClient.h" />
-    <ClInclude Include="PublicAPI\DgnDbServer\Client\DgnDbLocks.h" />
-    <ClInclude Include="PublicAPI\DgnDbServer\Client\DgnDbRepositoryConnection.h" />
-    <ClInclude Include="PublicAPI\DgnDbServer\Client\DgnDbServerError.h" />
-    <ClInclude Include="PublicAPI\DgnDbServer\Client\DgnDbServerRevision.h" />
-    <ClInclude Include="PublicAPI\DgnDbServer\Client\RepositoryInfo.h" />
-    <ClInclude Include="PublicAPI\DgnDbServer\DgnDbServerCommon.h" />
-    <ClInclude Include="PublicAPI\WebServices\Azure\AzureBlobStorageClient.h" />
-    <ClInclude Include="PublicAPI\WebServices\Cache\CachingDataSource.h" />
-    <ClInclude Include="PublicAPI\WebServices\Cache\ICachingDataSource.h" />
-    <ClInclude Include="PublicAPI\WebServices\Cache\IQueryProvider.h" />
-    <ClInclude Include="PublicAPI\WebServices\Cache\NavigationCachingOptions.h" />
-    <ClInclude Include="PublicAPI\WebServices\Cache\Persistence\CachedObjectInfo.h" />
-    <ClInclude Include="PublicAPI\WebServices\Cache\Persistence\CachedResponseKey.h" />
-    <ClInclude Include="PublicAPI\WebServices\Cache\Persistence\CacheEnvironment.h" />
-    <ClInclude Include="PublicAPI\WebServices\Cache\Persistence\CacheQueryHelper.h" />
-    <ClInclude Include="PublicAPI\WebServices\Cache\Persistence\ChangeManager.h" />
-    <ClInclude Include="PublicAPI\WebServices\Cache\Persistence\DataReadOptions.h" />
-    <ClInclude Include="PublicAPI\WebServices\Cache\Persistence\DataSourceCache.h" />
-    <ClInclude Include="PublicAPI\WebServices\Cache\Persistence\DataSourceCacheCommon.h" />
-    <ClInclude Include="PublicAPI\WebServices\Cache\Persistence\IChangeManager.h" />
-    <ClInclude Include="PublicAPI\WebServices\Cache\Persistence\IDataSourceCache.h" />
-    <ClInclude Include="PublicAPI\WebServices\Cache\Persistence\IRepositoryInfoStore.h" />
-    <ClInclude Include="PublicAPI\WebServices\Cache\ServerQueryHelper.h" />
-    <ClInclude Include="PublicAPI\WebServices\Cache\SyncOptions.h" />
-    <ClInclude Include="PublicAPI\WebServices\Cache\Transactions\BeSQLiteDbTransactionHandler.h" />
-    <ClInclude Include="PublicAPI\WebServices\Cache\Transactions\CacheTransaction.h" />
-    <ClInclude Include="PublicAPI\WebServices\Cache\Transactions\CacheTransactionManager.h" />
-    <ClInclude Include="PublicAPI\WebServices\Cache\Transactions\ICacheTransactionManager.h" />
-    <ClInclude Include="PublicAPI\WebServices\Cache\Transactions\ITransactionHandler.h" />
-    <ClInclude Include="PublicAPI\WebServices\Cache\Transactions\Transaction.h" />
-    <ClInclude Include="PublicAPI\WebServices\Cache\Util\ECCustomAttributeHelper.h" />
-    <ClInclude Include="PublicAPI\WebServices\Cache\Util\ECDbAdapter.h" />
-    <ClInclude Include="PublicAPI\WebServices\Cache\Util\ECDbDebugInfo.h" />
-    <ClInclude Include="PublicAPI\WebServices\Cache\Util\ECDbHelper.h" />
-    <ClInclude Include="PublicAPI\WebServices\Cache\Util\ECExpressionHelper.h" />
-    <ClInclude Include="PublicAPI\WebServices\Cache\Util\ECSqlAdapterCache.h" />
-    <ClInclude Include="PublicAPI\WebServices\Cache\Util\ECSqlStatementCache.h" />
-    <ClInclude Include="PublicAPI\WebServices\Cache\Util\ExtendedData.h" />
-    <ClInclude Include="PublicAPI\WebServices\Cache\Util\ExtendedDataAdapter.h" />
-    <ClInclude Include="PublicAPI\WebServices\Cache\Util\FileUtil.h" />
-    <ClInclude Include="PublicAPI\WebServices\Cache\Util\IECDbAdapter.h" />
-    <ClInclude Include="PublicAPI\WebServices\Cache\Util\IExtendedDataAdapter.h" />
-    <ClInclude Include="PublicAPI\WebServices\Cache\Util\ISelectProvider.h" />
-    <ClInclude Include="PublicAPI\WebServices\Cache\Util\JsonDiff.h" />
-    <ClInclude Include="PublicAPI\WebServices\Cache\Util\ObservableECDb.h" />
-    <ClInclude Include="PublicAPI\WebServices\Cache\Util\ProgressFilter.h" />
-    <ClInclude Include="PublicAPI\WebServices\Cache\Util\TempFile.h" />
-    <ClInclude Include="PublicAPI\WebServices\Cache\Util\ValueIncrementor.h" />
-    <ClInclude Include="PublicAPI\WebServices\Cache\WebServicesCache.h" />
-    <ClInclude Include="PublicAPI\WebServices\Client\ClientInfo.h" />
-    <ClInclude Include="Client\ClientInternal.h" />
-    <ClInclude Include="Connect\AuthenticationData.h" />
-    <ClInclude Include="Connect\Connect.xliff.h" />
-    <ClInclude Include="Client\Logging.h" />
-    <ClInclude Include="Client\ServerInfoProvider.h" />
-    <ClInclude Include="Client\Utils.h" />
-    <ClInclude Include="Client\WebApi\WebApi.h" />
-    <ClInclude Include="Client\WebApi\WebApiV1.h" />
-    <ClInclude Include="Client\WebApi\WebApiV1BentleyConnect.h" />
-    <ClInclude Include="Client\WebApi\WebApiV2.h" />
-    <ClInclude Include="Client\WSError.xliff.h" />
-    <ClInclude Include="Client\ChunkedUploadRequest.h" />
-    <ClInclude Include="PublicAPI\WebServices\Client\WSChangeset.h" />
-    <ClInclude Include="PublicAPI\WebServices\Configuration\BuddiClient.h" />
-    <ClInclude Include="PublicAPI\WebServices\Configuration\BuddiError.h" />
-    <ClInclude Include="PublicAPI\WebServices\Connect\Authentication.h" />
-    <ClInclude Include="PublicAPI\WebServices\Connect\ImsClient.h" />
-    <ClInclude Include="PublicAPI\WebServices\Connect\ConnectAuthenticationHandler.h" />
-    <ClInclude Include="PublicAPI\WebServices\Connect\ConnectAuthenticationPersistence.h" />
-    <ClInclude Include="PublicAPI\WebServices\Connect\ConnectMessaging.h" />
-    <ClInclude Include="PublicAPI\WebServices\Connect\ConnectSessionAuthenticationPersistence.h" />
-    <ClInclude Include="PublicAPI\WebServices\Connect\ConnectSetup.h" />
-    <ClInclude Include="PublicAPI\WebServices\Connect\ConnectSignInManager.h" />
-    <ClInclude Include="PublicAPI\WebServices\Connect\ConnectSpaces.h" />
-    <ClInclude Include="PublicAPI\WebServices\Connect\ConnectTokenProvider.h" />
-    <ClInclude Include="PublicAPI\WebServices\Connect\DelegationTokenProvider.h" />
-    <ClInclude Include="PublicAPI\WebServices\Connect\EulaClient.h" />
-    <ClInclude Include="Connect\IdentityTokenProvider.h" />
-    <ClInclude Include="Connect\IdentityAuthenticationPersistence.h" />
-    <ClInclude Include="PublicAPI\WebServices\Connect\IConnectAuthenticationProvider.h" />
-    <ClInclude Include="PublicAPI\WebServices\Connect\IConnectAuthenticationPersistence.h" />
-    <ClInclude Include="PublicAPI\WebServices\Connect\IConnectTokenProvider.h" />
-    <ClInclude Include="PublicAPI\WebServices\Connect\IImsClient.h" />
-    <ClInclude Include="PublicAPI\WebServices\Connect\ITokenStore.h" />
-    <ClInclude Include="PublicAPI\WebServices\Connect\SamlToken.h" />
-    <ClInclude Include="PublicAPI\WebServices\Licensing\FeatureTrackingData.h" />
-    <ClInclude Include="PublicAPI\WebServices\Licensing\UsageTrackingData.h" />
-    <ClInclude Include="PublicAPI\WebServices\Client\ObjectId.h" />
-    <ClInclude Include="PublicAPI\WebServices\Connect\Passport.h" />
-    <ClInclude Include="PublicAPI\WebServices\Client\Response\WSCreateObjectResponse.h" />
-    <ClInclude Include="PublicAPI\WebServices\Client\Response\WSFileResponse.h" />
-    <ClInclude Include="PublicAPI\WebServices\Client\Response\WSObjectsReader.h" />
-    <ClInclude Include="PublicAPI\WebServices\Client\Response\WSObjectsReaderV1.h" />
-    <ClInclude Include="PublicAPI\WebServices\Client\Response\WSObjectsReaderV2.h" />
-    <ClInclude Include="PublicAPI\WebServices\Client\Response\WSObjectsResponse.h" />
-    <ClInclude Include="PublicAPI\WebServices\Configuration\UrlProvider.h" />
-    <ClInclude Include="PublicAPI\WebServices\Licensing\UsageTracking.h" />
-    <ClInclude Include="PublicAPI\WebServices\Licensing\FeatureTracking.h" />
-    <ClInclude Include="PublicAPI\WebServices\Client\WebServicesClient.h" />
-    <ClInclude Include="PublicAPI\WebServices\Client\WSClient.h" />
-    <ClInclude Include="PublicAPI\WebServices\Client\WSError.h" />
-    <ClInclude Include="PublicAPI\WebServices\Client\WSInfo.h" />
-    <ClInclude Include="PublicAPI\WebServices\Client\WSQuery.h" />
-    <ClInclude Include="PublicAPI\WebServices\Client\WSRepository.h" />
-    <ClInclude Include="PublicAPI\WebServices\Client\WSRepositoryClient.h" />
-    <ClInclude Include="PublicAPI\WebServices\WebServices.h" />
-    <ClInclude Include="Tests\UnitTests\Published\WebServices\Azure\AzureBlobStorageClientTests.h" />
-  </ItemGroup>
-  <ItemGroup>
-    <Xml Include="Cache\Persistence\ECSchemas\DataSourceSpecification.01.00.ecschema.xml" />
-    <Xml Include="Cache\Persistence\ECSchemas\DSCacheLegacySupportSchema.01.00.ecschema.xml" />
-    <Xml Include="Cache\Persistence\ECSchemas\DSCacheSchema.01.01.ecschema.xml" />
-    <Xml Include="Cache\Persistence\ECSchemas\DSCacheSchema.01.02.ecschema.xml" />
-    <Xml Include="Cache\Persistence\ECSchemas\DSCacheSchema.01.03.ecschema.xml" />
-    <Xml Include="Cache\Persistence\ECSchemas\DSCacheSchema.01.04.ecschema.xml" />
-    <Xml Include="Cache\Persistence\ECSchemas\DSCacheSchema.01.05.ecschema.xml" />
-    <Xml Include="Cache\Persistence\ECSchemas\DSCacheSchema.01.06.ecschema.xml" />
-    <Xml Include="Cache\Persistence\ECSchemas\DSCacheSchema.01.07.ecschema.xml" />
-    <Xml Include="Cache\Persistence\ECSchemas\DSCacheSchema.01.08.ecschema.xml" />
-    <Xml Include="Cache\Persistence\ECSchemas\Support\Mapping\Bentley_SP_Supplemental_ECDbMapping.01.00.ecschema.xml" />
-    <Xml Include="Cache\Persistence\ECSchemas\Support\Mapping\Issue_Supplemental_ECDbMapping.01.00.ecschema.xml" />
-    <Xml Include="Cache\Persistence\ECSchemas\Support\Mapping\MetaSchema_Supplemental_ECDbMapping.02.00.ecschema.xml" />
-    <Xml Include="Cache\Persistence\ECSchemas\Support\Mapping\ProjectContent_Supplemental_ECDbMapping.01.00.ecschema.xml" />
-    <Xml Include="Cache\Persistence\ECSchemas\Support\Mapping\PW_WSG_Supplemental_ECDbMapping.01.01.ecschema.xml" />
-    <Xml Include="Cache\Persistence\ECSchemas\Support\Mapping\PW_WSG_Supplemental_ECDbMapping.02.02.ecschema.xml" />
-    <Xml Include="Cache\Persistence\ECSchemas\Support\V3Conversion\eBAttributes_V3Conversion.02.00.ecschema.xml" />
-    <Xml Include="Cache\Persistence\ECSchemas\Support\V3Conversion\FileAccess_V3Conversion.01.00.ecschema.xml" />
-    <Xml Include="Cache\Persistence\ECSchemas\Support\V3Conversion\Policies_V3Conversion.01.01.ecschema.xml" />
-    <Xml Include="Cache\Persistence\ECSchemas\WSCache.02.00.ecschema.xml" />
-    <Xml Include="Cache\Persistence\ECSchemas\WSCacheMetaSchema.03.00.ecschema.xml" />
-    <Xml Include="WSClient.PartFile.xml">
-      <SubType>Designer</SubType>
-    </Xml>
-  </ItemGroup>
-  <ItemGroup>
-    <None Include="Azure\Azure.mki" />
-    <None Include="BentleyDesktopClientCCApi.prewire.mke" />
-    <None Include="CacheLib.mke" />
-    <None Include="CachePrewire.mke" />
-    <None Include="Cache\Cache.mki" />
-    <None Include="ClientLib.mke" />
-    <None Include="ClientLibCompileOptions.mki" />
-    <None Include="Client\Client.mki" />
-    <None Include="Configuration\Configuration.mki" />
-    <None Include="ConnectC\ConnectC.mki" />
-    <None Include="Connect\Connect.mki" />
-    <None Include="ClientPrewire.mke" />
-    <None Include="CacheSchemasDelivery.mke" />
-    <None Include="CWSClientCLib.mke" />
-    <None Include="CWSClientCPrewire.mke" />
-    <None Include="DgnDbServerClientLib.mke" />
-    <None Include="DgnDbServerClientPrewire.mke" />
-    <None Include="DgnDbServerClient\DgnDbServerClient.mki" />
-    <None Include="Ims\Ims.mki" />
-    <None Include="l10n-WSClient.mke" />
-    <None Include="Licensing\Licensing.mki" />
-    <None Include="UnZip.py" />
-    <None Include="xliffs.mke" />
-  </ItemGroup>
-  <Import Project="$(VCTargetsPath)\Microsoft.Cpp.targets" />
-  <ImportGroup Label="ExtensionTargets">
-  </ImportGroup>
+﻿<?xml version="1.0" encoding="utf-8"?>
+<Project DefaultTargets="Build" ToolsVersion="12.0" xmlns="http://schemas.microsoft.com/developer/msbuild/2003">
+  <ItemGroup Label="ProjectConfigurations">
+    <ProjectConfiguration Include="Debug|x64">
+      <Configuration>Debug</Configuration>
+      <Platform>x64</Platform>
+    </ProjectConfiguration>
+    <ProjectConfiguration Include="Release|x64">
+      <Configuration>Release</Configuration>
+      <Platform>x64</Platform>
+    </ProjectConfiguration>
+  </ItemGroup>
+  <PropertyGroup>
+    <ShowAllFiles>true</ShowAllFiles>
+  </PropertyGroup>
+  <PropertyGroup Label="Globals">
+    <ProjectGuid>{90E274E0-6D7E-4D78-B592-0CD9CB9BEA52}</ProjectGuid>
+    <Keyword>MakeFileProj</Keyword>
+  </PropertyGroup>
+  <Import Project="$(VCTargetsPath)\Microsoft.Cpp.Default.props" />
+  <PropertyGroup Condition="'$(Configuration)|$(Platform)'=='Debug|x64'" Label="Configuration">
+    <ConfigurationType>Makefile</ConfigurationType>
+    <UseDebugLibraries>true</UseDebugLibraries>
+    <PlatformToolset>v120</PlatformToolset>
+  </PropertyGroup>
+  <PropertyGroup Condition="'$(Configuration)|$(Platform)'=='Release|x64'" Label="Configuration">
+    <ConfigurationType>Makefile</ConfigurationType>
+    <UseDebugLibraries>false</UseDebugLibraries>
+    <PlatformToolset>v120</PlatformToolset>
+  </PropertyGroup>
+  <Import Project="$(VCTargetsPath)\Microsoft.Cpp.props" />
+  <ImportGroup Label="ExtensionSettings">
+  </ImportGroup>
+  <ImportGroup Condition="'$(Configuration)|$(Platform)'=='Debug|x64'" Label="PropertySheets">
+    <Import Project="$(UserRootDir)\Microsoft.Cpp.$(Platform).user.props" Condition="exists('$(UserRootDir)\Microsoft.Cpp.$(Platform).user.props')" Label="LocalAppDataPlatform" />
+  </ImportGroup>
+  <ImportGroup Condition="'$(Configuration)|$(Platform)'=='Release|x64'" Label="PropertySheets">
+    <Import Project="$(UserRootDir)\Microsoft.Cpp.$(Platform).user.props" Condition="exists('$(UserRootDir)\Microsoft.Cpp.$(Platform).user.props')" Label="LocalAppDataPlatform" />
+  </ImportGroup>
+  <PropertyGroup Label="UserMacros" />
+  <PropertyGroup Condition="'$(Configuration)|$(Platform)'=='Debug|x64'">
+    <NMakePreprocessorDefinitions>__WSCLIENT_DLL_BUILD__;_DEBUG;BENTLEY_WIN32;$(NMakePreprocessorDefinitions)</NMakePreprocessorDefinitions>
+    <NMakeBuildCommandLine>bb -ax64 reb *WebServices* WSClient-PublishedAPI</NMakeBuildCommandLine>
+    <NMakeCleanCommandLine>bb -ax64 reb *WebServices* WSClient-PublishedAPI -c</NMakeCleanCommandLine>
+    <NMakeReBuildCommandLine>bb -ax64 -r WSClient -f WSClient -p WebServicesCache b</NMakeReBuildCommandLine>
+    <NMakeIncludeSearchPath>$(NMakeIncludeSearchPath)</NMakeIncludeSearchPath>
+    <IncludePath>$(SrcRoot)WSClient\PublicAPI\;$(SrcRoot)WSClient\Client\;$(OutRoot)Winx64\build\WSClient\PublishedApi\;$(OutRoot)Winx64\BuildContexts\WSClient\PublicAPI\;$(OutRoot)Winx64\Product\DgnClientSdk-Winx64\include\;$(IncludePath)</IncludePath>
+    <OutDir>$(TEMP)VSOut\$(MSBuildProjectName)\$(Platform)\$(Configuration)\</OutDir>
+    <IntDir>$(TEMP)</IntDir>
+  </PropertyGroup>
+  <PropertyGroup Condition="'$(Configuration)|$(Platform)'=='Release|x64'">
+    <NMakePreprocessorDefinitions>WIN32;NDEBUG;$(NMakePreprocessorDefinitions)</NMakePreprocessorDefinitions>
+  </PropertyGroup>
+  <ItemDefinitionGroup Condition="'$(Configuration)|$(Platform)'=='Debug|x64'">
+    <BuildLog>
+      <Path>$(TEMP)\$(MSBuildProjectName).log</Path>
+    </BuildLog>
+  </ItemDefinitionGroup>
+  <ItemGroup>
+    <ClCompile Include="Azure\AzureBlobStorageClient.cpp" />
+    <ClCompile Include="Cache\CacheNavigationTask.cpp" />
+    <ClCompile Include="Cache\CachingDataSource.cpp" />
+    <ClCompile Include="Cache\CachingTaskBase.cpp" />
+    <ClCompile Include="Cache\ChangesGraph.cpp" />
+    <ClCompile Include="Cache\DownloadFilesTask.cpp" />
+    <ClCompile Include="Cache\Examples\CachingExample.cpp" />
+    <ClCompile Include="Cache\ICachingDataSource.cpp" />
+    <ClCompile Include="Cache\IQueryProvider.cpp" />
+    <ClCompile Include="Cache\NavigationCachingOptions.cpp" />
+    <ClCompile Include="Cache\Network\ResponseGuard.cpp" />
+    <ClCompile Include="Cache\Persistence\CachedObjectInfo.cpp" />
+    <ClCompile Include="Cache\Persistence\CachedResponseKey.cpp" />
+    <ClCompile Include="Cache\Persistence\CacheEnvironment.cpp" />
+    <ClCompile Include="Cache\Persistence\CacheQueryHelper.cpp" />
+    <ClCompile Include="Cache\Persistence\ChangeManager.cpp" />
+    <ClCompile Include="Cache\Persistence\Changes\ChangeInfo.cpp" />
+    <ClCompile Include="Cache\Persistence\Changes\ChangeInfoManager.cpp" />
+    <ClCompile Include="Cache\Persistence\Core\CacheSettings.cpp" />
+    <ClCompile Include="Cache\Persistence\Hierarchy\ExtendedDataDelegate.cpp" />
+    <ClCompile Include="Cache\Persistence\Core\WSCacheState.cpp" />
+    <ClCompile Include="Cache\Persistence\Core\SchemaContext.cpp" />
+    <ClCompile Include="Cache\Persistence\Core\SchemaManager.cpp" />
+    <ClCompile Include="Cache\Persistence\DataReadOptions.cpp" />
+    <ClCompile Include="Cache\Persistence\DataSourceCache.cpp" />
+    <ClCompile Include="Cache\Persistence\Files\FileStorage.cpp" />
+    <ClCompile Include="Cache\Persistence\Files\FileInfo.cpp" />
+    <ClCompile Include="Cache\Persistence\Files\FileInfoManager.cpp" />
+    <ClCompile Include="Cache\Persistence\Hierarchy\HierarchyManager.cpp" />
+    <ClCompile Include="Cache\Persistence\Hierarchy\RootManager.cpp" />
+    <ClCompile Include="Cache\Persistence\IChangeManager.cpp" />
+    <ClCompile Include="Cache\Persistence\Instances\InstanceCacheHelper.cpp" />
+    <ClCompile Include="Cache\Persistence\Instances\NavigationBaseManager.cpp" />
+    <ClCompile Include="Cache\Persistence\Instances\ObjectInfo.cpp" />
+    <ClCompile Include="Cache\Persistence\Instances\ObjectInfoManager.cpp" />
+    <ClCompile Include="Cache\Persistence\Instances\RelationshipInfo.cpp" />
+    <ClCompile Include="Cache\Persistence\Instances\RelationshipInfoManager.cpp" />
+    <ClCompile Include="Cache\Persistence\RepositoryInfoStore.cpp" />
+    <ClCompile Include="Cache\Persistence\Responses\CachedResponseInfo.cpp" />
+    <ClCompile Include="Cache\Persistence\Responses\CachedResponseManager.cpp" />
+    <ClCompile Include="Cache\Persistence\Upgrade\RawWSObjectsReader.cpp" />
+    <ClCompile Include="Cache\Persistence\Upgrade\Upgrader.cpp" />
+    <ClCompile Include="Cache\Persistence\Upgrade\UpgraderBase.cpp" />
+    <ClCompile Include="Cache\Persistence\Upgrade\UpgraderFromV3ToV4.cpp" />
+    <ClCompile Include="Cache\Persistence\Upgrade\UpgraderFromV4ToV5.cpp" />
+    <ClCompile Include="Cache\Persistence\Upgrade\UpgraderFromV5ToCurrent.cpp" />
+    <ClCompile Include="Cache\Persistence\Upgrade\UpgraderFromV7ToV9.cpp" />
+    <ClCompile Include="Cache\Persistence\Upgrade\UpgraderFromV9ToV10.cpp" />
+    <ClCompile Include="Cache\Persistence\Upgrade\UpgraderFromV10ToV11.cpp" />
+    <ClCompile Include="Cache\ServerQueryHelper.cpp" />
+    <ClCompile Include="Cache\SyncCachedDataTask.cpp" />
+    <ClCompile Include="Cache\SyncCachedInstancesSeperatelyTask.cpp" />
+    <ClCompile Include="Cache\SyncCachedInstancesTask.cpp" />
+    <ClCompile Include="Cache\SyncLocalChangesTask.cpp" />
+    <ClCompile Include="Cache\SyncOptions.cpp" />
+    <ClCompile Include="Cache\Transactions\BeSQLiteDbTransactionHandler.cpp" />
+    <ClCompile Include="Cache\Transactions\CacheTransaction.cpp" />
+    <ClCompile Include="Cache\Transactions\CacheTransactionManager.cpp" />
+    <ClCompile Include="Cache\Transactions\Transaction.cpp" />
+    <ClCompile Include="Cache\Util\ECCustomAttributeHelper.cpp" />
+    <ClCompile Include="Cache\Util\ECDbAdapter.cpp" />
+    <ClCompile Include="Cache\Util\ECDbDebugInfo.cpp" />
+    <ClCompile Include="Cache\Util\ECDbHelper.cpp" />
+    <ClCompile Include="Cache\Util\ECExpressionHelper.cpp" />
+    <ClCompile Include="Cache\Util\ECSqlStatementCache.cpp" />
+    <ClCompile Include="Cache\Util\ExtendedData.cpp" />
+    <ClCompile Include="Cache\Util\ExtendedDataAdapter.cpp" />
+    <ClCompile Include="Cache\Util\FileUtil.cpp" />
+    <ClCompile Include="Cache\Util\ISelectProvider.cpp" />
+    <ClCompile Include="Cache\Util\JsonDiff.cpp" />
+    <ClCompile Include="Cache\Util\JsonUtil.cpp" />
+    <ClCompile Include="Cache\Util\ObservableECDb.cpp" />
+    <ClCompile Include="Cache\Util\TempFile.cpp" />
+    <ClCompile Include="Cache\Util\ValueIncrementor.cpp" />
+    <ClCompile Include="Client\ChunkedUploadRequest.cpp" />
+    <ClCompile Include="Client\ClientConfiguration.cpp" />
+    <ClCompile Include="Client\ClientConnection.cpp" />
+    <ClCompile Include="Client\ClientInfo.cpp" />
+    <ClCompile Include="Client\ClientInternal.cpp" />
+    <ClCompile Include="Client\WSChangeset.cpp" />
+    <ClCompile Include="Configuration\BuddiClient.cpp" />
+    <ClCompile Include="Configuration\BuddiError.cpp" />
+    <ClCompile Include="ConnectC\CWSCC.cpp" />
+    <ClCompile Include="ConnectC\CWSCCGen.cpp" />
+    <ClCompile Include="ConnectC\CWSCCGenBuffer.cpp" />
+    <ClCompile Include="ConnectC\CWSCCInternal.cpp" />
+    <ClCompile Include="Connect\Authentication.cpp" />
+    <ClCompile Include="Connect\AuthenticationData.cpp" />
+    <ClCompile Include="Connect\ImsClient.cpp" />
+    <ClCompile Include="Connect\ConnectAuthenticationHandler.cpp" />
+    <ClCompile Include="Connect\ConnectAuthenticationPersistence.cpp" />
+    <ClCompile Include="Connect\ConnectSessionAuthenticationPersistence.cpp" />
+    <ClCompile Include="Connect\ConnectSetup.cpp" />
+    <ClCompile Include="Connect\ConnectSignInManager.cpp" />
+    <ClCompile Include="Connect\ConnectSpaces.cpp" />
+    <ClCompile Include="Connect\ConnectTokenProvider.cpp" />
+    <ClCompile Include="Connect\DelegationTokenProvider.cpp" />
+    <ClCompile Include="Connect\EulaClient.cpp" />
+    <ClCompile Include="Connect\IdentityTokenProvider.cpp" />
+    <ClCompile Include="Connect\IdentityAuthenticationPersistence.cpp" />
+    <ClCompile Include="Connect\SamlToken.cpp" />
+    <ClCompile Include="DgnDbServerClient\DgnDbBriefcase.cpp" />
+    <ClCompile Include="DgnDbServerClient\DgnDbClient.cpp" />
+    <ClCompile Include="DgnDbServerClient\DgnDbLocks.cpp" />
+    <ClCompile Include="DgnDbServerClient\DgnDbRepositoryConnection.cpp" />
+    <ClCompile Include="DgnDbServerClient\DgnDbServerError.cpp" />
+    <ClCompile Include="DgnDbServerClient\DgnDbServerRevision.cpp" />
+    <ClCompile Include="DgnDbServerClient\DgnDbServerUtils.cpp" />
+    <ClCompile Include="DgnDbServerClient\RepositoryInfo.cpp" />
+    <ClCompile Include="Ims\SolrQuery.cpp" />
+    <ClCompile Include="Ims\SolrClient.cpp" />
+    <ClCompile Include="Licensing\FeatureTrackingData.cpp" />
+    <ClCompile Include="Licensing\UsageTrackingData.cpp" />
+    <ClCompile Include="Client\ObjectId.cpp" />
+    <ClCompile Include="Connect\Passport.cpp" />
+    <ClCompile Include="Client\Response\WSCreateObjectResponse.cpp" />
+    <ClCompile Include="Client\Response\WSFileResponse.cpp" />
+    <ClCompile Include="Client\Response\WSObjectsReader.cpp" />
+    <ClCompile Include="Client\Response\WSObjectsReaderV1.cpp" />
+    <ClCompile Include="Client\Response\WSObjectsReaderV2.cpp" />
+    <ClCompile Include="Client\Response\WSObjectsResponse.cpp" />
+    <ClCompile Include="Client\ServerInfoProvider.cpp" />
+    <ClCompile Include="Configuration\UrlProvider.cpp" />
+    <ClCompile Include="Licensing\FeatureTracking.cpp" />
+    <ClCompile Include="Licensing\UsageTracking.cpp" />
+    <ClCompile Include="Client\Utils.cpp" />
+    <ClCompile Include="Client\WebApi\WebApi.cpp" />
+    <ClCompile Include="Client\WebApi\WebApiV1.cpp" />
+    <ClCompile Include="Client\WebApi\WebApiV1BentleyConnect.cpp" />
+    <ClCompile Include="Client\WebApi\WebApiV2.cpp" />
+    <ClCompile Include="Client\WSClient.cpp" />
+    <ClCompile Include="Client\WSError.cpp" />
+    <ClCompile Include="Client\WSInfo.cpp" />
+    <ClCompile Include="Client\WSQuery.cpp" />
+    <ClCompile Include="Client\WSRepository.cpp" />
+    <ClCompile Include="Client\WSRepositoryClient.cpp" />
+    <ClCompile Include="Tests\UnitTests\Published\WebServices\Azure\AzureBlobStorageClientTests.cpp" />
+  </ItemGroup>
+  <ItemGroup>
+    <ClInclude Include="Cache\CacheNavigationTask.h" />
+    <ClInclude Include="Cache\Compatibility\SchemaChangeWSObjectsReader.h" />
+    <ClInclude Include="Cache\Compatibility\SchemaChangeWSObjectsResponse.h" />
+    <ClInclude Include="Cache\Compatibility\Schemas.h" />
+    <ClInclude Include="Cache\Logging.h" />
+    <ClInclude Include="Cache\CachingTaskBase.h" />
+    <ClInclude Include="Cache\ChangesGraph.h" />
+    <ClInclude Include="Cache\DownloadFilesTask.h" />
+    <ClInclude Include="Cache\Examples\CachingExample.h" />
+    <ClInclude Include="Cache\ICachingDataSource.xliff.h" />
+    <ClInclude Include="Cache\Network\ResponseGuard.h" />
+    <ClInclude Include="Cache\Persistence\Changes\ChangeInfo.h" />
+    <ClInclude Include="Cache\Persistence\Changes\ChangeInfoManager.h" />
+    <ClInclude Include="Cache\Persistence\Core\CacheSchema.h" />
+    <ClInclude Include="Cache\Persistence\Core\CacheSettings.h" />
+    <ClInclude Include="Cache\Persistence\Hierarchy\ExtendedDataDelegate.h" />
+    <ClInclude Include="Cache\Persistence\Core\WSCacheState.h" />
+    <ClInclude Include="Cache\Persistence\Core\ECDbFileInfoSchema.h" />
+    <ClInclude Include="Cache\Persistence\Core\SchemaContext.h" />
+    <ClInclude Include="Cache\Persistence\Core\SchemaManager.h" />
+    <ClInclude Include="Cache\Persistence\Core\Version.h" />
+    <ClInclude Include="Cache\Persistence\Files\FileStorage.h" />
+    <ClInclude Include="Cache\Persistence\Files\FileInfo.h" />
+    <ClInclude Include="Cache\Persistence\Files\FileInfoManager.h" />
+    <ClInclude Include="Cache\Persistence\Hierarchy\HierarchyManager.h" />
+    <ClInclude Include="Cache\Persistence\Hierarchy\RootManager.h" />
+    <ClInclude Include="Cache\Persistence\Instances\CachedInstanceKey.h" />
+    <ClInclude Include="Cache\Persistence\Hierarchy\CacheNodeKey.h" />
+    <ClInclude Include="Cache\Persistence\Instances\InstanceCacheHelper.h" />
+    <ClInclude Include="Cache\Persistence\Instances\NavigationBaseManager.h" />
+    <ClInclude Include="Cache\Persistence\Instances\ObjectInfo.h" />
+    <ClInclude Include="Cache\Persistence\Instances\ObjectInfoManager.h" />
+    <ClInclude Include="Cache\Persistence\Instances\RelationshipInfo.h" />
+    <ClInclude Include="Cache\Persistence\Instances\RelationshipInfoManager.h" />
+    <ClInclude Include="Cache\Persistence\RepositoryInfoStore.h" />
+    <ClInclude Include="Cache\Persistence\Responses\CachedResponseInfo.h" />
+    <ClInclude Include="Cache\Persistence\Responses\CachedResponseManager.h" />
+    <ClInclude Include="Cache\Persistence\Upgrade\RawWSObjectsReader.h" />
+    <ClInclude Include="Cache\Persistence\Upgrade\Upgrader.h" />
+    <ClInclude Include="Cache\Persistence\Upgrade\UpgraderBase.h" />
+    <ClInclude Include="Cache\Persistence\Upgrade\UpgraderFromV3ToV4.h" />
+    <ClInclude Include="Cache\Persistence\Upgrade\UpgraderFromV4ToV5.h" />
+    <ClInclude Include="Cache\Persistence\Upgrade\UpgraderFromV5ToCurrent.h" />
+    <ClInclude Include="Cache\Persistence\Upgrade\UpgraderFromV7ToV9.h" />
+    <ClInclude Include="Cache\Persistence\Upgrade\UpgraderFromV9ToV10.h" />
+    <ClInclude Include="Cache\Persistence\Upgrade\UpgraderFromV10ToV11.h" />
+    <ClInclude Include="Cache\Schemas.h" />
+    <ClInclude Include="PublicAPI\WebServices\Cache\Util\JsonUtil.h" />
+    <ClInclude Include="Cache\Util\StringHelper.h" />
+    <ClInclude Include="Cache\SyncCachedDataTask.h" />
+    <ClInclude Include="Cache\SyncCachedInstancesSeperatelyTask.h" />
+    <ClInclude Include="Cache\SyncCachedInstancesTask.h" />
+    <ClInclude Include="Cache\SyncLocalChangesTask.h" />
+    <ClInclude Include="Client\ClientConfiguration.h" />
+    <ClInclude Include="Client\ClientConnection.h" />
+    <ClInclude Include="Configuration\BuddiError.xliff.h" />
+    <ClInclude Include="ConnectC\CWSCCGenBuffer.h" />
+    <ClInclude Include="ConnectC\CWSCCInternal.h" />
+    <ClInclude Include="ConnectC\CWSCCPrivate.h" />
+    <ClInclude Include="ConnectC\WSLocalState.h" />
+    <ClInclude Include="DgnDbServerClient\DgnDbServerUtils.h" />
+    <ClInclude Include="PublicAPI\WebServices\ConnectC\CWSCCGenBufferPublic.h" />
+    <ClInclude Include="PublicAPI\WebServices\ConnectC\CWSCCGenPublic.h" />
+    <ClInclude Include="PublicAPI\WebServices\ConnectC\CWSCCPublic.h" />
+    <ClInclude Include="PublicAPI\WebServices\Ims\SolrQuery.h" />
+    <ClInclude Include="PublicAPI\WebServices\Ims\SolrClient.h" />
+    <ClInclude Include="PublicAPI\DgnDbServer\Client\DgnDbBriefcase.h" />
+    <ClInclude Include="PublicAPI\DgnDbServer\Client\DgnDbClient.h" />
+    <ClInclude Include="PublicAPI\DgnDbServer\Client\DgnDbLocks.h" />
+    <ClInclude Include="PublicAPI\DgnDbServer\Client\DgnDbRepositoryConnection.h" />
+    <ClInclude Include="PublicAPI\DgnDbServer\Client\DgnDbServerError.h" />
+    <ClInclude Include="PublicAPI\DgnDbServer\Client\DgnDbServerRevision.h" />
+    <ClInclude Include="PublicAPI\DgnDbServer\Client\RepositoryInfo.h" />
+    <ClInclude Include="PublicAPI\DgnDbServer\DgnDbServerCommon.h" />
+    <ClInclude Include="PublicAPI\WebServices\Azure\AzureBlobStorageClient.h" />
+    <ClInclude Include="PublicAPI\WebServices\Cache\CachingDataSource.h" />
+    <ClInclude Include="PublicAPI\WebServices\Cache\ICachingDataSource.h" />
+    <ClInclude Include="PublicAPI\WebServices\Cache\IQueryProvider.h" />
+    <ClInclude Include="PublicAPI\WebServices\Cache\NavigationCachingOptions.h" />
+    <ClInclude Include="PublicAPI\WebServices\Cache\Persistence\CachedObjectInfo.h" />
+    <ClInclude Include="PublicAPI\WebServices\Cache\Persistence\CachedResponseKey.h" />
+    <ClInclude Include="PublicAPI\WebServices\Cache\Persistence\CacheEnvironment.h" />
+    <ClInclude Include="PublicAPI\WebServices\Cache\Persistence\CacheQueryHelper.h" />
+    <ClInclude Include="PublicAPI\WebServices\Cache\Persistence\ChangeManager.h" />
+    <ClInclude Include="PublicAPI\WebServices\Cache\Persistence\DataReadOptions.h" />
+    <ClInclude Include="PublicAPI\WebServices\Cache\Persistence\DataSourceCache.h" />
+    <ClInclude Include="PublicAPI\WebServices\Cache\Persistence\DataSourceCacheCommon.h" />
+    <ClInclude Include="PublicAPI\WebServices\Cache\Persistence\IChangeManager.h" />
+    <ClInclude Include="PublicAPI\WebServices\Cache\Persistence\IDataSourceCache.h" />
+    <ClInclude Include="PublicAPI\WebServices\Cache\Persistence\IRepositoryInfoStore.h" />
+    <ClInclude Include="PublicAPI\WebServices\Cache\ServerQueryHelper.h" />
+    <ClInclude Include="PublicAPI\WebServices\Cache\SyncOptions.h" />
+    <ClInclude Include="PublicAPI\WebServices\Cache\Transactions\BeSQLiteDbTransactionHandler.h" />
+    <ClInclude Include="PublicAPI\WebServices\Cache\Transactions\CacheTransaction.h" />
+    <ClInclude Include="PublicAPI\WebServices\Cache\Transactions\CacheTransactionManager.h" />
+    <ClInclude Include="PublicAPI\WebServices\Cache\Transactions\ICacheTransactionManager.h" />
+    <ClInclude Include="PublicAPI\WebServices\Cache\Transactions\ITransactionHandler.h" />
+    <ClInclude Include="PublicAPI\WebServices\Cache\Transactions\Transaction.h" />
+    <ClInclude Include="PublicAPI\WebServices\Cache\Util\ECCustomAttributeHelper.h" />
+    <ClInclude Include="PublicAPI\WebServices\Cache\Util\ECDbAdapter.h" />
+    <ClInclude Include="PublicAPI\WebServices\Cache\Util\ECDbDebugInfo.h" />
+    <ClInclude Include="PublicAPI\WebServices\Cache\Util\ECDbHelper.h" />
+    <ClInclude Include="PublicAPI\WebServices\Cache\Util\ECExpressionHelper.h" />
+    <ClInclude Include="PublicAPI\WebServices\Cache\Util\ECSqlAdapterCache.h" />
+    <ClInclude Include="PublicAPI\WebServices\Cache\Util\ECSqlStatementCache.h" />
+    <ClInclude Include="PublicAPI\WebServices\Cache\Util\ExtendedData.h" />
+    <ClInclude Include="PublicAPI\WebServices\Cache\Util\ExtendedDataAdapter.h" />
+    <ClInclude Include="PublicAPI\WebServices\Cache\Util\FileUtil.h" />
+    <ClInclude Include="PublicAPI\WebServices\Cache\Util\IECDbAdapter.h" />
+    <ClInclude Include="PublicAPI\WebServices\Cache\Util\IExtendedDataAdapter.h" />
+    <ClInclude Include="PublicAPI\WebServices\Cache\Util\ISelectProvider.h" />
+    <ClInclude Include="PublicAPI\WebServices\Cache\Util\JsonDiff.h" />
+    <ClInclude Include="PublicAPI\WebServices\Cache\Util\ObservableECDb.h" />
+    <ClInclude Include="PublicAPI\WebServices\Cache\Util\ProgressFilter.h" />
+    <ClInclude Include="PublicAPI\WebServices\Cache\Util\TempFile.h" />
+    <ClInclude Include="PublicAPI\WebServices\Cache\Util\ValueIncrementor.h" />
+    <ClInclude Include="PublicAPI\WebServices\Cache\WebServicesCache.h" />
+    <ClInclude Include="PublicAPI\WebServices\Client\ClientInfo.h" />
+    <ClInclude Include="Client\ClientInternal.h" />
+    <ClInclude Include="Connect\AuthenticationData.h" />
+    <ClInclude Include="Connect\Connect.xliff.h" />
+    <ClInclude Include="Client\Logging.h" />
+    <ClInclude Include="Client\ServerInfoProvider.h" />
+    <ClInclude Include="Client\Utils.h" />
+    <ClInclude Include="Client\WebApi\WebApi.h" />
+    <ClInclude Include="Client\WebApi\WebApiV1.h" />
+    <ClInclude Include="Client\WebApi\WebApiV1BentleyConnect.h" />
+    <ClInclude Include="Client\WebApi\WebApiV2.h" />
+    <ClInclude Include="Client\WSError.xliff.h" />
+    <ClInclude Include="Client\ChunkedUploadRequest.h" />
+    <ClInclude Include="PublicAPI\WebServices\Client\WSChangeset.h" />
+    <ClInclude Include="PublicAPI\WebServices\Configuration\BuddiClient.h" />
+    <ClInclude Include="PublicAPI\WebServices\Configuration\BuddiError.h" />
+    <ClInclude Include="PublicAPI\WebServices\Connect\Authentication.h" />
+    <ClInclude Include="PublicAPI\WebServices\Connect\ImsClient.h" />
+    <ClInclude Include="PublicAPI\WebServices\Connect\ConnectAuthenticationHandler.h" />
+    <ClInclude Include="PublicAPI\WebServices\Connect\ConnectAuthenticationPersistence.h" />
+    <ClInclude Include="PublicAPI\WebServices\Connect\ConnectMessaging.h" />
+    <ClInclude Include="PublicAPI\WebServices\Connect\ConnectSessionAuthenticationPersistence.h" />
+    <ClInclude Include="PublicAPI\WebServices\Connect\ConnectSetup.h" />
+    <ClInclude Include="PublicAPI\WebServices\Connect\ConnectSignInManager.h" />
+    <ClInclude Include="PublicAPI\WebServices\Connect\ConnectSpaces.h" />
+    <ClInclude Include="PublicAPI\WebServices\Connect\ConnectTokenProvider.h" />
+    <ClInclude Include="PublicAPI\WebServices\Connect\DelegationTokenProvider.h" />
+    <ClInclude Include="PublicAPI\WebServices\Connect\EulaClient.h" />
+    <ClInclude Include="Connect\IdentityTokenProvider.h" />
+    <ClInclude Include="Connect\IdentityAuthenticationPersistence.h" />
+    <ClInclude Include="PublicAPI\WebServices\Connect\IConnectAuthenticationProvider.h" />
+    <ClInclude Include="PublicAPI\WebServices\Connect\IConnectAuthenticationPersistence.h" />
+    <ClInclude Include="PublicAPI\WebServices\Connect\IConnectTokenProvider.h" />
+    <ClInclude Include="PublicAPI\WebServices\Connect\IImsClient.h" />
+    <ClInclude Include="PublicAPI\WebServices\Connect\ITokenStore.h" />
+    <ClInclude Include="PublicAPI\WebServices\Connect\SamlToken.h" />
+    <ClInclude Include="PublicAPI\WebServices\Licensing\FeatureTrackingData.h" />
+    <ClInclude Include="PublicAPI\WebServices\Licensing\UsageTrackingData.h" />
+    <ClInclude Include="PublicAPI\WebServices\Client\ObjectId.h" />
+    <ClInclude Include="PublicAPI\WebServices\Connect\Passport.h" />
+    <ClInclude Include="PublicAPI\WebServices\Client\Response\WSCreateObjectResponse.h" />
+    <ClInclude Include="PublicAPI\WebServices\Client\Response\WSFileResponse.h" />
+    <ClInclude Include="PublicAPI\WebServices\Client\Response\WSObjectsReader.h" />
+    <ClInclude Include="PublicAPI\WebServices\Client\Response\WSObjectsReaderV1.h" />
+    <ClInclude Include="PublicAPI\WebServices\Client\Response\WSObjectsReaderV2.h" />
+    <ClInclude Include="PublicAPI\WebServices\Client\Response\WSObjectsResponse.h" />
+    <ClInclude Include="PublicAPI\WebServices\Configuration\UrlProvider.h" />
+    <ClInclude Include="PublicAPI\WebServices\Licensing\UsageTracking.h" />
+    <ClInclude Include="PublicAPI\WebServices\Licensing\FeatureTracking.h" />
+    <ClInclude Include="PublicAPI\WebServices\Client\WebServicesClient.h" />
+    <ClInclude Include="PublicAPI\WebServices\Client\WSClient.h" />
+    <ClInclude Include="PublicAPI\WebServices\Client\WSError.h" />
+    <ClInclude Include="PublicAPI\WebServices\Client\WSInfo.h" />
+    <ClInclude Include="PublicAPI\WebServices\Client\WSQuery.h" />
+    <ClInclude Include="PublicAPI\WebServices\Client\WSRepository.h" />
+    <ClInclude Include="PublicAPI\WebServices\Client\WSRepositoryClient.h" />
+    <ClInclude Include="PublicAPI\WebServices\WebServices.h" />
+    <ClInclude Include="Tests\UnitTests\Published\WebServices\Azure\AzureBlobStorageClientTests.h" />
+  </ItemGroup>
+  <ItemGroup>
+    <Xml Include="Cache\Persistence\ECSchemas\DataSourceSpecification.01.00.ecschema.xml" />
+    <Xml Include="Cache\Persistence\ECSchemas\DSCacheLegacySupportSchema.01.00.ecschema.xml" />
+    <Xml Include="Cache\Persistence\ECSchemas\DSCacheSchema.01.01.ecschema.xml" />
+    <Xml Include="Cache\Persistence\ECSchemas\DSCacheSchema.01.02.ecschema.xml" />
+    <Xml Include="Cache\Persistence\ECSchemas\DSCacheSchema.01.03.ecschema.xml" />
+    <Xml Include="Cache\Persistence\ECSchemas\DSCacheSchema.01.04.ecschema.xml" />
+    <Xml Include="Cache\Persistence\ECSchemas\DSCacheSchema.01.05.ecschema.xml" />
+    <Xml Include="Cache\Persistence\ECSchemas\DSCacheSchema.01.06.ecschema.xml" />
+    <Xml Include="Cache\Persistence\ECSchemas\DSCacheSchema.01.07.ecschema.xml" />
+    <Xml Include="Cache\Persistence\ECSchemas\DSCacheSchema.01.08.ecschema.xml" />
+    <Xml Include="Cache\Persistence\ECSchemas\Support\Mapping\Bentley_SP_Supplemental_ECDbMapping.01.00.ecschema.xml" />
+    <Xml Include="Cache\Persistence\ECSchemas\Support\Mapping\Issue_Supplemental_ECDbMapping.01.00.ecschema.xml" />
+    <Xml Include="Cache\Persistence\ECSchemas\Support\Mapping\MetaSchema_Supplemental_ECDbMapping.02.00.ecschema.xml" />
+    <Xml Include="Cache\Persistence\ECSchemas\Support\Mapping\ProjectContent_Supplemental_ECDbMapping.01.00.ecschema.xml" />
+    <Xml Include="Cache\Persistence\ECSchemas\Support\Mapping\PW_WSG_Supplemental_ECDbMapping.01.01.ecschema.xml" />
+    <Xml Include="Cache\Persistence\ECSchemas\Support\Mapping\PW_WSG_Supplemental_ECDbMapping.02.02.ecschema.xml" />
+    <Xml Include="Cache\Persistence\ECSchemas\Support\V3Conversion\eBAttributes_V3Conversion.02.00.ecschema.xml" />
+    <Xml Include="Cache\Persistence\ECSchemas\Support\V3Conversion\FileAccess_V3Conversion.01.00.ecschema.xml" />
+    <Xml Include="Cache\Persistence\ECSchemas\Support\V3Conversion\Policies_V3Conversion.01.01.ecschema.xml" />
+    <Xml Include="Cache\Persistence\ECSchemas\WSCache.02.00.ecschema.xml" />
+    <Xml Include="Cache\Persistence\ECSchemas\WSCacheMetaSchema.03.00.ecschema.xml" />
+    <Xml Include="WSClient.PartFile.xml">
+      <SubType>Designer</SubType>
+    </Xml>
+  </ItemGroup>
+  <ItemGroup>
+    <None Include="Azure\Azure.mki" />
+    <None Include="BentleyDesktopClientCCApi.prewire.mke" />
+    <None Include="CacheLib.mke" />
+    <None Include="CachePrewire.mke" />
+    <None Include="Cache\Cache.mki" />
+    <None Include="ClientLib.mke" />
+    <None Include="ClientLibCompileOptions.mki" />
+    <None Include="Client\Client.mki" />
+    <None Include="Configuration\Configuration.mki" />
+    <None Include="ConnectC\ConnectC.mki" />
+    <None Include="Connect\Connect.mki" />
+    <None Include="ClientPrewire.mke" />
+    <None Include="CacheSchemasDelivery.mke" />
+    <None Include="CWSClientCLib.mke" />
+    <None Include="CWSClientCPrewire.mke" />
+    <None Include="DgnDbServerClientLib.mke" />
+    <None Include="DgnDbServerClientPrewire.mke" />
+    <None Include="DgnDbServerClient\DgnDbServerClient.mki" />
+    <None Include="Ims\Ims.mki" />
+    <None Include="l10n-WSClient.mke" />
+    <None Include="Licensing\Licensing.mki" />
+    <None Include="UnZip.py" />
+    <None Include="xliffs.mke" />
+  </ItemGroup>
+  <Import Project="$(VCTargetsPath)\Microsoft.Cpp.targets" />
+  <ImportGroup Label="ExtensionTargets">
+  </ImportGroup>
 </Project>