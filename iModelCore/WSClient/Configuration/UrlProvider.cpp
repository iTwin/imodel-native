--- conflicted
+++ resolved
@@ -1,400 +1,393 @@
-/*--------------------------------------------------------------------------------------+
-|
-|     $Source: Configuration/UrlProvider.cpp $
-|
-|  $Copyright: (c) 2017 Bentley Systems, Incorporated. All rights reserved. $
-|
-+--------------------------------------------------------------------------------------*/
-#include "ClientInternal.h"
-#include <Bentley/BeTimeUtilities.h>
-#include <WebServices/Configuration/UrlProvider.h>
-#include <BeHttp/HttpConfigurationHandler.h>
-
-#define LOCAL_STATE_NAMESPACE   "UrlCache"
-#define LOCAL_STATE_ENVIRONMENT "Environment"
-#define RECORD_Url              "URL"
-#define RECORD_TimeCached       "TimeCached"
-
-USING_NAMESPACE_BENTLEY
-USING_NAMESPACE_BENTLEY_WEBSERVICES
-
-int64_t                     UrlProvider::DefaultTimeout = 24 * 3600 * 1000;
-bool                        UrlProvider::s_isInitialized = false;
-UrlProvider::Environment    UrlProvider::s_env = UrlProvider::Environment::Release;
-int64_t                     UrlProvider::s_cacheTimeoutMs = 0;
-IBuddiClientPtr             UrlProvider::s_buddi;
-IJsonLocalState*            UrlProvider::s_localState = nullptr;
-ITaskSchedulerPtr           UrlProvider::s_thread;
-
-IHttpHandlerPtr UrlProvider::s_customHandler;
-
-// Region IDs from the buddi.bentley.com
-uint32_t s_regionsId[3] = {
-    103,    // Region "Bentley Corporate Network - DEV"
-    102,    // Region "Bentley Corporate Network - QA"
-    0       // No region for PROD - use BUDDI non-regional URLs
-    };
-
-// Managed urls
-bset<UrlProvider::UrlDescriptor*> s_urlRegistry;
-
-const UrlProvider::UrlDescriptor UrlProvider::Urls::BIMReviewShare(
-    "BIMReviewShare",
-    "https://dev-bimreviewshare.bentley.com",
-    "https://qa-bimreviewshare.bentley.com",
-    "https://bimreviewshare.bentley.com",
-    &s_urlRegistry
-    );
-
-const UrlProvider::UrlDescriptor UrlProvider::Urls::ConnectEula(
-    "Mobile.ConnectEula",
-    "https://dev-agreement-eus.cloudapp.net/rest",
-    "https://qa-agreement-eus.cloudapp.net/rest",
-    "https://connect-agreement.bentley.com/rest",
-    &s_urlRegistry
-    );
-
-const UrlProvider::UrlDescriptor UrlProvider::Urls::ConnectProjectUrl(
-    "Mobile.ConnectProjectUrl",
-    "https://dev-webportal-eus.cloudapp.net/project/index?projectId=",
-    "https://qa-webportal-eus.cloudapp.net/project/index?projectId=",
-    "https://connect.bentley.com/project/index?projectId=",
-    &s_urlRegistry
-    );
-
-const UrlProvider::UrlDescriptor UrlProvider::Urls::ConnectWsgGlobal(
-    "Mobile.ConnectWsgGlobal",
-    "https://dev-wsg20-eus.cloudapp.net",
-    "https://qa-wsg20-eus.cloudapp.net",
-    "https://connect-wsg20.bentley.com",
-    &s_urlRegistry
-    );
-
-const UrlProvider::UrlDescriptor UrlProvider::Urls::ConnectWsgPersonalPublishing(
-    "Mobile.ConnectWsgPersonalPublishing",
-    "https://dev-wsg20-eus.cloudapp.net",
-    "https://qa-wsg20-eus.cloudapp.net",
-    "https://connect-wsg20.bentley.com",
-    &s_urlRegistry
-    );
-
-const UrlProvider::UrlDescriptor UrlProvider::Urls::ConnectWsgProjectContent(
-    "Mobile.ConnectWsgProjectContent",
-    "https://dev-wsg20-eus.cloudapp.net",
-    "https://qa-wsg20-eus.cloudapp.net",
-    "https://connect-wsg20.bentley.com",
-    &s_urlRegistry
-    );
-
-const UrlProvider::UrlDescriptor UrlProvider::Urls::ConnectWsgProjectShare(
-    "Mobile.ConnectWsgProjectShare",
-    "https://dev-projectsharestorage-eus.cloudapp.net",
-    "https://qa-projectsharestorage-eus.cloudapp.net",
-    "https://connect-projectsharestorage.bentley.com",
-    &s_urlRegistry
-    );
-
-const UrlProvider::UrlDescriptor UrlProvider::Urls::ConnectWsgPunchList(
-    "Mobile.PunchListWsg",
-    "https://dev-punchlist-eus.cloudapp.net",
-    "https://qa-punchlist-eus.cloudapp.net",
-    "https://connect-punchlist.bentley.com",
-    &s_urlRegistry
-    );
-
-const UrlProvider::UrlDescriptor UrlProvider::Urls::ConnectWsgClashIssues(
-    "Mobile.ClashIssuesWsg",
-    "https://dev-punchlist-eus.cloudapp.net",
-    "https://qa-punchlist-eus.cloudapp.net",
-    "https://connect-punchlist.bentley.com",
-    &s_urlRegistry
-    );
-
-const UrlProvider::UrlDescriptor UrlProvider::Urls::ConnectWsgSharedContent(
-    "Mobile.ConnectWsgSharedContent",
-    "https://dev-wsg20-eus.cloudapp.net",
-    "https://qa-wsg20-eus.cloudapp.net",
-    "https://connect-wsg20.bentley.com",
-    &s_urlRegistry
-    );
-
-const UrlProvider::UrlDescriptor UrlProvider::Urls::ConnectForms(
-    "Mobile.ConnectForms",
-    "https://dev-formswsg-eus.cloudapp.net",
-    "https://qa-formswsg-eus.cloudapp.net",
-    "https://connect-formswsg.bentley.com",
-    &s_urlRegistry
-    );
-
-const UrlProvider::UrlDescriptor UrlProvider::Urls::iModelHubApi(
-    "iModelHubApi",
-    nullptr,
-    nullptr,
-    nullptr,
-    &s_urlRegistry
-    );
-
-const UrlProvider::UrlDescriptor UrlProvider::Urls::ImsStsAuth(
-    "Mobile.ImsStsAuth",
-    "https://qa-ims.bentley.com/rest/ActiveSTSService/json/IssueEx",
-    "https://qa-ims.bentley.com/rest/ActiveSTSService/json/IssueEx",
-    "https://ims.bentley.com/rest/ActiveSTSService/json/IssueEx",
-    &s_urlRegistry
-    );
-
-const UrlProvider::UrlDescriptor UrlProvider::Urls::ImsActiveStsDelegationService(
-    "ActiveSTSDelegationServiceUrl",
-    "https://qa-ims.bentley.com/rest/DelegationSTSService",
-    "https://qa-ims.bentley.com/rest/DelegationSTSService",
-    "https://ims.bentley.com/rest/DelegationSTSService",
-    &s_urlRegistry
-    );
-
-const UrlProvider::UrlDescriptor UrlProvider::Urls::ImsFederatedAuth(
-    "IMS.FederatedAuth.Url",
-    "https://qa-ims.bentley.com/",
-    "https://qa-ims.bentley.com/",
-    "https://ims.bentley.com/",
-    &s_urlRegistry
-    );
-
-const UrlProvider::UrlDescriptor UrlProvider::Urls::Passport(
-    "Mobile.Passport",
-    "https://qa-ims.bentley.com/services/bentleyconnectservice/rest/json/HasUserPassport",
-    "https://qa-ims.bentley.com/services/bentleyconnectservice/rest/json/HasUserPassport",
-    "https://ims.bentley.com/services/bentleyconnectservice/rest/json/HasUserPassport",
-    &s_urlRegistry
-    );
-
-const UrlProvider::UrlDescriptor UrlProvider::Urls::UsageAndFeatureTrackingAPI(
-    "Mobile.UsageAndFeatureTrackingAPI",
-    "https://qa-selectserver.bentley.com/LicensingProxy",
-    "https://qa-selectserver.bentley.com/LicensingProxy",
-    "https://SELECTserver.bentley.com/LicensingProxy",
-    &s_urlRegistry
-    );
-
-const UrlProvider::UrlDescriptor UrlProvider::Urls::UsageTracking(
-    "Mobile.UsageTracking",
-    "https://licenseXM.bentley.com/bss/ws/mobile",
-    "https://licenseXM.bentley.com/bss/ws/mobile",
-    "https://SELECTserver.bentley.com/bss/ws/mobile",
-    &s_urlRegistry
-    );
-
-const UrlProvider::UrlDescriptor UrlProvider::Urls::ConnectXmpp(
-    "BeXMPP",
-    "dev-xmppcollab-eus.cloudapp.net",
-    "qa-xmppcollab-eus.cloudapp.net",
-    "connect-xmppcollab.bentley.com",
-    &s_urlRegistry
-    );
-
-<<<<<<< HEAD
-const UrlProvider::UrlDescriptor UrlProvider::Urls::ConnectWsgRepositoryFederation(
-=======
-const UrlProvider::UrlDescriptor UrlProvider::Urls::RepositoryFederationService(
->>>>>>> 7445c0ed
-    "RepositoryFederationService.URL",
-    "https://dev-bcsf.bentley.com/ProjectGateway/Wsg",
-    "https://qa-bcsf.bentley.com/ProjectGateway/Wsg",
-    "https://bcsf.bentley.com/ProjectGateway/Wsg",
-    &s_urlRegistry
-    );
-
-<<<<<<< HEAD
-=======
-const UrlProvider::UrlDescriptor UrlProvider::Urls::ImsActiveSTSHelperService(
-    "ActiveSTSHelperServiceUrl",
-    "https://qa-ims.bentley.com/rest/STSHelperService",
-    "https://qa-ims.bentley.com/rest/STSHelperService",
-    "https://ims.bentley.com/rest/STSHelperService",
-    &s_urlRegistry
-    );
-
-const UrlProvider::UrlDescriptor UrlProvider::Urls::ImsPassiveAuthUrl(
-    "PassiveAuthUrl",
-    "https://qa-ims.bentley.com/SignIn/K",
-    "https://qa-ims.bentley.com/SignIn/K",
-    "https://ims.bentley.com/Account/LoginK",
-    &s_urlRegistry
-    );
-
-
-
-
->>>>>>> 7445c0ed
-
-/*--------------------------------------------------------------------------------------+
-* @bsimethod                                                    Brad.Hadden   11/2014
-+---------------+---------------+---------------+---------------+---------------+------*/
-void UrlProvider::Initialize(Environment env, int64_t cacheTimeoutMs, IJsonLocalState* localState, IBuddiClientPtr customBuddi, IHttpHandlerPtr customHandler)
-    {
-    BeAssert (nullptr != localState);
-
-    s_thread = WorkerThread::Create("UrlProvider");
-
-    s_localState = localState;
-    s_customHandler = customHandler;
-    s_buddi = customBuddi ? customBuddi : std::make_shared<BuddiClient>(s_customHandler, nullptr, s_thread);
-    s_env = env;
-    s_cacheTimeoutMs = cacheTimeoutMs;
-    s_isInitialized = true;
-
-    Json::Value jsonPreviousEnv = s_localState->GetJsonValue(LOCAL_STATE_NAMESPACE, LOCAL_STATE_ENVIRONMENT);
-    if (!jsonPreviousEnv.isNull() && env != jsonPreviousEnv.asUInt())
-        {
-        CleanUpUrlCache();
-        }
-    if (jsonPreviousEnv.isNull() || env != jsonPreviousEnv.asUInt())
-        {
-        s_localState->SaveJsonValue(LOCAL_STATE_NAMESPACE, LOCAL_STATE_ENVIRONMENT, env);
-        }
-    }
-
-/*--------------------------------------------------------------------------------------+
-* @bsimethod                                    Grigas.Petraitis                03/2016
-+---------------+---------------+---------------+---------------+---------------+------*/
-void UrlProvider::Uninitialize()
-    {
-    s_isInitialized = false;
-    s_buddi = nullptr;
-    s_customHandler = nullptr;
-    s_localState = nullptr;
-    s_thread = nullptr;
-    }
-
-/*--------------------------------------------------------------------------------------+
-* @bsimethod
-+---------------+---------------+---------------+---------------+---------------+------*/
-Utf8String UrlProvider::GetUrl(Utf8StringCR urlName, const Utf8String* defaultUrls)
-    {
-    Utf8String cachedUrl;
-
-    if (!s_isInitialized)
-        {
-        BeAssert(false && "UrlProvider not initialized");
-        return cachedUrl;
-        }
-
-    Json::Value record = s_localState->GetJsonValue(LOCAL_STATE_NAMESPACE, urlName.c_str());
-    if (!record.isNull() && record.isObject())
-        {
-        cachedUrl = record[RECORD_Url].asString();
-        int64_t timeCached = BeJsonUtilities::Int64FromValue(record[RECORD_TimeCached]);
-        int64_t currentTime = BeTimeUtilities::GetCurrentTimeAsUnixMillis();
-        if (!cachedUrl.empty() && ((currentTime - timeCached) >= s_cacheTimeoutMs))
-            {
-            // Refresh in background
-            AsyncTasksManager::GetDefaultScheduler()->ExecuteAsyncWithoutAttachingToCurrentTask([=]
-                {
-                CacheBuddiUrl(urlName);
-                });
-            }
-        }
-
-    if (cachedUrl.empty())
-        cachedUrl = CacheBuddiUrl(urlName)->GetResult();
-
-    if (cachedUrl.empty())
-        cachedUrl = defaultUrls[s_env];
-
-    return cachedUrl;
-    }
-
-/*--------------------------------------------------------------------------------------+
-* @bsimethod
-+---------------+---------------+---------------+---------------+---------------+------*/
-AsyncTaskPtr<Utf8String> UrlProvider::CacheBuddiUrl(Utf8StringCR urlName)
-    {
-    return s_buddi->GetUrl(urlName, s_regionsId[s_env])->Then<Utf8String>(s_thread, [=] (BuddiUrlResult result)
-        {
-        Utf8String url = result.GetValue();
-        if (!result.IsSuccess() || url.empty())
-            return url;
-
-        Json::Value record;
-        record[RECORD_TimeCached] = BeJsonUtilities::StringValueFromInt64(BeTimeUtilities::GetCurrentTimeAsUnixMillis());
-        record[RECORD_Url] = url;
-        s_localState->SaveJsonValue(LOCAL_STATE_NAMESPACE, urlName.c_str(), record);
-        return url;
-        });
-    }
-
-/*--------------------------------------------------------------------------------------+
-* @bsimethod                                                Julija.Semenenko   06/2015
-+---------------+---------------+---------------+---------------+---------------+------*/
-void UrlProvider::CleanUpUrlCache()
-    {
-    for (auto& descriptor : s_urlRegistry)
-        {
-        s_localState->SaveJsonValue(LOCAL_STATE_NAMESPACE, descriptor->GetName().c_str(), Json::Value::GetNull());
-        }
-    }
-
-/*--------------------------------------------------------------------------------------+
-* @bsimethod
-+---------------+---------------+---------------+---------------+---------------+------*/
-IHttpHandlerPtr UrlProvider::GetSecurityConfigurator(IHttpHandlerPtr customHandler)
-    {
-    // TODO: maybe this could be tied to GetUrl calls - instead return HttpClient that would generate correctly configured requests
-    return std::make_shared<HttpConfigurationHandler>([=] (Http::Request& request)
-        {
-        if (Environment::Release == s_env)
-            {
-            request.SetValidateCertificate(true);
-            }
-        }, customHandler);
-    }
-
-/*--------------------------------------------------------------------------------------+
-* @bsimethod
-+---------------+---------------+---------------+---------------+---------------+------*/
-UrlProvider::UrlDescriptor::UrlDescriptor(Utf8CP name, Utf8CP devUrl, Utf8CP qaUrl, Utf8CP prodUrl, bset<UrlDescriptor*>* registry) :
-m_name(name),
-m_registry(registry)
-    {
-    m_defaultUrls[0] = devUrl;
-    m_defaultUrls[1] = qaUrl;
-    m_defaultUrls[2] = prodUrl;
-
-    if (nullptr != m_registry)
-        {
-        m_registry->insert(this);
-        }
-    }
-
-/*--------------------------------------------------------------------------------------+
-* @bsimethod
-+---------------+---------------+---------------+---------------+---------------+------*/
-UrlProvider::UrlDescriptor::~UrlDescriptor()
-    {
-    if (nullptr != m_registry)
-        {
-        m_registry->erase(this);
-        }
-    }
-
-/*--------------------------------------------------------------------------------------+
-* @bsimethod
-+---------------+---------------+---------------+---------------+---------------+------*/
-Utf8StringCR UrlProvider::UrlDescriptor::GetName() const
-    {
-    return m_name;
-    }
-
-/*--------------------------------------------------------------------------------------+
-* @bsimethod
-+---------------+---------------+---------------+---------------+---------------+------*/
-Utf8String UrlProvider::UrlDescriptor::Get() const
-    {
-    return UrlProvider::GetUrl(m_name, m_defaultUrls);
-    }
-
-/*--------------------------------------------------------------------------------------+
-* @bsimethod
-+---------------+---------------+---------------+---------------+---------------+------*/
-AsyncTaskPtr<Utf8String> UrlProvider::UrlDescriptor::GetAsync() const
-    {
-    return CreateCompletedAsyncTask(UrlProvider::GetUrl(m_name, m_defaultUrls));
-    }
+/*--------------------------------------------------------------------------------------+
+|
+|     $Source: Configuration/UrlProvider.cpp $
+|
+|  $Copyright: (c) 2017 Bentley Systems, Incorporated. All rights reserved. $
+|
++--------------------------------------------------------------------------------------*/
+#include "ClientInternal.h"
+#include <Bentley/BeTimeUtilities.h>
+#include <WebServices/Configuration/UrlProvider.h>
+#include <BeHttp/HttpConfigurationHandler.h>
+
+#define LOCAL_STATE_NAMESPACE   "UrlCache"
+#define LOCAL_STATE_ENVIRONMENT "Environment"
+#define RECORD_Url              "URL"
+#define RECORD_TimeCached       "TimeCached"
+
+USING_NAMESPACE_BENTLEY
+USING_NAMESPACE_BENTLEY_WEBSERVICES
+
+int64_t                     UrlProvider::DefaultTimeout = 24 * 3600 * 1000;
+bool                        UrlProvider::s_isInitialized = false;
+UrlProvider::Environment    UrlProvider::s_env = UrlProvider::Environment::Release;
+int64_t                     UrlProvider::s_cacheTimeoutMs = 0;
+IBuddiClientPtr             UrlProvider::s_buddi;
+IJsonLocalState*            UrlProvider::s_localState = nullptr;
+ITaskSchedulerPtr           UrlProvider::s_thread;
+
+IHttpHandlerPtr UrlProvider::s_customHandler;
+
+// Region IDs from the buddi.bentley.com
+uint32_t s_regionsId[3] = {
+    103,    // Region "Bentley Corporate Network - DEV"
+    102,    // Region "Bentley Corporate Network - QA"
+    0       // No region for PROD - use BUDDI non-regional URLs
+    };
+
+// Managed urls
+bset<UrlProvider::UrlDescriptor*> s_urlRegistry;
+
+const UrlProvider::UrlDescriptor UrlProvider::Urls::BIMReviewShare(
+    "BIMReviewShare",
+    "https://dev-bimreviewshare.bentley.com",
+    "https://qa-bimreviewshare.bentley.com",
+    "https://bimreviewshare.bentley.com",
+    &s_urlRegistry
+    );
+
+const UrlProvider::UrlDescriptor UrlProvider::Urls::ConnectEula(
+    "Mobile.ConnectEula",
+    "https://dev-agreement-eus.cloudapp.net/rest",
+    "https://qa-agreement-eus.cloudapp.net/rest",
+    "https://connect-agreement.bentley.com/rest",
+    &s_urlRegistry
+    );
+
+const UrlProvider::UrlDescriptor UrlProvider::Urls::ConnectProjectUrl(
+    "Mobile.ConnectProjectUrl",
+    "https://dev-webportal-eus.cloudapp.net/project/index?projectId=",
+    "https://qa-webportal-eus.cloudapp.net/project/index?projectId=",
+    "https://connect.bentley.com/project/index?projectId=",
+    &s_urlRegistry
+    );
+
+const UrlProvider::UrlDescriptor UrlProvider::Urls::ConnectWsgGlobal(
+    "Mobile.ConnectWsgGlobal",
+    "https://dev-wsg20-eus.cloudapp.net",
+    "https://qa-wsg20-eus.cloudapp.net",
+    "https://connect-wsg20.bentley.com",
+    &s_urlRegistry
+    );
+
+const UrlProvider::UrlDescriptor UrlProvider::Urls::ConnectWsgPersonalPublishing(
+    "Mobile.ConnectWsgPersonalPublishing",
+    "https://dev-wsg20-eus.cloudapp.net",
+    "https://qa-wsg20-eus.cloudapp.net",
+    "https://connect-wsg20.bentley.com",
+    &s_urlRegistry
+    );
+
+const UrlProvider::UrlDescriptor UrlProvider::Urls::ConnectWsgProjectContent(
+    "Mobile.ConnectWsgProjectContent",
+    "https://dev-wsg20-eus.cloudapp.net",
+    "https://qa-wsg20-eus.cloudapp.net",
+    "https://connect-wsg20.bentley.com",
+    &s_urlRegistry
+    );
+
+const UrlProvider::UrlDescriptor UrlProvider::Urls::ConnectWsgProjectShare(
+    "Mobile.ConnectWsgProjectShare",
+    "https://dev-projectsharestorage-eus.cloudapp.net",
+    "https://qa-projectsharestorage-eus.cloudapp.net",
+    "https://connect-projectsharestorage.bentley.com",
+    &s_urlRegistry
+    );
+
+const UrlProvider::UrlDescriptor UrlProvider::Urls::ConnectWsgPunchList(
+    "Mobile.PunchListWsg",
+    "https://dev-punchlist-eus.cloudapp.net",
+    "https://qa-punchlist-eus.cloudapp.net",
+    "https://connect-punchlist.bentley.com",
+    &s_urlRegistry
+    );
+
+const UrlProvider::UrlDescriptor UrlProvider::Urls::ConnectWsgClashIssues(
+    "Mobile.ClashIssuesWsg",
+    "https://dev-punchlist-eus.cloudapp.net",
+    "https://qa-punchlist-eus.cloudapp.net",
+    "https://connect-punchlist.bentley.com",
+    &s_urlRegistry
+    );
+
+const UrlProvider::UrlDescriptor UrlProvider::Urls::ConnectWsgSharedContent(
+    "Mobile.ConnectWsgSharedContent",
+    "https://dev-wsg20-eus.cloudapp.net",
+    "https://qa-wsg20-eus.cloudapp.net",
+    "https://connect-wsg20.bentley.com",
+    &s_urlRegistry
+    );
+
+const UrlProvider::UrlDescriptor UrlProvider::Urls::ConnectForms(
+    "Mobile.ConnectForms",
+    "https://dev-formswsg-eus.cloudapp.net",
+    "https://qa-formswsg-eus.cloudapp.net",
+    "https://connect-formswsg.bentley.com",
+    &s_urlRegistry
+    );
+
+const UrlProvider::UrlDescriptor UrlProvider::Urls::iModelHubApi(
+    "iModelHubApi",
+    nullptr,
+    nullptr,
+    nullptr,
+    &s_urlRegistry
+    );
+
+const UrlProvider::UrlDescriptor UrlProvider::Urls::ImsStsAuth(
+    "Mobile.ImsStsAuth",
+    "https://qa-ims.bentley.com/rest/ActiveSTSService/json/IssueEx",
+    "https://qa-ims.bentley.com/rest/ActiveSTSService/json/IssueEx",
+    "https://ims.bentley.com/rest/ActiveSTSService/json/IssueEx",
+    &s_urlRegistry
+    );
+
+const UrlProvider::UrlDescriptor UrlProvider::Urls::ImsActiveStsDelegationService(
+    "ActiveSTSDelegationServiceUrl",
+    "https://qa-ims.bentley.com/rest/DelegationSTSService",
+    "https://qa-ims.bentley.com/rest/DelegationSTSService",
+    "https://ims.bentley.com/rest/DelegationSTSService",
+    &s_urlRegistry
+    );
+
+const UrlProvider::UrlDescriptor UrlProvider::Urls::ImsFederatedAuth(
+    "IMS.FederatedAuth.Url",
+    "https://qa-ims.bentley.com/",
+    "https://qa-ims.bentley.com/",
+    "https://ims.bentley.com/",
+    &s_urlRegistry
+    );
+
+const UrlProvider::UrlDescriptor UrlProvider::Urls::Passport(
+    "Mobile.Passport",
+    "https://qa-ims.bentley.com/services/bentleyconnectservice/rest/json/HasUserPassport",
+    "https://qa-ims.bentley.com/services/bentleyconnectservice/rest/json/HasUserPassport",
+    "https://ims.bentley.com/services/bentleyconnectservice/rest/json/HasUserPassport",
+    &s_urlRegistry
+    );
+
+const UrlProvider::UrlDescriptor UrlProvider::Urls::UsageAndFeatureTrackingAPI(
+    "Mobile.UsageAndFeatureTrackingAPI",
+    "https://qa-selectserver.bentley.com/LicensingProxy",
+    "https://qa-selectserver.bentley.com/LicensingProxy",
+    "https://SELECTserver.bentley.com/LicensingProxy",
+    &s_urlRegistry
+    );
+
+const UrlProvider::UrlDescriptor UrlProvider::Urls::UsageTracking(
+    "Mobile.UsageTracking",
+    "https://licenseXM.bentley.com/bss/ws/mobile",
+    "https://licenseXM.bentley.com/bss/ws/mobile",
+    "https://SELECTserver.bentley.com/bss/ws/mobile",
+    &s_urlRegistry
+    );
+
+const UrlProvider::UrlDescriptor UrlProvider::Urls::ConnectXmpp(
+    "BeXMPP",
+    "dev-xmppcollab-eus.cloudapp.net",
+    "qa-xmppcollab-eus.cloudapp.net",
+    "connect-xmppcollab.bentley.com",
+    &s_urlRegistry
+    );
+
+const UrlProvider::UrlDescriptor UrlProvider::Urls::ConnectWsgRepositoryFederation(
+    "RepositoryFederationService.URL",
+    "https://dev-bcsf.bentley.com/ProjectGateway/Wsg",
+    "https://qa-bcsf.bentley.com/ProjectGateway/Wsg",
+    "https://bcsf.bentley.com/ProjectGateway/Wsg",
+    &s_urlRegistry
+    );
+
+const UrlProvider::UrlDescriptor UrlProvider::Urls::ImsActiveSTSHelperService(
+    "ActiveSTSHelperServiceUrl",
+    "https://qa-ims.bentley.com/rest/STSHelperService",
+    "https://qa-ims.bentley.com/rest/STSHelperService",
+    "https://ims.bentley.com/rest/STSHelperService",
+    &s_urlRegistry
+    );
+
+const UrlProvider::UrlDescriptor UrlProvider::Urls::ImsPassiveAuthUrl(
+    "PassiveAuthUrl",
+    "https://qa-ims.bentley.com/SignIn/K",
+    "https://qa-ims.bentley.com/SignIn/K",
+    "https://ims.bentley.com/Account/LoginK",
+    &s_urlRegistry
+    );
+
+
+
+
+
+/*--------------------------------------------------------------------------------------+
+* @bsimethod                                                    Brad.Hadden   11/2014
++---------------+---------------+---------------+---------------+---------------+------*/
+void UrlProvider::Initialize(Environment env, int64_t cacheTimeoutMs, IJsonLocalState* localState, IBuddiClientPtr customBuddi, IHttpHandlerPtr customHandler)
+    {
+    BeAssert (nullptr != localState);
+
+    s_thread = WorkerThread::Create("UrlProvider");
+
+    s_localState = localState;
+    s_customHandler = customHandler;
+    s_buddi = customBuddi ? customBuddi : std::make_shared<BuddiClient>(s_customHandler, nullptr, s_thread);
+    s_env = env;
+    s_cacheTimeoutMs = cacheTimeoutMs;
+    s_isInitialized = true;
+
+    Json::Value jsonPreviousEnv = s_localState->GetJsonValue(LOCAL_STATE_NAMESPACE, LOCAL_STATE_ENVIRONMENT);
+    if (!jsonPreviousEnv.isNull() && env != jsonPreviousEnv.asUInt())
+        {
+        CleanUpUrlCache();
+        }
+    if (jsonPreviousEnv.isNull() || env != jsonPreviousEnv.asUInt())
+        {
+        s_localState->SaveJsonValue(LOCAL_STATE_NAMESPACE, LOCAL_STATE_ENVIRONMENT, env);
+        }
+    }
+
+/*--------------------------------------------------------------------------------------+
+* @bsimethod                                    Grigas.Petraitis                03/2016
++---------------+---------------+---------------+---------------+---------------+------*/
+void UrlProvider::Uninitialize()
+    {
+    s_isInitialized = false;
+    s_buddi = nullptr;
+    s_customHandler = nullptr;
+    s_localState = nullptr;
+    s_thread = nullptr;
+    }
+
+/*--------------------------------------------------------------------------------------+
+* @bsimethod
++---------------+---------------+---------------+---------------+---------------+------*/
+Utf8String UrlProvider::GetUrl(Utf8StringCR urlName, const Utf8String* defaultUrls)
+    {
+    Utf8String cachedUrl;
+
+    if (!s_isInitialized)
+        {
+        BeAssert(false && "UrlProvider not initialized");
+        return cachedUrl;
+        }
+
+    Json::Value record = s_localState->GetJsonValue(LOCAL_STATE_NAMESPACE, urlName.c_str());
+    if (!record.isNull() && record.isObject())
+        {
+        cachedUrl = record[RECORD_Url].asString();
+        int64_t timeCached = BeJsonUtilities::Int64FromValue(record[RECORD_TimeCached]);
+        int64_t currentTime = BeTimeUtilities::GetCurrentTimeAsUnixMillis();
+        if (!cachedUrl.empty() && ((currentTime - timeCached) >= s_cacheTimeoutMs))
+            {
+            // Refresh in background
+            AsyncTasksManager::GetDefaultScheduler()->ExecuteAsyncWithoutAttachingToCurrentTask([=]
+                {
+                CacheBuddiUrl(urlName);
+                });
+            }
+        }
+
+    if (cachedUrl.empty())
+        cachedUrl = CacheBuddiUrl(urlName)->GetResult();
+
+    if (cachedUrl.empty())
+        cachedUrl = defaultUrls[s_env];
+
+    return cachedUrl;
+    }
+
+/*--------------------------------------------------------------------------------------+
+* @bsimethod
++---------------+---------------+---------------+---------------+---------------+------*/
+AsyncTaskPtr<Utf8String> UrlProvider::CacheBuddiUrl(Utf8StringCR urlName)
+    {
+    return s_buddi->GetUrl(urlName, s_regionsId[s_env])->Then<Utf8String>(s_thread, [=] (BuddiUrlResult result)
+        {
+        Utf8String url = result.GetValue();
+        if (!result.IsSuccess() || url.empty())
+            return url;
+
+        Json::Value record;
+        record[RECORD_TimeCached] = BeJsonUtilities::StringValueFromInt64(BeTimeUtilities::GetCurrentTimeAsUnixMillis());
+        record[RECORD_Url] = url;
+        s_localState->SaveJsonValue(LOCAL_STATE_NAMESPACE, urlName.c_str(), record);
+        return url;
+        });
+    }
+
+/*--------------------------------------------------------------------------------------+
+* @bsimethod                                                Julija.Semenenko   06/2015
++---------------+---------------+---------------+---------------+---------------+------*/
+void UrlProvider::CleanUpUrlCache()
+    {
+    for (auto& descriptor : s_urlRegistry)
+        {
+        s_localState->SaveJsonValue(LOCAL_STATE_NAMESPACE, descriptor->GetName().c_str(), Json::Value::GetNull());
+        }
+    }
+
+/*--------------------------------------------------------------------------------------+
+* @bsimethod
++---------------+---------------+---------------+---------------+---------------+------*/
+IHttpHandlerPtr UrlProvider::GetSecurityConfigurator(IHttpHandlerPtr customHandler)
+    {
+    // TODO: maybe this could be tied to GetUrl calls - instead return HttpClient that would generate correctly configured requests
+    return std::make_shared<HttpConfigurationHandler>([=] (Http::Request& request)
+        {
+        if (Environment::Release == s_env)
+            {
+            request.SetValidateCertificate(true);
+            }
+        }, customHandler);
+    }
+
+/*--------------------------------------------------------------------------------------+
+* @bsimethod
++---------------+---------------+---------------+---------------+---------------+------*/
+UrlProvider::UrlDescriptor::UrlDescriptor(Utf8CP name, Utf8CP devUrl, Utf8CP qaUrl, Utf8CP prodUrl, bset<UrlDescriptor*>* registry) :
+m_name(name),
+m_registry(registry)
+    {
+    m_defaultUrls[0] = devUrl;
+    m_defaultUrls[1] = qaUrl;
+    m_defaultUrls[2] = prodUrl;
+
+    if (nullptr != m_registry)
+        {
+        m_registry->insert(this);
+        }
+    }
+
+/*--------------------------------------------------------------------------------------+
+* @bsimethod
++---------------+---------------+---------------+---------------+---------------+------*/
+UrlProvider::UrlDescriptor::~UrlDescriptor()
+    {
+    if (nullptr != m_registry)
+        {
+        m_registry->erase(this);
+        }
+    }
+
+/*--------------------------------------------------------------------------------------+
+* @bsimethod
++---------------+---------------+---------------+---------------+---------------+------*/
+Utf8StringCR UrlProvider::UrlDescriptor::GetName() const
+    {
+    return m_name;
+    }
+
+/*--------------------------------------------------------------------------------------+
+* @bsimethod
++---------------+---------------+---------------+---------------+---------------+------*/
+Utf8String UrlProvider::UrlDescriptor::Get() const
+    {
+    return UrlProvider::GetUrl(m_name, m_defaultUrls);
+    }
+
+/*--------------------------------------------------------------------------------------+
+* @bsimethod
++---------------+---------------+---------------+---------------+---------------+------*/
+AsyncTaskPtr<Utf8String> UrlProvider::UrlDescriptor::GetAsync() const
+    {
+    return CreateCompletedAsyncTask(UrlProvider::GetUrl(m_name, m_defaultUrls));
+    }