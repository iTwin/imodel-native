/*--------------------------------------------------------------------------------------+
 |
 |     $Source: Configuration/BuddiClient.cpp $
 |
 |  $Copyright: (c) 2016 Bentley Systems, Incorporated. All rights reserved. $
 |
 +--------------------------------------------------------------------------------------*/
#include "ClientInternal.h"
#include <WebServices/Configuration/BuddiClient.h>
#include <BeHttp/HttpError.h>

#define BUDDI_URL "https://buddi.bentley.com/discovery.asmx"

USING_NAMESPACE_BENTLEY_WEBSERVICES

/*--------------------------------------------------------------------------------------+
* @bsimethod
+---------------+---------------+---------------+---------------+---------------+------*/
BuddiClient::BuddiClient(IHttpHandlerPtr customHandler, Utf8String url, ITaskSchedulerPtr sheduler) :
m_client(nullptr, customHandler),
m_url(url.empty() ? BUDDI_URL : url),
m_sheduler(sheduler ? sheduler : AsyncTasksManager::GetDefaultScheduler())
    {}

/*--------------------------------------------------------------------------------------+
* @bsimethod                                                Julija.Semenenko    06/2015
+---------------+---------------+---------------+---------------+---------------+------*/
AsyncTaskPtr<BuddiRegionsResult> BuddiClient::GetRegions()
    {
    Http::Request request = m_client.CreatePostRequest(m_url);
    Utf8String body = R"xml(<?xml version="1.0" encoding="utf-8"?>
<soap:Envelope xmlns:xsi="http://www.w3.org/2001/XMLSchema-instance"
               xmlns:xsd="http://www.w3.org/2001/XMLSchema"
               xmlns:soap="http://schemas.xmlsoap.org/soap/envelope/">
    <soap:Body>
        <GetRegions xmlns="http://tempuri.org/" />
    </soap:Body>
</soap:Envelope>)xml";

    request.SetValidateCertificate(true);
    request.SetRequestBody(HttpStringBody::Create(body));
    request.GetHeaders().SetContentType("text/xml; charset=utf-8");

<<<<<<< HEAD
    return request.PerformAsync()->Then<BuddiRegionsResult>([=] (Http::Response& response)
=======
    return request.PerformAsync()->Then<BuddiRegionsResult>(m_sheduler, [=] (HttpResponse& response)
>>>>>>> 14513227
        {
        if (response.GetConnectionStatus() != ConnectionStatus::OK ||
            response.GetHttpStatus() != HttpStatus::OK)
            {
            return BuddiRegionsResult::Error(BuddiError(response));
            }

        BeXmlDomPtr dom = ParseSoapXml(response.GetBody().AsString());
        if (!IsSupported(dom))
            {
            BeAssert(false && "Invalid XML");
            return BuddiRegionsResult::Error(BuddiError());
            }

        auto xpathExpression =
            "/soap:Envelope/soap:Body/*[namespace-uri()='http://tempuri.org/' and "
            "local-name()='GetRegionsResponse']/*[namespace-uri()='http://tempuri.org/' and "
            "local-name()='GetRegionsResult']/regions/region";

        xmlXPathContextPtr context = dom->AcquireXPathContext(dom->GetRootElement());
        xmlXPathObjectPtr xpathObject = dom->EvaluateXPathExpression(xpathExpression, context);

        BeXmlDom::IterableNodeSet attributeNodes;
        attributeNodes.Init(*dom, xpathObject);

        bvector<BuddiRegion> regions;

        for (BeXmlNodeP attributeNode : attributeNodes)
            {
            Utf8String name;
            uint32_t id;

            if (BEXML_Success != attributeNode->GetAttributeStringValue(name, "name") ||
                BEXML_Success != attributeNode->GetAttributeUInt32Value(id, "id"))
                {
                BeAssert(false && "Unable to get value from XML");
                return BuddiRegionsResult::Error(BuddiError());
                }

            regions.push_back(BuddiRegion(name, id));
            }

        dom->FreeXPathObject(*xpathObject);
        dom->FreeXPathContext(*context);

        return BuddiRegionsResult::Success(regions);
        });
    }

/*--------------------------------------------------------------------------------------+
* @bsimethod                                                Julija.Semenenko    06/2015
+---------------+---------------+---------------+---------------+---------------+------*/
AsyncTaskPtr<BuddiUrlResult> BuddiClient::GetUrl(Utf8StringCR url, uint32_t id)
    {
    Http::Request request = m_client.CreatePostRequest(m_url);
    Utf8PrintfString body(R"xml(<?xml version="1.0" encoding="utf-8"?>
<soap:Envelope xmlns:xsi="http://www.w3.org/2001/XMLSchema-instance"
               xmlns:xsd="http://www.w3.org/2001/XMLSchema"
               xmlns:soap="http://schemas.xmlsoap.org/soap/envelope/">
    <soap:Body>
        <GetUrl xmlns="http://tempuri.org/">
            <urlName>%s</urlName>
            <region>%u</region>
        </GetUrl>
    </soap:Body>
</soap:Envelope>)xml", url.c_str(), id);

    request.SetValidateCertificate(true);
    request.SetRequestBody(HttpStringBody::Create(body));
    request.GetHeaders().SetContentType("text/xml; charset=utf-8");

<<<<<<< HEAD
    return request.PerformAsync()->Then<BuddiUrlResult>([=] (Http::Response& response)
=======
    return request.PerformAsync()->Then<BuddiUrlResult>(m_sheduler, [=] (HttpResponse& response)
>>>>>>> 14513227
        {
        if (response.GetConnectionStatus() != ConnectionStatus::OK ||
            response.GetHttpStatus() != HttpStatus::OK)
            {
            return BuddiUrlResult::Error(BuddiError(response));
            }

        BeXmlDomPtr dom = ParseSoapXml(response.GetBody().AsString());
        if (!IsSupported(dom))
            {
            BeAssert(false && "Invalid XML");
            return BuddiUrlResult::Error(BuddiError());
            }

        auto xpathExpression =
            "/soap:Envelope/soap:Body/*[namespace-uri()='http://tempuri.org/' and "
            "local-name()='GetUrlResponse']/*[namespace-uri()='http://tempuri.org/' and "
            "local-name()='GetUrlResult']";

        Utf8String url;
        BeXmlNodeP valueNode = dom->GetRootElement()->SelectSingleNode(xpathExpression);
        if (nullptr == valueNode ||
            BEXML_Success != valueNode->GetContent(url))
            {
            BeAssert(false && "Unable to get value from XML");
            return BuddiUrlResult::Error(BuddiError());
            }

        if (url.empty())
            {
            return BuddiUrlResult::Error(BuddiError(BuddiError::UrlNotConfigured));
            }

        return BuddiUrlResult::Success(url);
        });
    }

/*--------------------------------------------------------------------------------------+
* @bsimethod                                                Julija.Semenenko    06/2015
+---------------+---------------+---------------+---------------+---------------+------*/
BeXmlDomPtr BuddiClient::ParseSoapXml(Utf8StringCR result)
    {
    BeXmlStatus xmlStatus;
    BeXmlDomPtr dom = BeXmlDom::CreateAndReadFromString(xmlStatus, result.c_str(), result.size());
    if (BeXmlStatus::BEXML_Success != xmlStatus || !dom.IsValid())
        {
        return nullptr;
        }

    dom->RegisterNamespace("soap", "http://schemas.xmlsoap.org/soap/envelope/");
    return dom;
    }

/*--------------------------------------------------------------------------------------+
* @bsimethod                                                Julija.Semenenko    06/2015
+---------------+---------------+---------------+---------------+---------------+------*/
bool BuddiClient::IsSupported(BeXmlDomPtr dom)
    {
    if (dom.IsNull())
        {
        return false;
        }

    if (nullptr == dom->GetRootElement())
        {
        return false;
        }

    return true;
    }
<|MERGE_RESOLUTION|>--- conflicted
+++ resolved
@@ -1,194 +1,186 @@
-/*--------------------------------------------------------------------------------------+
- |
- |     $Source: Configuration/BuddiClient.cpp $
- |
- |  $Copyright: (c) 2016 Bentley Systems, Incorporated. All rights reserved. $
- |
- +--------------------------------------------------------------------------------------*/
-#include "ClientInternal.h"
-#include <WebServices/Configuration/BuddiClient.h>
-#include <BeHttp/HttpError.h>
-
-#define BUDDI_URL "https://buddi.bentley.com/discovery.asmx"
-
-USING_NAMESPACE_BENTLEY_WEBSERVICES
-
-/*--------------------------------------------------------------------------------------+
-* @bsimethod
-+---------------+---------------+---------------+---------------+---------------+------*/
-BuddiClient::BuddiClient(IHttpHandlerPtr customHandler, Utf8String url, ITaskSchedulerPtr sheduler) :
-m_client(nullptr, customHandler),
-m_url(url.empty() ? BUDDI_URL : url),
-m_sheduler(sheduler ? sheduler : AsyncTasksManager::GetDefaultScheduler())
-    {}
-
-/*--------------------------------------------------------------------------------------+
-* @bsimethod                                                Julija.Semenenko    06/2015
-+---------------+---------------+---------------+---------------+---------------+------*/
-AsyncTaskPtr<BuddiRegionsResult> BuddiClient::GetRegions()
-    {
-    Http::Request request = m_client.CreatePostRequest(m_url);
-    Utf8String body = R"xml(<?xml version="1.0" encoding="utf-8"?>
-<soap:Envelope xmlns:xsi="http://www.w3.org/2001/XMLSchema-instance"
-               xmlns:xsd="http://www.w3.org/2001/XMLSchema"
-               xmlns:soap="http://schemas.xmlsoap.org/soap/envelope/">
-    <soap:Body>
-        <GetRegions xmlns="http://tempuri.org/" />
-    </soap:Body>
-</soap:Envelope>)xml";
-
-    request.SetValidateCertificate(true);
-    request.SetRequestBody(HttpStringBody::Create(body));
-    request.GetHeaders().SetContentType("text/xml; charset=utf-8");
-
-<<<<<<< HEAD
-    return request.PerformAsync()->Then<BuddiRegionsResult>([=] (Http::Response& response)
-=======
-    return request.PerformAsync()->Then<BuddiRegionsResult>(m_sheduler, [=] (HttpResponse& response)
->>>>>>> 14513227
-        {
-        if (response.GetConnectionStatus() != ConnectionStatus::OK ||
-            response.GetHttpStatus() != HttpStatus::OK)
-            {
-            return BuddiRegionsResult::Error(BuddiError(response));
-            }
-
-        BeXmlDomPtr dom = ParseSoapXml(response.GetBody().AsString());
-        if (!IsSupported(dom))
-            {
-            BeAssert(false && "Invalid XML");
-            return BuddiRegionsResult::Error(BuddiError());
-            }
-
-        auto xpathExpression =
-            "/soap:Envelope/soap:Body/*[namespace-uri()='http://tempuri.org/' and "
-            "local-name()='GetRegionsResponse']/*[namespace-uri()='http://tempuri.org/' and "
-            "local-name()='GetRegionsResult']/regions/region";
-
-        xmlXPathContextPtr context = dom->AcquireXPathContext(dom->GetRootElement());
-        xmlXPathObjectPtr xpathObject = dom->EvaluateXPathExpression(xpathExpression, context);
-
-        BeXmlDom::IterableNodeSet attributeNodes;
-        attributeNodes.Init(*dom, xpathObject);
-
-        bvector<BuddiRegion> regions;
-
-        for (BeXmlNodeP attributeNode : attributeNodes)
-            {
-            Utf8String name;
-            uint32_t id;
-
-            if (BEXML_Success != attributeNode->GetAttributeStringValue(name, "name") ||
-                BEXML_Success != attributeNode->GetAttributeUInt32Value(id, "id"))
-                {
-                BeAssert(false && "Unable to get value from XML");
-                return BuddiRegionsResult::Error(BuddiError());
-                }
-
-            regions.push_back(BuddiRegion(name, id));
-            }
-
-        dom->FreeXPathObject(*xpathObject);
-        dom->FreeXPathContext(*context);
-
-        return BuddiRegionsResult::Success(regions);
-        });
-    }
-
-/*--------------------------------------------------------------------------------------+
-* @bsimethod                                                Julija.Semenenko    06/2015
-+---------------+---------------+---------------+---------------+---------------+------*/
-AsyncTaskPtr<BuddiUrlResult> BuddiClient::GetUrl(Utf8StringCR url, uint32_t id)
-    {
-    Http::Request request = m_client.CreatePostRequest(m_url);
-    Utf8PrintfString body(R"xml(<?xml version="1.0" encoding="utf-8"?>
-<soap:Envelope xmlns:xsi="http://www.w3.org/2001/XMLSchema-instance"
-               xmlns:xsd="http://www.w3.org/2001/XMLSchema"
-               xmlns:soap="http://schemas.xmlsoap.org/soap/envelope/">
-    <soap:Body>
-        <GetUrl xmlns="http://tempuri.org/">
-            <urlName>%s</urlName>
-            <region>%u</region>
-        </GetUrl>
-    </soap:Body>
-</soap:Envelope>)xml", url.c_str(), id);
-
-    request.SetValidateCertificate(true);
-    request.SetRequestBody(HttpStringBody::Create(body));
-    request.GetHeaders().SetContentType("text/xml; charset=utf-8");
-
-<<<<<<< HEAD
-    return request.PerformAsync()->Then<BuddiUrlResult>([=] (Http::Response& response)
-=======
-    return request.PerformAsync()->Then<BuddiUrlResult>(m_sheduler, [=] (HttpResponse& response)
->>>>>>> 14513227
-        {
-        if (response.GetConnectionStatus() != ConnectionStatus::OK ||
-            response.GetHttpStatus() != HttpStatus::OK)
-            {
-            return BuddiUrlResult::Error(BuddiError(response));
-            }
-
-        BeXmlDomPtr dom = ParseSoapXml(response.GetBody().AsString());
-        if (!IsSupported(dom))
-            {
-            BeAssert(false && "Invalid XML");
-            return BuddiUrlResult::Error(BuddiError());
-            }
-
-        auto xpathExpression =
-            "/soap:Envelope/soap:Body/*[namespace-uri()='http://tempuri.org/' and "
-            "local-name()='GetUrlResponse']/*[namespace-uri()='http://tempuri.org/' and "
-            "local-name()='GetUrlResult']";
-
-        Utf8String url;
-        BeXmlNodeP valueNode = dom->GetRootElement()->SelectSingleNode(xpathExpression);
-        if (nullptr == valueNode ||
-            BEXML_Success != valueNode->GetContent(url))
-            {
-            BeAssert(false && "Unable to get value from XML");
-            return BuddiUrlResult::Error(BuddiError());
-            }
-
-        if (url.empty())
-            {
-            return BuddiUrlResult::Error(BuddiError(BuddiError::UrlNotConfigured));
-            }
-
-        return BuddiUrlResult::Success(url);
-        });
-    }
-
-/*--------------------------------------------------------------------------------------+
-* @bsimethod                                                Julija.Semenenko    06/2015
-+---------------+---------------+---------------+---------------+---------------+------*/
-BeXmlDomPtr BuddiClient::ParseSoapXml(Utf8StringCR result)
-    {
-    BeXmlStatus xmlStatus;
-    BeXmlDomPtr dom = BeXmlDom::CreateAndReadFromString(xmlStatus, result.c_str(), result.size());
-    if (BeXmlStatus::BEXML_Success != xmlStatus || !dom.IsValid())
-        {
-        return nullptr;
-        }
-
-    dom->RegisterNamespace("soap", "http://schemas.xmlsoap.org/soap/envelope/");
-    return dom;
-    }
-
-/*--------------------------------------------------------------------------------------+
-* @bsimethod                                                Julija.Semenenko    06/2015
-+---------------+---------------+---------------+---------------+---------------+------*/
-bool BuddiClient::IsSupported(BeXmlDomPtr dom)
-    {
-    if (dom.IsNull())
-        {
-        return false;
-        }
-
-    if (nullptr == dom->GetRootElement())
-        {
-        return false;
-        }
-
-    return true;
-    }
+/*--------------------------------------------------------------------------------------+
+ |
+ |     $Source: Configuration/BuddiClient.cpp $
+ |
+ |  $Copyright: (c) 2016 Bentley Systems, Incorporated. All rights reserved. $
+ |
+ +--------------------------------------------------------------------------------------*/
+#include "ClientInternal.h"
+#include <WebServices/Configuration/BuddiClient.h>
+#include <BeHttp/HttpError.h>
+
+#define BUDDI_URL "https://buddi.bentley.com/discovery.asmx"
+
+USING_NAMESPACE_BENTLEY_WEBSERVICES
+
+/*--------------------------------------------------------------------------------------+
+* @bsimethod
++---------------+---------------+---------------+---------------+---------------+------*/
+BuddiClient::BuddiClient(IHttpHandlerPtr customHandler, Utf8String url, ITaskSchedulerPtr sheduler) :
+m_client(nullptr, customHandler),
+m_url(url.empty() ? BUDDI_URL : url),
+m_sheduler(sheduler ? sheduler : AsyncTasksManager::GetDefaultScheduler())
+    {}
+
+/*--------------------------------------------------------------------------------------+
+* @bsimethod                                                Julija.Semenenko    06/2015
++---------------+---------------+---------------+---------------+---------------+------*/
+AsyncTaskPtr<BuddiRegionsResult> BuddiClient::GetRegions()
+    {
+    Http::Request request = m_client.CreatePostRequest(m_url);
+    Utf8String body = R"xml(<?xml version="1.0" encoding="utf-8"?>
+<soap:Envelope xmlns:xsi="http://www.w3.org/2001/XMLSchema-instance"
+               xmlns:xsd="http://www.w3.org/2001/XMLSchema"
+               xmlns:soap="http://schemas.xmlsoap.org/soap/envelope/">
+    <soap:Body>
+        <GetRegions xmlns="http://tempuri.org/" />
+    </soap:Body>
+</soap:Envelope>)xml";
+
+    request.SetValidateCertificate(true);
+    request.SetRequestBody(HttpStringBody::Create(body));
+    request.GetHeaders().SetContentType("text/xml; charset=utf-8");
+
+    return request.PerformAsync()->Then<BuddiRegionsResult>(m_sheduler, [=] (Http::Response& response)
+        {
+        if (response.GetConnectionStatus() != ConnectionStatus::OK ||
+            response.GetHttpStatus() != HttpStatus::OK)
+            {
+            return BuddiRegionsResult::Error(BuddiError(response));
+            }
+
+        BeXmlDomPtr dom = ParseSoapXml(response.GetBody().AsString());
+        if (!IsSupported(dom))
+            {
+            BeAssert(false && "Invalid XML");
+            return BuddiRegionsResult::Error(BuddiError());
+            }
+
+        auto xpathExpression =
+            "/soap:Envelope/soap:Body/*[namespace-uri()='http://tempuri.org/' and "
+            "local-name()='GetRegionsResponse']/*[namespace-uri()='http://tempuri.org/' and "
+            "local-name()='GetRegionsResult']/regions/region";
+
+        xmlXPathContextPtr context = dom->AcquireXPathContext(dom->GetRootElement());
+        xmlXPathObjectPtr xpathObject = dom->EvaluateXPathExpression(xpathExpression, context);
+
+        BeXmlDom::IterableNodeSet attributeNodes;
+        attributeNodes.Init(*dom, xpathObject);
+
+        bvector<BuddiRegion> regions;
+
+        for (BeXmlNodeP attributeNode : attributeNodes)
+            {
+            Utf8String name;
+            uint32_t id;
+
+            if (BEXML_Success != attributeNode->GetAttributeStringValue(name, "name") ||
+                BEXML_Success != attributeNode->GetAttributeUInt32Value(id, "id"))
+                {
+                BeAssert(false && "Unable to get value from XML");
+                return BuddiRegionsResult::Error(BuddiError());
+                }
+
+            regions.push_back(BuddiRegion(name, id));
+            }
+
+        dom->FreeXPathObject(*xpathObject);
+        dom->FreeXPathContext(*context);
+
+        return BuddiRegionsResult::Success(regions);
+        });
+    }
+
+/*--------------------------------------------------------------------------------------+
+* @bsimethod                                                Julija.Semenenko    06/2015
++---------------+---------------+---------------+---------------+---------------+------*/
+AsyncTaskPtr<BuddiUrlResult> BuddiClient::GetUrl(Utf8StringCR url, uint32_t id)
+    {
+    Http::Request request = m_client.CreatePostRequest(m_url);
+    Utf8PrintfString body(R"xml(<?xml version="1.0" encoding="utf-8"?>
+<soap:Envelope xmlns:xsi="http://www.w3.org/2001/XMLSchema-instance"
+               xmlns:xsd="http://www.w3.org/2001/XMLSchema"
+               xmlns:soap="http://schemas.xmlsoap.org/soap/envelope/">
+    <soap:Body>
+        <GetUrl xmlns="http://tempuri.org/">
+            <urlName>%s</urlName>
+            <region>%u</region>
+        </GetUrl>
+    </soap:Body>
+</soap:Envelope>)xml", url.c_str(), id);
+
+    request.SetValidateCertificate(true);
+    request.SetRequestBody(HttpStringBody::Create(body));
+    request.GetHeaders().SetContentType("text/xml; charset=utf-8");
+
+    return request.PerformAsync()->Then<BuddiUrlResult>(m_sheduler, [=] (Http::Response& response)
+        {
+        if (response.GetConnectionStatus() != ConnectionStatus::OK ||
+            response.GetHttpStatus() != HttpStatus::OK)
+            {
+            return BuddiUrlResult::Error(BuddiError(response));
+            }
+
+        BeXmlDomPtr dom = ParseSoapXml(response.GetBody().AsString());
+        if (!IsSupported(dom))
+            {
+            BeAssert(false && "Invalid XML");
+            return BuddiUrlResult::Error(BuddiError());
+            }
+
+        auto xpathExpression =
+            "/soap:Envelope/soap:Body/*[namespace-uri()='http://tempuri.org/' and "
+            "local-name()='GetUrlResponse']/*[namespace-uri()='http://tempuri.org/' and "
+            "local-name()='GetUrlResult']";
+
+        Utf8String url;
+        BeXmlNodeP valueNode = dom->GetRootElement()->SelectSingleNode(xpathExpression);
+        if (nullptr == valueNode ||
+            BEXML_Success != valueNode->GetContent(url))
+            {
+            BeAssert(false && "Unable to get value from XML");
+            return BuddiUrlResult::Error(BuddiError());
+            }
+
+        if (url.empty())
+            {
+            return BuddiUrlResult::Error(BuddiError(BuddiError::UrlNotConfigured));
+            }
+
+        return BuddiUrlResult::Success(url);
+        });
+    }
+
+/*--------------------------------------------------------------------------------------+
+* @bsimethod                                                Julija.Semenenko    06/2015
++---------------+---------------+---------------+---------------+---------------+------*/
+BeXmlDomPtr BuddiClient::ParseSoapXml(Utf8StringCR result)
+    {
+    BeXmlStatus xmlStatus;
+    BeXmlDomPtr dom = BeXmlDom::CreateAndReadFromString(xmlStatus, result.c_str(), result.size());
+    if (BeXmlStatus::BEXML_Success != xmlStatus || !dom.IsValid())
+        {
+        return nullptr;
+        }
+
+    dom->RegisterNamespace("soap", "http://schemas.xmlsoap.org/soap/envelope/");
+    return dom;
+    }
+
+/*--------------------------------------------------------------------------------------+
+* @bsimethod                                                Julija.Semenenko    06/2015
++---------------+---------------+---------------+---------------+---------------+------*/
+bool BuddiClient::IsSupported(BeXmlDomPtr dom)
+    {
+    if (dom.IsNull())
+        {
+        return false;
+        }
+
+    if (nullptr == dom->GetRootElement())
+        {
+        return false;
+        }
+
+    return true;
+    }