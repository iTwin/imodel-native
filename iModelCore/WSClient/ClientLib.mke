--- conflicted
+++ resolved
@@ -1,90 +1,87 @@
-#--------------------------------------------------------------------------------------
-#
-#     $Source: ClientLib.mke $
-#
-#  $Copyright: (c) 2016 Bentley Systems, Incorporated. All rights reserved. $
-#
-#--------------------------------------------------------------------------------------
-# this is only used if compiling for the WinRT target.
-ENABLE_CPP_CX_EXTENSIONS    = 1
-
-%include mdl.mki
-
-CompileOptionsMki           = $(SrcRoot)WSClient/ClientLibCompileOptions.mki
-%include $(CompileOptionsMki)
-
-#--------------------------------------------------------------------------------------
-#   Building the WebServicesClient library
-#--------------------------------------------------------------------------------------
-ClientSourceDirectory       = $(_MakeFilePath)
-ClientPublicApiDirectory    = $(_MakeFilePath)PublicAPI/WebServices/
-BuildContextLibsDirectory   = $(BuildContext)SubParts/Libs/
-
-o = $(OutputRootDir)build/WSClient/Client/
-always:
-    !~@mkdir $(o)
-
-#--------------------------------------------------------------------------------------
-#   Compile
-#--------------------------------------------------------------------------------------
-
-%include Client/Client.mki
-%include Azure/Azure.mki
-%include Configuration/Configuration.mki
-%include Connect/Connect.mki
-%include Licensing/Licensing.mki
-%include Ims/Ims.mki
-
-%include MultiCppCompileGo.mki
-WSClientObjectList = $(MultiCompileObjectList)
-
-#--------------------------------------------------------------------------------------
-#   Link the library
-#--------------------------------------------------------------------------------------
-DLM_NAME                    = WebServicesClient
-DLM_OBJECT_FILES            = $(WSClientObjectList)
-DLM_OBJECT_DEST             = $(o)
-DLM_OBJECT_PCH              = $(o)ClientInternal$(oext) 
-DLM_DEST                    = $(o)
-DLM_NOMSBUILTINS            = 1
-DLM_EXPORT_DEST             = $(o)
-DLM_NOENTRY                 = 1
-DLM_NO_DLS                  = 1
-DLM_NO_DEF                  = 1
-DLM_CONTEXT_LOCATION        = $(BuildContext)Delivery/
-DLM_LIB_CONTEXT_LOCATION    = $(BuildContext)Delivery/
-DLM_CREATE_LIB_CONTEXT_LINK = 1
-
-# DgnClientFx library name
-%if $(TARGET_PLATFORM)=="WinRT"
-    %include $(SrcRoot)Bentley/PublicMki/BentleyApi.mki
-    _dgnclientfxLibraryName = Bentley$(BENTLEY_API_NAME).DgnClientFx.Win8$(stlibext)
-%elif $(TARGET_PLATFORM)=="Android"
-    _dgnclientfxLibraryName = $(libprefix)DgnClientFx$(shlibext)
-%else
-    _dgnclientfxLibraryName = $(libprefix)DgnClientFx$(stlibext)
-%endif
-
-%if $(TARGET_PLATFORM)=="Android"
-    LINKER_LIBRARIES + $(BuildContextLibsDirectory)$(_dgnclientfxLibraryName)
-    LINKER_LIBRARIES + $(BuildContextLibsDirectory)$(libprefix)BeOpenSSL$(stlibext)
-    %include dlmlink.mki
-%else
-    LINKER_LIBRARIES + $(BuildContextLibsDirectory)$(_dgnclientfxLibraryName)
-    LINKER_LIBRARIES + $(BuildContextLibsDirectory)$(libprefix)BeJsonCpp$(stlibext)
-    LINKER_LIBRARIES + $(BuildContextLibsDirectory)$(libprefix)BeSQLite$(stlibext)
-    LINKER_LIBRARIES + $(BuildContextLibsDirectory)$(libprefix)BeXml$(stlibext)
-    LINKER_LIBRARIES + $(BuildContextLibsDirectory)$(libprefix)ECObjects$(stlibext)
-<<<<<<< HEAD
-    LINKER_LIBRARIES + $(BuildContextLibsDirectory)$(libprefix)BeHttp$(stlibext)
-    LINKER_LIBRARIES + $(BuildContextLibsDirectory)$(libprefix)BeSecurity$(stlibext)
-=======
-    LINKER_LIBRARIES + $(BuildContextLibsDirectory)$(libprefix)Units$(stlibext)
->>>>>>> 53bddbe0
-
-    %if $(TARGET_PLATFORM) != "WinRT"
-        LINKER_LIBRARIES + $(BuildContextLibsDirectory)$(libprefix)BeOpenSSL$(stlibext)
-    %endif
-
-    %include $(sharedMki)LinkLibrary.mki
-%endif
+#--------------------------------------------------------------------------------------
+#
+#     $Source: ClientLib.mke $
+#
+#  $Copyright: (c) 2016 Bentley Systems, Incorporated. All rights reserved. $
+#
+#--------------------------------------------------------------------------------------
+# this is only used if compiling for the WinRT target.
+ENABLE_CPP_CX_EXTENSIONS    = 1
+
+%include mdl.mki
+
+CompileOptionsMki           = $(SrcRoot)WSClient/ClientLibCompileOptions.mki
+%include $(CompileOptionsMki)
+
+#--------------------------------------------------------------------------------------
+#   Building the WebServicesClient library
+#--------------------------------------------------------------------------------------
+ClientSourceDirectory       = $(_MakeFilePath)
+ClientPublicApiDirectory    = $(_MakeFilePath)PublicAPI/WebServices/
+BuildContextLibsDirectory   = $(BuildContext)SubParts/Libs/
+
+o = $(OutputRootDir)build/WSClient/Client/
+always:
+    !~@mkdir $(o)
+
+#--------------------------------------------------------------------------------------
+#   Compile
+#--------------------------------------------------------------------------------------
+
+%include Client/Client.mki
+%include Azure/Azure.mki
+%include Configuration/Configuration.mki
+%include Connect/Connect.mki
+%include Licensing/Licensing.mki
+%include Ims/Ims.mki
+
+%include MultiCppCompileGo.mki
+WSClientObjectList = $(MultiCompileObjectList)
+
+#--------------------------------------------------------------------------------------
+#   Link the library
+#--------------------------------------------------------------------------------------
+DLM_NAME                    = WebServicesClient
+DLM_OBJECT_FILES            = $(WSClientObjectList)
+DLM_OBJECT_DEST             = $(o)
+DLM_OBJECT_PCH              = $(o)ClientInternal$(oext) 
+DLM_DEST                    = $(o)
+DLM_NOMSBUILTINS            = 1
+DLM_EXPORT_DEST             = $(o)
+DLM_NOENTRY                 = 1
+DLM_NO_DLS                  = 1
+DLM_NO_DEF                  = 1
+DLM_CONTEXT_LOCATION        = $(BuildContext)Delivery/
+DLM_LIB_CONTEXT_LOCATION    = $(BuildContext)Delivery/
+DLM_CREATE_LIB_CONTEXT_LINK = 1
+
+# DgnClientFx library name
+%if $(TARGET_PLATFORM)=="WinRT"
+    %include $(SrcRoot)Bentley/PublicMki/BentleyApi.mki
+    _dgnclientfxLibraryName = Bentley$(BENTLEY_API_NAME).DgnClientFx.Win8$(stlibext)
+%elif $(TARGET_PLATFORM)=="Android"
+    _dgnclientfxLibraryName = $(libprefix)DgnClientFx$(shlibext)
+%else
+    _dgnclientfxLibraryName = $(libprefix)DgnClientFx$(stlibext)
+%endif
+
+%if $(TARGET_PLATFORM)=="Android"
+    LINKER_LIBRARIES + $(BuildContextLibsDirectory)$(_dgnclientfxLibraryName)
+    LINKER_LIBRARIES + $(BuildContextLibsDirectory)$(libprefix)BeOpenSSL$(stlibext)
+    %include dlmlink.mki
+%else
+    LINKER_LIBRARIES + $(BuildContextLibsDirectory)$(_dgnclientfxLibraryName)
+    LINKER_LIBRARIES + $(BuildContextLibsDirectory)$(libprefix)BeJsonCpp$(stlibext)
+    LINKER_LIBRARIES + $(BuildContextLibsDirectory)$(libprefix)BeSQLite$(stlibext)
+    LINKER_LIBRARIES + $(BuildContextLibsDirectory)$(libprefix)BeXml$(stlibext)
+    LINKER_LIBRARIES + $(BuildContextLibsDirectory)$(libprefix)ECObjects$(stlibext)
+    LINKER_LIBRARIES + $(BuildContextLibsDirectory)$(libprefix)Units$(stlibext)
+    LINKER_LIBRARIES + $(BuildContextLibsDirectory)$(libprefix)BeHttp$(stlibext)
+    LINKER_LIBRARIES + $(BuildContextLibsDirectory)$(libprefix)BeSecurity$(stlibext)
+
+    %if $(TARGET_PLATFORM) != "WinRT"
+        LINKER_LIBRARIES + $(BuildContextLibsDirectory)$(libprefix)BeOpenSSL$(stlibext)
+    %endif
+
+    %include $(sharedMki)LinkLibrary.mki
+%endif