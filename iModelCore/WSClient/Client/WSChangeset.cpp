--- conflicted
+++ resolved
@@ -1,757 +1,752 @@
-/*--------------------------------------------------------------------------------------+
-|
-|     $Source: Client/WSChangeset.cpp $
-|
-|  $Copyright: (c) 2016 Bentley Systems, Incorporated. All rights reserved. $
-|
-+--------------------------------------------------------------------------------------*/
-#include "ClientInternal.h"
-#include <WebServices/Client/WSChangeset.h>
-
-USING_NAMESPACE_BENTLEY_WEBSERVICES
-
-/*--------------------------------------------------------------------------------------+
-* @bsimethod                                                    Vincas.Razma    10/2015
-+---------------+---------------+---------------+---------------+---------------+------*/
-WSChangeset::WSChangeset(Format format) : m_format(format)
-    {}
-
-/*--------------------------------------------------------------------------------------+
-* @bsimethod                                                    Vincas.Razma    11/2015
-+---------------+---------------+---------------+---------------+---------------+------*/
-bool WSChangeset::IsEmpty() const
-    {
-    return m_instances.empty();
-    }
-
-/*--------------------------------------------------------------------------------------+
-* @bsimethod                                                    Vincas.Razma    10/2015
-+---------------+---------------+---------------+---------------+---------------+------*/
-size_t WSChangeset::GetInstanceCount() const
-    {
-    size_t count = m_instances.size();
-    for (auto& instance : m_instances)
-        {
-        count += instance->CountRelatedInstances();
-        }
-    return count;
-    }
-
-/*--------------------------------------------------------------------------------------+
-* @bsimethod                                                    Vincas.Razma    10/2015
-+---------------+---------------+---------------+---------------+---------------+------*/
-size_t WSChangeset::GetRelationshipCount() const
-    {
-    return GetInstanceCount() - m_instances.size();
-    }
-
-/*--------------------------------------------------------------------------------------+
-* @bsimethod                                                    Vincas.Razma    10/2015
-+---------------+---------------+---------------+---------------+---------------+------*/
-size_t WSChangeset::CalculateSize() const
-    {
-    static const size_t sizeMinimumSingle = Utf8String(R"({"instance":{}})").size();
-    static const size_t sizeMinimumMulti = Utf8String(R"({"instances":[]})").size();
-
-    size_t size = Format::SingeInstance == m_format ? sizeMinimumSingle : sizeMinimumMulti;
-
-    for (auto& instance : m_instances)
-        {
-        size += instance->CalculateSize();
-        }
-
-    if (!m_instances.empty() && Format::MultipleInstances == m_format)
-        {
-        size += m_instances.size() - 1; // Seperating ","
-        }
-
-    if (!m_instances.empty() && Format::SingeInstance == m_format)
-        {
-        size -= 2; // size of "{}"
-        }
-
-    if (nullptr != m_options)
-        {
-        size += Utf8String(R"(",requestOptions":)").size();
-        size += m_options->CalculateSize();
-        }
-
-    return size;
-    }
-
-/*--------------------------------------------------------------------------------------+
-* @bsimethod                                                    Vincas.Razma    10/2015
-+---------------+---------------+---------------+---------------+---------------+------*/
-Utf8String WSChangeset::ToRequestString() const
-    {
-    Json::Value changesetJson;
-    ToRequestJson(changesetJson);
-    return Json::FastWriter::ToString(changesetJson);
-    }
-
-/*--------------------------------------------------------------------------------------+
-* @bsimethod                                                    Vincas.Razma    10/2015
-+---------------+---------------+---------------+---------------+---------------+------*/
-void WSChangeset::ToRequestJson(JsonValueR changesetJson) const
-    {
-    changesetJson = Json::objectValue;
-
-    ToOptionsRequestJson(changesetJson);
-
-    if (Format::SingeInstance == m_format)
-        {
-        ToSingleInstanceRequestJson(changesetJson);
-        }
-    else
-        {
-        ToMultipleInstancesRequestJson(changesetJson);
-        }
-    }
-
-/*--------------------------------------------------------------------------------------+
-* @bsimethod
-+---------------+---------------+---------------+---------------+---------------+------*/
-void WSChangeset::ToSingleInstanceRequestJson(JsonValueR changesetJson) const
-    {
-    Json::Value& instanceJson = changesetJson["instance"];
-    instanceJson = Json::objectValue;
-
-    if (!m_instances.empty())
-        {
-        m_instances.front()->ToJson(instanceJson);
-        }
-    }
-
-/*--------------------------------------------------------------------------------------+
-* @bsimethod
-+---------------+---------------+---------------+---------------+---------------+------*/
-void WSChangeset::ToMultipleInstancesRequestJson(JsonValueR changesetJson) const
-    {
-    Json::Value& instancesJson = changesetJson["instances"];
-    instancesJson = Json::arrayValue;
-
-    for (Json::ArrayIndex i = 0; i < instancesJson.size(); i++)
-        {
-        instancesJson.append(Json::objectValue);
-        }
-
-    Json::ArrayIndex index = 0;
-    for (auto& instance : m_instances)
-        {
-        instance->ToJson(instancesJson[index]);
-        ++index;
-        }
-    }
-
-/*--------------------------------------------------------------------------------------+
-* @bsimethod                                                    julius.cepukenas 09/2016
-+---------------+---------------+---------------+---------------+---------------+------*/
-void WSChangeset::ToOptionsRequestJson(JsonValueR changesetJson) const
-    {
-    if (m_options == nullptr)
-        return;
-
-    Json::Value& optionsJson = changesetJson["requestOptions"];
-    m_options->ToJson(optionsJson);
-    }
-
-/*--------------------------------------------------------------------------------------+
-* @bsimethod                                                    Vincas.Razma    10/2015
-+---------------+---------------+---------------+---------------+---------------+------*/
-BentleyStatus WSChangeset::ExtractNewIdsFromResponse(RapidJsonValueCR response, const IdHandler& handler) const
-    {
-    if (Format::SingeInstance == m_format)
-        {
-        return ExtractNewIdsFromSingleInstanceResponse(response, handler);
-        }
-    else
-        {
-        return ExtractNewIdsFromMultipleInstancesResponse(response, handler);
-        }
-    }
-
-/*--------------------------------------------------------------------------------------+
-* @bsimethod                                                    Vincas.Razma    11/2015
-+---------------+---------------+---------------+---------------+---------------+------*/
-BentleyStatus WSChangeset::ExtractNewIdsFromSingleInstanceResponse(RapidJsonValueCR response, const IdHandler& handler) const
-    {
-    auto& instanceJson = response["changedInstance"]["instanceAfterChange"];
-    if (!instanceJson.IsObject() || m_instances.empty())
-        {
-        return ERROR;
-        }
-
-    if (SUCCESS != m_instances.front()->ExtractNewIdsFromInstanceAfterChange(instanceJson, handler))
-        {
-        return ERROR;
-        }
-
-    return SUCCESS;
-    }
-
-/*--------------------------------------------------------------------------------------+
-* @bsimethod                                                    Vincas.Razma    11/2015
-+---------------+---------------+---------------+---------------+---------------+------*/
-BentleyStatus WSChangeset::ExtractNewIdsFromMultipleInstancesResponse(RapidJsonValueCR response, const IdHandler& handler) const
-    {
-    auto& instancesJson = response["changedInstances"];
-    if (!instancesJson.IsArray() || instancesJson.Size() != m_instances.size())
-        {
-        return ERROR;
-        }
-
-    rapidjson::SizeType index = 0;
-    for (auto& instance : m_instances)
-        {
-        auto& instanceJson = instancesJson[index]["instanceAfterChange"];
-        if (SUCCESS != instance->ExtractNewIdsFromInstanceAfterChange(instanceJson, handler))
-            {
-            return ERROR;
-            }
-        index++;
-        }
-
-    return SUCCESS;
-    }
-
-/*--------------------------------------------------------------------------------------+
-* @bsimethod                                                  julius.cepukenas  08/2016
-+---------------+---------------+---------------+---------------+---------------+------*/
-WSChangeset::Options& WSChangeset::GetRequestOptions()
-    {
-    if (nullptr == m_options)
-        m_options = std::make_shared<Options>();
-
-    return *m_options;
-    }
-
-/*--------------------------------------------------------------------------------------+
-* @bsimethod                                                  julius.cepukenas  08/2016
-+---------------+---------------+---------------+---------------+---------------+------*/
-void WSChangeset::RemoveRequestOptions()
-    {
-    m_options = nullptr;
-    }
-
-/*--------------------------------------------------------------------------------------+
-* @bsimethod                                                    Vincas.Razma    10/2015
-+---------------+---------------+---------------+---------------+---------------+------*/
-WSChangeset::Instance& WSChangeset::AddInstance(ObjectId instanceId, ChangeState state, JsonValuePtr properties)
-    {
-    if (Format::SingeInstance == m_format && !m_instances.empty())
-        {
-        BeAssert(false);
-<<<<<<< HEAD
-        WSChangeset::Instance* nullChangeset = nullptr;
-        return *nullChangeset;
-=======
-        WSChangeset::Instance* nullInstance = nullptr;
-        return *nullInstance;
->>>>>>> a7ab453f
-        }
-
-    m_instances.push_back(std::make_shared<Instance>());
-    auto& instance = m_instances.back();
-
-    instance->m_id = instanceId;
-    instance->m_state = state;
-    instance->m_properties = properties;
-
-    return *instance;
-    }
-
-/*--------------------------------------------------------------------------------------+
-* @bsimethod                                                    Vincas.Razma    11/2015
-+---------------+---------------+---------------+---------------+---------------+------*/
-WSChangeset::Instance* WSChangeset::FindInstance(ObjectIdCR id) const
-    {
-    for (auto& instance : m_instances)
-        {
-        if (id == instance->m_id)
-            {
-            return instance.get();
-            }
-        auto related = instance->FindRelatedInstance(id);
-        if (nullptr != related)
-            {
-            return related;
-            }
-        }
-    return nullptr;
-    }
-
-/*--------------------------------------------------------------------------------------+
-* @bsimethod                                                    Vincas.Razma    10/2015
-+---------------+---------------+---------------+---------------+---------------+------*/
-bool WSChangeset::RemoveInstance(Instance& instanceToRemove)
-    {
-    for (auto& instance : m_instances)
-        {
-        if (instance.get() == &instanceToRemove)
-            {
-            m_instances.erase(&instance);
-            return true;
-            }
-        if (instance->RemoveRelatedInstance(instanceToRemove))
-            {
-            return true;
-            }
-        }
-    return false;
-    }
-
-/*--------------------------------------------------------------------------------------+
-* @bsimethod                                                    Vincas.Razma    10/2015
-+---------------+---------------+---------------+---------------+---------------+------*/
-WSChangeset::Instance& WSChangeset::Instance::AddRelatedInstance
-(
-ObjectId relId,
-ChangeState relState,
-ECRelatedInstanceDirection relDirection,
-ObjectId instanceId,
-ChangeState state,
-JsonValuePtr properties
-)
-    {
-    m_relationships.push_back(std::make_shared<Relationship>());
-    auto& relationship = m_relationships.back();
-
-    relationship->m_id = relId;
-    relationship->m_state = relState;
-    relationship->m_direction = relDirection;
-    relationship->m_instance.m_id = instanceId;
-    relationship->m_instance.m_state = state;
-    relationship->m_instance.m_properties = properties;
-
-    return relationship->m_instance;
-    }
-
-/*--------------------------------------------------------------------------------------+
-* @bsimethod                                                    Vincas.Razma    11/2015
-+---------------+---------------+---------------+---------------+---------------+------*/
-WSChangeset::Instance* WSChangeset::Instance::FindRelatedInstance(ObjectIdCR id) const
-    {
-    for (auto& relationship : m_relationships)
-        {
-        if (id == relationship->m_instance.m_id)
-            {
-            return &relationship->m_instance;
-            }
-        auto related = relationship->m_instance.FindRelatedInstance(id);
-        if (nullptr != related)
-            {
-            return related;
-            }
-        }
-    return nullptr;
-    }
-
-/*--------------------------------------------------------------------------------------+
-* @bsimethod                                                    Vincas.Razma    10/2015
-+---------------+---------------+---------------+---------------+---------------+------*/
-bool WSChangeset::Instance::RemoveRelatedInstance(Instance& instanceToRemove)
-    {
-    for (auto& relationship : m_relationships)
-        {
-        if (&relationship->m_instance == &instanceToRemove)
-            {
-            m_relationships.erase(&relationship);
-            return true;
-            }
-        if (relationship->m_instance.RemoveRelatedInstance(instanceToRemove))
-            {
-            return true;
-            }
-        }
-    return false;
-    }
-
-/*--------------------------------------------------------------------------------------+
-* @bsimethod                                                    Vincas.Razma    10/2015
-+---------------+---------------+---------------+---------------+---------------+------*/
-BentleyStatus WSChangeset::Instance::ExtractNewIdsFromInstanceAfterChange(RapidJsonValueCR instanceAfterChange, const IdHandler& handler) const
-    {
-    if (ChangeState::Created == m_state)
-        {
-        if (SUCCESS != handler(m_id, GetObjectIdFromInstance(instanceAfterChange)))
-            {
-            return ERROR;
-            }
-        }
-
-    if (m_relationships.empty())
-        {
-        return SUCCESS;
-        }
-
-    auto& relationshipsJson = instanceAfterChange["relationshipInstances"];
-    if (relationshipsJson.Size() != m_relationships.size())
-        {
-        return ERROR;
-        }
-
-    rapidjson::SizeType index = 0;
-    for (auto& relationship : m_relationships)
-        {
-        auto& relationshipJson = relationshipsJson[index];
-        if (ChangeState::Created == relationship->m_state)
-            {
-            if (SUCCESS != handler(relationship->m_id, GetObjectIdFromInstance(relationshipJson)))
-                {
-                return ERROR;
-                }
-            }
-        auto& relatedInstanceJson = relationshipJson["relatedInstance"];
-        if (SUCCESS != relationship->m_instance.ExtractNewIdsFromInstanceAfterChange(relatedInstanceJson, handler))
-            {
-            return ERROR;
-            }
-        index++;
-        }
-
-    return SUCCESS;
-    }
-
-/*--------------------------------------------------------------------------------------+
-* @bsimethod                                                    Vincas.Razma    10/2015
-+---------------+---------------+---------------+---------------+---------------+------*/
-ObjectId WSChangeset::Instance::GetObjectIdFromInstance(RapidJsonValueCR instance)
-    {
-    ObjectId id;
-    id.schemaName = instance["schemaName"].GetString();
-    id.className = instance["className"].GetString();
-    id.remoteId = instance["instanceId"].GetString();
-    return id;
-    }
-
-/*--------------------------------------------------------------------------------------+
-* @bsimethod                                                    Vincas.Razma    10/2015
-+---------------+---------------+---------------+---------------+---------------+------*/
-void WSChangeset::Instance::ToJson(JsonValueR instanceJsonOut) const
-    {
-    FillBase(instanceJsonOut, m_id, m_state, m_properties);
-
-    if (m_relationships.empty())
-        {
-        return;
-        }
-
-    JsonValueR relationshipsJson = instanceJsonOut["relationshipInstances"];
-    for (Json::ArrayIndex i = 0; i < m_relationships.size(); i++)
-        {
-        relationshipsJson.append(Json::objectValue);
-        }
-
-    Json::ArrayIndex index = 0;
-    for (auto& relationship : m_relationships)
-        {
-        JsonValueR relationshipJson = relationshipsJson[index];
-
-        FillBase(relationshipJson, relationship->m_id, relationship->m_state, nullptr);
-        relationshipJson["direction"] = GetDirectionStr(relationship->m_direction);
-
-        relationship->m_instance.ToJson(relationshipJson["relatedInstance"]);
-
-        ++index;
-        }
-    }
-
-/*--------------------------------------------------------------------------------------+
-* @bsimethod                                                    Vincas.Razma    10/2015
-+---------------+---------------+---------------+---------------+---------------+------*/
-void WSChangeset::Instance::FillBase(JsonValueR instanceJsonOut, ObjectIdCR id, ChangeState state, JsonValuePtr properties)
-    {
-    instanceJsonOut["schemaName"] = id.schemaName;
-    instanceJsonOut["className"] = id.className;
-    if (ChangeState::Created != state)
-        {
-        instanceJsonOut["instanceId"] = id.remoteId;
-        }
-
-    Utf8CP stateStr = GetChangeStateStr(state);
-    if (nullptr != stateStr)
-        {
-        instanceJsonOut["changeState"] = stateStr;
-        }
-
-    if (nullptr != properties && !properties->empty() && (ChangeState::Created == state || ChangeState::Modified == state))
-        {
-        instanceJsonOut["properties"] = *properties;
-        }
-    }
-
-/*--------------------------------------------------------------------------------------+
-* @bsimethod                                                    Vincas.Razma    10/2015
-+---------------+---------------+---------------+---------------+---------------+------*/
-size_t WSChangeset::Instance::CalculateBaseSize(ObjectIdCR id, ChangeState state, JsonValuePtr properties, size_t& size)
-    {
-    if (0 != size)
-        {
-        return size;
-        }
-
-    size += CalculateFieldSize("schemaName", id.schemaName.c_str());
-    size += CalculateFieldSize("className", id.className.c_str());
-    if (ChangeState::Created != state)
-        {
-        size += CalculateFieldSize("instanceId", id.remoteId.c_str());
-        }
-
-    Utf8CP stateStr = GetChangeStateStr(state);
-    if (nullptr != stateStr)
-        {
-        size += CalculateFieldSize("changeState", stateStr);
-        }
-
-    if (nullptr != properties && (ChangeState::Created == state || ChangeState::Modified == state))
-        {
-        static const size_t propertiesFieldMinimum = Utf8String(R"("properties":,)").size();
-        size += propertiesFieldMinimum;
-        size += Json::FastWriter::ToString(*properties).size();
-        }
-
-    size -= 1; // Last field seperating ","
-    size += 2; // Opening and closing braces "{}"
-
-    return size;
-    }
-
-/*--------------------------------------------------------------------------------------+
-* @bsimethod                                                    Vincas.Razma    10/2015
-+---------------+---------------+---------------+---------------+---------------+------*/
-size_t WSChangeset::Instance::CalculateSize() const
-    {
-    size_t size = CalculateBaseSize(m_id, m_state, m_properties, m_baseSize);
-
-    if (m_relationships.empty())
-        {
-        return size;
-        };
-
-    static const size_t relationshipsFieldMinimum = Utf8String(R"("relationshipInstances":[],)").size();
-    size += relationshipsFieldMinimum;
-
-    for (auto& relationship : m_relationships)
-        {
-        size += CalculateBaseSize(relationship->m_id, relationship->m_state, nullptr, relationship->m_baseSize);
-        size += CalculateDirectionFieldSize(relationship->m_direction);
-
-        static const size_t relatedFieldMinimum = Utf8String(R"("relatedInstance":,)").size();
-        size += relatedFieldMinimum;
-        size += relationship->m_instance.CalculateSize();
-        }
-
-    size += m_relationships.size() - 1; // Seperating ","
-
-    return size;
-    }
-
-/*--------------------------------------------------------------------------------------+
-* @bsimethod                                                    Vincas.Razma    10/2015
-+---------------+---------------+---------------+---------------+---------------+------*/
-size_t WSChangeset::Instance::CalculateFieldSize(Utf8CP fieldName, Utf8CP fieldValue)
-    {
-    static const size_t stringFieldMinimum = Utf8String(R"("":"",)").size();
-
-    size_t size = stringFieldMinimum;
-
-    size += std::strlen(fieldName);
-    size += std::strlen(fieldValue);
-
-    return size;
-    }
-
-/*--------------------------------------------------------------------------------------+
-* @bsimethod                                                    Vincas.Razma    10/2015
-+---------------+---------------+---------------+---------------+---------------+------*/
-size_t WSChangeset::Instance::CalculateDirectionFieldSize(ECRelatedInstanceDirection direction)
-    {
-    if (direction == ECRelatedInstanceDirection::Forward)
-        {
-        static const size_t size = CalculateFieldSize("direction", GetDirectionStr(direction));
-        return size;
-        }
-    if (direction == ECRelatedInstanceDirection::Backward)
-        {
-        static const size_t size = CalculateFieldSize("direction", GetDirectionStr(direction));
-        return size;
-        }
-    BeAssert(false);
-    return 0;
-    }
-
-/*--------------------------------------------------------------------------------------+
-* @bsimethod                                                    Vincas.Razma    10/2015
-+---------------+---------------+---------------+---------------+---------------+------*/
-size_t WSChangeset::Instance::CountRelatedInstances() const
-    {
-    size_t count = m_relationships.size();
-    for (auto& relationship : m_relationships)
-        {
-        count += relationship->m_instance.CountRelatedInstances();
-        }
-    return count;
-    }
-
-/*--------------------------------------------------------------------------------------+
-* @bsimethod                                                    Vincas.Razma    10/2015
-+---------------+---------------+---------------+---------------+---------------+------*/
-Utf8CP WSChangeset::Instance::GetChangeStateStr(ChangeState state)
-    {
-    switch (state)
-        {
-        case ChangeState::Existing:
-            return nullptr;
-        case ChangeState::Created:
-            return "new";
-        case ChangeState::Modified:
-            return "modified";
-        case ChangeState::Deleted:
-            return "deleted";
-        default:
-            BeAssert(false);
-            break;
-        }
-    return nullptr;
-    }
-
-/*--------------------------------------------------------------------------------------+
-* @bsimethod                                                    Vincas.Razma    10/2015
-+---------------+---------------+---------------+---------------+---------------+------*/
-Utf8CP WSChangeset::Instance::GetDirectionStr(ECRelatedInstanceDirection direction)
-    {
-    switch (direction)
-        {
-        case ECRelatedInstanceDirection::Forward:
-            return "forward";
-        case ECRelatedInstanceDirection::Backward:
-            return "backward";
-        default:
-            BeAssert(false);
-            break;
-        }
-    return nullptr;
-    }
-
-/*--------------------------------------------------------------------------------------+
-* @bsimethod                                                    Vincas.Razma    10/2015
-+---------------+---------------+---------------+---------------+---------------+------*/
-ObjectIdCR WSChangeset::Instance::GetId() const
-    {
-    return m_id;
-    }
-
-/*--------------------------------------------------------------------------------------+
-* @bsimethod                                                    Vincas.Razma    10/2015
-+---------------+---------------+---------------+---------------+---------------+------*/
-WSChangeset::ChangeState WSChangeset::Instance::GetState() const
-    {
-    return m_state;
-    }
-
-/*--------------------------------------------------------------------------------------+
-* @bsimethod                                                    julius.cepukenas 09/2016
-+---------------+---------------+---------------+---------------+---------------+------*/
-void WSChangeset::Options::SetResponseContent(ResponseContent content)
-    {
-    m_baseSize = 0;
-    m_responseContent = content;
-    }
-
-/*--------------------------------------------------------------------------------------+
-* @bsimethod                                                    julius.cepukenas 09/2016
-+---------------+---------------+---------------+---------------+---------------+------*/
-void WSChangeset::Options::SetCustomOption(Utf8StringCR name, Utf8StringCR value)
-    {
-    m_baseSize = 0;
-    m_customOptions[name] = value;
-    }
-
-/*--------------------------------------------------------------------------------------+
-* @bsimethod                                                    julius.cepukenas 09/2016
-+---------------+---------------+---------------+---------------+---------------+------*/
-void WSChangeset::Options::RemoveCustomOption(Utf8StringCR name)
-    {
-    m_baseSize = 0;
-    m_customOptions.erase(name);
-    }
-
-/*--------------------------------------------------------------------------------------+
-* @bsimethod                                                    julius.cepukenas 09/2016
-+---------------+---------------+---------------+---------------+---------------+------*/
-void WSChangeset::Options::SetRefreshInstances(bool toRefreshInstance)
-    {
-    m_baseSize = 0;
-    if (toRefreshInstance)
-        {
-        m_refreshInstances = OptRefreshInstances::Refresh;
-        return;
-        }
-
-    m_refreshInstances = OptRefreshInstances::DontRefresh;
-    }
-
-/*--------------------------------------------------------------------------------------+
-* @bsimethod                                                    julius.cepukenas    08/2016
-+---------------+---------------+---------------+---------------+---------------+------*/
-Utf8CP WSChangeset::Options::GetResponseContentStr(ResponseContent response)
-    {  
-    switch (response)
-        {
-        case ResponseContent::FullInstance:
-            return "FullInstance";
-        case ResponseContent::Empty:
-            return "Empty";
-        case ResponseContent::InstanceId:
-            return "InstanceId";
-        default:
-            BeAssert(false);
-            break;
-        }
-    return nullptr;
-    }
-
-/*--------------------------------------------------------------------------------------+
-* @bsimethod                                                    julius.cepukenas 09/2016
-+---------------+---------------+---------------+---------------+---------------+------*/
-void WSChangeset::Options::ToJson(JsonValueR jsonOut) const
-    {
-    if (ResponseContent::Null == m_responseContent && OptRefreshInstances::Null == m_refreshInstances && m_customOptions.empty())
-        {
-        jsonOut = Json::objectValue;
-        return;
-        }
-
-    if (ResponseContent::Null != m_responseContent)
-        jsonOut["ResponseContent"] = GetResponseContentStr(m_responseContent);
-
-    if (OptRefreshInstances::Null != m_refreshInstances)
-        {
-        if (OptRefreshInstances::Refresh == m_refreshInstances)
-            jsonOut["RefreshInstances"] = true;
-        else
-            jsonOut["RefreshInstances"] = false;
-        }
-
-    if (!m_customOptions.empty())
-        {
-        JsonValueR customOptions = jsonOut["CustomOptions"];
-        for (auto pair : m_customOptions)
-            customOptions[pair.first] = pair.second;
-        }
-    }
-
-/*--------------------------------------------------------------------------------------+
-* @bsimethod                                                    julius.cepukenas 09/2016
-+---------------+---------------+---------------+---------------+---------------+------*/
-size_t WSChangeset::Options::CalculateSize() const
-    {
-    if (0 != m_baseSize)
-        return m_baseSize;
-
-    Json::Value requestOptions;
-    ToJson(requestOptions);
-    m_baseSize += Json::FastWriter::ToString(requestOptions).size();
-
-    return m_baseSize;
-    }
+/*--------------------------------------------------------------------------------------+
+|
+|     $Source: Client/WSChangeset.cpp $
+|
+|  $Copyright: (c) 2017 Bentley Systems, Incorporated. All rights reserved. $
+|
++--------------------------------------------------------------------------------------*/
+#include "ClientInternal.h"
+#include <WebServices/Client/WSChangeset.h>
+
+USING_NAMESPACE_BENTLEY_WEBSERVICES
+
+/*--------------------------------------------------------------------------------------+
+* @bsimethod                                                    Vincas.Razma    10/2015
++---------------+---------------+---------------+---------------+---------------+------*/
+WSChangeset::WSChangeset(Format format) : m_format(format)
+    {}
+
+/*--------------------------------------------------------------------------------------+
+* @bsimethod                                                    Vincas.Razma    11/2015
++---------------+---------------+---------------+---------------+---------------+------*/
+bool WSChangeset::IsEmpty() const
+    {
+    return m_instances.empty();
+    }
+
+/*--------------------------------------------------------------------------------------+
+* @bsimethod                                                    Vincas.Razma    10/2015
++---------------+---------------+---------------+---------------+---------------+------*/
+size_t WSChangeset::GetInstanceCount() const
+    {
+    size_t count = m_instances.size();
+    for (auto& instance : m_instances)
+        {
+        count += instance->CountRelatedInstances();
+        }
+    return count;
+    }
+
+/*--------------------------------------------------------------------------------------+
+* @bsimethod                                                    Vincas.Razma    10/2015
++---------------+---------------+---------------+---------------+---------------+------*/
+size_t WSChangeset::GetRelationshipCount() const
+    {
+    return GetInstanceCount() - m_instances.size();
+    }
+
+/*--------------------------------------------------------------------------------------+
+* @bsimethod                                                    Vincas.Razma    10/2015
++---------------+---------------+---------------+---------------+---------------+------*/
+size_t WSChangeset::CalculateSize() const
+    {
+    static const size_t sizeMinimumSingle = Utf8String(R"({"instance":{}})").size();
+    static const size_t sizeMinimumMulti = Utf8String(R"({"instances":[]})").size();
+
+    size_t size = Format::SingeInstance == m_format ? sizeMinimumSingle : sizeMinimumMulti;
+
+    for (auto& instance : m_instances)
+        {
+        size += instance->CalculateSize();
+        }
+
+    if (!m_instances.empty() && Format::MultipleInstances == m_format)
+        {
+        size += m_instances.size() - 1; // Seperating ","
+        }
+
+    if (!m_instances.empty() && Format::SingeInstance == m_format)
+        {
+        size -= 2; // size of "{}"
+        }
+
+    if (nullptr != m_options)
+        {
+        size += Utf8String(R"(",requestOptions":)").size();
+        size += m_options->CalculateSize();
+        }
+
+    return size;
+    }
+
+/*--------------------------------------------------------------------------------------+
+* @bsimethod                                                    Vincas.Razma    10/2015
++---------------+---------------+---------------+---------------+---------------+------*/
+Utf8String WSChangeset::ToRequestString() const
+    {
+    Json::Value changesetJson;
+    ToRequestJson(changesetJson);
+    return Json::FastWriter::ToString(changesetJson);
+    }
+
+/*--------------------------------------------------------------------------------------+
+* @bsimethod                                                    Vincas.Razma    10/2015
++---------------+---------------+---------------+---------------+---------------+------*/
+void WSChangeset::ToRequestJson(JsonValueR changesetJson) const
+    {
+    changesetJson = Json::objectValue;
+
+    ToOptionsRequestJson(changesetJson);
+
+    if (Format::SingeInstance == m_format)
+        {
+        ToSingleInstanceRequestJson(changesetJson);
+        }
+    else
+        {
+        ToMultipleInstancesRequestJson(changesetJson);
+        }
+    }
+
+/*--------------------------------------------------------------------------------------+
+* @bsimethod
++---------------+---------------+---------------+---------------+---------------+------*/
+void WSChangeset::ToSingleInstanceRequestJson(JsonValueR changesetJson) const
+    {
+    Json::Value& instanceJson = changesetJson["instance"];
+    instanceJson = Json::objectValue;
+
+    if (!m_instances.empty())
+        {
+        m_instances.front()->ToJson(instanceJson);
+        }
+    }
+
+/*--------------------------------------------------------------------------------------+
+* @bsimethod
++---------------+---------------+---------------+---------------+---------------+------*/
+void WSChangeset::ToMultipleInstancesRequestJson(JsonValueR changesetJson) const
+    {
+    Json::Value& instancesJson = changesetJson["instances"];
+    instancesJson = Json::arrayValue;
+
+    for (Json::ArrayIndex i = 0; i < instancesJson.size(); i++)
+        {
+        instancesJson.append(Json::objectValue);
+        }
+
+    Json::ArrayIndex index = 0;
+    for (auto& instance : m_instances)
+        {
+        instance->ToJson(instancesJson[index]);
+        ++index;
+        }
+    }
+
+/*--------------------------------------------------------------------------------------+
+* @bsimethod                                                    julius.cepukenas 09/2016
++---------------+---------------+---------------+---------------+---------------+------*/
+void WSChangeset::ToOptionsRequestJson(JsonValueR changesetJson) const
+    {
+    if (m_options == nullptr)
+        return;
+
+    Json::Value& optionsJson = changesetJson["requestOptions"];
+    m_options->ToJson(optionsJson);
+    }
+
+/*--------------------------------------------------------------------------------------+
+* @bsimethod                                                    Vincas.Razma    10/2015
++---------------+---------------+---------------+---------------+---------------+------*/
+BentleyStatus WSChangeset::ExtractNewIdsFromResponse(RapidJsonValueCR response, const IdHandler& handler) const
+    {
+    if (Format::SingeInstance == m_format)
+        {
+        return ExtractNewIdsFromSingleInstanceResponse(response, handler);
+        }
+    else
+        {
+        return ExtractNewIdsFromMultipleInstancesResponse(response, handler);
+        }
+    }
+
+/*--------------------------------------------------------------------------------------+
+* @bsimethod                                                    Vincas.Razma    11/2015
++---------------+---------------+---------------+---------------+---------------+------*/
+BentleyStatus WSChangeset::ExtractNewIdsFromSingleInstanceResponse(RapidJsonValueCR response, const IdHandler& handler) const
+    {
+    auto& instanceJson = response["changedInstance"]["instanceAfterChange"];
+    if (!instanceJson.IsObject() || m_instances.empty())
+        {
+        return ERROR;
+        }
+
+    if (SUCCESS != m_instances.front()->ExtractNewIdsFromInstanceAfterChange(instanceJson, handler))
+        {
+        return ERROR;
+        }
+
+    return SUCCESS;
+    }
+
+/*--------------------------------------------------------------------------------------+
+* @bsimethod                                                    Vincas.Razma    11/2015
++---------------+---------------+---------------+---------------+---------------+------*/
+BentleyStatus WSChangeset::ExtractNewIdsFromMultipleInstancesResponse(RapidJsonValueCR response, const IdHandler& handler) const
+    {
+    auto& instancesJson = response["changedInstances"];
+    if (!instancesJson.IsArray() || instancesJson.Size() != m_instances.size())
+        {
+        return ERROR;
+        }
+
+    rapidjson::SizeType index = 0;
+    for (auto& instance : m_instances)
+        {
+        auto& instanceJson = instancesJson[index]["instanceAfterChange"];
+        if (SUCCESS != instance->ExtractNewIdsFromInstanceAfterChange(instanceJson, handler))
+            {
+            return ERROR;
+            }
+        index++;
+        }
+
+    return SUCCESS;
+    }
+
+/*--------------------------------------------------------------------------------------+
+* @bsimethod                                                  julius.cepukenas  08/2016
++---------------+---------------+---------------+---------------+---------------+------*/
+WSChangeset::Options& WSChangeset::GetRequestOptions()
+    {
+    if (nullptr == m_options)
+        m_options = std::make_shared<Options>();
+
+    return *m_options;
+    }
+
+/*--------------------------------------------------------------------------------------+
+* @bsimethod                                                  julius.cepukenas  08/2016
++---------------+---------------+---------------+---------------+---------------+------*/
+void WSChangeset::RemoveRequestOptions()
+    {
+    m_options = nullptr;
+    }
+
+/*--------------------------------------------------------------------------------------+
+* @bsimethod                                                    Vincas.Razma    10/2015
++---------------+---------------+---------------+---------------+---------------+------*/
+WSChangeset::Instance& WSChangeset::AddInstance(ObjectId instanceId, ChangeState state, JsonValuePtr properties)
+    {
+    if (Format::SingeInstance == m_format && !m_instances.empty())
+        {
+        BeAssert(false);
+        WSChangeset::Instance* nullInstance = nullptr;
+        return *nullInstance;
+        }
+
+    m_instances.push_back(std::make_shared<Instance>());
+    auto& instance = m_instances.back();
+
+    instance->m_id = instanceId;
+    instance->m_state = state;
+    instance->m_properties = properties;
+
+    return *instance;
+    }
+
+/*--------------------------------------------------------------------------------------+
+* @bsimethod                                                    Vincas.Razma    11/2015
++---------------+---------------+---------------+---------------+---------------+------*/
+WSChangeset::Instance* WSChangeset::FindInstance(ObjectIdCR id) const
+    {
+    for (auto& instance : m_instances)
+        {
+        if (id == instance->m_id)
+            {
+            return instance.get();
+            }
+        auto related = instance->FindRelatedInstance(id);
+        if (nullptr != related)
+            {
+            return related;
+            }
+        }
+    return nullptr;
+    }
+
+/*--------------------------------------------------------------------------------------+
+* @bsimethod                                                    Vincas.Razma    10/2015
++---------------+---------------+---------------+---------------+---------------+------*/
+bool WSChangeset::RemoveInstance(Instance& instanceToRemove)
+    {
+    for (auto& instance : m_instances)
+        {
+        if (instance.get() == &instanceToRemove)
+            {
+            m_instances.erase(&instance);
+            return true;
+            }
+        if (instance->RemoveRelatedInstance(instanceToRemove))
+            {
+            return true;
+            }
+        }
+    return false;
+    }
+
+/*--------------------------------------------------------------------------------------+
+* @bsimethod                                                    Vincas.Razma    10/2015
++---------------+---------------+---------------+---------------+---------------+------*/
+WSChangeset::Instance& WSChangeset::Instance::AddRelatedInstance
+(
+ObjectId relId,
+ChangeState relState,
+ECRelatedInstanceDirection relDirection,
+ObjectId instanceId,
+ChangeState state,
+JsonValuePtr properties
+)
+    {
+    m_relationships.push_back(std::make_shared<Relationship>());
+    auto& relationship = m_relationships.back();
+
+    relationship->m_id = relId;
+    relationship->m_state = relState;
+    relationship->m_direction = relDirection;
+    relationship->m_instance.m_id = instanceId;
+    relationship->m_instance.m_state = state;
+    relationship->m_instance.m_properties = properties;
+
+    return relationship->m_instance;
+    }
+
+/*--------------------------------------------------------------------------------------+
+* @bsimethod                                                    Vincas.Razma    11/2015
++---------------+---------------+---------------+---------------+---------------+------*/
+WSChangeset::Instance* WSChangeset::Instance::FindRelatedInstance(ObjectIdCR id) const
+    {
+    for (auto& relationship : m_relationships)
+        {
+        if (id == relationship->m_instance.m_id)
+            {
+            return &relationship->m_instance;
+            }
+        auto related = relationship->m_instance.FindRelatedInstance(id);
+        if (nullptr != related)
+            {
+            return related;
+            }
+        }
+    return nullptr;
+    }
+
+/*--------------------------------------------------------------------------------------+
+* @bsimethod                                                    Vincas.Razma    10/2015
++---------------+---------------+---------------+---------------+---------------+------*/
+bool WSChangeset::Instance::RemoveRelatedInstance(Instance& instanceToRemove)
+    {
+    for (auto& relationship : m_relationships)
+        {
+        if (&relationship->m_instance == &instanceToRemove)
+            {
+            m_relationships.erase(&relationship);
+            return true;
+            }
+        if (relationship->m_instance.RemoveRelatedInstance(instanceToRemove))
+            {
+            return true;
+            }
+        }
+    return false;
+    }
+
+/*--------------------------------------------------------------------------------------+
+* @bsimethod                                                    Vincas.Razma    10/2015
++---------------+---------------+---------------+---------------+---------------+------*/
+BentleyStatus WSChangeset::Instance::ExtractNewIdsFromInstanceAfterChange(RapidJsonValueCR instanceAfterChange, const IdHandler& handler) const
+    {
+    if (ChangeState::Created == m_state)
+        {
+        if (SUCCESS != handler(m_id, GetObjectIdFromInstance(instanceAfterChange)))
+            {
+            return ERROR;
+            }
+        }
+
+    if (m_relationships.empty())
+        {
+        return SUCCESS;
+        }
+
+    auto& relationshipsJson = instanceAfterChange["relationshipInstances"];
+    if (relationshipsJson.Size() != m_relationships.size())
+        {
+        return ERROR;
+        }
+
+    rapidjson::SizeType index = 0;
+    for (auto& relationship : m_relationships)
+        {
+        auto& relationshipJson = relationshipsJson[index];
+        if (ChangeState::Created == relationship->m_state)
+            {
+            if (SUCCESS != handler(relationship->m_id, GetObjectIdFromInstance(relationshipJson)))
+                {
+                return ERROR;
+                }
+            }
+        auto& relatedInstanceJson = relationshipJson["relatedInstance"];
+        if (SUCCESS != relationship->m_instance.ExtractNewIdsFromInstanceAfterChange(relatedInstanceJson, handler))
+            {
+            return ERROR;
+            }
+        index++;
+        }
+
+    return SUCCESS;
+    }
+
+/*--------------------------------------------------------------------------------------+
+* @bsimethod                                                    Vincas.Razma    10/2015
++---------------+---------------+---------------+---------------+---------------+------*/
+ObjectId WSChangeset::Instance::GetObjectIdFromInstance(RapidJsonValueCR instance)
+    {
+    ObjectId id;
+    id.schemaName = instance["schemaName"].GetString();
+    id.className = instance["className"].GetString();
+    id.remoteId = instance["instanceId"].GetString();
+    return id;
+    }
+
+/*--------------------------------------------------------------------------------------+
+* @bsimethod                                                    Vincas.Razma    10/2015
++---------------+---------------+---------------+---------------+---------------+------*/
+void WSChangeset::Instance::ToJson(JsonValueR instanceJsonOut) const
+    {
+    FillBase(instanceJsonOut, m_id, m_state, m_properties);
+
+    if (m_relationships.empty())
+        {
+        return;
+        }
+
+    JsonValueR relationshipsJson = instanceJsonOut["relationshipInstances"];
+    for (Json::ArrayIndex i = 0; i < m_relationships.size(); i++)
+        {
+        relationshipsJson.append(Json::objectValue);
+        }
+
+    Json::ArrayIndex index = 0;
+    for (auto& relationship : m_relationships)
+        {
+        JsonValueR relationshipJson = relationshipsJson[index];
+
+        FillBase(relationshipJson, relationship->m_id, relationship->m_state, nullptr);
+        relationshipJson["direction"] = GetDirectionStr(relationship->m_direction);
+
+        relationship->m_instance.ToJson(relationshipJson["relatedInstance"]);
+
+        ++index;
+        }
+    }
+
+/*--------------------------------------------------------------------------------------+
+* @bsimethod                                                    Vincas.Razma    10/2015
++---------------+---------------+---------------+---------------+---------------+------*/
+void WSChangeset::Instance::FillBase(JsonValueR instanceJsonOut, ObjectIdCR id, ChangeState state, JsonValuePtr properties)
+    {
+    instanceJsonOut["schemaName"] = id.schemaName;
+    instanceJsonOut["className"] = id.className;
+    if (ChangeState::Created != state)
+        {
+        instanceJsonOut["instanceId"] = id.remoteId;
+        }
+
+    Utf8CP stateStr = GetChangeStateStr(state);
+    if (nullptr != stateStr)
+        {
+        instanceJsonOut["changeState"] = stateStr;
+        }
+
+    if (nullptr != properties && !properties->empty() && (ChangeState::Created == state || ChangeState::Modified == state))
+        {
+        instanceJsonOut["properties"] = *properties;
+        }
+    }
+
+/*--------------------------------------------------------------------------------------+
+* @bsimethod                                                    Vincas.Razma    10/2015
++---------------+---------------+---------------+---------------+---------------+------*/
+size_t WSChangeset::Instance::CalculateBaseSize(ObjectIdCR id, ChangeState state, JsonValuePtr properties, size_t& size)
+    {
+    if (0 != size)
+        {
+        return size;
+        }
+
+    size += CalculateFieldSize("schemaName", id.schemaName.c_str());
+    size += CalculateFieldSize("className", id.className.c_str());
+    if (ChangeState::Created != state)
+        {
+        size += CalculateFieldSize("instanceId", id.remoteId.c_str());
+        }
+
+    Utf8CP stateStr = GetChangeStateStr(state);
+    if (nullptr != stateStr)
+        {
+        size += CalculateFieldSize("changeState", stateStr);
+        }
+
+    if (nullptr != properties && (ChangeState::Created == state || ChangeState::Modified == state))
+        {
+        static const size_t propertiesFieldMinimum = Utf8String(R"("properties":,)").size();
+        size += propertiesFieldMinimum;
+        size += Json::FastWriter::ToString(*properties).size();
+        }
+
+    size -= 1; // Last field seperating ","
+    size += 2; // Opening and closing braces "{}"
+
+    return size;
+    }
+
+/*--------------------------------------------------------------------------------------+
+* @bsimethod                                                    Vincas.Razma    10/2015
++---------------+---------------+---------------+---------------+---------------+------*/
+size_t WSChangeset::Instance::CalculateSize() const
+    {
+    size_t size = CalculateBaseSize(m_id, m_state, m_properties, m_baseSize);
+
+    if (m_relationships.empty())
+        {
+        return size;
+        };
+
+    static const size_t relationshipsFieldMinimum = Utf8String(R"("relationshipInstances":[],)").size();
+    size += relationshipsFieldMinimum;
+
+    for (auto& relationship : m_relationships)
+        {
+        size += CalculateBaseSize(relationship->m_id, relationship->m_state, nullptr, relationship->m_baseSize);
+        size += CalculateDirectionFieldSize(relationship->m_direction);
+
+        static const size_t relatedFieldMinimum = Utf8String(R"("relatedInstance":,)").size();
+        size += relatedFieldMinimum;
+        size += relationship->m_instance.CalculateSize();
+        }
+
+    size += m_relationships.size() - 1; // Seperating ","
+
+    return size;
+    }
+
+/*--------------------------------------------------------------------------------------+
+* @bsimethod                                                    Vincas.Razma    10/2015
++---------------+---------------+---------------+---------------+---------------+------*/
+size_t WSChangeset::Instance::CalculateFieldSize(Utf8CP fieldName, Utf8CP fieldValue)
+    {
+    static const size_t stringFieldMinimum = Utf8String(R"("":"",)").size();
+
+    size_t size = stringFieldMinimum;
+
+    size += std::strlen(fieldName);
+    size += std::strlen(fieldValue);
+
+    return size;
+    }
+
+/*--------------------------------------------------------------------------------------+
+* @bsimethod                                                    Vincas.Razma    10/2015
++---------------+---------------+---------------+---------------+---------------+------*/
+size_t WSChangeset::Instance::CalculateDirectionFieldSize(ECRelatedInstanceDirection direction)
+    {
+    if (direction == ECRelatedInstanceDirection::Forward)
+        {
+        static const size_t size = CalculateFieldSize("direction", GetDirectionStr(direction));
+        return size;
+        }
+    if (direction == ECRelatedInstanceDirection::Backward)
+        {
+        static const size_t size = CalculateFieldSize("direction", GetDirectionStr(direction));
+        return size;
+        }
+    BeAssert(false);
+    return 0;
+    }
+
+/*--------------------------------------------------------------------------------------+
+* @bsimethod                                                    Vincas.Razma    10/2015
++---------------+---------------+---------------+---------------+---------------+------*/
+size_t WSChangeset::Instance::CountRelatedInstances() const
+    {
+    size_t count = m_relationships.size();
+    for (auto& relationship : m_relationships)
+        {
+        count += relationship->m_instance.CountRelatedInstances();
+        }
+    return count;
+    }
+
+/*--------------------------------------------------------------------------------------+
+* @bsimethod                                                    Vincas.Razma    10/2015
++---------------+---------------+---------------+---------------+---------------+------*/
+Utf8CP WSChangeset::Instance::GetChangeStateStr(ChangeState state)
+    {
+    switch (state)
+        {
+        case ChangeState::Existing:
+            return nullptr;
+        case ChangeState::Created:
+            return "new";
+        case ChangeState::Modified:
+            return "modified";
+        case ChangeState::Deleted:
+            return "deleted";
+        default:
+            BeAssert(false);
+            break;
+        }
+    return nullptr;
+    }
+
+/*--------------------------------------------------------------------------------------+
+* @bsimethod                                                    Vincas.Razma    10/2015
++---------------+---------------+---------------+---------------+---------------+------*/
+Utf8CP WSChangeset::Instance::GetDirectionStr(ECRelatedInstanceDirection direction)
+    {
+    switch (direction)
+        {
+        case ECRelatedInstanceDirection::Forward:
+            return "forward";
+        case ECRelatedInstanceDirection::Backward:
+            return "backward";
+        default:
+            BeAssert(false);
+            break;
+        }
+    return nullptr;
+    }
+
+/*--------------------------------------------------------------------------------------+
+* @bsimethod                                                    Vincas.Razma    10/2015
++---------------+---------------+---------------+---------------+---------------+------*/
+ObjectIdCR WSChangeset::Instance::GetId() const
+    {
+    return m_id;
+    }
+
+/*--------------------------------------------------------------------------------------+
+* @bsimethod                                                    Vincas.Razma    10/2015
++---------------+---------------+---------------+---------------+---------------+------*/
+WSChangeset::ChangeState WSChangeset::Instance::GetState() const
+    {
+    return m_state;
+    }
+
+/*--------------------------------------------------------------------------------------+
+* @bsimethod                                                    julius.cepukenas 09/2016
++---------------+---------------+---------------+---------------+---------------+------*/
+void WSChangeset::Options::SetResponseContent(ResponseContent content)
+    {
+    m_baseSize = 0;
+    m_responseContent = content;
+    }
+
+/*--------------------------------------------------------------------------------------+
+* @bsimethod                                                    julius.cepukenas 09/2016
++---------------+---------------+---------------+---------------+---------------+------*/
+void WSChangeset::Options::SetCustomOption(Utf8StringCR name, Utf8StringCR value)
+    {
+    m_baseSize = 0;
+    m_customOptions[name] = value;
+    }
+
+/*--------------------------------------------------------------------------------------+
+* @bsimethod                                                    julius.cepukenas 09/2016
++---------------+---------------+---------------+---------------+---------------+------*/
+void WSChangeset::Options::RemoveCustomOption(Utf8StringCR name)
+    {
+    m_baseSize = 0;
+    m_customOptions.erase(name);
+    }
+
+/*--------------------------------------------------------------------------------------+
+* @bsimethod                                                    julius.cepukenas 09/2016
++---------------+---------------+---------------+---------------+---------------+------*/
+void WSChangeset::Options::SetRefreshInstances(bool toRefreshInstance)
+    {
+    m_baseSize = 0;
+    if (toRefreshInstance)
+        {
+        m_refreshInstances = OptRefreshInstances::Refresh;
+        return;
+        }
+
+    m_refreshInstances = OptRefreshInstances::DontRefresh;
+    }
+
+/*--------------------------------------------------------------------------------------+
+* @bsimethod                                                    julius.cepukenas    08/2016
++---------------+---------------+---------------+---------------+---------------+------*/
+Utf8CP WSChangeset::Options::GetResponseContentStr(ResponseContent response)
+    {  
+    switch (response)
+        {
+        case ResponseContent::FullInstance:
+            return "FullInstance";
+        case ResponseContent::Empty:
+            return "Empty";
+        case ResponseContent::InstanceId:
+            return "InstanceId";
+        default:
+            BeAssert(false);
+            break;
+        }
+    return nullptr;
+    }
+
+/*--------------------------------------------------------------------------------------+
+* @bsimethod                                                    julius.cepukenas 09/2016
++---------------+---------------+---------------+---------------+---------------+------*/
+void WSChangeset::Options::ToJson(JsonValueR jsonOut) const
+    {
+    if (ResponseContent::Null == m_responseContent && OptRefreshInstances::Null == m_refreshInstances && m_customOptions.empty())
+        {
+        jsonOut = Json::objectValue;
+        return;
+        }
+
+    if (ResponseContent::Null != m_responseContent)
+        jsonOut["ResponseContent"] = GetResponseContentStr(m_responseContent);
+
+    if (OptRefreshInstances::Null != m_refreshInstances)
+        {
+        if (OptRefreshInstances::Refresh == m_refreshInstances)
+            jsonOut["RefreshInstances"] = true;
+        else
+            jsonOut["RefreshInstances"] = false;
+        }
+
+    if (!m_customOptions.empty())
+        {
+        JsonValueR customOptions = jsonOut["CustomOptions"];
+        for (auto pair : m_customOptions)
+            customOptions[pair.first] = pair.second;
+        }
+    }
+
+/*--------------------------------------------------------------------------------------+
+* @bsimethod                                                    julius.cepukenas 09/2016
++---------------+---------------+---------------+---------------+---------------+------*/
+size_t WSChangeset::Options::CalculateSize() const
+    {
+    if (0 != m_baseSize)
+        return m_baseSize;
+
+    Json::Value requestOptions;
+    ToJson(requestOptions);
+    m_baseSize += Json::FastWriter::ToString(requestOptions).size();
+
+    return m_baseSize;
+    }