/*--------------------------------------------------------------------------------------+
|
|     $Source: Client/ClientInfo.cpp $
|
|  $Copyright: (c) 2015 Bentley Systems, Incorporated. All rights reserved. $
|
+--------------------------------------------------------------------------------------*/
#include "ClientInternal.h"
#include <WebServices/Client/ClientInfo.h>
#include <MobileDgn/Device.h>

USING_NAMESPACE_BENTLEY_MOBILEDGN_UTILS
USING_NAMESPACE_BENTLEY_WEBSERVICES

Utf8CP ClientInfo::DefaultLanguage = "en";

/*--------------------------------------------------------------------------------------+
* @bsimethod                                                    Vincas.Razma    05/2015
+---------------+---------------+---------------+---------------+---------------+------*/
ClientInfo::ClientInfo
(
Utf8String applicationName,
BeVersion applicationVersion,
Utf8String applicationGUID,
Utf8String deviceId,
Utf8String systemDescription,
IHttpHeaderProviderPtr primaryHeaderProvider
) :
m_applicationName (applicationName),
m_applicationVersion (applicationVersion),
m_applicationGUID (applicationGUID),
m_deviceId (deviceId),
m_systemDescription (systemDescription),
m_languageTag (ClientInfo::DefaultLanguage),
m_fallbackLanguageTag (ClientInfo::DefaultLanguage),
m_primaryHeaderProvider (primaryHeaderProvider)
    {
    BeAssert (!applicationName.empty ());
    BeAssert (!applicationVersion.IsEmpty ());
    BeAssert (!applicationGUID.empty ());
    //BeAssert (!deviceId.empty ()); // Re-add when Windows device id retrieval is implemented
    BeAssert (!m_systemDescription.empty ());
    }

/*--------------------------------------------------------------------------------------+
* @bsimethod                                                    Vincas.Razma    05/2015
+---------------+---------------+---------------+---------------+---------------+------*/
ClientInfoPtr ClientInfo::Create
(
Utf8String applicationName,
BeVersion applicationVersion,
Utf8String applicationGUID,
IHttpHeaderProviderPtr primaryHeaderProvider
)
    {
    Utf8String deviceId = Device::GetDeviceId ();

    Utf8String model = Device::GetModelName ();
    if (!model.empty ())
        {
        model += "; ";
        }

    Utf8PrintfString systemDescription ("%s%s %s",
        model.c_str (),
        Device::GetOSName ().c_str (),
        Device::GetOSVersion ().c_str ());

    return std::shared_ptr<ClientInfo> (new ClientInfo
        (
        applicationName,
        applicationVersion,
        applicationGUID,
        deviceId,
        systemDescription,
        primaryHeaderProvider
        ));
    }

/*--------------------------------------------------------------------------------------+
* @bsimethod                                                    Vincas.Razma    05/2015
+---------------+---------------+---------------+---------------+---------------+------*/
ClientInfo::~ClientInfo ()
    {
    }

/*--------------------------------------------------------------------------------------+
* @bsimethod                                                    Vincas.Razma    05/2015
+---------------+---------------+---------------+---------------+---------------+------*/
void ClientInfo::SetLanguage (Utf8StringCR languageTag)
    {
    BeMutexHolder lock (m_headersCS);
    m_headers = nullptr;
    if (languageTag.EqualsI (m_fallbackLanguageTag))
        {
        m_languageTag = m_fallbackLanguageTag;
        }
    else
        {
        m_languageTag = languageTag;
        }
    }

/*--------------------------------------------------------------------------------------+
* @bsimethod                                                    Vincas.Razma    05/2015
+---------------+---------------+---------------+---------------+---------------+------*/
Utf8String ClientInfo::GetLanguage () const
    {
    BeMutexHolder lock (m_headersCS);
    return m_languageTag;
    }

/*--------------------------------------------------------------------------------------+
* @bsimethod                                                    Vincas.Razma    05/2015
+---------------+---------------+---------------+---------------+---------------+------*/
void ClientInfo::SetFallbackLanguage (Utf8StringCR languageTag)
    {
    BeMutexHolder lock (m_headersCS);
    m_headers = nullptr;
    m_fallbackLanguageTag = languageTag;
    }

/*--------------------------------------------------------------------------------------+
* @bsimethod                                                    Vincas.Razma    05/2015
+---------------+---------------+---------------+---------------+---------------+------*/
Utf8String ClientInfo::GetFallbackLanguage () const
    {
    BeMutexHolder lock (m_headersCS);
    return m_fallbackLanguageTag;
    }

/*--------------------------------------------------------------------------------------+
* @bsimethod                                                    Vincas.Razma    05/2015
+---------------+---------------+---------------+---------------+---------------+------*/
Utf8String ClientInfo::GetApplicationName () const
    {
<<<<<<< HEAD
    BeMutexHolder lock (m_headersCS);
=======
>>>>>>> 699ee14d
    return m_applicationName;
    }

/*--------------------------------------------------------------------------------------+
* @bsimethod                                                    Vincas.Razma    05/2015
+---------------+---------------+---------------+---------------+---------------+------*/
BeVersion ClientInfo::GetApplicationVersion () const
    {
<<<<<<< HEAD
    BeMutexHolder lock (m_headersCS);
=======
>>>>>>> 699ee14d
    return m_applicationVersion;
    }

/*--------------------------------------------------------------------------------------+
* @bsimethod                                                    Vincas.Razma    05/2015
+---------------+---------------+---------------+---------------+---------------+------*/
Utf8String ClientInfo::GetApplicationGUID () const
    {
<<<<<<< HEAD
    BeMutexHolder lock (m_headersCS);
    return m_applicationId;
=======
    return m_applicationGUID;
>>>>>>> 699ee14d
    }

/*--------------------------------------------------------------------------------------+
* @bsimethod                                                    Vincas.Razma    05/2015
+---------------+---------------+---------------+---------------+---------------+------*/
Utf8String ClientInfo::GetDeviceId () const
    {
<<<<<<< HEAD
    BeMutexHolder lock (m_headersCS);
=======
>>>>>>> 699ee14d
    return m_deviceId;
    }

/*--------------------------------------------------------------------------------------+
* @bsimethod                                                    Vincas.Razma    05/2015
+---------------+---------------+---------------+---------------+---------------+------*/
Utf8String ClientInfo::GetSystemDescription () const
    {
<<<<<<< HEAD
    BeMutexHolder lock (m_headersCS);
=======
>>>>>>> 699ee14d
    return m_systemDescription;
    }

/*--------------------------------------------------------------------------------------+
* @bsimethod                                                    Vincas.Razma    05/2015
+---------------+---------------+---------------+---------------+---------------+------*/
Utf8String ClientInfo::GetProductToken () const
    {
    return Utf8PrintfString ("%s/%d.%d",
        m_applicationName.c_str (),
        m_applicationVersion.GetMajor (),
        m_applicationVersion.GetMinor ());
    }

/*--------------------------------------------------------------------------------------+
* @bsimethod                                                    Vincas.Razma    05/2015
+---------------+---------------+---------------+---------------+---------------+------*/
void  ClientInfo::FillHttpRequestHeaders (HttpRequestHeaders& headers) const
    {
    BeMutexHolder lock (m_headersCS);
    if (nullptr == m_headers)
        {
        m_headers = std::make_shared<HttpRequestHeaders> ();

        // Reporting application that connects
        m_headers->SetUserAgent (Utf8PrintfString ("%s (%s)", GetProductToken ().c_str (), m_systemDescription.c_str ()));

        // Request localized response
        if (m_languageTag.EqualsI (m_fallbackLanguageTag))
            {
            m_headers->SetAcceptLanguage (m_languageTag);
            }
        else
            {
            m_headers->SetAcceptLanguage (m_languageTag + ", " + m_fallbackLanguageTag + ";q=0.6");
            }

        // WSG feature usage tracking
        m_headers->SetUuid (m_deviceId);
        m_headers->SetAppGuid (m_applicationGUID);
        }

    if (nullptr != m_primaryHeaderProvider)
        {
        m_primaryHeaderProvider->FillHttpRequestHeaders (headers);
        }

    for (auto& pair : m_headers->GetMap ())
        {
        headers.SetValue (pair.first, pair.second);
        }
    }
<|MERGE_RESOLUTION|>--- conflicted
+++ resolved
@@ -1,241 +1,220 @@
-/*--------------------------------------------------------------------------------------+
-|
-|     $Source: Client/ClientInfo.cpp $
-|
-|  $Copyright: (c) 2015 Bentley Systems, Incorporated. All rights reserved. $
-|
-+--------------------------------------------------------------------------------------*/
-#include "ClientInternal.h"
-#include <WebServices/Client/ClientInfo.h>
-#include <MobileDgn/Device.h>
-
-USING_NAMESPACE_BENTLEY_MOBILEDGN_UTILS
-USING_NAMESPACE_BENTLEY_WEBSERVICES
-
-Utf8CP ClientInfo::DefaultLanguage = "en";
-
-/*--------------------------------------------------------------------------------------+
-* @bsimethod                                                    Vincas.Razma    05/2015
-+---------------+---------------+---------------+---------------+---------------+------*/
-ClientInfo::ClientInfo
-(
-Utf8String applicationName,
-BeVersion applicationVersion,
-Utf8String applicationGUID,
-Utf8String deviceId,
-Utf8String systemDescription,
-IHttpHeaderProviderPtr primaryHeaderProvider
-) :
-m_applicationName (applicationName),
-m_applicationVersion (applicationVersion),
-m_applicationGUID (applicationGUID),
-m_deviceId (deviceId),
-m_systemDescription (systemDescription),
-m_languageTag (ClientInfo::DefaultLanguage),
-m_fallbackLanguageTag (ClientInfo::DefaultLanguage),
-m_primaryHeaderProvider (primaryHeaderProvider)
-    {
-    BeAssert (!applicationName.empty ());
-    BeAssert (!applicationVersion.IsEmpty ());
-    BeAssert (!applicationGUID.empty ());
-    //BeAssert (!deviceId.empty ()); // Re-add when Windows device id retrieval is implemented
-    BeAssert (!m_systemDescription.empty ());
-    }
-
-/*--------------------------------------------------------------------------------------+
-* @bsimethod                                                    Vincas.Razma    05/2015
-+---------------+---------------+---------------+---------------+---------------+------*/
-ClientInfoPtr ClientInfo::Create
-(
-Utf8String applicationName,
-BeVersion applicationVersion,
-Utf8String applicationGUID,
-IHttpHeaderProviderPtr primaryHeaderProvider
-)
-    {
-    Utf8String deviceId = Device::GetDeviceId ();
-
-    Utf8String model = Device::GetModelName ();
-    if (!model.empty ())
-        {
-        model += "; ";
-        }
-
-    Utf8PrintfString systemDescription ("%s%s %s",
-        model.c_str (),
-        Device::GetOSName ().c_str (),
-        Device::GetOSVersion ().c_str ());
-
-    return std::shared_ptr<ClientInfo> (new ClientInfo
-        (
-        applicationName,
-        applicationVersion,
-        applicationGUID,
-        deviceId,
-        systemDescription,
-        primaryHeaderProvider
-        ));
-    }
-
-/*--------------------------------------------------------------------------------------+
-* @bsimethod                                                    Vincas.Razma    05/2015
-+---------------+---------------+---------------+---------------+---------------+------*/
-ClientInfo::~ClientInfo ()
-    {
-    }
-
-/*--------------------------------------------------------------------------------------+
-* @bsimethod                                                    Vincas.Razma    05/2015
-+---------------+---------------+---------------+---------------+---------------+------*/
-void ClientInfo::SetLanguage (Utf8StringCR languageTag)
-    {
-    BeMutexHolder lock (m_headersCS);
-    m_headers = nullptr;
-    if (languageTag.EqualsI (m_fallbackLanguageTag))
-        {
-        m_languageTag = m_fallbackLanguageTag;
-        }
-    else
-        {
-        m_languageTag = languageTag;
-        }
-    }
-
-/*--------------------------------------------------------------------------------------+
-* @bsimethod                                                    Vincas.Razma    05/2015
-+---------------+---------------+---------------+---------------+---------------+------*/
-Utf8String ClientInfo::GetLanguage () const
-    {
-    BeMutexHolder lock (m_headersCS);
-    return m_languageTag;
-    }
-
-/*--------------------------------------------------------------------------------------+
-* @bsimethod                                                    Vincas.Razma    05/2015
-+---------------+---------------+---------------+---------------+---------------+------*/
-void ClientInfo::SetFallbackLanguage (Utf8StringCR languageTag)
-    {
-    BeMutexHolder lock (m_headersCS);
-    m_headers = nullptr;
-    m_fallbackLanguageTag = languageTag;
-    }
-
-/*--------------------------------------------------------------------------------------+
-* @bsimethod                                                    Vincas.Razma    05/2015
-+---------------+---------------+---------------+---------------+---------------+------*/
-Utf8String ClientInfo::GetFallbackLanguage () const
-    {
-    BeMutexHolder lock (m_headersCS);
-    return m_fallbackLanguageTag;
-    }
-
-/*--------------------------------------------------------------------------------------+
-* @bsimethod                                                    Vincas.Razma    05/2015
-+---------------+---------------+---------------+---------------+---------------+------*/
-Utf8String ClientInfo::GetApplicationName () const
-    {
-<<<<<<< HEAD
-    BeMutexHolder lock (m_headersCS);
-=======
->>>>>>> 699ee14d
-    return m_applicationName;
-    }
-
-/*--------------------------------------------------------------------------------------+
-* @bsimethod                                                    Vincas.Razma    05/2015
-+---------------+---------------+---------------+---------------+---------------+------*/
-BeVersion ClientInfo::GetApplicationVersion () const
-    {
-<<<<<<< HEAD
-    BeMutexHolder lock (m_headersCS);
-=======
->>>>>>> 699ee14d
-    return m_applicationVersion;
-    }
-
-/*--------------------------------------------------------------------------------------+
-* @bsimethod                                                    Vincas.Razma    05/2015
-+---------------+---------------+---------------+---------------+---------------+------*/
-Utf8String ClientInfo::GetApplicationGUID () const
-    {
-<<<<<<< HEAD
-    BeMutexHolder lock (m_headersCS);
-    return m_applicationId;
-=======
-    return m_applicationGUID;
->>>>>>> 699ee14d
-    }
-
-/*--------------------------------------------------------------------------------------+
-* @bsimethod                                                    Vincas.Razma    05/2015
-+---------------+---------------+---------------+---------------+---------------+------*/
-Utf8String ClientInfo::GetDeviceId () const
-    {
-<<<<<<< HEAD
-    BeMutexHolder lock (m_headersCS);
-=======
->>>>>>> 699ee14d
-    return m_deviceId;
-    }
-
-/*--------------------------------------------------------------------------------------+
-* @bsimethod                                                    Vincas.Razma    05/2015
-+---------------+---------------+---------------+---------------+---------------+------*/
-Utf8String ClientInfo::GetSystemDescription () const
-    {
-<<<<<<< HEAD
-    BeMutexHolder lock (m_headersCS);
-=======
->>>>>>> 699ee14d
-    return m_systemDescription;
-    }
-
-/*--------------------------------------------------------------------------------------+
-* @bsimethod                                                    Vincas.Razma    05/2015
-+---------------+---------------+---------------+---------------+---------------+------*/
-Utf8String ClientInfo::GetProductToken () const
-    {
-    return Utf8PrintfString ("%s/%d.%d",
-        m_applicationName.c_str (),
-        m_applicationVersion.GetMajor (),
-        m_applicationVersion.GetMinor ());
-    }
-
-/*--------------------------------------------------------------------------------------+
-* @bsimethod                                                    Vincas.Razma    05/2015
-+---------------+---------------+---------------+---------------+---------------+------*/
-void  ClientInfo::FillHttpRequestHeaders (HttpRequestHeaders& headers) const
-    {
-    BeMutexHolder lock (m_headersCS);
-    if (nullptr == m_headers)
-        {
-        m_headers = std::make_shared<HttpRequestHeaders> ();
-
-        // Reporting application that connects
-        m_headers->SetUserAgent (Utf8PrintfString ("%s (%s)", GetProductToken ().c_str (), m_systemDescription.c_str ()));
-
-        // Request localized response
-        if (m_languageTag.EqualsI (m_fallbackLanguageTag))
-            {
-            m_headers->SetAcceptLanguage (m_languageTag);
-            }
-        else
-            {
-            m_headers->SetAcceptLanguage (m_languageTag + ", " + m_fallbackLanguageTag + ";q=0.6");
-            }
-
-        // WSG feature usage tracking
-        m_headers->SetUuid (m_deviceId);
-        m_headers->SetAppGuid (m_applicationGUID);
-        }
-
-    if (nullptr != m_primaryHeaderProvider)
-        {
-        m_primaryHeaderProvider->FillHttpRequestHeaders (headers);
-        }
-
-    for (auto& pair : m_headers->GetMap ())
-        {
-        headers.SetValue (pair.first, pair.second);
-        }
-    }
+/*--------------------------------------------------------------------------------------+
+|
+|     $Source: Client/ClientInfo.cpp $
+|
+|  $Copyright: (c) 2015 Bentley Systems, Incorporated. All rights reserved. $
+|
++--------------------------------------------------------------------------------------*/
+#include "ClientInternal.h"
+#include <WebServices/Client/ClientInfo.h>
+#include <MobileDgn/Device.h>
+
+USING_NAMESPACE_BENTLEY_MOBILEDGN_UTILS
+USING_NAMESPACE_BENTLEY_WEBSERVICES
+
+Utf8CP ClientInfo::DefaultLanguage = "en";
+
+/*--------------------------------------------------------------------------------------+
+* @bsimethod                                                    Vincas.Razma    05/2015
++---------------+---------------+---------------+---------------+---------------+------*/
+ClientInfo::ClientInfo
+(
+Utf8String applicationName,
+BeVersion applicationVersion,
+Utf8String applicationGUID,
+Utf8String deviceId,
+Utf8String systemDescription,
+IHttpHeaderProviderPtr primaryHeaderProvider
+) :
+m_applicationName (applicationName),
+m_applicationVersion (applicationVersion),
+m_applicationGUID (applicationGUID),
+m_deviceId (deviceId),
+m_systemDescription (systemDescription),
+m_languageTag (ClientInfo::DefaultLanguage),
+m_fallbackLanguageTag (ClientInfo::DefaultLanguage),
+m_primaryHeaderProvider (primaryHeaderProvider)
+    {
+    BeAssert (!applicationName.empty ());
+    BeAssert (!applicationVersion.IsEmpty ());
+    BeAssert (!applicationGUID.empty ());
+    //BeAssert (!deviceId.empty ()); // Re-add when Windows device id retrieval is implemented
+    BeAssert (!m_systemDescription.empty ());
+    }
+
+/*--------------------------------------------------------------------------------------+
+* @bsimethod                                                    Vincas.Razma    05/2015
++---------------+---------------+---------------+---------------+---------------+------*/
+ClientInfoPtr ClientInfo::Create
+(
+Utf8String applicationName,
+BeVersion applicationVersion,
+Utf8String applicationGUID,
+IHttpHeaderProviderPtr primaryHeaderProvider
+)
+    {
+    Utf8String deviceId = Device::GetDeviceId ();
+
+    Utf8String model = Device::GetModelName ();
+    if (!model.empty ())
+        {
+        model += "; ";
+        }
+
+    Utf8PrintfString systemDescription ("%s%s %s",
+        model.c_str (),
+        Device::GetOSName ().c_str (),
+        Device::GetOSVersion ().c_str ());
+
+    return std::shared_ptr<ClientInfo> (new ClientInfo
+        (
+        applicationName,
+        applicationVersion,
+        applicationGUID,
+        deviceId,
+        systemDescription,
+        primaryHeaderProvider
+        ));
+    }
+
+/*--------------------------------------------------------------------------------------+
+* @bsimethod                                                    Vincas.Razma    05/2015
++---------------+---------------+---------------+---------------+---------------+------*/
+ClientInfo::~ClientInfo ()
+    {
+    }
+
+/*--------------------------------------------------------------------------------------+
+* @bsimethod                                                    Vincas.Razma    05/2015
++---------------+---------------+---------------+---------------+---------------+------*/
+void ClientInfo::SetLanguage (Utf8StringCR languageTag)
+    {
+    BeMutexHolder lock (m_headersCS);
+    m_headers = nullptr;
+    if (languageTag.EqualsI (m_fallbackLanguageTag))
+        {
+        m_languageTag = m_fallbackLanguageTag;
+        }
+    else
+        {
+        m_languageTag = languageTag;
+        }
+    }
+
+/*--------------------------------------------------------------------------------------+
+* @bsimethod                                                    Vincas.Razma    05/2015
++---------------+---------------+---------------+---------------+---------------+------*/
+Utf8String ClientInfo::GetLanguage () const
+    {
+    BeMutexHolder lock (m_headersCS);
+    return m_languageTag;
+    }
+
+/*--------------------------------------------------------------------------------------+
+* @bsimethod                                                    Vincas.Razma    05/2015
++---------------+---------------+---------------+---------------+---------------+------*/
+void ClientInfo::SetFallbackLanguage (Utf8StringCR languageTag)
+    {
+    BeMutexHolder lock (m_headersCS);
+    m_headers = nullptr;
+    m_fallbackLanguageTag = languageTag;
+    }
+
+/*--------------------------------------------------------------------------------------+
+* @bsimethod                                                    Vincas.Razma    05/2015
++---------------+---------------+---------------+---------------+---------------+------*/
+Utf8String ClientInfo::GetFallbackLanguage () const
+    {
+    BeMutexHolder lock (m_headersCS);
+    return m_fallbackLanguageTag;
+    }
+
+/*--------------------------------------------------------------------------------------+
+* @bsimethod                                                    Vincas.Razma    05/2015
++---------------+---------------+---------------+---------------+---------------+------*/
+Utf8String ClientInfo::GetApplicationName () const
+    {
+    return m_applicationName;
+    }
+
+/*--------------------------------------------------------------------------------------+
+* @bsimethod                                                    Vincas.Razma    05/2015
++---------------+---------------+---------------+---------------+---------------+------*/
+BeVersion ClientInfo::GetApplicationVersion () const
+    {
+    return m_applicationVersion;
+    }
+
+/*--------------------------------------------------------------------------------------+
+* @bsimethod                                                    Vincas.Razma    05/2015
++---------------+---------------+---------------+---------------+---------------+------*/
+Utf8String ClientInfo::GetApplicationGUID () const
+    {
+    return m_applicationGUID;
+    }
+
+/*--------------------------------------------------------------------------------------+
+* @bsimethod                                                    Vincas.Razma    05/2015
++---------------+---------------+---------------+---------------+---------------+------*/
+Utf8String ClientInfo::GetDeviceId () const
+    {
+    return m_deviceId;
+    }
+
+/*--------------------------------------------------------------------------------------+
+* @bsimethod                                                    Vincas.Razma    05/2015
++---------------+---------------+---------------+---------------+---------------+------*/
+Utf8String ClientInfo::GetSystemDescription () const
+    {
+    return m_systemDescription;
+    }
+
+/*--------------------------------------------------------------------------------------+
+* @bsimethod                                                    Vincas.Razma    05/2015
++---------------+---------------+---------------+---------------+---------------+------*/
+Utf8String ClientInfo::GetProductToken () const
+    {
+    return Utf8PrintfString ("%s/%d.%d",
+        m_applicationName.c_str (),
+        m_applicationVersion.GetMajor (),
+        m_applicationVersion.GetMinor ());
+    }
+
+/*--------------------------------------------------------------------------------------+
+* @bsimethod                                                    Vincas.Razma    05/2015
++---------------+---------------+---------------+---------------+---------------+------*/
+void  ClientInfo::FillHttpRequestHeaders (HttpRequestHeaders& headers) const
+    {
+    BeMutexHolder lock (m_headersCS);
+    if (nullptr == m_headers)
+        {
+        m_headers = std::make_shared<HttpRequestHeaders> ();
+
+        // Reporting application that connects
+        m_headers->SetUserAgent (Utf8PrintfString ("%s (%s)", GetProductToken ().c_str (), m_systemDescription.c_str ()));
+
+        // Request localized response
+        if (m_languageTag.EqualsI (m_fallbackLanguageTag))
+            {
+            m_headers->SetAcceptLanguage (m_languageTag);
+            }
+        else
+            {
+            m_headers->SetAcceptLanguage (m_languageTag + ", " + m_fallbackLanguageTag + ";q=0.6");
+            }
+
+        // WSG feature usage tracking
+        m_headers->SetUuid (m_deviceId);
+        m_headers->SetAppGuid (m_applicationGUID);
+        }
+
+    if (nullptr != m_primaryHeaderProvider)
+        {
+        m_primaryHeaderProvider->FillHttpRequestHeaders (headers);
+        }
+
+    for (auto& pair : m_headers->GetMap ())
+        {
+        headers.SetValue (pair.first, pair.second);
+        }
+    }