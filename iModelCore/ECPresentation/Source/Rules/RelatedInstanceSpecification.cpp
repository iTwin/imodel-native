--- conflicted
+++ resolved
@@ -1,244 +1,236 @@
-/*---------------------------------------------------------------------------------------------
-* Copyright (c) Bentley Systems, Incorporated. All rights reserved.
-* See LICENSE.md in the repository root for full copyright notice.
-*--------------------------------------------------------------------------------------------*/
-#include <ECPresentationPch.h>
-
-#include "PresentationRuleJsonConstants.h"
-#include "PresentationRuleXmlConstants.h"
-#include "CommonToolsInternal.h"
-#include <ECPresentation/Rules/PresentationRules.h>
-
-USING_NAMESPACE_BENTLEY_ECPRESENTATION
-
-/*---------------------------------------------------------------------------------**//**
-* @bsimethod
-+---------------+---------------+---------------+---------------+---------------+------*/
-Utf8CP RelatedInstanceSpecification::_GetXmlElementName() const {return RELATED_INSTANCE_SPECIFICATION_XML_NODE_NAME;}
-
-/*---------------------------------------------------------------------------------**//**
-* @bsimethod
-+---------------+---------------+---------------+---------------+---------------+------*/
-bool RelatedInstanceSpecification::_ReadXml(BeXmlNodeP xmlNode)
-    {
-    if (!PresentationKey::_ReadXml(xmlNode))
-        return false;
-
-    Utf8String relationshipName;
-    if (BEXML_Success != xmlNode->GetAttributeStringValue(relationshipName, RELATED_INSTANCE_SPECIFICATION_XML_ATTRIBUTE_RELATIONSHIPNAME))
-        {
-        DIAGNOSTICS_LOG(DiagnosticsCategory::Rules, LOG_TRACE, LOG_ERROR, Utf8PrintfString(INVALID_XML, RELATED_INSTANCE_SPECIFICATION_XML_NODE_NAME, RELATED_INSTANCE_SPECIFICATION_XML_ATTRIBUTE_RELATIONSHIPNAME));
-        return false;
-        }
-
-    Utf8String className;
-    if (BEXML_Success != xmlNode->GetAttributeStringValue(className, RELATED_INSTANCE_SPECIFICATION_XML_ATTRIBUTE_CLASSNAME))
-        {
-        DIAGNOSTICS_LOG(DiagnosticsCategory::Rules, LOG_TRACE, LOG_ERROR, Utf8PrintfString(INVALID_XML, RELATED_INSTANCE_SPECIFICATION_XML_NODE_NAME, RELATED_INSTANCE_SPECIFICATION_XML_ATTRIBUTE_CLASSNAME));
-        return false;
-        }
-
-    Utf8String requiredDirectionString;
-    if (BEXML_Success != xmlNode->GetAttributeStringValue(requiredDirectionString, RELATED_INSTANCE_SPECIFICATION_XML_ATTRIBUTE_RELATIONSHIPDIRECTION))
-        requiredDirectionString = "";
-    RequiredRelationDirection direction = CommonToolsInternal::ParseRequiredDirectionString(requiredDirectionString.c_str(), _GetXmlElementName());
-    m_relationshipPath.AddStep(*new RelationshipStepSpecification(relationshipName, direction, className));
-
-    if (BEXML_Success != xmlNode->GetAttributeStringValue(m_alias, RELATED_INSTANCE_SPECIFICATION_XML_ATTRIBUTE_ALIAS))
-        {
-        DIAGNOSTICS_LOG(DiagnosticsCategory::Rules, LOG_TRACE, LOG_ERROR, Utf8PrintfString(INVALID_XML, RELATED_INSTANCE_SPECIFICATION_XML_NODE_NAME, RELATED_INSTANCE_SPECIFICATION_XML_ATTRIBUTE_ALIAS));
-        return false;
-        }
-
-    if (BEXML_Success != xmlNode->GetAttributeBooleanValue(m_isRequired, RELATED_INSTANCE_SPECIFICATION_XML_ATTRIBUTE_ISREQUIRED))
-        m_isRequired = false;
-
-    return true;
-    }
-
-/*---------------------------------------------------------------------------------**//**
-* @bsimethod
-+---------------+---------------+---------------+---------------+---------------+------*/
-void RelatedInstanceSpecification::_WriteXml(BeXmlNodeP xmlNode) const
-    {
-    PresentationKey::_WriteXml(xmlNode);
-    if (!m_relationshipPath.GetSteps().empty())
-        {
-        xmlNode->AddAttributeStringValue(RELATED_INSTANCE_SPECIFICATION_XML_ATTRIBUTE_CLASSNAME, m_relationshipPath.GetSteps().front()->GetTargetClassName().c_str());
-        xmlNode->AddAttributeStringValue(RELATED_INSTANCE_SPECIFICATION_XML_ATTRIBUTE_RELATIONSHIPNAME, m_relationshipPath.GetSteps().front()->GetRelationshipClassName().c_str());
-        xmlNode->AddAttributeStringValue(RELATED_INSTANCE_SPECIFICATION_XML_ATTRIBUTE_RELATIONSHIPDIRECTION, CommonToolsInternal::FormatRequiredDirectionString(m_relationshipPath.GetSteps().front()->GetRelationDirection()));
-        }
-    xmlNode->AddAttributeStringValue(RELATED_INSTANCE_SPECIFICATION_XML_ATTRIBUTE_ALIAS, m_alias.c_str());
-    xmlNode->AddAttributeBooleanValue(RELATED_INSTANCE_SPECIFICATION_XML_ATTRIBUTE_ISREQUIRED, m_isRequired);
-    }
-
-/*---------------------------------------------------------------------------------**//**
-* @bsimethod
-+---------------+---------------+---------------+---------------+---------------+------*/
-Utf8CP RelatedInstanceSpecification::_GetJsonElementType() const { return "RelatedInstanceSpecification"; }
-
-/*---------------------------------------------------------------------------------**//**
-* @bsimethod
-+---------------+---------------+---------------+---------------+---------------+------*/
-bool RelatedInstanceSpecification::_ReadJson(BeJsConst json)
-    {
-    if (!PresentationKey::_ReadJson(json))
-        return false;
-
-    // required:
-    bool hasIssues = false;
-    if (json.isMember(RELATED_INSTANCE_SPECIFICATION_JSON_ATTRIBUTE_RELATIONSHIPPATH))
-        {
-        m_relationshipPath.ReadJson(json[RELATED_INSTANCE_SPECIFICATION_JSON_ATTRIBUTE_RELATIONSHIPPATH]);
-        hasIssues |= CommonToolsInternal::CheckRuleIssue(m_relationshipPath.GetSteps().empty(), _GetJsonElementType(), RELATED_INSTANCE_SPECIFICATION_JSON_ATTRIBUTE_RELATIONSHIPPATH, json[RELATED_INSTANCE_SPECIFICATION_JSON_ATTRIBUTE_RELATIONSHIPPATH], "non-empty relationship path");
-        }
-    else if (json.isMember(RELATED_INSTANCE_SPECIFICATION_JSON_ATTRIBUTE_CLASS) && json.isMember(RELATED_INSTANCE_SPECIFICATION_JSON_ATTRIBUTE_RELATIONSHIP))
-        {
-        Utf8String className = CommonToolsInternal::SchemaAndClassNameToString(json[RELATED_INSTANCE_SPECIFICATION_JSON_ATTRIBUTE_CLASS], Utf8PrintfString("%s.%s", _GetJsonElementType(), RELATED_INSTANCE_SPECIFICATION_JSON_ATTRIBUTE_CLASS).c_str());
-        Utf8String relationshipName = CommonToolsInternal::SchemaAndClassNameToString(json[RELATED_INSTANCE_SPECIFICATION_JSON_ATTRIBUTE_RELATIONSHIP], Utf8PrintfString("%s.%s", _GetJsonElementType(), RELATED_INSTANCE_SPECIFICATION_JSON_ATTRIBUTE_RELATIONSHIP).c_str());
-        RequiredRelationDirection direction = CommonToolsInternal::ParseRequiredDirectionString(json[COMMON_JSON_ATTRIBUTE_REQUIREDDIRECTION].asCString(""), _GetJsonElementType());
-        hasIssues |= false
-            || CommonToolsInternal::CheckRuleIssue(className.empty(), _GetJsonElementType(), RELATED_INSTANCE_SPECIFICATION_JSON_ATTRIBUTE_CLASS, json[RELATED_INSTANCE_SPECIFICATION_JSON_ATTRIBUTE_CLASS], "class specification")
-            || CommonToolsInternal::CheckRuleIssue(relationshipName.empty(), _GetJsonElementType(), RELATED_INSTANCE_SPECIFICATION_JSON_ATTRIBUTE_RELATIONSHIP, json[RELATED_INSTANCE_SPECIFICATION_JSON_ATTRIBUTE_RELATIONSHIP], "relationship specification");
-        if (!hasIssues)
-            m_relationshipPath.AddStep(*new RelationshipStepSpecification(relationshipName, direction, className));
-        DIAGNOSTICS_LOG(DiagnosticsCategory::Rules, LOG_TRACE, LOG_WARNING, Utf8PrintfString("Using deprecated attributes of `%s`: `%s`, `%s`, `%s`. It's recommended to switch to `%s`.",
-            _GetJsonElementType(), RELATED_INSTANCE_SPECIFICATION_JSON_ATTRIBUTE_CLASS, RELATED_INSTANCE_SPECIFICATION_JSON_ATTRIBUTE_RELATIONSHIP, COMMON_JSON_ATTRIBUTE_REQUIREDDIRECTION,
-            RELATED_INSTANCE_SPECIFICATION_JSON_ATTRIBUTE_RELATIONSHIPPATH));
-        }
-    else if (json.isMember(RELATED_INSTANCE_SPECIFICATION_JSON_ATTRIBUTE_TARGETINSTANCES))
-        {
-        auto targetInstancesSpec = std::make_unique<RelatedInstanceTargetInstancesSpecification>();
-        if (targetInstancesSpec->ReadJson(json[RELATED_INSTANCE_SPECIFICATION_JSON_ATTRIBUTE_TARGETINSTANCES]))
-            m_targetInstancesSpecification = std::move(targetInstancesSpec);
-        else
-            hasIssues |= CommonToolsInternal::CheckRuleIssue(false, _GetJsonElementType(), RELATED_INSTANCE_SPECIFICATION_JSON_ATTRIBUTE_TARGETINSTANCES, json[RELATED_INSTANCE_SPECIFICATION_JSON_ATTRIBUTE_TARGETINSTANCES], "target instances specification");
-        }
-    else
-        {
-<<<<<<< HEAD
-        DIAGNOSTICS_LOG(DiagnosticsCategory::Rules, LOG_INFO, LOG_ERROR, Utf8PrintfString("Missing required `%s` attribute: `%s` or `%s`.", _GetJsonElementType(), 
-=======
-        DIAGNOSTICS_LOG(DiagnosticsCategory::Rules, LOG_TRACE, LOG_ERROR, Utf8PrintfString("Missing required `%s` attribute: `%s` or `%s`.", _GetJsonElementType(),
->>>>>>> a207a80d
-            RELATED_INSTANCE_SPECIFICATION_JSON_ATTRIBUTE_RELATIONSHIPPATH, RELATED_INSTANCE_SPECIFICATION_JSON_ATTRIBUTE_TARGETINSTANCES));
-        hasIssues = true;
-        }
-
-    m_alias = json[RELATED_INSTANCE_SPECIFICATION_JSON_ATTRIBUTE_ALIAS].asCString("");
-    hasIssues |= CommonToolsInternal::CheckRuleIssue(m_alias.empty(), _GetJsonElementType(), RELATED_INSTANCE_SPECIFICATION_JSON_ATTRIBUTE_ALIAS, json[RELATED_INSTANCE_SPECIFICATION_JSON_ATTRIBUTE_ALIAS], "non-empty string");
-
-    if (hasIssues)
-        return false;
-
-    // optional:
-    m_isRequired = json[RELATED_INSTANCE_SPECIFICATION_JSON_ATTRIBUTE_ISREQUIRED].asBool(false);
-    return true;
-    }
-
-/*---------------------------------------------------------------------------------**//**
-* @bsimethod
-+---------------+---------------+---------------+---------------+---------------+------*/
-void RelatedInstanceSpecification::_WriteJson(BeJsValue json) const
-    {
-    PresentationKey::_WriteJson(json);
-    if (nullptr != m_targetInstancesSpecification)
-        m_targetInstancesSpecification->WriteJson(json[RELATED_INSTANCE_SPECIFICATION_JSON_ATTRIBUTE_TARGETINSTANCES]);
-    else
-        m_relationshipPath.WriteJson(json[RELATED_INSTANCE_SPECIFICATION_JSON_ATTRIBUTE_RELATIONSHIPPATH]);
-    json[RELATED_INSTANCE_SPECIFICATION_JSON_ATTRIBUTE_ALIAS] = m_alias;
-    if (m_isRequired)
-        json[RELATED_INSTANCE_SPECIFICATION_JSON_ATTRIBUTE_ISREQUIRED] = m_isRequired;
-    }
-
-/*---------------------------------------------------------------------------------**//**
-* @bsimethod
-+---------------+---------------+---------------+---------------+---------------+------*/
-MD5 RelatedInstanceSpecification::_ComputeHash() const
-    {
-    MD5 md5 = T_Super::_ComputeHash();
-    if (!m_relationshipPath.GetSteps().empty())
-        ADD_STR_VALUE_TO_HASH(md5, RELATED_INSTANCE_SPECIFICATION_JSON_ATTRIBUTE_RELATIONSHIPPATH, m_relationshipPath.GetHash());
-    if (nullptr != m_targetInstancesSpecification)
-        ADD_STR_VALUE_TO_HASH(md5, RELATED_INSTANCE_SPECIFICATION_JSON_ATTRIBUTE_TARGETINSTANCES, m_targetInstancesSpecification->GetHash());
-    if (!m_alias.empty())
-        ADD_STR_VALUE_TO_HASH(md5, RELATED_INSTANCE_SPECIFICATION_JSON_ATTRIBUTE_ALIAS, m_alias);
-    if (m_isRequired)
-        ADD_PRIMITIVE_VALUE_TO_HASH(md5, RELATED_INSTANCE_SPECIFICATION_JSON_ATTRIBUTE_ISREQUIRED, m_isRequired);
-    return md5;
-    }
-
-/*---------------------------------------------------------------------------------**//**
-* @bsimethod
-+---------------+---------------+---------------+---------------+---------------+------*/
-Utf8CP RelatedInstanceTargetInstancesSpecification::_GetJsonElementType() const { return "RelatedInstanceTargetInstancesSpecification"; }
-
-/*---------------------------------------------------------------------------------**//**
-* @bsimethod
-+---------------+---------------+---------------+---------------+---------------+------*/
-bool RelatedInstanceTargetInstancesSpecification::_ReadJson(BeJsConst json)
-    {
-    if (!PresentationKey::_ReadJson(json))
-        return false;
-
-    // required:
-    bool hasIssues = false;
-
-    m_className = CommonToolsInternal::SchemaAndClassNameToString(json[RELATED_INSTANCE_BY_IDS_SPECIFICATION_JSON_ATTRIBUTE_CLASS], Utf8PrintfString("%s.%s", _GetJsonElementType(), RELATED_INSTANCE_BY_IDS_SPECIFICATION_JSON_ATTRIBUTE_CLASS).c_str());
-    hasIssues = CommonToolsInternal::CheckRuleIssue(m_className.empty(), _GetJsonElementType(), RELATED_INSTANCE_BY_IDS_SPECIFICATION_JSON_ATTRIBUTE_CLASS, json[RELATED_INSTANCE_BY_IDS_SPECIFICATION_JSON_ATTRIBUTE_CLASS], "target class specification");
-
-    if (json.isMember(RELATED_INSTANCE_BY_IDS_SPECIFICATION_JSON_ATTRIBUTE_INSTANCEIDS) && json[RELATED_INSTANCE_BY_IDS_SPECIFICATION_JSON_ATTRIBUTE_INSTANCEIDS].isArray())
-        {
-        BeJsConst instanceIDsJson = json[RELATED_INSTANCE_BY_IDS_SPECIFICATION_JSON_ATTRIBUTE_INSTANCEIDS];
-        for (BeJsConst::ArrayIndex i = 0; i < instanceIDsJson.size(); i++)
-            {
-            BentleyStatus status;
-            auto instanceId = (ECInstanceId)BeInt64Id::FromString(instanceIDsJson[i].asCString(), &status);
-            if (status == SUCCESS)
-                m_instanceIds.push_back(instanceId);
-            }
-        }
-    else
-        {
-<<<<<<< HEAD
-        DIAGNOSTICS_LOG(DiagnosticsCategory::Rules, LOG_INFO, LOG_ERROR, Utf8PrintfString("Required `%s` attribute `%s` is missing of wrong type. Expecting an array of instance IDs.", _GetJsonElementType(), RELATED_INSTANCE_BY_IDS_SPECIFICATION_JSON_ATTRIBUTE_INSTANCEIDS));
-=======
-        DIAGNOSTICS_LOG(DiagnosticsCategory::Rules, LOG_TRACE, LOG_ERROR, Utf8PrintfString("Required `%s` attribute `%s` is missing of wrong type. Expecting an array of instance IDs.", _GetJsonElementType(), RELATED_INSTANCE_BY_IDS_SPECIFICATION_JSON_ATTRIBUTE_INSTANCEIDS));
->>>>>>> a207a80d
-        hasIssues = true;
-        }
-
-    if (hasIssues)
-        return false;
-
-    return true;
-    }
-
-/*---------------------------------------------------------------------------------**//**
-* @bsimethod
-+---------------+---------------+---------------+---------------+---------------+------*/
-void RelatedInstanceTargetInstancesSpecification::_WriteJson(BeJsValue json) const
-    {
-    PresentationKey::_WriteJson(json);
-    CommonToolsInternal::WriteSchemaAndClassNameToJson(json[RELATED_INSTANCE_BY_IDS_SPECIFICATION_JSON_ATTRIBUTE_CLASS], m_className);
-    BeJsValue idsArrayJson = json[RELATED_INSTANCE_BY_IDS_SPECIFICATION_JSON_ATTRIBUTE_INSTANCEIDS];
-    for (auto const& instanceId : m_instanceIds)
-        idsArrayJson[idsArrayJson.size()] = instanceId.ToHexStr();
-    }
-
-/*---------------------------------------------------------------------------------**//**
-* @bsimethod
-+---------------+---------------+---------------+---------------+---------------+------*/
-MD5 RelatedInstanceTargetInstancesSpecification::_ComputeHash() const
-    {
-    MD5 md5 = T_Super::_ComputeHash();
-    if (!m_className.empty())
-        ADD_STR_VALUE_TO_HASH(md5, RELATED_INSTANCE_BY_IDS_SPECIFICATION_JSON_ATTRIBUTE_CLASS, m_className);
-    if (!m_instanceIds.empty())
-        {
-        md5.Add(RELATED_INSTANCE_BY_IDS_SPECIFICATION_JSON_ATTRIBUTE_INSTANCEIDS, strlen(RELATED_INSTANCE_BY_IDS_SPECIFICATION_JSON_ATTRIBUTE_INSTANCEIDS));
-        for (auto const& instanceId : m_instanceIds)
-            md5.Add(&instanceId, sizeof(instanceId));
-        }
-    return md5;
+/*---------------------------------------------------------------------------------------------
+* Copyright (c) Bentley Systems, Incorporated. All rights reserved.
+* See LICENSE.md in the repository root for full copyright notice.
+*--------------------------------------------------------------------------------------------*/
+#include <ECPresentationPch.h>
+
+#include "PresentationRuleJsonConstants.h"
+#include "PresentationRuleXmlConstants.h"
+#include "CommonToolsInternal.h"
+#include <ECPresentation/Rules/PresentationRules.h>
+
+USING_NAMESPACE_BENTLEY_ECPRESENTATION
+
+/*---------------------------------------------------------------------------------**//**
+* @bsimethod
++---------------+---------------+---------------+---------------+---------------+------*/
+Utf8CP RelatedInstanceSpecification::_GetXmlElementName() const {return RELATED_INSTANCE_SPECIFICATION_XML_NODE_NAME;}
+
+/*---------------------------------------------------------------------------------**//**
+* @bsimethod
++---------------+---------------+---------------+---------------+---------------+------*/
+bool RelatedInstanceSpecification::_ReadXml(BeXmlNodeP xmlNode)
+    {
+    if (!PresentationKey::_ReadXml(xmlNode))
+        return false;
+
+    Utf8String relationshipName;
+    if (BEXML_Success != xmlNode->GetAttributeStringValue(relationshipName, RELATED_INSTANCE_SPECIFICATION_XML_ATTRIBUTE_RELATIONSHIPNAME))
+        {
+        DIAGNOSTICS_LOG(DiagnosticsCategory::Rules, LOG_TRACE, LOG_ERROR, Utf8PrintfString(INVALID_XML, RELATED_INSTANCE_SPECIFICATION_XML_NODE_NAME, RELATED_INSTANCE_SPECIFICATION_XML_ATTRIBUTE_RELATIONSHIPNAME));
+        return false;
+        }
+
+    Utf8String className;
+    if (BEXML_Success != xmlNode->GetAttributeStringValue(className, RELATED_INSTANCE_SPECIFICATION_XML_ATTRIBUTE_CLASSNAME))
+        {
+        DIAGNOSTICS_LOG(DiagnosticsCategory::Rules, LOG_TRACE, LOG_ERROR, Utf8PrintfString(INVALID_XML, RELATED_INSTANCE_SPECIFICATION_XML_NODE_NAME, RELATED_INSTANCE_SPECIFICATION_XML_ATTRIBUTE_CLASSNAME));
+        return false;
+        }
+
+    Utf8String requiredDirectionString;
+    if (BEXML_Success != xmlNode->GetAttributeStringValue(requiredDirectionString, RELATED_INSTANCE_SPECIFICATION_XML_ATTRIBUTE_RELATIONSHIPDIRECTION))
+        requiredDirectionString = "";
+    RequiredRelationDirection direction = CommonToolsInternal::ParseRequiredDirectionString(requiredDirectionString.c_str(), _GetXmlElementName());
+    m_relationshipPath.AddStep(*new RelationshipStepSpecification(relationshipName, direction, className));
+
+    if (BEXML_Success != xmlNode->GetAttributeStringValue(m_alias, RELATED_INSTANCE_SPECIFICATION_XML_ATTRIBUTE_ALIAS))
+        {
+        DIAGNOSTICS_LOG(DiagnosticsCategory::Rules, LOG_TRACE, LOG_ERROR, Utf8PrintfString(INVALID_XML, RELATED_INSTANCE_SPECIFICATION_XML_NODE_NAME, RELATED_INSTANCE_SPECIFICATION_XML_ATTRIBUTE_ALIAS));
+        return false;
+        }
+
+    if (BEXML_Success != xmlNode->GetAttributeBooleanValue(m_isRequired, RELATED_INSTANCE_SPECIFICATION_XML_ATTRIBUTE_ISREQUIRED))
+        m_isRequired = false;
+
+    return true;
+    }
+
+/*---------------------------------------------------------------------------------**//**
+* @bsimethod
++---------------+---------------+---------------+---------------+---------------+------*/
+void RelatedInstanceSpecification::_WriteXml(BeXmlNodeP xmlNode) const
+    {
+    PresentationKey::_WriteXml(xmlNode);
+    if (!m_relationshipPath.GetSteps().empty())
+        {
+        xmlNode->AddAttributeStringValue(RELATED_INSTANCE_SPECIFICATION_XML_ATTRIBUTE_CLASSNAME, m_relationshipPath.GetSteps().front()->GetTargetClassName().c_str());
+        xmlNode->AddAttributeStringValue(RELATED_INSTANCE_SPECIFICATION_XML_ATTRIBUTE_RELATIONSHIPNAME, m_relationshipPath.GetSteps().front()->GetRelationshipClassName().c_str());
+        xmlNode->AddAttributeStringValue(RELATED_INSTANCE_SPECIFICATION_XML_ATTRIBUTE_RELATIONSHIPDIRECTION, CommonToolsInternal::FormatRequiredDirectionString(m_relationshipPath.GetSteps().front()->GetRelationDirection()));
+        }
+    xmlNode->AddAttributeStringValue(RELATED_INSTANCE_SPECIFICATION_XML_ATTRIBUTE_ALIAS, m_alias.c_str());
+    xmlNode->AddAttributeBooleanValue(RELATED_INSTANCE_SPECIFICATION_XML_ATTRIBUTE_ISREQUIRED, m_isRequired);
+    }
+
+/*---------------------------------------------------------------------------------**//**
+* @bsimethod
++---------------+---------------+---------------+---------------+---------------+------*/
+Utf8CP RelatedInstanceSpecification::_GetJsonElementType() const { return "RelatedInstanceSpecification"; }
+
+/*---------------------------------------------------------------------------------**//**
+* @bsimethod
++---------------+---------------+---------------+---------------+---------------+------*/
+bool RelatedInstanceSpecification::_ReadJson(BeJsConst json)
+    {
+    if (!PresentationKey::_ReadJson(json))
+        return false;
+
+    // required:
+    bool hasIssues = false;
+    if (json.isMember(RELATED_INSTANCE_SPECIFICATION_JSON_ATTRIBUTE_RELATIONSHIPPATH))
+        {
+        m_relationshipPath.ReadJson(json[RELATED_INSTANCE_SPECIFICATION_JSON_ATTRIBUTE_RELATIONSHIPPATH]);
+        hasIssues |= CommonToolsInternal::CheckRuleIssue(m_relationshipPath.GetSteps().empty(), _GetJsonElementType(), RELATED_INSTANCE_SPECIFICATION_JSON_ATTRIBUTE_RELATIONSHIPPATH, json[RELATED_INSTANCE_SPECIFICATION_JSON_ATTRIBUTE_RELATIONSHIPPATH], "non-empty relationship path");
+        }
+    else if (json.isMember(RELATED_INSTANCE_SPECIFICATION_JSON_ATTRIBUTE_CLASS) && json.isMember(RELATED_INSTANCE_SPECIFICATION_JSON_ATTRIBUTE_RELATIONSHIP))
+        {
+        Utf8String className = CommonToolsInternal::SchemaAndClassNameToString(json[RELATED_INSTANCE_SPECIFICATION_JSON_ATTRIBUTE_CLASS], Utf8PrintfString("%s.%s", _GetJsonElementType(), RELATED_INSTANCE_SPECIFICATION_JSON_ATTRIBUTE_CLASS).c_str());
+        Utf8String relationshipName = CommonToolsInternal::SchemaAndClassNameToString(json[RELATED_INSTANCE_SPECIFICATION_JSON_ATTRIBUTE_RELATIONSHIP], Utf8PrintfString("%s.%s", _GetJsonElementType(), RELATED_INSTANCE_SPECIFICATION_JSON_ATTRIBUTE_RELATIONSHIP).c_str());
+        RequiredRelationDirection direction = CommonToolsInternal::ParseRequiredDirectionString(json[COMMON_JSON_ATTRIBUTE_REQUIREDDIRECTION].asCString(""), _GetJsonElementType());
+        hasIssues |= false
+            || CommonToolsInternal::CheckRuleIssue(className.empty(), _GetJsonElementType(), RELATED_INSTANCE_SPECIFICATION_JSON_ATTRIBUTE_CLASS, json[RELATED_INSTANCE_SPECIFICATION_JSON_ATTRIBUTE_CLASS], "class specification")
+            || CommonToolsInternal::CheckRuleIssue(relationshipName.empty(), _GetJsonElementType(), RELATED_INSTANCE_SPECIFICATION_JSON_ATTRIBUTE_RELATIONSHIP, json[RELATED_INSTANCE_SPECIFICATION_JSON_ATTRIBUTE_RELATIONSHIP], "relationship specification");
+        if (!hasIssues)
+            m_relationshipPath.AddStep(*new RelationshipStepSpecification(relationshipName, direction, className));
+        DIAGNOSTICS_LOG(DiagnosticsCategory::Rules, LOG_TRACE, LOG_WARNING, Utf8PrintfString("Using deprecated attributes of `%s`: `%s`, `%s`, `%s`. It's recommended to switch to `%s`.",
+            _GetJsonElementType(), RELATED_INSTANCE_SPECIFICATION_JSON_ATTRIBUTE_CLASS, RELATED_INSTANCE_SPECIFICATION_JSON_ATTRIBUTE_RELATIONSHIP, COMMON_JSON_ATTRIBUTE_REQUIREDDIRECTION,
+            RELATED_INSTANCE_SPECIFICATION_JSON_ATTRIBUTE_RELATIONSHIPPATH));
+        }
+    else if (json.isMember(RELATED_INSTANCE_SPECIFICATION_JSON_ATTRIBUTE_TARGETINSTANCES))
+        {
+        auto targetInstancesSpec = std::make_unique<RelatedInstanceTargetInstancesSpecification>();
+        if (targetInstancesSpec->ReadJson(json[RELATED_INSTANCE_SPECIFICATION_JSON_ATTRIBUTE_TARGETINSTANCES]))
+            m_targetInstancesSpecification = std::move(targetInstancesSpec);
+        else
+            hasIssues |= CommonToolsInternal::CheckRuleIssue(false, _GetJsonElementType(), RELATED_INSTANCE_SPECIFICATION_JSON_ATTRIBUTE_TARGETINSTANCES, json[RELATED_INSTANCE_SPECIFICATION_JSON_ATTRIBUTE_TARGETINSTANCES], "target instances specification");
+        }
+    else
+        {
+        DIAGNOSTICS_LOG(DiagnosticsCategory::Rules, LOG_TRACE, LOG_ERROR, Utf8PrintfString("Missing required `%s` attribute: `%s` or `%s`.", _GetJsonElementType(),
+            RELATED_INSTANCE_SPECIFICATION_JSON_ATTRIBUTE_RELATIONSHIPPATH, RELATED_INSTANCE_SPECIFICATION_JSON_ATTRIBUTE_TARGETINSTANCES));
+        hasIssues = true;
+        }
+
+    m_alias = json[RELATED_INSTANCE_SPECIFICATION_JSON_ATTRIBUTE_ALIAS].asCString("");
+    hasIssues |= CommonToolsInternal::CheckRuleIssue(m_alias.empty(), _GetJsonElementType(), RELATED_INSTANCE_SPECIFICATION_JSON_ATTRIBUTE_ALIAS, json[RELATED_INSTANCE_SPECIFICATION_JSON_ATTRIBUTE_ALIAS], "non-empty string");
+
+    if (hasIssues)
+        return false;
+
+    // optional:
+    m_isRequired = json[RELATED_INSTANCE_SPECIFICATION_JSON_ATTRIBUTE_ISREQUIRED].asBool(false);
+    return true;
+    }
+
+/*---------------------------------------------------------------------------------**//**
+* @bsimethod
++---------------+---------------+---------------+---------------+---------------+------*/
+void RelatedInstanceSpecification::_WriteJson(BeJsValue json) const
+    {
+    PresentationKey::_WriteJson(json);
+    if (nullptr != m_targetInstancesSpecification)
+        m_targetInstancesSpecification->WriteJson(json[RELATED_INSTANCE_SPECIFICATION_JSON_ATTRIBUTE_TARGETINSTANCES]);
+    else
+        m_relationshipPath.WriteJson(json[RELATED_INSTANCE_SPECIFICATION_JSON_ATTRIBUTE_RELATIONSHIPPATH]);
+    json[RELATED_INSTANCE_SPECIFICATION_JSON_ATTRIBUTE_ALIAS] = m_alias;
+    if (m_isRequired)
+        json[RELATED_INSTANCE_SPECIFICATION_JSON_ATTRIBUTE_ISREQUIRED] = m_isRequired;
+    }
+
+/*---------------------------------------------------------------------------------**//**
+* @bsimethod
++---------------+---------------+---------------+---------------+---------------+------*/
+MD5 RelatedInstanceSpecification::_ComputeHash() const
+    {
+    MD5 md5 = T_Super::_ComputeHash();
+    if (!m_relationshipPath.GetSteps().empty())
+        ADD_STR_VALUE_TO_HASH(md5, RELATED_INSTANCE_SPECIFICATION_JSON_ATTRIBUTE_RELATIONSHIPPATH, m_relationshipPath.GetHash());
+    if (nullptr != m_targetInstancesSpecification)
+        ADD_STR_VALUE_TO_HASH(md5, RELATED_INSTANCE_SPECIFICATION_JSON_ATTRIBUTE_TARGETINSTANCES, m_targetInstancesSpecification->GetHash());
+    if (!m_alias.empty())
+        ADD_STR_VALUE_TO_HASH(md5, RELATED_INSTANCE_SPECIFICATION_JSON_ATTRIBUTE_ALIAS, m_alias);
+    if (m_isRequired)
+        ADD_PRIMITIVE_VALUE_TO_HASH(md5, RELATED_INSTANCE_SPECIFICATION_JSON_ATTRIBUTE_ISREQUIRED, m_isRequired);
+    return md5;
+    }
+
+/*---------------------------------------------------------------------------------**//**
+* @bsimethod
++---------------+---------------+---------------+---------------+---------------+------*/
+Utf8CP RelatedInstanceTargetInstancesSpecification::_GetJsonElementType() const { return "RelatedInstanceTargetInstancesSpecification"; }
+
+/*---------------------------------------------------------------------------------**//**
+* @bsimethod
++---------------+---------------+---------------+---------------+---------------+------*/
+bool RelatedInstanceTargetInstancesSpecification::_ReadJson(BeJsConst json)
+    {
+    if (!PresentationKey::_ReadJson(json))
+        return false;
+
+    // required:
+    bool hasIssues = false;
+
+    m_className = CommonToolsInternal::SchemaAndClassNameToString(json[RELATED_INSTANCE_BY_IDS_SPECIFICATION_JSON_ATTRIBUTE_CLASS], Utf8PrintfString("%s.%s", _GetJsonElementType(), RELATED_INSTANCE_BY_IDS_SPECIFICATION_JSON_ATTRIBUTE_CLASS).c_str());
+    hasIssues = CommonToolsInternal::CheckRuleIssue(m_className.empty(), _GetJsonElementType(), RELATED_INSTANCE_BY_IDS_SPECIFICATION_JSON_ATTRIBUTE_CLASS, json[RELATED_INSTANCE_BY_IDS_SPECIFICATION_JSON_ATTRIBUTE_CLASS], "target class specification");
+
+    if (json.isMember(RELATED_INSTANCE_BY_IDS_SPECIFICATION_JSON_ATTRIBUTE_INSTANCEIDS) && json[RELATED_INSTANCE_BY_IDS_SPECIFICATION_JSON_ATTRIBUTE_INSTANCEIDS].isArray())
+        {
+        BeJsConst instanceIDsJson = json[RELATED_INSTANCE_BY_IDS_SPECIFICATION_JSON_ATTRIBUTE_INSTANCEIDS];
+        for (BeJsConst::ArrayIndex i = 0; i < instanceIDsJson.size(); i++)
+            {
+            BentleyStatus status;
+            auto instanceId = (ECInstanceId)BeInt64Id::FromString(instanceIDsJson[i].asCString(), &status);
+            if (status == SUCCESS)
+                m_instanceIds.push_back(instanceId);
+            }
+        }
+    else
+        {
+        DIAGNOSTICS_LOG(DiagnosticsCategory::Rules, LOG_TRACE, LOG_ERROR, Utf8PrintfString("Required `%s` attribute `%s` is missing of wrong type. Expecting an array of instance IDs.", _GetJsonElementType(), RELATED_INSTANCE_BY_IDS_SPECIFICATION_JSON_ATTRIBUTE_INSTANCEIDS));
+        hasIssues = true;
+        }
+
+    if (hasIssues)
+        return false;
+
+    return true;
+    }
+
+/*---------------------------------------------------------------------------------**//**
+* @bsimethod
++---------------+---------------+---------------+---------------+---------------+------*/
+void RelatedInstanceTargetInstancesSpecification::_WriteJson(BeJsValue json) const
+    {
+    PresentationKey::_WriteJson(json);
+    CommonToolsInternal::WriteSchemaAndClassNameToJson(json[RELATED_INSTANCE_BY_IDS_SPECIFICATION_JSON_ATTRIBUTE_CLASS], m_className);
+    BeJsValue idsArrayJson = json[RELATED_INSTANCE_BY_IDS_SPECIFICATION_JSON_ATTRIBUTE_INSTANCEIDS];
+    for (auto const& instanceId : m_instanceIds)
+        idsArrayJson[idsArrayJson.size()] = instanceId.ToHexStr();
+    }
+
+/*---------------------------------------------------------------------------------**//**
+* @bsimethod
++---------------+---------------+---------------+---------------+---------------+------*/
+MD5 RelatedInstanceTargetInstancesSpecification::_ComputeHash() const
+    {
+    MD5 md5 = T_Super::_ComputeHash();
+    if (!m_className.empty())
+        ADD_STR_VALUE_TO_HASH(md5, RELATED_INSTANCE_BY_IDS_SPECIFICATION_JSON_ATTRIBUTE_CLASS, m_className);
+    if (!m_instanceIds.empty())
+        {
+        md5.Add(RELATED_INSTANCE_BY_IDS_SPECIFICATION_JSON_ATTRIBUTE_INSTANCEIDS, strlen(RELATED_INSTANCE_BY_IDS_SPECIFICATION_JSON_ATTRIBUTE_INSTANCEIDS));
+        for (auto const& instanceId : m_instanceIds)
+            md5.Add(&instanceId, sizeof(instanceId));
+        }
+    return md5;
     }