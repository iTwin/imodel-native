/*---------------------------------------------------------------------------------------------
* Copyright (c) Bentley Systems, Incorporated. All rights reserved.
* See LICENSE.md in the repository root for full copyright notice.
*--------------------------------------------------------------------------------------------*/
#include <ECPresentationPch.h>
#include <ECPresentation/ECPresentationManager.h>
#include <ECPresentation/Rules/SpecificationVisitor.h>
#include "Shared/ECExpressions/ECExpressionContextsProvider.h"
#include "Shared/Queries/QueryExecutor.h"
#include "Shared/Queries/QueryBuilder.h"
#include "Shared/CustomizationHelper.h"
#include "Shared/NodeLabelCalculator.h"
#include "Shared/RulesPreprocessor.h"
#include "Shared/UsedClassesListener.h"
#include "Content/ContentProviders.h"
#include "Content/ContentClassesLocater.h"
#include "Hierarchies/NavNodeProviders.h"
#include "Hierarchies/NavNodesDataSource.h"
#include "Hierarchies/HierarchiesComparer.h"
#include "Hierarchies/HierarchiesFiltering.h"
#include "Hierarchies/NavNodesCacheWrapper.h"
#include "Hierarchies/NodePathsHelper.h"
#include "PresentationManagerImpl.h"
#include "UpdateHandler.h"

#define VALID_HIERARCHY_CACHE_PRECONDITION(cache, resultOnFailure) \
    if (nullptr == cache) \
        DIAGNOSTICS_HANDLE_FAILURE(DiagnosticsCategory::HierarchiesCache, "Hierarchies cache not found for current task");

//=======================================================================================
// @bsiclass
//=======================================================================================
struct CompositeUpdateRecordsHandler : IUpdateRecordsHandler
{
private:
    bvector<std::shared_ptr<IUpdateRecordsHandler>> m_handlers;
    mutable BeMutex m_mutex;
protected:
    void _Start() override {BeMutexHolder lock(m_mutex); std::for_each(m_handlers.begin(), m_handlers.end(), [](auto const& h){h->Start();});}
    void _Accept(FullUpdateRecord const& record) override {BeMutexHolder lock(m_mutex); std::for_each(m_handlers.begin(), m_handlers.end(), [&record](auto const& h){h->Accept(record);});}
    void _Finish() override {BeMutexHolder lock(m_mutex); std::for_each(m_handlers.begin(), m_handlers.end(), [](auto const& h){h->Finish();});}
public:
    CompositeUpdateRecordsHandler(bvector<std::shared_ptr<IUpdateRecordsHandler>> handlers)
        : m_handlers(handlers)
        {}
    void Register(std::shared_ptr<IUpdateRecordsHandler> handler)
        {
        BeMutexHolder lock(m_mutex);
        m_handlers.push_back(handler);
        }
    bool Unregister(IUpdateRecordsHandler& handler)
        {
        BeMutexHolder lock(m_mutex);
        for (auto iter = m_handlers.begin(); iter != m_handlers.end(); ++iter)
            {
            if (iter->get() == &handler)
                {
                m_handlers.erase(iter);
                return true;
                }
            }
        return false;
        }
};

/*=================================================================================**//**
* @bsiclass
+===============+===============+===============+===============+===============+======*/
struct RulesDrivenECPresentationManagerImpl::UsedClassesListener : IECDbUsedClassesListener
    {
    RulesDrivenECPresentationManagerImpl& m_manager;
    UsedClassesListener(RulesDrivenECPresentationManagerImpl& manager) : m_manager(manager) {}
    void _OnClassUsed(ECDbCR db, ECClassCR ecClass, bool polymorphically) override
        {
        for (std::shared_ptr<ECInstanceChangeEventSource> const& source : m_manager.GetECInstanceChangeEventSources())
            source->NotifyClassUsed(db, ecClass, polymorphically);
        }
    };

/*---------------------------------------------------------------------------------**//**
* @bsimethod
+---------------+---------------+---------------+---------------+---------------+------*/
static PresentationRuleSetPtr FindRuleset(IRulesetLocaterManager const& locaters, IConnectionCR connection, Utf8CP rulesetId)
    {
    auto scope = Diagnostics::Scope::Create("Find ruleset");
    PresentationRuleSetPtr ruleset = RulesPreprocessor::GetPresentationRuleSet(locaters, connection, rulesetId);
    if (!ruleset.IsValid())
        {
        DIAGNOSTICS_LOG(DiagnosticsCategory::Default, LOG_INFO, LOG_ERROR, Utf8PrintfString("Ruleset with ID '%s' not found", rulesetId));
        return nullptr;
        }
    return ruleset;
    }

/*---------------------------------------------------------------------------------**//**
* @bsimethod
+---------------+---------------+---------------+---------------+---------------+------*/
static void RegisterDisplayLabelRuleset(IRulesetLocaterManager& locaters)
    {
    RefCountedPtr<SimpleRuleSetLocater> locater = SimpleRuleSetLocater::Create();
    locaters.RegisterLocater(*locater);

    PresentationRuleSetPtr ruleset = PresentationRuleSet::CreateInstance(DISPLAY_LABEL_RULESET_ID);
    locater->AddRuleSet(*ruleset);

    auto rule = new ContentRule();
    rule->AddSpecification(*new SelectedNodeInstancesSpecification());
    ruleset->AddPresentationRule(*rule);
    }

/*=================================================================================**//**
* @bsiclass
+===============+===============+===============+===============+===============+======*/
struct RulesDrivenECPresentationManagerImpl::RulesetECExpressionsCache : IECExpressionsCacheProvider
{
private:
    bmap<Utf8String, ECExpressionsCache*> m_caches;
    mutable BeMutex m_mutex;
protected:
    ECExpressionsCache& _Get(Utf8CP rulesetId) override
        {
        BeMutexHolder lock(m_mutex);
        auto iter = m_caches.find(rulesetId);
        if (m_caches.end() == iter)
            iter = m_caches.Insert(rulesetId, new ECExpressionsCache()).first;
        return *iter->second;
        }
public:
    ~RulesetECExpressionsCache()
        {
        BeMutexHolder lock(m_mutex);
        for (auto pair : m_caches)
            delete pair.second;
        }
    void Clear(Utf8CP rulesetId)
        {
        BeMutexHolder lock(m_mutex);
        auto iter = m_caches.find(rulesetId);
        if (m_caches.end() != iter)
            {
            delete iter->second;
            m_caches.erase(iter);
            }
        }
};

/*=================================================================================**//**
* @bsiclass
+===============+===============+===============+===============+===============+======*/
struct RulesetUsedClassesNotificationFlags
{
private:
    mutable BeMutex m_mutex;
    bset<Utf8String> m_rulesetIds;
public:
    bool Add(Utf8String id)
        {
        BeMutexHolder lock(m_mutex);
        if (m_rulesetIds.end() != m_rulesetIds.find(id))
            return false;
        m_rulesetIds.insert(id);
        return true;
        }
};

/*=================================================================================**//**
* @bsiclass
+===============+===============+===============+===============+===============+======*/
struct NodesCacheManager : INodesCacheManager, IConnectionsListener
{
    typedef RulesDrivenECPresentationManagerImpl::Params::CachingParams::Mode CacheMode;

private:
    BeFileName m_cacheDirectory;
    uint64_t m_cacheSizeLimit;
    Nullable<uint64_t> m_diskCacheMemoryCacheSize;

    NavNodesFactoryCR m_nodeFactory;
    INodesProviderContextFactoryCR m_contextFactory;
    INodesProviderFactoryCR m_providersFactory;
    IConnectionManagerCR m_connections;

    bmap<Utf8String, std::shared_ptr<NodesCache::DbFactory>> m_initializedCaches;
    mutable BeMutex m_mutex;

private:
    std::shared_ptr<NodesCache> CreateCache(std::shared_ptr<NodesCache::DbFactory> initializedCache, bool ensureThreadSafety) const
        {
        return NodesCache::Create(initializedCache, m_nodeFactory, m_contextFactory, m_providersFactory, ensureThreadSafety);
        }

    void IterateCaches(std::function<void(std::shared_ptr<NodesCache>)> callback) const
        {
        BeMutexHolder lock(m_mutex);
        for (auto entry : m_initializedCaches)
            {
            auto cache = _FindCache(entry.first);
            if (nullptr == cache)
                continue;
            callback(cache);
            }
        }

protected:
    virtual NodesCacheType _GetCacheType() const = 0;
    virtual std::shared_ptr<NodesCache> _FindCache(Utf8StringCR connectionId) const = 0;
    virtual void _OnConnectionOpened(IConnectionCR connection) {}
    virtual void _OnConnectionClosed(IConnectionCR connection) {}

protected:
    NodesCacheManager(BeFileNameCR tempDirectory, NavNodesFactoryCR nodeFactory, INodesProviderContextFactoryCR nodeProviderContextFactory, INodesProviderFactoryCR nodeProvidersFactory,
        IConnectionManagerCR connectionManager, uint64_t cacheSizeLimit, Nullable<uint64_t> diskCacheMemoryCacheSize)
        : m_cacheDirectory(tempDirectory), m_nodeFactory(nodeFactory), m_contextFactory(nodeProviderContextFactory), m_connections(connectionManager),
        m_cacheSizeLimit(cacheSizeLimit), m_providersFactory(nodeProvidersFactory), m_diskCacheMemoryCacheSize(diskCacheMemoryCacheSize)
        {
        m_connections.AddListener(*this);
        }
    ~NodesCacheManager()
        {
        m_connections.DropListener(*this);
        }
    BeMutex& GetMutex() const {return m_mutex;}

    std::shared_ptr<NodesCache> CreateCache(Utf8CP connectionId, bool ensureThreadSafety) const
        {
        BeMutexHolder lock(m_mutex);
        auto initializedCache = m_initializedCaches.find(connectionId);
        if (initializedCache == m_initializedCaches.end())
            return nullptr;
        return CreateCache(initializedCache->second, ensureThreadSafety);
        }

    void _OnConnectionEvent(ConnectionEvent const& event) override
        {
        BeMutexHolder lock(m_mutex);
        if (event.GetEventType() == ConnectionEventType::Opened)
            {
            auto scope = Diagnostics::Scope::Create("NodesCacheManager: Connection opened");
            auto dbFactory = NodesCache::DbFactory::Create(event.GetConnection(), m_cacheDirectory, _GetCacheType(), m_cacheSizeLimit, m_diskCacheMemoryCacheSize);
            m_initializedCaches.Insert(event.GetConnection().GetId(), dbFactory);
            _OnConnectionOpened(event.GetConnection());
            }
        else if (event.GetEventType() == ConnectionEventType::Closed)
            {
            auto scope = Diagnostics::Scope::Create("NodesCacheManager: Connection closed");
            m_initializedCaches.erase(event.GetConnection().GetId());
            _OnConnectionClosed(event.GetConnection());
            }
        }

    std::shared_ptr<NodesCache> _GetPersistentCache(Utf8StringCR connectionId) const override
        {
        auto scope = Diagnostics::Scope::Create("NodesCacheManager: Get persistent cache");
        return _FindCache(connectionId);
        }

    virtual std::shared_ptr<INavNodesCache> _GetCache(Utf8StringCR connectionId, BeGuidCR rootNodeId) const override
        {
        auto scope = Diagnostics::Scope::Create("NodesCacheManager: Get cache");
        return _FindCache(connectionId);
        }

    void _ClearCaches(Utf8CP rulesetId) const override
        {
        IterateCaches([&](std::shared_ptr<NodesCache> cache) {cache->Clear(rulesetId);});
        }
};

/*=================================================================================**//**
* @bsiclass
+===============+===============+===============+===============+===============+======*/
struct MemoryNodesCacheManager : NodesCacheManager
{
private:
    bmap<Utf8String, std::shared_ptr<NodesCache>> m_caches;

protected:
    NodesCacheType _GetCacheType() const override {return NodesCacheType::Memory;}

    void _OnConnectionOpened(IConnectionCR connection) override
        {
        auto cache = CreateCache(connection.GetId().c_str(), true);
        if (nullptr == cache)
            return;

        m_caches.Insert(connection.GetId(), cache);
        }

    void _OnConnectionClosed(IConnectionCR connection) override
        {
        m_caches.erase(connection.GetId());
        }

    std::shared_ptr<NodesCache> _FindCache(Utf8StringCR connectionId) const override
        {
        BeMutexHolder lock(GetMutex());
        auto iter = m_caches.find(connectionId);
        if (m_caches.end() == iter)
            return nullptr;
        return iter->second;
        }

public:
    MemoryNodesCacheManager(BeFileNameCR tempDirectory, NavNodesFactoryCR nodeFactory, INodesProviderContextFactoryCR nodeProviderContextFactory, INodesProviderFactoryCR nodeProvidersFactory,
        IConnectionManagerCR connectionManager, uint64_t cacheSizeLimit)
        : NodesCacheManager(tempDirectory, nodeFactory, nodeProviderContextFactory, nodeProvidersFactory, connectionManager, cacheSizeLimit, nullptr)
        {}
};

/*=================================================================================**//**
* @bsiclass
+===============+===============+===============+===============+===============+======*/
struct DiskNodesCacheManager : NodesCacheManager
{
private:
    mutable BeThreadLocalStorage m_cachesStorage;
    mutable bvector<bmap<Utf8String, std::shared_ptr<NodesCache>>*> m_allCaches;

private:
    bmap<Utf8String, std::shared_ptr<NodesCache>>& GetCachesForCurrentThread() const
        {
        void* ptr = m_cachesStorage.GetValueAsPointer();
        bmap<Utf8String, std::shared_ptr<NodesCache>>* threadCaches = nullptr;
        if (nullptr != ptr)
            threadCaches = static_cast<bmap<Utf8String, std::shared_ptr<NodesCache>>*>(ptr);

        if (nullptr == threadCaches)
            {
            threadCaches = new bmap<Utf8String, std::shared_ptr<NodesCache>>();
            m_cachesStorage.SetValueAsPointer(threadCaches);
            BeMutexHolder lock(GetMutex());
            m_allCaches.push_back(threadCaches);
            }
        return *threadCaches;
        }

protected:
    virtual NodesCacheType _GetCacheType() const override {return NodesCacheType::Disk;}

    void _OnConnectionClosed(IConnectionCR connection) override
        {
        BeMutexHolder lock(GetMutex());
        for (auto caches : m_allCaches)
            caches->erase(connection.GetId());
        }

    std::shared_ptr<NodesCache> _FindCache(Utf8StringCR connectionId) const override
        {
        bmap<Utf8String, std::shared_ptr<NodesCache>>& threadCaches = GetCachesForCurrentThread();
        auto iter = threadCaches.find(connectionId);
        if (threadCaches.end() == iter)
            iter = threadCaches.Insert(connectionId, CreateCache(connectionId.c_str(), false)).first;
        return iter->second;
        }

public:
    DiskNodesCacheManager(BeFileNameCR tempDirectory, NavNodesFactoryCR nodeFactory, INodesProviderContextFactoryCR nodeProviderContextFactory, INodesProviderFactoryCR nodeProvidersFactory,
        IConnectionManagerCR connectionManager, uint64_t cacheSizeLimit, Nullable<uint64_t> memoryCacheSize)
        : NodesCacheManager(tempDirectory, nodeFactory, nodeProviderContextFactory, nodeProvidersFactory, connectionManager, cacheSizeLimit, memoryCacheSize)
        {}

    ~DiskNodesCacheManager()
        {
        for (auto caches : m_allCaches)
            delete caches;
        }
};

/*=================================================================================**//**
* @bsiclass
+===============+===============+===============+===============+===============+======*/
struct HybridNodesCacheManager : DiskNodesCacheManager
{
protected:
    NodesCacheType _GetCacheType() const override {return NodesCacheType::HybridDisk;}

    std::shared_ptr<INavNodesCache> _GetCache(Utf8StringCR connectionId, BeGuidCR rootNodeId) const override
        {
        auto cache = DiskNodesCacheManager::_FindCache(connectionId);
        if (nullptr == cache)
            return nullptr;
        return std::make_shared<NodesCacheWrapper>(*cache, rootNodeId);
        }

public:
    HybridNodesCacheManager(BeFileNameCR tempDirectory, NavNodesFactoryCR nodeFactory, INodesProviderContextFactoryCR nodeProviderContextFactory, INodesProviderFactoryCR nodeProvidersFactory,
        IConnectionManagerCR connectionManager, uint64_t cacheSizeLimit, Nullable<uint64_t> diskCacheMemoryCacheSize)
        : DiskNodesCacheManager(tempDirectory, nodeFactory, nodeProviderContextFactory, nodeProvidersFactory, connectionManager, cacheSizeLimit, diskCacheMemoryCacheSize)
        {}
};

/*---------------------------------------------------------------------------------**//**
* @bsimethod
+---------------+---------------+---------------+---------------+---------------+------*/
static std::unique_ptr<INodesCacheManager> CreateCacheManager(BeFileNameCR tempDirectory, NavNodesFactoryCR nodeFactory, INodesProviderContextFactoryCR nodeProviderContextFactory, INodesProviderFactoryCR nodeProvidersFactory,
    IConnectionManagerCR connectionManager, RulesDrivenECPresentationManagerImpl::Params::CachingParams::Mode mode, uint64_t cacheSizeLimit, Nullable<uint64_t> diskCacheMemoryCacheSize)
    {
    switch (mode)
        {
        case ECPresentationManager::Params::CachingParams::Mode::Memory:
            return std::make_unique<MemoryNodesCacheManager>(tempDirectory, nodeFactory, nodeProviderContextFactory, nodeProvidersFactory, connectionManager, cacheSizeLimit);
        case ECPresentationManager::Params::CachingParams::Mode::Hybrid:
            return std::make_unique<HybridNodesCacheManager>(tempDirectory, nodeFactory, nodeProviderContextFactory, nodeProvidersFactory, connectionManager, cacheSizeLimit, diskCacheMemoryCacheSize);
        case ECPresentationManager::Params::CachingParams::Mode::Disk:
        default:
            return std::make_unique<DiskNodesCacheManager>(tempDirectory, nodeFactory, nodeProviderContextFactory, nodeProvidersFactory, connectionManager, cacheSizeLimit, diskCacheMemoryCacheSize);
        }
    }

/*=================================================================================**//**
* @bsiclass
+===============+===============+===============+===============+===============+======*/
struct RulesDrivenECPresentationManagerImpl::ECDbCaches
{
    struct Caches
        {
        RelatedPathsCache* m_relatedPathsCache;
        RulesetUsedClassesNotificationFlags m_rulesetUsedClassesNotificationFlags;
        Caches()
            {
            m_relatedPathsCache = new RelatedPathsCache();
            }
        ~Caches()
            {
            DELETE_AND_CLEAR(m_relatedPathsCache);
            }
        };

private:
    mutable bmap<Utf8String, Caches*> m_caches;
    mutable BeMutex m_mutex;

private:
    Caches& GetCaches(IConnectionCR connection) const
        {
        BeMutexHolder lock(m_mutex);
        auto iter = m_caches.find(connection.GetId());
        if (m_caches.end() == iter)
            iter = m_caches.Insert(connection.GetId(), new Caches()).first;
        return *iter->second;
        }

public:
    ECDbCaches() {}
    ~ECDbCaches()
        {
        BeMutexHolder lock(m_mutex);
        for (auto iter : m_caches)
            delete iter.second;
        }
    void Clear(IConnectionCR connection)
        {
        BeMutexHolder lock(m_mutex);
        auto iter = m_caches.find(connection.GetId());
        if (m_caches.end() != iter)
            {
            delete iter->second;
            m_caches.erase(iter);
            }
        }
    RelatedPathsCache& GetRelatedPathsCache(IConnectionCR connection) const {return *GetCaches(connection).m_relatedPathsCache;}
    RulesetUsedClassesNotificationFlags& GetRulesetUsedClassesNotificationFlags(IConnectionCR connection) const {return GetCaches(connection).m_rulesetUsedClassesNotificationFlags;}
};

/*---------------------------------------------------------------------------------**//**
* @bsimethod
+---------------+---------------+---------------+---------------+---------------+------*/
template<typename TDerivedBase>
static HierarchyRequestImplParams CreateHierarchyRequestParams(ImplTaskParams<TDerivedBase> const& source, NavNodeCP parentNode = nullptr)
    {
    return HierarchyRequestImplParams::Create(HierarchyRequestParams(source, parentNode), source);
    }

/*=================================================================================**//**
* @bsiclass
+===============+===============+===============+===============+===============+======*/
struct RulesDrivenECPresentationManagerImpl::NavNodeLocater
{
private:
    RulesDrivenECPresentationManagerImpl const& m_manager;
    RequestWithRulesetImplParams m_params;

private:
    /*---------------------------------------------------------------------------------**//**
    * @bsimethod
    +---------------+---------------+---------------+---------------+---------------+------*/
    NavNodeCPtr LocateNodeInHierarchyLevel(bvector<Utf8String> const& path, int depth, NavNodeCP parentNode)
        {
        if (path.size() <= depth)
            return nullptr;

        auto nodes = m_manager.GetCachedDataSource(CreateHierarchyRequestParams(m_params, parentNode));
        if (nodes.IsNull())
            return nullptr;

        DisabledFullNodesLoadContext disableFullLoad(*nodes->GetProvider());

        NavNodePtr curr;
        bool found = false;
        for (NavNodePtr node : *nodes)
            {
            ThrowIfCancelled(m_params.GetCancellationToken());

            bvector<Utf8String> const& nodePath = node->GetKey()->GetHashPath();
            if (nodePath.size() <= depth)
                DIAGNOSTICS_HANDLE_FAILURE(DiagnosticsCategory::Default, "Node hash path shorter than requested depth");

            curr = node;
            found = true;
            for (size_t virtualIndex = depth; virtualIndex < nodePath.size() && virtualIndex < path.size(); ++virtualIndex)
                {
                if (!nodePath[virtualIndex].Equals(path[virtualIndex]))
                    {
                    found = false;
                    break;
                    }
                }

            if (found)
                return curr;
            }

        return nullptr;
        }

    /*---------------------------------------------------------------------------------**//**
    * @bsimethod
    +---------------+---------------+---------------+---------------+---------------+------*/
    NavNodeCPtr LocateNodeInHierarchy(bvector<Utf8String> const& path, int depth, NavNodeCP parentNode)
        {
        ThrowIfCancelled(m_params.GetCancellationToken());

        NavNodeCPtr curr = LocateNodeInHierarchyLevel(path, depth, parentNode);
        if (curr.IsNull())
            return nullptr;

        depth = std::min(path.size(), curr->GetKey()->GetHashPath().size()) - 1;

        if (path.size() == depth + 1)
            return curr;

        return LocateNodeInHierarchy(path, depth + 1, curr.get());
        }

public:
    /*---------------------------------------------------------------------------------**//**
    * @bsimethod
    +---------------+---------------+---------------+---------------+---------------+------*/
    NavNodeLocater(RulesDrivenECPresentationManagerImpl const& manager, RequestWithRulesetImplParams params)
        : m_manager(manager), m_params(params)
        {}

    /*---------------------------------------------------------------------------------**//**
    * @bsimethod
    +---------------+---------------+---------------+---------------+---------------+------*/
    NavNodeCPtr LocateNode(NavNodeKeyCR nodeKey)
        {
        auto scope = Diagnostics::Scope::Create("Locate node");

        std::shared_ptr<INavNodesCache> nodesCache = m_manager.GetHierarchyCache(m_params.GetConnection().GetId());
        VALID_HIERARCHY_CACHE_PRECONDITION(nodesCache, nullptr);

        NavNodeCPtr node = nodesCache->LocateNode(m_params.GetConnection(), m_params.GetRulesetId(), nodeKey);
        if (node.IsValid())
            {
            DIAGNOSTICS_DEV_LOG(DiagnosticsCategory::Hierarchies, LOG_TRACE, "Node taken from cache");
            return node;
            }

        DIAGNOSTICS_DEV_LOG(DiagnosticsCategory::Hierarchies, LOG_TRACE, "Node not found in cache.");
        auto locateScope = Diagnostics::Scope::Create("Load & Locate");
        return LocateNodeInHierarchy(nodeKey.GetHashPath(), 0, nullptr);
        }
};

/*=================================================================================**//**
* @bsiclass
+===============+===============+===============+===============+===============+======*/
struct RulesDrivenECPresentationManagerImpl::NodesProviderFactory : INodesProviderFactory
{
private:
    bvector<std::unique_ptr<IProvidedNodesPostProcessor>> m_postProcessors;

private:
    /*---------------------------------------------------------------------------------**//**
    * @bsimethod
    +---------------+---------------+---------------+---------------+---------------+------*/
    static NavNodesProviderPtr WithDeprecatedPostProcessing(NavNodesProviderR provider, bvector<ChildNodeSpecificationCP> const& specs)
        {
        RefCountedPtr<PostProcessingNodesProviderDeprecated> postProcessingProvider = PostProcessingNodesProviderDeprecated::Create(provider);
        postProcessingProvider->RegisterPostProcessor(std::make_unique<SameLabelGroupingNodesPostProcessorDeprecated>(provider.GetContext().GetRulesPreprocessor(),
            provider.GetContext().GetVirtualParentNode().get(), specs, provider.GetContext().GetSchemaHelper(), provider.GetContext().GetLocalState()));
        return postProcessingProvider;
        }
    /*---------------------------------------------------------------------------------**//**
    * @bsimethod
    +---------------+---------------+---------------+---------------+---------------+------*/
    template<typename TRuleSpecification> static bvector<ChildNodeSpecificationCP> MapSpecs(bvector<TRuleSpecification> const& ruleSpecs)
        {
        return ContainerHelpers::TransformContainer<bvector<ChildNodeSpecificationCP>>(ruleSpecs, [](auto const& ruleSpec){return &ruleSpec.GetSpecification();});
        }

protected:
    /*---------------------------------------------------------------------------------**//**
    * @bsimethod
    +---------------+---------------+---------------+---------------+---------------+------*/
    bvector<IProvidedNodesPostProcessor const*> _GetPostProcessors() const override
        {
        return ContainerHelpers::TransformContainer<bvector<IProvidedNodesPostProcessor const*>>(m_postProcessors, [](auto const& ptr){return ptr.get();});
        }
    /*---------------------------------------------------------------------------------**//**
    * @bsimethod
    +---------------+---------------+---------------+---------------+---------------+------*/
    NavNodesProviderPtr _Create(NavNodesProviderContextR context) const override
        {
        auto scope = Diagnostics::Scope::Create("Create nodes provider");
        NavNodeCPtr parent = context.GetVirtualParentNode();

        if (parent.IsValid() && NodesFinalizer(context).HasSimilarNodeInHierarchy(*parent))
            {
            DIAGNOSTICS_DEV_LOG(DiagnosticsCategory::Hierarchies, LOG_TRACE, "Parent node has similar ancestor - returning empty data source");
            return EmptyNavNodesProvider::Create(context);
            }

        NavNodesProviderPtr provider;
        if (parent.IsNull())
            {
            IRulesPreprocessor::RootNodeRuleParameters params(TargetTree_MainTree);
            RootNodeRuleSpecificationsList specs = context.GetRulesPreprocessor().GetRootNodeSpecifications(params);
            if (!specs.empty())
                {
                DIAGNOSTICS_LOG(DiagnosticsCategory::Hierarchies, LOG_TRACE, LOG_INFO, Utf8PrintfString("Creating root nodes provider using %" PRIu64 " specifications.", (uint64_t)specs.size()));
                provider = WithDeprecatedPostProcessing(*MultiSpecificationNodesProvider::Create(context, specs), MapSpecs(specs));
                }
            else
                {
                DIAGNOSTICS_LOG(DiagnosticsCategory::Hierarchies, LOG_TRACE, LOG_INFO, "Creating empty root nodes provider (found 0 specifications).");
                }
            }
        else
            {
            IRulesPreprocessor::ChildNodeRuleParameters params(*parent, TargetTree_MainTree);
            ChildNodeRuleSpecificationsList specs = context.GetRulesPreprocessor().GetChildNodeSpecifications(params);
            if (!specs.empty())
                {
                DIAGNOSTICS_LOG(DiagnosticsCategory::Hierarchies, LOG_TRACE, LOG_INFO, Utf8PrintfString("Creating child nodes provider for parent %s using %" PRIu64 " specifications.",
                    DiagnosticsHelpers::CreateNodeIdentifier(*parent).c_str(), (uint64_t)specs.size()));
                provider = WithDeprecatedPostProcessing(*MultiSpecificationNodesProvider::Create(context, specs, *parent), MapSpecs(specs));
                }
            else
                {
                DIAGNOSTICS_LOG(DiagnosticsCategory::Hierarchies, LOG_TRACE, LOG_INFO, Utf8PrintfString("Creating empty child nodes provider for parent %s (found 0 specifications).",
                    DiagnosticsHelpers::CreateNodeIdentifier(*parent).c_str()));
                }
            }
        if (provider.IsNull())
            provider = EmptyNavNodesProvider::Create(context);
        return provider;
        }

public:
    NodesProviderFactory()
        {
        m_postProcessors.push_back(std::make_unique<DisplayLabelGroupingNodesPostProcessor>());
#ifdef wip_enable_display_label_postprocessor
        m_postProcessors.push_back(std::make_unique<DisplayLabelSortingPostProcessor>());
#endif
        m_postProcessors.push_back(std::make_unique<NodesFinalizingPostProcessor>());
        }
};

/*=================================================================================**//**
* @bsiclass
+===============+===============+===============+===============+===============+======*/
struct RulesDrivenECPresentationManagerImpl::NodesProviderContextFactory : INodesProviderContextFactory
{
private:
    RulesDrivenECPresentationManagerImpl& m_manager;

protected:
    NavNodesProviderContextPtr _Create(IConnectionCR connection, Utf8CP rulesetId, NavNodeCP parentNode, std::shared_ptr<INavNodesCache> cache, ICancelationTokenCP cancelationToken, RulesetVariables const& variables) const override
        {
        auto scope = Diagnostics::Scope::Create("Create nodes provider context");

        // get the ruleset
        PresentationRuleSetPtr ruleset = FindRuleset(m_manager.GetLocaters(), connection, rulesetId);
        if (!ruleset.IsValid())
            {
            DIAGNOSTICS_DEV_LOG(DiagnosticsCategory::Hierarchies, LOG_TRACE, Utf8PrintfString("Ruleset '%s' not found. Returning NULL.", rulesetId));
            return nullptr;
            }

        ThrowIfCancelled(cancelationToken);

        // get various caches
        IUserSettings const& settings = m_manager.GetUserSettings(rulesetId);
        ECExpressionsCache& ecexpressionsCache = m_manager.m_rulesetECExpressionsCache->Get(rulesetId);
        RelatedPathsCache& relatedPathsCache = m_manager.m_ecdbCaches->GetRelatedPathsCache(connection);
        RulesetUsedClassesNotificationFlags& rulesetUsedClassesNotificationFlags = m_manager.m_ecdbCaches->GetRulesetUsedClassesNotificationFlags(connection);

        // make sure latest ruleset version is used in cache
        cache->OnRulesetUsed(*ruleset);
        std::unique_ptr<RulesetVariables> rulesetVariables = std::make_unique<RulesetVariables>(variables);
        rulesetVariables->Merge(settings);

        // set up the nodes provider context
        NavNodesProviderContextPtr context = NavNodesProviderContext::Create(*ruleset, TargetTree_MainTree, parentNode,
            std::move(rulesetVariables), ecexpressionsCache, relatedPathsCache, *m_manager.m_nodesFactory, cache,
            *m_manager.m_nodesProviderFactory, m_manager.GetLocalState());
        context->SetQueryContext(*m_manager.m_connections, connection, m_manager.m_usedClassesListener);

        if (parentNode)
            context->SetChildNodeContext(nullptr, *parentNode);
        else
            context->SetRootNodeContext(nullptr);

        context->SetPropertyFormattingContext(m_manager.GetECPropertyFormatter(), UnitSystem::Undefined);
        context->SetCancelationToken(cancelationToken);

        // notify listener with ECClasses used in this ruleset
        if (rulesetUsedClassesNotificationFlags.Add(ruleset->GetRuleSetId()))
            UsedClassesHelper::NotifyListenerWithRulesetClasses(*m_manager.m_usedClassesListener, ecexpressionsCache, connection, context->GetRulesPreprocessor());

        return context;
        }
public:
    NodesProviderContextFactory(RulesDrivenECPresentationManagerImpl& mgr) : m_manager(mgr) {}
};

/*---------------------------------------------------------------------------------**//**
* @bsimethod
+---------------+---------------+---------------+---------------+---------------+------*/
RulesDrivenECPresentationManagerImpl::RulesDrivenECPresentationManagerImpl(Params const& params)
    : m_connections(params.GetConnections() ? params.GetConnections() : std::make_shared<ConnectionManager>())
    {
    m_localState = params.GetLocalState();
    m_ecPropertyFormatter = params.GetECPropertyFormatter();
    m_categorySupplier = params.GetCategorySupplier();

    m_locaters = params.GetRulesetLocaters() ? params.GetRulesetLocaters() : std::make_shared<RuleSetLocaterManager>(*m_connections);
    m_locaters->SetRulesetCallbacksHandler(this);

    m_userSettings = params.GetUserSettings() ? params.GetUserSettings() : std::make_shared<UserSettingsManager>(params.GetPaths().GetTemporaryDirectory());
    GetUserSettingsManager().SetChangesListener(this);
    GetUserSettingsManager().SetLocalState(m_localState);

    m_ecInstanceChangeEventSources = params.GetECInstanceChangeEventSources(); // need to copy this list to keep the ref counts
    for (auto const& ecInstanceChangeEventSource : m_ecInstanceChangeEventSources)
        ecInstanceChangeEventSource->RegisterEventHandler(*this);

    m_customFunctions = new CustomFunctionsInjector(*m_connections);
    m_rulesetECExpressionsCache = new RulesetECExpressionsCache();
    m_ecdbCaches = new ECDbCaches();
    m_nodesProviderContextFactory = new NodesProviderContextFactory(*this);
    m_nodesProviderFactory = new NodesProviderFactory();
    m_usedClassesListener = new UsedClassesListener(*this);
    m_nodesFactory = new NavNodesFactory();

    m_nodesCachesManager = CreateCacheManager(params.GetCachingParams().GetCacheDirectoryPath(), *m_nodesFactory, *m_nodesProviderContextFactory, *m_nodesProviderFactory,
        *m_connections, params.GetCachingParams().GetCacheMode(), params.GetCachingParams().GetDiskCacheFileSizeLimit(), params.GetCachingParams().GetDiskCacheMemoryCacheSize());
    m_contentCache = new ContentCache(params.GetContentCachingParams().GetPrivateCacheSize());

    m_updateHandler = new UpdateHandler(*m_nodesCachesManager, m_contentCache, *m_connections, *m_nodesProviderContextFactory,
        *m_nodesProviderFactory, *m_rulesetECExpressionsCache);
    m_updateHandler->SetRecordsHandler(std::make_unique<CompositeUpdateRecordsHandler>(params.GetUpdateRecordsHandlers()));

    m_connections->AddListener(*this);
    }

/*---------------------------------------------------------------------------------**//**
* @bsimethod
+---------------+---------------+---------------+---------------+---------------+------*/
void RulesDrivenECPresentationManagerImpl::Initialize()
    {
    RegisterDisplayLabelRuleset(GetLocaters());
    }

/*---------------------------------------------------------------------------------**//**
* @bsimethod
+---------------+---------------+---------------+---------------+---------------+------*/
std::shared_ptr<NodesCache> RulesDrivenECPresentationManagerImpl::GetNodesCache(IConnectionCR connection)
    {
    return m_nodesCachesManager->GetPersistentCache(connection.GetId());
    }

/*---------------------------------------------------------------------------------**//**
* @bsimethod
+---------------+---------------+---------------+---------------+---------------+------*/
std::shared_ptr<INavNodesCache> RulesDrivenECPresentationManagerImpl::_GetHierarchyCache(Utf8StringCR connectionId) const
    {
    return m_nodesCachesManager->GetPersistentCache(connectionId);
    }

/*---------------------------------------------------------------------------------**//**
* @bsimethod
+---------------+---------------+---------------+---------------+---------------+------*/
RulesDrivenECPresentationManagerImpl::~RulesDrivenECPresentationManagerImpl()
    {
    auto scope = Diagnostics::Scope::Create("Destroy manager impl");
    m_connections->DropListener(*this);
    m_connections->CloseConnections();
    DELETE_AND_CLEAR(m_updateHandler);
    DELETE_AND_CLEAR(m_contentCache);
    DELETE_AND_CLEAR(m_nodesFactory);
    DELETE_AND_CLEAR(m_usedClassesListener);
    DELETE_AND_CLEAR(m_nodesProviderFactory);
    DELETE_AND_CLEAR(m_nodesProviderContextFactory);
    DELETE_AND_CLEAR(m_ecdbCaches);
    DELETE_AND_CLEAR(m_rulesetECExpressionsCache);
    DELETE_AND_CLEAR(m_customFunctions);
    }

/*---------------------------------------------------------------------------------**//**
* @bsimethod
+---------------+---------------+---------------+---------------+---------------+------*/
IECPropertyFormatter const& RulesDrivenECPresentationManagerImpl::_GetECPropertyFormatter() const
    {
    BeMutexHolder lock(m_mutex);
    if (nullptr != m_ecPropertyFormatter)
        return *m_ecPropertyFormatter;

    static const DefaultPropertyFormatter s_defaultPropertyFormatter;
    return s_defaultPropertyFormatter;
    }

/*---------------------------------------------------------------------------------**//**
* @bsimethod
+---------------+---------------+---------------+---------------+---------------+------*/
IPropertyCategorySupplier const& RulesDrivenECPresentationManagerImpl::_GetCategorySupplier() const
    {
    BeMutexHolder lock(m_mutex);
    if (nullptr != m_categorySupplier)
        return *m_categorySupplier;

    static const DefaultCategorySupplier s_defaultCategorySupplier;
    return s_defaultCategorySupplier;
    }

/*---------------------------------------------------------------------------------**//**
* @bsimethod
+---------------+---------------+---------------+---------------+---------------+------*/
void RulesDrivenECPresentationManagerImpl::_OnRulesetCreated(RuleSetLocaterCR, PresentationRuleSetR ruleset)
    {
    auto scope = Diagnostics::Scope::Create(Utf8PrintfString("Ruleset created: '%s'", ruleset.GetRuleSetId().c_str()));
    IUserSettings& settings = GetUserSettings(ruleset.GetRuleSetId().c_str());
    settings.InitFrom(ruleset.GetUserSettings());
    }

/*---------------------------------------------------------------------------------**//**
* @bsimethod
+---------------+---------------+---------------+---------------+---------------+------*/
void RulesDrivenECPresentationManagerImpl::_OnRulesetDispose(RuleSetLocaterCR, PresentationRuleSetR ruleset)
    {
    auto scope = Diagnostics::Scope::Create(Utf8PrintfString("Ruleset disposed: '%s'", ruleset.GetRuleSetId().c_str()));
    m_rulesetECExpressionsCache->Clear(ruleset.GetRuleSetId().c_str());
    m_updateHandler->NotifyRulesetDisposed(ruleset);
    }

/*---------------------------------------------------------------------------------**//**
* @bsimethod
+---------------+---------------+---------------+---------------+---------------+------*/
void RulesDrivenECPresentationManagerImpl::_OnSettingChanged(Utf8CP rulesetId, Utf8CP settingId) const
    {
    // TODO: is this necessary anymore?
    auto scope = Diagnostics::Scope::Create(Utf8PrintfString("Setting changed: '%s'", settingId));
    CustomFunctionsManager::GetManager()._OnSettingChanged(rulesetId, settingId);
    m_updateHandler->NotifySettingChanged(rulesetId, settingId);
    }

/*---------------------------------------------------------------------------------**//**
* @bsimethod
+---------------+---------------+---------------+---------------+---------------+------*/
void RulesDrivenECPresentationManagerImpl::_OnConnectionEvent(ConnectionEvent const& evt)
    {
    if (evt.GetEventType() == ConnectionEventType::Opened)
        {
        RefCountedPtr<EmbeddedRuleSetLocater> embeddedLocater = EmbeddedRuleSetLocater::Create(evt.GetConnection());
        RuleSetLocaterPtr supplementalLocater = SupplementalRuleSetLocater::Create(*embeddedLocater);
        RuleSetLocaterPtr nonsupplementalLocater = NonSupplementalRuleSetLocater::Create(*embeddedLocater);
        m_embeddedRuleSetLocaters[evt.GetConnection().GetId()] = { supplementalLocater, nonsupplementalLocater };
        GetLocaters().RegisterLocater(*supplementalLocater);
        GetLocaters().RegisterLocater(*nonsupplementalLocater);
        }
    else if (evt.GetEventType() == ConnectionEventType::Closed)
        {
        auto iter = m_embeddedRuleSetLocaters.find(evt.GetConnection().GetId());
        if (m_embeddedRuleSetLocaters.end() != iter)
            {
            for (RuleSetLocaterPtr locater : iter->second )
                GetLocaters().UnregisterLocater(*locater);
            m_embeddedRuleSetLocaters.erase(iter);
            }
        }
    if (evt.GetEventType() == ConnectionEventType::Closed || evt.GetEventType() == ConnectionEventType::Suspended)
        {
        m_contentCache->ClearCache(evt.GetConnection());
        m_ecdbCaches->Clear(evt.GetConnection());
        }
    }

/*---------------------------------------------------------------------------------**//**
* @bsimethod
+---------------+---------------+---------------+---------------+---------------+------*/
void RulesDrivenECPresentationManagerImpl::_OnECInstancesChanged(ECDbCR db, bvector<ECInstanceChangeEventSource::ChangedECInstance> changes)
    {
    auto scope = Diagnostics::Scope::Create(Utf8PrintfString("ECInstances changed with %" PRIu64 " changes", (uint64_t)changes.size()));

    if (changes.empty())
        return;

    IConnectionPtr connection = m_connections->GetConnection(db);
    if (connection.IsNull())
        DIAGNOSTICS_HANDLE_FAILURE(DiagnosticsCategory::Connections, "Failed to get a connection for current task");

    Savepoint txn(connection->GetDb(), "Impl::_OnECInstancesChanged");
    DIAGNOSTICS_ASSERT_SOFT(DiagnosticsCategory::Connections, txn.IsActive(), "Failed to start a transaction");

    m_updateHandler->NotifyECInstancesChanged(*connection, changes);
    }

/*---------------------------------------------------------------------------------**//**
* @bsimethod
+---------------+---------------+---------------+---------------+---------------+------*/
static std::shared_ptr<NavNodesProviderContext::PageOptions> CreateProviderPageOptions(PageOptionsCP pageOptions)
    {
    if (!pageOptions || pageOptions->Empty())
        return nullptr;

    if (pageOptions->GetPageSize() == 0)
        return std::make_shared<NavNodesProviderContext::PageOptions>(pageOptions->GetPageStart());

    return std::make_shared<NavNodesProviderContext::PageOptions>(pageOptions->GetPageStart(), pageOptions->GetPageSize());
    }

/*---------------------------------------------------------------------------------**//**
* @bsimethod
+---------------+---------------+---------------+---------------+---------------+------*/
NavNodesProviderContextPtr RulesDrivenECPresentationManagerImpl::CreateNodesProviderContext(HierarchyRequestImplParams const& params, std::shared_ptr<INavNodesCache> cache) const
    {
    auto scope = Diagnostics::Scope::Create("Create nodes provider context");

    // locate the parent node if it's passed by key
    NavNodeCPtr parentNode = params.GetParentNode();
    if (parentNode.IsNull() && params.GetParentNodeKey())
        {
        parentNode = NavNodeLocater(*this, RequestWithRulesetImplParams::Create(params)).LocateNode(*params.GetParentNodeKey());
        if (parentNode.IsNull())
            throw InvalidArgumentException("Node for given parent node key does not exist");
        }

    // get the nodes cache
    if (nullptr == cache)
        cache = m_nodesCachesManager->GetCache(params.GetConnection().GetId(), parentNode.IsValid() ? parentNode->GetNodeId() : BeGuid());
    if (nullptr == cache)
        DIAGNOSTICS_HANDLE_FAILURE(DiagnosticsCategory::Hierarchies, Utf8PrintfString("Failed to find the hierarchy cache for given connection: '%s'.", params.GetConnection().GetId().c_str()));

    // create the nodes provider context
    NavNodesProviderContextPtr context = m_nodesProviderContextFactory->Create(params.GetConnection(), params.GetRulesetId().c_str(),
        parentNode.get(), cache, params.GetCancellationToken(), params.GetRulesetVariables());
    if (context.IsValid())
        {
        context->SetInstanceFilter(params.GetInstanceFilter());
        if (params.GetLimit().IsValid())
            context->SetResultSetSizeLimit((uint64_t)*params.GetLimit());
        }
    return context;
    }

/*---------------------------------------------------------------------------------**//**
* @bsimethod
+---------------+---------------+---------------+---------------+---------------+------*/
void RulesDrivenECPresentationManagerImpl::FinalizeNode(RequestWithRulesetImplParams const& params, NavNodeR node) const
    {
    auto scope = Diagnostics::Scope::Create("Finalize node");

    auto hierarchyCache = m_nodesCachesManager->GetCache(params.GetConnection().GetId());
    auto parentNodeId = hierarchyCache->GetVirtualParentNodeId(node.GetNodeId());
    auto parentNode = parentNodeId.IsValid() ? hierarchyCache->GetNode(parentNodeId) : nullptr;
    auto contextParams = CreateHierarchyRequestParams(params, parentNode.get());
    auto context = CreateNodesProviderContext(contextParams);
    if (context.IsNull())
        DIAGNOSTICS_HANDLE_FAILURE(DiagnosticsCategory::Hierarchies, "Failed to create context for finalizing node.");

    NodesFinalizer(*context).Finalize(node);
    }

/*---------------------------------------------------------------------------------**//**
* @bsimethod
+---------------+---------------+---------------+---------------+---------------+------*/
std::unique_ptr<INodeInstanceKeysProvider> RulesDrivenECPresentationManagerImpl::_CreateNodeInstanceKeysProvider(NodeInstanceKeysRequestImplParams const& params) const
    {
    auto scope = Diagnostics::Scope::Create("Create nodes instance keys provider");

    auto hierarchyParams = CreateHierarchyRequestParams(params);
    hierarchyParams.SetInstanceFilter(params.GetInstanceFilter());

    auto context = CreateNodesProviderContext(hierarchyParams);
    if (context.IsNull())
        {
        DIAGNOSTICS_LOG(DiagnosticsCategory::Hierarchies, LOG_TRACE, LOG_WARNING, "Failed to create context. Returning NULL.");
        return nullptr;
        }

    return context->CreateNodeInstanceKeysProvider();
    }

/*---------------------------------------------------------------------------------**//**
* @bsimethod
+---------------+---------------+---------------+---------------+---------------+------*/
RefCountedPtr<ProviderBasedNodesDataSource> RulesDrivenECPresentationManagerImpl::GetCachedDataSource(NavNodesProviderContextR context, PageOptionsCP pageOptions) const
    {
    auto scope = Diagnostics::Scope::Create("Create data source");

    NavNodesProviderPtr provider;
    bool hasPageOffset = pageOptions && pageOptions->GetPageStart() > 0;
    if (!hasPageOffset && context.GetResultSetSizeLimit().IsNull())
        {
        // look for provider in persistent cache
        // note: combined hierarchy level provider is only efficient to get nodes without offset, in all other cases
        // it's more efficient to create a new provider
        provider = context.GetNodesCache().GetCombinedHierarchyLevel(context, context.GetHierarchyLevelIdentifier());
        if (provider.IsValid())
            DIAGNOSTICS_DEV_LOG(DiagnosticsCategory::Hierarchies, LOG_TRACE, "Found provider in persistent cache");
        }

    // create the provider
    if (provider.IsNull())
        {
        provider = m_nodesProviderFactory->Create(context);
        DIAGNOSTICS_DEV_LOG(DiagnosticsCategory::Hierarchies, LOG_TRACE, "Created a new provider");
        }

    // check if the hierarchy level supports filtering
    auto supportsFiltering = HierarchiesFilteringHelper::SupportsFiltering(
        context.GetVirtualParentNode().get(),
        TraverseHierarchyRulesProps(context.GetNodesFactory(), context.GetRulesPreprocessor(), context.GetSchemaHelper()),
        nullptr
    );

    // apply limiting
    if (context.GetResultSetSizeLimit().IsValid() && supportsFiltering)
        {
        auto limit = (size_t)*context.GetResultSetSizeLimit();
        auto instancesCount = provider->GetLimitedInstancesCount(limit + 1);
        if (instancesCount > limit)
            throw ResultSetTooLargeError(limit);
        }

    // post-process
    provider = provider->PostProcess(m_nodesProviderFactory->GetPostProcessors());
    DIAGNOSTICS_DEV_LOG(DiagnosticsCategory::Hierarchies, LOG_TRACE, "Provider post-processed");

    // apply paging
    provider->SetPageOptions(CreateProviderPageOptions(pageOptions));

    auto source = ProviderBasedNodesDataSource::Create(*provider);
    source->SetSupportsFiltering(supportsFiltering);
    return source;
    }

/*---------------------------------------------------------------------------------**//**
* @bsimethod
+---------------+---------------+---------------+---------------+---------------+------*/
RefCountedPtr<ProviderBasedNodesDataSource> RulesDrivenECPresentationManagerImpl::GetCachedDataSource(WithPageOptions<HierarchyRequestImplParams> const& params) const
    {
    auto scope = Diagnostics::Scope::Create("Create data source");

    NavNodesProviderContextPtr context = CreateNodesProviderContext(params);
    if (context.IsNull())
        {
        DIAGNOSTICS_LOG(DiagnosticsCategory::Hierarchies, LOG_TRACE, LOG_WARNING, "Failed to create context. Returning NULL.");
        return nullptr;
        }

    // create hierarchy level locker for this hierarchy level. If lock was acquired it will be released when context is destroyed.
    context->SetHierarchyLevelLocker(context->GetNodesCache().CreateHierarchyLevelLocker(context->GetHierarchyLevelIdentifier()));

    return GetCachedDataSource(*context, &params.GetPageOptions());
    }

/*---------------------------------------------------------------------------------**//**
* @bsimethod
+---------------+---------------+---------------+---------------+---------------+------*/
static Diagnostics::Scope::Holder CreateScopeForHierarchyRequest(HierarchyRequestParams const& params, Utf8CP requestIdentifier)
    {
    if (params.GetParentNode())
        return Diagnostics::Scope::Create(Utf8PrintfString("Get child %s for parent %s", requestIdentifier, DiagnosticsHelpers::CreateNodeIdentifier(*params.GetParentNode()).c_str()));

    if (params.GetParentNodeKey())
        return Diagnostics::Scope::Create(Utf8PrintfString("Get child %s for parent %s", requestIdentifier, DiagnosticsHelpers::CreateNodeKeyIdentifier(*params.GetParentNodeKey()).c_str()));

    return Diagnostics::Scope::Create(Utf8PrintfString("Get root %s", requestIdentifier));
    }

/*---------------------------------------------------------------------------------**//**
* @bsimethod
+---------------+---------------+---------------+---------------+---------------+------*/
static void ReportNodesResponse(WithPageOptions<HierarchyRequestParams> const& params, NavNodesDataSource const* ds)
    {
    auto pageStart = (uint64_t)params.GetPageOptions().GetPageStart();
    auto dsSizeWithOffset = (uint64_t)(params.GetPageOptions().GetPageStart() + (ds ? ds->GetSize() : 0));
    if (params.GetParentNode())
        {
        DIAGNOSTICS_DEV_LOG(DiagnosticsCategory::Hierarchies, LOG_INFO, Utf8PrintfString("Returning [%" PRIu64 ", %" PRIu64 ") child nodes for parent %s",
            pageStart, dsSizeWithOffset, DiagnosticsHelpers::CreateNodeIdentifier(*params.GetParentNode()).c_str()));
        }
    else if (params.GetParentNodeKey())
        {
        DIAGNOSTICS_DEV_LOG(DiagnosticsCategory::Hierarchies, LOG_INFO, Utf8PrintfString("Returning [%" PRIu64 ", %" PRIu64 ") child nodes for parent %s",
            pageStart, dsSizeWithOffset, DiagnosticsHelpers::CreateNodeKeyIdentifier(*params.GetParentNodeKey()).c_str()));
        }
    else
        {
        DIAGNOSTICS_DEV_LOG(DiagnosticsCategory::Hierarchies, LOG_INFO, Utf8PrintfString("Returning [%" PRIu64 ", %" PRIu64 ") root nodes",
            pageStart, dsSizeWithOffset));
        }
    }

/*---------------------------------------------------------------------------------**//**
* @bsimethod
+---------------+---------------+---------------+---------------+---------------+------*/
NavNodesDataSourcePtr RulesDrivenECPresentationManagerImpl::_GetNodes(WithPageOptions<HierarchyRequestImplParams> const& params)
    {
    auto scope = CreateScopeForHierarchyRequest(params, "nodes");

    Savepoint txn(params.GetConnection().GetDb(), "Impl::_GetNodes");
    DIAGNOSTICS_ASSERT_SOFT(DiagnosticsCategory::Connections, txn.IsActive(), "Failed to start a transaction");

    NavNodesDataSourcePtr source = GetCachedDataSource(params);
    ReportNodesResponse(params, source.get());
    return source;
    }

/*---------------------------------------------------------------------------------**//**
* @bsimethod
+---------------+---------------+---------------+---------------+---------------+------*/
static void ReportNodesCountResponse(WithPageOptions<HierarchyRequestParams> const& params, size_t nodesCount)
    {
    if (params.GetParentNode())
        {
        DIAGNOSTICS_DEV_LOG(DiagnosticsCategory::Hierarchies, LOG_INFO, Utf8PrintfString("Returning %" PRIu64 " for parent %s",
            (uint64_t)nodesCount, DiagnosticsHelpers::CreateNodeIdentifier(*params.GetParentNode()).c_str()));
        }
    else if (params.GetParentNodeKey())
        {
        DIAGNOSTICS_DEV_LOG(DiagnosticsCategory::Hierarchies, LOG_INFO, Utf8PrintfString("Returning %" PRIu64 " for parent %s",
            (uint64_t)nodesCount, DiagnosticsHelpers::CreateNodeKeyIdentifier(*params.GetParentNodeKey()).c_str()));
        }
    else
        {
        DIAGNOSTICS_DEV_LOG(DiagnosticsCategory::Hierarchies, LOG_INFO, Utf8PrintfString("Returning %" PRIu64, (uint64_t)nodesCount));
        }
    }

/*---------------------------------------------------------------------------------**//**
* @bsimethod
+---------------+---------------+---------------+---------------+---------------+------*/
size_t RulesDrivenECPresentationManagerImpl::_GetNodesCount(HierarchyRequestImplParams const& params)
    {
    auto scope = CreateScopeForHierarchyRequest(params, "nodes count");

    Savepoint txn(params.GetConnection().GetDb(), "Impl::_GetNodesCount");
    DIAGNOSTICS_ASSERT_SOFT(DiagnosticsCategory::Connections, txn.IsActive(), "Failed to start a transaction");

    NavNodesDataSourcePtr source = GetCachedDataSource(params);
    size_t size = source.IsValid() ? source->GetSize() : 0;
    ReportNodesCountResponse(params, size);
    return size;
    }

/*---------------------------------------------------------------------------------**//**
* @bsimethod
+---------------+---------------+---------------+---------------+---------------+------*/
static Diagnostics::Scope::Holder CreateScopeForHierarchyRequest(HierarchyLevelDescriptorRequestParams const& params, Utf8CP requestIdentifier)
    {
    if (params.GetParentNodeKey())
        return Diagnostics::Scope::Create(Utf8PrintfString("Get child %s for parent %s", requestIdentifier, DiagnosticsHelpers::CreateNodeKeyIdentifier(*params.GetParentNodeKey()).c_str()));

    return Diagnostics::Scope::Create(Utf8PrintfString("Get root %s", requestIdentifier));
    }

/*---------------------------------------------------------------------------------**//**
* @bsimethod
+---------------+---------------+---------------+---------------+---------------+------*/
ContentDescriptorCPtr RulesDrivenECPresentationManagerImpl::_GetNodesDescriptor(HierarchyLevelDescriptorRequestImplParams const& params)
    {
    auto scope = CreateScopeForHierarchyRequest(params, "nodes descriptor");

    Savepoint txn(params.GetConnection().GetDb(), "Impl::_GetNodesDescriptor");
    DIAGNOSTICS_ASSERT_SOFT(DiagnosticsCategory::Connections, txn.IsActive(), "Failed to start a transaction");

    auto context = CreateNodesProviderContext(HierarchyRequestImplParams::Create(HierarchyRequestParams(params, params.GetParentNodeKey()), params));
    auto ruleset = HierarchiesFilteringHelper::CreateHierarchyLevelDescriptorRuleset(
        context->GetVirtualParentNode().get(),
        TraverseHierarchyRulesProps(context->GetNodesFactory(), context->GetRulesPreprocessor(), context->GetSchemaHelper())
        );
    TempRulesetRegistration registerRuleset(*m_locaters, *ruleset);

    auto descriptorParams = ContentDescriptorRequestImplParams::Create(ContentDescriptorRequestParams(
        ContentMetadataRequestParams(
            ruleset->GetRuleSetId(),
            RulesetVariables(),
            "HierarchyFiltering",
            (int)ContentFlags::DescriptorOnly
            ),
        *KeySet::Create(params.GetParentNodeKey() ? NavNodeKeyList{ params.GetParentNodeKey() } : NavNodeKeyList{})
        ), params);
<<<<<<< HEAD
    return GetContentDescriptor(descriptorParams);
=======
    auto descriptor = GetContentDescriptor(descriptorParams);
    if (descriptor.IsNull())
        return nullptr;

    auto result = ContentDescriptor::Create(*descriptor);
    result->SetRuleset(*ruleset);
    return result;
>>>>>>> 5d474cd9
    }

/*---------------------------------------------------------------------------------**//**
* @bsimethod
+---------------+---------------+---------------+---------------+---------------+------*/
void RulesDrivenECPresentationManagerImpl::TraverseHierarchy(HierarchyRequestImplParams const& params, std::shared_ptr<INavNodesCache> cache) const
    {
    ThrowIfCancelled(params.GetCancellationToken());

    NavNodesProviderContextPtr context = CreateNodesProviderContext(params, cache);
    if (context.IsNull())
        {
        DIAGNOSTICS_LOG(DiagnosticsCategory::Hierarchies, LOG_TRACE, LOG_WARNING, "Failed to create context - stopping hierarchy traversal.");
        return;
        }

    NavNodesDataSourceCPtr nodes = GetCachedDataSource(*context, nullptr);
    if (nodes.IsValid())
        {
        for (auto const& node : *nodes)
            TraverseHierarchy(CreateHierarchyRequestParams(params, node.get()), cache);
        }
    }

/*---------------------------------------------------------------------------------**//**
* @bsimethod
+---------------+---------------+---------------+---------------+---------------+------*/
bvector<NavNodeCPtr> RulesDrivenECPresentationManagerImpl::_GetFilteredNodes(NodePathsFromFilterTextRequestImplParams const& params)
    {
    auto scope = Diagnostics::Scope::Create(Utf8PrintfString("Get filtered nodes: '%s'", params.GetFilterText().c_str()));

    Savepoint txn(params.GetConnection().GetDb(), "Impl::_GetFilteredNodes");
    DIAGNOSTICS_ASSERT_SOFT(DiagnosticsCategory::Connections, txn.IsActive(), "Failed to start a transaction");

    bvector<NavNodeCPtr> result;

    std::shared_ptr<NodesCache> nodesCache = m_nodesCachesManager->GetPersistentCache(params.GetConnection().GetId());
    VALID_HIERARCHY_CACHE_PRECONDITION(nodesCache, result);

    // create a savepoint to avoid committing any changes while we're creating the hierarchy
    auto cacheSavepoint = nodesCache->CreateSavepoint(true);

    if (!nodesCache->IsCombinedHierarchyLevelInitialized(CombinedHierarchyLevelIdentifier(params.GetConnection().GetId(), params.GetRulesetId().c_str(), BeGuid()), params.GetRulesetVariables(), nullptr, nullptr))
        {
        NavNodesProviderContextPtr rootNodesContext = CreateNodesProviderContext(CreateHierarchyRequestParams(params), nodesCache);
        if (rootNodesContext.IsNull())
            {
            DIAGNOSTICS_LOG(DiagnosticsCategory::Hierarchies, LOG_TRACE, LOG_WARNING, "Failed to create root nodes context. Returning empty list.");
            return result;
            }
        NavNodesDataSourceCPtr rootNodes = GetCachedDataSource(*rootNodesContext, nullptr);
        if (rootNodes.IsValid())
            {
            for (auto const& node : *rootNodes)
                {
                (void)node;
                ThrowIfCancelled(params.GetCancellationToken());
                }
            }
        }

    // first we need to make sure the hierarchy is fully traversed so we can search in cache
    NavNodesProviderContextPtr undeterminedChildNodesContext = CreateNodesProviderContext(CreateHierarchyRequestParams(params), nodesCache);
    if (undeterminedChildNodesContext.IsNull())
        {
        DIAGNOSTICS_LOG(DiagnosticsCategory::Hierarchies, LOG_TRACE, LOG_WARNING, "Failed to create undetermined child nodes context. Returning empty list.");
        return result;
        }
    NavNodesProviderCPtr provider = nodesCache->GetUndeterminedNodesProvider(*undeterminedChildNodesContext);
    if (provider.IsNull())
        return result;

    for (auto const& node : *provider)
        {
        NOT_NULL_PRECONDITION(node, "RulesDrivenECPresentationManagerImpl::_GetFilteredNodes");
        TraverseHierarchy(CreateHierarchyRequestParams(params, node.get()), nodesCache);
        }

    // now we can filter nodes in cache
    NavNodesProviderContextPtr filteredNodesContext = CreateNodesProviderContext(CreateHierarchyRequestParams(params), nodesCache);
    if (filteredNodesContext.IsNull())
        {
        DIAGNOSTICS_LOG(DiagnosticsCategory::Hierarchies, LOG_TRACE, LOG_WARNING, "Failed to create filtered nodes context. Returning empty list.");
        return result;
        }

    NavNodesProviderPtr filteredProvider = nodesCache->GetFilteredNodesProvider(*filteredNodesContext, params.GetFilterText().c_str());
    NodesFinalizer finalizer(*filteredNodesContext);
    DisabledFullNodesLoadContext disableFinalize(*filteredProvider);
    for (NavNodePtr node : *filteredProvider)
        {
        ThrowIfCancelled(params.GetCancellationToken());
        NOT_NULL_PRECONDITION(node, "RulesDrivenECPresentationManagerImpl::_GetFilteredNodes");

        // we don't support hierarchy level filtering on top of filtered hierarchies - set the value before finalizing
        node->SetSupportsFiltering(false);
        finalizer.Finalize(*node);

        result.push_back(node);
        }

    return result;
    }

/*---------------------------------------------------------------------------------**//**
* @bsimethod
+---------------+---------------+---------------+---------------+---------------+------*/
bvector<NodesPathElement> RulesDrivenECPresentationManagerImpl::_CreateNodesHierarchy(CreateNodesHierarchyRequestImplParams const& params)
    {
    auto scope = Diagnostics::Scope::Create("Create nodes hierarchy");

    Savepoint txn(params.GetConnection().GetDb(), "Impl::_CreateNodesHierarchy");
    DIAGNOSTICS_ASSERT_SOFT(DiagnosticsCategory::Connections, txn.IsActive(), "Failed to start a transaction");

    std::shared_ptr<NodesCache> cache = m_nodesCachesManager->GetPersistentCache(params.GetConnection().GetId());
    VALID_HIERARCHY_CACHE_PRECONDITION(cache, nullptr);

    NavNodesProviderContextPtr context = CreateNodesProviderContext(CreateHierarchyRequestParams(params), cache);
    if (context.IsNull())
        {
        DIAGNOSTICS_LOG(DiagnosticsCategory::Hierarchies, LOG_TRACE, LOG_WARNING, "Failed to create nodes context. Returning empty list.");
        return {};
        }

    NodesFinalizer finalizer(*context);

    auto parentGetter = [&](NavNodeCR child) -> NavNodeCPtr
        {
        auto parentNode = cache->GetPhysicalParentNode(child.GetNodeId(), context->GetRulesetVariables(), nullptr);
        if (parentNode.IsNull())
            return nullptr;

        // no need to determine children for it since we know it's a "parent"
        NavNodePtr clone = parentNode->Clone();
        clone->SetHasChildren(true);
        clone->SetSupportsFiltering(false);
        finalizer.Finalize(*clone);

        return clone;
        };
    return NodePathsHelper::CreateHierarchy(params.GetNodes(), parentGetter, params.GetCancellationToken());
    }

/*=================================================================================**//**
* @bsiclass
+===============+===============+===============+===============+===============+======*/
struct ContentRulesSpecificationsInputHandler
{
private:
    ContentProviderContextCR m_context;
    std::unique_ptr<RulesDrivenECPresentationManagerImpl::NavNodeLocater> m_nodesLocater;
    std::unique_ptr<INodeInstanceKeysProvider> m_nodeInstanceKeysProvider;

private:
    /*---------------------------------------------------------------------------------**//**
    * @bsimethod
    +---------------+---------------+---------------+---------------+---------------+------*/
    bvector<ECInstanceKey> GetECInstanceKeys(NavNodeKeyListCR nodeKeys, ICancelationTokenCP cancelationToken)
        {
        bvector<ECInstanceKey> instanceKeys;
        for (NavNodeKeyCPtr key : nodeKeys)
            {
            if (nullptr != key->AsECInstanceNodeKey())
                {
                ContainerHelpers::TransformContainer(instanceKeys, key->AsECInstanceNodeKey()->GetInstanceKeys(), [](auto const& k)
                    {
                    return ECInstanceKey(k.GetClass()->GetId(), k.GetId());
                    });
                continue;
                }
            if (key->AsLabelGroupingNodeKey() && key->AsLabelGroupingNodeKey()->GetGroupedInstanceKeys() != nullptr)
                {
                ContainerHelpers::Push(instanceKeys, *key->AsLabelGroupingNodeKey()->GetGroupedInstanceKeys());
                continue;
                }

            m_nodeInstanceKeysProvider->IterateInstanceKeys(*key, [&](ECInstanceKey k)
                {
                instanceKeys.push_back(k);
                return true;
                });
            }
        return instanceKeys;
        }

public:
    ContentRulesSpecificationsInputHandler(RulesDrivenECPresentationManagerImpl const& manager, ContentProviderContextCR context)
        : m_context(context)
        {
        auto locaterParams = RequestWithRulesetImplParams::Create(context.GetConnection(), &context.GetCancelationToken(),
            context.GetRuleset().GetRuleSetId(), context.GetRulesetVariables());
        locaterParams.SetUnitSystem(context.GetUnitSystem());
        m_nodesLocater = std::make_unique<RulesDrivenECPresentationManagerImpl::NavNodeLocater>(manager, locaterParams);
        m_nodeInstanceKeysProvider = m_context.CreateNodeInstanceKeysProvider();
        }

    /*---------------------------------------------------------------------------------**//**
    * @bsimethod
    +---------------+---------------+---------------+---------------+---------------+------*/
    ContentRuleInstanceKeysContainer HandleSpecifications(ContentRuleInputKeysContainer& specs, ICancelationTokenCP cancelationToken)
        {
        auto scope = Diagnostics::Scope::Create("Convert content rule node keys to instance keys");
        ContentRuleInstanceKeysContainer instanceSpecs;
        if (!m_nodeInstanceKeysProvider)
            {
            DIAGNOSTICS_LOG(DiagnosticsCategory::Content, LOG_TRACE, LOG_WARNING, "Failed to create node instance keys provider. Returning empty list.");
            return instanceSpecs;
            }
        for (ContentRuleInputKeys& spec : specs)
            {
            bvector<ECInstanceKey> instanceKeys = GetECInstanceKeys(spec.GetMatchingNodeKeys(), cancelationToken);
            instanceSpecs.push_back(ContentRuleInstanceKeys(spec.GetRule(), instanceKeys));
            }
        return instanceSpecs;
        }
};

/*---------------------------------------------------------------------------------**//**
* @bsimethod
+---------------+---------------+---------------+---------------+---------------+------*/
ContentProviderContextPtr RulesDrivenECPresentationManagerImpl::CreateContentProviderContext(IConnectionCR connection, ContentProviderKey const& key, std::unique_ptr<RulesetVariables> variables, ICancelationTokenCP cancelationToken) const
    {
    auto scope = Diagnostics::Scope::Create("Create content provider context");

    // get the ruleset
    PresentationRuleSetPtr ruleset = FindRuleset(GetLocaters(), connection, key.GetRulesetId().c_str());
    if (!ruleset.IsValid())
        {
        DIAGNOSTICS_DEV_LOG(DiagnosticsCategory::Content, LOG_TRACE, Utf8PrintfString("Ruleset '%s' not found. Returning NULL.", key.GetRulesetId().c_str()));
        return nullptr;
        }

    // get nodes cache
    std::shared_ptr<INavNodesCache> nodesCache = m_nodesCachesManager->GetCache(connection.GetId());
    if (nullptr == nodesCache)
        DIAGNOSTICS_HANDLE_FAILURE(DiagnosticsCategory::Content, Utf8PrintfString("Failed to find the hierarchy cache for given connection: '%s'. Returning NULL.", connection.GetId().c_str()));
    nodesCache->OnRulesetUsed(*ruleset); // make sure latest ruleset version is used in cache

    // get caches
    ECExpressionsCache& ecexpressionsCache = m_rulesetECExpressionsCache->Get(ruleset->GetRuleSetId().c_str());
    RelatedPathsCache& relatedPathsCache = m_ecdbCaches->GetRelatedPathsCache(connection);

    // set up the provider context
    ContentProviderContextPtr context = ContentProviderContext::Create(*ruleset, key.GetPreferredDisplayType(), key.GetContentFlags(), key.GetInputNodeKeys(), nodesCache,
        GetCategorySupplier(), std::move(variables), ecexpressionsCache, relatedPathsCache, *m_nodesFactory, GetLocalState());
    context->SetQueryContext(*m_connections, connection);
    context->SetPropertyFormattingContext(GetECPropertyFormatter(), key.GetUnitSystem());
    context->SetCancelationToken(cancelationToken);
    if (nullptr != key.GetSelectionInfo())
        context->SetSelectionInfo(*key.GetSelectionInfo());

    return context;
    }

/*---------------------------------------------------------------------------------**//**
* @bsimethod
+---------------+---------------+---------------+---------------+---------------+------*/
SpecificationContentProviderPtr RulesDrivenECPresentationManagerImpl::GetContentProvider(IConnectionCR connection, ICancelationTokenCP cancelationToken, ContentProviderKey const& key, RulesetVariables const& variables) const
    {
    auto scope = Diagnostics::Scope::Create("Get content provider");

    // init ruleset variables from input & user settings
    std::unique_ptr<RulesetVariables> rulesetVariables = std::make_unique<RulesetVariables>(variables);
    rulesetVariables->Merge(GetUserSettingsManager().GetSettings(key.GetRulesetId()));

    // attempt to find cached provider
    BeMutexHolder contentCacheLock(m_contentCache->GetMutex());
    SpecificationContentProviderPtr provider = m_contentCache->GetProvider(key, *rulesetVariables);
    if (provider.IsValid())
        {
        DIAGNOSTICS_DEV_LOG(DiagnosticsCategory::Content, LOG_TRACE, "Found cached provider. Adopt and return.");
        provider->Adopt(connection, cancelationToken);
        return provider;
        }

    // create the context
    auto context = CreateContentProviderContext(connection, key, std::move(rulesetVariables), cancelationToken);
    if (context.IsNull())
        {
        DIAGNOSTICS_LOG(DiagnosticsCategory::Hierarchies, LOG_TRACE, LOG_WARNING, "Failed to create context. Returning NULL.");
        return nullptr;
        }

    // get content specifications
    NodeLabelCalculator nodeLabelCalculator(context->GetSchemaHelper(), *m_connections, connection, key.GetRulesetId(), context->GetRulesPreprocessor(), variables, context->GetECExpressionsCache(), *m_nodesFactory);
    std::unique_ptr<INodeInstanceKeysProvider> instanceKeysProvider = context->CreateNodeInstanceKeysProvider();
    IRulesPreprocessor::ContentRuleParameters params(key.GetInputNodeKeys(), key.GetPreferredDisplayType(), key.GetSelectionInfo(), nodeLabelCalculator, &context->GetNodesLocater(), instanceKeysProvider.get());
    ContentRuleInputKeysContainer specs = context->GetRulesPreprocessor().GetContentSpecifications(params);
    DIAGNOSTICS_LOG(DiagnosticsCategory::Content, LOG_TRACE, LOG_INFO, Utf8PrintfString("Creating content provider using %" PRIu64 " specifications.", (uint64_t)specs.size()));

    // create the provider
    ContentRulesSpecificationsInputHandler inputHandler(*this, *context);
    ContentRuleInstanceKeysContainer instanceSpecs = inputHandler.HandleSpecifications(specs, cancelationToken);
    provider = SpecificationContentProvider::Create(*context, instanceSpecs);
    m_contentCache->CacheProvider(key, *provider);
    return provider;
    }

/*---------------------------------------------------------------------------------**//**
* @bsimethod
+---------------+---------------+---------------+---------------+---------------+------*/
bvector<SelectClassInfo> RulesDrivenECPresentationManagerImpl::_GetContentClasses(ContentClassesRequestImplParams const& params)
    {
    auto scope = Diagnostics::Scope::Create("Get content classes");

    Savepoint txn(params.GetConnection().GetDb(), "Impl::_GetContentClasses");
    DIAGNOSTICS_ASSERT_SOFT(DiagnosticsCategory::Connections, txn.IsActive(), "Failed to start a transaction");

    // get the ruleset
    PresentationRuleSetPtr ruleset = FindRuleset(GetLocaters(), params.GetConnection(), params.GetRulesetId().c_str());
    if (!ruleset.IsValid())
        {
        DIAGNOSTICS_DEV_LOG(DiagnosticsCategory::Content, LOG_TRACE, Utf8PrintfString("Ruleset '%s' not found. Returning empty list.", params.GetRulesetId().c_str()));
        return bvector<SelectClassInfo>();
        }

    std::shared_ptr<INavNodesCache> nodesCache = m_nodesCachesManager->GetCache(params.GetConnection().GetId());
    if (nullptr == nodesCache)
        DIAGNOSTICS_HANDLE_FAILURE(DiagnosticsCategory::Content, Utf8PrintfString("Failed to find the hierarchy cache for given connection: '%s'. Returning empty list.", params.GetConnection().GetId().c_str()));
    // make sure latest ruleset version is used in cache
    nodesCache->OnRulesetUsed(*ruleset);

    // get ruleset-related caches
    IUserSettings const& settings = GetUserSettingsManager().GetSettings(ruleset->GetRuleSetId().c_str());
    ECExpressionsCache& ecexpressionsCache = m_rulesetECExpressionsCache->Get(ruleset->GetRuleSetId().c_str());

    RulesetVariables rulesetVariables(params.GetRulesetVariables());
    rulesetVariables.Merge(settings);

    // get connection-related caches
    RelatedPathsCache& relatedPathsCache = m_ecdbCaches->GetRelatedPathsCache(params.GetConnection());

    // locate the classes
    Utf8CP preferredDisplayType = params.GetPreferredDisplayType().size() ? params.GetPreferredDisplayType().c_str() : ContentDisplayType::Undefined;
    ECSchemaHelper schemaHelper(params.GetConnection(), &relatedPathsCache, &ecexpressionsCache);
    RulesPreprocessor rulesPreprocessor(*m_connections, params.GetConnection(), *ruleset, rulesetVariables, nullptr, ecexpressionsCache);
    ContentClassesLocater::Context locaterContext(schemaHelper, *m_connections, params.GetConnection(), params.GetCancellationToken(), rulesPreprocessor,
        *ruleset, preferredDisplayType, rulesetVariables, *nodesCache, *m_nodesFactory);
    locaterContext.SetContentFlagsCalculator([contentFlags = params.GetContentFlags()](int){return contentFlags | (int)ContentFlags::DescriptorOnly;});
    auto result = ContentClassesLocater(locaterContext).Locate(params.GetInputClasses());
    DIAGNOSTICS_DEV_LOG(DiagnosticsCategory::Content, LOG_INFO, Utf8PrintfString("Returning %" PRIu64 " content classes.", (uint64_t)result.size()));
    return result;
    }

/*---------------------------------------------------------------------------------**//**
* @bsimethod
+---------------+---------------+---------------+---------------+---------------+------*/
ContentDescriptorCPtr RulesDrivenECPresentationManagerImpl::_GetContentDescriptor(ContentDescriptorRequestImplParams const& params)
    {
    auto scope = Diagnostics::Scope::Create("Get content descriptor");

    Savepoint txn(params.GetConnection().GetDb(), "Impl::_GetContentDescriptor");
    DIAGNOSTICS_ASSERT_SOFT(DiagnosticsCategory::Connections, txn.IsActive(), "Failed to start a transaction");

    Utf8CP preferredDisplayType = params.GetPreferredDisplayType().size() ? params.GetPreferredDisplayType().c_str() : ContentDisplayType::Undefined;
    INavNodeKeysContainerCPtr nodeKeys = params.GetInputKeys().GetAllNavNodeKeys();
    ContentProviderKey key(params.GetConnection().GetId(), params.GetRulesetId(), preferredDisplayType, params.GetContentFlags(), params.GetUnitSystem(), *nodeKeys, params.GetSelectionInfo());
    ContentProviderCPtr provider = GetContentProvider(params.GetConnection(), params.GetCancellationToken(), key, params.GetRulesetVariables());
    if (provider.IsNull())
        {
        DIAGNOSTICS_DEV_LOG(DiagnosticsCategory::Content, LOG_TRACE, "Failed to get content provider. Returning NULL.");
        return nullptr;
        }

    auto descriptor = provider->GetContentDescriptor();
    if (!descriptor)
        {
        DIAGNOSTICS_LOG(DiagnosticsCategory::Content, LOG_INFO, LOG_INFO, "Returning NULL content descriptor (given specifications didn't result in any content).");
        return nullptr;
        }
    DIAGNOSTICS_LOG(DiagnosticsCategory::Content, LOG_INFO, LOG_INFO, Utf8PrintfString("Returning descriptor with %" PRIu64 " content classes and %" PRIu64 " fields.",
        (uint64_t)descriptor->GetSelectClasses().size(), (uint64_t)descriptor->GetVisibleFields().size()));
    return descriptor;
    }

/*---------------------------------------------------------------------------------**//**
* @bsimethod
+---------------+---------------+---------------+---------------+---------------+------*/
SpecificationContentProviderPtr RulesDrivenECPresentationManagerImpl::GetContentProvider(ContentRequestImplParams const& params) const
    {
    ContentDescriptorCR descriptor = params.GetContentDescriptor();
    ContentProviderKey key(params.GetConnection().GetId(), descriptor.GetRuleset().GetRuleSetId(), descriptor.GetPreferredDisplayType(), descriptor.GetContentFlags(),
        descriptor.GetUnitSystem(), descriptor.GetInputNodeKeys(), descriptor.GetSelectionInfo());
    return GetContentProvider(params.GetConnection(), params.GetCancellationToken(), key, descriptor.GetRulesetVariables());
    }

/*---------------------------------------------------------------------------------**//**
* @bsimethod
+---------------+---------------+---------------+---------------+---------------+------*/
ContentCPtr RulesDrivenECPresentationManagerImpl::_GetContent(WithPageOptions<ContentRequestImplParams> const& params)
    {
    auto scope = Diagnostics::Scope::Create("Get content");

    Savepoint txn(params.GetConnection().GetDb(), "Impl::_GetContent");
    DIAGNOSTICS_ASSERT_SOFT(DiagnosticsCategory::Connections, txn.IsActive(), "Failed to start a transaction");

    SpecificationContentProviderPtr provider = GetContentProvider(params);
    if (provider.IsNull())
        {
        DIAGNOSTICS_DEV_LOG(DiagnosticsCategory::Content, LOG_TRACE, "Failed to get content provider. Returning NULL.");
        return nullptr;
        }

    auto providerDescriptor = provider->GetContentDescriptor();
    if (nullptr == providerDescriptor)
        {
        DIAGNOSTICS_DEV_LOG(DiagnosticsCategory::Content, LOG_TRACE, "Failed to get content descriptor. Returning NULL.");
        return nullptr;
        }
    if (providerDescriptor != &params.GetContentDescriptor())
        {
        DIAGNOSTICS_DEV_LOG(DiagnosticsCategory::Content, LOG_TRACE, "Received a modified descriptor, cloning provider.");
        provider = provider->Clone();
        provider->SetContentDescriptor(params.GetContentDescriptor());
        }

    auto initializationScope = Diagnostics::Scope::Create("Initialize content");
    provider->SetPageOptions(params.GetPageOptions());
    provider->Initialize();
    ContentPtr content = Content::Create(params.GetContentDescriptor(), *ContentSetDataSource::Create(*provider));
    initializationScope = nullptr;

    DIAGNOSTICS_LOG(DiagnosticsCategory::Content, LOG_INFO, LOG_INFO, Utf8PrintfString("Returning content with [%" PRIu64 ", %" PRIu64 ") records.",
        (uint64_t)params.GetPageOptions().GetPageStart(), params.GetContentDescriptor().MergeResults() ? 1 : (uint64_t)(params.GetPageOptions().GetPageStart() + content->GetContentSet().GetSize())));
    return content;
    }

/*---------------------------------------------------------------------------------**//**
* @bsimethod
+---------------+---------------+---------------+---------------+---------------+------*/
size_t RulesDrivenECPresentationManagerImpl::_GetContentSetSize(ContentRequestImplParams const& params)
    {
    auto scope = Diagnostics::Scope::Create("Get content set size");

    Savepoint txn(params.GetConnection().GetDb(), "Impl::_GetContentSetSize");
    DIAGNOSTICS_ASSERT_SOFT(DiagnosticsCategory::Connections, txn.IsActive(), "Failed to start a transaction");

    SpecificationContentProviderPtr provider = GetContentProvider(params);
    if (provider.IsNull())
        {
        DIAGNOSTICS_DEV_LOG(DiagnosticsCategory::Content, LOG_TRACE, "Failed to get content provider. Returning 0.");
        return 0;
        }

    auto providerDescriptor = provider->GetContentDescriptor();
    if (nullptr == providerDescriptor)
        {
        DIAGNOSTICS_DEV_LOG(DiagnosticsCategory::Content, LOG_TRACE, "Failed to get content descriptor. Returning NULL.");
        return 0;
        }
    if (providerDescriptor != &params.GetContentDescriptor())
        {
        DIAGNOSTICS_DEV_LOG(DiagnosticsCategory::Content, LOG_TRACE, "Received a modified descriptor, cloning provider.");
        provider = provider->Clone();
        provider->SetContentDescriptor(params.GetContentDescriptor());
        }

    auto queryCountScope = Diagnostics::Scope::Create("Query count");
    size_t size = provider->GetFullContentSetSize();
    queryCountScope = nullptr;

    DIAGNOSTICS_LOG(DiagnosticsCategory::Content, LOG_INFO, LOG_INFO, Utf8PrintfString("Returning %" PRIu64, (uint64_t)size));
    return size;
    }

/*---------------------------------------------------------------------------------**//**
* @bsimethod
+---------------+---------------+---------------+---------------+---------------+------*/
LabelDefinitionCPtr RulesDrivenECPresentationManagerImpl::_GetDisplayLabel(KeySetDisplayLabelRequestImplParams const& params)
    {
    auto scope = Diagnostics::Scope::Create("Get display label");

    Savepoint txn(params.GetConnection().GetDb(), "Impl::_GetDisplayLabel");
    DIAGNOSTICS_ASSERT_SOFT(DiagnosticsCategory::Connections, txn.IsActive(), "Failed to start a transaction");

    Utf8String rulesetId(params.GetRulesetId());
    RulesetVariables rulesetVariables(params.GetRulesetVariables());
    if (rulesetId.empty())
        {
        rulesetId = DISPLAY_LABEL_RULESET_ID;
        rulesetVariables = RulesetVariables();
        }

    int contentFlags = ((int)ContentFlags::NoFields | (int)ContentFlags::ShowLabels | (int)ContentFlags::MergeResults);
    auto descriptorParams = ContentDescriptorRequestImplParams::Create(ContentDescriptorRequestParams(ContentMetadataRequestParams(rulesetId, rulesetVariables, ContentDisplayType::List, contentFlags), params.GetKeys()), params);

    ContentDescriptorCPtr descriptor = GetContentDescriptor(descriptorParams);
    if (descriptor.IsNull())
        {
        DIAGNOSTICS_DEV_LOG(DiagnosticsCategory::Content, LOG_TRACE, "Failed to get content descriptor");
        return nullptr;
        }

    auto contentParams = ContentRequestImplParams::Create(params.GetConnection(), params.GetCancellationToken(), *descriptor);
    ContentCPtr content = GetContent(contentParams);
    if (content.IsNull())
        {
        DIAGNOSTICS_DEV_LOG(DiagnosticsCategory::Content, LOG_TRACE, "Failed to get content");
        return nullptr;
        }

    ContentSetItemCPtr item = content->GetContentSet().Get(0);
    if (item.IsNull())
        DIAGNOSTICS_HANDLE_FAILURE(DiagnosticsCategory::Content, "Content contains invalid record. Returning invalid label.");

    DIAGNOSTICS_LOG(DiagnosticsCategory::Content, LOG_INFO, LOG_INFO, Utf8PrintfString("Returning '%s'", item->GetDisplayLabelDefinition().GetDisplayValue().c_str()));
    return &item->GetDisplayLabelDefinition();
    }

/*---------------------------------------------------------------------------------**//**
* @bsimethod
+---------------+---------------+---------------+---------------+---------------+------*/
PagingDataSourcePtr<DisplayValueGroupCPtr> RulesDrivenECPresentationManagerImpl::_GetDistinctValues(WithPageOptions<DistinctValuesRequestImplParams> const& params)
    {
    auto scope = Diagnostics::Scope::Create("Get distinct values");

    Savepoint txn(params.GetConnection().GetDb(), "Impl::_GetDistinctValues");
    DIAGNOSTICS_ASSERT_SOFT(DiagnosticsCategory::Connections, txn.IsActive(), "Failed to start a transaction");

    ContentDescriptor::Field const* field = params.GetContentDescriptor().FindField(params.GetDistinctFieldMatcher());
    if (field == nullptr)
        {
        DIAGNOSTICS_LOG(DiagnosticsCategory::Content, LOG_INFO, LOG_ERROR, "Descriptor doesn't contain requested field");
        return nullptr;
        }

    SpecificationContentProviderPtr contentProvider = GetContentProvider(ContentRequestImplParams::Create(params));
    if (contentProvider.IsNull())
        {
        DIAGNOSTICS_DEV_LOG(DiagnosticsCategory::Content, LOG_TRACE, "Failed to get content provider");
        return nullptr;
        }

    auto providerDescriptor = contentProvider->GetContentDescriptor();
    if (nullptr == providerDescriptor)
        {
        DIAGNOSTICS_DEV_LOG(DiagnosticsCategory::Content, LOG_TRACE, "Failed to get content descriptor");
        return nullptr;
        }
    if (providerDescriptor != &params.GetContentDescriptor())
        {
        DIAGNOSTICS_DEV_LOG(DiagnosticsCategory::Content, LOG_TRACE, "Received a modified descriptor, cloning provider.");
        contentProvider = contentProvider->Clone();
        contentProvider->SetContentDescriptor(params.GetContentDescriptor());
        }

    auto queryScope = Diagnostics::Scope::Create("Query distinct values");
    IDataSourceCPtr<DisplayValueGroupCPtr> values = contentProvider->GetDistinctValues(*field);
    if (values.IsNull())
        {
        DIAGNOSTICS_DEV_LOG(DiagnosticsCategory::Content, LOG_TRACE, "Got invalid data source");
        return nullptr;
        }

    auto pagedValues = PagingDataSource<DisplayValueGroupCPtr>::Create(*values, params.GetPageOptions().GetPageStart(), params.GetPageOptions().GetPageSize());
    DIAGNOSTICS_LOG(DiagnosticsCategory::Content, LOG_INFO, LOG_INFO, Utf8PrintfString("Returning a distinct values range of [%" PRIu64 ", %" PRIu64 ").",
        (uint64_t)params.GetPageOptions().GetPageStart(), (uint64_t)(params.GetPageOptions().GetPageStart() + pagedValues->GetSize())));
    return pagedValues;
    }

/*---------------------------------------------------------------------------------**//**
* @bsimethod
+---------------+---------------+---------------+---------------+---------------+------*/
struct CompareReporter : IHierarchyChangesReporter
{
private:
    IHierarchyChangeRecordsHandler& m_recordsHandler;
    IConnectionCR m_connection;
    int m_recordsCount;
    int m_recordsThreshold;
protected:
    bool _OnStartCompare(NavNodesProviderCR, NavNodesProviderCR) override {return true;}
    void _Added(CombinedHierarchyLevelIdentifier const& hli, NavNodeCR node, NavNodeCPtr parentNode, size_t index) override
        {
        m_recordsHandler.Accept(HierarchyChangeRecord(ChangeType::Insert, hli.GetRulesetId(), m_connection.GetECDb().GetDbFileName(), node, parentNode, index));
        m_recordsCount++;
        }
    void _Removed(CombinedHierarchyLevelIdentifier const& hli, NavNodeCR node, NavNodeCPtr parent, uint64_t position) override
        {
        m_recordsHandler.Accept(HierarchyChangeRecord(ChangeType::Delete, hli.GetRulesetId(), m_connection.GetECDb().GetDbFileName(), node, parent, position));
        m_recordsCount++;
        }
    void _Changed(CombinedHierarchyLevelIdentifier const& hli, NodeChanges const& changes) override
        {
        if (changes.GetNumChangedFields() > 0)
            {
            m_recordsHandler.Accept(HierarchyChangeRecord(hli.GetRulesetId(), m_connection.GetECDb().GetDbFileName(), changes));
            m_recordsCount++;
            }
        }
    bool _ShouldContinue() override
        {
        return m_recordsThreshold < 0 || m_recordsCount < m_recordsThreshold;
        }
public:
    CompareReporter(IHierarchyChangeRecordsHandler& handler, IConnectionCR connection) : m_recordsHandler(handler), m_connection(connection), m_recordsCount(0), m_recordsThreshold(-1) {}
    void SetRecordsThreshold(int count) {m_recordsThreshold = count;}
};

/*---------------------------------------------------------------------------------**//**
* @bsimethod
+---------------+---------------+---------------+---------------+---------------+------*/
HierarchyComparePositionPtr RulesDrivenECPresentationManagerImpl::_CompareHierarchies(HierarchyCompareRequestImplParams const& params)
    {
    auto scope = Diagnostics::Scope::Create("Compare hierarchies");

    Savepoint txn(params.GetConnection().GetDb(), "Impl::_CompareHierarchies");
    DIAGNOSTICS_ASSERT_SOFT(DiagnosticsCategory::Connections, txn.IsActive(), "Failed to start a transaction");

    std::shared_ptr<INavNodesCache> nodesCache = m_nodesCachesManager->GetPersistentCache(params.GetConnection().GetId());
    if (nullptr == nodesCache)
        DIAGNOSTICS_HANDLE_FAILURE(DiagnosticsCategory::Hierarchies, Utf8PrintfString("Failed to find the hierarchy cache for given connection: '%s'. Returning.", params.GetConnection().GetId().c_str()));

    // get the rulesets
    PresentationRuleSetPtr lhsRuleset = FindRuleset(GetLocaters(), params.GetConnection(), params.GetLhsRulesetId().c_str());
    if (!lhsRuleset.IsValid())
        {
        DIAGNOSTICS_DEV_LOG(DiagnosticsCategory::Hierarchies, LOG_TRACE, Utf8PrintfString("LHS ruleset '%s' not found. Returning.", params.GetLhsRulesetId().c_str()));
        return nullptr;
        }

    PresentationRuleSetPtr rhsRuleset = FindRuleset(GetLocaters(), params.GetConnection(), params.GetRhsRulesetId().c_str());
    if (!rhsRuleset.IsValid())
        {
        DIAGNOSTICS_DEV_LOG(DiagnosticsCategory::Hierarchies, LOG_TRACE, Utf8PrintfString("RHS ruleset '%s' not found. Returning.", params.GetRhsRulesetId().c_str()));
        return nullptr;
        }

    if (lhsRuleset->GetHash().Equals(rhsRuleset->GetHash()) && params.GetLhsVariables() == params.GetRhsVariables())
        {
        DIAGNOSTICS_DEV_LOG(DiagnosticsCategory::Hierarchies, LOG_INFO, "Hashes and ruleset variables of LHS and RHS rulesets match, meaning that hierarchies are equal. Returning.");
        return nullptr;
        }

    DIAGNOSTICS_DEV_LOG(DiagnosticsCategory::Hierarchies, LOG_INFO, Utf8PrintfString("Comparing '%s' and '%s'", lhsRuleset->GetRuleSetId().c_str(), rhsRuleset->GetRuleSetId().c_str()));

    BeMutexHolder lock(nodesCache->GetMutex());
    IHierarchyCache::SavepointPtr cacheSavepoint = nodesCache->CreateSavepoint();

    nodesCache->OnRulesetUsed(*lhsRuleset);
    nodesCache->OnRulesetUsed(*rhsRuleset);

    CompareReporter reporter(*params.GetRecordsHandler(), params.GetConnection());
    if (params.GetResultSize() > 0)
        reporter.SetRecordsThreshold(params.GetResultSize());

    CombinedHierarchyLevelIdentifier lhsInfo(params.GetConnection().GetId(), params.GetLhsRulesetId(), BeGuid());
    CombinedHierarchyLevelIdentifier rhsInfo(params.GetConnection().GetId(), params.GetRhsRulesetId(), BeGuid());
    HierarchiesComparer comparer(HierarchiesComparer::ComparerParams(*m_connections, nodesCache, *m_nodesProviderContextFactory, *m_nodesProviderFactory));
    auto result = comparer.Compare(HierarchiesComparer::CompareWithConnectionParams(reporter, params.GetConnection(), lhsInfo, params.GetLhsVariables(), rhsInfo, params.GetRhsVariables(),
        params.GetExpandedNodeKeys(), params.GetContinuationToken(), true, true, params.GetCancellationToken()));
    if (result.GetStatus() == HierarchyCompareStatus::Complete)
        return nullptr;

    return std::make_shared<HierarchyComparePosition>(result.GetContinuationToken());
    }
<|MERGE_RESOLUTION|>--- conflicted
+++ resolved
@@ -1,1874 +1,1870 @@
-/*---------------------------------------------------------------------------------------------
-* Copyright (c) Bentley Systems, Incorporated. All rights reserved.
-* See LICENSE.md in the repository root for full copyright notice.
-*--------------------------------------------------------------------------------------------*/
-#include <ECPresentationPch.h>
-#include <ECPresentation/ECPresentationManager.h>
-#include <ECPresentation/Rules/SpecificationVisitor.h>
-#include "Shared/ECExpressions/ECExpressionContextsProvider.h"
-#include "Shared/Queries/QueryExecutor.h"
-#include "Shared/Queries/QueryBuilder.h"
-#include "Shared/CustomizationHelper.h"
-#include "Shared/NodeLabelCalculator.h"
-#include "Shared/RulesPreprocessor.h"
-#include "Shared/UsedClassesListener.h"
-#include "Content/ContentProviders.h"
-#include "Content/ContentClassesLocater.h"
-#include "Hierarchies/NavNodeProviders.h"
-#include "Hierarchies/NavNodesDataSource.h"
-#include "Hierarchies/HierarchiesComparer.h"
-#include "Hierarchies/HierarchiesFiltering.h"
-#include "Hierarchies/NavNodesCacheWrapper.h"
-#include "Hierarchies/NodePathsHelper.h"
-#include "PresentationManagerImpl.h"
-#include "UpdateHandler.h"
-
-#define VALID_HIERARCHY_CACHE_PRECONDITION(cache, resultOnFailure) \
-    if (nullptr == cache) \
-        DIAGNOSTICS_HANDLE_FAILURE(DiagnosticsCategory::HierarchiesCache, "Hierarchies cache not found for current task");
-
-//=======================================================================================
-// @bsiclass
-//=======================================================================================
-struct CompositeUpdateRecordsHandler : IUpdateRecordsHandler
-{
-private:
-    bvector<std::shared_ptr<IUpdateRecordsHandler>> m_handlers;
-    mutable BeMutex m_mutex;
-protected:
-    void _Start() override {BeMutexHolder lock(m_mutex); std::for_each(m_handlers.begin(), m_handlers.end(), [](auto const& h){h->Start();});}
-    void _Accept(FullUpdateRecord const& record) override {BeMutexHolder lock(m_mutex); std::for_each(m_handlers.begin(), m_handlers.end(), [&record](auto const& h){h->Accept(record);});}
-    void _Finish() override {BeMutexHolder lock(m_mutex); std::for_each(m_handlers.begin(), m_handlers.end(), [](auto const& h){h->Finish();});}
-public:
-    CompositeUpdateRecordsHandler(bvector<std::shared_ptr<IUpdateRecordsHandler>> handlers)
-        : m_handlers(handlers)
-        {}
-    void Register(std::shared_ptr<IUpdateRecordsHandler> handler)
-        {
-        BeMutexHolder lock(m_mutex);
-        m_handlers.push_back(handler);
-        }
-    bool Unregister(IUpdateRecordsHandler& handler)
-        {
-        BeMutexHolder lock(m_mutex);
-        for (auto iter = m_handlers.begin(); iter != m_handlers.end(); ++iter)
-            {
-            if (iter->get() == &handler)
-                {
-                m_handlers.erase(iter);
-                return true;
-                }
-            }
-        return false;
-        }
-};
-
-/*=================================================================================**//**
-* @bsiclass
-+===============+===============+===============+===============+===============+======*/
-struct RulesDrivenECPresentationManagerImpl::UsedClassesListener : IECDbUsedClassesListener
-    {
-    RulesDrivenECPresentationManagerImpl& m_manager;
-    UsedClassesListener(RulesDrivenECPresentationManagerImpl& manager) : m_manager(manager) {}
-    void _OnClassUsed(ECDbCR db, ECClassCR ecClass, bool polymorphically) override
-        {
-        for (std::shared_ptr<ECInstanceChangeEventSource> const& source : m_manager.GetECInstanceChangeEventSources())
-            source->NotifyClassUsed(db, ecClass, polymorphically);
-        }
-    };
-
-/*---------------------------------------------------------------------------------**//**
-* @bsimethod
-+---------------+---------------+---------------+---------------+---------------+------*/
-static PresentationRuleSetPtr FindRuleset(IRulesetLocaterManager const& locaters, IConnectionCR connection, Utf8CP rulesetId)
-    {
-    auto scope = Diagnostics::Scope::Create("Find ruleset");
-    PresentationRuleSetPtr ruleset = RulesPreprocessor::GetPresentationRuleSet(locaters, connection, rulesetId);
-    if (!ruleset.IsValid())
-        {
-        DIAGNOSTICS_LOG(DiagnosticsCategory::Default, LOG_INFO, LOG_ERROR, Utf8PrintfString("Ruleset with ID '%s' not found", rulesetId));
-        return nullptr;
-        }
-    return ruleset;
-    }
-
-/*---------------------------------------------------------------------------------**//**
-* @bsimethod
-+---------------+---------------+---------------+---------------+---------------+------*/
-static void RegisterDisplayLabelRuleset(IRulesetLocaterManager& locaters)
-    {
-    RefCountedPtr<SimpleRuleSetLocater> locater = SimpleRuleSetLocater::Create();
-    locaters.RegisterLocater(*locater);
-
-    PresentationRuleSetPtr ruleset = PresentationRuleSet::CreateInstance(DISPLAY_LABEL_RULESET_ID);
-    locater->AddRuleSet(*ruleset);
-
-    auto rule = new ContentRule();
-    rule->AddSpecification(*new SelectedNodeInstancesSpecification());
-    ruleset->AddPresentationRule(*rule);
-    }
-
-/*=================================================================================**//**
-* @bsiclass
-+===============+===============+===============+===============+===============+======*/
-struct RulesDrivenECPresentationManagerImpl::RulesetECExpressionsCache : IECExpressionsCacheProvider
-{
-private:
-    bmap<Utf8String, ECExpressionsCache*> m_caches;
-    mutable BeMutex m_mutex;
-protected:
-    ECExpressionsCache& _Get(Utf8CP rulesetId) override
-        {
-        BeMutexHolder lock(m_mutex);
-        auto iter = m_caches.find(rulesetId);
-        if (m_caches.end() == iter)
-            iter = m_caches.Insert(rulesetId, new ECExpressionsCache()).first;
-        return *iter->second;
-        }
-public:
-    ~RulesetECExpressionsCache()
-        {
-        BeMutexHolder lock(m_mutex);
-        for (auto pair : m_caches)
-            delete pair.second;
-        }
-    void Clear(Utf8CP rulesetId)
-        {
-        BeMutexHolder lock(m_mutex);
-        auto iter = m_caches.find(rulesetId);
-        if (m_caches.end() != iter)
-            {
-            delete iter->second;
-            m_caches.erase(iter);
-            }
-        }
-};
-
-/*=================================================================================**//**
-* @bsiclass
-+===============+===============+===============+===============+===============+======*/
-struct RulesetUsedClassesNotificationFlags
-{
-private:
-    mutable BeMutex m_mutex;
-    bset<Utf8String> m_rulesetIds;
-public:
-    bool Add(Utf8String id)
-        {
-        BeMutexHolder lock(m_mutex);
-        if (m_rulesetIds.end() != m_rulesetIds.find(id))
-            return false;
-        m_rulesetIds.insert(id);
-        return true;
-        }
-};
-
-/*=================================================================================**//**
-* @bsiclass
-+===============+===============+===============+===============+===============+======*/
-struct NodesCacheManager : INodesCacheManager, IConnectionsListener
-{
-    typedef RulesDrivenECPresentationManagerImpl::Params::CachingParams::Mode CacheMode;
-
-private:
-    BeFileName m_cacheDirectory;
-    uint64_t m_cacheSizeLimit;
-    Nullable<uint64_t> m_diskCacheMemoryCacheSize;
-
-    NavNodesFactoryCR m_nodeFactory;
-    INodesProviderContextFactoryCR m_contextFactory;
-    INodesProviderFactoryCR m_providersFactory;
-    IConnectionManagerCR m_connections;
-
-    bmap<Utf8String, std::shared_ptr<NodesCache::DbFactory>> m_initializedCaches;
-    mutable BeMutex m_mutex;
-
-private:
-    std::shared_ptr<NodesCache> CreateCache(std::shared_ptr<NodesCache::DbFactory> initializedCache, bool ensureThreadSafety) const
-        {
-        return NodesCache::Create(initializedCache, m_nodeFactory, m_contextFactory, m_providersFactory, ensureThreadSafety);
-        }
-
-    void IterateCaches(std::function<void(std::shared_ptr<NodesCache>)> callback) const
-        {
-        BeMutexHolder lock(m_mutex);
-        for (auto entry : m_initializedCaches)
-            {
-            auto cache = _FindCache(entry.first);
-            if (nullptr == cache)
-                continue;
-            callback(cache);
-            }
-        }
-
-protected:
-    virtual NodesCacheType _GetCacheType() const = 0;
-    virtual std::shared_ptr<NodesCache> _FindCache(Utf8StringCR connectionId) const = 0;
-    virtual void _OnConnectionOpened(IConnectionCR connection) {}
-    virtual void _OnConnectionClosed(IConnectionCR connection) {}
-
-protected:
-    NodesCacheManager(BeFileNameCR tempDirectory, NavNodesFactoryCR nodeFactory, INodesProviderContextFactoryCR nodeProviderContextFactory, INodesProviderFactoryCR nodeProvidersFactory,
-        IConnectionManagerCR connectionManager, uint64_t cacheSizeLimit, Nullable<uint64_t> diskCacheMemoryCacheSize)
-        : m_cacheDirectory(tempDirectory), m_nodeFactory(nodeFactory), m_contextFactory(nodeProviderContextFactory), m_connections(connectionManager),
-        m_cacheSizeLimit(cacheSizeLimit), m_providersFactory(nodeProvidersFactory), m_diskCacheMemoryCacheSize(diskCacheMemoryCacheSize)
-        {
-        m_connections.AddListener(*this);
-        }
-    ~NodesCacheManager()
-        {
-        m_connections.DropListener(*this);
-        }
-    BeMutex& GetMutex() const {return m_mutex;}
-
-    std::shared_ptr<NodesCache> CreateCache(Utf8CP connectionId, bool ensureThreadSafety) const
-        {
-        BeMutexHolder lock(m_mutex);
-        auto initializedCache = m_initializedCaches.find(connectionId);
-        if (initializedCache == m_initializedCaches.end())
-            return nullptr;
-        return CreateCache(initializedCache->second, ensureThreadSafety);
-        }
-
-    void _OnConnectionEvent(ConnectionEvent const& event) override
-        {
-        BeMutexHolder lock(m_mutex);
-        if (event.GetEventType() == ConnectionEventType::Opened)
-            {
-            auto scope = Diagnostics::Scope::Create("NodesCacheManager: Connection opened");
-            auto dbFactory = NodesCache::DbFactory::Create(event.GetConnection(), m_cacheDirectory, _GetCacheType(), m_cacheSizeLimit, m_diskCacheMemoryCacheSize);
-            m_initializedCaches.Insert(event.GetConnection().GetId(), dbFactory);
-            _OnConnectionOpened(event.GetConnection());
-            }
-        else if (event.GetEventType() == ConnectionEventType::Closed)
-            {
-            auto scope = Diagnostics::Scope::Create("NodesCacheManager: Connection closed");
-            m_initializedCaches.erase(event.GetConnection().GetId());
-            _OnConnectionClosed(event.GetConnection());
-            }
-        }
-
-    std::shared_ptr<NodesCache> _GetPersistentCache(Utf8StringCR connectionId) const override
-        {
-        auto scope = Diagnostics::Scope::Create("NodesCacheManager: Get persistent cache");
-        return _FindCache(connectionId);
-        }
-
-    virtual std::shared_ptr<INavNodesCache> _GetCache(Utf8StringCR connectionId, BeGuidCR rootNodeId) const override
-        {
-        auto scope = Diagnostics::Scope::Create("NodesCacheManager: Get cache");
-        return _FindCache(connectionId);
-        }
-
-    void _ClearCaches(Utf8CP rulesetId) const override
-        {
-        IterateCaches([&](std::shared_ptr<NodesCache> cache) {cache->Clear(rulesetId);});
-        }
-};
-
-/*=================================================================================**//**
-* @bsiclass
-+===============+===============+===============+===============+===============+======*/
-struct MemoryNodesCacheManager : NodesCacheManager
-{
-private:
-    bmap<Utf8String, std::shared_ptr<NodesCache>> m_caches;
-
-protected:
-    NodesCacheType _GetCacheType() const override {return NodesCacheType::Memory;}
-
-    void _OnConnectionOpened(IConnectionCR connection) override
-        {
-        auto cache = CreateCache(connection.GetId().c_str(), true);
-        if (nullptr == cache)
-            return;
-
-        m_caches.Insert(connection.GetId(), cache);
-        }
-
-    void _OnConnectionClosed(IConnectionCR connection) override
-        {
-        m_caches.erase(connection.GetId());
-        }
-
-    std::shared_ptr<NodesCache> _FindCache(Utf8StringCR connectionId) const override
-        {
-        BeMutexHolder lock(GetMutex());
-        auto iter = m_caches.find(connectionId);
-        if (m_caches.end() == iter)
-            return nullptr;
-        return iter->second;
-        }
-
-public:
-    MemoryNodesCacheManager(BeFileNameCR tempDirectory, NavNodesFactoryCR nodeFactory, INodesProviderContextFactoryCR nodeProviderContextFactory, INodesProviderFactoryCR nodeProvidersFactory,
-        IConnectionManagerCR connectionManager, uint64_t cacheSizeLimit)
-        : NodesCacheManager(tempDirectory, nodeFactory, nodeProviderContextFactory, nodeProvidersFactory, connectionManager, cacheSizeLimit, nullptr)
-        {}
-};
-
-/*=================================================================================**//**
-* @bsiclass
-+===============+===============+===============+===============+===============+======*/
-struct DiskNodesCacheManager : NodesCacheManager
-{
-private:
-    mutable BeThreadLocalStorage m_cachesStorage;
-    mutable bvector<bmap<Utf8String, std::shared_ptr<NodesCache>>*> m_allCaches;
-
-private:
-    bmap<Utf8String, std::shared_ptr<NodesCache>>& GetCachesForCurrentThread() const
-        {
-        void* ptr = m_cachesStorage.GetValueAsPointer();
-        bmap<Utf8String, std::shared_ptr<NodesCache>>* threadCaches = nullptr;
-        if (nullptr != ptr)
-            threadCaches = static_cast<bmap<Utf8String, std::shared_ptr<NodesCache>>*>(ptr);
-
-        if (nullptr == threadCaches)
-            {
-            threadCaches = new bmap<Utf8String, std::shared_ptr<NodesCache>>();
-            m_cachesStorage.SetValueAsPointer(threadCaches);
-            BeMutexHolder lock(GetMutex());
-            m_allCaches.push_back(threadCaches);
-            }
-        return *threadCaches;
-        }
-
-protected:
-    virtual NodesCacheType _GetCacheType() const override {return NodesCacheType::Disk;}
-
-    void _OnConnectionClosed(IConnectionCR connection) override
-        {
-        BeMutexHolder lock(GetMutex());
-        for (auto caches : m_allCaches)
-            caches->erase(connection.GetId());
-        }
-
-    std::shared_ptr<NodesCache> _FindCache(Utf8StringCR connectionId) const override
-        {
-        bmap<Utf8String, std::shared_ptr<NodesCache>>& threadCaches = GetCachesForCurrentThread();
-        auto iter = threadCaches.find(connectionId);
-        if (threadCaches.end() == iter)
-            iter = threadCaches.Insert(connectionId, CreateCache(connectionId.c_str(), false)).first;
-        return iter->second;
-        }
-
-public:
-    DiskNodesCacheManager(BeFileNameCR tempDirectory, NavNodesFactoryCR nodeFactory, INodesProviderContextFactoryCR nodeProviderContextFactory, INodesProviderFactoryCR nodeProvidersFactory,
-        IConnectionManagerCR connectionManager, uint64_t cacheSizeLimit, Nullable<uint64_t> memoryCacheSize)
-        : NodesCacheManager(tempDirectory, nodeFactory, nodeProviderContextFactory, nodeProvidersFactory, connectionManager, cacheSizeLimit, memoryCacheSize)
-        {}
-
-    ~DiskNodesCacheManager()
-        {
-        for (auto caches : m_allCaches)
-            delete caches;
-        }
-};
-
-/*=================================================================================**//**
-* @bsiclass
-+===============+===============+===============+===============+===============+======*/
-struct HybridNodesCacheManager : DiskNodesCacheManager
-{
-protected:
-    NodesCacheType _GetCacheType() const override {return NodesCacheType::HybridDisk;}
-
-    std::shared_ptr<INavNodesCache> _GetCache(Utf8StringCR connectionId, BeGuidCR rootNodeId) const override
-        {
-        auto cache = DiskNodesCacheManager::_FindCache(connectionId);
-        if (nullptr == cache)
-            return nullptr;
-        return std::make_shared<NodesCacheWrapper>(*cache, rootNodeId);
-        }
-
-public:
-    HybridNodesCacheManager(BeFileNameCR tempDirectory, NavNodesFactoryCR nodeFactory, INodesProviderContextFactoryCR nodeProviderContextFactory, INodesProviderFactoryCR nodeProvidersFactory,
-        IConnectionManagerCR connectionManager, uint64_t cacheSizeLimit, Nullable<uint64_t> diskCacheMemoryCacheSize)
-        : DiskNodesCacheManager(tempDirectory, nodeFactory, nodeProviderContextFactory, nodeProvidersFactory, connectionManager, cacheSizeLimit, diskCacheMemoryCacheSize)
-        {}
-};
-
-/*---------------------------------------------------------------------------------**//**
-* @bsimethod
-+---------------+---------------+---------------+---------------+---------------+------*/
-static std::unique_ptr<INodesCacheManager> CreateCacheManager(BeFileNameCR tempDirectory, NavNodesFactoryCR nodeFactory, INodesProviderContextFactoryCR nodeProviderContextFactory, INodesProviderFactoryCR nodeProvidersFactory,
-    IConnectionManagerCR connectionManager, RulesDrivenECPresentationManagerImpl::Params::CachingParams::Mode mode, uint64_t cacheSizeLimit, Nullable<uint64_t> diskCacheMemoryCacheSize)
-    {
-    switch (mode)
-        {
-        case ECPresentationManager::Params::CachingParams::Mode::Memory:
-            return std::make_unique<MemoryNodesCacheManager>(tempDirectory, nodeFactory, nodeProviderContextFactory, nodeProvidersFactory, connectionManager, cacheSizeLimit);
-        case ECPresentationManager::Params::CachingParams::Mode::Hybrid:
-            return std::make_unique<HybridNodesCacheManager>(tempDirectory, nodeFactory, nodeProviderContextFactory, nodeProvidersFactory, connectionManager, cacheSizeLimit, diskCacheMemoryCacheSize);
-        case ECPresentationManager::Params::CachingParams::Mode::Disk:
-        default:
-            return std::make_unique<DiskNodesCacheManager>(tempDirectory, nodeFactory, nodeProviderContextFactory, nodeProvidersFactory, connectionManager, cacheSizeLimit, diskCacheMemoryCacheSize);
-        }
-    }
-
-/*=================================================================================**//**
-* @bsiclass
-+===============+===============+===============+===============+===============+======*/
-struct RulesDrivenECPresentationManagerImpl::ECDbCaches
-{
-    struct Caches
-        {
-        RelatedPathsCache* m_relatedPathsCache;
-        RulesetUsedClassesNotificationFlags m_rulesetUsedClassesNotificationFlags;
-        Caches()
-            {
-            m_relatedPathsCache = new RelatedPathsCache();
-            }
-        ~Caches()
-            {
-            DELETE_AND_CLEAR(m_relatedPathsCache);
-            }
-        };
-
-private:
-    mutable bmap<Utf8String, Caches*> m_caches;
-    mutable BeMutex m_mutex;
-
-private:
-    Caches& GetCaches(IConnectionCR connection) const
-        {
-        BeMutexHolder lock(m_mutex);
-        auto iter = m_caches.find(connection.GetId());
-        if (m_caches.end() == iter)
-            iter = m_caches.Insert(connection.GetId(), new Caches()).first;
-        return *iter->second;
-        }
-
-public:
-    ECDbCaches() {}
-    ~ECDbCaches()
-        {
-        BeMutexHolder lock(m_mutex);
-        for (auto iter : m_caches)
-            delete iter.second;
-        }
-    void Clear(IConnectionCR connection)
-        {
-        BeMutexHolder lock(m_mutex);
-        auto iter = m_caches.find(connection.GetId());
-        if (m_caches.end() != iter)
-            {
-            delete iter->second;
-            m_caches.erase(iter);
-            }
-        }
-    RelatedPathsCache& GetRelatedPathsCache(IConnectionCR connection) const {return *GetCaches(connection).m_relatedPathsCache;}
-    RulesetUsedClassesNotificationFlags& GetRulesetUsedClassesNotificationFlags(IConnectionCR connection) const {return GetCaches(connection).m_rulesetUsedClassesNotificationFlags;}
-};
-
-/*---------------------------------------------------------------------------------**//**
-* @bsimethod
-+---------------+---------------+---------------+---------------+---------------+------*/
-template<typename TDerivedBase>
-static HierarchyRequestImplParams CreateHierarchyRequestParams(ImplTaskParams<TDerivedBase> const& source, NavNodeCP parentNode = nullptr)
-    {
-    return HierarchyRequestImplParams::Create(HierarchyRequestParams(source, parentNode), source);
-    }
-
-/*=================================================================================**//**
-* @bsiclass
-+===============+===============+===============+===============+===============+======*/
-struct RulesDrivenECPresentationManagerImpl::NavNodeLocater
-{
-private:
-    RulesDrivenECPresentationManagerImpl const& m_manager;
-    RequestWithRulesetImplParams m_params;
-
-private:
-    /*---------------------------------------------------------------------------------**//**
-    * @bsimethod
-    +---------------+---------------+---------------+---------------+---------------+------*/
-    NavNodeCPtr LocateNodeInHierarchyLevel(bvector<Utf8String> const& path, int depth, NavNodeCP parentNode)
-        {
-        if (path.size() <= depth)
-            return nullptr;
-
-        auto nodes = m_manager.GetCachedDataSource(CreateHierarchyRequestParams(m_params, parentNode));
-        if (nodes.IsNull())
-            return nullptr;
-
-        DisabledFullNodesLoadContext disableFullLoad(*nodes->GetProvider());
-
-        NavNodePtr curr;
-        bool found = false;
-        for (NavNodePtr node : *nodes)
-            {
-            ThrowIfCancelled(m_params.GetCancellationToken());
-
-            bvector<Utf8String> const& nodePath = node->GetKey()->GetHashPath();
-            if (nodePath.size() <= depth)
-                DIAGNOSTICS_HANDLE_FAILURE(DiagnosticsCategory::Default, "Node hash path shorter than requested depth");
-
-            curr = node;
-            found = true;
-            for (size_t virtualIndex = depth; virtualIndex < nodePath.size() && virtualIndex < path.size(); ++virtualIndex)
-                {
-                if (!nodePath[virtualIndex].Equals(path[virtualIndex]))
-                    {
-                    found = false;
-                    break;
-                    }
-                }
-
-            if (found)
-                return curr;
-            }
-
-        return nullptr;
-        }
-
-    /*---------------------------------------------------------------------------------**//**
-    * @bsimethod
-    +---------------+---------------+---------------+---------------+---------------+------*/
-    NavNodeCPtr LocateNodeInHierarchy(bvector<Utf8String> const& path, int depth, NavNodeCP parentNode)
-        {
-        ThrowIfCancelled(m_params.GetCancellationToken());
-
-        NavNodeCPtr curr = LocateNodeInHierarchyLevel(path, depth, parentNode);
-        if (curr.IsNull())
-            return nullptr;
-
-        depth = std::min(path.size(), curr->GetKey()->GetHashPath().size()) - 1;
-
-        if (path.size() == depth + 1)
-            return curr;
-
-        return LocateNodeInHierarchy(path, depth + 1, curr.get());
-        }
-
-public:
-    /*---------------------------------------------------------------------------------**//**
-    * @bsimethod
-    +---------------+---------------+---------------+---------------+---------------+------*/
-    NavNodeLocater(RulesDrivenECPresentationManagerImpl const& manager, RequestWithRulesetImplParams params)
-        : m_manager(manager), m_params(params)
-        {}
-
-    /*---------------------------------------------------------------------------------**//**
-    * @bsimethod
-    +---------------+---------------+---------------+---------------+---------------+------*/
-    NavNodeCPtr LocateNode(NavNodeKeyCR nodeKey)
-        {
-        auto scope = Diagnostics::Scope::Create("Locate node");
-
-        std::shared_ptr<INavNodesCache> nodesCache = m_manager.GetHierarchyCache(m_params.GetConnection().GetId());
-        VALID_HIERARCHY_CACHE_PRECONDITION(nodesCache, nullptr);
-
-        NavNodeCPtr node = nodesCache->LocateNode(m_params.GetConnection(), m_params.GetRulesetId(), nodeKey);
-        if (node.IsValid())
-            {
-            DIAGNOSTICS_DEV_LOG(DiagnosticsCategory::Hierarchies, LOG_TRACE, "Node taken from cache");
-            return node;
-            }
-
-        DIAGNOSTICS_DEV_LOG(DiagnosticsCategory::Hierarchies, LOG_TRACE, "Node not found in cache.");
-        auto locateScope = Diagnostics::Scope::Create("Load & Locate");
-        return LocateNodeInHierarchy(nodeKey.GetHashPath(), 0, nullptr);
-        }
-};
-
-/*=================================================================================**//**
-* @bsiclass
-+===============+===============+===============+===============+===============+======*/
-struct RulesDrivenECPresentationManagerImpl::NodesProviderFactory : INodesProviderFactory
-{
-private:
-    bvector<std::unique_ptr<IProvidedNodesPostProcessor>> m_postProcessors;
-
-private:
-    /*---------------------------------------------------------------------------------**//**
-    * @bsimethod
-    +---------------+---------------+---------------+---------------+---------------+------*/
-    static NavNodesProviderPtr WithDeprecatedPostProcessing(NavNodesProviderR provider, bvector<ChildNodeSpecificationCP> const& specs)
-        {
-        RefCountedPtr<PostProcessingNodesProviderDeprecated> postProcessingProvider = PostProcessingNodesProviderDeprecated::Create(provider);
-        postProcessingProvider->RegisterPostProcessor(std::make_unique<SameLabelGroupingNodesPostProcessorDeprecated>(provider.GetContext().GetRulesPreprocessor(),
-            provider.GetContext().GetVirtualParentNode().get(), specs, provider.GetContext().GetSchemaHelper(), provider.GetContext().GetLocalState()));
-        return postProcessingProvider;
-        }
-    /*---------------------------------------------------------------------------------**//**
-    * @bsimethod
-    +---------------+---------------+---------------+---------------+---------------+------*/
-    template<typename TRuleSpecification> static bvector<ChildNodeSpecificationCP> MapSpecs(bvector<TRuleSpecification> const& ruleSpecs)
-        {
-        return ContainerHelpers::TransformContainer<bvector<ChildNodeSpecificationCP>>(ruleSpecs, [](auto const& ruleSpec){return &ruleSpec.GetSpecification();});
-        }
-
-protected:
-    /*---------------------------------------------------------------------------------**//**
-    * @bsimethod
-    +---------------+---------------+---------------+---------------+---------------+------*/
-    bvector<IProvidedNodesPostProcessor const*> _GetPostProcessors() const override
-        {
-        return ContainerHelpers::TransformContainer<bvector<IProvidedNodesPostProcessor const*>>(m_postProcessors, [](auto const& ptr){return ptr.get();});
-        }
-    /*---------------------------------------------------------------------------------**//**
-    * @bsimethod
-    +---------------+---------------+---------------+---------------+---------------+------*/
-    NavNodesProviderPtr _Create(NavNodesProviderContextR context) const override
-        {
-        auto scope = Diagnostics::Scope::Create("Create nodes provider");
-        NavNodeCPtr parent = context.GetVirtualParentNode();
-
-        if (parent.IsValid() && NodesFinalizer(context).HasSimilarNodeInHierarchy(*parent))
-            {
-            DIAGNOSTICS_DEV_LOG(DiagnosticsCategory::Hierarchies, LOG_TRACE, "Parent node has similar ancestor - returning empty data source");
-            return EmptyNavNodesProvider::Create(context);
-            }
-
-        NavNodesProviderPtr provider;
-        if (parent.IsNull())
-            {
-            IRulesPreprocessor::RootNodeRuleParameters params(TargetTree_MainTree);
-            RootNodeRuleSpecificationsList specs = context.GetRulesPreprocessor().GetRootNodeSpecifications(params);
-            if (!specs.empty())
-                {
-                DIAGNOSTICS_LOG(DiagnosticsCategory::Hierarchies, LOG_TRACE, LOG_INFO, Utf8PrintfString("Creating root nodes provider using %" PRIu64 " specifications.", (uint64_t)specs.size()));
-                provider = WithDeprecatedPostProcessing(*MultiSpecificationNodesProvider::Create(context, specs), MapSpecs(specs));
-                }
-            else
-                {
-                DIAGNOSTICS_LOG(DiagnosticsCategory::Hierarchies, LOG_TRACE, LOG_INFO, "Creating empty root nodes provider (found 0 specifications).");
-                }
-            }
-        else
-            {
-            IRulesPreprocessor::ChildNodeRuleParameters params(*parent, TargetTree_MainTree);
-            ChildNodeRuleSpecificationsList specs = context.GetRulesPreprocessor().GetChildNodeSpecifications(params);
-            if (!specs.empty())
-                {
-                DIAGNOSTICS_LOG(DiagnosticsCategory::Hierarchies, LOG_TRACE, LOG_INFO, Utf8PrintfString("Creating child nodes provider for parent %s using %" PRIu64 " specifications.",
-                    DiagnosticsHelpers::CreateNodeIdentifier(*parent).c_str(), (uint64_t)specs.size()));
-                provider = WithDeprecatedPostProcessing(*MultiSpecificationNodesProvider::Create(context, specs, *parent), MapSpecs(specs));
-                }
-            else
-                {
-                DIAGNOSTICS_LOG(DiagnosticsCategory::Hierarchies, LOG_TRACE, LOG_INFO, Utf8PrintfString("Creating empty child nodes provider for parent %s (found 0 specifications).",
-                    DiagnosticsHelpers::CreateNodeIdentifier(*parent).c_str()));
-                }
-            }
-        if (provider.IsNull())
-            provider = EmptyNavNodesProvider::Create(context);
-        return provider;
-        }
-
-public:
-    NodesProviderFactory()
-        {
-        m_postProcessors.push_back(std::make_unique<DisplayLabelGroupingNodesPostProcessor>());
-#ifdef wip_enable_display_label_postprocessor
-        m_postProcessors.push_back(std::make_unique<DisplayLabelSortingPostProcessor>());
-#endif
-        m_postProcessors.push_back(std::make_unique<NodesFinalizingPostProcessor>());
-        }
-};
-
-/*=================================================================================**//**
-* @bsiclass
-+===============+===============+===============+===============+===============+======*/
-struct RulesDrivenECPresentationManagerImpl::NodesProviderContextFactory : INodesProviderContextFactory
-{
-private:
-    RulesDrivenECPresentationManagerImpl& m_manager;
-
-protected:
-    NavNodesProviderContextPtr _Create(IConnectionCR connection, Utf8CP rulesetId, NavNodeCP parentNode, std::shared_ptr<INavNodesCache> cache, ICancelationTokenCP cancelationToken, RulesetVariables const& variables) const override
-        {
-        auto scope = Diagnostics::Scope::Create("Create nodes provider context");
-
-        // get the ruleset
-        PresentationRuleSetPtr ruleset = FindRuleset(m_manager.GetLocaters(), connection, rulesetId);
-        if (!ruleset.IsValid())
-            {
-            DIAGNOSTICS_DEV_LOG(DiagnosticsCategory::Hierarchies, LOG_TRACE, Utf8PrintfString("Ruleset '%s' not found. Returning NULL.", rulesetId));
-            return nullptr;
-            }
-
-        ThrowIfCancelled(cancelationToken);
-
-        // get various caches
-        IUserSettings const& settings = m_manager.GetUserSettings(rulesetId);
-        ECExpressionsCache& ecexpressionsCache = m_manager.m_rulesetECExpressionsCache->Get(rulesetId);
-        RelatedPathsCache& relatedPathsCache = m_manager.m_ecdbCaches->GetRelatedPathsCache(connection);
-        RulesetUsedClassesNotificationFlags& rulesetUsedClassesNotificationFlags = m_manager.m_ecdbCaches->GetRulesetUsedClassesNotificationFlags(connection);
-
-        // make sure latest ruleset version is used in cache
-        cache->OnRulesetUsed(*ruleset);
-        std::unique_ptr<RulesetVariables> rulesetVariables = std::make_unique<RulesetVariables>(variables);
-        rulesetVariables->Merge(settings);
-
-        // set up the nodes provider context
-        NavNodesProviderContextPtr context = NavNodesProviderContext::Create(*ruleset, TargetTree_MainTree, parentNode,
-            std::move(rulesetVariables), ecexpressionsCache, relatedPathsCache, *m_manager.m_nodesFactory, cache,
-            *m_manager.m_nodesProviderFactory, m_manager.GetLocalState());
-        context->SetQueryContext(*m_manager.m_connections, connection, m_manager.m_usedClassesListener);
-
-        if (parentNode)
-            context->SetChildNodeContext(nullptr, *parentNode);
-        else
-            context->SetRootNodeContext(nullptr);
-
-        context->SetPropertyFormattingContext(m_manager.GetECPropertyFormatter(), UnitSystem::Undefined);
-        context->SetCancelationToken(cancelationToken);
-
-        // notify listener with ECClasses used in this ruleset
-        if (rulesetUsedClassesNotificationFlags.Add(ruleset->GetRuleSetId()))
-            UsedClassesHelper::NotifyListenerWithRulesetClasses(*m_manager.m_usedClassesListener, ecexpressionsCache, connection, context->GetRulesPreprocessor());
-
-        return context;
-        }
-public:
-    NodesProviderContextFactory(RulesDrivenECPresentationManagerImpl& mgr) : m_manager(mgr) {}
-};
-
-/*---------------------------------------------------------------------------------**//**
-* @bsimethod
-+---------------+---------------+---------------+---------------+---------------+------*/
-RulesDrivenECPresentationManagerImpl::RulesDrivenECPresentationManagerImpl(Params const& params)
-    : m_connections(params.GetConnections() ? params.GetConnections() : std::make_shared<ConnectionManager>())
-    {
-    m_localState = params.GetLocalState();
-    m_ecPropertyFormatter = params.GetECPropertyFormatter();
-    m_categorySupplier = params.GetCategorySupplier();
-
-    m_locaters = params.GetRulesetLocaters() ? params.GetRulesetLocaters() : std::make_shared<RuleSetLocaterManager>(*m_connections);
-    m_locaters->SetRulesetCallbacksHandler(this);
-
-    m_userSettings = params.GetUserSettings() ? params.GetUserSettings() : std::make_shared<UserSettingsManager>(params.GetPaths().GetTemporaryDirectory());
-    GetUserSettingsManager().SetChangesListener(this);
-    GetUserSettingsManager().SetLocalState(m_localState);
-
-    m_ecInstanceChangeEventSources = params.GetECInstanceChangeEventSources(); // need to copy this list to keep the ref counts
-    for (auto const& ecInstanceChangeEventSource : m_ecInstanceChangeEventSources)
-        ecInstanceChangeEventSource->RegisterEventHandler(*this);
-
-    m_customFunctions = new CustomFunctionsInjector(*m_connections);
-    m_rulesetECExpressionsCache = new RulesetECExpressionsCache();
-    m_ecdbCaches = new ECDbCaches();
-    m_nodesProviderContextFactory = new NodesProviderContextFactory(*this);
-    m_nodesProviderFactory = new NodesProviderFactory();
-    m_usedClassesListener = new UsedClassesListener(*this);
-    m_nodesFactory = new NavNodesFactory();
-
-    m_nodesCachesManager = CreateCacheManager(params.GetCachingParams().GetCacheDirectoryPath(), *m_nodesFactory, *m_nodesProviderContextFactory, *m_nodesProviderFactory,
-        *m_connections, params.GetCachingParams().GetCacheMode(), params.GetCachingParams().GetDiskCacheFileSizeLimit(), params.GetCachingParams().GetDiskCacheMemoryCacheSize());
-    m_contentCache = new ContentCache(params.GetContentCachingParams().GetPrivateCacheSize());
-
-    m_updateHandler = new UpdateHandler(*m_nodesCachesManager, m_contentCache, *m_connections, *m_nodesProviderContextFactory,
-        *m_nodesProviderFactory, *m_rulesetECExpressionsCache);
-    m_updateHandler->SetRecordsHandler(std::make_unique<CompositeUpdateRecordsHandler>(params.GetUpdateRecordsHandlers()));
-
-    m_connections->AddListener(*this);
-    }
-
-/*---------------------------------------------------------------------------------**//**
-* @bsimethod
-+---------------+---------------+---------------+---------------+---------------+------*/
-void RulesDrivenECPresentationManagerImpl::Initialize()
-    {
-    RegisterDisplayLabelRuleset(GetLocaters());
-    }
-
-/*---------------------------------------------------------------------------------**//**
-* @bsimethod
-+---------------+---------------+---------------+---------------+---------------+------*/
-std::shared_ptr<NodesCache> RulesDrivenECPresentationManagerImpl::GetNodesCache(IConnectionCR connection)
-    {
-    return m_nodesCachesManager->GetPersistentCache(connection.GetId());
-    }
-
-/*---------------------------------------------------------------------------------**//**
-* @bsimethod
-+---------------+---------------+---------------+---------------+---------------+------*/
-std::shared_ptr<INavNodesCache> RulesDrivenECPresentationManagerImpl::_GetHierarchyCache(Utf8StringCR connectionId) const
-    {
-    return m_nodesCachesManager->GetPersistentCache(connectionId);
-    }
-
-/*---------------------------------------------------------------------------------**//**
-* @bsimethod
-+---------------+---------------+---------------+---------------+---------------+------*/
-RulesDrivenECPresentationManagerImpl::~RulesDrivenECPresentationManagerImpl()
-    {
-    auto scope = Diagnostics::Scope::Create("Destroy manager impl");
-    m_connections->DropListener(*this);
-    m_connections->CloseConnections();
-    DELETE_AND_CLEAR(m_updateHandler);
-    DELETE_AND_CLEAR(m_contentCache);
-    DELETE_AND_CLEAR(m_nodesFactory);
-    DELETE_AND_CLEAR(m_usedClassesListener);
-    DELETE_AND_CLEAR(m_nodesProviderFactory);
-    DELETE_AND_CLEAR(m_nodesProviderContextFactory);
-    DELETE_AND_CLEAR(m_ecdbCaches);
-    DELETE_AND_CLEAR(m_rulesetECExpressionsCache);
-    DELETE_AND_CLEAR(m_customFunctions);
-    }
-
-/*---------------------------------------------------------------------------------**//**
-* @bsimethod
-+---------------+---------------+---------------+---------------+---------------+------*/
-IECPropertyFormatter const& RulesDrivenECPresentationManagerImpl::_GetECPropertyFormatter() const
-    {
-    BeMutexHolder lock(m_mutex);
-    if (nullptr != m_ecPropertyFormatter)
-        return *m_ecPropertyFormatter;
-
-    static const DefaultPropertyFormatter s_defaultPropertyFormatter;
-    return s_defaultPropertyFormatter;
-    }
-
-/*---------------------------------------------------------------------------------**//**
-* @bsimethod
-+---------------+---------------+---------------+---------------+---------------+------*/
-IPropertyCategorySupplier const& RulesDrivenECPresentationManagerImpl::_GetCategorySupplier() const
-    {
-    BeMutexHolder lock(m_mutex);
-    if (nullptr != m_categorySupplier)
-        return *m_categorySupplier;
-
-    static const DefaultCategorySupplier s_defaultCategorySupplier;
-    return s_defaultCategorySupplier;
-    }
-
-/*---------------------------------------------------------------------------------**//**
-* @bsimethod
-+---------------+---------------+---------------+---------------+---------------+------*/
-void RulesDrivenECPresentationManagerImpl::_OnRulesetCreated(RuleSetLocaterCR, PresentationRuleSetR ruleset)
-    {
-    auto scope = Diagnostics::Scope::Create(Utf8PrintfString("Ruleset created: '%s'", ruleset.GetRuleSetId().c_str()));
-    IUserSettings& settings = GetUserSettings(ruleset.GetRuleSetId().c_str());
-    settings.InitFrom(ruleset.GetUserSettings());
-    }
-
-/*---------------------------------------------------------------------------------**//**
-* @bsimethod
-+---------------+---------------+---------------+---------------+---------------+------*/
-void RulesDrivenECPresentationManagerImpl::_OnRulesetDispose(RuleSetLocaterCR, PresentationRuleSetR ruleset)
-    {
-    auto scope = Diagnostics::Scope::Create(Utf8PrintfString("Ruleset disposed: '%s'", ruleset.GetRuleSetId().c_str()));
-    m_rulesetECExpressionsCache->Clear(ruleset.GetRuleSetId().c_str());
-    m_updateHandler->NotifyRulesetDisposed(ruleset);
-    }
-
-/*---------------------------------------------------------------------------------**//**
-* @bsimethod
-+---------------+---------------+---------------+---------------+---------------+------*/
-void RulesDrivenECPresentationManagerImpl::_OnSettingChanged(Utf8CP rulesetId, Utf8CP settingId) const
-    {
-    // TODO: is this necessary anymore?
-    auto scope = Diagnostics::Scope::Create(Utf8PrintfString("Setting changed: '%s'", settingId));
-    CustomFunctionsManager::GetManager()._OnSettingChanged(rulesetId, settingId);
-    m_updateHandler->NotifySettingChanged(rulesetId, settingId);
-    }
-
-/*---------------------------------------------------------------------------------**//**
-* @bsimethod
-+---------------+---------------+---------------+---------------+---------------+------*/
-void RulesDrivenECPresentationManagerImpl::_OnConnectionEvent(ConnectionEvent const& evt)
-    {
-    if (evt.GetEventType() == ConnectionEventType::Opened)
-        {
-        RefCountedPtr<EmbeddedRuleSetLocater> embeddedLocater = EmbeddedRuleSetLocater::Create(evt.GetConnection());
-        RuleSetLocaterPtr supplementalLocater = SupplementalRuleSetLocater::Create(*embeddedLocater);
-        RuleSetLocaterPtr nonsupplementalLocater = NonSupplementalRuleSetLocater::Create(*embeddedLocater);
-        m_embeddedRuleSetLocaters[evt.GetConnection().GetId()] = { supplementalLocater, nonsupplementalLocater };
-        GetLocaters().RegisterLocater(*supplementalLocater);
-        GetLocaters().RegisterLocater(*nonsupplementalLocater);
-        }
-    else if (evt.GetEventType() == ConnectionEventType::Closed)
-        {
-        auto iter = m_embeddedRuleSetLocaters.find(evt.GetConnection().GetId());
-        if (m_embeddedRuleSetLocaters.end() != iter)
-            {
-            for (RuleSetLocaterPtr locater : iter->second )
-                GetLocaters().UnregisterLocater(*locater);
-            m_embeddedRuleSetLocaters.erase(iter);
-            }
-        }
-    if (evt.GetEventType() == ConnectionEventType::Closed || evt.GetEventType() == ConnectionEventType::Suspended)
-        {
-        m_contentCache->ClearCache(evt.GetConnection());
-        m_ecdbCaches->Clear(evt.GetConnection());
-        }
-    }
-
-/*---------------------------------------------------------------------------------**//**
-* @bsimethod
-+---------------+---------------+---------------+---------------+---------------+------*/
-void RulesDrivenECPresentationManagerImpl::_OnECInstancesChanged(ECDbCR db, bvector<ECInstanceChangeEventSource::ChangedECInstance> changes)
-    {
-    auto scope = Diagnostics::Scope::Create(Utf8PrintfString("ECInstances changed with %" PRIu64 " changes", (uint64_t)changes.size()));
-
-    if (changes.empty())
-        return;
-
-    IConnectionPtr connection = m_connections->GetConnection(db);
-    if (connection.IsNull())
-        DIAGNOSTICS_HANDLE_FAILURE(DiagnosticsCategory::Connections, "Failed to get a connection for current task");
-
-    Savepoint txn(connection->GetDb(), "Impl::_OnECInstancesChanged");
-    DIAGNOSTICS_ASSERT_SOFT(DiagnosticsCategory::Connections, txn.IsActive(), "Failed to start a transaction");
-
-    m_updateHandler->NotifyECInstancesChanged(*connection, changes);
-    }
-
-/*---------------------------------------------------------------------------------**//**
-* @bsimethod
-+---------------+---------------+---------------+---------------+---------------+------*/
-static std::shared_ptr<NavNodesProviderContext::PageOptions> CreateProviderPageOptions(PageOptionsCP pageOptions)
-    {
-    if (!pageOptions || pageOptions->Empty())
-        return nullptr;
-
-    if (pageOptions->GetPageSize() == 0)
-        return std::make_shared<NavNodesProviderContext::PageOptions>(pageOptions->GetPageStart());
-
-    return std::make_shared<NavNodesProviderContext::PageOptions>(pageOptions->GetPageStart(), pageOptions->GetPageSize());
-    }
-
-/*---------------------------------------------------------------------------------**//**
-* @bsimethod
-+---------------+---------------+---------------+---------------+---------------+------*/
-NavNodesProviderContextPtr RulesDrivenECPresentationManagerImpl::CreateNodesProviderContext(HierarchyRequestImplParams const& params, std::shared_ptr<INavNodesCache> cache) const
-    {
-    auto scope = Diagnostics::Scope::Create("Create nodes provider context");
-
-    // locate the parent node if it's passed by key
-    NavNodeCPtr parentNode = params.GetParentNode();
-    if (parentNode.IsNull() && params.GetParentNodeKey())
-        {
-        parentNode = NavNodeLocater(*this, RequestWithRulesetImplParams::Create(params)).LocateNode(*params.GetParentNodeKey());
-        if (parentNode.IsNull())
-            throw InvalidArgumentException("Node for given parent node key does not exist");
-        }
-
-    // get the nodes cache
-    if (nullptr == cache)
-        cache = m_nodesCachesManager->GetCache(params.GetConnection().GetId(), parentNode.IsValid() ? parentNode->GetNodeId() : BeGuid());
-    if (nullptr == cache)
-        DIAGNOSTICS_HANDLE_FAILURE(DiagnosticsCategory::Hierarchies, Utf8PrintfString("Failed to find the hierarchy cache for given connection: '%s'.", params.GetConnection().GetId().c_str()));
-
-    // create the nodes provider context
-    NavNodesProviderContextPtr context = m_nodesProviderContextFactory->Create(params.GetConnection(), params.GetRulesetId().c_str(),
-        parentNode.get(), cache, params.GetCancellationToken(), params.GetRulesetVariables());
-    if (context.IsValid())
-        {
-        context->SetInstanceFilter(params.GetInstanceFilter());
-        if (params.GetLimit().IsValid())
-            context->SetResultSetSizeLimit((uint64_t)*params.GetLimit());
-        }
-    return context;
-    }
-
-/*---------------------------------------------------------------------------------**//**
-* @bsimethod
-+---------------+---------------+---------------+---------------+---------------+------*/
-void RulesDrivenECPresentationManagerImpl::FinalizeNode(RequestWithRulesetImplParams const& params, NavNodeR node) const
-    {
-    auto scope = Diagnostics::Scope::Create("Finalize node");
-
-    auto hierarchyCache = m_nodesCachesManager->GetCache(params.GetConnection().GetId());
-    auto parentNodeId = hierarchyCache->GetVirtualParentNodeId(node.GetNodeId());
-    auto parentNode = parentNodeId.IsValid() ? hierarchyCache->GetNode(parentNodeId) : nullptr;
-    auto contextParams = CreateHierarchyRequestParams(params, parentNode.get());
-    auto context = CreateNodesProviderContext(contextParams);
-    if (context.IsNull())
-        DIAGNOSTICS_HANDLE_FAILURE(DiagnosticsCategory::Hierarchies, "Failed to create context for finalizing node.");
-
-    NodesFinalizer(*context).Finalize(node);
-    }
-
-/*---------------------------------------------------------------------------------**//**
-* @bsimethod
-+---------------+---------------+---------------+---------------+---------------+------*/
-std::unique_ptr<INodeInstanceKeysProvider> RulesDrivenECPresentationManagerImpl::_CreateNodeInstanceKeysProvider(NodeInstanceKeysRequestImplParams const& params) const
-    {
-    auto scope = Diagnostics::Scope::Create("Create nodes instance keys provider");
-
-    auto hierarchyParams = CreateHierarchyRequestParams(params);
-    hierarchyParams.SetInstanceFilter(params.GetInstanceFilter());
-
-    auto context = CreateNodesProviderContext(hierarchyParams);
-    if (context.IsNull())
-        {
-        DIAGNOSTICS_LOG(DiagnosticsCategory::Hierarchies, LOG_TRACE, LOG_WARNING, "Failed to create context. Returning NULL.");
-        return nullptr;
-        }
-
-    return context->CreateNodeInstanceKeysProvider();
-    }
-
-/*---------------------------------------------------------------------------------**//**
-* @bsimethod
-+---------------+---------------+---------------+---------------+---------------+------*/
-RefCountedPtr<ProviderBasedNodesDataSource> RulesDrivenECPresentationManagerImpl::GetCachedDataSource(NavNodesProviderContextR context, PageOptionsCP pageOptions) const
-    {
-    auto scope = Diagnostics::Scope::Create("Create data source");
-
-    NavNodesProviderPtr provider;
-    bool hasPageOffset = pageOptions && pageOptions->GetPageStart() > 0;
-    if (!hasPageOffset && context.GetResultSetSizeLimit().IsNull())
-        {
-        // look for provider in persistent cache
-        // note: combined hierarchy level provider is only efficient to get nodes without offset, in all other cases
-        // it's more efficient to create a new provider
-        provider = context.GetNodesCache().GetCombinedHierarchyLevel(context, context.GetHierarchyLevelIdentifier());
-        if (provider.IsValid())
-            DIAGNOSTICS_DEV_LOG(DiagnosticsCategory::Hierarchies, LOG_TRACE, "Found provider in persistent cache");
-        }
-
-    // create the provider
-    if (provider.IsNull())
-        {
-        provider = m_nodesProviderFactory->Create(context);
-        DIAGNOSTICS_DEV_LOG(DiagnosticsCategory::Hierarchies, LOG_TRACE, "Created a new provider");
-        }
-
-    // check if the hierarchy level supports filtering
-    auto supportsFiltering = HierarchiesFilteringHelper::SupportsFiltering(
-        context.GetVirtualParentNode().get(),
-        TraverseHierarchyRulesProps(context.GetNodesFactory(), context.GetRulesPreprocessor(), context.GetSchemaHelper()),
-        nullptr
-    );
-
-    // apply limiting
-    if (context.GetResultSetSizeLimit().IsValid() && supportsFiltering)
-        {
-        auto limit = (size_t)*context.GetResultSetSizeLimit();
-        auto instancesCount = provider->GetLimitedInstancesCount(limit + 1);
-        if (instancesCount > limit)
-            throw ResultSetTooLargeError(limit);
-        }
-
-    // post-process
-    provider = provider->PostProcess(m_nodesProviderFactory->GetPostProcessors());
-    DIAGNOSTICS_DEV_LOG(DiagnosticsCategory::Hierarchies, LOG_TRACE, "Provider post-processed");
-
-    // apply paging
-    provider->SetPageOptions(CreateProviderPageOptions(pageOptions));
-
-    auto source = ProviderBasedNodesDataSource::Create(*provider);
-    source->SetSupportsFiltering(supportsFiltering);
-    return source;
-    }
-
-/*---------------------------------------------------------------------------------**//**
-* @bsimethod
-+---------------+---------------+---------------+---------------+---------------+------*/
-RefCountedPtr<ProviderBasedNodesDataSource> RulesDrivenECPresentationManagerImpl::GetCachedDataSource(WithPageOptions<HierarchyRequestImplParams> const& params) const
-    {
-    auto scope = Diagnostics::Scope::Create("Create data source");
-
-    NavNodesProviderContextPtr context = CreateNodesProviderContext(params);
-    if (context.IsNull())
-        {
-        DIAGNOSTICS_LOG(DiagnosticsCategory::Hierarchies, LOG_TRACE, LOG_WARNING, "Failed to create context. Returning NULL.");
-        return nullptr;
-        }
-
-    // create hierarchy level locker for this hierarchy level. If lock was acquired it will be released when context is destroyed.
-    context->SetHierarchyLevelLocker(context->GetNodesCache().CreateHierarchyLevelLocker(context->GetHierarchyLevelIdentifier()));
-
-    return GetCachedDataSource(*context, &params.GetPageOptions());
-    }
-
-/*---------------------------------------------------------------------------------**//**
-* @bsimethod
-+---------------+---------------+---------------+---------------+---------------+------*/
-static Diagnostics::Scope::Holder CreateScopeForHierarchyRequest(HierarchyRequestParams const& params, Utf8CP requestIdentifier)
-    {
-    if (params.GetParentNode())
-        return Diagnostics::Scope::Create(Utf8PrintfString("Get child %s for parent %s", requestIdentifier, DiagnosticsHelpers::CreateNodeIdentifier(*params.GetParentNode()).c_str()));
-
-    if (params.GetParentNodeKey())
-        return Diagnostics::Scope::Create(Utf8PrintfString("Get child %s for parent %s", requestIdentifier, DiagnosticsHelpers::CreateNodeKeyIdentifier(*params.GetParentNodeKey()).c_str()));
-
-    return Diagnostics::Scope::Create(Utf8PrintfString("Get root %s", requestIdentifier));
-    }
-
-/*---------------------------------------------------------------------------------**//**
-* @bsimethod
-+---------------+---------------+---------------+---------------+---------------+------*/
-static void ReportNodesResponse(WithPageOptions<HierarchyRequestParams> const& params, NavNodesDataSource const* ds)
-    {
-    auto pageStart = (uint64_t)params.GetPageOptions().GetPageStart();
-    auto dsSizeWithOffset = (uint64_t)(params.GetPageOptions().GetPageStart() + (ds ? ds->GetSize() : 0));
-    if (params.GetParentNode())
-        {
-        DIAGNOSTICS_DEV_LOG(DiagnosticsCategory::Hierarchies, LOG_INFO, Utf8PrintfString("Returning [%" PRIu64 ", %" PRIu64 ") child nodes for parent %s",
-            pageStart, dsSizeWithOffset, DiagnosticsHelpers::CreateNodeIdentifier(*params.GetParentNode()).c_str()));
-        }
-    else if (params.GetParentNodeKey())
-        {
-        DIAGNOSTICS_DEV_LOG(DiagnosticsCategory::Hierarchies, LOG_INFO, Utf8PrintfString("Returning [%" PRIu64 ", %" PRIu64 ") child nodes for parent %s",
-            pageStart, dsSizeWithOffset, DiagnosticsHelpers::CreateNodeKeyIdentifier(*params.GetParentNodeKey()).c_str()));
-        }
-    else
-        {
-        DIAGNOSTICS_DEV_LOG(DiagnosticsCategory::Hierarchies, LOG_INFO, Utf8PrintfString("Returning [%" PRIu64 ", %" PRIu64 ") root nodes",
-            pageStart, dsSizeWithOffset));
-        }
-    }
-
-/*---------------------------------------------------------------------------------**//**
-* @bsimethod
-+---------------+---------------+---------------+---------------+---------------+------*/
-NavNodesDataSourcePtr RulesDrivenECPresentationManagerImpl::_GetNodes(WithPageOptions<HierarchyRequestImplParams> const& params)
-    {
-    auto scope = CreateScopeForHierarchyRequest(params, "nodes");
-
-    Savepoint txn(params.GetConnection().GetDb(), "Impl::_GetNodes");
-    DIAGNOSTICS_ASSERT_SOFT(DiagnosticsCategory::Connections, txn.IsActive(), "Failed to start a transaction");
-
-    NavNodesDataSourcePtr source = GetCachedDataSource(params);
-    ReportNodesResponse(params, source.get());
-    return source;
-    }
-
-/*---------------------------------------------------------------------------------**//**
-* @bsimethod
-+---------------+---------------+---------------+---------------+---------------+------*/
-static void ReportNodesCountResponse(WithPageOptions<HierarchyRequestParams> const& params, size_t nodesCount)
-    {
-    if (params.GetParentNode())
-        {
-        DIAGNOSTICS_DEV_LOG(DiagnosticsCategory::Hierarchies, LOG_INFO, Utf8PrintfString("Returning %" PRIu64 " for parent %s",
-            (uint64_t)nodesCount, DiagnosticsHelpers::CreateNodeIdentifier(*params.GetParentNode()).c_str()));
-        }
-    else if (params.GetParentNodeKey())
-        {
-        DIAGNOSTICS_DEV_LOG(DiagnosticsCategory::Hierarchies, LOG_INFO, Utf8PrintfString("Returning %" PRIu64 " for parent %s",
-            (uint64_t)nodesCount, DiagnosticsHelpers::CreateNodeKeyIdentifier(*params.GetParentNodeKey()).c_str()));
-        }
-    else
-        {
-        DIAGNOSTICS_DEV_LOG(DiagnosticsCategory::Hierarchies, LOG_INFO, Utf8PrintfString("Returning %" PRIu64, (uint64_t)nodesCount));
-        }
-    }
-
-/*---------------------------------------------------------------------------------**//**
-* @bsimethod
-+---------------+---------------+---------------+---------------+---------------+------*/
-size_t RulesDrivenECPresentationManagerImpl::_GetNodesCount(HierarchyRequestImplParams const& params)
-    {
-    auto scope = CreateScopeForHierarchyRequest(params, "nodes count");
-
-    Savepoint txn(params.GetConnection().GetDb(), "Impl::_GetNodesCount");
-    DIAGNOSTICS_ASSERT_SOFT(DiagnosticsCategory::Connections, txn.IsActive(), "Failed to start a transaction");
-
-    NavNodesDataSourcePtr source = GetCachedDataSource(params);
-    size_t size = source.IsValid() ? source->GetSize() : 0;
-    ReportNodesCountResponse(params, size);
-    return size;
-    }
-
-/*---------------------------------------------------------------------------------**//**
-* @bsimethod
-+---------------+---------------+---------------+---------------+---------------+------*/
-static Diagnostics::Scope::Holder CreateScopeForHierarchyRequest(HierarchyLevelDescriptorRequestParams const& params, Utf8CP requestIdentifier)
-    {
-    if (params.GetParentNodeKey())
-        return Diagnostics::Scope::Create(Utf8PrintfString("Get child %s for parent %s", requestIdentifier, DiagnosticsHelpers::CreateNodeKeyIdentifier(*params.GetParentNodeKey()).c_str()));
-
-    return Diagnostics::Scope::Create(Utf8PrintfString("Get root %s", requestIdentifier));
-    }
-
-/*---------------------------------------------------------------------------------**//**
-* @bsimethod
-+---------------+---------------+---------------+---------------+---------------+------*/
-ContentDescriptorCPtr RulesDrivenECPresentationManagerImpl::_GetNodesDescriptor(HierarchyLevelDescriptorRequestImplParams const& params)
-    {
-    auto scope = CreateScopeForHierarchyRequest(params, "nodes descriptor");
-
-    Savepoint txn(params.GetConnection().GetDb(), "Impl::_GetNodesDescriptor");
-    DIAGNOSTICS_ASSERT_SOFT(DiagnosticsCategory::Connections, txn.IsActive(), "Failed to start a transaction");
-
-    auto context = CreateNodesProviderContext(HierarchyRequestImplParams::Create(HierarchyRequestParams(params, params.GetParentNodeKey()), params));
-    auto ruleset = HierarchiesFilteringHelper::CreateHierarchyLevelDescriptorRuleset(
-        context->GetVirtualParentNode().get(),
-        TraverseHierarchyRulesProps(context->GetNodesFactory(), context->GetRulesPreprocessor(), context->GetSchemaHelper())
-        );
-    TempRulesetRegistration registerRuleset(*m_locaters, *ruleset);
-
-    auto descriptorParams = ContentDescriptorRequestImplParams::Create(ContentDescriptorRequestParams(
-        ContentMetadataRequestParams(
-            ruleset->GetRuleSetId(),
-            RulesetVariables(),
-            "HierarchyFiltering",
-            (int)ContentFlags::DescriptorOnly
-            ),
-        *KeySet::Create(params.GetParentNodeKey() ? NavNodeKeyList{ params.GetParentNodeKey() } : NavNodeKeyList{})
-        ), params);
-<<<<<<< HEAD
-    return GetContentDescriptor(descriptorParams);
-=======
-    auto descriptor = GetContentDescriptor(descriptorParams);
-    if (descriptor.IsNull())
-        return nullptr;
-
-    auto result = ContentDescriptor::Create(*descriptor);
-    result->SetRuleset(*ruleset);
-    return result;
->>>>>>> 5d474cd9
-    }
-
-/*---------------------------------------------------------------------------------**//**
-* @bsimethod
-+---------------+---------------+---------------+---------------+---------------+------*/
-void RulesDrivenECPresentationManagerImpl::TraverseHierarchy(HierarchyRequestImplParams const& params, std::shared_ptr<INavNodesCache> cache) const
-    {
-    ThrowIfCancelled(params.GetCancellationToken());
-
-    NavNodesProviderContextPtr context = CreateNodesProviderContext(params, cache);
-    if (context.IsNull())
-        {
-        DIAGNOSTICS_LOG(DiagnosticsCategory::Hierarchies, LOG_TRACE, LOG_WARNING, "Failed to create context - stopping hierarchy traversal.");
-        return;
-        }
-
-    NavNodesDataSourceCPtr nodes = GetCachedDataSource(*context, nullptr);
-    if (nodes.IsValid())
-        {
-        for (auto const& node : *nodes)
-            TraverseHierarchy(CreateHierarchyRequestParams(params, node.get()), cache);
-        }
-    }
-
-/*---------------------------------------------------------------------------------**//**
-* @bsimethod
-+---------------+---------------+---------------+---------------+---------------+------*/
-bvector<NavNodeCPtr> RulesDrivenECPresentationManagerImpl::_GetFilteredNodes(NodePathsFromFilterTextRequestImplParams const& params)
-    {
-    auto scope = Diagnostics::Scope::Create(Utf8PrintfString("Get filtered nodes: '%s'", params.GetFilterText().c_str()));
-
-    Savepoint txn(params.GetConnection().GetDb(), "Impl::_GetFilteredNodes");
-    DIAGNOSTICS_ASSERT_SOFT(DiagnosticsCategory::Connections, txn.IsActive(), "Failed to start a transaction");
-
-    bvector<NavNodeCPtr> result;
-
-    std::shared_ptr<NodesCache> nodesCache = m_nodesCachesManager->GetPersistentCache(params.GetConnection().GetId());
-    VALID_HIERARCHY_CACHE_PRECONDITION(nodesCache, result);
-
-    // create a savepoint to avoid committing any changes while we're creating the hierarchy
-    auto cacheSavepoint = nodesCache->CreateSavepoint(true);
-
-    if (!nodesCache->IsCombinedHierarchyLevelInitialized(CombinedHierarchyLevelIdentifier(params.GetConnection().GetId(), params.GetRulesetId().c_str(), BeGuid()), params.GetRulesetVariables(), nullptr, nullptr))
-        {
-        NavNodesProviderContextPtr rootNodesContext = CreateNodesProviderContext(CreateHierarchyRequestParams(params), nodesCache);
-        if (rootNodesContext.IsNull())
-            {
-            DIAGNOSTICS_LOG(DiagnosticsCategory::Hierarchies, LOG_TRACE, LOG_WARNING, "Failed to create root nodes context. Returning empty list.");
-            return result;
-            }
-        NavNodesDataSourceCPtr rootNodes = GetCachedDataSource(*rootNodesContext, nullptr);
-        if (rootNodes.IsValid())
-            {
-            for (auto const& node : *rootNodes)
-                {
-                (void)node;
-                ThrowIfCancelled(params.GetCancellationToken());
-                }
-            }
-        }
-
-    // first we need to make sure the hierarchy is fully traversed so we can search in cache
-    NavNodesProviderContextPtr undeterminedChildNodesContext = CreateNodesProviderContext(CreateHierarchyRequestParams(params), nodesCache);
-    if (undeterminedChildNodesContext.IsNull())
-        {
-        DIAGNOSTICS_LOG(DiagnosticsCategory::Hierarchies, LOG_TRACE, LOG_WARNING, "Failed to create undetermined child nodes context. Returning empty list.");
-        return result;
-        }
-    NavNodesProviderCPtr provider = nodesCache->GetUndeterminedNodesProvider(*undeterminedChildNodesContext);
-    if (provider.IsNull())
-        return result;
-
-    for (auto const& node : *provider)
-        {
-        NOT_NULL_PRECONDITION(node, "RulesDrivenECPresentationManagerImpl::_GetFilteredNodes");
-        TraverseHierarchy(CreateHierarchyRequestParams(params, node.get()), nodesCache);
-        }
-
-    // now we can filter nodes in cache
-    NavNodesProviderContextPtr filteredNodesContext = CreateNodesProviderContext(CreateHierarchyRequestParams(params), nodesCache);
-    if (filteredNodesContext.IsNull())
-        {
-        DIAGNOSTICS_LOG(DiagnosticsCategory::Hierarchies, LOG_TRACE, LOG_WARNING, "Failed to create filtered nodes context. Returning empty list.");
-        return result;
-        }
-
-    NavNodesProviderPtr filteredProvider = nodesCache->GetFilteredNodesProvider(*filteredNodesContext, params.GetFilterText().c_str());
-    NodesFinalizer finalizer(*filteredNodesContext);
-    DisabledFullNodesLoadContext disableFinalize(*filteredProvider);
-    for (NavNodePtr node : *filteredProvider)
-        {
-        ThrowIfCancelled(params.GetCancellationToken());
-        NOT_NULL_PRECONDITION(node, "RulesDrivenECPresentationManagerImpl::_GetFilteredNodes");
-
-        // we don't support hierarchy level filtering on top of filtered hierarchies - set the value before finalizing
-        node->SetSupportsFiltering(false);
-        finalizer.Finalize(*node);
-
-        result.push_back(node);
-        }
-
-    return result;
-    }
-
-/*---------------------------------------------------------------------------------**//**
-* @bsimethod
-+---------------+---------------+---------------+---------------+---------------+------*/
-bvector<NodesPathElement> RulesDrivenECPresentationManagerImpl::_CreateNodesHierarchy(CreateNodesHierarchyRequestImplParams const& params)
-    {
-    auto scope = Diagnostics::Scope::Create("Create nodes hierarchy");
-
-    Savepoint txn(params.GetConnection().GetDb(), "Impl::_CreateNodesHierarchy");
-    DIAGNOSTICS_ASSERT_SOFT(DiagnosticsCategory::Connections, txn.IsActive(), "Failed to start a transaction");
-
-    std::shared_ptr<NodesCache> cache = m_nodesCachesManager->GetPersistentCache(params.GetConnection().GetId());
-    VALID_HIERARCHY_CACHE_PRECONDITION(cache, nullptr);
-
-    NavNodesProviderContextPtr context = CreateNodesProviderContext(CreateHierarchyRequestParams(params), cache);
-    if (context.IsNull())
-        {
-        DIAGNOSTICS_LOG(DiagnosticsCategory::Hierarchies, LOG_TRACE, LOG_WARNING, "Failed to create nodes context. Returning empty list.");
-        return {};
-        }
-
-    NodesFinalizer finalizer(*context);
-
-    auto parentGetter = [&](NavNodeCR child) -> NavNodeCPtr
-        {
-        auto parentNode = cache->GetPhysicalParentNode(child.GetNodeId(), context->GetRulesetVariables(), nullptr);
-        if (parentNode.IsNull())
-            return nullptr;
-
-        // no need to determine children for it since we know it's a "parent"
-        NavNodePtr clone = parentNode->Clone();
-        clone->SetHasChildren(true);
-        clone->SetSupportsFiltering(false);
-        finalizer.Finalize(*clone);
-
-        return clone;
-        };
-    return NodePathsHelper::CreateHierarchy(params.GetNodes(), parentGetter, params.GetCancellationToken());
-    }
-
-/*=================================================================================**//**
-* @bsiclass
-+===============+===============+===============+===============+===============+======*/
-struct ContentRulesSpecificationsInputHandler
-{
-private:
-    ContentProviderContextCR m_context;
-    std::unique_ptr<RulesDrivenECPresentationManagerImpl::NavNodeLocater> m_nodesLocater;
-    std::unique_ptr<INodeInstanceKeysProvider> m_nodeInstanceKeysProvider;
-
-private:
-    /*---------------------------------------------------------------------------------**//**
-    * @bsimethod
-    +---------------+---------------+---------------+---------------+---------------+------*/
-    bvector<ECInstanceKey> GetECInstanceKeys(NavNodeKeyListCR nodeKeys, ICancelationTokenCP cancelationToken)
-        {
-        bvector<ECInstanceKey> instanceKeys;
-        for (NavNodeKeyCPtr key : nodeKeys)
-            {
-            if (nullptr != key->AsECInstanceNodeKey())
-                {
-                ContainerHelpers::TransformContainer(instanceKeys, key->AsECInstanceNodeKey()->GetInstanceKeys(), [](auto const& k)
-                    {
-                    return ECInstanceKey(k.GetClass()->GetId(), k.GetId());
-                    });
-                continue;
-                }
-            if (key->AsLabelGroupingNodeKey() && key->AsLabelGroupingNodeKey()->GetGroupedInstanceKeys() != nullptr)
-                {
-                ContainerHelpers::Push(instanceKeys, *key->AsLabelGroupingNodeKey()->GetGroupedInstanceKeys());
-                continue;
-                }
-
-            m_nodeInstanceKeysProvider->IterateInstanceKeys(*key, [&](ECInstanceKey k)
-                {
-                instanceKeys.push_back(k);
-                return true;
-                });
-            }
-        return instanceKeys;
-        }
-
-public:
-    ContentRulesSpecificationsInputHandler(RulesDrivenECPresentationManagerImpl const& manager, ContentProviderContextCR context)
-        : m_context(context)
-        {
-        auto locaterParams = RequestWithRulesetImplParams::Create(context.GetConnection(), &context.GetCancelationToken(),
-            context.GetRuleset().GetRuleSetId(), context.GetRulesetVariables());
-        locaterParams.SetUnitSystem(context.GetUnitSystem());
-        m_nodesLocater = std::make_unique<RulesDrivenECPresentationManagerImpl::NavNodeLocater>(manager, locaterParams);
-        m_nodeInstanceKeysProvider = m_context.CreateNodeInstanceKeysProvider();
-        }
-
-    /*---------------------------------------------------------------------------------**//**
-    * @bsimethod
-    +---------------+---------------+---------------+---------------+---------------+------*/
-    ContentRuleInstanceKeysContainer HandleSpecifications(ContentRuleInputKeysContainer& specs, ICancelationTokenCP cancelationToken)
-        {
-        auto scope = Diagnostics::Scope::Create("Convert content rule node keys to instance keys");
-        ContentRuleInstanceKeysContainer instanceSpecs;
-        if (!m_nodeInstanceKeysProvider)
-            {
-            DIAGNOSTICS_LOG(DiagnosticsCategory::Content, LOG_TRACE, LOG_WARNING, "Failed to create node instance keys provider. Returning empty list.");
-            return instanceSpecs;
-            }
-        for (ContentRuleInputKeys& spec : specs)
-            {
-            bvector<ECInstanceKey> instanceKeys = GetECInstanceKeys(spec.GetMatchingNodeKeys(), cancelationToken);
-            instanceSpecs.push_back(ContentRuleInstanceKeys(spec.GetRule(), instanceKeys));
-            }
-        return instanceSpecs;
-        }
-};
-
-/*---------------------------------------------------------------------------------**//**
-* @bsimethod
-+---------------+---------------+---------------+---------------+---------------+------*/
-ContentProviderContextPtr RulesDrivenECPresentationManagerImpl::CreateContentProviderContext(IConnectionCR connection, ContentProviderKey const& key, std::unique_ptr<RulesetVariables> variables, ICancelationTokenCP cancelationToken) const
-    {
-    auto scope = Diagnostics::Scope::Create("Create content provider context");
-
-    // get the ruleset
-    PresentationRuleSetPtr ruleset = FindRuleset(GetLocaters(), connection, key.GetRulesetId().c_str());
-    if (!ruleset.IsValid())
-        {
-        DIAGNOSTICS_DEV_LOG(DiagnosticsCategory::Content, LOG_TRACE, Utf8PrintfString("Ruleset '%s' not found. Returning NULL.", key.GetRulesetId().c_str()));
-        return nullptr;
-        }
-
-    // get nodes cache
-    std::shared_ptr<INavNodesCache> nodesCache = m_nodesCachesManager->GetCache(connection.GetId());
-    if (nullptr == nodesCache)
-        DIAGNOSTICS_HANDLE_FAILURE(DiagnosticsCategory::Content, Utf8PrintfString("Failed to find the hierarchy cache for given connection: '%s'. Returning NULL.", connection.GetId().c_str()));
-    nodesCache->OnRulesetUsed(*ruleset); // make sure latest ruleset version is used in cache
-
-    // get caches
-    ECExpressionsCache& ecexpressionsCache = m_rulesetECExpressionsCache->Get(ruleset->GetRuleSetId().c_str());
-    RelatedPathsCache& relatedPathsCache = m_ecdbCaches->GetRelatedPathsCache(connection);
-
-    // set up the provider context
-    ContentProviderContextPtr context = ContentProviderContext::Create(*ruleset, key.GetPreferredDisplayType(), key.GetContentFlags(), key.GetInputNodeKeys(), nodesCache,
-        GetCategorySupplier(), std::move(variables), ecexpressionsCache, relatedPathsCache, *m_nodesFactory, GetLocalState());
-    context->SetQueryContext(*m_connections, connection);
-    context->SetPropertyFormattingContext(GetECPropertyFormatter(), key.GetUnitSystem());
-    context->SetCancelationToken(cancelationToken);
-    if (nullptr != key.GetSelectionInfo())
-        context->SetSelectionInfo(*key.GetSelectionInfo());
-
-    return context;
-    }
-
-/*---------------------------------------------------------------------------------**//**
-* @bsimethod
-+---------------+---------------+---------------+---------------+---------------+------*/
-SpecificationContentProviderPtr RulesDrivenECPresentationManagerImpl::GetContentProvider(IConnectionCR connection, ICancelationTokenCP cancelationToken, ContentProviderKey const& key, RulesetVariables const& variables) const
-    {
-    auto scope = Diagnostics::Scope::Create("Get content provider");
-
-    // init ruleset variables from input & user settings
-    std::unique_ptr<RulesetVariables> rulesetVariables = std::make_unique<RulesetVariables>(variables);
-    rulesetVariables->Merge(GetUserSettingsManager().GetSettings(key.GetRulesetId()));
-
-    // attempt to find cached provider
-    BeMutexHolder contentCacheLock(m_contentCache->GetMutex());
-    SpecificationContentProviderPtr provider = m_contentCache->GetProvider(key, *rulesetVariables);
-    if (provider.IsValid())
-        {
-        DIAGNOSTICS_DEV_LOG(DiagnosticsCategory::Content, LOG_TRACE, "Found cached provider. Adopt and return.");
-        provider->Adopt(connection, cancelationToken);
-        return provider;
-        }
-
-    // create the context
-    auto context = CreateContentProviderContext(connection, key, std::move(rulesetVariables), cancelationToken);
-    if (context.IsNull())
-        {
-        DIAGNOSTICS_LOG(DiagnosticsCategory::Hierarchies, LOG_TRACE, LOG_WARNING, "Failed to create context. Returning NULL.");
-        return nullptr;
-        }
-
-    // get content specifications
-    NodeLabelCalculator nodeLabelCalculator(context->GetSchemaHelper(), *m_connections, connection, key.GetRulesetId(), context->GetRulesPreprocessor(), variables, context->GetECExpressionsCache(), *m_nodesFactory);
-    std::unique_ptr<INodeInstanceKeysProvider> instanceKeysProvider = context->CreateNodeInstanceKeysProvider();
-    IRulesPreprocessor::ContentRuleParameters params(key.GetInputNodeKeys(), key.GetPreferredDisplayType(), key.GetSelectionInfo(), nodeLabelCalculator, &context->GetNodesLocater(), instanceKeysProvider.get());
-    ContentRuleInputKeysContainer specs = context->GetRulesPreprocessor().GetContentSpecifications(params);
-    DIAGNOSTICS_LOG(DiagnosticsCategory::Content, LOG_TRACE, LOG_INFO, Utf8PrintfString("Creating content provider using %" PRIu64 " specifications.", (uint64_t)specs.size()));
-
-    // create the provider
-    ContentRulesSpecificationsInputHandler inputHandler(*this, *context);
-    ContentRuleInstanceKeysContainer instanceSpecs = inputHandler.HandleSpecifications(specs, cancelationToken);
-    provider = SpecificationContentProvider::Create(*context, instanceSpecs);
-    m_contentCache->CacheProvider(key, *provider);
-    return provider;
-    }
-
-/*---------------------------------------------------------------------------------**//**
-* @bsimethod
-+---------------+---------------+---------------+---------------+---------------+------*/
-bvector<SelectClassInfo> RulesDrivenECPresentationManagerImpl::_GetContentClasses(ContentClassesRequestImplParams const& params)
-    {
-    auto scope = Diagnostics::Scope::Create("Get content classes");
-
-    Savepoint txn(params.GetConnection().GetDb(), "Impl::_GetContentClasses");
-    DIAGNOSTICS_ASSERT_SOFT(DiagnosticsCategory::Connections, txn.IsActive(), "Failed to start a transaction");
-
-    // get the ruleset
-    PresentationRuleSetPtr ruleset = FindRuleset(GetLocaters(), params.GetConnection(), params.GetRulesetId().c_str());
-    if (!ruleset.IsValid())
-        {
-        DIAGNOSTICS_DEV_LOG(DiagnosticsCategory::Content, LOG_TRACE, Utf8PrintfString("Ruleset '%s' not found. Returning empty list.", params.GetRulesetId().c_str()));
-        return bvector<SelectClassInfo>();
-        }
-
-    std::shared_ptr<INavNodesCache> nodesCache = m_nodesCachesManager->GetCache(params.GetConnection().GetId());
-    if (nullptr == nodesCache)
-        DIAGNOSTICS_HANDLE_FAILURE(DiagnosticsCategory::Content, Utf8PrintfString("Failed to find the hierarchy cache for given connection: '%s'. Returning empty list.", params.GetConnection().GetId().c_str()));
-    // make sure latest ruleset version is used in cache
-    nodesCache->OnRulesetUsed(*ruleset);
-
-    // get ruleset-related caches
-    IUserSettings const& settings = GetUserSettingsManager().GetSettings(ruleset->GetRuleSetId().c_str());
-    ECExpressionsCache& ecexpressionsCache = m_rulesetECExpressionsCache->Get(ruleset->GetRuleSetId().c_str());
-
-    RulesetVariables rulesetVariables(params.GetRulesetVariables());
-    rulesetVariables.Merge(settings);
-
-    // get connection-related caches
-    RelatedPathsCache& relatedPathsCache = m_ecdbCaches->GetRelatedPathsCache(params.GetConnection());
-
-    // locate the classes
-    Utf8CP preferredDisplayType = params.GetPreferredDisplayType().size() ? params.GetPreferredDisplayType().c_str() : ContentDisplayType::Undefined;
-    ECSchemaHelper schemaHelper(params.GetConnection(), &relatedPathsCache, &ecexpressionsCache);
-    RulesPreprocessor rulesPreprocessor(*m_connections, params.GetConnection(), *ruleset, rulesetVariables, nullptr, ecexpressionsCache);
-    ContentClassesLocater::Context locaterContext(schemaHelper, *m_connections, params.GetConnection(), params.GetCancellationToken(), rulesPreprocessor,
-        *ruleset, preferredDisplayType, rulesetVariables, *nodesCache, *m_nodesFactory);
-    locaterContext.SetContentFlagsCalculator([contentFlags = params.GetContentFlags()](int){return contentFlags | (int)ContentFlags::DescriptorOnly;});
-    auto result = ContentClassesLocater(locaterContext).Locate(params.GetInputClasses());
-    DIAGNOSTICS_DEV_LOG(DiagnosticsCategory::Content, LOG_INFO, Utf8PrintfString("Returning %" PRIu64 " content classes.", (uint64_t)result.size()));
-    return result;
-    }
-
-/*---------------------------------------------------------------------------------**//**
-* @bsimethod
-+---------------+---------------+---------------+---------------+---------------+------*/
-ContentDescriptorCPtr RulesDrivenECPresentationManagerImpl::_GetContentDescriptor(ContentDescriptorRequestImplParams const& params)
-    {
-    auto scope = Diagnostics::Scope::Create("Get content descriptor");
-
-    Savepoint txn(params.GetConnection().GetDb(), "Impl::_GetContentDescriptor");
-    DIAGNOSTICS_ASSERT_SOFT(DiagnosticsCategory::Connections, txn.IsActive(), "Failed to start a transaction");
-
-    Utf8CP preferredDisplayType = params.GetPreferredDisplayType().size() ? params.GetPreferredDisplayType().c_str() : ContentDisplayType::Undefined;
-    INavNodeKeysContainerCPtr nodeKeys = params.GetInputKeys().GetAllNavNodeKeys();
-    ContentProviderKey key(params.GetConnection().GetId(), params.GetRulesetId(), preferredDisplayType, params.GetContentFlags(), params.GetUnitSystem(), *nodeKeys, params.GetSelectionInfo());
-    ContentProviderCPtr provider = GetContentProvider(params.GetConnection(), params.GetCancellationToken(), key, params.GetRulesetVariables());
-    if (provider.IsNull())
-        {
-        DIAGNOSTICS_DEV_LOG(DiagnosticsCategory::Content, LOG_TRACE, "Failed to get content provider. Returning NULL.");
-        return nullptr;
-        }
-
-    auto descriptor = provider->GetContentDescriptor();
-    if (!descriptor)
-        {
-        DIAGNOSTICS_LOG(DiagnosticsCategory::Content, LOG_INFO, LOG_INFO, "Returning NULL content descriptor (given specifications didn't result in any content).");
-        return nullptr;
-        }
-    DIAGNOSTICS_LOG(DiagnosticsCategory::Content, LOG_INFO, LOG_INFO, Utf8PrintfString("Returning descriptor with %" PRIu64 " content classes and %" PRIu64 " fields.",
-        (uint64_t)descriptor->GetSelectClasses().size(), (uint64_t)descriptor->GetVisibleFields().size()));
-    return descriptor;
-    }
-
-/*---------------------------------------------------------------------------------**//**
-* @bsimethod
-+---------------+---------------+---------------+---------------+---------------+------*/
-SpecificationContentProviderPtr RulesDrivenECPresentationManagerImpl::GetContentProvider(ContentRequestImplParams const& params) const
-    {
-    ContentDescriptorCR descriptor = params.GetContentDescriptor();
-    ContentProviderKey key(params.GetConnection().GetId(), descriptor.GetRuleset().GetRuleSetId(), descriptor.GetPreferredDisplayType(), descriptor.GetContentFlags(),
-        descriptor.GetUnitSystem(), descriptor.GetInputNodeKeys(), descriptor.GetSelectionInfo());
-    return GetContentProvider(params.GetConnection(), params.GetCancellationToken(), key, descriptor.GetRulesetVariables());
-    }
-
-/*---------------------------------------------------------------------------------**//**
-* @bsimethod
-+---------------+---------------+---------------+---------------+---------------+------*/
-ContentCPtr RulesDrivenECPresentationManagerImpl::_GetContent(WithPageOptions<ContentRequestImplParams> const& params)
-    {
-    auto scope = Diagnostics::Scope::Create("Get content");
-
-    Savepoint txn(params.GetConnection().GetDb(), "Impl::_GetContent");
-    DIAGNOSTICS_ASSERT_SOFT(DiagnosticsCategory::Connections, txn.IsActive(), "Failed to start a transaction");
-
-    SpecificationContentProviderPtr provider = GetContentProvider(params);
-    if (provider.IsNull())
-        {
-        DIAGNOSTICS_DEV_LOG(DiagnosticsCategory::Content, LOG_TRACE, "Failed to get content provider. Returning NULL.");
-        return nullptr;
-        }
-
-    auto providerDescriptor = provider->GetContentDescriptor();
-    if (nullptr == providerDescriptor)
-        {
-        DIAGNOSTICS_DEV_LOG(DiagnosticsCategory::Content, LOG_TRACE, "Failed to get content descriptor. Returning NULL.");
-        return nullptr;
-        }
-    if (providerDescriptor != &params.GetContentDescriptor())
-        {
-        DIAGNOSTICS_DEV_LOG(DiagnosticsCategory::Content, LOG_TRACE, "Received a modified descriptor, cloning provider.");
-        provider = provider->Clone();
-        provider->SetContentDescriptor(params.GetContentDescriptor());
-        }
-
-    auto initializationScope = Diagnostics::Scope::Create("Initialize content");
-    provider->SetPageOptions(params.GetPageOptions());
-    provider->Initialize();
-    ContentPtr content = Content::Create(params.GetContentDescriptor(), *ContentSetDataSource::Create(*provider));
-    initializationScope = nullptr;
-
-    DIAGNOSTICS_LOG(DiagnosticsCategory::Content, LOG_INFO, LOG_INFO, Utf8PrintfString("Returning content with [%" PRIu64 ", %" PRIu64 ") records.",
-        (uint64_t)params.GetPageOptions().GetPageStart(), params.GetContentDescriptor().MergeResults() ? 1 : (uint64_t)(params.GetPageOptions().GetPageStart() + content->GetContentSet().GetSize())));
-    return content;
-    }
-
-/*---------------------------------------------------------------------------------**//**
-* @bsimethod
-+---------------+---------------+---------------+---------------+---------------+------*/
-size_t RulesDrivenECPresentationManagerImpl::_GetContentSetSize(ContentRequestImplParams const& params)
-    {
-    auto scope = Diagnostics::Scope::Create("Get content set size");
-
-    Savepoint txn(params.GetConnection().GetDb(), "Impl::_GetContentSetSize");
-    DIAGNOSTICS_ASSERT_SOFT(DiagnosticsCategory::Connections, txn.IsActive(), "Failed to start a transaction");
-
-    SpecificationContentProviderPtr provider = GetContentProvider(params);
-    if (provider.IsNull())
-        {
-        DIAGNOSTICS_DEV_LOG(DiagnosticsCategory::Content, LOG_TRACE, "Failed to get content provider. Returning 0.");
-        return 0;
-        }
-
-    auto providerDescriptor = provider->GetContentDescriptor();
-    if (nullptr == providerDescriptor)
-        {
-        DIAGNOSTICS_DEV_LOG(DiagnosticsCategory::Content, LOG_TRACE, "Failed to get content descriptor. Returning NULL.");
-        return 0;
-        }
-    if (providerDescriptor != &params.GetContentDescriptor())
-        {
-        DIAGNOSTICS_DEV_LOG(DiagnosticsCategory::Content, LOG_TRACE, "Received a modified descriptor, cloning provider.");
-        provider = provider->Clone();
-        provider->SetContentDescriptor(params.GetContentDescriptor());
-        }
-
-    auto queryCountScope = Diagnostics::Scope::Create("Query count");
-    size_t size = provider->GetFullContentSetSize();
-    queryCountScope = nullptr;
-
-    DIAGNOSTICS_LOG(DiagnosticsCategory::Content, LOG_INFO, LOG_INFO, Utf8PrintfString("Returning %" PRIu64, (uint64_t)size));
-    return size;
-    }
-
-/*---------------------------------------------------------------------------------**//**
-* @bsimethod
-+---------------+---------------+---------------+---------------+---------------+------*/
-LabelDefinitionCPtr RulesDrivenECPresentationManagerImpl::_GetDisplayLabel(KeySetDisplayLabelRequestImplParams const& params)
-    {
-    auto scope = Diagnostics::Scope::Create("Get display label");
-
-    Savepoint txn(params.GetConnection().GetDb(), "Impl::_GetDisplayLabel");
-    DIAGNOSTICS_ASSERT_SOFT(DiagnosticsCategory::Connections, txn.IsActive(), "Failed to start a transaction");
-
-    Utf8String rulesetId(params.GetRulesetId());
-    RulesetVariables rulesetVariables(params.GetRulesetVariables());
-    if (rulesetId.empty())
-        {
-        rulesetId = DISPLAY_LABEL_RULESET_ID;
-        rulesetVariables = RulesetVariables();
-        }
-
-    int contentFlags = ((int)ContentFlags::NoFields | (int)ContentFlags::ShowLabels | (int)ContentFlags::MergeResults);
-    auto descriptorParams = ContentDescriptorRequestImplParams::Create(ContentDescriptorRequestParams(ContentMetadataRequestParams(rulesetId, rulesetVariables, ContentDisplayType::List, contentFlags), params.GetKeys()), params);
-
-    ContentDescriptorCPtr descriptor = GetContentDescriptor(descriptorParams);
-    if (descriptor.IsNull())
-        {
-        DIAGNOSTICS_DEV_LOG(DiagnosticsCategory::Content, LOG_TRACE, "Failed to get content descriptor");
-        return nullptr;
-        }
-
-    auto contentParams = ContentRequestImplParams::Create(params.GetConnection(), params.GetCancellationToken(), *descriptor);
-    ContentCPtr content = GetContent(contentParams);
-    if (content.IsNull())
-        {
-        DIAGNOSTICS_DEV_LOG(DiagnosticsCategory::Content, LOG_TRACE, "Failed to get content");
-        return nullptr;
-        }
-
-    ContentSetItemCPtr item = content->GetContentSet().Get(0);
-    if (item.IsNull())
-        DIAGNOSTICS_HANDLE_FAILURE(DiagnosticsCategory::Content, "Content contains invalid record. Returning invalid label.");
-
-    DIAGNOSTICS_LOG(DiagnosticsCategory::Content, LOG_INFO, LOG_INFO, Utf8PrintfString("Returning '%s'", item->GetDisplayLabelDefinition().GetDisplayValue().c_str()));
-    return &item->GetDisplayLabelDefinition();
-    }
-
-/*---------------------------------------------------------------------------------**//**
-* @bsimethod
-+---------------+---------------+---------------+---------------+---------------+------*/
-PagingDataSourcePtr<DisplayValueGroupCPtr> RulesDrivenECPresentationManagerImpl::_GetDistinctValues(WithPageOptions<DistinctValuesRequestImplParams> const& params)
-    {
-    auto scope = Diagnostics::Scope::Create("Get distinct values");
-
-    Savepoint txn(params.GetConnection().GetDb(), "Impl::_GetDistinctValues");
-    DIAGNOSTICS_ASSERT_SOFT(DiagnosticsCategory::Connections, txn.IsActive(), "Failed to start a transaction");
-
-    ContentDescriptor::Field const* field = params.GetContentDescriptor().FindField(params.GetDistinctFieldMatcher());
-    if (field == nullptr)
-        {
-        DIAGNOSTICS_LOG(DiagnosticsCategory::Content, LOG_INFO, LOG_ERROR, "Descriptor doesn't contain requested field");
-        return nullptr;
-        }
-
-    SpecificationContentProviderPtr contentProvider = GetContentProvider(ContentRequestImplParams::Create(params));
-    if (contentProvider.IsNull())
-        {
-        DIAGNOSTICS_DEV_LOG(DiagnosticsCategory::Content, LOG_TRACE, "Failed to get content provider");
-        return nullptr;
-        }
-
-    auto providerDescriptor = contentProvider->GetContentDescriptor();
-    if (nullptr == providerDescriptor)
-        {
-        DIAGNOSTICS_DEV_LOG(DiagnosticsCategory::Content, LOG_TRACE, "Failed to get content descriptor");
-        return nullptr;
-        }
-    if (providerDescriptor != &params.GetContentDescriptor())
-        {
-        DIAGNOSTICS_DEV_LOG(DiagnosticsCategory::Content, LOG_TRACE, "Received a modified descriptor, cloning provider.");
-        contentProvider = contentProvider->Clone();
-        contentProvider->SetContentDescriptor(params.GetContentDescriptor());
-        }
-
-    auto queryScope = Diagnostics::Scope::Create("Query distinct values");
-    IDataSourceCPtr<DisplayValueGroupCPtr> values = contentProvider->GetDistinctValues(*field);
-    if (values.IsNull())
-        {
-        DIAGNOSTICS_DEV_LOG(DiagnosticsCategory::Content, LOG_TRACE, "Got invalid data source");
-        return nullptr;
-        }
-
-    auto pagedValues = PagingDataSource<DisplayValueGroupCPtr>::Create(*values, params.GetPageOptions().GetPageStart(), params.GetPageOptions().GetPageSize());
-    DIAGNOSTICS_LOG(DiagnosticsCategory::Content, LOG_INFO, LOG_INFO, Utf8PrintfString("Returning a distinct values range of [%" PRIu64 ", %" PRIu64 ").",
-        (uint64_t)params.GetPageOptions().GetPageStart(), (uint64_t)(params.GetPageOptions().GetPageStart() + pagedValues->GetSize())));
-    return pagedValues;
-    }
-
-/*---------------------------------------------------------------------------------**//**
-* @bsimethod
-+---------------+---------------+---------------+---------------+---------------+------*/
-struct CompareReporter : IHierarchyChangesReporter
-{
-private:
-    IHierarchyChangeRecordsHandler& m_recordsHandler;
-    IConnectionCR m_connection;
-    int m_recordsCount;
-    int m_recordsThreshold;
-protected:
-    bool _OnStartCompare(NavNodesProviderCR, NavNodesProviderCR) override {return true;}
-    void _Added(CombinedHierarchyLevelIdentifier const& hli, NavNodeCR node, NavNodeCPtr parentNode, size_t index) override
-        {
-        m_recordsHandler.Accept(HierarchyChangeRecord(ChangeType::Insert, hli.GetRulesetId(), m_connection.GetECDb().GetDbFileName(), node, parentNode, index));
-        m_recordsCount++;
-        }
-    void _Removed(CombinedHierarchyLevelIdentifier const& hli, NavNodeCR node, NavNodeCPtr parent, uint64_t position) override
-        {
-        m_recordsHandler.Accept(HierarchyChangeRecord(ChangeType::Delete, hli.GetRulesetId(), m_connection.GetECDb().GetDbFileName(), node, parent, position));
-        m_recordsCount++;
-        }
-    void _Changed(CombinedHierarchyLevelIdentifier const& hli, NodeChanges const& changes) override
-        {
-        if (changes.GetNumChangedFields() > 0)
-            {
-            m_recordsHandler.Accept(HierarchyChangeRecord(hli.GetRulesetId(), m_connection.GetECDb().GetDbFileName(), changes));
-            m_recordsCount++;
-            }
-        }
-    bool _ShouldContinue() override
-        {
-        return m_recordsThreshold < 0 || m_recordsCount < m_recordsThreshold;
-        }
-public:
-    CompareReporter(IHierarchyChangeRecordsHandler& handler, IConnectionCR connection) : m_recordsHandler(handler), m_connection(connection), m_recordsCount(0), m_recordsThreshold(-1) {}
-    void SetRecordsThreshold(int count) {m_recordsThreshold = count;}
-};
-
-/*---------------------------------------------------------------------------------**//**
-* @bsimethod
-+---------------+---------------+---------------+---------------+---------------+------*/
-HierarchyComparePositionPtr RulesDrivenECPresentationManagerImpl::_CompareHierarchies(HierarchyCompareRequestImplParams const& params)
-    {
-    auto scope = Diagnostics::Scope::Create("Compare hierarchies");
-
-    Savepoint txn(params.GetConnection().GetDb(), "Impl::_CompareHierarchies");
-    DIAGNOSTICS_ASSERT_SOFT(DiagnosticsCategory::Connections, txn.IsActive(), "Failed to start a transaction");
-
-    std::shared_ptr<INavNodesCache> nodesCache = m_nodesCachesManager->GetPersistentCache(params.GetConnection().GetId());
-    if (nullptr == nodesCache)
-        DIAGNOSTICS_HANDLE_FAILURE(DiagnosticsCategory::Hierarchies, Utf8PrintfString("Failed to find the hierarchy cache for given connection: '%s'. Returning.", params.GetConnection().GetId().c_str()));
-
-    // get the rulesets
-    PresentationRuleSetPtr lhsRuleset = FindRuleset(GetLocaters(), params.GetConnection(), params.GetLhsRulesetId().c_str());
-    if (!lhsRuleset.IsValid())
-        {
-        DIAGNOSTICS_DEV_LOG(DiagnosticsCategory::Hierarchies, LOG_TRACE, Utf8PrintfString("LHS ruleset '%s' not found. Returning.", params.GetLhsRulesetId().c_str()));
-        return nullptr;
-        }
-
-    PresentationRuleSetPtr rhsRuleset = FindRuleset(GetLocaters(), params.GetConnection(), params.GetRhsRulesetId().c_str());
-    if (!rhsRuleset.IsValid())
-        {
-        DIAGNOSTICS_DEV_LOG(DiagnosticsCategory::Hierarchies, LOG_TRACE, Utf8PrintfString("RHS ruleset '%s' not found. Returning.", params.GetRhsRulesetId().c_str()));
-        return nullptr;
-        }
-
-    if (lhsRuleset->GetHash().Equals(rhsRuleset->GetHash()) && params.GetLhsVariables() == params.GetRhsVariables())
-        {
-        DIAGNOSTICS_DEV_LOG(DiagnosticsCategory::Hierarchies, LOG_INFO, "Hashes and ruleset variables of LHS and RHS rulesets match, meaning that hierarchies are equal. Returning.");
-        return nullptr;
-        }
-
-    DIAGNOSTICS_DEV_LOG(DiagnosticsCategory::Hierarchies, LOG_INFO, Utf8PrintfString("Comparing '%s' and '%s'", lhsRuleset->GetRuleSetId().c_str(), rhsRuleset->GetRuleSetId().c_str()));
-
-    BeMutexHolder lock(nodesCache->GetMutex());
-    IHierarchyCache::SavepointPtr cacheSavepoint = nodesCache->CreateSavepoint();
-
-    nodesCache->OnRulesetUsed(*lhsRuleset);
-    nodesCache->OnRulesetUsed(*rhsRuleset);
-
-    CompareReporter reporter(*params.GetRecordsHandler(), params.GetConnection());
-    if (params.GetResultSize() > 0)
-        reporter.SetRecordsThreshold(params.GetResultSize());
-
-    CombinedHierarchyLevelIdentifier lhsInfo(params.GetConnection().GetId(), params.GetLhsRulesetId(), BeGuid());
-    CombinedHierarchyLevelIdentifier rhsInfo(params.GetConnection().GetId(), params.GetRhsRulesetId(), BeGuid());
-    HierarchiesComparer comparer(HierarchiesComparer::ComparerParams(*m_connections, nodesCache, *m_nodesProviderContextFactory, *m_nodesProviderFactory));
-    auto result = comparer.Compare(HierarchiesComparer::CompareWithConnectionParams(reporter, params.GetConnection(), lhsInfo, params.GetLhsVariables(), rhsInfo, params.GetRhsVariables(),
-        params.GetExpandedNodeKeys(), params.GetContinuationToken(), true, true, params.GetCancellationToken()));
-    if (result.GetStatus() == HierarchyCompareStatus::Complete)
-        return nullptr;
-
-    return std::make_shared<HierarchyComparePosition>(result.GetContinuationToken());
-    }
+/*---------------------------------------------------------------------------------------------
+* Copyright (c) Bentley Systems, Incorporated. All rights reserved.
+* See LICENSE.md in the repository root for full copyright notice.
+*--------------------------------------------------------------------------------------------*/
+#include <ECPresentationPch.h>
+#include <ECPresentation/ECPresentationManager.h>
+#include <ECPresentation/Rules/SpecificationVisitor.h>
+#include "Shared/ECExpressions/ECExpressionContextsProvider.h"
+#include "Shared/Queries/QueryExecutor.h"
+#include "Shared/Queries/QueryBuilder.h"
+#include "Shared/CustomizationHelper.h"
+#include "Shared/NodeLabelCalculator.h"
+#include "Shared/RulesPreprocessor.h"
+#include "Shared/UsedClassesListener.h"
+#include "Content/ContentProviders.h"
+#include "Content/ContentClassesLocater.h"
+#include "Hierarchies/NavNodeProviders.h"
+#include "Hierarchies/NavNodesDataSource.h"
+#include "Hierarchies/HierarchiesComparer.h"
+#include "Hierarchies/HierarchiesFiltering.h"
+#include "Hierarchies/NavNodesCacheWrapper.h"
+#include "Hierarchies/NodePathsHelper.h"
+#include "PresentationManagerImpl.h"
+#include "UpdateHandler.h"
+
+#define VALID_HIERARCHY_CACHE_PRECONDITION(cache, resultOnFailure) \
+    if (nullptr == cache) \
+        DIAGNOSTICS_HANDLE_FAILURE(DiagnosticsCategory::HierarchiesCache, "Hierarchies cache not found for current task");
+
+//=======================================================================================
+// @bsiclass
+//=======================================================================================
+struct CompositeUpdateRecordsHandler : IUpdateRecordsHandler
+{
+private:
+    bvector<std::shared_ptr<IUpdateRecordsHandler>> m_handlers;
+    mutable BeMutex m_mutex;
+protected:
+    void _Start() override {BeMutexHolder lock(m_mutex); std::for_each(m_handlers.begin(), m_handlers.end(), [](auto const& h){h->Start();});}
+    void _Accept(FullUpdateRecord const& record) override {BeMutexHolder lock(m_mutex); std::for_each(m_handlers.begin(), m_handlers.end(), [&record](auto const& h){h->Accept(record);});}
+    void _Finish() override {BeMutexHolder lock(m_mutex); std::for_each(m_handlers.begin(), m_handlers.end(), [](auto const& h){h->Finish();});}
+public:
+    CompositeUpdateRecordsHandler(bvector<std::shared_ptr<IUpdateRecordsHandler>> handlers)
+        : m_handlers(handlers)
+        {}
+    void Register(std::shared_ptr<IUpdateRecordsHandler> handler)
+        {
+        BeMutexHolder lock(m_mutex);
+        m_handlers.push_back(handler);
+        }
+    bool Unregister(IUpdateRecordsHandler& handler)
+        {
+        BeMutexHolder lock(m_mutex);
+        for (auto iter = m_handlers.begin(); iter != m_handlers.end(); ++iter)
+            {
+            if (iter->get() == &handler)
+                {
+                m_handlers.erase(iter);
+                return true;
+                }
+            }
+        return false;
+        }
+};
+
+/*=================================================================================**//**
+* @bsiclass
++===============+===============+===============+===============+===============+======*/
+struct RulesDrivenECPresentationManagerImpl::UsedClassesListener : IECDbUsedClassesListener
+    {
+    RulesDrivenECPresentationManagerImpl& m_manager;
+    UsedClassesListener(RulesDrivenECPresentationManagerImpl& manager) : m_manager(manager) {}
+    void _OnClassUsed(ECDbCR db, ECClassCR ecClass, bool polymorphically) override
+        {
+        for (std::shared_ptr<ECInstanceChangeEventSource> const& source : m_manager.GetECInstanceChangeEventSources())
+            source->NotifyClassUsed(db, ecClass, polymorphically);
+        }
+    };
+
+/*---------------------------------------------------------------------------------**//**
+* @bsimethod
++---------------+---------------+---------------+---------------+---------------+------*/
+static PresentationRuleSetPtr FindRuleset(IRulesetLocaterManager const& locaters, IConnectionCR connection, Utf8CP rulesetId)
+    {
+    auto scope = Diagnostics::Scope::Create("Find ruleset");
+    PresentationRuleSetPtr ruleset = RulesPreprocessor::GetPresentationRuleSet(locaters, connection, rulesetId);
+    if (!ruleset.IsValid())
+        {
+        DIAGNOSTICS_LOG(DiagnosticsCategory::Default, LOG_INFO, LOG_ERROR, Utf8PrintfString("Ruleset with ID '%s' not found", rulesetId));
+        return nullptr;
+        }
+    return ruleset;
+    }
+
+/*---------------------------------------------------------------------------------**//**
+* @bsimethod
++---------------+---------------+---------------+---------------+---------------+------*/
+static void RegisterDisplayLabelRuleset(IRulesetLocaterManager& locaters)
+    {
+    RefCountedPtr<SimpleRuleSetLocater> locater = SimpleRuleSetLocater::Create();
+    locaters.RegisterLocater(*locater);
+
+    PresentationRuleSetPtr ruleset = PresentationRuleSet::CreateInstance(DISPLAY_LABEL_RULESET_ID);
+    locater->AddRuleSet(*ruleset);
+
+    auto rule = new ContentRule();
+    rule->AddSpecification(*new SelectedNodeInstancesSpecification());
+    ruleset->AddPresentationRule(*rule);
+    }
+
+/*=================================================================================**//**
+* @bsiclass
++===============+===============+===============+===============+===============+======*/
+struct RulesDrivenECPresentationManagerImpl::RulesetECExpressionsCache : IECExpressionsCacheProvider
+{
+private:
+    bmap<Utf8String, ECExpressionsCache*> m_caches;
+    mutable BeMutex m_mutex;
+protected:
+    ECExpressionsCache& _Get(Utf8CP rulesetId) override
+        {
+        BeMutexHolder lock(m_mutex);
+        auto iter = m_caches.find(rulesetId);
+        if (m_caches.end() == iter)
+            iter = m_caches.Insert(rulesetId, new ECExpressionsCache()).first;
+        return *iter->second;
+        }
+public:
+    ~RulesetECExpressionsCache()
+        {
+        BeMutexHolder lock(m_mutex);
+        for (auto pair : m_caches)
+            delete pair.second;
+        }
+    void Clear(Utf8CP rulesetId)
+        {
+        BeMutexHolder lock(m_mutex);
+        auto iter = m_caches.find(rulesetId);
+        if (m_caches.end() != iter)
+            {
+            delete iter->second;
+            m_caches.erase(iter);
+            }
+        }
+};
+
+/*=================================================================================**//**
+* @bsiclass
++===============+===============+===============+===============+===============+======*/
+struct RulesetUsedClassesNotificationFlags
+{
+private:
+    mutable BeMutex m_mutex;
+    bset<Utf8String> m_rulesetIds;
+public:
+    bool Add(Utf8String id)
+        {
+        BeMutexHolder lock(m_mutex);
+        if (m_rulesetIds.end() != m_rulesetIds.find(id))
+            return false;
+        m_rulesetIds.insert(id);
+        return true;
+        }
+};
+
+/*=================================================================================**//**
+* @bsiclass
++===============+===============+===============+===============+===============+======*/
+struct NodesCacheManager : INodesCacheManager, IConnectionsListener
+{
+    typedef RulesDrivenECPresentationManagerImpl::Params::CachingParams::Mode CacheMode;
+
+private:
+    BeFileName m_cacheDirectory;
+    uint64_t m_cacheSizeLimit;
+    Nullable<uint64_t> m_diskCacheMemoryCacheSize;
+
+    NavNodesFactoryCR m_nodeFactory;
+    INodesProviderContextFactoryCR m_contextFactory;
+    INodesProviderFactoryCR m_providersFactory;
+    IConnectionManagerCR m_connections;
+
+    bmap<Utf8String, std::shared_ptr<NodesCache::DbFactory>> m_initializedCaches;
+    mutable BeMutex m_mutex;
+
+private:
+    std::shared_ptr<NodesCache> CreateCache(std::shared_ptr<NodesCache::DbFactory> initializedCache, bool ensureThreadSafety) const
+        {
+        return NodesCache::Create(initializedCache, m_nodeFactory, m_contextFactory, m_providersFactory, ensureThreadSafety);
+        }
+
+    void IterateCaches(std::function<void(std::shared_ptr<NodesCache>)> callback) const
+        {
+        BeMutexHolder lock(m_mutex);
+        for (auto entry : m_initializedCaches)
+            {
+            auto cache = _FindCache(entry.first);
+            if (nullptr == cache)
+                continue;
+            callback(cache);
+            }
+        }
+
+protected:
+    virtual NodesCacheType _GetCacheType() const = 0;
+    virtual std::shared_ptr<NodesCache> _FindCache(Utf8StringCR connectionId) const = 0;
+    virtual void _OnConnectionOpened(IConnectionCR connection) {}
+    virtual void _OnConnectionClosed(IConnectionCR connection) {}
+
+protected:
+    NodesCacheManager(BeFileNameCR tempDirectory, NavNodesFactoryCR nodeFactory, INodesProviderContextFactoryCR nodeProviderContextFactory, INodesProviderFactoryCR nodeProvidersFactory,
+        IConnectionManagerCR connectionManager, uint64_t cacheSizeLimit, Nullable<uint64_t> diskCacheMemoryCacheSize)
+        : m_cacheDirectory(tempDirectory), m_nodeFactory(nodeFactory), m_contextFactory(nodeProviderContextFactory), m_connections(connectionManager),
+        m_cacheSizeLimit(cacheSizeLimit), m_providersFactory(nodeProvidersFactory), m_diskCacheMemoryCacheSize(diskCacheMemoryCacheSize)
+        {
+        m_connections.AddListener(*this);
+        }
+    ~NodesCacheManager()
+        {
+        m_connections.DropListener(*this);
+        }
+    BeMutex& GetMutex() const {return m_mutex;}
+
+    std::shared_ptr<NodesCache> CreateCache(Utf8CP connectionId, bool ensureThreadSafety) const
+        {
+        BeMutexHolder lock(m_mutex);
+        auto initializedCache = m_initializedCaches.find(connectionId);
+        if (initializedCache == m_initializedCaches.end())
+            return nullptr;
+        return CreateCache(initializedCache->second, ensureThreadSafety);
+        }
+
+    void _OnConnectionEvent(ConnectionEvent const& event) override
+        {
+        BeMutexHolder lock(m_mutex);
+        if (event.GetEventType() == ConnectionEventType::Opened)
+            {
+            auto scope = Diagnostics::Scope::Create("NodesCacheManager: Connection opened");
+            auto dbFactory = NodesCache::DbFactory::Create(event.GetConnection(), m_cacheDirectory, _GetCacheType(), m_cacheSizeLimit, m_diskCacheMemoryCacheSize);
+            m_initializedCaches.Insert(event.GetConnection().GetId(), dbFactory);
+            _OnConnectionOpened(event.GetConnection());
+            }
+        else if (event.GetEventType() == ConnectionEventType::Closed)
+            {
+            auto scope = Diagnostics::Scope::Create("NodesCacheManager: Connection closed");
+            m_initializedCaches.erase(event.GetConnection().GetId());
+            _OnConnectionClosed(event.GetConnection());
+            }
+        }
+
+    std::shared_ptr<NodesCache> _GetPersistentCache(Utf8StringCR connectionId) const override
+        {
+        auto scope = Diagnostics::Scope::Create("NodesCacheManager: Get persistent cache");
+        return _FindCache(connectionId);
+        }
+
+    virtual std::shared_ptr<INavNodesCache> _GetCache(Utf8StringCR connectionId, BeGuidCR rootNodeId) const override
+        {
+        auto scope = Diagnostics::Scope::Create("NodesCacheManager: Get cache");
+        return _FindCache(connectionId);
+        }
+
+    void _ClearCaches(Utf8CP rulesetId) const override
+        {
+        IterateCaches([&](std::shared_ptr<NodesCache> cache) {cache->Clear(rulesetId);});
+        }
+};
+
+/*=================================================================================**//**
+* @bsiclass
++===============+===============+===============+===============+===============+======*/
+struct MemoryNodesCacheManager : NodesCacheManager
+{
+private:
+    bmap<Utf8String, std::shared_ptr<NodesCache>> m_caches;
+
+protected:
+    NodesCacheType _GetCacheType() const override {return NodesCacheType::Memory;}
+
+    void _OnConnectionOpened(IConnectionCR connection) override
+        {
+        auto cache = CreateCache(connection.GetId().c_str(), true);
+        if (nullptr == cache)
+            return;
+
+        m_caches.Insert(connection.GetId(), cache);
+        }
+
+    void _OnConnectionClosed(IConnectionCR connection) override
+        {
+        m_caches.erase(connection.GetId());
+        }
+
+    std::shared_ptr<NodesCache> _FindCache(Utf8StringCR connectionId) const override
+        {
+        BeMutexHolder lock(GetMutex());
+        auto iter = m_caches.find(connectionId);
+        if (m_caches.end() == iter)
+            return nullptr;
+        return iter->second;
+        }
+
+public:
+    MemoryNodesCacheManager(BeFileNameCR tempDirectory, NavNodesFactoryCR nodeFactory, INodesProviderContextFactoryCR nodeProviderContextFactory, INodesProviderFactoryCR nodeProvidersFactory,
+        IConnectionManagerCR connectionManager, uint64_t cacheSizeLimit)
+        : NodesCacheManager(tempDirectory, nodeFactory, nodeProviderContextFactory, nodeProvidersFactory, connectionManager, cacheSizeLimit, nullptr)
+        {}
+};
+
+/*=================================================================================**//**
+* @bsiclass
++===============+===============+===============+===============+===============+======*/
+struct DiskNodesCacheManager : NodesCacheManager
+{
+private:
+    mutable BeThreadLocalStorage m_cachesStorage;
+    mutable bvector<bmap<Utf8String, std::shared_ptr<NodesCache>>*> m_allCaches;
+
+private:
+    bmap<Utf8String, std::shared_ptr<NodesCache>>& GetCachesForCurrentThread() const
+        {
+        void* ptr = m_cachesStorage.GetValueAsPointer();
+        bmap<Utf8String, std::shared_ptr<NodesCache>>* threadCaches = nullptr;
+        if (nullptr != ptr)
+            threadCaches = static_cast<bmap<Utf8String, std::shared_ptr<NodesCache>>*>(ptr);
+
+        if (nullptr == threadCaches)
+            {
+            threadCaches = new bmap<Utf8String, std::shared_ptr<NodesCache>>();
+            m_cachesStorage.SetValueAsPointer(threadCaches);
+            BeMutexHolder lock(GetMutex());
+            m_allCaches.push_back(threadCaches);
+            }
+        return *threadCaches;
+        }
+
+protected:
+    virtual NodesCacheType _GetCacheType() const override {return NodesCacheType::Disk;}
+
+    void _OnConnectionClosed(IConnectionCR connection) override
+        {
+        BeMutexHolder lock(GetMutex());
+        for (auto caches : m_allCaches)
+            caches->erase(connection.GetId());
+        }
+
+    std::shared_ptr<NodesCache> _FindCache(Utf8StringCR connectionId) const override
+        {
+        bmap<Utf8String, std::shared_ptr<NodesCache>>& threadCaches = GetCachesForCurrentThread();
+        auto iter = threadCaches.find(connectionId);
+        if (threadCaches.end() == iter)
+            iter = threadCaches.Insert(connectionId, CreateCache(connectionId.c_str(), false)).first;
+        return iter->second;
+        }
+
+public:
+    DiskNodesCacheManager(BeFileNameCR tempDirectory, NavNodesFactoryCR nodeFactory, INodesProviderContextFactoryCR nodeProviderContextFactory, INodesProviderFactoryCR nodeProvidersFactory,
+        IConnectionManagerCR connectionManager, uint64_t cacheSizeLimit, Nullable<uint64_t> memoryCacheSize)
+        : NodesCacheManager(tempDirectory, nodeFactory, nodeProviderContextFactory, nodeProvidersFactory, connectionManager, cacheSizeLimit, memoryCacheSize)
+        {}
+
+    ~DiskNodesCacheManager()
+        {
+        for (auto caches : m_allCaches)
+            delete caches;
+        }
+};
+
+/*=================================================================================**//**
+* @bsiclass
++===============+===============+===============+===============+===============+======*/
+struct HybridNodesCacheManager : DiskNodesCacheManager
+{
+protected:
+    NodesCacheType _GetCacheType() const override {return NodesCacheType::HybridDisk;}
+
+    std::shared_ptr<INavNodesCache> _GetCache(Utf8StringCR connectionId, BeGuidCR rootNodeId) const override
+        {
+        auto cache = DiskNodesCacheManager::_FindCache(connectionId);
+        if (nullptr == cache)
+            return nullptr;
+        return std::make_shared<NodesCacheWrapper>(*cache, rootNodeId);
+        }
+
+public:
+    HybridNodesCacheManager(BeFileNameCR tempDirectory, NavNodesFactoryCR nodeFactory, INodesProviderContextFactoryCR nodeProviderContextFactory, INodesProviderFactoryCR nodeProvidersFactory,
+        IConnectionManagerCR connectionManager, uint64_t cacheSizeLimit, Nullable<uint64_t> diskCacheMemoryCacheSize)
+        : DiskNodesCacheManager(tempDirectory, nodeFactory, nodeProviderContextFactory, nodeProvidersFactory, connectionManager, cacheSizeLimit, diskCacheMemoryCacheSize)
+        {}
+};
+
+/*---------------------------------------------------------------------------------**//**
+* @bsimethod
++---------------+---------------+---------------+---------------+---------------+------*/
+static std::unique_ptr<INodesCacheManager> CreateCacheManager(BeFileNameCR tempDirectory, NavNodesFactoryCR nodeFactory, INodesProviderContextFactoryCR nodeProviderContextFactory, INodesProviderFactoryCR nodeProvidersFactory,
+    IConnectionManagerCR connectionManager, RulesDrivenECPresentationManagerImpl::Params::CachingParams::Mode mode, uint64_t cacheSizeLimit, Nullable<uint64_t> diskCacheMemoryCacheSize)
+    {
+    switch (mode)
+        {
+        case ECPresentationManager::Params::CachingParams::Mode::Memory:
+            return std::make_unique<MemoryNodesCacheManager>(tempDirectory, nodeFactory, nodeProviderContextFactory, nodeProvidersFactory, connectionManager, cacheSizeLimit);
+        case ECPresentationManager::Params::CachingParams::Mode::Hybrid:
+            return std::make_unique<HybridNodesCacheManager>(tempDirectory, nodeFactory, nodeProviderContextFactory, nodeProvidersFactory, connectionManager, cacheSizeLimit, diskCacheMemoryCacheSize);
+        case ECPresentationManager::Params::CachingParams::Mode::Disk:
+        default:
+            return std::make_unique<DiskNodesCacheManager>(tempDirectory, nodeFactory, nodeProviderContextFactory, nodeProvidersFactory, connectionManager, cacheSizeLimit, diskCacheMemoryCacheSize);
+        }
+    }
+
+/*=================================================================================**//**
+* @bsiclass
++===============+===============+===============+===============+===============+======*/
+struct RulesDrivenECPresentationManagerImpl::ECDbCaches
+{
+    struct Caches
+        {
+        RelatedPathsCache* m_relatedPathsCache;
+        RulesetUsedClassesNotificationFlags m_rulesetUsedClassesNotificationFlags;
+        Caches()
+            {
+            m_relatedPathsCache = new RelatedPathsCache();
+            }
+        ~Caches()
+            {
+            DELETE_AND_CLEAR(m_relatedPathsCache);
+            }
+        };
+
+private:
+    mutable bmap<Utf8String, Caches*> m_caches;
+    mutable BeMutex m_mutex;
+
+private:
+    Caches& GetCaches(IConnectionCR connection) const
+        {
+        BeMutexHolder lock(m_mutex);
+        auto iter = m_caches.find(connection.GetId());
+        if (m_caches.end() == iter)
+            iter = m_caches.Insert(connection.GetId(), new Caches()).first;
+        return *iter->second;
+        }
+
+public:
+    ECDbCaches() {}
+    ~ECDbCaches()
+        {
+        BeMutexHolder lock(m_mutex);
+        for (auto iter : m_caches)
+            delete iter.second;
+        }
+    void Clear(IConnectionCR connection)
+        {
+        BeMutexHolder lock(m_mutex);
+        auto iter = m_caches.find(connection.GetId());
+        if (m_caches.end() != iter)
+            {
+            delete iter->second;
+            m_caches.erase(iter);
+            }
+        }
+    RelatedPathsCache& GetRelatedPathsCache(IConnectionCR connection) const {return *GetCaches(connection).m_relatedPathsCache;}
+    RulesetUsedClassesNotificationFlags& GetRulesetUsedClassesNotificationFlags(IConnectionCR connection) const {return GetCaches(connection).m_rulesetUsedClassesNotificationFlags;}
+};
+
+/*---------------------------------------------------------------------------------**//**
+* @bsimethod
++---------------+---------------+---------------+---------------+---------------+------*/
+template<typename TDerivedBase>
+static HierarchyRequestImplParams CreateHierarchyRequestParams(ImplTaskParams<TDerivedBase> const& source, NavNodeCP parentNode = nullptr)
+    {
+    return HierarchyRequestImplParams::Create(HierarchyRequestParams(source, parentNode), source);
+    }
+
+/*=================================================================================**//**
+* @bsiclass
++===============+===============+===============+===============+===============+======*/
+struct RulesDrivenECPresentationManagerImpl::NavNodeLocater
+{
+private:
+    RulesDrivenECPresentationManagerImpl const& m_manager;
+    RequestWithRulesetImplParams m_params;
+
+private:
+    /*---------------------------------------------------------------------------------**//**
+    * @bsimethod
+    +---------------+---------------+---------------+---------------+---------------+------*/
+    NavNodeCPtr LocateNodeInHierarchyLevel(bvector<Utf8String> const& path, int depth, NavNodeCP parentNode)
+        {
+        if (path.size() <= depth)
+            return nullptr;
+
+        auto nodes = m_manager.GetCachedDataSource(CreateHierarchyRequestParams(m_params, parentNode));
+        if (nodes.IsNull())
+            return nullptr;
+
+        DisabledFullNodesLoadContext disableFullLoad(*nodes->GetProvider());
+
+        NavNodePtr curr;
+        bool found = false;
+        for (NavNodePtr node : *nodes)
+            {
+            ThrowIfCancelled(m_params.GetCancellationToken());
+
+            bvector<Utf8String> const& nodePath = node->GetKey()->GetHashPath();
+            if (nodePath.size() <= depth)
+                DIAGNOSTICS_HANDLE_FAILURE(DiagnosticsCategory::Default, "Node hash path shorter than requested depth");
+
+            curr = node;
+            found = true;
+            for (size_t virtualIndex = depth; virtualIndex < nodePath.size() && virtualIndex < path.size(); ++virtualIndex)
+                {
+                if (!nodePath[virtualIndex].Equals(path[virtualIndex]))
+                    {
+                    found = false;
+                    break;
+                    }
+                }
+
+            if (found)
+                return curr;
+            }
+
+        return nullptr;
+        }
+
+    /*---------------------------------------------------------------------------------**//**
+    * @bsimethod
+    +---------------+---------------+---------------+---------------+---------------+------*/
+    NavNodeCPtr LocateNodeInHierarchy(bvector<Utf8String> const& path, int depth, NavNodeCP parentNode)
+        {
+        ThrowIfCancelled(m_params.GetCancellationToken());
+
+        NavNodeCPtr curr = LocateNodeInHierarchyLevel(path, depth, parentNode);
+        if (curr.IsNull())
+            return nullptr;
+
+        depth = std::min(path.size(), curr->GetKey()->GetHashPath().size()) - 1;
+
+        if (path.size() == depth + 1)
+            return curr;
+
+        return LocateNodeInHierarchy(path, depth + 1, curr.get());
+        }
+
+public:
+    /*---------------------------------------------------------------------------------**//**
+    * @bsimethod
+    +---------------+---------------+---------------+---------------+---------------+------*/
+    NavNodeLocater(RulesDrivenECPresentationManagerImpl const& manager, RequestWithRulesetImplParams params)
+        : m_manager(manager), m_params(params)
+        {}
+
+    /*---------------------------------------------------------------------------------**//**
+    * @bsimethod
+    +---------------+---------------+---------------+---------------+---------------+------*/
+    NavNodeCPtr LocateNode(NavNodeKeyCR nodeKey)
+        {
+        auto scope = Diagnostics::Scope::Create("Locate node");
+
+        std::shared_ptr<INavNodesCache> nodesCache = m_manager.GetHierarchyCache(m_params.GetConnection().GetId());
+        VALID_HIERARCHY_CACHE_PRECONDITION(nodesCache, nullptr);
+
+        NavNodeCPtr node = nodesCache->LocateNode(m_params.GetConnection(), m_params.GetRulesetId(), nodeKey);
+        if (node.IsValid())
+            {
+            DIAGNOSTICS_DEV_LOG(DiagnosticsCategory::Hierarchies, LOG_TRACE, "Node taken from cache");
+            return node;
+            }
+
+        DIAGNOSTICS_DEV_LOG(DiagnosticsCategory::Hierarchies, LOG_TRACE, "Node not found in cache.");
+        auto locateScope = Diagnostics::Scope::Create("Load & Locate");
+        return LocateNodeInHierarchy(nodeKey.GetHashPath(), 0, nullptr);
+        }
+};
+
+/*=================================================================================**//**
+* @bsiclass
++===============+===============+===============+===============+===============+======*/
+struct RulesDrivenECPresentationManagerImpl::NodesProviderFactory : INodesProviderFactory
+{
+private:
+    bvector<std::unique_ptr<IProvidedNodesPostProcessor>> m_postProcessors;
+
+private:
+    /*---------------------------------------------------------------------------------**//**
+    * @bsimethod
+    +---------------+---------------+---------------+---------------+---------------+------*/
+    static NavNodesProviderPtr WithDeprecatedPostProcessing(NavNodesProviderR provider, bvector<ChildNodeSpecificationCP> const& specs)
+        {
+        RefCountedPtr<PostProcessingNodesProviderDeprecated> postProcessingProvider = PostProcessingNodesProviderDeprecated::Create(provider);
+        postProcessingProvider->RegisterPostProcessor(std::make_unique<SameLabelGroupingNodesPostProcessorDeprecated>(provider.GetContext().GetRulesPreprocessor(),
+            provider.GetContext().GetVirtualParentNode().get(), specs, provider.GetContext().GetSchemaHelper(), provider.GetContext().GetLocalState()));
+        return postProcessingProvider;
+        }
+    /*---------------------------------------------------------------------------------**//**
+    * @bsimethod
+    +---------------+---------------+---------------+---------------+---------------+------*/
+    template<typename TRuleSpecification> static bvector<ChildNodeSpecificationCP> MapSpecs(bvector<TRuleSpecification> const& ruleSpecs)
+        {
+        return ContainerHelpers::TransformContainer<bvector<ChildNodeSpecificationCP>>(ruleSpecs, [](auto const& ruleSpec){return &ruleSpec.GetSpecification();});
+        }
+
+protected:
+    /*---------------------------------------------------------------------------------**//**
+    * @bsimethod
+    +---------------+---------------+---------------+---------------+---------------+------*/
+    bvector<IProvidedNodesPostProcessor const*> _GetPostProcessors() const override
+        {
+        return ContainerHelpers::TransformContainer<bvector<IProvidedNodesPostProcessor const*>>(m_postProcessors, [](auto const& ptr){return ptr.get();});
+        }
+    /*---------------------------------------------------------------------------------**//**
+    * @bsimethod
+    +---------------+---------------+---------------+---------------+---------------+------*/
+    NavNodesProviderPtr _Create(NavNodesProviderContextR context) const override
+        {
+        auto scope = Diagnostics::Scope::Create("Create nodes provider");
+        NavNodeCPtr parent = context.GetVirtualParentNode();
+
+        if (parent.IsValid() && NodesFinalizer(context).HasSimilarNodeInHierarchy(*parent))
+            {
+            DIAGNOSTICS_DEV_LOG(DiagnosticsCategory::Hierarchies, LOG_TRACE, "Parent node has similar ancestor - returning empty data source");
+            return EmptyNavNodesProvider::Create(context);
+            }
+
+        NavNodesProviderPtr provider;
+        if (parent.IsNull())
+            {
+            IRulesPreprocessor::RootNodeRuleParameters params(TargetTree_MainTree);
+            RootNodeRuleSpecificationsList specs = context.GetRulesPreprocessor().GetRootNodeSpecifications(params);
+            if (!specs.empty())
+                {
+                DIAGNOSTICS_LOG(DiagnosticsCategory::Hierarchies, LOG_TRACE, LOG_INFO, Utf8PrintfString("Creating root nodes provider using %" PRIu64 " specifications.", (uint64_t)specs.size()));
+                provider = WithDeprecatedPostProcessing(*MultiSpecificationNodesProvider::Create(context, specs), MapSpecs(specs));
+                }
+            else
+                {
+                DIAGNOSTICS_LOG(DiagnosticsCategory::Hierarchies, LOG_TRACE, LOG_INFO, "Creating empty root nodes provider (found 0 specifications).");
+                }
+            }
+        else
+            {
+            IRulesPreprocessor::ChildNodeRuleParameters params(*parent, TargetTree_MainTree);
+            ChildNodeRuleSpecificationsList specs = context.GetRulesPreprocessor().GetChildNodeSpecifications(params);
+            if (!specs.empty())
+                {
+                DIAGNOSTICS_LOG(DiagnosticsCategory::Hierarchies, LOG_TRACE, LOG_INFO, Utf8PrintfString("Creating child nodes provider for parent %s using %" PRIu64 " specifications.",
+                    DiagnosticsHelpers::CreateNodeIdentifier(*parent).c_str(), (uint64_t)specs.size()));
+                provider = WithDeprecatedPostProcessing(*MultiSpecificationNodesProvider::Create(context, specs, *parent), MapSpecs(specs));
+                }
+            else
+                {
+                DIAGNOSTICS_LOG(DiagnosticsCategory::Hierarchies, LOG_TRACE, LOG_INFO, Utf8PrintfString("Creating empty child nodes provider for parent %s (found 0 specifications).",
+                    DiagnosticsHelpers::CreateNodeIdentifier(*parent).c_str()));
+                }
+            }
+        if (provider.IsNull())
+            provider = EmptyNavNodesProvider::Create(context);
+        return provider;
+        }
+
+public:
+    NodesProviderFactory()
+        {
+        m_postProcessors.push_back(std::make_unique<DisplayLabelGroupingNodesPostProcessor>());
+#ifdef wip_enable_display_label_postprocessor
+        m_postProcessors.push_back(std::make_unique<DisplayLabelSortingPostProcessor>());
+#endif
+        m_postProcessors.push_back(std::make_unique<NodesFinalizingPostProcessor>());
+        }
+};
+
+/*=================================================================================**//**
+* @bsiclass
++===============+===============+===============+===============+===============+======*/
+struct RulesDrivenECPresentationManagerImpl::NodesProviderContextFactory : INodesProviderContextFactory
+{
+private:
+    RulesDrivenECPresentationManagerImpl& m_manager;
+
+protected:
+    NavNodesProviderContextPtr _Create(IConnectionCR connection, Utf8CP rulesetId, NavNodeCP parentNode, std::shared_ptr<INavNodesCache> cache, ICancelationTokenCP cancelationToken, RulesetVariables const& variables) const override
+        {
+        auto scope = Diagnostics::Scope::Create("Create nodes provider context");
+
+        // get the ruleset
+        PresentationRuleSetPtr ruleset = FindRuleset(m_manager.GetLocaters(), connection, rulesetId);
+        if (!ruleset.IsValid())
+            {
+            DIAGNOSTICS_DEV_LOG(DiagnosticsCategory::Hierarchies, LOG_TRACE, Utf8PrintfString("Ruleset '%s' not found. Returning NULL.", rulesetId));
+            return nullptr;
+            }
+
+        ThrowIfCancelled(cancelationToken);
+
+        // get various caches
+        IUserSettings const& settings = m_manager.GetUserSettings(rulesetId);
+        ECExpressionsCache& ecexpressionsCache = m_manager.m_rulesetECExpressionsCache->Get(rulesetId);
+        RelatedPathsCache& relatedPathsCache = m_manager.m_ecdbCaches->GetRelatedPathsCache(connection);
+        RulesetUsedClassesNotificationFlags& rulesetUsedClassesNotificationFlags = m_manager.m_ecdbCaches->GetRulesetUsedClassesNotificationFlags(connection);
+
+        // make sure latest ruleset version is used in cache
+        cache->OnRulesetUsed(*ruleset);
+        std::unique_ptr<RulesetVariables> rulesetVariables = std::make_unique<RulesetVariables>(variables);
+        rulesetVariables->Merge(settings);
+
+        // set up the nodes provider context
+        NavNodesProviderContextPtr context = NavNodesProviderContext::Create(*ruleset, TargetTree_MainTree, parentNode,
+            std::move(rulesetVariables), ecexpressionsCache, relatedPathsCache, *m_manager.m_nodesFactory, cache,
+            *m_manager.m_nodesProviderFactory, m_manager.GetLocalState());
+        context->SetQueryContext(*m_manager.m_connections, connection, m_manager.m_usedClassesListener);
+
+        if (parentNode)
+            context->SetChildNodeContext(nullptr, *parentNode);
+        else
+            context->SetRootNodeContext(nullptr);
+
+        context->SetPropertyFormattingContext(m_manager.GetECPropertyFormatter(), UnitSystem::Undefined);
+        context->SetCancelationToken(cancelationToken);
+
+        // notify listener with ECClasses used in this ruleset
+        if (rulesetUsedClassesNotificationFlags.Add(ruleset->GetRuleSetId()))
+            UsedClassesHelper::NotifyListenerWithRulesetClasses(*m_manager.m_usedClassesListener, ecexpressionsCache, connection, context->GetRulesPreprocessor());
+
+        return context;
+        }
+public:
+    NodesProviderContextFactory(RulesDrivenECPresentationManagerImpl& mgr) : m_manager(mgr) {}
+};
+
+/*---------------------------------------------------------------------------------**//**
+* @bsimethod
++---------------+---------------+---------------+---------------+---------------+------*/
+RulesDrivenECPresentationManagerImpl::RulesDrivenECPresentationManagerImpl(Params const& params)
+    : m_connections(params.GetConnections() ? params.GetConnections() : std::make_shared<ConnectionManager>())
+    {
+    m_localState = params.GetLocalState();
+    m_ecPropertyFormatter = params.GetECPropertyFormatter();
+    m_categorySupplier = params.GetCategorySupplier();
+
+    m_locaters = params.GetRulesetLocaters() ? params.GetRulesetLocaters() : std::make_shared<RuleSetLocaterManager>(*m_connections);
+    m_locaters->SetRulesetCallbacksHandler(this);
+
+    m_userSettings = params.GetUserSettings() ? params.GetUserSettings() : std::make_shared<UserSettingsManager>(params.GetPaths().GetTemporaryDirectory());
+    GetUserSettingsManager().SetChangesListener(this);
+    GetUserSettingsManager().SetLocalState(m_localState);
+
+    m_ecInstanceChangeEventSources = params.GetECInstanceChangeEventSources(); // need to copy this list to keep the ref counts
+    for (auto const& ecInstanceChangeEventSource : m_ecInstanceChangeEventSources)
+        ecInstanceChangeEventSource->RegisterEventHandler(*this);
+
+    m_customFunctions = new CustomFunctionsInjector(*m_connections);
+    m_rulesetECExpressionsCache = new RulesetECExpressionsCache();
+    m_ecdbCaches = new ECDbCaches();
+    m_nodesProviderContextFactory = new NodesProviderContextFactory(*this);
+    m_nodesProviderFactory = new NodesProviderFactory();
+    m_usedClassesListener = new UsedClassesListener(*this);
+    m_nodesFactory = new NavNodesFactory();
+
+    m_nodesCachesManager = CreateCacheManager(params.GetCachingParams().GetCacheDirectoryPath(), *m_nodesFactory, *m_nodesProviderContextFactory, *m_nodesProviderFactory,
+        *m_connections, params.GetCachingParams().GetCacheMode(), params.GetCachingParams().GetDiskCacheFileSizeLimit(), params.GetCachingParams().GetDiskCacheMemoryCacheSize());
+    m_contentCache = new ContentCache(params.GetContentCachingParams().GetPrivateCacheSize());
+
+    m_updateHandler = new UpdateHandler(*m_nodesCachesManager, m_contentCache, *m_connections, *m_nodesProviderContextFactory,
+        *m_nodesProviderFactory, *m_rulesetECExpressionsCache);
+    m_updateHandler->SetRecordsHandler(std::make_unique<CompositeUpdateRecordsHandler>(params.GetUpdateRecordsHandlers()));
+
+    m_connections->AddListener(*this);
+    }
+
+/*---------------------------------------------------------------------------------**//**
+* @bsimethod
++---------------+---------------+---------------+---------------+---------------+------*/
+void RulesDrivenECPresentationManagerImpl::Initialize()
+    {
+    RegisterDisplayLabelRuleset(GetLocaters());
+    }
+
+/*---------------------------------------------------------------------------------**//**
+* @bsimethod
++---------------+---------------+---------------+---------------+---------------+------*/
+std::shared_ptr<NodesCache> RulesDrivenECPresentationManagerImpl::GetNodesCache(IConnectionCR connection)
+    {
+    return m_nodesCachesManager->GetPersistentCache(connection.GetId());
+    }
+
+/*---------------------------------------------------------------------------------**//**
+* @bsimethod
++---------------+---------------+---------------+---------------+---------------+------*/
+std::shared_ptr<INavNodesCache> RulesDrivenECPresentationManagerImpl::_GetHierarchyCache(Utf8StringCR connectionId) const
+    {
+    return m_nodesCachesManager->GetPersistentCache(connectionId);
+    }
+
+/*---------------------------------------------------------------------------------**//**
+* @bsimethod
++---------------+---------------+---------------+---------------+---------------+------*/
+RulesDrivenECPresentationManagerImpl::~RulesDrivenECPresentationManagerImpl()
+    {
+    auto scope = Diagnostics::Scope::Create("Destroy manager impl");
+    m_connections->DropListener(*this);
+    m_connections->CloseConnections();
+    DELETE_AND_CLEAR(m_updateHandler);
+    DELETE_AND_CLEAR(m_contentCache);
+    DELETE_AND_CLEAR(m_nodesFactory);
+    DELETE_AND_CLEAR(m_usedClassesListener);
+    DELETE_AND_CLEAR(m_nodesProviderFactory);
+    DELETE_AND_CLEAR(m_nodesProviderContextFactory);
+    DELETE_AND_CLEAR(m_ecdbCaches);
+    DELETE_AND_CLEAR(m_rulesetECExpressionsCache);
+    DELETE_AND_CLEAR(m_customFunctions);
+    }
+
+/*---------------------------------------------------------------------------------**//**
+* @bsimethod
++---------------+---------------+---------------+---------------+---------------+------*/
+IECPropertyFormatter const& RulesDrivenECPresentationManagerImpl::_GetECPropertyFormatter() const
+    {
+    BeMutexHolder lock(m_mutex);
+    if (nullptr != m_ecPropertyFormatter)
+        return *m_ecPropertyFormatter;
+
+    static const DefaultPropertyFormatter s_defaultPropertyFormatter;
+    return s_defaultPropertyFormatter;
+    }
+
+/*---------------------------------------------------------------------------------**//**
+* @bsimethod
++---------------+---------------+---------------+---------------+---------------+------*/
+IPropertyCategorySupplier const& RulesDrivenECPresentationManagerImpl::_GetCategorySupplier() const
+    {
+    BeMutexHolder lock(m_mutex);
+    if (nullptr != m_categorySupplier)
+        return *m_categorySupplier;
+
+    static const DefaultCategorySupplier s_defaultCategorySupplier;
+    return s_defaultCategorySupplier;
+    }
+
+/*---------------------------------------------------------------------------------**//**
+* @bsimethod
++---------------+---------------+---------------+---------------+---------------+------*/
+void RulesDrivenECPresentationManagerImpl::_OnRulesetCreated(RuleSetLocaterCR, PresentationRuleSetR ruleset)
+    {
+    auto scope = Diagnostics::Scope::Create(Utf8PrintfString("Ruleset created: '%s'", ruleset.GetRuleSetId().c_str()));
+    IUserSettings& settings = GetUserSettings(ruleset.GetRuleSetId().c_str());
+    settings.InitFrom(ruleset.GetUserSettings());
+    }
+
+/*---------------------------------------------------------------------------------**//**
+* @bsimethod
++---------------+---------------+---------------+---------------+---------------+------*/
+void RulesDrivenECPresentationManagerImpl::_OnRulesetDispose(RuleSetLocaterCR, PresentationRuleSetR ruleset)
+    {
+    auto scope = Diagnostics::Scope::Create(Utf8PrintfString("Ruleset disposed: '%s'", ruleset.GetRuleSetId().c_str()));
+    m_rulesetECExpressionsCache->Clear(ruleset.GetRuleSetId().c_str());
+    m_updateHandler->NotifyRulesetDisposed(ruleset);
+    }
+
+/*---------------------------------------------------------------------------------**//**
+* @bsimethod
++---------------+---------------+---------------+---------------+---------------+------*/
+void RulesDrivenECPresentationManagerImpl::_OnSettingChanged(Utf8CP rulesetId, Utf8CP settingId) const
+    {
+    // TODO: is this necessary anymore?
+    auto scope = Diagnostics::Scope::Create(Utf8PrintfString("Setting changed: '%s'", settingId));
+    CustomFunctionsManager::GetManager()._OnSettingChanged(rulesetId, settingId);
+    m_updateHandler->NotifySettingChanged(rulesetId, settingId);
+    }
+
+/*---------------------------------------------------------------------------------**//**
+* @bsimethod
++---------------+---------------+---------------+---------------+---------------+------*/
+void RulesDrivenECPresentationManagerImpl::_OnConnectionEvent(ConnectionEvent const& evt)
+    {
+    if (evt.GetEventType() == ConnectionEventType::Opened)
+        {
+        RefCountedPtr<EmbeddedRuleSetLocater> embeddedLocater = EmbeddedRuleSetLocater::Create(evt.GetConnection());
+        RuleSetLocaterPtr supplementalLocater = SupplementalRuleSetLocater::Create(*embeddedLocater);
+        RuleSetLocaterPtr nonsupplementalLocater = NonSupplementalRuleSetLocater::Create(*embeddedLocater);
+        m_embeddedRuleSetLocaters[evt.GetConnection().GetId()] = { supplementalLocater, nonsupplementalLocater };
+        GetLocaters().RegisterLocater(*supplementalLocater);
+        GetLocaters().RegisterLocater(*nonsupplementalLocater);
+        }
+    else if (evt.GetEventType() == ConnectionEventType::Closed)
+        {
+        auto iter = m_embeddedRuleSetLocaters.find(evt.GetConnection().GetId());
+        if (m_embeddedRuleSetLocaters.end() != iter)
+            {
+            for (RuleSetLocaterPtr locater : iter->second )
+                GetLocaters().UnregisterLocater(*locater);
+            m_embeddedRuleSetLocaters.erase(iter);
+            }
+        }
+    if (evt.GetEventType() == ConnectionEventType::Closed || evt.GetEventType() == ConnectionEventType::Suspended)
+        {
+        m_contentCache->ClearCache(evt.GetConnection());
+        m_ecdbCaches->Clear(evt.GetConnection());
+        }
+    }
+
+/*---------------------------------------------------------------------------------**//**
+* @bsimethod
++---------------+---------------+---------------+---------------+---------------+------*/
+void RulesDrivenECPresentationManagerImpl::_OnECInstancesChanged(ECDbCR db, bvector<ECInstanceChangeEventSource::ChangedECInstance> changes)
+    {
+    auto scope = Diagnostics::Scope::Create(Utf8PrintfString("ECInstances changed with %" PRIu64 " changes", (uint64_t)changes.size()));
+
+    if (changes.empty())
+        return;
+
+    IConnectionPtr connection = m_connections->GetConnection(db);
+    if (connection.IsNull())
+        DIAGNOSTICS_HANDLE_FAILURE(DiagnosticsCategory::Connections, "Failed to get a connection for current task");
+
+    Savepoint txn(connection->GetDb(), "Impl::_OnECInstancesChanged");
+    DIAGNOSTICS_ASSERT_SOFT(DiagnosticsCategory::Connections, txn.IsActive(), "Failed to start a transaction");
+
+    m_updateHandler->NotifyECInstancesChanged(*connection, changes);
+    }
+
+/*---------------------------------------------------------------------------------**//**
+* @bsimethod
++---------------+---------------+---------------+---------------+---------------+------*/
+static std::shared_ptr<NavNodesProviderContext::PageOptions> CreateProviderPageOptions(PageOptionsCP pageOptions)
+    {
+    if (!pageOptions || pageOptions->Empty())
+        return nullptr;
+
+    if (pageOptions->GetPageSize() == 0)
+        return std::make_shared<NavNodesProviderContext::PageOptions>(pageOptions->GetPageStart());
+
+    return std::make_shared<NavNodesProviderContext::PageOptions>(pageOptions->GetPageStart(), pageOptions->GetPageSize());
+    }
+
+/*---------------------------------------------------------------------------------**//**
+* @bsimethod
++---------------+---------------+---------------+---------------+---------------+------*/
+NavNodesProviderContextPtr RulesDrivenECPresentationManagerImpl::CreateNodesProviderContext(HierarchyRequestImplParams const& params, std::shared_ptr<INavNodesCache> cache) const
+    {
+    auto scope = Diagnostics::Scope::Create("Create nodes provider context");
+
+    // locate the parent node if it's passed by key
+    NavNodeCPtr parentNode = params.GetParentNode();
+    if (parentNode.IsNull() && params.GetParentNodeKey())
+        {
+        parentNode = NavNodeLocater(*this, RequestWithRulesetImplParams::Create(params)).LocateNode(*params.GetParentNodeKey());
+        if (parentNode.IsNull())
+            throw InvalidArgumentException("Node for given parent node key does not exist");
+        }
+
+    // get the nodes cache
+    if (nullptr == cache)
+        cache = m_nodesCachesManager->GetCache(params.GetConnection().GetId(), parentNode.IsValid() ? parentNode->GetNodeId() : BeGuid());
+    if (nullptr == cache)
+        DIAGNOSTICS_HANDLE_FAILURE(DiagnosticsCategory::Hierarchies, Utf8PrintfString("Failed to find the hierarchy cache for given connection: '%s'.", params.GetConnection().GetId().c_str()));
+
+    // create the nodes provider context
+    NavNodesProviderContextPtr context = m_nodesProviderContextFactory->Create(params.GetConnection(), params.GetRulesetId().c_str(),
+        parentNode.get(), cache, params.GetCancellationToken(), params.GetRulesetVariables());
+    if (context.IsValid())
+        {
+        context->SetInstanceFilter(params.GetInstanceFilter());
+        if (params.GetLimit().IsValid())
+            context->SetResultSetSizeLimit((uint64_t)*params.GetLimit());
+        }
+    return context;
+    }
+
+/*---------------------------------------------------------------------------------**//**
+* @bsimethod
++---------------+---------------+---------------+---------------+---------------+------*/
+void RulesDrivenECPresentationManagerImpl::FinalizeNode(RequestWithRulesetImplParams const& params, NavNodeR node) const
+    {
+    auto scope = Diagnostics::Scope::Create("Finalize node");
+
+    auto hierarchyCache = m_nodesCachesManager->GetCache(params.GetConnection().GetId());
+    auto parentNodeId = hierarchyCache->GetVirtualParentNodeId(node.GetNodeId());
+    auto parentNode = parentNodeId.IsValid() ? hierarchyCache->GetNode(parentNodeId) : nullptr;
+    auto contextParams = CreateHierarchyRequestParams(params, parentNode.get());
+    auto context = CreateNodesProviderContext(contextParams);
+    if (context.IsNull())
+        DIAGNOSTICS_HANDLE_FAILURE(DiagnosticsCategory::Hierarchies, "Failed to create context for finalizing node.");
+
+    NodesFinalizer(*context).Finalize(node);
+    }
+
+/*---------------------------------------------------------------------------------**//**
+* @bsimethod
++---------------+---------------+---------------+---------------+---------------+------*/
+std::unique_ptr<INodeInstanceKeysProvider> RulesDrivenECPresentationManagerImpl::_CreateNodeInstanceKeysProvider(NodeInstanceKeysRequestImplParams const& params) const
+    {
+    auto scope = Diagnostics::Scope::Create("Create nodes instance keys provider");
+
+    auto hierarchyParams = CreateHierarchyRequestParams(params);
+    hierarchyParams.SetInstanceFilter(params.GetInstanceFilter());
+
+    auto context = CreateNodesProviderContext(hierarchyParams);
+    if (context.IsNull())
+        {
+        DIAGNOSTICS_LOG(DiagnosticsCategory::Hierarchies, LOG_TRACE, LOG_WARNING, "Failed to create context. Returning NULL.");
+        return nullptr;
+        }
+
+    return context->CreateNodeInstanceKeysProvider();
+    }
+
+/*---------------------------------------------------------------------------------**//**
+* @bsimethod
++---------------+---------------+---------------+---------------+---------------+------*/
+RefCountedPtr<ProviderBasedNodesDataSource> RulesDrivenECPresentationManagerImpl::GetCachedDataSource(NavNodesProviderContextR context, PageOptionsCP pageOptions) const
+    {
+    auto scope = Diagnostics::Scope::Create("Create data source");
+
+    NavNodesProviderPtr provider;
+    bool hasPageOffset = pageOptions && pageOptions->GetPageStart() > 0;
+    if (!hasPageOffset && context.GetResultSetSizeLimit().IsNull())
+        {
+        // look for provider in persistent cache
+        // note: combined hierarchy level provider is only efficient to get nodes without offset, in all other cases
+        // it's more efficient to create a new provider
+        provider = context.GetNodesCache().GetCombinedHierarchyLevel(context, context.GetHierarchyLevelIdentifier());
+        if (provider.IsValid())
+            DIAGNOSTICS_DEV_LOG(DiagnosticsCategory::Hierarchies, LOG_TRACE, "Found provider in persistent cache");
+        }
+
+    // create the provider
+    if (provider.IsNull())
+        {
+        provider = m_nodesProviderFactory->Create(context);
+        DIAGNOSTICS_DEV_LOG(DiagnosticsCategory::Hierarchies, LOG_TRACE, "Created a new provider");
+        }
+
+    // check if the hierarchy level supports filtering
+    auto supportsFiltering = HierarchiesFilteringHelper::SupportsFiltering(
+        context.GetVirtualParentNode().get(),
+        TraverseHierarchyRulesProps(context.GetNodesFactory(), context.GetRulesPreprocessor(), context.GetSchemaHelper()),
+        nullptr
+    );
+
+    // apply limiting
+    if (context.GetResultSetSizeLimit().IsValid() && supportsFiltering)
+        {
+        auto limit = (size_t)*context.GetResultSetSizeLimit();
+        auto instancesCount = provider->GetLimitedInstancesCount(limit + 1);
+        if (instancesCount > limit)
+            throw ResultSetTooLargeError(limit);
+        }
+
+    // post-process
+    provider = provider->PostProcess(m_nodesProviderFactory->GetPostProcessors());
+    DIAGNOSTICS_DEV_LOG(DiagnosticsCategory::Hierarchies, LOG_TRACE, "Provider post-processed");
+
+    // apply paging
+    provider->SetPageOptions(CreateProviderPageOptions(pageOptions));
+
+    auto source = ProviderBasedNodesDataSource::Create(*provider);
+    source->SetSupportsFiltering(supportsFiltering);
+    return source;
+    }
+
+/*---------------------------------------------------------------------------------**//**
+* @bsimethod
++---------------+---------------+---------------+---------------+---------------+------*/
+RefCountedPtr<ProviderBasedNodesDataSource> RulesDrivenECPresentationManagerImpl::GetCachedDataSource(WithPageOptions<HierarchyRequestImplParams> const& params) const
+    {
+    auto scope = Diagnostics::Scope::Create("Create data source");
+
+    NavNodesProviderContextPtr context = CreateNodesProviderContext(params);
+    if (context.IsNull())
+        {
+        DIAGNOSTICS_LOG(DiagnosticsCategory::Hierarchies, LOG_TRACE, LOG_WARNING, "Failed to create context. Returning NULL.");
+        return nullptr;
+        }
+
+    // create hierarchy level locker for this hierarchy level. If lock was acquired it will be released when context is destroyed.
+    context->SetHierarchyLevelLocker(context->GetNodesCache().CreateHierarchyLevelLocker(context->GetHierarchyLevelIdentifier()));
+
+    return GetCachedDataSource(*context, &params.GetPageOptions());
+    }
+
+/*---------------------------------------------------------------------------------**//**
+* @bsimethod
++---------------+---------------+---------------+---------------+---------------+------*/
+static Diagnostics::Scope::Holder CreateScopeForHierarchyRequest(HierarchyRequestParams const& params, Utf8CP requestIdentifier)
+    {
+    if (params.GetParentNode())
+        return Diagnostics::Scope::Create(Utf8PrintfString("Get child %s for parent %s", requestIdentifier, DiagnosticsHelpers::CreateNodeIdentifier(*params.GetParentNode()).c_str()));
+
+    if (params.GetParentNodeKey())
+        return Diagnostics::Scope::Create(Utf8PrintfString("Get child %s for parent %s", requestIdentifier, DiagnosticsHelpers::CreateNodeKeyIdentifier(*params.GetParentNodeKey()).c_str()));
+
+    return Diagnostics::Scope::Create(Utf8PrintfString("Get root %s", requestIdentifier));
+    }
+
+/*---------------------------------------------------------------------------------**//**
+* @bsimethod
++---------------+---------------+---------------+---------------+---------------+------*/
+static void ReportNodesResponse(WithPageOptions<HierarchyRequestParams> const& params, NavNodesDataSource const* ds)
+    {
+    auto pageStart = (uint64_t)params.GetPageOptions().GetPageStart();
+    auto dsSizeWithOffset = (uint64_t)(params.GetPageOptions().GetPageStart() + (ds ? ds->GetSize() : 0));
+    if (params.GetParentNode())
+        {
+        DIAGNOSTICS_DEV_LOG(DiagnosticsCategory::Hierarchies, LOG_INFO, Utf8PrintfString("Returning [%" PRIu64 ", %" PRIu64 ") child nodes for parent %s",
+            pageStart, dsSizeWithOffset, DiagnosticsHelpers::CreateNodeIdentifier(*params.GetParentNode()).c_str()));
+        }
+    else if (params.GetParentNodeKey())
+        {
+        DIAGNOSTICS_DEV_LOG(DiagnosticsCategory::Hierarchies, LOG_INFO, Utf8PrintfString("Returning [%" PRIu64 ", %" PRIu64 ") child nodes for parent %s",
+            pageStart, dsSizeWithOffset, DiagnosticsHelpers::CreateNodeKeyIdentifier(*params.GetParentNodeKey()).c_str()));
+        }
+    else
+        {
+        DIAGNOSTICS_DEV_LOG(DiagnosticsCategory::Hierarchies, LOG_INFO, Utf8PrintfString("Returning [%" PRIu64 ", %" PRIu64 ") root nodes",
+            pageStart, dsSizeWithOffset));
+        }
+    }
+
+/*---------------------------------------------------------------------------------**//**
+* @bsimethod
++---------------+---------------+---------------+---------------+---------------+------*/
+NavNodesDataSourcePtr RulesDrivenECPresentationManagerImpl::_GetNodes(WithPageOptions<HierarchyRequestImplParams> const& params)
+    {
+    auto scope = CreateScopeForHierarchyRequest(params, "nodes");
+
+    Savepoint txn(params.GetConnection().GetDb(), "Impl::_GetNodes");
+    DIAGNOSTICS_ASSERT_SOFT(DiagnosticsCategory::Connections, txn.IsActive(), "Failed to start a transaction");
+
+    NavNodesDataSourcePtr source = GetCachedDataSource(params);
+    ReportNodesResponse(params, source.get());
+    return source;
+    }
+
+/*---------------------------------------------------------------------------------**//**
+* @bsimethod
++---------------+---------------+---------------+---------------+---------------+------*/
+static void ReportNodesCountResponse(WithPageOptions<HierarchyRequestParams> const& params, size_t nodesCount)
+    {
+    if (params.GetParentNode())
+        {
+        DIAGNOSTICS_DEV_LOG(DiagnosticsCategory::Hierarchies, LOG_INFO, Utf8PrintfString("Returning %" PRIu64 " for parent %s",
+            (uint64_t)nodesCount, DiagnosticsHelpers::CreateNodeIdentifier(*params.GetParentNode()).c_str()));
+        }
+    else if (params.GetParentNodeKey())
+        {
+        DIAGNOSTICS_DEV_LOG(DiagnosticsCategory::Hierarchies, LOG_INFO, Utf8PrintfString("Returning %" PRIu64 " for parent %s",
+            (uint64_t)nodesCount, DiagnosticsHelpers::CreateNodeKeyIdentifier(*params.GetParentNodeKey()).c_str()));
+        }
+    else
+        {
+        DIAGNOSTICS_DEV_LOG(DiagnosticsCategory::Hierarchies, LOG_INFO, Utf8PrintfString("Returning %" PRIu64, (uint64_t)nodesCount));
+        }
+    }
+
+/*---------------------------------------------------------------------------------**//**
+* @bsimethod
++---------------+---------------+---------------+---------------+---------------+------*/
+size_t RulesDrivenECPresentationManagerImpl::_GetNodesCount(HierarchyRequestImplParams const& params)
+    {
+    auto scope = CreateScopeForHierarchyRequest(params, "nodes count");
+
+    Savepoint txn(params.GetConnection().GetDb(), "Impl::_GetNodesCount");
+    DIAGNOSTICS_ASSERT_SOFT(DiagnosticsCategory::Connections, txn.IsActive(), "Failed to start a transaction");
+
+    NavNodesDataSourcePtr source = GetCachedDataSource(params);
+    size_t size = source.IsValid() ? source->GetSize() : 0;
+    ReportNodesCountResponse(params, size);
+    return size;
+    }
+
+/*---------------------------------------------------------------------------------**//**
+* @bsimethod
++---------------+---------------+---------------+---------------+---------------+------*/
+static Diagnostics::Scope::Holder CreateScopeForHierarchyRequest(HierarchyLevelDescriptorRequestParams const& params, Utf8CP requestIdentifier)
+    {
+    if (params.GetParentNodeKey())
+        return Diagnostics::Scope::Create(Utf8PrintfString("Get child %s for parent %s", requestIdentifier, DiagnosticsHelpers::CreateNodeKeyIdentifier(*params.GetParentNodeKey()).c_str()));
+
+    return Diagnostics::Scope::Create(Utf8PrintfString("Get root %s", requestIdentifier));
+    }
+
+/*---------------------------------------------------------------------------------**//**
+* @bsimethod
++---------------+---------------+---------------+---------------+---------------+------*/
+ContentDescriptorCPtr RulesDrivenECPresentationManagerImpl::_GetNodesDescriptor(HierarchyLevelDescriptorRequestImplParams const& params)
+    {
+    auto scope = CreateScopeForHierarchyRequest(params, "nodes descriptor");
+
+    Savepoint txn(params.GetConnection().GetDb(), "Impl::_GetNodesDescriptor");
+    DIAGNOSTICS_ASSERT_SOFT(DiagnosticsCategory::Connections, txn.IsActive(), "Failed to start a transaction");
+
+    auto context = CreateNodesProviderContext(HierarchyRequestImplParams::Create(HierarchyRequestParams(params, params.GetParentNodeKey()), params));
+    auto ruleset = HierarchiesFilteringHelper::CreateHierarchyLevelDescriptorRuleset(
+        context->GetVirtualParentNode().get(),
+        TraverseHierarchyRulesProps(context->GetNodesFactory(), context->GetRulesPreprocessor(), context->GetSchemaHelper())
+        );
+    TempRulesetRegistration registerRuleset(*m_locaters, *ruleset);
+
+    auto descriptorParams = ContentDescriptorRequestImplParams::Create(ContentDescriptorRequestParams(
+        ContentMetadataRequestParams(
+            ruleset->GetRuleSetId(),
+            RulesetVariables(),
+            "HierarchyFiltering",
+            (int)ContentFlags::DescriptorOnly
+            ),
+        *KeySet::Create(params.GetParentNodeKey() ? NavNodeKeyList{ params.GetParentNodeKey() } : NavNodeKeyList{})
+        ), params);
+    auto descriptor = GetContentDescriptor(descriptorParams);
+    if (descriptor.IsNull())
+        return nullptr;
+
+    auto result = ContentDescriptor::Create(*descriptor);
+    result->SetRuleset(*ruleset);
+    return result;
+    }
+
+/*---------------------------------------------------------------------------------**//**
+* @bsimethod
++---------------+---------------+---------------+---------------+---------------+------*/
+void RulesDrivenECPresentationManagerImpl::TraverseHierarchy(HierarchyRequestImplParams const& params, std::shared_ptr<INavNodesCache> cache) const
+    {
+    ThrowIfCancelled(params.GetCancellationToken());
+
+    NavNodesProviderContextPtr context = CreateNodesProviderContext(params, cache);
+    if (context.IsNull())
+        {
+        DIAGNOSTICS_LOG(DiagnosticsCategory::Hierarchies, LOG_TRACE, LOG_WARNING, "Failed to create context - stopping hierarchy traversal.");
+        return;
+        }
+
+    NavNodesDataSourceCPtr nodes = GetCachedDataSource(*context, nullptr);
+    if (nodes.IsValid())
+        {
+        for (auto const& node : *nodes)
+            TraverseHierarchy(CreateHierarchyRequestParams(params, node.get()), cache);
+        }
+    }
+
+/*---------------------------------------------------------------------------------**//**
+* @bsimethod
++---------------+---------------+---------------+---------------+---------------+------*/
+bvector<NavNodeCPtr> RulesDrivenECPresentationManagerImpl::_GetFilteredNodes(NodePathsFromFilterTextRequestImplParams const& params)
+    {
+    auto scope = Diagnostics::Scope::Create(Utf8PrintfString("Get filtered nodes: '%s'", params.GetFilterText().c_str()));
+
+    Savepoint txn(params.GetConnection().GetDb(), "Impl::_GetFilteredNodes");
+    DIAGNOSTICS_ASSERT_SOFT(DiagnosticsCategory::Connections, txn.IsActive(), "Failed to start a transaction");
+
+    bvector<NavNodeCPtr> result;
+
+    std::shared_ptr<NodesCache> nodesCache = m_nodesCachesManager->GetPersistentCache(params.GetConnection().GetId());
+    VALID_HIERARCHY_CACHE_PRECONDITION(nodesCache, result);
+
+    // create a savepoint to avoid committing any changes while we're creating the hierarchy
+    auto cacheSavepoint = nodesCache->CreateSavepoint(true);
+
+    if (!nodesCache->IsCombinedHierarchyLevelInitialized(CombinedHierarchyLevelIdentifier(params.GetConnection().GetId(), params.GetRulesetId().c_str(), BeGuid()), params.GetRulesetVariables(), nullptr, nullptr))
+        {
+        NavNodesProviderContextPtr rootNodesContext = CreateNodesProviderContext(CreateHierarchyRequestParams(params), nodesCache);
+        if (rootNodesContext.IsNull())
+            {
+            DIAGNOSTICS_LOG(DiagnosticsCategory::Hierarchies, LOG_TRACE, LOG_WARNING, "Failed to create root nodes context. Returning empty list.");
+            return result;
+            }
+        NavNodesDataSourceCPtr rootNodes = GetCachedDataSource(*rootNodesContext, nullptr);
+        if (rootNodes.IsValid())
+            {
+            for (auto const& node : *rootNodes)
+                {
+                (void)node;
+                ThrowIfCancelled(params.GetCancellationToken());
+                }
+            }
+        }
+
+    // first we need to make sure the hierarchy is fully traversed so we can search in cache
+    NavNodesProviderContextPtr undeterminedChildNodesContext = CreateNodesProviderContext(CreateHierarchyRequestParams(params), nodesCache);
+    if (undeterminedChildNodesContext.IsNull())
+        {
+        DIAGNOSTICS_LOG(DiagnosticsCategory::Hierarchies, LOG_TRACE, LOG_WARNING, "Failed to create undetermined child nodes context. Returning empty list.");
+        return result;
+        }
+    NavNodesProviderCPtr provider = nodesCache->GetUndeterminedNodesProvider(*undeterminedChildNodesContext);
+    if (provider.IsNull())
+        return result;
+
+    for (auto const& node : *provider)
+        {
+        NOT_NULL_PRECONDITION(node, "RulesDrivenECPresentationManagerImpl::_GetFilteredNodes");
+        TraverseHierarchy(CreateHierarchyRequestParams(params, node.get()), nodesCache);
+        }
+
+    // now we can filter nodes in cache
+    NavNodesProviderContextPtr filteredNodesContext = CreateNodesProviderContext(CreateHierarchyRequestParams(params), nodesCache);
+    if (filteredNodesContext.IsNull())
+        {
+        DIAGNOSTICS_LOG(DiagnosticsCategory::Hierarchies, LOG_TRACE, LOG_WARNING, "Failed to create filtered nodes context. Returning empty list.");
+        return result;
+        }
+
+    NavNodesProviderPtr filteredProvider = nodesCache->GetFilteredNodesProvider(*filteredNodesContext, params.GetFilterText().c_str());
+    NodesFinalizer finalizer(*filteredNodesContext);
+    DisabledFullNodesLoadContext disableFinalize(*filteredProvider);
+    for (NavNodePtr node : *filteredProvider)
+        {
+        ThrowIfCancelled(params.GetCancellationToken());
+        NOT_NULL_PRECONDITION(node, "RulesDrivenECPresentationManagerImpl::_GetFilteredNodes");
+
+        // we don't support hierarchy level filtering on top of filtered hierarchies - set the value before finalizing
+        node->SetSupportsFiltering(false);
+        finalizer.Finalize(*node);
+
+        result.push_back(node);
+        }
+
+    return result;
+    }
+
+/*---------------------------------------------------------------------------------**//**
+* @bsimethod
++---------------+---------------+---------------+---------------+---------------+------*/
+bvector<NodesPathElement> RulesDrivenECPresentationManagerImpl::_CreateNodesHierarchy(CreateNodesHierarchyRequestImplParams const& params)
+    {
+    auto scope = Diagnostics::Scope::Create("Create nodes hierarchy");
+
+    Savepoint txn(params.GetConnection().GetDb(), "Impl::_CreateNodesHierarchy");
+    DIAGNOSTICS_ASSERT_SOFT(DiagnosticsCategory::Connections, txn.IsActive(), "Failed to start a transaction");
+
+    std::shared_ptr<NodesCache> cache = m_nodesCachesManager->GetPersistentCache(params.GetConnection().GetId());
+    VALID_HIERARCHY_CACHE_PRECONDITION(cache, nullptr);
+
+    NavNodesProviderContextPtr context = CreateNodesProviderContext(CreateHierarchyRequestParams(params), cache);
+    if (context.IsNull())
+        {
+        DIAGNOSTICS_LOG(DiagnosticsCategory::Hierarchies, LOG_TRACE, LOG_WARNING, "Failed to create nodes context. Returning empty list.");
+        return {};
+        }
+
+    NodesFinalizer finalizer(*context);
+
+    auto parentGetter = [&](NavNodeCR child) -> NavNodeCPtr
+        {
+        auto parentNode = cache->GetPhysicalParentNode(child.GetNodeId(), context->GetRulesetVariables(), nullptr);
+        if (parentNode.IsNull())
+            return nullptr;
+
+        // no need to determine children for it since we know it's a "parent"
+        NavNodePtr clone = parentNode->Clone();
+        clone->SetHasChildren(true);
+        clone->SetSupportsFiltering(false);
+        finalizer.Finalize(*clone);
+
+        return clone;
+        };
+    return NodePathsHelper::CreateHierarchy(params.GetNodes(), parentGetter, params.GetCancellationToken());
+    }
+
+/*=================================================================================**//**
+* @bsiclass
++===============+===============+===============+===============+===============+======*/
+struct ContentRulesSpecificationsInputHandler
+{
+private:
+    ContentProviderContextCR m_context;
+    std::unique_ptr<RulesDrivenECPresentationManagerImpl::NavNodeLocater> m_nodesLocater;
+    std::unique_ptr<INodeInstanceKeysProvider> m_nodeInstanceKeysProvider;
+
+private:
+    /*---------------------------------------------------------------------------------**//**
+    * @bsimethod
+    +---------------+---------------+---------------+---------------+---------------+------*/
+    bvector<ECInstanceKey> GetECInstanceKeys(NavNodeKeyListCR nodeKeys, ICancelationTokenCP cancelationToken)
+        {
+        bvector<ECInstanceKey> instanceKeys;
+        for (NavNodeKeyCPtr key : nodeKeys)
+            {
+            if (nullptr != key->AsECInstanceNodeKey())
+                {
+                ContainerHelpers::TransformContainer(instanceKeys, key->AsECInstanceNodeKey()->GetInstanceKeys(), [](auto const& k)
+                    {
+                    return ECInstanceKey(k.GetClass()->GetId(), k.GetId());
+                    });
+                continue;
+                }
+            if (key->AsLabelGroupingNodeKey() && key->AsLabelGroupingNodeKey()->GetGroupedInstanceKeys() != nullptr)
+                {
+                ContainerHelpers::Push(instanceKeys, *key->AsLabelGroupingNodeKey()->GetGroupedInstanceKeys());
+                continue;
+                }
+
+            m_nodeInstanceKeysProvider->IterateInstanceKeys(*key, [&](ECInstanceKey k)
+                {
+                instanceKeys.push_back(k);
+                return true;
+                });
+            }
+        return instanceKeys;
+        }
+
+public:
+    ContentRulesSpecificationsInputHandler(RulesDrivenECPresentationManagerImpl const& manager, ContentProviderContextCR context)
+        : m_context(context)
+        {
+        auto locaterParams = RequestWithRulesetImplParams::Create(context.GetConnection(), &context.GetCancelationToken(),
+            context.GetRuleset().GetRuleSetId(), context.GetRulesetVariables());
+        locaterParams.SetUnitSystem(context.GetUnitSystem());
+        m_nodesLocater = std::make_unique<RulesDrivenECPresentationManagerImpl::NavNodeLocater>(manager, locaterParams);
+        m_nodeInstanceKeysProvider = m_context.CreateNodeInstanceKeysProvider();
+        }
+
+    /*---------------------------------------------------------------------------------**//**
+    * @bsimethod
+    +---------------+---------------+---------------+---------------+---------------+------*/
+    ContentRuleInstanceKeysContainer HandleSpecifications(ContentRuleInputKeysContainer& specs, ICancelationTokenCP cancelationToken)
+        {
+        auto scope = Diagnostics::Scope::Create("Convert content rule node keys to instance keys");
+        ContentRuleInstanceKeysContainer instanceSpecs;
+        if (!m_nodeInstanceKeysProvider)
+            {
+            DIAGNOSTICS_LOG(DiagnosticsCategory::Content, LOG_TRACE, LOG_WARNING, "Failed to create node instance keys provider. Returning empty list.");
+            return instanceSpecs;
+            }
+        for (ContentRuleInputKeys& spec : specs)
+            {
+            bvector<ECInstanceKey> instanceKeys = GetECInstanceKeys(spec.GetMatchingNodeKeys(), cancelationToken);
+            instanceSpecs.push_back(ContentRuleInstanceKeys(spec.GetRule(), instanceKeys));
+            }
+        return instanceSpecs;
+        }
+};
+
+/*---------------------------------------------------------------------------------**//**
+* @bsimethod
++---------------+---------------+---------------+---------------+---------------+------*/
+ContentProviderContextPtr RulesDrivenECPresentationManagerImpl::CreateContentProviderContext(IConnectionCR connection, ContentProviderKey const& key, std::unique_ptr<RulesetVariables> variables, ICancelationTokenCP cancelationToken) const
+    {
+    auto scope = Diagnostics::Scope::Create("Create content provider context");
+
+    // get the ruleset
+    PresentationRuleSetPtr ruleset = FindRuleset(GetLocaters(), connection, key.GetRulesetId().c_str());
+    if (!ruleset.IsValid())
+        {
+        DIAGNOSTICS_DEV_LOG(DiagnosticsCategory::Content, LOG_TRACE, Utf8PrintfString("Ruleset '%s' not found. Returning NULL.", key.GetRulesetId().c_str()));
+        return nullptr;
+        }
+
+    // get nodes cache
+    std::shared_ptr<INavNodesCache> nodesCache = m_nodesCachesManager->GetCache(connection.GetId());
+    if (nullptr == nodesCache)
+        DIAGNOSTICS_HANDLE_FAILURE(DiagnosticsCategory::Content, Utf8PrintfString("Failed to find the hierarchy cache for given connection: '%s'. Returning NULL.", connection.GetId().c_str()));
+    nodesCache->OnRulesetUsed(*ruleset); // make sure latest ruleset version is used in cache
+
+    // get caches
+    ECExpressionsCache& ecexpressionsCache = m_rulesetECExpressionsCache->Get(ruleset->GetRuleSetId().c_str());
+    RelatedPathsCache& relatedPathsCache = m_ecdbCaches->GetRelatedPathsCache(connection);
+
+    // set up the provider context
+    ContentProviderContextPtr context = ContentProviderContext::Create(*ruleset, key.GetPreferredDisplayType(), key.GetContentFlags(), key.GetInputNodeKeys(), nodesCache,
+        GetCategorySupplier(), std::move(variables), ecexpressionsCache, relatedPathsCache, *m_nodesFactory, GetLocalState());
+    context->SetQueryContext(*m_connections, connection);
+    context->SetPropertyFormattingContext(GetECPropertyFormatter(), key.GetUnitSystem());
+    context->SetCancelationToken(cancelationToken);
+    if (nullptr != key.GetSelectionInfo())
+        context->SetSelectionInfo(*key.GetSelectionInfo());
+
+    return context;
+    }
+
+/*---------------------------------------------------------------------------------**//**
+* @bsimethod
++---------------+---------------+---------------+---------------+---------------+------*/
+SpecificationContentProviderPtr RulesDrivenECPresentationManagerImpl::GetContentProvider(IConnectionCR connection, ICancelationTokenCP cancelationToken, ContentProviderKey const& key, RulesetVariables const& variables) const
+    {
+    auto scope = Diagnostics::Scope::Create("Get content provider");
+
+    // init ruleset variables from input & user settings
+    std::unique_ptr<RulesetVariables> rulesetVariables = std::make_unique<RulesetVariables>(variables);
+    rulesetVariables->Merge(GetUserSettingsManager().GetSettings(key.GetRulesetId()));
+
+    // attempt to find cached provider
+    BeMutexHolder contentCacheLock(m_contentCache->GetMutex());
+    SpecificationContentProviderPtr provider = m_contentCache->GetProvider(key, *rulesetVariables);
+    if (provider.IsValid())
+        {
+        DIAGNOSTICS_DEV_LOG(DiagnosticsCategory::Content, LOG_TRACE, "Found cached provider. Adopt and return.");
+        provider->Adopt(connection, cancelationToken);
+        return provider;
+        }
+
+    // create the context
+    auto context = CreateContentProviderContext(connection, key, std::move(rulesetVariables), cancelationToken);
+    if (context.IsNull())
+        {
+        DIAGNOSTICS_LOG(DiagnosticsCategory::Hierarchies, LOG_TRACE, LOG_WARNING, "Failed to create context. Returning NULL.");
+        return nullptr;
+        }
+
+    // get content specifications
+    NodeLabelCalculator nodeLabelCalculator(context->GetSchemaHelper(), *m_connections, connection, key.GetRulesetId(), context->GetRulesPreprocessor(), variables, context->GetECExpressionsCache(), *m_nodesFactory);
+    std::unique_ptr<INodeInstanceKeysProvider> instanceKeysProvider = context->CreateNodeInstanceKeysProvider();
+    IRulesPreprocessor::ContentRuleParameters params(key.GetInputNodeKeys(), key.GetPreferredDisplayType(), key.GetSelectionInfo(), nodeLabelCalculator, &context->GetNodesLocater(), instanceKeysProvider.get());
+    ContentRuleInputKeysContainer specs = context->GetRulesPreprocessor().GetContentSpecifications(params);
+    DIAGNOSTICS_LOG(DiagnosticsCategory::Content, LOG_TRACE, LOG_INFO, Utf8PrintfString("Creating content provider using %" PRIu64 " specifications.", (uint64_t)specs.size()));
+
+    // create the provider
+    ContentRulesSpecificationsInputHandler inputHandler(*this, *context);
+    ContentRuleInstanceKeysContainer instanceSpecs = inputHandler.HandleSpecifications(specs, cancelationToken);
+    provider = SpecificationContentProvider::Create(*context, instanceSpecs);
+    m_contentCache->CacheProvider(key, *provider);
+    return provider;
+    }
+
+/*---------------------------------------------------------------------------------**//**
+* @bsimethod
++---------------+---------------+---------------+---------------+---------------+------*/
+bvector<SelectClassInfo> RulesDrivenECPresentationManagerImpl::_GetContentClasses(ContentClassesRequestImplParams const& params)
+    {
+    auto scope = Diagnostics::Scope::Create("Get content classes");
+
+    Savepoint txn(params.GetConnection().GetDb(), "Impl::_GetContentClasses");
+    DIAGNOSTICS_ASSERT_SOFT(DiagnosticsCategory::Connections, txn.IsActive(), "Failed to start a transaction");
+
+    // get the ruleset
+    PresentationRuleSetPtr ruleset = FindRuleset(GetLocaters(), params.GetConnection(), params.GetRulesetId().c_str());
+    if (!ruleset.IsValid())
+        {
+        DIAGNOSTICS_DEV_LOG(DiagnosticsCategory::Content, LOG_TRACE, Utf8PrintfString("Ruleset '%s' not found. Returning empty list.", params.GetRulesetId().c_str()));
+        return bvector<SelectClassInfo>();
+        }
+
+    std::shared_ptr<INavNodesCache> nodesCache = m_nodesCachesManager->GetCache(params.GetConnection().GetId());
+    if (nullptr == nodesCache)
+        DIAGNOSTICS_HANDLE_FAILURE(DiagnosticsCategory::Content, Utf8PrintfString("Failed to find the hierarchy cache for given connection: '%s'. Returning empty list.", params.GetConnection().GetId().c_str()));
+    // make sure latest ruleset version is used in cache
+    nodesCache->OnRulesetUsed(*ruleset);
+
+    // get ruleset-related caches
+    IUserSettings const& settings = GetUserSettingsManager().GetSettings(ruleset->GetRuleSetId().c_str());
+    ECExpressionsCache& ecexpressionsCache = m_rulesetECExpressionsCache->Get(ruleset->GetRuleSetId().c_str());
+
+    RulesetVariables rulesetVariables(params.GetRulesetVariables());
+    rulesetVariables.Merge(settings);
+
+    // get connection-related caches
+    RelatedPathsCache& relatedPathsCache = m_ecdbCaches->GetRelatedPathsCache(params.GetConnection());
+
+    // locate the classes
+    Utf8CP preferredDisplayType = params.GetPreferredDisplayType().size() ? params.GetPreferredDisplayType().c_str() : ContentDisplayType::Undefined;
+    ECSchemaHelper schemaHelper(params.GetConnection(), &relatedPathsCache, &ecexpressionsCache);
+    RulesPreprocessor rulesPreprocessor(*m_connections, params.GetConnection(), *ruleset, rulesetVariables, nullptr, ecexpressionsCache);
+    ContentClassesLocater::Context locaterContext(schemaHelper, *m_connections, params.GetConnection(), params.GetCancellationToken(), rulesPreprocessor,
+        *ruleset, preferredDisplayType, rulesetVariables, *nodesCache, *m_nodesFactory);
+    locaterContext.SetContentFlagsCalculator([contentFlags = params.GetContentFlags()](int){return contentFlags | (int)ContentFlags::DescriptorOnly;});
+    auto result = ContentClassesLocater(locaterContext).Locate(params.GetInputClasses());
+    DIAGNOSTICS_DEV_LOG(DiagnosticsCategory::Content, LOG_INFO, Utf8PrintfString("Returning %" PRIu64 " content classes.", (uint64_t)result.size()));
+    return result;
+    }
+
+/*---------------------------------------------------------------------------------**//**
+* @bsimethod
++---------------+---------------+---------------+---------------+---------------+------*/
+ContentDescriptorCPtr RulesDrivenECPresentationManagerImpl::_GetContentDescriptor(ContentDescriptorRequestImplParams const& params)
+    {
+    auto scope = Diagnostics::Scope::Create("Get content descriptor");
+
+    Savepoint txn(params.GetConnection().GetDb(), "Impl::_GetContentDescriptor");
+    DIAGNOSTICS_ASSERT_SOFT(DiagnosticsCategory::Connections, txn.IsActive(), "Failed to start a transaction");
+
+    Utf8CP preferredDisplayType = params.GetPreferredDisplayType().size() ? params.GetPreferredDisplayType().c_str() : ContentDisplayType::Undefined;
+    INavNodeKeysContainerCPtr nodeKeys = params.GetInputKeys().GetAllNavNodeKeys();
+    ContentProviderKey key(params.GetConnection().GetId(), params.GetRulesetId(), preferredDisplayType, params.GetContentFlags(), params.GetUnitSystem(), *nodeKeys, params.GetSelectionInfo());
+    ContentProviderCPtr provider = GetContentProvider(params.GetConnection(), params.GetCancellationToken(), key, params.GetRulesetVariables());
+    if (provider.IsNull())
+        {
+        DIAGNOSTICS_DEV_LOG(DiagnosticsCategory::Content, LOG_TRACE, "Failed to get content provider. Returning NULL.");
+        return nullptr;
+        }
+
+    auto descriptor = provider->GetContentDescriptor();
+    if (!descriptor)
+        {
+        DIAGNOSTICS_LOG(DiagnosticsCategory::Content, LOG_INFO, LOG_INFO, "Returning NULL content descriptor (given specifications didn't result in any content).");
+        return nullptr;
+        }
+    DIAGNOSTICS_LOG(DiagnosticsCategory::Content, LOG_INFO, LOG_INFO, Utf8PrintfString("Returning descriptor with %" PRIu64 " content classes and %" PRIu64 " fields.",
+        (uint64_t)descriptor->GetSelectClasses().size(), (uint64_t)descriptor->GetVisibleFields().size()));
+    return descriptor;
+    }
+
+/*---------------------------------------------------------------------------------**//**
+* @bsimethod
++---------------+---------------+---------------+---------------+---------------+------*/
+SpecificationContentProviderPtr RulesDrivenECPresentationManagerImpl::GetContentProvider(ContentRequestImplParams const& params) const
+    {
+    ContentDescriptorCR descriptor = params.GetContentDescriptor();
+    ContentProviderKey key(params.GetConnection().GetId(), descriptor.GetRuleset().GetRuleSetId(), descriptor.GetPreferredDisplayType(), descriptor.GetContentFlags(),
+        descriptor.GetUnitSystem(), descriptor.GetInputNodeKeys(), descriptor.GetSelectionInfo());
+    return GetContentProvider(params.GetConnection(), params.GetCancellationToken(), key, descriptor.GetRulesetVariables());
+    }
+
+/*---------------------------------------------------------------------------------**//**
+* @bsimethod
++---------------+---------------+---------------+---------------+---------------+------*/
+ContentCPtr RulesDrivenECPresentationManagerImpl::_GetContent(WithPageOptions<ContentRequestImplParams> const& params)
+    {
+    auto scope = Diagnostics::Scope::Create("Get content");
+
+    Savepoint txn(params.GetConnection().GetDb(), "Impl::_GetContent");
+    DIAGNOSTICS_ASSERT_SOFT(DiagnosticsCategory::Connections, txn.IsActive(), "Failed to start a transaction");
+
+    SpecificationContentProviderPtr provider = GetContentProvider(params);
+    if (provider.IsNull())
+        {
+        DIAGNOSTICS_DEV_LOG(DiagnosticsCategory::Content, LOG_TRACE, "Failed to get content provider. Returning NULL.");
+        return nullptr;
+        }
+
+    auto providerDescriptor = provider->GetContentDescriptor();
+    if (nullptr == providerDescriptor)
+        {
+        DIAGNOSTICS_DEV_LOG(DiagnosticsCategory::Content, LOG_TRACE, "Failed to get content descriptor. Returning NULL.");
+        return nullptr;
+        }
+    if (providerDescriptor != &params.GetContentDescriptor())
+        {
+        DIAGNOSTICS_DEV_LOG(DiagnosticsCategory::Content, LOG_TRACE, "Received a modified descriptor, cloning provider.");
+        provider = provider->Clone();
+        provider->SetContentDescriptor(params.GetContentDescriptor());
+        }
+
+    auto initializationScope = Diagnostics::Scope::Create("Initialize content");
+    provider->SetPageOptions(params.GetPageOptions());
+    provider->Initialize();
+    ContentPtr content = Content::Create(params.GetContentDescriptor(), *ContentSetDataSource::Create(*provider));
+    initializationScope = nullptr;
+
+    DIAGNOSTICS_LOG(DiagnosticsCategory::Content, LOG_INFO, LOG_INFO, Utf8PrintfString("Returning content with [%" PRIu64 ", %" PRIu64 ") records.",
+        (uint64_t)params.GetPageOptions().GetPageStart(), params.GetContentDescriptor().MergeResults() ? 1 : (uint64_t)(params.GetPageOptions().GetPageStart() + content->GetContentSet().GetSize())));
+    return content;
+    }
+
+/*---------------------------------------------------------------------------------**//**
+* @bsimethod
++---------------+---------------+---------------+---------------+---------------+------*/
+size_t RulesDrivenECPresentationManagerImpl::_GetContentSetSize(ContentRequestImplParams const& params)
+    {
+    auto scope = Diagnostics::Scope::Create("Get content set size");
+
+    Savepoint txn(params.GetConnection().GetDb(), "Impl::_GetContentSetSize");
+    DIAGNOSTICS_ASSERT_SOFT(DiagnosticsCategory::Connections, txn.IsActive(), "Failed to start a transaction");
+
+    SpecificationContentProviderPtr provider = GetContentProvider(params);
+    if (provider.IsNull())
+        {
+        DIAGNOSTICS_DEV_LOG(DiagnosticsCategory::Content, LOG_TRACE, "Failed to get content provider. Returning 0.");
+        return 0;
+        }
+
+    auto providerDescriptor = provider->GetContentDescriptor();
+    if (nullptr == providerDescriptor)
+        {
+        DIAGNOSTICS_DEV_LOG(DiagnosticsCategory::Content, LOG_TRACE, "Failed to get content descriptor. Returning NULL.");
+        return 0;
+        }
+    if (providerDescriptor != &params.GetContentDescriptor())
+        {
+        DIAGNOSTICS_DEV_LOG(DiagnosticsCategory::Content, LOG_TRACE, "Received a modified descriptor, cloning provider.");
+        provider = provider->Clone();
+        provider->SetContentDescriptor(params.GetContentDescriptor());
+        }
+
+    auto queryCountScope = Diagnostics::Scope::Create("Query count");
+    size_t size = provider->GetFullContentSetSize();
+    queryCountScope = nullptr;
+
+    DIAGNOSTICS_LOG(DiagnosticsCategory::Content, LOG_INFO, LOG_INFO, Utf8PrintfString("Returning %" PRIu64, (uint64_t)size));
+    return size;
+    }
+
+/*---------------------------------------------------------------------------------**//**
+* @bsimethod
++---------------+---------------+---------------+---------------+---------------+------*/
+LabelDefinitionCPtr RulesDrivenECPresentationManagerImpl::_GetDisplayLabel(KeySetDisplayLabelRequestImplParams const& params)
+    {
+    auto scope = Diagnostics::Scope::Create("Get display label");
+
+    Savepoint txn(params.GetConnection().GetDb(), "Impl::_GetDisplayLabel");
+    DIAGNOSTICS_ASSERT_SOFT(DiagnosticsCategory::Connections, txn.IsActive(), "Failed to start a transaction");
+
+    Utf8String rulesetId(params.GetRulesetId());
+    RulesetVariables rulesetVariables(params.GetRulesetVariables());
+    if (rulesetId.empty())
+        {
+        rulesetId = DISPLAY_LABEL_RULESET_ID;
+        rulesetVariables = RulesetVariables();
+        }
+
+    int contentFlags = ((int)ContentFlags::NoFields | (int)ContentFlags::ShowLabels | (int)ContentFlags::MergeResults);
+    auto descriptorParams = ContentDescriptorRequestImplParams::Create(ContentDescriptorRequestParams(ContentMetadataRequestParams(rulesetId, rulesetVariables, ContentDisplayType::List, contentFlags), params.GetKeys()), params);
+
+    ContentDescriptorCPtr descriptor = GetContentDescriptor(descriptorParams);
+    if (descriptor.IsNull())
+        {
+        DIAGNOSTICS_DEV_LOG(DiagnosticsCategory::Content, LOG_TRACE, "Failed to get content descriptor");
+        return nullptr;
+        }
+
+    auto contentParams = ContentRequestImplParams::Create(params.GetConnection(), params.GetCancellationToken(), *descriptor);
+    ContentCPtr content = GetContent(contentParams);
+    if (content.IsNull())
+        {
+        DIAGNOSTICS_DEV_LOG(DiagnosticsCategory::Content, LOG_TRACE, "Failed to get content");
+        return nullptr;
+        }
+
+    ContentSetItemCPtr item = content->GetContentSet().Get(0);
+    if (item.IsNull())
+        DIAGNOSTICS_HANDLE_FAILURE(DiagnosticsCategory::Content, "Content contains invalid record. Returning invalid label.");
+
+    DIAGNOSTICS_LOG(DiagnosticsCategory::Content, LOG_INFO, LOG_INFO, Utf8PrintfString("Returning '%s'", item->GetDisplayLabelDefinition().GetDisplayValue().c_str()));
+    return &item->GetDisplayLabelDefinition();
+    }
+
+/*---------------------------------------------------------------------------------**//**
+* @bsimethod
++---------------+---------------+---------------+---------------+---------------+------*/
+PagingDataSourcePtr<DisplayValueGroupCPtr> RulesDrivenECPresentationManagerImpl::_GetDistinctValues(WithPageOptions<DistinctValuesRequestImplParams> const& params)
+    {
+    auto scope = Diagnostics::Scope::Create("Get distinct values");
+
+    Savepoint txn(params.GetConnection().GetDb(), "Impl::_GetDistinctValues");
+    DIAGNOSTICS_ASSERT_SOFT(DiagnosticsCategory::Connections, txn.IsActive(), "Failed to start a transaction");
+
+    ContentDescriptor::Field const* field = params.GetContentDescriptor().FindField(params.GetDistinctFieldMatcher());
+    if (field == nullptr)
+        {
+        DIAGNOSTICS_LOG(DiagnosticsCategory::Content, LOG_INFO, LOG_ERROR, "Descriptor doesn't contain requested field");
+        return nullptr;
+        }
+
+    SpecificationContentProviderPtr contentProvider = GetContentProvider(ContentRequestImplParams::Create(params));
+    if (contentProvider.IsNull())
+        {
+        DIAGNOSTICS_DEV_LOG(DiagnosticsCategory::Content, LOG_TRACE, "Failed to get content provider");
+        return nullptr;
+        }
+
+    auto providerDescriptor = contentProvider->GetContentDescriptor();
+    if (nullptr == providerDescriptor)
+        {
+        DIAGNOSTICS_DEV_LOG(DiagnosticsCategory::Content, LOG_TRACE, "Failed to get content descriptor");
+        return nullptr;
+        }
+    if (providerDescriptor != &params.GetContentDescriptor())
+        {
+        DIAGNOSTICS_DEV_LOG(DiagnosticsCategory::Content, LOG_TRACE, "Received a modified descriptor, cloning provider.");
+        contentProvider = contentProvider->Clone();
+        contentProvider->SetContentDescriptor(params.GetContentDescriptor());
+        }
+
+    auto queryScope = Diagnostics::Scope::Create("Query distinct values");
+    IDataSourceCPtr<DisplayValueGroupCPtr> values = contentProvider->GetDistinctValues(*field);
+    if (values.IsNull())
+        {
+        DIAGNOSTICS_DEV_LOG(DiagnosticsCategory::Content, LOG_TRACE, "Got invalid data source");
+        return nullptr;
+        }
+
+    auto pagedValues = PagingDataSource<DisplayValueGroupCPtr>::Create(*values, params.GetPageOptions().GetPageStart(), params.GetPageOptions().GetPageSize());
+    DIAGNOSTICS_LOG(DiagnosticsCategory::Content, LOG_INFO, LOG_INFO, Utf8PrintfString("Returning a distinct values range of [%" PRIu64 ", %" PRIu64 ").",
+        (uint64_t)params.GetPageOptions().GetPageStart(), (uint64_t)(params.GetPageOptions().GetPageStart() + pagedValues->GetSize())));
+    return pagedValues;
+    }
+
+/*---------------------------------------------------------------------------------**//**
+* @bsimethod
++---------------+---------------+---------------+---------------+---------------+------*/
+struct CompareReporter : IHierarchyChangesReporter
+{
+private:
+    IHierarchyChangeRecordsHandler& m_recordsHandler;
+    IConnectionCR m_connection;
+    int m_recordsCount;
+    int m_recordsThreshold;
+protected:
+    bool _OnStartCompare(NavNodesProviderCR, NavNodesProviderCR) override {return true;}
+    void _Added(CombinedHierarchyLevelIdentifier const& hli, NavNodeCR node, NavNodeCPtr parentNode, size_t index) override
+        {
+        m_recordsHandler.Accept(HierarchyChangeRecord(ChangeType::Insert, hli.GetRulesetId(), m_connection.GetECDb().GetDbFileName(), node, parentNode, index));
+        m_recordsCount++;
+        }
+    void _Removed(CombinedHierarchyLevelIdentifier const& hli, NavNodeCR node, NavNodeCPtr parent, uint64_t position) override
+        {
+        m_recordsHandler.Accept(HierarchyChangeRecord(ChangeType::Delete, hli.GetRulesetId(), m_connection.GetECDb().GetDbFileName(), node, parent, position));
+        m_recordsCount++;
+        }
+    void _Changed(CombinedHierarchyLevelIdentifier const& hli, NodeChanges const& changes) override
+        {
+        if (changes.GetNumChangedFields() > 0)
+            {
+            m_recordsHandler.Accept(HierarchyChangeRecord(hli.GetRulesetId(), m_connection.GetECDb().GetDbFileName(), changes));
+            m_recordsCount++;
+            }
+        }
+    bool _ShouldContinue() override
+        {
+        return m_recordsThreshold < 0 || m_recordsCount < m_recordsThreshold;
+        }
+public:
+    CompareReporter(IHierarchyChangeRecordsHandler& handler, IConnectionCR connection) : m_recordsHandler(handler), m_connection(connection), m_recordsCount(0), m_recordsThreshold(-1) {}
+    void SetRecordsThreshold(int count) {m_recordsThreshold = count;}
+};
+
+/*---------------------------------------------------------------------------------**//**
+* @bsimethod
++---------------+---------------+---------------+---------------+---------------+------*/
+HierarchyComparePositionPtr RulesDrivenECPresentationManagerImpl::_CompareHierarchies(HierarchyCompareRequestImplParams const& params)
+    {
+    auto scope = Diagnostics::Scope::Create("Compare hierarchies");
+
+    Savepoint txn(params.GetConnection().GetDb(), "Impl::_CompareHierarchies");
+    DIAGNOSTICS_ASSERT_SOFT(DiagnosticsCategory::Connections, txn.IsActive(), "Failed to start a transaction");
+
+    std::shared_ptr<INavNodesCache> nodesCache = m_nodesCachesManager->GetPersistentCache(params.GetConnection().GetId());
+    if (nullptr == nodesCache)
+        DIAGNOSTICS_HANDLE_FAILURE(DiagnosticsCategory::Hierarchies, Utf8PrintfString("Failed to find the hierarchy cache for given connection: '%s'. Returning.", params.GetConnection().GetId().c_str()));
+
+    // get the rulesets
+    PresentationRuleSetPtr lhsRuleset = FindRuleset(GetLocaters(), params.GetConnection(), params.GetLhsRulesetId().c_str());
+    if (!lhsRuleset.IsValid())
+        {
+        DIAGNOSTICS_DEV_LOG(DiagnosticsCategory::Hierarchies, LOG_TRACE, Utf8PrintfString("LHS ruleset '%s' not found. Returning.", params.GetLhsRulesetId().c_str()));
+        return nullptr;
+        }
+
+    PresentationRuleSetPtr rhsRuleset = FindRuleset(GetLocaters(), params.GetConnection(), params.GetRhsRulesetId().c_str());
+    if (!rhsRuleset.IsValid())
+        {
+        DIAGNOSTICS_DEV_LOG(DiagnosticsCategory::Hierarchies, LOG_TRACE, Utf8PrintfString("RHS ruleset '%s' not found. Returning.", params.GetRhsRulesetId().c_str()));
+        return nullptr;
+        }
+
+    if (lhsRuleset->GetHash().Equals(rhsRuleset->GetHash()) && params.GetLhsVariables() == params.GetRhsVariables())
+        {
+        DIAGNOSTICS_DEV_LOG(DiagnosticsCategory::Hierarchies, LOG_INFO, "Hashes and ruleset variables of LHS and RHS rulesets match, meaning that hierarchies are equal. Returning.");
+        return nullptr;
+        }
+
+    DIAGNOSTICS_DEV_LOG(DiagnosticsCategory::Hierarchies, LOG_INFO, Utf8PrintfString("Comparing '%s' and '%s'", lhsRuleset->GetRuleSetId().c_str(), rhsRuleset->GetRuleSetId().c_str()));
+
+    BeMutexHolder lock(nodesCache->GetMutex());
+    IHierarchyCache::SavepointPtr cacheSavepoint = nodesCache->CreateSavepoint();
+
+    nodesCache->OnRulesetUsed(*lhsRuleset);
+    nodesCache->OnRulesetUsed(*rhsRuleset);
+
+    CompareReporter reporter(*params.GetRecordsHandler(), params.GetConnection());
+    if (params.GetResultSize() > 0)
+        reporter.SetRecordsThreshold(params.GetResultSize());
+
+    CombinedHierarchyLevelIdentifier lhsInfo(params.GetConnection().GetId(), params.GetLhsRulesetId(), BeGuid());
+    CombinedHierarchyLevelIdentifier rhsInfo(params.GetConnection().GetId(), params.GetRhsRulesetId(), BeGuid());
+    HierarchiesComparer comparer(HierarchiesComparer::ComparerParams(*m_connections, nodesCache, *m_nodesProviderContextFactory, *m_nodesProviderFactory));
+    auto result = comparer.Compare(HierarchiesComparer::CompareWithConnectionParams(reporter, params.GetConnection(), lhsInfo, params.GetLhsVariables(), rhsInfo, params.GetRhsVariables(),
+        params.GetExpandedNodeKeys(), params.GetContinuationToken(), true, true, params.GetCancellationToken()));
+    if (result.GetStatus() == HierarchyCompareStatus::Complete)
+        return nullptr;
+
+    return std::make_shared<HierarchyComparePosition>(result.GetContinuationToken());
+    }