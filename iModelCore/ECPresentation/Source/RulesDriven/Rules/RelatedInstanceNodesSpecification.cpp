/*--------------------------------------------------------------------------------------+
|
|     $Source: src/presentation/PresentationRules/RelatedInstanceNodesSpecification.cpp $
|
|   $Copyright: (c) 2015 Bentley Systems, Incorporated. All rights reserved. $
|
+--------------------------------------------------------------------------------------*/
#include "ECObjectsPch.h"

#include "CommonTools.h"
#include "PresentationRuleXmlConstants.h"
#include <ECPresentationRules/PresentationRules.h>

USING_NAMESPACE_EC

/*---------------------------------------------------------------------------------**//**
* @bsimethod                                    Eligijus.Mauragas               10/2012
+---------------+---------------+---------------+---------------+---------------+------*/
RelatedInstanceNodesSpecification::RelatedInstanceNodesSpecification ()
    : ChildNodeSpecification (), m_groupByClass (true), m_groupByRelationship (false), m_groupByLabel (true), m_showEmptyGroups (false),
    m_skipRelatedLevel (0), m_instanceFilter (L""), m_requiredDirection (RequiredRelationDirection_Both),
    m_supportedSchemas (L""), m_relationshipClassNames (L""), m_relatedClassNames (L"")
    {
    }

/*---------------------------------------------------------------------------------**//**
* @bsimethod                                    Eligijus.Mauragas               10/2012
+---------------+---------------+---------------+---------------+---------------+------*/
RelatedInstanceNodesSpecification::RelatedInstanceNodesSpecification 
(
int                        priority, 
bool                       alwaysReturnsChildren, 
bool                       hideNodesInHierarchy, 
bool                       hideIfNoChildren,
bool                       groupByClass,
bool                       groupByRelationship,
bool                       groupByLabel,
bool                       showEmptyGroups,
int                        skipRelatedLevel,
Utf8String                 instanceFilter,
RequiredRelationDirection  requiredDirection,
Utf8String                 supportedSchemas,
Utf8String                 relationshipClassNames,
Utf8String                 relatedClassNames
) : ChildNodeSpecification (priority, alwaysReturnsChildren, hideNodesInHierarchy, hideIfNoChildren), 
    m_groupByClass (groupByClass), m_groupByRelationship (groupByRelationship), m_groupByLabel (groupByLabel), m_showEmptyGroups (showEmptyGroups), 
    m_skipRelatedLevel (skipRelatedLevel), m_instanceFilter (instanceFilter), m_requiredDirection (requiredDirection),
    m_supportedSchemas (supportedSchemas), m_relationshipClassNames (relationshipClassNames),  m_relatedClassNames (relatedClassNames)
    {
    }

/*---------------------------------------------------------------------------------**//**
* @bsimethod                                    Eligijus.Mauragas               10/2012
+---------------+---------------+---------------+---------------+---------------+------*/
CharCP RelatedInstanceNodesSpecification::_GetXmlElementName ()
    {
    return RELATED_INSTANCE_NODES_SPECIFICATION_XML_NODE_NAME;
    }

/*---------------------------------------------------------------------------------**//**
* @bsimethod                                    Eligijus.Mauragas               10/2012
+---------------+---------------+---------------+---------------+---------------+------*/
bool RelatedInstanceNodesSpecification::_ReadXml (BeXmlNodeP xmlNode)
    {
    //Optional:
    if (BEXML_Success != xmlNode->GetAttributeBooleanValue (m_groupByClass, COMMON_XML_ATTRIBUTE_GROUPBYCLASS))
        m_groupByClass = true;

    if (BEXML_Success != xmlNode->GetAttributeBooleanValue (m_groupByRelationship, COMMON_XML_ATTRIBUTE_GROUPBYRELATIONSHIP))
        m_groupByRelationship = false;

    if (BEXML_Success != xmlNode->GetAttributeBooleanValue (m_groupByLabel, COMMON_XML_ATTRIBUTE_GROUPBYLABEL))
        m_groupByLabel = true;

    if (BEXML_Success != xmlNode->GetAttributeBooleanValue (m_showEmptyGroups, COMMON_XML_ATTRIBUTE_SHOWEMPTYGROUPS))
        m_showEmptyGroups = false;

    if (BEXML_Success != xmlNode->GetAttributeInt32Value (m_skipRelatedLevel, COMMON_XML_ATTRIBUTE_SKIPRELATEDLEVEL))
        m_skipRelatedLevel = 0;

    if (BEXML_Success != xmlNode->GetAttributeStringValue (m_instanceFilter, COMMON_XML_ATTRIBUTE_INSTANCEFILTER))
        m_instanceFilter = "";

    if (BEXML_Success != xmlNode->GetAttributeStringValue (m_supportedSchemas, COMMON_XML_ATTRIBUTE_SUPPORTEDSCHEMAS))
        m_supportedSchemas = "";

    if (BEXML_Success != xmlNode->GetAttributeStringValue (m_relationshipClassNames, COMMON_XML_ATTRIBUTE_RELATIONSHIPCLASSNAMES))
        m_relationshipClassNames = "";

    if (BEXML_Success != xmlNode->GetAttributeStringValue (m_relatedClassNames, COMMON_XML_ATTRIBUTE_RELATEDCLASSNAMES))
        m_relatedClassNames = "";

    Utf8String requiredDirectionString = "";
    if (BEXML_Success != xmlNode->GetAttributeStringValue (requiredDirectionString, COMMON_XML_ATTRIBUTE_REQUIREDDIRECTION))
        requiredDirectionString = "";
    else
        m_requiredDirection = CommonTools::ParseRequiredDirectionString (requiredDirectionString.c_str ());

    return true;
    }

/*---------------------------------------------------------------------------------**//**
* @bsimethod                                    Eligijus.Mauragas               10/2012
+---------------+---------------+---------------+---------------+---------------+------*/
void RelatedInstanceNodesSpecification::_WriteXml (BeXmlNodeP xmlNode)
    {
    xmlNode->AddAttributeBooleanValue (COMMON_XML_ATTRIBUTE_GROUPBYCLASS, m_groupByClass);
    xmlNode->AddAttributeBooleanValue (COMMON_XML_ATTRIBUTE_GROUPBYRELATIONSHIP, m_groupByRelationship);
    xmlNode->AddAttributeBooleanValue (COMMON_XML_ATTRIBUTE_GROUPBYLABEL, m_groupByLabel);
    xmlNode->AddAttributeBooleanValue (COMMON_XML_ATTRIBUTE_SHOWEMPTYGROUPS, m_showEmptyGroups);
    xmlNode->AddAttributeInt32Value   (COMMON_XML_ATTRIBUTE_SKIPRELATEDLEVEL, m_skipRelatedLevel);
    xmlNode->AddAttributeStringValue  (COMMON_XML_ATTRIBUTE_INSTANCEFILTER, m_instanceFilter.c_str ());
    xmlNode->AddAttributeStringValue  (COMMON_XML_ATTRIBUTE_SUPPORTEDSCHEMAS, m_supportedSchemas.c_str ());
    xmlNode->AddAttributeStringValue  (COMMON_XML_ATTRIBUTE_RELATIONSHIPCLASSNAMES, m_relationshipClassNames.c_str ());
    xmlNode->AddAttributeStringValue  (COMMON_XML_ATTRIBUTE_RELATEDCLASSNAMES, m_relatedClassNames.c_str ());
    xmlNode->AddAttributeStringValue  (COMMON_XML_ATTRIBUTE_REQUIREDDIRECTION, CommonTools::FormatRequiredDirectionString (m_requiredDirection));
    }

/*---------------------------------------------------------------------------------**//**
* @bsimethod                                    Eligijus.Mauragas               10/2012
+---------------+---------------+---------------+---------------+---------------+------*/
bool RelatedInstanceNodesSpecification::GetGroupByClass (void) const                { return m_groupByClass; }

/*---------------------------------------------------------------------------------**//**
* @bsimethod                                    Kelly.Shiptoski                 05/2015
+---------------+---------------+---------------+---------------+---------------+------*/
void RelatedInstanceNodesSpecification::SetGroupByClass (bool value)                { m_groupByClass = value; }

/*---------------------------------------------------------------------------------**//**
* @bsimethod                                    Eligijus.Mauragas               10/2012
+---------------+---------------+---------------+---------------+---------------+------*/
bool RelatedInstanceNodesSpecification::GetGroupByRelationship (void) const         { return m_groupByRelationship; }

/*---------------------------------------------------------------------------------**//**
* @bsimethod                                    Kelly.Shiptoski                 05/2015
+---------------+---------------+---------------+---------------+---------------+------*/
void RelatedInstanceNodesSpecification::SetGroupByRelationship (bool value)         { m_groupByRelationship = value; }

/*---------------------------------------------------------------------------------**//**
* @bsimethod                                    Eligijus.Mauragas               10/2012
+---------------+---------------+---------------+---------------+---------------+------*/
bool RelatedInstanceNodesSpecification::GetGroupByLabel (void) const                { return m_groupByLabel; }

/*---------------------------------------------------------------------------------**//**
* @bsimethod                                    Kelly.Shiptoski                 05/2015
+---------------+---------------+---------------+---------------+---------------+------*/
void RelatedInstanceNodesSpecification::SetGroupByLabel (bool value)                { m_groupByLabel = value; }

/*---------------------------------------------------------------------------------**//**
* @bsimethod                                    Eligijus.Mauragas               10/2012
+---------------+---------------+---------------+---------------+---------------+------*/
bool RelatedInstanceNodesSpecification::GetShowEmptyGroups (void) const             { return m_showEmptyGroups; }

/*---------------------------------------------------------------------------------**//**
* @bsimethod                                    Kelly.Shiptoski                 05/2015
+---------------+---------------+---------------+---------------+---------------+------*/
void RelatedInstanceNodesSpecification::SetShowEmptyGroups (bool value)             { m_showEmptyGroups = value; }

/*---------------------------------------------------------------------------------**//**
* @bsimethod                                    Eligijus.Mauragas               10/2012
+---------------+---------------+---------------+---------------+---------------+------*/
int RelatedInstanceNodesSpecification::GetSkipRelatedLevel (void) const             { return m_skipRelatedLevel; }

/*---------------------------------------------------------------------------------**//**
* @bsimethod                                    Kelly.Shiptoski                 05/2015
+---------------+---------------+---------------+---------------+---------------+------*/
void RelatedInstanceNodesSpecification::SetSkipRelatedLevel (int value)             { m_skipRelatedLevel = value; }

/*---------------------------------------------------------------------------------**//**
* @bsimethod                                    Eligijus.Mauragas               10/2012
+---------------+---------------+---------------+---------------+---------------+------*/
Utf8StringCR RelatedInstanceNodesSpecification::GetInstanceFilter (void) const         { return m_instanceFilter; }

/*---------------------------------------------------------------------------------**//**
* @bsimethod                                    Kelly.Shiptoski                 05/2015
+---------------+---------------+---------------+---------------+---------------+------*/
void RelatedInstanceNodesSpecification::SetInstanceFilter (WString value)           { m_instanceFilter = value; }

/*---------------------------------------------------------------------------------**//**
* @bsimethod                                    Eligijus.Mauragas               10/2012
+---------------+---------------+---------------+---------------+---------------+------*/
RequiredRelationDirection RelatedInstanceNodesSpecification::GetRequiredRelationDirection (void) const { return m_requiredDirection; }

/*---------------------------------------------------------------------------------**//**
* @bsimethod                                    Kelly.Shiptoski                 05/2015
+---------------+---------------+---------------+---------------+---------------+------*/
void RelatedInstanceNodesSpecification::SetRequiredRelationDirection (RequiredRelationDirection value) { m_requiredDirection = value; }

/*---------------------------------------------------------------------------------**//**
* @bsimethod                                    Eligijus.Mauragas               10/2012
+---------------+---------------+---------------+---------------+---------------+------*/
Utf8StringCR RelatedInstanceNodesSpecification::GetSupportedSchemas (void) const       { return m_supportedSchemas; }

/*---------------------------------------------------------------------------------**//**
* @bsimethod                                    Kelly.Shiptoski                 05/2015
+---------------+---------------+---------------+---------------+---------------+------*/
void RelatedInstanceNodesSpecification::SetSupportedSchemas (WString value)         { m_supportedSchemas = value; }

/*---------------------------------------------------------------------------------**//**
* @bsimethod                                    Eligijus.Mauragas               10/2012
+---------------+---------------+---------------+---------------+---------------+------*/
Utf8StringCR RelatedInstanceNodesSpecification::GetRelationshipClassNames (void) const { return m_relationshipClassNames; }

/*---------------------------------------------------------------------------------**//**
* @bsimethod                                    Kelly.Shiptoski                 05/2015
+---------------+---------------+---------------+---------------+---------------+------*/
void RelatedInstanceNodesSpecification::SetRelationshipClassNames (WString value)   { m_relationshipClassNames = value; }

/*---------------------------------------------------------------------------------**//**
* @bsimethod                                    Eligijus.Mauragas               10/2012
+---------------+---------------+---------------+---------------+---------------+------*/
<<<<<<< HEAD
WStringCR RelatedInstanceNodesSpecification::GetRelatedClassNames (void) const      { return m_relatedClassNames; }

/*---------------------------------------------------------------------------------**//**
* @bsimethod                                    Kelly.Shiptoski                 05/2015
+---------------+---------------+---------------+---------------+---------------+------*/
void RelatedInstanceNodesSpecification::SetRelatedClassNames (WString value) { m_relatedClassNames = value; }

=======
Utf8StringCR RelatedInstanceNodesSpecification::GetRelatedClassNames (void) const      { return m_relatedClassNames; }

>>>>>>> 8f89f820
<|MERGE_RESOLUTION|>--- conflicted
+++ resolved
@@ -1,223 +1,217 @@
-/*--------------------------------------------------------------------------------------+
-|
-|     $Source: src/presentation/PresentationRules/RelatedInstanceNodesSpecification.cpp $
-|
-|   $Copyright: (c) 2015 Bentley Systems, Incorporated. All rights reserved. $
-|
-+--------------------------------------------------------------------------------------*/
-#include "ECObjectsPch.h"
-
-#include "CommonTools.h"
-#include "PresentationRuleXmlConstants.h"
-#include <ECPresentationRules/PresentationRules.h>
-
-USING_NAMESPACE_EC
-
-/*---------------------------------------------------------------------------------**//**
-* @bsimethod                                    Eligijus.Mauragas               10/2012
-+---------------+---------------+---------------+---------------+---------------+------*/
-RelatedInstanceNodesSpecification::RelatedInstanceNodesSpecification ()
-    : ChildNodeSpecification (), m_groupByClass (true), m_groupByRelationship (false), m_groupByLabel (true), m_showEmptyGroups (false),
-    m_skipRelatedLevel (0), m_instanceFilter (L""), m_requiredDirection (RequiredRelationDirection_Both),
-    m_supportedSchemas (L""), m_relationshipClassNames (L""), m_relatedClassNames (L"")
-    {
-    }
-
-/*---------------------------------------------------------------------------------**//**
-* @bsimethod                                    Eligijus.Mauragas               10/2012
-+---------------+---------------+---------------+---------------+---------------+------*/
-RelatedInstanceNodesSpecification::RelatedInstanceNodesSpecification 
-(
-int                        priority, 
-bool                       alwaysReturnsChildren, 
-bool                       hideNodesInHierarchy, 
-bool                       hideIfNoChildren,
-bool                       groupByClass,
-bool                       groupByRelationship,
-bool                       groupByLabel,
-bool                       showEmptyGroups,
-int                        skipRelatedLevel,
-Utf8String                 instanceFilter,
-RequiredRelationDirection  requiredDirection,
-Utf8String                 supportedSchemas,
-Utf8String                 relationshipClassNames,
-Utf8String                 relatedClassNames
-) : ChildNodeSpecification (priority, alwaysReturnsChildren, hideNodesInHierarchy, hideIfNoChildren), 
-    m_groupByClass (groupByClass), m_groupByRelationship (groupByRelationship), m_groupByLabel (groupByLabel), m_showEmptyGroups (showEmptyGroups), 
-    m_skipRelatedLevel (skipRelatedLevel), m_instanceFilter (instanceFilter), m_requiredDirection (requiredDirection),
-    m_supportedSchemas (supportedSchemas), m_relationshipClassNames (relationshipClassNames),  m_relatedClassNames (relatedClassNames)
-    {
-    }
-
-/*---------------------------------------------------------------------------------**//**
-* @bsimethod                                    Eligijus.Mauragas               10/2012
-+---------------+---------------+---------------+---------------+---------------+------*/
-CharCP RelatedInstanceNodesSpecification::_GetXmlElementName ()
-    {
-    return RELATED_INSTANCE_NODES_SPECIFICATION_XML_NODE_NAME;
-    }
-
-/*---------------------------------------------------------------------------------**//**
-* @bsimethod                                    Eligijus.Mauragas               10/2012
-+---------------+---------------+---------------+---------------+---------------+------*/
-bool RelatedInstanceNodesSpecification::_ReadXml (BeXmlNodeP xmlNode)
-    {
-    //Optional:
-    if (BEXML_Success != xmlNode->GetAttributeBooleanValue (m_groupByClass, COMMON_XML_ATTRIBUTE_GROUPBYCLASS))
-        m_groupByClass = true;
-
-    if (BEXML_Success != xmlNode->GetAttributeBooleanValue (m_groupByRelationship, COMMON_XML_ATTRIBUTE_GROUPBYRELATIONSHIP))
-        m_groupByRelationship = false;
-
-    if (BEXML_Success != xmlNode->GetAttributeBooleanValue (m_groupByLabel, COMMON_XML_ATTRIBUTE_GROUPBYLABEL))
-        m_groupByLabel = true;
-
-    if (BEXML_Success != xmlNode->GetAttributeBooleanValue (m_showEmptyGroups, COMMON_XML_ATTRIBUTE_SHOWEMPTYGROUPS))
-        m_showEmptyGroups = false;
-
-    if (BEXML_Success != xmlNode->GetAttributeInt32Value (m_skipRelatedLevel, COMMON_XML_ATTRIBUTE_SKIPRELATEDLEVEL))
-        m_skipRelatedLevel = 0;
-
-    if (BEXML_Success != xmlNode->GetAttributeStringValue (m_instanceFilter, COMMON_XML_ATTRIBUTE_INSTANCEFILTER))
-        m_instanceFilter = "";
-
-    if (BEXML_Success != xmlNode->GetAttributeStringValue (m_supportedSchemas, COMMON_XML_ATTRIBUTE_SUPPORTEDSCHEMAS))
-        m_supportedSchemas = "";
-
-    if (BEXML_Success != xmlNode->GetAttributeStringValue (m_relationshipClassNames, COMMON_XML_ATTRIBUTE_RELATIONSHIPCLASSNAMES))
-        m_relationshipClassNames = "";
-
-    if (BEXML_Success != xmlNode->GetAttributeStringValue (m_relatedClassNames, COMMON_XML_ATTRIBUTE_RELATEDCLASSNAMES))
-        m_relatedClassNames = "";
-
-    Utf8String requiredDirectionString = "";
-    if (BEXML_Success != xmlNode->GetAttributeStringValue (requiredDirectionString, COMMON_XML_ATTRIBUTE_REQUIREDDIRECTION))
-        requiredDirectionString = "";
-    else
-        m_requiredDirection = CommonTools::ParseRequiredDirectionString (requiredDirectionString.c_str ());
-
-    return true;
-    }
-
-/*---------------------------------------------------------------------------------**//**
-* @bsimethod                                    Eligijus.Mauragas               10/2012
-+---------------+---------------+---------------+---------------+---------------+------*/
-void RelatedInstanceNodesSpecification::_WriteXml (BeXmlNodeP xmlNode)
-    {
-    xmlNode->AddAttributeBooleanValue (COMMON_XML_ATTRIBUTE_GROUPBYCLASS, m_groupByClass);
-    xmlNode->AddAttributeBooleanValue (COMMON_XML_ATTRIBUTE_GROUPBYRELATIONSHIP, m_groupByRelationship);
-    xmlNode->AddAttributeBooleanValue (COMMON_XML_ATTRIBUTE_GROUPBYLABEL, m_groupByLabel);
-    xmlNode->AddAttributeBooleanValue (COMMON_XML_ATTRIBUTE_SHOWEMPTYGROUPS, m_showEmptyGroups);
-    xmlNode->AddAttributeInt32Value   (COMMON_XML_ATTRIBUTE_SKIPRELATEDLEVEL, m_skipRelatedLevel);
-    xmlNode->AddAttributeStringValue  (COMMON_XML_ATTRIBUTE_INSTANCEFILTER, m_instanceFilter.c_str ());
-    xmlNode->AddAttributeStringValue  (COMMON_XML_ATTRIBUTE_SUPPORTEDSCHEMAS, m_supportedSchemas.c_str ());
-    xmlNode->AddAttributeStringValue  (COMMON_XML_ATTRIBUTE_RELATIONSHIPCLASSNAMES, m_relationshipClassNames.c_str ());
-    xmlNode->AddAttributeStringValue  (COMMON_XML_ATTRIBUTE_RELATEDCLASSNAMES, m_relatedClassNames.c_str ());
-    xmlNode->AddAttributeStringValue  (COMMON_XML_ATTRIBUTE_REQUIREDDIRECTION, CommonTools::FormatRequiredDirectionString (m_requiredDirection));
-    }
-
-/*---------------------------------------------------------------------------------**//**
-* @bsimethod                                    Eligijus.Mauragas               10/2012
-+---------------+---------------+---------------+---------------+---------------+------*/
-bool RelatedInstanceNodesSpecification::GetGroupByClass (void) const                { return m_groupByClass; }
-
-/*---------------------------------------------------------------------------------**//**
-* @bsimethod                                    Kelly.Shiptoski                 05/2015
-+---------------+---------------+---------------+---------------+---------------+------*/
-void RelatedInstanceNodesSpecification::SetGroupByClass (bool value)                { m_groupByClass = value; }
-
-/*---------------------------------------------------------------------------------**//**
-* @bsimethod                                    Eligijus.Mauragas               10/2012
-+---------------+---------------+---------------+---------------+---------------+------*/
-bool RelatedInstanceNodesSpecification::GetGroupByRelationship (void) const         { return m_groupByRelationship; }
-
-/*---------------------------------------------------------------------------------**//**
-* @bsimethod                                    Kelly.Shiptoski                 05/2015
-+---------------+---------------+---------------+---------------+---------------+------*/
-void RelatedInstanceNodesSpecification::SetGroupByRelationship (bool value)         { m_groupByRelationship = value; }
-
-/*---------------------------------------------------------------------------------**//**
-* @bsimethod                                    Eligijus.Mauragas               10/2012
-+---------------+---------------+---------------+---------------+---------------+------*/
-bool RelatedInstanceNodesSpecification::GetGroupByLabel (void) const                { return m_groupByLabel; }
-
-/*---------------------------------------------------------------------------------**//**
-* @bsimethod                                    Kelly.Shiptoski                 05/2015
-+---------------+---------------+---------------+---------------+---------------+------*/
-void RelatedInstanceNodesSpecification::SetGroupByLabel (bool value)                { m_groupByLabel = value; }
-
-/*---------------------------------------------------------------------------------**//**
-* @bsimethod                                    Eligijus.Mauragas               10/2012
-+---------------+---------------+---------------+---------------+---------------+------*/
-bool RelatedInstanceNodesSpecification::GetShowEmptyGroups (void) const             { return m_showEmptyGroups; }
-
-/*---------------------------------------------------------------------------------**//**
-* @bsimethod                                    Kelly.Shiptoski                 05/2015
-+---------------+---------------+---------------+---------------+---------------+------*/
-void RelatedInstanceNodesSpecification::SetShowEmptyGroups (bool value)             { m_showEmptyGroups = value; }
-
-/*---------------------------------------------------------------------------------**//**
-* @bsimethod                                    Eligijus.Mauragas               10/2012
-+---------------+---------------+---------------+---------------+---------------+------*/
-int RelatedInstanceNodesSpecification::GetSkipRelatedLevel (void) const             { return m_skipRelatedLevel; }
-
-/*---------------------------------------------------------------------------------**//**
-* @bsimethod                                    Kelly.Shiptoski                 05/2015
-+---------------+---------------+---------------+---------------+---------------+------*/
-void RelatedInstanceNodesSpecification::SetSkipRelatedLevel (int value)             { m_skipRelatedLevel = value; }
-
-/*---------------------------------------------------------------------------------**//**
-* @bsimethod                                    Eligijus.Mauragas               10/2012
-+---------------+---------------+---------------+---------------+---------------+------*/
-Utf8StringCR RelatedInstanceNodesSpecification::GetInstanceFilter (void) const         { return m_instanceFilter; }
-
-/*---------------------------------------------------------------------------------**//**
-* @bsimethod                                    Kelly.Shiptoski                 05/2015
-+---------------+---------------+---------------+---------------+---------------+------*/
-void RelatedInstanceNodesSpecification::SetInstanceFilter (WString value)           { m_instanceFilter = value; }
-
-/*---------------------------------------------------------------------------------**//**
-* @bsimethod                                    Eligijus.Mauragas               10/2012
-+---------------+---------------+---------------+---------------+---------------+------*/
-RequiredRelationDirection RelatedInstanceNodesSpecification::GetRequiredRelationDirection (void) const { return m_requiredDirection; }
-
-/*---------------------------------------------------------------------------------**//**
-* @bsimethod                                    Kelly.Shiptoski                 05/2015
-+---------------+---------------+---------------+---------------+---------------+------*/
-void RelatedInstanceNodesSpecification::SetRequiredRelationDirection (RequiredRelationDirection value) { m_requiredDirection = value; }
-
-/*---------------------------------------------------------------------------------**//**
-* @bsimethod                                    Eligijus.Mauragas               10/2012
-+---------------+---------------+---------------+---------------+---------------+------*/
-Utf8StringCR RelatedInstanceNodesSpecification::GetSupportedSchemas (void) const       { return m_supportedSchemas; }
-
-/*---------------------------------------------------------------------------------**//**
-* @bsimethod                                    Kelly.Shiptoski                 05/2015
-+---------------+---------------+---------------+---------------+---------------+------*/
-void RelatedInstanceNodesSpecification::SetSupportedSchemas (WString value)         { m_supportedSchemas = value; }
-
-/*---------------------------------------------------------------------------------**//**
-* @bsimethod                                    Eligijus.Mauragas               10/2012
-+---------------+---------------+---------------+---------------+---------------+------*/
-Utf8StringCR RelatedInstanceNodesSpecification::GetRelationshipClassNames (void) const { return m_relationshipClassNames; }
-
-/*---------------------------------------------------------------------------------**//**
-* @bsimethod                                    Kelly.Shiptoski                 05/2015
-+---------------+---------------+---------------+---------------+---------------+------*/
-void RelatedInstanceNodesSpecification::SetRelationshipClassNames (WString value)   { m_relationshipClassNames = value; }
-
-/*---------------------------------------------------------------------------------**//**
-* @bsimethod                                    Eligijus.Mauragas               10/2012
-+---------------+---------------+---------------+---------------+---------------+------*/
-<<<<<<< HEAD
-WStringCR RelatedInstanceNodesSpecification::GetRelatedClassNames (void) const      { return m_relatedClassNames; }
-
-/*---------------------------------------------------------------------------------**//**
-* @bsimethod                                    Kelly.Shiptoski                 05/2015
-+---------------+---------------+---------------+---------------+---------------+------*/
-void RelatedInstanceNodesSpecification::SetRelatedClassNames (WString value) { m_relatedClassNames = value; }
-
-=======
-Utf8StringCR RelatedInstanceNodesSpecification::GetRelatedClassNames (void) const      { return m_relatedClassNames; }
-
->>>>>>> 8f89f820
+/*--------------------------------------------------------------------------------------+
+|
+|     $Source: src/presentation/PresentationRules/RelatedInstanceNodesSpecification.cpp $
+|
+|   $Copyright: (c) 2015 Bentley Systems, Incorporated. All rights reserved. $
+|
++--------------------------------------------------------------------------------------*/
+#include "ECObjectsPch.h"
+
+#include "CommonTools.h"
+#include "PresentationRuleXmlConstants.h"
+#include <ECPresentationRules/PresentationRules.h>
+
+USING_NAMESPACE_EC
+
+/*---------------------------------------------------------------------------------**//**
+* @bsimethod                                    Eligijus.Mauragas               10/2012
++---------------+---------------+---------------+---------------+---------------+------*/
+RelatedInstanceNodesSpecification::RelatedInstanceNodesSpecification ()
+    : ChildNodeSpecification (), m_groupByClass (true), m_groupByRelationship (false), m_groupByLabel (true), m_showEmptyGroups (false),
+    m_skipRelatedLevel (0), m_instanceFilter (L""), m_requiredDirection (RequiredRelationDirection_Both),
+    m_supportedSchemas (L""), m_relationshipClassNames (L""), m_relatedClassNames (L"")
+    {
+    }
+
+/*---------------------------------------------------------------------------------**//**
+* @bsimethod                                    Eligijus.Mauragas               10/2012
++---------------+---------------+---------------+---------------+---------------+------*/
+RelatedInstanceNodesSpecification::RelatedInstanceNodesSpecification 
+(
+int                        priority, 
+bool                       alwaysReturnsChildren, 
+bool                       hideNodesInHierarchy, 
+bool                       hideIfNoChildren,
+bool                       groupByClass,
+bool                       groupByRelationship,
+bool                       groupByLabel,
+bool                       showEmptyGroups,
+int                        skipRelatedLevel,
+Utf8String                 instanceFilter,
+RequiredRelationDirection  requiredDirection,
+Utf8String                 supportedSchemas,
+Utf8String                 relationshipClassNames,
+Utf8String                 relatedClassNames
+) : ChildNodeSpecification (priority, alwaysReturnsChildren, hideNodesInHierarchy, hideIfNoChildren), 
+    m_groupByClass (groupByClass), m_groupByRelationship (groupByRelationship), m_groupByLabel (groupByLabel), m_showEmptyGroups (showEmptyGroups), 
+    m_skipRelatedLevel (skipRelatedLevel), m_instanceFilter (instanceFilter), m_requiredDirection (requiredDirection),
+    m_supportedSchemas (supportedSchemas), m_relationshipClassNames (relationshipClassNames),  m_relatedClassNames (relatedClassNames)
+    {
+    }
+
+/*---------------------------------------------------------------------------------**//**
+* @bsimethod                                    Eligijus.Mauragas               10/2012
++---------------+---------------+---------------+---------------+---------------+------*/
+CharCP RelatedInstanceNodesSpecification::_GetXmlElementName ()
+    {
+    return RELATED_INSTANCE_NODES_SPECIFICATION_XML_NODE_NAME;
+    }
+
+/*---------------------------------------------------------------------------------**//**
+* @bsimethod                                    Eligijus.Mauragas               10/2012
++---------------+---------------+---------------+---------------+---------------+------*/
+bool RelatedInstanceNodesSpecification::_ReadXml (BeXmlNodeP xmlNode)
+    {
+    //Optional:
+    if (BEXML_Success != xmlNode->GetAttributeBooleanValue (m_groupByClass, COMMON_XML_ATTRIBUTE_GROUPBYCLASS))
+        m_groupByClass = true;
+
+    if (BEXML_Success != xmlNode->GetAttributeBooleanValue (m_groupByRelationship, COMMON_XML_ATTRIBUTE_GROUPBYRELATIONSHIP))
+        m_groupByRelationship = false;
+
+    if (BEXML_Success != xmlNode->GetAttributeBooleanValue (m_groupByLabel, COMMON_XML_ATTRIBUTE_GROUPBYLABEL))
+        m_groupByLabel = true;
+
+    if (BEXML_Success != xmlNode->GetAttributeBooleanValue (m_showEmptyGroups, COMMON_XML_ATTRIBUTE_SHOWEMPTYGROUPS))
+        m_showEmptyGroups = false;
+
+    if (BEXML_Success != xmlNode->GetAttributeInt32Value (m_skipRelatedLevel, COMMON_XML_ATTRIBUTE_SKIPRELATEDLEVEL))
+        m_skipRelatedLevel = 0;
+
+    if (BEXML_Success != xmlNode->GetAttributeStringValue (m_instanceFilter, COMMON_XML_ATTRIBUTE_INSTANCEFILTER))
+        m_instanceFilter = "";
+
+    if (BEXML_Success != xmlNode->GetAttributeStringValue (m_supportedSchemas, COMMON_XML_ATTRIBUTE_SUPPORTEDSCHEMAS))
+        m_supportedSchemas = "";
+
+    if (BEXML_Success != xmlNode->GetAttributeStringValue (m_relationshipClassNames, COMMON_XML_ATTRIBUTE_RELATIONSHIPCLASSNAMES))
+        m_relationshipClassNames = "";
+
+    if (BEXML_Success != xmlNode->GetAttributeStringValue (m_relatedClassNames, COMMON_XML_ATTRIBUTE_RELATEDCLASSNAMES))
+        m_relatedClassNames = "";
+
+    Utf8String requiredDirectionString = "";
+    if (BEXML_Success != xmlNode->GetAttributeStringValue (requiredDirectionString, COMMON_XML_ATTRIBUTE_REQUIREDDIRECTION))
+        requiredDirectionString = "";
+    else
+        m_requiredDirection = CommonTools::ParseRequiredDirectionString (requiredDirectionString.c_str ());
+
+    return true;
+    }
+
+/*---------------------------------------------------------------------------------**//**
+* @bsimethod                                    Eligijus.Mauragas               10/2012
++---------------+---------------+---------------+---------------+---------------+------*/
+void RelatedInstanceNodesSpecification::_WriteXml (BeXmlNodeP xmlNode)
+    {
+    xmlNode->AddAttributeBooleanValue (COMMON_XML_ATTRIBUTE_GROUPBYCLASS, m_groupByClass);
+    xmlNode->AddAttributeBooleanValue (COMMON_XML_ATTRIBUTE_GROUPBYRELATIONSHIP, m_groupByRelationship);
+    xmlNode->AddAttributeBooleanValue (COMMON_XML_ATTRIBUTE_GROUPBYLABEL, m_groupByLabel);
+    xmlNode->AddAttributeBooleanValue (COMMON_XML_ATTRIBUTE_SHOWEMPTYGROUPS, m_showEmptyGroups);
+    xmlNode->AddAttributeInt32Value   (COMMON_XML_ATTRIBUTE_SKIPRELATEDLEVEL, m_skipRelatedLevel);
+    xmlNode->AddAttributeStringValue  (COMMON_XML_ATTRIBUTE_INSTANCEFILTER, m_instanceFilter.c_str ());
+    xmlNode->AddAttributeStringValue  (COMMON_XML_ATTRIBUTE_SUPPORTEDSCHEMAS, m_supportedSchemas.c_str ());
+    xmlNode->AddAttributeStringValue  (COMMON_XML_ATTRIBUTE_RELATIONSHIPCLASSNAMES, m_relationshipClassNames.c_str ());
+    xmlNode->AddAttributeStringValue  (COMMON_XML_ATTRIBUTE_RELATEDCLASSNAMES, m_relatedClassNames.c_str ());
+    xmlNode->AddAttributeStringValue  (COMMON_XML_ATTRIBUTE_REQUIREDDIRECTION, CommonTools::FormatRequiredDirectionString (m_requiredDirection));
+    }
+
+/*---------------------------------------------------------------------------------**//**
+* @bsimethod                                    Eligijus.Mauragas               10/2012
++---------------+---------------+---------------+---------------+---------------+------*/
+bool RelatedInstanceNodesSpecification::GetGroupByClass (void) const                { return m_groupByClass; }
+
+/*---------------------------------------------------------------------------------**//**
+* @bsimethod                                    Kelly.Shiptoski                 05/2015
++---------------+---------------+---------------+---------------+---------------+------*/
+void RelatedInstanceNodesSpecification::SetGroupByClass (bool value)                { m_groupByClass = value; }
+
+/*---------------------------------------------------------------------------------**//**
+* @bsimethod                                    Eligijus.Mauragas               10/2012
++---------------+---------------+---------------+---------------+---------------+------*/
+bool RelatedInstanceNodesSpecification::GetGroupByRelationship (void) const         { return m_groupByRelationship; }
+
+/*---------------------------------------------------------------------------------**//**
+* @bsimethod                                    Kelly.Shiptoski                 05/2015
++---------------+---------------+---------------+---------------+---------------+------*/
+void RelatedInstanceNodesSpecification::SetGroupByRelationship (bool value)         { m_groupByRelationship = value; }
+
+/*---------------------------------------------------------------------------------**//**
+* @bsimethod                                    Eligijus.Mauragas               10/2012
++---------------+---------------+---------------+---------------+---------------+------*/
+bool RelatedInstanceNodesSpecification::GetGroupByLabel (void) const                { return m_groupByLabel; }
+
+/*---------------------------------------------------------------------------------**//**
+* @bsimethod                                    Kelly.Shiptoski                 05/2015
++---------------+---------------+---------------+---------------+---------------+------*/
+void RelatedInstanceNodesSpecification::SetGroupByLabel (bool value)                { m_groupByLabel = value; }
+
+/*---------------------------------------------------------------------------------**//**
+* @bsimethod                                    Eligijus.Mauragas               10/2012
++---------------+---------------+---------------+---------------+---------------+------*/
+bool RelatedInstanceNodesSpecification::GetShowEmptyGroups (void) const             { return m_showEmptyGroups; }
+
+/*---------------------------------------------------------------------------------**//**
+* @bsimethod                                    Kelly.Shiptoski                 05/2015
++---------------+---------------+---------------+---------------+---------------+------*/
+void RelatedInstanceNodesSpecification::SetShowEmptyGroups (bool value)             { m_showEmptyGroups = value; }
+
+/*---------------------------------------------------------------------------------**//**
+* @bsimethod                                    Eligijus.Mauragas               10/2012
++---------------+---------------+---------------+---------------+---------------+------*/
+int RelatedInstanceNodesSpecification::GetSkipRelatedLevel (void) const             { return m_skipRelatedLevel; }
+
+/*---------------------------------------------------------------------------------**//**
+* @bsimethod                                    Kelly.Shiptoski                 05/2015
++---------------+---------------+---------------+---------------+---------------+------*/
+void RelatedInstanceNodesSpecification::SetSkipRelatedLevel (int value)             { m_skipRelatedLevel = value; }
+
+/*---------------------------------------------------------------------------------**//**
+* @bsimethod                                    Eligijus.Mauragas               10/2012
++---------------+---------------+---------------+---------------+---------------+------*/
+Utf8StringCR RelatedInstanceNodesSpecification::GetInstanceFilter (void) const         { return m_instanceFilter; }
+
+/*---------------------------------------------------------------------------------**//**
+* @bsimethod                                    Kelly.Shiptoski                 05/2015
++---------------+---------------+---------------+---------------+---------------+------*/
+void RelatedInstanceNodesSpecification::SetInstanceFilter (Utf8String value)           { m_instanceFilter = value; }
+
+/*---------------------------------------------------------------------------------**//**
+* @bsimethod                                    Eligijus.Mauragas               10/2012
++---------------+---------------+---------------+---------------+---------------+------*/
+RequiredRelationDirection RelatedInstanceNodesSpecification::GetRequiredRelationDirection (void) const { return m_requiredDirection; }
+
+/*---------------------------------------------------------------------------------**//**
+* @bsimethod                                    Kelly.Shiptoski                 05/2015
++---------------+---------------+---------------+---------------+---------------+------*/
+void RelatedInstanceNodesSpecification::SetRequiredRelationDirection (RequiredRelationDirection value) { m_requiredDirection = value; }
+
+/*---------------------------------------------------------------------------------**//**
+* @bsimethod                                    Eligijus.Mauragas               10/2012
++---------------+---------------+---------------+---------------+---------------+------*/
+Utf8StringCR RelatedInstanceNodesSpecification::GetSupportedSchemas (void) const       { return m_supportedSchemas; }
+
+/*---------------------------------------------------------------------------------**//**
+* @bsimethod                                    Kelly.Shiptoski                 05/2015
++---------------+---------------+---------------+---------------+---------------+------*/
+void RelatedInstanceNodesSpecification::SetSupportedSchemas (Utf8String value)         { m_supportedSchemas = value; }
+
+/*---------------------------------------------------------------------------------**//**
+* @bsimethod                                    Eligijus.Mauragas               10/2012
++---------------+---------------+---------------+---------------+---------------+------*/
+Utf8StringCR RelatedInstanceNodesSpecification::GetRelationshipClassNames (void) const { return m_relationshipClassNames; }
+
+/*---------------------------------------------------------------------------------**//**
+* @bsimethod                                    Kelly.Shiptoski                 05/2015
++---------------+---------------+---------------+---------------+---------------+------*/
+void RelatedInstanceNodesSpecification::SetRelationshipClassNames (Utf8String value)   { m_relationshipClassNames = value; }
+
+/*---------------------------------------------------------------------------------**//**
+* @bsimethod                                    Eligijus.Mauragas               10/2012
++---------------+---------------+---------------+---------------+---------------+------*/
+Utf8StringCR RelatedInstanceNodesSpecification::GetRelatedClassNames (void) const      { return m_relatedClassNames; }
+
+/*---------------------------------------------------------------------------------**//**
+* @bsimethod                                    Kelly.Shiptoski                 05/2015
++---------------+---------------+---------------+---------------+---------------+------*/
+void RelatedInstanceNodesSpecification::SetRelatedClassNames (Utf8String value) { m_relatedClassNames = value; }