/*--------------------------------------------------------------------------------------+
|
|     $Source: Source/RulesDriven/RulesEngine/CustomFunctions.cpp $
|
|  $Copyright: (c) 2018 Bentley Systems, Incorporated. All rights reserved. $
|
+--------------------------------------------------------------------------------------*/
#include <ECPresentationPch.h>
#include <ECPresentation/RulesDriven/PresentationManager.h>
#include <ECDb/ECDbExpressionSymbolContext.h>
#include "CustomFunctions.h"
#include "RulesPreprocessor.h"
#include "JsonNavNode.h"
#include "ECExpressionContextsProvider.h"
#include "LocalizationHelper.h"
#include "QueryContracts.h"
#include "NavigationQuery.h"
#include "QueryBuilder.h"
#include "LoggingHelper.h"
#include "NavNodeProviders.h"
#include <sstream>
#include <unordered_set>

/*---------------------------------------------------------------------------------**//**
* @bsimethod                                    Grigas.Petraitis                08/2015
+---------------+---------------+---------------+---------------+---------------+------*/
static void ApplyLocalization(Utf8StringR str, CustomFunctionsContext const& context)
    {
    if (nullptr == context.GetLocalizationProvider())
        {
        static bool s_didOutputWarning = false;
        if (!s_didOutputWarning)
            {
            LoggingHelper::LogMessage(Log::Localization, "Localization is not available as the localization provider is not set", NativeLogging::LOG_ERROR);
            s_didOutputWarning = true;
            }
        return;
        }

    LocalizationHelper helper(*context.GetLocalizationProvider(), &context.GetRuleset());
    if (!helper.LocalizeString(str))
        LoggingHelper::LogMessage(Log::Localization, Utf8PrintfString("Localization provider failed to localize string: '%s'", str.c_str()).c_str(), NativeLogging::LOG_ERROR);
    }

/*=================================================================================**//**
* @bsiclass                                     Grigas.Petraitis                04/2015
+===============+===============+===============+===============+===============+======*/
struct ECPresentation::ScalarFunction : BeSQLite::ScalarFunction
{
private:
    CustomFunctionsManager const& m_manager;
protected:
    ScalarFunction(Utf8CP name, int argsCount, DbValueType returnType, CustomFunctionsManager const& manager)
        : BeSQLite::ScalarFunction(name, argsCount, returnType), m_manager(manager)
        {}
    CustomFunctionsContext& GetContext() const {return m_manager.GetCurrentContext();}
};

/*=================================================================================**//**
* @bsiclass                                     Grigas.Petraitis                04/2015
+===============+===============+===============+===============+===============+======*/
template<typename CacheType>
struct CachingScalarFunction : ECPresentation::ScalarFunction, ICustomFunctionsContextListener
    {
    CachingScalarFunction(Utf8CP name, int argsCount, DbValueType returnType, CustomFunctionsManager const& manager)
        : ECPresentation::ScalarFunction(name, argsCount, returnType, manager)
        {}
    CacheType& GetCache()
        {
        void* cacheP = GetContext().GetCache(GetName());
        if (nullptr == cacheP)
            {
            cacheP = new CacheType();
            GetContext().InsertCache(GetName(), cacheP);
            GetContext().AddListener(*this);
            }
        return *static_cast<CacheType*>(cacheP);
        }
    void _OnContextDisposed(CustomFunctionsContext& context) override
        {
        void* cacheP = context.GetCache(GetName());
        if (nullptr != cacheP)
            {
            delete static_cast<CacheType*>(cacheP);
            context.RemoveCache(GetName());
            }
        }
    };

/*=================================================================================**//**
* @bsiclass                                     Grigas.Petraitis                01/2016
+===============+===============+===============+===============+===============+======*/
struct ECPresentation::AggregateFunction : BeSQLite::AggregateFunction
{
private:
    CustomFunctionsManager const& m_manager;
protected:
    AggregateFunction(Utf8CP name, int argsCount, DbValueType returnType, CustomFunctionsManager const& manager)
        : BeSQLite::AggregateFunction(name, argsCount, returnType), m_manager(manager)
        {}
    CustomFunctionsContext& GetContext() const {return m_manager.GetCurrentContext();}
};

/*---------------------------------------------------------------------------------**//**
* @bsimethod                                    Aidas.Vaiksnoras                01/2018
+---------------+---------------+---------------+---------------+---------------+------*/
static void ProcessLabelOverrides(Utf8StringR label, CustomFunctionsContext const& context, ECClassId const& classId, ECInstanceId const& instanceId, Utf8CP relatedInstanceInfo)
    {
    JsonNavNodePtr thisNode = context.GetNodesFactory().CreateECInstanceNode(context.GetConnection(), classId, instanceId, "");
    NavNodesHelper::AddRelatedInstanceInfo(*thisNode, relatedInstanceInfo);

    // look for label override
    ECDbExpressionSymbolContext ecdbSymbols(context.GetSchemaHelper().GetDb());
    RulesPreprocessor::CustomizationRuleParameters params(context.GetConnections(), context.GetConnection(), *thisNode, context.GetParentNode(),
        context.GetRuleset(), context.GetUserSettings(), context.GetUsedUserSettingsListener(), context.GetECExpressionsCache());
    LabelOverrideCP labelOverride = RulesPreprocessor::GetLabelOverride(params);
    if (nullptr != labelOverride && !labelOverride->GetLabel().empty())
        {
        // evaluate the ECExpression to get the label
        ECExpressionContextsProvider::CustomizationRulesContextParameters params(*thisNode, context.GetParentNode(),
            context.GetConnection(), context.GetUserSettings(), context.GetUsedUserSettingsListener());
        ExpressionContextPtr expressionContext = ECExpressionContextsProvider::GetCustomizationRulesContext(params);
        ECValue value;
        if (ECExpressionsHelper(context.GetECExpressionsCache()).EvaluateECExpression(value, labelOverride->GetLabel(), *expressionContext) && value.IsPrimitive() && value.ConvertPrimitiveToString(label))
            {
            if (nullptr != context.GetUsedClassesListener())
                {
                UsedClassesHelper::NotifyListenerWithUsedClasses(*context.GetUsedClassesListener(),
                    context.GetSchemaHelper(), context.GetECExpressionsCache(), labelOverride->GetLabel());
                }
            }
        }
    }

/*=================================================================================**//**
* Parameters:
* - ECClassId
* - ECInstanceId
* - Display label property value of this instance
* - Related instances' info JSON (serialized to string). Format: [{"Alias":"related_1","ECClassId":1,"ECInstanceId":1},{"Alias":"related_2","ECClassId":2,"ECInstanceId":2},...]
* @bsiclass                                     Grigas.Petraitis                04/2015
+===============+===============+===============+===============+===============+======*/
struct GetECInstanceDisplayLabelScalar : CachingScalarFunction<bmap<ECInstanceKey, Utf8String>>
    {
    GetECInstanceDisplayLabelScalar(CustomFunctionsManager const& manager)
        : CachingScalarFunction(FUNCTION_NAME_GetECInstanceDisplayLabel, 4, DbValueType::TextVal, manager)
        {}
    void _ComputeScalar(BeSQLite::DbFunction::Context& ctx, int nArgs, BeSQLite::DbValue* args) override
        {
        BeAssert(4 == nArgs);
        ECInstanceId instanceId (args[1].GetValueUInt64());
        ECClassId classId = args[0].GetValueId<ECClassId>();
        ECInstanceKey key(classId, instanceId);

        auto iter = GetCache().find(key);
        if (GetCache().end() == iter)
            {
            Utf8String label;

            if (key.IsValid())
                {
<<<<<<< HEAD
                ProcessLabelOverrides(label, GetContext(), classId, instanceId, args[3].GetValueText());
=======
                // create a temporary node for ECExpression evaluation context
                ECClassId classId = args[0].GetValueId<ECClassId>();
                JsonNavNodePtr thisNode = GetContext().GetNodesFactory().CreateECInstanceNode(GetContext().GetConnection(), classId, instanceId, "");
                NavNodesHelper::AddRelatedInstanceInfo(*thisNode, args[3].GetValueText());

                // look for label override
                ECDbExpressionSymbolContext ecdbSymbols(GetContext().GetSchemaHelper().GetConnection().GetECDb());
                RulesPreprocessor::CustomizationRuleParameters params(GetContext().GetConnections(), GetContext().GetConnection(), *thisNode, GetContext().GetParentNode(),
                    GetContext().GetRuleset(), GetContext().GetUserSettings(), GetContext().GetUsedUserSettingsListener(), GetContext().GetECExpressionsCache());
                LabelOverrideCP labelOverride = RulesPreprocessor::GetLabelOverride(params);
                if (nullptr != labelOverride && !labelOverride->GetLabel().empty())
                    {
                    // evaluate the ECExpression to get the label
                    ECExpressionContextsProvider::CustomizationRulesContextParameters params(*thisNode, GetContext().GetParentNode(),
                        GetContext().GetConnection(), GetContext().GetUserSettings(), GetContext().GetUsedUserSettingsListener());
                    ExpressionContextPtr expressionContext = ECExpressionContextsProvider::GetCustomizationRulesContext(params);
                    ECValue value;
                    if (ECExpressionsHelper(GetContext().GetECExpressionsCache()).EvaluateECExpression(value, labelOverride->GetLabel(), *expressionContext) && value.IsPrimitive() && value.ConvertPrimitiveToString(label))
                        {
                        if (nullptr != GetContext().GetUsedClassesListener())
                            {
                            UsedClassesHelper::NotifyListenerWithUsedClasses(*GetContext().GetUsedClassesListener(),
                                GetContext().GetSchemaHelper(), GetContext().GetECExpressionsCache(), labelOverride->GetLabel());
                            }
                        }
                    }

>>>>>>> 3c9a3b26
                if (label.empty())
                    {
                    ECClassCP ecClass = GetContext().GetSchemaHelper().GetConnection().GetECDb().Schemas().GetClass(classId);
                    BeAssert(nullptr != ecClass);

                    // if the override didn't apply, look for instance label property
                    if (nullptr != ecClass->GetInstanceLabelProperty())
                        label = args[2].GetValueText();
<<<<<<< HEAD
                        }
=======
>>>>>>> 3c9a3b26

                    // if all failed, use ECClass display label
                    if (label.empty())
                        label = Utf8String(ecClass->GetDisplayLabel());
                    }
                }

            if (label.empty())
                label = RULESENGINE_LOCALIZEDSTRING_NotSpecified;

            ApplyLocalization(label, GetContext());
            iter = GetCache().Insert(key, label).first;
            }
        ctx.SetResultText(iter->second.c_str(), (int)iter->second.size(), BeSQLite::DbFunction::Context::CopyData::No);
        }
    };

/*---------------------------------------------------------------------------------**//**
* @bsimethod                                    Aidas.Vaiksnoras                01/2018
+---------------+---------------+---------------+---------------+---------------+------*/
static bool ApplyProperties(Utf8StringR label, bvector<ECPropertyCP> properties, IECInstanceCR instance)
    {
    ECValue value;
    for (ECPropertyCP ecProperty : properties)
        {           
        if (ECObjectsStatus::Success == instance.GetValue(value, ecProperty->GetName().c_str()))
            {
            value.ConvertPrimitiveToString(label);
            if (!label.empty())
                return true;                            
            }
        }
    return false;
    }

/*---------------------------------------------------------------------------------**//**
* @bsimethod                                    Aidas.Vaiksnoras                01/2018
+---------------+---------------+---------------+---------------+---------------+------*/
static void ProcessIntanceLabelOverrides(Utf8StringR label, ECClassCR ecClass, bmap<ECClassCP, bvector<ECPropertyCP>> const& labelOverrides, IECInstanceCR instance)
    {
    auto iter = labelOverrides.find(&ecClass);
    if (iter != labelOverrides.end())
        {
        if (ApplyProperties(label, iter->second, instance))
            return;
        }
    for (ECClassCP baseClass : ecClass.GetBaseClasses())
        {
        iter = labelOverrides.find(baseClass);
        if (iter != labelOverrides.end())
            {
            if (ApplyProperties(label, iter->second, instance))
                return;
            }
        }
    }

/*=================================================================================**//**
* Parameters:
* - ECClassId
* - ECInstanceId
* @bsiclass                                     Aidas.Vaiksnoras                01/2018
+===============+===============+===============+===============+===============+======*/
struct GetNavigationPropertyLabelScalar : CachingScalarFunction<bmap<ECInstanceKey, Utf8String>>
    {
    GetNavigationPropertyLabelScalar(CustomFunctionsManager const& manager)
        : CachingScalarFunction(FUNCTION_NAME_GetNavigationPropertyLabel, 2, DbValueType::TextVal, manager)
        {}
    void _ComputeScalar(BeSQLite::DbFunction::Context& ctx, int nArgs, BeSQLite::DbValue* args) override
        {
        BeAssert(2 == nArgs);
        ECInstanceId instanceId (args[1].GetValueUInt64());
        ECClassId classId = args[0].GetValueId<ECClassId>();
        ECInstanceKey key(classId, instanceId);
  
        auto iter = GetCache().find(key);
        if (GetCache().end() == iter)
            {
            Utf8String label;
            if (key.IsValid())
                {
                ECClassCP ecClass = GetContext().GetSchemaHelper().GetDb().Schemas().GetClass(classId);
                if (nullptr == ecClass)
                    {
                    BeAssert(false && "Invalid class");
                    ctx.SetResultError("Invalid ECClassId", BE_SQLITE_ERROR);
                    return;
                    }  

                bmap<ECClassCP, bvector<ECPropertyCP>> instanceLabelOverrides = QueryBuilderHelpers::GetMappedLabelOverridingProperties(GetContext().GetSchemaHelper(), GetContext().GetRuleset().GetInstanceLabelOverrides());
                if (!instanceLabelOverrides.empty())
                    {
                    IECInstancePtr instance = ECInstancesHelper::LoadInstance(GetContext().GetSchemaHelper().GetDb(), key);
                    ProcessIntanceLabelOverrides(label, *ecClass, instanceLabelOverrides, *instance);
                    }

                if (label.empty() && !GetContext().GetRuleset().GetLabelOverrides().empty())
                    ProcessLabelOverrides(label, GetContext(), classId, instanceId, "");

                if (label.empty())
                    label = Utf8String(ecClass->GetDisplayLabel());
                }
            if (label.empty())
                label = RULESENGINE_LOCALIZEDSTRING_NotSpecified;
            ApplyLocalization(label, GetContext());
            iter = GetCache().Insert(key, label).first;
            }

        ctx.SetResultText(iter->second.c_str(), (int)iter->second.size(), BeSQLite::DbFunction::Context::CopyData::No);
        }
    };

/*=================================================================================**//**
* Parameters:
* - ECClassId
* - Number of grouped instances
* @bsiclass                                     Grigas.Petraitis                04/2015
+===============+===============+===============+===============+===============+======*/
struct GetECClassDisplayLabelScalar : CachingScalarFunction<bmap<ECClassId, Utf8String>>
    {
    GetECClassDisplayLabelScalar(CustomFunctionsManager const& manager)
        : CachingScalarFunction(FUNCTION_NAME_GetECClassDisplayLabel, 2, DbValueType::TextVal, manager)
        {}
    void _ComputeScalar(BeSQLite::DbFunction::Context& ctx, int nArgs, BeSQLite::DbValue* args) override
        {
        BeAssert(2 == nArgs);
        ECClassId classId = args[0].GetValueId<ECClassId>();

        auto iter = GetCache().find(classId);
        if (GetCache().end() == iter)
            {
            ECClassCP ecClass = GetContext().GetSchemaHelper().GetConnection().GetECDb().Schemas().GetClass(classId);
            BeAssert(nullptr != ecClass);

            Utf8String label;

            // first, look for label override
            JsonNavNodePtr thisNode;
            GroupedInstanceKeysList groupedInstanceKeys;
            groupedInstanceKeys.resize(args[1].GetValueInt64()); // note: this creates a list of invalid ECInstanceKeys. but it's okay as we only need it for count
            if (ecClass->IsRelationshipClass())
                thisNode = GetContext().GetNodesFactory().CreateECRelationshipGroupingNode(GetContext().GetConnection().GetId(), *ecClass->GetRelationshipClassCP(), "", groupedInstanceKeys);
            else
                thisNode = GetContext().GetNodesFactory().CreateECClassGroupingNode(GetContext().GetConnection().GetId(), *ecClass, "", groupedInstanceKeys);

            RulesPreprocessor::CustomizationRuleParameters params(GetContext().GetConnections(), GetContext().GetConnection(), *thisNode, GetContext().GetParentNode(),
                GetContext().GetRuleset(), GetContext().GetUserSettings(), GetContext().GetUsedUserSettingsListener(), GetContext().GetECExpressionsCache());
            LabelOverrideCP labelOverride = RulesPreprocessor::GetLabelOverride(params);
            if (nullptr != labelOverride && !labelOverride->GetLabel().empty())
                {
                ECExpressionContextsProvider::CustomizationRulesContextParameters params(*thisNode, GetContext().GetParentNode(),
                    GetContext().GetConnection(), GetContext().GetUserSettings(), GetContext().GetUsedUserSettingsListener());
                ExpressionContextPtr expressionContext = ECExpressionContextsProvider::GetCustomizationRulesContext(params);
                ECValue value;
                if (ECExpressionsHelper(GetContext().GetECExpressionsCache()).EvaluateECExpression(value, labelOverride->GetLabel(), *expressionContext) && value.IsPrimitive() && value.ConvertPrimitiveToString(label))
                    {
                    if (nullptr != GetContext().GetUsedClassesListener())
                        {
                        UsedClassesHelper::NotifyListenerWithUsedClasses(*GetContext().GetUsedClassesListener(),
                            GetContext().GetSchemaHelper(), GetContext().GetECExpressionsCache(), labelOverride->GetLabel());
                        }
                    }
                }
            if (label.empty())
                {
                // otherwise, use the display label
                label.assign(ecClass->GetDisplayLabel());
                }

            if (label.empty())
                label = RULESENGINE_LOCALIZEDSTRING_NotSpecified;

            ApplyLocalization(label, GetContext());
            iter = GetCache().Insert(classId, label).first;
            }
        ctx.SetResultText(iter->second.c_str(), (int)iter->second.size(), BeSQLite::DbFunction::Context::CopyData::No);
        }
    };

/*=================================================================================**//**
* @bsiclass                                     Tautvydas.Zinys                 10/2016
+===============+===============+===============+===============+===============+======*/
struct ECExpressionScalarCacheKey
    {
    ECClassId m_classId;
    ECInstanceId m_instanceId;
    Utf8String m_expression;
    bool operator<(ECExpressionScalarCacheKey const& other) const
        {
        return m_classId < other.m_classId
            || m_classId == other.m_classId && m_instanceId < other.m_instanceId
            || m_classId == other.m_classId && m_instanceId == other.m_instanceId && m_expression.CompareTo(other.m_expression) < 0;
        }
    };

/*=================================================================================**//**
* Parameters:
* - ECClassId
* - ECInstanceId
* - Expression
* @bsiclass                                     Tautvydas.Zinys                10/2016
+===============+===============+===============+===============+===============+======*/
struct EvaluateECExpressionScalar : CachingScalarFunction<bmap<ECExpressionScalarCacheKey, Utf8String>>
    {
    EvaluateECExpressionScalar(CustomFunctionsManager const& manager)
        : CachingScalarFunction(FUNCTION_NAME_EvaluateECExpression, 3, DbValueType::TextVal, manager)
        {}
    void _ComputeScalar(BeSQLite::DbFunction::Context& ctx, int nArgs, BeSQLite::DbValue* args) override
        {
        ECClassId classId = args[0].GetValueId<ECClassId>();
        ECInstanceId instanceId = args[1].GetValueId<ECInstanceId>();
        Utf8CP expression = args[2].GetValueText();
        ECExpressionScalarCacheKey key = {classId, instanceId, expression};

        auto iter = GetCache().find(key);
        if (GetCache().end() == iter)
            {
            JsonNavNodePtr thisNode = GetContext().GetNodesFactory().CreateECInstanceNode(GetContext().GetConnection(), classId, instanceId, "");
            ECExpressionContextsProvider::CalculatedPropertyContextParameters params(*thisNode, GetContext().GetConnection(), 
                GetContext().GetUserSettings(), GetContext().GetUsedUserSettingsListener());
            ExpressionContextPtr expressionContext = ECExpressionContextsProvider::GetCalculatedPropertyContext(params);

            ECValue value;
            Utf8String expressionResult;
            ECExpressionsCache noCache;
            if (ECExpressionsHelper(noCache).EvaluateECExpression(value, expression, *expressionContext) && value.IsPrimitive() && value.ConvertPrimitiveToString(expressionResult))
                {
                if (nullptr != GetContext().GetUsedClassesListener())
                    {
                    UsedClassesHelper::NotifyListenerWithUsedClasses(*GetContext().GetUsedClassesListener(),
                        GetContext().GetSchemaHelper(), GetContext().GetECExpressionsCache(), expression);
                    }
                }

            ApplyLocalization(expressionResult, GetContext());
            iter = GetCache().Insert(key, expressionResult).first;
            }

        ctx.SetResultText(iter->second.c_str(), (int)iter->second.size(), BeSQLite::DbFunction::Context::CopyData::No);
        }
   };

/*=================================================================================**//**
* @bsiclass                                     Grigas.Petraitis                07/2015
+===============+===============+===============+===============+===============+======*/
struct ECPropertyDisplayLabelScalarCacheKey
    {
    ECClassId m_classId;
    Utf8String m_propertyName;
    Utf8String m_defaultLabel;
    uint64_t m_groupedInstancesCount;
    bool operator<(ECPropertyDisplayLabelScalarCacheKey const& other) const
        {
        return m_classId < other.m_classId
            || m_classId == other.m_classId
                && m_groupedInstancesCount < other.m_groupedInstancesCount
            || m_classId == other.m_classId
                && m_groupedInstancesCount == other.m_groupedInstancesCount
                && m_propertyName.CompareTo(other.m_propertyName) < 0
            || m_classId == other.m_classId
                && m_groupedInstancesCount == other.m_groupedInstancesCount
                && m_propertyName.Equals(other.m_propertyName)
                && m_defaultLabel.CompareTo(other.m_defaultLabel) < 0;
        }
    };

/*=================================================================================**//**
* Parameters:
* - ECClassId
* - Property Name
* - ECInstanceId
* - Property Value
* - Number of grouped instances
* Note: the function expects the context to have "current query" which is used to retrieve
* value ranges if this is a range grouping
* @bsiclass                                     Grigas.Petraitis                07/2015
+===============+===============+===============+===============+===============+======*/
struct GetECPropertyDisplayLabelScalar : CachingScalarFunction<bmap<ECPropertyDisplayLabelScalarCacheKey, Utf8String>>
{
private:
    static Utf8String GetValueAsString(double value)
        {
        Utf8String str;
        str.Sprintf("%.2f", value);
        if (str.Equals("-0.00"))
            str = "0.00";
        return str;
        }
public:
    GetECPropertyDisplayLabelScalar(CustomFunctionsManager const& manager)
        : CachingScalarFunction(FUNCTION_NAME_GetECPropertyDisplayLabel, 5, DbValueType::TextVal, manager)
        {}
    void _ComputeScalar(BeSQLite::DbFunction::Context& ctx, int nArgs, BeSQLite::DbValue* args) override
        {
        if (5 != nArgs)
            {
            BeAssert(false);
            ctx.SetResultError("Invalid number of arguments", BE_SQLITE_ERROR);
            return;
            }

        ECClassId classId = args[0].GetValueId<ECClassId>();
        Utf8CP propertyName = args[1].GetValueText();
        Utf8CP defaultLabel = args[3].GetValueText();
        uint64_t groupedInstancesCount = args[4].GetValueInt64();
        ECPropertyDisplayLabelScalarCacheKey key = {classId, propertyName, defaultLabel, groupedInstancesCount};

        auto iter = GetCache().find(key);
        if (GetCache().end() == iter)
            {
            ECClassCP ecClass = GetContext().GetSchemaHelper().GetConnection().GetECDb().Schemas().GetClass(classId);
            if (nullptr == ecClass)
                {
                BeAssert(false);
                ctx.SetResultError("Invalid ECClass ID", BE_SQLITE_ERROR);
                return;
                }

            ECPropertyCP ecProperty = ecClass->GetPropertyP(propertyName);
            if (nullptr == ecProperty)
                {
                BeAssert(false);
                ctx.SetResultError("ECClass does not have the specified ECProperty", BE_SQLITE_ERROR);
                return;
                }

            Utf8String label;

            // first, look for label override
            GroupedInstanceKeysList groupedInstanceKeys;
            groupedInstanceKeys.resize(groupedInstancesCount); // note: this creates a list of invalid ECInstanceKeys. but it's okay as we only need it for count
            JsonNavNodePtr thisNode = GetContext().GetNodesFactory().CreateECPropertyGroupingNode(GetContext().GetConnection().GetId(), *ecClass, *ecProperty, "", nullptr, rapidjson::Document(), false, groupedInstanceKeys);
            RulesPreprocessor::CustomizationRuleParameters params(GetContext().GetConnections(), GetContext().GetConnection(), *thisNode, GetContext().GetParentNode(),
                GetContext().GetRuleset(), GetContext().GetUserSettings(), GetContext().GetUsedUserSettingsListener(), GetContext().GetECExpressionsCache());
            LabelOverrideCP labelOverride = RulesPreprocessor::GetLabelOverride(params);
            if (nullptr != labelOverride && !labelOverride->GetLabel().empty())
                {
                ECExpressionContextsProvider::CustomizationRulesContextParameters params(*thisNode, GetContext().GetParentNode(),
                    GetContext().GetConnection(), GetContext().GetUserSettings(), GetContext().GetUsedUserSettingsListener());
                ExpressionContextPtr expressionContext = ECExpressionContextsProvider::GetCustomizationRulesContext(params);
                ECValue value;
                if (ECExpressionsHelper(GetContext().GetECExpressionsCache()).EvaluateECExpression(value, labelOverride->GetLabel(), *expressionContext) && value.IsPrimitive() && value.ConvertPrimitiveToString(label))
                    {
                    if (nullptr != GetContext().GetUsedClassesListener())
                        {
                        UsedClassesHelper::NotifyListenerWithUsedClasses(*GetContext().GetUsedClassesListener(),
                            GetContext().GetSchemaHelper(), GetContext().GetECExpressionsCache(), labelOverride->GetLabel());
                        }
                    }
                }
            // then, in case this is a range-based grouping node, use range labels
            if (label.empty() && nullptr != GetContext().GetQueryExtendedData() && NavigationQueryExtendedData(*GetContext().GetQueryExtendedData()).HasRangesData())
                {
                NavigationQueryExtendedData extendedData(*GetContext().GetQueryExtendedData());
                int rangeIndex = extendedData.GetRangeIndex(args[3]);
                if (-1 == rangeIndex)
                    {
                    // no matching range - use "Other"
                    label = RULESENGINE_LOCALIZEDSTRING_Other;
                    }
                else
                    {
                    label = extendedData.GetRangeLabel(rangeIndex);
                    }
                }
            // lastly, use the property value as label
            if (label.empty())
                {
                if (SUCCESS != ValueHelpers::GetEnumPropertyDisplayValue(label, *ecProperty, args[3]))
                    {
                    if (ecProperty->GetIsPrimitive())
                        {
                        switch (ecProperty->GetAsPrimitiveProperty()->GetType())
                            {
                            case PRIMITIVETYPE_Double:
                                label = GetValueAsString(args[3].GetValueDouble());
                                break;
                            case PRIMITIVETYPE_Point2d:
                            case PRIMITIVETYPE_Point3d:
                                {
                                rapidjson::Document json;
                                json.Parse(args[3].GetValueText());
                                label.append("X: ").append(GetValueAsString(json["x"].GetDouble()));
                                label.append(" Y: ").append(GetValueAsString(json["y"].GetDouble()));
                                if (json.HasMember("z"))
                                    label.append(" Z: ").append(GetValueAsString(json["z"].GetDouble()));
                                break;
                                }
                            default:
                                label = args[3].GetValueText();
                            }
                        }
                    else
                        {
                        label = args[3].GetValueText();
                        }
                    }
                }

            if (label.empty())
                label = RULESENGINE_LOCALIZEDSTRING_NotSpecified;

            ApplyLocalization(label, GetContext());
            iter = GetCache().Insert(key, label).first;
            }

        ctx.SetResultText(iter->second.c_str(), (int)iter->second.size(), BeSQLite::DbFunction::Context::CopyData::No);
        }
};

/*=================================================================================**//**
* Parameters:
* - Point coordinates
* @bsiclass                                     Saulius.Skliutas                06/2017
+===============+===============+===============+===============+===============+======*/
struct GetPointAsJsonStringScalar : ECPresentation::ScalarFunction
    {
    GetPointAsJsonStringScalar(CustomFunctionsManager const& manager)
        : ScalarFunction(FUNCTION_NAME_GetPointAsJsonString, -1, DbValueType::TextVal, manager)
        {}
    void _ComputeScalar(BeSQLite::DbFunction::Context& ctx, int nArgs, BeSQLite::DbValue* args) override
        {
        if (2 != nArgs && 3 != nArgs)
            {
            BeAssert(false);
            ctx.SetResultError("Invalid number of arguments", BE_SQLITE_ERROR);
            return;
            }

        Utf8String str;
        str.append("{\"x\":");
        str.append(std::to_string(args[0].GetValueDouble()).c_str());
        str.append(",\"y\":");
        str.append(std::to_string(args[1].GetValueDouble()).c_str());
        if (3 == nArgs)
            {
            str.append(",\"z\":");
            str.append(std::to_string(args[2].GetValueDouble()).c_str());
            }
        str.append("}");

        ctx.SetResultText(str.c_str(), (int)str.size(), DbFunction::Context::CopyData::Yes);
        }
    };

/*=================================================================================**//**
* Parameters:
* - ECSchemaName
* - ECClassName
* - ECPropertyName
* - Property value
* @bsiclass                                     Aidas.Vaiksnoras                11/2017
+===============+===============+===============+===============+===============+======*/
struct GetPropertyDisplayValueScalar : ECPresentation::ScalarFunction
    {
    GetPropertyDisplayValueScalar(CustomFunctionsManager const& manager)
        : ScalarFunction(FUNCTION_NAME_GetPropertyDisplayValue, 4, DbValueType::IntegerVal, manager)
        {}
    void _ComputeScalar(BeSQLite::DbFunction::Context& ctx, int nArgs, BeSQLite::DbValue* args) override
        {
        if (4 != nArgs)
            {
            BeAssert(false);
            ctx.SetResultError("Invalid number of arguments", BE_SQLITE_ERROR);
            return;
            }
        ECClassCP ecClass = GetContext().GetSchemaHelper().GetConnection().GetECDb().Schemas().GetClass(args[0].GetValueText(), args[1].GetValueText());
        ECPropertyP ecProperty = ecClass->GetPropertyP(args[2].GetValueText());
        ECValue value;

        switch (ecProperty->GetAsPrimitiveProperty()->GetType())
            {
            case PRIMITIVETYPE_Point2d:
                {
                value.SetPoint2d(ValueHelpers::GetPoint2dFromJsonString(args[3].GetValueText()));
                break;
                }
            case PRIMITIVETYPE_Point3d:
                {
                value.SetPoint3d(ValueHelpers::GetPoint3dFromJsonString(args[3].GetValueText()));
                break;
                }
            case PRIMITIVETYPE_Double:
                {
                value.SetDouble(args[3].GetValueDouble());
                break;
                }
            default:
                value = ValueHelpers::GetECValueFromString(ecProperty->GetAsPrimitiveProperty()->GetType(), args[3].GetValueText());
            }
        
        Utf8String formattedValue(value.ToString());
        if (nullptr != GetContext().GetPropertyFormatter())
            GetContext().GetPropertyFormatter()->GetFormattedPropertyValue(formattedValue, *ecProperty, value);  
        ctx.SetResultText(formattedValue.c_str(), (int)formattedValue.size(), DbFunction::Context::CopyData::Yes);
        }
    };

/*=================================================================================**//**
* Parameters:
* - Point coordinates as Json string
* - Point x coordinate
* - Point y coordinate
* - Point z coordinate if Point is 3d
* @bsiclass                                     Aidas.Vaiksnoras                11/2017
+===============+===============+===============+===============+===============+======*/
struct ArePointsEqualByValueScalar : ECPresentation::ScalarFunction
    {
    ArePointsEqualByValueScalar(CustomFunctionsManager const& manager)
        : ScalarFunction(FUNCTION_NAME_ArePointsEqualByValue, -1, DbValueType::IntegerVal, manager)
        {}
    void _ComputeScalar(BeSQLite::DbFunction::Context& ctx, int nArgs, BeSQLite::DbValue* args) override
        {
        if (3 != nArgs && 4 != nArgs)
            {
            BeAssert(false);
            ctx.SetResultError("Invalid number of arguments", BE_SQLITE_ERROR);
            return;
            }
        if (3 == nArgs)
            {
            DPoint2d point = ValueHelpers::GetPoint2dFromJsonString(args[0].GetValueText());
            ctx.SetResultInt((int) 0 == BeNumerical::Compare(point.x, args[1].GetValueDouble())
                                && 0 == BeNumerical::Compare(point.y, args[2].GetValueDouble()));
            }
        else
            {
            DPoint3d point = ValueHelpers::GetPoint3dFromJsonString(args[0].GetValueText());
            ctx.SetResultInt((int) 0 == BeNumerical::Compare(point.x, args[1].GetValueDouble())
                                && 0 == BeNumerical::Compare(point.y, args[2].GetValueDouble())
                                && 0 == BeNumerical::Compare(point.z, args[3].GetValueDouble()));
            }
        }
    };

/*=================================================================================**//**
* Parameters:
* - Point coordinates as Json string
* - Point x coordinate
* - Point y coordinate
* - Point z coordinate if Point is 3d
* @bsiclass                                     Aidas.Vaiksnoras                11/2017
+===============+===============+===============+===============+===============+======*/
struct AreDoublesEqualByValueScalar : ECPresentation::ScalarFunction
    {
    AreDoublesEqualByValueScalar(CustomFunctionsManager const& manager)
        : ScalarFunction(FUNCTION_NAME_AreDoublesEqualByValue, 2, DbValueType::IntegerVal, manager)
        {}
    void _ComputeScalar(BeSQLite::DbFunction::Context& ctx, int nArgs, BeSQLite::DbValue* args) override
        {
        if (2 != nArgs)
            {
            BeAssert(false);
            ctx.SetResultError("Invalid number of arguments", BE_SQLITE_ERROR);
            return;
            }
        ctx.SetResultInt((int)0 == BeNumerical::Compare(args[0].GetValueDouble(), args[1].GetValueDouble()));
        }
    };

/*=================================================================================**//**
* Parameters:
* - Any value
* @bsiclass                                     Grigas.Petraitis                07/2015
+===============+===============+===============+===============+===============+======*/
struct GetSortingValueScalar : CachingScalarFunction<bmap<Utf8String, Utf8String>>
{
private:
    static const unsigned PADDING = 10;

private:
    static bool IsInteger(int c) {return '0' <= c && c <= '9';}
    static Utf8String GetPaddedNumber(Utf8CP chars, int length)
        {
        Utf8String padded;
        padded.reserve(PADDING);
        for (int i = length; i < PADDING; i++)
            padded.append("0");
        padded.append(chars, length);
        return padded;
        }

public:
    GetSortingValueScalar(CustomFunctionsManager const& manager)
        : CachingScalarFunction(FUNCTION_NAME_GetSortingValue, 1, DbValueType::TextVal, manager)
        {}
    void _ComputeScalar(BeSQLite::DbFunction::Context& ctx, int nArgs, BeSQLite::DbValue* args) override
        {
        BeAssert(1 == nArgs);
        Utf8CP input = args[0].GetValueText();

        auto iter = GetCache().find(input);
        if (GetCache().end() == iter)
            {
            Utf8String inputStr = input;
            Utf8CP numberBegin = nullptr;
            Utf8String output;
            output.reserve(strlen(input));
            while (nullptr != input && 0 != *input)
                {
                if (IsInteger(*input))
                    {
                    if (nullptr == numberBegin)
                        {
                        numberBegin = input;
                        output.reserve(output.size() + PADDING + strlen(input));
                        }
                    }
                else
                    {
                    if (nullptr != numberBegin)
                        {
                        output.append(GetPaddedNumber(numberBegin, (int)(input - numberBegin)));
                        numberBegin = nullptr;
                        }
                    output.append(input, 1);
                    }
                input++;
                }
            if (nullptr != numberBegin)
                output.append(GetPaddedNumber(numberBegin, (int)(input - numberBegin)));

            iter = GetCache().Insert(inputStr, output).first;
            }

        ctx.SetResultText(iter->second.c_str(), (int)iter->second.size(), BeSQLite::DbFunction::Context::CopyData::No);
        }
};

/*=================================================================================**//**
* Parameters:
* - Property value
* Note: the function expects the context to have "current query" which is used to retrieve
* value ranges.
* @bsiclass                                     Grigas.Petraitis                07/2015
+===============+===============+===============+===============+===============+======*/
struct GetRangeIndexScalar : CachingScalarFunction<bmap<double, int>>
    {
    GetRangeIndexScalar(CustomFunctionsManager const& manager)
        : CachingScalarFunction(FUNCTION_NAME_GetRangeIndex, 1, DbValueType::IntegerVal, manager)
        {}
    void _ComputeScalar(BeSQLite::DbFunction::Context& ctx, int nArgs, BeSQLite::DbValue* args) override
        {
        if (1 != nArgs)
            {
            BeAssert(false);
            ctx.SetResultError("Invalid number of arguments", BE_SQLITE_ERROR);
            return;
            }

        auto iter = GetCache().find(args[0].GetValueDouble());
        if (GetCache().end() == iter)
            {
            if (nullptr == GetContext().GetQueryExtendedData())
                {
                BeAssert(false);
                ctx.SetResultError("Query extended data not set", BE_SQLITE_ERROR);
                return;
                }

            NavigationQueryExtendedData extendedData(*GetContext().GetQueryExtendedData());
            if (!extendedData.HasRangesData())
                {
                BeAssert(false);
                ctx.SetResultError("Navigation query is missing range data", BE_SQLITE_ERROR);
                return;
                }

            iter = GetCache().Insert(args[0].GetValueDouble(), extendedData.GetRangeIndex(args[0])).first;
            }

        ctx.SetResultInt(iter->second);
        }
    };

/*=================================================================================**//**
* Parameters:
* - Property value
* Note: the function expects the context to have "current query" which is used to retrieve
* value ranges.
* @bsiclass                                     Grigas.Petraitis                07/2015
+===============+===============+===============+===============+===============+======*/
struct GetRangeImageIdScalar : CachingScalarFunction<bmap<double, Utf8String>>
    {
    GetRangeImageIdScalar(CustomFunctionsManager const& manager)
        : CachingScalarFunction(FUNCTION_NAME_GetRangeImageId, 1, DbValueType::TextVal, manager)
        {}
    void _ComputeScalar(BeSQLite::DbFunction::Context& ctx, int nArgs, BeSQLite::DbValue* args) override
        {
        if (1 != nArgs)
            {
            BeAssert(false);
            ctx.SetResultError("Invalid number of arguments", BE_SQLITE_ERROR);
            return;
            }

        auto iter = GetCache().find(args[0].GetValueDouble());
        if (GetCache().end() == iter)
            {
            if (nullptr == GetContext().GetQueryExtendedData())
                {
                BeAssert(false);
                ctx.SetResultError("Query extended data not set", BE_SQLITE_ERROR);
                return;
                }

            NavigationQueryExtendedData extendedData(*GetContext().GetQueryExtendedData());
            if (!extendedData.HasRangesData())
                {
                BeAssert(false);
                ctx.SetResultError("Navigation query is missing range data", BE_SQLITE_ERROR);
                return;
                }

            Utf8String imageId;
            int rangeIndex = extendedData.GetRangeIndex(args[0]);
            if (-1 != rangeIndex)
                imageId = extendedData.GetRangeImageId(rangeIndex);

            iter = GetCache().Insert(args[0].GetValueDouble(), imageId).first;
            }

        ctx.SetResultText(iter->second.c_str(), (int)iter->second.size(), DbFunction::Context::CopyData::No);
        }
    };

/*=================================================================================**//**
* Parameters:
* - ECClass ID
* - Checked ECClass name
* - Checked ECClass schema name
* @bsiclass                                     Grigas.Petraitis                12/2015
+===============+===============+===============+===============+===============+======*/
struct IsOfClassScalar : ECPresentation::ScalarFunction
    {
    IsOfClassScalar(CustomFunctionsManager const& manager)
        : ECPresentation::ScalarFunction(FUNCTION_NAME_IsOfClass, 3, DbValueType::IntegerVal, manager)
        {}
    void _ComputeScalar(BeSQLite::DbFunction::Context& ctx, int nArgs, BeSQLite::DbValue* args) override
        {
        BeAssert(3 == nArgs);
        ECClassId classId = args[0].GetValueId<ECClassId>();
        ECClassCP ecClass = GetContext().GetSchemaHelper().GetConnection().GetECDb().Schemas().GetClass(classId);
        BeAssert(nullptr != ecClass);

        Utf8CP className = args[1].GetValueText();
        Utf8CP schemaName = args[2].GetValueText();
        bool result = ecClass->Is(schemaName, className);
        ctx.SetResultInt((int)result);
        }
    };

/*=================================================================================**//**
* Parameters:
* - ECClass name
* - ECClass schema name
* @bsiclass                                     Grigas.Petraitis                07/2016
+===============+===============+===============+===============+===============+======*/
struct GetECClassIdScalar : ECPresentation::ScalarFunction
    {
    GetECClassIdScalar(CustomFunctionsManager const& manager)
        : ECPresentation::ScalarFunction(FUNCTION_NAME_GetECClassId, 2, DbValueType::IntegerVal, manager)
        {}
    void _ComputeScalar(BeSQLite::DbFunction::Context& ctx, int nArgs, BeSQLite::DbValue* args) override
        {
        BeAssert(2 == nArgs);
        Utf8CP className = args[0].GetValueText();
        Utf8CP schemaName = args[1].GetValueText();
        ECClassId id = GetContext().GetSchemaHelper().GetConnection().GetECDb().Schemas().GetClassId(schemaName, className);
        ctx.SetResultInt64(id.GetValueUnchecked());
        }
    };

/*=================================================================================**//**
* Parameters:
* - ECClassId
* - ECInstanceId
* @bsiclass                                     Grigas.Petraitis                05/2017
+===============+===============+===============+===============+===============+======*/
struct GetInstanceKeyScalar : ECPresentation::ScalarFunction
    {
    GetInstanceKeyScalar(CustomFunctionsManager const& manager)
        : ScalarFunction(FUNCTION_NAME_GetInstanceKey, 2, DbValueType::TextVal, manager)
        {}
    void _ComputeScalar(BeSQLite::DbFunction::Context& ctx, int nArgs, BeSQLite::DbValue* args) override
        {
        ECClassId classId = args[0].GetValueId<ECClassId>();
        ECInstanceId instanceId = args[1].GetValueId<ECInstanceId>();

        Utf8String result;
        result.append("{\"ECClassId\":").append(std::to_string(classId.GetValueUnchecked()).c_str());
        result.append(",\"ECInstanceId\":").append(std::to_string(instanceId.GetValueUnchecked()).c_str());
        result.append("}");

        ctx.SetResultText(result.c_str(), (int)result.size(), Context::CopyData::Yes);
        }
    };

/*=================================================================================**//**
* Parameters:
* - ECClassId
* - ECInstanceId
* OR
* - Serialized ECInstanceKey JSON
* Returns: a serialized json array containing ECInstanceKey objects.
* @bsiclass                                     Grigas.Petraitis                01/2016
+===============+===============+===============+===============+===============+======*/
struct GetGroupedInstanceKeysAggregate : ECPresentation::AggregateFunction
{
private:
    rapidjson::Document& GetJson(Context& ctx)
        {
        rapidjson::Document** jsonPP = (rapidjson::Document**)ctx.GetAggregateContext(sizeof(rapidjson::Document*));
        BeAssert(nullptr != jsonPP);

        rapidjson::Document*& jsonP = *jsonPP;
        if (nullptr == jsonP)
            {
            jsonP = new rapidjson::Document();
            jsonP->SetArray();
            }
        return *jsonP;
        }
protected:
    void _StepAggregate(Context& ctx, int nArgs, DbValue* args) override
        {
        rapidjson::Document& json = GetJson(ctx);
        if (1 == nArgs)
            {
            rapidjson::Document key(&json.GetAllocator());
            if (!args[0].IsNull())
                key.Parse(args[0].GetValueText());
            if (!key.IsNull() && key.IsObject())
                json.PushBack(key, json.GetAllocator());
            }
        else if (2 == nArgs)
            {
            ECClassId classId = args[0].GetValueId<ECClassId>();
            ECInstanceId instanceId = args[1].GetValueId<ECInstanceId>();
            rapidjson::Value key(rapidjson::kObjectType);
            key.AddMember("ECClassId", rapidjson::Value(classId.GetValueUnchecked()), json.GetAllocator());
            key.AddMember("ECInstanceId", rapidjson::Value(instanceId.GetValueUnchecked()), json.GetAllocator());
            json.PushBack(key, json.GetAllocator());
            }
        else
            {
            BeAssert(false);
            }
        }
    void _FinishAggregate(Context& ctx) override
        {
        rapidjson::Document const& json = GetJson(ctx);
        rapidjson::StringBuffer buf;
        rapidjson::Writer<rapidjson::StringBuffer> w(buf);
        json.Accept(w);
        ctx.SetResultText(buf.GetString(), (int)buf.GetLength(), DbFunction::Context::CopyData::Yes);
        delete &json;
        }
public:
    GetGroupedInstanceKeysAggregate(CustomFunctionsManager const& manager)
        : AggregateFunction(FUNCTION_NAME_GetGroupedInstanceKeys, -1, DbValueType::TextVal, manager)
        {}
};

/*=================================================================================**//**
* Parameters:
* - Value
* - (optional) Result for when the values are different. Defaults to "*** @RulesEngine::LABEL_General_Varies@ ***"
* Returns: the value if all aggregate values were equal or a localized "varies" string if not.
* @bsiclass                                     Grigas.Petraitis                10/2016
+===============+===============+===============+===============+===============+======*/
struct GetMergedValueAggregate : ECPresentation::AggregateFunction
{
    struct MergedValueInfo
        {
        Utf8String m_value;
        bool m_isNull;
        bool m_isSet;
        bool m_isMerged;
        MergedValueInfo() : m_isSet(false), m_isMerged(false), m_isNull(true) {}
    };

private:
    MergedValueInfo& GetValueInfo(Context& ctx)
        {
        MergedValueInfo** infoPP = (MergedValueInfo**)ctx.GetAggregateContext(sizeof(MergedValueInfo*));
        BeAssert(nullptr != infoPP);

        MergedValueInfo*& infoP = *infoPP;
        if (nullptr == infoP)
            infoP = new MergedValueInfo();
        return *infoP;
        }
protected:
    void _StepAggregate(Context& ctx, int nArgs, DbValue* args) override
        {
        if (1 != nArgs && 2 != nArgs)
            {
            BeAssert(false);
            return;
            }

        Utf8CP value = args[0].GetValueText();
        bool isValueNull = (nullptr == value);
        MergedValueInfo& info = GetValueInfo(ctx);
        if (!info.m_isSet)
            {
            info.m_value = value;
            info.m_isNull = isValueNull;
            info.m_isSet = true;
            }
        else if (!info.m_isMerged && (info.m_isNull != isValueNull || !isValueNull && !info.m_value.Equals(value)))
            {
            if (nArgs > 1)
                {
                info.m_value = args[1].GetValueText();
                }
            else
                {
                Utf8String localizationId = PRESENTATION_LOCALIZEDSTRING(RulesEngineL10N::GetNameSpace().m_namespace, RulesEngineL10N::LABEL_General_Varies().m_str);
                info.m_value = Utf8PrintfString(CONTENTRECORD_MERGED_VALUE_FORMAT, localizationId.c_str());
                }
            ApplyLocalization(info.m_value, GetContext());
            info.m_isMerged = true;
            info.m_isNull = false;
            }
        }
    void _FinishAggregate(Context& ctx) override
        {
        MergedValueInfo const& info = GetValueInfo(ctx);
        if (info.m_isNull)
            ctx.SetResultNull();
        else
            ctx.SetResultText(info.m_value.c_str(), (int)info.m_value.size(), DbFunction::Context::CopyData::Yes);
        delete &info;
        }
public:
    GetMergedValueAggregate(CustomFunctionsManager const& manager)
        : AggregateFunction(FUNCTION_NAME_GetMergedValue, -1, DbValueType::TextVal, manager)
        {}
};

/*=================================================================================**//**
* Parameters:
* - Setting ID
* @bsiclass                                     Grigas.Petraitis                04/2016
+===============+===============+===============+===============+===============+======*/
struct GetSettingValueScalar : ECPresentation::ScalarFunction
    {
    GetSettingValueScalar(CustomFunctionsManager const& manager)
        : ScalarFunction(FUNCTION_NAME_GetSettingValue, 1, DbValueType::TextVal, manager)
        {}
    void _ComputeScalar(BeSQLite::DbFunction::Context& ctx, int nArgs, BeSQLite::DbValue* args) override
        {
        BeAssert(1 == nArgs);
        Utf8CP settingId = args[0].GetValueText();
        Utf8String value = GetContext().GetUserSettings().GetSettingValue(settingId);
        ctx.SetResultText(value.c_str(), (int)value.size(), DbFunction::Context::CopyData::Yes);

        if (nullptr != GetContext().GetUsedUserSettingsListener())
            GetContext().GetUsedUserSettingsListener()->_OnUserSettingUsed(settingId);
        }
    };

/*=================================================================================**//**
* Parameters:
* - Setting ID
* @bsiclass                                     Grigas.Petraitis                04/2016
+===============+===============+===============+===============+===============+======*/
struct GetSettingIntValueScalar : ECPresentation::ScalarFunction
    {
    GetSettingIntValueScalar(CustomFunctionsManager const& manager)
        : ScalarFunction(FUNCTION_NAME_GetSettingIntValue, 1, DbValueType::IntegerVal, manager)
        {}
    void _ComputeScalar(BeSQLite::DbFunction::Context& ctx, int nArgs, BeSQLite::DbValue* args) override
        {
        BeAssert(1 == nArgs);
        Utf8CP settingId = args[0].GetValueText();
        ctx.SetResultInt64(GetContext().GetUserSettings().GetSettingIntValue(settingId));

        if (nullptr != GetContext().GetUsedUserSettingsListener())
            GetContext().GetUsedUserSettingsListener()->_OnUserSettingUsed(settingId);
        }
    };

/*=================================================================================**//**
* Parameters:
* - Setting ID
* @bsiclass                                     Grigas.Petraitis                04/2016
+===============+===============+===============+===============+===============+======*/
struct GetSettingBoolValueScalar : ECPresentation::ScalarFunction
    {
    GetSettingBoolValueScalar(CustomFunctionsManager const& manager)
        : ScalarFunction(FUNCTION_NAME_GetSettingBoolValue, 1, DbValueType::IntegerVal, manager)
        {}
    void _ComputeScalar(BeSQLite::DbFunction::Context& ctx, int nArgs, BeSQLite::DbValue* args) override
        {
        BeAssert(1 == nArgs);
        Utf8CP settingId = args[0].GetValueText();
        ctx.SetResultInt(GetContext().GetUserSettings().GetSettingBoolValue(settingId) ? 1 : 0);

        if (nullptr != GetContext().GetUsedUserSettingsListener())
            GetContext().GetUsedUserSettingsListener()->_OnUserSettingUsed(settingId);
        }
    };

/*=================================================================================**//**
* Parameters:
* - Setting ID
* - Integer value to find
* @bsiclass                                     Grigas.Petraitis                04/2017
+===============+===============+===============+===============+===============+======*/
struct InSettingIntValuesScalar : CachingScalarFunction<bmap<Utf8String, bvector<int64_t>>>
    {
    InSettingIntValuesScalar(CustomFunctionsManager const& manager)
        : CachingScalarFunction(FUNCTION_NAME_InSettingIntValues, 2, DbValueType::IntegerVal, manager)
        {}
    void _OnUserSettingChanged(Utf8CP settingId) override {GetCache().erase(settingId);}
    void _ComputeScalar(BeSQLite::DbFunction::Context& ctx, int nArgs, BeSQLite::DbValue* args) override
        {
        BeAssert(2 == nArgs);
        Utf8CP settingId = args[0].GetValueText();
        int64_t lookupValue = args[1].GetValueInt64();

        if (nullptr != GetContext().GetUsedUserSettingsListener())
            GetContext().GetUsedUserSettingsListener()->_OnUserSettingUsed(settingId);

        bmap<Utf8String, bvector<int64_t>>& cache = GetCache();
        auto iter = cache.find(settingId);
        if (cache.end() == iter)
            iter = cache.Insert(settingId, GetContext().GetUserSettings().GetSettingIntValues(settingId)).first;

        bvector<int64_t> const& values = iter->second;
        for (int64_t value : values)
            {
            if (value == lookupValue)
                {
                ctx.SetResultInt(1);
                return;
                }
            }
        ctx.SetResultInt(0);
        }
    };

/*=================================================================================**//**
* Parameters:
* - Setting ID
* @bsiclass                                     Grigas.Petraitis                05/2016
+===============+===============+===============+===============+===============+======*/
struct HasSettingScalar : ECPresentation::ScalarFunction
    {
    HasSettingScalar(CustomFunctionsManager const& manager)
        : ScalarFunction(FUNCTION_NAME_HasSetting, 1, DbValueType::IntegerVal, manager)
        {}
    void _ComputeScalar(BeSQLite::DbFunction::Context& ctx, int nArgs, BeSQLite::DbValue* args) override
        {
        BeAssert(1 == nArgs);
        Utf8CP settingId = args[0].GetValueText();
        ctx.SetResultInt(GetContext().GetUserSettings().HasSetting(settingId) ? 1 : 0);
        }
    };

/*=================================================================================**//**
* @bsiclass                                     Grigas.Petraitis                12/2016
+===============+===============+===============+===============+===============+======*/
struct IsRecursivelyRelatedFunctionCache
    {
    struct CacheKey
        {
        Utf8CP m_fullRelationshipName;
        Utf8CP m_relationshipDirection;
        ECInstanceId m_instanceId;

        CacheKey() : m_fullRelationshipName(nullptr), m_relationshipDirection(nullptr) {}
        CacheKey(BeSQLite::DbValue* args)
            {
            m_fullRelationshipName = args[0].GetValueText();
            m_relationshipDirection = args[1].GetValueText();
            m_instanceId = args[5].GetValueId<ECInstanceId>();
            }
        bool operator==(CacheKey const& other) const
            {
            return m_fullRelationshipName == other.m_fullRelationshipName
                && m_relationshipDirection == other.m_relationshipDirection
                && m_instanceId == other.m_instanceId;
            }
        bool operator<(CacheKey const& other) const
            {
            if (m_fullRelationshipName < other.m_fullRelationshipName)
                return true;
            if (m_fullRelationshipName > other.m_fullRelationshipName)
                return false;
            if (m_relationshipDirection < other.m_relationshipDirection)
                return true;
            if (m_relationshipDirection > other.m_relationshipDirection)
                return false;
            return (m_instanceId < other.m_instanceId);
            }
        };
    typedef bmap<CacheKey, std::unordered_set<uint64_t>> RelatedKeysCache;

    RelatedKeysCache m_relatedKeys;
    ECSqlStatementCache m_statements;

    RelatedKeysCache::const_iterator m_lastMatch;

    IsRecursivelyRelatedFunctionCache()
        : m_statements(10), m_lastMatch(m_relatedKeys.end())
        {}
    };

/*=================================================================================**//**
* Parameters:
* - Relationship name, e.g. RulesEngineTest:WidgetHasGadgets
* - Relationship direction: Backward or Forward.
* - Source ECClass Id
* - Source ECInstance Id
* - Target ECClassId
* - Target ECInstance Id
* @bsiclass                                     Grigas.Petraitis                12/2016
+===============+===============+===============+===============+===============+======*/
struct IsRecursivelyRelatedScalar : CachingScalarFunction<IsRecursivelyRelatedFunctionCache>
    {
    IsRecursivelyRelatedScalar(CustomFunctionsManager const& manager)
        : CachingScalarFunction(FUNCTION_NAME_IsRecursivelyRelated, 6, DbValueType::IntegerVal, manager)
        {}
    void RecursivelySelectAndAddRelatedKeys(std::unordered_set<uint64_t>& relatedInstanceKeys, ECSqlStatement& stmt, ECInstanceId const& instanceId) const
        {
        stmt.Reset();
        if (ECSqlStatus::Success != stmt.BindId(1, instanceId))
            {
            BeAssert(false);
            return;
            }

        bvector<ECInstanceId> tempKeys;
        while (BeSQLite::DbResult::BE_SQLITE_ROW == stmt.Step())
            {
            ECInstanceId id = stmt.GetValueId<ECInstanceId>(0);
            relatedInstanceKeys.insert(id.GetValue());
            tempKeys.push_back(id);
            }

        for (ECInstanceId const& key : tempKeys)
            RecursivelySelectAndAddRelatedKeys(relatedInstanceKeys, stmt, key);
        }
    void _ComputeScalar(BeSQLite::DbFunction::Context& ctx, int nArgs, BeSQLite::DbValue* args) override
        {
        if (6 != nArgs)
            {
            BeAssert(false);
            ctx.SetResultError("Invalid number of arguments", BE_SQLITE_ERROR);
            return;
            }

        IsRecursivelyRelatedFunctionCache::CacheKey key(args);
        IsRecursivelyRelatedFunctionCache& cache = GetCache();
        IsRecursivelyRelatedFunctionCache::RelatedKeysCache::const_iterator iter = cache.m_relatedKeys.end();
        if (cache.m_lastMatch != iter && cache.m_lastMatch->first == key)
            iter = cache.m_lastMatch;
        else
            iter = cache.m_relatedKeys.find(key);

        if (cache.m_relatedKeys.end() == iter)
            {
            Utf8String relationshipSchemaName, relationshipClassName;
            ECClassCP relationshipClass = nullptr;
            if (ECObjectsStatus::Success != ECClass::ParseClassName(relationshipSchemaName, relationshipClassName, key.m_fullRelationshipName)
                || nullptr == (relationshipClass = GetContext().GetSchemaHelper().GetConnection().GetECDb().Schemas().GetClass(relationshipSchemaName, relationshipClassName))
                || !relationshipClass->IsRelationshipClass())
                {
                BeAssert(false);
                ctx.SetResultError("Invalid relationship name");
                return;
                }

            static Utf8CP s_sourceECInstanceIdField = "SourceECInstanceId";
            static Utf8CP s_targetECInstanceIdField = "TargetECInstanceId";
            static Utf8CP s_queryFormat = ""
                "SELECT %s "
                "  FROM %s"
                " WHERE %s = ?";

            Utf8String query;
            if (0 == strcmp("Forward", key.m_relationshipDirection))
                query.Sprintf(s_queryFormat, s_sourceECInstanceIdField, relationshipClass->GetECSqlName().c_str(), s_targetECInstanceIdField);
            else if (0 == strcmp("Backward", key.m_relationshipDirection))
                query.Sprintf(s_queryFormat, s_targetECInstanceIdField, relationshipClass->GetECSqlName().c_str(), s_sourceECInstanceIdField);
            else
                {
                BeAssert(false);
                ctx.SetResultError("Invalid relationship direction");
                return;
                }

            IConnectionCR connection = GetContext().GetSchemaHelper().GetConnection();
            CachedECSqlStatementPtr stmt = cache.m_statements.GetPreparedStatement(connection.GetECDb().Schemas(), connection.GetDb(), query.c_str());
            if (stmt.IsNull())
                {
                BeAssert(false);
                ctx.SetResultError("Failed to get related instances.");
                return;
                }

            std::unordered_set<uint64_t> relatedInstanceKeys;
            RecursivelySelectAndAddRelatedKeys(relatedInstanceKeys, *stmt, key.m_instanceId);
            iter = cache.m_lastMatch = cache.m_relatedKeys.Insert(key, relatedInstanceKeys).first;
            }

        ctx.SetResultInt((int)(iter->second.end() != iter->second.find(args[3].GetValueId<ECInstanceId>().GetValue())));
        }
    };

/*=================================================================================**//**
* Parameters:
* - Enumeration ID
* - Enumeration value
* @bsiclass                                     Grigas.Petraitis                05/2017
+===============+===============+===============+===============+===============+======*/
struct GetECEnumerationValueScalar : ECPresentation::ScalarFunction
    {
    GetECEnumerationValueScalar(CustomFunctionsManager const& manager)
        : ScalarFunction(FUNCTION_NAME_GetECEnumerationValue, 3, DbValueType::TextVal, manager)
        {}
    void _ComputeScalar(BeSQLite::DbFunction::Context& ctx, int nArgs, BeSQLite::DbValue* args) override
        {
        BeAssert(3 == nArgs);
        Utf8CP enumSchema = args[0].GetValueText();
        Utf8CP enumClass = args[1].GetValueText();
        ECEnumerationCP enumeration = GetContext().GetSchemaHelper().GetConnection().GetECDb().Schemas().GetEnumeration(enumSchema, enumClass);
        if (nullptr == enumeration)
            {
            BeAssert(false);
            ctx.SetResultError("Invalid enumeration.");
            return;
            }
        ECEnumeratorCP enumerator = nullptr;
        switch (enumeration->GetType())
            {
            case PRIMITIVETYPE_Integer:
                {
                BeAssert(args[2].GetValueType() == DbValueType::IntegerVal);
                int valueId = args[2].GetValueInt();
                enumerator = enumeration->FindEnumerator(valueId);
                break;
                }
            case PRIMITIVETYPE_String:
                {
                BeAssert(args[2].GetValueType() == DbValueType::TextVal);
                Utf8CP valueId = args[2].GetValueText();
                enumerator = enumeration->FindEnumerator(valueId);
                break;
                }
            }
        if (nullptr == enumerator)
            {
            BeAssert(false);
            ctx.SetResultError("Invalid enumerator value.");
            return;
            }
        ctx.SetResultText(enumerator->GetDisplayLabel().c_str(), -1, Context::CopyData::No);
        }
    };

/*=================================================================================**//**
* Parameters:
* - ECClassId
* - ECInstanceId
* Returns: A serialized JSON array of ECInstanceKey objects.
* @bsiclass                                     Grigas.Petraitis                06/2017
+===============+===============+===============+===============+===============+======*/
struct ECInstanceKeysArrayScalar : ECPresentation::ScalarFunction
{
protected:
    void _ComputeScalar(Context& ctx, int nArgs, DbValue* args) override
        {
        BeAssert(nArgs % 2 == 0);
        rapidjson::Document json;
        json.SetArray();
        for (int i = 0; i < nArgs; i += 2)
            {
            ECClassId classId = args[i].GetValueId<ECClassId>();
            ECInstanceId instanceId = args[i + 1].GetValueId<ECInstanceId>();
            rapidjson::Value keyJson;
            keyJson.SetObject();
            keyJson.AddMember("ECClassId", classId.GetValue(), json.GetAllocator());
            keyJson.AddMember("ECInstanceId", instanceId.GetValue(), json.GetAllocator());
            json.PushBack(keyJson, json.GetAllocator());
            }
        rapidjson::StringBuffer buf;
        rapidjson::Writer<rapidjson::StringBuffer> writer(buf);
        json.Accept(writer);
        ctx.SetResultText(buf.GetString(), (int)buf.GetLength(), DbFunction::Context::CopyData::Yes);
        }
public:
    ECInstanceKeysArrayScalar(CustomFunctionsManager const& manager)
        : ScalarFunction(FUNCTION_NAME_ECInstanceKeysArray, -1, DbValueType::TextVal, manager)
        {}
};

/*=================================================================================**//**
* Parameters:
* - A serialized JSON array
* Returns: An aggregated serialized JSON array.
* @bsiclass                                     Grigas.Petraitis                06/2017
+===============+===============+===============+===============+===============+======*/
struct JsonArrayAggregate : ECPresentation::AggregateFunction
{
private:
    Utf8StringR GetAggregatedJsonString(Context& ctx)
        {
        Utf8String** strPP = (Utf8String**)ctx.GetAggregateContext(sizeof(Utf8String*));
        BeAssert(nullptr != strPP);

        Utf8String*& strP = *strPP;
        if (nullptr == strP)
            strP = new Utf8String();
        return *strP;
        }
protected:
    void _StepAggregate(Context& ctx, int nArgs, DbValue* args) override
        {
        BeAssert(1 == nArgs);
        if (args[0].IsNull() || 0 == *args[0].GetValueText())
            return;

        Utf8StringR aggregate = GetAggregatedJsonString(ctx);
        if (aggregate.empty())
            {
            aggregate = args[0].GetValueText();
            }
        else
            {
            aggregate.erase(aggregate.size() - 1, 1);
            aggregate.append(",");
            aggregate.append(args[0].GetValueText() + 1);
            }
        }
    void _FinishAggregate(Context& ctx) override
        {
        Utf8StringCR str = GetAggregatedJsonString(ctx);
        ctx.SetResultText(str.c_str(), (int)str.size(), DbFunction::Context::CopyData::Yes);
        delete &str;
        }
public:
    JsonArrayAggregate(CustomFunctionsManager const& manager)
        : AggregateFunction(FUNCTION_NAME_AggregateJsonArray, 1, DbValueType::TextVal, manager)
        {}
};

/*---------------------------------------------------------------------------------**//**
* @bsimethod                                    Grigas.Petraitis                04/2016
+---------------+---------------+---------------+---------------+---------------+------*/
CustomFunctionsContext::CustomFunctionsContext(ECSchemaHelper const& schemaHelper, IConnectionManagerCR connections, IConnectionCR connection,
    PresentationRuleSetCR ruleset, IUserSettings const& userSettings, IUsedUserSettingsListener* usedSettingsListener,
    ECExpressionsCache& ecexpressionsCache, JsonNavNodesFactory const& nodesFactory, IUsedClassesListener* usedClassesListener,
    JsonNavNodeCP parentNode, rapidjson::Value const* queryExtendedData, IECPropertyFormatter const* formatter)
    : m_schemaHelper(schemaHelper), m_connections(connections), m_connection(connection), m_ruleset(ruleset), m_userSettings(userSettings),
    m_usedSettingsListener(usedSettingsListener), m_ecexpressionsCache(ecexpressionsCache),
    m_parentNode(parentNode), m_nodesFactory(nodesFactory), m_usedClassesListener(usedClassesListener),
    m_extendedData(queryExtendedData), m_localizationProvider(nullptr), m_propertyFormatter(formatter)
    {
    CustomFunctionsManager::GetManager().PushContext(*this);
    }

/*---------------------------------------------------------------------------------**//**
* @bsimethod                                    Grigas.Petraitis                04/2016
+---------------+---------------+---------------+---------------+---------------+------*/
CustomFunctionsContext::~CustomFunctionsContext()
    {
    for (ICustomFunctionsContextListener* listener : m_listeners)
        listener->_OnContextDisposed(*this);

    BeAssert(m_caches.empty());

    CustomFunctionsContext* ctx = CustomFunctionsManager::GetManager().PopContext();
    UNUSED_VARIABLE(ctx);
    BeAssert(this == ctx);
    }

/*---------------------------------------------------------------------------------**//**
* @bsimethod                                    Grigas.Petraitis                04/2016
+---------------+---------------+---------------+---------------+---------------+------*/
void* CustomFunctionsContext::GetCache(Utf8CP id) const
    {
    for (size_t i = 0; i < m_caches.size(); ++i)
        {
        FunctionCache const& cache = m_caches[i];
        if (cache.m_name == id)
            return cache.m_ptr;
        }
    return nullptr;
    }
/*---------------------------------------------------------------------------------**//**
* @bsimethod                                    Grigas.Petraitis                04/2016
+---------------+---------------+---------------+---------------+---------------+------*/
void CustomFunctionsContext::InsertCache(Utf8CP id, void* cache)
    {
    BeAssert(nullptr == GetCache(id));
    m_caches.push_back(FunctionCache(id, cache));
    }
/*---------------------------------------------------------------------------------**//**
* @bsimethod                                    Grigas.Petraitis                04/2016
+---------------+---------------+---------------+---------------+---------------+------*/
void CustomFunctionsContext::RemoveCache(Utf8CP id)
    {
    for (size_t i = 0; i < m_caches.size(); ++i)
        {
        FunctionCache const& cache = m_caches[i];
        if (cache.m_name == id)
            {
            m_caches.erase(m_caches.begin() + i);
            return;
            }
        }
    }

/*---------------------------------------------------------------------------------**//**
* @bsimethod                                    Grigas.Petraitis                04/2017
+---------------+---------------+---------------+---------------+---------------+------*/
void CustomFunctionsContext::_OnSettingChanged(Utf8CP rulesetId, Utf8CP settingId) const
    {
    if (nullptr != rulesetId && !m_ruleset.GetRuleSetId().Equals(rulesetId))
        return;

    for (ICustomFunctionsContextListener* listener : m_listeners)
        listener->_OnUserSettingChanged(settingId);
    }

/*---------------------------------------------------------------------------------**//**
* @bsimethod                                    Grigas.Petraitis                04/2016
+---------------+---------------+---------------+---------------+---------------+------*/
CustomFunctionsManager& CustomFunctionsManager::GetManager()
    {
    static CustomFunctionsManager* s_manager = nullptr;
    if (nullptr == s_manager)
        s_manager = new CustomFunctionsManager();
    return *s_manager;
    }

/*---------------------------------------------------------------------------------**//**
* @bsimethod                                    Grigas.Petraitis                04/2017
+---------------+---------------+---------------+---------------+---------------+------*/
void CustomFunctionsManager::_OnSettingChanged(Utf8CP rulesetId, Utf8CP settingId) const
    {
    for (CustomFunctionsContext* ctx : m_contexts)
        ctx->_OnSettingChanged(rulesetId, settingId);
    }

/*---------------------------------------------------------------------------------**//**
* @bsimethod                                    Grigas.Petraitis                04/2016
+---------------+---------------+---------------+---------------+---------------+------*/
CustomFunctionsContext& CustomFunctionsManager::GetCurrentContext() const
    {
    BeAssert(!m_contexts.empty());
    return *m_contexts.back();
    }

/*---------------------------------------------------------------------------------**//**
* @bsimethod                                    Grigas.Petraitis                04/2016
+---------------+---------------+---------------+---------------+---------------+------*/
void CustomFunctionsManager::PushContext(CustomFunctionsContext& context)
    {
    m_contexts.push_back(&context);
    }

/*---------------------------------------------------------------------------------**//**
* @bsimethod                                    Grigas.Petraitis                04/2016
+---------------+---------------+---------------+---------------+---------------+------*/
CustomFunctionsContext* CustomFunctionsManager::PopContext()
    {
    CustomFunctionsContext* context = m_contexts.back();
    if (nullptr != context)
        m_contexts.pop_back();
    return context;
    }

/*---------------------------------------------------------------------------------**//**
* @bsimethod                                    Grigas.Petraitis                04/2015
+---------------+---------------+---------------+---------------+---------------+------*/
CustomFunctionsInjector::CustomFunctionsInjector(IConnectionManagerCR connections) : m_connections(connections)
    {
    m_connections.AddListener(*this);
    CreateFunctions();
    }

/*---------------------------------------------------------------------------------**//**
* @bsimethod                                    Grigas.Petraitis                04/2015
+---------------+---------------+---------------+---------------+---------------+------*/
CustomFunctionsInjector::CustomFunctionsInjector(IConnectionManagerCR connections, IConnectionCR connection)
    : m_connections(connections)
    {
    m_connections.AddListener(*this);
    CreateFunctions();
    OnConnection(connection);
    }

/*---------------------------------------------------------------------------------**//**
* @bsimethod                                    Grigas.Petraitis                04/2015
+---------------+---------------+---------------+---------------+---------------+------*/
CustomFunctionsInjector::~CustomFunctionsInjector()
    {
    for (Utf8StringCR connectionId : m_handledConnectionIds)
        {
        IConnectionPtr connection = m_connections.GetConnection(connectionId.c_str());
        if (connection.IsValid())
            Unregister(*connection);
        }
    DestroyFunctions();
    m_connections.DropListener(*this);
    }

/*---------------------------------------------------------------------------------**//**
* @bsimethod                                    Grigas.Petraitis                04/2015
+---------------+---------------+---------------+---------------+---------------+------*/
void CustomFunctionsInjector::CreateFunctions()
    {
    m_scalarFunctions.push_back(new GetECInstanceDisplayLabelScalar(CustomFunctionsManager::GetManager()));
    m_scalarFunctions.push_back(new GetECClassDisplayLabelScalar(CustomFunctionsManager::GetManager()));
    m_scalarFunctions.push_back(new GetECPropertyDisplayLabelScalar(CustomFunctionsManager::GetManager()));
    m_scalarFunctions.push_back(new GetSortingValueScalar(CustomFunctionsManager::GetManager()));
    m_scalarFunctions.push_back(new GetRangeIndexScalar(CustomFunctionsManager::GetManager()));
    m_scalarFunctions.push_back(new GetRangeImageIdScalar(CustomFunctionsManager::GetManager()));
    m_scalarFunctions.push_back(new IsOfClassScalar(CustomFunctionsManager::GetManager()));
    m_scalarFunctions.push_back(new GetECClassIdScalar(CustomFunctionsManager::GetManager()));
    m_scalarFunctions.push_back(new GetSettingValueScalar(CustomFunctionsManager::GetManager()));
    m_scalarFunctions.push_back(new GetSettingIntValueScalar(CustomFunctionsManager::GetManager()));
    m_scalarFunctions.push_back(new GetSettingBoolValueScalar(CustomFunctionsManager::GetManager()));
    m_scalarFunctions.push_back(new InSettingIntValuesScalar(CustomFunctionsManager::GetManager()));
    m_scalarFunctions.push_back(new HasSettingScalar(CustomFunctionsManager::GetManager()));
    m_scalarFunctions.push_back(new EvaluateECExpressionScalar(CustomFunctionsManager::GetManager()));
    m_scalarFunctions.push_back(new IsRecursivelyRelatedScalar(CustomFunctionsManager::GetManager()));
    m_scalarFunctions.push_back(new GetECEnumerationValueScalar(CustomFunctionsManager::GetManager()));
    m_scalarFunctions.push_back(new GetInstanceKeyScalar(CustomFunctionsManager::GetManager()));
    m_scalarFunctions.push_back(new ECInstanceKeysArrayScalar(CustomFunctionsManager::GetManager()));
    m_scalarFunctions.push_back(new GetPointAsJsonStringScalar(CustomFunctionsManager::GetManager()));
    m_scalarFunctions.push_back(new ArePointsEqualByValueScalar(CustomFunctionsManager::GetManager()));
    m_scalarFunctions.push_back(new AreDoublesEqualByValueScalar(CustomFunctionsManager::GetManager()));
    m_scalarFunctions.push_back(new GetPropertyDisplayValueScalar(CustomFunctionsManager::GetManager()));
    m_scalarFunctions.push_back(new GetNavigationPropertyLabelScalar(CustomFunctionsManager::GetManager()));

    m_aggregateFunctions.push_back(new GetGroupedInstanceKeysAggregate(CustomFunctionsManager::GetManager()));
    m_aggregateFunctions.push_back(new GetMergedValueAggregate(CustomFunctionsManager::GetManager()));
    m_aggregateFunctions.push_back(new JsonArrayAggregate(CustomFunctionsManager::GetManager()));
    }

/*---------------------------------------------------------------------------------**//**
* @bsimethod                                    Grigas.Petraitis                04/2015
+---------------+---------------+---------------+---------------+---------------+------*/
void CustomFunctionsInjector::DestroyFunctions()
    {
    for (ScalarFunction* func : m_scalarFunctions)
        delete func;

    for (AggregateFunction* func : m_aggregateFunctions)
        delete func;
    }

/*---------------------------------------------------------------------------------**//**
* @bsimethod                                    Grigas.Petraitis                04/2015
+---------------+---------------+---------------+---------------+---------------+------*/
void CustomFunctionsInjector::Register(IConnectionCR connection)
    {
    for (ScalarFunction* func : m_scalarFunctions)
        {
        DbResult result = (DbResult)connection.GetDb().AddFunction(*func);
        if (DbResult::BE_SQLITE_OK != result)
            {
            BeAssert(false);
            NativeLogging::LoggingManager::GetLogger(LOGGER_NAMESPACE_ECPRESENTATION_RULESENGINE)->errorv("Failed to add custom function '%s'. Result = %d", func->GetName(), (int)result);
            }
        }

    for (AggregateFunction* func : m_aggregateFunctions)
        {
        DbResult result = (DbResult)connection.GetDb().AddFunction(*func);
        if (DbResult::BE_SQLITE_OK != result)
            {
            BeAssert(false);
            NativeLogging::LoggingManager::GetLogger(LOGGER_NAMESPACE_ECPRESENTATION_RULESENGINE)->errorv("Failed to add custom function '%s'. Result = %d", func->GetName(), (int)result);
            }
        }
    }

/*---------------------------------------------------------------------------------**//**
* @bsimethod                                    Grigas.Petraitis                04/2015
+---------------+---------------+---------------+---------------+---------------+------*/
void CustomFunctionsInjector::Unregister(IConnectionCR connection)
    {
    if (!connection.IsOpen())
        return;

    for (ScalarFunction* func : m_scalarFunctions)
        {
        DbResult result = (DbResult)connection.GetDb().RemoveFunction(*func);
        if (DbResult::BE_SQLITE_OK != result)
            {
            BeAssert(false);
            NativeLogging::LoggingManager::GetLogger(LOGGER_NAMESPACE_ECPRESENTATION_RULESENGINE)->errorv("Failed to remove custom function '%s'. Result = %d", func->GetName(), (int)result);
            }
        }
    for (AggregateFunction* func : m_aggregateFunctions)
        {
        DbResult result = (DbResult)connection.GetDb().RemoveFunction(*func);
        if (DbResult::BE_SQLITE_OK != result)
            {
            BeAssert(false);
            NativeLogging::LoggingManager::GetLogger(LOGGER_NAMESPACE_ECPRESENTATION_RULESENGINE)->errorv("Failed to remove custom function '%s'. Result = %d", func->GetName(), (int)result);
            }
        }
    }

/*---------------------------------------------------------------------------------**//**
* @bsimethod                                    Grigas.Petraitis                04/2015
+---------------+---------------+---------------+---------------+---------------+------*/
void CustomFunctionsInjector::OnConnection(IConnectionCR connection)
    {
    if (Handles(connection))
        return;

    m_handledConnectionIds.insert(connection.GetId());
    Register(connection);
    }

/*---------------------------------------------------------------------------------**//**
* @bsimethod                                    Grigas.Petraitis                04/2015
+---------------+---------------+---------------+---------------+---------------+------*/
void CustomFunctionsInjector::_OnConnectionEvent(ConnectionEvent const& evt)
    {
    if (ConnectionEventType::Closed == evt.GetEventType())
        {
        Unregister(evt.GetConnection());
        m_handledConnectionIds.erase(evt.GetConnection().GetId());
        }
    }
<|MERGE_RESOLUTION|>--- conflicted
+++ resolved
@@ -1,1840 +1,1806 @@
-/*--------------------------------------------------------------------------------------+
-|
-|     $Source: Source/RulesDriven/RulesEngine/CustomFunctions.cpp $
-|
-|  $Copyright: (c) 2018 Bentley Systems, Incorporated. All rights reserved. $
-|
-+--------------------------------------------------------------------------------------*/
-#include <ECPresentationPch.h>
-#include <ECPresentation/RulesDriven/PresentationManager.h>
-#include <ECDb/ECDbExpressionSymbolContext.h>
-#include "CustomFunctions.h"
-#include "RulesPreprocessor.h"
-#include "JsonNavNode.h"
-#include "ECExpressionContextsProvider.h"
-#include "LocalizationHelper.h"
-#include "QueryContracts.h"
-#include "NavigationQuery.h"
-#include "QueryBuilder.h"
-#include "LoggingHelper.h"
-#include "NavNodeProviders.h"
-#include <sstream>
-#include <unordered_set>
-
-/*---------------------------------------------------------------------------------**//**
-* @bsimethod                                    Grigas.Petraitis                08/2015
-+---------------+---------------+---------------+---------------+---------------+------*/
-static void ApplyLocalization(Utf8StringR str, CustomFunctionsContext const& context)
-    {
-    if (nullptr == context.GetLocalizationProvider())
-        {
-        static bool s_didOutputWarning = false;
-        if (!s_didOutputWarning)
-            {
-            LoggingHelper::LogMessage(Log::Localization, "Localization is not available as the localization provider is not set", NativeLogging::LOG_ERROR);
-            s_didOutputWarning = true;
-            }
-        return;
-        }
-
-    LocalizationHelper helper(*context.GetLocalizationProvider(), &context.GetRuleset());
-    if (!helper.LocalizeString(str))
-        LoggingHelper::LogMessage(Log::Localization, Utf8PrintfString("Localization provider failed to localize string: '%s'", str.c_str()).c_str(), NativeLogging::LOG_ERROR);
-    }
-
-/*=================================================================================**//**
-* @bsiclass                                     Grigas.Petraitis                04/2015
-+===============+===============+===============+===============+===============+======*/
-struct ECPresentation::ScalarFunction : BeSQLite::ScalarFunction
-{
-private:
-    CustomFunctionsManager const& m_manager;
-protected:
-    ScalarFunction(Utf8CP name, int argsCount, DbValueType returnType, CustomFunctionsManager const& manager)
-        : BeSQLite::ScalarFunction(name, argsCount, returnType), m_manager(manager)
-        {}
-    CustomFunctionsContext& GetContext() const {return m_manager.GetCurrentContext();}
-};
-
-/*=================================================================================**//**
-* @bsiclass                                     Grigas.Petraitis                04/2015
-+===============+===============+===============+===============+===============+======*/
-template<typename CacheType>
-struct CachingScalarFunction : ECPresentation::ScalarFunction, ICustomFunctionsContextListener
-    {
-    CachingScalarFunction(Utf8CP name, int argsCount, DbValueType returnType, CustomFunctionsManager const& manager)
-        : ECPresentation::ScalarFunction(name, argsCount, returnType, manager)
-        {}
-    CacheType& GetCache()
-        {
-        void* cacheP = GetContext().GetCache(GetName());
-        if (nullptr == cacheP)
-            {
-            cacheP = new CacheType();
-            GetContext().InsertCache(GetName(), cacheP);
-            GetContext().AddListener(*this);
-            }
-        return *static_cast<CacheType*>(cacheP);
-        }
-    void _OnContextDisposed(CustomFunctionsContext& context) override
-        {
-        void* cacheP = context.GetCache(GetName());
-        if (nullptr != cacheP)
-            {
-            delete static_cast<CacheType*>(cacheP);
-            context.RemoveCache(GetName());
-            }
-        }
-    };
-
-/*=================================================================================**//**
-* @bsiclass                                     Grigas.Petraitis                01/2016
-+===============+===============+===============+===============+===============+======*/
-struct ECPresentation::AggregateFunction : BeSQLite::AggregateFunction
-{
-private:
-    CustomFunctionsManager const& m_manager;
-protected:
-    AggregateFunction(Utf8CP name, int argsCount, DbValueType returnType, CustomFunctionsManager const& manager)
-        : BeSQLite::AggregateFunction(name, argsCount, returnType), m_manager(manager)
-        {}
-    CustomFunctionsContext& GetContext() const {return m_manager.GetCurrentContext();}
-};
-
-/*---------------------------------------------------------------------------------**//**
-* @bsimethod                                    Aidas.Vaiksnoras                01/2018
-+---------------+---------------+---------------+---------------+---------------+------*/
-static void ProcessLabelOverrides(Utf8StringR label, CustomFunctionsContext const& context, ECClassId const& classId, ECInstanceId const& instanceId, Utf8CP relatedInstanceInfo)
-    {
-    JsonNavNodePtr thisNode = context.GetNodesFactory().CreateECInstanceNode(context.GetConnection(), classId, instanceId, "");
-    NavNodesHelper::AddRelatedInstanceInfo(*thisNode, relatedInstanceInfo);
-
-    // look for label override
-    ECDbExpressionSymbolContext ecdbSymbols(context.GetSchemaHelper().GetDb());
-    RulesPreprocessor::CustomizationRuleParameters params(context.GetConnections(), context.GetConnection(), *thisNode, context.GetParentNode(),
-        context.GetRuleset(), context.GetUserSettings(), context.GetUsedUserSettingsListener(), context.GetECExpressionsCache());
-    LabelOverrideCP labelOverride = RulesPreprocessor::GetLabelOverride(params);
-    if (nullptr != labelOverride && !labelOverride->GetLabel().empty())
-        {
-        // evaluate the ECExpression to get the label
-        ECExpressionContextsProvider::CustomizationRulesContextParameters params(*thisNode, context.GetParentNode(),
-            context.GetConnection(), context.GetUserSettings(), context.GetUsedUserSettingsListener());
-        ExpressionContextPtr expressionContext = ECExpressionContextsProvider::GetCustomizationRulesContext(params);
-        ECValue value;
-        if (ECExpressionsHelper(context.GetECExpressionsCache()).EvaluateECExpression(value, labelOverride->GetLabel(), *expressionContext) && value.IsPrimitive() && value.ConvertPrimitiveToString(label))
-            {
-            if (nullptr != context.GetUsedClassesListener())
-                {
-                UsedClassesHelper::NotifyListenerWithUsedClasses(*context.GetUsedClassesListener(),
-                    context.GetSchemaHelper(), context.GetECExpressionsCache(), labelOverride->GetLabel());
-                }
-            }
-        }
-    }
-
-/*=================================================================================**//**
-* Parameters:
-* - ECClassId
-* - ECInstanceId
-* - Display label property value of this instance
-* - Related instances' info JSON (serialized to string). Format: [{"Alias":"related_1","ECClassId":1,"ECInstanceId":1},{"Alias":"related_2","ECClassId":2,"ECInstanceId":2},...]
-* @bsiclass                                     Grigas.Petraitis                04/2015
-+===============+===============+===============+===============+===============+======*/
-struct GetECInstanceDisplayLabelScalar : CachingScalarFunction<bmap<ECInstanceKey, Utf8String>>
-    {
-    GetECInstanceDisplayLabelScalar(CustomFunctionsManager const& manager)
-        : CachingScalarFunction(FUNCTION_NAME_GetECInstanceDisplayLabel, 4, DbValueType::TextVal, manager)
-        {}
-    void _ComputeScalar(BeSQLite::DbFunction::Context& ctx, int nArgs, BeSQLite::DbValue* args) override
-        {
-        BeAssert(4 == nArgs);
-        ECInstanceId instanceId (args[1].GetValueUInt64());
-        ECClassId classId = args[0].GetValueId<ECClassId>();
-        ECInstanceKey key(classId, instanceId);
-
-        auto iter = GetCache().find(key);
-        if (GetCache().end() == iter)
-            {
-            Utf8String label;
-
-            if (key.IsValid())
-                {
-<<<<<<< HEAD
-                ProcessLabelOverrides(label, GetContext(), classId, instanceId, args[3].GetValueText());
-=======
-                // create a temporary node for ECExpression evaluation context
-                ECClassId classId = args[0].GetValueId<ECClassId>();
-                JsonNavNodePtr thisNode = GetContext().GetNodesFactory().CreateECInstanceNode(GetContext().GetConnection(), classId, instanceId, "");
-                NavNodesHelper::AddRelatedInstanceInfo(*thisNode, args[3].GetValueText());
-
-                // look for label override
-                ECDbExpressionSymbolContext ecdbSymbols(GetContext().GetSchemaHelper().GetConnection().GetECDb());
-                RulesPreprocessor::CustomizationRuleParameters params(GetContext().GetConnections(), GetContext().GetConnection(), *thisNode, GetContext().GetParentNode(),
-                    GetContext().GetRuleset(), GetContext().GetUserSettings(), GetContext().GetUsedUserSettingsListener(), GetContext().GetECExpressionsCache());
-                LabelOverrideCP labelOverride = RulesPreprocessor::GetLabelOverride(params);
-                if (nullptr != labelOverride && !labelOverride->GetLabel().empty())
-                    {
-                    // evaluate the ECExpression to get the label
-                    ECExpressionContextsProvider::CustomizationRulesContextParameters params(*thisNode, GetContext().GetParentNode(),
-                        GetContext().GetConnection(), GetContext().GetUserSettings(), GetContext().GetUsedUserSettingsListener());
-                    ExpressionContextPtr expressionContext = ECExpressionContextsProvider::GetCustomizationRulesContext(params);
-                    ECValue value;
-                    if (ECExpressionsHelper(GetContext().GetECExpressionsCache()).EvaluateECExpression(value, labelOverride->GetLabel(), *expressionContext) && value.IsPrimitive() && value.ConvertPrimitiveToString(label))
-                        {
-                        if (nullptr != GetContext().GetUsedClassesListener())
-                            {
-                            UsedClassesHelper::NotifyListenerWithUsedClasses(*GetContext().GetUsedClassesListener(),
-                                GetContext().GetSchemaHelper(), GetContext().GetECExpressionsCache(), labelOverride->GetLabel());
-                            }
-                        }
-                    }
-
->>>>>>> 3c9a3b26
-                if (label.empty())
-                    {
-                    ECClassCP ecClass = GetContext().GetSchemaHelper().GetConnection().GetECDb().Schemas().GetClass(classId);
-                    BeAssert(nullptr != ecClass);
-
-                    // if the override didn't apply, look for instance label property
-                    if (nullptr != ecClass->GetInstanceLabelProperty())
-                        label = args[2].GetValueText();
-<<<<<<< HEAD
-                        }
-=======
->>>>>>> 3c9a3b26
-
-                    // if all failed, use ECClass display label
-                    if (label.empty())
-                        label = Utf8String(ecClass->GetDisplayLabel());
-                    }
-                }
-
-            if (label.empty())
-                label = RULESENGINE_LOCALIZEDSTRING_NotSpecified;
-
-            ApplyLocalization(label, GetContext());
-            iter = GetCache().Insert(key, label).first;
-            }
-        ctx.SetResultText(iter->second.c_str(), (int)iter->second.size(), BeSQLite::DbFunction::Context::CopyData::No);
-        }
-    };
-
-/*---------------------------------------------------------------------------------**//**
-* @bsimethod                                    Aidas.Vaiksnoras                01/2018
-+---------------+---------------+---------------+---------------+---------------+------*/
-static bool ApplyProperties(Utf8StringR label, bvector<ECPropertyCP> properties, IECInstanceCR instance)
-    {
-    ECValue value;
-    for (ECPropertyCP ecProperty : properties)
-        {           
-        if (ECObjectsStatus::Success == instance.GetValue(value, ecProperty->GetName().c_str()))
-            {
-            value.ConvertPrimitiveToString(label);
-            if (!label.empty())
-                return true;                            
-            }
-        }
-    return false;
-    }
-
-/*---------------------------------------------------------------------------------**//**
-* @bsimethod                                    Aidas.Vaiksnoras                01/2018
-+---------------+---------------+---------------+---------------+---------------+------*/
-static void ProcessIntanceLabelOverrides(Utf8StringR label, ECClassCR ecClass, bmap<ECClassCP, bvector<ECPropertyCP>> const& labelOverrides, IECInstanceCR instance)
-    {
-    auto iter = labelOverrides.find(&ecClass);
-    if (iter != labelOverrides.end())
-        {
-        if (ApplyProperties(label, iter->second, instance))
-            return;
-        }
-    for (ECClassCP baseClass : ecClass.GetBaseClasses())
-        {
-        iter = labelOverrides.find(baseClass);
-        if (iter != labelOverrides.end())
-            {
-            if (ApplyProperties(label, iter->second, instance))
-                return;
-            }
-        }
-    }
-
-/*=================================================================================**//**
-* Parameters:
-* - ECClassId
-* - ECInstanceId
-* @bsiclass                                     Aidas.Vaiksnoras                01/2018
-+===============+===============+===============+===============+===============+======*/
-struct GetNavigationPropertyLabelScalar : CachingScalarFunction<bmap<ECInstanceKey, Utf8String>>
-    {
-    GetNavigationPropertyLabelScalar(CustomFunctionsManager const& manager)
-        : CachingScalarFunction(FUNCTION_NAME_GetNavigationPropertyLabel, 2, DbValueType::TextVal, manager)
-        {}
-    void _ComputeScalar(BeSQLite::DbFunction::Context& ctx, int nArgs, BeSQLite::DbValue* args) override
-        {
-        BeAssert(2 == nArgs);
-        ECInstanceId instanceId (args[1].GetValueUInt64());
-        ECClassId classId = args[0].GetValueId<ECClassId>();
-        ECInstanceKey key(classId, instanceId);
-  
-        auto iter = GetCache().find(key);
-        if (GetCache().end() == iter)
-            {
-            Utf8String label;
-            if (key.IsValid())
-                {
-                ECClassCP ecClass = GetContext().GetSchemaHelper().GetDb().Schemas().GetClass(classId);
-                if (nullptr == ecClass)
-                    {
-                    BeAssert(false && "Invalid class");
-                    ctx.SetResultError("Invalid ECClassId", BE_SQLITE_ERROR);
-                    return;
-                    }  
-
-                bmap<ECClassCP, bvector<ECPropertyCP>> instanceLabelOverrides = QueryBuilderHelpers::GetMappedLabelOverridingProperties(GetContext().GetSchemaHelper(), GetContext().GetRuleset().GetInstanceLabelOverrides());
-                if (!instanceLabelOverrides.empty())
-                    {
-                    IECInstancePtr instance = ECInstancesHelper::LoadInstance(GetContext().GetSchemaHelper().GetDb(), key);
-                    ProcessIntanceLabelOverrides(label, *ecClass, instanceLabelOverrides, *instance);
-                    }
-
-                if (label.empty() && !GetContext().GetRuleset().GetLabelOverrides().empty())
-                    ProcessLabelOverrides(label, GetContext(), classId, instanceId, "");
-
-                if (label.empty())
-                    label = Utf8String(ecClass->GetDisplayLabel());
-                }
-            if (label.empty())
-                label = RULESENGINE_LOCALIZEDSTRING_NotSpecified;
-            ApplyLocalization(label, GetContext());
-            iter = GetCache().Insert(key, label).first;
-            }
-
-        ctx.SetResultText(iter->second.c_str(), (int)iter->second.size(), BeSQLite::DbFunction::Context::CopyData::No);
-        }
-    };
-
-/*=================================================================================**//**
-* Parameters:
-* - ECClassId
-* - Number of grouped instances
-* @bsiclass                                     Grigas.Petraitis                04/2015
-+===============+===============+===============+===============+===============+======*/
-struct GetECClassDisplayLabelScalar : CachingScalarFunction<bmap<ECClassId, Utf8String>>
-    {
-    GetECClassDisplayLabelScalar(CustomFunctionsManager const& manager)
-        : CachingScalarFunction(FUNCTION_NAME_GetECClassDisplayLabel, 2, DbValueType::TextVal, manager)
-        {}
-    void _ComputeScalar(BeSQLite::DbFunction::Context& ctx, int nArgs, BeSQLite::DbValue* args) override
-        {
-        BeAssert(2 == nArgs);
-        ECClassId classId = args[0].GetValueId<ECClassId>();
-
-        auto iter = GetCache().find(classId);
-        if (GetCache().end() == iter)
-            {
-            ECClassCP ecClass = GetContext().GetSchemaHelper().GetConnection().GetECDb().Schemas().GetClass(classId);
-            BeAssert(nullptr != ecClass);
-
-            Utf8String label;
-
-            // first, look for label override
-            JsonNavNodePtr thisNode;
-            GroupedInstanceKeysList groupedInstanceKeys;
-            groupedInstanceKeys.resize(args[1].GetValueInt64()); // note: this creates a list of invalid ECInstanceKeys. but it's okay as we only need it for count
-            if (ecClass->IsRelationshipClass())
-                thisNode = GetContext().GetNodesFactory().CreateECRelationshipGroupingNode(GetContext().GetConnection().GetId(), *ecClass->GetRelationshipClassCP(), "", groupedInstanceKeys);
-            else
-                thisNode = GetContext().GetNodesFactory().CreateECClassGroupingNode(GetContext().GetConnection().GetId(), *ecClass, "", groupedInstanceKeys);
-
-            RulesPreprocessor::CustomizationRuleParameters params(GetContext().GetConnections(), GetContext().GetConnection(), *thisNode, GetContext().GetParentNode(),
-                GetContext().GetRuleset(), GetContext().GetUserSettings(), GetContext().GetUsedUserSettingsListener(), GetContext().GetECExpressionsCache());
-            LabelOverrideCP labelOverride = RulesPreprocessor::GetLabelOverride(params);
-            if (nullptr != labelOverride && !labelOverride->GetLabel().empty())
-                {
-                ECExpressionContextsProvider::CustomizationRulesContextParameters params(*thisNode, GetContext().GetParentNode(),
-                    GetContext().GetConnection(), GetContext().GetUserSettings(), GetContext().GetUsedUserSettingsListener());
-                ExpressionContextPtr expressionContext = ECExpressionContextsProvider::GetCustomizationRulesContext(params);
-                ECValue value;
-                if (ECExpressionsHelper(GetContext().GetECExpressionsCache()).EvaluateECExpression(value, labelOverride->GetLabel(), *expressionContext) && value.IsPrimitive() && value.ConvertPrimitiveToString(label))
-                    {
-                    if (nullptr != GetContext().GetUsedClassesListener())
-                        {
-                        UsedClassesHelper::NotifyListenerWithUsedClasses(*GetContext().GetUsedClassesListener(),
-                            GetContext().GetSchemaHelper(), GetContext().GetECExpressionsCache(), labelOverride->GetLabel());
-                        }
-                    }
-                }
-            if (label.empty())
-                {
-                // otherwise, use the display label
-                label.assign(ecClass->GetDisplayLabel());
-                }
-
-            if (label.empty())
-                label = RULESENGINE_LOCALIZEDSTRING_NotSpecified;
-
-            ApplyLocalization(label, GetContext());
-            iter = GetCache().Insert(classId, label).first;
-            }
-        ctx.SetResultText(iter->second.c_str(), (int)iter->second.size(), BeSQLite::DbFunction::Context::CopyData::No);
-        }
-    };
-
-/*=================================================================================**//**
-* @bsiclass                                     Tautvydas.Zinys                 10/2016
-+===============+===============+===============+===============+===============+======*/
-struct ECExpressionScalarCacheKey
-    {
-    ECClassId m_classId;
-    ECInstanceId m_instanceId;
-    Utf8String m_expression;
-    bool operator<(ECExpressionScalarCacheKey const& other) const
-        {
-        return m_classId < other.m_classId
-            || m_classId == other.m_classId && m_instanceId < other.m_instanceId
-            || m_classId == other.m_classId && m_instanceId == other.m_instanceId && m_expression.CompareTo(other.m_expression) < 0;
-        }
-    };
-
-/*=================================================================================**//**
-* Parameters:
-* - ECClassId
-* - ECInstanceId
-* - Expression
-* @bsiclass                                     Tautvydas.Zinys                10/2016
-+===============+===============+===============+===============+===============+======*/
-struct EvaluateECExpressionScalar : CachingScalarFunction<bmap<ECExpressionScalarCacheKey, Utf8String>>
-    {
-    EvaluateECExpressionScalar(CustomFunctionsManager const& manager)
-        : CachingScalarFunction(FUNCTION_NAME_EvaluateECExpression, 3, DbValueType::TextVal, manager)
-        {}
-    void _ComputeScalar(BeSQLite::DbFunction::Context& ctx, int nArgs, BeSQLite::DbValue* args) override
-        {
-        ECClassId classId = args[0].GetValueId<ECClassId>();
-        ECInstanceId instanceId = args[1].GetValueId<ECInstanceId>();
-        Utf8CP expression = args[2].GetValueText();
-        ECExpressionScalarCacheKey key = {classId, instanceId, expression};
-
-        auto iter = GetCache().find(key);
-        if (GetCache().end() == iter)
-            {
-            JsonNavNodePtr thisNode = GetContext().GetNodesFactory().CreateECInstanceNode(GetContext().GetConnection(), classId, instanceId, "");
-            ECExpressionContextsProvider::CalculatedPropertyContextParameters params(*thisNode, GetContext().GetConnection(), 
-                GetContext().GetUserSettings(), GetContext().GetUsedUserSettingsListener());
-            ExpressionContextPtr expressionContext = ECExpressionContextsProvider::GetCalculatedPropertyContext(params);
-
-            ECValue value;
-            Utf8String expressionResult;
-            ECExpressionsCache noCache;
-            if (ECExpressionsHelper(noCache).EvaluateECExpression(value, expression, *expressionContext) && value.IsPrimitive() && value.ConvertPrimitiveToString(expressionResult))
-                {
-                if (nullptr != GetContext().GetUsedClassesListener())
-                    {
-                    UsedClassesHelper::NotifyListenerWithUsedClasses(*GetContext().GetUsedClassesListener(),
-                        GetContext().GetSchemaHelper(), GetContext().GetECExpressionsCache(), expression);
-                    }
-                }
-
-            ApplyLocalization(expressionResult, GetContext());
-            iter = GetCache().Insert(key, expressionResult).first;
-            }
-
-        ctx.SetResultText(iter->second.c_str(), (int)iter->second.size(), BeSQLite::DbFunction::Context::CopyData::No);
-        }
-   };
-
-/*=================================================================================**//**
-* @bsiclass                                     Grigas.Petraitis                07/2015
-+===============+===============+===============+===============+===============+======*/
-struct ECPropertyDisplayLabelScalarCacheKey
-    {
-    ECClassId m_classId;
-    Utf8String m_propertyName;
-    Utf8String m_defaultLabel;
-    uint64_t m_groupedInstancesCount;
-    bool operator<(ECPropertyDisplayLabelScalarCacheKey const& other) const
-        {
-        return m_classId < other.m_classId
-            || m_classId == other.m_classId
-                && m_groupedInstancesCount < other.m_groupedInstancesCount
-            || m_classId == other.m_classId
-                && m_groupedInstancesCount == other.m_groupedInstancesCount
-                && m_propertyName.CompareTo(other.m_propertyName) < 0
-            || m_classId == other.m_classId
-                && m_groupedInstancesCount == other.m_groupedInstancesCount
-                && m_propertyName.Equals(other.m_propertyName)
-                && m_defaultLabel.CompareTo(other.m_defaultLabel) < 0;
-        }
-    };
-
-/*=================================================================================**//**
-* Parameters:
-* - ECClassId
-* - Property Name
-* - ECInstanceId
-* - Property Value
-* - Number of grouped instances
-* Note: the function expects the context to have "current query" which is used to retrieve
-* value ranges if this is a range grouping
-* @bsiclass                                     Grigas.Petraitis                07/2015
-+===============+===============+===============+===============+===============+======*/
-struct GetECPropertyDisplayLabelScalar : CachingScalarFunction<bmap<ECPropertyDisplayLabelScalarCacheKey, Utf8String>>
-{
-private:
-    static Utf8String GetValueAsString(double value)
-        {
-        Utf8String str;
-        str.Sprintf("%.2f", value);
-        if (str.Equals("-0.00"))
-            str = "0.00";
-        return str;
-        }
-public:
-    GetECPropertyDisplayLabelScalar(CustomFunctionsManager const& manager)
-        : CachingScalarFunction(FUNCTION_NAME_GetECPropertyDisplayLabel, 5, DbValueType::TextVal, manager)
-        {}
-    void _ComputeScalar(BeSQLite::DbFunction::Context& ctx, int nArgs, BeSQLite::DbValue* args) override
-        {
-        if (5 != nArgs)
-            {
-            BeAssert(false);
-            ctx.SetResultError("Invalid number of arguments", BE_SQLITE_ERROR);
-            return;
-            }
-
-        ECClassId classId = args[0].GetValueId<ECClassId>();
-        Utf8CP propertyName = args[1].GetValueText();
-        Utf8CP defaultLabel = args[3].GetValueText();
-        uint64_t groupedInstancesCount = args[4].GetValueInt64();
-        ECPropertyDisplayLabelScalarCacheKey key = {classId, propertyName, defaultLabel, groupedInstancesCount};
-
-        auto iter = GetCache().find(key);
-        if (GetCache().end() == iter)
-            {
-            ECClassCP ecClass = GetContext().GetSchemaHelper().GetConnection().GetECDb().Schemas().GetClass(classId);
-            if (nullptr == ecClass)
-                {
-                BeAssert(false);
-                ctx.SetResultError("Invalid ECClass ID", BE_SQLITE_ERROR);
-                return;
-                }
-
-            ECPropertyCP ecProperty = ecClass->GetPropertyP(propertyName);
-            if (nullptr == ecProperty)
-                {
-                BeAssert(false);
-                ctx.SetResultError("ECClass does not have the specified ECProperty", BE_SQLITE_ERROR);
-                return;
-                }
-
-            Utf8String label;
-
-            // first, look for label override
-            GroupedInstanceKeysList groupedInstanceKeys;
-            groupedInstanceKeys.resize(groupedInstancesCount); // note: this creates a list of invalid ECInstanceKeys. but it's okay as we only need it for count
-            JsonNavNodePtr thisNode = GetContext().GetNodesFactory().CreateECPropertyGroupingNode(GetContext().GetConnection().GetId(), *ecClass, *ecProperty, "", nullptr, rapidjson::Document(), false, groupedInstanceKeys);
-            RulesPreprocessor::CustomizationRuleParameters params(GetContext().GetConnections(), GetContext().GetConnection(), *thisNode, GetContext().GetParentNode(),
-                GetContext().GetRuleset(), GetContext().GetUserSettings(), GetContext().GetUsedUserSettingsListener(), GetContext().GetECExpressionsCache());
-            LabelOverrideCP labelOverride = RulesPreprocessor::GetLabelOverride(params);
-            if (nullptr != labelOverride && !labelOverride->GetLabel().empty())
-                {
-                ECExpressionContextsProvider::CustomizationRulesContextParameters params(*thisNode, GetContext().GetParentNode(),
-                    GetContext().GetConnection(), GetContext().GetUserSettings(), GetContext().GetUsedUserSettingsListener());
-                ExpressionContextPtr expressionContext = ECExpressionContextsProvider::GetCustomizationRulesContext(params);
-                ECValue value;
-                if (ECExpressionsHelper(GetContext().GetECExpressionsCache()).EvaluateECExpression(value, labelOverride->GetLabel(), *expressionContext) && value.IsPrimitive() && value.ConvertPrimitiveToString(label))
-                    {
-                    if (nullptr != GetContext().GetUsedClassesListener())
-                        {
-                        UsedClassesHelper::NotifyListenerWithUsedClasses(*GetContext().GetUsedClassesListener(),
-                            GetContext().GetSchemaHelper(), GetContext().GetECExpressionsCache(), labelOverride->GetLabel());
-                        }
-                    }
-                }
-            // then, in case this is a range-based grouping node, use range labels
-            if (label.empty() && nullptr != GetContext().GetQueryExtendedData() && NavigationQueryExtendedData(*GetContext().GetQueryExtendedData()).HasRangesData())
-                {
-                NavigationQueryExtendedData extendedData(*GetContext().GetQueryExtendedData());
-                int rangeIndex = extendedData.GetRangeIndex(args[3]);
-                if (-1 == rangeIndex)
-                    {
-                    // no matching range - use "Other"
-                    label = RULESENGINE_LOCALIZEDSTRING_Other;
-                    }
-                else
-                    {
-                    label = extendedData.GetRangeLabel(rangeIndex);
-                    }
-                }
-            // lastly, use the property value as label
-            if (label.empty())
-                {
-                if (SUCCESS != ValueHelpers::GetEnumPropertyDisplayValue(label, *ecProperty, args[3]))
-                    {
-                    if (ecProperty->GetIsPrimitive())
-                        {
-                        switch (ecProperty->GetAsPrimitiveProperty()->GetType())
-                            {
-                            case PRIMITIVETYPE_Double:
-                                label = GetValueAsString(args[3].GetValueDouble());
-                                break;
-                            case PRIMITIVETYPE_Point2d:
-                            case PRIMITIVETYPE_Point3d:
-                                {
-                                rapidjson::Document json;
-                                json.Parse(args[3].GetValueText());
-                                label.append("X: ").append(GetValueAsString(json["x"].GetDouble()));
-                                label.append(" Y: ").append(GetValueAsString(json["y"].GetDouble()));
-                                if (json.HasMember("z"))
-                                    label.append(" Z: ").append(GetValueAsString(json["z"].GetDouble()));
-                                break;
-                                }
-                            default:
-                                label = args[3].GetValueText();
-                            }
-                        }
-                    else
-                        {
-                        label = args[3].GetValueText();
-                        }
-                    }
-                }
-
-            if (label.empty())
-                label = RULESENGINE_LOCALIZEDSTRING_NotSpecified;
-
-            ApplyLocalization(label, GetContext());
-            iter = GetCache().Insert(key, label).first;
-            }
-
-        ctx.SetResultText(iter->second.c_str(), (int)iter->second.size(), BeSQLite::DbFunction::Context::CopyData::No);
-        }
-};
-
-/*=================================================================================**//**
-* Parameters:
-* - Point coordinates
-* @bsiclass                                     Saulius.Skliutas                06/2017
-+===============+===============+===============+===============+===============+======*/
-struct GetPointAsJsonStringScalar : ECPresentation::ScalarFunction
-    {
-    GetPointAsJsonStringScalar(CustomFunctionsManager const& manager)
-        : ScalarFunction(FUNCTION_NAME_GetPointAsJsonString, -1, DbValueType::TextVal, manager)
-        {}
-    void _ComputeScalar(BeSQLite::DbFunction::Context& ctx, int nArgs, BeSQLite::DbValue* args) override
-        {
-        if (2 != nArgs && 3 != nArgs)
-            {
-            BeAssert(false);
-            ctx.SetResultError("Invalid number of arguments", BE_SQLITE_ERROR);
-            return;
-            }
-
-        Utf8String str;
-        str.append("{\"x\":");
-        str.append(std::to_string(args[0].GetValueDouble()).c_str());
-        str.append(",\"y\":");
-        str.append(std::to_string(args[1].GetValueDouble()).c_str());
-        if (3 == nArgs)
-            {
-            str.append(",\"z\":");
-            str.append(std::to_string(args[2].GetValueDouble()).c_str());
-            }
-        str.append("}");
-
-        ctx.SetResultText(str.c_str(), (int)str.size(), DbFunction::Context::CopyData::Yes);
-        }
-    };
-
-/*=================================================================================**//**
-* Parameters:
-* - ECSchemaName
-* - ECClassName
-* - ECPropertyName
-* - Property value
-* @bsiclass                                     Aidas.Vaiksnoras                11/2017
-+===============+===============+===============+===============+===============+======*/
-struct GetPropertyDisplayValueScalar : ECPresentation::ScalarFunction
-    {
-    GetPropertyDisplayValueScalar(CustomFunctionsManager const& manager)
-        : ScalarFunction(FUNCTION_NAME_GetPropertyDisplayValue, 4, DbValueType::IntegerVal, manager)
-        {}
-    void _ComputeScalar(BeSQLite::DbFunction::Context& ctx, int nArgs, BeSQLite::DbValue* args) override
-        {
-        if (4 != nArgs)
-            {
-            BeAssert(false);
-            ctx.SetResultError("Invalid number of arguments", BE_SQLITE_ERROR);
-            return;
-            }
-        ECClassCP ecClass = GetContext().GetSchemaHelper().GetConnection().GetECDb().Schemas().GetClass(args[0].GetValueText(), args[1].GetValueText());
-        ECPropertyP ecProperty = ecClass->GetPropertyP(args[2].GetValueText());
-        ECValue value;
-
-        switch (ecProperty->GetAsPrimitiveProperty()->GetType())
-            {
-            case PRIMITIVETYPE_Point2d:
-                {
-                value.SetPoint2d(ValueHelpers::GetPoint2dFromJsonString(args[3].GetValueText()));
-                break;
-                }
-            case PRIMITIVETYPE_Point3d:
-                {
-                value.SetPoint3d(ValueHelpers::GetPoint3dFromJsonString(args[3].GetValueText()));
-                break;
-                }
-            case PRIMITIVETYPE_Double:
-                {
-                value.SetDouble(args[3].GetValueDouble());
-                break;
-                }
-            default:
-                value = ValueHelpers::GetECValueFromString(ecProperty->GetAsPrimitiveProperty()->GetType(), args[3].GetValueText());
-            }
-        
-        Utf8String formattedValue(value.ToString());
-        if (nullptr != GetContext().GetPropertyFormatter())
-            GetContext().GetPropertyFormatter()->GetFormattedPropertyValue(formattedValue, *ecProperty, value);  
-        ctx.SetResultText(formattedValue.c_str(), (int)formattedValue.size(), DbFunction::Context::CopyData::Yes);
-        }
-    };
-
-/*=================================================================================**//**
-* Parameters:
-* - Point coordinates as Json string
-* - Point x coordinate
-* - Point y coordinate
-* - Point z coordinate if Point is 3d
-* @bsiclass                                     Aidas.Vaiksnoras                11/2017
-+===============+===============+===============+===============+===============+======*/
-struct ArePointsEqualByValueScalar : ECPresentation::ScalarFunction
-    {
-    ArePointsEqualByValueScalar(CustomFunctionsManager const& manager)
-        : ScalarFunction(FUNCTION_NAME_ArePointsEqualByValue, -1, DbValueType::IntegerVal, manager)
-        {}
-    void _ComputeScalar(BeSQLite::DbFunction::Context& ctx, int nArgs, BeSQLite::DbValue* args) override
-        {
-        if (3 != nArgs && 4 != nArgs)
-            {
-            BeAssert(false);
-            ctx.SetResultError("Invalid number of arguments", BE_SQLITE_ERROR);
-            return;
-            }
-        if (3 == nArgs)
-            {
-            DPoint2d point = ValueHelpers::GetPoint2dFromJsonString(args[0].GetValueText());
-            ctx.SetResultInt((int) 0 == BeNumerical::Compare(point.x, args[1].GetValueDouble())
-                                && 0 == BeNumerical::Compare(point.y, args[2].GetValueDouble()));
-            }
-        else
-            {
-            DPoint3d point = ValueHelpers::GetPoint3dFromJsonString(args[0].GetValueText());
-            ctx.SetResultInt((int) 0 == BeNumerical::Compare(point.x, args[1].GetValueDouble())
-                                && 0 == BeNumerical::Compare(point.y, args[2].GetValueDouble())
-                                && 0 == BeNumerical::Compare(point.z, args[3].GetValueDouble()));
-            }
-        }
-    };
-
-/*=================================================================================**//**
-* Parameters:
-* - Point coordinates as Json string
-* - Point x coordinate
-* - Point y coordinate
-* - Point z coordinate if Point is 3d
-* @bsiclass                                     Aidas.Vaiksnoras                11/2017
-+===============+===============+===============+===============+===============+======*/
-struct AreDoublesEqualByValueScalar : ECPresentation::ScalarFunction
-    {
-    AreDoublesEqualByValueScalar(CustomFunctionsManager const& manager)
-        : ScalarFunction(FUNCTION_NAME_AreDoublesEqualByValue, 2, DbValueType::IntegerVal, manager)
-        {}
-    void _ComputeScalar(BeSQLite::DbFunction::Context& ctx, int nArgs, BeSQLite::DbValue* args) override
-        {
-        if (2 != nArgs)
-            {
-            BeAssert(false);
-            ctx.SetResultError("Invalid number of arguments", BE_SQLITE_ERROR);
-            return;
-            }
-        ctx.SetResultInt((int)0 == BeNumerical::Compare(args[0].GetValueDouble(), args[1].GetValueDouble()));
-        }
-    };
-
-/*=================================================================================**//**
-* Parameters:
-* - Any value
-* @bsiclass                                     Grigas.Petraitis                07/2015
-+===============+===============+===============+===============+===============+======*/
-struct GetSortingValueScalar : CachingScalarFunction<bmap<Utf8String, Utf8String>>
-{
-private:
-    static const unsigned PADDING = 10;
-
-private:
-    static bool IsInteger(int c) {return '0' <= c && c <= '9';}
-    static Utf8String GetPaddedNumber(Utf8CP chars, int length)
-        {
-        Utf8String padded;
-        padded.reserve(PADDING);
-        for (int i = length; i < PADDING; i++)
-            padded.append("0");
-        padded.append(chars, length);
-        return padded;
-        }
-
-public:
-    GetSortingValueScalar(CustomFunctionsManager const& manager)
-        : CachingScalarFunction(FUNCTION_NAME_GetSortingValue, 1, DbValueType::TextVal, manager)
-        {}
-    void _ComputeScalar(BeSQLite::DbFunction::Context& ctx, int nArgs, BeSQLite::DbValue* args) override
-        {
-        BeAssert(1 == nArgs);
-        Utf8CP input = args[0].GetValueText();
-
-        auto iter = GetCache().find(input);
-        if (GetCache().end() == iter)
-            {
-            Utf8String inputStr = input;
-            Utf8CP numberBegin = nullptr;
-            Utf8String output;
-            output.reserve(strlen(input));
-            while (nullptr != input && 0 != *input)
-                {
-                if (IsInteger(*input))
-                    {
-                    if (nullptr == numberBegin)
-                        {
-                        numberBegin = input;
-                        output.reserve(output.size() + PADDING + strlen(input));
-                        }
-                    }
-                else
-                    {
-                    if (nullptr != numberBegin)
-                        {
-                        output.append(GetPaddedNumber(numberBegin, (int)(input - numberBegin)));
-                        numberBegin = nullptr;
-                        }
-                    output.append(input, 1);
-                    }
-                input++;
-                }
-            if (nullptr != numberBegin)
-                output.append(GetPaddedNumber(numberBegin, (int)(input - numberBegin)));
-
-            iter = GetCache().Insert(inputStr, output).first;
-            }
-
-        ctx.SetResultText(iter->second.c_str(), (int)iter->second.size(), BeSQLite::DbFunction::Context::CopyData::No);
-        }
-};
-
-/*=================================================================================**//**
-* Parameters:
-* - Property value
-* Note: the function expects the context to have "current query" which is used to retrieve
-* value ranges.
-* @bsiclass                                     Grigas.Petraitis                07/2015
-+===============+===============+===============+===============+===============+======*/
-struct GetRangeIndexScalar : CachingScalarFunction<bmap<double, int>>
-    {
-    GetRangeIndexScalar(CustomFunctionsManager const& manager)
-        : CachingScalarFunction(FUNCTION_NAME_GetRangeIndex, 1, DbValueType::IntegerVal, manager)
-        {}
-    void _ComputeScalar(BeSQLite::DbFunction::Context& ctx, int nArgs, BeSQLite::DbValue* args) override
-        {
-        if (1 != nArgs)
-            {
-            BeAssert(false);
-            ctx.SetResultError("Invalid number of arguments", BE_SQLITE_ERROR);
-            return;
-            }
-
-        auto iter = GetCache().find(args[0].GetValueDouble());
-        if (GetCache().end() == iter)
-            {
-            if (nullptr == GetContext().GetQueryExtendedData())
-                {
-                BeAssert(false);
-                ctx.SetResultError("Query extended data not set", BE_SQLITE_ERROR);
-                return;
-                }
-
-            NavigationQueryExtendedData extendedData(*GetContext().GetQueryExtendedData());
-            if (!extendedData.HasRangesData())
-                {
-                BeAssert(false);
-                ctx.SetResultError("Navigation query is missing range data", BE_SQLITE_ERROR);
-                return;
-                }
-
-            iter = GetCache().Insert(args[0].GetValueDouble(), extendedData.GetRangeIndex(args[0])).first;
-            }
-
-        ctx.SetResultInt(iter->second);
-        }
-    };
-
-/*=================================================================================**//**
-* Parameters:
-* - Property value
-* Note: the function expects the context to have "current query" which is used to retrieve
-* value ranges.
-* @bsiclass                                     Grigas.Petraitis                07/2015
-+===============+===============+===============+===============+===============+======*/
-struct GetRangeImageIdScalar : CachingScalarFunction<bmap<double, Utf8String>>
-    {
-    GetRangeImageIdScalar(CustomFunctionsManager const& manager)
-        : CachingScalarFunction(FUNCTION_NAME_GetRangeImageId, 1, DbValueType::TextVal, manager)
-        {}
-    void _ComputeScalar(BeSQLite::DbFunction::Context& ctx, int nArgs, BeSQLite::DbValue* args) override
-        {
-        if (1 != nArgs)
-            {
-            BeAssert(false);
-            ctx.SetResultError("Invalid number of arguments", BE_SQLITE_ERROR);
-            return;
-            }
-
-        auto iter = GetCache().find(args[0].GetValueDouble());
-        if (GetCache().end() == iter)
-            {
-            if (nullptr == GetContext().GetQueryExtendedData())
-                {
-                BeAssert(false);
-                ctx.SetResultError("Query extended data not set", BE_SQLITE_ERROR);
-                return;
-                }
-
-            NavigationQueryExtendedData extendedData(*GetContext().GetQueryExtendedData());
-            if (!extendedData.HasRangesData())
-                {
-                BeAssert(false);
-                ctx.SetResultError("Navigation query is missing range data", BE_SQLITE_ERROR);
-                return;
-                }
-
-            Utf8String imageId;
-            int rangeIndex = extendedData.GetRangeIndex(args[0]);
-            if (-1 != rangeIndex)
-                imageId = extendedData.GetRangeImageId(rangeIndex);
-
-            iter = GetCache().Insert(args[0].GetValueDouble(), imageId).first;
-            }
-
-        ctx.SetResultText(iter->second.c_str(), (int)iter->second.size(), DbFunction::Context::CopyData::No);
-        }
-    };
-
-/*=================================================================================**//**
-* Parameters:
-* - ECClass ID
-* - Checked ECClass name
-* - Checked ECClass schema name
-* @bsiclass                                     Grigas.Petraitis                12/2015
-+===============+===============+===============+===============+===============+======*/
-struct IsOfClassScalar : ECPresentation::ScalarFunction
-    {
-    IsOfClassScalar(CustomFunctionsManager const& manager)
-        : ECPresentation::ScalarFunction(FUNCTION_NAME_IsOfClass, 3, DbValueType::IntegerVal, manager)
-        {}
-    void _ComputeScalar(BeSQLite::DbFunction::Context& ctx, int nArgs, BeSQLite::DbValue* args) override
-        {
-        BeAssert(3 == nArgs);
-        ECClassId classId = args[0].GetValueId<ECClassId>();
-        ECClassCP ecClass = GetContext().GetSchemaHelper().GetConnection().GetECDb().Schemas().GetClass(classId);
-        BeAssert(nullptr != ecClass);
-
-        Utf8CP className = args[1].GetValueText();
-        Utf8CP schemaName = args[2].GetValueText();
-        bool result = ecClass->Is(schemaName, className);
-        ctx.SetResultInt((int)result);
-        }
-    };
-
-/*=================================================================================**//**
-* Parameters:
-* - ECClass name
-* - ECClass schema name
-* @bsiclass                                     Grigas.Petraitis                07/2016
-+===============+===============+===============+===============+===============+======*/
-struct GetECClassIdScalar : ECPresentation::ScalarFunction
-    {
-    GetECClassIdScalar(CustomFunctionsManager const& manager)
-        : ECPresentation::ScalarFunction(FUNCTION_NAME_GetECClassId, 2, DbValueType::IntegerVal, manager)
-        {}
-    void _ComputeScalar(BeSQLite::DbFunction::Context& ctx, int nArgs, BeSQLite::DbValue* args) override
-        {
-        BeAssert(2 == nArgs);
-        Utf8CP className = args[0].GetValueText();
-        Utf8CP schemaName = args[1].GetValueText();
-        ECClassId id = GetContext().GetSchemaHelper().GetConnection().GetECDb().Schemas().GetClassId(schemaName, className);
-        ctx.SetResultInt64(id.GetValueUnchecked());
-        }
-    };
-
-/*=================================================================================**//**
-* Parameters:
-* - ECClassId
-* - ECInstanceId
-* @bsiclass                                     Grigas.Petraitis                05/2017
-+===============+===============+===============+===============+===============+======*/
-struct GetInstanceKeyScalar : ECPresentation::ScalarFunction
-    {
-    GetInstanceKeyScalar(CustomFunctionsManager const& manager)
-        : ScalarFunction(FUNCTION_NAME_GetInstanceKey, 2, DbValueType::TextVal, manager)
-        {}
-    void _ComputeScalar(BeSQLite::DbFunction::Context& ctx, int nArgs, BeSQLite::DbValue* args) override
-        {
-        ECClassId classId = args[0].GetValueId<ECClassId>();
-        ECInstanceId instanceId = args[1].GetValueId<ECInstanceId>();
-
-        Utf8String result;
-        result.append("{\"ECClassId\":").append(std::to_string(classId.GetValueUnchecked()).c_str());
-        result.append(",\"ECInstanceId\":").append(std::to_string(instanceId.GetValueUnchecked()).c_str());
-        result.append("}");
-
-        ctx.SetResultText(result.c_str(), (int)result.size(), Context::CopyData::Yes);
-        }
-    };
-
-/*=================================================================================**//**
-* Parameters:
-* - ECClassId
-* - ECInstanceId
-* OR
-* - Serialized ECInstanceKey JSON
-* Returns: a serialized json array containing ECInstanceKey objects.
-* @bsiclass                                     Grigas.Petraitis                01/2016
-+===============+===============+===============+===============+===============+======*/
-struct GetGroupedInstanceKeysAggregate : ECPresentation::AggregateFunction
-{
-private:
-    rapidjson::Document& GetJson(Context& ctx)
-        {
-        rapidjson::Document** jsonPP = (rapidjson::Document**)ctx.GetAggregateContext(sizeof(rapidjson::Document*));
-        BeAssert(nullptr != jsonPP);
-
-        rapidjson::Document*& jsonP = *jsonPP;
-        if (nullptr == jsonP)
-            {
-            jsonP = new rapidjson::Document();
-            jsonP->SetArray();
-            }
-        return *jsonP;
-        }
-protected:
-    void _StepAggregate(Context& ctx, int nArgs, DbValue* args) override
-        {
-        rapidjson::Document& json = GetJson(ctx);
-        if (1 == nArgs)
-            {
-            rapidjson::Document key(&json.GetAllocator());
-            if (!args[0].IsNull())
-                key.Parse(args[0].GetValueText());
-            if (!key.IsNull() && key.IsObject())
-                json.PushBack(key, json.GetAllocator());
-            }
-        else if (2 == nArgs)
-            {
-            ECClassId classId = args[0].GetValueId<ECClassId>();
-            ECInstanceId instanceId = args[1].GetValueId<ECInstanceId>();
-            rapidjson::Value key(rapidjson::kObjectType);
-            key.AddMember("ECClassId", rapidjson::Value(classId.GetValueUnchecked()), json.GetAllocator());
-            key.AddMember("ECInstanceId", rapidjson::Value(instanceId.GetValueUnchecked()), json.GetAllocator());
-            json.PushBack(key, json.GetAllocator());
-            }
-        else
-            {
-            BeAssert(false);
-            }
-        }
-    void _FinishAggregate(Context& ctx) override
-        {
-        rapidjson::Document const& json = GetJson(ctx);
-        rapidjson::StringBuffer buf;
-        rapidjson::Writer<rapidjson::StringBuffer> w(buf);
-        json.Accept(w);
-        ctx.SetResultText(buf.GetString(), (int)buf.GetLength(), DbFunction::Context::CopyData::Yes);
-        delete &json;
-        }
-public:
-    GetGroupedInstanceKeysAggregate(CustomFunctionsManager const& manager)
-        : AggregateFunction(FUNCTION_NAME_GetGroupedInstanceKeys, -1, DbValueType::TextVal, manager)
-        {}
-};
-
-/*=================================================================================**//**
-* Parameters:
-* - Value
-* - (optional) Result for when the values are different. Defaults to "*** @RulesEngine::LABEL_General_Varies@ ***"
-* Returns: the value if all aggregate values were equal or a localized "varies" string if not.
-* @bsiclass                                     Grigas.Petraitis                10/2016
-+===============+===============+===============+===============+===============+======*/
-struct GetMergedValueAggregate : ECPresentation::AggregateFunction
-{
-    struct MergedValueInfo
-        {
-        Utf8String m_value;
-        bool m_isNull;
-        bool m_isSet;
-        bool m_isMerged;
-        MergedValueInfo() : m_isSet(false), m_isMerged(false), m_isNull(true) {}
-    };
-
-private:
-    MergedValueInfo& GetValueInfo(Context& ctx)
-        {
-        MergedValueInfo** infoPP = (MergedValueInfo**)ctx.GetAggregateContext(sizeof(MergedValueInfo*));
-        BeAssert(nullptr != infoPP);
-
-        MergedValueInfo*& infoP = *infoPP;
-        if (nullptr == infoP)
-            infoP = new MergedValueInfo();
-        return *infoP;
-        }
-protected:
-    void _StepAggregate(Context& ctx, int nArgs, DbValue* args) override
-        {
-        if (1 != nArgs && 2 != nArgs)
-            {
-            BeAssert(false);
-            return;
-            }
-
-        Utf8CP value = args[0].GetValueText();
-        bool isValueNull = (nullptr == value);
-        MergedValueInfo& info = GetValueInfo(ctx);
-        if (!info.m_isSet)
-            {
-            info.m_value = value;
-            info.m_isNull = isValueNull;
-            info.m_isSet = true;
-            }
-        else if (!info.m_isMerged && (info.m_isNull != isValueNull || !isValueNull && !info.m_value.Equals(value)))
-            {
-            if (nArgs > 1)
-                {
-                info.m_value = args[1].GetValueText();
-                }
-            else
-                {
-                Utf8String localizationId = PRESENTATION_LOCALIZEDSTRING(RulesEngineL10N::GetNameSpace().m_namespace, RulesEngineL10N::LABEL_General_Varies().m_str);
-                info.m_value = Utf8PrintfString(CONTENTRECORD_MERGED_VALUE_FORMAT, localizationId.c_str());
-                }
-            ApplyLocalization(info.m_value, GetContext());
-            info.m_isMerged = true;
-            info.m_isNull = false;
-            }
-        }
-    void _FinishAggregate(Context& ctx) override
-        {
-        MergedValueInfo const& info = GetValueInfo(ctx);
-        if (info.m_isNull)
-            ctx.SetResultNull();
-        else
-            ctx.SetResultText(info.m_value.c_str(), (int)info.m_value.size(), DbFunction::Context::CopyData::Yes);
-        delete &info;
-        }
-public:
-    GetMergedValueAggregate(CustomFunctionsManager const& manager)
-        : AggregateFunction(FUNCTION_NAME_GetMergedValue, -1, DbValueType::TextVal, manager)
-        {}
-};
-
-/*=================================================================================**//**
-* Parameters:
-* - Setting ID
-* @bsiclass                                     Grigas.Petraitis                04/2016
-+===============+===============+===============+===============+===============+======*/
-struct GetSettingValueScalar : ECPresentation::ScalarFunction
-    {
-    GetSettingValueScalar(CustomFunctionsManager const& manager)
-        : ScalarFunction(FUNCTION_NAME_GetSettingValue, 1, DbValueType::TextVal, manager)
-        {}
-    void _ComputeScalar(BeSQLite::DbFunction::Context& ctx, int nArgs, BeSQLite::DbValue* args) override
-        {
-        BeAssert(1 == nArgs);
-        Utf8CP settingId = args[0].GetValueText();
-        Utf8String value = GetContext().GetUserSettings().GetSettingValue(settingId);
-        ctx.SetResultText(value.c_str(), (int)value.size(), DbFunction::Context::CopyData::Yes);
-
-        if (nullptr != GetContext().GetUsedUserSettingsListener())
-            GetContext().GetUsedUserSettingsListener()->_OnUserSettingUsed(settingId);
-        }
-    };
-
-/*=================================================================================**//**
-* Parameters:
-* - Setting ID
-* @bsiclass                                     Grigas.Petraitis                04/2016
-+===============+===============+===============+===============+===============+======*/
-struct GetSettingIntValueScalar : ECPresentation::ScalarFunction
-    {
-    GetSettingIntValueScalar(CustomFunctionsManager const& manager)
-        : ScalarFunction(FUNCTION_NAME_GetSettingIntValue, 1, DbValueType::IntegerVal, manager)
-        {}
-    void _ComputeScalar(BeSQLite::DbFunction::Context& ctx, int nArgs, BeSQLite::DbValue* args) override
-        {
-        BeAssert(1 == nArgs);
-        Utf8CP settingId = args[0].GetValueText();
-        ctx.SetResultInt64(GetContext().GetUserSettings().GetSettingIntValue(settingId));
-
-        if (nullptr != GetContext().GetUsedUserSettingsListener())
-            GetContext().GetUsedUserSettingsListener()->_OnUserSettingUsed(settingId);
-        }
-    };
-
-/*=================================================================================**//**
-* Parameters:
-* - Setting ID
-* @bsiclass                                     Grigas.Petraitis                04/2016
-+===============+===============+===============+===============+===============+======*/
-struct GetSettingBoolValueScalar : ECPresentation::ScalarFunction
-    {
-    GetSettingBoolValueScalar(CustomFunctionsManager const& manager)
-        : ScalarFunction(FUNCTION_NAME_GetSettingBoolValue, 1, DbValueType::IntegerVal, manager)
-        {}
-    void _ComputeScalar(BeSQLite::DbFunction::Context& ctx, int nArgs, BeSQLite::DbValue* args) override
-        {
-        BeAssert(1 == nArgs);
-        Utf8CP settingId = args[0].GetValueText();
-        ctx.SetResultInt(GetContext().GetUserSettings().GetSettingBoolValue(settingId) ? 1 : 0);
-
-        if (nullptr != GetContext().GetUsedUserSettingsListener())
-            GetContext().GetUsedUserSettingsListener()->_OnUserSettingUsed(settingId);
-        }
-    };
-
-/*=================================================================================**//**
-* Parameters:
-* - Setting ID
-* - Integer value to find
-* @bsiclass                                     Grigas.Petraitis                04/2017
-+===============+===============+===============+===============+===============+======*/
-struct InSettingIntValuesScalar : CachingScalarFunction<bmap<Utf8String, bvector<int64_t>>>
-    {
-    InSettingIntValuesScalar(CustomFunctionsManager const& manager)
-        : CachingScalarFunction(FUNCTION_NAME_InSettingIntValues, 2, DbValueType::IntegerVal, manager)
-        {}
-    void _OnUserSettingChanged(Utf8CP settingId) override {GetCache().erase(settingId);}
-    void _ComputeScalar(BeSQLite::DbFunction::Context& ctx, int nArgs, BeSQLite::DbValue* args) override
-        {
-        BeAssert(2 == nArgs);
-        Utf8CP settingId = args[0].GetValueText();
-        int64_t lookupValue = args[1].GetValueInt64();
-
-        if (nullptr != GetContext().GetUsedUserSettingsListener())
-            GetContext().GetUsedUserSettingsListener()->_OnUserSettingUsed(settingId);
-
-        bmap<Utf8String, bvector<int64_t>>& cache = GetCache();
-        auto iter = cache.find(settingId);
-        if (cache.end() == iter)
-            iter = cache.Insert(settingId, GetContext().GetUserSettings().GetSettingIntValues(settingId)).first;
-
-        bvector<int64_t> const& values = iter->second;
-        for (int64_t value : values)
-            {
-            if (value == lookupValue)
-                {
-                ctx.SetResultInt(1);
-                return;
-                }
-            }
-        ctx.SetResultInt(0);
-        }
-    };
-
-/*=================================================================================**//**
-* Parameters:
-* - Setting ID
-* @bsiclass                                     Grigas.Petraitis                05/2016
-+===============+===============+===============+===============+===============+======*/
-struct HasSettingScalar : ECPresentation::ScalarFunction
-    {
-    HasSettingScalar(CustomFunctionsManager const& manager)
-        : ScalarFunction(FUNCTION_NAME_HasSetting, 1, DbValueType::IntegerVal, manager)
-        {}
-    void _ComputeScalar(BeSQLite::DbFunction::Context& ctx, int nArgs, BeSQLite::DbValue* args) override
-        {
-        BeAssert(1 == nArgs);
-        Utf8CP settingId = args[0].GetValueText();
-        ctx.SetResultInt(GetContext().GetUserSettings().HasSetting(settingId) ? 1 : 0);
-        }
-    };
-
-/*=================================================================================**//**
-* @bsiclass                                     Grigas.Petraitis                12/2016
-+===============+===============+===============+===============+===============+======*/
-struct IsRecursivelyRelatedFunctionCache
-    {
-    struct CacheKey
-        {
-        Utf8CP m_fullRelationshipName;
-        Utf8CP m_relationshipDirection;
-        ECInstanceId m_instanceId;
-
-        CacheKey() : m_fullRelationshipName(nullptr), m_relationshipDirection(nullptr) {}
-        CacheKey(BeSQLite::DbValue* args)
-            {
-            m_fullRelationshipName = args[0].GetValueText();
-            m_relationshipDirection = args[1].GetValueText();
-            m_instanceId = args[5].GetValueId<ECInstanceId>();
-            }
-        bool operator==(CacheKey const& other) const
-            {
-            return m_fullRelationshipName == other.m_fullRelationshipName
-                && m_relationshipDirection == other.m_relationshipDirection
-                && m_instanceId == other.m_instanceId;
-            }
-        bool operator<(CacheKey const& other) const
-            {
-            if (m_fullRelationshipName < other.m_fullRelationshipName)
-                return true;
-            if (m_fullRelationshipName > other.m_fullRelationshipName)
-                return false;
-            if (m_relationshipDirection < other.m_relationshipDirection)
-                return true;
-            if (m_relationshipDirection > other.m_relationshipDirection)
-                return false;
-            return (m_instanceId < other.m_instanceId);
-            }
-        };
-    typedef bmap<CacheKey, std::unordered_set<uint64_t>> RelatedKeysCache;
-
-    RelatedKeysCache m_relatedKeys;
-    ECSqlStatementCache m_statements;
-
-    RelatedKeysCache::const_iterator m_lastMatch;
-
-    IsRecursivelyRelatedFunctionCache()
-        : m_statements(10), m_lastMatch(m_relatedKeys.end())
-        {}
-    };
-
-/*=================================================================================**//**
-* Parameters:
-* - Relationship name, e.g. RulesEngineTest:WidgetHasGadgets
-* - Relationship direction: Backward or Forward.
-* - Source ECClass Id
-* - Source ECInstance Id
-* - Target ECClassId
-* - Target ECInstance Id
-* @bsiclass                                     Grigas.Petraitis                12/2016
-+===============+===============+===============+===============+===============+======*/
-struct IsRecursivelyRelatedScalar : CachingScalarFunction<IsRecursivelyRelatedFunctionCache>
-    {
-    IsRecursivelyRelatedScalar(CustomFunctionsManager const& manager)
-        : CachingScalarFunction(FUNCTION_NAME_IsRecursivelyRelated, 6, DbValueType::IntegerVal, manager)
-        {}
-    void RecursivelySelectAndAddRelatedKeys(std::unordered_set<uint64_t>& relatedInstanceKeys, ECSqlStatement& stmt, ECInstanceId const& instanceId) const
-        {
-        stmt.Reset();
-        if (ECSqlStatus::Success != stmt.BindId(1, instanceId))
-            {
-            BeAssert(false);
-            return;
-            }
-
-        bvector<ECInstanceId> tempKeys;
-        while (BeSQLite::DbResult::BE_SQLITE_ROW == stmt.Step())
-            {
-            ECInstanceId id = stmt.GetValueId<ECInstanceId>(0);
-            relatedInstanceKeys.insert(id.GetValue());
-            tempKeys.push_back(id);
-            }
-
-        for (ECInstanceId const& key : tempKeys)
-            RecursivelySelectAndAddRelatedKeys(relatedInstanceKeys, stmt, key);
-        }
-    void _ComputeScalar(BeSQLite::DbFunction::Context& ctx, int nArgs, BeSQLite::DbValue* args) override
-        {
-        if (6 != nArgs)
-            {
-            BeAssert(false);
-            ctx.SetResultError("Invalid number of arguments", BE_SQLITE_ERROR);
-            return;
-            }
-
-        IsRecursivelyRelatedFunctionCache::CacheKey key(args);
-        IsRecursivelyRelatedFunctionCache& cache = GetCache();
-        IsRecursivelyRelatedFunctionCache::RelatedKeysCache::const_iterator iter = cache.m_relatedKeys.end();
-        if (cache.m_lastMatch != iter && cache.m_lastMatch->first == key)
-            iter = cache.m_lastMatch;
-        else
-            iter = cache.m_relatedKeys.find(key);
-
-        if (cache.m_relatedKeys.end() == iter)
-            {
-            Utf8String relationshipSchemaName, relationshipClassName;
-            ECClassCP relationshipClass = nullptr;
-            if (ECObjectsStatus::Success != ECClass::ParseClassName(relationshipSchemaName, relationshipClassName, key.m_fullRelationshipName)
-                || nullptr == (relationshipClass = GetContext().GetSchemaHelper().GetConnection().GetECDb().Schemas().GetClass(relationshipSchemaName, relationshipClassName))
-                || !relationshipClass->IsRelationshipClass())
-                {
-                BeAssert(false);
-                ctx.SetResultError("Invalid relationship name");
-                return;
-                }
-
-            static Utf8CP s_sourceECInstanceIdField = "SourceECInstanceId";
-            static Utf8CP s_targetECInstanceIdField = "TargetECInstanceId";
-            static Utf8CP s_queryFormat = ""
-                "SELECT %s "
-                "  FROM %s"
-                " WHERE %s = ?";
-
-            Utf8String query;
-            if (0 == strcmp("Forward", key.m_relationshipDirection))
-                query.Sprintf(s_queryFormat, s_sourceECInstanceIdField, relationshipClass->GetECSqlName().c_str(), s_targetECInstanceIdField);
-            else if (0 == strcmp("Backward", key.m_relationshipDirection))
-                query.Sprintf(s_queryFormat, s_targetECInstanceIdField, relationshipClass->GetECSqlName().c_str(), s_sourceECInstanceIdField);
-            else
-                {
-                BeAssert(false);
-                ctx.SetResultError("Invalid relationship direction");
-                return;
-                }
-
-            IConnectionCR connection = GetContext().GetSchemaHelper().GetConnection();
-            CachedECSqlStatementPtr stmt = cache.m_statements.GetPreparedStatement(connection.GetECDb().Schemas(), connection.GetDb(), query.c_str());
-            if (stmt.IsNull())
-                {
-                BeAssert(false);
-                ctx.SetResultError("Failed to get related instances.");
-                return;
-                }
-
-            std::unordered_set<uint64_t> relatedInstanceKeys;
-            RecursivelySelectAndAddRelatedKeys(relatedInstanceKeys, *stmt, key.m_instanceId);
-            iter = cache.m_lastMatch = cache.m_relatedKeys.Insert(key, relatedInstanceKeys).first;
-            }
-
-        ctx.SetResultInt((int)(iter->second.end() != iter->second.find(args[3].GetValueId<ECInstanceId>().GetValue())));
-        }
-    };
-
-/*=================================================================================**//**
-* Parameters:
-* - Enumeration ID
-* - Enumeration value
-* @bsiclass                                     Grigas.Petraitis                05/2017
-+===============+===============+===============+===============+===============+======*/
-struct GetECEnumerationValueScalar : ECPresentation::ScalarFunction
-    {
-    GetECEnumerationValueScalar(CustomFunctionsManager const& manager)
-        : ScalarFunction(FUNCTION_NAME_GetECEnumerationValue, 3, DbValueType::TextVal, manager)
-        {}
-    void _ComputeScalar(BeSQLite::DbFunction::Context& ctx, int nArgs, BeSQLite::DbValue* args) override
-        {
-        BeAssert(3 == nArgs);
-        Utf8CP enumSchema = args[0].GetValueText();
-        Utf8CP enumClass = args[1].GetValueText();
-        ECEnumerationCP enumeration = GetContext().GetSchemaHelper().GetConnection().GetECDb().Schemas().GetEnumeration(enumSchema, enumClass);
-        if (nullptr == enumeration)
-            {
-            BeAssert(false);
-            ctx.SetResultError("Invalid enumeration.");
-            return;
-            }
-        ECEnumeratorCP enumerator = nullptr;
-        switch (enumeration->GetType())
-            {
-            case PRIMITIVETYPE_Integer:
-                {
-                BeAssert(args[2].GetValueType() == DbValueType::IntegerVal);
-                int valueId = args[2].GetValueInt();
-                enumerator = enumeration->FindEnumerator(valueId);
-                break;
-                }
-            case PRIMITIVETYPE_String:
-                {
-                BeAssert(args[2].GetValueType() == DbValueType::TextVal);
-                Utf8CP valueId = args[2].GetValueText();
-                enumerator = enumeration->FindEnumerator(valueId);
-                break;
-                }
-            }
-        if (nullptr == enumerator)
-            {
-            BeAssert(false);
-            ctx.SetResultError("Invalid enumerator value.");
-            return;
-            }
-        ctx.SetResultText(enumerator->GetDisplayLabel().c_str(), -1, Context::CopyData::No);
-        }
-    };
-
-/*=================================================================================**//**
-* Parameters:
-* - ECClassId
-* - ECInstanceId
-* Returns: A serialized JSON array of ECInstanceKey objects.
-* @bsiclass                                     Grigas.Petraitis                06/2017
-+===============+===============+===============+===============+===============+======*/
-struct ECInstanceKeysArrayScalar : ECPresentation::ScalarFunction
-{
-protected:
-    void _ComputeScalar(Context& ctx, int nArgs, DbValue* args) override
-        {
-        BeAssert(nArgs % 2 == 0);
-        rapidjson::Document json;
-        json.SetArray();
-        for (int i = 0; i < nArgs; i += 2)
-            {
-            ECClassId classId = args[i].GetValueId<ECClassId>();
-            ECInstanceId instanceId = args[i + 1].GetValueId<ECInstanceId>();
-            rapidjson::Value keyJson;
-            keyJson.SetObject();
-            keyJson.AddMember("ECClassId", classId.GetValue(), json.GetAllocator());
-            keyJson.AddMember("ECInstanceId", instanceId.GetValue(), json.GetAllocator());
-            json.PushBack(keyJson, json.GetAllocator());
-            }
-        rapidjson::StringBuffer buf;
-        rapidjson::Writer<rapidjson::StringBuffer> writer(buf);
-        json.Accept(writer);
-        ctx.SetResultText(buf.GetString(), (int)buf.GetLength(), DbFunction::Context::CopyData::Yes);
-        }
-public:
-    ECInstanceKeysArrayScalar(CustomFunctionsManager const& manager)
-        : ScalarFunction(FUNCTION_NAME_ECInstanceKeysArray, -1, DbValueType::TextVal, manager)
-        {}
-};
-
-/*=================================================================================**//**
-* Parameters:
-* - A serialized JSON array
-* Returns: An aggregated serialized JSON array.
-* @bsiclass                                     Grigas.Petraitis                06/2017
-+===============+===============+===============+===============+===============+======*/
-struct JsonArrayAggregate : ECPresentation::AggregateFunction
-{
-private:
-    Utf8StringR GetAggregatedJsonString(Context& ctx)
-        {
-        Utf8String** strPP = (Utf8String**)ctx.GetAggregateContext(sizeof(Utf8String*));
-        BeAssert(nullptr != strPP);
-
-        Utf8String*& strP = *strPP;
-        if (nullptr == strP)
-            strP = new Utf8String();
-        return *strP;
-        }
-protected:
-    void _StepAggregate(Context& ctx, int nArgs, DbValue* args) override
-        {
-        BeAssert(1 == nArgs);
-        if (args[0].IsNull() || 0 == *args[0].GetValueText())
-            return;
-
-        Utf8StringR aggregate = GetAggregatedJsonString(ctx);
-        if (aggregate.empty())
-            {
-            aggregate = args[0].GetValueText();
-            }
-        else
-            {
-            aggregate.erase(aggregate.size() - 1, 1);
-            aggregate.append(",");
-            aggregate.append(args[0].GetValueText() + 1);
-            }
-        }
-    void _FinishAggregate(Context& ctx) override
-        {
-        Utf8StringCR str = GetAggregatedJsonString(ctx);
-        ctx.SetResultText(str.c_str(), (int)str.size(), DbFunction::Context::CopyData::Yes);
-        delete &str;
-        }
-public:
-    JsonArrayAggregate(CustomFunctionsManager const& manager)
-        : AggregateFunction(FUNCTION_NAME_AggregateJsonArray, 1, DbValueType::TextVal, manager)
-        {}
-};
-
-/*---------------------------------------------------------------------------------**//**
-* @bsimethod                                    Grigas.Petraitis                04/2016
-+---------------+---------------+---------------+---------------+---------------+------*/
-CustomFunctionsContext::CustomFunctionsContext(ECSchemaHelper const& schemaHelper, IConnectionManagerCR connections, IConnectionCR connection,
-    PresentationRuleSetCR ruleset, IUserSettings const& userSettings, IUsedUserSettingsListener* usedSettingsListener,
-    ECExpressionsCache& ecexpressionsCache, JsonNavNodesFactory const& nodesFactory, IUsedClassesListener* usedClassesListener,
-    JsonNavNodeCP parentNode, rapidjson::Value const* queryExtendedData, IECPropertyFormatter const* formatter)
-    : m_schemaHelper(schemaHelper), m_connections(connections), m_connection(connection), m_ruleset(ruleset), m_userSettings(userSettings),
-    m_usedSettingsListener(usedSettingsListener), m_ecexpressionsCache(ecexpressionsCache),
-    m_parentNode(parentNode), m_nodesFactory(nodesFactory), m_usedClassesListener(usedClassesListener),
-    m_extendedData(queryExtendedData), m_localizationProvider(nullptr), m_propertyFormatter(formatter)
-    {
-    CustomFunctionsManager::GetManager().PushContext(*this);
-    }
-
-/*---------------------------------------------------------------------------------**//**
-* @bsimethod                                    Grigas.Petraitis                04/2016
-+---------------+---------------+---------------+---------------+---------------+------*/
-CustomFunctionsContext::~CustomFunctionsContext()
-    {
-    for (ICustomFunctionsContextListener* listener : m_listeners)
-        listener->_OnContextDisposed(*this);
-
-    BeAssert(m_caches.empty());
-
-    CustomFunctionsContext* ctx = CustomFunctionsManager::GetManager().PopContext();
-    UNUSED_VARIABLE(ctx);
-    BeAssert(this == ctx);
-    }
-
-/*---------------------------------------------------------------------------------**//**
-* @bsimethod                                    Grigas.Petraitis                04/2016
-+---------------+---------------+---------------+---------------+---------------+------*/
-void* CustomFunctionsContext::GetCache(Utf8CP id) const
-    {
-    for (size_t i = 0; i < m_caches.size(); ++i)
-        {
-        FunctionCache const& cache = m_caches[i];
-        if (cache.m_name == id)
-            return cache.m_ptr;
-        }
-    return nullptr;
-    }
-/*---------------------------------------------------------------------------------**//**
-* @bsimethod                                    Grigas.Petraitis                04/2016
-+---------------+---------------+---------------+---------------+---------------+------*/
-void CustomFunctionsContext::InsertCache(Utf8CP id, void* cache)
-    {
-    BeAssert(nullptr == GetCache(id));
-    m_caches.push_back(FunctionCache(id, cache));
-    }
-/*---------------------------------------------------------------------------------**//**
-* @bsimethod                                    Grigas.Petraitis                04/2016
-+---------------+---------------+---------------+---------------+---------------+------*/
-void CustomFunctionsContext::RemoveCache(Utf8CP id)
-    {
-    for (size_t i = 0; i < m_caches.size(); ++i)
-        {
-        FunctionCache const& cache = m_caches[i];
-        if (cache.m_name == id)
-            {
-            m_caches.erase(m_caches.begin() + i);
-            return;
-            }
-        }
-    }
-
-/*---------------------------------------------------------------------------------**//**
-* @bsimethod                                    Grigas.Petraitis                04/2017
-+---------------+---------------+---------------+---------------+---------------+------*/
-void CustomFunctionsContext::_OnSettingChanged(Utf8CP rulesetId, Utf8CP settingId) const
-    {
-    if (nullptr != rulesetId && !m_ruleset.GetRuleSetId().Equals(rulesetId))
-        return;
-
-    for (ICustomFunctionsContextListener* listener : m_listeners)
-        listener->_OnUserSettingChanged(settingId);
-    }
-
-/*---------------------------------------------------------------------------------**//**
-* @bsimethod                                    Grigas.Petraitis                04/2016
-+---------------+---------------+---------------+---------------+---------------+------*/
-CustomFunctionsManager& CustomFunctionsManager::GetManager()
-    {
-    static CustomFunctionsManager* s_manager = nullptr;
-    if (nullptr == s_manager)
-        s_manager = new CustomFunctionsManager();
-    return *s_manager;
-    }
-
-/*---------------------------------------------------------------------------------**//**
-* @bsimethod                                    Grigas.Petraitis                04/2017
-+---------------+---------------+---------------+---------------+---------------+------*/
-void CustomFunctionsManager::_OnSettingChanged(Utf8CP rulesetId, Utf8CP settingId) const
-    {
-    for (CustomFunctionsContext* ctx : m_contexts)
-        ctx->_OnSettingChanged(rulesetId, settingId);
-    }
-
-/*---------------------------------------------------------------------------------**//**
-* @bsimethod                                    Grigas.Petraitis                04/2016
-+---------------+---------------+---------------+---------------+---------------+------*/
-CustomFunctionsContext& CustomFunctionsManager::GetCurrentContext() const
-    {
-    BeAssert(!m_contexts.empty());
-    return *m_contexts.back();
-    }
-
-/*---------------------------------------------------------------------------------**//**
-* @bsimethod                                    Grigas.Petraitis                04/2016
-+---------------+---------------+---------------+---------------+---------------+------*/
-void CustomFunctionsManager::PushContext(CustomFunctionsContext& context)
-    {
-    m_contexts.push_back(&context);
-    }
-
-/*---------------------------------------------------------------------------------**//**
-* @bsimethod                                    Grigas.Petraitis                04/2016
-+---------------+---------------+---------------+---------------+---------------+------*/
-CustomFunctionsContext* CustomFunctionsManager::PopContext()
-    {
-    CustomFunctionsContext* context = m_contexts.back();
-    if (nullptr != context)
-        m_contexts.pop_back();
-    return context;
-    }
-
-/*---------------------------------------------------------------------------------**//**
-* @bsimethod                                    Grigas.Petraitis                04/2015
-+---------------+---------------+---------------+---------------+---------------+------*/
-CustomFunctionsInjector::CustomFunctionsInjector(IConnectionManagerCR connections) : m_connections(connections)
-    {
-    m_connections.AddListener(*this);
-    CreateFunctions();
-    }
-
-/*---------------------------------------------------------------------------------**//**
-* @bsimethod                                    Grigas.Petraitis                04/2015
-+---------------+---------------+---------------+---------------+---------------+------*/
-CustomFunctionsInjector::CustomFunctionsInjector(IConnectionManagerCR connections, IConnectionCR connection)
-    : m_connections(connections)
-    {
-    m_connections.AddListener(*this);
-    CreateFunctions();
-    OnConnection(connection);
-    }
-
-/*---------------------------------------------------------------------------------**//**
-* @bsimethod                                    Grigas.Petraitis                04/2015
-+---------------+---------------+---------------+---------------+---------------+------*/
-CustomFunctionsInjector::~CustomFunctionsInjector()
-    {
-    for (Utf8StringCR connectionId : m_handledConnectionIds)
-        {
-        IConnectionPtr connection = m_connections.GetConnection(connectionId.c_str());
-        if (connection.IsValid())
-            Unregister(*connection);
-        }
-    DestroyFunctions();
-    m_connections.DropListener(*this);
-    }
-
-/*---------------------------------------------------------------------------------**//**
-* @bsimethod                                    Grigas.Petraitis                04/2015
-+---------------+---------------+---------------+---------------+---------------+------*/
-void CustomFunctionsInjector::CreateFunctions()
-    {
-    m_scalarFunctions.push_back(new GetECInstanceDisplayLabelScalar(CustomFunctionsManager::GetManager()));
-    m_scalarFunctions.push_back(new GetECClassDisplayLabelScalar(CustomFunctionsManager::GetManager()));
-    m_scalarFunctions.push_back(new GetECPropertyDisplayLabelScalar(CustomFunctionsManager::GetManager()));
-    m_scalarFunctions.push_back(new GetSortingValueScalar(CustomFunctionsManager::GetManager()));
-    m_scalarFunctions.push_back(new GetRangeIndexScalar(CustomFunctionsManager::GetManager()));
-    m_scalarFunctions.push_back(new GetRangeImageIdScalar(CustomFunctionsManager::GetManager()));
-    m_scalarFunctions.push_back(new IsOfClassScalar(CustomFunctionsManager::GetManager()));
-    m_scalarFunctions.push_back(new GetECClassIdScalar(CustomFunctionsManager::GetManager()));
-    m_scalarFunctions.push_back(new GetSettingValueScalar(CustomFunctionsManager::GetManager()));
-    m_scalarFunctions.push_back(new GetSettingIntValueScalar(CustomFunctionsManager::GetManager()));
-    m_scalarFunctions.push_back(new GetSettingBoolValueScalar(CustomFunctionsManager::GetManager()));
-    m_scalarFunctions.push_back(new InSettingIntValuesScalar(CustomFunctionsManager::GetManager()));
-    m_scalarFunctions.push_back(new HasSettingScalar(CustomFunctionsManager::GetManager()));
-    m_scalarFunctions.push_back(new EvaluateECExpressionScalar(CustomFunctionsManager::GetManager()));
-    m_scalarFunctions.push_back(new IsRecursivelyRelatedScalar(CustomFunctionsManager::GetManager()));
-    m_scalarFunctions.push_back(new GetECEnumerationValueScalar(CustomFunctionsManager::GetManager()));
-    m_scalarFunctions.push_back(new GetInstanceKeyScalar(CustomFunctionsManager::GetManager()));
-    m_scalarFunctions.push_back(new ECInstanceKeysArrayScalar(CustomFunctionsManager::GetManager()));
-    m_scalarFunctions.push_back(new GetPointAsJsonStringScalar(CustomFunctionsManager::GetManager()));
-    m_scalarFunctions.push_back(new ArePointsEqualByValueScalar(CustomFunctionsManager::GetManager()));
-    m_scalarFunctions.push_back(new AreDoublesEqualByValueScalar(CustomFunctionsManager::GetManager()));
-    m_scalarFunctions.push_back(new GetPropertyDisplayValueScalar(CustomFunctionsManager::GetManager()));
-    m_scalarFunctions.push_back(new GetNavigationPropertyLabelScalar(CustomFunctionsManager::GetManager()));
-
-    m_aggregateFunctions.push_back(new GetGroupedInstanceKeysAggregate(CustomFunctionsManager::GetManager()));
-    m_aggregateFunctions.push_back(new GetMergedValueAggregate(CustomFunctionsManager::GetManager()));
-    m_aggregateFunctions.push_back(new JsonArrayAggregate(CustomFunctionsManager::GetManager()));
-    }
-
-/*---------------------------------------------------------------------------------**//**
-* @bsimethod                                    Grigas.Petraitis                04/2015
-+---------------+---------------+---------------+---------------+---------------+------*/
-void CustomFunctionsInjector::DestroyFunctions()
-    {
-    for (ScalarFunction* func : m_scalarFunctions)
-        delete func;
-
-    for (AggregateFunction* func : m_aggregateFunctions)
-        delete func;
-    }
-
-/*---------------------------------------------------------------------------------**//**
-* @bsimethod                                    Grigas.Petraitis                04/2015
-+---------------+---------------+---------------+---------------+---------------+------*/
-void CustomFunctionsInjector::Register(IConnectionCR connection)
-    {
-    for (ScalarFunction* func : m_scalarFunctions)
-        {
-        DbResult result = (DbResult)connection.GetDb().AddFunction(*func);
-        if (DbResult::BE_SQLITE_OK != result)
-            {
-            BeAssert(false);
-            NativeLogging::LoggingManager::GetLogger(LOGGER_NAMESPACE_ECPRESENTATION_RULESENGINE)->errorv("Failed to add custom function '%s'. Result = %d", func->GetName(), (int)result);
-            }
-        }
-
-    for (AggregateFunction* func : m_aggregateFunctions)
-        {
-        DbResult result = (DbResult)connection.GetDb().AddFunction(*func);
-        if (DbResult::BE_SQLITE_OK != result)
-            {
-            BeAssert(false);
-            NativeLogging::LoggingManager::GetLogger(LOGGER_NAMESPACE_ECPRESENTATION_RULESENGINE)->errorv("Failed to add custom function '%s'. Result = %d", func->GetName(), (int)result);
-            }
-        }
-    }
-
-/*---------------------------------------------------------------------------------**//**
-* @bsimethod                                    Grigas.Petraitis                04/2015
-+---------------+---------------+---------------+---------------+---------------+------*/
-void CustomFunctionsInjector::Unregister(IConnectionCR connection)
-    {
-    if (!connection.IsOpen())
-        return;
-
-    for (ScalarFunction* func : m_scalarFunctions)
-        {
-        DbResult result = (DbResult)connection.GetDb().RemoveFunction(*func);
-        if (DbResult::BE_SQLITE_OK != result)
-            {
-            BeAssert(false);
-            NativeLogging::LoggingManager::GetLogger(LOGGER_NAMESPACE_ECPRESENTATION_RULESENGINE)->errorv("Failed to remove custom function '%s'. Result = %d", func->GetName(), (int)result);
-            }
-        }
-    for (AggregateFunction* func : m_aggregateFunctions)
-        {
-        DbResult result = (DbResult)connection.GetDb().RemoveFunction(*func);
-        if (DbResult::BE_SQLITE_OK != result)
-            {
-            BeAssert(false);
-            NativeLogging::LoggingManager::GetLogger(LOGGER_NAMESPACE_ECPRESENTATION_RULESENGINE)->errorv("Failed to remove custom function '%s'. Result = %d", func->GetName(), (int)result);
-            }
-        }
-    }
-
-/*---------------------------------------------------------------------------------**//**
-* @bsimethod                                    Grigas.Petraitis                04/2015
-+---------------+---------------+---------------+---------------+---------------+------*/
-void CustomFunctionsInjector::OnConnection(IConnectionCR connection)
-    {
-    if (Handles(connection))
-        return;
-
-    m_handledConnectionIds.insert(connection.GetId());
-    Register(connection);
-    }
-
-/*---------------------------------------------------------------------------------**//**
-* @bsimethod                                    Grigas.Petraitis                04/2015
-+---------------+---------------+---------------+---------------+---------------+------*/
-void CustomFunctionsInjector::_OnConnectionEvent(ConnectionEvent const& evt)
-    {
-    if (ConnectionEventType::Closed == evt.GetEventType())
-        {
-        Unregister(evt.GetConnection());
-        m_handledConnectionIds.erase(evt.GetConnection().GetId());
-        }
-    }
+/*--------------------------------------------------------------------------------------+
+|
+|     $Source: Source/RulesDriven/RulesEngine/CustomFunctions.cpp $
+|
+|  $Copyright: (c) 2018 Bentley Systems, Incorporated. All rights reserved. $
+|
++--------------------------------------------------------------------------------------*/
+#include <ECPresentationPch.h>
+#include <ECPresentation/RulesDriven/PresentationManager.h>
+#include <ECDb/ECDbExpressionSymbolContext.h>
+#include "CustomFunctions.h"
+#include "RulesPreprocessor.h"
+#include "JsonNavNode.h"
+#include "ECExpressionContextsProvider.h"
+#include "LocalizationHelper.h"
+#include "QueryContracts.h"
+#include "NavigationQuery.h"
+#include "QueryBuilder.h"
+#include "LoggingHelper.h"
+#include "NavNodeProviders.h"
+#include <sstream>
+#include <unordered_set>
+
+/*---------------------------------------------------------------------------------**//**
+* @bsimethod                                    Grigas.Petraitis                08/2015
++---------------+---------------+---------------+---------------+---------------+------*/
+static void ApplyLocalization(Utf8StringR str, CustomFunctionsContext const& context)
+    {
+    if (nullptr == context.GetLocalizationProvider())
+        {
+        static bool s_didOutputWarning = false;
+        if (!s_didOutputWarning)
+            {
+            LoggingHelper::LogMessage(Log::Localization, "Localization is not available as the localization provider is not set", NativeLogging::LOG_ERROR);
+            s_didOutputWarning = true;
+            }
+        return;
+        }
+
+    LocalizationHelper helper(*context.GetLocalizationProvider(), &context.GetRuleset());
+    if (!helper.LocalizeString(str))
+        LoggingHelper::LogMessage(Log::Localization, Utf8PrintfString("Localization provider failed to localize string: '%s'", str.c_str()).c_str(), NativeLogging::LOG_ERROR);
+    }
+
+/*=================================================================================**//**
+* @bsiclass                                     Grigas.Petraitis                04/2015
++===============+===============+===============+===============+===============+======*/
+struct ECPresentation::ScalarFunction : BeSQLite::ScalarFunction
+{
+private:
+    CustomFunctionsManager const& m_manager;
+protected:
+    ScalarFunction(Utf8CP name, int argsCount, DbValueType returnType, CustomFunctionsManager const& manager)
+        : BeSQLite::ScalarFunction(name, argsCount, returnType), m_manager(manager)
+        {}
+    CustomFunctionsContext& GetContext() const {return m_manager.GetCurrentContext();}
+};
+
+/*=================================================================================**//**
+* @bsiclass                                     Grigas.Petraitis                04/2015
++===============+===============+===============+===============+===============+======*/
+template<typename CacheType>
+struct CachingScalarFunction : ECPresentation::ScalarFunction, ICustomFunctionsContextListener
+    {
+    CachingScalarFunction(Utf8CP name, int argsCount, DbValueType returnType, CustomFunctionsManager const& manager)
+        : ECPresentation::ScalarFunction(name, argsCount, returnType, manager)
+        {}
+    CacheType& GetCache()
+        {
+        void* cacheP = GetContext().GetCache(GetName());
+        if (nullptr == cacheP)
+            {
+            cacheP = new CacheType();
+            GetContext().InsertCache(GetName(), cacheP);
+            GetContext().AddListener(*this);
+            }
+        return *static_cast<CacheType*>(cacheP);
+        }
+    void _OnContextDisposed(CustomFunctionsContext& context) override
+        {
+        void* cacheP = context.GetCache(GetName());
+        if (nullptr != cacheP)
+            {
+            delete static_cast<CacheType*>(cacheP);
+            context.RemoveCache(GetName());
+            }
+        }
+    };
+
+/*=================================================================================**//**
+* @bsiclass                                     Grigas.Petraitis                01/2016
++===============+===============+===============+===============+===============+======*/
+struct ECPresentation::AggregateFunction : BeSQLite::AggregateFunction
+{
+private:
+    CustomFunctionsManager const& m_manager;
+protected:
+    AggregateFunction(Utf8CP name, int argsCount, DbValueType returnType, CustomFunctionsManager const& manager)
+        : BeSQLite::AggregateFunction(name, argsCount, returnType), m_manager(manager)
+        {}
+    CustomFunctionsContext& GetContext() const {return m_manager.GetCurrentContext();}
+};
+
+/*---------------------------------------------------------------------------------**//**
+* @bsimethod                                    Aidas.Vaiksnoras                01/2018
++---------------+---------------+---------------+---------------+---------------+------*/
+static void ProcessLabelOverrides(Utf8StringR label, CustomFunctionsContext const& context, ECClassId const& classId, ECInstanceId const& instanceId, Utf8CP relatedInstanceInfo)
+    {
+    JsonNavNodePtr thisNode = context.GetNodesFactory().CreateECInstanceNode(context.GetConnection(), classId, instanceId, "");
+    NavNodesHelper::AddRelatedInstanceInfo(*thisNode, relatedInstanceInfo);
+
+    // look for label override
+    ECDbExpressionSymbolContext ecdbSymbols(context.GetSchemaHelper().GetConnection().GetECDb());
+    RulesPreprocessor::CustomizationRuleParameters params(context.GetConnections(), context.GetConnection(), *thisNode, context.GetParentNode(),
+        context.GetRuleset(), context.GetUserSettings(), context.GetUsedUserSettingsListener(), context.GetECExpressionsCache());
+    LabelOverrideCP labelOverride = RulesPreprocessor::GetLabelOverride(params);
+    if (nullptr != labelOverride && !labelOverride->GetLabel().empty())
+        {
+        // evaluate the ECExpression to get the label
+        ECExpressionContextsProvider::CustomizationRulesContextParameters params(*thisNode, context.GetParentNode(),
+            context.GetConnection(), context.GetUserSettings(), context.GetUsedUserSettingsListener());
+        ExpressionContextPtr expressionContext = ECExpressionContextsProvider::GetCustomizationRulesContext(params);
+        ECValue value;
+        if (ECExpressionsHelper(context.GetECExpressionsCache()).EvaluateECExpression(value, labelOverride->GetLabel(), *expressionContext) && value.IsPrimitive() && value.ConvertPrimitiveToString(label))
+            {
+            if (nullptr != context.GetUsedClassesListener())
+                {
+                UsedClassesHelper::NotifyListenerWithUsedClasses(*context.GetUsedClassesListener(),
+                    context.GetSchemaHelper(), context.GetECExpressionsCache(), labelOverride->GetLabel());
+                }
+            }
+        }
+    }
+
+/*=================================================================================**//**
+* Parameters:
+* - ECClassId
+* - ECInstanceId
+* - Display label property value of this instance
+* - Related instances' info JSON (serialized to string). Format: [{"Alias":"related_1","ECClassId":1,"ECInstanceId":1},{"Alias":"related_2","ECClassId":2,"ECInstanceId":2},...]
+* @bsiclass                                     Grigas.Petraitis                04/2015
++===============+===============+===============+===============+===============+======*/
+struct GetECInstanceDisplayLabelScalar : CachingScalarFunction<bmap<ECInstanceKey, Utf8String>>
+    {
+    GetECInstanceDisplayLabelScalar(CustomFunctionsManager const& manager)
+        : CachingScalarFunction(FUNCTION_NAME_GetECInstanceDisplayLabel, 4, DbValueType::TextVal, manager)
+        {}
+    void _ComputeScalar(BeSQLite::DbFunction::Context& ctx, int nArgs, BeSQLite::DbValue* args) override
+        {
+        BeAssert(4 == nArgs);
+        ECInstanceId instanceId (args[1].GetValueUInt64());
+        ECClassId classId = args[0].GetValueId<ECClassId>();
+        ECInstanceKey key(classId, instanceId);
+
+        auto iter = GetCache().find(key);
+        if (GetCache().end() == iter)
+            {
+            Utf8String label;
+
+            if (key.IsValid())
+                {
+                ProcessLabelOverrides(label, GetContext(), classId, instanceId, args[3].GetValueText());
+                if (label.empty())
+                    {
+                    ECClassCP ecClass = GetContext().GetSchemaHelper().GetConnection().GetECDb().Schemas().GetClass(classId);
+                    BeAssert(nullptr != ecClass);
+
+                    // if the override didn't apply, look for instance label property
+                    if (nullptr != ecClass->GetInstanceLabelProperty())
+                        label = args[2].GetValueText();
+
+                    // if all failed, use ECClass display label
+                    if (label.empty())
+                        label = Utf8String(ecClass->GetDisplayLabel());
+                    }
+                }
+
+            if (label.empty())
+                label = RULESENGINE_LOCALIZEDSTRING_NotSpecified;
+
+            ApplyLocalization(label, GetContext());
+            iter = GetCache().Insert(key, label).first;
+            }
+        ctx.SetResultText(iter->second.c_str(), (int)iter->second.size(), BeSQLite::DbFunction::Context::CopyData::No);
+        }
+    };
+
+/*---------------------------------------------------------------------------------**//**
+* @bsimethod                                    Aidas.Vaiksnoras                01/2018
++---------------+---------------+---------------+---------------+---------------+------*/
+static bool ApplyProperties(Utf8StringR label, bvector<ECPropertyCP> properties, IECInstanceCR instance)
+    {
+    ECValue value;
+    for (ECPropertyCP ecProperty : properties)
+        {           
+        if (ECObjectsStatus::Success == instance.GetValue(value, ecProperty->GetName().c_str()))
+            {
+            value.ConvertPrimitiveToString(label);
+            if (!label.empty())
+                return true;                            
+            }
+        }
+    return false;
+    }
+
+/*---------------------------------------------------------------------------------**//**
+* @bsimethod                                    Aidas.Vaiksnoras                01/2018
++---------------+---------------+---------------+---------------+---------------+------*/
+static void ProcessIntanceLabelOverrides(Utf8StringR label, ECClassCR ecClass, bmap<ECClassCP, bvector<ECPropertyCP>> const& labelOverrides, IECInstanceCR instance)
+    {
+    auto iter = labelOverrides.find(&ecClass);
+    if (iter != labelOverrides.end())
+        {
+        if (ApplyProperties(label, iter->second, instance))
+            return;
+        }
+    for (ECClassCP baseClass : ecClass.GetBaseClasses())
+        {
+        iter = labelOverrides.find(baseClass);
+        if (iter != labelOverrides.end())
+            {
+            if (ApplyProperties(label, iter->second, instance))
+                return;
+            }
+        }
+    }
+
+/*=================================================================================**//**
+* Parameters:
+* - ECClassId
+* - ECInstanceId
+* @bsiclass                                     Aidas.Vaiksnoras                01/2018
++===============+===============+===============+===============+===============+======*/
+struct GetNavigationPropertyLabelScalar : CachingScalarFunction<bmap<ECInstanceKey, Utf8String>>
+    {
+    GetNavigationPropertyLabelScalar(CustomFunctionsManager const& manager)
+        : CachingScalarFunction(FUNCTION_NAME_GetNavigationPropertyLabel, 2, DbValueType::TextVal, manager)
+        {}
+    void _ComputeScalar(BeSQLite::DbFunction::Context& ctx, int nArgs, BeSQLite::DbValue* args) override
+        {
+        BeAssert(2 == nArgs);
+        ECInstanceId instanceId (args[1].GetValueUInt64());
+        ECClassId classId = args[0].GetValueId<ECClassId>();
+        ECInstanceKey key(classId, instanceId);
+  
+        auto iter = GetCache().find(key);
+        if (GetCache().end() == iter)
+            {
+            Utf8String label;
+            if (key.IsValid())
+                {
+                ECClassCP ecClass = GetContext().GetSchemaHelper().GetDb().Schemas().GetClass(classId);
+                if (nullptr == ecClass)
+                    {
+                    BeAssert(false && "Invalid class");
+                    ctx.SetResultError("Invalid ECClassId", BE_SQLITE_ERROR);
+                    return;
+                    }  
+
+                bmap<ECClassCP, bvector<ECPropertyCP>> instanceLabelOverrides = QueryBuilderHelpers::GetMappedLabelOverridingProperties(GetContext().GetSchemaHelper(), GetContext().GetRuleset().GetInstanceLabelOverrides());
+                if (!instanceLabelOverrides.empty())
+                    {
+                    IECInstancePtr instance = ECInstancesHelper::LoadInstance(GetContext().GetSchemaHelper().GetDb(), key);
+                    ProcessIntanceLabelOverrides(label, *ecClass, instanceLabelOverrides, *instance);
+                    }
+
+                if (label.empty() && !GetContext().GetRuleset().GetLabelOverrides().empty())
+                    ProcessLabelOverrides(label, GetContext(), classId, instanceId, "");
+
+                if (label.empty())
+                    label = Utf8String(ecClass->GetDisplayLabel());
+                }
+            if (label.empty())
+                label = RULESENGINE_LOCALIZEDSTRING_NotSpecified;
+            ApplyLocalization(label, GetContext());
+            iter = GetCache().Insert(key, label).first;
+            }
+
+        ctx.SetResultText(iter->second.c_str(), (int)iter->second.size(), BeSQLite::DbFunction::Context::CopyData::No);
+        }
+    };
+
+/*=================================================================================**//**
+* Parameters:
+* - ECClassId
+* - Number of grouped instances
+* @bsiclass                                     Grigas.Petraitis                04/2015
++===============+===============+===============+===============+===============+======*/
+struct GetECClassDisplayLabelScalar : CachingScalarFunction<bmap<ECClassId, Utf8String>>
+    {
+    GetECClassDisplayLabelScalar(CustomFunctionsManager const& manager)
+        : CachingScalarFunction(FUNCTION_NAME_GetECClassDisplayLabel, 2, DbValueType::TextVal, manager)
+        {}
+    void _ComputeScalar(BeSQLite::DbFunction::Context& ctx, int nArgs, BeSQLite::DbValue* args) override
+        {
+        BeAssert(2 == nArgs);
+        ECClassId classId = args[0].GetValueId<ECClassId>();
+
+        auto iter = GetCache().find(classId);
+        if (GetCache().end() == iter)
+            {
+            ECClassCP ecClass = GetContext().GetSchemaHelper().GetConnection().GetECDb().Schemas().GetClass(classId);
+            BeAssert(nullptr != ecClass);
+
+            Utf8String label;
+
+            // first, look for label override
+            JsonNavNodePtr thisNode;
+            GroupedInstanceKeysList groupedInstanceKeys;
+            groupedInstanceKeys.resize(args[1].GetValueInt64()); // note: this creates a list of invalid ECInstanceKeys. but it's okay as we only need it for count
+            if (ecClass->IsRelationshipClass())
+                thisNode = GetContext().GetNodesFactory().CreateECRelationshipGroupingNode(GetContext().GetConnection().GetId(), *ecClass->GetRelationshipClassCP(), "", groupedInstanceKeys);
+            else
+                thisNode = GetContext().GetNodesFactory().CreateECClassGroupingNode(GetContext().GetConnection().GetId(), *ecClass, "", groupedInstanceKeys);
+
+            RulesPreprocessor::CustomizationRuleParameters params(GetContext().GetConnections(), GetContext().GetConnection(), *thisNode, GetContext().GetParentNode(),
+                GetContext().GetRuleset(), GetContext().GetUserSettings(), GetContext().GetUsedUserSettingsListener(), GetContext().GetECExpressionsCache());
+            LabelOverrideCP labelOverride = RulesPreprocessor::GetLabelOverride(params);
+            if (nullptr != labelOverride && !labelOverride->GetLabel().empty())
+                {
+                ECExpressionContextsProvider::CustomizationRulesContextParameters params(*thisNode, GetContext().GetParentNode(),
+                    GetContext().GetConnection(), GetContext().GetUserSettings(), GetContext().GetUsedUserSettingsListener());
+                ExpressionContextPtr expressionContext = ECExpressionContextsProvider::GetCustomizationRulesContext(params);
+                ECValue value;
+                if (ECExpressionsHelper(GetContext().GetECExpressionsCache()).EvaluateECExpression(value, labelOverride->GetLabel(), *expressionContext) && value.IsPrimitive() && value.ConvertPrimitiveToString(label))
+                    {
+                    if (nullptr != GetContext().GetUsedClassesListener())
+                        {
+                        UsedClassesHelper::NotifyListenerWithUsedClasses(*GetContext().GetUsedClassesListener(),
+                            GetContext().GetSchemaHelper(), GetContext().GetECExpressionsCache(), labelOverride->GetLabel());
+                        }
+                    }
+                }
+            if (label.empty())
+                {
+                // otherwise, use the display label
+                label.assign(ecClass->GetDisplayLabel());
+                }
+
+            if (label.empty())
+                label = RULESENGINE_LOCALIZEDSTRING_NotSpecified;
+
+            ApplyLocalization(label, GetContext());
+            iter = GetCache().Insert(classId, label).first;
+            }
+        ctx.SetResultText(iter->second.c_str(), (int)iter->second.size(), BeSQLite::DbFunction::Context::CopyData::No);
+        }
+    };
+
+/*=================================================================================**//**
+* @bsiclass                                     Tautvydas.Zinys                 10/2016
++===============+===============+===============+===============+===============+======*/
+struct ECExpressionScalarCacheKey
+    {
+    ECClassId m_classId;
+    ECInstanceId m_instanceId;
+    Utf8String m_expression;
+    bool operator<(ECExpressionScalarCacheKey const& other) const
+        {
+        return m_classId < other.m_classId
+            || m_classId == other.m_classId && m_instanceId < other.m_instanceId
+            || m_classId == other.m_classId && m_instanceId == other.m_instanceId && m_expression.CompareTo(other.m_expression) < 0;
+        }
+    };
+
+/*=================================================================================**//**
+* Parameters:
+* - ECClassId
+* - ECInstanceId
+* - Expression
+* @bsiclass                                     Tautvydas.Zinys                10/2016
++===============+===============+===============+===============+===============+======*/
+struct EvaluateECExpressionScalar : CachingScalarFunction<bmap<ECExpressionScalarCacheKey, Utf8String>>
+    {
+    EvaluateECExpressionScalar(CustomFunctionsManager const& manager)
+        : CachingScalarFunction(FUNCTION_NAME_EvaluateECExpression, 3, DbValueType::TextVal, manager)
+        {}
+    void _ComputeScalar(BeSQLite::DbFunction::Context& ctx, int nArgs, BeSQLite::DbValue* args) override
+        {
+        ECClassId classId = args[0].GetValueId<ECClassId>();
+        ECInstanceId instanceId = args[1].GetValueId<ECInstanceId>();
+        Utf8CP expression = args[2].GetValueText();
+        ECExpressionScalarCacheKey key = {classId, instanceId, expression};
+
+        auto iter = GetCache().find(key);
+        if (GetCache().end() == iter)
+            {
+            JsonNavNodePtr thisNode = GetContext().GetNodesFactory().CreateECInstanceNode(GetContext().GetConnection(), classId, instanceId, "");
+            ECExpressionContextsProvider::CalculatedPropertyContextParameters params(*thisNode, GetContext().GetConnection(), 
+                GetContext().GetUserSettings(), GetContext().GetUsedUserSettingsListener());
+            ExpressionContextPtr expressionContext = ECExpressionContextsProvider::GetCalculatedPropertyContext(params);
+
+            ECValue value;
+            Utf8String expressionResult;
+            ECExpressionsCache noCache;
+            if (ECExpressionsHelper(noCache).EvaluateECExpression(value, expression, *expressionContext) && value.IsPrimitive() && value.ConvertPrimitiveToString(expressionResult))
+                {
+                if (nullptr != GetContext().GetUsedClassesListener())
+                    {
+                    UsedClassesHelper::NotifyListenerWithUsedClasses(*GetContext().GetUsedClassesListener(),
+                        GetContext().GetSchemaHelper(), GetContext().GetECExpressionsCache(), expression);
+                    }
+                }
+
+            ApplyLocalization(expressionResult, GetContext());
+            iter = GetCache().Insert(key, expressionResult).first;
+            }
+
+        ctx.SetResultText(iter->second.c_str(), (int)iter->second.size(), BeSQLite::DbFunction::Context::CopyData::No);
+        }
+   };
+
+/*=================================================================================**//**
+* @bsiclass                                     Grigas.Petraitis                07/2015
++===============+===============+===============+===============+===============+======*/
+struct ECPropertyDisplayLabelScalarCacheKey
+    {
+    ECClassId m_classId;
+    Utf8String m_propertyName;
+    Utf8String m_defaultLabel;
+    uint64_t m_groupedInstancesCount;
+    bool operator<(ECPropertyDisplayLabelScalarCacheKey const& other) const
+        {
+        return m_classId < other.m_classId
+            || m_classId == other.m_classId
+                && m_groupedInstancesCount < other.m_groupedInstancesCount
+            || m_classId == other.m_classId
+                && m_groupedInstancesCount == other.m_groupedInstancesCount
+                && m_propertyName.CompareTo(other.m_propertyName) < 0
+            || m_classId == other.m_classId
+                && m_groupedInstancesCount == other.m_groupedInstancesCount
+                && m_propertyName.Equals(other.m_propertyName)
+                && m_defaultLabel.CompareTo(other.m_defaultLabel) < 0;
+        }
+    };
+
+/*=================================================================================**//**
+* Parameters:
+* - ECClassId
+* - Property Name
+* - ECInstanceId
+* - Property Value
+* - Number of grouped instances
+* Note: the function expects the context to have "current query" which is used to retrieve
+* value ranges if this is a range grouping
+* @bsiclass                                     Grigas.Petraitis                07/2015
++===============+===============+===============+===============+===============+======*/
+struct GetECPropertyDisplayLabelScalar : CachingScalarFunction<bmap<ECPropertyDisplayLabelScalarCacheKey, Utf8String>>
+{
+private:
+    static Utf8String GetValueAsString(double value)
+        {
+        Utf8String str;
+        str.Sprintf("%.2f", value);
+        if (str.Equals("-0.00"))
+            str = "0.00";
+        return str;
+        }
+public:
+    GetECPropertyDisplayLabelScalar(CustomFunctionsManager const& manager)
+        : CachingScalarFunction(FUNCTION_NAME_GetECPropertyDisplayLabel, 5, DbValueType::TextVal, manager)
+        {}
+    void _ComputeScalar(BeSQLite::DbFunction::Context& ctx, int nArgs, BeSQLite::DbValue* args) override
+        {
+        if (5 != nArgs)
+            {
+            BeAssert(false);
+            ctx.SetResultError("Invalid number of arguments", BE_SQLITE_ERROR);
+            return;
+            }
+
+        ECClassId classId = args[0].GetValueId<ECClassId>();
+        Utf8CP propertyName = args[1].GetValueText();
+        Utf8CP defaultLabel = args[3].GetValueText();
+        uint64_t groupedInstancesCount = args[4].GetValueInt64();
+        ECPropertyDisplayLabelScalarCacheKey key = {classId, propertyName, defaultLabel, groupedInstancesCount};
+
+        auto iter = GetCache().find(key);
+        if (GetCache().end() == iter)
+            {
+            ECClassCP ecClass = GetContext().GetSchemaHelper().GetConnection().GetECDb().Schemas().GetClass(classId);
+            if (nullptr == ecClass)
+                {
+                BeAssert(false);
+                ctx.SetResultError("Invalid ECClass ID", BE_SQLITE_ERROR);
+                return;
+                }
+
+            ECPropertyCP ecProperty = ecClass->GetPropertyP(propertyName);
+            if (nullptr == ecProperty)
+                {
+                BeAssert(false);
+                ctx.SetResultError("ECClass does not have the specified ECProperty", BE_SQLITE_ERROR);
+                return;
+                }
+
+            Utf8String label;
+
+            // first, look for label override
+            GroupedInstanceKeysList groupedInstanceKeys;
+            groupedInstanceKeys.resize(groupedInstancesCount); // note: this creates a list of invalid ECInstanceKeys. but it's okay as we only need it for count
+            JsonNavNodePtr thisNode = GetContext().GetNodesFactory().CreateECPropertyGroupingNode(GetContext().GetConnection().GetId(), *ecClass, *ecProperty, "", nullptr, rapidjson::Document(), false, groupedInstanceKeys);
+            RulesPreprocessor::CustomizationRuleParameters params(GetContext().GetConnections(), GetContext().GetConnection(), *thisNode, GetContext().GetParentNode(),
+                GetContext().GetRuleset(), GetContext().GetUserSettings(), GetContext().GetUsedUserSettingsListener(), GetContext().GetECExpressionsCache());
+            LabelOverrideCP labelOverride = RulesPreprocessor::GetLabelOverride(params);
+            if (nullptr != labelOverride && !labelOverride->GetLabel().empty())
+                {
+                ECExpressionContextsProvider::CustomizationRulesContextParameters params(*thisNode, GetContext().GetParentNode(),
+                    GetContext().GetConnection(), GetContext().GetUserSettings(), GetContext().GetUsedUserSettingsListener());
+                ExpressionContextPtr expressionContext = ECExpressionContextsProvider::GetCustomizationRulesContext(params);
+                ECValue value;
+                if (ECExpressionsHelper(GetContext().GetECExpressionsCache()).EvaluateECExpression(value, labelOverride->GetLabel(), *expressionContext) && value.IsPrimitive() && value.ConvertPrimitiveToString(label))
+                    {
+                    if (nullptr != GetContext().GetUsedClassesListener())
+                        {
+                        UsedClassesHelper::NotifyListenerWithUsedClasses(*GetContext().GetUsedClassesListener(),
+                            GetContext().GetSchemaHelper(), GetContext().GetECExpressionsCache(), labelOverride->GetLabel());
+                        }
+                    }
+                }
+            // then, in case this is a range-based grouping node, use range labels
+            if (label.empty() && nullptr != GetContext().GetQueryExtendedData() && NavigationQueryExtendedData(*GetContext().GetQueryExtendedData()).HasRangesData())
+                {
+                NavigationQueryExtendedData extendedData(*GetContext().GetQueryExtendedData());
+                int rangeIndex = extendedData.GetRangeIndex(args[3]);
+                if (-1 == rangeIndex)
+                    {
+                    // no matching range - use "Other"
+                    label = RULESENGINE_LOCALIZEDSTRING_Other;
+                    }
+                else
+                    {
+                    label = extendedData.GetRangeLabel(rangeIndex);
+                    }
+                }
+            // lastly, use the property value as label
+            if (label.empty())
+                {
+                if (SUCCESS != ValueHelpers::GetEnumPropertyDisplayValue(label, *ecProperty, args[3]))
+                    {
+                    if (ecProperty->GetIsPrimitive())
+                        {
+                        switch (ecProperty->GetAsPrimitiveProperty()->GetType())
+                            {
+                            case PRIMITIVETYPE_Double:
+                                label = GetValueAsString(args[3].GetValueDouble());
+                                break;
+                            case PRIMITIVETYPE_Point2d:
+                            case PRIMITIVETYPE_Point3d:
+                                {
+                                rapidjson::Document json;
+                                json.Parse(args[3].GetValueText());
+                                label.append("X: ").append(GetValueAsString(json["x"].GetDouble()));
+                                label.append(" Y: ").append(GetValueAsString(json["y"].GetDouble()));
+                                if (json.HasMember("z"))
+                                    label.append(" Z: ").append(GetValueAsString(json["z"].GetDouble()));
+                                break;
+                                }
+                            default:
+                                label = args[3].GetValueText();
+                            }
+                        }
+                    else
+                        {
+                        label = args[3].GetValueText();
+                        }
+                    }
+                }
+
+            if (label.empty())
+                label = RULESENGINE_LOCALIZEDSTRING_NotSpecified;
+
+            ApplyLocalization(label, GetContext());
+            iter = GetCache().Insert(key, label).first;
+            }
+
+        ctx.SetResultText(iter->second.c_str(), (int)iter->second.size(), BeSQLite::DbFunction::Context::CopyData::No);
+        }
+};
+
+/*=================================================================================**//**
+* Parameters:
+* - Point coordinates
+* @bsiclass                                     Saulius.Skliutas                06/2017
++===============+===============+===============+===============+===============+======*/
+struct GetPointAsJsonStringScalar : ECPresentation::ScalarFunction
+    {
+    GetPointAsJsonStringScalar(CustomFunctionsManager const& manager)
+        : ScalarFunction(FUNCTION_NAME_GetPointAsJsonString, -1, DbValueType::TextVal, manager)
+        {}
+    void _ComputeScalar(BeSQLite::DbFunction::Context& ctx, int nArgs, BeSQLite::DbValue* args) override
+        {
+        if (2 != nArgs && 3 != nArgs)
+            {
+            BeAssert(false);
+            ctx.SetResultError("Invalid number of arguments", BE_SQLITE_ERROR);
+            return;
+            }
+
+        Utf8String str;
+        str.append("{\"x\":");
+        str.append(std::to_string(args[0].GetValueDouble()).c_str());
+        str.append(",\"y\":");
+        str.append(std::to_string(args[1].GetValueDouble()).c_str());
+        if (3 == nArgs)
+            {
+            str.append(",\"z\":");
+            str.append(std::to_string(args[2].GetValueDouble()).c_str());
+            }
+        str.append("}");
+
+        ctx.SetResultText(str.c_str(), (int)str.size(), DbFunction::Context::CopyData::Yes);
+        }
+    };
+
+/*=================================================================================**//**
+* Parameters:
+* - ECSchemaName
+* - ECClassName
+* - ECPropertyName
+* - Property value
+* @bsiclass                                     Aidas.Vaiksnoras                11/2017
++===============+===============+===============+===============+===============+======*/
+struct GetPropertyDisplayValueScalar : ECPresentation::ScalarFunction
+    {
+    GetPropertyDisplayValueScalar(CustomFunctionsManager const& manager)
+        : ScalarFunction(FUNCTION_NAME_GetPropertyDisplayValue, 4, DbValueType::IntegerVal, manager)
+        {}
+    void _ComputeScalar(BeSQLite::DbFunction::Context& ctx, int nArgs, BeSQLite::DbValue* args) override
+        {
+        if (4 != nArgs)
+            {
+            BeAssert(false);
+            ctx.SetResultError("Invalid number of arguments", BE_SQLITE_ERROR);
+            return;
+            }
+        ECClassCP ecClass = GetContext().GetSchemaHelper().GetConnection().GetECDb().Schemas().GetClass(args[0].GetValueText(), args[1].GetValueText());
+        ECPropertyP ecProperty = ecClass->GetPropertyP(args[2].GetValueText());
+        ECValue value;
+
+        switch (ecProperty->GetAsPrimitiveProperty()->GetType())
+            {
+            case PRIMITIVETYPE_Point2d:
+                {
+                value.SetPoint2d(ValueHelpers::GetPoint2dFromJsonString(args[3].GetValueText()));
+                break;
+                }
+            case PRIMITIVETYPE_Point3d:
+                {
+                value.SetPoint3d(ValueHelpers::GetPoint3dFromJsonString(args[3].GetValueText()));
+                break;
+                }
+            case PRIMITIVETYPE_Double:
+                {
+                value.SetDouble(args[3].GetValueDouble());
+                break;
+                }
+            default:
+                value = ValueHelpers::GetECValueFromString(ecProperty->GetAsPrimitiveProperty()->GetType(), args[3].GetValueText());
+            }
+        
+        Utf8String formattedValue(value.ToString());
+        if (nullptr != GetContext().GetPropertyFormatter())
+            GetContext().GetPropertyFormatter()->GetFormattedPropertyValue(formattedValue, *ecProperty, value);  
+        ctx.SetResultText(formattedValue.c_str(), (int)formattedValue.size(), DbFunction::Context::CopyData::Yes);
+        }
+    };
+
+/*=================================================================================**//**
+* Parameters:
+* - Point coordinates as Json string
+* - Point x coordinate
+* - Point y coordinate
+* - Point z coordinate if Point is 3d
+* @bsiclass                                     Aidas.Vaiksnoras                11/2017
++===============+===============+===============+===============+===============+======*/
+struct ArePointsEqualByValueScalar : ECPresentation::ScalarFunction
+    {
+    ArePointsEqualByValueScalar(CustomFunctionsManager const& manager)
+        : ScalarFunction(FUNCTION_NAME_ArePointsEqualByValue, -1, DbValueType::IntegerVal, manager)
+        {}
+    void _ComputeScalar(BeSQLite::DbFunction::Context& ctx, int nArgs, BeSQLite::DbValue* args) override
+        {
+        if (3 != nArgs && 4 != nArgs)
+            {
+            BeAssert(false);
+            ctx.SetResultError("Invalid number of arguments", BE_SQLITE_ERROR);
+            return;
+            }
+        if (3 == nArgs)
+            {
+            DPoint2d point = ValueHelpers::GetPoint2dFromJsonString(args[0].GetValueText());
+            ctx.SetResultInt((int) 0 == BeNumerical::Compare(point.x, args[1].GetValueDouble())
+                                && 0 == BeNumerical::Compare(point.y, args[2].GetValueDouble()));
+            }
+        else
+            {
+            DPoint3d point = ValueHelpers::GetPoint3dFromJsonString(args[0].GetValueText());
+            ctx.SetResultInt((int) 0 == BeNumerical::Compare(point.x, args[1].GetValueDouble())
+                                && 0 == BeNumerical::Compare(point.y, args[2].GetValueDouble())
+                                && 0 == BeNumerical::Compare(point.z, args[3].GetValueDouble()));
+            }
+        }
+    };
+
+/*=================================================================================**//**
+* Parameters:
+* - Point coordinates as Json string
+* - Point x coordinate
+* - Point y coordinate
+* - Point z coordinate if Point is 3d
+* @bsiclass                                     Aidas.Vaiksnoras                11/2017
++===============+===============+===============+===============+===============+======*/
+struct AreDoublesEqualByValueScalar : ECPresentation::ScalarFunction
+    {
+    AreDoublesEqualByValueScalar(CustomFunctionsManager const& manager)
+        : ScalarFunction(FUNCTION_NAME_AreDoublesEqualByValue, 2, DbValueType::IntegerVal, manager)
+        {}
+    void _ComputeScalar(BeSQLite::DbFunction::Context& ctx, int nArgs, BeSQLite::DbValue* args) override
+        {
+        if (2 != nArgs)
+            {
+            BeAssert(false);
+            ctx.SetResultError("Invalid number of arguments", BE_SQLITE_ERROR);
+            return;
+            }
+        ctx.SetResultInt((int)0 == BeNumerical::Compare(args[0].GetValueDouble(), args[1].GetValueDouble()));
+        }
+    };
+
+/*=================================================================================**//**
+* Parameters:
+* - Any value
+* @bsiclass                                     Grigas.Petraitis                07/2015
++===============+===============+===============+===============+===============+======*/
+struct GetSortingValueScalar : CachingScalarFunction<bmap<Utf8String, Utf8String>>
+{
+private:
+    static const unsigned PADDING = 10;
+
+private:
+    static bool IsInteger(int c) {return '0' <= c && c <= '9';}
+    static Utf8String GetPaddedNumber(Utf8CP chars, int length)
+        {
+        Utf8String padded;
+        padded.reserve(PADDING);
+        for (int i = length; i < PADDING; i++)
+            padded.append("0");
+        padded.append(chars, length);
+        return padded;
+        }
+
+public:
+    GetSortingValueScalar(CustomFunctionsManager const& manager)
+        : CachingScalarFunction(FUNCTION_NAME_GetSortingValue, 1, DbValueType::TextVal, manager)
+        {}
+    void _ComputeScalar(BeSQLite::DbFunction::Context& ctx, int nArgs, BeSQLite::DbValue* args) override
+        {
+        BeAssert(1 == nArgs);
+        Utf8CP input = args[0].GetValueText();
+
+        auto iter = GetCache().find(input);
+        if (GetCache().end() == iter)
+            {
+            Utf8String inputStr = input;
+            Utf8CP numberBegin = nullptr;
+            Utf8String output;
+            output.reserve(strlen(input));
+            while (nullptr != input && 0 != *input)
+                {
+                if (IsInteger(*input))
+                    {
+                    if (nullptr == numberBegin)
+                        {
+                        numberBegin = input;
+                        output.reserve(output.size() + PADDING + strlen(input));
+                        }
+                    }
+                else
+                    {
+                    if (nullptr != numberBegin)
+                        {
+                        output.append(GetPaddedNumber(numberBegin, (int)(input - numberBegin)));
+                        numberBegin = nullptr;
+                        }
+                    output.append(input, 1);
+                    }
+                input++;
+                }
+            if (nullptr != numberBegin)
+                output.append(GetPaddedNumber(numberBegin, (int)(input - numberBegin)));
+
+            iter = GetCache().Insert(inputStr, output).first;
+            }
+
+        ctx.SetResultText(iter->second.c_str(), (int)iter->second.size(), BeSQLite::DbFunction::Context::CopyData::No);
+        }
+};
+
+/*=================================================================================**//**
+* Parameters:
+* - Property value
+* Note: the function expects the context to have "current query" which is used to retrieve
+* value ranges.
+* @bsiclass                                     Grigas.Petraitis                07/2015
++===============+===============+===============+===============+===============+======*/
+struct GetRangeIndexScalar : CachingScalarFunction<bmap<double, int>>
+    {
+    GetRangeIndexScalar(CustomFunctionsManager const& manager)
+        : CachingScalarFunction(FUNCTION_NAME_GetRangeIndex, 1, DbValueType::IntegerVal, manager)
+        {}
+    void _ComputeScalar(BeSQLite::DbFunction::Context& ctx, int nArgs, BeSQLite::DbValue* args) override
+        {
+        if (1 != nArgs)
+            {
+            BeAssert(false);
+            ctx.SetResultError("Invalid number of arguments", BE_SQLITE_ERROR);
+            return;
+            }
+
+        auto iter = GetCache().find(args[0].GetValueDouble());
+        if (GetCache().end() == iter)
+            {
+            if (nullptr == GetContext().GetQueryExtendedData())
+                {
+                BeAssert(false);
+                ctx.SetResultError("Query extended data not set", BE_SQLITE_ERROR);
+                return;
+                }
+
+            NavigationQueryExtendedData extendedData(*GetContext().GetQueryExtendedData());
+            if (!extendedData.HasRangesData())
+                {
+                BeAssert(false);
+                ctx.SetResultError("Navigation query is missing range data", BE_SQLITE_ERROR);
+                return;
+                }
+
+            iter = GetCache().Insert(args[0].GetValueDouble(), extendedData.GetRangeIndex(args[0])).first;
+            }
+
+        ctx.SetResultInt(iter->second);
+        }
+    };
+
+/*=================================================================================**//**
+* Parameters:
+* - Property value
+* Note: the function expects the context to have "current query" which is used to retrieve
+* value ranges.
+* @bsiclass                                     Grigas.Petraitis                07/2015
++===============+===============+===============+===============+===============+======*/
+struct GetRangeImageIdScalar : CachingScalarFunction<bmap<double, Utf8String>>
+    {
+    GetRangeImageIdScalar(CustomFunctionsManager const& manager)
+        : CachingScalarFunction(FUNCTION_NAME_GetRangeImageId, 1, DbValueType::TextVal, manager)
+        {}
+    void _ComputeScalar(BeSQLite::DbFunction::Context& ctx, int nArgs, BeSQLite::DbValue* args) override
+        {
+        if (1 != nArgs)
+            {
+            BeAssert(false);
+            ctx.SetResultError("Invalid number of arguments", BE_SQLITE_ERROR);
+            return;
+            }
+
+        auto iter = GetCache().find(args[0].GetValueDouble());
+        if (GetCache().end() == iter)
+            {
+            if (nullptr == GetContext().GetQueryExtendedData())
+                {
+                BeAssert(false);
+                ctx.SetResultError("Query extended data not set", BE_SQLITE_ERROR);
+                return;
+                }
+
+            NavigationQueryExtendedData extendedData(*GetContext().GetQueryExtendedData());
+            if (!extendedData.HasRangesData())
+                {
+                BeAssert(false);
+                ctx.SetResultError("Navigation query is missing range data", BE_SQLITE_ERROR);
+                return;
+                }
+
+            Utf8String imageId;
+            int rangeIndex = extendedData.GetRangeIndex(args[0]);
+            if (-1 != rangeIndex)
+                imageId = extendedData.GetRangeImageId(rangeIndex);
+
+            iter = GetCache().Insert(args[0].GetValueDouble(), imageId).first;
+            }
+
+        ctx.SetResultText(iter->second.c_str(), (int)iter->second.size(), DbFunction::Context::CopyData::No);
+        }
+    };
+
+/*=================================================================================**//**
+* Parameters:
+* - ECClass ID
+* - Checked ECClass name
+* - Checked ECClass schema name
+* @bsiclass                                     Grigas.Petraitis                12/2015
++===============+===============+===============+===============+===============+======*/
+struct IsOfClassScalar : ECPresentation::ScalarFunction
+    {
+    IsOfClassScalar(CustomFunctionsManager const& manager)
+        : ECPresentation::ScalarFunction(FUNCTION_NAME_IsOfClass, 3, DbValueType::IntegerVal, manager)
+        {}
+    void _ComputeScalar(BeSQLite::DbFunction::Context& ctx, int nArgs, BeSQLite::DbValue* args) override
+        {
+        BeAssert(3 == nArgs);
+        ECClassId classId = args[0].GetValueId<ECClassId>();
+        ECClassCP ecClass = GetContext().GetSchemaHelper().GetConnection().GetECDb().Schemas().GetClass(classId);
+        BeAssert(nullptr != ecClass);
+
+        Utf8CP className = args[1].GetValueText();
+        Utf8CP schemaName = args[2].GetValueText();
+        bool result = ecClass->Is(schemaName, className);
+        ctx.SetResultInt((int)result);
+        }
+    };
+
+/*=================================================================================**//**
+* Parameters:
+* - ECClass name
+* - ECClass schema name
+* @bsiclass                                     Grigas.Petraitis                07/2016
++===============+===============+===============+===============+===============+======*/
+struct GetECClassIdScalar : ECPresentation::ScalarFunction
+    {
+    GetECClassIdScalar(CustomFunctionsManager const& manager)
+        : ECPresentation::ScalarFunction(FUNCTION_NAME_GetECClassId, 2, DbValueType::IntegerVal, manager)
+        {}
+    void _ComputeScalar(BeSQLite::DbFunction::Context& ctx, int nArgs, BeSQLite::DbValue* args) override
+        {
+        BeAssert(2 == nArgs);
+        Utf8CP className = args[0].GetValueText();
+        Utf8CP schemaName = args[1].GetValueText();
+        ECClassId id = GetContext().GetSchemaHelper().GetConnection().GetECDb().Schemas().GetClassId(schemaName, className);
+        ctx.SetResultInt64(id.GetValueUnchecked());
+        }
+    };
+
+/*=================================================================================**//**
+* Parameters:
+* - ECClassId
+* - ECInstanceId
+* @bsiclass                                     Grigas.Petraitis                05/2017
++===============+===============+===============+===============+===============+======*/
+struct GetInstanceKeyScalar : ECPresentation::ScalarFunction
+    {
+    GetInstanceKeyScalar(CustomFunctionsManager const& manager)
+        : ScalarFunction(FUNCTION_NAME_GetInstanceKey, 2, DbValueType::TextVal, manager)
+        {}
+    void _ComputeScalar(BeSQLite::DbFunction::Context& ctx, int nArgs, BeSQLite::DbValue* args) override
+        {
+        ECClassId classId = args[0].GetValueId<ECClassId>();
+        ECInstanceId instanceId = args[1].GetValueId<ECInstanceId>();
+
+        Utf8String result;
+        result.append("{\"ECClassId\":").append(std::to_string(classId.GetValueUnchecked()).c_str());
+        result.append(",\"ECInstanceId\":").append(std::to_string(instanceId.GetValueUnchecked()).c_str());
+        result.append("}");
+
+        ctx.SetResultText(result.c_str(), (int)result.size(), Context::CopyData::Yes);
+        }
+    };
+
+/*=================================================================================**//**
+* Parameters:
+* - ECClassId
+* - ECInstanceId
+* OR
+* - Serialized ECInstanceKey JSON
+* Returns: a serialized json array containing ECInstanceKey objects.
+* @bsiclass                                     Grigas.Petraitis                01/2016
++===============+===============+===============+===============+===============+======*/
+struct GetGroupedInstanceKeysAggregate : ECPresentation::AggregateFunction
+{
+private:
+    rapidjson::Document& GetJson(Context& ctx)
+        {
+        rapidjson::Document** jsonPP = (rapidjson::Document**)ctx.GetAggregateContext(sizeof(rapidjson::Document*));
+        BeAssert(nullptr != jsonPP);
+
+        rapidjson::Document*& jsonP = *jsonPP;
+        if (nullptr == jsonP)
+            {
+            jsonP = new rapidjson::Document();
+            jsonP->SetArray();
+            }
+        return *jsonP;
+        }
+protected:
+    void _StepAggregate(Context& ctx, int nArgs, DbValue* args) override
+        {
+        rapidjson::Document& json = GetJson(ctx);
+        if (1 == nArgs)
+            {
+            rapidjson::Document key(&json.GetAllocator());
+            if (!args[0].IsNull())
+                key.Parse(args[0].GetValueText());
+            if (!key.IsNull() && key.IsObject())
+                json.PushBack(key, json.GetAllocator());
+            }
+        else if (2 == nArgs)
+            {
+            ECClassId classId = args[0].GetValueId<ECClassId>();
+            ECInstanceId instanceId = args[1].GetValueId<ECInstanceId>();
+            rapidjson::Value key(rapidjson::kObjectType);
+            key.AddMember("ECClassId", rapidjson::Value(classId.GetValueUnchecked()), json.GetAllocator());
+            key.AddMember("ECInstanceId", rapidjson::Value(instanceId.GetValueUnchecked()), json.GetAllocator());
+            json.PushBack(key, json.GetAllocator());
+            }
+        else
+            {
+            BeAssert(false);
+            }
+        }
+    void _FinishAggregate(Context& ctx) override
+        {
+        rapidjson::Document const& json = GetJson(ctx);
+        rapidjson::StringBuffer buf;
+        rapidjson::Writer<rapidjson::StringBuffer> w(buf);
+        json.Accept(w);
+        ctx.SetResultText(buf.GetString(), (int)buf.GetLength(), DbFunction::Context::CopyData::Yes);
+        delete &json;
+        }
+public:
+    GetGroupedInstanceKeysAggregate(CustomFunctionsManager const& manager)
+        : AggregateFunction(FUNCTION_NAME_GetGroupedInstanceKeys, -1, DbValueType::TextVal, manager)
+        {}
+};
+
+/*=================================================================================**//**
+* Parameters:
+* - Value
+* - (optional) Result for when the values are different. Defaults to "*** @RulesEngine::LABEL_General_Varies@ ***"
+* Returns: the value if all aggregate values were equal or a localized "varies" string if not.
+* @bsiclass                                     Grigas.Petraitis                10/2016
++===============+===============+===============+===============+===============+======*/
+struct GetMergedValueAggregate : ECPresentation::AggregateFunction
+{
+    struct MergedValueInfo
+        {
+        Utf8String m_value;
+        bool m_isNull;
+        bool m_isSet;
+        bool m_isMerged;
+        MergedValueInfo() : m_isSet(false), m_isMerged(false), m_isNull(true) {}
+    };
+
+private:
+    MergedValueInfo& GetValueInfo(Context& ctx)
+        {
+        MergedValueInfo** infoPP = (MergedValueInfo**)ctx.GetAggregateContext(sizeof(MergedValueInfo*));
+        BeAssert(nullptr != infoPP);
+
+        MergedValueInfo*& infoP = *infoPP;
+        if (nullptr == infoP)
+            infoP = new MergedValueInfo();
+        return *infoP;
+        }
+protected:
+    void _StepAggregate(Context& ctx, int nArgs, DbValue* args) override
+        {
+        if (1 != nArgs && 2 != nArgs)
+            {
+            BeAssert(false);
+            return;
+            }
+
+        Utf8CP value = args[0].GetValueText();
+        bool isValueNull = (nullptr == value);
+        MergedValueInfo& info = GetValueInfo(ctx);
+        if (!info.m_isSet)
+            {
+            info.m_value = value;
+            info.m_isNull = isValueNull;
+            info.m_isSet = true;
+            }
+        else if (!info.m_isMerged && (info.m_isNull != isValueNull || !isValueNull && !info.m_value.Equals(value)))
+            {
+            if (nArgs > 1)
+                {
+                info.m_value = args[1].GetValueText();
+                }
+            else
+                {
+                Utf8String localizationId = PRESENTATION_LOCALIZEDSTRING(RulesEngineL10N::GetNameSpace().m_namespace, RulesEngineL10N::LABEL_General_Varies().m_str);
+                info.m_value = Utf8PrintfString(CONTENTRECORD_MERGED_VALUE_FORMAT, localizationId.c_str());
+                }
+            ApplyLocalization(info.m_value, GetContext());
+            info.m_isMerged = true;
+            info.m_isNull = false;
+            }
+        }
+    void _FinishAggregate(Context& ctx) override
+        {
+        MergedValueInfo const& info = GetValueInfo(ctx);
+        if (info.m_isNull)
+            ctx.SetResultNull();
+        else
+            ctx.SetResultText(info.m_value.c_str(), (int)info.m_value.size(), DbFunction::Context::CopyData::Yes);
+        delete &info;
+        }
+public:
+    GetMergedValueAggregate(CustomFunctionsManager const& manager)
+        : AggregateFunction(FUNCTION_NAME_GetMergedValue, -1, DbValueType::TextVal, manager)
+        {}
+};
+
+/*=================================================================================**//**
+* Parameters:
+* - Setting ID
+* @bsiclass                                     Grigas.Petraitis                04/2016
++===============+===============+===============+===============+===============+======*/
+struct GetSettingValueScalar : ECPresentation::ScalarFunction
+    {
+    GetSettingValueScalar(CustomFunctionsManager const& manager)
+        : ScalarFunction(FUNCTION_NAME_GetSettingValue, 1, DbValueType::TextVal, manager)
+        {}
+    void _ComputeScalar(BeSQLite::DbFunction::Context& ctx, int nArgs, BeSQLite::DbValue* args) override
+        {
+        BeAssert(1 == nArgs);
+        Utf8CP settingId = args[0].GetValueText();
+        Utf8String value = GetContext().GetUserSettings().GetSettingValue(settingId);
+        ctx.SetResultText(value.c_str(), (int)value.size(), DbFunction::Context::CopyData::Yes);
+
+        if (nullptr != GetContext().GetUsedUserSettingsListener())
+            GetContext().GetUsedUserSettingsListener()->_OnUserSettingUsed(settingId);
+        }
+    };
+
+/*=================================================================================**//**
+* Parameters:
+* - Setting ID
+* @bsiclass                                     Grigas.Petraitis                04/2016
++===============+===============+===============+===============+===============+======*/
+struct GetSettingIntValueScalar : ECPresentation::ScalarFunction
+    {
+    GetSettingIntValueScalar(CustomFunctionsManager const& manager)
+        : ScalarFunction(FUNCTION_NAME_GetSettingIntValue, 1, DbValueType::IntegerVal, manager)
+        {}
+    void _ComputeScalar(BeSQLite::DbFunction::Context& ctx, int nArgs, BeSQLite::DbValue* args) override
+        {
+        BeAssert(1 == nArgs);
+        Utf8CP settingId = args[0].GetValueText();
+        ctx.SetResultInt64(GetContext().GetUserSettings().GetSettingIntValue(settingId));
+
+        if (nullptr != GetContext().GetUsedUserSettingsListener())
+            GetContext().GetUsedUserSettingsListener()->_OnUserSettingUsed(settingId);
+        }
+    };
+
+/*=================================================================================**//**
+* Parameters:
+* - Setting ID
+* @bsiclass                                     Grigas.Petraitis                04/2016
++===============+===============+===============+===============+===============+======*/
+struct GetSettingBoolValueScalar : ECPresentation::ScalarFunction
+    {
+    GetSettingBoolValueScalar(CustomFunctionsManager const& manager)
+        : ScalarFunction(FUNCTION_NAME_GetSettingBoolValue, 1, DbValueType::IntegerVal, manager)
+        {}
+    void _ComputeScalar(BeSQLite::DbFunction::Context& ctx, int nArgs, BeSQLite::DbValue* args) override
+        {
+        BeAssert(1 == nArgs);
+        Utf8CP settingId = args[0].GetValueText();
+        ctx.SetResultInt(GetContext().GetUserSettings().GetSettingBoolValue(settingId) ? 1 : 0);
+
+        if (nullptr != GetContext().GetUsedUserSettingsListener())
+            GetContext().GetUsedUserSettingsListener()->_OnUserSettingUsed(settingId);
+        }
+    };
+
+/*=================================================================================**//**
+* Parameters:
+* - Setting ID
+* - Integer value to find
+* @bsiclass                                     Grigas.Petraitis                04/2017
++===============+===============+===============+===============+===============+======*/
+struct InSettingIntValuesScalar : CachingScalarFunction<bmap<Utf8String, bvector<int64_t>>>
+    {
+    InSettingIntValuesScalar(CustomFunctionsManager const& manager)
+        : CachingScalarFunction(FUNCTION_NAME_InSettingIntValues, 2, DbValueType::IntegerVal, manager)
+        {}
+    void _OnUserSettingChanged(Utf8CP settingId) override {GetCache().erase(settingId);}
+    void _ComputeScalar(BeSQLite::DbFunction::Context& ctx, int nArgs, BeSQLite::DbValue* args) override
+        {
+        BeAssert(2 == nArgs);
+        Utf8CP settingId = args[0].GetValueText();
+        int64_t lookupValue = args[1].GetValueInt64();
+
+        if (nullptr != GetContext().GetUsedUserSettingsListener())
+            GetContext().GetUsedUserSettingsListener()->_OnUserSettingUsed(settingId);
+
+        bmap<Utf8String, bvector<int64_t>>& cache = GetCache();
+        auto iter = cache.find(settingId);
+        if (cache.end() == iter)
+            iter = cache.Insert(settingId, GetContext().GetUserSettings().GetSettingIntValues(settingId)).first;
+
+        bvector<int64_t> const& values = iter->second;
+        for (int64_t value : values)
+            {
+            if (value == lookupValue)
+                {
+                ctx.SetResultInt(1);
+                return;
+                }
+            }
+        ctx.SetResultInt(0);
+        }
+    };
+
+/*=================================================================================**//**
+* Parameters:
+* - Setting ID
+* @bsiclass                                     Grigas.Petraitis                05/2016
++===============+===============+===============+===============+===============+======*/
+struct HasSettingScalar : ECPresentation::ScalarFunction
+    {
+    HasSettingScalar(CustomFunctionsManager const& manager)
+        : ScalarFunction(FUNCTION_NAME_HasSetting, 1, DbValueType::IntegerVal, manager)
+        {}
+    void _ComputeScalar(BeSQLite::DbFunction::Context& ctx, int nArgs, BeSQLite::DbValue* args) override
+        {
+        BeAssert(1 == nArgs);
+        Utf8CP settingId = args[0].GetValueText();
+        ctx.SetResultInt(GetContext().GetUserSettings().HasSetting(settingId) ? 1 : 0);
+        }
+    };
+
+/*=================================================================================**//**
+* @bsiclass                                     Grigas.Petraitis                12/2016
++===============+===============+===============+===============+===============+======*/
+struct IsRecursivelyRelatedFunctionCache
+    {
+    struct CacheKey
+        {
+        Utf8CP m_fullRelationshipName;
+        Utf8CP m_relationshipDirection;
+        ECInstanceId m_instanceId;
+
+        CacheKey() : m_fullRelationshipName(nullptr), m_relationshipDirection(nullptr) {}
+        CacheKey(BeSQLite::DbValue* args)
+            {
+            m_fullRelationshipName = args[0].GetValueText();
+            m_relationshipDirection = args[1].GetValueText();
+            m_instanceId = args[5].GetValueId<ECInstanceId>();
+            }
+        bool operator==(CacheKey const& other) const
+            {
+            return m_fullRelationshipName == other.m_fullRelationshipName
+                && m_relationshipDirection == other.m_relationshipDirection
+                && m_instanceId == other.m_instanceId;
+            }
+        bool operator<(CacheKey const& other) const
+            {
+            if (m_fullRelationshipName < other.m_fullRelationshipName)
+                return true;
+            if (m_fullRelationshipName > other.m_fullRelationshipName)
+                return false;
+            if (m_relationshipDirection < other.m_relationshipDirection)
+                return true;
+            if (m_relationshipDirection > other.m_relationshipDirection)
+                return false;
+            return (m_instanceId < other.m_instanceId);
+            }
+        };
+    typedef bmap<CacheKey, std::unordered_set<uint64_t>> RelatedKeysCache;
+
+    RelatedKeysCache m_relatedKeys;
+    ECSqlStatementCache m_statements;
+
+    RelatedKeysCache::const_iterator m_lastMatch;
+
+    IsRecursivelyRelatedFunctionCache()
+        : m_statements(10), m_lastMatch(m_relatedKeys.end())
+        {}
+    };
+
+/*=================================================================================**//**
+* Parameters:
+* - Relationship name, e.g. RulesEngineTest:WidgetHasGadgets
+* - Relationship direction: Backward or Forward.
+* - Source ECClass Id
+* - Source ECInstance Id
+* - Target ECClassId
+* - Target ECInstance Id
+* @bsiclass                                     Grigas.Petraitis                12/2016
++===============+===============+===============+===============+===============+======*/
+struct IsRecursivelyRelatedScalar : CachingScalarFunction<IsRecursivelyRelatedFunctionCache>
+    {
+    IsRecursivelyRelatedScalar(CustomFunctionsManager const& manager)
+        : CachingScalarFunction(FUNCTION_NAME_IsRecursivelyRelated, 6, DbValueType::IntegerVal, manager)
+        {}
+    void RecursivelySelectAndAddRelatedKeys(std::unordered_set<uint64_t>& relatedInstanceKeys, ECSqlStatement& stmt, ECInstanceId const& instanceId) const
+        {
+        stmt.Reset();
+        if (ECSqlStatus::Success != stmt.BindId(1, instanceId))
+            {
+            BeAssert(false);
+            return;
+            }
+
+        bvector<ECInstanceId> tempKeys;
+        while (BeSQLite::DbResult::BE_SQLITE_ROW == stmt.Step())
+            {
+            ECInstanceId id = stmt.GetValueId<ECInstanceId>(0);
+            relatedInstanceKeys.insert(id.GetValue());
+            tempKeys.push_back(id);
+            }
+
+        for (ECInstanceId const& key : tempKeys)
+            RecursivelySelectAndAddRelatedKeys(relatedInstanceKeys, stmt, key);
+        }
+    void _ComputeScalar(BeSQLite::DbFunction::Context& ctx, int nArgs, BeSQLite::DbValue* args) override
+        {
+        if (6 != nArgs)
+            {
+            BeAssert(false);
+            ctx.SetResultError("Invalid number of arguments", BE_SQLITE_ERROR);
+            return;
+            }
+
+        IsRecursivelyRelatedFunctionCache::CacheKey key(args);
+        IsRecursivelyRelatedFunctionCache& cache = GetCache();
+        IsRecursivelyRelatedFunctionCache::RelatedKeysCache::const_iterator iter = cache.m_relatedKeys.end();
+        if (cache.m_lastMatch != iter && cache.m_lastMatch->first == key)
+            iter = cache.m_lastMatch;
+        else
+            iter = cache.m_relatedKeys.find(key);
+
+        if (cache.m_relatedKeys.end() == iter)
+            {
+            Utf8String relationshipSchemaName, relationshipClassName;
+            ECClassCP relationshipClass = nullptr;
+            if (ECObjectsStatus::Success != ECClass::ParseClassName(relationshipSchemaName, relationshipClassName, key.m_fullRelationshipName)
+                || nullptr == (relationshipClass = GetContext().GetSchemaHelper().GetConnection().GetECDb().Schemas().GetClass(relationshipSchemaName, relationshipClassName))
+                || !relationshipClass->IsRelationshipClass())
+                {
+                BeAssert(false);
+                ctx.SetResultError("Invalid relationship name");
+                return;
+                }
+
+            static Utf8CP s_sourceECInstanceIdField = "SourceECInstanceId";
+            static Utf8CP s_targetECInstanceIdField = "TargetECInstanceId";
+            static Utf8CP s_queryFormat = ""
+                "SELECT %s "
+                "  FROM %s"
+                " WHERE %s = ?";
+
+            Utf8String query;
+            if (0 == strcmp("Forward", key.m_relationshipDirection))
+                query.Sprintf(s_queryFormat, s_sourceECInstanceIdField, relationshipClass->GetECSqlName().c_str(), s_targetECInstanceIdField);
+            else if (0 == strcmp("Backward", key.m_relationshipDirection))
+                query.Sprintf(s_queryFormat, s_targetECInstanceIdField, relationshipClass->GetECSqlName().c_str(), s_sourceECInstanceIdField);
+            else
+                {
+                BeAssert(false);
+                ctx.SetResultError("Invalid relationship direction");
+                return;
+                }
+
+            IConnectionCR connection = GetContext().GetSchemaHelper().GetConnection();
+            CachedECSqlStatementPtr stmt = cache.m_statements.GetPreparedStatement(connection.GetECDb().Schemas(), connection.GetDb(), query.c_str());
+            if (stmt.IsNull())
+                {
+                BeAssert(false);
+                ctx.SetResultError("Failed to get related instances.");
+                return;
+                }
+
+            std::unordered_set<uint64_t> relatedInstanceKeys;
+            RecursivelySelectAndAddRelatedKeys(relatedInstanceKeys, *stmt, key.m_instanceId);
+            iter = cache.m_lastMatch = cache.m_relatedKeys.Insert(key, relatedInstanceKeys).first;
+            }
+
+        ctx.SetResultInt((int)(iter->second.end() != iter->second.find(args[3].GetValueId<ECInstanceId>().GetValue())));
+        }
+    };
+
+/*=================================================================================**//**
+* Parameters:
+* - Enumeration ID
+* - Enumeration value
+* @bsiclass                                     Grigas.Petraitis                05/2017
++===============+===============+===============+===============+===============+======*/
+struct GetECEnumerationValueScalar : ECPresentation::ScalarFunction
+    {
+    GetECEnumerationValueScalar(CustomFunctionsManager const& manager)
+        : ScalarFunction(FUNCTION_NAME_GetECEnumerationValue, 3, DbValueType::TextVal, manager)
+        {}
+    void _ComputeScalar(BeSQLite::DbFunction::Context& ctx, int nArgs, BeSQLite::DbValue* args) override
+        {
+        BeAssert(3 == nArgs);
+        Utf8CP enumSchema = args[0].GetValueText();
+        Utf8CP enumClass = args[1].GetValueText();
+        ECEnumerationCP enumeration = GetContext().GetSchemaHelper().GetConnection().GetECDb().Schemas().GetEnumeration(enumSchema, enumClass);
+        if (nullptr == enumeration)
+            {
+            BeAssert(false);
+            ctx.SetResultError("Invalid enumeration.");
+            return;
+            }
+        ECEnumeratorCP enumerator = nullptr;
+        switch (enumeration->GetType())
+            {
+            case PRIMITIVETYPE_Integer:
+                {
+                BeAssert(args[2].GetValueType() == DbValueType::IntegerVal);
+                int valueId = args[2].GetValueInt();
+                enumerator = enumeration->FindEnumerator(valueId);
+                break;
+                }
+            case PRIMITIVETYPE_String:
+                {
+                BeAssert(args[2].GetValueType() == DbValueType::TextVal);
+                Utf8CP valueId = args[2].GetValueText();
+                enumerator = enumeration->FindEnumerator(valueId);
+                break;
+                }
+            }
+        if (nullptr == enumerator)
+            {
+            BeAssert(false);
+            ctx.SetResultError("Invalid enumerator value.");
+            return;
+            }
+        ctx.SetResultText(enumerator->GetDisplayLabel().c_str(), -1, Context::CopyData::No);
+        }
+    };
+
+/*=================================================================================**//**
+* Parameters:
+* - ECClassId
+* - ECInstanceId
+* Returns: A serialized JSON array of ECInstanceKey objects.
+* @bsiclass                                     Grigas.Petraitis                06/2017
++===============+===============+===============+===============+===============+======*/
+struct ECInstanceKeysArrayScalar : ECPresentation::ScalarFunction
+{
+protected:
+    void _ComputeScalar(Context& ctx, int nArgs, DbValue* args) override
+        {
+        BeAssert(nArgs % 2 == 0);
+        rapidjson::Document json;
+        json.SetArray();
+        for (int i = 0; i < nArgs; i += 2)
+            {
+            ECClassId classId = args[i].GetValueId<ECClassId>();
+            ECInstanceId instanceId = args[i + 1].GetValueId<ECInstanceId>();
+            rapidjson::Value keyJson;
+            keyJson.SetObject();
+            keyJson.AddMember("ECClassId", classId.GetValue(), json.GetAllocator());
+            keyJson.AddMember("ECInstanceId", instanceId.GetValue(), json.GetAllocator());
+            json.PushBack(keyJson, json.GetAllocator());
+            }
+        rapidjson::StringBuffer buf;
+        rapidjson::Writer<rapidjson::StringBuffer> writer(buf);
+        json.Accept(writer);
+        ctx.SetResultText(buf.GetString(), (int)buf.GetLength(), DbFunction::Context::CopyData::Yes);
+        }
+public:
+    ECInstanceKeysArrayScalar(CustomFunctionsManager const& manager)
+        : ScalarFunction(FUNCTION_NAME_ECInstanceKeysArray, -1, DbValueType::TextVal, manager)
+        {}
+};
+
+/*=================================================================================**//**
+* Parameters:
+* - A serialized JSON array
+* Returns: An aggregated serialized JSON array.
+* @bsiclass                                     Grigas.Petraitis                06/2017
++===============+===============+===============+===============+===============+======*/
+struct JsonArrayAggregate : ECPresentation::AggregateFunction
+{
+private:
+    Utf8StringR GetAggregatedJsonString(Context& ctx)
+        {
+        Utf8String** strPP = (Utf8String**)ctx.GetAggregateContext(sizeof(Utf8String*));
+        BeAssert(nullptr != strPP);
+
+        Utf8String*& strP = *strPP;
+        if (nullptr == strP)
+            strP = new Utf8String();
+        return *strP;
+        }
+protected:
+    void _StepAggregate(Context& ctx, int nArgs, DbValue* args) override
+        {
+        BeAssert(1 == nArgs);
+        if (args[0].IsNull() || 0 == *args[0].GetValueText())
+            return;
+
+        Utf8StringR aggregate = GetAggregatedJsonString(ctx);
+        if (aggregate.empty())
+            {
+            aggregate = args[0].GetValueText();
+            }
+        else
+            {
+            aggregate.erase(aggregate.size() - 1, 1);
+            aggregate.append(",");
+            aggregate.append(args[0].GetValueText() + 1);
+            }
+        }
+    void _FinishAggregate(Context& ctx) override
+        {
+        Utf8StringCR str = GetAggregatedJsonString(ctx);
+        ctx.SetResultText(str.c_str(), (int)str.size(), DbFunction::Context::CopyData::Yes);
+        delete &str;
+        }
+public:
+    JsonArrayAggregate(CustomFunctionsManager const& manager)
+        : AggregateFunction(FUNCTION_NAME_AggregateJsonArray, 1, DbValueType::TextVal, manager)
+        {}
+};
+
+/*---------------------------------------------------------------------------------**//**
+* @bsimethod                                    Grigas.Petraitis                04/2016
++---------------+---------------+---------------+---------------+---------------+------*/
+CustomFunctionsContext::CustomFunctionsContext(ECSchemaHelper const& schemaHelper, IConnectionManagerCR connections, IConnectionCR connection,
+    PresentationRuleSetCR ruleset, IUserSettings const& userSettings, IUsedUserSettingsListener* usedSettingsListener,
+    ECExpressionsCache& ecexpressionsCache, JsonNavNodesFactory const& nodesFactory, IUsedClassesListener* usedClassesListener,
+    JsonNavNodeCP parentNode, rapidjson::Value const* queryExtendedData, IECPropertyFormatter const* formatter)
+    : m_schemaHelper(schemaHelper), m_connections(connections), m_connection(connection), m_ruleset(ruleset), m_userSettings(userSettings),
+    m_usedSettingsListener(usedSettingsListener), m_ecexpressionsCache(ecexpressionsCache),
+    m_parentNode(parentNode), m_nodesFactory(nodesFactory), m_usedClassesListener(usedClassesListener),
+    m_extendedData(queryExtendedData), m_localizationProvider(nullptr), m_propertyFormatter(formatter)
+    {
+    CustomFunctionsManager::GetManager().PushContext(*this);
+    }
+
+/*---------------------------------------------------------------------------------**//**
+* @bsimethod                                    Grigas.Petraitis                04/2016
++---------------+---------------+---------------+---------------+---------------+------*/
+CustomFunctionsContext::~CustomFunctionsContext()
+    {
+    for (ICustomFunctionsContextListener* listener : m_listeners)
+        listener->_OnContextDisposed(*this);
+
+    BeAssert(m_caches.empty());
+
+    CustomFunctionsContext* ctx = CustomFunctionsManager::GetManager().PopContext();
+    UNUSED_VARIABLE(ctx);
+    BeAssert(this == ctx);
+    }
+
+/*---------------------------------------------------------------------------------**//**
+* @bsimethod                                    Grigas.Petraitis                04/2016
++---------------+---------------+---------------+---------------+---------------+------*/
+void* CustomFunctionsContext::GetCache(Utf8CP id) const
+    {
+    for (size_t i = 0; i < m_caches.size(); ++i)
+        {
+        FunctionCache const& cache = m_caches[i];
+        if (cache.m_name == id)
+            return cache.m_ptr;
+        }
+    return nullptr;
+    }
+/*---------------------------------------------------------------------------------**//**
+* @bsimethod                                    Grigas.Petraitis                04/2016
++---------------+---------------+---------------+---------------+---------------+------*/
+void CustomFunctionsContext::InsertCache(Utf8CP id, void* cache)
+    {
+    BeAssert(nullptr == GetCache(id));
+    m_caches.push_back(FunctionCache(id, cache));
+    }
+/*---------------------------------------------------------------------------------**//**
+* @bsimethod                                    Grigas.Petraitis                04/2016
++---------------+---------------+---------------+---------------+---------------+------*/
+void CustomFunctionsContext::RemoveCache(Utf8CP id)
+    {
+    for (size_t i = 0; i < m_caches.size(); ++i)
+        {
+        FunctionCache const& cache = m_caches[i];
+        if (cache.m_name == id)
+            {
+            m_caches.erase(m_caches.begin() + i);
+            return;
+            }
+        }
+    }
+
+/*---------------------------------------------------------------------------------**//**
+* @bsimethod                                    Grigas.Petraitis                04/2017
++---------------+---------------+---------------+---------------+---------------+------*/
+void CustomFunctionsContext::_OnSettingChanged(Utf8CP rulesetId, Utf8CP settingId) const
+    {
+    if (nullptr != rulesetId && !m_ruleset.GetRuleSetId().Equals(rulesetId))
+        return;
+
+    for (ICustomFunctionsContextListener* listener : m_listeners)
+        listener->_OnUserSettingChanged(settingId);
+    }
+
+/*---------------------------------------------------------------------------------**//**
+* @bsimethod                                    Grigas.Petraitis                04/2016
++---------------+---------------+---------------+---------------+---------------+------*/
+CustomFunctionsManager& CustomFunctionsManager::GetManager()
+    {
+    static CustomFunctionsManager* s_manager = nullptr;
+    if (nullptr == s_manager)
+        s_manager = new CustomFunctionsManager();
+    return *s_manager;
+    }
+
+/*---------------------------------------------------------------------------------**//**
+* @bsimethod                                    Grigas.Petraitis                04/2017
++---------------+---------------+---------------+---------------+---------------+------*/
+void CustomFunctionsManager::_OnSettingChanged(Utf8CP rulesetId, Utf8CP settingId) const
+    {
+    for (CustomFunctionsContext* ctx : m_contexts)
+        ctx->_OnSettingChanged(rulesetId, settingId);
+    }
+
+/*---------------------------------------------------------------------------------**//**
+* @bsimethod                                    Grigas.Petraitis                04/2016
++---------------+---------------+---------------+---------------+---------------+------*/
+CustomFunctionsContext& CustomFunctionsManager::GetCurrentContext() const
+    {
+    BeAssert(!m_contexts.empty());
+    return *m_contexts.back();
+    }
+
+/*---------------------------------------------------------------------------------**//**
+* @bsimethod                                    Grigas.Petraitis                04/2016
++---------------+---------------+---------------+---------------+---------------+------*/
+void CustomFunctionsManager::PushContext(CustomFunctionsContext& context)
+    {
+    m_contexts.push_back(&context);
+    }
+
+/*---------------------------------------------------------------------------------**//**
+* @bsimethod                                    Grigas.Petraitis                04/2016
++---------------+---------------+---------------+---------------+---------------+------*/
+CustomFunctionsContext* CustomFunctionsManager::PopContext()
+    {
+    CustomFunctionsContext* context = m_contexts.back();
+    if (nullptr != context)
+        m_contexts.pop_back();
+    return context;
+    }
+
+/*---------------------------------------------------------------------------------**//**
+* @bsimethod                                    Grigas.Petraitis                04/2015
++---------------+---------------+---------------+---------------+---------------+------*/
+CustomFunctionsInjector::CustomFunctionsInjector(IConnectionManagerCR connections) : m_connections(connections)
+    {
+    m_connections.AddListener(*this);
+    CreateFunctions();
+    }
+
+/*---------------------------------------------------------------------------------**//**
+* @bsimethod                                    Grigas.Petraitis                04/2015
++---------------+---------------+---------------+---------------+---------------+------*/
+CustomFunctionsInjector::CustomFunctionsInjector(IConnectionManagerCR connections, IConnectionCR connection)
+    : m_connections(connections)
+    {
+    m_connections.AddListener(*this);
+    CreateFunctions();
+    OnConnection(connection);
+    }
+
+/*---------------------------------------------------------------------------------**//**
+* @bsimethod                                    Grigas.Petraitis                04/2015
++---------------+---------------+---------------+---------------+---------------+------*/
+CustomFunctionsInjector::~CustomFunctionsInjector()
+    {
+    for (Utf8StringCR connectionId : m_handledConnectionIds)
+        {
+        IConnectionPtr connection = m_connections.GetConnection(connectionId.c_str());
+        if (connection.IsValid())
+            Unregister(*connection);
+        }
+    DestroyFunctions();
+    m_connections.DropListener(*this);
+    }
+
+/*---------------------------------------------------------------------------------**//**
+* @bsimethod                                    Grigas.Petraitis                04/2015
++---------------+---------------+---------------+---------------+---------------+------*/
+void CustomFunctionsInjector::CreateFunctions()
+    {
+    m_scalarFunctions.push_back(new GetECInstanceDisplayLabelScalar(CustomFunctionsManager::GetManager()));
+    m_scalarFunctions.push_back(new GetECClassDisplayLabelScalar(CustomFunctionsManager::GetManager()));
+    m_scalarFunctions.push_back(new GetECPropertyDisplayLabelScalar(CustomFunctionsManager::GetManager()));
+    m_scalarFunctions.push_back(new GetSortingValueScalar(CustomFunctionsManager::GetManager()));
+    m_scalarFunctions.push_back(new GetRangeIndexScalar(CustomFunctionsManager::GetManager()));
+    m_scalarFunctions.push_back(new GetRangeImageIdScalar(CustomFunctionsManager::GetManager()));
+    m_scalarFunctions.push_back(new IsOfClassScalar(CustomFunctionsManager::GetManager()));
+    m_scalarFunctions.push_back(new GetECClassIdScalar(CustomFunctionsManager::GetManager()));
+    m_scalarFunctions.push_back(new GetSettingValueScalar(CustomFunctionsManager::GetManager()));
+    m_scalarFunctions.push_back(new GetSettingIntValueScalar(CustomFunctionsManager::GetManager()));
+    m_scalarFunctions.push_back(new GetSettingBoolValueScalar(CustomFunctionsManager::GetManager()));
+    m_scalarFunctions.push_back(new InSettingIntValuesScalar(CustomFunctionsManager::GetManager()));
+    m_scalarFunctions.push_back(new HasSettingScalar(CustomFunctionsManager::GetManager()));
+    m_scalarFunctions.push_back(new EvaluateECExpressionScalar(CustomFunctionsManager::GetManager()));
+    m_scalarFunctions.push_back(new IsRecursivelyRelatedScalar(CustomFunctionsManager::GetManager()));
+    m_scalarFunctions.push_back(new GetECEnumerationValueScalar(CustomFunctionsManager::GetManager()));
+    m_scalarFunctions.push_back(new GetInstanceKeyScalar(CustomFunctionsManager::GetManager()));
+    m_scalarFunctions.push_back(new ECInstanceKeysArrayScalar(CustomFunctionsManager::GetManager()));
+    m_scalarFunctions.push_back(new GetPointAsJsonStringScalar(CustomFunctionsManager::GetManager()));
+    m_scalarFunctions.push_back(new ArePointsEqualByValueScalar(CustomFunctionsManager::GetManager()));
+    m_scalarFunctions.push_back(new AreDoublesEqualByValueScalar(CustomFunctionsManager::GetManager()));
+    m_scalarFunctions.push_back(new GetPropertyDisplayValueScalar(CustomFunctionsManager::GetManager()));
+    m_scalarFunctions.push_back(new GetNavigationPropertyLabelScalar(CustomFunctionsManager::GetManager()));
+
+    m_aggregateFunctions.push_back(new GetGroupedInstanceKeysAggregate(CustomFunctionsManager::GetManager()));
+    m_aggregateFunctions.push_back(new GetMergedValueAggregate(CustomFunctionsManager::GetManager()));
+    m_aggregateFunctions.push_back(new JsonArrayAggregate(CustomFunctionsManager::GetManager()));
+    }
+
+/*---------------------------------------------------------------------------------**//**
+* @bsimethod                                    Grigas.Petraitis                04/2015
++---------------+---------------+---------------+---------------+---------------+------*/
+void CustomFunctionsInjector::DestroyFunctions()
+    {
+    for (ScalarFunction* func : m_scalarFunctions)
+        delete func;
+
+    for (AggregateFunction* func : m_aggregateFunctions)
+        delete func;
+    }
+
+/*---------------------------------------------------------------------------------**//**
+* @bsimethod                                    Grigas.Petraitis                04/2015
++---------------+---------------+---------------+---------------+---------------+------*/
+void CustomFunctionsInjector::Register(IConnectionCR connection)
+    {
+    for (ScalarFunction* func : m_scalarFunctions)
+        {
+        DbResult result = (DbResult)connection.GetDb().AddFunction(*func);
+        if (DbResult::BE_SQLITE_OK != result)
+            {
+            BeAssert(false);
+            NativeLogging::LoggingManager::GetLogger(LOGGER_NAMESPACE_ECPRESENTATION_RULESENGINE)->errorv("Failed to add custom function '%s'. Result = %d", func->GetName(), (int)result);
+            }
+        }
+
+    for (AggregateFunction* func : m_aggregateFunctions)
+        {
+        DbResult result = (DbResult)connection.GetDb().AddFunction(*func);
+        if (DbResult::BE_SQLITE_OK != result)
+            {
+            BeAssert(false);
+            NativeLogging::LoggingManager::GetLogger(LOGGER_NAMESPACE_ECPRESENTATION_RULESENGINE)->errorv("Failed to add custom function '%s'. Result = %d", func->GetName(), (int)result);
+            }
+        }
+    }
+
+/*---------------------------------------------------------------------------------**//**
+* @bsimethod                                    Grigas.Petraitis                04/2015
++---------------+---------------+---------------+---------------+---------------+------*/
+void CustomFunctionsInjector::Unregister(IConnectionCR connection)
+    {
+    if (!connection.IsOpen())
+        return;
+
+    for (ScalarFunction* func : m_scalarFunctions)
+        {
+        DbResult result = (DbResult)connection.GetDb().RemoveFunction(*func);
+        if (DbResult::BE_SQLITE_OK != result)
+            {
+            BeAssert(false);
+            NativeLogging::LoggingManager::GetLogger(LOGGER_NAMESPACE_ECPRESENTATION_RULESENGINE)->errorv("Failed to remove custom function '%s'. Result = %d", func->GetName(), (int)result);
+            }
+        }
+    for (AggregateFunction* func : m_aggregateFunctions)
+        {
+        DbResult result = (DbResult)connection.GetDb().RemoveFunction(*func);
+        if (DbResult::BE_SQLITE_OK != result)
+            {
+            BeAssert(false);
+            NativeLogging::LoggingManager::GetLogger(LOGGER_NAMESPACE_ECPRESENTATION_RULESENGINE)->errorv("Failed to remove custom function '%s'. Result = %d", func->GetName(), (int)result);
+            }
+        }
+    }
+
+/*---------------------------------------------------------------------------------**//**
+* @bsimethod                                    Grigas.Petraitis                04/2015
++---------------+---------------+---------------+---------------+---------------+------*/
+void CustomFunctionsInjector::OnConnection(IConnectionCR connection)
+    {
+    if (Handles(connection))
+        return;
+
+    m_handledConnectionIds.insert(connection.GetId());
+    Register(connection);
+    }
+
+/*---------------------------------------------------------------------------------**//**
+* @bsimethod                                    Grigas.Petraitis                04/2015
++---------------+---------------+---------------+---------------+---------------+------*/
+void CustomFunctionsInjector::_OnConnectionEvent(ConnectionEvent const& evt)
+    {
+    if (ConnectionEventType::Closed == evt.GetEventType())
+        {
+        Unregister(evt.GetConnection());
+        m_handledConnectionIds.erase(evt.GetConnection().GetId());
+        }
+    }