/*--------------------------------------------------------------------------------------+
|
|     $Source: Source/RulesDriven/RulesEngine/ECSchemaHelper.cpp $
|
|  $Copyright: (c) 2017 Bentley Systems, Incorporated. All rights reserved. $
|
+--------------------------------------------------------------------------------------*/
#include <ECPresentationPch.h>
#include <ECPresentation/RulesDriven/PresentationManager.h>
#include "ECSchemaHelper.h"
#include "LoggingHelper.h"

#define NUMERIC_LESS_COMPARE(lhs, rhs) \
    if (lhs < rhs) \
        return true; \
    if (lhs > rhs) \
        return false; \

#define STR_LESS_COMPARE(name, lhs, rhs) \
    int cmp_##name = lhs.CompareTo(rhs); \
    if (cmp_##name < 0) \
        return true; \
    if (cmp_##name > 0) \
        return false; \

/*---------------------------------------------------------------------------------**//**
* @bsimethod                                    Grigas.Petraitis                10/2017
+---------------+---------------+---------------+---------------+---------------+------*/
RelatedPathsCache::Key::Key(ECSchemaHelper::RelationshipClassPathOptions const& options)
    {
    m_sourceClass = &options.m_sourceClass;
    m_relationshipDirection = options.m_relationshipDirection;
    m_depth = options.m_depth;
    m_supportedSchemas = options.m_supportedSchemas;
    m_supportedRelationships = options.m_supportedRelationships;
    m_supportedClasses = options.m_supportedClasses;
    m_targetClass = options.m_targetClass;
    }

/*---------------------------------------------------------------------------------**//**
* @bsimethod                                    Grigas.Petraitis                10/2017
+---------------+---------------+---------------+---------------+---------------+------*/
bool RelatedPathsCache::Key::operator<(Key const& other) const
    {
    NUMERIC_LESS_COMPARE(m_sourceClass, other.m_sourceClass);
    NUMERIC_LESS_COMPARE(m_targetClass, other.m_targetClass);
    NUMERIC_LESS_COMPARE(m_relationshipDirection, other.m_relationshipDirection);
    NUMERIC_LESS_COMPARE(m_depth, other.m_depth);
    STR_LESS_COMPARE(classes, m_supportedClasses, other.m_supportedClasses);
    STR_LESS_COMPARE(relationships, m_supportedRelationships, other.m_supportedRelationships);
    STR_LESS_COMPARE(schemas, m_supportedSchemas, other.m_supportedSchemas);
    return false;
    }

/*---------------------------------------------------------------------------------**//**
* @bsimethod                                    Grigas.Petraitis                01/2017
+---------------+---------------+---------------+---------------+---------------+------*/
ECSchemaHelper::ECSchemaHelper(ECDbCR db, RelatedPathsCache& relatedPathsCache, ECSqlStatementCache const* statementCache)
    : m_db(db), m_relatedPathsCache(relatedPathsCache), m_statementCache(statementCache), m_ownsStatementCache(nullptr == statementCache)
    {
    if (nullptr == m_statementCache)
        m_statementCache = new ECSqlStatementCache(10, "ECSchemaHelper");
    }

/*---------------------------------------------------------------------------------**//**
* @bsimethod                                    Grigas.Petraitis                01/2017
+---------------+---------------+---------------+---------------+---------------+------*/
ECSchemaHelper::~ECSchemaHelper()
    {
    if (m_ownsStatementCache)
        delete m_statementCache;
    }

/*---------------------------------------------------------------------------------**//**
* @bsimethod                                    Grigas.Petraitis                04/2015
+---------------+---------------+---------------+---------------+---------------+------*/
ECSchemaCP ECSchemaHelper::GetSchema(Utf8CP schemaName) const {return m_db.Schemas().GetSchema(schemaName);}

/*---------------------------------------------------------------------------------**//**
* @bsimethod                                    Grigas.Petraitis                06/2015
+---------------+---------------+---------------+---------------+---------------+------*/
ECClassCP ECSchemaHelper::GetECClass(Utf8CP schemaName, Utf8CP className, bool isFullSchemaName) const
    {
    Utf8String schemaNameStr = schemaName;
    if (isFullSchemaName)
        {
        uint32_t versionMajor, versionMinor;
        ECSchema::ParseSchemaFullName(schemaNameStr, versionMajor, versionMinor, schemaName);
        }

    ECSchemaCP schema = GetSchema(schemaNameStr.c_str());
    if (nullptr == schema)
        return nullptr;

    return schema->GetClassCP(className);
    }

/*---------------------------------------------------------------------------------**//**
* @bsimethod                                    Grigas.Petraitis                11/2016
+---------------+---------------+---------------+---------------+---------------+------*/
ECClassCP ECSchemaHelper::GetECClass(Utf8CP fullClassName) const
    {
    Utf8String schemaName, className;
    ECClass::ParseClassName(schemaName, className, fullClassName);
    return GetECClass(schemaName.c_str(), className.c_str());
    }

/*---------------------------------------------------------------------------------**//**
* @bsimethod                                    Grigas.Petraitis                08/2016
+---------------+---------------+---------------+---------------+---------------+------*/
ECClassCP ECSchemaHelper::GetECClass(ECClassId id) const {return m_db.Schemas().GetClass(id);}

/*---------------------------------------------------------------------------------**//**
* @bsimethod                                    Grigas.Petraitis                10/2017
+---------------+---------------+---------------+---------------+---------------+------*/
bvector<ECClassCP> ECSchemaHelper::GetECClassesByName(Utf8CP name) const
    {
    static Utf8CP statementStr = "SELECT ECInstanceId FROM [meta].[ECClassDef] WHERE Name = ?";
    CachedECSqlStatementPtr stmt = m_statementCache->GetPreparedStatement(m_db, statementStr);
    if (stmt.IsNull())
        {
        BeAssert(false);
        return bvector<ECClassCP>();
        }
    stmt->BindText(1, name, IECSqlBinder::MakeCopy::No);

    bvector<ECClassId> ids;
    while (DbResult::BE_SQLITE_ROW == stmt->Step())
        ids.push_back(stmt->GetValueId<ECClassId>(0));

    bvector<ECClassCP> classes;
    for (ECClassId id : ids)
        classes.push_back(m_db.Schemas().GetClass(id));
    return classes;
    }

/*---------------------------------------------------------------------------------**//**
* @bsimethod                                    Saulius.Skliutas                08/2017
+---------------+---------------+---------------+---------------+---------------+------*/
static bool IsSchemaHidden(ECSchemaCR ecSchema)
    {
    IECInstancePtr options = ecSchema.GetCustomAttribute("HiddenSchema");
    if (options.IsNull())
        return false;

    ECValue value;
    if (ECObjectsStatus::Success == options->GetValue(value, "ShowClasses") && !value.IsNull() && value.IsBoolean() && true == value.GetBoolean())
        return false;

    return true;
    }

/*---------------------------------------------------------------------------------**//**
* @bsimethod                                    Saulius.Skliutas                08/2017
+---------------+---------------+---------------+---------------+---------------+------*/
static bool IsClassHidden(ECClassCR ecClass)
    {
    IECInstancePtr options = ecClass.GetCustomAttribute("HiddenClass");
    if (options.IsNull())
        return false;

    ECValue value;
    if (ECObjectsStatus::Success == options->GetValue(value, "Show") && !value.IsNull() && value.IsBoolean() && true == value.GetBoolean())
        return false;

    return true;
    }

/*---------------------------------------------------------------------------------**//**
* @bsimethod                                    Grigas.Petraitis                06/2015
+---------------+---------------+---------------+---------------+---------------+------*/
static bool IsAllowed(ECClassCR ecClass)
    {
    if (!ecClass.IsEntityClass() && !ecClass.IsRelationshipClass())
        return false;

    if (IsClassHidden(ecClass))
        return false;

    return true;
    }

/*---------------------------------------------------------------------------------**//**
* @bsimethod                                    Grigas.Petraitis                06/2015
+---------------+---------------+---------------+---------------+---------------+------*/
static bool IsAllowed(ECSchemaCR schema)
    {
    if (schema.IsStandardSchema())
        return false;

    if (schema.IsSystemSchema())
        return false;

    if (schema.GetSupplementalInfo().IsValid())
        return false;

    if (IsSchemaHidden(schema))
        return false;

    return true;
    }

/*---------------------------------------------------------------------------------**//**
* @bsimethod                                    Grigas.Petraitis                04/2015
+---------------+---------------+---------------+---------------+---------------+------*/
void ECSchemaHelper::ParseECSchemas(ECSchemaSet& schemas, bool& exclude, Utf8StringCR commaSeparatedSchemaList) const
    {
    schemas.clear();
    bvector<Utf8String> schemaNames;
    ParseECSchemaNames(schemaNames, exclude, commaSeparatedSchemaList);
    for (Utf8StringCR name : schemaNames)
        {
        ECSchemaCP schema = GetSchema(name.c_str());
        if (nullptr == schema)
            {
            BeAssert(false);
            return;
            }
        schemas.insert(schema);
        }
    }

/*---------------------------------------------------------------------------------**//**
* @bsimethod                                    Grigas.Petraitis                04/2015
+---------------+---------------+---------------+---------------+---------------+------*/
void ECSchemaHelper::ParseECSchemaNames(bvector<Utf8String>& names, bool& exclude, Utf8StringCR commaSeparatedSchemaList) const
    {
    names.clear();
    exclude = false;

    if (commaSeparatedSchemaList.empty())
        return;

    auto begin = commaSeparatedSchemaList.begin(), 
         end = commaSeparatedSchemaList.begin();

    if (commaSeparatedSchemaList.length() > 2 && commaSeparatedSchemaList[0] == 'E' && commaSeparatedSchemaList[1] == ':')
        {
        exclude = true;
        begin += 2;
        end += 2;
        }

    while (commaSeparatedSchemaList.end() != end)
        {
        if (*end == ',')
            {
            names.push_back(Utf8String(begin, end));

            auto next = end + 1;
            if (commaSeparatedSchemaList.end() != next && ' ' == *next)
                begin = end = next + 1;
            else
                begin = end = next;
            }
        end++;
        }
    if (end != begin)
        names.push_back(Utf8String(begin, end));
    }

/*---------------------------------------------------------------------------------**//**
* @bsimethod                                    Grigas.Petraitis                06/2015
+---------------+---------------+---------------+---------------+---------------+------*/
SupportedEntityClassInfos ECSchemaHelper::GetECClassesFromClassList(Utf8StringCR classListStr, bool supportExclusion) const
    {
    SupportedClassNamesParser parser(*this, classListStr, supportExclusion);
    SupportedClassInfos classInfos = parser.GetClassInfos();
    SupportedEntityClassInfos entityClasses;
    for (SupportedClassInfo<ECClass> const& info : classInfos)
        {
        if (info.GetClass().IsEntityClass())
            entityClasses.insert(SupportedEntityClassInfo(*info.GetClass().GetEntityClassCP(), info.GetFlags()));
        }
    return entityClasses;
    }

/*---------------------------------------------------------------------------------**//**
* @bsimethod                                    Grigas.Petraitis                06/2015
+---------------+---------------+---------------+---------------+---------------+------*/
SupportedRelationshipClassInfos ECSchemaHelper::GetECRelationshipClasses(Utf8StringCR relationshipListStr) const
    {
    SupportedClassNamesParser parser(*this, relationshipListStr, false);
    SupportedClassInfos classInfos = parser.GetClassInfos();
    SupportedRelationshipClassInfos relationshipClasses;
    for (SupportedClassInfo<ECClass> const& info : classInfos)
        {
        if (info.GetClass().IsRelationshipClass())
            relationshipClasses.insert(SupportedRelationshipClassInfo(*info.GetClass().GetRelationshipClassCP(), info.GetFlags()));
        }
    return relationshipClasses;
    }

/*---------------------------------------------------------------------------------**//**
* @bsimethod                                    Grigas.Petraitis                04/2015
+---------------+---------------+---------------+---------------+---------------+------*/
ECClassSet ECSchemaHelper::GetECClasses(ECSchemaSet const& schemas) const
    {
    // get all supported classes from the schemas set
    bset<ECEntityClassCP> allSupportedClasses;
    for (ECSchemaCP schema : schemas)
        {
        if (nullptr == schema)
            continue;

        ECClassContainerCR classContainer = schema->GetClasses();
        for (auto iter = classContainer.begin(); iter != classContainer.end(); ++iter)
            {
            if (nullptr != (*iter)->GetRelationshipClassCP())
                continue;

            if (!IsAllowed(**iter))
                continue;

            BeAssert((*iter)->GetEntityClassCP() != nullptr);
            allSupportedClasses.insert((*iter)->GetEntityClassCP());
            }
        }

    // smallen the list of classes by excluding all subclasses
    ECClassSet classes;
    bset<ECEntityClassCP> parentClasses;
    for (ECEntityClassCP ecClass : allSupportedClasses)
        {
        bool isAlreadyIncludedPolymorphically = false;
        for (ECEntityClassCP parentClass : parentClasses)
            {
            if (ecClass->Is(parentClass))
                {
                isAlreadyIncludedPolymorphically = true;
                break;
                }
            }
        if (isAlreadyIncludedPolymorphically)
            continue;

        bool containsAllDerivedClasses = true;
        ECDerivedClassesList const& derivedClasses = ecClass->GetDerivedClasses();
        for (ECClassCP derivedClass : derivedClasses)
            {
            if (!IsAllowed(*derivedClass))
                continue;

            BeAssert(derivedClass->GetEntityClassCP() != nullptr);
            if (allSupportedClasses.end() == allSupportedClasses.find(derivedClass->GetEntityClassCP()))
                {
                containsAllDerivedClasses = false;
                break;
                }
            }
        if (containsAllDerivedClasses)
            {
            auto iter = parentClasses.begin();
            while (parentClasses.end() != iter)
                {
                ECEntityClassCP parentClass = *iter;
                if (parentClass->Is(ecClass))
                    {
                    iter = parentClasses.erase(iter);
                    classes.erase(parentClass);
                    }
                else
                    iter++;
                }

            parentClasses.insert(ecClass);
            }
        classes[ecClass] = containsAllDerivedClasses;
        }

    return classes;
    }

/*---------------------------------------------------------------------------------**//**
* @bsimethod                                    Grigas.Petraitis                04/2015
+---------------+---------------+---------------+---------------+---------------+------*/
ECClassSet ECSchemaHelper::GetECClassesFromSchemaList(Utf8StringCR schemaListStr) const
    {
    return GetECClasses(GetECSchemas(schemaListStr));
    }

/*---------------------------------------------------------------------------------**//**
* @bsimethod                                    Grigas.Petraitis                03/2016
+---------------+---------------+---------------+---------------+---------------+------*/
bool ECSchemaHelper::AreSchemasSupported(Utf8StringCR schemaListStr) const
    {
    bvector<Utf8String> schemaNames;
    bool exclude;
    ParseECSchemaNames(schemaNames, exclude, schemaListStr);

    if (exclude)
        return true;

    for (Utf8StringCR name : schemaNames)
        {
        if (nullptr == m_db.Schemas().GetSchema(name.c_str()))
            return false;
        }

    return true;
    }

/*---------------------------------------------------------------------------------**//**
* @bsimethod                                    Grigas.Petraitis                04/2015
+---------------+---------------+---------------+---------------+---------------+------*/
ECSchemaSet ECSchemaHelper::GetECSchemas(Utf8StringCR supportedSchemasStr) const
    {
    ECSchemaSet schemas;
    bool exclude = false;
    ParseECSchemas(schemas, exclude, supportedSchemasStr);

    // if there are schemas specified and they're not excluded, return immediately
    if (!exclude && !schemas.empty())
        return schemas;

    // no schemas means all schemas (except some specific ones)
    bvector<ECSchemaCP> allSchemas = m_db.Schemas().GetSchemas();    

    ECSchemaSet allSupportedSchemas;
    for (ECSchemaCP schema : allSchemas)
        {
        if (IsAllowed(*schema))
            allSupportedSchemas.insert(schema);
        }
    
    // if the schemas are not excluded, return them
    if (!exclude)
        return allSupportedSchemas;

    // handle exclusion
    ECSchemaSet supportedSchemasNoExcluded;
    for (ECSchemaCP schema : allSupportedSchemas)
        {
        if (schemas.end() == schemas.find(schema))
            supportedSchemasNoExcluded.insert(schema);
        }
    return supportedSchemasNoExcluded;
    }

/*=================================================================================**//**
* @bsiclass                                     Grigas.Petraitis                06/2015
+===============+===============+===============+===============+===============+======*/
struct ECSchemaHelper::SupportedClassesResolver
{
    enum Flags
        {
        DeterminedSchemaIds = 1 << 0,
        DeterminedIncludedEntityClasses = 1 << 1,
        DeterminedExcludedEntityClasses = 1 << 2,
        DeterminedRelationshipClasses = 1 << 3,
        DeterminedPolymorphicallyIncludedClasses = 1 << 4,
        DeterminedPolymorphicallyExcludedClasses = 1 << 5,
        };

private:
    mutable int m_flags;
    mutable ECSchemaSet m_schemaList;
    mutable IdSet<ECSchemaId> m_schemaIds;
    mutable IdSet<ECClassId> m_includedEntityClassIds;
    mutable IdSet<ECClassId> m_excludedEntityClassIds;
    mutable IdSet<ECClassId> m_relationshipClassIds;
    mutable IdSet<ECClassId> m_polymorphicallyIncludedClassIds;
    mutable IdSet<ECClassId> m_polymorphicallyExcludedClassIds;
    SupportedEntityClassInfos const* m_classInfos;
    SupportedRelationshipClassInfos const* m_relationshipInfos;

private:
    /*---------------------------------------------------------------------------------**//**
    * @bsimethod                                    Grigas.Petraitis                08/2016
    +---------------+---------------+---------------+---------------+---------------+------*/
    void AddOrRemoveFlag(int flag, bool add)
        {
        if (add)
            m_flags |= flag;
        else
            m_flags &= ~flag;
        }
    
    /*---------------------------------------------------------------------------------**//**
    * @bsimethod                                    Grigas.Petraitis                04/2017
    +---------------+---------------+---------------+---------------+---------------+------*/
    static void AddClassId(IdSet<ECClassId>& list, ECClassCR ecClass)
        {
        list.insert(ecClass.GetId());
        }

    /*---------------------------------------------------------------------------------**//**
    * @bsimethod                                    Saulius.Skliutas                09/2017
    +---------------+---------------+---------------+---------------+---------------+------*/
    IdSet<ECClassId> DeterminePolymorphicallySupportedClassesIds(ECDbCR db, BeSQLite::EC::ECSqlStatementCache const& statementsCache, bool include) const
        {
        IdSet<ECClassId> const& ids = include ? GetIncludedEntityClassIds() : GetExcludedEntityClassIds();

        Utf8String whereClause;
        IdSetHelper::BindSetAction action = IdSetHelper::CreateInVirtualSetClause(whereClause, ids, "[TargetECInstanceId]");
        Utf8String query =
            "SELECT SourceECInstanceId"
            " FROM [meta].[ClassHasAllBaseClasses] ";
        query.append("WHERE ").append(whereClause);

        CachedECSqlStatementPtr stmt = statementsCache.GetPreparedStatement(db, query.c_str());
        if (IdSetHelper::BIND_VirtualSet == action)
            {
            stmt->BindVirtualSet(1, ids);
            }
        else
            {
            int i = 1;
            for (ECClassId id : ids)
                stmt->BindId(i++, id);
            }

        IdSet<ECClassId> classesIds;
        while (DbResult::BE_SQLITE_ROW == stmt->Step())
            classesIds.insert(stmt->GetValueId<ECClassId>(0));
        return classesIds;
        }
    
public:
    /*---------------------------------------------------------------------------------**//**
    * @bsimethod                                    Grigas.Petraitis                07/2016
    +---------------+---------------+---------------+---------------+---------------+------*/
    SupportedClassesResolver(ECSchemaSet const& supportedSchemas, SupportedEntityClassInfos const* classInfos, SupportedRelationshipClassInfos const* relationshipInfos)
        : m_flags(0)
        {
        m_schemaList = supportedSchemas;
        m_classInfos = classInfos;
        m_relationshipInfos = relationshipInfos;
        }
    
    /*---------------------------------------------------------------------------------**//**
    * @bsimethod                                    Grigas.Petraitis                01/2017
    +---------------+---------------+---------------+---------------+---------------+------*/
    bool GetAcceptAllIncludeClasses() const {return GetIncludedEntityClassIds().empty() && nullptr == m_classInfos;}
    /*---------------------------------------------------------------------------------**//**
    * @bsimethod                                    Grigas.Petraitis                01/2017
    +---------------+---------------+---------------+---------------+---------------+------*/
    bool GetAcceptAllExcludeClasses() const {return GetExcludedEntityClassIds().empty() && nullptr == m_classInfos;}

    /*---------------------------------------------------------------------------------**//**
    * @bsimethod                                    Grigas.Petraitis                01/2017
    +---------------+---------------+---------------+---------------+---------------+------*/
    bool GetAcceptAllRelationships() const {return GetRelationshipClassIds().empty() && nullptr == m_relationshipInfos;}
    
    /*---------------------------------------------------------------------------------**//**
    * @bsimethod                                    Grigas.Petraitis                01/2017
    +---------------+---------------+---------------+---------------+---------------+------*/
    SupportedEntityClassInfo const* GetInfo(ECEntityClassCR ecClass) const
        {
        if (nullptr == m_classInfos)
            return nullptr;
        auto iter = m_classInfos->find(SupportedEntityClassInfo(ecClass));
        if (m_classInfos->end() != iter)
            return &*iter;
        return nullptr;
        }
    
    /*---------------------------------------------------------------------------------**//**
    * @bsimethod                                    Grigas.Petraitis                01/2017
    +---------------+---------------+---------------+---------------+---------------+------*/
    SupportedRelationshipClassInfo const* GetInfo(ECRelationshipClassCR ecClass) const
        {
        if (nullptr == m_relationshipInfos)
            return nullptr;
        auto iter = m_relationshipInfos->find(SupportedRelationshipClassInfo(ecClass));
        if (m_relationshipInfos->end() != iter)
            return &*iter;
        return nullptr;
        }

    /*---------------------------------------------------------------------------------**//**
    * @bsimethod                                    Grigas.Petraitis                01/2017
    +---------------+---------------+---------------+---------------+---------------+------*/
    IdSet<ECSchemaId> const& GetSchemaIds() const
        {
        if (0 == (m_flags & DeterminedSchemaIds))
            {
            for (ECSchemaCP schema : m_schemaList)
                m_schemaIds.insert(schema->GetId());
            m_flags |= DeterminedSchemaIds;
            }
        return m_schemaIds;
        }

    /*---------------------------------------------------------------------------------**//**
    * @bsimethod                                    Grigas.Petraitis                01/2017
    +---------------+---------------+---------------+---------------+---------------+------*/
    IdSet<ECClassId> const& GetIncludedEntityClassIds() const
        {
        if (0 == (m_flags & DeterminedIncludedEntityClasses))
            {
            if (nullptr != m_classInfos)
                {
                for (SupportedEntityClassInfo const& info : *m_classInfos)
                    {
                    if (info.IsInclude())
                        m_includedEntityClassIds.insert(info.GetClass().GetId());
                    }
                }
            m_flags |= DeterminedIncludedEntityClasses;
            }
        return m_includedEntityClassIds;
        }
    
    /*---------------------------------------------------------------------------------**//**
    * @bsimethod                                    Grigas.Petraitis                07/2016
    +---------------+---------------+---------------+---------------+---------------+------*/
    IdSet<ECClassId> const& GetExcludedEntityClassIds() const
        {
        if (0 == (m_flags & DeterminedExcludedEntityClasses))
            {
            if (nullptr != m_classInfos)
                {
                for (SupportedEntityClassInfo const& info : *m_classInfos)
                    {
                    if (info.IsExclude())
                        m_excludedEntityClassIds.insert(info.GetClass().GetId());
                    }
                }
            m_flags |= DeterminedExcludedEntityClasses;
            }
        return m_excludedEntityClassIds;
        }
    
    /*---------------------------------------------------------------------------------**//**
    * @bsimethod                                    Grigas.Petraitis                07/2016
    +---------------+---------------+---------------+---------------+---------------+------*/
    IdSet<ECClassId> const& GetRelationshipClassIds() const
        {
        if (0 == (m_flags & DeterminedRelationshipClasses))
            {
            if (nullptr != m_relationshipInfos)
                {
                for (SupportedRelationshipClassInfo const& info : *m_relationshipInfos)
                    {
                    if (info.IsInclude())
                        m_relationshipClassIds.insert(info.GetClass().GetId());
                    }
                }
            m_flags |= DeterminedRelationshipClasses;
            }
        return m_relationshipClassIds;
        }
    
    /*---------------------------------------------------------------------------------**//**
    * @bsimethod                                    Saulius.Skliutas                09/2017
    +---------------+---------------+---------------+---------------+---------------+------*/
    IdSet<ECClassId> const& GetPolymorphicallyIncludedClassIds(ECDbCR db, BeSQLite::EC::ECSqlStatementCache const& statementsCache) const
        {
        if (0 == (m_flags & DeterminedPolymorphicallyIncludedClasses))
            {
            m_polymorphicallyIncludedClassIds = DeterminePolymorphicallySupportedClassesIds(db, statementsCache, true);
            m_flags |= DeterminedPolymorphicallyIncludedClasses;
            }
        return m_polymorphicallyIncludedClassIds;
        }
    
    /*---------------------------------------------------------------------------------**//**
    * @bsimethod                                    Saulius.Skliutas                09/2017
    +---------------+---------------+---------------+---------------+---------------+------*/
    IdSet<ECClassId> const& GetPolymorphicallyExcludedClassIds(ECDbCR db, BeSQLite::EC::ECSqlStatementCache const& statementsCache) const
        {
        if (0 == (m_flags & DeterminedPolymorphicallyExcludedClasses))
            {
            m_polymorphicallyExcludedClassIds = DeterminePolymorphicallySupportedClassesIds(db, statementsCache, false);
            m_flags |= DeterminedPolymorphicallyExcludedClasses;
            }
        return m_polymorphicallyExcludedClassIds;
        }
    
    /*---------------------------------------------------------------------------------**//**
    * @bsimethod                                    Grigas.Petraitis                01/2017
    +---------------+---------------+---------------+---------------+---------------+------*/
    bool HasExcludes() const {return !GetExcludedEntityClassIds().empty();}
};

/*=================================================================================**//**
* @bsiclass                                     Grigas.Petraitis                01/2017
+===============+===============+===============+===============+===============+======*/
struct ECClassVirtualSet : VirtualSet
{
private:
    bmap<ECClassId, ECClassCP> m_map;
public:
    ECClassVirtualSet() {}
    explicit ECClassVirtualSet(ECClassCR ecClass) {Add(ecClass);}
    bool _IsInSet(int nVals, DbValue const* vals) const override
        {
        DbValue const& val = vals[0];
        return m_map.end() != m_map.find(val.GetValueId<ECClassId>());
        }
    void Add(ECClassCR ecClass) {m_map[ecClass.GetId()] = &ecClass;}
};

/*---------------------------------------------------------------------------------**//**
* @bsimethod                                    Grigas.Petraitis                05/2017
+---------------+---------------+---------------+---------------+---------------+------*/
static bool ShouldAcceptAllClasses(ECSchemaHelper::SupportedClassesResolver const& resolver, bool include)
    {
    return include && resolver.GetAcceptAllIncludeClasses() || !include && resolver.GetAcceptAllExcludeClasses();
    }

/*---------------------------------------------------------------------------------**//**
* @bsimethod                                    Grigas.Petraitis                01/2017
+---------------+---------------+---------------+---------------+---------------+------*/
static Utf8String CreateRelationshipPathsQuery(ECSchemaHelper::SupportedClassesResolver const& resolver, 
    int relationshipDirection, int depth, bool include)
    {
    Utf8String query = ""
        "SELECT [start].[ECInstanceId] startClassId, "
        "       [relationship].[ECInstanceId] relationshipClassId, "
        "       [endBase].[ECInstanceId] baseRelatedClassId, "
        "       [end].[ECInstanceId] actualRelatedClassId, "
        "       [startConstraint].[RelationshipEnd] relationshipEnd "

        "  FROM [meta].[ECClassDef] start "
        "  JOIN [meta].[ClassHasAllBaseClasses] startBaseRel ON [startBaseRel].[SourceECInstanceId] = [start].[ECInstanceId] "
        "  JOIN [meta].[ECClassDef] startBase ON [startBase].[ECInstanceId] = [startBaseRel].[TargetECInstanceId] "

        "  JOIN [meta].[RelationshipConstraintHasClasses] startConstraintRel ON [startConstraint].[IsPolymorphic] AND [startConstraintRel].[TargetECInstanceId] = [startBase].[ECInstanceId] "
        "       OR NOT [startConstraint].[IsPolymorphic] AND [startConstraintRel].[TargetECInstanceId] = [start].[ECInstanceId] AND [start].[ECInstanceId] = [startBase].[ECInstanceId] "
        "  JOIN [meta].[ECRelationshipConstraintDef] startConstraint ON [startConstraint].[ECInstanceId] = [startConstraintRel].[SourceECInstanceId] "

        "  JOIN [meta].[ECClassDef] [end] ON 1 = 1 "
        "  JOIN [meta].[ClassHasAllBaseClasses] endBaseRel ON [endBaseRel].[SourceECInstanceId] = [end].[ECInstanceId] "
        "  JOIN [meta].[ECClassDef] endBase ON [endBase].[ECInstanceId] = [endBaseRel].[TargetECInstanceId] "

        "  JOIN [meta].[RelationshipConstraintHasClasses] endConstraintRel ON [endConstraint].[IsPolymorphic] AND [endConstraintRel].[TargetECInstanceId] = [endBase].[ECInstanceId] "
        "       OR NOT [endConstraint].[IsPolymorphic] AND [endConstraintRel].[TargetECInstanceId] = [endBase].[ECInstanceId] AND [end].[ECInstanceId] = [endBase].[ECInstanceId] "
        "  JOIN [meta].[ECRelationshipConstraintDef] endConstraint ON [endConstraint].[ECInstanceId] = [endConstraintRel].[SourceECInstanceId] AND [endConstraint].[RelationshipEnd] <> [startConstraint].[RelationshipEnd] "

        "  JOIN [meta].[ECClassDef] relationship ON [relationship].[ECInstanceId] = [startConstraint].[RelationshipClass].[Id] "
        "       AND [relationship].[ECInstanceId] = [endConstraint].[RelationshipClass].[Id] "

        " WHERE ";

    bool hasCondition = false;

    if (depth <= 0)
        {
        if (!resolver.GetAcceptAllRelationships())
            {
            if (hasCondition)
                query.append(" AND ");
            query.append("InVirtualSet(:supportedRelationshipIds, [relationship].[ECInstanceId])");
            hasCondition = true;
            }

        if (!ShouldAcceptAllClasses(resolver, include))
            {
            if (hasCondition)
                query.append(" AND ");
            query.append("InVirtualSet(:supportedClassIds, [end].[ECinstanceId])");
            hasCondition = true;
            }
        }

    if (hasCondition)
        query.append(" AND ");
    query.append("InVirtualSet(:sourceClassIds, [start].[ECInstanceId])");

    if (((int)ECRelatedInstanceDirection::Backward | (int)ECRelatedInstanceDirection::Forward) != relationshipDirection)
        query.append(" AND [startConstraint].[RelationshipEnd] = :relationshipEnd");
    
    if (resolver.GetAcceptAllRelationships())
        query.append(" AND InVirtualSet(:supportedSchemaIds, [relationship].[Schema].[Id])");
    if (include && resolver.GetAcceptAllIncludeClasses())
        query.append(" AND InVirtualSet(:supportedSchemaIds, [end].[Schema].[Id])");

    query.append(" ORDER BY [start].[ECInstanceId], [end].[ECInstanceId], [relationship].[ECInstanceId]");

    return query;
    }

/*---------------------------------------------------------------------------------**//**
* @bsimethod                                    Grigas.Petraitis                01/2017
+---------------+---------------+---------------+---------------+---------------+------*/
static BentleyStatus BindVariables(ECSqlStatement& stmt, VirtualSet const& sourceClassIds, ECSchemaHelper::SupportedClassesResolver const& resolver, 
    int relationshipDirection, int depth, bool include, BeSQLite::EC::ECSqlStatementCache const& statementsCache)
    {
    if (!stmt.BindVirtualSet(stmt.GetParameterIndex("sourceClassIds"), sourceClassIds).IsSuccess())
        {
        BeAssert(false);
        return ERROR;
        }
    
    if (((int)ECRelatedInstanceDirection::Backward | (int)ECRelatedInstanceDirection::Forward) != relationshipDirection)
        {
        ECRelationshipEnd relationshipEnd = (ECRelatedInstanceDirection::Backward == (ECRelatedInstanceDirection)relationshipDirection) 
            ? ECRelationshipEnd_Target : ECRelationshipEnd_Source;
        if (!stmt.BindInt(stmt.GetParameterIndex("relationshipEnd"), relationshipEnd).IsSuccess())
            {
            BeAssert(false);
            return ERROR;
            }
        }

    if (depth <= 0 && !resolver.GetAcceptAllRelationships())
        {
        IdSet<ECClassId> const& ids = resolver.GetRelationshipClassIds();
        if (!stmt.BindVirtualSet(stmt.GetParameterIndex("supportedRelationshipIds"), ids).IsSuccess())
            {
            BeAssert(false);
            return ERROR;
            }
        }
    
    if (depth <= 0 && !ShouldAcceptAllClasses(resolver, include))
        {
        IdSet<ECClassId> const& ids = include ? resolver.GetPolymorphicallyIncludedClassIds(*stmt.GetECDb(), statementsCache) : resolver.GetPolymorphicallyExcludedClassIds(*stmt.GetECDb(), statementsCache);
        if(!stmt.BindVirtualSet(stmt.GetParameterIndex("supportedClassIds"), ids).IsSuccess())
            {
            BeAssert(false);
            return ERROR;
            }
        }
    
    if (resolver.GetAcceptAllRelationships() || include && resolver.GetAcceptAllIncludeClasses())
        {
        if (!stmt.BindVirtualSet(stmt.GetParameterIndex("supportedSchemaIds"), resolver.GetSchemaIds()).IsSuccess())
            {
            BeAssert(false);
            return ERROR;
            }
        }

    return SUCCESS;
    }

/*---------------------------------------------------------------------------------**//**
* @bsimethod                                    Grigas.Petraitis                01/2017
+---------------+---------------+---------------+---------------+---------------+------*/
void ECSchemaHelper::GetPaths(bvector<bpair<RelatedClassPath, bool>>& paths, bmap<ECRelationshipClassCP, int>& relationshipsUseCounter, 
    bset<RelatedClass>& usedRelationships, SupportedClassesResolver const& resolver, VirtualSet const& sourceClassIds, int relationshipDirection, 
    int depth, ECEntityClassCP targetClass, bool include) const
    {
    Utf8String query = CreateRelationshipPathsQuery(resolver, relationshipDirection, depth, include);
    CachedECSqlStatementPtr stmt = m_statementCache->GetPreparedStatement(m_db, query.c_str());
    if (stmt.IsValid())
        GetPaths(paths, relationshipsUseCounter, usedRelationships, *stmt, resolver, sourceClassIds, relationshipDirection, depth, targetClass, include);
    }

/*---------------------------------------------------------------------------------**//**
* @bsimethod                                    Grigas.Petraitis                09/2016
+---------------+---------------+---------------+---------------+---------------+------*/
static bool DoesPathContainAnotherPath(RelatedClassPath const& containingPath, RelatedClassPath const& candidatePath)
    {
    for (size_t i = 0; i < containingPath.size(); ++i)
        {
        if (!candidatePath[i].GetRelationship()->Is(containingPath[i].GetRelationship())
            || containingPath[i].IsForwardRelationship() != candidatePath[i].IsForwardRelationship())
            {
            return false;
            }

        if (!containingPath[i].IsPolymorphic() && candidatePath[i].GetTargetClass() != containingPath[i].GetTargetClass()
            || containingPath[i].IsPolymorphic() && !candidatePath[i].GetTargetClass()->Is(containingPath[i].GetTargetClass()))
            {
            return false;
            }

        if (!containingPath[i].IsPolymorphic() && candidatePath[i].GetSourceClass() != containingPath[i].GetSourceClass()
            || containingPath[i].IsPolymorphic() && !candidatePath[i].GetSourceClass()->Is(containingPath[i].GetSourceClass()))
            {
            return false;
            }
        }
    return true;
    }

/*---------------------------------------------------------------------------------**//**
* @bsimethod                                    Grigas.Petraitis                03/2016
+---------------+---------------+---------------+---------------+---------------+------*/
static void AppendPath(bvector<bpair<RelatedClassPath, bool>>& paths, RelatedClassPath const& path, bool forInclude)
    {
    if (paths.size() > 0)
        {
        size_t index = paths.size();
        while (index > 0)
            {
            RelatedClassPath const& includedPath = paths[index - 1].first;
            bool isIncludedPathForInclude = paths[index - 1].second;

            // if path lengths are different, they can't be similar
            if (includedPath.size() != path.size())
                {
                --index;
                continue;
                }

            // if one path is included and another - excluded, they can't be similar
            if (forInclude != isIncludedPathForInclude)
                {
                --index;
                continue;
                }

            // the new path is already included polymorphically by another path
            if (DoesPathContainAnotherPath(includedPath, path))
                return;

            // the new path includes another (already included) path polymorphically - 
            // the included path must be removed
            if (DoesPathContainAnotherPath(path, includedPath))
                {
                paths.erase(paths.begin() + index - 1);
                continue;
                }

            --index;
            }
        }
    
    // did not find any similar paths - simply append the new path
    paths.push_back(bpair<RelatedClassPath, bool>(path, forInclude));
    }

/*---------------------------------------------------------------------------------**//**
* @bsimethod                                    Grigas.Petraitis                04/2017
+---------------+---------------+---------------+---------------+---------------+------*/
static bool MatchesPathRequest(RelatedClass const& related, ECSchemaHelper::SupportedClassesResolver const& resolver, bool include)
    {
    IdSet<ECClassId> const& classIds = include ? resolver.GetIncludedEntityClassIds() : resolver.GetExcludedEntityClassIds();
    if (!ShouldAcceptAllClasses(resolver, include) && !classIds.Contains(related.GetTargetClass()->GetId()))
        {
        // if specific classes are requested, make sure the candidate is in that list
        return false;
        }
    if (ShouldAcceptAllClasses(resolver, include) && !resolver.GetSchemaIds().Contains(related.GetTargetClass()->GetSchema().GetId()))
        {
        // if any class is okay, make sure the candidate class is from supported schemas list
        return false;
        }
    
    IdSet<ECClassId> const& relationshipIds = resolver.GetRelationshipClassIds();
    if (!resolver.GetAcceptAllRelationships() && !relationshipIds.Contains(related.GetRelationship()->GetId()))
        {
        // is specific relationships are requested, make sure the candidate is in that list
        return false;
        }
    if (resolver.GetAcceptAllRelationships() && !resolver.GetSchemaIds().Contains(related.GetRelationship()->GetSchema().GetId()))
        {
        // if any relationship is okay, make sure the candidate relationship is from supported schemas list
        return false;
        }

    return true;
    }

/*---------------------------------------------------------------------------------**//**
* @bsimethod                                    Grigas.Petraitis                01/2017
+---------------+---------------+---------------+---------------+---------------+------*/
void ECSchemaHelper::GetPaths(bvector<bpair<RelatedClassPath, bool>>& paths, bmap<ECRelationshipClassCP, int>& relationshipsUseCounter, 
    bset<RelatedClass>& usedRelationships, ECSqlStatement& stmt, SupportedClassesResolver const& resolver, 
    VirtualSet const& sourceClassIds, int relationshipDirection, int depth, ECEntityClassCP targetClass, bool include) const
    {
    // bind to get includes
    if (SUCCESS != BindVariables(stmt, sourceClassIds, resolver, relationshipDirection, depth, include, *m_statementCache))
        {
        BeAssert(false);
        return;
        }
    
    bvector<RelatedClass> specs;
    ECClassVirtualSet relatedClasses;

    // get the results
    while (DbResult::BE_SQLITE_ROW == stmt.Step())
        {
        ECEntityClassCP source = GetECClass(stmt.GetValueId<ECClassId>(0))->GetEntityClassCP();
        ECRelationshipClassCP relationship = GetECClass(stmt.GetValueId<ECClassId>(1))->GetRelationshipClassCP();
        ECEntityClassCP actualRelated = GetECClass(stmt.GetValueId<ECClassId>(3))->GetEntityClassCP();
        if (nullptr == source || nullptr == relationship || nullptr == actualRelated)
            {
            BeAssert(false);
            continue;
            }
        bool isForward = !(ECRelationshipEnd_Source == (ECRelationshipEnd)stmt.GetValueInt(4)); // note: reverse the direction
        
        // filter by target class (if specified)
        if (nullptr != targetClass)
            {
            if (targetClass->Is(actualRelated))
                actualRelated = targetClass;
            else
                continue;
            }
              
        Utf8String relationshipAlias("rel_");
        relationshipAlias.append(relationship->GetSchema().GetAlias()).append("_");
        relationshipAlias.append(relationship->GetName()).append("_");
        relationshipAlias.append(std::to_string(relationshipsUseCounter[relationship]++).c_str());
        
        SupportedEntityClassInfo const* info = resolver.GetInfo(*actualRelated); 
        RelatedClass relatedClassSpec(*source, *actualRelated, *relationship, isForward);
        relatedClassSpec.SetRelationshipAlias(relationshipAlias);
        relatedClassSpec.SetIsPolymorphic(nullptr == info || info->IsPolymorphic() && !(info->IsInclude() && info->IsExclude() && !include));
        
        // avoid recursive relationship loops
        if (usedRelationships.end() != usedRelationships.find(relatedClassSpec))
            continue;

        bool matchesRecursiveRequest = (depth < 0 && MatchesPathRequest(relatedClassSpec, resolver, include));

        if (0 == depth || matchesRecursiveRequest)
            AppendPath(paths, {relatedClassSpec}, include);

        if (depth > 0 || matchesRecursiveRequest)
            {
            specs.push_back(relatedClassSpec);
            usedRelationships.insert(relatedClassSpec);
            relatedClasses.Add(*actualRelated);
            }
        }

    if (0 != depth && !specs.empty())
        {
        bvector<bpair<RelatedClassPath, bool>> subPaths;
        GetPaths(subPaths, relationshipsUseCounter, usedRelationships, resolver, relatedClasses, 
            relationshipDirection, depth - 1, targetClass, include);
        for (auto& pair : subPaths)
            {
            RelatedClassPath const& subPath = pair.first;
            for (RelatedClassCR sourceClassSpec : specs)
                {
                if (sourceClassSpec.GetTargetClass() != subPath[0].GetSourceClass())
                    continue;
                    
                RelatedClassPath aggregatedPath = subPath;
                aggregatedPath.insert(aggregatedPath.begin(), sourceClassSpec);
                AppendPath(paths, aggregatedPath, include);
                }
            }
        }
    }

/*---------------------------------------------------------------------------------**//**
* @bsimethod                                    Grigas.Petraitis                02/2017
+---------------+---------------+---------------+---------------+---------------+------*/
ECSchemaHelper::RelationshipClassPathOptions::RelationshipClassPathOptions(ECClassCR sourceClass, int relationshipDirection, int depth,
    Utf8CP supportedSchemas, Utf8CP supportedRelationships, Utf8CP supportedClasses,
    bmap<ECRelationshipClassCP, int>& relationshipsUseCounter, ECEntityClassCP targetClass)
    : m_relationshipsUseCounter(relationshipsUseCounter), m_sourceClass(sourceClass), m_supportedSchemas(supportedSchemas),
    m_supportedRelationships(supportedRelationships), m_supportedClasses(supportedClasses), m_specificationHash(nullptr)
    {
    m_relationshipDirection = relationshipDirection;
    m_depth = depth;
    m_targetClass = targetClass;
    }

/*---------------------------------------------------------------------------------**//**
* @bsimethod                                    Grigas.Petraitis                06/2015
+---------------+---------------+---------------+---------------+---------------+------*/
bvector<bpair<RelatedClassPath, bool>> ECSchemaHelper::GetRelationshipClassPaths(RelationshipClassPathOptions const& options) const
    {
    // look for cached results first
<<<<<<< HEAD
    if (!Utf8String::IsNullOrEmpty(options.GetSpecificationHash()))
        {
        RelatedPathsCache::Key key(options.m_sourceClass, options.m_targetClass, options.GetSpecificationHash());
        RelatedPathsCache::Result const* result = m_relatedPathsCache.Get(key);
        if (nullptr != result)
            {
            for (auto const& pair : result->m_relationshipCounter)
                options.m_relationshipsUseCounter[pair.first] += pair.second;
            return result->m_paths;
            }
=======
    RelatedPathsCache::Key key(options);
    RelatedPathsCache::Result const* cacheResult = m_relatedPathsCache.Get(key);
    if (nullptr != cacheResult)
        {
        for (auto const& pair : cacheResult->m_relationshipCounter)
            options.m_relationshipsUseCounter[pair.first] += pair.second;
        return cacheResult->m_paths;
>>>>>>> a2224d3e
        }

    bvector<bpair<RelatedClassPath, bool>> paths;
    SupportedEntityClassInfos classInfos = GetECClassesFromClassList(options.m_supportedClasses, true);
    SupportedRelationshipClassInfos relationshipInfos = GetECRelationshipClasses(options.m_supportedRelationships);
    SupportedClassesResolver resolver(GetECSchemas(options.m_supportedSchemas), 
        (classInfos.empty() && 0 == *options.m_supportedClasses) ? nullptr : &classInfos, 
        (relationshipInfos.empty() && 0 == *options.m_supportedRelationships) ? nullptr : &relationshipInfos);
    
    bset<RelatedClass> usedRelationships;
    ECClassVirtualSet sourceSet(options.m_sourceClass);

    // get includes
    GetPaths(paths, options.m_relationshipsUseCounter, usedRelationships, resolver, sourceSet,
        options.m_relationshipDirection, options.m_depth, options.m_targetClass, true);
    
    if (resolver.HasExcludes())
        {
        // get excludes
        usedRelationships.clear();
        GetPaths(paths, options.m_relationshipsUseCounter, usedRelationships, resolver, sourceSet,
            options.m_relationshipDirection, options.m_depth, options.m_targetClass, false);
        }
    
<<<<<<< HEAD
    // cache if necessary
    if (!Utf8String::IsNullOrEmpty(options.GetSpecificationHash()))
        {
        RelatedPathsCache::Key key(options.m_sourceClass, options.m_targetClass, options.GetSpecificationHash());
        m_relatedPathsCache.Put(key, RelatedPathsCache::Result(paths, options.m_relationshipsUseCounter));
        }

=======
    // cache
    m_relatedPathsCache.Put(key, RelatedPathsCache::Result(paths, options.m_relationshipsUseCounter));
>>>>>>> a2224d3e
    return paths;
    }

/*---------------------------------------------------------------------------------**//**
* @bsimethod                                    Grigas.Petraitis                06/2015
+---------------+---------------+---------------+---------------+---------------+------*/
ECRelationshipConstraintClassList ECSchemaHelper::GetRelationshipConstraintClasses(ECRelationshipClassCR relationship, ECRelatedInstanceDirection direction, Utf8StringCR supportedSchemasStr) const
    {
    ECRelationshipConstraintClassList const* classes = nullptr;
    switch (direction)
        {
        case ECRelatedInstanceDirection::Backward:
            classes = &relationship.GetSource().GetConstraintClasses();
            break;
        case ECRelatedInstanceDirection::Forward:
            classes = &relationship.GetTarget().GetConstraintClasses();
            break;
        }

    if (nullptr == classes)
        {
        BeAssert(false);
        return bvector<ECClassCP>();
        }
    
    ECSchemaSet supportedSchemas = GetECSchemas(supportedSchemasStr);
    ECRelationshipConstraintClassList supportedClasses;
    for (ECClassCP ecClass : *classes)
        {
        if (!IsAllowed(*ecClass))
            continue;

        if (supportedSchemas.end() == supportedSchemas.find(&ecClass->GetSchema()))
            continue;

        supportedClasses.push_back(ecClass);
        }
    return supportedClasses;
    }

/*---------------------------------------------------------------------------------**//**
* @bsimethod                                    Grigas.Petraitis                01/2016
+---------------+---------------+---------------+---------------+---------------+------*/
static ECClassCP GetClassFromRelationshipConstraint(ECRelationshipConstraint const& constraint)
    {
    // no idea which one to return when there're multiple constraint classes
    return constraint.GetConstraintClasses().front();
    }

/*---------------------------------------------------------------------------------**//**
* @bsimethod                                    Grigas.Petraitis                01/2016
+---------------+---------------+---------------+---------------+---------------+------*/
RelatedClass ECSchemaHelper::GetForeignKeyClass(ECPropertyCR prop) const
    {
    if (!prop.GetIsNavigation())
        return RelatedClass();
        
    NavigationECPropertyCR navigationProp = *prop.GetAsNavigationProperty();
    ECRelationshipClassCP relationship = navigationProp.GetRelationshipClass();
    ECClassCP sourceClass = GetClassFromRelationshipConstraint((navigationProp.GetDirection() == ECRelatedInstanceDirection::Backward) 
        ? relationship->GetTarget() : relationship->GetSource());
    ECClassCP targetClass = GetClassFromRelationshipConstraint((navigationProp.GetDirection() == ECRelatedInstanceDirection::Backward) 
        ? relationship->GetSource() : relationship->GetTarget());
    if (nullptr != sourceClass && nullptr != targetClass)
        return RelatedClass(*sourceClass, *targetClass, *relationship, navigationProp.GetDirection() == ECRelatedInstanceDirection::Backward);

    BeAssert(false);
    return RelatedClass();
    }

/*---------------------------------------------------------------------------------**//**
* @bsimethod                                    Grigas.Petraitis                10/2017
+---------------+---------------+---------------+---------------+---------------+------*/
template<typename TSet>
static IdSetHelper::BindSetAction CreateInVirtualSetClauseInternal(Utf8StringR clause, TSet const& set, Utf8StringCR idFieldName)
    {
    if (set.empty())
        {
        clause.assign("0");
        return IdSetHelper::BIND_Ids;
        }

    if (set.size() > 100)
        {
        clause.assign("InVirtualSet(?, ");
        clause.append(idFieldName).append(")");
        return IdSetHelper::BIND_VirtualSet;
        }
    
    Utf8String idsArg(set.size() * 2 - 1, '?');
    for (size_t i = 1; i < set.size() * 2; i += 2)
        idsArg[i] = ',';
    clause.assign(idFieldName).append(" IN (");
    clause.append(idsArg).append(")");
    return IdSetHelper::BIND_Ids;
    }

/*---------------------------------------------------------------------------------**//**
* @bsimethod                                    Grigas.Petraitis                10/2017
+---------------+---------------+---------------+---------------+---------------+------*/
IdSetHelper::BindSetAction IdSetHelper::CreateInVirtualSetClause(Utf8StringR clause, bvector<ECInstanceKey> const& keys, Utf8StringCR idFieldName)
    {
    return CreateInVirtualSetClauseInternal(clause, keys, idFieldName);
    }

/*---------------------------------------------------------------------------------**//**
* @bsimethod                                    Grigas.Petraitis                10/2017
+---------------+---------------+---------------+---------------+---------------+------*/
IdSetHelper::BindSetAction IdSetHelper::CreateInVirtualSetClause(Utf8StringR clause, IdSet<ECClassId> const& ids, Utf8StringCR idFieldName)
    {
    return CreateInVirtualSetClauseInternal(clause, ids, idFieldName);
    }

/*---------------------------------------------------------------------------------**//**
* @bsimethod                                    Grigas.Petraitis                06/2015
+---------------+---------------+---------------+---------------+---------------+------*/
bool SupportedClassNamesParser::UpdateFlags(Utf8String::const_iterator& begin, Utf8String::const_iterator const& end)
    {
    if (end - begin >= 3 && *begin == 'P' && *(begin + 1) == 'E' && *(begin + 2) == ':')
        {
        m_currentFlags = CLASS_FLAG_Polymorphic | CLASS_FLAG_Exclude;
        begin = begin + 3;
        return true;
        }
    if (end - begin >= 2 && *begin == 'E' && *(begin + 1) == ':')
        {
        m_currentFlags = CLASS_FLAG_Exclude;
        begin = begin + 2;
        return true;
        }
    return false;
    }

/*---------------------------------------------------------------------------------**//**
* @bsimethod                                    Grigas.Petraitis                06/2015
+---------------+---------------+---------------+---------------+---------------+------*/
void SupportedClassNamesParser::Advance(Utf8String::const_iterator& begin, Utf8String::const_iterator& end) const
    {
    auto next = end + 1;
    if (m_str.end() != next && ' ' == *next)
        begin = end = next + 1;
    else
        begin = end = next;
    }

/*---------------------------------------------------------------------------------**//**
* @bsimethod                                    Grigas.Petraitis                06/2015
+---------------+---------------+---------------+---------------+---------------+------*/
void SupportedClassNamesParser::ParseSchema(Utf8String::const_iterator const& begin, Utf8String::const_iterator const& end)
    {
    m_currentSchema = m_helper.GetSchema(Utf8String(begin, end).c_str());
    if (nullptr == m_currentSchema)
        BeAssert(false);
    }

/*---------------------------------------------------------------------------------**//**
* @bsimethod                                    Grigas.Petraitis                06/2015
+---------------+---------------+---------------+---------------+---------------+------*/
void SupportedClassNamesParser::ParseClass(Utf8String::const_iterator const& begin, Utf8String::const_iterator const& end)
    {
    if (nullptr == m_currentSchema)
        {
        BeAssert(false);
        return;
        }
    ECClassCP ecClass = m_currentSchema->GetClassCP(Utf8String(begin, end).c_str());
    if (nullptr == ecClass)
        {
        BeAssert(false);
        return;
        }

    SupportedClassInfo<ECClass> info(*ecClass, m_currentFlags);
    auto iter = m_classInfos.find(info);
    if (m_classInfos.end() != iter)
        {
        if ((CLASS_FLAG_Exclude | CLASS_FLAG_Polymorphic) == ((CLASS_FLAG_Exclude | CLASS_FLAG_Polymorphic) & m_currentFlags))
            m_classInfos.erase(iter);
        else
            iter->SetFlags(iter->GetFlags() | m_currentFlags);
        }
    else
        {
        m_classInfos.insert(info);
        }
    }
    
/*---------------------------------------------------------------------------------**//**
* @bsimethod                                    Grigas.Petraitis                06/2015
+---------------+---------------+---------------+---------------+---------------+------*/
void SupportedClassNamesParser::Parse()
    {
    auto begin = m_str.begin();
    auto end = m_str.begin();

    while (m_str.end() != end)
        {
        if (*end == ':')
            {
            if (!m_supportExclusion || !UpdateFlags(begin, end + 1))
                ParseSchema(begin, end);
            Advance(begin, end);
            }
        else if (*end == ',' || *end == ';')
            {
            ParseClass(begin, end);
            Advance(begin, end);
            }
        end++;
        }
    if (end != begin)
        ParseClass(begin, end);
    }

/*=================================================================================**//**
* @bsiclass                                     Grigas.Petraitis                12/2015
+===============+===============+===============+===============+===============+======*/
struct ECInstanceLoadStatementCache : BeSQLite::Db::AppData
{
private:
    bmap<Utf8String, ECSqlStatement*> m_statements;
public:
    static RefCountedPtr<ECInstanceLoadStatementCache> Create() {return new ECInstanceLoadStatementCache();}
    ~ECInstanceLoadStatementCache()
        {
        for (auto statement : m_statements)
            delete statement.second;
        }
    ECSqlStatement* GetStatement(ECDbCR db, Utf8CP query)
        {
        auto iter = m_statements.find(query);
        if (m_statements.end() == iter)
            iter = m_statements.Insert(query, new ECSqlStatement()).first;
        if (!iter->second->IsPrepared())
            {
            if (ECSqlStatus::Success != iter->second->Prepare(db, query))
                return nullptr;
            }
        else
            {
            iter->second->Reset();
            }
        return iter->second;
        }
};
static ECInstanceLoadStatementCache::Key s_cacheKey;

/*---------------------------------------------------------------------------------**//**
* @bsimethod                                    Grigas.Petraitis                11/2016
+---------------+---------------+---------------+---------------+---------------+------*/
static ECSqlStatement* GetPreparedStatement(ECDbCR db, Utf8CP ecsql)
    {
    RefCountedPtr<BeSQLite::Db::AppData> cache = db.FindAppData(s_cacheKey);
    if (cache.IsNull())
        {
        cache = ECInstanceLoadStatementCache::Create();
        db.AddAppData(s_cacheKey, cache.get(), true);
        }
    return static_cast<ECInstanceLoadStatementCache*>(cache.get())->GetStatement(db, ecsql);
    }

/*---------------------------------------------------------------------------------**//**
* @bsimethod                                    Grigas.Petraitis                11/2016
+---------------+---------------+---------------+---------------+---------------+------*/
IECInstancePtr ECInstancesHelper::LoadInstance(ECDbCR db, ECInstanceKeyCR key)
    {
    ECClassCP selectClass = db.Schemas().GetClass(key.GetClassId());
    if (nullptr == selectClass || !selectClass->IsEntityClass())
        {
        BeAssert(false);
        return nullptr;
        }

    Utf8String ecsql("SELECT * FROM ONLY ");
    ecsql.append(selectClass->GetECSqlName()).append(" WHERE ECInstanceId=?");
    ECSqlStatement* stmt = GetPreparedStatement(db, ecsql.c_str());
    if (nullptr == stmt)
        {
        BeAssert(false);
        return nullptr;
        }

    if (ECSqlStatus::Success != stmt->BindId(1, key.GetInstanceId()))
        {
        BeAssert(false);
        return nullptr;
        }

    ECInstanceECSqlSelectAdapter adapter(*stmt);
    if (BeSQLite::DbResult::BE_SQLITE_ROW != stmt->Step())
        {
        BeAssert(false);
        return nullptr;
        }

    IECInstancePtr instance = adapter.GetInstance();
    stmt->Reset();
    return instance;
    }
<|MERGE_RESOLUTION|>--- conflicted
+++ resolved
@@ -1,1411 +1,1388 @@
-/*--------------------------------------------------------------------------------------+
-|
-|     $Source: Source/RulesDriven/RulesEngine/ECSchemaHelper.cpp $
-|
-|  $Copyright: (c) 2017 Bentley Systems, Incorporated. All rights reserved. $
-|
-+--------------------------------------------------------------------------------------*/
-#include <ECPresentationPch.h>
-#include <ECPresentation/RulesDriven/PresentationManager.h>
-#include "ECSchemaHelper.h"
-#include "LoggingHelper.h"
-
-#define NUMERIC_LESS_COMPARE(lhs, rhs) \
-    if (lhs < rhs) \
-        return true; \
-    if (lhs > rhs) \
-        return false; \
-
-#define STR_LESS_COMPARE(name, lhs, rhs) \
-    int cmp_##name = lhs.CompareTo(rhs); \
-    if (cmp_##name < 0) \
-        return true; \
-    if (cmp_##name > 0) \
-        return false; \
-
-/*---------------------------------------------------------------------------------**//**
-* @bsimethod                                    Grigas.Petraitis                10/2017
-+---------------+---------------+---------------+---------------+---------------+------*/
-RelatedPathsCache::Key::Key(ECSchemaHelper::RelationshipClassPathOptions const& options)
-    {
-    m_sourceClass = &options.m_sourceClass;
-    m_relationshipDirection = options.m_relationshipDirection;
-    m_depth = options.m_depth;
-    m_supportedSchemas = options.m_supportedSchemas;
-    m_supportedRelationships = options.m_supportedRelationships;
-    m_supportedClasses = options.m_supportedClasses;
-    m_targetClass = options.m_targetClass;
-    }
-
-/*---------------------------------------------------------------------------------**//**
-* @bsimethod                                    Grigas.Petraitis                10/2017
-+---------------+---------------+---------------+---------------+---------------+------*/
-bool RelatedPathsCache::Key::operator<(Key const& other) const
-    {
-    NUMERIC_LESS_COMPARE(m_sourceClass, other.m_sourceClass);
-    NUMERIC_LESS_COMPARE(m_targetClass, other.m_targetClass);
-    NUMERIC_LESS_COMPARE(m_relationshipDirection, other.m_relationshipDirection);
-    NUMERIC_LESS_COMPARE(m_depth, other.m_depth);
-    STR_LESS_COMPARE(classes, m_supportedClasses, other.m_supportedClasses);
-    STR_LESS_COMPARE(relationships, m_supportedRelationships, other.m_supportedRelationships);
-    STR_LESS_COMPARE(schemas, m_supportedSchemas, other.m_supportedSchemas);
-    return false;
-    }
-
-/*---------------------------------------------------------------------------------**//**
-* @bsimethod                                    Grigas.Petraitis                01/2017
-+---------------+---------------+---------------+---------------+---------------+------*/
-ECSchemaHelper::ECSchemaHelper(ECDbCR db, RelatedPathsCache& relatedPathsCache, ECSqlStatementCache const* statementCache)
-    : m_db(db), m_relatedPathsCache(relatedPathsCache), m_statementCache(statementCache), m_ownsStatementCache(nullptr == statementCache)
-    {
-    if (nullptr == m_statementCache)
-        m_statementCache = new ECSqlStatementCache(10, "ECSchemaHelper");
-    }
-
-/*---------------------------------------------------------------------------------**//**
-* @bsimethod                                    Grigas.Petraitis                01/2017
-+---------------+---------------+---------------+---------------+---------------+------*/
-ECSchemaHelper::~ECSchemaHelper()
-    {
-    if (m_ownsStatementCache)
-        delete m_statementCache;
-    }
-
-/*---------------------------------------------------------------------------------**//**
-* @bsimethod                                    Grigas.Petraitis                04/2015
-+---------------+---------------+---------------+---------------+---------------+------*/
-ECSchemaCP ECSchemaHelper::GetSchema(Utf8CP schemaName) const {return m_db.Schemas().GetSchema(schemaName);}
-
-/*---------------------------------------------------------------------------------**//**
-* @bsimethod                                    Grigas.Petraitis                06/2015
-+---------------+---------------+---------------+---------------+---------------+------*/
-ECClassCP ECSchemaHelper::GetECClass(Utf8CP schemaName, Utf8CP className, bool isFullSchemaName) const
-    {
-    Utf8String schemaNameStr = schemaName;
-    if (isFullSchemaName)
-        {
-        uint32_t versionMajor, versionMinor;
-        ECSchema::ParseSchemaFullName(schemaNameStr, versionMajor, versionMinor, schemaName);
-        }
-
-    ECSchemaCP schema = GetSchema(schemaNameStr.c_str());
-    if (nullptr == schema)
-        return nullptr;
-
-    return schema->GetClassCP(className);
-    }
-
-/*---------------------------------------------------------------------------------**//**
-* @bsimethod                                    Grigas.Petraitis                11/2016
-+---------------+---------------+---------------+---------------+---------------+------*/
-ECClassCP ECSchemaHelper::GetECClass(Utf8CP fullClassName) const
-    {
-    Utf8String schemaName, className;
-    ECClass::ParseClassName(schemaName, className, fullClassName);
-    return GetECClass(schemaName.c_str(), className.c_str());
-    }
-
-/*---------------------------------------------------------------------------------**//**
-* @bsimethod                                    Grigas.Petraitis                08/2016
-+---------------+---------------+---------------+---------------+---------------+------*/
-ECClassCP ECSchemaHelper::GetECClass(ECClassId id) const {return m_db.Schemas().GetClass(id);}
-
-/*---------------------------------------------------------------------------------**//**
-* @bsimethod                                    Grigas.Petraitis                10/2017
-+---------------+---------------+---------------+---------------+---------------+------*/
-bvector<ECClassCP> ECSchemaHelper::GetECClassesByName(Utf8CP name) const
-    {
-    static Utf8CP statementStr = "SELECT ECInstanceId FROM [meta].[ECClassDef] WHERE Name = ?";
-    CachedECSqlStatementPtr stmt = m_statementCache->GetPreparedStatement(m_db, statementStr);
-    if (stmt.IsNull())
-        {
-        BeAssert(false);
-        return bvector<ECClassCP>();
-        }
-    stmt->BindText(1, name, IECSqlBinder::MakeCopy::No);
-
-    bvector<ECClassId> ids;
-    while (DbResult::BE_SQLITE_ROW == stmt->Step())
-        ids.push_back(stmt->GetValueId<ECClassId>(0));
-
-    bvector<ECClassCP> classes;
-    for (ECClassId id : ids)
-        classes.push_back(m_db.Schemas().GetClass(id));
-    return classes;
-    }
-
-/*---------------------------------------------------------------------------------**//**
-* @bsimethod                                    Saulius.Skliutas                08/2017
-+---------------+---------------+---------------+---------------+---------------+------*/
-static bool IsSchemaHidden(ECSchemaCR ecSchema)
-    {
-    IECInstancePtr options = ecSchema.GetCustomAttribute("HiddenSchema");
-    if (options.IsNull())
-        return false;
-
-    ECValue value;
-    if (ECObjectsStatus::Success == options->GetValue(value, "ShowClasses") && !value.IsNull() && value.IsBoolean() && true == value.GetBoolean())
-        return false;
-
-    return true;
-    }
-
-/*---------------------------------------------------------------------------------**//**
-* @bsimethod                                    Saulius.Skliutas                08/2017
-+---------------+---------------+---------------+---------------+---------------+------*/
-static bool IsClassHidden(ECClassCR ecClass)
-    {
-    IECInstancePtr options = ecClass.GetCustomAttribute("HiddenClass");
-    if (options.IsNull())
-        return false;
-
-    ECValue value;
-    if (ECObjectsStatus::Success == options->GetValue(value, "Show") && !value.IsNull() && value.IsBoolean() && true == value.GetBoolean())
-        return false;
-
-    return true;
-    }
-
-/*---------------------------------------------------------------------------------**//**
-* @bsimethod                                    Grigas.Petraitis                06/2015
-+---------------+---------------+---------------+---------------+---------------+------*/
-static bool IsAllowed(ECClassCR ecClass)
-    {
-    if (!ecClass.IsEntityClass() && !ecClass.IsRelationshipClass())
-        return false;
-
-    if (IsClassHidden(ecClass))
-        return false;
-
-    return true;
-    }
-
-/*---------------------------------------------------------------------------------**//**
-* @bsimethod                                    Grigas.Petraitis                06/2015
-+---------------+---------------+---------------+---------------+---------------+------*/
-static bool IsAllowed(ECSchemaCR schema)
-    {
-    if (schema.IsStandardSchema())
-        return false;
-
-    if (schema.IsSystemSchema())
-        return false;
-
-    if (schema.GetSupplementalInfo().IsValid())
-        return false;
-
-    if (IsSchemaHidden(schema))
-        return false;
-
-    return true;
-    }
-
-/*---------------------------------------------------------------------------------**//**
-* @bsimethod                                    Grigas.Petraitis                04/2015
-+---------------+---------------+---------------+---------------+---------------+------*/
-void ECSchemaHelper::ParseECSchemas(ECSchemaSet& schemas, bool& exclude, Utf8StringCR commaSeparatedSchemaList) const
-    {
-    schemas.clear();
-    bvector<Utf8String> schemaNames;
-    ParseECSchemaNames(schemaNames, exclude, commaSeparatedSchemaList);
-    for (Utf8StringCR name : schemaNames)
-        {
-        ECSchemaCP schema = GetSchema(name.c_str());
-        if (nullptr == schema)
-            {
-            BeAssert(false);
-            return;
-            }
-        schemas.insert(schema);
-        }
-    }
-
-/*---------------------------------------------------------------------------------**//**
-* @bsimethod                                    Grigas.Petraitis                04/2015
-+---------------+---------------+---------------+---------------+---------------+------*/
-void ECSchemaHelper::ParseECSchemaNames(bvector<Utf8String>& names, bool& exclude, Utf8StringCR commaSeparatedSchemaList) const
-    {
-    names.clear();
-    exclude = false;
-
-    if (commaSeparatedSchemaList.empty())
-        return;
-
-    auto begin = commaSeparatedSchemaList.begin(), 
-         end = commaSeparatedSchemaList.begin();
-
-    if (commaSeparatedSchemaList.length() > 2 && commaSeparatedSchemaList[0] == 'E' && commaSeparatedSchemaList[1] == ':')
-        {
-        exclude = true;
-        begin += 2;
-        end += 2;
-        }
-
-    while (commaSeparatedSchemaList.end() != end)
-        {
-        if (*end == ',')
-            {
-            names.push_back(Utf8String(begin, end));
-
-            auto next = end + 1;
-            if (commaSeparatedSchemaList.end() != next && ' ' == *next)
-                begin = end = next + 1;
-            else
-                begin = end = next;
-            }
-        end++;
-        }
-    if (end != begin)
-        names.push_back(Utf8String(begin, end));
-    }
-
-/*---------------------------------------------------------------------------------**//**
-* @bsimethod                                    Grigas.Petraitis                06/2015
-+---------------+---------------+---------------+---------------+---------------+------*/
-SupportedEntityClassInfos ECSchemaHelper::GetECClassesFromClassList(Utf8StringCR classListStr, bool supportExclusion) const
-    {
-    SupportedClassNamesParser parser(*this, classListStr, supportExclusion);
-    SupportedClassInfos classInfos = parser.GetClassInfos();
-    SupportedEntityClassInfos entityClasses;
-    for (SupportedClassInfo<ECClass> const& info : classInfos)
-        {
-        if (info.GetClass().IsEntityClass())
-            entityClasses.insert(SupportedEntityClassInfo(*info.GetClass().GetEntityClassCP(), info.GetFlags()));
-        }
-    return entityClasses;
-    }
-
-/*---------------------------------------------------------------------------------**//**
-* @bsimethod                                    Grigas.Petraitis                06/2015
-+---------------+---------------+---------------+---------------+---------------+------*/
-SupportedRelationshipClassInfos ECSchemaHelper::GetECRelationshipClasses(Utf8StringCR relationshipListStr) const
-    {
-    SupportedClassNamesParser parser(*this, relationshipListStr, false);
-    SupportedClassInfos classInfos = parser.GetClassInfos();
-    SupportedRelationshipClassInfos relationshipClasses;
-    for (SupportedClassInfo<ECClass> const& info : classInfos)
-        {
-        if (info.GetClass().IsRelationshipClass())
-            relationshipClasses.insert(SupportedRelationshipClassInfo(*info.GetClass().GetRelationshipClassCP(), info.GetFlags()));
-        }
-    return relationshipClasses;
-    }
-
-/*---------------------------------------------------------------------------------**//**
-* @bsimethod                                    Grigas.Petraitis                04/2015
-+---------------+---------------+---------------+---------------+---------------+------*/
-ECClassSet ECSchemaHelper::GetECClasses(ECSchemaSet const& schemas) const
-    {
-    // get all supported classes from the schemas set
-    bset<ECEntityClassCP> allSupportedClasses;
-    for (ECSchemaCP schema : schemas)
-        {
-        if (nullptr == schema)
-            continue;
-
-        ECClassContainerCR classContainer = schema->GetClasses();
-        for (auto iter = classContainer.begin(); iter != classContainer.end(); ++iter)
-            {
-            if (nullptr != (*iter)->GetRelationshipClassCP())
-                continue;
-
-            if (!IsAllowed(**iter))
-                continue;
-
-            BeAssert((*iter)->GetEntityClassCP() != nullptr);
-            allSupportedClasses.insert((*iter)->GetEntityClassCP());
-            }
-        }
-
-    // smallen the list of classes by excluding all subclasses
-    ECClassSet classes;
-    bset<ECEntityClassCP> parentClasses;
-    for (ECEntityClassCP ecClass : allSupportedClasses)
-        {
-        bool isAlreadyIncludedPolymorphically = false;
-        for (ECEntityClassCP parentClass : parentClasses)
-            {
-            if (ecClass->Is(parentClass))
-                {
-                isAlreadyIncludedPolymorphically = true;
-                break;
-                }
-            }
-        if (isAlreadyIncludedPolymorphically)
-            continue;
-
-        bool containsAllDerivedClasses = true;
-        ECDerivedClassesList const& derivedClasses = ecClass->GetDerivedClasses();
-        for (ECClassCP derivedClass : derivedClasses)
-            {
-            if (!IsAllowed(*derivedClass))
-                continue;
-
-            BeAssert(derivedClass->GetEntityClassCP() != nullptr);
-            if (allSupportedClasses.end() == allSupportedClasses.find(derivedClass->GetEntityClassCP()))
-                {
-                containsAllDerivedClasses = false;
-                break;
-                }
-            }
-        if (containsAllDerivedClasses)
-            {
-            auto iter = parentClasses.begin();
-            while (parentClasses.end() != iter)
-                {
-                ECEntityClassCP parentClass = *iter;
-                if (parentClass->Is(ecClass))
-                    {
-                    iter = parentClasses.erase(iter);
-                    classes.erase(parentClass);
-                    }
-                else
-                    iter++;
-                }
-
-            parentClasses.insert(ecClass);
-            }
-        classes[ecClass] = containsAllDerivedClasses;
-        }
-
-    return classes;
-    }
-
-/*---------------------------------------------------------------------------------**//**
-* @bsimethod                                    Grigas.Petraitis                04/2015
-+---------------+---------------+---------------+---------------+---------------+------*/
-ECClassSet ECSchemaHelper::GetECClassesFromSchemaList(Utf8StringCR schemaListStr) const
-    {
-    return GetECClasses(GetECSchemas(schemaListStr));
-    }
-
-/*---------------------------------------------------------------------------------**//**
-* @bsimethod                                    Grigas.Petraitis                03/2016
-+---------------+---------------+---------------+---------------+---------------+------*/
-bool ECSchemaHelper::AreSchemasSupported(Utf8StringCR schemaListStr) const
-    {
-    bvector<Utf8String> schemaNames;
-    bool exclude;
-    ParseECSchemaNames(schemaNames, exclude, schemaListStr);
-
-    if (exclude)
-        return true;
-
-    for (Utf8StringCR name : schemaNames)
-        {
-        if (nullptr == m_db.Schemas().GetSchema(name.c_str()))
-            return false;
-        }
-
-    return true;
-    }
-
-/*---------------------------------------------------------------------------------**//**
-* @bsimethod                                    Grigas.Petraitis                04/2015
-+---------------+---------------+---------------+---------------+---------------+------*/
-ECSchemaSet ECSchemaHelper::GetECSchemas(Utf8StringCR supportedSchemasStr) const
-    {
-    ECSchemaSet schemas;
-    bool exclude = false;
-    ParseECSchemas(schemas, exclude, supportedSchemasStr);
-
-    // if there are schemas specified and they're not excluded, return immediately
-    if (!exclude && !schemas.empty())
-        return schemas;
-
-    // no schemas means all schemas (except some specific ones)
-    bvector<ECSchemaCP> allSchemas = m_db.Schemas().GetSchemas();    
-
-    ECSchemaSet allSupportedSchemas;
-    for (ECSchemaCP schema : allSchemas)
-        {
-        if (IsAllowed(*schema))
-            allSupportedSchemas.insert(schema);
-        }
-    
-    // if the schemas are not excluded, return them
-    if (!exclude)
-        return allSupportedSchemas;
-
-    // handle exclusion
-    ECSchemaSet supportedSchemasNoExcluded;
-    for (ECSchemaCP schema : allSupportedSchemas)
-        {
-        if (schemas.end() == schemas.find(schema))
-            supportedSchemasNoExcluded.insert(schema);
-        }
-    return supportedSchemasNoExcluded;
-    }
-
-/*=================================================================================**//**
-* @bsiclass                                     Grigas.Petraitis                06/2015
-+===============+===============+===============+===============+===============+======*/
-struct ECSchemaHelper::SupportedClassesResolver
-{
-    enum Flags
-        {
-        DeterminedSchemaIds = 1 << 0,
-        DeterminedIncludedEntityClasses = 1 << 1,
-        DeterminedExcludedEntityClasses = 1 << 2,
-        DeterminedRelationshipClasses = 1 << 3,
-        DeterminedPolymorphicallyIncludedClasses = 1 << 4,
-        DeterminedPolymorphicallyExcludedClasses = 1 << 5,
-        };
-
-private:
-    mutable int m_flags;
-    mutable ECSchemaSet m_schemaList;
-    mutable IdSet<ECSchemaId> m_schemaIds;
-    mutable IdSet<ECClassId> m_includedEntityClassIds;
-    mutable IdSet<ECClassId> m_excludedEntityClassIds;
-    mutable IdSet<ECClassId> m_relationshipClassIds;
-    mutable IdSet<ECClassId> m_polymorphicallyIncludedClassIds;
-    mutable IdSet<ECClassId> m_polymorphicallyExcludedClassIds;
-    SupportedEntityClassInfos const* m_classInfos;
-    SupportedRelationshipClassInfos const* m_relationshipInfos;
-
-private:
-    /*---------------------------------------------------------------------------------**//**
-    * @bsimethod                                    Grigas.Petraitis                08/2016
-    +---------------+---------------+---------------+---------------+---------------+------*/
-    void AddOrRemoveFlag(int flag, bool add)
-        {
-        if (add)
-            m_flags |= flag;
-        else
-            m_flags &= ~flag;
-        }
-    
-    /*---------------------------------------------------------------------------------**//**
-    * @bsimethod                                    Grigas.Petraitis                04/2017
-    +---------------+---------------+---------------+---------------+---------------+------*/
-    static void AddClassId(IdSet<ECClassId>& list, ECClassCR ecClass)
-        {
-        list.insert(ecClass.GetId());
-        }
-
-    /*---------------------------------------------------------------------------------**//**
-    * @bsimethod                                    Saulius.Skliutas                09/2017
-    +---------------+---------------+---------------+---------------+---------------+------*/
-    IdSet<ECClassId> DeterminePolymorphicallySupportedClassesIds(ECDbCR db, BeSQLite::EC::ECSqlStatementCache const& statementsCache, bool include) const
-        {
-        IdSet<ECClassId> const& ids = include ? GetIncludedEntityClassIds() : GetExcludedEntityClassIds();
-
-        Utf8String whereClause;
-        IdSetHelper::BindSetAction action = IdSetHelper::CreateInVirtualSetClause(whereClause, ids, "[TargetECInstanceId]");
-        Utf8String query =
-            "SELECT SourceECInstanceId"
-            " FROM [meta].[ClassHasAllBaseClasses] ";
-        query.append("WHERE ").append(whereClause);
-
-        CachedECSqlStatementPtr stmt = statementsCache.GetPreparedStatement(db, query.c_str());
-        if (IdSetHelper::BIND_VirtualSet == action)
-            {
-            stmt->BindVirtualSet(1, ids);
-            }
-        else
-            {
-            int i = 1;
-            for (ECClassId id : ids)
-                stmt->BindId(i++, id);
-            }
-
-        IdSet<ECClassId> classesIds;
-        while (DbResult::BE_SQLITE_ROW == stmt->Step())
-            classesIds.insert(stmt->GetValueId<ECClassId>(0));
-        return classesIds;
-        }
-    
-public:
-    /*---------------------------------------------------------------------------------**//**
-    * @bsimethod                                    Grigas.Petraitis                07/2016
-    +---------------+---------------+---------------+---------------+---------------+------*/
-    SupportedClassesResolver(ECSchemaSet const& supportedSchemas, SupportedEntityClassInfos const* classInfos, SupportedRelationshipClassInfos const* relationshipInfos)
-        : m_flags(0)
-        {
-        m_schemaList = supportedSchemas;
-        m_classInfos = classInfos;
-        m_relationshipInfos = relationshipInfos;
-        }
-    
-    /*---------------------------------------------------------------------------------**//**
-    * @bsimethod                                    Grigas.Petraitis                01/2017
-    +---------------+---------------+---------------+---------------+---------------+------*/
-    bool GetAcceptAllIncludeClasses() const {return GetIncludedEntityClassIds().empty() && nullptr == m_classInfos;}
-    /*---------------------------------------------------------------------------------**//**
-    * @bsimethod                                    Grigas.Petraitis                01/2017
-    +---------------+---------------+---------------+---------------+---------------+------*/
-    bool GetAcceptAllExcludeClasses() const {return GetExcludedEntityClassIds().empty() && nullptr == m_classInfos;}
-
-    /*---------------------------------------------------------------------------------**//**
-    * @bsimethod                                    Grigas.Petraitis                01/2017
-    +---------------+---------------+---------------+---------------+---------------+------*/
-    bool GetAcceptAllRelationships() const {return GetRelationshipClassIds().empty() && nullptr == m_relationshipInfos;}
-    
-    /*---------------------------------------------------------------------------------**//**
-    * @bsimethod                                    Grigas.Petraitis                01/2017
-    +---------------+---------------+---------------+---------------+---------------+------*/
-    SupportedEntityClassInfo const* GetInfo(ECEntityClassCR ecClass) const
-        {
-        if (nullptr == m_classInfos)
-            return nullptr;
-        auto iter = m_classInfos->find(SupportedEntityClassInfo(ecClass));
-        if (m_classInfos->end() != iter)
-            return &*iter;
-        return nullptr;
-        }
-    
-    /*---------------------------------------------------------------------------------**//**
-    * @bsimethod                                    Grigas.Petraitis                01/2017
-    +---------------+---------------+---------------+---------------+---------------+------*/
-    SupportedRelationshipClassInfo const* GetInfo(ECRelationshipClassCR ecClass) const
-        {
-        if (nullptr == m_relationshipInfos)
-            return nullptr;
-        auto iter = m_relationshipInfos->find(SupportedRelationshipClassInfo(ecClass));
-        if (m_relationshipInfos->end() != iter)
-            return &*iter;
-        return nullptr;
-        }
-
-    /*---------------------------------------------------------------------------------**//**
-    * @bsimethod                                    Grigas.Petraitis                01/2017
-    +---------------+---------------+---------------+---------------+---------------+------*/
-    IdSet<ECSchemaId> const& GetSchemaIds() const
-        {
-        if (0 == (m_flags & DeterminedSchemaIds))
-            {
-            for (ECSchemaCP schema : m_schemaList)
-                m_schemaIds.insert(schema->GetId());
-            m_flags |= DeterminedSchemaIds;
-            }
-        return m_schemaIds;
-        }
-
-    /*---------------------------------------------------------------------------------**//**
-    * @bsimethod                                    Grigas.Petraitis                01/2017
-    +---------------+---------------+---------------+---------------+---------------+------*/
-    IdSet<ECClassId> const& GetIncludedEntityClassIds() const
-        {
-        if (0 == (m_flags & DeterminedIncludedEntityClasses))
-            {
-            if (nullptr != m_classInfos)
-                {
-                for (SupportedEntityClassInfo const& info : *m_classInfos)
-                    {
-                    if (info.IsInclude())
-                        m_includedEntityClassIds.insert(info.GetClass().GetId());
-                    }
-                }
-            m_flags |= DeterminedIncludedEntityClasses;
-            }
-        return m_includedEntityClassIds;
-        }
-    
-    /*---------------------------------------------------------------------------------**//**
-    * @bsimethod                                    Grigas.Petraitis                07/2016
-    +---------------+---------------+---------------+---------------+---------------+------*/
-    IdSet<ECClassId> const& GetExcludedEntityClassIds() const
-        {
-        if (0 == (m_flags & DeterminedExcludedEntityClasses))
-            {
-            if (nullptr != m_classInfos)
-                {
-                for (SupportedEntityClassInfo const& info : *m_classInfos)
-                    {
-                    if (info.IsExclude())
-                        m_excludedEntityClassIds.insert(info.GetClass().GetId());
-                    }
-                }
-            m_flags |= DeterminedExcludedEntityClasses;
-            }
-        return m_excludedEntityClassIds;
-        }
-    
-    /*---------------------------------------------------------------------------------**//**
-    * @bsimethod                                    Grigas.Petraitis                07/2016
-    +---------------+---------------+---------------+---------------+---------------+------*/
-    IdSet<ECClassId> const& GetRelationshipClassIds() const
-        {
-        if (0 == (m_flags & DeterminedRelationshipClasses))
-            {
-            if (nullptr != m_relationshipInfos)
-                {
-                for (SupportedRelationshipClassInfo const& info : *m_relationshipInfos)
-                    {
-                    if (info.IsInclude())
-                        m_relationshipClassIds.insert(info.GetClass().GetId());
-                    }
-                }
-            m_flags |= DeterminedRelationshipClasses;
-            }
-        return m_relationshipClassIds;
-        }
-    
-    /*---------------------------------------------------------------------------------**//**
-    * @bsimethod                                    Saulius.Skliutas                09/2017
-    +---------------+---------------+---------------+---------------+---------------+------*/
-    IdSet<ECClassId> const& GetPolymorphicallyIncludedClassIds(ECDbCR db, BeSQLite::EC::ECSqlStatementCache const& statementsCache) const
-        {
-        if (0 == (m_flags & DeterminedPolymorphicallyIncludedClasses))
-            {
-            m_polymorphicallyIncludedClassIds = DeterminePolymorphicallySupportedClassesIds(db, statementsCache, true);
-            m_flags |= DeterminedPolymorphicallyIncludedClasses;
-            }
-        return m_polymorphicallyIncludedClassIds;
-        }
-    
-    /*---------------------------------------------------------------------------------**//**
-    * @bsimethod                                    Saulius.Skliutas                09/2017
-    +---------------+---------------+---------------+---------------+---------------+------*/
-    IdSet<ECClassId> const& GetPolymorphicallyExcludedClassIds(ECDbCR db, BeSQLite::EC::ECSqlStatementCache const& statementsCache) const
-        {
-        if (0 == (m_flags & DeterminedPolymorphicallyExcludedClasses))
-            {
-            m_polymorphicallyExcludedClassIds = DeterminePolymorphicallySupportedClassesIds(db, statementsCache, false);
-            m_flags |= DeterminedPolymorphicallyExcludedClasses;
-            }
-        return m_polymorphicallyExcludedClassIds;
-        }
-    
-    /*---------------------------------------------------------------------------------**//**
-    * @bsimethod                                    Grigas.Petraitis                01/2017
-    +---------------+---------------+---------------+---------------+---------------+------*/
-    bool HasExcludes() const {return !GetExcludedEntityClassIds().empty();}
-};
-
-/*=================================================================================**//**
-* @bsiclass                                     Grigas.Petraitis                01/2017
-+===============+===============+===============+===============+===============+======*/
-struct ECClassVirtualSet : VirtualSet
-{
-private:
-    bmap<ECClassId, ECClassCP> m_map;
-public:
-    ECClassVirtualSet() {}
-    explicit ECClassVirtualSet(ECClassCR ecClass) {Add(ecClass);}
-    bool _IsInSet(int nVals, DbValue const* vals) const override
-        {
-        DbValue const& val = vals[0];
-        return m_map.end() != m_map.find(val.GetValueId<ECClassId>());
-        }
-    void Add(ECClassCR ecClass) {m_map[ecClass.GetId()] = &ecClass;}
-};
-
-/*---------------------------------------------------------------------------------**//**
-* @bsimethod                                    Grigas.Petraitis                05/2017
-+---------------+---------------+---------------+---------------+---------------+------*/
-static bool ShouldAcceptAllClasses(ECSchemaHelper::SupportedClassesResolver const& resolver, bool include)
-    {
-    return include && resolver.GetAcceptAllIncludeClasses() || !include && resolver.GetAcceptAllExcludeClasses();
-    }
-
-/*---------------------------------------------------------------------------------**//**
-* @bsimethod                                    Grigas.Petraitis                01/2017
-+---------------+---------------+---------------+---------------+---------------+------*/
-static Utf8String CreateRelationshipPathsQuery(ECSchemaHelper::SupportedClassesResolver const& resolver, 
-    int relationshipDirection, int depth, bool include)
-    {
-    Utf8String query = ""
-        "SELECT [start].[ECInstanceId] startClassId, "
-        "       [relationship].[ECInstanceId] relationshipClassId, "
-        "       [endBase].[ECInstanceId] baseRelatedClassId, "
-        "       [end].[ECInstanceId] actualRelatedClassId, "
-        "       [startConstraint].[RelationshipEnd] relationshipEnd "
-
-        "  FROM [meta].[ECClassDef] start "
-        "  JOIN [meta].[ClassHasAllBaseClasses] startBaseRel ON [startBaseRel].[SourceECInstanceId] = [start].[ECInstanceId] "
-        "  JOIN [meta].[ECClassDef] startBase ON [startBase].[ECInstanceId] = [startBaseRel].[TargetECInstanceId] "
-
-        "  JOIN [meta].[RelationshipConstraintHasClasses] startConstraintRel ON [startConstraint].[IsPolymorphic] AND [startConstraintRel].[TargetECInstanceId] = [startBase].[ECInstanceId] "
-        "       OR NOT [startConstraint].[IsPolymorphic] AND [startConstraintRel].[TargetECInstanceId] = [start].[ECInstanceId] AND [start].[ECInstanceId] = [startBase].[ECInstanceId] "
-        "  JOIN [meta].[ECRelationshipConstraintDef] startConstraint ON [startConstraint].[ECInstanceId] = [startConstraintRel].[SourceECInstanceId] "
-
-        "  JOIN [meta].[ECClassDef] [end] ON 1 = 1 "
-        "  JOIN [meta].[ClassHasAllBaseClasses] endBaseRel ON [endBaseRel].[SourceECInstanceId] = [end].[ECInstanceId] "
-        "  JOIN [meta].[ECClassDef] endBase ON [endBase].[ECInstanceId] = [endBaseRel].[TargetECInstanceId] "
-
-        "  JOIN [meta].[RelationshipConstraintHasClasses] endConstraintRel ON [endConstraint].[IsPolymorphic] AND [endConstraintRel].[TargetECInstanceId] = [endBase].[ECInstanceId] "
-        "       OR NOT [endConstraint].[IsPolymorphic] AND [endConstraintRel].[TargetECInstanceId] = [endBase].[ECInstanceId] AND [end].[ECInstanceId] = [endBase].[ECInstanceId] "
-        "  JOIN [meta].[ECRelationshipConstraintDef] endConstraint ON [endConstraint].[ECInstanceId] = [endConstraintRel].[SourceECInstanceId] AND [endConstraint].[RelationshipEnd] <> [startConstraint].[RelationshipEnd] "
-
-        "  JOIN [meta].[ECClassDef] relationship ON [relationship].[ECInstanceId] = [startConstraint].[RelationshipClass].[Id] "
-        "       AND [relationship].[ECInstanceId] = [endConstraint].[RelationshipClass].[Id] "
-
-        " WHERE ";
-
-    bool hasCondition = false;
-
-    if (depth <= 0)
-        {
-        if (!resolver.GetAcceptAllRelationships())
-            {
-            if (hasCondition)
-                query.append(" AND ");
-            query.append("InVirtualSet(:supportedRelationshipIds, [relationship].[ECInstanceId])");
-            hasCondition = true;
-            }
-
-        if (!ShouldAcceptAllClasses(resolver, include))
-            {
-            if (hasCondition)
-                query.append(" AND ");
-            query.append("InVirtualSet(:supportedClassIds, [end].[ECinstanceId])");
-            hasCondition = true;
-            }
-        }
-
-    if (hasCondition)
-        query.append(" AND ");
-    query.append("InVirtualSet(:sourceClassIds, [start].[ECInstanceId])");
-
-    if (((int)ECRelatedInstanceDirection::Backward | (int)ECRelatedInstanceDirection::Forward) != relationshipDirection)
-        query.append(" AND [startConstraint].[RelationshipEnd] = :relationshipEnd");
-    
-    if (resolver.GetAcceptAllRelationships())
-        query.append(" AND InVirtualSet(:supportedSchemaIds, [relationship].[Schema].[Id])");
-    if (include && resolver.GetAcceptAllIncludeClasses())
-        query.append(" AND InVirtualSet(:supportedSchemaIds, [end].[Schema].[Id])");
-
-    query.append(" ORDER BY [start].[ECInstanceId], [end].[ECInstanceId], [relationship].[ECInstanceId]");
-
-    return query;
-    }
-
-/*---------------------------------------------------------------------------------**//**
-* @bsimethod                                    Grigas.Petraitis                01/2017
-+---------------+---------------+---------------+---------------+---------------+------*/
-static BentleyStatus BindVariables(ECSqlStatement& stmt, VirtualSet const& sourceClassIds, ECSchemaHelper::SupportedClassesResolver const& resolver, 
-    int relationshipDirection, int depth, bool include, BeSQLite::EC::ECSqlStatementCache const& statementsCache)
-    {
-    if (!stmt.BindVirtualSet(stmt.GetParameterIndex("sourceClassIds"), sourceClassIds).IsSuccess())
-        {
-        BeAssert(false);
-        return ERROR;
-        }
-    
-    if (((int)ECRelatedInstanceDirection::Backward | (int)ECRelatedInstanceDirection::Forward) != relationshipDirection)
-        {
-        ECRelationshipEnd relationshipEnd = (ECRelatedInstanceDirection::Backward == (ECRelatedInstanceDirection)relationshipDirection) 
-            ? ECRelationshipEnd_Target : ECRelationshipEnd_Source;
-        if (!stmt.BindInt(stmt.GetParameterIndex("relationshipEnd"), relationshipEnd).IsSuccess())
-            {
-            BeAssert(false);
-            return ERROR;
-            }
-        }
-
-    if (depth <= 0 && !resolver.GetAcceptAllRelationships())
-        {
-        IdSet<ECClassId> const& ids = resolver.GetRelationshipClassIds();
-        if (!stmt.BindVirtualSet(stmt.GetParameterIndex("supportedRelationshipIds"), ids).IsSuccess())
-            {
-            BeAssert(false);
-            return ERROR;
-            }
-        }
-    
-    if (depth <= 0 && !ShouldAcceptAllClasses(resolver, include))
-        {
-        IdSet<ECClassId> const& ids = include ? resolver.GetPolymorphicallyIncludedClassIds(*stmt.GetECDb(), statementsCache) : resolver.GetPolymorphicallyExcludedClassIds(*stmt.GetECDb(), statementsCache);
-        if(!stmt.BindVirtualSet(stmt.GetParameterIndex("supportedClassIds"), ids).IsSuccess())
-            {
-            BeAssert(false);
-            return ERROR;
-            }
-        }
-    
-    if (resolver.GetAcceptAllRelationships() || include && resolver.GetAcceptAllIncludeClasses())
-        {
-        if (!stmt.BindVirtualSet(stmt.GetParameterIndex("supportedSchemaIds"), resolver.GetSchemaIds()).IsSuccess())
-            {
-            BeAssert(false);
-            return ERROR;
-            }
-        }
-
-    return SUCCESS;
-    }
-
-/*---------------------------------------------------------------------------------**//**
-* @bsimethod                                    Grigas.Petraitis                01/2017
-+---------------+---------------+---------------+---------------+---------------+------*/
-void ECSchemaHelper::GetPaths(bvector<bpair<RelatedClassPath, bool>>& paths, bmap<ECRelationshipClassCP, int>& relationshipsUseCounter, 
-    bset<RelatedClass>& usedRelationships, SupportedClassesResolver const& resolver, VirtualSet const& sourceClassIds, int relationshipDirection, 
-    int depth, ECEntityClassCP targetClass, bool include) const
-    {
-    Utf8String query = CreateRelationshipPathsQuery(resolver, relationshipDirection, depth, include);
-    CachedECSqlStatementPtr stmt = m_statementCache->GetPreparedStatement(m_db, query.c_str());
-    if (stmt.IsValid())
-        GetPaths(paths, relationshipsUseCounter, usedRelationships, *stmt, resolver, sourceClassIds, relationshipDirection, depth, targetClass, include);
-    }
-
-/*---------------------------------------------------------------------------------**//**
-* @bsimethod                                    Grigas.Petraitis                09/2016
-+---------------+---------------+---------------+---------------+---------------+------*/
-static bool DoesPathContainAnotherPath(RelatedClassPath const& containingPath, RelatedClassPath const& candidatePath)
-    {
-    for (size_t i = 0; i < containingPath.size(); ++i)
-        {
-        if (!candidatePath[i].GetRelationship()->Is(containingPath[i].GetRelationship())
-            || containingPath[i].IsForwardRelationship() != candidatePath[i].IsForwardRelationship())
-            {
-            return false;
-            }
-
-        if (!containingPath[i].IsPolymorphic() && candidatePath[i].GetTargetClass() != containingPath[i].GetTargetClass()
-            || containingPath[i].IsPolymorphic() && !candidatePath[i].GetTargetClass()->Is(containingPath[i].GetTargetClass()))
-            {
-            return false;
-            }
-
-        if (!containingPath[i].IsPolymorphic() && candidatePath[i].GetSourceClass() != containingPath[i].GetSourceClass()
-            || containingPath[i].IsPolymorphic() && !candidatePath[i].GetSourceClass()->Is(containingPath[i].GetSourceClass()))
-            {
-            return false;
-            }
-        }
-    return true;
-    }
-
-/*---------------------------------------------------------------------------------**//**
-* @bsimethod                                    Grigas.Petraitis                03/2016
-+---------------+---------------+---------------+---------------+---------------+------*/
-static void AppendPath(bvector<bpair<RelatedClassPath, bool>>& paths, RelatedClassPath const& path, bool forInclude)
-    {
-    if (paths.size() > 0)
-        {
-        size_t index = paths.size();
-        while (index > 0)
-            {
-            RelatedClassPath const& includedPath = paths[index - 1].first;
-            bool isIncludedPathForInclude = paths[index - 1].second;
-
-            // if path lengths are different, they can't be similar
-            if (includedPath.size() != path.size())
-                {
-                --index;
-                continue;
-                }
-
-            // if one path is included and another - excluded, they can't be similar
-            if (forInclude != isIncludedPathForInclude)
-                {
-                --index;
-                continue;
-                }
-
-            // the new path is already included polymorphically by another path
-            if (DoesPathContainAnotherPath(includedPath, path))
-                return;
-
-            // the new path includes another (already included) path polymorphically - 
-            // the included path must be removed
-            if (DoesPathContainAnotherPath(path, includedPath))
-                {
-                paths.erase(paths.begin() + index - 1);
-                continue;
-                }
-
-            --index;
-            }
-        }
-    
-    // did not find any similar paths - simply append the new path
-    paths.push_back(bpair<RelatedClassPath, bool>(path, forInclude));
-    }
-
-/*---------------------------------------------------------------------------------**//**
-* @bsimethod                                    Grigas.Petraitis                04/2017
-+---------------+---------------+---------------+---------------+---------------+------*/
-static bool MatchesPathRequest(RelatedClass const& related, ECSchemaHelper::SupportedClassesResolver const& resolver, bool include)
-    {
-    IdSet<ECClassId> const& classIds = include ? resolver.GetIncludedEntityClassIds() : resolver.GetExcludedEntityClassIds();
-    if (!ShouldAcceptAllClasses(resolver, include) && !classIds.Contains(related.GetTargetClass()->GetId()))
-        {
-        // if specific classes are requested, make sure the candidate is in that list
-        return false;
-        }
-    if (ShouldAcceptAllClasses(resolver, include) && !resolver.GetSchemaIds().Contains(related.GetTargetClass()->GetSchema().GetId()))
-        {
-        // if any class is okay, make sure the candidate class is from supported schemas list
-        return false;
-        }
-    
-    IdSet<ECClassId> const& relationshipIds = resolver.GetRelationshipClassIds();
-    if (!resolver.GetAcceptAllRelationships() && !relationshipIds.Contains(related.GetRelationship()->GetId()))
-        {
-        // is specific relationships are requested, make sure the candidate is in that list
-        return false;
-        }
-    if (resolver.GetAcceptAllRelationships() && !resolver.GetSchemaIds().Contains(related.GetRelationship()->GetSchema().GetId()))
-        {
-        // if any relationship is okay, make sure the candidate relationship is from supported schemas list
-        return false;
-        }
-
-    return true;
-    }
-
-/*---------------------------------------------------------------------------------**//**
-* @bsimethod                                    Grigas.Petraitis                01/2017
-+---------------+---------------+---------------+---------------+---------------+------*/
-void ECSchemaHelper::GetPaths(bvector<bpair<RelatedClassPath, bool>>& paths, bmap<ECRelationshipClassCP, int>& relationshipsUseCounter, 
-    bset<RelatedClass>& usedRelationships, ECSqlStatement& stmt, SupportedClassesResolver const& resolver, 
-    VirtualSet const& sourceClassIds, int relationshipDirection, int depth, ECEntityClassCP targetClass, bool include) const
-    {
-    // bind to get includes
-    if (SUCCESS != BindVariables(stmt, sourceClassIds, resolver, relationshipDirection, depth, include, *m_statementCache))
-        {
-        BeAssert(false);
-        return;
-        }
-    
-    bvector<RelatedClass> specs;
-    ECClassVirtualSet relatedClasses;
-
-    // get the results
-    while (DbResult::BE_SQLITE_ROW == stmt.Step())
-        {
-        ECEntityClassCP source = GetECClass(stmt.GetValueId<ECClassId>(0))->GetEntityClassCP();
-        ECRelationshipClassCP relationship = GetECClass(stmt.GetValueId<ECClassId>(1))->GetRelationshipClassCP();
-        ECEntityClassCP actualRelated = GetECClass(stmt.GetValueId<ECClassId>(3))->GetEntityClassCP();
-        if (nullptr == source || nullptr == relationship || nullptr == actualRelated)
-            {
-            BeAssert(false);
-            continue;
-            }
-        bool isForward = !(ECRelationshipEnd_Source == (ECRelationshipEnd)stmt.GetValueInt(4)); // note: reverse the direction
-        
-        // filter by target class (if specified)
-        if (nullptr != targetClass)
-            {
-            if (targetClass->Is(actualRelated))
-                actualRelated = targetClass;
-            else
-                continue;
-            }
-              
-        Utf8String relationshipAlias("rel_");
-        relationshipAlias.append(relationship->GetSchema().GetAlias()).append("_");
-        relationshipAlias.append(relationship->GetName()).append("_");
-        relationshipAlias.append(std::to_string(relationshipsUseCounter[relationship]++).c_str());
-        
-        SupportedEntityClassInfo const* info = resolver.GetInfo(*actualRelated); 
-        RelatedClass relatedClassSpec(*source, *actualRelated, *relationship, isForward);
-        relatedClassSpec.SetRelationshipAlias(relationshipAlias);
-        relatedClassSpec.SetIsPolymorphic(nullptr == info || info->IsPolymorphic() && !(info->IsInclude() && info->IsExclude() && !include));
-        
-        // avoid recursive relationship loops
-        if (usedRelationships.end() != usedRelationships.find(relatedClassSpec))
-            continue;
-
-        bool matchesRecursiveRequest = (depth < 0 && MatchesPathRequest(relatedClassSpec, resolver, include));
-
-        if (0 == depth || matchesRecursiveRequest)
-            AppendPath(paths, {relatedClassSpec}, include);
-
-        if (depth > 0 || matchesRecursiveRequest)
-            {
-            specs.push_back(relatedClassSpec);
-            usedRelationships.insert(relatedClassSpec);
-            relatedClasses.Add(*actualRelated);
-            }
-        }
-
-    if (0 != depth && !specs.empty())
-        {
-        bvector<bpair<RelatedClassPath, bool>> subPaths;
-        GetPaths(subPaths, relationshipsUseCounter, usedRelationships, resolver, relatedClasses, 
-            relationshipDirection, depth - 1, targetClass, include);
-        for (auto& pair : subPaths)
-            {
-            RelatedClassPath const& subPath = pair.first;
-            for (RelatedClassCR sourceClassSpec : specs)
-                {
-                if (sourceClassSpec.GetTargetClass() != subPath[0].GetSourceClass())
-                    continue;
-                    
-                RelatedClassPath aggregatedPath = subPath;
-                aggregatedPath.insert(aggregatedPath.begin(), sourceClassSpec);
-                AppendPath(paths, aggregatedPath, include);
-                }
-            }
-        }
-    }
-
-/*---------------------------------------------------------------------------------**//**
-* @bsimethod                                    Grigas.Petraitis                02/2017
-+---------------+---------------+---------------+---------------+---------------+------*/
-ECSchemaHelper::RelationshipClassPathOptions::RelationshipClassPathOptions(ECClassCR sourceClass, int relationshipDirection, int depth,
-    Utf8CP supportedSchemas, Utf8CP supportedRelationships, Utf8CP supportedClasses,
-    bmap<ECRelationshipClassCP, int>& relationshipsUseCounter, ECEntityClassCP targetClass)
-    : m_relationshipsUseCounter(relationshipsUseCounter), m_sourceClass(sourceClass), m_supportedSchemas(supportedSchemas),
-    m_supportedRelationships(supportedRelationships), m_supportedClasses(supportedClasses), m_specificationHash(nullptr)
-    {
-    m_relationshipDirection = relationshipDirection;
-    m_depth = depth;
-    m_targetClass = targetClass;
-    }
-
-/*---------------------------------------------------------------------------------**//**
-* @bsimethod                                    Grigas.Petraitis                06/2015
-+---------------+---------------+---------------+---------------+---------------+------*/
-bvector<bpair<RelatedClassPath, bool>> ECSchemaHelper::GetRelationshipClassPaths(RelationshipClassPathOptions const& options) const
-    {
-    // look for cached results first
-<<<<<<< HEAD
-    if (!Utf8String::IsNullOrEmpty(options.GetSpecificationHash()))
-        {
-        RelatedPathsCache::Key key(options.m_sourceClass, options.m_targetClass, options.GetSpecificationHash());
-        RelatedPathsCache::Result const* result = m_relatedPathsCache.Get(key);
-        if (nullptr != result)
-            {
-            for (auto const& pair : result->m_relationshipCounter)
-                options.m_relationshipsUseCounter[pair.first] += pair.second;
-            return result->m_paths;
-            }
-=======
-    RelatedPathsCache::Key key(options);
-    RelatedPathsCache::Result const* cacheResult = m_relatedPathsCache.Get(key);
-    if (nullptr != cacheResult)
-        {
-        for (auto const& pair : cacheResult->m_relationshipCounter)
-            options.m_relationshipsUseCounter[pair.first] += pair.second;
-        return cacheResult->m_paths;
->>>>>>> a2224d3e
-        }
-
-    bvector<bpair<RelatedClassPath, bool>> paths;
-    SupportedEntityClassInfos classInfos = GetECClassesFromClassList(options.m_supportedClasses, true);
-    SupportedRelationshipClassInfos relationshipInfos = GetECRelationshipClasses(options.m_supportedRelationships);
-    SupportedClassesResolver resolver(GetECSchemas(options.m_supportedSchemas), 
-        (classInfos.empty() && 0 == *options.m_supportedClasses) ? nullptr : &classInfos, 
-        (relationshipInfos.empty() && 0 == *options.m_supportedRelationships) ? nullptr : &relationshipInfos);
-    
-    bset<RelatedClass> usedRelationships;
-    ECClassVirtualSet sourceSet(options.m_sourceClass);
-
-    // get includes
-    GetPaths(paths, options.m_relationshipsUseCounter, usedRelationships, resolver, sourceSet,
-        options.m_relationshipDirection, options.m_depth, options.m_targetClass, true);
-    
-    if (resolver.HasExcludes())
-        {
-        // get excludes
-        usedRelationships.clear();
-        GetPaths(paths, options.m_relationshipsUseCounter, usedRelationships, resolver, sourceSet,
-            options.m_relationshipDirection, options.m_depth, options.m_targetClass, false);
-        }
-    
-<<<<<<< HEAD
-    // cache if necessary
-    if (!Utf8String::IsNullOrEmpty(options.GetSpecificationHash()))
-        {
-        RelatedPathsCache::Key key(options.m_sourceClass, options.m_targetClass, options.GetSpecificationHash());
-        m_relatedPathsCache.Put(key, RelatedPathsCache::Result(paths, options.m_relationshipsUseCounter));
-        }
-
-=======
-    // cache
-    m_relatedPathsCache.Put(key, RelatedPathsCache::Result(paths, options.m_relationshipsUseCounter));
->>>>>>> a2224d3e
-    return paths;
-    }
-
-/*---------------------------------------------------------------------------------**//**
-* @bsimethod                                    Grigas.Petraitis                06/2015
-+---------------+---------------+---------------+---------------+---------------+------*/
-ECRelationshipConstraintClassList ECSchemaHelper::GetRelationshipConstraintClasses(ECRelationshipClassCR relationship, ECRelatedInstanceDirection direction, Utf8StringCR supportedSchemasStr) const
-    {
-    ECRelationshipConstraintClassList const* classes = nullptr;
-    switch (direction)
-        {
-        case ECRelatedInstanceDirection::Backward:
-            classes = &relationship.GetSource().GetConstraintClasses();
-            break;
-        case ECRelatedInstanceDirection::Forward:
-            classes = &relationship.GetTarget().GetConstraintClasses();
-            break;
-        }
-
-    if (nullptr == classes)
-        {
-        BeAssert(false);
-        return bvector<ECClassCP>();
-        }
-    
-    ECSchemaSet supportedSchemas = GetECSchemas(supportedSchemasStr);
-    ECRelationshipConstraintClassList supportedClasses;
-    for (ECClassCP ecClass : *classes)
-        {
-        if (!IsAllowed(*ecClass))
-            continue;
-
-        if (supportedSchemas.end() == supportedSchemas.find(&ecClass->GetSchema()))
-            continue;
-
-        supportedClasses.push_back(ecClass);
-        }
-    return supportedClasses;
-    }
-
-/*---------------------------------------------------------------------------------**//**
-* @bsimethod                                    Grigas.Petraitis                01/2016
-+---------------+---------------+---------------+---------------+---------------+------*/
-static ECClassCP GetClassFromRelationshipConstraint(ECRelationshipConstraint const& constraint)
-    {
-    // no idea which one to return when there're multiple constraint classes
-    return constraint.GetConstraintClasses().front();
-    }
-
-/*---------------------------------------------------------------------------------**//**
-* @bsimethod                                    Grigas.Petraitis                01/2016
-+---------------+---------------+---------------+---------------+---------------+------*/
-RelatedClass ECSchemaHelper::GetForeignKeyClass(ECPropertyCR prop) const
-    {
-    if (!prop.GetIsNavigation())
-        return RelatedClass();
-        
-    NavigationECPropertyCR navigationProp = *prop.GetAsNavigationProperty();
-    ECRelationshipClassCP relationship = navigationProp.GetRelationshipClass();
-    ECClassCP sourceClass = GetClassFromRelationshipConstraint((navigationProp.GetDirection() == ECRelatedInstanceDirection::Backward) 
-        ? relationship->GetTarget() : relationship->GetSource());
-    ECClassCP targetClass = GetClassFromRelationshipConstraint((navigationProp.GetDirection() == ECRelatedInstanceDirection::Backward) 
-        ? relationship->GetSource() : relationship->GetTarget());
-    if (nullptr != sourceClass && nullptr != targetClass)
-        return RelatedClass(*sourceClass, *targetClass, *relationship, navigationProp.GetDirection() == ECRelatedInstanceDirection::Backward);
-
-    BeAssert(false);
-    return RelatedClass();
-    }
-
-/*---------------------------------------------------------------------------------**//**
-* @bsimethod                                    Grigas.Petraitis                10/2017
-+---------------+---------------+---------------+---------------+---------------+------*/
-template<typename TSet>
-static IdSetHelper::BindSetAction CreateInVirtualSetClauseInternal(Utf8StringR clause, TSet const& set, Utf8StringCR idFieldName)
-    {
-    if (set.empty())
-        {
-        clause.assign("0");
-        return IdSetHelper::BIND_Ids;
-        }
-
-    if (set.size() > 100)
-        {
-        clause.assign("InVirtualSet(?, ");
-        clause.append(idFieldName).append(")");
-        return IdSetHelper::BIND_VirtualSet;
-        }
-    
-    Utf8String idsArg(set.size() * 2 - 1, '?');
-    for (size_t i = 1; i < set.size() * 2; i += 2)
-        idsArg[i] = ',';
-    clause.assign(idFieldName).append(" IN (");
-    clause.append(idsArg).append(")");
-    return IdSetHelper::BIND_Ids;
-    }
-
-/*---------------------------------------------------------------------------------**//**
-* @bsimethod                                    Grigas.Petraitis                10/2017
-+---------------+---------------+---------------+---------------+---------------+------*/
-IdSetHelper::BindSetAction IdSetHelper::CreateInVirtualSetClause(Utf8StringR clause, bvector<ECInstanceKey> const& keys, Utf8StringCR idFieldName)
-    {
-    return CreateInVirtualSetClauseInternal(clause, keys, idFieldName);
-    }
-
-/*---------------------------------------------------------------------------------**//**
-* @bsimethod                                    Grigas.Petraitis                10/2017
-+---------------+---------------+---------------+---------------+---------------+------*/
-IdSetHelper::BindSetAction IdSetHelper::CreateInVirtualSetClause(Utf8StringR clause, IdSet<ECClassId> const& ids, Utf8StringCR idFieldName)
-    {
-    return CreateInVirtualSetClauseInternal(clause, ids, idFieldName);
-    }
-
-/*---------------------------------------------------------------------------------**//**
-* @bsimethod                                    Grigas.Petraitis                06/2015
-+---------------+---------------+---------------+---------------+---------------+------*/
-bool SupportedClassNamesParser::UpdateFlags(Utf8String::const_iterator& begin, Utf8String::const_iterator const& end)
-    {
-    if (end - begin >= 3 && *begin == 'P' && *(begin + 1) == 'E' && *(begin + 2) == ':')
-        {
-        m_currentFlags = CLASS_FLAG_Polymorphic | CLASS_FLAG_Exclude;
-        begin = begin + 3;
-        return true;
-        }
-    if (end - begin >= 2 && *begin == 'E' && *(begin + 1) == ':')
-        {
-        m_currentFlags = CLASS_FLAG_Exclude;
-        begin = begin + 2;
-        return true;
-        }
-    return false;
-    }
-
-/*---------------------------------------------------------------------------------**//**
-* @bsimethod                                    Grigas.Petraitis                06/2015
-+---------------+---------------+---------------+---------------+---------------+------*/
-void SupportedClassNamesParser::Advance(Utf8String::const_iterator& begin, Utf8String::const_iterator& end) const
-    {
-    auto next = end + 1;
-    if (m_str.end() != next && ' ' == *next)
-        begin = end = next + 1;
-    else
-        begin = end = next;
-    }
-
-/*---------------------------------------------------------------------------------**//**
-* @bsimethod                                    Grigas.Petraitis                06/2015
-+---------------+---------------+---------------+---------------+---------------+------*/
-void SupportedClassNamesParser::ParseSchema(Utf8String::const_iterator const& begin, Utf8String::const_iterator const& end)
-    {
-    m_currentSchema = m_helper.GetSchema(Utf8String(begin, end).c_str());
-    if (nullptr == m_currentSchema)
-        BeAssert(false);
-    }
-
-/*---------------------------------------------------------------------------------**//**
-* @bsimethod                                    Grigas.Petraitis                06/2015
-+---------------+---------------+---------------+---------------+---------------+------*/
-void SupportedClassNamesParser::ParseClass(Utf8String::const_iterator const& begin, Utf8String::const_iterator const& end)
-    {
-    if (nullptr == m_currentSchema)
-        {
-        BeAssert(false);
-        return;
-        }
-    ECClassCP ecClass = m_currentSchema->GetClassCP(Utf8String(begin, end).c_str());
-    if (nullptr == ecClass)
-        {
-        BeAssert(false);
-        return;
-        }
-
-    SupportedClassInfo<ECClass> info(*ecClass, m_currentFlags);
-    auto iter = m_classInfos.find(info);
-    if (m_classInfos.end() != iter)
-        {
-        if ((CLASS_FLAG_Exclude | CLASS_FLAG_Polymorphic) == ((CLASS_FLAG_Exclude | CLASS_FLAG_Polymorphic) & m_currentFlags))
-            m_classInfos.erase(iter);
-        else
-            iter->SetFlags(iter->GetFlags() | m_currentFlags);
-        }
-    else
-        {
-        m_classInfos.insert(info);
-        }
-    }
-    
-/*---------------------------------------------------------------------------------**//**
-* @bsimethod                                    Grigas.Petraitis                06/2015
-+---------------+---------------+---------------+---------------+---------------+------*/
-void SupportedClassNamesParser::Parse()
-    {
-    auto begin = m_str.begin();
-    auto end = m_str.begin();
-
-    while (m_str.end() != end)
-        {
-        if (*end == ':')
-            {
-            if (!m_supportExclusion || !UpdateFlags(begin, end + 1))
-                ParseSchema(begin, end);
-            Advance(begin, end);
-            }
-        else if (*end == ',' || *end == ';')
-            {
-            ParseClass(begin, end);
-            Advance(begin, end);
-            }
-        end++;
-        }
-    if (end != begin)
-        ParseClass(begin, end);
-    }
-
-/*=================================================================================**//**
-* @bsiclass                                     Grigas.Petraitis                12/2015
-+===============+===============+===============+===============+===============+======*/
-struct ECInstanceLoadStatementCache : BeSQLite::Db::AppData
-{
-private:
-    bmap<Utf8String, ECSqlStatement*> m_statements;
-public:
-    static RefCountedPtr<ECInstanceLoadStatementCache> Create() {return new ECInstanceLoadStatementCache();}
-    ~ECInstanceLoadStatementCache()
-        {
-        for (auto statement : m_statements)
-            delete statement.second;
-        }
-    ECSqlStatement* GetStatement(ECDbCR db, Utf8CP query)
-        {
-        auto iter = m_statements.find(query);
-        if (m_statements.end() == iter)
-            iter = m_statements.Insert(query, new ECSqlStatement()).first;
-        if (!iter->second->IsPrepared())
-            {
-            if (ECSqlStatus::Success != iter->second->Prepare(db, query))
-                return nullptr;
-            }
-        else
-            {
-            iter->second->Reset();
-            }
-        return iter->second;
-        }
-};
-static ECInstanceLoadStatementCache::Key s_cacheKey;
-
-/*---------------------------------------------------------------------------------**//**
-* @bsimethod                                    Grigas.Petraitis                11/2016
-+---------------+---------------+---------------+---------------+---------------+------*/
-static ECSqlStatement* GetPreparedStatement(ECDbCR db, Utf8CP ecsql)
-    {
-    RefCountedPtr<BeSQLite::Db::AppData> cache = db.FindAppData(s_cacheKey);
-    if (cache.IsNull())
-        {
-        cache = ECInstanceLoadStatementCache::Create();
-        db.AddAppData(s_cacheKey, cache.get(), true);
-        }
-    return static_cast<ECInstanceLoadStatementCache*>(cache.get())->GetStatement(db, ecsql);
-    }
-
-/*---------------------------------------------------------------------------------**//**
-* @bsimethod                                    Grigas.Petraitis                11/2016
-+---------------+---------------+---------------+---------------+---------------+------*/
-IECInstancePtr ECInstancesHelper::LoadInstance(ECDbCR db, ECInstanceKeyCR key)
-    {
-    ECClassCP selectClass = db.Schemas().GetClass(key.GetClassId());
-    if (nullptr == selectClass || !selectClass->IsEntityClass())
-        {
-        BeAssert(false);
-        return nullptr;
-        }
-
-    Utf8String ecsql("SELECT * FROM ONLY ");
-    ecsql.append(selectClass->GetECSqlName()).append(" WHERE ECInstanceId=?");
-    ECSqlStatement* stmt = GetPreparedStatement(db, ecsql.c_str());
-    if (nullptr == stmt)
-        {
-        BeAssert(false);
-        return nullptr;
-        }
-
-    if (ECSqlStatus::Success != stmt->BindId(1, key.GetInstanceId()))
-        {
-        BeAssert(false);
-        return nullptr;
-        }
-
-    ECInstanceECSqlSelectAdapter adapter(*stmt);
-    if (BeSQLite::DbResult::BE_SQLITE_ROW != stmt->Step())
-        {
-        BeAssert(false);
-        return nullptr;
-        }
-
-    IECInstancePtr instance = adapter.GetInstance();
-    stmt->Reset();
-    return instance;
-    }
+/*--------------------------------------------------------------------------------------+
+|
+|     $Source: Source/RulesDriven/RulesEngine/ECSchemaHelper.cpp $
+|
+|  $Copyright: (c) 2017 Bentley Systems, Incorporated. All rights reserved. $
+|
++--------------------------------------------------------------------------------------*/
+#include <ECPresentationPch.h>
+#include <ECPresentation/RulesDriven/PresentationManager.h>
+#include "ECSchemaHelper.h"
+#include "LoggingHelper.h"
+
+#define NUMERIC_LESS_COMPARE(lhs, rhs) \
+    if (lhs < rhs) \
+        return true; \
+    if (lhs > rhs) \
+        return false; \
+
+#define STR_LESS_COMPARE(name, lhs, rhs) \
+    int cmp_##name = lhs.CompareTo(rhs); \
+    if (cmp_##name < 0) \
+        return true; \
+    if (cmp_##name > 0) \
+        return false; \
+
+/*---------------------------------------------------------------------------------**//**
+* @bsimethod                                    Grigas.Petraitis                10/2017
++---------------+---------------+---------------+---------------+---------------+------*/
+RelatedPathsCache::Key::Key(ECSchemaHelper::RelationshipClassPathOptions const& options)
+    {
+    m_sourceClass = &options.m_sourceClass;
+    m_relationshipDirection = options.m_relationshipDirection;
+    m_depth = options.m_depth;
+    m_supportedSchemas = options.m_supportedSchemas;
+    m_supportedRelationships = options.m_supportedRelationships;
+    m_supportedClasses = options.m_supportedClasses;
+    m_targetClass = options.m_targetClass;
+    }
+
+/*---------------------------------------------------------------------------------**//**
+* @bsimethod                                    Grigas.Petraitis                10/2017
++---------------+---------------+---------------+---------------+---------------+------*/
+bool RelatedPathsCache::Key::operator<(Key const& other) const
+    {
+    NUMERIC_LESS_COMPARE(m_sourceClass, other.m_sourceClass);
+    NUMERIC_LESS_COMPARE(m_targetClass, other.m_targetClass);
+    NUMERIC_LESS_COMPARE(m_relationshipDirection, other.m_relationshipDirection);
+    NUMERIC_LESS_COMPARE(m_depth, other.m_depth);
+    STR_LESS_COMPARE(classes, m_supportedClasses, other.m_supportedClasses);
+    STR_LESS_COMPARE(relationships, m_supportedRelationships, other.m_supportedRelationships);
+    STR_LESS_COMPARE(schemas, m_supportedSchemas, other.m_supportedSchemas);
+    return false;
+    }
+
+/*---------------------------------------------------------------------------------**//**
+* @bsimethod                                    Grigas.Petraitis                01/2017
++---------------+---------------+---------------+---------------+---------------+------*/
+ECSchemaHelper::ECSchemaHelper(ECDbCR db, RelatedPathsCache& relatedPathsCache, ECSqlStatementCache const* statementCache)
+    : m_db(db), m_relatedPathsCache(relatedPathsCache), m_statementCache(statementCache), m_ownsStatementCache(nullptr == statementCache)
+    {
+    if (nullptr == m_statementCache)
+        m_statementCache = new ECSqlStatementCache(10, "ECSchemaHelper");
+    }
+
+/*---------------------------------------------------------------------------------**//**
+* @bsimethod                                    Grigas.Petraitis                01/2017
++---------------+---------------+---------------+---------------+---------------+------*/
+ECSchemaHelper::~ECSchemaHelper()
+    {
+    if (m_ownsStatementCache)
+        delete m_statementCache;
+    }
+
+/*---------------------------------------------------------------------------------**//**
+* @bsimethod                                    Grigas.Petraitis                04/2015
++---------------+---------------+---------------+---------------+---------------+------*/
+ECSchemaCP ECSchemaHelper::GetSchema(Utf8CP schemaName) const {return m_db.Schemas().GetSchema(schemaName);}
+
+/*---------------------------------------------------------------------------------**//**
+* @bsimethod                                    Grigas.Petraitis                06/2015
++---------------+---------------+---------------+---------------+---------------+------*/
+ECClassCP ECSchemaHelper::GetECClass(Utf8CP schemaName, Utf8CP className, bool isFullSchemaName) const
+    {
+    Utf8String schemaNameStr = schemaName;
+    if (isFullSchemaName)
+        {
+        uint32_t versionMajor, versionMinor;
+        ECSchema::ParseSchemaFullName(schemaNameStr, versionMajor, versionMinor, schemaName);
+        }
+
+    ECSchemaCP schema = GetSchema(schemaNameStr.c_str());
+    if (nullptr == schema)
+        return nullptr;
+
+    return schema->GetClassCP(className);
+    }
+
+/*---------------------------------------------------------------------------------**//**
+* @bsimethod                                    Grigas.Petraitis                11/2016
++---------------+---------------+---------------+---------------+---------------+------*/
+ECClassCP ECSchemaHelper::GetECClass(Utf8CP fullClassName) const
+    {
+    Utf8String schemaName, className;
+    ECClass::ParseClassName(schemaName, className, fullClassName);
+    return GetECClass(schemaName.c_str(), className.c_str());
+    }
+
+/*---------------------------------------------------------------------------------**//**
+* @bsimethod                                    Grigas.Petraitis                08/2016
++---------------+---------------+---------------+---------------+---------------+------*/
+ECClassCP ECSchemaHelper::GetECClass(ECClassId id) const {return m_db.Schemas().GetClass(id);}
+
+/*---------------------------------------------------------------------------------**//**
+* @bsimethod                                    Grigas.Petraitis                10/2017
++---------------+---------------+---------------+---------------+---------------+------*/
+bvector<ECClassCP> ECSchemaHelper::GetECClassesByName(Utf8CP name) const
+    {
+    static Utf8CP statementStr = "SELECT ECInstanceId FROM [meta].[ECClassDef] WHERE Name = ?";
+    CachedECSqlStatementPtr stmt = m_statementCache->GetPreparedStatement(m_db, statementStr);
+    if (stmt.IsNull())
+        {
+        BeAssert(false);
+        return bvector<ECClassCP>();
+        }
+    stmt->BindText(1, name, IECSqlBinder::MakeCopy::No);
+
+    bvector<ECClassId> ids;
+    while (DbResult::BE_SQLITE_ROW == stmt->Step())
+        ids.push_back(stmt->GetValueId<ECClassId>(0));
+
+    bvector<ECClassCP> classes;
+    for (ECClassId id : ids)
+        classes.push_back(m_db.Schemas().GetClass(id));
+    return classes;
+    }
+
+/*---------------------------------------------------------------------------------**//**
+* @bsimethod                                    Saulius.Skliutas                08/2017
++---------------+---------------+---------------+---------------+---------------+------*/
+static bool IsSchemaHidden(ECSchemaCR ecSchema)
+    {
+    IECInstancePtr options = ecSchema.GetCustomAttribute("HiddenSchema");
+    if (options.IsNull())
+        return false;
+
+    ECValue value;
+    if (ECObjectsStatus::Success == options->GetValue(value, "ShowClasses") && !value.IsNull() && value.IsBoolean() && true == value.GetBoolean())
+        return false;
+
+    return true;
+    }
+
+/*---------------------------------------------------------------------------------**//**
+* @bsimethod                                    Saulius.Skliutas                08/2017
++---------------+---------------+---------------+---------------+---------------+------*/
+static bool IsClassHidden(ECClassCR ecClass)
+    {
+    IECInstancePtr options = ecClass.GetCustomAttribute("HiddenClass");
+    if (options.IsNull())
+        return false;
+
+    ECValue value;
+    if (ECObjectsStatus::Success == options->GetValue(value, "Show") && !value.IsNull() && value.IsBoolean() && true == value.GetBoolean())
+        return false;
+
+    return true;
+    }
+
+/*---------------------------------------------------------------------------------**//**
+* @bsimethod                                    Grigas.Petraitis                06/2015
++---------------+---------------+---------------+---------------+---------------+------*/
+static bool IsAllowed(ECClassCR ecClass)
+    {
+    if (!ecClass.IsEntityClass() && !ecClass.IsRelationshipClass())
+        return false;
+
+    if (IsClassHidden(ecClass))
+        return false;
+
+    return true;
+    }
+
+/*---------------------------------------------------------------------------------**//**
+* @bsimethod                                    Grigas.Petraitis                06/2015
++---------------+---------------+---------------+---------------+---------------+------*/
+static bool IsAllowed(ECSchemaCR schema)
+    {
+    if (schema.IsStandardSchema())
+        return false;
+
+    if (schema.IsSystemSchema())
+        return false;
+
+    if (schema.GetSupplementalInfo().IsValid())
+        return false;
+
+    if (IsSchemaHidden(schema))
+        return false;
+
+    return true;
+    }
+
+/*---------------------------------------------------------------------------------**//**
+* @bsimethod                                    Grigas.Petraitis                04/2015
++---------------+---------------+---------------+---------------+---------------+------*/
+void ECSchemaHelper::ParseECSchemas(ECSchemaSet& schemas, bool& exclude, Utf8StringCR commaSeparatedSchemaList) const
+    {
+    schemas.clear();
+    bvector<Utf8String> schemaNames;
+    ParseECSchemaNames(schemaNames, exclude, commaSeparatedSchemaList);
+    for (Utf8StringCR name : schemaNames)
+        {
+        ECSchemaCP schema = GetSchema(name.c_str());
+        if (nullptr == schema)
+            {
+            BeAssert(false);
+            return;
+            }
+        schemas.insert(schema);
+        }
+    }
+
+/*---------------------------------------------------------------------------------**//**
+* @bsimethod                                    Grigas.Petraitis                04/2015
++---------------+---------------+---------------+---------------+---------------+------*/
+void ECSchemaHelper::ParseECSchemaNames(bvector<Utf8String>& names, bool& exclude, Utf8StringCR commaSeparatedSchemaList) const
+    {
+    names.clear();
+    exclude = false;
+
+    if (commaSeparatedSchemaList.empty())
+        return;
+
+    auto begin = commaSeparatedSchemaList.begin(), 
+         end = commaSeparatedSchemaList.begin();
+
+    if (commaSeparatedSchemaList.length() > 2 && commaSeparatedSchemaList[0] == 'E' && commaSeparatedSchemaList[1] == ':')
+        {
+        exclude = true;
+        begin += 2;
+        end += 2;
+        }
+
+    while (commaSeparatedSchemaList.end() != end)
+        {
+        if (*end == ',')
+            {
+            names.push_back(Utf8String(begin, end));
+
+            auto next = end + 1;
+            if (commaSeparatedSchemaList.end() != next && ' ' == *next)
+                begin = end = next + 1;
+            else
+                begin = end = next;
+            }
+        end++;
+        }
+    if (end != begin)
+        names.push_back(Utf8String(begin, end));
+    }
+
+/*---------------------------------------------------------------------------------**//**
+* @bsimethod                                    Grigas.Petraitis                06/2015
++---------------+---------------+---------------+---------------+---------------+------*/
+SupportedEntityClassInfos ECSchemaHelper::GetECClassesFromClassList(Utf8StringCR classListStr, bool supportExclusion) const
+    {
+    SupportedClassNamesParser parser(*this, classListStr, supportExclusion);
+    SupportedClassInfos classInfos = parser.GetClassInfos();
+    SupportedEntityClassInfos entityClasses;
+    for (SupportedClassInfo<ECClass> const& info : classInfos)
+        {
+        if (info.GetClass().IsEntityClass())
+            entityClasses.insert(SupportedEntityClassInfo(*info.GetClass().GetEntityClassCP(), info.GetFlags()));
+        }
+    return entityClasses;
+    }
+
+/*---------------------------------------------------------------------------------**//**
+* @bsimethod                                    Grigas.Petraitis                06/2015
++---------------+---------------+---------------+---------------+---------------+------*/
+SupportedRelationshipClassInfos ECSchemaHelper::GetECRelationshipClasses(Utf8StringCR relationshipListStr) const
+    {
+    SupportedClassNamesParser parser(*this, relationshipListStr, false);
+    SupportedClassInfos classInfos = parser.GetClassInfos();
+    SupportedRelationshipClassInfos relationshipClasses;
+    for (SupportedClassInfo<ECClass> const& info : classInfos)
+        {
+        if (info.GetClass().IsRelationshipClass())
+            relationshipClasses.insert(SupportedRelationshipClassInfo(*info.GetClass().GetRelationshipClassCP(), info.GetFlags()));
+        }
+    return relationshipClasses;
+    }
+
+/*---------------------------------------------------------------------------------**//**
+* @bsimethod                                    Grigas.Petraitis                04/2015
++---------------+---------------+---------------+---------------+---------------+------*/
+ECClassSet ECSchemaHelper::GetECClasses(ECSchemaSet const& schemas) const
+    {
+    // get all supported classes from the schemas set
+    bset<ECEntityClassCP> allSupportedClasses;
+    for (ECSchemaCP schema : schemas)
+        {
+        if (nullptr == schema)
+            continue;
+
+        ECClassContainerCR classContainer = schema->GetClasses();
+        for (auto iter = classContainer.begin(); iter != classContainer.end(); ++iter)
+            {
+            if (nullptr != (*iter)->GetRelationshipClassCP())
+                continue;
+
+            if (!IsAllowed(**iter))
+                continue;
+
+            BeAssert((*iter)->GetEntityClassCP() != nullptr);
+            allSupportedClasses.insert((*iter)->GetEntityClassCP());
+            }
+        }
+
+    // smallen the list of classes by excluding all subclasses
+    ECClassSet classes;
+    bset<ECEntityClassCP> parentClasses;
+    for (ECEntityClassCP ecClass : allSupportedClasses)
+        {
+        bool isAlreadyIncludedPolymorphically = false;
+        for (ECEntityClassCP parentClass : parentClasses)
+            {
+            if (ecClass->Is(parentClass))
+                {
+                isAlreadyIncludedPolymorphically = true;
+                break;
+                }
+            }
+        if (isAlreadyIncludedPolymorphically)
+            continue;
+
+        bool containsAllDerivedClasses = true;
+        ECDerivedClassesList const& derivedClasses = ecClass->GetDerivedClasses();
+        for (ECClassCP derivedClass : derivedClasses)
+            {
+            if (!IsAllowed(*derivedClass))
+                continue;
+
+            BeAssert(derivedClass->GetEntityClassCP() != nullptr);
+            if (allSupportedClasses.end() == allSupportedClasses.find(derivedClass->GetEntityClassCP()))
+                {
+                containsAllDerivedClasses = false;
+                break;
+                }
+            }
+        if (containsAllDerivedClasses)
+            {
+            auto iter = parentClasses.begin();
+            while (parentClasses.end() != iter)
+                {
+                ECEntityClassCP parentClass = *iter;
+                if (parentClass->Is(ecClass))
+                    {
+                    iter = parentClasses.erase(iter);
+                    classes.erase(parentClass);
+                    }
+                else
+                    iter++;
+                }
+
+            parentClasses.insert(ecClass);
+            }
+        classes[ecClass] = containsAllDerivedClasses;
+        }
+
+    return classes;
+    }
+
+/*---------------------------------------------------------------------------------**//**
+* @bsimethod                                    Grigas.Petraitis                04/2015
++---------------+---------------+---------------+---------------+---------------+------*/
+ECClassSet ECSchemaHelper::GetECClassesFromSchemaList(Utf8StringCR schemaListStr) const
+    {
+    return GetECClasses(GetECSchemas(schemaListStr));
+    }
+
+/*---------------------------------------------------------------------------------**//**
+* @bsimethod                                    Grigas.Petraitis                03/2016
++---------------+---------------+---------------+---------------+---------------+------*/
+bool ECSchemaHelper::AreSchemasSupported(Utf8StringCR schemaListStr) const
+    {
+    bvector<Utf8String> schemaNames;
+    bool exclude;
+    ParseECSchemaNames(schemaNames, exclude, schemaListStr);
+
+    if (exclude)
+        return true;
+
+    for (Utf8StringCR name : schemaNames)
+        {
+        if (nullptr == m_db.Schemas().GetSchema(name.c_str()))
+            return false;
+        }
+
+    return true;
+    }
+
+/*---------------------------------------------------------------------------------**//**
+* @bsimethod                                    Grigas.Petraitis                04/2015
++---------------+---------------+---------------+---------------+---------------+------*/
+ECSchemaSet ECSchemaHelper::GetECSchemas(Utf8StringCR supportedSchemasStr) const
+    {
+    ECSchemaSet schemas;
+    bool exclude = false;
+    ParseECSchemas(schemas, exclude, supportedSchemasStr);
+
+    // if there are schemas specified and they're not excluded, return immediately
+    if (!exclude && !schemas.empty())
+        return schemas;
+
+    // no schemas means all schemas (except some specific ones)
+    bvector<ECSchemaCP> allSchemas = m_db.Schemas().GetSchemas();    
+
+    ECSchemaSet allSupportedSchemas;
+    for (ECSchemaCP schema : allSchemas)
+        {
+        if (IsAllowed(*schema))
+            allSupportedSchemas.insert(schema);
+        }
+    
+    // if the schemas are not excluded, return them
+    if (!exclude)
+        return allSupportedSchemas;
+
+    // handle exclusion
+    ECSchemaSet supportedSchemasNoExcluded;
+    for (ECSchemaCP schema : allSupportedSchemas)
+        {
+        if (schemas.end() == schemas.find(schema))
+            supportedSchemasNoExcluded.insert(schema);
+        }
+    return supportedSchemasNoExcluded;
+    }
+
+/*=================================================================================**//**
+* @bsiclass                                     Grigas.Petraitis                06/2015
++===============+===============+===============+===============+===============+======*/
+struct ECSchemaHelper::SupportedClassesResolver
+{
+    enum Flags
+        {
+        DeterminedSchemaIds = 1 << 0,
+        DeterminedIncludedEntityClasses = 1 << 1,
+        DeterminedExcludedEntityClasses = 1 << 2,
+        DeterminedRelationshipClasses = 1 << 3,
+        DeterminedPolymorphicallyIncludedClasses = 1 << 4,
+        DeterminedPolymorphicallyExcludedClasses = 1 << 5,
+        };
+
+private:
+    mutable int m_flags;
+    mutable ECSchemaSet m_schemaList;
+    mutable IdSet<ECSchemaId> m_schemaIds;
+    mutable IdSet<ECClassId> m_includedEntityClassIds;
+    mutable IdSet<ECClassId> m_excludedEntityClassIds;
+    mutable IdSet<ECClassId> m_relationshipClassIds;
+    mutable IdSet<ECClassId> m_polymorphicallyIncludedClassIds;
+    mutable IdSet<ECClassId> m_polymorphicallyExcludedClassIds;
+    SupportedEntityClassInfos const* m_classInfos;
+    SupportedRelationshipClassInfos const* m_relationshipInfos;
+
+private:
+    /*---------------------------------------------------------------------------------**//**
+    * @bsimethod                                    Grigas.Petraitis                08/2016
+    +---------------+---------------+---------------+---------------+---------------+------*/
+    void AddOrRemoveFlag(int flag, bool add)
+        {
+        if (add)
+            m_flags |= flag;
+        else
+            m_flags &= ~flag;
+        }
+    
+    /*---------------------------------------------------------------------------------**//**
+    * @bsimethod                                    Grigas.Petraitis                04/2017
+    +---------------+---------------+---------------+---------------+---------------+------*/
+    static void AddClassId(IdSet<ECClassId>& list, ECClassCR ecClass)
+        {
+        list.insert(ecClass.GetId());
+        }
+
+    /*---------------------------------------------------------------------------------**//**
+    * @bsimethod                                    Saulius.Skliutas                09/2017
+    +---------------+---------------+---------------+---------------+---------------+------*/
+    IdSet<ECClassId> DeterminePolymorphicallySupportedClassesIds(ECDbCR db, BeSQLite::EC::ECSqlStatementCache const& statementsCache, bool include) const
+        {
+        IdSet<ECClassId> const& ids = include ? GetIncludedEntityClassIds() : GetExcludedEntityClassIds();
+
+        Utf8String whereClause;
+        IdSetHelper::BindSetAction action = IdSetHelper::CreateInVirtualSetClause(whereClause, ids, "[TargetECInstanceId]");
+        Utf8String query =
+            "SELECT SourceECInstanceId"
+            " FROM [meta].[ClassHasAllBaseClasses] ";
+        query.append("WHERE ").append(whereClause);
+
+        CachedECSqlStatementPtr stmt = statementsCache.GetPreparedStatement(db, query.c_str());
+        if (IdSetHelper::BIND_VirtualSet == action)
+            {
+            stmt->BindVirtualSet(1, ids);
+            }
+        else
+            {
+            int i = 1;
+            for (ECClassId id : ids)
+                stmt->BindId(i++, id);
+            }
+
+        IdSet<ECClassId> classesIds;
+        while (DbResult::BE_SQLITE_ROW == stmt->Step())
+            classesIds.insert(stmt->GetValueId<ECClassId>(0));
+        return classesIds;
+        }
+    
+public:
+    /*---------------------------------------------------------------------------------**//**
+    * @bsimethod                                    Grigas.Petraitis                07/2016
+    +---------------+---------------+---------------+---------------+---------------+------*/
+    SupportedClassesResolver(ECSchemaSet const& supportedSchemas, SupportedEntityClassInfos const* classInfos, SupportedRelationshipClassInfos const* relationshipInfos)
+        : m_flags(0)
+        {
+        m_schemaList = supportedSchemas;
+        m_classInfos = classInfos;
+        m_relationshipInfos = relationshipInfos;
+        }
+    
+    /*---------------------------------------------------------------------------------**//**
+    * @bsimethod                                    Grigas.Petraitis                01/2017
+    +---------------+---------------+---------------+---------------+---------------+------*/
+    bool GetAcceptAllIncludeClasses() const {return GetIncludedEntityClassIds().empty() && nullptr == m_classInfos;}
+    /*---------------------------------------------------------------------------------**//**
+    * @bsimethod                                    Grigas.Petraitis                01/2017
+    +---------------+---------------+---------------+---------------+---------------+------*/
+    bool GetAcceptAllExcludeClasses() const {return GetExcludedEntityClassIds().empty() && nullptr == m_classInfos;}
+
+    /*---------------------------------------------------------------------------------**//**
+    * @bsimethod                                    Grigas.Petraitis                01/2017
+    +---------------+---------------+---------------+---------------+---------------+------*/
+    bool GetAcceptAllRelationships() const {return GetRelationshipClassIds().empty() && nullptr == m_relationshipInfos;}
+    
+    /*---------------------------------------------------------------------------------**//**
+    * @bsimethod                                    Grigas.Petraitis                01/2017
+    +---------------+---------------+---------------+---------------+---------------+------*/
+    SupportedEntityClassInfo const* GetInfo(ECEntityClassCR ecClass) const
+        {
+        if (nullptr == m_classInfos)
+            return nullptr;
+        auto iter = m_classInfos->find(SupportedEntityClassInfo(ecClass));
+        if (m_classInfos->end() != iter)
+            return &*iter;
+        return nullptr;
+        }
+    
+    /*---------------------------------------------------------------------------------**//**
+    * @bsimethod                                    Grigas.Petraitis                01/2017
+    +---------------+---------------+---------------+---------------+---------------+------*/
+    SupportedRelationshipClassInfo const* GetInfo(ECRelationshipClassCR ecClass) const
+        {
+        if (nullptr == m_relationshipInfos)
+            return nullptr;
+        auto iter = m_relationshipInfos->find(SupportedRelationshipClassInfo(ecClass));
+        if (m_relationshipInfos->end() != iter)
+            return &*iter;
+        return nullptr;
+        }
+
+    /*---------------------------------------------------------------------------------**//**
+    * @bsimethod                                    Grigas.Petraitis                01/2017
+    +---------------+---------------+---------------+---------------+---------------+------*/
+    IdSet<ECSchemaId> const& GetSchemaIds() const
+        {
+        if (0 == (m_flags & DeterminedSchemaIds))
+            {
+            for (ECSchemaCP schema : m_schemaList)
+                m_schemaIds.insert(schema->GetId());
+            m_flags |= DeterminedSchemaIds;
+            }
+        return m_schemaIds;
+        }
+
+    /*---------------------------------------------------------------------------------**//**
+    * @bsimethod                                    Grigas.Petraitis                01/2017
+    +---------------+---------------+---------------+---------------+---------------+------*/
+    IdSet<ECClassId> const& GetIncludedEntityClassIds() const
+        {
+        if (0 == (m_flags & DeterminedIncludedEntityClasses))
+            {
+            if (nullptr != m_classInfos)
+                {
+                for (SupportedEntityClassInfo const& info : *m_classInfos)
+                    {
+                    if (info.IsInclude())
+                        m_includedEntityClassIds.insert(info.GetClass().GetId());
+                    }
+                }
+            m_flags |= DeterminedIncludedEntityClasses;
+            }
+        return m_includedEntityClassIds;
+        }
+    
+    /*---------------------------------------------------------------------------------**//**
+    * @bsimethod                                    Grigas.Petraitis                07/2016
+    +---------------+---------------+---------------+---------------+---------------+------*/
+    IdSet<ECClassId> const& GetExcludedEntityClassIds() const
+        {
+        if (0 == (m_flags & DeterminedExcludedEntityClasses))
+            {
+            if (nullptr != m_classInfos)
+                {
+                for (SupportedEntityClassInfo const& info : *m_classInfos)
+                    {
+                    if (info.IsExclude())
+                        m_excludedEntityClassIds.insert(info.GetClass().GetId());
+                    }
+                }
+            m_flags |= DeterminedExcludedEntityClasses;
+            }
+        return m_excludedEntityClassIds;
+        }
+    
+    /*---------------------------------------------------------------------------------**//**
+    * @bsimethod                                    Grigas.Petraitis                07/2016
+    +---------------+---------------+---------------+---------------+---------------+------*/
+    IdSet<ECClassId> const& GetRelationshipClassIds() const
+        {
+        if (0 == (m_flags & DeterminedRelationshipClasses))
+            {
+            if (nullptr != m_relationshipInfos)
+                {
+                for (SupportedRelationshipClassInfo const& info : *m_relationshipInfos)
+                    {
+                    if (info.IsInclude())
+                        m_relationshipClassIds.insert(info.GetClass().GetId());
+                    }
+                }
+            m_flags |= DeterminedRelationshipClasses;
+            }
+        return m_relationshipClassIds;
+        }
+    
+    /*---------------------------------------------------------------------------------**//**
+    * @bsimethod                                    Saulius.Skliutas                09/2017
+    +---------------+---------------+---------------+---------------+---------------+------*/
+    IdSet<ECClassId> const& GetPolymorphicallyIncludedClassIds(ECDbCR db, BeSQLite::EC::ECSqlStatementCache const& statementsCache) const
+        {
+        if (0 == (m_flags & DeterminedPolymorphicallyIncludedClasses))
+            {
+            m_polymorphicallyIncludedClassIds = DeterminePolymorphicallySupportedClassesIds(db, statementsCache, true);
+            m_flags |= DeterminedPolymorphicallyIncludedClasses;
+            }
+        return m_polymorphicallyIncludedClassIds;
+        }
+    
+    /*---------------------------------------------------------------------------------**//**
+    * @bsimethod                                    Saulius.Skliutas                09/2017
+    +---------------+---------------+---------------+---------------+---------------+------*/
+    IdSet<ECClassId> const& GetPolymorphicallyExcludedClassIds(ECDbCR db, BeSQLite::EC::ECSqlStatementCache const& statementsCache) const
+        {
+        if (0 == (m_flags & DeterminedPolymorphicallyExcludedClasses))
+            {
+            m_polymorphicallyExcludedClassIds = DeterminePolymorphicallySupportedClassesIds(db, statementsCache, false);
+            m_flags |= DeterminedPolymorphicallyExcludedClasses;
+            }
+        return m_polymorphicallyExcludedClassIds;
+        }
+    
+    /*---------------------------------------------------------------------------------**//**
+    * @bsimethod                                    Grigas.Petraitis                01/2017
+    +---------------+---------------+---------------+---------------+---------------+------*/
+    bool HasExcludes() const {return !GetExcludedEntityClassIds().empty();}
+};
+
+/*=================================================================================**//**
+* @bsiclass                                     Grigas.Petraitis                01/2017
++===============+===============+===============+===============+===============+======*/
+struct ECClassVirtualSet : VirtualSet
+{
+private:
+    bmap<ECClassId, ECClassCP> m_map;
+public:
+    ECClassVirtualSet() {}
+    explicit ECClassVirtualSet(ECClassCR ecClass) {Add(ecClass);}
+    bool _IsInSet(int nVals, DbValue const* vals) const override
+        {
+        DbValue const& val = vals[0];
+        return m_map.end() != m_map.find(val.GetValueId<ECClassId>());
+        }
+    void Add(ECClassCR ecClass) {m_map[ecClass.GetId()] = &ecClass;}
+};
+
+/*---------------------------------------------------------------------------------**//**
+* @bsimethod                                    Grigas.Petraitis                05/2017
++---------------+---------------+---------------+---------------+---------------+------*/
+static bool ShouldAcceptAllClasses(ECSchemaHelper::SupportedClassesResolver const& resolver, bool include)
+    {
+    return include && resolver.GetAcceptAllIncludeClasses() || !include && resolver.GetAcceptAllExcludeClasses();
+    }
+
+/*---------------------------------------------------------------------------------**//**
+* @bsimethod                                    Grigas.Petraitis                01/2017
++---------------+---------------+---------------+---------------+---------------+------*/
+static Utf8String CreateRelationshipPathsQuery(ECSchemaHelper::SupportedClassesResolver const& resolver, 
+    int relationshipDirection, int depth, bool include)
+    {
+    Utf8String query = ""
+        "SELECT [start].[ECInstanceId] startClassId, "
+        "       [relationship].[ECInstanceId] relationshipClassId, "
+        "       [endBase].[ECInstanceId] baseRelatedClassId, "
+        "       [end].[ECInstanceId] actualRelatedClassId, "
+        "       [startConstraint].[RelationshipEnd] relationshipEnd "
+
+        "  FROM [meta].[ECClassDef] start "
+        "  JOIN [meta].[ClassHasAllBaseClasses] startBaseRel ON [startBaseRel].[SourceECInstanceId] = [start].[ECInstanceId] "
+        "  JOIN [meta].[ECClassDef] startBase ON [startBase].[ECInstanceId] = [startBaseRel].[TargetECInstanceId] "
+
+        "  JOIN [meta].[RelationshipConstraintHasClasses] startConstraintRel ON [startConstraint].[IsPolymorphic] AND [startConstraintRel].[TargetECInstanceId] = [startBase].[ECInstanceId] "
+        "       OR NOT [startConstraint].[IsPolymorphic] AND [startConstraintRel].[TargetECInstanceId] = [start].[ECInstanceId] AND [start].[ECInstanceId] = [startBase].[ECInstanceId] "
+        "  JOIN [meta].[ECRelationshipConstraintDef] startConstraint ON [startConstraint].[ECInstanceId] = [startConstraintRel].[SourceECInstanceId] "
+
+        "  JOIN [meta].[ECClassDef] [end] ON 1 = 1 "
+        "  JOIN [meta].[ClassHasAllBaseClasses] endBaseRel ON [endBaseRel].[SourceECInstanceId] = [end].[ECInstanceId] "
+        "  JOIN [meta].[ECClassDef] endBase ON [endBase].[ECInstanceId] = [endBaseRel].[TargetECInstanceId] "
+
+        "  JOIN [meta].[RelationshipConstraintHasClasses] endConstraintRel ON [endConstraint].[IsPolymorphic] AND [endConstraintRel].[TargetECInstanceId] = [endBase].[ECInstanceId] "
+        "       OR NOT [endConstraint].[IsPolymorphic] AND [endConstraintRel].[TargetECInstanceId] = [endBase].[ECInstanceId] AND [end].[ECInstanceId] = [endBase].[ECInstanceId] "
+        "  JOIN [meta].[ECRelationshipConstraintDef] endConstraint ON [endConstraint].[ECInstanceId] = [endConstraintRel].[SourceECInstanceId] AND [endConstraint].[RelationshipEnd] <> [startConstraint].[RelationshipEnd] "
+
+        "  JOIN [meta].[ECClassDef] relationship ON [relationship].[ECInstanceId] = [startConstraint].[RelationshipClass].[Id] "
+        "       AND [relationship].[ECInstanceId] = [endConstraint].[RelationshipClass].[Id] "
+
+        " WHERE ";
+
+    bool hasCondition = false;
+
+    if (depth <= 0)
+        {
+        if (!resolver.GetAcceptAllRelationships())
+            {
+            if (hasCondition)
+                query.append(" AND ");
+            query.append("InVirtualSet(:supportedRelationshipIds, [relationship].[ECInstanceId])");
+            hasCondition = true;
+            }
+
+        if (!ShouldAcceptAllClasses(resolver, include))
+            {
+            if (hasCondition)
+                query.append(" AND ");
+            query.append("InVirtualSet(:supportedClassIds, [end].[ECinstanceId])");
+            hasCondition = true;
+            }
+        }
+
+    if (hasCondition)
+        query.append(" AND ");
+    query.append("InVirtualSet(:sourceClassIds, [start].[ECInstanceId])");
+
+    if (((int)ECRelatedInstanceDirection::Backward | (int)ECRelatedInstanceDirection::Forward) != relationshipDirection)
+        query.append(" AND [startConstraint].[RelationshipEnd] = :relationshipEnd");
+    
+    if (resolver.GetAcceptAllRelationships())
+        query.append(" AND InVirtualSet(:supportedSchemaIds, [relationship].[Schema].[Id])");
+    if (include && resolver.GetAcceptAllIncludeClasses())
+        query.append(" AND InVirtualSet(:supportedSchemaIds, [end].[Schema].[Id])");
+
+    query.append(" ORDER BY [start].[ECInstanceId], [end].[ECInstanceId], [relationship].[ECInstanceId]");
+
+    return query;
+    }
+
+/*---------------------------------------------------------------------------------**//**
+* @bsimethod                                    Grigas.Petraitis                01/2017
++---------------+---------------+---------------+---------------+---------------+------*/
+static BentleyStatus BindVariables(ECSqlStatement& stmt, VirtualSet const& sourceClassIds, ECSchemaHelper::SupportedClassesResolver const& resolver, 
+    int relationshipDirection, int depth, bool include, BeSQLite::EC::ECSqlStatementCache const& statementsCache)
+    {
+    if (!stmt.BindVirtualSet(stmt.GetParameterIndex("sourceClassIds"), sourceClassIds).IsSuccess())
+        {
+        BeAssert(false);
+        return ERROR;
+        }
+    
+    if (((int)ECRelatedInstanceDirection::Backward | (int)ECRelatedInstanceDirection::Forward) != relationshipDirection)
+        {
+        ECRelationshipEnd relationshipEnd = (ECRelatedInstanceDirection::Backward == (ECRelatedInstanceDirection)relationshipDirection) 
+            ? ECRelationshipEnd_Target : ECRelationshipEnd_Source;
+        if (!stmt.BindInt(stmt.GetParameterIndex("relationshipEnd"), relationshipEnd).IsSuccess())
+            {
+            BeAssert(false);
+            return ERROR;
+            }
+        }
+
+    if (depth <= 0 && !resolver.GetAcceptAllRelationships())
+        {
+        IdSet<ECClassId> const& ids = resolver.GetRelationshipClassIds();
+        if (!stmt.BindVirtualSet(stmt.GetParameterIndex("supportedRelationshipIds"), ids).IsSuccess())
+            {
+            BeAssert(false);
+            return ERROR;
+            }
+        }
+    
+    if (depth <= 0 && !ShouldAcceptAllClasses(resolver, include))
+        {
+        IdSet<ECClassId> const& ids = include ? resolver.GetPolymorphicallyIncludedClassIds(*stmt.GetECDb(), statementsCache) : resolver.GetPolymorphicallyExcludedClassIds(*stmt.GetECDb(), statementsCache);
+        if(!stmt.BindVirtualSet(stmt.GetParameterIndex("supportedClassIds"), ids).IsSuccess())
+            {
+            BeAssert(false);
+            return ERROR;
+            }
+        }
+    
+    if (resolver.GetAcceptAllRelationships() || include && resolver.GetAcceptAllIncludeClasses())
+        {
+        if (!stmt.BindVirtualSet(stmt.GetParameterIndex("supportedSchemaIds"), resolver.GetSchemaIds()).IsSuccess())
+            {
+            BeAssert(false);
+            return ERROR;
+            }
+        }
+
+    return SUCCESS;
+    }
+
+/*---------------------------------------------------------------------------------**//**
+* @bsimethod                                    Grigas.Petraitis                01/2017
++---------------+---------------+---------------+---------------+---------------+------*/
+void ECSchemaHelper::GetPaths(bvector<bpair<RelatedClassPath, bool>>& paths, bmap<ECRelationshipClassCP, int>& relationshipsUseCounter, 
+    bset<RelatedClass>& usedRelationships, SupportedClassesResolver const& resolver, VirtualSet const& sourceClassIds, int relationshipDirection, 
+    int depth, ECEntityClassCP targetClass, bool include) const
+    {
+    Utf8String query = CreateRelationshipPathsQuery(resolver, relationshipDirection, depth, include);
+    CachedECSqlStatementPtr stmt = m_statementCache->GetPreparedStatement(m_db, query.c_str());
+    if (stmt.IsValid())
+        GetPaths(paths, relationshipsUseCounter, usedRelationships, *stmt, resolver, sourceClassIds, relationshipDirection, depth, targetClass, include);
+    }
+
+/*---------------------------------------------------------------------------------**//**
+* @bsimethod                                    Grigas.Petraitis                09/2016
++---------------+---------------+---------------+---------------+---------------+------*/
+static bool DoesPathContainAnotherPath(RelatedClassPath const& containingPath, RelatedClassPath const& candidatePath)
+    {
+    for (size_t i = 0; i < containingPath.size(); ++i)
+        {
+        if (!candidatePath[i].GetRelationship()->Is(containingPath[i].GetRelationship())
+            || containingPath[i].IsForwardRelationship() != candidatePath[i].IsForwardRelationship())
+            {
+            return false;
+            }
+
+        if (!containingPath[i].IsPolymorphic() && candidatePath[i].GetTargetClass() != containingPath[i].GetTargetClass()
+            || containingPath[i].IsPolymorphic() && !candidatePath[i].GetTargetClass()->Is(containingPath[i].GetTargetClass()))
+            {
+            return false;
+            }
+
+        if (!containingPath[i].IsPolymorphic() && candidatePath[i].GetSourceClass() != containingPath[i].GetSourceClass()
+            || containingPath[i].IsPolymorphic() && !candidatePath[i].GetSourceClass()->Is(containingPath[i].GetSourceClass()))
+            {
+            return false;
+            }
+        }
+    return true;
+    }
+
+/*---------------------------------------------------------------------------------**//**
+* @bsimethod                                    Grigas.Petraitis                03/2016
++---------------+---------------+---------------+---------------+---------------+------*/
+static void AppendPath(bvector<bpair<RelatedClassPath, bool>>& paths, RelatedClassPath const& path, bool forInclude)
+    {
+    if (paths.size() > 0)
+        {
+        size_t index = paths.size();
+        while (index > 0)
+            {
+            RelatedClassPath const& includedPath = paths[index - 1].first;
+            bool isIncludedPathForInclude = paths[index - 1].second;
+
+            // if path lengths are different, they can't be similar
+            if (includedPath.size() != path.size())
+                {
+                --index;
+                continue;
+                }
+
+            // if one path is included and another - excluded, they can't be similar
+            if (forInclude != isIncludedPathForInclude)
+                {
+                --index;
+                continue;
+                }
+
+            // the new path is already included polymorphically by another path
+            if (DoesPathContainAnotherPath(includedPath, path))
+                return;
+
+            // the new path includes another (already included) path polymorphically - 
+            // the included path must be removed
+            if (DoesPathContainAnotherPath(path, includedPath))
+                {
+                paths.erase(paths.begin() + index - 1);
+                continue;
+                }
+
+            --index;
+            }
+        }
+    
+    // did not find any similar paths - simply append the new path
+    paths.push_back(bpair<RelatedClassPath, bool>(path, forInclude));
+    }
+
+/*---------------------------------------------------------------------------------**//**
+* @bsimethod                                    Grigas.Petraitis                04/2017
++---------------+---------------+---------------+---------------+---------------+------*/
+static bool MatchesPathRequest(RelatedClass const& related, ECSchemaHelper::SupportedClassesResolver const& resolver, bool include)
+    {
+    IdSet<ECClassId> const& classIds = include ? resolver.GetIncludedEntityClassIds() : resolver.GetExcludedEntityClassIds();
+    if (!ShouldAcceptAllClasses(resolver, include) && !classIds.Contains(related.GetTargetClass()->GetId()))
+        {
+        // if specific classes are requested, make sure the candidate is in that list
+        return false;
+        }
+    if (ShouldAcceptAllClasses(resolver, include) && !resolver.GetSchemaIds().Contains(related.GetTargetClass()->GetSchema().GetId()))
+        {
+        // if any class is okay, make sure the candidate class is from supported schemas list
+        return false;
+        }
+    
+    IdSet<ECClassId> const& relationshipIds = resolver.GetRelationshipClassIds();
+    if (!resolver.GetAcceptAllRelationships() && !relationshipIds.Contains(related.GetRelationship()->GetId()))
+        {
+        // is specific relationships are requested, make sure the candidate is in that list
+        return false;
+        }
+    if (resolver.GetAcceptAllRelationships() && !resolver.GetSchemaIds().Contains(related.GetRelationship()->GetSchema().GetId()))
+        {
+        // if any relationship is okay, make sure the candidate relationship is from supported schemas list
+        return false;
+        }
+
+    return true;
+    }
+
+/*---------------------------------------------------------------------------------**//**
+* @bsimethod                                    Grigas.Petraitis                01/2017
++---------------+---------------+---------------+---------------+---------------+------*/
+void ECSchemaHelper::GetPaths(bvector<bpair<RelatedClassPath, bool>>& paths, bmap<ECRelationshipClassCP, int>& relationshipsUseCounter, 
+    bset<RelatedClass>& usedRelationships, ECSqlStatement& stmt, SupportedClassesResolver const& resolver, 
+    VirtualSet const& sourceClassIds, int relationshipDirection, int depth, ECEntityClassCP targetClass, bool include) const
+    {
+    // bind to get includes
+    if (SUCCESS != BindVariables(stmt, sourceClassIds, resolver, relationshipDirection, depth, include, *m_statementCache))
+        {
+        BeAssert(false);
+        return;
+        }
+    
+    bvector<RelatedClass> specs;
+    ECClassVirtualSet relatedClasses;
+
+    // get the results
+    while (DbResult::BE_SQLITE_ROW == stmt.Step())
+        {
+        ECEntityClassCP source = GetECClass(stmt.GetValueId<ECClassId>(0))->GetEntityClassCP();
+        ECRelationshipClassCP relationship = GetECClass(stmt.GetValueId<ECClassId>(1))->GetRelationshipClassCP();
+        ECEntityClassCP actualRelated = GetECClass(stmt.GetValueId<ECClassId>(3))->GetEntityClassCP();
+        if (nullptr == source || nullptr == relationship || nullptr == actualRelated)
+            {
+            BeAssert(false);
+            continue;
+            }
+        bool isForward = !(ECRelationshipEnd_Source == (ECRelationshipEnd)stmt.GetValueInt(4)); // note: reverse the direction
+        
+        // filter by target class (if specified)
+        if (nullptr != targetClass)
+            {
+            if (targetClass->Is(actualRelated))
+                actualRelated = targetClass;
+            else
+                continue;
+            }
+              
+        Utf8String relationshipAlias("rel_");
+        relationshipAlias.append(relationship->GetSchema().GetAlias()).append("_");
+        relationshipAlias.append(relationship->GetName()).append("_");
+        relationshipAlias.append(std::to_string(relationshipsUseCounter[relationship]++).c_str());
+        
+        SupportedEntityClassInfo const* info = resolver.GetInfo(*actualRelated); 
+        RelatedClass relatedClassSpec(*source, *actualRelated, *relationship, isForward);
+        relatedClassSpec.SetRelationshipAlias(relationshipAlias);
+        relatedClassSpec.SetIsPolymorphic(nullptr == info || info->IsPolymorphic() && !(info->IsInclude() && info->IsExclude() && !include));
+        
+        // avoid recursive relationship loops
+        if (usedRelationships.end() != usedRelationships.find(relatedClassSpec))
+            continue;
+
+        bool matchesRecursiveRequest = (depth < 0 && MatchesPathRequest(relatedClassSpec, resolver, include));
+
+        if (0 == depth || matchesRecursiveRequest)
+            AppendPath(paths, {relatedClassSpec}, include);
+
+        if (depth > 0 || matchesRecursiveRequest)
+            {
+            specs.push_back(relatedClassSpec);
+            usedRelationships.insert(relatedClassSpec);
+            relatedClasses.Add(*actualRelated);
+            }
+        }
+
+    if (0 != depth && !specs.empty())
+        {
+        bvector<bpair<RelatedClassPath, bool>> subPaths;
+        GetPaths(subPaths, relationshipsUseCounter, usedRelationships, resolver, relatedClasses, 
+            relationshipDirection, depth - 1, targetClass, include);
+        for (auto& pair : subPaths)
+            {
+            RelatedClassPath const& subPath = pair.first;
+            for (RelatedClassCR sourceClassSpec : specs)
+                {
+                if (sourceClassSpec.GetTargetClass() != subPath[0].GetSourceClass())
+                    continue;
+                    
+                RelatedClassPath aggregatedPath = subPath;
+                aggregatedPath.insert(aggregatedPath.begin(), sourceClassSpec);
+                AppendPath(paths, aggregatedPath, include);
+                }
+            }
+        }
+    }
+
+/*---------------------------------------------------------------------------------**//**
+* @bsimethod                                    Grigas.Petraitis                02/2017
++---------------+---------------+---------------+---------------+---------------+------*/
+ECSchemaHelper::RelationshipClassPathOptions::RelationshipClassPathOptions(ECClassCR sourceClass, int relationshipDirection, int depth,
+    Utf8CP supportedSchemas, Utf8CP supportedRelationships, Utf8CP supportedClasses,
+    bmap<ECRelationshipClassCP, int>& relationshipsUseCounter, ECEntityClassCP targetClass)
+    : m_relationshipsUseCounter(relationshipsUseCounter), m_sourceClass(sourceClass), m_supportedSchemas(supportedSchemas),
+    m_supportedRelationships(supportedRelationships), m_supportedClasses(supportedClasses)
+    {
+    m_relationshipDirection = relationshipDirection;
+    m_depth = depth;
+    m_targetClass = targetClass;
+    }
+
+/*---------------------------------------------------------------------------------**//**
+* @bsimethod                                    Grigas.Petraitis                06/2015
++---------------+---------------+---------------+---------------+---------------+------*/
+bvector<bpair<RelatedClassPath, bool>> ECSchemaHelper::GetRelationshipClassPaths(RelationshipClassPathOptions const& options) const
+    {
+    // look for cached results first
+    RelatedPathsCache::Key key(options);
+    RelatedPathsCache::Result const* cacheResult = m_relatedPathsCache.Get(key);
+    if (nullptr != cacheResult)
+        {
+        for (auto const& pair : cacheResult->m_relationshipCounter)
+            options.m_relationshipsUseCounter[pair.first] += pair.second;
+        return cacheResult->m_paths;
+        }
+
+    bvector<bpair<RelatedClassPath, bool>> paths;
+    SupportedEntityClassInfos classInfos = GetECClassesFromClassList(options.m_supportedClasses, true);
+    SupportedRelationshipClassInfos relationshipInfos = GetECRelationshipClasses(options.m_supportedRelationships);
+    SupportedClassesResolver resolver(GetECSchemas(options.m_supportedSchemas), 
+        (classInfos.empty() && 0 == *options.m_supportedClasses) ? nullptr : &classInfos, 
+        (relationshipInfos.empty() && 0 == *options.m_supportedRelationships) ? nullptr : &relationshipInfos);
+    
+    bset<RelatedClass> usedRelationships;
+    ECClassVirtualSet sourceSet(options.m_sourceClass);
+
+    // get includes
+    GetPaths(paths, options.m_relationshipsUseCounter, usedRelationships, resolver, sourceSet,
+        options.m_relationshipDirection, options.m_depth, options.m_targetClass, true);
+    
+    if (resolver.HasExcludes())
+        {
+        // get excludes
+        usedRelationships.clear();
+        GetPaths(paths, options.m_relationshipsUseCounter, usedRelationships, resolver, sourceSet,
+            options.m_relationshipDirection, options.m_depth, options.m_targetClass, false);
+        }
+    
+    // cache
+    m_relatedPathsCache.Put(key, RelatedPathsCache::Result(paths, options.m_relationshipsUseCounter));
+    return paths;
+    }
+
+/*---------------------------------------------------------------------------------**//**
+* @bsimethod                                    Grigas.Petraitis                06/2015
++---------------+---------------+---------------+---------------+---------------+------*/
+ECRelationshipConstraintClassList ECSchemaHelper::GetRelationshipConstraintClasses(ECRelationshipClassCR relationship, ECRelatedInstanceDirection direction, Utf8StringCR supportedSchemasStr) const
+    {
+    ECRelationshipConstraintClassList const* classes = nullptr;
+    switch (direction)
+        {
+        case ECRelatedInstanceDirection::Backward:
+            classes = &relationship.GetSource().GetConstraintClasses();
+            break;
+        case ECRelatedInstanceDirection::Forward:
+            classes = &relationship.GetTarget().GetConstraintClasses();
+            break;
+        }
+
+    if (nullptr == classes)
+        {
+        BeAssert(false);
+        return bvector<ECClassCP>();
+        }
+    
+    ECSchemaSet supportedSchemas = GetECSchemas(supportedSchemasStr);
+    ECRelationshipConstraintClassList supportedClasses;
+    for (ECClassCP ecClass : *classes)
+        {
+        if (!IsAllowed(*ecClass))
+            continue;
+
+        if (supportedSchemas.end() == supportedSchemas.find(&ecClass->GetSchema()))
+            continue;
+
+        supportedClasses.push_back(ecClass);
+        }
+    return supportedClasses;
+    }
+
+/*---------------------------------------------------------------------------------**//**
+* @bsimethod                                    Grigas.Petraitis                01/2016
++---------------+---------------+---------------+---------------+---------------+------*/
+static ECClassCP GetClassFromRelationshipConstraint(ECRelationshipConstraint const& constraint)
+    {
+    // no idea which one to return when there're multiple constraint classes
+    return constraint.GetConstraintClasses().front();
+    }
+
+/*---------------------------------------------------------------------------------**//**
+* @bsimethod                                    Grigas.Petraitis                01/2016
++---------------+---------------+---------------+---------------+---------------+------*/
+RelatedClass ECSchemaHelper::GetForeignKeyClass(ECPropertyCR prop) const
+    {
+    if (!prop.GetIsNavigation())
+        return RelatedClass();
+        
+    NavigationECPropertyCR navigationProp = *prop.GetAsNavigationProperty();
+    ECRelationshipClassCP relationship = navigationProp.GetRelationshipClass();
+    ECClassCP sourceClass = GetClassFromRelationshipConstraint((navigationProp.GetDirection() == ECRelatedInstanceDirection::Backward) 
+        ? relationship->GetTarget() : relationship->GetSource());
+    ECClassCP targetClass = GetClassFromRelationshipConstraint((navigationProp.GetDirection() == ECRelatedInstanceDirection::Backward) 
+        ? relationship->GetSource() : relationship->GetTarget());
+    if (nullptr != sourceClass && nullptr != targetClass)
+        return RelatedClass(*sourceClass, *targetClass, *relationship, navigationProp.GetDirection() == ECRelatedInstanceDirection::Backward);
+
+    BeAssert(false);
+    return RelatedClass();
+    }
+
+/*---------------------------------------------------------------------------------**//**
+* @bsimethod                                    Grigas.Petraitis                10/2017
++---------------+---------------+---------------+---------------+---------------+------*/
+template<typename TSet>
+static IdSetHelper::BindSetAction CreateInVirtualSetClauseInternal(Utf8StringR clause, TSet const& set, Utf8StringCR idFieldName)
+    {
+    if (set.empty())
+        {
+        clause.assign("0");
+        return IdSetHelper::BIND_Ids;
+        }
+
+    if (set.size() > 100)
+        {
+        clause.assign("InVirtualSet(?, ");
+        clause.append(idFieldName).append(")");
+        return IdSetHelper::BIND_VirtualSet;
+        }
+    
+    Utf8String idsArg(set.size() * 2 - 1, '?');
+    for (size_t i = 1; i < set.size() * 2; i += 2)
+        idsArg[i] = ',';
+    clause.assign(idFieldName).append(" IN (");
+    clause.append(idsArg).append(")");
+    return IdSetHelper::BIND_Ids;
+    }
+
+/*---------------------------------------------------------------------------------**//**
+* @bsimethod                                    Grigas.Petraitis                10/2017
++---------------+---------------+---------------+---------------+---------------+------*/
+IdSetHelper::BindSetAction IdSetHelper::CreateInVirtualSetClause(Utf8StringR clause, bvector<ECInstanceKey> const& keys, Utf8StringCR idFieldName)
+    {
+    return CreateInVirtualSetClauseInternal(clause, keys, idFieldName);
+    }
+
+/*---------------------------------------------------------------------------------**//**
+* @bsimethod                                    Grigas.Petraitis                10/2017
++---------------+---------------+---------------+---------------+---------------+------*/
+IdSetHelper::BindSetAction IdSetHelper::CreateInVirtualSetClause(Utf8StringR clause, IdSet<ECClassId> const& ids, Utf8StringCR idFieldName)
+    {
+    return CreateInVirtualSetClauseInternal(clause, ids, idFieldName);
+    }
+
+/*---------------------------------------------------------------------------------**//**
+* @bsimethod                                    Grigas.Petraitis                06/2015
++---------------+---------------+---------------+---------------+---------------+------*/
+bool SupportedClassNamesParser::UpdateFlags(Utf8String::const_iterator& begin, Utf8String::const_iterator const& end)
+    {
+    if (end - begin >= 3 && *begin == 'P' && *(begin + 1) == 'E' && *(begin + 2) == ':')
+        {
+        m_currentFlags = CLASS_FLAG_Polymorphic | CLASS_FLAG_Exclude;
+        begin = begin + 3;
+        return true;
+        }
+    if (end - begin >= 2 && *begin == 'E' && *(begin + 1) == ':')
+        {
+        m_currentFlags = CLASS_FLAG_Exclude;
+        begin = begin + 2;
+        return true;
+        }
+    return false;
+    }
+
+/*---------------------------------------------------------------------------------**//**
+* @bsimethod                                    Grigas.Petraitis                06/2015
++---------------+---------------+---------------+---------------+---------------+------*/
+void SupportedClassNamesParser::Advance(Utf8String::const_iterator& begin, Utf8String::const_iterator& end) const
+    {
+    auto next = end + 1;
+    if (m_str.end() != next && ' ' == *next)
+        begin = end = next + 1;
+    else
+        begin = end = next;
+    }
+
+/*---------------------------------------------------------------------------------**//**
+* @bsimethod                                    Grigas.Petraitis                06/2015
++---------------+---------------+---------------+---------------+---------------+------*/
+void SupportedClassNamesParser::ParseSchema(Utf8String::const_iterator const& begin, Utf8String::const_iterator const& end)
+    {
+    m_currentSchema = m_helper.GetSchema(Utf8String(begin, end).c_str());
+    if (nullptr == m_currentSchema)
+        BeAssert(false);
+    }
+
+/*---------------------------------------------------------------------------------**//**
+* @bsimethod                                    Grigas.Petraitis                06/2015
++---------------+---------------+---------------+---------------+---------------+------*/
+void SupportedClassNamesParser::ParseClass(Utf8String::const_iterator const& begin, Utf8String::const_iterator const& end)
+    {
+    if (nullptr == m_currentSchema)
+        {
+        BeAssert(false);
+        return;
+        }
+    ECClassCP ecClass = m_currentSchema->GetClassCP(Utf8String(begin, end).c_str());
+    if (nullptr == ecClass)
+        {
+        BeAssert(false);
+        return;
+        }
+
+    SupportedClassInfo<ECClass> info(*ecClass, m_currentFlags);
+    auto iter = m_classInfos.find(info);
+    if (m_classInfos.end() != iter)
+        {
+        if ((CLASS_FLAG_Exclude | CLASS_FLAG_Polymorphic) == ((CLASS_FLAG_Exclude | CLASS_FLAG_Polymorphic) & m_currentFlags))
+            m_classInfos.erase(iter);
+        else
+            iter->SetFlags(iter->GetFlags() | m_currentFlags);
+        }
+    else
+        {
+        m_classInfos.insert(info);
+        }
+    }
+    
+/*---------------------------------------------------------------------------------**//**
+* @bsimethod                                    Grigas.Petraitis                06/2015
++---------------+---------------+---------------+---------------+---------------+------*/
+void SupportedClassNamesParser::Parse()
+    {
+    auto begin = m_str.begin();
+    auto end = m_str.begin();
+
+    while (m_str.end() != end)
+        {
+        if (*end == ':')
+            {
+            if (!m_supportExclusion || !UpdateFlags(begin, end + 1))
+                ParseSchema(begin, end);
+            Advance(begin, end);
+            }
+        else if (*end == ',' || *end == ';')
+            {
+            ParseClass(begin, end);
+            Advance(begin, end);
+            }
+        end++;
+        }
+    if (end != begin)
+        ParseClass(begin, end);
+    }
+
+/*=================================================================================**//**
+* @bsiclass                                     Grigas.Petraitis                12/2015
++===============+===============+===============+===============+===============+======*/
+struct ECInstanceLoadStatementCache : BeSQLite::Db::AppData
+{
+private:
+    bmap<Utf8String, ECSqlStatement*> m_statements;
+public:
+    static RefCountedPtr<ECInstanceLoadStatementCache> Create() {return new ECInstanceLoadStatementCache();}
+    ~ECInstanceLoadStatementCache()
+        {
+        for (auto statement : m_statements)
+            delete statement.second;
+        }
+    ECSqlStatement* GetStatement(ECDbCR db, Utf8CP query)
+        {
+        auto iter = m_statements.find(query);
+        if (m_statements.end() == iter)
+            iter = m_statements.Insert(query, new ECSqlStatement()).first;
+        if (!iter->second->IsPrepared())
+            {
+            if (ECSqlStatus::Success != iter->second->Prepare(db, query))
+                return nullptr;
+            }
+        else
+            {
+            iter->second->Reset();
+            }
+        return iter->second;
+        }
+};
+static ECInstanceLoadStatementCache::Key s_cacheKey;
+
+/*---------------------------------------------------------------------------------**//**
+* @bsimethod                                    Grigas.Petraitis                11/2016
++---------------+---------------+---------------+---------------+---------------+------*/
+static ECSqlStatement* GetPreparedStatement(ECDbCR db, Utf8CP ecsql)
+    {
+    RefCountedPtr<BeSQLite::Db::AppData> cache = db.FindAppData(s_cacheKey);
+    if (cache.IsNull())
+        {
+        cache = ECInstanceLoadStatementCache::Create();
+        db.AddAppData(s_cacheKey, cache.get(), true);
+        }
+    return static_cast<ECInstanceLoadStatementCache*>(cache.get())->GetStatement(db, ecsql);
+    }
+
+/*---------------------------------------------------------------------------------**//**
+* @bsimethod                                    Grigas.Petraitis                11/2016
++---------------+---------------+---------------+---------------+---------------+------*/
+IECInstancePtr ECInstancesHelper::LoadInstance(ECDbCR db, ECInstanceKeyCR key)
+    {
+    ECClassCP selectClass = db.Schemas().GetClass(key.GetClassId());
+    if (nullptr == selectClass || !selectClass->IsEntityClass())
+        {
+        BeAssert(false);
+        return nullptr;
+        }
+
+    Utf8String ecsql("SELECT * FROM ONLY ");
+    ecsql.append(selectClass->GetECSqlName()).append(" WHERE ECInstanceId=?");
+    ECSqlStatement* stmt = GetPreparedStatement(db, ecsql.c_str());
+    if (nullptr == stmt)
+        {
+        BeAssert(false);
+        return nullptr;
+        }
+
+    if (ECSqlStatus::Success != stmt->BindId(1, key.GetInstanceId()))
+        {
+        BeAssert(false);
+        return nullptr;
+        }
+
+    ECInstanceECSqlSelectAdapter adapter(*stmt);
+    if (BeSQLite::DbResult::BE_SQLITE_ROW != stmt->Step())
+        {
+        BeAssert(false);
+        return nullptr;
+        }
+
+    IECInstancePtr instance = adapter.GetInstance();
+    stmt->Reset();
+    return instance;
+    }