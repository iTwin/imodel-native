--- conflicted
+++ resolved
@@ -1,345 +1,269 @@
-/*--------------------------------------------------------------------------------------+
-|
-|     $Source: Source/RulesDriven/RulesEngine/ECSchemaHelper.h $
-|
-|  $Copyright: (c) 2017 Bentley Systems, Incorporated. All rights reserved. $
-|
-+--------------------------------------------------------------------------------------*/
-#pragma once 
-#include <ECPresentation/ECPresentation.h>
-#include "../../ECDbBasedCache.h"
-#include "../../ValueHelpers.h"
-#include "ExtendedData.h"
-
-BEGIN_BENTLEY_ECPRESENTATION_NAMESPACE
-
-/*=================================================================================**//**
-* ECClass comparer which guarantees that classes in a sorted set always are in the same
-* order (as opposed to the default comparer which compares by pointers).
-* @bsiclass                                     Grigas.Petraitis                07/2015
-+===============+===============+===============+===============+===============+======*/
-struct ECSchemaNameComparer
-    {
-    bool operator() (ECSchemaCP const& lhs, ECSchemaCP const& rhs) const {return lhs->GetSchemaKey() < rhs->GetSchemaKey();}
-    };
-
-/*=================================================================================**//**
-* ECClass comparer which guarantees that classes in a sorted set always are in the same
-* order (as opposed to the default comparer which compares by pointers).
-* @bsiclass                                     Grigas.Petraitis                07/2015
-+===============+===============+===============+===============+===============+======*/
-struct ECClassNameComparer
-    {
-    bool operator() (ECClassCP const& lhs, ECClassCP const& rhs) const {return strcmp(lhs->GetFullName(), rhs->GetFullName()) < 0;}
-    };
-
-/*=================================================================================**//**
-* @bsiclass                                     Grigas.Petraitis                01/2017
-+===============+===============+===============+===============+===============+======*/
-enum SupportedClassFlags
-    {
-    CLASS_FLAG_Include     = 1 << 0,
-    CLASS_FLAG_Exclude     = 1 << 1,
-    CLASS_FLAG_Polymorphic = 1 << 2,
-    };
-
-/*=================================================================================**//**
-* @bsiclass                                     Grigas.Petraitis                07/2016
-+===============+===============+===============+===============+===============+======*/
-template<typename ClassType> struct SupportedClassInfo
-{
-private:
-    ClassType const* m_class;
-    int m_flags;
-public:
-    SupportedClassInfo() : m_class(nullptr), m_flags(0) {}
-    SupportedClassInfo(ClassType const& ecClass) : m_class(&ecClass), m_flags(0) {}
-    SupportedClassInfo(ClassType const& ecClass, int flags) : m_class(&ecClass), m_flags(flags) {}
-    bool operator<(SupportedClassInfo<ClassType> const& other) const
-        {
-        if (m_class == other.m_class)
-            return false;
-        if (nullptr == other.m_class)
-            return false;
-        if (nullptr == m_class)
-            return true;
-        return m_class->GetId() < other.m_class->GetId();
-        }
-    ClassType const& GetClass() const {return *m_class;}
-    int GetFlags() const {return m_flags;}
-    void SetFlags(int flags) {m_flags = flags;}
-    bool IsInclude() const {return 0 != ((int)CLASS_FLAG_Include & m_flags);}
-    bool IsExclude() const {return 0 != ((int)CLASS_FLAG_Exclude & m_flags);}
-    bool IsPolymorphic() const {return 0 != ((int)CLASS_FLAG_Polymorphic & m_flags);}
-};
-typedef SupportedClassInfo<ECEntityClass> SupportedEntityClassInfo;
-typedef SupportedClassInfo<ECRelationshipClass> SupportedRelationshipClassInfo;
-
-//! A set of supported classes.
-typedef bset<SupportedClassInfo<ECClass>> SupportedClassInfos;
-
-//! A set of supported entity classes.
-typedef bset<SupportedEntityClassInfo> SupportedEntityClassInfos;
-
-//! A set of supported relationship classes.
-typedef bset<SupportedRelationshipClassInfo> SupportedRelationshipClassInfos;
-
-//! A set of schemas.
-typedef bset<ECSchemaCP, ECSchemaNameComparer> ECSchemaSet;
-
-//! A map of class and polymorphism flags.
-typedef bmap<ECEntityClassCP, bool, ECClassNameComparer> ECClassSet;
-
-//! A set of ECClass & ECRelationshipClass pairs.
-typedef bset<RelatedClass> RelatedClassSet;
-
-<<<<<<< HEAD
-/*=================================================================================**//**
-* @bsiclass                                     Grigas.Petraitis                01/2017
-+===============+===============+===============+===============+===============+======*/
-struct RelatedPathsCache
-{
-    struct Key
-        {
-        ECClassCP m_rootClass;
-        ECEntityClassCP m_targetClass;
-        Utf8String m_specificationHash;
-
-        Key() : m_rootClass(nullptr), m_targetClass(nullptr), m_specificationHash("") {}
-        Key(ECClassCR rootClass, ECEntityClassCP targetClass, Utf8CP specificationHash)
-            : m_rootClass(&rootClass), m_targetClass(targetClass), m_specificationHash(specificationHash)
-            {}
-        bool operator<(Key const& other) const
-            {
-            if (m_rootClass < other.m_rootClass)
-                return true;
-            if (m_rootClass > other.m_rootClass)
-                return false;
-            if (m_targetClass < other.m_targetClass)
-                return true;
-            if (m_targetClass > other.m_targetClass)
-                return false;
-            return m_specificationHash < other.m_specificationHash;
-            }
-        };
-
-    struct Result
-        {
-        bvector<bpair<RelatedClassPath, bool>> m_paths;
-        bmap<ECRelationshipClassCP, int> m_relationshipCounter;
-        Result() {}
-        Result(bvector<bpair<RelatedClassPath, bool>> paths, bmap<ECRelationshipClassCP, int> relationshipCounter)
-            : m_paths(paths), m_relationshipCounter(relationshipCounter)
-            {}
-        };
-
-private:
-    bmap<Key, Result> m_cache;
-
-public:
-    /*---------------------------------------------------------------------------------**//**
-    * @bsimethod                                    Grigas.Petraitis                02/2017
-    +---------------+---------------+---------------+---------------+---------------+------*/
-    Result const* Get(Key const& key) const
-        {
-        auto iter = m_cache.find(key);
-        if (m_cache.end() == iter)
-            return nullptr;
-        return &iter->second;
-        }
-    
-    /*---------------------------------------------------------------------------------**//**
-    * @bsimethod                                    Grigas.Petraitis                02/2017
-    +---------------+---------------+---------------+---------------+---------------+------*/
-    Result const* Put(Key const& key, Result&& result)
-        {
-        return &m_cache.Insert(key, result).first->second;
-        }
-};
-
-=======
-struct RelatedPathsCache;
->>>>>>> a2224d3e
-/*=================================================================================**//**
-* @bsiclass                                     Grigas.Petraitis                04/2015
-+===============+===============+===============+===============+===============+======*/
-struct ECSchemaHelper : NonCopyableClass
-{
-    struct SupportedClassesResolver;
-
-    struct RelationshipClassPathOptions
-        {
-        ECClassCR m_sourceClass;
-        int m_relationshipDirection;
-        int m_depth;
-        Utf8CP m_supportedSchemas;
-        Utf8CP m_supportedRelationships;
-        Utf8CP m_supportedClasses;
-        ECEntityClassCP m_targetClass;
-        bmap<ECRelationshipClassCP, int>& m_relationshipsUseCounter;
-<<<<<<< HEAD
-        Utf8CP m_specificationHash;
-=======
->>>>>>> a2224d3e
-
-        ECPRESENTATION_EXPORT RelationshipClassPathOptions(ECClassCR sourceClass, int relationshipDirection, int depth,
-            Utf8CP supportedSchemas, Utf8CP supportedRelationships, Utf8CP supportedClasses,
-            bmap<ECRelationshipClassCP, int>& relationshipsUseCounter, ECEntityClassCP targetClass = nullptr);
-<<<<<<< HEAD
-
-        void SetSpecificationHash(Utf8StringCR hash) {m_specificationHash = hash.c_str();}
-        Utf8CP GetSpecificationHash() const {return m_specificationHash;}
-=======
->>>>>>> a2224d3e
-        };
-
-private:
-    BeSQLite::EC::ECDbCR m_db;
-    RelatedPathsCache& m_relatedPathsCache;
-    BeSQLite::EC::ECSqlStatementCache const* m_statementCache;
-    bool m_ownsStatementCache;
-
-private:
-    void ParseECSchemaNames(bvector<Utf8String>& schemaNames, bool& exclude, Utf8StringCR commaSeparatedSchemaList) const;
-    void ParseECSchemas(ECSchemaSet& schemas, bool& exclude, Utf8StringCR commaSeparatedSchemaList) const;
-    SupportedRelationshipClassInfos GetECRelationshipClasses(Utf8StringCR commaSeparatedClassList) const;
-    ECClassSet GetECClasses(ECSchemaSet const& schemas) const;
-    ECSchemaSet GetECSchemas(Utf8StringCR supportedSchemasStr) const;
-    void GetPaths(bvector<bpair<RelatedClassPath, bool>>& paths, bmap<ECRelationshipClassCP, int>& relationshipsUseCounter, 
-        bset<RelatedClass>&, SupportedClassesResolver const&, BeSQLite::VirtualSet const& sourceClassIds, int relationshipDirection, 
-        int depth, ECEntityClassCP targetClass, bool include) const;
-    void GetPaths(bvector<bpair<RelatedClassPath, bool>>& paths, bmap<ECRelationshipClassCP, int>& relationshipsUseCounter, 
-        bset<RelatedClass>&, BeSQLite::EC::ECSqlStatement&, SupportedClassesResolver const&, BeSQLite::VirtualSet const& sourceClassIds, 
-        int relationshipDirection, int depth, ECEntityClassCP targetClass, bool include) const;
-                
-public:
-    ECPRESENTATION_EXPORT ECSchemaHelper(BeSQLite::EC::ECDbCR db, RelatedPathsCache&, BeSQLite::EC::ECSqlStatementCache const*);
-    ECPRESENTATION_EXPORT ~ECSchemaHelper();
-    BeSQLite::EC::ECDbCR GetDb() const {return m_db;}
-
-    ECPRESENTATION_EXPORT ECSchemaCP GetSchema(Utf8CP schemaName) const;
-    ECPRESENTATION_EXPORT ECClassCP GetECClass(Utf8CP schemaName, Utf8CP className, bool isFullSchemaName = false) const;
-    ECPRESENTATION_EXPORT ECClassCP GetECClass(Utf8CP fullClassName) const;
-    ECPRESENTATION_EXPORT ECClassCP GetECClass(ECClassId) const;
-    ECPRESENTATION_EXPORT bvector<ECClassCP> GetECClassesByName(Utf8CP name) const;
-    ECPRESENTATION_EXPORT bool AreSchemasSupported(Utf8StringCR schemaListStr) const;
-    ECPRESENTATION_EXPORT ECClassSet GetECClassesFromSchemaList(Utf8StringCR schemaListStr) const;
-    ECPRESENTATION_EXPORT SupportedEntityClassInfos GetECClassesFromClassList(Utf8StringCR classListStr, bool supportExclusion) const;
-    ECPRESENTATION_EXPORT bvector<bpair<RelatedClassPath, bool>> GetRelationshipClassPaths(RelationshipClassPathOptions const&) const;
-    ECPRESENTATION_EXPORT ECRelationshipConstraintClassList GetRelationshipConstraintClasses(ECRelationshipClassCR relationship, ECRelatedInstanceDirection direction, Utf8StringCR supportedSchemas) const;
-    ECPRESENTATION_EXPORT RelatedClass GetForeignKeyClass(ECPropertyCR prop) const;
-};
-
-/*=================================================================================**//**
-* @bsiclass                                     Grigas.Petraitis                01/2017
-+===============+===============+===============+===============+===============+======*/
-struct RelatedPathsCache
-{
-    struct Key
-        {
-        ECClassCP m_sourceClass;
-        int m_relationshipDirection;
-        int m_depth;
-        Utf8String m_supportedSchemas;
-        Utf8String m_supportedRelationships;
-        Utf8String m_supportedClasses;
-        ECEntityClassCP m_targetClass;
-
-        Key() : m_sourceClass(nullptr), m_targetClass(nullptr), m_relationshipDirection(0), m_depth(0) {}
-        Key(ECSchemaHelper::RelationshipClassPathOptions const& options);
-        bool operator<(Key const& other) const;
-        };
-
-    struct Result
-        {
-        bvector<bpair<RelatedClassPath, bool>> m_paths;
-        bmap<ECRelationshipClassCP, int> m_relationshipCounter;
-        Result() {}
-        Result(bvector<bpair<RelatedClassPath, bool>> paths, bmap<ECRelationshipClassCP, int> relationshipCounter)
-            : m_paths(paths), m_relationshipCounter(relationshipCounter)
-            {}
-        };
-
-private:
-    bmap<Key, Result> m_cache;
-
-public:
-    /*---------------------------------------------------------------------------------**//**
-    * @bsimethod                                    Grigas.Petraitis                02/2017
-    +---------------+---------------+---------------+---------------+---------------+------*/
-    Result const* Get(Key const& key) const
-        {
-        auto iter = m_cache.find(key);
-        if (m_cache.end() == iter)
-            return nullptr;
-        return &iter->second;
-        }
-    
-    /*---------------------------------------------------------------------------------**//**
-    * @bsimethod                                    Grigas.Petraitis                02/2017
-    +---------------+---------------+---------------+---------------+---------------+------*/
-    Result const* Put(Key const& key, Result&& result)
-        {
-        return &m_cache.Insert(key, result).first->second;
-        }
-};
-
-/*=================================================================================**//**
-* @bsiclass                                     Grigas.Petraitis                11/2016
-+===============+===============+===============+===============+===============+======*/
-struct ECInstancesHelper : NonCopyableClass
-{
-private:
-    ECInstancesHelper() {}
-public:
-    static IECInstancePtr LoadInstance(BeSQLite::EC::ECDbCR db, BeSQLite::EC::ECInstanceKeyCR key);
-};
-
-/*=================================================================================**//**
-* @bsiclass                                     Grigas.Petraitis                10/2017
-+===============+===============+===============+===============+===============+======*/
-struct IdSetHelper : NonCopyableClass
-{
-    enum BindSetAction
-        {
-        BIND_VirtualSet,
-        BIND_Ids,
-        };
-
-private:
-    IdSetHelper() {}
-public:
-    ECPRESENTATION_EXPORT static BindSetAction CreateInVirtualSetClause(Utf8StringR clause, bvector<ECInstanceKey> const& keys, Utf8StringCR idFieldName);
-    ECPRESENTATION_EXPORT static BindSetAction CreateInVirtualSetClause(Utf8StringR clause, BeSQLite::IdSet<ECClassId> const& keys, Utf8StringCR idFieldName);
-};
-
-/*=================================================================================**//**
-* @bsiclass                                     Grigas.Petraitis                06/2015
-+===============+===============+===============+===============+===============+======*/
-struct SupportedClassNamesParser
-{
-private:
-    ECSchemaHelper const& m_helper;
-    Utf8StringCR m_str;
-    bool m_supportExclusion;
-    ECSchemaCP m_currentSchema;
-    int m_currentFlags;
-    SupportedClassInfos m_classInfos;
-
-private:
-    bool UpdateFlags(Utf8String::const_iterator& begin, Utf8String::const_iterator const& end);
-    void Advance(Utf8String::const_iterator& begin, Utf8String::const_iterator& end) const;
-    void ParseSchema(Utf8String::const_iterator const& begin, Utf8String::const_iterator const& end);
-    void ParseClass(Utf8String::const_iterator const& begin, Utf8String::const_iterator const& end);
-    ECPRESENTATION_EXPORT void Parse();
-
-public:
-    SupportedClassNamesParser(ECSchemaHelper const& helper, Utf8StringCR str, bool supportExclusion) 
-        : m_helper(helper), m_str(str), m_currentFlags(CLASS_FLAG_Polymorphic | CLASS_FLAG_Include), m_currentSchema(nullptr), m_supportExclusion(supportExclusion)
-        {
-        Parse();
-        }
-    SupportedClassInfos const& GetClassInfos() const {return m_classInfos;}
-};
-
-END_BENTLEY_ECPRESENTATION_NAMESPACE
+/*--------------------------------------------------------------------------------------+
+|
+|     $Source: Source/RulesDriven/RulesEngine/ECSchemaHelper.h $
+|
+|  $Copyright: (c) 2017 Bentley Systems, Incorporated. All rights reserved. $
+|
++--------------------------------------------------------------------------------------*/
+#pragma once 
+#include <ECPresentation/ECPresentation.h>
+#include "../../ECDbBasedCache.h"
+#include "../../ValueHelpers.h"
+#include "ExtendedData.h"
+
+BEGIN_BENTLEY_ECPRESENTATION_NAMESPACE
+
+/*=================================================================================**//**
+* ECClass comparer which guarantees that classes in a sorted set always are in the same
+* order (as opposed to the default comparer which compares by pointers).
+* @bsiclass                                     Grigas.Petraitis                07/2015
++===============+===============+===============+===============+===============+======*/
+struct ECSchemaNameComparer
+    {
+    bool operator() (ECSchemaCP const& lhs, ECSchemaCP const& rhs) const {return lhs->GetSchemaKey() < rhs->GetSchemaKey();}
+    };
+
+/*=================================================================================**//**
+* ECClass comparer which guarantees that classes in a sorted set always are in the same
+* order (as opposed to the default comparer which compares by pointers).
+* @bsiclass                                     Grigas.Petraitis                07/2015
++===============+===============+===============+===============+===============+======*/
+struct ECClassNameComparer
+    {
+    bool operator() (ECClassCP const& lhs, ECClassCP const& rhs) const {return strcmp(lhs->GetFullName(), rhs->GetFullName()) < 0;}
+    };
+
+/*=================================================================================**//**
+* @bsiclass                                     Grigas.Petraitis                01/2017
++===============+===============+===============+===============+===============+======*/
+enum SupportedClassFlags
+    {
+    CLASS_FLAG_Include     = 1 << 0,
+    CLASS_FLAG_Exclude     = 1 << 1,
+    CLASS_FLAG_Polymorphic = 1 << 2,
+    };
+
+/*=================================================================================**//**
+* @bsiclass                                     Grigas.Petraitis                07/2016
++===============+===============+===============+===============+===============+======*/
+template<typename ClassType> struct SupportedClassInfo
+{
+private:
+    ClassType const* m_class;
+    int m_flags;
+public:
+    SupportedClassInfo() : m_class(nullptr), m_flags(0) {}
+    SupportedClassInfo(ClassType const& ecClass) : m_class(&ecClass), m_flags(0) {}
+    SupportedClassInfo(ClassType const& ecClass, int flags) : m_class(&ecClass), m_flags(flags) {}
+    bool operator<(SupportedClassInfo<ClassType> const& other) const
+        {
+        if (m_class == other.m_class)
+            return false;
+        if (nullptr == other.m_class)
+            return false;
+        if (nullptr == m_class)
+            return true;
+        return m_class->GetId() < other.m_class->GetId();
+        }
+    ClassType const& GetClass() const {return *m_class;}
+    int GetFlags() const {return m_flags;}
+    void SetFlags(int flags) {m_flags = flags;}
+    bool IsInclude() const {return 0 != ((int)CLASS_FLAG_Include & m_flags);}
+    bool IsExclude() const {return 0 != ((int)CLASS_FLAG_Exclude & m_flags);}
+    bool IsPolymorphic() const {return 0 != ((int)CLASS_FLAG_Polymorphic & m_flags);}
+};
+typedef SupportedClassInfo<ECEntityClass> SupportedEntityClassInfo;
+typedef SupportedClassInfo<ECRelationshipClass> SupportedRelationshipClassInfo;
+
+//! A set of supported classes.
+typedef bset<SupportedClassInfo<ECClass>> SupportedClassInfos;
+
+//! A set of supported entity classes.
+typedef bset<SupportedEntityClassInfo> SupportedEntityClassInfos;
+
+//! A set of supported relationship classes.
+typedef bset<SupportedRelationshipClassInfo> SupportedRelationshipClassInfos;
+
+//! A set of schemas.
+typedef bset<ECSchemaCP, ECSchemaNameComparer> ECSchemaSet;
+
+//! A map of class and polymorphism flags.
+typedef bmap<ECEntityClassCP, bool, ECClassNameComparer> ECClassSet;
+
+//! A set of ECClass & ECRelationshipClass pairs.
+typedef bset<RelatedClass> RelatedClassSet;
+
+struct RelatedPathsCache;
+/*=================================================================================**//**
+* @bsiclass                                     Grigas.Petraitis                04/2015
++===============+===============+===============+===============+===============+======*/
+struct ECSchemaHelper : NonCopyableClass
+{
+    struct SupportedClassesResolver;
+
+    struct RelationshipClassPathOptions
+        {
+        ECClassCR m_sourceClass;
+        int m_relationshipDirection;
+        int m_depth;
+        Utf8CP m_supportedSchemas;
+        Utf8CP m_supportedRelationships;
+        Utf8CP m_supportedClasses;
+        ECEntityClassCP m_targetClass;
+        bmap<ECRelationshipClassCP, int>& m_relationshipsUseCounter;
+
+        ECPRESENTATION_EXPORT RelationshipClassPathOptions(ECClassCR sourceClass, int relationshipDirection, int depth,
+            Utf8CP supportedSchemas, Utf8CP supportedRelationships, Utf8CP supportedClasses,
+            bmap<ECRelationshipClassCP, int>& relationshipsUseCounter, ECEntityClassCP targetClass = nullptr);
+        };
+
+private:
+    BeSQLite::EC::ECDbCR m_db;
+    RelatedPathsCache& m_relatedPathsCache;
+    BeSQLite::EC::ECSqlStatementCache const* m_statementCache;
+    bool m_ownsStatementCache;
+
+private:
+    void ParseECSchemaNames(bvector<Utf8String>& schemaNames, bool& exclude, Utf8StringCR commaSeparatedSchemaList) const;
+    void ParseECSchemas(ECSchemaSet& schemas, bool& exclude, Utf8StringCR commaSeparatedSchemaList) const;
+    SupportedRelationshipClassInfos GetECRelationshipClasses(Utf8StringCR commaSeparatedClassList) const;
+    ECClassSet GetECClasses(ECSchemaSet const& schemas) const;
+    ECSchemaSet GetECSchemas(Utf8StringCR supportedSchemasStr) const;
+    void GetPaths(bvector<bpair<RelatedClassPath, bool>>& paths, bmap<ECRelationshipClassCP, int>& relationshipsUseCounter, 
+        bset<RelatedClass>&, SupportedClassesResolver const&, BeSQLite::VirtualSet const& sourceClassIds, int relationshipDirection, 
+        int depth, ECEntityClassCP targetClass, bool include) const;
+    void GetPaths(bvector<bpair<RelatedClassPath, bool>>& paths, bmap<ECRelationshipClassCP, int>& relationshipsUseCounter, 
+        bset<RelatedClass>&, BeSQLite::EC::ECSqlStatement&, SupportedClassesResolver const&, BeSQLite::VirtualSet const& sourceClassIds, 
+        int relationshipDirection, int depth, ECEntityClassCP targetClass, bool include) const;
+                
+public:
+    ECPRESENTATION_EXPORT ECSchemaHelper(BeSQLite::EC::ECDbCR db, RelatedPathsCache&, BeSQLite::EC::ECSqlStatementCache const*);
+    ECPRESENTATION_EXPORT ~ECSchemaHelper();
+    BeSQLite::EC::ECDbCR GetDb() const {return m_db;}
+
+    ECPRESENTATION_EXPORT ECSchemaCP GetSchema(Utf8CP schemaName) const;
+    ECPRESENTATION_EXPORT ECClassCP GetECClass(Utf8CP schemaName, Utf8CP className, bool isFullSchemaName = false) const;
+    ECPRESENTATION_EXPORT ECClassCP GetECClass(Utf8CP fullClassName) const;
+    ECPRESENTATION_EXPORT ECClassCP GetECClass(ECClassId) const;
+    ECPRESENTATION_EXPORT bvector<ECClassCP> GetECClassesByName(Utf8CP name) const;
+    ECPRESENTATION_EXPORT bool AreSchemasSupported(Utf8StringCR schemaListStr) const;
+    ECPRESENTATION_EXPORT ECClassSet GetECClassesFromSchemaList(Utf8StringCR schemaListStr) const;
+    ECPRESENTATION_EXPORT SupportedEntityClassInfos GetECClassesFromClassList(Utf8StringCR classListStr, bool supportExclusion) const;
+    ECPRESENTATION_EXPORT bvector<bpair<RelatedClassPath, bool>> GetRelationshipClassPaths(RelationshipClassPathOptions const&) const;
+    ECPRESENTATION_EXPORT ECRelationshipConstraintClassList GetRelationshipConstraintClasses(ECRelationshipClassCR relationship, ECRelatedInstanceDirection direction, Utf8StringCR supportedSchemas) const;
+    ECPRESENTATION_EXPORT RelatedClass GetForeignKeyClass(ECPropertyCR prop) const;
+};
+
+/*=================================================================================**//**
+* @bsiclass                                     Grigas.Petraitis                01/2017
++===============+===============+===============+===============+===============+======*/
+struct RelatedPathsCache
+{
+    struct Key
+        {
+        ECClassCP m_sourceClass;
+        int m_relationshipDirection;
+        int m_depth;
+        Utf8String m_supportedSchemas;
+        Utf8String m_supportedRelationships;
+        Utf8String m_supportedClasses;
+        ECEntityClassCP m_targetClass;
+
+        Key() : m_sourceClass(nullptr), m_targetClass(nullptr), m_relationshipDirection(0), m_depth(0) {}
+        Key(ECSchemaHelper::RelationshipClassPathOptions const& options);
+        bool operator<(Key const& other) const;
+        };
+
+    struct Result
+        {
+        bvector<bpair<RelatedClassPath, bool>> m_paths;
+        bmap<ECRelationshipClassCP, int> m_relationshipCounter;
+        Result() {}
+        Result(bvector<bpair<RelatedClassPath, bool>> paths, bmap<ECRelationshipClassCP, int> relationshipCounter)
+            : m_paths(paths), m_relationshipCounter(relationshipCounter)
+            {}
+        };
+
+private:
+    bmap<Key, Result> m_cache;
+
+public:
+    /*---------------------------------------------------------------------------------**//**
+    * @bsimethod                                    Grigas.Petraitis                02/2017
+    +---------------+---------------+---------------+---------------+---------------+------*/
+    Result const* Get(Key const& key) const
+        {
+        auto iter = m_cache.find(key);
+        if (m_cache.end() == iter)
+            return nullptr;
+        return &iter->second;
+        }
+    
+    /*---------------------------------------------------------------------------------**//**
+    * @bsimethod                                    Grigas.Petraitis                02/2017
+    +---------------+---------------+---------------+---------------+---------------+------*/
+    Result const* Put(Key const& key, Result&& result)
+        {
+        return &m_cache.Insert(key, result).first->second;
+        }
+};
+
+/*=================================================================================**//**
+* @bsiclass                                     Grigas.Petraitis                11/2016
++===============+===============+===============+===============+===============+======*/
+struct ECInstancesHelper : NonCopyableClass
+{
+private:
+    ECInstancesHelper() {}
+public:
+    static IECInstancePtr LoadInstance(BeSQLite::EC::ECDbCR db, BeSQLite::EC::ECInstanceKeyCR key);
+};
+
+/*=================================================================================**//**
+* @bsiclass                                     Grigas.Petraitis                10/2017
++===============+===============+===============+===============+===============+======*/
+struct IdSetHelper : NonCopyableClass
+{
+    enum BindSetAction
+        {
+        BIND_VirtualSet,
+        BIND_Ids,
+        };
+
+private:
+    IdSetHelper() {}
+public:
+    ECPRESENTATION_EXPORT static BindSetAction CreateInVirtualSetClause(Utf8StringR clause, bvector<ECInstanceKey> const& keys, Utf8StringCR idFieldName);
+    ECPRESENTATION_EXPORT static BindSetAction CreateInVirtualSetClause(Utf8StringR clause, BeSQLite::IdSet<ECClassId> const& keys, Utf8StringCR idFieldName);
+};
+
+/*=================================================================================**//**
+* @bsiclass                                     Grigas.Petraitis                06/2015
++===============+===============+===============+===============+===============+======*/
+struct SupportedClassNamesParser
+{
+private:
+    ECSchemaHelper const& m_helper;
+    Utf8StringCR m_str;
+    bool m_supportExclusion;
+    ECSchemaCP m_currentSchema;
+    int m_currentFlags;
+    SupportedClassInfos m_classInfos;
+
+private:
+    bool UpdateFlags(Utf8String::const_iterator& begin, Utf8String::const_iterator const& end);
+    void Advance(Utf8String::const_iterator& begin, Utf8String::const_iterator& end) const;
+    void ParseSchema(Utf8String::const_iterator const& begin, Utf8String::const_iterator const& end);
+    void ParseClass(Utf8String::const_iterator const& begin, Utf8String::const_iterator const& end);
+    ECPRESENTATION_EXPORT void Parse();
+
+public:
+    SupportedClassNamesParser(ECSchemaHelper const& helper, Utf8StringCR str, bool supportExclusion) 
+        : m_helper(helper), m_str(str), m_currentFlags(CLASS_FLAG_Polymorphic | CLASS_FLAG_Include), m_currentSchema(nullptr), m_supportExclusion(supportExclusion)
+        {
+        Parse();
+        }
+    SupportedClassInfos const& GetClassInfos() const {return m_classInfos;}
+};
+
+END_BENTLEY_ECPRESENTATION_NAMESPACE