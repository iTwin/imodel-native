--- conflicted
+++ resolved
@@ -1,629 +1,626 @@
-/*--------------------------------------------------------------------------------------+
-|
-|     $Source: Source/PresentationManager.cpp $
-|
-|  $Copyright: (c) 2018 Bentley Systems, Incorporated. All rights reserved. $
-|
-+--------------------------------------------------------------------------------------*/
-#include <ECPresentationPch.h>
-#include <ECPresentation/IECPresentationManager.h>
-#include <ECPresentation/DefaultECPresentationSerializer.h>
-#include "../Localization/Xliffs/ECPresentation.xliff.h"
-#include "ValueHelpers.h"
-#include <regex>
-
-IECPresentationManager* IECPresentationManager::s_instance = nullptr;
-IECPresentationSerializer const* IECPresentationManager::s_serializer = nullptr;
-ILocalizationProvider const* IECPresentationManager::s_localizationProvider = nullptr;
-/*---------------------------------------------------------------------------------**//**
-* @bsimethod                                    Grigas.Petraitis                08/2016
-+---------------+---------------+---------------+---------------+---------------+------*/
-bool IECPresentationManager::IsActive() {return nullptr != s_instance;}
-/*---------------------------------------------------------------------------------**//**
-* @bsimethod                                    Grigas.Petraitis                03/2015
-+---------------+---------------+---------------+---------------+---------------+------*/
-IECPresentationManagerR IECPresentationManager::GetManager() {BeAssert(nullptr != s_instance); return *s_instance;}
-
-/*---------------------------------------------------------------------------------**//**
-* @bsimethod                                    Grigas.Petraitis                03/2015
-+---------------+---------------+---------------+---------------+---------------+------*/
-folly::Future<DataContainer<NavNodeCPtr>> IECPresentationManager::GetRootNodes(ECDbCR db, PageOptionsCR pageOptions, JsonValueCR options)
-    {
-    IConnectionCPtr connection = GetConnections().GetConnection(db);
-    if (connection.IsNull())
-        {
-        BeAssert(false && "Unknown connection");
-        return DataContainer<NavNodeCPtr>();
-        }
-    return _GetRootNodes(*connection, pageOptions, options);
-    }
-
-/*---------------------------------------------------------------------------------**//**
-* @bsimethod                                    Grigas.Petraitis                04/2016
-+---------------+---------------+---------------+---------------+---------------+------*/
-folly::Future<size_t> IECPresentationManager::GetRootNodesCount(ECDbCR db, JsonValueCR options)
-    {
-    IConnectionCPtr connection = GetConnections().GetConnection(db);
-    if (connection.IsNull())
-        {
-        BeAssert(false && "Unknown connection");
-        return 0;
-        }
-    return _GetRootNodesCount(*connection, options);
-    }
-
-/*---------------------------------------------------------------------------------**//**
-* @bsimethod                                    Grigas.Petraitis                03/2015
-+---------------+---------------+---------------+---------------+---------------+------*/
-folly::Future<DataContainer<NavNodeCPtr>> IECPresentationManager::GetChildren(ECDbCR db, NavNodeCR node, PageOptionsCR pageOptions, JsonValueCR options)
-    {
-    IConnectionCPtr connection = GetConnections().GetConnection(db);
-    if (connection.IsNull())
-        {
-        BeAssert(false && "Unknown connection");
-        return DataContainer<NavNodeCPtr>();
-        }
-    return _GetChildren(*connection, node, pageOptions, options);
-    }
-
-/*---------------------------------------------------------------------------------**//**
-* @bsimethod                                    Grigas.Petraitis                04/2016
-+---------------+---------------+---------------+---------------+---------------+------*/
-folly::Future<size_t> IECPresentationManager::GetChildrenCount(ECDbCR db, NavNodeCR node, JsonValueCR options)
-    {
-    IConnectionCPtr connection = GetConnections().GetConnection(db);
-    if (connection.IsNull())
-        {
-        BeAssert(false && "Unknown connection");
-        return 0;
-        }
-    return _GetChildrenCount(*connection, node, options);
-    }
-
-/*---------------------------------------------------------------------------------**//**
-* @bsimethod                                    Grigas.Petraitis                03/2015
-+---------------+---------------+---------------+---------------+---------------+------*/
-folly::Future<NavNodeCPtr> IECPresentationManager::GetParent(ECDbCR db, NavNodeCR node, JsonValueCR options)
-    {
-    IConnectionCPtr connection = GetConnections().GetConnection(db);
-    if (connection.IsNull())
-        {
-        BeAssert(false && "Unknown connection");
-        return folly::makeFuture(NavNodeCPtr(nullptr));
-        }
-    return _GetParent(*connection, node, options);
-    }
-
-/*---------------------------------------------------------------------------------**//**
-* @bsimethod                                    Grigas.Petraitis                10/2017
-+---------------+---------------+---------------+---------------+---------------+------*/
-folly::Future<bvector<SelectClassInfo>> IECPresentationManager::GetContentClasses(ECDbCR db, Utf8CP preferredDisplayType, bvector<ECClassCP> const& input, JsonValueCR options)
-    {
-    IConnectionCPtr connection = GetConnections().GetConnection(db);
-    if (connection.IsNull())
-        {
-        BeAssert(false && "Unknown connection");
-        return bvector<SelectClassInfo>();
-        }
-    return _GetContentClasses(*connection, preferredDisplayType, input, options);
-    }
-
-/*---------------------------------------------------------------------------------**//**
-* @bsimethod                                    Grigas.Petraitis                04/2016
-+---------------+---------------+---------------+---------------+---------------+------*/
-folly::Future<ContentDescriptorCPtr> IECPresentationManager::GetContentDescriptor(ECDbCR db, Utf8CP preferredDisplayType, KeySetCR inputKeys, SelectionInfo const* selectionInfo, JsonValueCR options)
-    {
-    IConnectionCPtr connection = GetConnections().GetConnection(db);
-    if (connection.IsNull())
-        {
-        BeAssert(false && "Unknown connection");
-        return folly::makeFuture(ContentDescriptorCPtr(nullptr));
-        }
-    return _GetContentDescriptor(*connection, preferredDisplayType, inputKeys, selectionInfo, options);
-    }
-
-/*---------------------------------------------------------------------------------**//**
-* @bsimethod                                    Grigas.Petraitis                04/2016
-+---------------+---------------+---------------+---------------+---------------+------*/
-folly::Future<ContentCPtr> IECPresentationManager::GetContent(ContentDescriptorCR descriptor, PageOptionsCR pageOptions)
-    {
-    return _GetContent(descriptor, pageOptions);
-    }
-
-/*---------------------------------------------------------------------------------**//**
-* @bsimethod                                    Grigas.Petraitis                04/2016
-+---------------+---------------+---------------+---------------+---------------+------*/
-folly::Future<size_t> IECPresentationManager::GetContentSetSize(ContentDescriptorCR descriptor)
-    {
-    return _GetContentSetSize(descriptor);
-    }
-
-/*---------------------------------------------------------------------------------**//**
-* @bsimethod                                    Grigas.Petraitis                07/2018
-+---------------+---------------+---------------+---------------+---------------+------*/
-folly::Future<Utf8String> IECPresentationManager::GetDisplayLabel(ECDbCR db, ECInstanceKeyCR key)
-    {
-    ECClassCP ecClass = db.Schemas().GetClass(key.GetClassId());
-    KeySetPtr keys = KeySet::Create({ECClassInstanceKey(ecClass, key.GetInstanceId())});
-    return GetDisplayLabel(db, *keys);
-    }
-
-/*---------------------------------------------------------------------------------**//**
-* @bsimethod                                    Grigas.Petraitis                07/2018
-+---------------+---------------+---------------+---------------+---------------+------*/
-folly::Future<Utf8String> IECPresentationManager::GetDisplayLabel(ECDbCR db, KeySetCR keys)
-    {
-    IConnectionCPtr connection = GetConnections().GetConnection(db);
-    if (connection.IsNull())
-        {
-        BeAssert(false && "Unknown connection");
-        return folly::makeFuture(Utf8String());
-        }
-    return _GetDisplayLabel(*connection, keys);
-    }
-
-/*---------------------------------------------------------------------------------**//**
-* @bsimethod                                    Grigas.Petraitis                03/2015
-+---------------+---------------+---------------+---------------+---------------+------*/
-folly::Future<NavNodeCPtr> IECPresentationManager::GetNode(ECDbCR db, NavNodeKeyCR nodeKey, JsonValueCR options)
-    {
-    IConnectionCPtr connection = GetConnections().GetConnection(db);
-    if (connection.IsNull())
-        {
-        BeAssert(false && "Unknown connection");
-        return folly::makeFuture(NavNodeCPtr(nullptr));
-        }
-    return _GetNode(*connection, nodeKey, options);
-    }
-
-/*---------------------------------------------------------------------------------**//**
-* @bsimethod                                    Grigas.Petraitis                08/2017
-+---------------+---------------+---------------+---------------+---------------+------*/
-folly::Future<folly::Unit> IECPresentationManager::NotifyNodeChecked(ECDbCR db, NavNodeKeyCR nodeKey, JsonValueCR options)
-    {
-    IConnectionCPtr connection = GetConnections().GetConnection(db);
-    if (connection.IsNull())
-        {
-        BeAssert(false && "Unknown connection");
-        return folly::unit;
-        }
-    return _OnNodeChecked(*connection, nodeKey, options);
-    }
-
-/*---------------------------------------------------------------------------------**//**
-* @bsimethod                                    Grigas.Petraitis                08/2017
-+---------------+---------------+---------------+---------------+---------------+------*/
-folly::Future<folly::Unit> IECPresentationManager::NotifyNodeUnchecked(ECDbCR db, NavNodeKeyCR nodeKey, JsonValueCR options)
-    {
-    IConnectionCPtr connection = GetConnections().GetConnection(db);
-    if (connection.IsNull())
-        {
-        BeAssert(false && "Unknown connection");
-        return folly::unit;
-        }
-    return _OnNodeUnchecked(*connection, nodeKey, options);
-    }
-
-/*---------------------------------------------------------------------------------**//**
-* @bsimethod                                    Grigas.Petraitis                08/2017
-+---------------+---------------+---------------+---------------+---------------+------*/
-folly::Future<folly::Unit> IECPresentationManager::NotifyNodeExpanded(ECDbCR db, NavNodeKeyCR nodeKey, JsonValueCR options)
-    {
-    IConnectionCPtr connection = GetConnections().GetConnection(db);
-    if (connection.IsNull())
-        {
-        BeAssert(false && "Unknown connection");
-        return folly::unit;
-        }
-    return _OnNodeExpanded(*connection, nodeKey, options);
-    }
-
-/*---------------------------------------------------------------------------------**//**
-* @bsimethod                                    Grigas.Petraitis                08/2017
-+---------------+---------------+---------------+---------------+---------------+------*/
-folly::Future<folly::Unit> IECPresentationManager::NotifyNodeCollapsed(ECDbCR db, NavNodeKeyCR nodeKey, JsonValueCR options)
-    {
-    IConnectionCPtr connection = GetConnections().GetConnection(db);
-    if (connection.IsNull())
-        {
-        BeAssert(false && "Unknown connection");
-        return folly::unit;
-        }
-    return _OnNodeCollapsed(*connection, nodeKey, options);
-    }
-
-/*---------------------------------------------------------------------------------**//**
-* @bsimethod                                    Aidas.Vaiksnoras               09/2017
-+---------------+---------------+---------------+---------------+---------------+------*/
-folly::Future<folly::Unit> IECPresentationManager::NotifyAllNodesCollapsed(ECDbCR db, JsonValueCR options) 
-    {
-    IConnectionCPtr connection = GetConnections().GetConnection(db);
-    if (connection.IsNull())
-        {
-        BeAssert(false && "Unknown connection");
-        return folly::unit;
-        }
-    return _OnAllNodesCollapsed(*connection, options);
-    }
-
-/*---------------------------------------------------------------------------------**//**
-* @bsimethod                                    Grigas.Petraitis                12/2016
-+---------------+---------------+---------------+---------------+---------------+------*/
-folly::Future<NodesPathElement> IECPresentationManager::FindNode(ECDbCR db, NavNodeCP parentNode, ECInstanceKeyCR lookupKey, JsonValueCR extendedOptions)
-    {
-    folly::Future<DataContainer<NavNodeCPtr>> nodesFuture = (nullptr == parentNode)
-        ? GetRootNodes(db, PageOptions(), extendedOptions)
-        : GetChildren(db, *parentNode, PageOptions(), extendedOptions);
-    return nodesFuture.then([this, &db, lookupKey, extendedOptions](DataContainer<NavNodeCPtr> nodes) -> NodesPathElement
-        {
-        IConnectionCPtr connection = GetConnections().GetConnection(db);
-        for (size_t i = 0; i < nodes.GetSize(); ++i)
-            {
-            NavNodeCPtr node = nodes[i];
-            if (node->GetKey()->AsECInstanceNodeKey() && node->GetKey()->AsECInstanceNodeKey()->GetInstanceKey() == lookupKey)
-                return NodesPathElement(*node, i);
-            if (_HasChild(*connection, *node, lookupKey, extendedOptions).get())
-                return NodesPathElement(*node, i);
-            }
-        return NodesPathElement();
-        });
-    }
-
-/*---------------------------------------------------------------------------------**//**
-* @bsimethod                                    Grigas.Petraitis                12/2016
-+---------------+---------------+---------------+---------------+---------------+------*/
-static NodesPathElement* AddToPath(NodesPathElement& path, NodesPathElement&& el)
-    {
-    if (path.GetNode().IsNull())
-        {
-        path = std::move(el);
-        return &path;
-        }
-    
-    path.GetChildren().push_back(std::move(el));
-    return &path.GetChildren().back();
-    }
-
-/*---------------------------------------------------------------------------------**//**
-* @bsimethod                                    Grigas.Petraitis                12/2016
-+---------------+---------------+---------------+---------------+---------------+------*/
-folly::Future<NodesPathElement> IECPresentationManager::GetNodesPath(ECDbCR db, bvector<ECInstanceKey> const& keyPath, JsonValueCR extendedOptions)
-    {
-    NodesPathElement path;
-    NodesPathElement* curr = &path;
-    NavNodeCP parent = nullptr;
-    for (size_t i = 0; i < keyPath.size(); ++i)
-        {
-        while (true)
-            {
-            ECInstanceKeyCR key = keyPath[i];
-            NodesPathElement el = FindNode(db, parent, key, extendedOptions).get();
-            if (!el.GetNode().IsValid())
-                {
-                BeAssert(false && "Provided nodes path doesn't exist in the hierarchy");
-                return NodesPathElement();
-                }
-
-            parent = el.GetNode().get();
-            curr = AddToPath(*curr, std::move(el));
-
-            if (parent->GetKey()->AsECInstanceNodeKey() && parent->GetKey()->AsECInstanceNodeKey()->GetInstanceKey() == key)
-                break;
-            }
-        }
-    return path;
-    }
-
-static bool TryAppendPath(NodesPathElement& lhs, NodesPathElement const& rhs);
-/*---------------------------------------------------------------------------------**//**
-* @bsimethod                                    Grigas.Petraitis                12/2016
-+---------------+---------------+---------------+---------------+---------------+------*/
-static void AppendPath(bvector<NodesPathElement>& lhsList, NodesPathElement const& rhs)
-    {
-    bool didAppend = false;
-    for (NodesPathElement& lhs : lhsList)
-        {
-        if (true == (didAppend = TryAppendPath(lhs, rhs)))
-            break;
-        }
-    if (!didAppend)
-        lhsList.push_back(rhs);
-    }
-
-/*---------------------------------------------------------------------------------**//**
-* @bsimethod                                    Grigas.Petraitis                12/2016
-+---------------+---------------+---------------+---------------+---------------+------*/
-static bool TryAppendPath(NodesPathElement& lhs, NodesPathElement const& rhs)
-    {
-    if (lhs.GetNode()->GetKey()->Compare(*rhs.GetNode()->GetKey()) == 0)
-        {
-        if (rhs.IsMarked())
-            lhs.SetIsMarked(true);
-        for (NodesPathElement const& rhsChild : rhs.GetChildren())
-            AppendPath(lhs.GetChildren(), rhsChild);
-        return true;
-        }
-    return false;
-    }
-
-/*---------------------------------------------------------------------------------**//**
-* @bsimethod                                    Grigas.Petraitis                12/2016
-+---------------+---------------+---------------+---------------+---------------+------*/
-static void MarkLeaves(NodesPathElement& path)
-    {
-    if (path.GetChildren().empty())
-        {
-        path.SetIsMarked(true);
-        }
-    else
-        {
-        for (NodesPathElement& child : path.GetChildren())
-            MarkLeaves(child);
-        }
-    }
-
-/*---------------------------------------------------------------------------------**//**
-* @bsimethod                                    Grigas.Petraitis                12/2016
-+---------------+---------------+---------------+---------------+---------------+------*/
-folly::Future<bvector<NodesPathElement>> IECPresentationManager::GetNodesPath(ECDbCR db, bvector<bvector<ECInstanceKey>> const& keyPaths, int64_t markedIndex, JsonValueCR extendedOptions)
-    {
-    bvector<folly::Future<NodesPathElement>> pathFutures;
-    for (size_t i = 0; i < keyPaths.size(); ++i)
-        {
-        bvector<ECInstanceKey> const& keyPath = keyPaths[i];
-        pathFutures.push_back(GetNodesPath(db, keyPath, extendedOptions));
-        }
-    return folly::collect(pathFutures).then([markedIndex](std::vector<NodesPathElement> paths) -> bvector<NodesPathElement>
-        {
-        bvector<NodesPathElement> mergedPaths;
-        for (size_t i = 0; i < paths.size(); ++i)
-            {
-            NodesPathElement& path = paths[i];
-            if (path.GetNode().IsValid())
-                {
-                if (markedIndex == (int64_t)i)
-                    MarkLeaves(path);
-                AppendPath(mergedPaths, path);
-                }
-            }
-        return mergedPaths;
-        });
-    }
-
-/*---------------------------------------------------------------------------------**//**
-* @bsimethod                                    Grigas.Petraitis                06/2017
-+---------------+---------------+---------------+---------------+---------------+------*/
-folly::Future<ECInstanceChangeResult> IECPresentationManager::SaveValueChange(ECDbCR db, ChangedECInstanceInfo const& instanceInfo, Utf8CP propertyAccessor, ECValueCR value, JsonValueCR extendedOptions)
-    {
-    return SaveValueChange(db, bvector<ChangedECInstanceInfo>{instanceInfo}, propertyAccessor, value, extendedOptions).then([](bvector<ECInstanceChangeResult> result) -> ECInstanceChangeResult
-        {
-        if (result.empty())
-            {
-            BeAssert(false);
-            return ECInstanceChangeResult::Error(IECPresentationManager::GetLocalizationProvider().GetString("", bvector<Utf8CP>{ECPresentationL10N::GetNameSpace(), ECPresentationL10N::LABEL_General_DisplayLabel()}));
-            }
-        return result[0];
-        });
-    }
-
-/*---------------------------------------------------------------------------------**//**
-* @bsimethod                                    Grigas.Petraitis                06/2017
-+---------------+---------------+---------------+---------------+---------------+------*/
-folly::Future<bvector<ECInstanceChangeResult>> IECPresentationManager::SaveValueChange(ECDbCR db, bvector<ChangedECInstanceInfo> const& instanceInfos, Utf8CP propertyAccessor, ECValueCR value, JsonValueCR extendedOptions)
-    {
-    IConnectionCPtr connection = GetConnections().GetConnection(db);
-    if (connection.IsNull())
-        {
-        BeAssert(false && "Unknown connection");
-        return bvector<ECInstanceChangeResult>();
-        }
-    return _SaveValueChange(*connection, instanceInfos, propertyAccessor, value, extendedOptions);
-    }
-
-/*---------------------------------------------------------------------------------**//**
-* @bsimethod                                    Grigas.Petraitis                08/2016
-+---------------+---------------+---------------+---------------+---------------+------*/
-folly::Future<ECInstanceChangeResult> IECPresentationManager::SaveValueChange(ECDbCR db, ChangedECInstanceInfo const& instanceInfo, Utf8CP propertyAccessor, JsonValueCR value, JsonValueCR extendedOptions)
-    {
-    return SaveValueChange(db, bvector<ChangedECInstanceInfo>{instanceInfo}, propertyAccessor, value, extendedOptions).then([](bvector<ECInstanceChangeResult> result) -> ECInstanceChangeResult
-        {
-        if (result.empty())
-            {
-            BeAssert(false);
-            return ECInstanceChangeResult::Error(IECPresentationManager::GetLocalizationProvider().GetString("", bvector<Utf8CP>{ECPresentationL10N::GetNameSpace(), ECPresentationL10N::LABEL_General_DisplayLabel()}));
-            }
-        return result[0];
-        });
-    }
-
-/*---------------------------------------------------------------------------------**//**
-* @bsimethod                                    Grigas.Petraitis                08/2016
-+---------------+---------------+---------------+---------------+---------------+------*/
-folly::Future<bvector<ECInstanceChangeResult>> IECPresentationManager::SaveValueChange(ECDbCR db, bvector<ChangedECInstanceInfo> const& instanceInfos, Utf8CP propertyAccessor, JsonValueCR value, JsonValueCR extendedOptions)
-    {
-    if (instanceInfos.empty())
-        return bvector<ECInstanceChangeResult>();
-
-    // note: assumes that all changed instances in this field use the same property
-    ECClassCR changedClass = instanceInfos.front().GetChangedInstanceClass();
-    ECPropertyCP prop = changedClass.GetPropertyP(propertyAccessor);
-    if (nullptr == prop || (!prop->GetIsPrimitive() && !prop->GetIsNavigation()))
-        {
-        BeAssert(false && "Failed to determine the changed property or it's not primitive");
-        return bvector<ECInstanceChangeResult>(instanceInfos.size(), 
-            ECInstanceChangeResult::Error(IECPresentationManager::GetLocalizationProvider().GetString("", bvector<Utf8CP>{ECPresentationL10N::GetNameSpace(), ECPresentationL10N::ERROR_General_Unknown()})));
-        }
-    ECValue ecValue = ValueHelpers::GetECValueFromJson(*prop, value);
-    return SaveValueChange(db, instanceInfos, propertyAccessor, ecValue, extendedOptions);
-    }
-
-/*---------------------------------------------------------------------------------**//**
-* @bsimethod                                    Aidas.Vaiksnoras                09/2017
-+---------------+---------------+---------------+---------------+---------------+------*/
-static bmap<uint64_t, bvector<NavNodeCPtr>>::iterator CreateHierarchy(IECPresentationManager& mgr, ECDbCR db, NavNodeCR node, bmap<uint64_t, bvector<NavNodeCPtr>>& hierarchy, bvector<NavNodeCPtr>& roots)
-    {
-    auto parentIter = hierarchy.end();
-    if (0 == node.GetParentNodeId())
-        {
-        // this node has no parent
-        roots.push_back(&node);
-        }
-    else
-        {
-        // see if parent is already in the hierarchy
-        parentIter = hierarchy.find(node.GetParentNodeId());
-        if (parentIter == hierarchy.end())
-            {
-            // get the parent and put it into the hierarchy
-            NavNodeCPtr parent = mgr.GetParent(db, node).get();
-            if (parent.IsValid())
-                parentIter = CreateHierarchy(mgr, db, *parent, hierarchy, roots);
-            }
-        }
-    // see if this node is already in the hierarchy
-    auto iter = hierarchy.find(node.GetNodeId());
-    if (iter == hierarchy.end())
-        {
-        if (parentIter != hierarchy.end())
-            {
-            // if this node has parent, add this as parent's child
-            parentIter->second.push_back(&node);
-            }
-        // insert this node into the hierarchy
-        return hierarchy.Insert(node.GetNodeId(), bvector<NavNodeCPtr>()).first;
-        }
-    return iter;
-    }
-
-/*---------------------------------------------------------------------------------**//**
-* @bsimethod                                    Elonas.Seviakovas               09/2018
-+---------------+---------------+---------------+---------------+---------------+------*/
-static uint16_t CountFilterTextOccurances(NavNodeCR node, Utf8CP lowerFilterText)
-    {
-    if (Utf8String::IsNullOrEmpty(lowerFilterText))
-        return 0;
-
-    uint16_t occurances = 0;
-    Utf8String lowerLabel(node.GetLabel().ToLower());
-    size_t position = lowerLabel.find(lowerFilterText, 0);
-    while (position != Utf8String::npos) 
-        {
-        occurances++;
-        position = lowerLabel.find(lowerFilterText, position + 1);
-        }
-    return occurances;
-    }
-
-/*---------------------------------------------------------------------------------**//**
-* @bsimethod                                    Elonas.Seviakovas               09/2018
-+---------------+---------------+---------------+---------------+---------------+------*/
-static NodesPathElement GetPath(
-    NavNodeCR root, bmap<uint64_t, bvector<NavNodeCPtr>> const& hierarchy, size_t index, Utf8CP lowerFilterText, uint64_t& totalFilterOccurances)
-    {
-    uint16_t currentNodeOccurances = CountFilterTextOccurances(root, lowerFilterText);
-    uint64_t totalChildrenOccurances = 0;
-
-    NodesPathElement node(root, index);
-    auto iter = hierarchy.find(root.GetNodeId());
-    for (size_t i = 0; i < iter->second.size(); i++)
-        {
-        uint64_t branchChildrenOccurances = 0;
-        node.GetChildren().push_back(GetPath(*iter->second[i], hierarchy, i, lowerFilterText, branchChildrenOccurances));
-        totalChildrenOccurances += branchChildrenOccurances;
-        }
-
-    node.GetFilteringData().SetOccurances(currentNodeOccurances);
-    node.GetFilteringData().SetChildrenOccurances(totalChildrenOccurances);
-
-    totalFilterOccurances = totalChildrenOccurances + currentNodeOccurances;
-    return node;
-    }
-
-/*---------------------------------------------------------------------------------**//**
-* @bsimethod                                    Aidas.Vaiksnoras                09/2018
-+---------------+---------------+---------------+---------------+---------------+------*/
-folly::Future<bvector<NodesPathElement>> IECPresentationManager::GetFilteredNodesPaths(ECDbCR db, Utf8CP filterText, JsonValueCR options)
-    {
-    IConnectionCPtr connection = GetConnections().GetConnection(db);
-    if (connection.IsNull())
-        {
-        BeAssert(false && "Unknown connection");
-        return bvector<NodesPathElement>();
-        }
-
-<<<<<<< HEAD
-    Utf8String escapedString(filterText);
-    escapedString.ReplaceAll("\\", "\\\\");
-    escapedString.ReplaceAll("%", "\\%");
-    escapedString.ReplaceAll("_", "\\_");
-
-    return _GetFilteredNodes(*connection, escapedString.c_str(), options).then([&](bvector<NavNodeCPtr> filteredNodes)
-=======
-    return _GetFilteredNodes(*connection, filterText, options).then([&, filterText = Utf8String(filterText).ToLower()](bvector<NavNodeCPtr> filteredNodes)
->>>>>>> c5c0ef63
-        {
-        bvector<NavNodeCPtr> roots;
-        bmap<uint64_t, bvector<NavNodeCPtr>> hierarchy;
-        for (NavNodeCPtr node : filteredNodes)
-            CreateHierarchy(*this, db, *node, hierarchy, roots);
-
-        size_t index = 0;
-        bvector<NodesPathElement> paths;
-        for (NavNodeCPtr const& root : roots)
-            {
-            uint64_t totalOccurances = 0;
-            paths.push_back(GetPath(*root, hierarchy, index++, filterText.c_str(), totalOccurances));
-            }
-
-        return paths;
-        });
-    }
-
-/*---------------------------------------------------------------------------------**//**
-* @bsimethod                                    Grigas.Petraitis                03/2015
-+---------------+---------------+---------------+---------------+---------------+------*/
-void IECPresentationManager::RegisterImplementation(IECPresentationManager* impl) {s_instance = impl;}
-
-/*---------------------------------------------------------------------------------**//**
-* @bsimethod                                    Mantas.Kontrimas                03/2018
-+---------------+---------------+---------------+---------------+---------------+------*/
-void IECPresentationManager::SetSerializer(IECPresentationSerializer const* serializer)
-    {
-    DELETE_AND_CLEAR(s_serializer);
-    s_serializer = serializer;
-    }
-
-/*---------------------------------------------------------------------------------**//**
-* @bsimethod                                    Mantas.Kontrimas                03/2018
-+---------------+---------------+---------------+---------------+---------------+------*/
-IECPresentationSerializer const& IECPresentationManager::GetSerializer()
-    {
-    if (nullptr == s_serializer)
-        {
-        BeAssert(false);
-        SetSerializer(new DefaultECPresentationSerializer());
-        }
-    return *s_serializer;
-    }
-
-/*---------------------------------------------------------------------------------**//**
-* @bsimethod                                    Grigas.Petraitis                05/2018
-+---------------+---------------+---------------+---------------+---------------+------*/
-void IECPresentationManager::SetLocalizationProvider(ILocalizationProvider const* provider)
-    {
-    DELETE_AND_CLEAR(s_localizationProvider);
-    s_localizationProvider = provider;
-    }
-
-/*---------------------------------------------------------------------------------**//**
-* @bsimethod                                    Grigas.Petraitis                05/2018
-+---------------+---------------+---------------+---------------+---------------+------*/
-ILocalizationProvider const& IECPresentationManager::GetLocalizationProvider()
-    {
-    if (nullptr == s_localizationProvider)
-        {
-        BeAssert(false);
-        SetLocalizationProvider(new SQLangLocalizationProvider());
-        }
-    return *s_localizationProvider;
-    }
+/*--------------------------------------------------------------------------------------+
+|
+|     $Source: Source/PresentationManager.cpp $
+|
+|  $Copyright: (c) 2018 Bentley Systems, Incorporated. All rights reserved. $
+|
++--------------------------------------------------------------------------------------*/
+#include <ECPresentationPch.h>
+#include <ECPresentation/IECPresentationManager.h>
+#include <ECPresentation/DefaultECPresentationSerializer.h>
+#include "../Localization/Xliffs/ECPresentation.xliff.h"
+#include "ValueHelpers.h"
+#include <regex>
+
+IECPresentationManager* IECPresentationManager::s_instance = nullptr;
+IECPresentationSerializer const* IECPresentationManager::s_serializer = nullptr;
+ILocalizationProvider const* IECPresentationManager::s_localizationProvider = nullptr;
+/*---------------------------------------------------------------------------------**//**
+* @bsimethod                                    Grigas.Petraitis                08/2016
++---------------+---------------+---------------+---------------+---------------+------*/
+bool IECPresentationManager::IsActive() {return nullptr != s_instance;}
+/*---------------------------------------------------------------------------------**//**
+* @bsimethod                                    Grigas.Petraitis                03/2015
++---------------+---------------+---------------+---------------+---------------+------*/
+IECPresentationManagerR IECPresentationManager::GetManager() {BeAssert(nullptr != s_instance); return *s_instance;}
+
+/*---------------------------------------------------------------------------------**//**
+* @bsimethod                                    Grigas.Petraitis                03/2015
++---------------+---------------+---------------+---------------+---------------+------*/
+folly::Future<DataContainer<NavNodeCPtr>> IECPresentationManager::GetRootNodes(ECDbCR db, PageOptionsCR pageOptions, JsonValueCR options)
+    {
+    IConnectionCPtr connection = GetConnections().GetConnection(db);
+    if (connection.IsNull())
+        {
+        BeAssert(false && "Unknown connection");
+        return DataContainer<NavNodeCPtr>();
+        }
+    return _GetRootNodes(*connection, pageOptions, options);
+    }
+
+/*---------------------------------------------------------------------------------**//**
+* @bsimethod                                    Grigas.Petraitis                04/2016
++---------------+---------------+---------------+---------------+---------------+------*/
+folly::Future<size_t> IECPresentationManager::GetRootNodesCount(ECDbCR db, JsonValueCR options)
+    {
+    IConnectionCPtr connection = GetConnections().GetConnection(db);
+    if (connection.IsNull())
+        {
+        BeAssert(false && "Unknown connection");
+        return 0;
+        }
+    return _GetRootNodesCount(*connection, options);
+    }
+
+/*---------------------------------------------------------------------------------**//**
+* @bsimethod                                    Grigas.Petraitis                03/2015
++---------------+---------------+---------------+---------------+---------------+------*/
+folly::Future<DataContainer<NavNodeCPtr>> IECPresentationManager::GetChildren(ECDbCR db, NavNodeCR node, PageOptionsCR pageOptions, JsonValueCR options)
+    {
+    IConnectionCPtr connection = GetConnections().GetConnection(db);
+    if (connection.IsNull())
+        {
+        BeAssert(false && "Unknown connection");
+        return DataContainer<NavNodeCPtr>();
+        }
+    return _GetChildren(*connection, node, pageOptions, options);
+    }
+
+/*---------------------------------------------------------------------------------**//**
+* @bsimethod                                    Grigas.Petraitis                04/2016
++---------------+---------------+---------------+---------------+---------------+------*/
+folly::Future<size_t> IECPresentationManager::GetChildrenCount(ECDbCR db, NavNodeCR node, JsonValueCR options)
+    {
+    IConnectionCPtr connection = GetConnections().GetConnection(db);
+    if (connection.IsNull())
+        {
+        BeAssert(false && "Unknown connection");
+        return 0;
+        }
+    return _GetChildrenCount(*connection, node, options);
+    }
+
+/*---------------------------------------------------------------------------------**//**
+* @bsimethod                                    Grigas.Petraitis                03/2015
++---------------+---------------+---------------+---------------+---------------+------*/
+folly::Future<NavNodeCPtr> IECPresentationManager::GetParent(ECDbCR db, NavNodeCR node, JsonValueCR options)
+    {
+    IConnectionCPtr connection = GetConnections().GetConnection(db);
+    if (connection.IsNull())
+        {
+        BeAssert(false && "Unknown connection");
+        return folly::makeFuture(NavNodeCPtr(nullptr));
+        }
+    return _GetParent(*connection, node, options);
+    }
+
+/*---------------------------------------------------------------------------------**//**
+* @bsimethod                                    Grigas.Petraitis                10/2017
++---------------+---------------+---------------+---------------+---------------+------*/
+folly::Future<bvector<SelectClassInfo>> IECPresentationManager::GetContentClasses(ECDbCR db, Utf8CP preferredDisplayType, bvector<ECClassCP> const& input, JsonValueCR options)
+    {
+    IConnectionCPtr connection = GetConnections().GetConnection(db);
+    if (connection.IsNull())
+        {
+        BeAssert(false && "Unknown connection");
+        return bvector<SelectClassInfo>();
+        }
+    return _GetContentClasses(*connection, preferredDisplayType, input, options);
+    }
+
+/*---------------------------------------------------------------------------------**//**
+* @bsimethod                                    Grigas.Petraitis                04/2016
++---------------+---------------+---------------+---------------+---------------+------*/
+folly::Future<ContentDescriptorCPtr> IECPresentationManager::GetContentDescriptor(ECDbCR db, Utf8CP preferredDisplayType, KeySetCR inputKeys, SelectionInfo const* selectionInfo, JsonValueCR options)
+    {
+    IConnectionCPtr connection = GetConnections().GetConnection(db);
+    if (connection.IsNull())
+        {
+        BeAssert(false && "Unknown connection");
+        return folly::makeFuture(ContentDescriptorCPtr(nullptr));
+        }
+    return _GetContentDescriptor(*connection, preferredDisplayType, inputKeys, selectionInfo, options);
+    }
+
+/*---------------------------------------------------------------------------------**//**
+* @bsimethod                                    Grigas.Petraitis                04/2016
++---------------+---------------+---------------+---------------+---------------+------*/
+folly::Future<ContentCPtr> IECPresentationManager::GetContent(ContentDescriptorCR descriptor, PageOptionsCR pageOptions)
+    {
+    return _GetContent(descriptor, pageOptions);
+    }
+
+/*---------------------------------------------------------------------------------**//**
+* @bsimethod                                    Grigas.Petraitis                04/2016
++---------------+---------------+---------------+---------------+---------------+------*/
+folly::Future<size_t> IECPresentationManager::GetContentSetSize(ContentDescriptorCR descriptor)
+    {
+    return _GetContentSetSize(descriptor);
+    }
+
+/*---------------------------------------------------------------------------------**//**
+* @bsimethod                                    Grigas.Petraitis                07/2018
++---------------+---------------+---------------+---------------+---------------+------*/
+folly::Future<Utf8String> IECPresentationManager::GetDisplayLabel(ECDbCR db, ECInstanceKeyCR key)
+    {
+    ECClassCP ecClass = db.Schemas().GetClass(key.GetClassId());
+    KeySetPtr keys = KeySet::Create({ECClassInstanceKey(ecClass, key.GetInstanceId())});
+    return GetDisplayLabel(db, *keys);
+    }
+
+/*---------------------------------------------------------------------------------**//**
+* @bsimethod                                    Grigas.Petraitis                07/2018
++---------------+---------------+---------------+---------------+---------------+------*/
+folly::Future<Utf8String> IECPresentationManager::GetDisplayLabel(ECDbCR db, KeySetCR keys)
+    {
+    IConnectionCPtr connection = GetConnections().GetConnection(db);
+    if (connection.IsNull())
+        {
+        BeAssert(false && "Unknown connection");
+        return folly::makeFuture(Utf8String());
+        }
+    return _GetDisplayLabel(*connection, keys);
+    }
+
+/*---------------------------------------------------------------------------------**//**
+* @bsimethod                                    Grigas.Petraitis                03/2015
++---------------+---------------+---------------+---------------+---------------+------*/
+folly::Future<NavNodeCPtr> IECPresentationManager::GetNode(ECDbCR db, NavNodeKeyCR nodeKey, JsonValueCR options)
+    {
+    IConnectionCPtr connection = GetConnections().GetConnection(db);
+    if (connection.IsNull())
+        {
+        BeAssert(false && "Unknown connection");
+        return folly::makeFuture(NavNodeCPtr(nullptr));
+        }
+    return _GetNode(*connection, nodeKey, options);
+    }
+
+/*---------------------------------------------------------------------------------**//**
+* @bsimethod                                    Grigas.Petraitis                08/2017
++---------------+---------------+---------------+---------------+---------------+------*/
+folly::Future<folly::Unit> IECPresentationManager::NotifyNodeChecked(ECDbCR db, NavNodeKeyCR nodeKey, JsonValueCR options)
+    {
+    IConnectionCPtr connection = GetConnections().GetConnection(db);
+    if (connection.IsNull())
+        {
+        BeAssert(false && "Unknown connection");
+        return folly::unit;
+        }
+    return _OnNodeChecked(*connection, nodeKey, options);
+    }
+
+/*---------------------------------------------------------------------------------**//**
+* @bsimethod                                    Grigas.Petraitis                08/2017
++---------------+---------------+---------------+---------------+---------------+------*/
+folly::Future<folly::Unit> IECPresentationManager::NotifyNodeUnchecked(ECDbCR db, NavNodeKeyCR nodeKey, JsonValueCR options)
+    {
+    IConnectionCPtr connection = GetConnections().GetConnection(db);
+    if (connection.IsNull())
+        {
+        BeAssert(false && "Unknown connection");
+        return folly::unit;
+        }
+    return _OnNodeUnchecked(*connection, nodeKey, options);
+    }
+
+/*---------------------------------------------------------------------------------**//**
+* @bsimethod                                    Grigas.Petraitis                08/2017
++---------------+---------------+---------------+---------------+---------------+------*/
+folly::Future<folly::Unit> IECPresentationManager::NotifyNodeExpanded(ECDbCR db, NavNodeKeyCR nodeKey, JsonValueCR options)
+    {
+    IConnectionCPtr connection = GetConnections().GetConnection(db);
+    if (connection.IsNull())
+        {
+        BeAssert(false && "Unknown connection");
+        return folly::unit;
+        }
+    return _OnNodeExpanded(*connection, nodeKey, options);
+    }
+
+/*---------------------------------------------------------------------------------**//**
+* @bsimethod                                    Grigas.Petraitis                08/2017
++---------------+---------------+---------------+---------------+---------------+------*/
+folly::Future<folly::Unit> IECPresentationManager::NotifyNodeCollapsed(ECDbCR db, NavNodeKeyCR nodeKey, JsonValueCR options)
+    {
+    IConnectionCPtr connection = GetConnections().GetConnection(db);
+    if (connection.IsNull())
+        {
+        BeAssert(false && "Unknown connection");
+        return folly::unit;
+        }
+    return _OnNodeCollapsed(*connection, nodeKey, options);
+    }
+
+/*---------------------------------------------------------------------------------**//**
+* @bsimethod                                    Aidas.Vaiksnoras               09/2017
++---------------+---------------+---------------+---------------+---------------+------*/
+folly::Future<folly::Unit> IECPresentationManager::NotifyAllNodesCollapsed(ECDbCR db, JsonValueCR options) 
+    {
+    IConnectionCPtr connection = GetConnections().GetConnection(db);
+    if (connection.IsNull())
+        {
+        BeAssert(false && "Unknown connection");
+        return folly::unit;
+        }
+    return _OnAllNodesCollapsed(*connection, options);
+    }
+
+/*---------------------------------------------------------------------------------**//**
+* @bsimethod                                    Grigas.Petraitis                12/2016
++---------------+---------------+---------------+---------------+---------------+------*/
+folly::Future<NodesPathElement> IECPresentationManager::FindNode(ECDbCR db, NavNodeCP parentNode, ECInstanceKeyCR lookupKey, JsonValueCR extendedOptions)
+    {
+    folly::Future<DataContainer<NavNodeCPtr>> nodesFuture = (nullptr == parentNode)
+        ? GetRootNodes(db, PageOptions(), extendedOptions)
+        : GetChildren(db, *parentNode, PageOptions(), extendedOptions);
+    return nodesFuture.then([this, &db, lookupKey, extendedOptions](DataContainer<NavNodeCPtr> nodes) -> NodesPathElement
+        {
+        IConnectionCPtr connection = GetConnections().GetConnection(db);
+        for (size_t i = 0; i < nodes.GetSize(); ++i)
+            {
+            NavNodeCPtr node = nodes[i];
+            if (node->GetKey()->AsECInstanceNodeKey() && node->GetKey()->AsECInstanceNodeKey()->GetInstanceKey() == lookupKey)
+                return NodesPathElement(*node, i);
+            if (_HasChild(*connection, *node, lookupKey, extendedOptions).get())
+                return NodesPathElement(*node, i);
+            }
+        return NodesPathElement();
+        });
+    }
+
+/*---------------------------------------------------------------------------------**//**
+* @bsimethod                                    Grigas.Petraitis                12/2016
++---------------+---------------+---------------+---------------+---------------+------*/
+static NodesPathElement* AddToPath(NodesPathElement& path, NodesPathElement&& el)
+    {
+    if (path.GetNode().IsNull())
+        {
+        path = std::move(el);
+        return &path;
+        }
+    
+    path.GetChildren().push_back(std::move(el));
+    return &path.GetChildren().back();
+    }
+
+/*---------------------------------------------------------------------------------**//**
+* @bsimethod                                    Grigas.Petraitis                12/2016
++---------------+---------------+---------------+---------------+---------------+------*/
+folly::Future<NodesPathElement> IECPresentationManager::GetNodesPath(ECDbCR db, bvector<ECInstanceKey> const& keyPath, JsonValueCR extendedOptions)
+    {
+    NodesPathElement path;
+    NodesPathElement* curr = &path;
+    NavNodeCP parent = nullptr;
+    for (size_t i = 0; i < keyPath.size(); ++i)
+        {
+        while (true)
+            {
+            ECInstanceKeyCR key = keyPath[i];
+            NodesPathElement el = FindNode(db, parent, key, extendedOptions).get();
+            if (!el.GetNode().IsValid())
+                {
+                BeAssert(false && "Provided nodes path doesn't exist in the hierarchy");
+                return NodesPathElement();
+                }
+
+            parent = el.GetNode().get();
+            curr = AddToPath(*curr, std::move(el));
+
+            if (parent->GetKey()->AsECInstanceNodeKey() && parent->GetKey()->AsECInstanceNodeKey()->GetInstanceKey() == key)
+                break;
+            }
+        }
+    return path;
+    }
+
+static bool TryAppendPath(NodesPathElement& lhs, NodesPathElement const& rhs);
+/*---------------------------------------------------------------------------------**//**
+* @bsimethod                                    Grigas.Petraitis                12/2016
++---------------+---------------+---------------+---------------+---------------+------*/
+static void AppendPath(bvector<NodesPathElement>& lhsList, NodesPathElement const& rhs)
+    {
+    bool didAppend = false;
+    for (NodesPathElement& lhs : lhsList)
+        {
+        if (true == (didAppend = TryAppendPath(lhs, rhs)))
+            break;
+        }
+    if (!didAppend)
+        lhsList.push_back(rhs);
+    }
+
+/*---------------------------------------------------------------------------------**//**
+* @bsimethod                                    Grigas.Petraitis                12/2016
++---------------+---------------+---------------+---------------+---------------+------*/
+static bool TryAppendPath(NodesPathElement& lhs, NodesPathElement const& rhs)
+    {
+    if (lhs.GetNode()->GetKey()->Compare(*rhs.GetNode()->GetKey()) == 0)
+        {
+        if (rhs.IsMarked())
+            lhs.SetIsMarked(true);
+        for (NodesPathElement const& rhsChild : rhs.GetChildren())
+            AppendPath(lhs.GetChildren(), rhsChild);
+        return true;
+        }
+    return false;
+    }
+
+/*---------------------------------------------------------------------------------**//**
+* @bsimethod                                    Grigas.Petraitis                12/2016
++---------------+---------------+---------------+---------------+---------------+------*/
+static void MarkLeaves(NodesPathElement& path)
+    {
+    if (path.GetChildren().empty())
+        {
+        path.SetIsMarked(true);
+        }
+    else
+        {
+        for (NodesPathElement& child : path.GetChildren())
+            MarkLeaves(child);
+        }
+    }
+
+/*---------------------------------------------------------------------------------**//**
+* @bsimethod                                    Grigas.Petraitis                12/2016
++---------------+---------------+---------------+---------------+---------------+------*/
+folly::Future<bvector<NodesPathElement>> IECPresentationManager::GetNodesPath(ECDbCR db, bvector<bvector<ECInstanceKey>> const& keyPaths, int64_t markedIndex, JsonValueCR extendedOptions)
+    {
+    bvector<folly::Future<NodesPathElement>> pathFutures;
+    for (size_t i = 0; i < keyPaths.size(); ++i)
+        {
+        bvector<ECInstanceKey> const& keyPath = keyPaths[i];
+        pathFutures.push_back(GetNodesPath(db, keyPath, extendedOptions));
+        }
+    return folly::collect(pathFutures).then([markedIndex](std::vector<NodesPathElement> paths) -> bvector<NodesPathElement>
+        {
+        bvector<NodesPathElement> mergedPaths;
+        for (size_t i = 0; i < paths.size(); ++i)
+            {
+            NodesPathElement& path = paths[i];
+            if (path.GetNode().IsValid())
+                {
+                if (markedIndex == (int64_t)i)
+                    MarkLeaves(path);
+                AppendPath(mergedPaths, path);
+                }
+            }
+        return mergedPaths;
+        });
+    }
+
+/*---------------------------------------------------------------------------------**//**
+* @bsimethod                                    Grigas.Petraitis                06/2017
++---------------+---------------+---------------+---------------+---------------+------*/
+folly::Future<ECInstanceChangeResult> IECPresentationManager::SaveValueChange(ECDbCR db, ChangedECInstanceInfo const& instanceInfo, Utf8CP propertyAccessor, ECValueCR value, JsonValueCR extendedOptions)
+    {
+    return SaveValueChange(db, bvector<ChangedECInstanceInfo>{instanceInfo}, propertyAccessor, value, extendedOptions).then([](bvector<ECInstanceChangeResult> result) -> ECInstanceChangeResult
+        {
+        if (result.empty())
+            {
+            BeAssert(false);
+            return ECInstanceChangeResult::Error(IECPresentationManager::GetLocalizationProvider().GetString("", bvector<Utf8CP>{ECPresentationL10N::GetNameSpace(), ECPresentationL10N::LABEL_General_DisplayLabel()}));
+            }
+        return result[0];
+        });
+    }
+
+/*---------------------------------------------------------------------------------**//**
+* @bsimethod                                    Grigas.Petraitis                06/2017
++---------------+---------------+---------------+---------------+---------------+------*/
+folly::Future<bvector<ECInstanceChangeResult>> IECPresentationManager::SaveValueChange(ECDbCR db, bvector<ChangedECInstanceInfo> const& instanceInfos, Utf8CP propertyAccessor, ECValueCR value, JsonValueCR extendedOptions)
+    {
+    IConnectionCPtr connection = GetConnections().GetConnection(db);
+    if (connection.IsNull())
+        {
+        BeAssert(false && "Unknown connection");
+        return bvector<ECInstanceChangeResult>();
+        }
+    return _SaveValueChange(*connection, instanceInfos, propertyAccessor, value, extendedOptions);
+    }
+
+/*---------------------------------------------------------------------------------**//**
+* @bsimethod                                    Grigas.Petraitis                08/2016
++---------------+---------------+---------------+---------------+---------------+------*/
+folly::Future<ECInstanceChangeResult> IECPresentationManager::SaveValueChange(ECDbCR db, ChangedECInstanceInfo const& instanceInfo, Utf8CP propertyAccessor, JsonValueCR value, JsonValueCR extendedOptions)
+    {
+    return SaveValueChange(db, bvector<ChangedECInstanceInfo>{instanceInfo}, propertyAccessor, value, extendedOptions).then([](bvector<ECInstanceChangeResult> result) -> ECInstanceChangeResult
+        {
+        if (result.empty())
+            {
+            BeAssert(false);
+            return ECInstanceChangeResult::Error(IECPresentationManager::GetLocalizationProvider().GetString("", bvector<Utf8CP>{ECPresentationL10N::GetNameSpace(), ECPresentationL10N::LABEL_General_DisplayLabel()}));
+            }
+        return result[0];
+        });
+    }
+
+/*---------------------------------------------------------------------------------**//**
+* @bsimethod                                    Grigas.Petraitis                08/2016
++---------------+---------------+---------------+---------------+---------------+------*/
+folly::Future<bvector<ECInstanceChangeResult>> IECPresentationManager::SaveValueChange(ECDbCR db, bvector<ChangedECInstanceInfo> const& instanceInfos, Utf8CP propertyAccessor, JsonValueCR value, JsonValueCR extendedOptions)
+    {
+    if (instanceInfos.empty())
+        return bvector<ECInstanceChangeResult>();
+
+    // note: assumes that all changed instances in this field use the same property
+    ECClassCR changedClass = instanceInfos.front().GetChangedInstanceClass();
+    ECPropertyCP prop = changedClass.GetPropertyP(propertyAccessor);
+    if (nullptr == prop || (!prop->GetIsPrimitive() && !prop->GetIsNavigation()))
+        {
+        BeAssert(false && "Failed to determine the changed property or it's not primitive");
+        return bvector<ECInstanceChangeResult>(instanceInfos.size(), 
+            ECInstanceChangeResult::Error(IECPresentationManager::GetLocalizationProvider().GetString("", bvector<Utf8CP>{ECPresentationL10N::GetNameSpace(), ECPresentationL10N::ERROR_General_Unknown()})));
+        }
+    ECValue ecValue = ValueHelpers::GetECValueFromJson(*prop, value);
+    return SaveValueChange(db, instanceInfos, propertyAccessor, ecValue, extendedOptions);
+    }
+
+/*---------------------------------------------------------------------------------**//**
+* @bsimethod                                    Aidas.Vaiksnoras                09/2017
++---------------+---------------+---------------+---------------+---------------+------*/
+static bmap<uint64_t, bvector<NavNodeCPtr>>::iterator CreateHierarchy(IECPresentationManager& mgr, ECDbCR db, NavNodeCR node, bmap<uint64_t, bvector<NavNodeCPtr>>& hierarchy, bvector<NavNodeCPtr>& roots)
+    {
+    auto parentIter = hierarchy.end();
+    if (0 == node.GetParentNodeId())
+        {
+        // this node has no parent
+        roots.push_back(&node);
+        }
+    else
+        {
+        // see if parent is already in the hierarchy
+        parentIter = hierarchy.find(node.GetParentNodeId());
+        if (parentIter == hierarchy.end())
+            {
+            // get the parent and put it into the hierarchy
+            NavNodeCPtr parent = mgr.GetParent(db, node).get();
+            if (parent.IsValid())
+                parentIter = CreateHierarchy(mgr, db, *parent, hierarchy, roots);
+            }
+        }
+    // see if this node is already in the hierarchy
+    auto iter = hierarchy.find(node.GetNodeId());
+    if (iter == hierarchy.end())
+        {
+        if (parentIter != hierarchy.end())
+            {
+            // if this node has parent, add this as parent's child
+            parentIter->second.push_back(&node);
+            }
+        // insert this node into the hierarchy
+        return hierarchy.Insert(node.GetNodeId(), bvector<NavNodeCPtr>()).first;
+        }
+    return iter;
+    }
+
+/*---------------------------------------------------------------------------------**//**
+* @bsimethod                                    Elonas.Seviakovas               09/2018
++---------------+---------------+---------------+---------------+---------------+------*/
+static uint16_t CountFilterTextOccurances(NavNodeCR node, Utf8CP lowerFilterText)
+    {
+    if (Utf8String::IsNullOrEmpty(lowerFilterText))
+        return 0;
+
+    uint16_t occurances = 0;
+    Utf8String lowerLabel(node.GetLabel().ToLower());
+    size_t position = lowerLabel.find(lowerFilterText, 0);
+    while (position != Utf8String::npos) 
+        {
+        occurances++;
+        position = lowerLabel.find(lowerFilterText, position + 1);
+        }
+    return occurances;
+    }
+
+/*---------------------------------------------------------------------------------**//**
+* @bsimethod                                    Elonas.Seviakovas               09/2018
++---------------+---------------+---------------+---------------+---------------+------*/
+static NodesPathElement GetPath(
+    NavNodeCR root, bmap<uint64_t, bvector<NavNodeCPtr>> const& hierarchy, size_t index, Utf8CP lowerFilterText, uint64_t& totalFilterOccurances)
+    {
+    uint16_t currentNodeOccurances = CountFilterTextOccurances(root, lowerFilterText);
+    uint64_t totalChildrenOccurances = 0;
+
+    NodesPathElement node(root, index);
+    auto iter = hierarchy.find(root.GetNodeId());
+    for (size_t i = 0; i < iter->second.size(); i++)
+        {
+        uint64_t branchChildrenOccurances = 0;
+        node.GetChildren().push_back(GetPath(*iter->second[i], hierarchy, i, lowerFilterText, branchChildrenOccurances));
+        totalChildrenOccurances += branchChildrenOccurances;
+        }
+
+    node.GetFilteringData().SetOccurances(currentNodeOccurances);
+    node.GetFilteringData().SetChildrenOccurances(totalChildrenOccurances);
+
+    totalFilterOccurances = totalChildrenOccurances + currentNodeOccurances;
+    return node;
+    }
+
+/*---------------------------------------------------------------------------------**//**
+* @bsimethod                                    Aidas.Vaiksnoras                09/2018
++---------------+---------------+---------------+---------------+---------------+------*/
+folly::Future<bvector<NodesPathElement>> IECPresentationManager::GetFilteredNodesPaths(ECDbCR db, Utf8CP filterText, JsonValueCR options)
+    {
+    IConnectionCPtr connection = GetConnections().GetConnection(db);
+    if (connection.IsNull())
+        {
+        BeAssert(false && "Unknown connection");
+        return bvector<NodesPathElement>();
+        }
+
+    Utf8String escapedString(filterText);
+    escapedString.ReplaceAll("\\", "\\\\");
+    escapedString.ReplaceAll("%", "\\%");
+    escapedString.ReplaceAll("_", "\\_");
+
+    return _GetFilteredNodes(*connection, escapedString.c_str(), options).then([&, filterText = Utf8String(filterText).ToLower()](bvector<NavNodeCPtr> filteredNodes)
+
+        {
+        bvector<NavNodeCPtr> roots;
+        bmap<uint64_t, bvector<NavNodeCPtr>> hierarchy;
+        for (NavNodeCPtr node : filteredNodes)
+            CreateHierarchy(*this, db, *node, hierarchy, roots);
+
+        size_t index = 0;
+        bvector<NodesPathElement> paths;
+        for (NavNodeCPtr const& root : roots)
+            {
+            uint64_t totalOccurances = 0;
+            paths.push_back(GetPath(*root, hierarchy, index++, filterText.c_str(), totalOccurances));
+            }
+
+        return paths;
+        });
+    }
+
+/*---------------------------------------------------------------------------------**//**
+* @bsimethod                                    Grigas.Petraitis                03/2015
++---------------+---------------+---------------+---------------+---------------+------*/
+void IECPresentationManager::RegisterImplementation(IECPresentationManager* impl) {s_instance = impl;}
+
+/*---------------------------------------------------------------------------------**//**
+* @bsimethod                                    Mantas.Kontrimas                03/2018
++---------------+---------------+---------------+---------------+---------------+------*/
+void IECPresentationManager::SetSerializer(IECPresentationSerializer const* serializer)
+    {
+    DELETE_AND_CLEAR(s_serializer);
+    s_serializer = serializer;
+    }
+
+/*---------------------------------------------------------------------------------**//**
+* @bsimethod                                    Mantas.Kontrimas                03/2018
++---------------+---------------+---------------+---------------+---------------+------*/
+IECPresentationSerializer const& IECPresentationManager::GetSerializer()
+    {
+    if (nullptr == s_serializer)
+        {
+        BeAssert(false);
+        SetSerializer(new DefaultECPresentationSerializer());
+        }
+    return *s_serializer;
+    }
+
+/*---------------------------------------------------------------------------------**//**
+* @bsimethod                                    Grigas.Petraitis                05/2018
++---------------+---------------+---------------+---------------+---------------+------*/
+void IECPresentationManager::SetLocalizationProvider(ILocalizationProvider const* provider)
+    {
+    DELETE_AND_CLEAR(s_localizationProvider);
+    s_localizationProvider = provider;
+    }
+
+/*---------------------------------------------------------------------------------**//**
+* @bsimethod                                    Grigas.Petraitis                05/2018
++---------------+---------------+---------------+---------------+---------------+------*/
+ILocalizationProvider const& IECPresentationManager::GetLocalizationProvider()
+    {
+    if (nullptr == s_localizationProvider)
+        {
+        BeAssert(false);
+        SetLocalizationProvider(new SQLangLocalizationProvider());
+        }
+    return *s_localizationProvider;
+    }