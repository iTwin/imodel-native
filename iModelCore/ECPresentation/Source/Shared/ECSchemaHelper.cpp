/*---------------------------------------------------------------------------------------------
* Copyright (c) Bentley Systems, Incorporated. All rights reserved.
* See LICENSE.md in the repository root for full copyright notice.
*--------------------------------------------------------------------------------------------*/
#include <ECPresentationPch.h>
#include <ECPresentation/ECPresentationManager.h>
#include "ECSchemaHelper.h"
#include "ECExpressions/ECExpressionContextsProvider.h"
#include "Queries/PresentationQuery.h"
#include "Queries/QueryBuilderHelpers.h"
#include "Queries/CustomFunctions.h"
#include "Queries/QueryExecutor.h"
#include <set>
#include <regex>

/*---------------------------------------------------------------------------------**//**
* @bsimethod
+---------------+---------------+---------------+---------------+---------------+------*/
RelatedPathsCacheDeprecated::Key::Key(ECSchemaHelper::RelationshipClassPathOptionsDeprecated const& options)
    {
    m_sourceClass = &options.m_sourceClass;
    m_relationshipDirection = options.m_relationshipDirection;
    m_depth = options.m_depth;
    m_supportedSchemas = options.m_supportedSchemas;
    m_supportedRelationships = options.m_supportedRelationships;
    m_supportedClasses = options.m_supportedClasses;
    m_targetClass = options.m_targetClass;
    }

/*---------------------------------------------------------------------------------**//**
* @bsimethod
+---------------+---------------+---------------+---------------+---------------+------*/
bool RelatedPathsCacheDeprecated::Key::operator<(Key const& other) const
    {
    NUMERIC_LESS_COMPARE(m_sourceClass, other.m_sourceClass);
    NUMERIC_LESS_COMPARE(m_targetClass, other.m_targetClass);
    NUMERIC_LESS_COMPARE(m_relationshipDirection, other.m_relationshipDirection);
    NUMERIC_LESS_COMPARE(m_depth, other.m_depth);
    STR_LESS_COMPARE(m_supportedClasses.c_str(), other.m_supportedClasses.c_str());
    STR_LESS_COMPARE(m_supportedRelationships.c_str(), other.m_supportedRelationships.c_str());
    STR_LESS_COMPARE(m_supportedSchemas.c_str(), other.m_supportedSchemas.c_str());
    return false;
    }

/*---------------------------------------------------------------------------------**//**
* @bsimethod
+---------------+---------------+---------------+---------------+---------------+------*/
RelatedPathsCache::Key::Key(Key const& other)
    : m_sourceClass(other.m_sourceClass), m_pathSpecification(other.m_pathSpecification), m_mergePolymorphicPaths(other.m_mergePolymorphicPaths)
    {}

/*---------------------------------------------------------------------------------**//**
* @bsimethod
+---------------+---------------+---------------+---------------+---------------+------*/
RelatedPathsCache::Key::Key(ECSchemaHelper::MultiRelationshipPathOptions const& options)
    : m_sourceClass(&options.m_sourceClass), m_mergePolymorphicPaths(options.m_mergePolymorphicPaths)
    {
    for (RelationshipStepSpecification const* step : options.m_path.GetSteps())
        {
        m_pathSpecification.AddStep(*new RepeatableRelationshipStepSpecification(step->GetRelationshipClassName(),
            step->GetRelationDirection(), step->GetTargetClassName()));
        }
    }

/*---------------------------------------------------------------------------------**//**
* @bsimethod
+---------------+---------------+---------------+---------------+---------------+------*/
RelatedPathsCache::Key::Key(ECSchemaHelper::RepeatableMultiRelationshipPathOptions const& options)
    : m_sourceClass(&options.m_sourceClass), m_pathSpecification(options.m_path), m_mergePolymorphicPaths(options.m_mergePolymorphicPaths)
    {}

/*---------------------------------------------------------------------------------**//**
* @bsimethod
+---------------+---------------+---------------+---------------+---------------+------*/
bool RelatedPathsCache::Key::operator<(Key const& other) const
    {
    NUMERIC_LESS_COMPARE(m_mergePolymorphicPaths, other.m_mergePolymorphicPaths);
    NUMERIC_LESS_COMPARE(m_sourceClass, other.m_sourceClass);
    STR_LESS_COMPARE(m_pathSpecification.GetHash().c_str(), other.m_pathSpecification.GetHash().c_str());
    return false;
    }

/*---------------------------------------------------------------------------------**//**
* @bsimethod
+---------------+---------------+---------------+---------------+---------------+------*/
ECSchemaHelper::ECSchemaHelper(IConnectionCR connection, RelatedPathsCache* relatedPathsCache, ECExpressionsCache* ecexpressionsCache)
    : m_connection(connection),
    m_relatedPathsCache(relatedPathsCache), m_ownsRelatedPathsCache(nullptr == relatedPathsCache),
    m_ecexpressionsCache(ecexpressionsCache), m_ownsECExpressionsCache(nullptr == ecexpressionsCache)
    {
    if (nullptr == m_relatedPathsCache)
        m_relatedPathsCache = new RelatedPathsCache();
    if (nullptr == m_ecexpressionsCache)
        m_ecexpressionsCache = new ECExpressionsCache();
    }

/*---------------------------------------------------------------------------------**//**
* @bsimethod
+---------------+---------------+---------------+---------------+---------------+------*/
ECSchemaHelper::~ECSchemaHelper()
    {
    if (m_ownsRelatedPathsCache)
        DELETE_AND_CLEAR(m_relatedPathsCache);
    if (m_ownsECExpressionsCache)
        DELETE_AND_CLEAR(m_ecexpressionsCache);
    }

/*---------------------------------------------------------------------------------**//**
* @bsimethod
+---------------+---------------+---------------+---------------+---------------+------*/
ECSchemaCP ECSchemaHelper::GetSchema(Utf8CP schemaName, bool fullyLoad) const
    {
    return m_connection.GetECDb().Schemas().GetSchema(schemaName, fullyLoad);
    }

/*---------------------------------------------------------------------------------**//**
* @bsimethod
+---------------+---------------+---------------+---------------+---------------+------*/
ECClassCP ECSchemaHelper::GetECClass(Utf8CP schemaName, Utf8CP className, bool isFullSchemaName) const
    {
    Utf8String schemaNameStr = schemaName;
    if (isFullSchemaName)
        {
        uint32_t versionMajor, versionMinor;
        ECSchema::ParseSchemaFullName(schemaNameStr, versionMajor, versionMinor, schemaName);
        }
    return m_connection.GetECDb().Schemas().GetClass(schemaNameStr, className);
    }

/*---------------------------------------------------------------------------------**//**
* @bsimethod
+---------------+---------------+---------------+---------------+---------------+------*/
ECClassCP ECSchemaHelper::GetECClass(Utf8CP fullClassName) const
    {
    Utf8String schemaName, className;
    ECClass::ParseClassName(schemaName, className, fullClassName);
    return GetECClass(schemaName.c_str(), className.c_str());
    }

/*---------------------------------------------------------------------------------**//**
* @bsimethod
+---------------+---------------+---------------+---------------+---------------+------*/
ECClassCP ECSchemaHelper::GetECClass(ECClassId id) const
    {
    return m_connection.GetECDb().Schemas().GetClass(id);
    }

/*---------------------------------------------------------------------------------**//**
* @bsimethod
+---------------+---------------+---------------+---------------+---------------+------*/
bvector<ECClassCP> ECSchemaHelper::GetECClassesByName(Utf8CP name) const
    {
    Savepoint txn(m_connection.GetDb(), "ECSchemaHelper::GetECClassesByName");
    DIAGNOSTICS_ASSERT_SOFT(DiagnosticsCategory::Default, txn.IsActive(), "Failed to start a transaction");

    static Utf8CP statementStr = "SELECT ECInstanceId FROM [meta].[ECClassDef] WHERE Name = ?";
    CachedECSqlStatementPtr stmt = m_connection.GetStatementCache().GetPreparedStatement(m_connection.GetECDb().Schemas(), m_connection.GetDb(), statementStr);
    if (stmt.IsNull())
        DIAGNOSTICS_HANDLE_FAILURE(DiagnosticsCategory::Default, Utf8PrintfString("Failed to prepare a statement: '%s'", statementStr));

    stmt->BindText(1, name, IECSqlBinder::MakeCopy::No);

    bvector<ECClassId> ids;
    while (BE_SQLITE_ROW == QueryExecutorHelper::Step(*stmt))
        ids.push_back(stmt->GetValueId<ECClassId>(0));

    bvector<ECClassCP> classes;
    for (ECClassId id : ids)
        classes.push_back(m_connection.GetECDb().Schemas().GetClass(id));
    return classes;
    }

/*---------------------------------------------------------------------------------**//**
* @bsimethod
+---------------+---------------+---------------+---------------+---------------+------*/
static bool IsSchemaHidden(ECSchemaCR ecSchema)
    {
    IECInstancePtr options = ecSchema.GetCustomAttribute("CoreCustomAttributes", "HiddenSchema");
    if (options.IsNull())
        return false;

    ECValue value;
    if (ECObjectsStatus::Success == options->GetValue(value, "ShowClasses") && !value.IsNull() && value.IsBoolean() && true == value.GetBoolean())
        return false;

    return true;
    }

/*---------------------------------------------------------------------------------**//**
* @bsimethod
+---------------+---------------+---------------+---------------+---------------+------*/
static bool IsClassHidden(ECClassCR ecClass, bool checkBaseClasses = true)
    {
    IECInstancePtr options = checkBaseClasses ? ecClass.GetCustomAttribute("CoreCustomAttributes", "HiddenClass") : ecClass.GetCustomAttributeLocal("CoreCustomAttributes", "HiddenClass");
    if (options.IsNull())
        return false;

    ECValue value;
    if (ECObjectsStatus::Success == options->GetValue(value, "Show") && !value.IsNull() && value.IsBoolean() && true == value.GetBoolean())
        return false;

    return true;
    }

/*---------------------------------------------------------------------------------**//**
* The goal of this method is to check is any of the classes are hidden in a hierarchy
* between the checked class and any of the requested classes
* @bsimethod
+---------------+---------------+---------------+---------------+---------------+------*/
template<typename TECClass>
static bool IsClassHidden(TECClass const& checkedClass, std::function<bool(TECClass const&)> const& requestedBaseClassMatcher)
    {
    // don't care about custom attributes if this class was specifically requested
    if (requestedBaseClassMatcher(checkedClass))
        return false;

    // check custom attribute
    if (IsClassHidden(checkedClass, false))
        return true;

    // note: GetBaseClasses returns only direct base classes (not the whole base class hierarchy)
    for (ECClassCP baseClass : checkedClass.GetBaseClasses())
        {
        if (IsClassHidden(*static_cast<TECClass const*>(baseClass), requestedBaseClassMatcher))
            return true;
        }
    return false;
    }

/*---------------------------------------------------------------------------------**//**
* @bsimethod
+---------------+---------------+---------------+---------------+---------------+------*/
static bool IsAllowed(ECSchemaCR schema)
    {
    // WIP: temporary workaround until TFS#782547 is implemented
    static const std::set<Utf8String> s_ignoredSchemas = {
        "ECDbMap",
        "ECDbSchemaPolicies",
        "ECDbSystem",
        };
    if (s_ignoredSchemas.end() != s_ignoredSchemas.find(schema.GetName()))
        return false;

    if (schema.IsStandardSchema())
        return false;

    if (schema.IsSystemSchema())
        return false;

    if (schema.GetSupplementalInfo().IsValid())
        return false;

    if (IsSchemaHidden(schema))
        return false;

    return true;
    }

/*---------------------------------------------------------------------------------**//**
* @bsimethod
+---------------+---------------+---------------+---------------+---------------+------*/
void ECSchemaHelper::ParseECSchemas(ECSchemaSet& schemas, bool& exclude, Utf8StringCR commaSeparatedSchemaList) const
    {
    schemas.clear();
    bvector<Utf8String> schemaNames;
    ParseECSchemaNames(schemaNames, exclude, commaSeparatedSchemaList);
    for (Utf8StringCR name : schemaNames)
        {
        ECSchemaCP schema = GetSchema(name.c_str(), false);
        if (nullptr == schema)
            {
            DIAGNOSTICS_LOG(DiagnosticsCategory::Default, LOG_TRACE, LOG_ERROR, Utf8PrintfString("Requested ECSchema does not exist: '%s'", name.c_str()));
            continue;
            }
        schemas.insert(schema);
        }
    }

/*---------------------------------------------------------------------------------**//**
* @bsimethod
+---------------+---------------+---------------+---------------+---------------+------*/
void ECSchemaHelper::ParseECSchemaNames(bvector<Utf8String>& names, bool& exclude, Utf8StringCR commaSeparatedSchemaList) const
    {
    names.clear();
    exclude = false;

    if (commaSeparatedSchemaList.empty())
        return;

    auto begin = commaSeparatedSchemaList.begin(),
         end = commaSeparatedSchemaList.begin();

    if (commaSeparatedSchemaList.length() > 2 && commaSeparatedSchemaList[0] == 'E' && commaSeparatedSchemaList[1] == ':')
        {
        exclude = true;
        begin += 2;
        end += 2;
        }

    while (commaSeparatedSchemaList.end() != end)
        {
        if (*end == ',')
            {
            names.push_back(Utf8String(begin, end));

            auto next = end + 1;
            if (commaSeparatedSchemaList.end() != next && ' ' == *next)
                begin = end = next + 1;
            else
                begin = end = next;
            }
        end++;
        }
    if (end != begin)
        names.push_back(Utf8String(begin, end));
    }

/*---------------------------------------------------------------------------------**//**
* @bsimethod
+---------------+---------------+---------------+---------------+---------------+------*/
SupportedClassInfos ECSchemaHelper::GetECClassesFromClassList(Utf8StringCR classListStr, bool supportExclusion) const
    {
    SupportedClassesParser parser(*this, classListStr, supportExclusion);
    return parser.GetClassInfos();
    }

/*---------------------------------------------------------------------------------**//**
* @bsimethod
+---------------+---------------+---------------+---------------+---------------+------*/
SupportedClassInfos ECSchemaHelper::GetECClassesFromClassList(bvector<MultiSchemaClass*> const& classList, bool areExcluded) const
    {
    auto formFlags = [](bool areExcluded, bool isPolymorphic)
        {
        int flag = 0;

        if (isPolymorphic)
            flag |= CLASS_SELECTION_FLAG_Polymorphic;

        if (areExcluded)
            flag |= CLASS_SELECTION_FLAG_Exclude;
        else
            flag |= CLASS_SELECTION_FLAG_Include;

        return flag;
        };

    SupportedClassInfos classes;
    for (MultiSchemaClass const* schemaClass : classList)
        {
        for (Utf8String const& className : schemaClass->GetClassNames())
            {
            auto ecClass = GetECClass(schemaClass->GetSchemaName().c_str(), className.c_str(), false);
            if (ecClass == nullptr)
                {
                DIAGNOSTICS_LOG(DiagnosticsCategory::Default, LOG_TRACE, LOG_ERROR, Utf8PrintfString("Given ECClass `%s.%s` does not exist. Ignoring.",
                    schemaClass->GetSchemaName().c_str(), className.c_str()));
                continue;
                }
            classes.insert(SupportedClassInfo<ECClass>(*ecClass, formFlags(areExcluded, schemaClass->GetArePolymorphic())));
            }
        }
    return classes;
    }

/*---------------------------------------------------------------------------------**//**
* @bsimethod
+---------------+---------------+---------------+---------------+---------------+------*/
SupportedRelationshipClassInfos ECSchemaHelper::GetECRelationshipClasses(Utf8StringCR relationshipListStr) const
    {
    SupportedClassesParser parser(*this, relationshipListStr, false);
    SupportedClassInfos classInfos = parser.GetClassInfos();
    SupportedRelationshipClassInfos relationshipClasses;
    for (SupportedClassInfo<ECClass> const& info : classInfos)
        {
        if (info.GetClass().IsRelationshipClass())
            relationshipClasses.insert(SupportedRelationshipClassInfo(*info.GetClass().GetRelationshipClassCP(), info.GetFlags()));
        }
    return relationshipClasses;
    }

/*---------------------------------------------------------------------------------**//**
* @bsimethod
+---------------+---------------+---------------+---------------+---------------+------*/
template<typename TClass>
static Utf8String CreateClassListString(bset<SupportedClassInfo<TClass>> const& classes)
    {
    bmap<ECSchemaCP, bvector<ECClass const*>> classesBySchema;
    for (auto const& c : classes)
        classesBySchema[&c.GetClass().GetSchema()].push_back(&c.GetClass());

    Utf8String spec;
    for (auto const& entry : classesBySchema)
        {
        spec.append(entry.first->GetName()).append(":");
        for (size_t i = 0; i < entry.second.size(); ++i)
            {
            if (i > 0)
                spec.append(",");
            spec.append(entry.second[i]->GetName());
            }
        spec.append(";");
        }
    return spec;
    }

/*---------------------------------------------------------------------------------**//**
* @bsimethod
+---------------+---------------+---------------+---------------+---------------+------*/
Utf8String ECSchemaHelper::CreateClassListString(SupportedClassInfos const& classes) const
    {
    return ::CreateClassListString(classes);
    }

/*---------------------------------------------------------------------------------**//**
* @bsimethod
+---------------+---------------+---------------+---------------+---------------+------*/
Utf8String ECSchemaHelper::CreateClassListString(SupportedRelationshipClassInfos const& classes) const
    {
    return ::CreateClassListString(classes);
    }

/*---------------------------------------------------------------------------------**//**
* @bsimethod
+---------------+---------------+---------------+---------------+---------------+------*/
ECClassSet ECSchemaHelper::GetECClasses(ECSchemaSet const& schemas) const
    {
    // get all supported classes from the schemas set
    bset<ECEntityClassCP> allSupportedClasses;
    for (ECSchemaCP schema : schemas)
        {
        if (nullptr == schema)
            continue;

        ECSchemaCP loadedSchema = GetConnection().GetECDb().Schemas().GetSchema(schema->GetName(), true);
        ECClassContainerCR classContainer = loadedSchema->GetClasses();
        for (auto iter = classContainer.begin(); iter != classContainer.end(); ++iter)
            {
            if (!(*iter)->IsEntityClass())
                continue;

            if (IsClassHidden(**iter))
                {
                DIAGNOSTICS_LOG(DiagnosticsCategory::Default, LOG_TRACE, LOG_INFO, Utf8PrintfString("Skipping hidden ECClass: '%s'", (*iter)->GetFullName()));
                continue;
                }

            allSupportedClasses.insert((*iter)->GetEntityClassCP());
            }
        }

    // smallen the list of classes by excluding all subclasses
    ECClassSet classes;
    bset<ECEntityClassCP> parentClasses;
    for (ECEntityClassCP ecClass : allSupportedClasses)
        {
        bool isAlreadyIncludedPolymorphically = false;
        for (ECEntityClassCP parentClass : parentClasses)
            {
            if (ecClass->Is(parentClass))
                {
                isAlreadyIncludedPolymorphically = true;
                break;
                }
            }
        if (isAlreadyIncludedPolymorphically)
            continue;

        bool containsAllDerivedClasses = true;
        ECDerivedClassesList const& derivedClasses = ecClass->GetDerivedClasses();
        for (ECClassCP derivedClass : derivedClasses)
            {
            if (!derivedClass->IsEntityClass())
                continue;

            if (IsClassHidden(*derivedClass))
                {
                DIAGNOSTICS_LOG(DiagnosticsCategory::Default, LOG_TRACE, LOG_INFO, Utf8PrintfString("Skipping hidden ECClass: '%s'", derivedClass->GetFullName()));
                continue;
                }

            if (allSupportedClasses.end() == allSupportedClasses.find(derivedClass->GetEntityClassCP()))
                {
                containsAllDerivedClasses = false;
                break;
                }
            }
        if (containsAllDerivedClasses)
            {
            auto iter = parentClasses.begin();
            while (parentClasses.end() != iter)
                {
                ECEntityClassCP parentClass = *iter;
                if (parentClass->Is(ecClass))
                    {
                    iter = parentClasses.erase(iter);
                    classes.erase(parentClass);
                    }
                else
                    iter++;
                }

            parentClasses.insert(ecClass);
            }
        classes[ecClass] = containsAllDerivedClasses;
        }

    return classes;
    }

/*---------------------------------------------------------------------------------**//**
* @bsimethod
+---------------+---------------+---------------+---------------+---------------+------*/
ECClassSet ECSchemaHelper::GetECClassesFromSchemaList(Utf8StringCR schemaListStr) const
    {
    return GetECClasses(GetECSchemas(schemaListStr));
    }

/*---------------------------------------------------------------------------------**//**
* @bsimethod
+---------------+---------------+---------------+---------------+---------------+------*/
static void CollectDerivedECClassesRecursively(bvector<ECClassCP>& result, ECClassCP baseClass, SchemaManagerCR schemas)
    {
    for (ECClassCP ecClass : schemas.GetDerivedClasses(*baseClass))
        {
        result.push_back(ecClass);
        CollectDerivedECClassesRecursively(result, ecClass, schemas);
        }
    }

/*---------------------------------------------------------------------------------**//**
* @bsimethod
+---------------+---------------+---------------+---------------+---------------+------*/
bvector<ECClassCP> ECSchemaHelper::GetDerivedECClassesRecursively(ECClassCP baseClass) const
    {
    bvector<ECClassCP> result;
    CollectDerivedECClassesRecursively(result, baseClass, m_connection.GetECDb().Schemas());
    return result;
    }

/*---------------------------------------------------------------------------------**//**
* @bsimethod
+---------------+---------------+---------------+---------------+---------------+------*/
bool ECSchemaHelper::AreSchemasSupported(Utf8StringCR schemaListStr) const
    {
    bvector<Utf8String> schemaNames;
    bool exclude;
    ParseECSchemaNames(schemaNames, exclude, schemaListStr);

    if (exclude)
        return true;

    for (Utf8StringCR name : schemaNames)
        {
        if (nullptr == m_connection.GetECDb().Schemas().GetSchema(name, false))
            return false;
        }

    return true;
    }

/*---------------------------------------------------------------------------------**//**
* @bsimethod
+---------------+---------------+---------------+---------------+---------------+------*/
ECSchemaSet ECSchemaHelper::GetECSchemas(Utf8StringCR supportedSchemasStr) const
    {
    ECSchemaSet schemas;
    bool exclude = false;
    ParseECSchemas(schemas, exclude, supportedSchemasStr);

    // if there are schemas specified and they're not excluded, return immediately
    if (!exclude && !schemas.empty())
        return schemas;

    // no schemas means all schemas (except some specific ones)
    bvector<ECSchemaCP> allSchemas = m_connection.GetECDb().Schemas().GetSchemas(false);

    ECSchemaSet allSupportedSchemas;
    for (ECSchemaCP schema : allSchemas)
        {
        if (IsAllowed(*schema))
            allSupportedSchemas.insert(schema);
        }

    // if the schemas are not excluded, return them
    if (!exclude)
        return allSupportedSchemas;

    // handle exclusion
    ECSchemaSet supportedSchemasNoExcluded;
    for (ECSchemaCP schema : allSupportedSchemas)
        {
        if (schemas.end() == schemas.find(schema))
            supportedSchemasNoExcluded.insert(schema);
        }
    return supportedSchemasNoExcluded;
    }

/*=================================================================================**//**
* @bsiclass
+===============+===============+===============+===============+===============+======*/
struct ECSchemaHelper::SupportedClassesResolver
{
    enum Flags
        {
        DeterminedSchemaIds = 1 << 0,
        DeterminedIncludedEntityClasses = 1 << 1,
        DeterminedExcludedEntityClasses = 1 << 2,
        DeterminedRelationshipClasses = 1 << 3,
        DeterminedPolymorphicallyIncludedClasses = 1 << 4,
        DeterminedPolymorphicallyExcludedClasses = 1 << 5,
        };

private:
    mutable int m_flags;
    mutable ECSchemaSet m_schemaList;
    mutable IdSet<ECSchemaId> m_schemaIds;
    mutable IdSet<ECClassId> m_includedEntityClassIds;
    mutable IdSet<ECClassId> m_polymorphicallyIncludedClassIds;
    mutable bvector<ECClassCP> m_excludedClasses;
    mutable bvector<ECClassCP> m_polymorphicallyExcludedClasses;
    mutable IdSet<ECClassId> m_relationshipClassIds;
    SupportedClassInfos const* m_classInfos;
    SupportedRelationshipClassInfos const* m_relationshipInfos;

private:
    /*---------------------------------------------------------------------------------**//**
    * @bsimethod
    +---------------+---------------+---------------+---------------+---------------+------*/
    static void AddClassId(IdSet<ECClassId>& list, ECClassCR ecClass) {list.insert(ecClass.GetId());}

public:
    /*---------------------------------------------------------------------------------**//**
    * @bsimethod
    +---------------+---------------+---------------+---------------+---------------+------*/
    SupportedClassesResolver(ECSchemaSet const& supportedSchemas,
        SupportedClassInfos const* classInfos, SupportedRelationshipClassInfos const* relationshipInfos)
        : m_flags(0)
        {
        m_schemaList = supportedSchemas;
        m_classInfos = classInfos;
        m_relationshipInfos = relationshipInfos;
        }

    /*---------------------------------------------------------------------------------**//**
    * @bsimethod
    +---------------+---------------+---------------+---------------+---------------+------*/
    bool GetAcceptAllIncludeClasses() const {return GetIncludedEntityClassIds().empty() && nullptr == m_classInfos;}

    /*---------------------------------------------------------------------------------**//**
    * @bsimethod
    +---------------+---------------+---------------+---------------+---------------+------*/
    bool GetAcceptAllRelationships() const {return GetRelationshipClassIds().empty() && nullptr == m_relationshipInfos;}

    /*---------------------------------------------------------------------------------**//**
    * @bsimethod
    +---------------+---------------+---------------+---------------+---------------+------*/
    SupportedClassInfo<ECClass> const* GetInfo(ECClassCR ecClass) const
        {
        if (nullptr == m_classInfos)
            return nullptr;
        auto iter = m_classInfos->find(SupportedClassInfo<ECClass>(ecClass));
        if (m_classInfos->end() != iter)
            return &*iter;
        return nullptr;
        }

    /*---------------------------------------------------------------------------------**//**
    * @bsimethod
    +---------------+---------------+---------------+---------------+---------------+------*/
    IdSet<ECSchemaId> const& GetSchemaIds() const
        {
        if (0 == (m_flags & DeterminedSchemaIds))
            {
            for (ECSchemaCP schema : m_schemaList)
                m_schemaIds.insert(schema->GetId());
            m_flags |= DeterminedSchemaIds;
            }
        return m_schemaIds;
        }

    /*---------------------------------------------------------------------------------**//**
    * @bsimethod
    +---------------+---------------+---------------+---------------+---------------+------*/
    IdSet<ECClassId> const& GetIncludedEntityClassIds() const
        {
        if (0 == (m_flags & DeterminedIncludedEntityClasses))
            {
            if (nullptr != m_classInfos)
                {
                for (auto const& info : *m_classInfos)
                    {
                    if (info.IsInclude())
                        m_includedEntityClassIds.insert(info.GetClass().GetId());
                    }
                }
            m_flags |= DeterminedIncludedEntityClasses;
            }
        return m_includedEntityClassIds;
        }

    /*---------------------------------------------------------------------------------**//**
    * @bsimethod
    +---------------+---------------+---------------+---------------+---------------+------*/
    IdSet<ECClassId> const& GetRelationshipClassIds() const
        {
        if (0 == (m_flags & DeterminedRelationshipClasses))
            {
            if (nullptr != m_relationshipInfos)
                {
                for (SupportedRelationshipClassInfo const& info : *m_relationshipInfos)
                    {
                    if (info.IsInclude())
                        m_relationshipClassIds.insert(info.GetClass().GetId());
                    }
                }
            m_flags |= DeterminedRelationshipClasses;
            }
        return m_relationshipClassIds;
        }

    /*---------------------------------------------------------------------------------**//**
    * @bsimethod
    +---------------+---------------+---------------+---------------+---------------+------*/
    bvector<ECClassCP> const& GetExcludedClasses() const
        {
        if (0 == (m_flags & DeterminedExcludedEntityClasses))
            {
            if (nullptr != m_classInfos)
                {
                for (auto const& info : *m_classInfos)
                    {
                    if (info.IsExclude())
                        {
                        // note: we're not going to have a class that's both included, excluded and
                        // polymorphic. if that's the case - we want to include it polymorphically
                        // and exclude non-polymorphically
                        if (!info.IsPolymorphic() || info.IsInclude())
                            m_excludedClasses.push_back(&info.GetClass());
                        }
                    }
                }
            m_flags |= DeterminedExcludedEntityClasses;
            }
        return m_excludedClasses;
        }

    /*---------------------------------------------------------------------------------**//**
    * @bsimethod
    +---------------+---------------+---------------+---------------+---------------+------*/
    bvector<ECClassCP> const& GetPolymorphicallyExcludedClasses() const
        {
        if (0 == (m_flags & DeterminedPolymorphicallyExcludedClasses))
            {
            if (nullptr != m_classInfos)
                {
                for (auto const& info : *m_classInfos)
                    {
                    // see the comment in `GetExcludedClasses` for more details on this check
                    if (!info.IsInclude() && info.IsExclude() && info.IsPolymorphic())
                        m_polymorphicallyExcludedClasses.push_back(&info.GetClass());
                    }
                }
            m_flags |= DeterminedPolymorphicallyExcludedClasses;
            }
        return m_polymorphicallyExcludedClasses;
        }
};

/*=================================================================================**//**
* @bsiclass
+===============+===============+===============+===============+===============+======*/
struct ECClassVirtualSet : VirtualSet
{
private:
    bmap<ECClassId, ECClassCP> m_map;
public:
    ECClassVirtualSet() {}
    explicit ECClassVirtualSet(ECClassCR ecClass) {Add(ecClass);}
    bool _IsInSet(int nVals, DbValue const* vals) const override
        {
        DbValue const& val = vals[0];
        return m_map.end() != m_map.find(val.GetValueId<ECClassId>());
        }
    void Add(ECClassCR ecClass) {m_map[ecClass.GetId()] = &ecClass;}
};

/*---------------------------------------------------------------------------------**//**
* @bsimethod
+---------------+---------------+---------------+---------------+---------------+------*/
static void MergeBindings(BoundQueryValuesList& target, BoundQueryValuesList&& source)
    {
    std::move(source.begin(), source.end(), std::back_inserter(target));
    }

/*---------------------------------------------------------------------------------**//**
* @bsimethod
+---------------+---------------+---------------+---------------+---------------+------*/
static QueryClauseAndBindings CreateRelationshipPathsQuery(ECSchemaHelper::SupportedClassesResolver const& resolver,
    bset<ECClassId> const& sourceClassIds, int relationshipDirection, bool applyTargetFilters, bool wantActualTargets)
    {
    BoundQueryValuesList bindings;
    Utf8String query = ""
        "SELECT [source].[ECInstanceId] sourceClassId, "
        "       [relationship].[ECInstanceId] relationshipClassId, "
        "       [target].[ECInstanceId] actualRelatedClassId, "
        "       [sourceConstraint].[RelationshipEnd] relationshipEnd "

        "  FROM [meta].[ECClassDef] [source], [meta].[ECClassDef] [target] "

        "  JOIN [meta].[ClassHasAllBaseClasses] sourceBaseRel ON [sourceBaseRel].[SourceECInstanceId] = [source].[ECInstanceId] "
        "  JOIN [meta].[ECClassDef] sourceBase ON [sourceBase].[ECInstanceId] = [sourceBaseRel].[TargetECInstanceId] "

        "  JOIN [meta].[ClassHasAllBaseClasses] targetBaseRel ON [targetBaseRel].[SourceECInstanceId] = [target].[ECInstanceId] "
        "  JOIN [meta].[ECClassDef] targetBase ON [targetBase].[ECInstanceId] = [targetBaseRel].[TargetECInstanceId] "

        "  JOIN [meta].[RelationshipConstraintHasClasses] sourceConstraintRel "
        "       ON     [sourceConstraint].[IsPolymorphic] AND [sourceConstraintRel].[TargetECInstanceId] = [sourceBase].[ECInstanceId] "
        "       OR NOT [sourceConstraint].[IsPolymorphic] AND [sourceConstraintRel].[TargetECInstanceId] = [source].[ECInstanceId] AND [source].[ECInstanceId] = [sourceBase].[ECInstanceId] "
        "  JOIN [meta].[ECRelationshipConstraintDef] sourceConstraint ON [sourceConstraint].[ECInstanceId] = [sourceConstraintRel].[SourceECInstanceId] "

        "  JOIN [meta].[RelationshipConstraintHasClasses] targetConstraintRel "
        "       ON     [targetConstraint].[IsPolymorphic] AND [targetConstraintRel].[TargetECInstanceId] = [targetBase].[ECInstanceId] "
        "       OR NOT [targetConstraint].[IsPolymorphic] AND [targetConstraintRel].[TargetECInstanceId] = [targetBase].[ECInstanceId] AND [target].[ECInstanceId] = [targetBase].[ECInstanceId] "
        "  JOIN [meta].[ECRelationshipConstraintDef] targetConstraint ON [targetConstraint].[ECInstanceId] = [targetConstraintRel].[SourceECInstanceId] AND [targetConstraint].[RelationshipEnd] <> [sourceConstraint].[RelationshipEnd] "

        "  JOIN [meta].[ECClassDef] relationship ON [relationship].[ECInstanceId] = [sourceConstraint].[RelationshipClass].[Id] "
        "       AND [relationship].[ECInstanceId] = [targetConstraint].[RelationshipClass].[Id] "

        " WHERE ";

    bool hasCondition = false;

    if (applyTargetFilters)
        {
        if (!resolver.GetAcceptAllRelationships())
            {
            if (hasCondition)
                query.append(" AND ");
            ValuesFilteringHelper helper(resolver.GetRelationshipClassIds());
            query.append(helper.CreateWhereClause("[relationship].[ECInstanceId]"));
            MergeBindings(bindings, helper.CreateBoundValues());
            hasCondition = true;
            }

        if (!resolver.GetAcceptAllIncludeClasses())
            {
            if (hasCondition)
                query.append(" AND ");

            ValuesFilteringHelper helper(resolver.GetIncludedEntityClassIds());
            if (wantActualTargets)
                {
                // take all classes that are equal to or derive from given target class
                query.append("[target].[ECInstanceId] IN (SELECT SourceECInstanceId FROM meta.ClassHasAllBaseClasses WHERE ")
                    .append(helper.CreateWhereClause("TargetECInstanceId"))
                    .append(")");
                }
            else
                {
                query.append(helper.CreateWhereClause("[target].[ECInstanceId]"));
                }
            MergeBindings(bindings, helper.CreateBoundValues());
            hasCondition = true;
            }
        else if (!wantActualTargets)
            {
            if (hasCondition)
                query.append(" AND ");
            query.append("[target].[ECInstanceId] = [targetBase].[ECInstanceId]");
            hasCondition = true;
            }
        }

    if (hasCondition)
        query.append(" AND ");

    ValuesFilteringHelper sourceIdsHelper(sourceClassIds);
    query.append(sourceIdsHelper.CreateWhereClause("[source].[ECInstanceId]"));
    MergeBindings(bindings, sourceIdsHelper.CreateBoundValues());

    if (((int)ECRelatedInstanceDirection::Backward | (int)ECRelatedInstanceDirection::Forward) != relationshipDirection)
        {
        ECRelationshipEnd relationshipEnd = (ECRelatedInstanceDirection::Backward == (ECRelatedInstanceDirection)relationshipDirection)
            ? ECRelationshipEnd_Target : ECRelationshipEnd_Source;
        query.append(" AND [sourceConstraint].[RelationshipEnd] = ?");
        bindings.push_back(std::make_unique<BoundQueryECValue>(ECValue((int)relationshipEnd)));
        }

    ValuesFilteringHelper schemaIdsHelper(resolver.GetSchemaIds());
    if (resolver.GetAcceptAllRelationships() && !resolver.GetSchemaIds().empty())
        {
        query.append(" AND ");
        query.append(schemaIdsHelper.CreateWhereClause("[relationship].[Schema].[Id]"));
        MergeBindings(bindings, schemaIdsHelper.CreateBoundValues());
        }
    if (resolver.GetAcceptAllIncludeClasses() && !resolver.GetSchemaIds().empty())
        {
        query.append(" AND ");
        query.append(schemaIdsHelper.CreateWhereClause("[target].[Schema].[Id]"));
        MergeBindings(bindings, schemaIdsHelper.CreateBoundValues());
        }

    query.append(" ORDER BY [source].[ECInstanceId], [target].[ECInstanceId], [relationship].[ECInstanceId]");

    return QueryClauseAndBindings(query, bindings);
    }

/*---------------------------------------------------------------------------------**//**
* @bsimethod
+---------------+---------------+---------------+---------------+---------------+------*/
static bool DoesPathContainAnotherPath(RelatedClassPath const& containingPath, RelatedClassPath const& candidatePath, bool handleTargetClassPolymorphically)
    {
    for (size_t i = 0; i < containingPath.size(); ++i)
        {
        if (!candidatePath[i].GetRelationship().GetClass().Is(&containingPath[i].GetRelationship().GetClass())
            || containingPath[i].IsForwardRelationship() != candidatePath[i].IsForwardRelationship())
            {
            return false;
            }

        if (!candidatePath[i].GetSourceClass()->Is(containingPath[i].GetSourceClass()))
            return false;

        if (handleTargetClassPolymorphically)
            {
            if (!containingPath[i].GetTargetClass().IsSelectPolymorphic() && &candidatePath[i].GetTargetClass().GetClass() != &containingPath[i].GetTargetClass().GetClass()
                || containingPath[i].GetTargetClass().IsSelectPolymorphic() && !candidatePath[i].GetTargetClass().GetClass().Is(&containingPath[i].GetTargetClass().GetClass()))
                {
                return false;
                }
            }
        else
            {
            if (&candidatePath[i].GetTargetClass().GetClass() != &containingPath[i].GetTargetClass().GetClass())
                return false;
            }
        }
    return true;
    }

/*---------------------------------------------------------------------------------**//**
* @bsimethod
+---------------+---------------+---------------+---------------+---------------+------*/
static void AppendPath(bvector<RelatedClassPath>& paths, RelatedClassPath const& path, bool handleTargetClassPolymorphically)
    {
    if (paths.size() > 0)
        {
        size_t frontIndex = 0;
        while (frontIndex < paths.size())
            {
            size_t backIndex = paths.size() - frontIndex - 1;
            RelatedClassPath const& includedPath = paths[backIndex];

            // if path lengths are different, they can't be similar
            if (includedPath.size() != path.size())
                {
                ++frontIndex;
                continue;
                }

            // the new path is already included polymorphically by another path
            if (DoesPathContainAnotherPath(includedPath, path, handleTargetClassPolymorphically))
                return;

            // the new path includes another (already included) path polymorphically -
            // the included path must be removed
            if (DoesPathContainAnotherPath(path, includedPath, handleTargetClassPolymorphically))
                {
                paths.erase(paths.begin() + backIndex);
                continue;
                }

            ++frontIndex;
            }
        }

    // did not find any similar paths - simply append the new path
    paths.push_back(path);
    }

/*---------------------------------------------------------------------------------**//**
* @bsimethod
+---------------+---------------+---------------+---------------+---------------+------*/
static bool MatchesPathRequest(RelatedClass const& related, ECSchemaHelper::SupportedClassesResolver const& resolver)
    {
    IdSet<ECClassId> const& classIds = resolver.GetIncludedEntityClassIds();
    if (!resolver.GetAcceptAllIncludeClasses() && !classIds.Contains(related.GetTargetClass().GetClass().GetId()))
        {
        // if specific classes are requested, make sure the candidate is in that list
        return false;
        }
    if (resolver.GetAcceptAllIncludeClasses() && !resolver.GetSchemaIds().Contains(related.GetTargetClass().GetClass().GetSchema().GetId()))
        {
        // if any class is okay, make sure the candidate class is from supported schemas list
        return false;
        }

    IdSet<ECClassId> const& relationshipIds = resolver.GetRelationshipClassIds();
    if (!resolver.GetAcceptAllRelationships() && !relationshipIds.Contains(related.GetRelationship().GetClass().GetId()))
        {
        // is specific relationships are requested, make sure the candidate is in that list
        return false;
        }
    if (resolver.GetAcceptAllRelationships() && !resolver.GetSchemaIds().Contains(related.GetRelationship().GetClass().GetSchema().GetId()))
        {
        // if any relationship is okay, make sure the candidate relationship is from supported schemas list
        return false;
        }

    return true;
    }

/*---------------------------------------------------------------------------------**//**
* @bsimethod
+---------------+---------------+---------------+---------------+---------------+------*/
static Utf8String CreateRelationshipAlias(ECClassCR relationship, ECClassUseCounter& counter)
    {
    return RULES_ENGINE_RELATED_CLASS_ALIAS(relationship, counter.Inc(&relationship));
    }

/*---------------------------------------------------------------------------------**//**
* @bsimethod
+---------------+---------------+---------------+---------------+---------------+------*/
static Utf8String CreateTargetClassAlias(ECClassCR targetClass, ECClassUseCounter& counter)
    {
    return RULES_ENGINE_RELATED_CLASS_ALIAS(targetClass, counter.Inc(&targetClass));
    }

/*---------------------------------------------------------------------------------**//**
* @bsimethod
+---------------+---------------+---------------+---------------+---------------+------*/
static bool AcceptECClass(ECClassCP& ecClass, ECClassCP targetClass, ECSchemaHelper::SupportedClassesResolver const& resolver)
    {
    if (targetClass && targetClass->Is(ecClass))
        {
        DIAGNOSTICS_LOG(DiagnosticsCategory::Default, LOG_TRACE, LOG_INFO, Utf8PrintfString("Changing found ECClass '%s' to more specific requested target class '%s'", ecClass->GetFullName(), targetClass->GetFullName()));
        ecClass = targetClass;
        return true;
        }
    if (targetClass && !ecClass->Is(targetClass))
        {
        DIAGNOSTICS_LOG(DiagnosticsCategory::Default, LOG_TRACE, LOG_INFO, Utf8PrintfString("Skipping ECClass '%s' as it's not a requested target class '%s'", ecClass->GetFullName(), targetClass->GetFullName()));
        return false;
        }
    if (IsClassHidden<ECClass>(*ecClass, [&](ECClassCR c){return resolver.GetInfo(c) != nullptr;}))
        {
        DIAGNOSTICS_LOG(DiagnosticsCategory::Default, LOG_TRACE, LOG_INFO, Utf8PrintfString("Skipping hidden ECClass: '%s'", ecClass->GetFullName()));
        return false;
        }
    DIAGNOSTICS_LOG(DiagnosticsCategory::Default, LOG_TRACE, LOG_INFO, Utf8PrintfString("Using ECClass: '%s'", ecClass->GetFullName()));
    return true;
    }

/*---------------------------------------------------------------------------------**//**
* @deprecated In favor of the version with RelationshipPathSpecification. Left only to support deprecated cases.
* @bsimethod
+---------------+---------------+---------------+---------------+---------------+------*/
void ECSchemaHelper::GetPathsDeprecated(bvector<RelatedClassPath>& paths, ECClassUseCounter& relationshipsUseCounter,
    bset<RelatedClass, RelatedClass::ClassPointersComparer>& usedRelationships, SupportedClassesResolver const& resolver, bset<ECClassId> const& sourceClassIds,
    bool handleRelatedClassesPolymorphically, int relationshipDirection, int depth, ECClassCP targetClass) const
    {
    Savepoint txn(m_connection.GetDb(), "ECSchemaHelper::GetPaths");
    DIAGNOSTICS_ASSERT_SOFT(DiagnosticsCategory::Default, txn.IsActive(), "Failed to start a transaction");

    QueryClauseAndBindings clause = CreateRelationshipPathsQuery(resolver, sourceClassIds, relationshipDirection, depth <= 0, !handleRelatedClassesPolymorphically);
    CachedECSqlStatementPtr stmt = m_connection.GetStatementCache().GetPreparedStatement(m_connection.GetECDb().Schemas(), m_connection.GetDb(), clause.GetClause().c_str());
    if (!stmt.IsValid())
        DIAGNOSTICS_HANDLE_FAILURE(DiagnosticsCategory::Default, Utf8PrintfString("Failed to prepare a statement: '%s'", clause.GetClause().c_str()));

    if (SUCCESS != clause.GetBindings().Bind(*stmt))
        DIAGNOSTICS_HANDLE_FAILURE(DiagnosticsCategory::Default, "Failed to bind statement parameters");

    bvector<RelatedClass> specs;
    bset<ECClassId> relatedClassIds;

    // get the results
    while (BE_SQLITE_ROW == QueryExecutorHelper::Step(*stmt))
        {
        ECEntityClassCP source = GetECClass(stmt->GetValueId<ECClassId>(0))->GetEntityClassCP();
        ECRelationshipClassCP relationship = GetECClass(stmt->GetValueId<ECClassId>(1))->GetRelationshipClassCP();
        ECClassCP actualRelated = GetECClass(stmt->GetValueId<ECClassId>(2));
        if (nullptr == source || nullptr == relationship || nullptr == actualRelated)
            DIAGNOSTICS_HANDLE_FAILURE(DiagnosticsCategory::Default, "Failed to find either source, relationship or target class");

        bool isForward = (ECRelationshipEnd_Source == (ECRelationshipEnd)stmt->GetValueInt(3));

        // filter by target class (if specified)
        if (!AcceptECClass(actualRelated, targetClass, resolver))
            continue;

        auto const* info = resolver.GetInfo(*actualRelated);
        bool isTargetPolymorphic = (nullptr == info || info->IsPolymorphic()) && handleRelatedClassesPolymorphically;
        RelatedClass relatedClassSpec(*source,
            SelectClass<ECRelationshipClass>(*relationship, CreateRelationshipAlias(*relationship, relationshipsUseCounter)), isForward,
            SelectClass<ECClass>(*actualRelated, CreateTargetClassAlias(*actualRelated, relationshipsUseCounter), isTargetPolymorphic));

        // avoid recursive relationship loops
        if (usedRelationships.end() != usedRelationships.find(relatedClassSpec))
            continue;

        bool matchesRecursiveRequest = (depth < 0 && MatchesPathRequest(relatedClassSpec, resolver));

        if (0 == depth || matchesRecursiveRequest)
            AppendPath(paths, {relatedClassSpec}, handleRelatedClassesPolymorphically);

        if (depth > 0 || matchesRecursiveRequest)
            {
            specs.push_back(relatedClassSpec);
            usedRelationships.insert(relatedClassSpec);
            relatedClassIds.insert(actualRelated->GetId());
            }
        }

    txn.Cancel();

    if (0 != depth && !specs.empty())
        {
        bvector<RelatedClassPath> subPaths;
        GetPathsDeprecated(subPaths, relationshipsUseCounter, usedRelationships, resolver, relatedClassIds,
            handleRelatedClassesPolymorphically, relationshipDirection, depth - 1, targetClass);
        for (RelatedClassPath const& subPath : subPaths)
            {
            for (RelatedClassCR sourceClassSpec : specs)
                {
                if (&sourceClassSpec.GetTargetClass().GetClass() != subPath[0].GetSourceClass())
                    continue;

                AppendPath(paths, RelatedClassPath::Combine({sourceClassSpec}, subPath), handleRelatedClassesPolymorphically);
                }
            }
        }
    }

/*---------------------------------------------------------------------------------**//**
* @bsimethod
+---------------+---------------+---------------+---------------+---------------+------*/
static void ApplyExcludedClasses(bvector<RelatedClassPath>& paths, bvector<ECClassCP> const& excludedClasses, bool excludePolymorphically, SchemaManagerCR schemas)
    {
    for (RelatedClassPathR path : paths)
        {
        RelatedClassR targetClass = path.back();
        for (ECClassCP excludedClass : excludedClasses)
            {
            if (excludedClass->Is(&targetClass.GetTargetClass().GetClass()))
                targetClass.GetTargetClass().GetDerivedExcludedClasses().push_back(SelectClass<ECClass>(*excludedClass, "", excludePolymorphically));
            }
        }
    }

/*---------------------------------------------------------------------------------**//**
* @deprecated In favor of the version with RelationshipPathSpecification. Left only to support deprecated cases.
* @bsimethod
+---------------+---------------+---------------+---------------+---------------+------*/
bvector<RelatedClassPath> ECSchemaHelper::GetRelationshipClassPathsDeprecated(RelationshipClassPathOptionsDeprecated const& options) const
    {
    // look for cached results first
    BeMutexHolder lock(m_relatedPathsCache->GetMutex());
    RelatedPathsCacheDeprecated::Key key(options);
    RelatedPathsCacheDeprecated::Result const* cacheResult = m_relatedPathsCache->GetDeprecated().Get(key);
    if (nullptr != cacheResult)
        {
        options.m_relationshipsUseCounter.Merge(cacheResult->m_relationshipCounter);
        return cacheResult->m_paths;
        }
    lock.unlock();

    bvector<RelatedClassPath> paths;
    SupportedClassInfos classInfos = GetECClassesFromClassList(options.m_supportedClasses, true);
    SupportedRelationshipClassInfos relationshipInfos = GetECRelationshipClasses(options.m_supportedRelationships);
    SupportedClassesResolver resolver(GetECSchemas(options.m_supportedSchemas),
        (classInfos.empty() && 0 == *options.m_supportedClasses) ? nullptr : &classInfos,
        (relationshipInfos.empty() && 0 == *options.m_supportedRelationships) ? nullptr : &relationshipInfos);

    bset<RelatedClass, RelatedClass::ClassPointersComparer> usedRelationships;
    bset<ECClassId> sourceClassIds;
    sourceClassIds.insert(options.m_sourceClass.GetId());

    GetPathsDeprecated(paths, options.m_relationshipsUseCounter, usedRelationships, resolver, sourceClassIds,
        options.m_handleRelatedClassesPolymorphically, options.m_relationshipDirection, options.m_depth, options.m_targetClass);

    ApplyExcludedClasses(paths, resolver.GetExcludedClasses(), false, m_connection.GetECDb().Schemas());
    ApplyExcludedClasses(paths, resolver.GetPolymorphicallyExcludedClasses(), true, m_connection.GetECDb().Schemas());

    // cache
    m_relatedPathsCache->GetDeprecated().Put(key, std::make_unique<RelatedPathsCacheDeprecated::Result>(paths, options.m_relationshipsUseCounter));
    return paths;
    }

/*---------------------------------------------------------------------------------**//**
* @bsimethod
+---------------+---------------+---------------+---------------+---------------+------*/
bvector<RelatedClassPath> ECSchemaHelper::GetPaths(ECClassId sourceClassId, bvector<RepeatableRelationshipStepSpecification> pathSpecification,
    bset<RelatedClass>& usedRelationships, ECClassUseCounter& relationshipsUseCounter, bool handleRelatedClassesPolymorphically) const
    {
    bvector<RelatedClassPath> paths;
    if (pathSpecification.empty())
        return paths;

    RepeatableRelationshipStepSpecification stepSpecification = pathSpecification.front();
    pathSpecification.erase(pathSpecification.begin());

    SupportedClassInfos classInfos = GetECClassesFromClassList(stepSpecification.GetTargetClassName(), false);
    SupportedRelationshipClassInfos relationshipInfos = GetECRelationshipClasses(stepSpecification.GetRelationshipClassName());
    SupportedClassesResolver resolver(ECSchemaSet(),
        (classInfos.empty() && stepSpecification.GetTargetClassName().empty()) ? nullptr : &classInfos,
        (relationshipInfos.empty() && stepSpecification.GetRelationshipClassName().empty()) ? nullptr : &relationshipInfos);
    ECClassCP targetClass = stepSpecification.GetTargetClassName().empty() ? nullptr : GetECClass(stepSpecification.GetTargetClassName().c_str());

    Savepoint txn(m_connection.GetDb(), "ECSchemaHelper::GetPaths");
    DIAGNOSTICS_ASSERT_SOFT(DiagnosticsCategory::Default, txn.IsActive(), "Failed to start a transaction");

    QueryClauseAndBindings clause = CreateRelationshipPathsQuery(resolver, ContainerHelpers::Create<bset<ECClassId>>(sourceClassId), stepSpecification.GetRelationDirection(),
        true, paths.empty() && !handleRelatedClassesPolymorphically);
    CachedECSqlStatementPtr stmt = m_connection.GetStatementCache().GetPreparedStatement(m_connection.GetECDb().Schemas(), m_connection.GetDb(), clause.GetClause().c_str());
    if (!stmt.IsValid())
        DIAGNOSTICS_HANDLE_FAILURE(DiagnosticsCategory::Default, Utf8PrintfString("Failed to prepare a statement: '%s'", clause.GetClause().c_str()));

    clause.Bind(*stmt);

    // get the results
    while (BE_SQLITE_ROW == QueryExecutorHelper::Step(*stmt))
        {
        ECClassCP source = GetECClass(stmt->GetValueId<ECClassId>(0));
        ECRelationshipClassCP relationship = GetECClass(stmt->GetValueId<ECClassId>(1))->GetRelationshipClassCP();
        ECClassCP actualRelated = GetECClass(stmt->GetValueId<ECClassId>(2));
        if (nullptr == source || nullptr == relationship || nullptr == actualRelated)
            DIAGNOSTICS_HANDLE_FAILURE(DiagnosticsCategory::Default, "Failed to find either source, relationship or target class");

        bool isForward = (ECRelationshipEnd_Source == (ECRelationshipEnd)stmt->GetValueInt(3));

        // filter by target class (if specified)
        if (!AcceptECClass(actualRelated, targetClass, resolver))
            continue;

        auto const* info = resolver.GetInfo(*actualRelated);
        bool isTargetPolymorphic = (nullptr == info || info->IsPolymorphic()) && handleRelatedClassesPolymorphically;
        RelatedClass relatedClassSpec(*source,
            SelectClass<ECRelationshipClass>(*relationship, CreateRelationshipAlias(*relationship, relationshipsUseCounter)), isForward,
            SelectClass<ECClass>(*actualRelated, CreateTargetClassAlias(*actualRelated, relationshipsUseCounter), isTargetPolymorphic));
        RelatedClassPath path{relatedClassSpec};

        if (stepSpecification.GetCount() > 1)
            {
            if (!actualRelated->Is(isForward ? relationship->GetSource().GetAbstractConstraint() : relationship->GetTarget().GetAbstractConstraint()))
                {
                DIAGNOSTICS_HANDLE_FAILURE(DiagnosticsCategory::Default, Utf8PrintfString("Found related class '%s' which is neither target not source of relationship '%s'",
                    actualRelated->GetFullName(), relationship->GetFullName()));
                }
            else
                {
                for (int i = 1; i < stepSpecification.GetCount(); ++i)
                    {
                    RelatedClass repeatedStep(relatedClassSpec);
                    repeatedStep.SetSourceClass(*actualRelated);
                    repeatedStep.GetRelationship().SetAlias(CreateRelationshipAlias(*relationship, relationshipsUseCounter));
                    repeatedStep.GetTargetClass().SetAlias(CreateTargetClassAlias(*actualRelated, relationshipsUseCounter));
                    path.push_back(repeatedStep);
                    }
                }
            }

        if (pathSpecification.empty())
            {
            AppendPath(paths, path, handleRelatedClassesPolymorphically);
            }
        else
            {
            bvector<RelatedClassPath> subPaths = GetPaths(actualRelated->GetId(), pathSpecification, usedRelationships,
                relationshipsUseCounter, handleRelatedClassesPolymorphically);
            for (RelatedClassPath subPath : subPaths)
                AppendPath(paths, RelatedClassPath::Combine(path, subPath), handleRelatedClassesPolymorphically);
            }
        }

    txn.Cancel();
    return paths;
    }

/*---------------------------------------------------------------------------------**//**
* @bsimethod
+---------------+---------------+---------------+---------------+---------------+------*/
template<typename TOptions>
bvector<RelatedClassPath> ECSchemaHelper::GetCachedRelationshipPaths(TOptions const& options, std::function<bvector<RelatedClassPath>()> const& handler) const
    {
    // look for cached results first
    BeMutexHolder lock(m_relatedPathsCache->GetMutex());
    RelatedPathsCache::Key key(options);
    RelatedPathsCache::Result const* cacheResult = m_relatedPathsCache->Get(key);
    if (nullptr != cacheResult)
        {
        options.m_relationshipsUseCounter.Merge(cacheResult->m_relationshipCounter);
        return cacheResult->m_paths;
        }
    lock.unlock();

    // calculate
    bvector<RelatedClassPath> paths = handler();

    // cache
    m_relatedPathsCache->Put(key, std::make_unique<RelatedPathsCache::Result>(paths, options.m_relationshipsUseCounter));
    return paths;
    }

/*---------------------------------------------------------------------------------**//**
* @bsimethod
+---------------+---------------+---------------+---------------+---------------+------*/
bvector<RelatedClassPath> ECSchemaHelper::GetRelationshipClassPaths(MultiRelationshipPathOptions const& options) const
    {
    return GetCachedRelationshipPaths(options, [&]()
        {
        bset<RelatedClass> usedRelationships;
        auto steps = ContainerHelpers::TransformContainer<bvector<RepeatableRelationshipStepSpecification>>(options.m_path.GetSteps(),
            [](RelationshipStepSpecification const* spec) {return RepeatableRelationshipStepSpecification(spec->GetRelationshipClassName(), spec->GetRelationDirection(), spec->GetTargetClassName()); });
        return GetPaths(options.m_sourceClass.GetId(), steps, usedRelationships, options.m_relationshipsUseCounter, options.m_mergePolymorphicPaths);
        });
    }

/*---------------------------------------------------------------------------------**//**
* @bsimethod
+---------------+---------------+---------------+---------------+---------------+------*/
bvector<RelatedClassPath> ECSchemaHelper::GetRelationshipClassPaths(RepeatableMultiRelationshipPathOptions const& options) const
    {
    return GetCachedRelationshipPaths(options, [&]()
        {
        bset<RelatedClass> usedRelationships;
        auto steps = ContainerHelpers::TransformContainer<bvector<RepeatableRelationshipStepSpecification>>(options.m_path.GetSteps(),
            [](RepeatableRelationshipStepSpecification const* spec) {return RepeatableRelationshipStepSpecification(*spec); });
        return GetPaths(options.m_sourceClass.GetId(), steps, usedRelationships, options.m_relationshipsUseCounter, options.m_mergePolymorphicPaths);
        });
    }

/*---------------------------------------------------------------------------------**//**
* @bsimethod
+---------------+---------------+---------------+---------------+---------------+------*/
enum class RelationshipsJoinIdType
    {
    ECClassId,
    ECInstanceId,
    };

/*---------------------------------------------------------------------------------**//**
* @bsimethod
+---------------+---------------+---------------+---------------+---------------+------*/
static void JoinRelationships(ComplexQueryBuilderR query, RelatedClassPath const& path, RelationshipsJoinIdType idType, Utf8StringP lastJoinAlias, bool* wasLastJoinForward)
    {
    static Utf8CP s_sourceECClassId = "SourceECClassId";
    static Utf8CP s_sourceECInstanceId = "SourceECInstanceId";
    static Utf8CP s_targetECClassId = "TargetECClassId";
    static Utf8CP s_targetECInstanceId = "TargetECInstanceId";

    Utf8CP sourceId = (idType == RelationshipsJoinIdType::ECClassId) ? s_sourceECClassId : s_sourceECInstanceId;
    Utf8CP targetId = (idType == RelationshipsJoinIdType::ECClassId) ? s_targetECClassId : s_targetECInstanceId;

    Utf8String prevJoinAlias;
    bool prevJoinWasForward = false;
    for (size_t i = 0; i < path.size(); ++i)
        {
        RelatedClassCR r = path[i];
        Utf8String joinAlias = Utf8String("r").append(std::to_string(i).c_str());
        if (i == 0)
            {
            query.From(SelectClass<ECClass>(r.GetRelationship().GetClass(), joinAlias, true));
            }
        else
            {
            Utf8PrintfString joinClause("[%s].[%s] = [%s].[%s]",
                joinAlias.c_str(), r.IsForwardRelationship() ? sourceId : targetId,
                prevJoinAlias.c_str(), prevJoinWasForward ? targetId : sourceId);
            query.Join(SelectClass<ECClass>(r.GetRelationship().GetClass(), joinAlias, true), QueryClauseAndBindings(joinClause), false);
            }
        prevJoinAlias = joinAlias;
        prevJoinWasForward = r.IsForwardRelationship();
        }
    if (nullptr != lastJoinAlias)
        lastJoinAlias->AssignOrClear(prevJoinAlias.c_str());
    if (nullptr != wasLastJoinForward)
        *wasLastJoinForward = prevJoinWasForward;
    }

#define TARGET_IDS_QUERY_FIELD_NAME_SourceId    "SourceId"
/*---------------------------------------------------------------------------------**//**
* @bsimethod
+---------------+---------------+---------------+---------------+---------------+------*/
static ComplexQueryBuilderPtr CreateTargetIdsPartialQuery(bvector<RelatedClassPath> const& paths)
    {
    PresentationQueryBuilderPtr nestedQuery;
    for (RelatedClassPath const& path : paths)
        {
        if (path.empty())
            continue;

        ComplexQueryBuilderPtr query = ComplexQueryBuilder::Create();

        Utf8String lastJoinAlias;
        JoinRelationships(*query, path, RelationshipsJoinIdType::ECClassId, &lastJoinAlias, nullptr);

        RefCountedPtr<SimpleQueryContract> contract = SimpleQueryContract::Create();
        RefCountedPtr<PresentationQueryContractSimpleField> targetIdField = PresentationQueryContractSimpleField::Create("TargetId", path.back().IsForwardRelationship() ? "TargetECInstanceId" : "SourceECInstanceId");
        targetIdField->SetPrefixOverride(lastJoinAlias);
        contract->AddField(*targetIdField);
        contract->AddField(*PresentationQueryContractSimpleField::Create(TARGET_IDS_QUERY_FIELD_NAME_SourceId, path.front().IsForwardRelationship() ? "SourceECInstanceId" : "TargetECInstanceId"));
        query->SelectContract(*contract, "r0");
        QueryBuilderHelpers::SetOrUnion(nestedQuery, *query);
        }

    if (nestedQuery.IsNull())
        return nullptr;

    ComplexQueryBuilderPtr query = ComplexQueryBuilder::Create();
    query->SelectAll();
    query->From(*nestedQuery);
    return query;
    }

typedef std::unordered_map<ECInstanceId, bvector<ECInstanceId>> T_ECInstanceIdsMap;
/*---------------------------------------------------------------------------------**//**
* @bsimethod
+---------------+---------------+---------------+---------------+---------------+------*/
static T_ECInstanceIdsMap GetTargetIds(IConnectionCR connection, bvector<RelatedClassPath> const& paths, bvector<ECInstanceId> const& sourceIds)
    {
    T_ECInstanceIdsMap result;

    auto query = CreateTargetIdsPartialQuery(paths);
    if (query.IsNull())
        return result;

    query->Where(ValuesFilteringHelper(sourceIds).Create(TARGET_IDS_QUERY_FIELD_NAME_SourceId));

    CachedECSqlStatementPtr stmt = connection.GetStatementCache().GetPreparedStatement(connection.GetECDb().Schemas(),
        connection.GetDb(), query->GetQuery()->GetQueryString().c_str());
    if (stmt.IsNull())
        DIAGNOSTICS_HANDLE_FAILURE(DiagnosticsCategory::Default, Utf8PrintfString("Failed to prepare a statement: '%s'", query->GetQuery()->GetQueryString().c_str()));

    query->GetQuery()->BindValues(*stmt);

    while (BE_SQLITE_ROW == QueryExecutorHelper::Step(*stmt))
        {
        auto targetId = stmt->GetValueId<ECInstanceId>(0);
        auto sourceId = stmt->GetValueId<ECInstanceId>(1);
        auto iter = result.find(sourceId);
        if (result.end() == iter)
            iter = result.insert(std::make_pair(sourceId, bvector<ECInstanceId>())).first;
        iter->second.push_back(targetId);
        }

    return result;
    }

/*---------------------------------------------------------------------------------**//**
* @bsimethod
+---------------+---------------+---------------+---------------+---------------+------*/
static T_ECInstanceIdsMap GetRecursiveTargetIds(IConnectionCR connection, bvector<RelatedClassPath> const& paths, bvector<ECInstanceId> const& sourceIds, bool wantGroupingByInputId)
    {
    RecursiveQueryInfo recursiveQueryInfo(paths);
    RecursiveQueriesHelper helper(connection, recursiveQueryInfo);
    if (wantGroupingByInputId)
        return helper.GetRecursiveTargetIdsGroupedBySourceId(sourceIds);

    return { std::make_pair(ECInstanceId(), helper.GetRecursiveTargetIds(sourceIds)) };
    }

/*=================================================================================**//**
* @bsiclass
+===============+===============+===============+===============+===============+======*/
struct InputKeyAndTargetClass
    {
    ECInstanceKey m_inputKey;
    ECClassCP m_targetClass;
    InputKeyAndTargetClass(ECInstanceKey inputKey, ECClassCR targetClass)
        : m_inputKey(inputKey), m_targetClass(&targetClass)
        {}
    bool operator==(InputKeyAndTargetClass const& other) const
        {
        return m_targetClass == other.m_targetClass && m_inputKey == other.m_inputKey;
        }

    struct Hasher
        {
        size_t operator()(InputKeyAndTargetClass const& value) const
            {
            return std::hash<ECInstanceKey>{}(value.m_inputKey) * 31 + std::hash<ECClassCP>{}(value.m_targetClass);
            }
        };
    };

typedef std::unordered_map<InputKeyAndTargetClass, bvector<ECInstanceId>, InputKeyAndTargetClass::Hasher> T_ECClassInstanceIds;
/*=================================================================================**//**
* @bsiclass
+===============+===============+===============+===============+===============+======*/
struct RelationshipStepSource
{
private:
    std::pair<ECClassCP, bvector<ECInstanceId>> m_firstStepInput;
    T_ECClassInstanceIds m_aggregatedOutputs;
public:
    RelationshipStepSource(ECClassCR sourceClass, bvector<ECInstanceId> sourceIds) : m_firstStepInput(&sourceClass, sourceIds) {}
    RelationshipStepSource(T_ECClassInstanceIds source) : m_aggregatedOutputs(source) {}
    T_ECClassInstanceIds GetInputs() const
        {
        // if all previous steps where recursive it means that next step might be reached from begining of relationship path.
        // In this case first step input should be included in the input for next step
        auto copy = m_aggregatedOutputs;
        if (m_firstStepInput.first && !m_firstStepInput.second.empty())
            ContainerHelpers::Push(copy[InputKeyAndTargetClass(ECInstanceKey(), *m_firstStepInput.first)], m_firstStepInput.second);
        return copy;
        }
    T_ECClassInstanceIds const& GetOutputs() const {return m_aggregatedOutputs;}
    void AppendOutput(T_ECClassInstanceIds const& source)
        {
        for (auto const& entry : source)
            ContainerHelpers::Push(m_aggregatedOutputs[entry.first], entry.second);
        }
};

/*---------------------------------------------------------------------------------**//**
* @bsimethod
+---------------+---------------+---------------+---------------+---------------+------*/
static T_ECClassInstanceIds GetRelationshipStepTargets(RelationshipStepSource const& source, bool groupByInputKey, std::function<std::pair<ECClassCP, T_ECInstanceIdsMap>(ECClassCR, bvector<ECInstanceId> const&, bool)> getTargets)
    {
    T_ECClassInstanceIds targets;
    for (auto const& inputEntry : source.GetInputs())
        {
        bool wantInputKeyGrouping = groupByInputKey && !inputEntry.first.m_inputKey.IsValid();
        std::pair<ECClassCP, T_ECInstanceIdsMap> stepTarget = getTargets(*inputEntry.first.m_targetClass, inputEntry.second, wantInputKeyGrouping);
        if (nullptr == stepTarget.first)
            continue;

        if (wantInputKeyGrouping)
            {
            for (auto const& targetEntry : stepTarget.second)
                {
                InputKeyAndTargetClass key(ECInstanceKey(inputEntry.first.m_targetClass->GetId(), targetEntry.first), *stepTarget.first);
                ContainerHelpers::MovePush(targets[key], targetEntry.second);
                }
            }
        else
            {
            InputKeyAndTargetClass key(inputEntry.first.m_inputKey, *stepTarget.first);
            for (auto const& targetEntry : stepTarget.second)
                ContainerHelpers::MovePush(targets[key], targetEntry.second);
            }
        }
    return targets;
    }

/*---------------------------------------------------------------------------------**//**
* @bsimethod
+---------------+---------------+---------------+---------------+---------------+------*/
static bvector<RelatedClassPath> GetRecursiveRelationshipClassPaths(ECSchemaHelper const& schemaHelper, ECClassCR inputClass, bvector<ECInstanceId> const& inputIds,
    bvector<RepeatableRelationshipStepSpecification*> const& pathSteps, ECClassUseCounter& relationshipsUseCount, bool mergePolymorphicPaths, bool groupByInputKey)
    {
    RelationshipStepSource source(inputClass, inputIds);
    bool hadRecursiveRelationships = false;
    RepeatableRelationshipPathSpecification intermediatePathSpec;
    for (RepeatableRelationshipStepSpecification const* stepSpec : pathSteps)
        {
        if (stepSpec->GetCount() == 0)
            {
            if (!intermediatePathSpec.GetSteps().empty())
                {
                // get targets and their ids for the intermediate path
                T_ECClassInstanceIds stepTargets = GetRelationshipStepTargets(source, groupByInputKey, [&](ECClassCR sourceClass, bvector<ECInstanceId> const& sourceIds, bool wantGroupingByInputId) {
                    ECSchemaHelper::RepeatableMultiRelationshipPathOptions intermediatePathOptions(sourceClass, intermediatePathSpec, true, relationshipsUseCount);
                    bvector<RelatedClassPath> intermediateSpecPaths = schemaHelper.GetRelationshipClassPaths(intermediatePathOptions);
                    if (intermediateSpecPaths.empty())
                        return std::pair<ECClassCP, T_ECInstanceIdsMap>();
                    DIAGNOSTICS_ASSERT_SOFT(DiagnosticsCategory::Default, (1 == intermediateSpecPaths.size()), Utf8PrintfString("Expected to find 0 or 1 intermediate specification path, actually found: %" PRIu64, (uint64_t)intermediateSpecPaths.size()));
                    ECClassCP targetClass = &intermediateSpecPaths.back().back().GetTargetClass().GetClass();
                    return std::make_pair(targetClass, GetTargetIds(schemaHelper.GetConnection(), intermediateSpecPaths, sourceIds));
                    });

                // no need to collect any results form steps before. Create new source consisting only of intermediate path target.
                source = RelationshipStepSource(stepTargets);
                }
            // recursively find target ids using the recursive path specification
            RelationshipPathSpecification recursiveStepSpec(*new RelationshipStepSpecification(*stepSpec));
            T_ECClassInstanceIds stepTargets = GetRelationshipStepTargets(source, groupByInputKey, [&](ECClassCR sourceClass, bvector<ECInstanceId> const& sourceIds, bool wantGroupingByInputId) {
                ECSchemaHelper::MultiRelationshipPathOptions recursiveStepOptions(sourceClass, recursiveStepSpec, true, relationshipsUseCount);
                bvector<RelatedClassPath> recursiveStepPaths = schemaHelper.GetRelationshipClassPaths(recursiveStepOptions);
                if (recursiveStepPaths.empty())
                    return std::pair<ECClassCP, T_ECInstanceIdsMap>();
                DIAGNOSTICS_ASSERT_SOFT(DiagnosticsCategory::Default, (1 == recursiveStepPaths.size()), Utf8PrintfString("Expected to find 0 or 1 recursive step path, actually found: %" PRIu64, (uint64_t)recursiveStepPaths.size()));
                ECClassCP targetClass = &recursiveStepPaths.back().back().GetTargetClass().GetClass();
                return std::make_pair(targetClass, GetRecursiveTargetIds(schemaHelper.GetConnection(), recursiveStepPaths, sourceIds, wantGroupingByInputId));
                });

            // need to append this step's target ids in order to not lose results from previous steps
            source.AppendOutput(stepTargets);
            // clear intermediate path
            intermediatePathSpec.ClearSteps();
            hadRecursiveRelationships = true;
            }
        else
            {
            intermediatePathSpec.AddStep(*new RepeatableRelationshipStepSpecification(*stepSpec));
            }
        }

    // the last step was not recursive - create paths from all aggregated source classes to this step
    if (!intermediatePathSpec.GetSteps().empty())
        {
        bvector<RelatedClassPath> paths;
        for (auto const& inputEntry : source.GetInputs())
            {
            ECSchemaHelper::RepeatableMultiRelationshipPathOptions endingPathOptions(*inputEntry.first.m_targetClass, intermediatePathSpec, mergePolymorphicPaths, relationshipsUseCount);
            bvector<RelatedClassPath> pathsFromInput = schemaHelper.GetRelationshipClassPaths(endingPathOptions);
            if (pathsFromInput.empty())
                continue;

            if (!hadRecursiveRelationships)
                {
                ContainerHelpers::MovePush(paths, pathsFromInput);
                continue;
                }

            RelatedClass pathsPrefix(inputClass, SelectClass<ECClass>(*inputEntry.first.m_targetClass, "related"), inputEntry.second);
            for (RelatedClassPathR path : pathsFromInput)
                {
                path.insert(path.begin(), pathsPrefix);
                path.SetInputKey(inputEntry.first.m_inputKey);
                }
            ContainerHelpers::MovePush(paths, pathsFromInput);
            }
        return paths;
        }

    // the last step was recursive - need to collect all target classes from recursive steps before it
    bvector<RelatedClassPath> paths;
    for (auto const& outputEntry : source.GetOutputs())
        {
        if (outputEntry.second.empty())
            continue;

        RelatedClassPath path({ RelatedClass(inputClass, SelectClass<ECClass>(*outputEntry.first.m_targetClass, "related"), outputEntry.second) });
        path.SetInputKey(outputEntry.first.m_inputKey);
        paths.push_back(path);
        }
    return paths;
    }

/*---------------------------------------------------------------------------------**//**
* @bsimethod
+---------------+---------------+---------------+---------------+---------------+------*/
bvector<RelatedClassPath> ECSchemaHelper::GetRecursiveRelationshipClassPaths(ECClassCR sourceClass, bvector<ECInstanceId> const& sourceIds,
    bvector<RepeatableRelationshipPathSpecification*> const& relationshipPathSpecs, ECClassUseCounter& relationshipsUseCount,
    bool mergePolymorphicPaths, bool groupByInputKey) const
    {
    bvector<RelatedClassPath> paths;
    for (RepeatableRelationshipPathSpecification const* pathSpec : relationshipPathSpecs)
        {
        ContainerHelpers::Push(paths, ::GetRecursiveRelationshipClassPaths(*this, sourceClass, sourceIds,
            pathSpec->GetSteps(), relationshipsUseCount, mergePolymorphicPaths, groupByInputKey));
        }
    return paths;
    }

/*---------------------------------------------------------------------------------**//**
* @bsimethod
+---------------+---------------+---------------+---------------+---------------+------*/
ECRelationshipConstraintClassList ECSchemaHelper::GetRelationshipConstraintClasses(ECRelationshipClassCR relationship, ECRelatedInstanceDirection direction, Utf8StringCR supportedSchemasStr) const
    {
    ECRelationshipConstraintClassList const* classes = nullptr;
    switch (direction)
        {
        case ECRelatedInstanceDirection::Backward:
            classes = &relationship.GetSource().GetConstraintClasses();
            break;
        case ECRelatedInstanceDirection::Forward:
            classes = &relationship.GetTarget().GetConstraintClasses();
            break;
        }
    if (nullptr == classes)
        DIAGNOSTICS_HANDLE_FAILURE(DiagnosticsCategory::Default, Utf8PrintfString("Failed to determine relationship constraint for '%s' with direction %d", relationship.GetFullName(), (int)direction));

    ECSchemaSet supportedSchemas = GetECSchemas(supportedSchemasStr);
    ECRelationshipConstraintClassList supportedClasses;
    for (ECClassCP ecClass : *classes)
        {
        if (!ecClass->IsEntityClass() && !ecClass->IsRelationshipClass())
            continue;

        if (IsClassHidden(*ecClass))
            {
            DIAGNOSTICS_LOG(DiagnosticsCategory::Default, LOG_TRACE, LOG_INFO, Utf8PrintfString("Skipping hidden ECClass: '%s'", ecClass->GetFullName()));
            continue;
            }

        if (supportedSchemas.end() == supportedSchemas.find(&ecClass->GetSchema()))
            continue;

        supportedClasses.push_back(ecClass);
        }
    return supportedClasses;
    }

/*---------------------------------------------------------------------------------**//**
* @bsimethod
+---------------+---------------+---------------+---------------+---------------+------*/
static ECClassCP GetClassFromRelationshipConstraint(ECRelationshipConstraint const& constraint)
    {
    // no idea which one to return when there're multiple constraint classes
    return constraint.GetConstraintClasses().front();
    }

/*---------------------------------------------------------------------------------**//**
* @bsimethod
+---------------+---------------+---------------+---------------+---------------+------*/
RelatedClass ECSchemaHelper::GetForeignKeyClass(ECPropertyCR prop) const
    {
    if (!prop.GetIsNavigation())
        return RelatedClass();

    NavigationECPropertyCR navigationProp = *prop.GetAsNavigationProperty();
    ECRelationshipClassCP relationship = navigationProp.GetRelationshipClass();
    bool isRelationshipForward = (navigationProp.GetDirection() == ECRelatedInstanceDirection::Forward);
    ECRelationshipConstraintCR sourceConstraint = isRelationshipForward ? relationship->GetSource() : relationship->GetTarget();
    ECRelationshipConstraintCR targetConstraint = isRelationshipForward ? relationship->GetTarget() : relationship->GetSource();
    bool isTargetClassOptional = (targetConstraint.GetMultiplicity().GetLowerLimit() == 0);
    ECClassCP sourceClass = GetClassFromRelationshipConstraint(sourceConstraint);
    ECClassCP targetClass = GetClassFromRelationshipConstraint(targetConstraint);
    if (nullptr != sourceClass && nullptr != targetClass)
        return RelatedClass(*sourceClass, SelectClass<ECRelationshipClass>(*relationship, ""), isRelationshipForward, SelectClass<ECClass>(*targetClass, ""), isTargetClassOptional);

    DIAGNOSTICS_HANDLE_FAILURE(DiagnosticsCategory::Default, Utf8PrintfString("Failed to determine source and target for navigation property '%s.%s'", prop.GetClass().GetFullName(), prop.GetName().c_str()));
    }

/*---------------------------------------------------------------------------------**//**
* @bsimethod
+---------------+---------------+---------------+---------------+---------------+------*/
template<class TClass>
static void PushClassIfNotExists(bvector<TClass const*>& list, TClass const& cls)
    {
    for (size_t i = 0; i < list.size(); ++i)
        {
        TClass const* existing = list[i];
        if (cls.Is(existing))
            return;
        if (existing->Is(&cls))
            {
            list[i] = &cls;
            return;
            }
        }
    list.push_back(&cls);
    }

/*---------------------------------------------------------------------------------**//**
* @bsimethod
+---------------+---------------+---------------+---------------+---------------+------*/
static bool SupportsAny(ECRelationshipConstraintCR constraint, SupportedClassInfos const& container)
    {
    for (auto const& info : container)
        {
        if (constraint.SupportsClass(info.GetClass()))
            return true;
        }
    return false;
    }

/*---------------------------------------------------------------------------------**//**
* @bsimethod
+---------------+---------------+---------------+---------------+---------------+------*/
SupportedRelationshipClassInfos ECSchemaHelper::GetPossibleRelationships(ECClassCR source, RequiredRelationDirection direction, Utf8StringCR targetClassNames) const
    {
    auto targetClasses = GetECClassesFromClassList(targetClassNames, false);
    bvector<ECRelationshipClassCP> relationships;
    for (ECSchemaCP schema : GetECSchemas(""))
        {
        for (ECClassCP ecClass : schema->GetClasses())
            {
            if (!ecClass->IsRelationshipClass())
                continue;

            ECRelationshipClassCP rel = ecClass->GetRelationshipClassCP();
            if (0 != (RequiredRelationDirection_Forward & direction) && rel->GetSource().SupportsClass(source) && SupportsAny(rel->GetTarget(), targetClasses))
                PushClassIfNotExists<ECRelationshipClass>(relationships, *rel);
            if (0 != (RequiredRelationDirection_Backward & direction) && rel->GetTarget().SupportsClass(source) && SupportsAny(rel->GetSource(), targetClasses))
                PushClassIfNotExists<ECRelationshipClass>(relationships, *rel);
            }
        }
    return ContainerHelpers::TransformContainer<SupportedRelationshipClassInfos>(relationships, [](auto const& rel){return SupportedRelationshipClassInfo(*rel, CLASS_SELECTION_FLAG_Include | CLASS_SELECTION_FLAG_Polymorphic);});
    }

/*---------------------------------------------------------------------------------**//**
* @bsimethod
+---------------+---------------+---------------+---------------+---------------+------*/
static void RenameInstanceFilterAlias(Utf8StringR filter, Utf8CP from, Utf8CP to)
    {
    std::regex reg(Utf8PrintfString("(^|[\\s\\(\\)])(\\[?%s\\]?)([\\s\\.\\(\\)])", from));
    filter = std::regex_replace(filter, reg, Utf8PrintfString("$1[%s]$3", to));
    }

/*---------------------------------------------------------------------------------**//**
* @bsimethod
+---------------+---------------+---------------+---------------+---------------+------*/
static void FixRelationshipStepTargetInstanceFilter(RelatedClass& step, Utf8CP fromAlias = "this")
    {
    if (step.GetTargetInstanceFilter().empty())
        return;

    Utf8String targetInstanceFilterWithFixedAlias(step.GetTargetInstanceFilter());
    RenameInstanceFilterAlias(targetInstanceFilterWithFixedAlias, fromAlias, step.GetTargetClass().GetAlias().c_str());
    step.SetTargetInstanceFilter(targetInstanceFilterWithFixedAlias);
    }

/*---------------------------------------------------------------------------------**//**
* @bsimethod
+---------------+---------------+---------------+---------------+---------------+------*/
static void PushRelationshipStep(bvector<RelatedClass>& steps, ECClassCR source, ECRelationshipClassCR rel, bool isForwardRelationship, ECClassCR target, bool isTargetOptional,
    Utf8StringCR targetInstanceFilter, ECClassUseCounter& classCounter)
    {
    RelatedClass rc(source, SelectClass<ECRelationshipClass>(rel, CreateRelationshipAlias(rel, classCounter)), isForwardRelationship,
        SelectClass<ECClass>(target, CreateTargetClassAlias(target, classCounter)), isTargetOptional);
    if (!targetInstanceFilter.empty())
        {
        rc.SetTargetInstanceFilter(targetInstanceFilter);
        FixRelationshipStepTargetInstanceFilter(rc);
        }
    steps.push_back(rc);
    }

/*---------------------------------------------------------------------------------**//**
* @bsimethod
+---------------+---------------+---------------+---------------+---------------+------*/
static void PushRelationshipSteps(bvector<RelatedClass>& steps, ECClassCR source, ECRelationshipClassCR rel, bool isForwardRelationship, SupportedClassInfos const& targetClassInfos,
    Utf8StringCR targetInstanceFilter, ECClassUseCounter& classCounter, bool looseSourceMatching)
    {
    ECRelationshipConstraintCR sourceConstraint = isForwardRelationship ? rel.GetSource() : rel.GetTarget();
    ECRelationshipConstraintCR targetConstraint = isForwardRelationship ? rel.GetTarget() : rel.GetSource();

    // when loose matching, we allow the given class to be a base class of the given relationship, otherwise
    // we require it to be completely supported
    if (!sourceConstraint.SupportsClass(source))
        {
        if (!looseSourceMatching)
            return;

        auto constraintClass = sourceConstraint.GetAbstractConstraint();
        if (!constraintClass || !constraintClass->Is(&source))
            return;
        }

    bool isTargetClassOptional = (targetConstraint.GetMultiplicity().GetLowerLimit() == 0);
    if (targetClassInfos.empty())
        {
        ECClassCR targetClass = *targetConstraint.GetAbstractConstraint();
        PushRelationshipStep(steps, source, rel, isForwardRelationship, targetClass, isTargetClassOptional, targetInstanceFilter, classCounter);
        }
    else
        {
        for (auto const& targetClassInfo : targetClassInfos)
            {
            ECClassCR targetClass = targetClassInfo.GetClass();
            PushRelationshipStep(steps, source, rel, isForwardRelationship, targetClass, isTargetClassOptional, targetInstanceFilter, classCounter);
            }
        }
    }

/*---------------------------------------------------------------------------------**//**
* @bsimethod
+---------------+---------------+---------------+---------------+---------------+------*/
static Utf8String GetECSqlTargetInstanceFilter(ECSchemaHelper const& helper, Utf8CP instanceFilter)
    {
    auto ecsqlTargetInstanceFilter = ECExpressionsHelper(helper.GetECExpressionsCache()).ConvertToECSql(instanceFilter, nullptr, nullptr);
    DIAGNOSTICS_ASSERT_SOFT(DiagnosticsCategory::Default, ecsqlTargetInstanceFilter.GetBindings().empty(), Utf8PrintfString("Expected no bindings, but got %" PRIu64, (uint64_t)ecsqlTargetInstanceFilter.GetBindings().size()));
    return ecsqlTargetInstanceFilter.GetClause();
    }

/*---------------------------------------------------------------------------------**//**
* @bsimethod
+---------------+---------------+---------------+---------------+---------------+------*/
static bvector<RelatedClass> BuildRelationshipStepsFromStepSpecification(ECSchemaHelper const& helper, ECClassCR source, RelationshipStepSpecification const& stepSpecification,
    Utf8CP stepInstanceFilter, ECClassUseCounter& classCounter, bool looseSourceMatching)
    {
    bvector<RelatedClass> steps;

    SupportedClassInfos targetClassInfos = helper.GetECClassesFromClassList(stepSpecification.GetTargetClassName(), false);
    Utf8String targetInstanceFilter = GetECSqlTargetInstanceFilter(helper, stepInstanceFilter);
    SupportedRelationshipClassInfos relationshipInfos = helper.GetECRelationshipClasses(stepSpecification.GetRelationshipClassName());
    bool tryForwardRelationship = (stepSpecification.GetRelationDirection() == RequiredRelationDirection_Forward || stepSpecification.GetRelationDirection() == RequiredRelationDirection_Both);
    bool tryBackwardRelationship = (stepSpecification.GetRelationDirection() == RequiredRelationDirection_Backward || stepSpecification.GetRelationDirection() == RequiredRelationDirection_Both);

    for (auto const& relationshipInfo : relationshipInfos)
        {
        if (tryForwardRelationship)
            PushRelationshipSteps(steps, source, relationshipInfo.GetClass(), true, targetClassInfos, targetInstanceFilter, classCounter, looseSourceMatching);
        if (tryBackwardRelationship)
            PushRelationshipSteps(steps, source, relationshipInfo.GetClass(), false, targetClassInfos, targetInstanceFilter, classCounter, looseSourceMatching);
        }
    return steps;
    }

/*---------------------------------------------------------------------------------**//**
* @bsimethod
+---------------+---------------+---------------+---------------+---------------+------*/
static bvector<RelatedClassPath> BuildRelationshipPathsFromStepSpecifications(ECSchemaHelper const& helper, ECClassCR source, size_t stepIndex, bvector<RelationshipStepSpecification*> const& stepSpecs,
    bvector<Utf8String> const& stepInstanceFilters, ECClassUseCounter& classCounter, bool looseSourceMatching)
    {
    bvector<RelatedClassPath> paths;
    if (stepIndex >= stepSpecs.size())
        return paths;

    RelationshipStepSpecification const& currSpec = *stepSpecs[stepIndex];
    Utf8CP currStepInstanceFilter = stepInstanceFilters.size() > stepIndex ? stepInstanceFilters[stepIndex].c_str() : nullptr;
    bvector<RelatedClass> steps = BuildRelationshipStepsFromStepSpecification(helper, source, currSpec, currStepInstanceFilter, classCounter, looseSourceMatching);
    for (auto& step : steps)
        {
        bvector<RelatedClassPath> next = BuildRelationshipPathsFromStepSpecifications(helper, step.GetTargetClass().GetClass(), stepIndex + 1, stepSpecs, stepInstanceFilters, classCounter, looseSourceMatching);
        if (next.empty() && stepIndex + 1 == stepSpecs.size())
            {
            paths.push_back({step});
            }
        else
            {
            ContainerHelpers::MoveTransformContainer(paths, next, [&step](auto&& path)
                {
                path.insert(path.begin(), step);
                return std::move(path);
                });
            }
        }
    return paths;
    }

/*---------------------------------------------------------------------------------**//**
* @bsimethod
+---------------+---------------+---------------+---------------+---------------+------*/
bvector<RelatedClassPath> ECSchemaHelper::BuildRelationshipPathsFromStepSpecifications(ECClassCR source, bvector<RelationshipStepSpecification*> const& stepSpecifications,
    bvector<Utf8String> const& stepInstanceFilters, bool looseSourceMatching) const
    {
    ECClassUseCounter classCounter;
    return ::BuildRelationshipPathsFromStepSpecifications(*this, source, 0, stepSpecifications, stepInstanceFilters, classCounter, looseSourceMatching);
    }

/*---------------------------------------------------------------------------------**//**
* @bsimethod
+---------------+---------------+---------------+---------------+---------------+------*/
template<typename TClass>
static Utf8String CreateECClassIdSelectClause(SelectClass<TClass> const& selectClass, bool actual)
    {
    return actual
        ? Utf8PrintfString("[%s].[ECClassId]", selectClass.GetAlias().c_str())
        : Utf8PrintfString("%" PRIu64, selectClass.GetClass().GetId().GetValue());
    }

/*---------------------------------------------------------------------------------**//**
* @bsimethod
+---------------+---------------+---------------+---------------+---------------+------*/
static Utf8String BuildPathInfoSelectClause(RelatedClassPathCR path, bvector<bool> const& stepsPolymorphism)
    {
    Utf8String clause = "'[";
    for (size_t i = 0; i < path.size(); ++i)
        {
        auto const& step = path[i];
        if (clause.length() > 2)
            clause.append(",");

        Utf8String targetInstanceFilterSelector;
        if (!step.GetTargetInstanceFilter().empty())
            {
            targetInstanceFilterSelector = step.GetTargetInstanceFilter();
            // rename the alias to "this"
            RenameInstanceFilterAlias(targetInstanceFilterSelector, step.GetTargetClass().GetAlias().c_str(), "this");
            // escape all single quotes to avoid ending or starting a sqlite string
            targetInstanceFilterSelector.ReplaceAll("'", "''");
            // escape all double quotes and backslashes
            targetInstanceFilterSelector.ReplaceAll("\\", "\\\\");
            targetInstanceFilterSelector.ReplaceAll("\"", "\\\"");
            // wrap in double quotes to make it a JSON string
            targetInstanceFilterSelector.AddQuotes();
            }
        else
            {
            targetInstanceFilterSelector = "null";
            }

        bool selectRelationshipIdPolymorphically = stepsPolymorphism[i] && nullptr == step.GetNavigationProperty();
        bool selectTargetClassIdPolymorphically = stepsPolymorphism[i];

        clause.append("{");
        clause.append("\"RelId\":' || CAST(").append(CreateECClassIdSelectClause(step.GetRelationship(), selectRelationshipIdPolymorphically)).append(" AS TEXT) || ',");
        clause.append("\"IsRelFwd\":").append(step.IsForwardRelationship() ? "true" : "false").append(",");
        clause.append("\"IsTgtOptional\":true").append(",");
        clause.append("\"IsTgtPoly\":").append(selectTargetClassIdPolymorphically ? "false" : "true").append(",");
        clause.append("\"TgtClassId\":' || CAST(").append(CreateECClassIdSelectClause(step.GetTargetClass(), selectTargetClassIdPolymorphically)).append(" AS TEXT) || ',");
        clause.append("\"Filter\":").append(targetInstanceFilterSelector);
        clause.append("}");
        }
    clause.append("]'");
    return clause;
    }
/*---------------------------------------------------------------------------------**//**
* @bsimethod
+---------------+---------------+---------------+---------------+---------------+------*/
static rapidjson::Document BuildPathInfoJsonFromRelationshipPath(RelatedClassPathCR path)
    {
    rapidjson::Document pathInfoJson;
    pathInfoJson.SetArray();
    for (auto const& step : path)
        {
        rapidjson::Value stepInfoJson(rapidjson::kObjectType);
        stepInfoJson.AddMember("RelId", step.GetRelationship().GetClass().GetId().GetValue(), pathInfoJson.GetAllocator());
        stepInfoJson.AddMember("IsRelFwd", step.IsForwardRelationship(), pathInfoJson.GetAllocator());
        stepInfoJson.AddMember("IsTgtOptional", step.IsTargetOptional(), pathInfoJson.GetAllocator());
        stepInfoJson.AddMember("IsTgtPoly", true, pathInfoJson.GetAllocator());
        stepInfoJson.AddMember("TgtClassId", step.GetTargetClass().GetClass().GetId().GetValue(), pathInfoJson.GetAllocator());
        pathInfoJson.PushBack(stepInfoJson, pathInfoJson.GetAllocator());
        }
    return pathInfoJson;
    }
/*---------------------------------------------------------------------------------**//**
* @bsimethod
+---------------+---------------+---------------+---------------+---------------+------*/
static RelatedClassPath BuildPathFromPathInfoJsonAndTargetClassId(ECClassCR source, RapidJsonValueCR json, SchemaManagerCR schemas)
    {
    RelatedClassPath path;
    ECClassCP currSource = &source;
    for (rapidjson::SizeType i = 0; i < json.Size(); ++i)
        {
        ECRelationshipClassCP relationship = schemas.GetClass(ECClassId(json[i]["RelId"].GetUint64()))->GetRelationshipClassCP();
        bool isRelationshipForward = json[i]["IsRelFwd"].GetBool();
        bool isTargetOptional = json[i]["IsTgtOptional"].GetBool();
        bool isTargetPolymorphic = json[i]["IsTgtPoly"].GetBool();
        ECClassCP targetClass = schemas.GetClass(ECClassId(json[i]["TgtClassId"].GetUint64()));
        Utf8CP targetInstanceFilter = (json[i].HasMember("Filter") && json[i]["Filter"].IsString()) ? json[i]["Filter"].GetString() : nullptr;
        RelatedClass rc(*currSource, SelectClass<ECRelationshipClass>(*relationship, ""), isRelationshipForward,
            SelectClass<ECClass>(*targetClass, "", isTargetPolymorphic), isTargetOptional);
        if (targetInstanceFilter)
            rc.SetTargetInstanceFilter(targetInstanceFilter);
        path.push_back(rc);
        currSource = targetClass;
        }
    return path;
    }

/*---------------------------------------------------------------------------------**//**
* @bsimethod
+---------------+---------------+---------------+---------------+---------------+------*/
template<typename TClass>
static PresentationQueryContractFieldPtr CreateTargetClassIdGroupingField(SelectClass<TClass> const& selectClass)
    {
    Utf8String classIdSelectClause = CreateECClassIdSelectClause(selectClass, true);
    Utf8String groupingClause = Utf8String("+").append(classIdSelectClause);
    auto field = PresentationQueryContractSimpleField::Create(Utf8String(selectClass.GetAlias()).append("_ECClassId").c_str(), classIdSelectClause.c_str());
    field->SetGroupingClause(groupingClause);
    return field;
    }

/*---------------------------------------------------------------------------------**//**
* @bsimethod
+---------------+---------------+---------------+---------------+---------------+------*/
static UnionQueryBuilderPtr CreateRelationshipPathsWithTargetInstancesQuery(ECSchemaHelper const& helper, SelectClass<ECClass> const& sourceClass,
    RelationshipPathSpecification const& pathSpecification, InstanceFilteringParams const* sourceInstanceFilter, bvector<RelatedClassPath> const& relatedInstancePaths,
    bvector<bool> const& stepTargetsPolymorphism, bool countTargets, bvector<Utf8String> const& stepInstanceFilters)
    {
    ECClassCP requestedTargetClass = (!pathSpecification.GetSteps().empty() && !pathSpecification.GetSteps().back()->GetTargetClassName().empty())
        ? helper.GetECClass(pathSpecification.GetSteps().back()->GetTargetClassName().c_str()) : nullptr;

    auto unionQuery = UnionQueryBuilder::Create({});

    auto paths = helper.BuildRelationshipPathsFromStepSpecifications(sourceClass.GetClass(), pathSpecification.GetSteps(), stepInstanceFilters, false);

    SelectClassWithExcludes<ECClass> selectClass(sourceClass);
    if (selectClass.GetAlias().empty())
        selectClass.SetAlias("this");

    for (auto& path : paths)
        {
        Utf8String pathInfoSelectClause = BuildPathInfoSelectClause(path, stepTargetsPolymorphism);
        for (RelatedClassR rc : path)
            rc.SetIsTargetOptional(false);

        SelectClassWithExcludes<ECClass> const& targetClass = !path.empty() ? path.back().GetTargetClass() : selectClass;
        auto sourceClassIdField = PresentationQueryContractSimpleField::Create("SourceECClassId", CreateECClassIdSelectClause(selectClass, true).c_str(), false);
        auto sourceECClassIdsField = PresentationQueryContractFunctionField::Create("SourceECClassIds", FUNCTION_NAME_JsonConcat, { sourceClassIdField }, false, true);
        auto targetClassIdSelectField = PresentationQueryContractSimpleField::Create("TargetECClassId", CreateECClassIdSelectClause(targetClass, stepTargetsPolymorphism.back()).c_str());
        auto pathInfoField = PresentationQueryContractSimpleField::Create("PathInfo", pathInfoSelectClause.c_str(), false);
        auto requestedTargetECClassIdField = PresentationQueryContractSimpleField::Create("RequestedTargetECClassId", requestedTargetClass ? Utf8PrintfString("%" PRIu64, requestedTargetClass->GetId().GetValue()).c_str() : "0", false);

        ComplexQueryBuilderPtr pathQuery = ComplexQueryBuilder::Create();
        pathQuery->SelectContract(*SimpleQueryContract::Create(
            {
            sourceClassIdField,
            targetClassIdSelectField,
            pathInfoField,
            requestedTargetECClassIdField,
            }));
        pathQuery->From(selectClass);
        pathQuery->Join(path);

        for (auto const& relatedInstancePath : relatedInstancePaths)
            pathQuery->Join(relatedInstancePath);

        if (!targetClass.IsSelectPolymorphic())
            pathQuery->Where(Utf8PrintfString("[%s].[%s] = ?", targetClass.GetAlias().c_str(), targetClassIdSelectField->GetName()).c_str(), {std::make_shared<BoundQueryId>(targetClass.GetClass().GetId())});

        if (sourceInstanceFilter)
            QueryBuilderHelpers::ApplyInstanceFilter(*pathQuery, *sourceInstanceFilter);

        if (!pathQuery.IsValid())
            continue;

        auto groupByContract = SimpleQueryContract::Create(
            {
            sourceECClassIdsField,
            });
        for (size_t i = 0; i < path.size(); ++i)
            {
            auto const& step = path[i];
            if (stepTargetsPolymorphism[i] && step.GetNavigationProperty() == nullptr)
                groupByContract->AddField(*CreateTargetClassIdGroupingField(step.GetRelationship()));
            groupByContract->AddField(*CreateTargetClassIdGroupingField(step.GetTargetClass()));
            }
        pathQuery->GroupByContract(*groupByContract);

        unionQuery->AddQuery(*pathQuery);
        }

    if (unionQuery->GetQueries().empty())
        return nullptr;

    return unionQuery;
    }

/*---------------------------------------------------------------------------------**//**
* @bsimethod
+---------------+---------------+---------------+---------------+---------------+------*/
static UnionQueryBuilderPtr CreateRelationshipPathQuery(ECSchemaHelper const& helper, SelectClass<ECClass> sourceClass,
    RelationshipPathSpecification const& pathSpecification, bool isTargetPolymorphic)
    {
    ECClassCP requestedTargetClass = (!pathSpecification.GetSteps().empty() && !pathSpecification.GetSteps().back()->GetTargetClassName().empty())
        ? helper.GetECClass(pathSpecification.GetSteps().back()->GetTargetClassName().c_str()) : nullptr;

    UnionQueryBuilderPtr unionQuery = UnionQueryBuilder::Create({});
    bvector<RelatedClassPath> paths = helper.BuildRelationshipPathsFromStepSpecifications(sourceClass.GetClass(), pathSpecification.GetSteps(), {}, false);
    for (auto& path : paths)
        {
        rapidjson::Document pathInfoJson = BuildPathInfoJsonFromRelationshipPath(path);
        Utf8CP targetClassIdsQuery = isTargetPolymorphic
            ? "SELECT SourceECInstanceId AS ECClassId FROM meta.ClassHasAllBaseClasses WHERE TargetECInstanceId = ?"
            : "SELECT ECInstanceId AS ECClassId FROM meta.ECClassDef WHERE ECInstanceId = ?";
        ComplexQueryBuilderPtr query = ComplexQueryBuilder::Create();
        query->SelectContract(*SimpleQueryContract::Create(
            {
            PresentationQueryContractSimpleField::Create("SourceECClassIds", Utf8PrintfString("'[%" PRIu64 "]'", sourceClass.GetClass().GetId().GetValue()).c_str(), false),
            PresentationQueryContractSimpleField::Create("PathInfo", Utf8PrintfString("'%s'", BeRapidJsonUtilities::ToString(pathInfoJson).c_str()).c_str(), false),
            PresentationQueryContractSimpleField::Create("RequestedTargetECClassId", Utf8PrintfString("%" PRIu64, requestedTargetClass ? requestedTargetClass->GetId().GetValue() : 0).c_str(), false),
            }));
        query->From(*StringQueryBuilder::Create(targetClassIdsQuery, {std::make_shared<BoundQueryId>(path.back().GetTargetClass().GetClass().GetId())}));
        unionQuery->AddQuery(*query);
        }
    return !unionQuery->GetQueries().empty() ? unionQuery : nullptr;
    }

/*---------------------------------------------------------------------------------**//**
* @bsimethod
+---------------+---------------+---------------+---------------+---------------+------*/
Nullable<uint64_t> ECSchemaHelper::QueryTargetsCount(RelatedClassPathCR path, InstanceFilteringParams const* sourceInstanceFilter, bvector<RelatedClassPath> const& relatedInstancePaths) const
    {
    if (path.empty())
        return nullptr;

    SelectClass<ECClass> selectClass(*path[0].GetSourceClass(), "this");
    SelectClass<ECClass> const& targetClass = path.back().GetTargetClass();

    ComplexQueryBuilderPtr targetCountsQuery = ComplexQueryBuilder::Create();

    auto sourceInstanceIdSelectField = PresentationQueryContractSimpleField::Create("/SourceECInstanceId/", "ECInstanceId");
    sourceInstanceIdSelectField->SetGroupingClause(Utf8PrintfString("[%s].[ECInstanceId]", selectClass.GetAlias().c_str()));

    auto targetClassIdSelectField = PresentationQueryContractSimpleField::Create("/TargetECClassId/", "ECClassId");
    targetClassIdSelectField->SetGroupingClause(Utf8PrintfString("[%s].[ECClassId]", targetClass.GetAlias().c_str()));

    auto targetCountsContract = SimpleQueryContract::Create(
        {
        sourceInstanceIdSelectField,
        targetClassIdSelectField,
        PresentationQueryContractFunctionField::Create("TargetsCount", "COUNT",
            {
            PresentationQueryContractSimpleField::Create("", "1", false),
            }, false, true),
        });
    targetCountsQuery->SelectContract(*targetCountsContract, selectClass.GetAlias().c_str());
    targetCountsQuery->From(selectClass);
    targetCountsQuery->Join(path);

    for (auto const& relatedInstancePath : relatedInstancePaths)
        targetCountsQuery->Join(relatedInstancePath);

    if (!targetClass.IsSelectPolymorphic())
        targetCountsQuery->Where(Utf8PrintfString("[%s].[ECClassId] IS (ONLY %s)", targetClass.GetAlias().c_str(), targetClass.GetClass().GetECSqlName().c_str()).c_str(), BoundQueryValuesList());

    if (sourceInstanceFilter)
        QueryBuilderHelpers::ApplyInstanceFilter(*targetCountsQuery, *sourceInstanceFilter);

    targetCountsQuery->GroupByContract(*targetCountsContract);

    auto possibleTargetsCountField = PresentationQueryContractFunctionField::Create("PossibleTargetsCount", "MAX",
        {
        PresentationQueryContractSimpleField::Create("", "[T].[TargetsCount]", false),
        }, false);
    auto possibleTargetsCountQuery = ComplexQueryBuilder::Create();
    possibleTargetsCountQuery->SelectContract(*SimpleQueryContract::Create(
        {
        possibleTargetsCountField,
        }));
    possibleTargetsCountQuery->From(*targetCountsQuery, "T");

    // prepare & bind
    Savepoint txn(m_connection.GetDb(), "ECSchemaHelper::QueryTargetsCount");
    DIAGNOSTICS_ASSERT_SOFT(DiagnosticsCategory::Default, txn.IsActive(), "Failed to start a transaction");
    CachedECSqlStatementPtr stmt = m_connection.GetStatementCache().GetPreparedStatement(m_connection.GetECDb().Schemas(), m_connection.GetDb(), possibleTargetsCountQuery->GetQuery()->GetQueryString().c_str());
    if (!stmt.IsValid())
        DIAGNOSTICS_HANDLE_FAILURE(DiagnosticsCategory::Default, Utf8PrintfString("Failed to prepare a statement: '%s'", possibleTargetsCountQuery->GetQuery()->GetQueryString().c_str()));

    possibleTargetsCountQuery->GetQuery()->BindValues(*stmt);

    // query the count
    if (BE_SQLITE_ROW != QueryExecutorHelper::Step(*stmt))
        DIAGNOSTICS_HANDLE_FAILURE(DiagnosticsCategory::Default, "Query returned 0 rows");

    return stmt->GetValueUInt64(0);
    }

/*---------------------------------------------------------------------------------**//**
* @bsimethod
+---------------+---------------+---------------+---------------+---------------+------*/
static void AssignClassAliases(RelatedClassPath::iterator begin, RelatedClassPath::iterator end, ECClassUseCounter& counter, bool skipFirstRelationship)
    {
    for (auto iter = begin; iter != end; ++iter)
        {
        RelatedClassR rel = *iter;
        if (!skipFirstRelationship)
            rel.GetRelationship().SetAlias(CreateRelationshipAlias(rel.GetRelationship().GetClass(), counter));
        rel.GetTargetClass().SetAlias(CreateTargetClassAlias(rel.GetTargetClass().GetClass(), counter));
        skipFirstRelationship = false;
        }
    }

/*---------------------------------------------------------------------------------**//**
* This method uses a very sub-optimal algorithm for assigning similar aliases for
* similar parts of relationship paths. Relationships and classes with similar aliases
* are reused when generating the query, allowing us to reduce the total amount of JOINs.
* An optimal solution would use a tree structure to store relationship paths.
* @bsimethod
+---------------+---------------+---------------+---------------+---------------+------*/
static void AssignClassAliases(bvector<RelatedClassPath*> const& paths, ECClassUseCounter& counter)
    {
    if (paths.empty())
        return;

    // assign aliases for the first path
    AssignClassAliases(paths.front()->begin(), paths.front()->end(), counter, false);

    // for every other path we want to:
    // 1. find a previous path with already assigned aliases that has similar steps in front
    // 2. copy class aliases from those steps to matching steps of current path
    // 3. generate aliases for the rest of steps in current path
    for (size_t i = 1; i < paths.size(); ++i)
        {
        int maxMatchingStepsCount = -1;
        SelectClass<ECRelationshipClass> const* lastMatchingRelationship = nullptr;
        RelatedClassPathR currPath = *paths[i];
        for (size_t j = 0; j < i; ++j)
            {
            int matchingStepsCount = 0;
            RelatedClassPathCR testedPath = *paths[j];
            while (matchingStepsCount < (int)testedPath.size() && matchingStepsCount < (int)currPath.size())
                {
                RelatedClassR currStep = currPath[matchingStepsCount];
                RelatedClassCR testedStep = testedPath[matchingStepsCount];
                if (!currStep.SourceAndRelationshipEqual(testedStep))
                    {
                    // the source or relationship are different in this step - paths start to deviate which means
                    // we don't care about testedPath anymore
                    break;
                    }
                else if (&currStep.GetTargetClass().GetClass() != &testedStep.GetTargetClass().GetClass())
                    {
                    // source and relationship are same, but target differs - we can reuse relationship if both steps are non-optional
                    if (!currStep.IsTargetOptional() && !testedStep.IsTargetOptional() && matchingStepsCount > maxMatchingStepsCount)
                        lastMatchingRelationship = &testedStep.GetRelationship();
                    break;
                    }

                ++matchingStepsCount;
                if (matchingStepsCount > maxMatchingStepsCount)
                    {
                    // we matched more steps than was matched while testing previous paths - copy aliases
                    currStep.GetRelationship().SetAlias(testedStep.GetRelationship().GetAlias());
                    currStep.GetTargetClass().SetAlias(testedStep.GetTargetClass().GetAlias());
                    // reset because the whole step was matched
                    lastMatchingRelationship = nullptr;
                    }
                }
            if (matchingStepsCount > maxMatchingStepsCount)
                {
                // store the number of max steps matched
                maxMatchingStepsCount = matchingStepsCount;
                if (maxMatchingStepsCount >= (int)currPath.size())
                    {
                    // if we matched all steps of current path, there's no point in iterating anymore
                    break;
                    }
                }
            }
        // generate class aliases for steps that we didn't match
        if (maxMatchingStepsCount < 0)
            maxMatchingStepsCount = 0;

        bool skipFirstRelationship = false;
        if (nullptr != lastMatchingRelationship && currPath.size() != maxMatchingStepsCount)
            {
            currPath[maxMatchingStepsCount].GetRelationship().SetAlias(lastMatchingRelationship->GetAlias());
            skipFirstRelationship = true;
            }

        AssignClassAliases(currPath.begin() + maxMatchingStepsCount, currPath.end(), counter, skipFirstRelationship);
        }

    // fix target instance filters to use the new aliases
    for (auto& path : paths)
        {
        for (auto& step : *path)
            FixRelationshipStepTargetInstanceFilter(step);
        }
    }

/*---------------------------------------------------------------------------------**//**
* @bsimethod
+---------------+---------------+---------------+---------------+---------------+------*/
ECSchemaHelper::RelationshipPathsResponse ECSchemaHelper::GetRelationshipPaths(RelationshipPathsRequestParams const& params) const
    {
    auto scope = Diagnostics::Scope::Create("Get relationship paths");

    // build a query that selects ECClassIds of all matching classes that have instances
    UnionQueryBuilderPtr unionQuery = UnionQueryBuilder::Create({});
    for (auto const& pathSpecEntry : *params.m_paths)
        {
        UnionQueryBuilderPtr specQuery = pathSpecEntry.m_applyTargetInstancesCheck
            ? CreateRelationshipPathsWithTargetInstancesQuery(*this, params.m_source, *pathSpecEntry.m_specification, params.m_sourceInstanceFilter, params.m_relatedInstancePaths, pathSpecEntry.m_stepTargetsPolymorphism, params.m_countTargets, pathSpecEntry.m_stepInstanceFilters)
            : CreateRelationshipPathQuery(*this, params.m_source, *pathSpecEntry.m_specification, pathSpecEntry.m_stepTargetsPolymorphism.back());
        if (specQuery.IsValid())
            {
            auto indexedQuery = ComplexQueryBuilder::Create();
            auto selectContract = SimpleQueryContract::Create(
                {
                PresentationQueryContractSimpleField::Create("Index", std::to_string(pathSpecEntry.m_targetIndex).c_str()), // 0
                PresentationQueryContractSimpleField::Create("PathInfo", "PathInfo"),                                       // 1
                PresentationQueryContractSimpleField::Create("SourceECClassIds", "SourceECClassIds"),                       // 2
                PresentationQueryContractSimpleField::Create("RequestedTargetECClassId", "RequestedTargetECClassId"),       // 3
                });
            indexedQuery->SelectContract(*selectContract);
            indexedQuery->From(*specQuery);
            unionQuery->AddQuery(*indexedQuery);
            }
        }

    RelationshipPathsResponse paths;
    if (unionQuery->GetQueries().empty())
        return paths;

    // prepare & bind
    Savepoint txn(m_connection.GetDb(), "ECSchemaHelper::GetRelationshipPaths");
    DIAGNOSTICS_ASSERT_SOFT(DiagnosticsCategory::Default, txn.IsActive(), "Failed to start a transaction");
    CachedECSqlStatementPtr stmt = m_connection.GetStatementCache().GetPreparedStatement(m_connection.GetECDb().Schemas(), m_connection.GetDb(), unionQuery->GetQuery()->GetQueryString().c_str());
    if (!stmt.IsValid())
        DIAGNOSTICS_HANDLE_FAILURE(DiagnosticsCategory::Default, Utf8PrintfString("Failed to prepare a statement: '%s'", unionQuery->GetQuery()->GetQueryString().c_str()));

    unionQuery->GetQuery()->BindValues(*stmt);

    // create the paths list
    while (BE_SQLITE_ROW == QueryExecutorHelper::Step(*stmt))
        {
        int index = stmt->GetValueInt(0);

        if (stmt->IsValueNull(1))
            DIAGNOSTICS_HANDLE_FAILURE(DiagnosticsCategory::Default, "Got NULL path info");

        rapidjson::Document::AllocatorType alloc(1024);
        rapidjson::Document pathInfoJson(&alloc);
        pathInfoJson.Parse(stmt->GetValueText(1));
        auto path = BuildPathFromPathInfoJsonAndTargetClassId(params.m_source.GetClass(), pathInfoJson, m_connection.GetECDb().Schemas());
        if (path.empty())
            continue;

        // filter-out hidden classes
        ECClassCR actualTargetClass = path.back().GetTargetClass().GetClass();
        ECClassId requestedTargetClassId = stmt->GetValueId<ECClassId>(3);
        if (IsClassHidden<ECClass>(actualTargetClass, [&](ECClassCR c){return c.GetId() == requestedTargetClassId;}))
            {
            DIAGNOSTICS_LOG(DiagnosticsCategory::Default, LOG_TRACE, LOG_INFO, Utf8PrintfString("Skipping hidden ECClass: '%s'", actualTargetClass.GetFullName()));
            continue;
            }

        rapidjson::Document sourceClassIdsJson;
        sourceClassIdsJson.Parse(stmt->GetValueText(2));
        if (sourceClassIdsJson.Empty())
            continue;

        std::unordered_set<ECClassCP> sourceClasses;
        for (auto iter = sourceClassIdsJson.Begin(); iter != sourceClassIdsJson.End(); ++iter)
            sourceClasses.insert(m_connection.GetECDb().Schemas().GetClass(ECClassId(iter->GetUint64())));

        paths.GetPaths()[index].push_back(RelationshipPathsResponse::RelationshipPathResult{ path, sourceClasses });
        }

    bvector<RelatedClassPath*> allPaths;
    for (auto& entry : paths.GetPaths())
        {
        for (auto& pathResult : entry.second)
            allPaths.push_back(&pathResult.m_path);
        }
    AssignClassAliases(allPaths, params.m_relationshipsUseCounter);

    if (params.m_countTargets)
        {
        for (auto path : allPaths)
            path->SetTargetsCount(QueryTargetsCount(*path, params.m_sourceInstanceFilter, params.m_relatedInstancePaths));
        }

    return paths;
    }

/*---------------------------------------------------------------------------------**//**
* @bsimethod
+---------------+---------------+---------------+---------------+---------------+------*/
bmap<Utf8String, bvector<RelatedClassPath>> ECSchemaHelper::GetRelatedInstancePaths(ECClassCR selectClass,
    RelatedInstanceSpecificationList const& relatedInstanceSpecs, ECClassUseCounter& relationshipsUseCount) const
    {
    bvector<RelatedInstanceSpecification const*> targetInstancesSpecs;
    bvector<RelationshipPathsRequestParams::PathSpecification> pathLookupSpecs;
    for (size_t specIndex = 0; specIndex < relatedInstanceSpecs.size(); ++specIndex)
        {
        auto spec = relatedInstanceSpecs[specIndex];
        if (!spec->GetRelationshipPath().GetSteps().empty())
            pathLookupSpecs.push_back(RelationshipPathsRequestParams::PathSpecification(specIndex, spec->GetRelationshipPath(), bvector<bool>(spec->GetRelationshipPath().GetSteps().size(), false)));
        else if (nullptr != spec->GetTargetInstancesSpecification())
            targetInstancesSpecs.push_back(spec);
        }

    bvector<RelatedClassPath> noRelatedInstances;
    ECSchemaHelper::RelationshipPathsRequestParams params(SelectClass<ECClass>(selectClass, ""), pathLookupSpecs, nullptr, noRelatedInstances, relationshipsUseCount, false);
    auto indexedPaths = GetRelationshipPaths(params);

    bmap<Utf8String, bvector<RelatedClassPath>> paths;

    // this loop handles related instances that are targeted using relationship paths (the general case)
    for (size_t i = 0; i < relatedInstanceSpecs.size(); ++i)
        {
        RelatedInstanceSpecificationCR spec = *relatedInstanceSpecs[i];
        if (paths.end() != paths.find(spec.GetAlias()))
            {
            DIAGNOSTICS_LOG(DiagnosticsCategory::Default, LOG_TRACE, LOG_ERROR, Utf8PrintfString("Related instance alias must be unique per parent specification. Found multiple alias: '%s'", spec.GetAlias().c_str()));
            continue;
            }
        auto pathIter = indexedPaths.GetPaths().find(i);
        if (indexedPaths.GetPaths().end() == pathIter)
            continue;

        for (auto& pathResult : pathIter->second)
            {
            auto& path = pathResult.m_path;
            for (RelatedClassR step : path)
                step.SetIsTargetOptional(!spec.IsRequired());
            if (!path.empty())
                path.back().GetTargetClass().SetAlias(spec.GetAlias());
            }
        if (!pathIter->second.empty())
            paths.Insert(spec.GetAlias(), ContainerHelpers::TransformContainer<bvector<RelatedClassPath>>(pathIter->second, [](auto const& pathResult){return pathResult.m_path;}));
        }

    // this loop handles related instances that are targeted using `RelatedInstanceTargetInstancesSpecification`
    for (auto spec : targetInstancesSpecs)
        {
        if (paths.end() != paths.find(spec->GetAlias()))
            {
<<<<<<< HEAD
            DIAGNOSTICS_LOG(DiagnosticsCategory::Default, LOG_INFO, LOG_ERROR, Utf8PrintfString("Related instance alias must be unique per parent specification. Found multiple alias: '%s'", spec->GetAlias().c_str()));
=======
            DIAGNOSTICS_LOG(DiagnosticsCategory::Default, LOG_TRACE, LOG_ERROR, Utf8PrintfString("Related instance alias must be unique per parent specification. Found multiple alias: '%s'", spec->GetAlias().c_str()));
>>>>>>> a207a80d
            continue;
            }
        ECClassCP targetClass = GetECClass(spec->GetTargetInstancesSpecification()->GetClassName().c_str());
        if (!targetClass)
            {
<<<<<<< HEAD
            DIAGNOSTICS_LOG(DiagnosticsCategory::Default, LOG_INFO, LOG_ERROR, Utf8PrintfString("Related instance join by IDs specification requested class `%s`, but it doesn't exist.", spec->GetTargetInstancesSpecification()->GetClassName().c_str()));
=======
            DIAGNOSTICS_LOG(DiagnosticsCategory::Default, LOG_TRACE, LOG_ERROR, Utf8PrintfString("Related instance join by IDs specification requested class `%s`, but it doesn't exist.", spec->GetTargetInstancesSpecification()->GetClassName().c_str()));
>>>>>>> a207a80d
            continue;
            }
        SelectClassWithExcludes<ECClass> target(*targetClass, spec->GetAlias(), false);
        paths.Insert(spec->GetAlias(), bvector<RelatedClassPath>({ RelatedClassPath{
            RelatedClass(selectClass, target, spec->GetTargetInstancesSpecification()->GetInstanceIds(), !spec->IsRequired())
            } }));
        }

    return paths;
    }

/*---------------------------------------------------------------------------------**//**
* @bsimethod
+---------------+---------------+---------------+---------------+---------------+------*/
Utf8String ECSchemaHelper::GetTypeName(ECPropertyCR property)
    {
    if (property.GetIsPrimitive())
        {
        Utf8StringCR extendedTypeName = property.GetAsPrimitiveProperty()->GetExtendedTypeName();
        if (extendedTypeName.length() > 0)
            return extendedTypeName;
        }
    if (property.GetIsPrimitiveArray())
        {
        Utf8StringCR extendedTypeName = property.GetAsPrimitiveArrayProperty()->GetExtendedTypeName();
        if (extendedTypeName.length() > 0)
            return extendedTypeName;
        }
    return property.GetTypeName();
    }

/*---------------------------------------------------------------------------------**//**
* @bsimethod
+---------------+---------------+---------------+---------------+---------------+------*/
void SupportedClassesParser::Parse(ECSchemaHelper const& helper, Utf8StringCR str, bool supportExclusion)
    {
    ClassNamesParser names(str.c_str(), supportExclusion);
    for (auto entry : names)
        {
        ECClassCP ecClass = helper.GetECClass(entry.GetSchemaName(), entry.GetClassName());
        if (nullptr == ecClass)
            {
            DIAGNOSTICS_LOG(DiagnosticsCategory::Default, LOG_TRACE, LOG_ERROR, Utf8PrintfString("Requested ECClass not found: '%s.%s'", entry.GetSchemaName(), entry.GetClassName()));
            continue;
            }
        SupportedClassInfo<ECClass> info(*ecClass, entry.GetFlags());
        auto iter = m_classInfos.find(info);
        if (m_classInfos.end() != iter)
            {
            if (entry.IsPolymorphic() && entry.IsExclude())
                m_classInfos.erase(iter);
            else
                iter->SetFlags(iter->GetFlags() | entry.GetFlags());
            }
        else
            {
            m_classInfos.insert(info);
            }
        }
    }

/*---------------------------------------------------------------------------------**//**
* @bsimethod
+---------------+---------------+---------------+---------------+---------------+------*/
DbResult ECInstancesHelper::LoadInstance(IECInstancePtr& instance, IConnectionCR connection, ECInstanceKeyCR key)
    {
    auto scope = Diagnostics::Scope::Create(Utf8PrintfString("Load ECInstance `{ ECClassId: %s, ECInstanceId: %s }`",
        key.GetClassId().ToString(BeInt64Id::UseHex::Yes).c_str(), key.GetInstanceId().ToString(BeInt64Id::UseHex::Yes).c_str()));

    ECClassCP selectClass = connection.GetECDb().Schemas().GetClass(key.GetClassId());
    if (nullptr == selectClass || !selectClass->IsEntityClass())
        DIAGNOSTICS_HANDLE_FAILURE(DiagnosticsCategory::Default, Utf8PrintfString("ECClass not found: %" PRIu64, key.GetClassId().GetValue()));

    Savepoint txn(connection.GetDb(), "ECInstancesHelper::LoadInstance");
    DIAGNOSTICS_ASSERT_SOFT(DiagnosticsCategory::Default, txn.IsActive(), "Failed to start a transaction");

    Utf8String ecsql("SELECT * FROM ONLY ");
    ecsql.append(selectClass->GetECSqlName()).append(" WHERE ECInstanceId=?");
    CachedECSqlStatementPtr stmt = connection.GetStatementCache().GetPreparedStatement(connection.GetECDb().Schemas(), connection.GetDb(), ecsql.c_str());
    if (stmt.IsNull())
        DIAGNOSTICS_HANDLE_FAILURE(DiagnosticsCategory::Default, Utf8PrintfString("Failed to prepare a statement: '%s'", ecsql.c_str()));

    if (ECSqlStatus::Success != stmt->BindId(1, key.GetInstanceId()))
        DIAGNOSTICS_HANDLE_FAILURE(DiagnosticsCategory::Default, Utf8PrintfString("Failed to bind ECInstance ID: %" PRIu64, key.GetInstanceId().GetValue()));

    DbResult result = QueryExecutorHelper::Step(*stmt);
    if (BE_SQLITE_ROW == result)
        {
        auto parseECInstanceScope = Diagnostics::Scope::Create("Parse ECInstance from ECSql row");
        static BeMutex s_getInstanceMutex;
        BeMutexHolder lock(s_getInstanceMutex);
        instance = ECInstanceECSqlSelectAdapter(*stmt).GetInstance();
        }
    return result;
    }

/*---------------------------------------------------------------------------------**//**
* @bsimethod
+---------------+---------------+---------------+---------------+---------------+------*/
ECValue ECInstancesHelper::GetValue(IConnectionCR connection, ECInstanceKeyCR key, Utf8CP propertyName)
    {
    ECClassCP ecClass = connection.GetECDb().Schemas().GetClass(key.GetClassId());
    if (nullptr == ecClass || !ecClass->IsEntityClass())
        DIAGNOSTICS_HANDLE_FAILURE(DiagnosticsCategory::Default, Utf8PrintfString("ECClass not found: %" PRIu64, key.GetClassId().GetValue()));

    ECPropertyCP ecProperty = ecClass->GetPropertyP(propertyName);
    if (nullptr == ecProperty || !ecProperty->GetIsPrimitive())
        DIAGNOSTICS_HANDLE_FAILURE(DiagnosticsCategory::Default, Utf8PrintfString("ECProperty not found or is not primitive: '%s.%s'", ecClass->GetFullName(), propertyName));

    return GetValue(connection, *ecClass, key.GetInstanceId(), *ecProperty);
    }

/*---------------------------------------------------------------------------------**//**
* @bsimethod
+---------------+---------------+---------------+---------------+---------------+------*/
ECValue ECInstancesHelper::GetValue(IConnectionCR connection, ECClassCR ecClass, ECInstanceId instanceId, ECPropertyCR ecProperty)
    {
    Savepoint txn(connection.GetDb(), "ECInstancesHelper::GetValue");
    DIAGNOSTICS_ASSERT_SOFT(DiagnosticsCategory::Default, txn.IsActive(), "Failed to start a transaction");

    Utf8String ecsql("SELECT ");
    ecsql.append("[").append(ecProperty.GetName()).append("] ");
    ecsql.append("FROM ONLY ");
    ecsql.append(ecClass.GetECSqlName()).append(" WHERE ECInstanceId = ?");
    CachedECSqlStatementPtr stmt = connection.GetStatementCache().GetPreparedStatement(connection.GetECDb().Schemas(), connection.GetDb(), ecsql.c_str());
    if (stmt.IsNull())
        DIAGNOSTICS_HANDLE_FAILURE(DiagnosticsCategory::Default, Utf8PrintfString("Failed to prepare a statement: '%s'", ecsql.c_str()));

    if (ECSqlStatus::Success != stmt->BindId(1, instanceId))
        DIAGNOSTICS_HANDLE_FAILURE(DiagnosticsCategory::Default, Utf8PrintfString("Failed to bind ECInstance ID: %" PRIu64, instanceId.GetValue()));

    DbResult stepStatus = QueryExecutorHelper::Step(*stmt);
    if (BE_SQLITE_ROW != stepStatus)
        DIAGNOSTICS_HANDLE_FAILURE(DiagnosticsCategory::Default, Utf8PrintfString("Unexpected statement step result: %d", (int)stepStatus));

    return ValueHelpers::GetECValueFromSqlValue(ecProperty.GetAsPrimitiveProperty()->GetType(), ecProperty.GetAsPrimitiveProperty()->GetExtendedTypeName(), stmt->GetValue(0));
    }
<|MERGE_RESOLUTION|>--- conflicted
+++ resolved
@@ -1,2629 +1,2621 @@
-/*---------------------------------------------------------------------------------------------
-* Copyright (c) Bentley Systems, Incorporated. All rights reserved.
-* See LICENSE.md in the repository root for full copyright notice.
-*--------------------------------------------------------------------------------------------*/
-#include <ECPresentationPch.h>
-#include <ECPresentation/ECPresentationManager.h>
-#include "ECSchemaHelper.h"
-#include "ECExpressions/ECExpressionContextsProvider.h"
-#include "Queries/PresentationQuery.h"
-#include "Queries/QueryBuilderHelpers.h"
-#include "Queries/CustomFunctions.h"
-#include "Queries/QueryExecutor.h"
-#include <set>
-#include <regex>
-
-/*---------------------------------------------------------------------------------**//**
-* @bsimethod
-+---------------+---------------+---------------+---------------+---------------+------*/
-RelatedPathsCacheDeprecated::Key::Key(ECSchemaHelper::RelationshipClassPathOptionsDeprecated const& options)
-    {
-    m_sourceClass = &options.m_sourceClass;
-    m_relationshipDirection = options.m_relationshipDirection;
-    m_depth = options.m_depth;
-    m_supportedSchemas = options.m_supportedSchemas;
-    m_supportedRelationships = options.m_supportedRelationships;
-    m_supportedClasses = options.m_supportedClasses;
-    m_targetClass = options.m_targetClass;
-    }
-
-/*---------------------------------------------------------------------------------**//**
-* @bsimethod
-+---------------+---------------+---------------+---------------+---------------+------*/
-bool RelatedPathsCacheDeprecated::Key::operator<(Key const& other) const
-    {
-    NUMERIC_LESS_COMPARE(m_sourceClass, other.m_sourceClass);
-    NUMERIC_LESS_COMPARE(m_targetClass, other.m_targetClass);
-    NUMERIC_LESS_COMPARE(m_relationshipDirection, other.m_relationshipDirection);
-    NUMERIC_LESS_COMPARE(m_depth, other.m_depth);
-    STR_LESS_COMPARE(m_supportedClasses.c_str(), other.m_supportedClasses.c_str());
-    STR_LESS_COMPARE(m_supportedRelationships.c_str(), other.m_supportedRelationships.c_str());
-    STR_LESS_COMPARE(m_supportedSchemas.c_str(), other.m_supportedSchemas.c_str());
-    return false;
-    }
-
-/*---------------------------------------------------------------------------------**//**
-* @bsimethod
-+---------------+---------------+---------------+---------------+---------------+------*/
-RelatedPathsCache::Key::Key(Key const& other)
-    : m_sourceClass(other.m_sourceClass), m_pathSpecification(other.m_pathSpecification), m_mergePolymorphicPaths(other.m_mergePolymorphicPaths)
-    {}
-
-/*---------------------------------------------------------------------------------**//**
-* @bsimethod
-+---------------+---------------+---------------+---------------+---------------+------*/
-RelatedPathsCache::Key::Key(ECSchemaHelper::MultiRelationshipPathOptions const& options)
-    : m_sourceClass(&options.m_sourceClass), m_mergePolymorphicPaths(options.m_mergePolymorphicPaths)
-    {
-    for (RelationshipStepSpecification const* step : options.m_path.GetSteps())
-        {
-        m_pathSpecification.AddStep(*new RepeatableRelationshipStepSpecification(step->GetRelationshipClassName(),
-            step->GetRelationDirection(), step->GetTargetClassName()));
-        }
-    }
-
-/*---------------------------------------------------------------------------------**//**
-* @bsimethod
-+---------------+---------------+---------------+---------------+---------------+------*/
-RelatedPathsCache::Key::Key(ECSchemaHelper::RepeatableMultiRelationshipPathOptions const& options)
-    : m_sourceClass(&options.m_sourceClass), m_pathSpecification(options.m_path), m_mergePolymorphicPaths(options.m_mergePolymorphicPaths)
-    {}
-
-/*---------------------------------------------------------------------------------**//**
-* @bsimethod
-+---------------+---------------+---------------+---------------+---------------+------*/
-bool RelatedPathsCache::Key::operator<(Key const& other) const
-    {
-    NUMERIC_LESS_COMPARE(m_mergePolymorphicPaths, other.m_mergePolymorphicPaths);
-    NUMERIC_LESS_COMPARE(m_sourceClass, other.m_sourceClass);
-    STR_LESS_COMPARE(m_pathSpecification.GetHash().c_str(), other.m_pathSpecification.GetHash().c_str());
-    return false;
-    }
-
-/*---------------------------------------------------------------------------------**//**
-* @bsimethod
-+---------------+---------------+---------------+---------------+---------------+------*/
-ECSchemaHelper::ECSchemaHelper(IConnectionCR connection, RelatedPathsCache* relatedPathsCache, ECExpressionsCache* ecexpressionsCache)
-    : m_connection(connection),
-    m_relatedPathsCache(relatedPathsCache), m_ownsRelatedPathsCache(nullptr == relatedPathsCache),
-    m_ecexpressionsCache(ecexpressionsCache), m_ownsECExpressionsCache(nullptr == ecexpressionsCache)
-    {
-    if (nullptr == m_relatedPathsCache)
-        m_relatedPathsCache = new RelatedPathsCache();
-    if (nullptr == m_ecexpressionsCache)
-        m_ecexpressionsCache = new ECExpressionsCache();
-    }
-
-/*---------------------------------------------------------------------------------**//**
-* @bsimethod
-+---------------+---------------+---------------+---------------+---------------+------*/
-ECSchemaHelper::~ECSchemaHelper()
-    {
-    if (m_ownsRelatedPathsCache)
-        DELETE_AND_CLEAR(m_relatedPathsCache);
-    if (m_ownsECExpressionsCache)
-        DELETE_AND_CLEAR(m_ecexpressionsCache);
-    }
-
-/*---------------------------------------------------------------------------------**//**
-* @bsimethod
-+---------------+---------------+---------------+---------------+---------------+------*/
-ECSchemaCP ECSchemaHelper::GetSchema(Utf8CP schemaName, bool fullyLoad) const
-    {
-    return m_connection.GetECDb().Schemas().GetSchema(schemaName, fullyLoad);
-    }
-
-/*---------------------------------------------------------------------------------**//**
-* @bsimethod
-+---------------+---------------+---------------+---------------+---------------+------*/
-ECClassCP ECSchemaHelper::GetECClass(Utf8CP schemaName, Utf8CP className, bool isFullSchemaName) const
-    {
-    Utf8String schemaNameStr = schemaName;
-    if (isFullSchemaName)
-        {
-        uint32_t versionMajor, versionMinor;
-        ECSchema::ParseSchemaFullName(schemaNameStr, versionMajor, versionMinor, schemaName);
-        }
-    return m_connection.GetECDb().Schemas().GetClass(schemaNameStr, className);
-    }
-
-/*---------------------------------------------------------------------------------**//**
-* @bsimethod
-+---------------+---------------+---------------+---------------+---------------+------*/
-ECClassCP ECSchemaHelper::GetECClass(Utf8CP fullClassName) const
-    {
-    Utf8String schemaName, className;
-    ECClass::ParseClassName(schemaName, className, fullClassName);
-    return GetECClass(schemaName.c_str(), className.c_str());
-    }
-
-/*---------------------------------------------------------------------------------**//**
-* @bsimethod
-+---------------+---------------+---------------+---------------+---------------+------*/
-ECClassCP ECSchemaHelper::GetECClass(ECClassId id) const
-    {
-    return m_connection.GetECDb().Schemas().GetClass(id);
-    }
-
-/*---------------------------------------------------------------------------------**//**
-* @bsimethod
-+---------------+---------------+---------------+---------------+---------------+------*/
-bvector<ECClassCP> ECSchemaHelper::GetECClassesByName(Utf8CP name) const
-    {
-    Savepoint txn(m_connection.GetDb(), "ECSchemaHelper::GetECClassesByName");
-    DIAGNOSTICS_ASSERT_SOFT(DiagnosticsCategory::Default, txn.IsActive(), "Failed to start a transaction");
-
-    static Utf8CP statementStr = "SELECT ECInstanceId FROM [meta].[ECClassDef] WHERE Name = ?";
-    CachedECSqlStatementPtr stmt = m_connection.GetStatementCache().GetPreparedStatement(m_connection.GetECDb().Schemas(), m_connection.GetDb(), statementStr);
-    if (stmt.IsNull())
-        DIAGNOSTICS_HANDLE_FAILURE(DiagnosticsCategory::Default, Utf8PrintfString("Failed to prepare a statement: '%s'", statementStr));
-
-    stmt->BindText(1, name, IECSqlBinder::MakeCopy::No);
-
-    bvector<ECClassId> ids;
-    while (BE_SQLITE_ROW == QueryExecutorHelper::Step(*stmt))
-        ids.push_back(stmt->GetValueId<ECClassId>(0));
-
-    bvector<ECClassCP> classes;
-    for (ECClassId id : ids)
-        classes.push_back(m_connection.GetECDb().Schemas().GetClass(id));
-    return classes;
-    }
-
-/*---------------------------------------------------------------------------------**//**
-* @bsimethod
-+---------------+---------------+---------------+---------------+---------------+------*/
-static bool IsSchemaHidden(ECSchemaCR ecSchema)
-    {
-    IECInstancePtr options = ecSchema.GetCustomAttribute("CoreCustomAttributes", "HiddenSchema");
-    if (options.IsNull())
-        return false;
-
-    ECValue value;
-    if (ECObjectsStatus::Success == options->GetValue(value, "ShowClasses") && !value.IsNull() && value.IsBoolean() && true == value.GetBoolean())
-        return false;
-
-    return true;
-    }
-
-/*---------------------------------------------------------------------------------**//**
-* @bsimethod
-+---------------+---------------+---------------+---------------+---------------+------*/
-static bool IsClassHidden(ECClassCR ecClass, bool checkBaseClasses = true)
-    {
-    IECInstancePtr options = checkBaseClasses ? ecClass.GetCustomAttribute("CoreCustomAttributes", "HiddenClass") : ecClass.GetCustomAttributeLocal("CoreCustomAttributes", "HiddenClass");
-    if (options.IsNull())
-        return false;
-
-    ECValue value;
-    if (ECObjectsStatus::Success == options->GetValue(value, "Show") && !value.IsNull() && value.IsBoolean() && true == value.GetBoolean())
-        return false;
-
-    return true;
-    }
-
-/*---------------------------------------------------------------------------------**//**
-* The goal of this method is to check is any of the classes are hidden in a hierarchy
-* between the checked class and any of the requested classes
-* @bsimethod
-+---------------+---------------+---------------+---------------+---------------+------*/
-template<typename TECClass>
-static bool IsClassHidden(TECClass const& checkedClass, std::function<bool(TECClass const&)> const& requestedBaseClassMatcher)
-    {
-    // don't care about custom attributes if this class was specifically requested
-    if (requestedBaseClassMatcher(checkedClass))
-        return false;
-
-    // check custom attribute
-    if (IsClassHidden(checkedClass, false))
-        return true;
-
-    // note: GetBaseClasses returns only direct base classes (not the whole base class hierarchy)
-    for (ECClassCP baseClass : checkedClass.GetBaseClasses())
-        {
-        if (IsClassHidden(*static_cast<TECClass const*>(baseClass), requestedBaseClassMatcher))
-            return true;
-        }
-    return false;
-    }
-
-/*---------------------------------------------------------------------------------**//**
-* @bsimethod
-+---------------+---------------+---------------+---------------+---------------+------*/
-static bool IsAllowed(ECSchemaCR schema)
-    {
-    // WIP: temporary workaround until TFS#782547 is implemented
-    static const std::set<Utf8String> s_ignoredSchemas = {
-        "ECDbMap",
-        "ECDbSchemaPolicies",
-        "ECDbSystem",
-        };
-    if (s_ignoredSchemas.end() != s_ignoredSchemas.find(schema.GetName()))
-        return false;
-
-    if (schema.IsStandardSchema())
-        return false;
-
-    if (schema.IsSystemSchema())
-        return false;
-
-    if (schema.GetSupplementalInfo().IsValid())
-        return false;
-
-    if (IsSchemaHidden(schema))
-        return false;
-
-    return true;
-    }
-
-/*---------------------------------------------------------------------------------**//**
-* @bsimethod
-+---------------+---------------+---------------+---------------+---------------+------*/
-void ECSchemaHelper::ParseECSchemas(ECSchemaSet& schemas, bool& exclude, Utf8StringCR commaSeparatedSchemaList) const
-    {
-    schemas.clear();
-    bvector<Utf8String> schemaNames;
-    ParseECSchemaNames(schemaNames, exclude, commaSeparatedSchemaList);
-    for (Utf8StringCR name : schemaNames)
-        {
-        ECSchemaCP schema = GetSchema(name.c_str(), false);
-        if (nullptr == schema)
-            {
-            DIAGNOSTICS_LOG(DiagnosticsCategory::Default, LOG_TRACE, LOG_ERROR, Utf8PrintfString("Requested ECSchema does not exist: '%s'", name.c_str()));
-            continue;
-            }
-        schemas.insert(schema);
-        }
-    }
-
-/*---------------------------------------------------------------------------------**//**
-* @bsimethod
-+---------------+---------------+---------------+---------------+---------------+------*/
-void ECSchemaHelper::ParseECSchemaNames(bvector<Utf8String>& names, bool& exclude, Utf8StringCR commaSeparatedSchemaList) const
-    {
-    names.clear();
-    exclude = false;
-
-    if (commaSeparatedSchemaList.empty())
-        return;
-
-    auto begin = commaSeparatedSchemaList.begin(),
-         end = commaSeparatedSchemaList.begin();
-
-    if (commaSeparatedSchemaList.length() > 2 && commaSeparatedSchemaList[0] == 'E' && commaSeparatedSchemaList[1] == ':')
-        {
-        exclude = true;
-        begin += 2;
-        end += 2;
-        }
-
-    while (commaSeparatedSchemaList.end() != end)
-        {
-        if (*end == ',')
-            {
-            names.push_back(Utf8String(begin, end));
-
-            auto next = end + 1;
-            if (commaSeparatedSchemaList.end() != next && ' ' == *next)
-                begin = end = next + 1;
-            else
-                begin = end = next;
-            }
-        end++;
-        }
-    if (end != begin)
-        names.push_back(Utf8String(begin, end));
-    }
-
-/*---------------------------------------------------------------------------------**//**
-* @bsimethod
-+---------------+---------------+---------------+---------------+---------------+------*/
-SupportedClassInfos ECSchemaHelper::GetECClassesFromClassList(Utf8StringCR classListStr, bool supportExclusion) const
-    {
-    SupportedClassesParser parser(*this, classListStr, supportExclusion);
-    return parser.GetClassInfos();
-    }
-
-/*---------------------------------------------------------------------------------**//**
-* @bsimethod
-+---------------+---------------+---------------+---------------+---------------+------*/
-SupportedClassInfos ECSchemaHelper::GetECClassesFromClassList(bvector<MultiSchemaClass*> const& classList, bool areExcluded) const
-    {
-    auto formFlags = [](bool areExcluded, bool isPolymorphic)
-        {
-        int flag = 0;
-
-        if (isPolymorphic)
-            flag |= CLASS_SELECTION_FLAG_Polymorphic;
-
-        if (areExcluded)
-            flag |= CLASS_SELECTION_FLAG_Exclude;
-        else
-            flag |= CLASS_SELECTION_FLAG_Include;
-
-        return flag;
-        };
-
-    SupportedClassInfos classes;
-    for (MultiSchemaClass const* schemaClass : classList)
-        {
-        for (Utf8String const& className : schemaClass->GetClassNames())
-            {
-            auto ecClass = GetECClass(schemaClass->GetSchemaName().c_str(), className.c_str(), false);
-            if (ecClass == nullptr)
-                {
-                DIAGNOSTICS_LOG(DiagnosticsCategory::Default, LOG_TRACE, LOG_ERROR, Utf8PrintfString("Given ECClass `%s.%s` does not exist. Ignoring.",
-                    schemaClass->GetSchemaName().c_str(), className.c_str()));
-                continue;
-                }
-            classes.insert(SupportedClassInfo<ECClass>(*ecClass, formFlags(areExcluded, schemaClass->GetArePolymorphic())));
-            }
-        }
-    return classes;
-    }
-
-/*---------------------------------------------------------------------------------**//**
-* @bsimethod
-+---------------+---------------+---------------+---------------+---------------+------*/
-SupportedRelationshipClassInfos ECSchemaHelper::GetECRelationshipClasses(Utf8StringCR relationshipListStr) const
-    {
-    SupportedClassesParser parser(*this, relationshipListStr, false);
-    SupportedClassInfos classInfos = parser.GetClassInfos();
-    SupportedRelationshipClassInfos relationshipClasses;
-    for (SupportedClassInfo<ECClass> const& info : classInfos)
-        {
-        if (info.GetClass().IsRelationshipClass())
-            relationshipClasses.insert(SupportedRelationshipClassInfo(*info.GetClass().GetRelationshipClassCP(), info.GetFlags()));
-        }
-    return relationshipClasses;
-    }
-
-/*---------------------------------------------------------------------------------**//**
-* @bsimethod
-+---------------+---------------+---------------+---------------+---------------+------*/
-template<typename TClass>
-static Utf8String CreateClassListString(bset<SupportedClassInfo<TClass>> const& classes)
-    {
-    bmap<ECSchemaCP, bvector<ECClass const*>> classesBySchema;
-    for (auto const& c : classes)
-        classesBySchema[&c.GetClass().GetSchema()].push_back(&c.GetClass());
-
-    Utf8String spec;
-    for (auto const& entry : classesBySchema)
-        {
-        spec.append(entry.first->GetName()).append(":");
-        for (size_t i = 0; i < entry.second.size(); ++i)
-            {
-            if (i > 0)
-                spec.append(",");
-            spec.append(entry.second[i]->GetName());
-            }
-        spec.append(";");
-        }
-    return spec;
-    }
-
-/*---------------------------------------------------------------------------------**//**
-* @bsimethod
-+---------------+---------------+---------------+---------------+---------------+------*/
-Utf8String ECSchemaHelper::CreateClassListString(SupportedClassInfos const& classes) const
-    {
-    return ::CreateClassListString(classes);
-    }
-
-/*---------------------------------------------------------------------------------**//**
-* @bsimethod
-+---------------+---------------+---------------+---------------+---------------+------*/
-Utf8String ECSchemaHelper::CreateClassListString(SupportedRelationshipClassInfos const& classes) const
-    {
-    return ::CreateClassListString(classes);
-    }
-
-/*---------------------------------------------------------------------------------**//**
-* @bsimethod
-+---------------+---------------+---------------+---------------+---------------+------*/
-ECClassSet ECSchemaHelper::GetECClasses(ECSchemaSet const& schemas) const
-    {
-    // get all supported classes from the schemas set
-    bset<ECEntityClassCP> allSupportedClasses;
-    for (ECSchemaCP schema : schemas)
-        {
-        if (nullptr == schema)
-            continue;
-
-        ECSchemaCP loadedSchema = GetConnection().GetECDb().Schemas().GetSchema(schema->GetName(), true);
-        ECClassContainerCR classContainer = loadedSchema->GetClasses();
-        for (auto iter = classContainer.begin(); iter != classContainer.end(); ++iter)
-            {
-            if (!(*iter)->IsEntityClass())
-                continue;
-
-            if (IsClassHidden(**iter))
-                {
-                DIAGNOSTICS_LOG(DiagnosticsCategory::Default, LOG_TRACE, LOG_INFO, Utf8PrintfString("Skipping hidden ECClass: '%s'", (*iter)->GetFullName()));
-                continue;
-                }
-
-            allSupportedClasses.insert((*iter)->GetEntityClassCP());
-            }
-        }
-
-    // smallen the list of classes by excluding all subclasses
-    ECClassSet classes;
-    bset<ECEntityClassCP> parentClasses;
-    for (ECEntityClassCP ecClass : allSupportedClasses)
-        {
-        bool isAlreadyIncludedPolymorphically = false;
-        for (ECEntityClassCP parentClass : parentClasses)
-            {
-            if (ecClass->Is(parentClass))
-                {
-                isAlreadyIncludedPolymorphically = true;
-                break;
-                }
-            }
-        if (isAlreadyIncludedPolymorphically)
-            continue;
-
-        bool containsAllDerivedClasses = true;
-        ECDerivedClassesList const& derivedClasses = ecClass->GetDerivedClasses();
-        for (ECClassCP derivedClass : derivedClasses)
-            {
-            if (!derivedClass->IsEntityClass())
-                continue;
-
-            if (IsClassHidden(*derivedClass))
-                {
-                DIAGNOSTICS_LOG(DiagnosticsCategory::Default, LOG_TRACE, LOG_INFO, Utf8PrintfString("Skipping hidden ECClass: '%s'", derivedClass->GetFullName()));
-                continue;
-                }
-
-            if (allSupportedClasses.end() == allSupportedClasses.find(derivedClass->GetEntityClassCP()))
-                {
-                containsAllDerivedClasses = false;
-                break;
-                }
-            }
-        if (containsAllDerivedClasses)
-            {
-            auto iter = parentClasses.begin();
-            while (parentClasses.end() != iter)
-                {
-                ECEntityClassCP parentClass = *iter;
-                if (parentClass->Is(ecClass))
-                    {
-                    iter = parentClasses.erase(iter);
-                    classes.erase(parentClass);
-                    }
-                else
-                    iter++;
-                }
-
-            parentClasses.insert(ecClass);
-            }
-        classes[ecClass] = containsAllDerivedClasses;
-        }
-
-    return classes;
-    }
-
-/*---------------------------------------------------------------------------------**//**
-* @bsimethod
-+---------------+---------------+---------------+---------------+---------------+------*/
-ECClassSet ECSchemaHelper::GetECClassesFromSchemaList(Utf8StringCR schemaListStr) const
-    {
-    return GetECClasses(GetECSchemas(schemaListStr));
-    }
-
-/*---------------------------------------------------------------------------------**//**
-* @bsimethod
-+---------------+---------------+---------------+---------------+---------------+------*/
-static void CollectDerivedECClassesRecursively(bvector<ECClassCP>& result, ECClassCP baseClass, SchemaManagerCR schemas)
-    {
-    for (ECClassCP ecClass : schemas.GetDerivedClasses(*baseClass))
-        {
-        result.push_back(ecClass);
-        CollectDerivedECClassesRecursively(result, ecClass, schemas);
-        }
-    }
-
-/*---------------------------------------------------------------------------------**//**
-* @bsimethod
-+---------------+---------------+---------------+---------------+---------------+------*/
-bvector<ECClassCP> ECSchemaHelper::GetDerivedECClassesRecursively(ECClassCP baseClass) const
-    {
-    bvector<ECClassCP> result;
-    CollectDerivedECClassesRecursively(result, baseClass, m_connection.GetECDb().Schemas());
-    return result;
-    }
-
-/*---------------------------------------------------------------------------------**//**
-* @bsimethod
-+---------------+---------------+---------------+---------------+---------------+------*/
-bool ECSchemaHelper::AreSchemasSupported(Utf8StringCR schemaListStr) const
-    {
-    bvector<Utf8String> schemaNames;
-    bool exclude;
-    ParseECSchemaNames(schemaNames, exclude, schemaListStr);
-
-    if (exclude)
-        return true;
-
-    for (Utf8StringCR name : schemaNames)
-        {
-        if (nullptr == m_connection.GetECDb().Schemas().GetSchema(name, false))
-            return false;
-        }
-
-    return true;
-    }
-
-/*---------------------------------------------------------------------------------**//**
-* @bsimethod
-+---------------+---------------+---------------+---------------+---------------+------*/
-ECSchemaSet ECSchemaHelper::GetECSchemas(Utf8StringCR supportedSchemasStr) const
-    {
-    ECSchemaSet schemas;
-    bool exclude = false;
-    ParseECSchemas(schemas, exclude, supportedSchemasStr);
-
-    // if there are schemas specified and they're not excluded, return immediately
-    if (!exclude && !schemas.empty())
-        return schemas;
-
-    // no schemas means all schemas (except some specific ones)
-    bvector<ECSchemaCP> allSchemas = m_connection.GetECDb().Schemas().GetSchemas(false);
-
-    ECSchemaSet allSupportedSchemas;
-    for (ECSchemaCP schema : allSchemas)
-        {
-        if (IsAllowed(*schema))
-            allSupportedSchemas.insert(schema);
-        }
-
-    // if the schemas are not excluded, return them
-    if (!exclude)
-        return allSupportedSchemas;
-
-    // handle exclusion
-    ECSchemaSet supportedSchemasNoExcluded;
-    for (ECSchemaCP schema : allSupportedSchemas)
-        {
-        if (schemas.end() == schemas.find(schema))
-            supportedSchemasNoExcluded.insert(schema);
-        }
-    return supportedSchemasNoExcluded;
-    }
-
-/*=================================================================================**//**
-* @bsiclass
-+===============+===============+===============+===============+===============+======*/
-struct ECSchemaHelper::SupportedClassesResolver
-{
-    enum Flags
-        {
-        DeterminedSchemaIds = 1 << 0,
-        DeterminedIncludedEntityClasses = 1 << 1,
-        DeterminedExcludedEntityClasses = 1 << 2,
-        DeterminedRelationshipClasses = 1 << 3,
-        DeterminedPolymorphicallyIncludedClasses = 1 << 4,
-        DeterminedPolymorphicallyExcludedClasses = 1 << 5,
-        };
-
-private:
-    mutable int m_flags;
-    mutable ECSchemaSet m_schemaList;
-    mutable IdSet<ECSchemaId> m_schemaIds;
-    mutable IdSet<ECClassId> m_includedEntityClassIds;
-    mutable IdSet<ECClassId> m_polymorphicallyIncludedClassIds;
-    mutable bvector<ECClassCP> m_excludedClasses;
-    mutable bvector<ECClassCP> m_polymorphicallyExcludedClasses;
-    mutable IdSet<ECClassId> m_relationshipClassIds;
-    SupportedClassInfos const* m_classInfos;
-    SupportedRelationshipClassInfos const* m_relationshipInfos;
-
-private:
-    /*---------------------------------------------------------------------------------**//**
-    * @bsimethod
-    +---------------+---------------+---------------+---------------+---------------+------*/
-    static void AddClassId(IdSet<ECClassId>& list, ECClassCR ecClass) {list.insert(ecClass.GetId());}
-
-public:
-    /*---------------------------------------------------------------------------------**//**
-    * @bsimethod
-    +---------------+---------------+---------------+---------------+---------------+------*/
-    SupportedClassesResolver(ECSchemaSet const& supportedSchemas,
-        SupportedClassInfos const* classInfos, SupportedRelationshipClassInfos const* relationshipInfos)
-        : m_flags(0)
-        {
-        m_schemaList = supportedSchemas;
-        m_classInfos = classInfos;
-        m_relationshipInfos = relationshipInfos;
-        }
-
-    /*---------------------------------------------------------------------------------**//**
-    * @bsimethod
-    +---------------+---------------+---------------+---------------+---------------+------*/
-    bool GetAcceptAllIncludeClasses() const {return GetIncludedEntityClassIds().empty() && nullptr == m_classInfos;}
-
-    /*---------------------------------------------------------------------------------**//**
-    * @bsimethod
-    +---------------+---------------+---------------+---------------+---------------+------*/
-    bool GetAcceptAllRelationships() const {return GetRelationshipClassIds().empty() && nullptr == m_relationshipInfos;}
-
-    /*---------------------------------------------------------------------------------**//**
-    * @bsimethod
-    +---------------+---------------+---------------+---------------+---------------+------*/
-    SupportedClassInfo<ECClass> const* GetInfo(ECClassCR ecClass) const
-        {
-        if (nullptr == m_classInfos)
-            return nullptr;
-        auto iter = m_classInfos->find(SupportedClassInfo<ECClass>(ecClass));
-        if (m_classInfos->end() != iter)
-            return &*iter;
-        return nullptr;
-        }
-
-    /*---------------------------------------------------------------------------------**//**
-    * @bsimethod
-    +---------------+---------------+---------------+---------------+---------------+------*/
-    IdSet<ECSchemaId> const& GetSchemaIds() const
-        {
-        if (0 == (m_flags & DeterminedSchemaIds))
-            {
-            for (ECSchemaCP schema : m_schemaList)
-                m_schemaIds.insert(schema->GetId());
-            m_flags |= DeterminedSchemaIds;
-            }
-        return m_schemaIds;
-        }
-
-    /*---------------------------------------------------------------------------------**//**
-    * @bsimethod
-    +---------------+---------------+---------------+---------------+---------------+------*/
-    IdSet<ECClassId> const& GetIncludedEntityClassIds() const
-        {
-        if (0 == (m_flags & DeterminedIncludedEntityClasses))
-            {
-            if (nullptr != m_classInfos)
-                {
-                for (auto const& info : *m_classInfos)
-                    {
-                    if (info.IsInclude())
-                        m_includedEntityClassIds.insert(info.GetClass().GetId());
-                    }
-                }
-            m_flags |= DeterminedIncludedEntityClasses;
-            }
-        return m_includedEntityClassIds;
-        }
-
-    /*---------------------------------------------------------------------------------**//**
-    * @bsimethod
-    +---------------+---------------+---------------+---------------+---------------+------*/
-    IdSet<ECClassId> const& GetRelationshipClassIds() const
-        {
-        if (0 == (m_flags & DeterminedRelationshipClasses))
-            {
-            if (nullptr != m_relationshipInfos)
-                {
-                for (SupportedRelationshipClassInfo const& info : *m_relationshipInfos)
-                    {
-                    if (info.IsInclude())
-                        m_relationshipClassIds.insert(info.GetClass().GetId());
-                    }
-                }
-            m_flags |= DeterminedRelationshipClasses;
-            }
-        return m_relationshipClassIds;
-        }
-
-    /*---------------------------------------------------------------------------------**//**
-    * @bsimethod
-    +---------------+---------------+---------------+---------------+---------------+------*/
-    bvector<ECClassCP> const& GetExcludedClasses() const
-        {
-        if (0 == (m_flags & DeterminedExcludedEntityClasses))
-            {
-            if (nullptr != m_classInfos)
-                {
-                for (auto const& info : *m_classInfos)
-                    {
-                    if (info.IsExclude())
-                        {
-                        // note: we're not going to have a class that's both included, excluded and
-                        // polymorphic. if that's the case - we want to include it polymorphically
-                        // and exclude non-polymorphically
-                        if (!info.IsPolymorphic() || info.IsInclude())
-                            m_excludedClasses.push_back(&info.GetClass());
-                        }
-                    }
-                }
-            m_flags |= DeterminedExcludedEntityClasses;
-            }
-        return m_excludedClasses;
-        }
-
-    /*---------------------------------------------------------------------------------**//**
-    * @bsimethod
-    +---------------+---------------+---------------+---------------+---------------+------*/
-    bvector<ECClassCP> const& GetPolymorphicallyExcludedClasses() const
-        {
-        if (0 == (m_flags & DeterminedPolymorphicallyExcludedClasses))
-            {
-            if (nullptr != m_classInfos)
-                {
-                for (auto const& info : *m_classInfos)
-                    {
-                    // see the comment in `GetExcludedClasses` for more details on this check
-                    if (!info.IsInclude() && info.IsExclude() && info.IsPolymorphic())
-                        m_polymorphicallyExcludedClasses.push_back(&info.GetClass());
-                    }
-                }
-            m_flags |= DeterminedPolymorphicallyExcludedClasses;
-            }
-        return m_polymorphicallyExcludedClasses;
-        }
-};
-
-/*=================================================================================**//**
-* @bsiclass
-+===============+===============+===============+===============+===============+======*/
-struct ECClassVirtualSet : VirtualSet
-{
-private:
-    bmap<ECClassId, ECClassCP> m_map;
-public:
-    ECClassVirtualSet() {}
-    explicit ECClassVirtualSet(ECClassCR ecClass) {Add(ecClass);}
-    bool _IsInSet(int nVals, DbValue const* vals) const override
-        {
-        DbValue const& val = vals[0];
-        return m_map.end() != m_map.find(val.GetValueId<ECClassId>());
-        }
-    void Add(ECClassCR ecClass) {m_map[ecClass.GetId()] = &ecClass;}
-};
-
-/*---------------------------------------------------------------------------------**//**
-* @bsimethod
-+---------------+---------------+---------------+---------------+---------------+------*/
-static void MergeBindings(BoundQueryValuesList& target, BoundQueryValuesList&& source)
-    {
-    std::move(source.begin(), source.end(), std::back_inserter(target));
-    }
-
-/*---------------------------------------------------------------------------------**//**
-* @bsimethod
-+---------------+---------------+---------------+---------------+---------------+------*/
-static QueryClauseAndBindings CreateRelationshipPathsQuery(ECSchemaHelper::SupportedClassesResolver const& resolver,
-    bset<ECClassId> const& sourceClassIds, int relationshipDirection, bool applyTargetFilters, bool wantActualTargets)
-    {
-    BoundQueryValuesList bindings;
-    Utf8String query = ""
-        "SELECT [source].[ECInstanceId] sourceClassId, "
-        "       [relationship].[ECInstanceId] relationshipClassId, "
-        "       [target].[ECInstanceId] actualRelatedClassId, "
-        "       [sourceConstraint].[RelationshipEnd] relationshipEnd "
-
-        "  FROM [meta].[ECClassDef] [source], [meta].[ECClassDef] [target] "
-
-        "  JOIN [meta].[ClassHasAllBaseClasses] sourceBaseRel ON [sourceBaseRel].[SourceECInstanceId] = [source].[ECInstanceId] "
-        "  JOIN [meta].[ECClassDef] sourceBase ON [sourceBase].[ECInstanceId] = [sourceBaseRel].[TargetECInstanceId] "
-
-        "  JOIN [meta].[ClassHasAllBaseClasses] targetBaseRel ON [targetBaseRel].[SourceECInstanceId] = [target].[ECInstanceId] "
-        "  JOIN [meta].[ECClassDef] targetBase ON [targetBase].[ECInstanceId] = [targetBaseRel].[TargetECInstanceId] "
-
-        "  JOIN [meta].[RelationshipConstraintHasClasses] sourceConstraintRel "
-        "       ON     [sourceConstraint].[IsPolymorphic] AND [sourceConstraintRel].[TargetECInstanceId] = [sourceBase].[ECInstanceId] "
-        "       OR NOT [sourceConstraint].[IsPolymorphic] AND [sourceConstraintRel].[TargetECInstanceId] = [source].[ECInstanceId] AND [source].[ECInstanceId] = [sourceBase].[ECInstanceId] "
-        "  JOIN [meta].[ECRelationshipConstraintDef] sourceConstraint ON [sourceConstraint].[ECInstanceId] = [sourceConstraintRel].[SourceECInstanceId] "
-
-        "  JOIN [meta].[RelationshipConstraintHasClasses] targetConstraintRel "
-        "       ON     [targetConstraint].[IsPolymorphic] AND [targetConstraintRel].[TargetECInstanceId] = [targetBase].[ECInstanceId] "
-        "       OR NOT [targetConstraint].[IsPolymorphic] AND [targetConstraintRel].[TargetECInstanceId] = [targetBase].[ECInstanceId] AND [target].[ECInstanceId] = [targetBase].[ECInstanceId] "
-        "  JOIN [meta].[ECRelationshipConstraintDef] targetConstraint ON [targetConstraint].[ECInstanceId] = [targetConstraintRel].[SourceECInstanceId] AND [targetConstraint].[RelationshipEnd] <> [sourceConstraint].[RelationshipEnd] "
-
-        "  JOIN [meta].[ECClassDef] relationship ON [relationship].[ECInstanceId] = [sourceConstraint].[RelationshipClass].[Id] "
-        "       AND [relationship].[ECInstanceId] = [targetConstraint].[RelationshipClass].[Id] "
-
-        " WHERE ";
-
-    bool hasCondition = false;
-
-    if (applyTargetFilters)
-        {
-        if (!resolver.GetAcceptAllRelationships())
-            {
-            if (hasCondition)
-                query.append(" AND ");
-            ValuesFilteringHelper helper(resolver.GetRelationshipClassIds());
-            query.append(helper.CreateWhereClause("[relationship].[ECInstanceId]"));
-            MergeBindings(bindings, helper.CreateBoundValues());
-            hasCondition = true;
-            }
-
-        if (!resolver.GetAcceptAllIncludeClasses())
-            {
-            if (hasCondition)
-                query.append(" AND ");
-
-            ValuesFilteringHelper helper(resolver.GetIncludedEntityClassIds());
-            if (wantActualTargets)
-                {
-                // take all classes that are equal to or derive from given target class
-                query.append("[target].[ECInstanceId] IN (SELECT SourceECInstanceId FROM meta.ClassHasAllBaseClasses WHERE ")
-                    .append(helper.CreateWhereClause("TargetECInstanceId"))
-                    .append(")");
-                }
-            else
-                {
-                query.append(helper.CreateWhereClause("[target].[ECInstanceId]"));
-                }
-            MergeBindings(bindings, helper.CreateBoundValues());
-            hasCondition = true;
-            }
-        else if (!wantActualTargets)
-            {
-            if (hasCondition)
-                query.append(" AND ");
-            query.append("[target].[ECInstanceId] = [targetBase].[ECInstanceId]");
-            hasCondition = true;
-            }
-        }
-
-    if (hasCondition)
-        query.append(" AND ");
-
-    ValuesFilteringHelper sourceIdsHelper(sourceClassIds);
-    query.append(sourceIdsHelper.CreateWhereClause("[source].[ECInstanceId]"));
-    MergeBindings(bindings, sourceIdsHelper.CreateBoundValues());
-
-    if (((int)ECRelatedInstanceDirection::Backward | (int)ECRelatedInstanceDirection::Forward) != relationshipDirection)
-        {
-        ECRelationshipEnd relationshipEnd = (ECRelatedInstanceDirection::Backward == (ECRelatedInstanceDirection)relationshipDirection)
-            ? ECRelationshipEnd_Target : ECRelationshipEnd_Source;
-        query.append(" AND [sourceConstraint].[RelationshipEnd] = ?");
-        bindings.push_back(std::make_unique<BoundQueryECValue>(ECValue((int)relationshipEnd)));
-        }
-
-    ValuesFilteringHelper schemaIdsHelper(resolver.GetSchemaIds());
-    if (resolver.GetAcceptAllRelationships() && !resolver.GetSchemaIds().empty())
-        {
-        query.append(" AND ");
-        query.append(schemaIdsHelper.CreateWhereClause("[relationship].[Schema].[Id]"));
-        MergeBindings(bindings, schemaIdsHelper.CreateBoundValues());
-        }
-    if (resolver.GetAcceptAllIncludeClasses() && !resolver.GetSchemaIds().empty())
-        {
-        query.append(" AND ");
-        query.append(schemaIdsHelper.CreateWhereClause("[target].[Schema].[Id]"));
-        MergeBindings(bindings, schemaIdsHelper.CreateBoundValues());
-        }
-
-    query.append(" ORDER BY [source].[ECInstanceId], [target].[ECInstanceId], [relationship].[ECInstanceId]");
-
-    return QueryClauseAndBindings(query, bindings);
-    }
-
-/*---------------------------------------------------------------------------------**//**
-* @bsimethod
-+---------------+---------------+---------------+---------------+---------------+------*/
-static bool DoesPathContainAnotherPath(RelatedClassPath const& containingPath, RelatedClassPath const& candidatePath, bool handleTargetClassPolymorphically)
-    {
-    for (size_t i = 0; i < containingPath.size(); ++i)
-        {
-        if (!candidatePath[i].GetRelationship().GetClass().Is(&containingPath[i].GetRelationship().GetClass())
-            || containingPath[i].IsForwardRelationship() != candidatePath[i].IsForwardRelationship())
-            {
-            return false;
-            }
-
-        if (!candidatePath[i].GetSourceClass()->Is(containingPath[i].GetSourceClass()))
-            return false;
-
-        if (handleTargetClassPolymorphically)
-            {
-            if (!containingPath[i].GetTargetClass().IsSelectPolymorphic() && &candidatePath[i].GetTargetClass().GetClass() != &containingPath[i].GetTargetClass().GetClass()
-                || containingPath[i].GetTargetClass().IsSelectPolymorphic() && !candidatePath[i].GetTargetClass().GetClass().Is(&containingPath[i].GetTargetClass().GetClass()))
-                {
-                return false;
-                }
-            }
-        else
-            {
-            if (&candidatePath[i].GetTargetClass().GetClass() != &containingPath[i].GetTargetClass().GetClass())
-                return false;
-            }
-        }
-    return true;
-    }
-
-/*---------------------------------------------------------------------------------**//**
-* @bsimethod
-+---------------+---------------+---------------+---------------+---------------+------*/
-static void AppendPath(bvector<RelatedClassPath>& paths, RelatedClassPath const& path, bool handleTargetClassPolymorphically)
-    {
-    if (paths.size() > 0)
-        {
-        size_t frontIndex = 0;
-        while (frontIndex < paths.size())
-            {
-            size_t backIndex = paths.size() - frontIndex - 1;
-            RelatedClassPath const& includedPath = paths[backIndex];
-
-            // if path lengths are different, they can't be similar
-            if (includedPath.size() != path.size())
-                {
-                ++frontIndex;
-                continue;
-                }
-
-            // the new path is already included polymorphically by another path
-            if (DoesPathContainAnotherPath(includedPath, path, handleTargetClassPolymorphically))
-                return;
-
-            // the new path includes another (already included) path polymorphically -
-            // the included path must be removed
-            if (DoesPathContainAnotherPath(path, includedPath, handleTargetClassPolymorphically))
-                {
-                paths.erase(paths.begin() + backIndex);
-                continue;
-                }
-
-            ++frontIndex;
-            }
-        }
-
-    // did not find any similar paths - simply append the new path
-    paths.push_back(path);
-    }
-
-/*---------------------------------------------------------------------------------**//**
-* @bsimethod
-+---------------+---------------+---------------+---------------+---------------+------*/
-static bool MatchesPathRequest(RelatedClass const& related, ECSchemaHelper::SupportedClassesResolver const& resolver)
-    {
-    IdSet<ECClassId> const& classIds = resolver.GetIncludedEntityClassIds();
-    if (!resolver.GetAcceptAllIncludeClasses() && !classIds.Contains(related.GetTargetClass().GetClass().GetId()))
-        {
-        // if specific classes are requested, make sure the candidate is in that list
-        return false;
-        }
-    if (resolver.GetAcceptAllIncludeClasses() && !resolver.GetSchemaIds().Contains(related.GetTargetClass().GetClass().GetSchema().GetId()))
-        {
-        // if any class is okay, make sure the candidate class is from supported schemas list
-        return false;
-        }
-
-    IdSet<ECClassId> const& relationshipIds = resolver.GetRelationshipClassIds();
-    if (!resolver.GetAcceptAllRelationships() && !relationshipIds.Contains(related.GetRelationship().GetClass().GetId()))
-        {
-        // is specific relationships are requested, make sure the candidate is in that list
-        return false;
-        }
-    if (resolver.GetAcceptAllRelationships() && !resolver.GetSchemaIds().Contains(related.GetRelationship().GetClass().GetSchema().GetId()))
-        {
-        // if any relationship is okay, make sure the candidate relationship is from supported schemas list
-        return false;
-        }
-
-    return true;
-    }
-
-/*---------------------------------------------------------------------------------**//**
-* @bsimethod
-+---------------+---------------+---------------+---------------+---------------+------*/
-static Utf8String CreateRelationshipAlias(ECClassCR relationship, ECClassUseCounter& counter)
-    {
-    return RULES_ENGINE_RELATED_CLASS_ALIAS(relationship, counter.Inc(&relationship));
-    }
-
-/*---------------------------------------------------------------------------------**//**
-* @bsimethod
-+---------------+---------------+---------------+---------------+---------------+------*/
-static Utf8String CreateTargetClassAlias(ECClassCR targetClass, ECClassUseCounter& counter)
-    {
-    return RULES_ENGINE_RELATED_CLASS_ALIAS(targetClass, counter.Inc(&targetClass));
-    }
-
-/*---------------------------------------------------------------------------------**//**
-* @bsimethod
-+---------------+---------------+---------------+---------------+---------------+------*/
-static bool AcceptECClass(ECClassCP& ecClass, ECClassCP targetClass, ECSchemaHelper::SupportedClassesResolver const& resolver)
-    {
-    if (targetClass && targetClass->Is(ecClass))
-        {
-        DIAGNOSTICS_LOG(DiagnosticsCategory::Default, LOG_TRACE, LOG_INFO, Utf8PrintfString("Changing found ECClass '%s' to more specific requested target class '%s'", ecClass->GetFullName(), targetClass->GetFullName()));
-        ecClass = targetClass;
-        return true;
-        }
-    if (targetClass && !ecClass->Is(targetClass))
-        {
-        DIAGNOSTICS_LOG(DiagnosticsCategory::Default, LOG_TRACE, LOG_INFO, Utf8PrintfString("Skipping ECClass '%s' as it's not a requested target class '%s'", ecClass->GetFullName(), targetClass->GetFullName()));
-        return false;
-        }
-    if (IsClassHidden<ECClass>(*ecClass, [&](ECClassCR c){return resolver.GetInfo(c) != nullptr;}))
-        {
-        DIAGNOSTICS_LOG(DiagnosticsCategory::Default, LOG_TRACE, LOG_INFO, Utf8PrintfString("Skipping hidden ECClass: '%s'", ecClass->GetFullName()));
-        return false;
-        }
-    DIAGNOSTICS_LOG(DiagnosticsCategory::Default, LOG_TRACE, LOG_INFO, Utf8PrintfString("Using ECClass: '%s'", ecClass->GetFullName()));
-    return true;
-    }
-
-/*---------------------------------------------------------------------------------**//**
-* @deprecated In favor of the version with RelationshipPathSpecification. Left only to support deprecated cases.
-* @bsimethod
-+---------------+---------------+---------------+---------------+---------------+------*/
-void ECSchemaHelper::GetPathsDeprecated(bvector<RelatedClassPath>& paths, ECClassUseCounter& relationshipsUseCounter,
-    bset<RelatedClass, RelatedClass::ClassPointersComparer>& usedRelationships, SupportedClassesResolver const& resolver, bset<ECClassId> const& sourceClassIds,
-    bool handleRelatedClassesPolymorphically, int relationshipDirection, int depth, ECClassCP targetClass) const
-    {
-    Savepoint txn(m_connection.GetDb(), "ECSchemaHelper::GetPaths");
-    DIAGNOSTICS_ASSERT_SOFT(DiagnosticsCategory::Default, txn.IsActive(), "Failed to start a transaction");
-
-    QueryClauseAndBindings clause = CreateRelationshipPathsQuery(resolver, sourceClassIds, relationshipDirection, depth <= 0, !handleRelatedClassesPolymorphically);
-    CachedECSqlStatementPtr stmt = m_connection.GetStatementCache().GetPreparedStatement(m_connection.GetECDb().Schemas(), m_connection.GetDb(), clause.GetClause().c_str());
-    if (!stmt.IsValid())
-        DIAGNOSTICS_HANDLE_FAILURE(DiagnosticsCategory::Default, Utf8PrintfString("Failed to prepare a statement: '%s'", clause.GetClause().c_str()));
-
-    if (SUCCESS != clause.GetBindings().Bind(*stmt))
-        DIAGNOSTICS_HANDLE_FAILURE(DiagnosticsCategory::Default, "Failed to bind statement parameters");
-
-    bvector<RelatedClass> specs;
-    bset<ECClassId> relatedClassIds;
-
-    // get the results
-    while (BE_SQLITE_ROW == QueryExecutorHelper::Step(*stmt))
-        {
-        ECEntityClassCP source = GetECClass(stmt->GetValueId<ECClassId>(0))->GetEntityClassCP();
-        ECRelationshipClassCP relationship = GetECClass(stmt->GetValueId<ECClassId>(1))->GetRelationshipClassCP();
-        ECClassCP actualRelated = GetECClass(stmt->GetValueId<ECClassId>(2));
-        if (nullptr == source || nullptr == relationship || nullptr == actualRelated)
-            DIAGNOSTICS_HANDLE_FAILURE(DiagnosticsCategory::Default, "Failed to find either source, relationship or target class");
-
-        bool isForward = (ECRelationshipEnd_Source == (ECRelationshipEnd)stmt->GetValueInt(3));
-
-        // filter by target class (if specified)
-        if (!AcceptECClass(actualRelated, targetClass, resolver))
-            continue;
-
-        auto const* info = resolver.GetInfo(*actualRelated);
-        bool isTargetPolymorphic = (nullptr == info || info->IsPolymorphic()) && handleRelatedClassesPolymorphically;
-        RelatedClass relatedClassSpec(*source,
-            SelectClass<ECRelationshipClass>(*relationship, CreateRelationshipAlias(*relationship, relationshipsUseCounter)), isForward,
-            SelectClass<ECClass>(*actualRelated, CreateTargetClassAlias(*actualRelated, relationshipsUseCounter), isTargetPolymorphic));
-
-        // avoid recursive relationship loops
-        if (usedRelationships.end() != usedRelationships.find(relatedClassSpec))
-            continue;
-
-        bool matchesRecursiveRequest = (depth < 0 && MatchesPathRequest(relatedClassSpec, resolver));
-
-        if (0 == depth || matchesRecursiveRequest)
-            AppendPath(paths, {relatedClassSpec}, handleRelatedClassesPolymorphically);
-
-        if (depth > 0 || matchesRecursiveRequest)
-            {
-            specs.push_back(relatedClassSpec);
-            usedRelationships.insert(relatedClassSpec);
-            relatedClassIds.insert(actualRelated->GetId());
-            }
-        }
-
-    txn.Cancel();
-
-    if (0 != depth && !specs.empty())
-        {
-        bvector<RelatedClassPath> subPaths;
-        GetPathsDeprecated(subPaths, relationshipsUseCounter, usedRelationships, resolver, relatedClassIds,
-            handleRelatedClassesPolymorphically, relationshipDirection, depth - 1, targetClass);
-        for (RelatedClassPath const& subPath : subPaths)
-            {
-            for (RelatedClassCR sourceClassSpec : specs)
-                {
-                if (&sourceClassSpec.GetTargetClass().GetClass() != subPath[0].GetSourceClass())
-                    continue;
-
-                AppendPath(paths, RelatedClassPath::Combine({sourceClassSpec}, subPath), handleRelatedClassesPolymorphically);
-                }
-            }
-        }
-    }
-
-/*---------------------------------------------------------------------------------**//**
-* @bsimethod
-+---------------+---------------+---------------+---------------+---------------+------*/
-static void ApplyExcludedClasses(bvector<RelatedClassPath>& paths, bvector<ECClassCP> const& excludedClasses, bool excludePolymorphically, SchemaManagerCR schemas)
-    {
-    for (RelatedClassPathR path : paths)
-        {
-        RelatedClassR targetClass = path.back();
-        for (ECClassCP excludedClass : excludedClasses)
-            {
-            if (excludedClass->Is(&targetClass.GetTargetClass().GetClass()))
-                targetClass.GetTargetClass().GetDerivedExcludedClasses().push_back(SelectClass<ECClass>(*excludedClass, "", excludePolymorphically));
-            }
-        }
-    }
-
-/*---------------------------------------------------------------------------------**//**
-* @deprecated In favor of the version with RelationshipPathSpecification. Left only to support deprecated cases.
-* @bsimethod
-+---------------+---------------+---------------+---------------+---------------+------*/
-bvector<RelatedClassPath> ECSchemaHelper::GetRelationshipClassPathsDeprecated(RelationshipClassPathOptionsDeprecated const& options) const
-    {
-    // look for cached results first
-    BeMutexHolder lock(m_relatedPathsCache->GetMutex());
-    RelatedPathsCacheDeprecated::Key key(options);
-    RelatedPathsCacheDeprecated::Result const* cacheResult = m_relatedPathsCache->GetDeprecated().Get(key);
-    if (nullptr != cacheResult)
-        {
-        options.m_relationshipsUseCounter.Merge(cacheResult->m_relationshipCounter);
-        return cacheResult->m_paths;
-        }
-    lock.unlock();
-
-    bvector<RelatedClassPath> paths;
-    SupportedClassInfos classInfos = GetECClassesFromClassList(options.m_supportedClasses, true);
-    SupportedRelationshipClassInfos relationshipInfos = GetECRelationshipClasses(options.m_supportedRelationships);
-    SupportedClassesResolver resolver(GetECSchemas(options.m_supportedSchemas),
-        (classInfos.empty() && 0 == *options.m_supportedClasses) ? nullptr : &classInfos,
-        (relationshipInfos.empty() && 0 == *options.m_supportedRelationships) ? nullptr : &relationshipInfos);
-
-    bset<RelatedClass, RelatedClass::ClassPointersComparer> usedRelationships;
-    bset<ECClassId> sourceClassIds;
-    sourceClassIds.insert(options.m_sourceClass.GetId());
-
-    GetPathsDeprecated(paths, options.m_relationshipsUseCounter, usedRelationships, resolver, sourceClassIds,
-        options.m_handleRelatedClassesPolymorphically, options.m_relationshipDirection, options.m_depth, options.m_targetClass);
-
-    ApplyExcludedClasses(paths, resolver.GetExcludedClasses(), false, m_connection.GetECDb().Schemas());
-    ApplyExcludedClasses(paths, resolver.GetPolymorphicallyExcludedClasses(), true, m_connection.GetECDb().Schemas());
-
-    // cache
-    m_relatedPathsCache->GetDeprecated().Put(key, std::make_unique<RelatedPathsCacheDeprecated::Result>(paths, options.m_relationshipsUseCounter));
-    return paths;
-    }
-
-/*---------------------------------------------------------------------------------**//**
-* @bsimethod
-+---------------+---------------+---------------+---------------+---------------+------*/
-bvector<RelatedClassPath> ECSchemaHelper::GetPaths(ECClassId sourceClassId, bvector<RepeatableRelationshipStepSpecification> pathSpecification,
-    bset<RelatedClass>& usedRelationships, ECClassUseCounter& relationshipsUseCounter, bool handleRelatedClassesPolymorphically) const
-    {
-    bvector<RelatedClassPath> paths;
-    if (pathSpecification.empty())
-        return paths;
-
-    RepeatableRelationshipStepSpecification stepSpecification = pathSpecification.front();
-    pathSpecification.erase(pathSpecification.begin());
-
-    SupportedClassInfos classInfos = GetECClassesFromClassList(stepSpecification.GetTargetClassName(), false);
-    SupportedRelationshipClassInfos relationshipInfos = GetECRelationshipClasses(stepSpecification.GetRelationshipClassName());
-    SupportedClassesResolver resolver(ECSchemaSet(),
-        (classInfos.empty() && stepSpecification.GetTargetClassName().empty()) ? nullptr : &classInfos,
-        (relationshipInfos.empty() && stepSpecification.GetRelationshipClassName().empty()) ? nullptr : &relationshipInfos);
-    ECClassCP targetClass = stepSpecification.GetTargetClassName().empty() ? nullptr : GetECClass(stepSpecification.GetTargetClassName().c_str());
-
-    Savepoint txn(m_connection.GetDb(), "ECSchemaHelper::GetPaths");
-    DIAGNOSTICS_ASSERT_SOFT(DiagnosticsCategory::Default, txn.IsActive(), "Failed to start a transaction");
-
-    QueryClauseAndBindings clause = CreateRelationshipPathsQuery(resolver, ContainerHelpers::Create<bset<ECClassId>>(sourceClassId), stepSpecification.GetRelationDirection(),
-        true, paths.empty() && !handleRelatedClassesPolymorphically);
-    CachedECSqlStatementPtr stmt = m_connection.GetStatementCache().GetPreparedStatement(m_connection.GetECDb().Schemas(), m_connection.GetDb(), clause.GetClause().c_str());
-    if (!stmt.IsValid())
-        DIAGNOSTICS_HANDLE_FAILURE(DiagnosticsCategory::Default, Utf8PrintfString("Failed to prepare a statement: '%s'", clause.GetClause().c_str()));
-
-    clause.Bind(*stmt);
-
-    // get the results
-    while (BE_SQLITE_ROW == QueryExecutorHelper::Step(*stmt))
-        {
-        ECClassCP source = GetECClass(stmt->GetValueId<ECClassId>(0));
-        ECRelationshipClassCP relationship = GetECClass(stmt->GetValueId<ECClassId>(1))->GetRelationshipClassCP();
-        ECClassCP actualRelated = GetECClass(stmt->GetValueId<ECClassId>(2));
-        if (nullptr == source || nullptr == relationship || nullptr == actualRelated)
-            DIAGNOSTICS_HANDLE_FAILURE(DiagnosticsCategory::Default, "Failed to find either source, relationship or target class");
-
-        bool isForward = (ECRelationshipEnd_Source == (ECRelationshipEnd)stmt->GetValueInt(3));
-
-        // filter by target class (if specified)
-        if (!AcceptECClass(actualRelated, targetClass, resolver))
-            continue;
-
-        auto const* info = resolver.GetInfo(*actualRelated);
-        bool isTargetPolymorphic = (nullptr == info || info->IsPolymorphic()) && handleRelatedClassesPolymorphically;
-        RelatedClass relatedClassSpec(*source,
-            SelectClass<ECRelationshipClass>(*relationship, CreateRelationshipAlias(*relationship, relationshipsUseCounter)), isForward,
-            SelectClass<ECClass>(*actualRelated, CreateTargetClassAlias(*actualRelated, relationshipsUseCounter), isTargetPolymorphic));
-        RelatedClassPath path{relatedClassSpec};
-
-        if (stepSpecification.GetCount() > 1)
-            {
-            if (!actualRelated->Is(isForward ? relationship->GetSource().GetAbstractConstraint() : relationship->GetTarget().GetAbstractConstraint()))
-                {
-                DIAGNOSTICS_HANDLE_FAILURE(DiagnosticsCategory::Default, Utf8PrintfString("Found related class '%s' which is neither target not source of relationship '%s'",
-                    actualRelated->GetFullName(), relationship->GetFullName()));
-                }
-            else
-                {
-                for (int i = 1; i < stepSpecification.GetCount(); ++i)
-                    {
-                    RelatedClass repeatedStep(relatedClassSpec);
-                    repeatedStep.SetSourceClass(*actualRelated);
-                    repeatedStep.GetRelationship().SetAlias(CreateRelationshipAlias(*relationship, relationshipsUseCounter));
-                    repeatedStep.GetTargetClass().SetAlias(CreateTargetClassAlias(*actualRelated, relationshipsUseCounter));
-                    path.push_back(repeatedStep);
-                    }
-                }
-            }
-
-        if (pathSpecification.empty())
-            {
-            AppendPath(paths, path, handleRelatedClassesPolymorphically);
-            }
-        else
-            {
-            bvector<RelatedClassPath> subPaths = GetPaths(actualRelated->GetId(), pathSpecification, usedRelationships,
-                relationshipsUseCounter, handleRelatedClassesPolymorphically);
-            for (RelatedClassPath subPath : subPaths)
-                AppendPath(paths, RelatedClassPath::Combine(path, subPath), handleRelatedClassesPolymorphically);
-            }
-        }
-
-    txn.Cancel();
-    return paths;
-    }
-
-/*---------------------------------------------------------------------------------**//**
-* @bsimethod
-+---------------+---------------+---------------+---------------+---------------+------*/
-template<typename TOptions>
-bvector<RelatedClassPath> ECSchemaHelper::GetCachedRelationshipPaths(TOptions const& options, std::function<bvector<RelatedClassPath>()> const& handler) const
-    {
-    // look for cached results first
-    BeMutexHolder lock(m_relatedPathsCache->GetMutex());
-    RelatedPathsCache::Key key(options);
-    RelatedPathsCache::Result const* cacheResult = m_relatedPathsCache->Get(key);
-    if (nullptr != cacheResult)
-        {
-        options.m_relationshipsUseCounter.Merge(cacheResult->m_relationshipCounter);
-        return cacheResult->m_paths;
-        }
-    lock.unlock();
-
-    // calculate
-    bvector<RelatedClassPath> paths = handler();
-
-    // cache
-    m_relatedPathsCache->Put(key, std::make_unique<RelatedPathsCache::Result>(paths, options.m_relationshipsUseCounter));
-    return paths;
-    }
-
-/*---------------------------------------------------------------------------------**//**
-* @bsimethod
-+---------------+---------------+---------------+---------------+---------------+------*/
-bvector<RelatedClassPath> ECSchemaHelper::GetRelationshipClassPaths(MultiRelationshipPathOptions const& options) const
-    {
-    return GetCachedRelationshipPaths(options, [&]()
-        {
-        bset<RelatedClass> usedRelationships;
-        auto steps = ContainerHelpers::TransformContainer<bvector<RepeatableRelationshipStepSpecification>>(options.m_path.GetSteps(),
-            [](RelationshipStepSpecification const* spec) {return RepeatableRelationshipStepSpecification(spec->GetRelationshipClassName(), spec->GetRelationDirection(), spec->GetTargetClassName()); });
-        return GetPaths(options.m_sourceClass.GetId(), steps, usedRelationships, options.m_relationshipsUseCounter, options.m_mergePolymorphicPaths);
-        });
-    }
-
-/*---------------------------------------------------------------------------------**//**
-* @bsimethod
-+---------------+---------------+---------------+---------------+---------------+------*/
-bvector<RelatedClassPath> ECSchemaHelper::GetRelationshipClassPaths(RepeatableMultiRelationshipPathOptions const& options) const
-    {
-    return GetCachedRelationshipPaths(options, [&]()
-        {
-        bset<RelatedClass> usedRelationships;
-        auto steps = ContainerHelpers::TransformContainer<bvector<RepeatableRelationshipStepSpecification>>(options.m_path.GetSteps(),
-            [](RepeatableRelationshipStepSpecification const* spec) {return RepeatableRelationshipStepSpecification(*spec); });
-        return GetPaths(options.m_sourceClass.GetId(), steps, usedRelationships, options.m_relationshipsUseCounter, options.m_mergePolymorphicPaths);
-        });
-    }
-
-/*---------------------------------------------------------------------------------**//**
-* @bsimethod
-+---------------+---------------+---------------+---------------+---------------+------*/
-enum class RelationshipsJoinIdType
-    {
-    ECClassId,
-    ECInstanceId,
-    };
-
-/*---------------------------------------------------------------------------------**//**
-* @bsimethod
-+---------------+---------------+---------------+---------------+---------------+------*/
-static void JoinRelationships(ComplexQueryBuilderR query, RelatedClassPath const& path, RelationshipsJoinIdType idType, Utf8StringP lastJoinAlias, bool* wasLastJoinForward)
-    {
-    static Utf8CP s_sourceECClassId = "SourceECClassId";
-    static Utf8CP s_sourceECInstanceId = "SourceECInstanceId";
-    static Utf8CP s_targetECClassId = "TargetECClassId";
-    static Utf8CP s_targetECInstanceId = "TargetECInstanceId";
-
-    Utf8CP sourceId = (idType == RelationshipsJoinIdType::ECClassId) ? s_sourceECClassId : s_sourceECInstanceId;
-    Utf8CP targetId = (idType == RelationshipsJoinIdType::ECClassId) ? s_targetECClassId : s_targetECInstanceId;
-
-    Utf8String prevJoinAlias;
-    bool prevJoinWasForward = false;
-    for (size_t i = 0; i < path.size(); ++i)
-        {
-        RelatedClassCR r = path[i];
-        Utf8String joinAlias = Utf8String("r").append(std::to_string(i).c_str());
-        if (i == 0)
-            {
-            query.From(SelectClass<ECClass>(r.GetRelationship().GetClass(), joinAlias, true));
-            }
-        else
-            {
-            Utf8PrintfString joinClause("[%s].[%s] = [%s].[%s]",
-                joinAlias.c_str(), r.IsForwardRelationship() ? sourceId : targetId,
-                prevJoinAlias.c_str(), prevJoinWasForward ? targetId : sourceId);
-            query.Join(SelectClass<ECClass>(r.GetRelationship().GetClass(), joinAlias, true), QueryClauseAndBindings(joinClause), false);
-            }
-        prevJoinAlias = joinAlias;
-        prevJoinWasForward = r.IsForwardRelationship();
-        }
-    if (nullptr != lastJoinAlias)
-        lastJoinAlias->AssignOrClear(prevJoinAlias.c_str());
-    if (nullptr != wasLastJoinForward)
-        *wasLastJoinForward = prevJoinWasForward;
-    }
-
-#define TARGET_IDS_QUERY_FIELD_NAME_SourceId    "SourceId"
-/*---------------------------------------------------------------------------------**//**
-* @bsimethod
-+---------------+---------------+---------------+---------------+---------------+------*/
-static ComplexQueryBuilderPtr CreateTargetIdsPartialQuery(bvector<RelatedClassPath> const& paths)
-    {
-    PresentationQueryBuilderPtr nestedQuery;
-    for (RelatedClassPath const& path : paths)
-        {
-        if (path.empty())
-            continue;
-
-        ComplexQueryBuilderPtr query = ComplexQueryBuilder::Create();
-
-        Utf8String lastJoinAlias;
-        JoinRelationships(*query, path, RelationshipsJoinIdType::ECClassId, &lastJoinAlias, nullptr);
-
-        RefCountedPtr<SimpleQueryContract> contract = SimpleQueryContract::Create();
-        RefCountedPtr<PresentationQueryContractSimpleField> targetIdField = PresentationQueryContractSimpleField::Create("TargetId", path.back().IsForwardRelationship() ? "TargetECInstanceId" : "SourceECInstanceId");
-        targetIdField->SetPrefixOverride(lastJoinAlias);
-        contract->AddField(*targetIdField);
-        contract->AddField(*PresentationQueryContractSimpleField::Create(TARGET_IDS_QUERY_FIELD_NAME_SourceId, path.front().IsForwardRelationship() ? "SourceECInstanceId" : "TargetECInstanceId"));
-        query->SelectContract(*contract, "r0");
-        QueryBuilderHelpers::SetOrUnion(nestedQuery, *query);
-        }
-
-    if (nestedQuery.IsNull())
-        return nullptr;
-
-    ComplexQueryBuilderPtr query = ComplexQueryBuilder::Create();
-    query->SelectAll();
-    query->From(*nestedQuery);
-    return query;
-    }
-
-typedef std::unordered_map<ECInstanceId, bvector<ECInstanceId>> T_ECInstanceIdsMap;
-/*---------------------------------------------------------------------------------**//**
-* @bsimethod
-+---------------+---------------+---------------+---------------+---------------+------*/
-static T_ECInstanceIdsMap GetTargetIds(IConnectionCR connection, bvector<RelatedClassPath> const& paths, bvector<ECInstanceId> const& sourceIds)
-    {
-    T_ECInstanceIdsMap result;
-
-    auto query = CreateTargetIdsPartialQuery(paths);
-    if (query.IsNull())
-        return result;
-
-    query->Where(ValuesFilteringHelper(sourceIds).Create(TARGET_IDS_QUERY_FIELD_NAME_SourceId));
-
-    CachedECSqlStatementPtr stmt = connection.GetStatementCache().GetPreparedStatement(connection.GetECDb().Schemas(),
-        connection.GetDb(), query->GetQuery()->GetQueryString().c_str());
-    if (stmt.IsNull())
-        DIAGNOSTICS_HANDLE_FAILURE(DiagnosticsCategory::Default, Utf8PrintfString("Failed to prepare a statement: '%s'", query->GetQuery()->GetQueryString().c_str()));
-
-    query->GetQuery()->BindValues(*stmt);
-
-    while (BE_SQLITE_ROW == QueryExecutorHelper::Step(*stmt))
-        {
-        auto targetId = stmt->GetValueId<ECInstanceId>(0);
-        auto sourceId = stmt->GetValueId<ECInstanceId>(1);
-        auto iter = result.find(sourceId);
-        if (result.end() == iter)
-            iter = result.insert(std::make_pair(sourceId, bvector<ECInstanceId>())).first;
-        iter->second.push_back(targetId);
-        }
-
-    return result;
-    }
-
-/*---------------------------------------------------------------------------------**//**
-* @bsimethod
-+---------------+---------------+---------------+---------------+---------------+------*/
-static T_ECInstanceIdsMap GetRecursiveTargetIds(IConnectionCR connection, bvector<RelatedClassPath> const& paths, bvector<ECInstanceId> const& sourceIds, bool wantGroupingByInputId)
-    {
-    RecursiveQueryInfo recursiveQueryInfo(paths);
-    RecursiveQueriesHelper helper(connection, recursiveQueryInfo);
-    if (wantGroupingByInputId)
-        return helper.GetRecursiveTargetIdsGroupedBySourceId(sourceIds);
-
-    return { std::make_pair(ECInstanceId(), helper.GetRecursiveTargetIds(sourceIds)) };
-    }
-
-/*=================================================================================**//**
-* @bsiclass
-+===============+===============+===============+===============+===============+======*/
-struct InputKeyAndTargetClass
-    {
-    ECInstanceKey m_inputKey;
-    ECClassCP m_targetClass;
-    InputKeyAndTargetClass(ECInstanceKey inputKey, ECClassCR targetClass)
-        : m_inputKey(inputKey), m_targetClass(&targetClass)
-        {}
-    bool operator==(InputKeyAndTargetClass const& other) const
-        {
-        return m_targetClass == other.m_targetClass && m_inputKey == other.m_inputKey;
-        }
-
-    struct Hasher
-        {
-        size_t operator()(InputKeyAndTargetClass const& value) const
-            {
-            return std::hash<ECInstanceKey>{}(value.m_inputKey) * 31 + std::hash<ECClassCP>{}(value.m_targetClass);
-            }
-        };
-    };
-
-typedef std::unordered_map<InputKeyAndTargetClass, bvector<ECInstanceId>, InputKeyAndTargetClass::Hasher> T_ECClassInstanceIds;
-/*=================================================================================**//**
-* @bsiclass
-+===============+===============+===============+===============+===============+======*/
-struct RelationshipStepSource
-{
-private:
-    std::pair<ECClassCP, bvector<ECInstanceId>> m_firstStepInput;
-    T_ECClassInstanceIds m_aggregatedOutputs;
-public:
-    RelationshipStepSource(ECClassCR sourceClass, bvector<ECInstanceId> sourceIds) : m_firstStepInput(&sourceClass, sourceIds) {}
-    RelationshipStepSource(T_ECClassInstanceIds source) : m_aggregatedOutputs(source) {}
-    T_ECClassInstanceIds GetInputs() const
-        {
-        // if all previous steps where recursive it means that next step might be reached from begining of relationship path.
-        // In this case first step input should be included in the input for next step
-        auto copy = m_aggregatedOutputs;
-        if (m_firstStepInput.first && !m_firstStepInput.second.empty())
-            ContainerHelpers::Push(copy[InputKeyAndTargetClass(ECInstanceKey(), *m_firstStepInput.first)], m_firstStepInput.second);
-        return copy;
-        }
-    T_ECClassInstanceIds const& GetOutputs() const {return m_aggregatedOutputs;}
-    void AppendOutput(T_ECClassInstanceIds const& source)
-        {
-        for (auto const& entry : source)
-            ContainerHelpers::Push(m_aggregatedOutputs[entry.first], entry.second);
-        }
-};
-
-/*---------------------------------------------------------------------------------**//**
-* @bsimethod
-+---------------+---------------+---------------+---------------+---------------+------*/
-static T_ECClassInstanceIds GetRelationshipStepTargets(RelationshipStepSource const& source, bool groupByInputKey, std::function<std::pair<ECClassCP, T_ECInstanceIdsMap>(ECClassCR, bvector<ECInstanceId> const&, bool)> getTargets)
-    {
-    T_ECClassInstanceIds targets;
-    for (auto const& inputEntry : source.GetInputs())
-        {
-        bool wantInputKeyGrouping = groupByInputKey && !inputEntry.first.m_inputKey.IsValid();
-        std::pair<ECClassCP, T_ECInstanceIdsMap> stepTarget = getTargets(*inputEntry.first.m_targetClass, inputEntry.second, wantInputKeyGrouping);
-        if (nullptr == stepTarget.first)
-            continue;
-
-        if (wantInputKeyGrouping)
-            {
-            for (auto const& targetEntry : stepTarget.second)
-                {
-                InputKeyAndTargetClass key(ECInstanceKey(inputEntry.first.m_targetClass->GetId(), targetEntry.first), *stepTarget.first);
-                ContainerHelpers::MovePush(targets[key], targetEntry.second);
-                }
-            }
-        else
-            {
-            InputKeyAndTargetClass key(inputEntry.first.m_inputKey, *stepTarget.first);
-            for (auto const& targetEntry : stepTarget.second)
-                ContainerHelpers::MovePush(targets[key], targetEntry.second);
-            }
-        }
-    return targets;
-    }
-
-/*---------------------------------------------------------------------------------**//**
-* @bsimethod
-+---------------+---------------+---------------+---------------+---------------+------*/
-static bvector<RelatedClassPath> GetRecursiveRelationshipClassPaths(ECSchemaHelper const& schemaHelper, ECClassCR inputClass, bvector<ECInstanceId> const& inputIds,
-    bvector<RepeatableRelationshipStepSpecification*> const& pathSteps, ECClassUseCounter& relationshipsUseCount, bool mergePolymorphicPaths, bool groupByInputKey)
-    {
-    RelationshipStepSource source(inputClass, inputIds);
-    bool hadRecursiveRelationships = false;
-    RepeatableRelationshipPathSpecification intermediatePathSpec;
-    for (RepeatableRelationshipStepSpecification const* stepSpec : pathSteps)
-        {
-        if (stepSpec->GetCount() == 0)
-            {
-            if (!intermediatePathSpec.GetSteps().empty())
-                {
-                // get targets and their ids for the intermediate path
-                T_ECClassInstanceIds stepTargets = GetRelationshipStepTargets(source, groupByInputKey, [&](ECClassCR sourceClass, bvector<ECInstanceId> const& sourceIds, bool wantGroupingByInputId) {
-                    ECSchemaHelper::RepeatableMultiRelationshipPathOptions intermediatePathOptions(sourceClass, intermediatePathSpec, true, relationshipsUseCount);
-                    bvector<RelatedClassPath> intermediateSpecPaths = schemaHelper.GetRelationshipClassPaths(intermediatePathOptions);
-                    if (intermediateSpecPaths.empty())
-                        return std::pair<ECClassCP, T_ECInstanceIdsMap>();
-                    DIAGNOSTICS_ASSERT_SOFT(DiagnosticsCategory::Default, (1 == intermediateSpecPaths.size()), Utf8PrintfString("Expected to find 0 or 1 intermediate specification path, actually found: %" PRIu64, (uint64_t)intermediateSpecPaths.size()));
-                    ECClassCP targetClass = &intermediateSpecPaths.back().back().GetTargetClass().GetClass();
-                    return std::make_pair(targetClass, GetTargetIds(schemaHelper.GetConnection(), intermediateSpecPaths, sourceIds));
-                    });
-
-                // no need to collect any results form steps before. Create new source consisting only of intermediate path target.
-                source = RelationshipStepSource(stepTargets);
-                }
-            // recursively find target ids using the recursive path specification
-            RelationshipPathSpecification recursiveStepSpec(*new RelationshipStepSpecification(*stepSpec));
-            T_ECClassInstanceIds stepTargets = GetRelationshipStepTargets(source, groupByInputKey, [&](ECClassCR sourceClass, bvector<ECInstanceId> const& sourceIds, bool wantGroupingByInputId) {
-                ECSchemaHelper::MultiRelationshipPathOptions recursiveStepOptions(sourceClass, recursiveStepSpec, true, relationshipsUseCount);
-                bvector<RelatedClassPath> recursiveStepPaths = schemaHelper.GetRelationshipClassPaths(recursiveStepOptions);
-                if (recursiveStepPaths.empty())
-                    return std::pair<ECClassCP, T_ECInstanceIdsMap>();
-                DIAGNOSTICS_ASSERT_SOFT(DiagnosticsCategory::Default, (1 == recursiveStepPaths.size()), Utf8PrintfString("Expected to find 0 or 1 recursive step path, actually found: %" PRIu64, (uint64_t)recursiveStepPaths.size()));
-                ECClassCP targetClass = &recursiveStepPaths.back().back().GetTargetClass().GetClass();
-                return std::make_pair(targetClass, GetRecursiveTargetIds(schemaHelper.GetConnection(), recursiveStepPaths, sourceIds, wantGroupingByInputId));
-                });
-
-            // need to append this step's target ids in order to not lose results from previous steps
-            source.AppendOutput(stepTargets);
-            // clear intermediate path
-            intermediatePathSpec.ClearSteps();
-            hadRecursiveRelationships = true;
-            }
-        else
-            {
-            intermediatePathSpec.AddStep(*new RepeatableRelationshipStepSpecification(*stepSpec));
-            }
-        }
-
-    // the last step was not recursive - create paths from all aggregated source classes to this step
-    if (!intermediatePathSpec.GetSteps().empty())
-        {
-        bvector<RelatedClassPath> paths;
-        for (auto const& inputEntry : source.GetInputs())
-            {
-            ECSchemaHelper::RepeatableMultiRelationshipPathOptions endingPathOptions(*inputEntry.first.m_targetClass, intermediatePathSpec, mergePolymorphicPaths, relationshipsUseCount);
-            bvector<RelatedClassPath> pathsFromInput = schemaHelper.GetRelationshipClassPaths(endingPathOptions);
-            if (pathsFromInput.empty())
-                continue;
-
-            if (!hadRecursiveRelationships)
-                {
-                ContainerHelpers::MovePush(paths, pathsFromInput);
-                continue;
-                }
-
-            RelatedClass pathsPrefix(inputClass, SelectClass<ECClass>(*inputEntry.first.m_targetClass, "related"), inputEntry.second);
-            for (RelatedClassPathR path : pathsFromInput)
-                {
-                path.insert(path.begin(), pathsPrefix);
-                path.SetInputKey(inputEntry.first.m_inputKey);
-                }
-            ContainerHelpers::MovePush(paths, pathsFromInput);
-            }
-        return paths;
-        }
-
-    // the last step was recursive - need to collect all target classes from recursive steps before it
-    bvector<RelatedClassPath> paths;
-    for (auto const& outputEntry : source.GetOutputs())
-        {
-        if (outputEntry.second.empty())
-            continue;
-
-        RelatedClassPath path({ RelatedClass(inputClass, SelectClass<ECClass>(*outputEntry.first.m_targetClass, "related"), outputEntry.second) });
-        path.SetInputKey(outputEntry.first.m_inputKey);
-        paths.push_back(path);
-        }
-    return paths;
-    }
-
-/*---------------------------------------------------------------------------------**//**
-* @bsimethod
-+---------------+---------------+---------------+---------------+---------------+------*/
-bvector<RelatedClassPath> ECSchemaHelper::GetRecursiveRelationshipClassPaths(ECClassCR sourceClass, bvector<ECInstanceId> const& sourceIds,
-    bvector<RepeatableRelationshipPathSpecification*> const& relationshipPathSpecs, ECClassUseCounter& relationshipsUseCount,
-    bool mergePolymorphicPaths, bool groupByInputKey) const
-    {
-    bvector<RelatedClassPath> paths;
-    for (RepeatableRelationshipPathSpecification const* pathSpec : relationshipPathSpecs)
-        {
-        ContainerHelpers::Push(paths, ::GetRecursiveRelationshipClassPaths(*this, sourceClass, sourceIds,
-            pathSpec->GetSteps(), relationshipsUseCount, mergePolymorphicPaths, groupByInputKey));
-        }
-    return paths;
-    }
-
-/*---------------------------------------------------------------------------------**//**
-* @bsimethod
-+---------------+---------------+---------------+---------------+---------------+------*/
-ECRelationshipConstraintClassList ECSchemaHelper::GetRelationshipConstraintClasses(ECRelationshipClassCR relationship, ECRelatedInstanceDirection direction, Utf8StringCR supportedSchemasStr) const
-    {
-    ECRelationshipConstraintClassList const* classes = nullptr;
-    switch (direction)
-        {
-        case ECRelatedInstanceDirection::Backward:
-            classes = &relationship.GetSource().GetConstraintClasses();
-            break;
-        case ECRelatedInstanceDirection::Forward:
-            classes = &relationship.GetTarget().GetConstraintClasses();
-            break;
-        }
-    if (nullptr == classes)
-        DIAGNOSTICS_HANDLE_FAILURE(DiagnosticsCategory::Default, Utf8PrintfString("Failed to determine relationship constraint for '%s' with direction %d", relationship.GetFullName(), (int)direction));
-
-    ECSchemaSet supportedSchemas = GetECSchemas(supportedSchemasStr);
-    ECRelationshipConstraintClassList supportedClasses;
-    for (ECClassCP ecClass : *classes)
-        {
-        if (!ecClass->IsEntityClass() && !ecClass->IsRelationshipClass())
-            continue;
-
-        if (IsClassHidden(*ecClass))
-            {
-            DIAGNOSTICS_LOG(DiagnosticsCategory::Default, LOG_TRACE, LOG_INFO, Utf8PrintfString("Skipping hidden ECClass: '%s'", ecClass->GetFullName()));
-            continue;
-            }
-
-        if (supportedSchemas.end() == supportedSchemas.find(&ecClass->GetSchema()))
-            continue;
-
-        supportedClasses.push_back(ecClass);
-        }
-    return supportedClasses;
-    }
-
-/*---------------------------------------------------------------------------------**//**
-* @bsimethod
-+---------------+---------------+---------------+---------------+---------------+------*/
-static ECClassCP GetClassFromRelationshipConstraint(ECRelationshipConstraint const& constraint)
-    {
-    // no idea which one to return when there're multiple constraint classes
-    return constraint.GetConstraintClasses().front();
-    }
-
-/*---------------------------------------------------------------------------------**//**
-* @bsimethod
-+---------------+---------------+---------------+---------------+---------------+------*/
-RelatedClass ECSchemaHelper::GetForeignKeyClass(ECPropertyCR prop) const
-    {
-    if (!prop.GetIsNavigation())
-        return RelatedClass();
-
-    NavigationECPropertyCR navigationProp = *prop.GetAsNavigationProperty();
-    ECRelationshipClassCP relationship = navigationProp.GetRelationshipClass();
-    bool isRelationshipForward = (navigationProp.GetDirection() == ECRelatedInstanceDirection::Forward);
-    ECRelationshipConstraintCR sourceConstraint = isRelationshipForward ? relationship->GetSource() : relationship->GetTarget();
-    ECRelationshipConstraintCR targetConstraint = isRelationshipForward ? relationship->GetTarget() : relationship->GetSource();
-    bool isTargetClassOptional = (targetConstraint.GetMultiplicity().GetLowerLimit() == 0);
-    ECClassCP sourceClass = GetClassFromRelationshipConstraint(sourceConstraint);
-    ECClassCP targetClass = GetClassFromRelationshipConstraint(targetConstraint);
-    if (nullptr != sourceClass && nullptr != targetClass)
-        return RelatedClass(*sourceClass, SelectClass<ECRelationshipClass>(*relationship, ""), isRelationshipForward, SelectClass<ECClass>(*targetClass, ""), isTargetClassOptional);
-
-    DIAGNOSTICS_HANDLE_FAILURE(DiagnosticsCategory::Default, Utf8PrintfString("Failed to determine source and target for navigation property '%s.%s'", prop.GetClass().GetFullName(), prop.GetName().c_str()));
-    }
-
-/*---------------------------------------------------------------------------------**//**
-* @bsimethod
-+---------------+---------------+---------------+---------------+---------------+------*/
-template<class TClass>
-static void PushClassIfNotExists(bvector<TClass const*>& list, TClass const& cls)
-    {
-    for (size_t i = 0; i < list.size(); ++i)
-        {
-        TClass const* existing = list[i];
-        if (cls.Is(existing))
-            return;
-        if (existing->Is(&cls))
-            {
-            list[i] = &cls;
-            return;
-            }
-        }
-    list.push_back(&cls);
-    }
-
-/*---------------------------------------------------------------------------------**//**
-* @bsimethod
-+---------------+---------------+---------------+---------------+---------------+------*/
-static bool SupportsAny(ECRelationshipConstraintCR constraint, SupportedClassInfos const& container)
-    {
-    for (auto const& info : container)
-        {
-        if (constraint.SupportsClass(info.GetClass()))
-            return true;
-        }
-    return false;
-    }
-
-/*---------------------------------------------------------------------------------**//**
-* @bsimethod
-+---------------+---------------+---------------+---------------+---------------+------*/
-SupportedRelationshipClassInfos ECSchemaHelper::GetPossibleRelationships(ECClassCR source, RequiredRelationDirection direction, Utf8StringCR targetClassNames) const
-    {
-    auto targetClasses = GetECClassesFromClassList(targetClassNames, false);
-    bvector<ECRelationshipClassCP> relationships;
-    for (ECSchemaCP schema : GetECSchemas(""))
-        {
-        for (ECClassCP ecClass : schema->GetClasses())
-            {
-            if (!ecClass->IsRelationshipClass())
-                continue;
-
-            ECRelationshipClassCP rel = ecClass->GetRelationshipClassCP();
-            if (0 != (RequiredRelationDirection_Forward & direction) && rel->GetSource().SupportsClass(source) && SupportsAny(rel->GetTarget(), targetClasses))
-                PushClassIfNotExists<ECRelationshipClass>(relationships, *rel);
-            if (0 != (RequiredRelationDirection_Backward & direction) && rel->GetTarget().SupportsClass(source) && SupportsAny(rel->GetSource(), targetClasses))
-                PushClassIfNotExists<ECRelationshipClass>(relationships, *rel);
-            }
-        }
-    return ContainerHelpers::TransformContainer<SupportedRelationshipClassInfos>(relationships, [](auto const& rel){return SupportedRelationshipClassInfo(*rel, CLASS_SELECTION_FLAG_Include | CLASS_SELECTION_FLAG_Polymorphic);});
-    }
-
-/*---------------------------------------------------------------------------------**//**
-* @bsimethod
-+---------------+---------------+---------------+---------------+---------------+------*/
-static void RenameInstanceFilterAlias(Utf8StringR filter, Utf8CP from, Utf8CP to)
-    {
-    std::regex reg(Utf8PrintfString("(^|[\\s\\(\\)])(\\[?%s\\]?)([\\s\\.\\(\\)])", from));
-    filter = std::regex_replace(filter, reg, Utf8PrintfString("$1[%s]$3", to));
-    }
-
-/*---------------------------------------------------------------------------------**//**
-* @bsimethod
-+---------------+---------------+---------------+---------------+---------------+------*/
-static void FixRelationshipStepTargetInstanceFilter(RelatedClass& step, Utf8CP fromAlias = "this")
-    {
-    if (step.GetTargetInstanceFilter().empty())
-        return;
-
-    Utf8String targetInstanceFilterWithFixedAlias(step.GetTargetInstanceFilter());
-    RenameInstanceFilterAlias(targetInstanceFilterWithFixedAlias, fromAlias, step.GetTargetClass().GetAlias().c_str());
-    step.SetTargetInstanceFilter(targetInstanceFilterWithFixedAlias);
-    }
-
-/*---------------------------------------------------------------------------------**//**
-* @bsimethod
-+---------------+---------------+---------------+---------------+---------------+------*/
-static void PushRelationshipStep(bvector<RelatedClass>& steps, ECClassCR source, ECRelationshipClassCR rel, bool isForwardRelationship, ECClassCR target, bool isTargetOptional,
-    Utf8StringCR targetInstanceFilter, ECClassUseCounter& classCounter)
-    {
-    RelatedClass rc(source, SelectClass<ECRelationshipClass>(rel, CreateRelationshipAlias(rel, classCounter)), isForwardRelationship,
-        SelectClass<ECClass>(target, CreateTargetClassAlias(target, classCounter)), isTargetOptional);
-    if (!targetInstanceFilter.empty())
-        {
-        rc.SetTargetInstanceFilter(targetInstanceFilter);
-        FixRelationshipStepTargetInstanceFilter(rc);
-        }
-    steps.push_back(rc);
-    }
-
-/*---------------------------------------------------------------------------------**//**
-* @bsimethod
-+---------------+---------------+---------------+---------------+---------------+------*/
-static void PushRelationshipSteps(bvector<RelatedClass>& steps, ECClassCR source, ECRelationshipClassCR rel, bool isForwardRelationship, SupportedClassInfos const& targetClassInfos,
-    Utf8StringCR targetInstanceFilter, ECClassUseCounter& classCounter, bool looseSourceMatching)
-    {
-    ECRelationshipConstraintCR sourceConstraint = isForwardRelationship ? rel.GetSource() : rel.GetTarget();
-    ECRelationshipConstraintCR targetConstraint = isForwardRelationship ? rel.GetTarget() : rel.GetSource();
-
-    // when loose matching, we allow the given class to be a base class of the given relationship, otherwise
-    // we require it to be completely supported
-    if (!sourceConstraint.SupportsClass(source))
-        {
-        if (!looseSourceMatching)
-            return;
-
-        auto constraintClass = sourceConstraint.GetAbstractConstraint();
-        if (!constraintClass || !constraintClass->Is(&source))
-            return;
-        }
-
-    bool isTargetClassOptional = (targetConstraint.GetMultiplicity().GetLowerLimit() == 0);
-    if (targetClassInfos.empty())
-        {
-        ECClassCR targetClass = *targetConstraint.GetAbstractConstraint();
-        PushRelationshipStep(steps, source, rel, isForwardRelationship, targetClass, isTargetClassOptional, targetInstanceFilter, classCounter);
-        }
-    else
-        {
-        for (auto const& targetClassInfo : targetClassInfos)
-            {
-            ECClassCR targetClass = targetClassInfo.GetClass();
-            PushRelationshipStep(steps, source, rel, isForwardRelationship, targetClass, isTargetClassOptional, targetInstanceFilter, classCounter);
-            }
-        }
-    }
-
-/*---------------------------------------------------------------------------------**//**
-* @bsimethod
-+---------------+---------------+---------------+---------------+---------------+------*/
-static Utf8String GetECSqlTargetInstanceFilter(ECSchemaHelper const& helper, Utf8CP instanceFilter)
-    {
-    auto ecsqlTargetInstanceFilter = ECExpressionsHelper(helper.GetECExpressionsCache()).ConvertToECSql(instanceFilter, nullptr, nullptr);
-    DIAGNOSTICS_ASSERT_SOFT(DiagnosticsCategory::Default, ecsqlTargetInstanceFilter.GetBindings().empty(), Utf8PrintfString("Expected no bindings, but got %" PRIu64, (uint64_t)ecsqlTargetInstanceFilter.GetBindings().size()));
-    return ecsqlTargetInstanceFilter.GetClause();
-    }
-
-/*---------------------------------------------------------------------------------**//**
-* @bsimethod
-+---------------+---------------+---------------+---------------+---------------+------*/
-static bvector<RelatedClass> BuildRelationshipStepsFromStepSpecification(ECSchemaHelper const& helper, ECClassCR source, RelationshipStepSpecification const& stepSpecification,
-    Utf8CP stepInstanceFilter, ECClassUseCounter& classCounter, bool looseSourceMatching)
-    {
-    bvector<RelatedClass> steps;
-
-    SupportedClassInfos targetClassInfos = helper.GetECClassesFromClassList(stepSpecification.GetTargetClassName(), false);
-    Utf8String targetInstanceFilter = GetECSqlTargetInstanceFilter(helper, stepInstanceFilter);
-    SupportedRelationshipClassInfos relationshipInfos = helper.GetECRelationshipClasses(stepSpecification.GetRelationshipClassName());
-    bool tryForwardRelationship = (stepSpecification.GetRelationDirection() == RequiredRelationDirection_Forward || stepSpecification.GetRelationDirection() == RequiredRelationDirection_Both);
-    bool tryBackwardRelationship = (stepSpecification.GetRelationDirection() == RequiredRelationDirection_Backward || stepSpecification.GetRelationDirection() == RequiredRelationDirection_Both);
-
-    for (auto const& relationshipInfo : relationshipInfos)
-        {
-        if (tryForwardRelationship)
-            PushRelationshipSteps(steps, source, relationshipInfo.GetClass(), true, targetClassInfos, targetInstanceFilter, classCounter, looseSourceMatching);
-        if (tryBackwardRelationship)
-            PushRelationshipSteps(steps, source, relationshipInfo.GetClass(), false, targetClassInfos, targetInstanceFilter, classCounter, looseSourceMatching);
-        }
-    return steps;
-    }
-
-/*---------------------------------------------------------------------------------**//**
-* @bsimethod
-+---------------+---------------+---------------+---------------+---------------+------*/
-static bvector<RelatedClassPath> BuildRelationshipPathsFromStepSpecifications(ECSchemaHelper const& helper, ECClassCR source, size_t stepIndex, bvector<RelationshipStepSpecification*> const& stepSpecs,
-    bvector<Utf8String> const& stepInstanceFilters, ECClassUseCounter& classCounter, bool looseSourceMatching)
-    {
-    bvector<RelatedClassPath> paths;
-    if (stepIndex >= stepSpecs.size())
-        return paths;
-
-    RelationshipStepSpecification const& currSpec = *stepSpecs[stepIndex];
-    Utf8CP currStepInstanceFilter = stepInstanceFilters.size() > stepIndex ? stepInstanceFilters[stepIndex].c_str() : nullptr;
-    bvector<RelatedClass> steps = BuildRelationshipStepsFromStepSpecification(helper, source, currSpec, currStepInstanceFilter, classCounter, looseSourceMatching);
-    for (auto& step : steps)
-        {
-        bvector<RelatedClassPath> next = BuildRelationshipPathsFromStepSpecifications(helper, step.GetTargetClass().GetClass(), stepIndex + 1, stepSpecs, stepInstanceFilters, classCounter, looseSourceMatching);
-        if (next.empty() && stepIndex + 1 == stepSpecs.size())
-            {
-            paths.push_back({step});
-            }
-        else
-            {
-            ContainerHelpers::MoveTransformContainer(paths, next, [&step](auto&& path)
-                {
-                path.insert(path.begin(), step);
-                return std::move(path);
-                });
-            }
-        }
-    return paths;
-    }
-
-/*---------------------------------------------------------------------------------**//**
-* @bsimethod
-+---------------+---------------+---------------+---------------+---------------+------*/
-bvector<RelatedClassPath> ECSchemaHelper::BuildRelationshipPathsFromStepSpecifications(ECClassCR source, bvector<RelationshipStepSpecification*> const& stepSpecifications,
-    bvector<Utf8String> const& stepInstanceFilters, bool looseSourceMatching) const
-    {
-    ECClassUseCounter classCounter;
-    return ::BuildRelationshipPathsFromStepSpecifications(*this, source, 0, stepSpecifications, stepInstanceFilters, classCounter, looseSourceMatching);
-    }
-
-/*---------------------------------------------------------------------------------**//**
-* @bsimethod
-+---------------+---------------+---------------+---------------+---------------+------*/
-template<typename TClass>
-static Utf8String CreateECClassIdSelectClause(SelectClass<TClass> const& selectClass, bool actual)
-    {
-    return actual
-        ? Utf8PrintfString("[%s].[ECClassId]", selectClass.GetAlias().c_str())
-        : Utf8PrintfString("%" PRIu64, selectClass.GetClass().GetId().GetValue());
-    }
-
-/*---------------------------------------------------------------------------------**//**
-* @bsimethod
-+---------------+---------------+---------------+---------------+---------------+------*/
-static Utf8String BuildPathInfoSelectClause(RelatedClassPathCR path, bvector<bool> const& stepsPolymorphism)
-    {
-    Utf8String clause = "'[";
-    for (size_t i = 0; i < path.size(); ++i)
-        {
-        auto const& step = path[i];
-        if (clause.length() > 2)
-            clause.append(",");
-
-        Utf8String targetInstanceFilterSelector;
-        if (!step.GetTargetInstanceFilter().empty())
-            {
-            targetInstanceFilterSelector = step.GetTargetInstanceFilter();
-            // rename the alias to "this"
-            RenameInstanceFilterAlias(targetInstanceFilterSelector, step.GetTargetClass().GetAlias().c_str(), "this");
-            // escape all single quotes to avoid ending or starting a sqlite string
-            targetInstanceFilterSelector.ReplaceAll("'", "''");
-            // escape all double quotes and backslashes
-            targetInstanceFilterSelector.ReplaceAll("\\", "\\\\");
-            targetInstanceFilterSelector.ReplaceAll("\"", "\\\"");
-            // wrap in double quotes to make it a JSON string
-            targetInstanceFilterSelector.AddQuotes();
-            }
-        else
-            {
-            targetInstanceFilterSelector = "null";
-            }
-
-        bool selectRelationshipIdPolymorphically = stepsPolymorphism[i] && nullptr == step.GetNavigationProperty();
-        bool selectTargetClassIdPolymorphically = stepsPolymorphism[i];
-
-        clause.append("{");
-        clause.append("\"RelId\":' || CAST(").append(CreateECClassIdSelectClause(step.GetRelationship(), selectRelationshipIdPolymorphically)).append(" AS TEXT) || ',");
-        clause.append("\"IsRelFwd\":").append(step.IsForwardRelationship() ? "true" : "false").append(",");
-        clause.append("\"IsTgtOptional\":true").append(",");
-        clause.append("\"IsTgtPoly\":").append(selectTargetClassIdPolymorphically ? "false" : "true").append(",");
-        clause.append("\"TgtClassId\":' || CAST(").append(CreateECClassIdSelectClause(step.GetTargetClass(), selectTargetClassIdPolymorphically)).append(" AS TEXT) || ',");
-        clause.append("\"Filter\":").append(targetInstanceFilterSelector);
-        clause.append("}");
-        }
-    clause.append("]'");
-    return clause;
-    }
-/*---------------------------------------------------------------------------------**//**
-* @bsimethod
-+---------------+---------------+---------------+---------------+---------------+------*/
-static rapidjson::Document BuildPathInfoJsonFromRelationshipPath(RelatedClassPathCR path)
-    {
-    rapidjson::Document pathInfoJson;
-    pathInfoJson.SetArray();
-    for (auto const& step : path)
-        {
-        rapidjson::Value stepInfoJson(rapidjson::kObjectType);
-        stepInfoJson.AddMember("RelId", step.GetRelationship().GetClass().GetId().GetValue(), pathInfoJson.GetAllocator());
-        stepInfoJson.AddMember("IsRelFwd", step.IsForwardRelationship(), pathInfoJson.GetAllocator());
-        stepInfoJson.AddMember("IsTgtOptional", step.IsTargetOptional(), pathInfoJson.GetAllocator());
-        stepInfoJson.AddMember("IsTgtPoly", true, pathInfoJson.GetAllocator());
-        stepInfoJson.AddMember("TgtClassId", step.GetTargetClass().GetClass().GetId().GetValue(), pathInfoJson.GetAllocator());
-        pathInfoJson.PushBack(stepInfoJson, pathInfoJson.GetAllocator());
-        }
-    return pathInfoJson;
-    }
-/*---------------------------------------------------------------------------------**//**
-* @bsimethod
-+---------------+---------------+---------------+---------------+---------------+------*/
-static RelatedClassPath BuildPathFromPathInfoJsonAndTargetClassId(ECClassCR source, RapidJsonValueCR json, SchemaManagerCR schemas)
-    {
-    RelatedClassPath path;
-    ECClassCP currSource = &source;
-    for (rapidjson::SizeType i = 0; i < json.Size(); ++i)
-        {
-        ECRelationshipClassCP relationship = schemas.GetClass(ECClassId(json[i]["RelId"].GetUint64()))->GetRelationshipClassCP();
-        bool isRelationshipForward = json[i]["IsRelFwd"].GetBool();
-        bool isTargetOptional = json[i]["IsTgtOptional"].GetBool();
-        bool isTargetPolymorphic = json[i]["IsTgtPoly"].GetBool();
-        ECClassCP targetClass = schemas.GetClass(ECClassId(json[i]["TgtClassId"].GetUint64()));
-        Utf8CP targetInstanceFilter = (json[i].HasMember("Filter") && json[i]["Filter"].IsString()) ? json[i]["Filter"].GetString() : nullptr;
-        RelatedClass rc(*currSource, SelectClass<ECRelationshipClass>(*relationship, ""), isRelationshipForward,
-            SelectClass<ECClass>(*targetClass, "", isTargetPolymorphic), isTargetOptional);
-        if (targetInstanceFilter)
-            rc.SetTargetInstanceFilter(targetInstanceFilter);
-        path.push_back(rc);
-        currSource = targetClass;
-        }
-    return path;
-    }
-
-/*---------------------------------------------------------------------------------**//**
-* @bsimethod
-+---------------+---------------+---------------+---------------+---------------+------*/
-template<typename TClass>
-static PresentationQueryContractFieldPtr CreateTargetClassIdGroupingField(SelectClass<TClass> const& selectClass)
-    {
-    Utf8String classIdSelectClause = CreateECClassIdSelectClause(selectClass, true);
-    Utf8String groupingClause = Utf8String("+").append(classIdSelectClause);
-    auto field = PresentationQueryContractSimpleField::Create(Utf8String(selectClass.GetAlias()).append("_ECClassId").c_str(), classIdSelectClause.c_str());
-    field->SetGroupingClause(groupingClause);
-    return field;
-    }
-
-/*---------------------------------------------------------------------------------**//**
-* @bsimethod
-+---------------+---------------+---------------+---------------+---------------+------*/
-static UnionQueryBuilderPtr CreateRelationshipPathsWithTargetInstancesQuery(ECSchemaHelper const& helper, SelectClass<ECClass> const& sourceClass,
-    RelationshipPathSpecification const& pathSpecification, InstanceFilteringParams const* sourceInstanceFilter, bvector<RelatedClassPath> const& relatedInstancePaths,
-    bvector<bool> const& stepTargetsPolymorphism, bool countTargets, bvector<Utf8String> const& stepInstanceFilters)
-    {
-    ECClassCP requestedTargetClass = (!pathSpecification.GetSteps().empty() && !pathSpecification.GetSteps().back()->GetTargetClassName().empty())
-        ? helper.GetECClass(pathSpecification.GetSteps().back()->GetTargetClassName().c_str()) : nullptr;
-
-    auto unionQuery = UnionQueryBuilder::Create({});
-
-    auto paths = helper.BuildRelationshipPathsFromStepSpecifications(sourceClass.GetClass(), pathSpecification.GetSteps(), stepInstanceFilters, false);
-
-    SelectClassWithExcludes<ECClass> selectClass(sourceClass);
-    if (selectClass.GetAlias().empty())
-        selectClass.SetAlias("this");
-
-    for (auto& path : paths)
-        {
-        Utf8String pathInfoSelectClause = BuildPathInfoSelectClause(path, stepTargetsPolymorphism);
-        for (RelatedClassR rc : path)
-            rc.SetIsTargetOptional(false);
-
-        SelectClassWithExcludes<ECClass> const& targetClass = !path.empty() ? path.back().GetTargetClass() : selectClass;
-        auto sourceClassIdField = PresentationQueryContractSimpleField::Create("SourceECClassId", CreateECClassIdSelectClause(selectClass, true).c_str(), false);
-        auto sourceECClassIdsField = PresentationQueryContractFunctionField::Create("SourceECClassIds", FUNCTION_NAME_JsonConcat, { sourceClassIdField }, false, true);
-        auto targetClassIdSelectField = PresentationQueryContractSimpleField::Create("TargetECClassId", CreateECClassIdSelectClause(targetClass, stepTargetsPolymorphism.back()).c_str());
-        auto pathInfoField = PresentationQueryContractSimpleField::Create("PathInfo", pathInfoSelectClause.c_str(), false);
-        auto requestedTargetECClassIdField = PresentationQueryContractSimpleField::Create("RequestedTargetECClassId", requestedTargetClass ? Utf8PrintfString("%" PRIu64, requestedTargetClass->GetId().GetValue()).c_str() : "0", false);
-
-        ComplexQueryBuilderPtr pathQuery = ComplexQueryBuilder::Create();
-        pathQuery->SelectContract(*SimpleQueryContract::Create(
-            {
-            sourceClassIdField,
-            targetClassIdSelectField,
-            pathInfoField,
-            requestedTargetECClassIdField,
-            }));
-        pathQuery->From(selectClass);
-        pathQuery->Join(path);
-
-        for (auto const& relatedInstancePath : relatedInstancePaths)
-            pathQuery->Join(relatedInstancePath);
-
-        if (!targetClass.IsSelectPolymorphic())
-            pathQuery->Where(Utf8PrintfString("[%s].[%s] = ?", targetClass.GetAlias().c_str(), targetClassIdSelectField->GetName()).c_str(), {std::make_shared<BoundQueryId>(targetClass.GetClass().GetId())});
-
-        if (sourceInstanceFilter)
-            QueryBuilderHelpers::ApplyInstanceFilter(*pathQuery, *sourceInstanceFilter);
-
-        if (!pathQuery.IsValid())
-            continue;
-
-        auto groupByContract = SimpleQueryContract::Create(
-            {
-            sourceECClassIdsField,
-            });
-        for (size_t i = 0; i < path.size(); ++i)
-            {
-            auto const& step = path[i];
-            if (stepTargetsPolymorphism[i] && step.GetNavigationProperty() == nullptr)
-                groupByContract->AddField(*CreateTargetClassIdGroupingField(step.GetRelationship()));
-            groupByContract->AddField(*CreateTargetClassIdGroupingField(step.GetTargetClass()));
-            }
-        pathQuery->GroupByContract(*groupByContract);
-
-        unionQuery->AddQuery(*pathQuery);
-        }
-
-    if (unionQuery->GetQueries().empty())
-        return nullptr;
-
-    return unionQuery;
-    }
-
-/*---------------------------------------------------------------------------------**//**
-* @bsimethod
-+---------------+---------------+---------------+---------------+---------------+------*/
-static UnionQueryBuilderPtr CreateRelationshipPathQuery(ECSchemaHelper const& helper, SelectClass<ECClass> sourceClass,
-    RelationshipPathSpecification const& pathSpecification, bool isTargetPolymorphic)
-    {
-    ECClassCP requestedTargetClass = (!pathSpecification.GetSteps().empty() && !pathSpecification.GetSteps().back()->GetTargetClassName().empty())
-        ? helper.GetECClass(pathSpecification.GetSteps().back()->GetTargetClassName().c_str()) : nullptr;
-
-    UnionQueryBuilderPtr unionQuery = UnionQueryBuilder::Create({});
-    bvector<RelatedClassPath> paths = helper.BuildRelationshipPathsFromStepSpecifications(sourceClass.GetClass(), pathSpecification.GetSteps(), {}, false);
-    for (auto& path : paths)
-        {
-        rapidjson::Document pathInfoJson = BuildPathInfoJsonFromRelationshipPath(path);
-        Utf8CP targetClassIdsQuery = isTargetPolymorphic
-            ? "SELECT SourceECInstanceId AS ECClassId FROM meta.ClassHasAllBaseClasses WHERE TargetECInstanceId = ?"
-            : "SELECT ECInstanceId AS ECClassId FROM meta.ECClassDef WHERE ECInstanceId = ?";
-        ComplexQueryBuilderPtr query = ComplexQueryBuilder::Create();
-        query->SelectContract(*SimpleQueryContract::Create(
-            {
-            PresentationQueryContractSimpleField::Create("SourceECClassIds", Utf8PrintfString("'[%" PRIu64 "]'", sourceClass.GetClass().GetId().GetValue()).c_str(), false),
-            PresentationQueryContractSimpleField::Create("PathInfo", Utf8PrintfString("'%s'", BeRapidJsonUtilities::ToString(pathInfoJson).c_str()).c_str(), false),
-            PresentationQueryContractSimpleField::Create("RequestedTargetECClassId", Utf8PrintfString("%" PRIu64, requestedTargetClass ? requestedTargetClass->GetId().GetValue() : 0).c_str(), false),
-            }));
-        query->From(*StringQueryBuilder::Create(targetClassIdsQuery, {std::make_shared<BoundQueryId>(path.back().GetTargetClass().GetClass().GetId())}));
-        unionQuery->AddQuery(*query);
-        }
-    return !unionQuery->GetQueries().empty() ? unionQuery : nullptr;
-    }
-
-/*---------------------------------------------------------------------------------**//**
-* @bsimethod
-+---------------+---------------+---------------+---------------+---------------+------*/
-Nullable<uint64_t> ECSchemaHelper::QueryTargetsCount(RelatedClassPathCR path, InstanceFilteringParams const* sourceInstanceFilter, bvector<RelatedClassPath> const& relatedInstancePaths) const
-    {
-    if (path.empty())
-        return nullptr;
-
-    SelectClass<ECClass> selectClass(*path[0].GetSourceClass(), "this");
-    SelectClass<ECClass> const& targetClass = path.back().GetTargetClass();
-
-    ComplexQueryBuilderPtr targetCountsQuery = ComplexQueryBuilder::Create();
-
-    auto sourceInstanceIdSelectField = PresentationQueryContractSimpleField::Create("/SourceECInstanceId/", "ECInstanceId");
-    sourceInstanceIdSelectField->SetGroupingClause(Utf8PrintfString("[%s].[ECInstanceId]", selectClass.GetAlias().c_str()));
-
-    auto targetClassIdSelectField = PresentationQueryContractSimpleField::Create("/TargetECClassId/", "ECClassId");
-    targetClassIdSelectField->SetGroupingClause(Utf8PrintfString("[%s].[ECClassId]", targetClass.GetAlias().c_str()));
-
-    auto targetCountsContract = SimpleQueryContract::Create(
-        {
-        sourceInstanceIdSelectField,
-        targetClassIdSelectField,
-        PresentationQueryContractFunctionField::Create("TargetsCount", "COUNT",
-            {
-            PresentationQueryContractSimpleField::Create("", "1", false),
-            }, false, true),
-        });
-    targetCountsQuery->SelectContract(*targetCountsContract, selectClass.GetAlias().c_str());
-    targetCountsQuery->From(selectClass);
-    targetCountsQuery->Join(path);
-
-    for (auto const& relatedInstancePath : relatedInstancePaths)
-        targetCountsQuery->Join(relatedInstancePath);
-
-    if (!targetClass.IsSelectPolymorphic())
-        targetCountsQuery->Where(Utf8PrintfString("[%s].[ECClassId] IS (ONLY %s)", targetClass.GetAlias().c_str(), targetClass.GetClass().GetECSqlName().c_str()).c_str(), BoundQueryValuesList());
-
-    if (sourceInstanceFilter)
-        QueryBuilderHelpers::ApplyInstanceFilter(*targetCountsQuery, *sourceInstanceFilter);
-
-    targetCountsQuery->GroupByContract(*targetCountsContract);
-
-    auto possibleTargetsCountField = PresentationQueryContractFunctionField::Create("PossibleTargetsCount", "MAX",
-        {
-        PresentationQueryContractSimpleField::Create("", "[T].[TargetsCount]", false),
-        }, false);
-    auto possibleTargetsCountQuery = ComplexQueryBuilder::Create();
-    possibleTargetsCountQuery->SelectContract(*SimpleQueryContract::Create(
-        {
-        possibleTargetsCountField,
-        }));
-    possibleTargetsCountQuery->From(*targetCountsQuery, "T");
-
-    // prepare & bind
-    Savepoint txn(m_connection.GetDb(), "ECSchemaHelper::QueryTargetsCount");
-    DIAGNOSTICS_ASSERT_SOFT(DiagnosticsCategory::Default, txn.IsActive(), "Failed to start a transaction");
-    CachedECSqlStatementPtr stmt = m_connection.GetStatementCache().GetPreparedStatement(m_connection.GetECDb().Schemas(), m_connection.GetDb(), possibleTargetsCountQuery->GetQuery()->GetQueryString().c_str());
-    if (!stmt.IsValid())
-        DIAGNOSTICS_HANDLE_FAILURE(DiagnosticsCategory::Default, Utf8PrintfString("Failed to prepare a statement: '%s'", possibleTargetsCountQuery->GetQuery()->GetQueryString().c_str()));
-
-    possibleTargetsCountQuery->GetQuery()->BindValues(*stmt);
-
-    // query the count
-    if (BE_SQLITE_ROW != QueryExecutorHelper::Step(*stmt))
-        DIAGNOSTICS_HANDLE_FAILURE(DiagnosticsCategory::Default, "Query returned 0 rows");
-
-    return stmt->GetValueUInt64(0);
-    }
-
-/*---------------------------------------------------------------------------------**//**
-* @bsimethod
-+---------------+---------------+---------------+---------------+---------------+------*/
-static void AssignClassAliases(RelatedClassPath::iterator begin, RelatedClassPath::iterator end, ECClassUseCounter& counter, bool skipFirstRelationship)
-    {
-    for (auto iter = begin; iter != end; ++iter)
-        {
-        RelatedClassR rel = *iter;
-        if (!skipFirstRelationship)
-            rel.GetRelationship().SetAlias(CreateRelationshipAlias(rel.GetRelationship().GetClass(), counter));
-        rel.GetTargetClass().SetAlias(CreateTargetClassAlias(rel.GetTargetClass().GetClass(), counter));
-        skipFirstRelationship = false;
-        }
-    }
-
-/*---------------------------------------------------------------------------------**//**
-* This method uses a very sub-optimal algorithm for assigning similar aliases for
-* similar parts of relationship paths. Relationships and classes with similar aliases
-* are reused when generating the query, allowing us to reduce the total amount of JOINs.
-* An optimal solution would use a tree structure to store relationship paths.
-* @bsimethod
-+---------------+---------------+---------------+---------------+---------------+------*/
-static void AssignClassAliases(bvector<RelatedClassPath*> const& paths, ECClassUseCounter& counter)
-    {
-    if (paths.empty())
-        return;
-
-    // assign aliases for the first path
-    AssignClassAliases(paths.front()->begin(), paths.front()->end(), counter, false);
-
-    // for every other path we want to:
-    // 1. find a previous path with already assigned aliases that has similar steps in front
-    // 2. copy class aliases from those steps to matching steps of current path
-    // 3. generate aliases for the rest of steps in current path
-    for (size_t i = 1; i < paths.size(); ++i)
-        {
-        int maxMatchingStepsCount = -1;
-        SelectClass<ECRelationshipClass> const* lastMatchingRelationship = nullptr;
-        RelatedClassPathR currPath = *paths[i];
-        for (size_t j = 0; j < i; ++j)
-            {
-            int matchingStepsCount = 0;
-            RelatedClassPathCR testedPath = *paths[j];
-            while (matchingStepsCount < (int)testedPath.size() && matchingStepsCount < (int)currPath.size())
-                {
-                RelatedClassR currStep = currPath[matchingStepsCount];
-                RelatedClassCR testedStep = testedPath[matchingStepsCount];
-                if (!currStep.SourceAndRelationshipEqual(testedStep))
-                    {
-                    // the source or relationship are different in this step - paths start to deviate which means
-                    // we don't care about testedPath anymore
-                    break;
-                    }
-                else if (&currStep.GetTargetClass().GetClass() != &testedStep.GetTargetClass().GetClass())
-                    {
-                    // source and relationship are same, but target differs - we can reuse relationship if both steps are non-optional
-                    if (!currStep.IsTargetOptional() && !testedStep.IsTargetOptional() && matchingStepsCount > maxMatchingStepsCount)
-                        lastMatchingRelationship = &testedStep.GetRelationship();
-                    break;
-                    }
-
-                ++matchingStepsCount;
-                if (matchingStepsCount > maxMatchingStepsCount)
-                    {
-                    // we matched more steps than was matched while testing previous paths - copy aliases
-                    currStep.GetRelationship().SetAlias(testedStep.GetRelationship().GetAlias());
-                    currStep.GetTargetClass().SetAlias(testedStep.GetTargetClass().GetAlias());
-                    // reset because the whole step was matched
-                    lastMatchingRelationship = nullptr;
-                    }
-                }
-            if (matchingStepsCount > maxMatchingStepsCount)
-                {
-                // store the number of max steps matched
-                maxMatchingStepsCount = matchingStepsCount;
-                if (maxMatchingStepsCount >= (int)currPath.size())
-                    {
-                    // if we matched all steps of current path, there's no point in iterating anymore
-                    break;
-                    }
-                }
-            }
-        // generate class aliases for steps that we didn't match
-        if (maxMatchingStepsCount < 0)
-            maxMatchingStepsCount = 0;
-
-        bool skipFirstRelationship = false;
-        if (nullptr != lastMatchingRelationship && currPath.size() != maxMatchingStepsCount)
-            {
-            currPath[maxMatchingStepsCount].GetRelationship().SetAlias(lastMatchingRelationship->GetAlias());
-            skipFirstRelationship = true;
-            }
-
-        AssignClassAliases(currPath.begin() + maxMatchingStepsCount, currPath.end(), counter, skipFirstRelationship);
-        }
-
-    // fix target instance filters to use the new aliases
-    for (auto& path : paths)
-        {
-        for (auto& step : *path)
-            FixRelationshipStepTargetInstanceFilter(step);
-        }
-    }
-
-/*---------------------------------------------------------------------------------**//**
-* @bsimethod
-+---------------+---------------+---------------+---------------+---------------+------*/
-ECSchemaHelper::RelationshipPathsResponse ECSchemaHelper::GetRelationshipPaths(RelationshipPathsRequestParams const& params) const
-    {
-    auto scope = Diagnostics::Scope::Create("Get relationship paths");
-
-    // build a query that selects ECClassIds of all matching classes that have instances
-    UnionQueryBuilderPtr unionQuery = UnionQueryBuilder::Create({});
-    for (auto const& pathSpecEntry : *params.m_paths)
-        {
-        UnionQueryBuilderPtr specQuery = pathSpecEntry.m_applyTargetInstancesCheck
-            ? CreateRelationshipPathsWithTargetInstancesQuery(*this, params.m_source, *pathSpecEntry.m_specification, params.m_sourceInstanceFilter, params.m_relatedInstancePaths, pathSpecEntry.m_stepTargetsPolymorphism, params.m_countTargets, pathSpecEntry.m_stepInstanceFilters)
-            : CreateRelationshipPathQuery(*this, params.m_source, *pathSpecEntry.m_specification, pathSpecEntry.m_stepTargetsPolymorphism.back());
-        if (specQuery.IsValid())
-            {
-            auto indexedQuery = ComplexQueryBuilder::Create();
-            auto selectContract = SimpleQueryContract::Create(
-                {
-                PresentationQueryContractSimpleField::Create("Index", std::to_string(pathSpecEntry.m_targetIndex).c_str()), // 0
-                PresentationQueryContractSimpleField::Create("PathInfo", "PathInfo"),                                       // 1
-                PresentationQueryContractSimpleField::Create("SourceECClassIds", "SourceECClassIds"),                       // 2
-                PresentationQueryContractSimpleField::Create("RequestedTargetECClassId", "RequestedTargetECClassId"),       // 3
-                });
-            indexedQuery->SelectContract(*selectContract);
-            indexedQuery->From(*specQuery);
-            unionQuery->AddQuery(*indexedQuery);
-            }
-        }
-
-    RelationshipPathsResponse paths;
-    if (unionQuery->GetQueries().empty())
-        return paths;
-
-    // prepare & bind
-    Savepoint txn(m_connection.GetDb(), "ECSchemaHelper::GetRelationshipPaths");
-    DIAGNOSTICS_ASSERT_SOFT(DiagnosticsCategory::Default, txn.IsActive(), "Failed to start a transaction");
-    CachedECSqlStatementPtr stmt = m_connection.GetStatementCache().GetPreparedStatement(m_connection.GetECDb().Schemas(), m_connection.GetDb(), unionQuery->GetQuery()->GetQueryString().c_str());
-    if (!stmt.IsValid())
-        DIAGNOSTICS_HANDLE_FAILURE(DiagnosticsCategory::Default, Utf8PrintfString("Failed to prepare a statement: '%s'", unionQuery->GetQuery()->GetQueryString().c_str()));
-
-    unionQuery->GetQuery()->BindValues(*stmt);
-
-    // create the paths list
-    while (BE_SQLITE_ROW == QueryExecutorHelper::Step(*stmt))
-        {
-        int index = stmt->GetValueInt(0);
-
-        if (stmt->IsValueNull(1))
-            DIAGNOSTICS_HANDLE_FAILURE(DiagnosticsCategory::Default, "Got NULL path info");
-
-        rapidjson::Document::AllocatorType alloc(1024);
-        rapidjson::Document pathInfoJson(&alloc);
-        pathInfoJson.Parse(stmt->GetValueText(1));
-        auto path = BuildPathFromPathInfoJsonAndTargetClassId(params.m_source.GetClass(), pathInfoJson, m_connection.GetECDb().Schemas());
-        if (path.empty())
-            continue;
-
-        // filter-out hidden classes
-        ECClassCR actualTargetClass = path.back().GetTargetClass().GetClass();
-        ECClassId requestedTargetClassId = stmt->GetValueId<ECClassId>(3);
-        if (IsClassHidden<ECClass>(actualTargetClass, [&](ECClassCR c){return c.GetId() == requestedTargetClassId;}))
-            {
-            DIAGNOSTICS_LOG(DiagnosticsCategory::Default, LOG_TRACE, LOG_INFO, Utf8PrintfString("Skipping hidden ECClass: '%s'", actualTargetClass.GetFullName()));
-            continue;
-            }
-
-        rapidjson::Document sourceClassIdsJson;
-        sourceClassIdsJson.Parse(stmt->GetValueText(2));
-        if (sourceClassIdsJson.Empty())
-            continue;
-
-        std::unordered_set<ECClassCP> sourceClasses;
-        for (auto iter = sourceClassIdsJson.Begin(); iter != sourceClassIdsJson.End(); ++iter)
-            sourceClasses.insert(m_connection.GetECDb().Schemas().GetClass(ECClassId(iter->GetUint64())));
-
-        paths.GetPaths()[index].push_back(RelationshipPathsResponse::RelationshipPathResult{ path, sourceClasses });
-        }
-
-    bvector<RelatedClassPath*> allPaths;
-    for (auto& entry : paths.GetPaths())
-        {
-        for (auto& pathResult : entry.second)
-            allPaths.push_back(&pathResult.m_path);
-        }
-    AssignClassAliases(allPaths, params.m_relationshipsUseCounter);
-
-    if (params.m_countTargets)
-        {
-        for (auto path : allPaths)
-            path->SetTargetsCount(QueryTargetsCount(*path, params.m_sourceInstanceFilter, params.m_relatedInstancePaths));
-        }
-
-    return paths;
-    }
-
-/*---------------------------------------------------------------------------------**//**
-* @bsimethod
-+---------------+---------------+---------------+---------------+---------------+------*/
-bmap<Utf8String, bvector<RelatedClassPath>> ECSchemaHelper::GetRelatedInstancePaths(ECClassCR selectClass,
-    RelatedInstanceSpecificationList const& relatedInstanceSpecs, ECClassUseCounter& relationshipsUseCount) const
-    {
-    bvector<RelatedInstanceSpecification const*> targetInstancesSpecs;
-    bvector<RelationshipPathsRequestParams::PathSpecification> pathLookupSpecs;
-    for (size_t specIndex = 0; specIndex < relatedInstanceSpecs.size(); ++specIndex)
-        {
-        auto spec = relatedInstanceSpecs[specIndex];
-        if (!spec->GetRelationshipPath().GetSteps().empty())
-            pathLookupSpecs.push_back(RelationshipPathsRequestParams::PathSpecification(specIndex, spec->GetRelationshipPath(), bvector<bool>(spec->GetRelationshipPath().GetSteps().size(), false)));
-        else if (nullptr != spec->GetTargetInstancesSpecification())
-            targetInstancesSpecs.push_back(spec);
-        }
-
-    bvector<RelatedClassPath> noRelatedInstances;
-    ECSchemaHelper::RelationshipPathsRequestParams params(SelectClass<ECClass>(selectClass, ""), pathLookupSpecs, nullptr, noRelatedInstances, relationshipsUseCount, false);
-    auto indexedPaths = GetRelationshipPaths(params);
-
-    bmap<Utf8String, bvector<RelatedClassPath>> paths;
-
-    // this loop handles related instances that are targeted using relationship paths (the general case)
-    for (size_t i = 0; i < relatedInstanceSpecs.size(); ++i)
-        {
-        RelatedInstanceSpecificationCR spec = *relatedInstanceSpecs[i];
-        if (paths.end() != paths.find(spec.GetAlias()))
-            {
-            DIAGNOSTICS_LOG(DiagnosticsCategory::Default, LOG_TRACE, LOG_ERROR, Utf8PrintfString("Related instance alias must be unique per parent specification. Found multiple alias: '%s'", spec.GetAlias().c_str()));
-            continue;
-            }
-        auto pathIter = indexedPaths.GetPaths().find(i);
-        if (indexedPaths.GetPaths().end() == pathIter)
-            continue;
-
-        for (auto& pathResult : pathIter->second)
-            {
-            auto& path = pathResult.m_path;
-            for (RelatedClassR step : path)
-                step.SetIsTargetOptional(!spec.IsRequired());
-            if (!path.empty())
-                path.back().GetTargetClass().SetAlias(spec.GetAlias());
-            }
-        if (!pathIter->second.empty())
-            paths.Insert(spec.GetAlias(), ContainerHelpers::TransformContainer<bvector<RelatedClassPath>>(pathIter->second, [](auto const& pathResult){return pathResult.m_path;}));
-        }
-
-    // this loop handles related instances that are targeted using `RelatedInstanceTargetInstancesSpecification`
-    for (auto spec : targetInstancesSpecs)
-        {
-        if (paths.end() != paths.find(spec->GetAlias()))
-            {
-<<<<<<< HEAD
-            DIAGNOSTICS_LOG(DiagnosticsCategory::Default, LOG_INFO, LOG_ERROR, Utf8PrintfString("Related instance alias must be unique per parent specification. Found multiple alias: '%s'", spec->GetAlias().c_str()));
-=======
-            DIAGNOSTICS_LOG(DiagnosticsCategory::Default, LOG_TRACE, LOG_ERROR, Utf8PrintfString("Related instance alias must be unique per parent specification. Found multiple alias: '%s'", spec->GetAlias().c_str()));
->>>>>>> a207a80d
-            continue;
-            }
-        ECClassCP targetClass = GetECClass(spec->GetTargetInstancesSpecification()->GetClassName().c_str());
-        if (!targetClass)
-            {
-<<<<<<< HEAD
-            DIAGNOSTICS_LOG(DiagnosticsCategory::Default, LOG_INFO, LOG_ERROR, Utf8PrintfString("Related instance join by IDs specification requested class `%s`, but it doesn't exist.", spec->GetTargetInstancesSpecification()->GetClassName().c_str()));
-=======
-            DIAGNOSTICS_LOG(DiagnosticsCategory::Default, LOG_TRACE, LOG_ERROR, Utf8PrintfString("Related instance join by IDs specification requested class `%s`, but it doesn't exist.", spec->GetTargetInstancesSpecification()->GetClassName().c_str()));
->>>>>>> a207a80d
-            continue;
-            }
-        SelectClassWithExcludes<ECClass> target(*targetClass, spec->GetAlias(), false);
-        paths.Insert(spec->GetAlias(), bvector<RelatedClassPath>({ RelatedClassPath{
-            RelatedClass(selectClass, target, spec->GetTargetInstancesSpecification()->GetInstanceIds(), !spec->IsRequired())
-            } }));
-        }
-
-    return paths;
-    }
-
-/*---------------------------------------------------------------------------------**//**
-* @bsimethod
-+---------------+---------------+---------------+---------------+---------------+------*/
-Utf8String ECSchemaHelper::GetTypeName(ECPropertyCR property)
-    {
-    if (property.GetIsPrimitive())
-        {
-        Utf8StringCR extendedTypeName = property.GetAsPrimitiveProperty()->GetExtendedTypeName();
-        if (extendedTypeName.length() > 0)
-            return extendedTypeName;
-        }
-    if (property.GetIsPrimitiveArray())
-        {
-        Utf8StringCR extendedTypeName = property.GetAsPrimitiveArrayProperty()->GetExtendedTypeName();
-        if (extendedTypeName.length() > 0)
-            return extendedTypeName;
-        }
-    return property.GetTypeName();
-    }
-
-/*---------------------------------------------------------------------------------**//**
-* @bsimethod
-+---------------+---------------+---------------+---------------+---------------+------*/
-void SupportedClassesParser::Parse(ECSchemaHelper const& helper, Utf8StringCR str, bool supportExclusion)
-    {
-    ClassNamesParser names(str.c_str(), supportExclusion);
-    for (auto entry : names)
-        {
-        ECClassCP ecClass = helper.GetECClass(entry.GetSchemaName(), entry.GetClassName());
-        if (nullptr == ecClass)
-            {
-            DIAGNOSTICS_LOG(DiagnosticsCategory::Default, LOG_TRACE, LOG_ERROR, Utf8PrintfString("Requested ECClass not found: '%s.%s'", entry.GetSchemaName(), entry.GetClassName()));
-            continue;
-            }
-        SupportedClassInfo<ECClass> info(*ecClass, entry.GetFlags());
-        auto iter = m_classInfos.find(info);
-        if (m_classInfos.end() != iter)
-            {
-            if (entry.IsPolymorphic() && entry.IsExclude())
-                m_classInfos.erase(iter);
-            else
-                iter->SetFlags(iter->GetFlags() | entry.GetFlags());
-            }
-        else
-            {
-            m_classInfos.insert(info);
-            }
-        }
-    }
-
-/*---------------------------------------------------------------------------------**//**
-* @bsimethod
-+---------------+---------------+---------------+---------------+---------------+------*/
-DbResult ECInstancesHelper::LoadInstance(IECInstancePtr& instance, IConnectionCR connection, ECInstanceKeyCR key)
-    {
-    auto scope = Diagnostics::Scope::Create(Utf8PrintfString("Load ECInstance `{ ECClassId: %s, ECInstanceId: %s }`",
-        key.GetClassId().ToString(BeInt64Id::UseHex::Yes).c_str(), key.GetInstanceId().ToString(BeInt64Id::UseHex::Yes).c_str()));
-
-    ECClassCP selectClass = connection.GetECDb().Schemas().GetClass(key.GetClassId());
-    if (nullptr == selectClass || !selectClass->IsEntityClass())
-        DIAGNOSTICS_HANDLE_FAILURE(DiagnosticsCategory::Default, Utf8PrintfString("ECClass not found: %" PRIu64, key.GetClassId().GetValue()));
-
-    Savepoint txn(connection.GetDb(), "ECInstancesHelper::LoadInstance");
-    DIAGNOSTICS_ASSERT_SOFT(DiagnosticsCategory::Default, txn.IsActive(), "Failed to start a transaction");
-
-    Utf8String ecsql("SELECT * FROM ONLY ");
-    ecsql.append(selectClass->GetECSqlName()).append(" WHERE ECInstanceId=?");
-    CachedECSqlStatementPtr stmt = connection.GetStatementCache().GetPreparedStatement(connection.GetECDb().Schemas(), connection.GetDb(), ecsql.c_str());
-    if (stmt.IsNull())
-        DIAGNOSTICS_HANDLE_FAILURE(DiagnosticsCategory::Default, Utf8PrintfString("Failed to prepare a statement: '%s'", ecsql.c_str()));
-
-    if (ECSqlStatus::Success != stmt->BindId(1, key.GetInstanceId()))
-        DIAGNOSTICS_HANDLE_FAILURE(DiagnosticsCategory::Default, Utf8PrintfString("Failed to bind ECInstance ID: %" PRIu64, key.GetInstanceId().GetValue()));
-
-    DbResult result = QueryExecutorHelper::Step(*stmt);
-    if (BE_SQLITE_ROW == result)
-        {
-        auto parseECInstanceScope = Diagnostics::Scope::Create("Parse ECInstance from ECSql row");
-        static BeMutex s_getInstanceMutex;
-        BeMutexHolder lock(s_getInstanceMutex);
-        instance = ECInstanceECSqlSelectAdapter(*stmt).GetInstance();
-        }
-    return result;
-    }
-
-/*---------------------------------------------------------------------------------**//**
-* @bsimethod
-+---------------+---------------+---------------+---------------+---------------+------*/
-ECValue ECInstancesHelper::GetValue(IConnectionCR connection, ECInstanceKeyCR key, Utf8CP propertyName)
-    {
-    ECClassCP ecClass = connection.GetECDb().Schemas().GetClass(key.GetClassId());
-    if (nullptr == ecClass || !ecClass->IsEntityClass())
-        DIAGNOSTICS_HANDLE_FAILURE(DiagnosticsCategory::Default, Utf8PrintfString("ECClass not found: %" PRIu64, key.GetClassId().GetValue()));
-
-    ECPropertyCP ecProperty = ecClass->GetPropertyP(propertyName);
-    if (nullptr == ecProperty || !ecProperty->GetIsPrimitive())
-        DIAGNOSTICS_HANDLE_FAILURE(DiagnosticsCategory::Default, Utf8PrintfString("ECProperty not found or is not primitive: '%s.%s'", ecClass->GetFullName(), propertyName));
-
-    return GetValue(connection, *ecClass, key.GetInstanceId(), *ecProperty);
-    }
-
-/*---------------------------------------------------------------------------------**//**
-* @bsimethod
-+---------------+---------------+---------------+---------------+---------------+------*/
-ECValue ECInstancesHelper::GetValue(IConnectionCR connection, ECClassCR ecClass, ECInstanceId instanceId, ECPropertyCR ecProperty)
-    {
-    Savepoint txn(connection.GetDb(), "ECInstancesHelper::GetValue");
-    DIAGNOSTICS_ASSERT_SOFT(DiagnosticsCategory::Default, txn.IsActive(), "Failed to start a transaction");
-
-    Utf8String ecsql("SELECT ");
-    ecsql.append("[").append(ecProperty.GetName()).append("] ");
-    ecsql.append("FROM ONLY ");
-    ecsql.append(ecClass.GetECSqlName()).append(" WHERE ECInstanceId = ?");
-    CachedECSqlStatementPtr stmt = connection.GetStatementCache().GetPreparedStatement(connection.GetECDb().Schemas(), connection.GetDb(), ecsql.c_str());
-    if (stmt.IsNull())
-        DIAGNOSTICS_HANDLE_FAILURE(DiagnosticsCategory::Default, Utf8PrintfString("Failed to prepare a statement: '%s'", ecsql.c_str()));
-
-    if (ECSqlStatus::Success != stmt->BindId(1, instanceId))
-        DIAGNOSTICS_HANDLE_FAILURE(DiagnosticsCategory::Default, Utf8PrintfString("Failed to bind ECInstance ID: %" PRIu64, instanceId.GetValue()));
-
-    DbResult stepStatus = QueryExecutorHelper::Step(*stmt);
-    if (BE_SQLITE_ROW != stepStatus)
-        DIAGNOSTICS_HANDLE_FAILURE(DiagnosticsCategory::Default, Utf8PrintfString("Unexpected statement step result: %d", (int)stepStatus));
-
-    return ValueHelpers::GetECValueFromSqlValue(ecProperty.GetAsPrimitiveProperty()->GetType(), ecProperty.GetAsPrimitiveProperty()->GetExtendedTypeName(), stmt->GetValue(0));
-    }
+/*---------------------------------------------------------------------------------------------
+* Copyright (c) Bentley Systems, Incorporated. All rights reserved.
+* See LICENSE.md in the repository root for full copyright notice.
+*--------------------------------------------------------------------------------------------*/
+#include <ECPresentationPch.h>
+#include <ECPresentation/ECPresentationManager.h>
+#include "ECSchemaHelper.h"
+#include "ECExpressions/ECExpressionContextsProvider.h"
+#include "Queries/PresentationQuery.h"
+#include "Queries/QueryBuilderHelpers.h"
+#include "Queries/CustomFunctions.h"
+#include "Queries/QueryExecutor.h"
+#include <set>
+#include <regex>
+
+/*---------------------------------------------------------------------------------**//**
+* @bsimethod
++---------------+---------------+---------------+---------------+---------------+------*/
+RelatedPathsCacheDeprecated::Key::Key(ECSchemaHelper::RelationshipClassPathOptionsDeprecated const& options)
+    {
+    m_sourceClass = &options.m_sourceClass;
+    m_relationshipDirection = options.m_relationshipDirection;
+    m_depth = options.m_depth;
+    m_supportedSchemas = options.m_supportedSchemas;
+    m_supportedRelationships = options.m_supportedRelationships;
+    m_supportedClasses = options.m_supportedClasses;
+    m_targetClass = options.m_targetClass;
+    }
+
+/*---------------------------------------------------------------------------------**//**
+* @bsimethod
++---------------+---------------+---------------+---------------+---------------+------*/
+bool RelatedPathsCacheDeprecated::Key::operator<(Key const& other) const
+    {
+    NUMERIC_LESS_COMPARE(m_sourceClass, other.m_sourceClass);
+    NUMERIC_LESS_COMPARE(m_targetClass, other.m_targetClass);
+    NUMERIC_LESS_COMPARE(m_relationshipDirection, other.m_relationshipDirection);
+    NUMERIC_LESS_COMPARE(m_depth, other.m_depth);
+    STR_LESS_COMPARE(m_supportedClasses.c_str(), other.m_supportedClasses.c_str());
+    STR_LESS_COMPARE(m_supportedRelationships.c_str(), other.m_supportedRelationships.c_str());
+    STR_LESS_COMPARE(m_supportedSchemas.c_str(), other.m_supportedSchemas.c_str());
+    return false;
+    }
+
+/*---------------------------------------------------------------------------------**//**
+* @bsimethod
++---------------+---------------+---------------+---------------+---------------+------*/
+RelatedPathsCache::Key::Key(Key const& other)
+    : m_sourceClass(other.m_sourceClass), m_pathSpecification(other.m_pathSpecification), m_mergePolymorphicPaths(other.m_mergePolymorphicPaths)
+    {}
+
+/*---------------------------------------------------------------------------------**//**
+* @bsimethod
++---------------+---------------+---------------+---------------+---------------+------*/
+RelatedPathsCache::Key::Key(ECSchemaHelper::MultiRelationshipPathOptions const& options)
+    : m_sourceClass(&options.m_sourceClass), m_mergePolymorphicPaths(options.m_mergePolymorphicPaths)
+    {
+    for (RelationshipStepSpecification const* step : options.m_path.GetSteps())
+        {
+        m_pathSpecification.AddStep(*new RepeatableRelationshipStepSpecification(step->GetRelationshipClassName(),
+            step->GetRelationDirection(), step->GetTargetClassName()));
+        }
+    }
+
+/*---------------------------------------------------------------------------------**//**
+* @bsimethod
++---------------+---------------+---------------+---------------+---------------+------*/
+RelatedPathsCache::Key::Key(ECSchemaHelper::RepeatableMultiRelationshipPathOptions const& options)
+    : m_sourceClass(&options.m_sourceClass), m_pathSpecification(options.m_path), m_mergePolymorphicPaths(options.m_mergePolymorphicPaths)
+    {}
+
+/*---------------------------------------------------------------------------------**//**
+* @bsimethod
++---------------+---------------+---------------+---------------+---------------+------*/
+bool RelatedPathsCache::Key::operator<(Key const& other) const
+    {
+    NUMERIC_LESS_COMPARE(m_mergePolymorphicPaths, other.m_mergePolymorphicPaths);
+    NUMERIC_LESS_COMPARE(m_sourceClass, other.m_sourceClass);
+    STR_LESS_COMPARE(m_pathSpecification.GetHash().c_str(), other.m_pathSpecification.GetHash().c_str());
+    return false;
+    }
+
+/*---------------------------------------------------------------------------------**//**
+* @bsimethod
++---------------+---------------+---------------+---------------+---------------+------*/
+ECSchemaHelper::ECSchemaHelper(IConnectionCR connection, RelatedPathsCache* relatedPathsCache, ECExpressionsCache* ecexpressionsCache)
+    : m_connection(connection),
+    m_relatedPathsCache(relatedPathsCache), m_ownsRelatedPathsCache(nullptr == relatedPathsCache),
+    m_ecexpressionsCache(ecexpressionsCache), m_ownsECExpressionsCache(nullptr == ecexpressionsCache)
+    {
+    if (nullptr == m_relatedPathsCache)
+        m_relatedPathsCache = new RelatedPathsCache();
+    if (nullptr == m_ecexpressionsCache)
+        m_ecexpressionsCache = new ECExpressionsCache();
+    }
+
+/*---------------------------------------------------------------------------------**//**
+* @bsimethod
++---------------+---------------+---------------+---------------+---------------+------*/
+ECSchemaHelper::~ECSchemaHelper()
+    {
+    if (m_ownsRelatedPathsCache)
+        DELETE_AND_CLEAR(m_relatedPathsCache);
+    if (m_ownsECExpressionsCache)
+        DELETE_AND_CLEAR(m_ecexpressionsCache);
+    }
+
+/*---------------------------------------------------------------------------------**//**
+* @bsimethod
++---------------+---------------+---------------+---------------+---------------+------*/
+ECSchemaCP ECSchemaHelper::GetSchema(Utf8CP schemaName, bool fullyLoad) const
+    {
+    return m_connection.GetECDb().Schemas().GetSchema(schemaName, fullyLoad);
+    }
+
+/*---------------------------------------------------------------------------------**//**
+* @bsimethod
++---------------+---------------+---------------+---------------+---------------+------*/
+ECClassCP ECSchemaHelper::GetECClass(Utf8CP schemaName, Utf8CP className, bool isFullSchemaName) const
+    {
+    Utf8String schemaNameStr = schemaName;
+    if (isFullSchemaName)
+        {
+        uint32_t versionMajor, versionMinor;
+        ECSchema::ParseSchemaFullName(schemaNameStr, versionMajor, versionMinor, schemaName);
+        }
+    return m_connection.GetECDb().Schemas().GetClass(schemaNameStr, className);
+    }
+
+/*---------------------------------------------------------------------------------**//**
+* @bsimethod
++---------------+---------------+---------------+---------------+---------------+------*/
+ECClassCP ECSchemaHelper::GetECClass(Utf8CP fullClassName) const
+    {
+    Utf8String schemaName, className;
+    ECClass::ParseClassName(schemaName, className, fullClassName);
+    return GetECClass(schemaName.c_str(), className.c_str());
+    }
+
+/*---------------------------------------------------------------------------------**//**
+* @bsimethod
++---------------+---------------+---------------+---------------+---------------+------*/
+ECClassCP ECSchemaHelper::GetECClass(ECClassId id) const
+    {
+    return m_connection.GetECDb().Schemas().GetClass(id);
+    }
+
+/*---------------------------------------------------------------------------------**//**
+* @bsimethod
++---------------+---------------+---------------+---------------+---------------+------*/
+bvector<ECClassCP> ECSchemaHelper::GetECClassesByName(Utf8CP name) const
+    {
+    Savepoint txn(m_connection.GetDb(), "ECSchemaHelper::GetECClassesByName");
+    DIAGNOSTICS_ASSERT_SOFT(DiagnosticsCategory::Default, txn.IsActive(), "Failed to start a transaction");
+
+    static Utf8CP statementStr = "SELECT ECInstanceId FROM [meta].[ECClassDef] WHERE Name = ?";
+    CachedECSqlStatementPtr stmt = m_connection.GetStatementCache().GetPreparedStatement(m_connection.GetECDb().Schemas(), m_connection.GetDb(), statementStr);
+    if (stmt.IsNull())
+        DIAGNOSTICS_HANDLE_FAILURE(DiagnosticsCategory::Default, Utf8PrintfString("Failed to prepare a statement: '%s'", statementStr));
+
+    stmt->BindText(1, name, IECSqlBinder::MakeCopy::No);
+
+    bvector<ECClassId> ids;
+    while (BE_SQLITE_ROW == QueryExecutorHelper::Step(*stmt))
+        ids.push_back(stmt->GetValueId<ECClassId>(0));
+
+    bvector<ECClassCP> classes;
+    for (ECClassId id : ids)
+        classes.push_back(m_connection.GetECDb().Schemas().GetClass(id));
+    return classes;
+    }
+
+/*---------------------------------------------------------------------------------**//**
+* @bsimethod
++---------------+---------------+---------------+---------------+---------------+------*/
+static bool IsSchemaHidden(ECSchemaCR ecSchema)
+    {
+    IECInstancePtr options = ecSchema.GetCustomAttribute("CoreCustomAttributes", "HiddenSchema");
+    if (options.IsNull())
+        return false;
+
+    ECValue value;
+    if (ECObjectsStatus::Success == options->GetValue(value, "ShowClasses") && !value.IsNull() && value.IsBoolean() && true == value.GetBoolean())
+        return false;
+
+    return true;
+    }
+
+/*---------------------------------------------------------------------------------**//**
+* @bsimethod
++---------------+---------------+---------------+---------------+---------------+------*/
+static bool IsClassHidden(ECClassCR ecClass, bool checkBaseClasses = true)
+    {
+    IECInstancePtr options = checkBaseClasses ? ecClass.GetCustomAttribute("CoreCustomAttributes", "HiddenClass") : ecClass.GetCustomAttributeLocal("CoreCustomAttributes", "HiddenClass");
+    if (options.IsNull())
+        return false;
+
+    ECValue value;
+    if (ECObjectsStatus::Success == options->GetValue(value, "Show") && !value.IsNull() && value.IsBoolean() && true == value.GetBoolean())
+        return false;
+
+    return true;
+    }
+
+/*---------------------------------------------------------------------------------**//**
+* The goal of this method is to check is any of the classes are hidden in a hierarchy
+* between the checked class and any of the requested classes
+* @bsimethod
++---------------+---------------+---------------+---------------+---------------+------*/
+template<typename TECClass>
+static bool IsClassHidden(TECClass const& checkedClass, std::function<bool(TECClass const&)> const& requestedBaseClassMatcher)
+    {
+    // don't care about custom attributes if this class was specifically requested
+    if (requestedBaseClassMatcher(checkedClass))
+        return false;
+
+    // check custom attribute
+    if (IsClassHidden(checkedClass, false))
+        return true;
+
+    // note: GetBaseClasses returns only direct base classes (not the whole base class hierarchy)
+    for (ECClassCP baseClass : checkedClass.GetBaseClasses())
+        {
+        if (IsClassHidden(*static_cast<TECClass const*>(baseClass), requestedBaseClassMatcher))
+            return true;
+        }
+    return false;
+    }
+
+/*---------------------------------------------------------------------------------**//**
+* @bsimethod
++---------------+---------------+---------------+---------------+---------------+------*/
+static bool IsAllowed(ECSchemaCR schema)
+    {
+    // WIP: temporary workaround until TFS#782547 is implemented
+    static const std::set<Utf8String> s_ignoredSchemas = {
+        "ECDbMap",
+        "ECDbSchemaPolicies",
+        "ECDbSystem",
+        };
+    if (s_ignoredSchemas.end() != s_ignoredSchemas.find(schema.GetName()))
+        return false;
+
+    if (schema.IsStandardSchema())
+        return false;
+
+    if (schema.IsSystemSchema())
+        return false;
+
+    if (schema.GetSupplementalInfo().IsValid())
+        return false;
+
+    if (IsSchemaHidden(schema))
+        return false;
+
+    return true;
+    }
+
+/*---------------------------------------------------------------------------------**//**
+* @bsimethod
++---------------+---------------+---------------+---------------+---------------+------*/
+void ECSchemaHelper::ParseECSchemas(ECSchemaSet& schemas, bool& exclude, Utf8StringCR commaSeparatedSchemaList) const
+    {
+    schemas.clear();
+    bvector<Utf8String> schemaNames;
+    ParseECSchemaNames(schemaNames, exclude, commaSeparatedSchemaList);
+    for (Utf8StringCR name : schemaNames)
+        {
+        ECSchemaCP schema = GetSchema(name.c_str(), false);
+        if (nullptr == schema)
+            {
+            DIAGNOSTICS_LOG(DiagnosticsCategory::Default, LOG_TRACE, LOG_ERROR, Utf8PrintfString("Requested ECSchema does not exist: '%s'", name.c_str()));
+            continue;
+            }
+        schemas.insert(schema);
+        }
+    }
+
+/*---------------------------------------------------------------------------------**//**
+* @bsimethod
++---------------+---------------+---------------+---------------+---------------+------*/
+void ECSchemaHelper::ParseECSchemaNames(bvector<Utf8String>& names, bool& exclude, Utf8StringCR commaSeparatedSchemaList) const
+    {
+    names.clear();
+    exclude = false;
+
+    if (commaSeparatedSchemaList.empty())
+        return;
+
+    auto begin = commaSeparatedSchemaList.begin(),
+         end = commaSeparatedSchemaList.begin();
+
+    if (commaSeparatedSchemaList.length() > 2 && commaSeparatedSchemaList[0] == 'E' && commaSeparatedSchemaList[1] == ':')
+        {
+        exclude = true;
+        begin += 2;
+        end += 2;
+        }
+
+    while (commaSeparatedSchemaList.end() != end)
+        {
+        if (*end == ',')
+            {
+            names.push_back(Utf8String(begin, end));
+
+            auto next = end + 1;
+            if (commaSeparatedSchemaList.end() != next && ' ' == *next)
+                begin = end = next + 1;
+            else
+                begin = end = next;
+            }
+        end++;
+        }
+    if (end != begin)
+        names.push_back(Utf8String(begin, end));
+    }
+
+/*---------------------------------------------------------------------------------**//**
+* @bsimethod
++---------------+---------------+---------------+---------------+---------------+------*/
+SupportedClassInfos ECSchemaHelper::GetECClassesFromClassList(Utf8StringCR classListStr, bool supportExclusion) const
+    {
+    SupportedClassesParser parser(*this, classListStr, supportExclusion);
+    return parser.GetClassInfos();
+    }
+
+/*---------------------------------------------------------------------------------**//**
+* @bsimethod
++---------------+---------------+---------------+---------------+---------------+------*/
+SupportedClassInfos ECSchemaHelper::GetECClassesFromClassList(bvector<MultiSchemaClass*> const& classList, bool areExcluded) const
+    {
+    auto formFlags = [](bool areExcluded, bool isPolymorphic)
+        {
+        int flag = 0;
+
+        if (isPolymorphic)
+            flag |= CLASS_SELECTION_FLAG_Polymorphic;
+
+        if (areExcluded)
+            flag |= CLASS_SELECTION_FLAG_Exclude;
+        else
+            flag |= CLASS_SELECTION_FLAG_Include;
+
+        return flag;
+        };
+
+    SupportedClassInfos classes;
+    for (MultiSchemaClass const* schemaClass : classList)
+        {
+        for (Utf8String const& className : schemaClass->GetClassNames())
+            {
+            auto ecClass = GetECClass(schemaClass->GetSchemaName().c_str(), className.c_str(), false);
+            if (ecClass == nullptr)
+                {
+                DIAGNOSTICS_LOG(DiagnosticsCategory::Default, LOG_TRACE, LOG_ERROR, Utf8PrintfString("Given ECClass `%s.%s` does not exist. Ignoring.",
+                    schemaClass->GetSchemaName().c_str(), className.c_str()));
+                continue;
+                }
+            classes.insert(SupportedClassInfo<ECClass>(*ecClass, formFlags(areExcluded, schemaClass->GetArePolymorphic())));
+            }
+        }
+    return classes;
+    }
+
+/*---------------------------------------------------------------------------------**//**
+* @bsimethod
++---------------+---------------+---------------+---------------+---------------+------*/
+SupportedRelationshipClassInfos ECSchemaHelper::GetECRelationshipClasses(Utf8StringCR relationshipListStr) const
+    {
+    SupportedClassesParser parser(*this, relationshipListStr, false);
+    SupportedClassInfos classInfos = parser.GetClassInfos();
+    SupportedRelationshipClassInfos relationshipClasses;
+    for (SupportedClassInfo<ECClass> const& info : classInfos)
+        {
+        if (info.GetClass().IsRelationshipClass())
+            relationshipClasses.insert(SupportedRelationshipClassInfo(*info.GetClass().GetRelationshipClassCP(), info.GetFlags()));
+        }
+    return relationshipClasses;
+    }
+
+/*---------------------------------------------------------------------------------**//**
+* @bsimethod
++---------------+---------------+---------------+---------------+---------------+------*/
+template<typename TClass>
+static Utf8String CreateClassListString(bset<SupportedClassInfo<TClass>> const& classes)
+    {
+    bmap<ECSchemaCP, bvector<ECClass const*>> classesBySchema;
+    for (auto const& c : classes)
+        classesBySchema[&c.GetClass().GetSchema()].push_back(&c.GetClass());
+
+    Utf8String spec;
+    for (auto const& entry : classesBySchema)
+        {
+        spec.append(entry.first->GetName()).append(":");
+        for (size_t i = 0; i < entry.second.size(); ++i)
+            {
+            if (i > 0)
+                spec.append(",");
+            spec.append(entry.second[i]->GetName());
+            }
+        spec.append(";");
+        }
+    return spec;
+    }
+
+/*---------------------------------------------------------------------------------**//**
+* @bsimethod
++---------------+---------------+---------------+---------------+---------------+------*/
+Utf8String ECSchemaHelper::CreateClassListString(SupportedClassInfos const& classes) const
+    {
+    return ::CreateClassListString(classes);
+    }
+
+/*---------------------------------------------------------------------------------**//**
+* @bsimethod
++---------------+---------------+---------------+---------------+---------------+------*/
+Utf8String ECSchemaHelper::CreateClassListString(SupportedRelationshipClassInfos const& classes) const
+    {
+    return ::CreateClassListString(classes);
+    }
+
+/*---------------------------------------------------------------------------------**//**
+* @bsimethod
++---------------+---------------+---------------+---------------+---------------+------*/
+ECClassSet ECSchemaHelper::GetECClasses(ECSchemaSet const& schemas) const
+    {
+    // get all supported classes from the schemas set
+    bset<ECEntityClassCP> allSupportedClasses;
+    for (ECSchemaCP schema : schemas)
+        {
+        if (nullptr == schema)
+            continue;
+
+        ECSchemaCP loadedSchema = GetConnection().GetECDb().Schemas().GetSchema(schema->GetName(), true);
+        ECClassContainerCR classContainer = loadedSchema->GetClasses();
+        for (auto iter = classContainer.begin(); iter != classContainer.end(); ++iter)
+            {
+            if (!(*iter)->IsEntityClass())
+                continue;
+
+            if (IsClassHidden(**iter))
+                {
+                DIAGNOSTICS_LOG(DiagnosticsCategory::Default, LOG_TRACE, LOG_INFO, Utf8PrintfString("Skipping hidden ECClass: '%s'", (*iter)->GetFullName()));
+                continue;
+                }
+
+            allSupportedClasses.insert((*iter)->GetEntityClassCP());
+            }
+        }
+
+    // smallen the list of classes by excluding all subclasses
+    ECClassSet classes;
+    bset<ECEntityClassCP> parentClasses;
+    for (ECEntityClassCP ecClass : allSupportedClasses)
+        {
+        bool isAlreadyIncludedPolymorphically = false;
+        for (ECEntityClassCP parentClass : parentClasses)
+            {
+            if (ecClass->Is(parentClass))
+                {
+                isAlreadyIncludedPolymorphically = true;
+                break;
+                }
+            }
+        if (isAlreadyIncludedPolymorphically)
+            continue;
+
+        bool containsAllDerivedClasses = true;
+        ECDerivedClassesList const& derivedClasses = ecClass->GetDerivedClasses();
+        for (ECClassCP derivedClass : derivedClasses)
+            {
+            if (!derivedClass->IsEntityClass())
+                continue;
+
+            if (IsClassHidden(*derivedClass))
+                {
+                DIAGNOSTICS_LOG(DiagnosticsCategory::Default, LOG_TRACE, LOG_INFO, Utf8PrintfString("Skipping hidden ECClass: '%s'", derivedClass->GetFullName()));
+                continue;
+                }
+
+            if (allSupportedClasses.end() == allSupportedClasses.find(derivedClass->GetEntityClassCP()))
+                {
+                containsAllDerivedClasses = false;
+                break;
+                }
+            }
+        if (containsAllDerivedClasses)
+            {
+            auto iter = parentClasses.begin();
+            while (parentClasses.end() != iter)
+                {
+                ECEntityClassCP parentClass = *iter;
+                if (parentClass->Is(ecClass))
+                    {
+                    iter = parentClasses.erase(iter);
+                    classes.erase(parentClass);
+                    }
+                else
+                    iter++;
+                }
+
+            parentClasses.insert(ecClass);
+            }
+        classes[ecClass] = containsAllDerivedClasses;
+        }
+
+    return classes;
+    }
+
+/*---------------------------------------------------------------------------------**//**
+* @bsimethod
++---------------+---------------+---------------+---------------+---------------+------*/
+ECClassSet ECSchemaHelper::GetECClassesFromSchemaList(Utf8StringCR schemaListStr) const
+    {
+    return GetECClasses(GetECSchemas(schemaListStr));
+    }
+
+/*---------------------------------------------------------------------------------**//**
+* @bsimethod
++---------------+---------------+---------------+---------------+---------------+------*/
+static void CollectDerivedECClassesRecursively(bvector<ECClassCP>& result, ECClassCP baseClass, SchemaManagerCR schemas)
+    {
+    for (ECClassCP ecClass : schemas.GetDerivedClasses(*baseClass))
+        {
+        result.push_back(ecClass);
+        CollectDerivedECClassesRecursively(result, ecClass, schemas);
+        }
+    }
+
+/*---------------------------------------------------------------------------------**//**
+* @bsimethod
++---------------+---------------+---------------+---------------+---------------+------*/
+bvector<ECClassCP> ECSchemaHelper::GetDerivedECClassesRecursively(ECClassCP baseClass) const
+    {
+    bvector<ECClassCP> result;
+    CollectDerivedECClassesRecursively(result, baseClass, m_connection.GetECDb().Schemas());
+    return result;
+    }
+
+/*---------------------------------------------------------------------------------**//**
+* @bsimethod
++---------------+---------------+---------------+---------------+---------------+------*/
+bool ECSchemaHelper::AreSchemasSupported(Utf8StringCR schemaListStr) const
+    {
+    bvector<Utf8String> schemaNames;
+    bool exclude;
+    ParseECSchemaNames(schemaNames, exclude, schemaListStr);
+
+    if (exclude)
+        return true;
+
+    for (Utf8StringCR name : schemaNames)
+        {
+        if (nullptr == m_connection.GetECDb().Schemas().GetSchema(name, false))
+            return false;
+        }
+
+    return true;
+    }
+
+/*---------------------------------------------------------------------------------**//**
+* @bsimethod
++---------------+---------------+---------------+---------------+---------------+------*/
+ECSchemaSet ECSchemaHelper::GetECSchemas(Utf8StringCR supportedSchemasStr) const
+    {
+    ECSchemaSet schemas;
+    bool exclude = false;
+    ParseECSchemas(schemas, exclude, supportedSchemasStr);
+
+    // if there are schemas specified and they're not excluded, return immediately
+    if (!exclude && !schemas.empty())
+        return schemas;
+
+    // no schemas means all schemas (except some specific ones)
+    bvector<ECSchemaCP> allSchemas = m_connection.GetECDb().Schemas().GetSchemas(false);
+
+    ECSchemaSet allSupportedSchemas;
+    for (ECSchemaCP schema : allSchemas)
+        {
+        if (IsAllowed(*schema))
+            allSupportedSchemas.insert(schema);
+        }
+
+    // if the schemas are not excluded, return them
+    if (!exclude)
+        return allSupportedSchemas;
+
+    // handle exclusion
+    ECSchemaSet supportedSchemasNoExcluded;
+    for (ECSchemaCP schema : allSupportedSchemas)
+        {
+        if (schemas.end() == schemas.find(schema))
+            supportedSchemasNoExcluded.insert(schema);
+        }
+    return supportedSchemasNoExcluded;
+    }
+
+/*=================================================================================**//**
+* @bsiclass
++===============+===============+===============+===============+===============+======*/
+struct ECSchemaHelper::SupportedClassesResolver
+{
+    enum Flags
+        {
+        DeterminedSchemaIds = 1 << 0,
+        DeterminedIncludedEntityClasses = 1 << 1,
+        DeterminedExcludedEntityClasses = 1 << 2,
+        DeterminedRelationshipClasses = 1 << 3,
+        DeterminedPolymorphicallyIncludedClasses = 1 << 4,
+        DeterminedPolymorphicallyExcludedClasses = 1 << 5,
+        };
+
+private:
+    mutable int m_flags;
+    mutable ECSchemaSet m_schemaList;
+    mutable IdSet<ECSchemaId> m_schemaIds;
+    mutable IdSet<ECClassId> m_includedEntityClassIds;
+    mutable IdSet<ECClassId> m_polymorphicallyIncludedClassIds;
+    mutable bvector<ECClassCP> m_excludedClasses;
+    mutable bvector<ECClassCP> m_polymorphicallyExcludedClasses;
+    mutable IdSet<ECClassId> m_relationshipClassIds;
+    SupportedClassInfos const* m_classInfos;
+    SupportedRelationshipClassInfos const* m_relationshipInfos;
+
+private:
+    /*---------------------------------------------------------------------------------**//**
+    * @bsimethod
+    +---------------+---------------+---------------+---------------+---------------+------*/
+    static void AddClassId(IdSet<ECClassId>& list, ECClassCR ecClass) {list.insert(ecClass.GetId());}
+
+public:
+    /*---------------------------------------------------------------------------------**//**
+    * @bsimethod
+    +---------------+---------------+---------------+---------------+---------------+------*/
+    SupportedClassesResolver(ECSchemaSet const& supportedSchemas,
+        SupportedClassInfos const* classInfos, SupportedRelationshipClassInfos const* relationshipInfos)
+        : m_flags(0)
+        {
+        m_schemaList = supportedSchemas;
+        m_classInfos = classInfos;
+        m_relationshipInfos = relationshipInfos;
+        }
+
+    /*---------------------------------------------------------------------------------**//**
+    * @bsimethod
+    +---------------+---------------+---------------+---------------+---------------+------*/
+    bool GetAcceptAllIncludeClasses() const {return GetIncludedEntityClassIds().empty() && nullptr == m_classInfos;}
+
+    /*---------------------------------------------------------------------------------**//**
+    * @bsimethod
+    +---------------+---------------+---------------+---------------+---------------+------*/
+    bool GetAcceptAllRelationships() const {return GetRelationshipClassIds().empty() && nullptr == m_relationshipInfos;}
+
+    /*---------------------------------------------------------------------------------**//**
+    * @bsimethod
+    +---------------+---------------+---------------+---------------+---------------+------*/
+    SupportedClassInfo<ECClass> const* GetInfo(ECClassCR ecClass) const
+        {
+        if (nullptr == m_classInfos)
+            return nullptr;
+        auto iter = m_classInfos->find(SupportedClassInfo<ECClass>(ecClass));
+        if (m_classInfos->end() != iter)
+            return &*iter;
+        return nullptr;
+        }
+
+    /*---------------------------------------------------------------------------------**//**
+    * @bsimethod
+    +---------------+---------------+---------------+---------------+---------------+------*/
+    IdSet<ECSchemaId> const& GetSchemaIds() const
+        {
+        if (0 == (m_flags & DeterminedSchemaIds))
+            {
+            for (ECSchemaCP schema : m_schemaList)
+                m_schemaIds.insert(schema->GetId());
+            m_flags |= DeterminedSchemaIds;
+            }
+        return m_schemaIds;
+        }
+
+    /*---------------------------------------------------------------------------------**//**
+    * @bsimethod
+    +---------------+---------------+---------------+---------------+---------------+------*/
+    IdSet<ECClassId> const& GetIncludedEntityClassIds() const
+        {
+        if (0 == (m_flags & DeterminedIncludedEntityClasses))
+            {
+            if (nullptr != m_classInfos)
+                {
+                for (auto const& info : *m_classInfos)
+                    {
+                    if (info.IsInclude())
+                        m_includedEntityClassIds.insert(info.GetClass().GetId());
+                    }
+                }
+            m_flags |= DeterminedIncludedEntityClasses;
+            }
+        return m_includedEntityClassIds;
+        }
+
+    /*---------------------------------------------------------------------------------**//**
+    * @bsimethod
+    +---------------+---------------+---------------+---------------+---------------+------*/
+    IdSet<ECClassId> const& GetRelationshipClassIds() const
+        {
+        if (0 == (m_flags & DeterminedRelationshipClasses))
+            {
+            if (nullptr != m_relationshipInfos)
+                {
+                for (SupportedRelationshipClassInfo const& info : *m_relationshipInfos)
+                    {
+                    if (info.IsInclude())
+                        m_relationshipClassIds.insert(info.GetClass().GetId());
+                    }
+                }
+            m_flags |= DeterminedRelationshipClasses;
+            }
+        return m_relationshipClassIds;
+        }
+
+    /*---------------------------------------------------------------------------------**//**
+    * @bsimethod
+    +---------------+---------------+---------------+---------------+---------------+------*/
+    bvector<ECClassCP> const& GetExcludedClasses() const
+        {
+        if (0 == (m_flags & DeterminedExcludedEntityClasses))
+            {
+            if (nullptr != m_classInfos)
+                {
+                for (auto const& info : *m_classInfos)
+                    {
+                    if (info.IsExclude())
+                        {
+                        // note: we're not going to have a class that's both included, excluded and
+                        // polymorphic. if that's the case - we want to include it polymorphically
+                        // and exclude non-polymorphically
+                        if (!info.IsPolymorphic() || info.IsInclude())
+                            m_excludedClasses.push_back(&info.GetClass());
+                        }
+                    }
+                }
+            m_flags |= DeterminedExcludedEntityClasses;
+            }
+        return m_excludedClasses;
+        }
+
+    /*---------------------------------------------------------------------------------**//**
+    * @bsimethod
+    +---------------+---------------+---------------+---------------+---------------+------*/
+    bvector<ECClassCP> const& GetPolymorphicallyExcludedClasses() const
+        {
+        if (0 == (m_flags & DeterminedPolymorphicallyExcludedClasses))
+            {
+            if (nullptr != m_classInfos)
+                {
+                for (auto const& info : *m_classInfos)
+                    {
+                    // see the comment in `GetExcludedClasses` for more details on this check
+                    if (!info.IsInclude() && info.IsExclude() && info.IsPolymorphic())
+                        m_polymorphicallyExcludedClasses.push_back(&info.GetClass());
+                    }
+                }
+            m_flags |= DeterminedPolymorphicallyExcludedClasses;
+            }
+        return m_polymorphicallyExcludedClasses;
+        }
+};
+
+/*=================================================================================**//**
+* @bsiclass
++===============+===============+===============+===============+===============+======*/
+struct ECClassVirtualSet : VirtualSet
+{
+private:
+    bmap<ECClassId, ECClassCP> m_map;
+public:
+    ECClassVirtualSet() {}
+    explicit ECClassVirtualSet(ECClassCR ecClass) {Add(ecClass);}
+    bool _IsInSet(int nVals, DbValue const* vals) const override
+        {
+        DbValue const& val = vals[0];
+        return m_map.end() != m_map.find(val.GetValueId<ECClassId>());
+        }
+    void Add(ECClassCR ecClass) {m_map[ecClass.GetId()] = &ecClass;}
+};
+
+/*---------------------------------------------------------------------------------**//**
+* @bsimethod
++---------------+---------------+---------------+---------------+---------------+------*/
+static void MergeBindings(BoundQueryValuesList& target, BoundQueryValuesList&& source)
+    {
+    std::move(source.begin(), source.end(), std::back_inserter(target));
+    }
+
+/*---------------------------------------------------------------------------------**//**
+* @bsimethod
++---------------+---------------+---------------+---------------+---------------+------*/
+static QueryClauseAndBindings CreateRelationshipPathsQuery(ECSchemaHelper::SupportedClassesResolver const& resolver,
+    bset<ECClassId> const& sourceClassIds, int relationshipDirection, bool applyTargetFilters, bool wantActualTargets)
+    {
+    BoundQueryValuesList bindings;
+    Utf8String query = ""
+        "SELECT [source].[ECInstanceId] sourceClassId, "
+        "       [relationship].[ECInstanceId] relationshipClassId, "
+        "       [target].[ECInstanceId] actualRelatedClassId, "
+        "       [sourceConstraint].[RelationshipEnd] relationshipEnd "
+
+        "  FROM [meta].[ECClassDef] [source], [meta].[ECClassDef] [target] "
+
+        "  JOIN [meta].[ClassHasAllBaseClasses] sourceBaseRel ON [sourceBaseRel].[SourceECInstanceId] = [source].[ECInstanceId] "
+        "  JOIN [meta].[ECClassDef] sourceBase ON [sourceBase].[ECInstanceId] = [sourceBaseRel].[TargetECInstanceId] "
+
+        "  JOIN [meta].[ClassHasAllBaseClasses] targetBaseRel ON [targetBaseRel].[SourceECInstanceId] = [target].[ECInstanceId] "
+        "  JOIN [meta].[ECClassDef] targetBase ON [targetBase].[ECInstanceId] = [targetBaseRel].[TargetECInstanceId] "
+
+        "  JOIN [meta].[RelationshipConstraintHasClasses] sourceConstraintRel "
+        "       ON     [sourceConstraint].[IsPolymorphic] AND [sourceConstraintRel].[TargetECInstanceId] = [sourceBase].[ECInstanceId] "
+        "       OR NOT [sourceConstraint].[IsPolymorphic] AND [sourceConstraintRel].[TargetECInstanceId] = [source].[ECInstanceId] AND [source].[ECInstanceId] = [sourceBase].[ECInstanceId] "
+        "  JOIN [meta].[ECRelationshipConstraintDef] sourceConstraint ON [sourceConstraint].[ECInstanceId] = [sourceConstraintRel].[SourceECInstanceId] "
+
+        "  JOIN [meta].[RelationshipConstraintHasClasses] targetConstraintRel "
+        "       ON     [targetConstraint].[IsPolymorphic] AND [targetConstraintRel].[TargetECInstanceId] = [targetBase].[ECInstanceId] "
+        "       OR NOT [targetConstraint].[IsPolymorphic] AND [targetConstraintRel].[TargetECInstanceId] = [targetBase].[ECInstanceId] AND [target].[ECInstanceId] = [targetBase].[ECInstanceId] "
+        "  JOIN [meta].[ECRelationshipConstraintDef] targetConstraint ON [targetConstraint].[ECInstanceId] = [targetConstraintRel].[SourceECInstanceId] AND [targetConstraint].[RelationshipEnd] <> [sourceConstraint].[RelationshipEnd] "
+
+        "  JOIN [meta].[ECClassDef] relationship ON [relationship].[ECInstanceId] = [sourceConstraint].[RelationshipClass].[Id] "
+        "       AND [relationship].[ECInstanceId] = [targetConstraint].[RelationshipClass].[Id] "
+
+        " WHERE ";
+
+    bool hasCondition = false;
+
+    if (applyTargetFilters)
+        {
+        if (!resolver.GetAcceptAllRelationships())
+            {
+            if (hasCondition)
+                query.append(" AND ");
+            ValuesFilteringHelper helper(resolver.GetRelationshipClassIds());
+            query.append(helper.CreateWhereClause("[relationship].[ECInstanceId]"));
+            MergeBindings(bindings, helper.CreateBoundValues());
+            hasCondition = true;
+            }
+
+        if (!resolver.GetAcceptAllIncludeClasses())
+            {
+            if (hasCondition)
+                query.append(" AND ");
+
+            ValuesFilteringHelper helper(resolver.GetIncludedEntityClassIds());
+            if (wantActualTargets)
+                {
+                // take all classes that are equal to or derive from given target class
+                query.append("[target].[ECInstanceId] IN (SELECT SourceECInstanceId FROM meta.ClassHasAllBaseClasses WHERE ")
+                    .append(helper.CreateWhereClause("TargetECInstanceId"))
+                    .append(")");
+                }
+            else
+                {
+                query.append(helper.CreateWhereClause("[target].[ECInstanceId]"));
+                }
+            MergeBindings(bindings, helper.CreateBoundValues());
+            hasCondition = true;
+            }
+        else if (!wantActualTargets)
+            {
+            if (hasCondition)
+                query.append(" AND ");
+            query.append("[target].[ECInstanceId] = [targetBase].[ECInstanceId]");
+            hasCondition = true;
+            }
+        }
+
+    if (hasCondition)
+        query.append(" AND ");
+
+    ValuesFilteringHelper sourceIdsHelper(sourceClassIds);
+    query.append(sourceIdsHelper.CreateWhereClause("[source].[ECInstanceId]"));
+    MergeBindings(bindings, sourceIdsHelper.CreateBoundValues());
+
+    if (((int)ECRelatedInstanceDirection::Backward | (int)ECRelatedInstanceDirection::Forward) != relationshipDirection)
+        {
+        ECRelationshipEnd relationshipEnd = (ECRelatedInstanceDirection::Backward == (ECRelatedInstanceDirection)relationshipDirection)
+            ? ECRelationshipEnd_Target : ECRelationshipEnd_Source;
+        query.append(" AND [sourceConstraint].[RelationshipEnd] = ?");
+        bindings.push_back(std::make_unique<BoundQueryECValue>(ECValue((int)relationshipEnd)));
+        }
+
+    ValuesFilteringHelper schemaIdsHelper(resolver.GetSchemaIds());
+    if (resolver.GetAcceptAllRelationships() && !resolver.GetSchemaIds().empty())
+        {
+        query.append(" AND ");
+        query.append(schemaIdsHelper.CreateWhereClause("[relationship].[Schema].[Id]"));
+        MergeBindings(bindings, schemaIdsHelper.CreateBoundValues());
+        }
+    if (resolver.GetAcceptAllIncludeClasses() && !resolver.GetSchemaIds().empty())
+        {
+        query.append(" AND ");
+        query.append(schemaIdsHelper.CreateWhereClause("[target].[Schema].[Id]"));
+        MergeBindings(bindings, schemaIdsHelper.CreateBoundValues());
+        }
+
+    query.append(" ORDER BY [source].[ECInstanceId], [target].[ECInstanceId], [relationship].[ECInstanceId]");
+
+    return QueryClauseAndBindings(query, bindings);
+    }
+
+/*---------------------------------------------------------------------------------**//**
+* @bsimethod
++---------------+---------------+---------------+---------------+---------------+------*/
+static bool DoesPathContainAnotherPath(RelatedClassPath const& containingPath, RelatedClassPath const& candidatePath, bool handleTargetClassPolymorphically)
+    {
+    for (size_t i = 0; i < containingPath.size(); ++i)
+        {
+        if (!candidatePath[i].GetRelationship().GetClass().Is(&containingPath[i].GetRelationship().GetClass())
+            || containingPath[i].IsForwardRelationship() != candidatePath[i].IsForwardRelationship())
+            {
+            return false;
+            }
+
+        if (!candidatePath[i].GetSourceClass()->Is(containingPath[i].GetSourceClass()))
+            return false;
+
+        if (handleTargetClassPolymorphically)
+            {
+            if (!containingPath[i].GetTargetClass().IsSelectPolymorphic() && &candidatePath[i].GetTargetClass().GetClass() != &containingPath[i].GetTargetClass().GetClass()
+                || containingPath[i].GetTargetClass().IsSelectPolymorphic() && !candidatePath[i].GetTargetClass().GetClass().Is(&containingPath[i].GetTargetClass().GetClass()))
+                {
+                return false;
+                }
+            }
+        else
+            {
+            if (&candidatePath[i].GetTargetClass().GetClass() != &containingPath[i].GetTargetClass().GetClass())
+                return false;
+            }
+        }
+    return true;
+    }
+
+/*---------------------------------------------------------------------------------**//**
+* @bsimethod
++---------------+---------------+---------------+---------------+---------------+------*/
+static void AppendPath(bvector<RelatedClassPath>& paths, RelatedClassPath const& path, bool handleTargetClassPolymorphically)
+    {
+    if (paths.size() > 0)
+        {
+        size_t frontIndex = 0;
+        while (frontIndex < paths.size())
+            {
+            size_t backIndex = paths.size() - frontIndex - 1;
+            RelatedClassPath const& includedPath = paths[backIndex];
+
+            // if path lengths are different, they can't be similar
+            if (includedPath.size() != path.size())
+                {
+                ++frontIndex;
+                continue;
+                }
+
+            // the new path is already included polymorphically by another path
+            if (DoesPathContainAnotherPath(includedPath, path, handleTargetClassPolymorphically))
+                return;
+
+            // the new path includes another (already included) path polymorphically -
+            // the included path must be removed
+            if (DoesPathContainAnotherPath(path, includedPath, handleTargetClassPolymorphically))
+                {
+                paths.erase(paths.begin() + backIndex);
+                continue;
+                }
+
+            ++frontIndex;
+            }
+        }
+
+    // did not find any similar paths - simply append the new path
+    paths.push_back(path);
+    }
+
+/*---------------------------------------------------------------------------------**//**
+* @bsimethod
++---------------+---------------+---------------+---------------+---------------+------*/
+static bool MatchesPathRequest(RelatedClass const& related, ECSchemaHelper::SupportedClassesResolver const& resolver)
+    {
+    IdSet<ECClassId> const& classIds = resolver.GetIncludedEntityClassIds();
+    if (!resolver.GetAcceptAllIncludeClasses() && !classIds.Contains(related.GetTargetClass().GetClass().GetId()))
+        {
+        // if specific classes are requested, make sure the candidate is in that list
+        return false;
+        }
+    if (resolver.GetAcceptAllIncludeClasses() && !resolver.GetSchemaIds().Contains(related.GetTargetClass().GetClass().GetSchema().GetId()))
+        {
+        // if any class is okay, make sure the candidate class is from supported schemas list
+        return false;
+        }
+
+    IdSet<ECClassId> const& relationshipIds = resolver.GetRelationshipClassIds();
+    if (!resolver.GetAcceptAllRelationships() && !relationshipIds.Contains(related.GetRelationship().GetClass().GetId()))
+        {
+        // is specific relationships are requested, make sure the candidate is in that list
+        return false;
+        }
+    if (resolver.GetAcceptAllRelationships() && !resolver.GetSchemaIds().Contains(related.GetRelationship().GetClass().GetSchema().GetId()))
+        {
+        // if any relationship is okay, make sure the candidate relationship is from supported schemas list
+        return false;
+        }
+
+    return true;
+    }
+
+/*---------------------------------------------------------------------------------**//**
+* @bsimethod
++---------------+---------------+---------------+---------------+---------------+------*/
+static Utf8String CreateRelationshipAlias(ECClassCR relationship, ECClassUseCounter& counter)
+    {
+    return RULES_ENGINE_RELATED_CLASS_ALIAS(relationship, counter.Inc(&relationship));
+    }
+
+/*---------------------------------------------------------------------------------**//**
+* @bsimethod
++---------------+---------------+---------------+---------------+---------------+------*/
+static Utf8String CreateTargetClassAlias(ECClassCR targetClass, ECClassUseCounter& counter)
+    {
+    return RULES_ENGINE_RELATED_CLASS_ALIAS(targetClass, counter.Inc(&targetClass));
+    }
+
+/*---------------------------------------------------------------------------------**//**
+* @bsimethod
++---------------+---------------+---------------+---------------+---------------+------*/
+static bool AcceptECClass(ECClassCP& ecClass, ECClassCP targetClass, ECSchemaHelper::SupportedClassesResolver const& resolver)
+    {
+    if (targetClass && targetClass->Is(ecClass))
+        {
+        DIAGNOSTICS_LOG(DiagnosticsCategory::Default, LOG_TRACE, LOG_INFO, Utf8PrintfString("Changing found ECClass '%s' to more specific requested target class '%s'", ecClass->GetFullName(), targetClass->GetFullName()));
+        ecClass = targetClass;
+        return true;
+        }
+    if (targetClass && !ecClass->Is(targetClass))
+        {
+        DIAGNOSTICS_LOG(DiagnosticsCategory::Default, LOG_TRACE, LOG_INFO, Utf8PrintfString("Skipping ECClass '%s' as it's not a requested target class '%s'", ecClass->GetFullName(), targetClass->GetFullName()));
+        return false;
+        }
+    if (IsClassHidden<ECClass>(*ecClass, [&](ECClassCR c){return resolver.GetInfo(c) != nullptr;}))
+        {
+        DIAGNOSTICS_LOG(DiagnosticsCategory::Default, LOG_TRACE, LOG_INFO, Utf8PrintfString("Skipping hidden ECClass: '%s'", ecClass->GetFullName()));
+        return false;
+        }
+    DIAGNOSTICS_LOG(DiagnosticsCategory::Default, LOG_TRACE, LOG_INFO, Utf8PrintfString("Using ECClass: '%s'", ecClass->GetFullName()));
+    return true;
+    }
+
+/*---------------------------------------------------------------------------------**//**
+* @deprecated In favor of the version with RelationshipPathSpecification. Left only to support deprecated cases.
+* @bsimethod
++---------------+---------------+---------------+---------------+---------------+------*/
+void ECSchemaHelper::GetPathsDeprecated(bvector<RelatedClassPath>& paths, ECClassUseCounter& relationshipsUseCounter,
+    bset<RelatedClass, RelatedClass::ClassPointersComparer>& usedRelationships, SupportedClassesResolver const& resolver, bset<ECClassId> const& sourceClassIds,
+    bool handleRelatedClassesPolymorphically, int relationshipDirection, int depth, ECClassCP targetClass) const
+    {
+    Savepoint txn(m_connection.GetDb(), "ECSchemaHelper::GetPaths");
+    DIAGNOSTICS_ASSERT_SOFT(DiagnosticsCategory::Default, txn.IsActive(), "Failed to start a transaction");
+
+    QueryClauseAndBindings clause = CreateRelationshipPathsQuery(resolver, sourceClassIds, relationshipDirection, depth <= 0, !handleRelatedClassesPolymorphically);
+    CachedECSqlStatementPtr stmt = m_connection.GetStatementCache().GetPreparedStatement(m_connection.GetECDb().Schemas(), m_connection.GetDb(), clause.GetClause().c_str());
+    if (!stmt.IsValid())
+        DIAGNOSTICS_HANDLE_FAILURE(DiagnosticsCategory::Default, Utf8PrintfString("Failed to prepare a statement: '%s'", clause.GetClause().c_str()));
+
+    if (SUCCESS != clause.GetBindings().Bind(*stmt))
+        DIAGNOSTICS_HANDLE_FAILURE(DiagnosticsCategory::Default, "Failed to bind statement parameters");
+
+    bvector<RelatedClass> specs;
+    bset<ECClassId> relatedClassIds;
+
+    // get the results
+    while (BE_SQLITE_ROW == QueryExecutorHelper::Step(*stmt))
+        {
+        ECEntityClassCP source = GetECClass(stmt->GetValueId<ECClassId>(0))->GetEntityClassCP();
+        ECRelationshipClassCP relationship = GetECClass(stmt->GetValueId<ECClassId>(1))->GetRelationshipClassCP();
+        ECClassCP actualRelated = GetECClass(stmt->GetValueId<ECClassId>(2));
+        if (nullptr == source || nullptr == relationship || nullptr == actualRelated)
+            DIAGNOSTICS_HANDLE_FAILURE(DiagnosticsCategory::Default, "Failed to find either source, relationship or target class");
+
+        bool isForward = (ECRelationshipEnd_Source == (ECRelationshipEnd)stmt->GetValueInt(3));
+
+        // filter by target class (if specified)
+        if (!AcceptECClass(actualRelated, targetClass, resolver))
+            continue;
+
+        auto const* info = resolver.GetInfo(*actualRelated);
+        bool isTargetPolymorphic = (nullptr == info || info->IsPolymorphic()) && handleRelatedClassesPolymorphically;
+        RelatedClass relatedClassSpec(*source,
+            SelectClass<ECRelationshipClass>(*relationship, CreateRelationshipAlias(*relationship, relationshipsUseCounter)), isForward,
+            SelectClass<ECClass>(*actualRelated, CreateTargetClassAlias(*actualRelated, relationshipsUseCounter), isTargetPolymorphic));
+
+        // avoid recursive relationship loops
+        if (usedRelationships.end() != usedRelationships.find(relatedClassSpec))
+            continue;
+
+        bool matchesRecursiveRequest = (depth < 0 && MatchesPathRequest(relatedClassSpec, resolver));
+
+        if (0 == depth || matchesRecursiveRequest)
+            AppendPath(paths, {relatedClassSpec}, handleRelatedClassesPolymorphically);
+
+        if (depth > 0 || matchesRecursiveRequest)
+            {
+            specs.push_back(relatedClassSpec);
+            usedRelationships.insert(relatedClassSpec);
+            relatedClassIds.insert(actualRelated->GetId());
+            }
+        }
+
+    txn.Cancel();
+
+    if (0 != depth && !specs.empty())
+        {
+        bvector<RelatedClassPath> subPaths;
+        GetPathsDeprecated(subPaths, relationshipsUseCounter, usedRelationships, resolver, relatedClassIds,
+            handleRelatedClassesPolymorphically, relationshipDirection, depth - 1, targetClass);
+        for (RelatedClassPath const& subPath : subPaths)
+            {
+            for (RelatedClassCR sourceClassSpec : specs)
+                {
+                if (&sourceClassSpec.GetTargetClass().GetClass() != subPath[0].GetSourceClass())
+                    continue;
+
+                AppendPath(paths, RelatedClassPath::Combine({sourceClassSpec}, subPath), handleRelatedClassesPolymorphically);
+                }
+            }
+        }
+    }
+
+/*---------------------------------------------------------------------------------**//**
+* @bsimethod
++---------------+---------------+---------------+---------------+---------------+------*/
+static void ApplyExcludedClasses(bvector<RelatedClassPath>& paths, bvector<ECClassCP> const& excludedClasses, bool excludePolymorphically, SchemaManagerCR schemas)
+    {
+    for (RelatedClassPathR path : paths)
+        {
+        RelatedClassR targetClass = path.back();
+        for (ECClassCP excludedClass : excludedClasses)
+            {
+            if (excludedClass->Is(&targetClass.GetTargetClass().GetClass()))
+                targetClass.GetTargetClass().GetDerivedExcludedClasses().push_back(SelectClass<ECClass>(*excludedClass, "", excludePolymorphically));
+            }
+        }
+    }
+
+/*---------------------------------------------------------------------------------**//**
+* @deprecated In favor of the version with RelationshipPathSpecification. Left only to support deprecated cases.
+* @bsimethod
++---------------+---------------+---------------+---------------+---------------+------*/
+bvector<RelatedClassPath> ECSchemaHelper::GetRelationshipClassPathsDeprecated(RelationshipClassPathOptionsDeprecated const& options) const
+    {
+    // look for cached results first
+    BeMutexHolder lock(m_relatedPathsCache->GetMutex());
+    RelatedPathsCacheDeprecated::Key key(options);
+    RelatedPathsCacheDeprecated::Result const* cacheResult = m_relatedPathsCache->GetDeprecated().Get(key);
+    if (nullptr != cacheResult)
+        {
+        options.m_relationshipsUseCounter.Merge(cacheResult->m_relationshipCounter);
+        return cacheResult->m_paths;
+        }
+    lock.unlock();
+
+    bvector<RelatedClassPath> paths;
+    SupportedClassInfos classInfos = GetECClassesFromClassList(options.m_supportedClasses, true);
+    SupportedRelationshipClassInfos relationshipInfos = GetECRelationshipClasses(options.m_supportedRelationships);
+    SupportedClassesResolver resolver(GetECSchemas(options.m_supportedSchemas),
+        (classInfos.empty() && 0 == *options.m_supportedClasses) ? nullptr : &classInfos,
+        (relationshipInfos.empty() && 0 == *options.m_supportedRelationships) ? nullptr : &relationshipInfos);
+
+    bset<RelatedClass, RelatedClass::ClassPointersComparer> usedRelationships;
+    bset<ECClassId> sourceClassIds;
+    sourceClassIds.insert(options.m_sourceClass.GetId());
+
+    GetPathsDeprecated(paths, options.m_relationshipsUseCounter, usedRelationships, resolver, sourceClassIds,
+        options.m_handleRelatedClassesPolymorphically, options.m_relationshipDirection, options.m_depth, options.m_targetClass);
+
+    ApplyExcludedClasses(paths, resolver.GetExcludedClasses(), false, m_connection.GetECDb().Schemas());
+    ApplyExcludedClasses(paths, resolver.GetPolymorphicallyExcludedClasses(), true, m_connection.GetECDb().Schemas());
+
+    // cache
+    m_relatedPathsCache->GetDeprecated().Put(key, std::make_unique<RelatedPathsCacheDeprecated::Result>(paths, options.m_relationshipsUseCounter));
+    return paths;
+    }
+
+/*---------------------------------------------------------------------------------**//**
+* @bsimethod
++---------------+---------------+---------------+---------------+---------------+------*/
+bvector<RelatedClassPath> ECSchemaHelper::GetPaths(ECClassId sourceClassId, bvector<RepeatableRelationshipStepSpecification> pathSpecification,
+    bset<RelatedClass>& usedRelationships, ECClassUseCounter& relationshipsUseCounter, bool handleRelatedClassesPolymorphically) const
+    {
+    bvector<RelatedClassPath> paths;
+    if (pathSpecification.empty())
+        return paths;
+
+    RepeatableRelationshipStepSpecification stepSpecification = pathSpecification.front();
+    pathSpecification.erase(pathSpecification.begin());
+
+    SupportedClassInfos classInfos = GetECClassesFromClassList(stepSpecification.GetTargetClassName(), false);
+    SupportedRelationshipClassInfos relationshipInfos = GetECRelationshipClasses(stepSpecification.GetRelationshipClassName());
+    SupportedClassesResolver resolver(ECSchemaSet(),
+        (classInfos.empty() && stepSpecification.GetTargetClassName().empty()) ? nullptr : &classInfos,
+        (relationshipInfos.empty() && stepSpecification.GetRelationshipClassName().empty()) ? nullptr : &relationshipInfos);
+    ECClassCP targetClass = stepSpecification.GetTargetClassName().empty() ? nullptr : GetECClass(stepSpecification.GetTargetClassName().c_str());
+
+    Savepoint txn(m_connection.GetDb(), "ECSchemaHelper::GetPaths");
+    DIAGNOSTICS_ASSERT_SOFT(DiagnosticsCategory::Default, txn.IsActive(), "Failed to start a transaction");
+
+    QueryClauseAndBindings clause = CreateRelationshipPathsQuery(resolver, ContainerHelpers::Create<bset<ECClassId>>(sourceClassId), stepSpecification.GetRelationDirection(),
+        true, paths.empty() && !handleRelatedClassesPolymorphically);
+    CachedECSqlStatementPtr stmt = m_connection.GetStatementCache().GetPreparedStatement(m_connection.GetECDb().Schemas(), m_connection.GetDb(), clause.GetClause().c_str());
+    if (!stmt.IsValid())
+        DIAGNOSTICS_HANDLE_FAILURE(DiagnosticsCategory::Default, Utf8PrintfString("Failed to prepare a statement: '%s'", clause.GetClause().c_str()));
+
+    clause.Bind(*stmt);
+
+    // get the results
+    while (BE_SQLITE_ROW == QueryExecutorHelper::Step(*stmt))
+        {
+        ECClassCP source = GetECClass(stmt->GetValueId<ECClassId>(0));
+        ECRelationshipClassCP relationship = GetECClass(stmt->GetValueId<ECClassId>(1))->GetRelationshipClassCP();
+        ECClassCP actualRelated = GetECClass(stmt->GetValueId<ECClassId>(2));
+        if (nullptr == source || nullptr == relationship || nullptr == actualRelated)
+            DIAGNOSTICS_HANDLE_FAILURE(DiagnosticsCategory::Default, "Failed to find either source, relationship or target class");
+
+        bool isForward = (ECRelationshipEnd_Source == (ECRelationshipEnd)stmt->GetValueInt(3));
+
+        // filter by target class (if specified)
+        if (!AcceptECClass(actualRelated, targetClass, resolver))
+            continue;
+
+        auto const* info = resolver.GetInfo(*actualRelated);
+        bool isTargetPolymorphic = (nullptr == info || info->IsPolymorphic()) && handleRelatedClassesPolymorphically;
+        RelatedClass relatedClassSpec(*source,
+            SelectClass<ECRelationshipClass>(*relationship, CreateRelationshipAlias(*relationship, relationshipsUseCounter)), isForward,
+            SelectClass<ECClass>(*actualRelated, CreateTargetClassAlias(*actualRelated, relationshipsUseCounter), isTargetPolymorphic));
+        RelatedClassPath path{relatedClassSpec};
+
+        if (stepSpecification.GetCount() > 1)
+            {
+            if (!actualRelated->Is(isForward ? relationship->GetSource().GetAbstractConstraint() : relationship->GetTarget().GetAbstractConstraint()))
+                {
+                DIAGNOSTICS_HANDLE_FAILURE(DiagnosticsCategory::Default, Utf8PrintfString("Found related class '%s' which is neither target not source of relationship '%s'",
+                    actualRelated->GetFullName(), relationship->GetFullName()));
+                }
+            else
+                {
+                for (int i = 1; i < stepSpecification.GetCount(); ++i)
+                    {
+                    RelatedClass repeatedStep(relatedClassSpec);
+                    repeatedStep.SetSourceClass(*actualRelated);
+                    repeatedStep.GetRelationship().SetAlias(CreateRelationshipAlias(*relationship, relationshipsUseCounter));
+                    repeatedStep.GetTargetClass().SetAlias(CreateTargetClassAlias(*actualRelated, relationshipsUseCounter));
+                    path.push_back(repeatedStep);
+                    }
+                }
+            }
+
+        if (pathSpecification.empty())
+            {
+            AppendPath(paths, path, handleRelatedClassesPolymorphically);
+            }
+        else
+            {
+            bvector<RelatedClassPath> subPaths = GetPaths(actualRelated->GetId(), pathSpecification, usedRelationships,
+                relationshipsUseCounter, handleRelatedClassesPolymorphically);
+            for (RelatedClassPath subPath : subPaths)
+                AppendPath(paths, RelatedClassPath::Combine(path, subPath), handleRelatedClassesPolymorphically);
+            }
+        }
+
+    txn.Cancel();
+    return paths;
+    }
+
+/*---------------------------------------------------------------------------------**//**
+* @bsimethod
++---------------+---------------+---------------+---------------+---------------+------*/
+template<typename TOptions>
+bvector<RelatedClassPath> ECSchemaHelper::GetCachedRelationshipPaths(TOptions const& options, std::function<bvector<RelatedClassPath>()> const& handler) const
+    {
+    // look for cached results first
+    BeMutexHolder lock(m_relatedPathsCache->GetMutex());
+    RelatedPathsCache::Key key(options);
+    RelatedPathsCache::Result const* cacheResult = m_relatedPathsCache->Get(key);
+    if (nullptr != cacheResult)
+        {
+        options.m_relationshipsUseCounter.Merge(cacheResult->m_relationshipCounter);
+        return cacheResult->m_paths;
+        }
+    lock.unlock();
+
+    // calculate
+    bvector<RelatedClassPath> paths = handler();
+
+    // cache
+    m_relatedPathsCache->Put(key, std::make_unique<RelatedPathsCache::Result>(paths, options.m_relationshipsUseCounter));
+    return paths;
+    }
+
+/*---------------------------------------------------------------------------------**//**
+* @bsimethod
++---------------+---------------+---------------+---------------+---------------+------*/
+bvector<RelatedClassPath> ECSchemaHelper::GetRelationshipClassPaths(MultiRelationshipPathOptions const& options) const
+    {
+    return GetCachedRelationshipPaths(options, [&]()
+        {
+        bset<RelatedClass> usedRelationships;
+        auto steps = ContainerHelpers::TransformContainer<bvector<RepeatableRelationshipStepSpecification>>(options.m_path.GetSteps(),
+            [](RelationshipStepSpecification const* spec) {return RepeatableRelationshipStepSpecification(spec->GetRelationshipClassName(), spec->GetRelationDirection(), spec->GetTargetClassName()); });
+        return GetPaths(options.m_sourceClass.GetId(), steps, usedRelationships, options.m_relationshipsUseCounter, options.m_mergePolymorphicPaths);
+        });
+    }
+
+/*---------------------------------------------------------------------------------**//**
+* @bsimethod
++---------------+---------------+---------------+---------------+---------------+------*/
+bvector<RelatedClassPath> ECSchemaHelper::GetRelationshipClassPaths(RepeatableMultiRelationshipPathOptions const& options) const
+    {
+    return GetCachedRelationshipPaths(options, [&]()
+        {
+        bset<RelatedClass> usedRelationships;
+        auto steps = ContainerHelpers::TransformContainer<bvector<RepeatableRelationshipStepSpecification>>(options.m_path.GetSteps(),
+            [](RepeatableRelationshipStepSpecification const* spec) {return RepeatableRelationshipStepSpecification(*spec); });
+        return GetPaths(options.m_sourceClass.GetId(), steps, usedRelationships, options.m_relationshipsUseCounter, options.m_mergePolymorphicPaths);
+        });
+    }
+
+/*---------------------------------------------------------------------------------**//**
+* @bsimethod
++---------------+---------------+---------------+---------------+---------------+------*/
+enum class RelationshipsJoinIdType
+    {
+    ECClassId,
+    ECInstanceId,
+    };
+
+/*---------------------------------------------------------------------------------**//**
+* @bsimethod
++---------------+---------------+---------------+---------------+---------------+------*/
+static void JoinRelationships(ComplexQueryBuilderR query, RelatedClassPath const& path, RelationshipsJoinIdType idType, Utf8StringP lastJoinAlias, bool* wasLastJoinForward)
+    {
+    static Utf8CP s_sourceECClassId = "SourceECClassId";
+    static Utf8CP s_sourceECInstanceId = "SourceECInstanceId";
+    static Utf8CP s_targetECClassId = "TargetECClassId";
+    static Utf8CP s_targetECInstanceId = "TargetECInstanceId";
+
+    Utf8CP sourceId = (idType == RelationshipsJoinIdType::ECClassId) ? s_sourceECClassId : s_sourceECInstanceId;
+    Utf8CP targetId = (idType == RelationshipsJoinIdType::ECClassId) ? s_targetECClassId : s_targetECInstanceId;
+
+    Utf8String prevJoinAlias;
+    bool prevJoinWasForward = false;
+    for (size_t i = 0; i < path.size(); ++i)
+        {
+        RelatedClassCR r = path[i];
+        Utf8String joinAlias = Utf8String("r").append(std::to_string(i).c_str());
+        if (i == 0)
+            {
+            query.From(SelectClass<ECClass>(r.GetRelationship().GetClass(), joinAlias, true));
+            }
+        else
+            {
+            Utf8PrintfString joinClause("[%s].[%s] = [%s].[%s]",
+                joinAlias.c_str(), r.IsForwardRelationship() ? sourceId : targetId,
+                prevJoinAlias.c_str(), prevJoinWasForward ? targetId : sourceId);
+            query.Join(SelectClass<ECClass>(r.GetRelationship().GetClass(), joinAlias, true), QueryClauseAndBindings(joinClause), false);
+            }
+        prevJoinAlias = joinAlias;
+        prevJoinWasForward = r.IsForwardRelationship();
+        }
+    if (nullptr != lastJoinAlias)
+        lastJoinAlias->AssignOrClear(prevJoinAlias.c_str());
+    if (nullptr != wasLastJoinForward)
+        *wasLastJoinForward = prevJoinWasForward;
+    }
+
+#define TARGET_IDS_QUERY_FIELD_NAME_SourceId    "SourceId"
+/*---------------------------------------------------------------------------------**//**
+* @bsimethod
++---------------+---------------+---------------+---------------+---------------+------*/
+static ComplexQueryBuilderPtr CreateTargetIdsPartialQuery(bvector<RelatedClassPath> const& paths)
+    {
+    PresentationQueryBuilderPtr nestedQuery;
+    for (RelatedClassPath const& path : paths)
+        {
+        if (path.empty())
+            continue;
+
+        ComplexQueryBuilderPtr query = ComplexQueryBuilder::Create();
+
+        Utf8String lastJoinAlias;
+        JoinRelationships(*query, path, RelationshipsJoinIdType::ECClassId, &lastJoinAlias, nullptr);
+
+        RefCountedPtr<SimpleQueryContract> contract = SimpleQueryContract::Create();
+        RefCountedPtr<PresentationQueryContractSimpleField> targetIdField = PresentationQueryContractSimpleField::Create("TargetId", path.back().IsForwardRelationship() ? "TargetECInstanceId" : "SourceECInstanceId");
+        targetIdField->SetPrefixOverride(lastJoinAlias);
+        contract->AddField(*targetIdField);
+        contract->AddField(*PresentationQueryContractSimpleField::Create(TARGET_IDS_QUERY_FIELD_NAME_SourceId, path.front().IsForwardRelationship() ? "SourceECInstanceId" : "TargetECInstanceId"));
+        query->SelectContract(*contract, "r0");
+        QueryBuilderHelpers::SetOrUnion(nestedQuery, *query);
+        }
+
+    if (nestedQuery.IsNull())
+        return nullptr;
+
+    ComplexQueryBuilderPtr query = ComplexQueryBuilder::Create();
+    query->SelectAll();
+    query->From(*nestedQuery);
+    return query;
+    }
+
+typedef std::unordered_map<ECInstanceId, bvector<ECInstanceId>> T_ECInstanceIdsMap;
+/*---------------------------------------------------------------------------------**//**
+* @bsimethod
++---------------+---------------+---------------+---------------+---------------+------*/
+static T_ECInstanceIdsMap GetTargetIds(IConnectionCR connection, bvector<RelatedClassPath> const& paths, bvector<ECInstanceId> const& sourceIds)
+    {
+    T_ECInstanceIdsMap result;
+
+    auto query = CreateTargetIdsPartialQuery(paths);
+    if (query.IsNull())
+        return result;
+
+    query->Where(ValuesFilteringHelper(sourceIds).Create(TARGET_IDS_QUERY_FIELD_NAME_SourceId));
+
+    CachedECSqlStatementPtr stmt = connection.GetStatementCache().GetPreparedStatement(connection.GetECDb().Schemas(),
+        connection.GetDb(), query->GetQuery()->GetQueryString().c_str());
+    if (stmt.IsNull())
+        DIAGNOSTICS_HANDLE_FAILURE(DiagnosticsCategory::Default, Utf8PrintfString("Failed to prepare a statement: '%s'", query->GetQuery()->GetQueryString().c_str()));
+
+    query->GetQuery()->BindValues(*stmt);
+
+    while (BE_SQLITE_ROW == QueryExecutorHelper::Step(*stmt))
+        {
+        auto targetId = stmt->GetValueId<ECInstanceId>(0);
+        auto sourceId = stmt->GetValueId<ECInstanceId>(1);
+        auto iter = result.find(sourceId);
+        if (result.end() == iter)
+            iter = result.insert(std::make_pair(sourceId, bvector<ECInstanceId>())).first;
+        iter->second.push_back(targetId);
+        }
+
+    return result;
+    }
+
+/*---------------------------------------------------------------------------------**//**
+* @bsimethod
++---------------+---------------+---------------+---------------+---------------+------*/
+static T_ECInstanceIdsMap GetRecursiveTargetIds(IConnectionCR connection, bvector<RelatedClassPath> const& paths, bvector<ECInstanceId> const& sourceIds, bool wantGroupingByInputId)
+    {
+    RecursiveQueryInfo recursiveQueryInfo(paths);
+    RecursiveQueriesHelper helper(connection, recursiveQueryInfo);
+    if (wantGroupingByInputId)
+        return helper.GetRecursiveTargetIdsGroupedBySourceId(sourceIds);
+
+    return { std::make_pair(ECInstanceId(), helper.GetRecursiveTargetIds(sourceIds)) };
+    }
+
+/*=================================================================================**//**
+* @bsiclass
++===============+===============+===============+===============+===============+======*/
+struct InputKeyAndTargetClass
+    {
+    ECInstanceKey m_inputKey;
+    ECClassCP m_targetClass;
+    InputKeyAndTargetClass(ECInstanceKey inputKey, ECClassCR targetClass)
+        : m_inputKey(inputKey), m_targetClass(&targetClass)
+        {}
+    bool operator==(InputKeyAndTargetClass const& other) const
+        {
+        return m_targetClass == other.m_targetClass && m_inputKey == other.m_inputKey;
+        }
+
+    struct Hasher
+        {
+        size_t operator()(InputKeyAndTargetClass const& value) const
+            {
+            return std::hash<ECInstanceKey>{}(value.m_inputKey) * 31 + std::hash<ECClassCP>{}(value.m_targetClass);
+            }
+        };
+    };
+
+typedef std::unordered_map<InputKeyAndTargetClass, bvector<ECInstanceId>, InputKeyAndTargetClass::Hasher> T_ECClassInstanceIds;
+/*=================================================================================**//**
+* @bsiclass
++===============+===============+===============+===============+===============+======*/
+struct RelationshipStepSource
+{
+private:
+    std::pair<ECClassCP, bvector<ECInstanceId>> m_firstStepInput;
+    T_ECClassInstanceIds m_aggregatedOutputs;
+public:
+    RelationshipStepSource(ECClassCR sourceClass, bvector<ECInstanceId> sourceIds) : m_firstStepInput(&sourceClass, sourceIds) {}
+    RelationshipStepSource(T_ECClassInstanceIds source) : m_aggregatedOutputs(source) {}
+    T_ECClassInstanceIds GetInputs() const
+        {
+        // if all previous steps where recursive it means that next step might be reached from begining of relationship path.
+        // In this case first step input should be included in the input for next step
+        auto copy = m_aggregatedOutputs;
+        if (m_firstStepInput.first && !m_firstStepInput.second.empty())
+            ContainerHelpers::Push(copy[InputKeyAndTargetClass(ECInstanceKey(), *m_firstStepInput.first)], m_firstStepInput.second);
+        return copy;
+        }
+    T_ECClassInstanceIds const& GetOutputs() const {return m_aggregatedOutputs;}
+    void AppendOutput(T_ECClassInstanceIds const& source)
+        {
+        for (auto const& entry : source)
+            ContainerHelpers::Push(m_aggregatedOutputs[entry.first], entry.second);
+        }
+};
+
+/*---------------------------------------------------------------------------------**//**
+* @bsimethod
++---------------+---------------+---------------+---------------+---------------+------*/
+static T_ECClassInstanceIds GetRelationshipStepTargets(RelationshipStepSource const& source, bool groupByInputKey, std::function<std::pair<ECClassCP, T_ECInstanceIdsMap>(ECClassCR, bvector<ECInstanceId> const&, bool)> getTargets)
+    {
+    T_ECClassInstanceIds targets;
+    for (auto const& inputEntry : source.GetInputs())
+        {
+        bool wantInputKeyGrouping = groupByInputKey && !inputEntry.first.m_inputKey.IsValid();
+        std::pair<ECClassCP, T_ECInstanceIdsMap> stepTarget = getTargets(*inputEntry.first.m_targetClass, inputEntry.second, wantInputKeyGrouping);
+        if (nullptr == stepTarget.first)
+            continue;
+
+        if (wantInputKeyGrouping)
+            {
+            for (auto const& targetEntry : stepTarget.second)
+                {
+                InputKeyAndTargetClass key(ECInstanceKey(inputEntry.first.m_targetClass->GetId(), targetEntry.first), *stepTarget.first);
+                ContainerHelpers::MovePush(targets[key], targetEntry.second);
+                }
+            }
+        else
+            {
+            InputKeyAndTargetClass key(inputEntry.first.m_inputKey, *stepTarget.first);
+            for (auto const& targetEntry : stepTarget.second)
+                ContainerHelpers::MovePush(targets[key], targetEntry.second);
+            }
+        }
+    return targets;
+    }
+
+/*---------------------------------------------------------------------------------**//**
+* @bsimethod
++---------------+---------------+---------------+---------------+---------------+------*/
+static bvector<RelatedClassPath> GetRecursiveRelationshipClassPaths(ECSchemaHelper const& schemaHelper, ECClassCR inputClass, bvector<ECInstanceId> const& inputIds,
+    bvector<RepeatableRelationshipStepSpecification*> const& pathSteps, ECClassUseCounter& relationshipsUseCount, bool mergePolymorphicPaths, bool groupByInputKey)
+    {
+    RelationshipStepSource source(inputClass, inputIds);
+    bool hadRecursiveRelationships = false;
+    RepeatableRelationshipPathSpecification intermediatePathSpec;
+    for (RepeatableRelationshipStepSpecification const* stepSpec : pathSteps)
+        {
+        if (stepSpec->GetCount() == 0)
+            {
+            if (!intermediatePathSpec.GetSteps().empty())
+                {
+                // get targets and their ids for the intermediate path
+                T_ECClassInstanceIds stepTargets = GetRelationshipStepTargets(source, groupByInputKey, [&](ECClassCR sourceClass, bvector<ECInstanceId> const& sourceIds, bool wantGroupingByInputId) {
+                    ECSchemaHelper::RepeatableMultiRelationshipPathOptions intermediatePathOptions(sourceClass, intermediatePathSpec, true, relationshipsUseCount);
+                    bvector<RelatedClassPath> intermediateSpecPaths = schemaHelper.GetRelationshipClassPaths(intermediatePathOptions);
+                    if (intermediateSpecPaths.empty())
+                        return std::pair<ECClassCP, T_ECInstanceIdsMap>();
+                    DIAGNOSTICS_ASSERT_SOFT(DiagnosticsCategory::Default, (1 == intermediateSpecPaths.size()), Utf8PrintfString("Expected to find 0 or 1 intermediate specification path, actually found: %" PRIu64, (uint64_t)intermediateSpecPaths.size()));
+                    ECClassCP targetClass = &intermediateSpecPaths.back().back().GetTargetClass().GetClass();
+                    return std::make_pair(targetClass, GetTargetIds(schemaHelper.GetConnection(), intermediateSpecPaths, sourceIds));
+                    });
+
+                // no need to collect any results form steps before. Create new source consisting only of intermediate path target.
+                source = RelationshipStepSource(stepTargets);
+                }
+            // recursively find target ids using the recursive path specification
+            RelationshipPathSpecification recursiveStepSpec(*new RelationshipStepSpecification(*stepSpec));
+            T_ECClassInstanceIds stepTargets = GetRelationshipStepTargets(source, groupByInputKey, [&](ECClassCR sourceClass, bvector<ECInstanceId> const& sourceIds, bool wantGroupingByInputId) {
+                ECSchemaHelper::MultiRelationshipPathOptions recursiveStepOptions(sourceClass, recursiveStepSpec, true, relationshipsUseCount);
+                bvector<RelatedClassPath> recursiveStepPaths = schemaHelper.GetRelationshipClassPaths(recursiveStepOptions);
+                if (recursiveStepPaths.empty())
+                    return std::pair<ECClassCP, T_ECInstanceIdsMap>();
+                DIAGNOSTICS_ASSERT_SOFT(DiagnosticsCategory::Default, (1 == recursiveStepPaths.size()), Utf8PrintfString("Expected to find 0 or 1 recursive step path, actually found: %" PRIu64, (uint64_t)recursiveStepPaths.size()));
+                ECClassCP targetClass = &recursiveStepPaths.back().back().GetTargetClass().GetClass();
+                return std::make_pair(targetClass, GetRecursiveTargetIds(schemaHelper.GetConnection(), recursiveStepPaths, sourceIds, wantGroupingByInputId));
+                });
+
+            // need to append this step's target ids in order to not lose results from previous steps
+            source.AppendOutput(stepTargets);
+            // clear intermediate path
+            intermediatePathSpec.ClearSteps();
+            hadRecursiveRelationships = true;
+            }
+        else
+            {
+            intermediatePathSpec.AddStep(*new RepeatableRelationshipStepSpecification(*stepSpec));
+            }
+        }
+
+    // the last step was not recursive - create paths from all aggregated source classes to this step
+    if (!intermediatePathSpec.GetSteps().empty())
+        {
+        bvector<RelatedClassPath> paths;
+        for (auto const& inputEntry : source.GetInputs())
+            {
+            ECSchemaHelper::RepeatableMultiRelationshipPathOptions endingPathOptions(*inputEntry.first.m_targetClass, intermediatePathSpec, mergePolymorphicPaths, relationshipsUseCount);
+            bvector<RelatedClassPath> pathsFromInput = schemaHelper.GetRelationshipClassPaths(endingPathOptions);
+            if (pathsFromInput.empty())
+                continue;
+
+            if (!hadRecursiveRelationships)
+                {
+                ContainerHelpers::MovePush(paths, pathsFromInput);
+                continue;
+                }
+
+            RelatedClass pathsPrefix(inputClass, SelectClass<ECClass>(*inputEntry.first.m_targetClass, "related"), inputEntry.second);
+            for (RelatedClassPathR path : pathsFromInput)
+                {
+                path.insert(path.begin(), pathsPrefix);
+                path.SetInputKey(inputEntry.first.m_inputKey);
+                }
+            ContainerHelpers::MovePush(paths, pathsFromInput);
+            }
+        return paths;
+        }
+
+    // the last step was recursive - need to collect all target classes from recursive steps before it
+    bvector<RelatedClassPath> paths;
+    for (auto const& outputEntry : source.GetOutputs())
+        {
+        if (outputEntry.second.empty())
+            continue;
+
+        RelatedClassPath path({ RelatedClass(inputClass, SelectClass<ECClass>(*outputEntry.first.m_targetClass, "related"), outputEntry.second) });
+        path.SetInputKey(outputEntry.first.m_inputKey);
+        paths.push_back(path);
+        }
+    return paths;
+    }
+
+/*---------------------------------------------------------------------------------**//**
+* @bsimethod
++---------------+---------------+---------------+---------------+---------------+------*/
+bvector<RelatedClassPath> ECSchemaHelper::GetRecursiveRelationshipClassPaths(ECClassCR sourceClass, bvector<ECInstanceId> const& sourceIds,
+    bvector<RepeatableRelationshipPathSpecification*> const& relationshipPathSpecs, ECClassUseCounter& relationshipsUseCount,
+    bool mergePolymorphicPaths, bool groupByInputKey) const
+    {
+    bvector<RelatedClassPath> paths;
+    for (RepeatableRelationshipPathSpecification const* pathSpec : relationshipPathSpecs)
+        {
+        ContainerHelpers::Push(paths, ::GetRecursiveRelationshipClassPaths(*this, sourceClass, sourceIds,
+            pathSpec->GetSteps(), relationshipsUseCount, mergePolymorphicPaths, groupByInputKey));
+        }
+    return paths;
+    }
+
+/*---------------------------------------------------------------------------------**//**
+* @bsimethod
++---------------+---------------+---------------+---------------+---------------+------*/
+ECRelationshipConstraintClassList ECSchemaHelper::GetRelationshipConstraintClasses(ECRelationshipClassCR relationship, ECRelatedInstanceDirection direction, Utf8StringCR supportedSchemasStr) const
+    {
+    ECRelationshipConstraintClassList const* classes = nullptr;
+    switch (direction)
+        {
+        case ECRelatedInstanceDirection::Backward:
+            classes = &relationship.GetSource().GetConstraintClasses();
+            break;
+        case ECRelatedInstanceDirection::Forward:
+            classes = &relationship.GetTarget().GetConstraintClasses();
+            break;
+        }
+    if (nullptr == classes)
+        DIAGNOSTICS_HANDLE_FAILURE(DiagnosticsCategory::Default, Utf8PrintfString("Failed to determine relationship constraint for '%s' with direction %d", relationship.GetFullName(), (int)direction));
+
+    ECSchemaSet supportedSchemas = GetECSchemas(supportedSchemasStr);
+    ECRelationshipConstraintClassList supportedClasses;
+    for (ECClassCP ecClass : *classes)
+        {
+        if (!ecClass->IsEntityClass() && !ecClass->IsRelationshipClass())
+            continue;
+
+        if (IsClassHidden(*ecClass))
+            {
+            DIAGNOSTICS_LOG(DiagnosticsCategory::Default, LOG_TRACE, LOG_INFO, Utf8PrintfString("Skipping hidden ECClass: '%s'", ecClass->GetFullName()));
+            continue;
+            }
+
+        if (supportedSchemas.end() == supportedSchemas.find(&ecClass->GetSchema()))
+            continue;
+
+        supportedClasses.push_back(ecClass);
+        }
+    return supportedClasses;
+    }
+
+/*---------------------------------------------------------------------------------**//**
+* @bsimethod
++---------------+---------------+---------------+---------------+---------------+------*/
+static ECClassCP GetClassFromRelationshipConstraint(ECRelationshipConstraint const& constraint)
+    {
+    // no idea which one to return when there're multiple constraint classes
+    return constraint.GetConstraintClasses().front();
+    }
+
+/*---------------------------------------------------------------------------------**//**
+* @bsimethod
++---------------+---------------+---------------+---------------+---------------+------*/
+RelatedClass ECSchemaHelper::GetForeignKeyClass(ECPropertyCR prop) const
+    {
+    if (!prop.GetIsNavigation())
+        return RelatedClass();
+
+    NavigationECPropertyCR navigationProp = *prop.GetAsNavigationProperty();
+    ECRelationshipClassCP relationship = navigationProp.GetRelationshipClass();
+    bool isRelationshipForward = (navigationProp.GetDirection() == ECRelatedInstanceDirection::Forward);
+    ECRelationshipConstraintCR sourceConstraint = isRelationshipForward ? relationship->GetSource() : relationship->GetTarget();
+    ECRelationshipConstraintCR targetConstraint = isRelationshipForward ? relationship->GetTarget() : relationship->GetSource();
+    bool isTargetClassOptional = (targetConstraint.GetMultiplicity().GetLowerLimit() == 0);
+    ECClassCP sourceClass = GetClassFromRelationshipConstraint(sourceConstraint);
+    ECClassCP targetClass = GetClassFromRelationshipConstraint(targetConstraint);
+    if (nullptr != sourceClass && nullptr != targetClass)
+        return RelatedClass(*sourceClass, SelectClass<ECRelationshipClass>(*relationship, ""), isRelationshipForward, SelectClass<ECClass>(*targetClass, ""), isTargetClassOptional);
+
+    DIAGNOSTICS_HANDLE_FAILURE(DiagnosticsCategory::Default, Utf8PrintfString("Failed to determine source and target for navigation property '%s.%s'", prop.GetClass().GetFullName(), prop.GetName().c_str()));
+    }
+
+/*---------------------------------------------------------------------------------**//**
+* @bsimethod
++---------------+---------------+---------------+---------------+---------------+------*/
+template<class TClass>
+static void PushClassIfNotExists(bvector<TClass const*>& list, TClass const& cls)
+    {
+    for (size_t i = 0; i < list.size(); ++i)
+        {
+        TClass const* existing = list[i];
+        if (cls.Is(existing))
+            return;
+        if (existing->Is(&cls))
+            {
+            list[i] = &cls;
+            return;
+            }
+        }
+    list.push_back(&cls);
+    }
+
+/*---------------------------------------------------------------------------------**//**
+* @bsimethod
++---------------+---------------+---------------+---------------+---------------+------*/
+static bool SupportsAny(ECRelationshipConstraintCR constraint, SupportedClassInfos const& container)
+    {
+    for (auto const& info : container)
+        {
+        if (constraint.SupportsClass(info.GetClass()))
+            return true;
+        }
+    return false;
+    }
+
+/*---------------------------------------------------------------------------------**//**
+* @bsimethod
++---------------+---------------+---------------+---------------+---------------+------*/
+SupportedRelationshipClassInfos ECSchemaHelper::GetPossibleRelationships(ECClassCR source, RequiredRelationDirection direction, Utf8StringCR targetClassNames) const
+    {
+    auto targetClasses = GetECClassesFromClassList(targetClassNames, false);
+    bvector<ECRelationshipClassCP> relationships;
+    for (ECSchemaCP schema : GetECSchemas(""))
+        {
+        for (ECClassCP ecClass : schema->GetClasses())
+            {
+            if (!ecClass->IsRelationshipClass())
+                continue;
+
+            ECRelationshipClassCP rel = ecClass->GetRelationshipClassCP();
+            if (0 != (RequiredRelationDirection_Forward & direction) && rel->GetSource().SupportsClass(source) && SupportsAny(rel->GetTarget(), targetClasses))
+                PushClassIfNotExists<ECRelationshipClass>(relationships, *rel);
+            if (0 != (RequiredRelationDirection_Backward & direction) && rel->GetTarget().SupportsClass(source) && SupportsAny(rel->GetSource(), targetClasses))
+                PushClassIfNotExists<ECRelationshipClass>(relationships, *rel);
+            }
+        }
+    return ContainerHelpers::TransformContainer<SupportedRelationshipClassInfos>(relationships, [](auto const& rel){return SupportedRelationshipClassInfo(*rel, CLASS_SELECTION_FLAG_Include | CLASS_SELECTION_FLAG_Polymorphic);});
+    }
+
+/*---------------------------------------------------------------------------------**//**
+* @bsimethod
++---------------+---------------+---------------+---------------+---------------+------*/
+static void RenameInstanceFilterAlias(Utf8StringR filter, Utf8CP from, Utf8CP to)
+    {
+    std::regex reg(Utf8PrintfString("(^|[\\s\\(\\)])(\\[?%s\\]?)([\\s\\.\\(\\)])", from));
+    filter = std::regex_replace(filter, reg, Utf8PrintfString("$1[%s]$3", to));
+    }
+
+/*---------------------------------------------------------------------------------**//**
+* @bsimethod
++---------------+---------------+---------------+---------------+---------------+------*/
+static void FixRelationshipStepTargetInstanceFilter(RelatedClass& step, Utf8CP fromAlias = "this")
+    {
+    if (step.GetTargetInstanceFilter().empty())
+        return;
+
+    Utf8String targetInstanceFilterWithFixedAlias(step.GetTargetInstanceFilter());
+    RenameInstanceFilterAlias(targetInstanceFilterWithFixedAlias, fromAlias, step.GetTargetClass().GetAlias().c_str());
+    step.SetTargetInstanceFilter(targetInstanceFilterWithFixedAlias);
+    }
+
+/*---------------------------------------------------------------------------------**//**
+* @bsimethod
++---------------+---------------+---------------+---------------+---------------+------*/
+static void PushRelationshipStep(bvector<RelatedClass>& steps, ECClassCR source, ECRelationshipClassCR rel, bool isForwardRelationship, ECClassCR target, bool isTargetOptional,
+    Utf8StringCR targetInstanceFilter, ECClassUseCounter& classCounter)
+    {
+    RelatedClass rc(source, SelectClass<ECRelationshipClass>(rel, CreateRelationshipAlias(rel, classCounter)), isForwardRelationship,
+        SelectClass<ECClass>(target, CreateTargetClassAlias(target, classCounter)), isTargetOptional);
+    if (!targetInstanceFilter.empty())
+        {
+        rc.SetTargetInstanceFilter(targetInstanceFilter);
+        FixRelationshipStepTargetInstanceFilter(rc);
+        }
+    steps.push_back(rc);
+    }
+
+/*---------------------------------------------------------------------------------**//**
+* @bsimethod
++---------------+---------------+---------------+---------------+---------------+------*/
+static void PushRelationshipSteps(bvector<RelatedClass>& steps, ECClassCR source, ECRelationshipClassCR rel, bool isForwardRelationship, SupportedClassInfos const& targetClassInfos,
+    Utf8StringCR targetInstanceFilter, ECClassUseCounter& classCounter, bool looseSourceMatching)
+    {
+    ECRelationshipConstraintCR sourceConstraint = isForwardRelationship ? rel.GetSource() : rel.GetTarget();
+    ECRelationshipConstraintCR targetConstraint = isForwardRelationship ? rel.GetTarget() : rel.GetSource();
+
+    // when loose matching, we allow the given class to be a base class of the given relationship, otherwise
+    // we require it to be completely supported
+    if (!sourceConstraint.SupportsClass(source))
+        {
+        if (!looseSourceMatching)
+            return;
+
+        auto constraintClass = sourceConstraint.GetAbstractConstraint();
+        if (!constraintClass || !constraintClass->Is(&source))
+            return;
+        }
+
+    bool isTargetClassOptional = (targetConstraint.GetMultiplicity().GetLowerLimit() == 0);
+    if (targetClassInfos.empty())
+        {
+        ECClassCR targetClass = *targetConstraint.GetAbstractConstraint();
+        PushRelationshipStep(steps, source, rel, isForwardRelationship, targetClass, isTargetClassOptional, targetInstanceFilter, classCounter);
+        }
+    else
+        {
+        for (auto const& targetClassInfo : targetClassInfos)
+            {
+            ECClassCR targetClass = targetClassInfo.GetClass();
+            PushRelationshipStep(steps, source, rel, isForwardRelationship, targetClass, isTargetClassOptional, targetInstanceFilter, classCounter);
+            }
+        }
+    }
+
+/*---------------------------------------------------------------------------------**//**
+* @bsimethod
++---------------+---------------+---------------+---------------+---------------+------*/
+static Utf8String GetECSqlTargetInstanceFilter(ECSchemaHelper const& helper, Utf8CP instanceFilter)
+    {
+    auto ecsqlTargetInstanceFilter = ECExpressionsHelper(helper.GetECExpressionsCache()).ConvertToECSql(instanceFilter, nullptr, nullptr);
+    DIAGNOSTICS_ASSERT_SOFT(DiagnosticsCategory::Default, ecsqlTargetInstanceFilter.GetBindings().empty(), Utf8PrintfString("Expected no bindings, but got %" PRIu64, (uint64_t)ecsqlTargetInstanceFilter.GetBindings().size()));
+    return ecsqlTargetInstanceFilter.GetClause();
+    }
+
+/*---------------------------------------------------------------------------------**//**
+* @bsimethod
++---------------+---------------+---------------+---------------+---------------+------*/
+static bvector<RelatedClass> BuildRelationshipStepsFromStepSpecification(ECSchemaHelper const& helper, ECClassCR source, RelationshipStepSpecification const& stepSpecification,
+    Utf8CP stepInstanceFilter, ECClassUseCounter& classCounter, bool looseSourceMatching)
+    {
+    bvector<RelatedClass> steps;
+
+    SupportedClassInfos targetClassInfos = helper.GetECClassesFromClassList(stepSpecification.GetTargetClassName(), false);
+    Utf8String targetInstanceFilter = GetECSqlTargetInstanceFilter(helper, stepInstanceFilter);
+    SupportedRelationshipClassInfos relationshipInfos = helper.GetECRelationshipClasses(stepSpecification.GetRelationshipClassName());
+    bool tryForwardRelationship = (stepSpecification.GetRelationDirection() == RequiredRelationDirection_Forward || stepSpecification.GetRelationDirection() == RequiredRelationDirection_Both);
+    bool tryBackwardRelationship = (stepSpecification.GetRelationDirection() == RequiredRelationDirection_Backward || stepSpecification.GetRelationDirection() == RequiredRelationDirection_Both);
+
+    for (auto const& relationshipInfo : relationshipInfos)
+        {
+        if (tryForwardRelationship)
+            PushRelationshipSteps(steps, source, relationshipInfo.GetClass(), true, targetClassInfos, targetInstanceFilter, classCounter, looseSourceMatching);
+        if (tryBackwardRelationship)
+            PushRelationshipSteps(steps, source, relationshipInfo.GetClass(), false, targetClassInfos, targetInstanceFilter, classCounter, looseSourceMatching);
+        }
+    return steps;
+    }
+
+/*---------------------------------------------------------------------------------**//**
+* @bsimethod
++---------------+---------------+---------------+---------------+---------------+------*/
+static bvector<RelatedClassPath> BuildRelationshipPathsFromStepSpecifications(ECSchemaHelper const& helper, ECClassCR source, size_t stepIndex, bvector<RelationshipStepSpecification*> const& stepSpecs,
+    bvector<Utf8String> const& stepInstanceFilters, ECClassUseCounter& classCounter, bool looseSourceMatching)
+    {
+    bvector<RelatedClassPath> paths;
+    if (stepIndex >= stepSpecs.size())
+        return paths;
+
+    RelationshipStepSpecification const& currSpec = *stepSpecs[stepIndex];
+    Utf8CP currStepInstanceFilter = stepInstanceFilters.size() > stepIndex ? stepInstanceFilters[stepIndex].c_str() : nullptr;
+    bvector<RelatedClass> steps = BuildRelationshipStepsFromStepSpecification(helper, source, currSpec, currStepInstanceFilter, classCounter, looseSourceMatching);
+    for (auto& step : steps)
+        {
+        bvector<RelatedClassPath> next = BuildRelationshipPathsFromStepSpecifications(helper, step.GetTargetClass().GetClass(), stepIndex + 1, stepSpecs, stepInstanceFilters, classCounter, looseSourceMatching);
+        if (next.empty() && stepIndex + 1 == stepSpecs.size())
+            {
+            paths.push_back({step});
+            }
+        else
+            {
+            ContainerHelpers::MoveTransformContainer(paths, next, [&step](auto&& path)
+                {
+                path.insert(path.begin(), step);
+                return std::move(path);
+                });
+            }
+        }
+    return paths;
+    }
+
+/*---------------------------------------------------------------------------------**//**
+* @bsimethod
++---------------+---------------+---------------+---------------+---------------+------*/
+bvector<RelatedClassPath> ECSchemaHelper::BuildRelationshipPathsFromStepSpecifications(ECClassCR source, bvector<RelationshipStepSpecification*> const& stepSpecifications,
+    bvector<Utf8String> const& stepInstanceFilters, bool looseSourceMatching) const
+    {
+    ECClassUseCounter classCounter;
+    return ::BuildRelationshipPathsFromStepSpecifications(*this, source, 0, stepSpecifications, stepInstanceFilters, classCounter, looseSourceMatching);
+    }
+
+/*---------------------------------------------------------------------------------**//**
+* @bsimethod
++---------------+---------------+---------------+---------------+---------------+------*/
+template<typename TClass>
+static Utf8String CreateECClassIdSelectClause(SelectClass<TClass> const& selectClass, bool actual)
+    {
+    return actual
+        ? Utf8PrintfString("[%s].[ECClassId]", selectClass.GetAlias().c_str())
+        : Utf8PrintfString("%" PRIu64, selectClass.GetClass().GetId().GetValue());
+    }
+
+/*---------------------------------------------------------------------------------**//**
+* @bsimethod
++---------------+---------------+---------------+---------------+---------------+------*/
+static Utf8String BuildPathInfoSelectClause(RelatedClassPathCR path, bvector<bool> const& stepsPolymorphism)
+    {
+    Utf8String clause = "'[";
+    for (size_t i = 0; i < path.size(); ++i)
+        {
+        auto const& step = path[i];
+        if (clause.length() > 2)
+            clause.append(",");
+
+        Utf8String targetInstanceFilterSelector;
+        if (!step.GetTargetInstanceFilter().empty())
+            {
+            targetInstanceFilterSelector = step.GetTargetInstanceFilter();
+            // rename the alias to "this"
+            RenameInstanceFilterAlias(targetInstanceFilterSelector, step.GetTargetClass().GetAlias().c_str(), "this");
+            // escape all single quotes to avoid ending or starting a sqlite string
+            targetInstanceFilterSelector.ReplaceAll("'", "''");
+            // escape all double quotes and backslashes
+            targetInstanceFilterSelector.ReplaceAll("\\", "\\\\");
+            targetInstanceFilterSelector.ReplaceAll("\"", "\\\"");
+            // wrap in double quotes to make it a JSON string
+            targetInstanceFilterSelector.AddQuotes();
+            }
+        else
+            {
+            targetInstanceFilterSelector = "null";
+            }
+
+        bool selectRelationshipIdPolymorphically = stepsPolymorphism[i] && nullptr == step.GetNavigationProperty();
+        bool selectTargetClassIdPolymorphically = stepsPolymorphism[i];
+
+        clause.append("{");
+        clause.append("\"RelId\":' || CAST(").append(CreateECClassIdSelectClause(step.GetRelationship(), selectRelationshipIdPolymorphically)).append(" AS TEXT) || ',");
+        clause.append("\"IsRelFwd\":").append(step.IsForwardRelationship() ? "true" : "false").append(",");
+        clause.append("\"IsTgtOptional\":true").append(",");
+        clause.append("\"IsTgtPoly\":").append(selectTargetClassIdPolymorphically ? "false" : "true").append(",");
+        clause.append("\"TgtClassId\":' || CAST(").append(CreateECClassIdSelectClause(step.GetTargetClass(), selectTargetClassIdPolymorphically)).append(" AS TEXT) || ',");
+        clause.append("\"Filter\":").append(targetInstanceFilterSelector);
+        clause.append("}");
+        }
+    clause.append("]'");
+    return clause;
+    }
+/*---------------------------------------------------------------------------------**//**
+* @bsimethod
++---------------+---------------+---------------+---------------+---------------+------*/
+static rapidjson::Document BuildPathInfoJsonFromRelationshipPath(RelatedClassPathCR path)
+    {
+    rapidjson::Document pathInfoJson;
+    pathInfoJson.SetArray();
+    for (auto const& step : path)
+        {
+        rapidjson::Value stepInfoJson(rapidjson::kObjectType);
+        stepInfoJson.AddMember("RelId", step.GetRelationship().GetClass().GetId().GetValue(), pathInfoJson.GetAllocator());
+        stepInfoJson.AddMember("IsRelFwd", step.IsForwardRelationship(), pathInfoJson.GetAllocator());
+        stepInfoJson.AddMember("IsTgtOptional", step.IsTargetOptional(), pathInfoJson.GetAllocator());
+        stepInfoJson.AddMember("IsTgtPoly", true, pathInfoJson.GetAllocator());
+        stepInfoJson.AddMember("TgtClassId", step.GetTargetClass().GetClass().GetId().GetValue(), pathInfoJson.GetAllocator());
+        pathInfoJson.PushBack(stepInfoJson, pathInfoJson.GetAllocator());
+        }
+    return pathInfoJson;
+    }
+/*---------------------------------------------------------------------------------**//**
+* @bsimethod
++---------------+---------------+---------------+---------------+---------------+------*/
+static RelatedClassPath BuildPathFromPathInfoJsonAndTargetClassId(ECClassCR source, RapidJsonValueCR json, SchemaManagerCR schemas)
+    {
+    RelatedClassPath path;
+    ECClassCP currSource = &source;
+    for (rapidjson::SizeType i = 0; i < json.Size(); ++i)
+        {
+        ECRelationshipClassCP relationship = schemas.GetClass(ECClassId(json[i]["RelId"].GetUint64()))->GetRelationshipClassCP();
+        bool isRelationshipForward = json[i]["IsRelFwd"].GetBool();
+        bool isTargetOptional = json[i]["IsTgtOptional"].GetBool();
+        bool isTargetPolymorphic = json[i]["IsTgtPoly"].GetBool();
+        ECClassCP targetClass = schemas.GetClass(ECClassId(json[i]["TgtClassId"].GetUint64()));
+        Utf8CP targetInstanceFilter = (json[i].HasMember("Filter") && json[i]["Filter"].IsString()) ? json[i]["Filter"].GetString() : nullptr;
+        RelatedClass rc(*currSource, SelectClass<ECRelationshipClass>(*relationship, ""), isRelationshipForward,
+            SelectClass<ECClass>(*targetClass, "", isTargetPolymorphic), isTargetOptional);
+        if (targetInstanceFilter)
+            rc.SetTargetInstanceFilter(targetInstanceFilter);
+        path.push_back(rc);
+        currSource = targetClass;
+        }
+    return path;
+    }
+
+/*---------------------------------------------------------------------------------**//**
+* @bsimethod
++---------------+---------------+---------------+---------------+---------------+------*/
+template<typename TClass>
+static PresentationQueryContractFieldPtr CreateTargetClassIdGroupingField(SelectClass<TClass> const& selectClass)
+    {
+    Utf8String classIdSelectClause = CreateECClassIdSelectClause(selectClass, true);
+    Utf8String groupingClause = Utf8String("+").append(classIdSelectClause);
+    auto field = PresentationQueryContractSimpleField::Create(Utf8String(selectClass.GetAlias()).append("_ECClassId").c_str(), classIdSelectClause.c_str());
+    field->SetGroupingClause(groupingClause);
+    return field;
+    }
+
+/*---------------------------------------------------------------------------------**//**
+* @bsimethod
++---------------+---------------+---------------+---------------+---------------+------*/
+static UnionQueryBuilderPtr CreateRelationshipPathsWithTargetInstancesQuery(ECSchemaHelper const& helper, SelectClass<ECClass> const& sourceClass,
+    RelationshipPathSpecification const& pathSpecification, InstanceFilteringParams const* sourceInstanceFilter, bvector<RelatedClassPath> const& relatedInstancePaths,
+    bvector<bool> const& stepTargetsPolymorphism, bool countTargets, bvector<Utf8String> const& stepInstanceFilters)
+    {
+    ECClassCP requestedTargetClass = (!pathSpecification.GetSteps().empty() && !pathSpecification.GetSteps().back()->GetTargetClassName().empty())
+        ? helper.GetECClass(pathSpecification.GetSteps().back()->GetTargetClassName().c_str()) : nullptr;
+
+    auto unionQuery = UnionQueryBuilder::Create({});
+
+    auto paths = helper.BuildRelationshipPathsFromStepSpecifications(sourceClass.GetClass(), pathSpecification.GetSteps(), stepInstanceFilters, false);
+
+    SelectClassWithExcludes<ECClass> selectClass(sourceClass);
+    if (selectClass.GetAlias().empty())
+        selectClass.SetAlias("this");
+
+    for (auto& path : paths)
+        {
+        Utf8String pathInfoSelectClause = BuildPathInfoSelectClause(path, stepTargetsPolymorphism);
+        for (RelatedClassR rc : path)
+            rc.SetIsTargetOptional(false);
+
+        SelectClassWithExcludes<ECClass> const& targetClass = !path.empty() ? path.back().GetTargetClass() : selectClass;
+        auto sourceClassIdField = PresentationQueryContractSimpleField::Create("SourceECClassId", CreateECClassIdSelectClause(selectClass, true).c_str(), false);
+        auto sourceECClassIdsField = PresentationQueryContractFunctionField::Create("SourceECClassIds", FUNCTION_NAME_JsonConcat, { sourceClassIdField }, false, true);
+        auto targetClassIdSelectField = PresentationQueryContractSimpleField::Create("TargetECClassId", CreateECClassIdSelectClause(targetClass, stepTargetsPolymorphism.back()).c_str());
+        auto pathInfoField = PresentationQueryContractSimpleField::Create("PathInfo", pathInfoSelectClause.c_str(), false);
+        auto requestedTargetECClassIdField = PresentationQueryContractSimpleField::Create("RequestedTargetECClassId", requestedTargetClass ? Utf8PrintfString("%" PRIu64, requestedTargetClass->GetId().GetValue()).c_str() : "0", false);
+
+        ComplexQueryBuilderPtr pathQuery = ComplexQueryBuilder::Create();
+        pathQuery->SelectContract(*SimpleQueryContract::Create(
+            {
+            sourceClassIdField,
+            targetClassIdSelectField,
+            pathInfoField,
+            requestedTargetECClassIdField,
+            }));
+        pathQuery->From(selectClass);
+        pathQuery->Join(path);
+
+        for (auto const& relatedInstancePath : relatedInstancePaths)
+            pathQuery->Join(relatedInstancePath);
+
+        if (!targetClass.IsSelectPolymorphic())
+            pathQuery->Where(Utf8PrintfString("[%s].[%s] = ?", targetClass.GetAlias().c_str(), targetClassIdSelectField->GetName()).c_str(), {std::make_shared<BoundQueryId>(targetClass.GetClass().GetId())});
+
+        if (sourceInstanceFilter)
+            QueryBuilderHelpers::ApplyInstanceFilter(*pathQuery, *sourceInstanceFilter);
+
+        if (!pathQuery.IsValid())
+            continue;
+
+        auto groupByContract = SimpleQueryContract::Create(
+            {
+            sourceECClassIdsField,
+            });
+        for (size_t i = 0; i < path.size(); ++i)
+            {
+            auto const& step = path[i];
+            if (stepTargetsPolymorphism[i] && step.GetNavigationProperty() == nullptr)
+                groupByContract->AddField(*CreateTargetClassIdGroupingField(step.GetRelationship()));
+            groupByContract->AddField(*CreateTargetClassIdGroupingField(step.GetTargetClass()));
+            }
+        pathQuery->GroupByContract(*groupByContract);
+
+        unionQuery->AddQuery(*pathQuery);
+        }
+
+    if (unionQuery->GetQueries().empty())
+        return nullptr;
+
+    return unionQuery;
+    }
+
+/*---------------------------------------------------------------------------------**//**
+* @bsimethod
++---------------+---------------+---------------+---------------+---------------+------*/
+static UnionQueryBuilderPtr CreateRelationshipPathQuery(ECSchemaHelper const& helper, SelectClass<ECClass> sourceClass,
+    RelationshipPathSpecification const& pathSpecification, bool isTargetPolymorphic)
+    {
+    ECClassCP requestedTargetClass = (!pathSpecification.GetSteps().empty() && !pathSpecification.GetSteps().back()->GetTargetClassName().empty())
+        ? helper.GetECClass(pathSpecification.GetSteps().back()->GetTargetClassName().c_str()) : nullptr;
+
+    UnionQueryBuilderPtr unionQuery = UnionQueryBuilder::Create({});
+    bvector<RelatedClassPath> paths = helper.BuildRelationshipPathsFromStepSpecifications(sourceClass.GetClass(), pathSpecification.GetSteps(), {}, false);
+    for (auto& path : paths)
+        {
+        rapidjson::Document pathInfoJson = BuildPathInfoJsonFromRelationshipPath(path);
+        Utf8CP targetClassIdsQuery = isTargetPolymorphic
+            ? "SELECT SourceECInstanceId AS ECClassId FROM meta.ClassHasAllBaseClasses WHERE TargetECInstanceId = ?"
+            : "SELECT ECInstanceId AS ECClassId FROM meta.ECClassDef WHERE ECInstanceId = ?";
+        ComplexQueryBuilderPtr query = ComplexQueryBuilder::Create();
+        query->SelectContract(*SimpleQueryContract::Create(
+            {
+            PresentationQueryContractSimpleField::Create("SourceECClassIds", Utf8PrintfString("'[%" PRIu64 "]'", sourceClass.GetClass().GetId().GetValue()).c_str(), false),
+            PresentationQueryContractSimpleField::Create("PathInfo", Utf8PrintfString("'%s'", BeRapidJsonUtilities::ToString(pathInfoJson).c_str()).c_str(), false),
+            PresentationQueryContractSimpleField::Create("RequestedTargetECClassId", Utf8PrintfString("%" PRIu64, requestedTargetClass ? requestedTargetClass->GetId().GetValue() : 0).c_str(), false),
+            }));
+        query->From(*StringQueryBuilder::Create(targetClassIdsQuery, {std::make_shared<BoundQueryId>(path.back().GetTargetClass().GetClass().GetId())}));
+        unionQuery->AddQuery(*query);
+        }
+    return !unionQuery->GetQueries().empty() ? unionQuery : nullptr;
+    }
+
+/*---------------------------------------------------------------------------------**//**
+* @bsimethod
++---------------+---------------+---------------+---------------+---------------+------*/
+Nullable<uint64_t> ECSchemaHelper::QueryTargetsCount(RelatedClassPathCR path, InstanceFilteringParams const* sourceInstanceFilter, bvector<RelatedClassPath> const& relatedInstancePaths) const
+    {
+    if (path.empty())
+        return nullptr;
+
+    SelectClass<ECClass> selectClass(*path[0].GetSourceClass(), "this");
+    SelectClass<ECClass> const& targetClass = path.back().GetTargetClass();
+
+    ComplexQueryBuilderPtr targetCountsQuery = ComplexQueryBuilder::Create();
+
+    auto sourceInstanceIdSelectField = PresentationQueryContractSimpleField::Create("/SourceECInstanceId/", "ECInstanceId");
+    sourceInstanceIdSelectField->SetGroupingClause(Utf8PrintfString("[%s].[ECInstanceId]", selectClass.GetAlias().c_str()));
+
+    auto targetClassIdSelectField = PresentationQueryContractSimpleField::Create("/TargetECClassId/", "ECClassId");
+    targetClassIdSelectField->SetGroupingClause(Utf8PrintfString("[%s].[ECClassId]", targetClass.GetAlias().c_str()));
+
+    auto targetCountsContract = SimpleQueryContract::Create(
+        {
+        sourceInstanceIdSelectField,
+        targetClassIdSelectField,
+        PresentationQueryContractFunctionField::Create("TargetsCount", "COUNT",
+            {
+            PresentationQueryContractSimpleField::Create("", "1", false),
+            }, false, true),
+        });
+    targetCountsQuery->SelectContract(*targetCountsContract, selectClass.GetAlias().c_str());
+    targetCountsQuery->From(selectClass);
+    targetCountsQuery->Join(path);
+
+    for (auto const& relatedInstancePath : relatedInstancePaths)
+        targetCountsQuery->Join(relatedInstancePath);
+
+    if (!targetClass.IsSelectPolymorphic())
+        targetCountsQuery->Where(Utf8PrintfString("[%s].[ECClassId] IS (ONLY %s)", targetClass.GetAlias().c_str(), targetClass.GetClass().GetECSqlName().c_str()).c_str(), BoundQueryValuesList());
+
+    if (sourceInstanceFilter)
+        QueryBuilderHelpers::ApplyInstanceFilter(*targetCountsQuery, *sourceInstanceFilter);
+
+    targetCountsQuery->GroupByContract(*targetCountsContract);
+
+    auto possibleTargetsCountField = PresentationQueryContractFunctionField::Create("PossibleTargetsCount", "MAX",
+        {
+        PresentationQueryContractSimpleField::Create("", "[T].[TargetsCount]", false),
+        }, false);
+    auto possibleTargetsCountQuery = ComplexQueryBuilder::Create();
+    possibleTargetsCountQuery->SelectContract(*SimpleQueryContract::Create(
+        {
+        possibleTargetsCountField,
+        }));
+    possibleTargetsCountQuery->From(*targetCountsQuery, "T");
+
+    // prepare & bind
+    Savepoint txn(m_connection.GetDb(), "ECSchemaHelper::QueryTargetsCount");
+    DIAGNOSTICS_ASSERT_SOFT(DiagnosticsCategory::Default, txn.IsActive(), "Failed to start a transaction");
+    CachedECSqlStatementPtr stmt = m_connection.GetStatementCache().GetPreparedStatement(m_connection.GetECDb().Schemas(), m_connection.GetDb(), possibleTargetsCountQuery->GetQuery()->GetQueryString().c_str());
+    if (!stmt.IsValid())
+        DIAGNOSTICS_HANDLE_FAILURE(DiagnosticsCategory::Default, Utf8PrintfString("Failed to prepare a statement: '%s'", possibleTargetsCountQuery->GetQuery()->GetQueryString().c_str()));
+
+    possibleTargetsCountQuery->GetQuery()->BindValues(*stmt);
+
+    // query the count
+    if (BE_SQLITE_ROW != QueryExecutorHelper::Step(*stmt))
+        DIAGNOSTICS_HANDLE_FAILURE(DiagnosticsCategory::Default, "Query returned 0 rows");
+
+    return stmt->GetValueUInt64(0);
+    }
+
+/*---------------------------------------------------------------------------------**//**
+* @bsimethod
++---------------+---------------+---------------+---------------+---------------+------*/
+static void AssignClassAliases(RelatedClassPath::iterator begin, RelatedClassPath::iterator end, ECClassUseCounter& counter, bool skipFirstRelationship)
+    {
+    for (auto iter = begin; iter != end; ++iter)
+        {
+        RelatedClassR rel = *iter;
+        if (!skipFirstRelationship)
+            rel.GetRelationship().SetAlias(CreateRelationshipAlias(rel.GetRelationship().GetClass(), counter));
+        rel.GetTargetClass().SetAlias(CreateTargetClassAlias(rel.GetTargetClass().GetClass(), counter));
+        skipFirstRelationship = false;
+        }
+    }
+
+/*---------------------------------------------------------------------------------**//**
+* This method uses a very sub-optimal algorithm for assigning similar aliases for
+* similar parts of relationship paths. Relationships and classes with similar aliases
+* are reused when generating the query, allowing us to reduce the total amount of JOINs.
+* An optimal solution would use a tree structure to store relationship paths.
+* @bsimethod
++---------------+---------------+---------------+---------------+---------------+------*/
+static void AssignClassAliases(bvector<RelatedClassPath*> const& paths, ECClassUseCounter& counter)
+    {
+    if (paths.empty())
+        return;
+
+    // assign aliases for the first path
+    AssignClassAliases(paths.front()->begin(), paths.front()->end(), counter, false);
+
+    // for every other path we want to:
+    // 1. find a previous path with already assigned aliases that has similar steps in front
+    // 2. copy class aliases from those steps to matching steps of current path
+    // 3. generate aliases for the rest of steps in current path
+    for (size_t i = 1; i < paths.size(); ++i)
+        {
+        int maxMatchingStepsCount = -1;
+        SelectClass<ECRelationshipClass> const* lastMatchingRelationship = nullptr;
+        RelatedClassPathR currPath = *paths[i];
+        for (size_t j = 0; j < i; ++j)
+            {
+            int matchingStepsCount = 0;
+            RelatedClassPathCR testedPath = *paths[j];
+            while (matchingStepsCount < (int)testedPath.size() && matchingStepsCount < (int)currPath.size())
+                {
+                RelatedClassR currStep = currPath[matchingStepsCount];
+                RelatedClassCR testedStep = testedPath[matchingStepsCount];
+                if (!currStep.SourceAndRelationshipEqual(testedStep))
+                    {
+                    // the source or relationship are different in this step - paths start to deviate which means
+                    // we don't care about testedPath anymore
+                    break;
+                    }
+                else if (&currStep.GetTargetClass().GetClass() != &testedStep.GetTargetClass().GetClass())
+                    {
+                    // source and relationship are same, but target differs - we can reuse relationship if both steps are non-optional
+                    if (!currStep.IsTargetOptional() && !testedStep.IsTargetOptional() && matchingStepsCount > maxMatchingStepsCount)
+                        lastMatchingRelationship = &testedStep.GetRelationship();
+                    break;
+                    }
+
+                ++matchingStepsCount;
+                if (matchingStepsCount > maxMatchingStepsCount)
+                    {
+                    // we matched more steps than was matched while testing previous paths - copy aliases
+                    currStep.GetRelationship().SetAlias(testedStep.GetRelationship().GetAlias());
+                    currStep.GetTargetClass().SetAlias(testedStep.GetTargetClass().GetAlias());
+                    // reset because the whole step was matched
+                    lastMatchingRelationship = nullptr;
+                    }
+                }
+            if (matchingStepsCount > maxMatchingStepsCount)
+                {
+                // store the number of max steps matched
+                maxMatchingStepsCount = matchingStepsCount;
+                if (maxMatchingStepsCount >= (int)currPath.size())
+                    {
+                    // if we matched all steps of current path, there's no point in iterating anymore
+                    break;
+                    }
+                }
+            }
+        // generate class aliases for steps that we didn't match
+        if (maxMatchingStepsCount < 0)
+            maxMatchingStepsCount = 0;
+
+        bool skipFirstRelationship = false;
+        if (nullptr != lastMatchingRelationship && currPath.size() != maxMatchingStepsCount)
+            {
+            currPath[maxMatchingStepsCount].GetRelationship().SetAlias(lastMatchingRelationship->GetAlias());
+            skipFirstRelationship = true;
+            }
+
+        AssignClassAliases(currPath.begin() + maxMatchingStepsCount, currPath.end(), counter, skipFirstRelationship);
+        }
+
+    // fix target instance filters to use the new aliases
+    for (auto& path : paths)
+        {
+        for (auto& step : *path)
+            FixRelationshipStepTargetInstanceFilter(step);
+        }
+    }
+
+/*---------------------------------------------------------------------------------**//**
+* @bsimethod
++---------------+---------------+---------------+---------------+---------------+------*/
+ECSchemaHelper::RelationshipPathsResponse ECSchemaHelper::GetRelationshipPaths(RelationshipPathsRequestParams const& params) const
+    {
+    auto scope = Diagnostics::Scope::Create("Get relationship paths");
+
+    // build a query that selects ECClassIds of all matching classes that have instances
+    UnionQueryBuilderPtr unionQuery = UnionQueryBuilder::Create({});
+    for (auto const& pathSpecEntry : *params.m_paths)
+        {
+        UnionQueryBuilderPtr specQuery = pathSpecEntry.m_applyTargetInstancesCheck
+            ? CreateRelationshipPathsWithTargetInstancesQuery(*this, params.m_source, *pathSpecEntry.m_specification, params.m_sourceInstanceFilter, params.m_relatedInstancePaths, pathSpecEntry.m_stepTargetsPolymorphism, params.m_countTargets, pathSpecEntry.m_stepInstanceFilters)
+            : CreateRelationshipPathQuery(*this, params.m_source, *pathSpecEntry.m_specification, pathSpecEntry.m_stepTargetsPolymorphism.back());
+        if (specQuery.IsValid())
+            {
+            auto indexedQuery = ComplexQueryBuilder::Create();
+            auto selectContract = SimpleQueryContract::Create(
+                {
+                PresentationQueryContractSimpleField::Create("Index", std::to_string(pathSpecEntry.m_targetIndex).c_str()), // 0
+                PresentationQueryContractSimpleField::Create("PathInfo", "PathInfo"),                                       // 1
+                PresentationQueryContractSimpleField::Create("SourceECClassIds", "SourceECClassIds"),                       // 2
+                PresentationQueryContractSimpleField::Create("RequestedTargetECClassId", "RequestedTargetECClassId"),       // 3
+                });
+            indexedQuery->SelectContract(*selectContract);
+            indexedQuery->From(*specQuery);
+            unionQuery->AddQuery(*indexedQuery);
+            }
+        }
+
+    RelationshipPathsResponse paths;
+    if (unionQuery->GetQueries().empty())
+        return paths;
+
+    // prepare & bind
+    Savepoint txn(m_connection.GetDb(), "ECSchemaHelper::GetRelationshipPaths");
+    DIAGNOSTICS_ASSERT_SOFT(DiagnosticsCategory::Default, txn.IsActive(), "Failed to start a transaction");
+    CachedECSqlStatementPtr stmt = m_connection.GetStatementCache().GetPreparedStatement(m_connection.GetECDb().Schemas(), m_connection.GetDb(), unionQuery->GetQuery()->GetQueryString().c_str());
+    if (!stmt.IsValid())
+        DIAGNOSTICS_HANDLE_FAILURE(DiagnosticsCategory::Default, Utf8PrintfString("Failed to prepare a statement: '%s'", unionQuery->GetQuery()->GetQueryString().c_str()));
+
+    unionQuery->GetQuery()->BindValues(*stmt);
+
+    // create the paths list
+    while (BE_SQLITE_ROW == QueryExecutorHelper::Step(*stmt))
+        {
+        int index = stmt->GetValueInt(0);
+
+        if (stmt->IsValueNull(1))
+            DIAGNOSTICS_HANDLE_FAILURE(DiagnosticsCategory::Default, "Got NULL path info");
+
+        rapidjson::Document::AllocatorType alloc(1024);
+        rapidjson::Document pathInfoJson(&alloc);
+        pathInfoJson.Parse(stmt->GetValueText(1));
+        auto path = BuildPathFromPathInfoJsonAndTargetClassId(params.m_source.GetClass(), pathInfoJson, m_connection.GetECDb().Schemas());
+        if (path.empty())
+            continue;
+
+        // filter-out hidden classes
+        ECClassCR actualTargetClass = path.back().GetTargetClass().GetClass();
+        ECClassId requestedTargetClassId = stmt->GetValueId<ECClassId>(3);
+        if (IsClassHidden<ECClass>(actualTargetClass, [&](ECClassCR c){return c.GetId() == requestedTargetClassId;}))
+            {
+            DIAGNOSTICS_LOG(DiagnosticsCategory::Default, LOG_TRACE, LOG_INFO, Utf8PrintfString("Skipping hidden ECClass: '%s'", actualTargetClass.GetFullName()));
+            continue;
+            }
+
+        rapidjson::Document sourceClassIdsJson;
+        sourceClassIdsJson.Parse(stmt->GetValueText(2));
+        if (sourceClassIdsJson.Empty())
+            continue;
+
+        std::unordered_set<ECClassCP> sourceClasses;
+        for (auto iter = sourceClassIdsJson.Begin(); iter != sourceClassIdsJson.End(); ++iter)
+            sourceClasses.insert(m_connection.GetECDb().Schemas().GetClass(ECClassId(iter->GetUint64())));
+
+        paths.GetPaths()[index].push_back(RelationshipPathsResponse::RelationshipPathResult{ path, sourceClasses });
+        }
+
+    bvector<RelatedClassPath*> allPaths;
+    for (auto& entry : paths.GetPaths())
+        {
+        for (auto& pathResult : entry.second)
+            allPaths.push_back(&pathResult.m_path);
+        }
+    AssignClassAliases(allPaths, params.m_relationshipsUseCounter);
+
+    if (params.m_countTargets)
+        {
+        for (auto path : allPaths)
+            path->SetTargetsCount(QueryTargetsCount(*path, params.m_sourceInstanceFilter, params.m_relatedInstancePaths));
+        }
+
+    return paths;
+    }
+
+/*---------------------------------------------------------------------------------**//**
+* @bsimethod
++---------------+---------------+---------------+---------------+---------------+------*/
+bmap<Utf8String, bvector<RelatedClassPath>> ECSchemaHelper::GetRelatedInstancePaths(ECClassCR selectClass,
+    RelatedInstanceSpecificationList const& relatedInstanceSpecs, ECClassUseCounter& relationshipsUseCount) const
+    {
+    bvector<RelatedInstanceSpecification const*> targetInstancesSpecs;
+    bvector<RelationshipPathsRequestParams::PathSpecification> pathLookupSpecs;
+    for (size_t specIndex = 0; specIndex < relatedInstanceSpecs.size(); ++specIndex)
+        {
+        auto spec = relatedInstanceSpecs[specIndex];
+        if (!spec->GetRelationshipPath().GetSteps().empty())
+            pathLookupSpecs.push_back(RelationshipPathsRequestParams::PathSpecification(specIndex, spec->GetRelationshipPath(), bvector<bool>(spec->GetRelationshipPath().GetSteps().size(), false)));
+        else if (nullptr != spec->GetTargetInstancesSpecification())
+            targetInstancesSpecs.push_back(spec);
+        }
+
+    bvector<RelatedClassPath> noRelatedInstances;
+    ECSchemaHelper::RelationshipPathsRequestParams params(SelectClass<ECClass>(selectClass, ""), pathLookupSpecs, nullptr, noRelatedInstances, relationshipsUseCount, false);
+    auto indexedPaths = GetRelationshipPaths(params);
+
+    bmap<Utf8String, bvector<RelatedClassPath>> paths;
+
+    // this loop handles related instances that are targeted using relationship paths (the general case)
+    for (size_t i = 0; i < relatedInstanceSpecs.size(); ++i)
+        {
+        RelatedInstanceSpecificationCR spec = *relatedInstanceSpecs[i];
+        if (paths.end() != paths.find(spec.GetAlias()))
+            {
+            DIAGNOSTICS_LOG(DiagnosticsCategory::Default, LOG_TRACE, LOG_ERROR, Utf8PrintfString("Related instance alias must be unique per parent specification. Found multiple alias: '%s'", spec.GetAlias().c_str()));
+            continue;
+            }
+        auto pathIter = indexedPaths.GetPaths().find(i);
+        if (indexedPaths.GetPaths().end() == pathIter)
+            continue;
+
+        for (auto& pathResult : pathIter->second)
+            {
+            auto& path = pathResult.m_path;
+            for (RelatedClassR step : path)
+                step.SetIsTargetOptional(!spec.IsRequired());
+            if (!path.empty())
+                path.back().GetTargetClass().SetAlias(spec.GetAlias());
+            }
+        if (!pathIter->second.empty())
+            paths.Insert(spec.GetAlias(), ContainerHelpers::TransformContainer<bvector<RelatedClassPath>>(pathIter->second, [](auto const& pathResult){return pathResult.m_path;}));
+        }
+
+    // this loop handles related instances that are targeted using `RelatedInstanceTargetInstancesSpecification`
+    for (auto spec : targetInstancesSpecs)
+        {
+        if (paths.end() != paths.find(spec->GetAlias()))
+            {
+            DIAGNOSTICS_LOG(DiagnosticsCategory::Default, LOG_TRACE, LOG_ERROR, Utf8PrintfString("Related instance alias must be unique per parent specification. Found multiple alias: '%s'", spec->GetAlias().c_str()));
+            continue;
+            }
+        ECClassCP targetClass = GetECClass(spec->GetTargetInstancesSpecification()->GetClassName().c_str());
+        if (!targetClass)
+            {
+            DIAGNOSTICS_LOG(DiagnosticsCategory::Default, LOG_TRACE, LOG_ERROR, Utf8PrintfString("Related instance join by IDs specification requested class `%s`, but it doesn't exist.", spec->GetTargetInstancesSpecification()->GetClassName().c_str()));
+            continue;
+            }
+        SelectClassWithExcludes<ECClass> target(*targetClass, spec->GetAlias(), false);
+        paths.Insert(spec->GetAlias(), bvector<RelatedClassPath>({ RelatedClassPath{
+            RelatedClass(selectClass, target, spec->GetTargetInstancesSpecification()->GetInstanceIds(), !spec->IsRequired())
+            } }));
+        }
+
+    return paths;
+    }
+
+/*---------------------------------------------------------------------------------**//**
+* @bsimethod
++---------------+---------------+---------------+---------------+---------------+------*/
+Utf8String ECSchemaHelper::GetTypeName(ECPropertyCR property)
+    {
+    if (property.GetIsPrimitive())
+        {
+        Utf8StringCR extendedTypeName = property.GetAsPrimitiveProperty()->GetExtendedTypeName();
+        if (extendedTypeName.length() > 0)
+            return extendedTypeName;
+        }
+    if (property.GetIsPrimitiveArray())
+        {
+        Utf8StringCR extendedTypeName = property.GetAsPrimitiveArrayProperty()->GetExtendedTypeName();
+        if (extendedTypeName.length() > 0)
+            return extendedTypeName;
+        }
+    return property.GetTypeName();
+    }
+
+/*---------------------------------------------------------------------------------**//**
+* @bsimethod
++---------------+---------------+---------------+---------------+---------------+------*/
+void SupportedClassesParser::Parse(ECSchemaHelper const& helper, Utf8StringCR str, bool supportExclusion)
+    {
+    ClassNamesParser names(str.c_str(), supportExclusion);
+    for (auto entry : names)
+        {
+        ECClassCP ecClass = helper.GetECClass(entry.GetSchemaName(), entry.GetClassName());
+        if (nullptr == ecClass)
+            {
+            DIAGNOSTICS_LOG(DiagnosticsCategory::Default, LOG_TRACE, LOG_ERROR, Utf8PrintfString("Requested ECClass not found: '%s.%s'", entry.GetSchemaName(), entry.GetClassName()));
+            continue;
+            }
+        SupportedClassInfo<ECClass> info(*ecClass, entry.GetFlags());
+        auto iter = m_classInfos.find(info);
+        if (m_classInfos.end() != iter)
+            {
+            if (entry.IsPolymorphic() && entry.IsExclude())
+                m_classInfos.erase(iter);
+            else
+                iter->SetFlags(iter->GetFlags() | entry.GetFlags());
+            }
+        else
+            {
+            m_classInfos.insert(info);
+            }
+        }
+    }
+
+/*---------------------------------------------------------------------------------**//**
+* @bsimethod
++---------------+---------------+---------------+---------------+---------------+------*/
+DbResult ECInstancesHelper::LoadInstance(IECInstancePtr& instance, IConnectionCR connection, ECInstanceKeyCR key)
+    {
+    auto scope = Diagnostics::Scope::Create(Utf8PrintfString("Load ECInstance `{ ECClassId: %s, ECInstanceId: %s }`",
+        key.GetClassId().ToString(BeInt64Id::UseHex::Yes).c_str(), key.GetInstanceId().ToString(BeInt64Id::UseHex::Yes).c_str()));
+
+    ECClassCP selectClass = connection.GetECDb().Schemas().GetClass(key.GetClassId());
+    if (nullptr == selectClass || !selectClass->IsEntityClass())
+        DIAGNOSTICS_HANDLE_FAILURE(DiagnosticsCategory::Default, Utf8PrintfString("ECClass not found: %" PRIu64, key.GetClassId().GetValue()));
+
+    Savepoint txn(connection.GetDb(), "ECInstancesHelper::LoadInstance");
+    DIAGNOSTICS_ASSERT_SOFT(DiagnosticsCategory::Default, txn.IsActive(), "Failed to start a transaction");
+
+    Utf8String ecsql("SELECT * FROM ONLY ");
+    ecsql.append(selectClass->GetECSqlName()).append(" WHERE ECInstanceId=?");
+    CachedECSqlStatementPtr stmt = connection.GetStatementCache().GetPreparedStatement(connection.GetECDb().Schemas(), connection.GetDb(), ecsql.c_str());
+    if (stmt.IsNull())
+        DIAGNOSTICS_HANDLE_FAILURE(DiagnosticsCategory::Default, Utf8PrintfString("Failed to prepare a statement: '%s'", ecsql.c_str()));
+
+    if (ECSqlStatus::Success != stmt->BindId(1, key.GetInstanceId()))
+        DIAGNOSTICS_HANDLE_FAILURE(DiagnosticsCategory::Default, Utf8PrintfString("Failed to bind ECInstance ID: %" PRIu64, key.GetInstanceId().GetValue()));
+
+    DbResult result = QueryExecutorHelper::Step(*stmt);
+    if (BE_SQLITE_ROW == result)
+        {
+        auto parseECInstanceScope = Diagnostics::Scope::Create("Parse ECInstance from ECSql row");
+        static BeMutex s_getInstanceMutex;
+        BeMutexHolder lock(s_getInstanceMutex);
+        instance = ECInstanceECSqlSelectAdapter(*stmt).GetInstance();
+        }
+    return result;
+    }
+
+/*---------------------------------------------------------------------------------**//**
+* @bsimethod
++---------------+---------------+---------------+---------------+---------------+------*/
+ECValue ECInstancesHelper::GetValue(IConnectionCR connection, ECInstanceKeyCR key, Utf8CP propertyName)
+    {
+    ECClassCP ecClass = connection.GetECDb().Schemas().GetClass(key.GetClassId());
+    if (nullptr == ecClass || !ecClass->IsEntityClass())
+        DIAGNOSTICS_HANDLE_FAILURE(DiagnosticsCategory::Default, Utf8PrintfString("ECClass not found: %" PRIu64, key.GetClassId().GetValue()));
+
+    ECPropertyCP ecProperty = ecClass->GetPropertyP(propertyName);
+    if (nullptr == ecProperty || !ecProperty->GetIsPrimitive())
+        DIAGNOSTICS_HANDLE_FAILURE(DiagnosticsCategory::Default, Utf8PrintfString("ECProperty not found or is not primitive: '%s.%s'", ecClass->GetFullName(), propertyName));
+
+    return GetValue(connection, *ecClass, key.GetInstanceId(), *ecProperty);
+    }
+
+/*---------------------------------------------------------------------------------**//**
+* @bsimethod
++---------------+---------------+---------------+---------------+---------------+------*/
+ECValue ECInstancesHelper::GetValue(IConnectionCR connection, ECClassCR ecClass, ECInstanceId instanceId, ECPropertyCR ecProperty)
+    {
+    Savepoint txn(connection.GetDb(), "ECInstancesHelper::GetValue");
+    DIAGNOSTICS_ASSERT_SOFT(DiagnosticsCategory::Default, txn.IsActive(), "Failed to start a transaction");
+
+    Utf8String ecsql("SELECT ");
+    ecsql.append("[").append(ecProperty.GetName()).append("] ");
+    ecsql.append("FROM ONLY ");
+    ecsql.append(ecClass.GetECSqlName()).append(" WHERE ECInstanceId = ?");
+    CachedECSqlStatementPtr stmt = connection.GetStatementCache().GetPreparedStatement(connection.GetECDb().Schemas(), connection.GetDb(), ecsql.c_str());
+    if (stmt.IsNull())
+        DIAGNOSTICS_HANDLE_FAILURE(DiagnosticsCategory::Default, Utf8PrintfString("Failed to prepare a statement: '%s'", ecsql.c_str()));
+
+    if (ECSqlStatus::Success != stmt->BindId(1, instanceId))
+        DIAGNOSTICS_HANDLE_FAILURE(DiagnosticsCategory::Default, Utf8PrintfString("Failed to bind ECInstance ID: %" PRIu64, instanceId.GetValue()));
+
+    DbResult stepStatus = QueryExecutorHelper::Step(*stmt);
+    if (BE_SQLITE_ROW != stepStatus)
+        DIAGNOSTICS_HANDLE_FAILURE(DiagnosticsCategory::Default, Utf8PrintfString("Unexpected statement step result: %d", (int)stepStatus));
+
+    return ValueHelpers::GetECValueFromSqlValue(ecProperty.GetAsPrimitiveProperty()->GetType(), ecProperty.GetAsPrimitiveProperty()->GetExtendedTypeName(), stmt->GetValue(0));
+    }