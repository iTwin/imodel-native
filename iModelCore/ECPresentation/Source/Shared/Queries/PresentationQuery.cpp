--- conflicted
+++ resolved
@@ -1,2496 +1,2387 @@
-/*---------------------------------------------------------------------------------------------
-* Copyright (c) Bentley Systems, Incorporated. All rights reserved.
-* See LICENSE.md in the repository root for full copyright notice.
-*--------------------------------------------------------------------------------------------*/
-#include <ECPresentationPch.h>
-#include <ECPresentation/ECPresentationManager.h>
-#include "QueryExecutor.h"
-#include "QueryContracts.h"
-#include "PresentationQuery.h"
-#include "../ValueHelpers.h"
-#include "../../Hierarchies/NavigationQuery.h"
-
-// *** NEEDS WORK: clang for android complains that GetECClassClause and ContractHasNonAggregateFields are unused
-// ***              and that ConstraintSupportsClass "is not needed and will not be emitted". I don't understand
-// ***              any of that. GetECClassClause, for example, appears be used. For now, I will disable these clang warnings.
-#ifdef __clang__
-#pragma clang diagnostic ignored "-Wunused-function"
-#pragma clang diagnostic ignored "-Wunneeded-internal-declaration"
-#endif
-
-/*---------------------------------------------------------------------------------**//**
-// @bsimethod
-+---------------+---------------+---------------+---------------+---------------+------*/
-BentleyStatus BoundQueryValuesList::Bind(ECSqlStatement& stmt) const
-    {
-    for (size_t i = 0; i < size(); ++i)
-        {
-        auto const& value = at(i);
-        ECSqlStatus status = value->Bind(stmt, (uint32_t)(i + 1));
-        if (!status.IsSuccess())
-            DIAGNOSTICS_HANDLE_FAILURE(DiagnosticsCategory::Default, Utf8PrintfString("Failed to bind value. Result: %d", status.GetSQLiteError()));
-        }
-    return SUCCESS;
-    }
-
-/*---------------------------------------------------------------------------------**//**
-// @bsimethod
-+---------------+---------------+---------------+---------------+---------------+------*/
-std::unique_ptr<BoundQueryValue> DefaultBoundQueryValueSerializer::_FromJson(BeJsConst const& json)
-    {
-    if (!json.isObject() || !json.hasMember("type"))
-        return nullptr;
-
-    Utf8CP type = json["type"].asCString();
-    if (0 == strcmp("ec-value", type))
-        {
-        rapidjson::Document doc;    // TODO: change to BeJsConst after converting RapidJson usage to BeJsConst
-        doc.Parse(json["value"].Stringify().c_str());
-        ECValue value = ValueHelpers::GetECValueFromJson((PrimitiveType)json["value-type"].GetInt(), doc);
-        return std::make_unique<BoundQueryECValue>(std::move(value));
-        }
-    if (0 == strcmp("value-set", type))
-        {
-        int valueType = json["value-type"].GetInt();
-        if (0 == valueType)
-            return std::make_unique<BoundECValueSet>(bvector<ECValue>());
-        rapidjson::Document doc;
-        doc.Parse(json["value"].Stringify().c_str());
-        return std::make_unique<BoundRapidJsonValueSet>(doc, (PrimitiveType)valueType);
-        }
-    if (0 == strcmp("id", type))
-        {
-        return std::make_unique<BoundQueryId>(json["value"].asCString());
-        }
-    if (0 == strcmp("id-set", type))
-        {
-        BeJsConst idsJson = json["value"];
-        bvector<BeInt64Id> ids;
-        for (rapidjson::SizeType i = 0; i < idsJson.size(); ++i)
-            ids.push_back(BeInt64Id::FromString(idsJson[i].asCString()));
-        return std::make_unique<BoundQueryIdSet>(ids);
-        }
-    return nullptr;
-    }
-
-/*---------------------------------------------------------------------------------**//**
-// @bsimethod
-+---------------+---------------+---------------+---------------+---------------+------*/
-rapidjson::Document DefaultBoundQueryValueSerializer::_ToJson(BoundQueryECValue const& boundQueryECValue, rapidjson::Document::AllocatorType* allocator) const
-    {
-    rapidjson::Document json(allocator);
-    json.SetObject();
-    json.AddMember("type", "ec-value", json.GetAllocator());
-    json.AddMember("value-type", (int)boundQueryECValue.GetValue().GetPrimitiveType(), json.GetAllocator());
-    json.AddMember("value", ValueHelpers::GetJsonFromECValue(boundQueryECValue.GetValue(), &json.GetAllocator()), json.GetAllocator());
-    return json;
-    }
-
-/*---------------------------------------------------------------------------------**//**
-// @bsimethod
-+---------------+---------------+---------------+---------------+---------------+------*/
-rapidjson::Document DefaultBoundQueryValueSerializer::_ToJson(BoundQueryId const& boundQueryId, rapidjson::Document::AllocatorType * allocator) const
-    {
-    rapidjson::Document json(allocator);
-    json.SetObject();
-    json.AddMember("type", "id", json.GetAllocator());
-    json.AddMember("value", rapidjson::Value(boundQueryId.GetId().ToString(BeInt64Id::UseHex::Yes).c_str(), json.GetAllocator()), json.GetAllocator());
-    return json;
-    }
-
-/*---------------------------------------------------------------------------------**//**
-// @bsimethod
-+---------------+---------------+---------------+---------------+---------------+------*/
-rapidjson::Document DefaultBoundQueryValueSerializer::_ToJson(BoundQueryIdSet const& boundQueryIdSet, rapidjson::Document::AllocatorType* allocator) const
-    {
-    rapidjson::Document json(allocator);
-    json.SetObject();
-    json.AddMember("type", "id-set", json.GetAllocator());
-    rapidjson::Value idsJson;
-    idsJson.SetArray();
-    for (auto const& id : boundQueryIdSet.GetSet())
-        idsJson.PushBack(rapidjson::Value(id.ToString(BeInt64Id::UseHex::Yes).c_str(), json.GetAllocator()), json.GetAllocator());
-    json.AddMember("value", idsJson, json.GetAllocator());
-    return json;
-    }
-
-/*---------------------------------------------------------------------------------**//**
-// @bsimethod
-+---------------+---------------+---------------+---------------+---------------+------*/
-rapidjson::Document DefaultBoundQueryValueSerializer::_ToJson(BoundECValueSet const& boundECValueSet, rapidjson::Document::AllocatorType* allocator) const
-    {
-    auto const& values = static_cast<ECValueVirtualSet const*>(boundECValueSet.GetSet().get())->GetValues();
-    rapidjson::Document json(allocator);
-    json.SetObject();
-    json.AddMember("type", "value-set", json.GetAllocator());
-    json.AddMember("value-type", rapidjson::Value(values.empty() ? 0 : ValueHelpers::GetECValueTypeName((*values.begin()).GetPrimitiveType()).c_str(), json.GetAllocator()), json.GetAllocator());
-    json.AddMember("value-type", values.empty() ? 0 : (int)(*values.begin()).GetPrimitiveType(), json.GetAllocator());
-    rapidjson::Value valuesJson;
-    valuesJson.SetArray();
-    for (auto const& value : values)
-        valuesJson.PushBack(ValueHelpers::GetJsonFromECValue(value, &json.GetAllocator()), json.GetAllocator());
-    json.AddMember("value", valuesJson, json.GetAllocator());
-    return json;
-    }
-
-/*---------------------------------------------------------------------------------**//**
-// @bsimethod
-+---------------+---------------+---------------+---------------+---------------+------*/
-rapidjson::Document DefaultBoundQueryValueSerializer::_ToJson(BoundRapidJsonValueSet const& boundRapidJsonValueSet, rapidjson::Document::AllocatorType* allocator) const
-    {
-    auto const& set = static_cast<RapidJsonValueSet const&>(*boundRapidJsonValueSet.GetSet());
-    rapidjson::Document json(allocator);
-    json.SetObject();
-    json.AddMember("type", "value-set", json.GetAllocator());
-    json.AddMember("value-type", (int)(set.GetValuesType()), json.GetAllocator());
-    json.AddMember("value", rapidjson::Value(set.GetValuesJson(), json.GetAllocator()), json.GetAllocator());
-
-    rapidjson::StringBuffer buffer;
-    buffer.Clear();
-    rapidjson::Writer<rapidjson::StringBuffer> writer(buffer);
-    ((RapidJsonValueCR)json).Accept(writer);
-    return json;
-    }
-/*---------------------------------------------------------------------------------**//**
-// @bsimethod
-+---------------+---------------+---------------+---------------+---------------+------*/
-ECSqlStatus BoundQueryECValue::_Bind(ECSqlStatement& stmt, uint32_t index) const
-    {
-    if (m_value.IsNull())
-        {
-        stmt.BindNull((int)index);
-        return ECSqlStatus::Success;
-        }
-
-    switch (m_value.GetPrimitiveType())
-        {
-        case PRIMITIVETYPE_Boolean: return stmt.BindBoolean((int)index, m_value.GetBoolean());
-        case PRIMITIVETYPE_DateTime: return stmt.BindDateTime((int)index, m_value.GetDateTime());
-        case PRIMITIVETYPE_Double: return stmt.BindDouble((int)index, m_value.GetDouble());
-        case PRIMITIVETYPE_Integer: return stmt.BindInt((int)index, m_value.GetInteger());
-        case PRIMITIVETYPE_Long: return stmt.BindInt64((int)index, m_value.GetLong());
-        case PRIMITIVETYPE_String: return stmt.BindText((int)index, m_value.GetUtf8CP(), IECSqlBinder::MakeCopy::No);
-        case PRIMITIVETYPE_Point2d: return stmt.BindPoint2d((int)index, m_value.GetPoint2d());
-        case PRIMITIVETYPE_Point3d: return stmt.BindPoint3d((int)index, m_value.GetPoint3d());
-        }
-
-    DIAGNOSTICS_HANDLE_FAILURE(DiagnosticsCategory::Default, Utf8PrintfString("Unhandled ECValue type: %d", (int)m_value.GetPrimitiveType()));
-    }
-
-/*---------------------------------------------------------------------------------**//**
-// @bsimethod
-+---------------+---------------+---------------+---------------+---------------+------*/
-static bool AreEqual(BoundQueryECValue const* lhs, BoundQueryECValue const* rhs)
-    {
-    if (lhs == rhs)
-        return true;
-
-    if (nullptr == lhs || nullptr == rhs)
-        return false;
-
-    return lhs->GetValue() == lhs->GetValue();
-    }
-
-/*---------------------------------------------------------------------------------**//**
-// @bsimethod
-+---------------+---------------+---------------+---------------+---------------+------*/
-bool BoundQueryECValue::_Equals(BoundQueryValue const& other) const
-    {
-    BoundQueryECValue const* otherECValue = dynamic_cast<BoundQueryECValue const*>(&other);
-    return (nullptr != otherECValue) ? AreEqual(this, otherECValue) : false;
-    }
-
-/*---------------------------------------------------------------------------------**//**
-// @bsimethod
-+---------------+---------------+---------------+---------------+---------------+------*/
-ECSqlStatus BoundQueryId::_Bind(ECSqlStatement& stmt, uint32_t index) const
-    {
-    return stmt.BindId((int)index, m_id);
-    }
-
-/*---------------------------------------------------------------------------------**//**
-// @bsimethod
-+---------------+---------------+---------------+---------------+---------------+------*/
-bool BoundQueryId::_Equals(BoundQueryValue const& other) const
-    {
-    BoundQueryId const* otherId = dynamic_cast<BoundQueryId const*>(&other);
-    if (nullptr == otherId)
-        return false;
-
-    return m_id == otherId->m_id;
-    }
-
-/*---------------------------------------------------------------------------------**//**
-// @bsimethod
-+---------------+---------------+---------------+---------------+---------------+------*/
-ECSqlStatus BoundQueryIdSet::_Bind(ECSqlStatement& stmt, uint32_t index) const
-    {
-    return stmt.BindVirtualSet((int)index, m_set);
-    }
-
-/*---------------------------------------------------------------------------------**//**
-// @bsimethod
-+---------------+---------------+---------------+---------------+---------------+------*/
-bool BoundQueryIdSet::_Equals(BoundQueryValue const& other) const
-    {
-    BoundQueryIdSet const* otherVirtualSet = dynamic_cast<BoundQueryIdSet const*>(&other);
-    if (nullptr == otherVirtualSet)
-        return false;
-
-    return m_set == otherVirtualSet->m_set;
-    }
-
-/*=================================================================================**//**
-* @bsiclass
-+===============+===============+===============+===============+===============+======*/
-struct NoValuesHandler : FilteredValuesHandler
-{
-protected:
-    Utf8String _GetWhereClause(Utf8CP idSelector, bool inverse) const override {return inverse ? "TRUE" : "FALSE";}
-    void _Accept(BeInt64Id id) override {}
-    void _Accept(ECValue) override {}
-    BoundQueryValuesList _GetBoundValues() override {return BoundQueryValuesList();}
-};
-
-/*=================================================================================**//**
-* @bsiclass
-+===============+===============+===============+===============+===============+======*/
-struct VirtualSetHandler : FilteredValuesHandler
-{
-protected:
-    Utf8String _GetWhereClause(Utf8CP valueSelector, bool inverse) const override
-        {
-        Utf8String clause;
-        if (inverse)
-            clause.append("NOT ");
-        clause.append("InVirtualSet(?, ").append(valueSelector).append(")");
-        return clause;
-        }
-};
-
-/*=================================================================================**//**
-* @bsiclass
-+===============+===============+===============+===============+===============+======*/
-struct VirtualSetIdsHandler : VirtualSetHandler
-{
-private:
-    bvector<BeInt64Id> m_ids;
-protected:
-    void _Accept(BeInt64Id id) override {m_ids.push_back(id);}
-    void _Accept(ECValue) override {DIAGNOSTICS_HANDLE_FAILURE(DiagnosticsCategory::Default, "Binding a non-ID value using VirtualSetIdsHandler");}
-    BoundQueryValuesList _GetBoundValues() override {return {std::make_shared<BoundQueryIdSet>(m_ids)};}
-public:
-    VirtualSetIdsHandler(size_t inputSize) {m_ids.reserve(inputSize);}
-};
-
-/*=================================================================================**//**
-* @bsiclass
-+===============+===============+===============+===============+===============+======*/
-struct VirtualSetValuesHandler : VirtualSetHandler
-{
-private:
-    bvector<ECValue> m_values;
-protected:
-    void _Accept(BeInt64Id id) override {m_values.push_back(ECValue(id));}
-    void _Accept(ECValue value) override {m_values.push_back(std::move(value));}
-    BoundQueryValuesList _GetBoundValues() override {return {std::make_shared<BoundECValueSet>(m_values)};}
-public:
-    VirtualSetValuesHandler(size_t inputSize) {m_values.reserve(inputSize);}
-};
-
-/*=================================================================================**//**
-* @bsiclass
-+===============+===============+===============+===============+===============+======*/
-struct BoundValuesHandler : FilteredValuesHandler
-{
-private:
-    BoundQueryValuesList m_values;
-protected:
-    Utf8String _GetWhereClause(Utf8CP valueSelector, bool inverse) const override
-        {
-        if (m_values.empty())
-            return "FALSE";
-
-        Utf8String bindingsArg(m_values.size() * 2 - 1, '?');
-        for (size_t i = 1; i < bindingsArg.size(); i += 2)
-            bindingsArg[i] = ',';
-        Utf8String clause(valueSelector);
-        if (inverse)
-            clause.append(" NOT");
-        clause.append(" IN (").append(bindingsArg).append(")");
-        return clause;
-        }
-    void _Accept(BeInt64Id id) override {m_values.push_back(std::make_unique<BoundQueryId>(id));}
-    void _Accept(ECValue value) override {m_values.push_back(std::make_unique<BoundQueryECValue>(value));}
-    BoundQueryValuesList _GetBoundValues() override {return m_values;}
-public:
-    BoundValuesHandler(size_t inputSize) {m_values.reserve(inputSize);}
-};
-
-/*---------------------------------------------------------------------------------**//**
-// @bsimethod
-+---------------+---------------+---------------+---------------+---------------+------*/
-std::unique_ptr<FilteredValuesHandler> FilteredValuesHandler::Create(size_t inputSize, bool onlyIds)
-    {
-    // choosing when it's worth using virtual set vs bound values depends on 2 factors:
-    // - rows count in the table we're selecting from (more rows make virtual set more expensive)
-    // - bound values count (more values make binding them individually more expensive)
-    // assuming that selecting from large tables is a common case and large number of
-    // bounds values - not.
-    static const size_t BOUNDARY_VirtualSet = 100;
-
-    if (0 == inputSize)
-        return std::make_unique<NoValuesHandler>();
-    if (inputSize > BOUNDARY_VirtualSet)
-        {
-        if (onlyIds)
-            {
-            // in most cases we're using this for IDs - use a more optimal implementation when
-            // we know we're only going to have IDs
-            return std::make_unique<VirtualSetIdsHandler>(inputSize);
-            }
-        return std::make_unique<VirtualSetValuesHandler>(inputSize);
-        }
-    return std::make_unique<BoundValuesHandler>(inputSize);
-    }
-
-
-enum class IsFunctionTestStage
-    {
-    Name,
-    Space,
-    OpenArgs,
-    Args,
-    CloseArgs,
-    };
-
-/*---------------------------------------------------------------------------------**//**
-* @bsimethod
-+---------------+---------------+---------------+---------------+---------------+------*/
-bool QueryHelpers::IsFunction(Utf8StringCR clause)
-    {
-    IsFunctionTestStage stage = IsFunctionTestStage::Name;
-    for (size_t i = 0; i < clause.size(); ++i)
-        {
-        switch (stage)
-            {
-            case IsFunctionTestStage::Name:
-                {
-                if ('0' <= clause[i] && clause[i] <= '9'
-                    || 'A' <= clause[i] && clause[i] <= 'Z'
-                    || 'a' <= clause[i] && clause[i] <= 'z'
-                    || '_' == clause[i])
-                    {
-                    continue;
-                    }
-                if (' ' == clause[i])
-                    {
-                    stage = IsFunctionTestStage::Space;
-                    break;
-                    }
-                if ('(' == clause[i])
-                    {
-                    stage = IsFunctionTestStage::OpenArgs;
-                    break;
-                    }
-                return false;
-                }
-            case IsFunctionTestStage::Space:
-                {
-                if (' ' == clause[i])
-                    continue;
-                if ('(' == clause[i])
-                    {
-                    stage = IsFunctionTestStage::OpenArgs;
-                    break;
-                    }
-                return false;
-                }
-            }
-        if (IsFunctionTestStage::OpenArgs == stage)
-            break;
-        }
-
-    if (IsFunctionTestStage::OpenArgs != stage || ')' != clause[clause.size() - 1])
-        return false;
-
-    return true;
-    }
-
-/*---------------------------------------------------------------------------------**//**
-* @bsimethod
-+---------------+---------------+---------------+---------------+---------------+------*/
-static bool IsNumeric(Utf8StringCR clause)
-    {
-    for (Utf8Char c : clause)
-        {
-        if ((c < '0' || c > '9') && c != '.')
-            return false;
-        }
-    return true;
-    }
-
-/*---------------------------------------------------------------------------------**//**
-* @bsimethod
-+---------------+---------------+---------------+---------------+---------------+------*/
-bool QueryHelpers::IsLiteral(Utf8StringCR clause)
-    {
-    return clause.EqualsI("null")
-        || clause.EqualsI("false") || clause.EqualsI("true")
-        || IsNumeric(clause)
-        || clause.StartsWith("'") && clause.EndsWith("'");
-    }
-
-/*---------------------------------------------------------------------------------**//**
-* @bsimethod
-+---------------+---------------+---------------+---------------+---------------+------*/
-bool QueryHelpers::IsWrapped(Utf8StringCR clause)
-    {
-    return (clause.StartsWith("[") || clause.StartsWith("+["))
-        && clause.EndsWith("]");
-    }
-
-/*---------------------------------------------------------------------------------**//**
-* @bsimethod
-+---------------+---------------+---------------+---------------+---------------+------*/
-Utf8String QueryHelpers::Wrap(Utf8StringCR str)
-    {
-    if (str.empty() || IsFunction(str) || IsLiteral(str) || IsWrapped(str))
-        return str;
-
-    if (!str.Contains(" "))
-        return Utf8String("[").append(str).append("]");
-
-    return str;
-    }
-
-/*---------------------------------------------------------------------------------**//**
-// @bsimethod
-+---------------+---------------+---------------+---------------+---------------+------*/
-static void AppendQuery(PresentationQuery& target, PresentationQuery const& source)
-    {
-    target.GetQueryString().append(source.GetQueryString());
-    ContainerHelpers::Push(target.GetBindings(), source.GetBindings());
-    }
-
-/*=================================================================================**//**
-* @bsiclass
-+===============+===============+===============+===============+===============+======*/
-struct ECPresentation::JoinClassClause : JoinClause
-    {
-    SelectClassWithExcludes<ECClass> m_join;
-    JoinClassClause(SelectClassWithExcludes<ECClass> join, QueryClauseAndBindings joinFilter, JoinType joinType)
-        : JoinClause(joinFilter, joinType), m_join(join)
-        {}
-    virtual JoinClassClause const* _AsClassJoin() const override { return this; }
-    };
-/*=================================================================================**//**
-* @bsiclass
-+===============+===============+===============+===============+===============+======*/
-struct ECPresentation::JoinClassWithRelationshipClause : JoinClassClause
-    {
-    SelectClassWithExcludes<ECRelationshipClass> m_using;
-    bool m_isForward;
-    bool m_shouldJoinTargetClass;
-    JoinClassWithRelationshipClause(SelectClassWithExcludes<ECClass> join, QueryClauseAndBindings joinFilter, SelectClass<ECRelationshipClass> usingRelationship, bool isForward, JoinType joinType, bool shouldJoinTargetClass = true)
-        : JoinClassClause(join, joinFilter, joinType), m_using(usingRelationship), m_isForward(isForward), m_shouldJoinTargetClass(shouldJoinTargetClass)
-        {}
-    JoinClassWithRelationshipClause const* _AsClassWithRelationshipJoin() const override { return this; }
-    };
-/*=================================================================================**//**
-* @bsiclass
-+===============+===============+===============+===============+===============+======*/
-struct ECPresentation::JoinQueryClause : JoinClause
-    {
-    std::unique_ptr<PresentationQuery> m_query;
-    Utf8String m_alias;
-    JoinQueryClause(std::unique_ptr<PresentationQuery> query, Utf8String alias, QueryClauseAndBindings joinFilter, JoinType joinType)
-        : JoinClause(joinFilter, joinType), m_query(std::move(query)), m_alias(alias)
-        {}
-    JoinQueryClause const* _AsQueryJoin() const override { return this; }
-    };
-
-/*---------------------------------------------------------------------------------**//**
-// @bsimethod
-+---------------+---------------+---------------+---------------+---------------+------*/
-static bool AreEqual(JoinClause const& lhs, JoinClause const& rhs)
-    {
-    if (auto lhsAsClass = lhs._AsClassJoin())
-        {
-        auto rhsAsClass = rhs._AsClassJoin();
-        if (!rhsAsClass)
-            return false;
-        if (lhsAsClass->m_join != rhsAsClass->m_join)
-            return false;
-        }
-    if (auto lhsAsClassWithRelationship = lhs._AsClassWithRelationshipJoin())
-        {
-        auto rhsAsClassWithRelationship = rhs._AsClassWithRelationshipJoin();
-        if (!rhsAsClassWithRelationship)
-            return false;
-        if (lhsAsClassWithRelationship->m_using != rhsAsClassWithRelationship->m_using)
-            return false;
-        if (lhsAsClassWithRelationship->m_isForward != rhsAsClassWithRelationship->m_isForward)
-            return false;
-        if (lhsAsClassWithRelationship->m_shouldJoinTargetClass != rhsAsClassWithRelationship->m_shouldJoinTargetClass)
-            return false;
-        }
-    if (auto lhsAsQuery = lhs._AsQueryJoin())
-        {
-        auto rhsAsQuery = rhs._AsQueryJoin();
-        if (!rhsAsQuery)
-            return false;
-        if (!lhsAsQuery->m_query->IsEqual(*rhsAsQuery->m_query))
-            return false;
-        if (lhsAsQuery->m_alias != lhsAsQuery->m_alias)
-            return false;
-        }
-    return lhs.GetJoinFilter()  == rhs.GetJoinFilter()
-        && lhs.GetJoinType()  == rhs.GetJoinType();
-    }
-
-/*---------------------------------------------------------------------------------**//**
-// Note: need these here to avoid compiler from complaining regarding unknown type of
-// `m_navigationResultParams`.
-// @bsimethod
-+---------------+---------------+---------------+---------------+---------------+------*/
-PresentationQueryBuilder::PresentationQueryBuilder() : m_isOuterQuery(true) {}
-PresentationQueryBuilder::PresentationQueryBuilder(PresentationQueryBuilder const& other)
-    : m_isOuterQuery(other.m_isOuterQuery)
-    {
-    if (other.m_navigationResultParams != nullptr)
-        m_navigationResultParams = std::make_unique<NavigationQueryResultParameters>(*other.m_navigationResultParams);
-    }
-PresentationQueryBuilder::~PresentationQueryBuilder() {}
-
-/*---------------------------------------------------------------------------------**//**
-// @bsimethod
-+---------------+---------------+---------------+---------------+---------------+------*/
-RefCountedPtr<PresentationQueryBuilder> PresentationQueryBuilder::Clone() const
-    {
-    if (nullptr != AsComplexQueryBuilder())
-        return new ComplexQueryBuilder(*AsComplexQueryBuilder());
-    if (nullptr != AsUnionQueryBuilder())
-        return new UnionQueryBuilder(*AsUnionQueryBuilder());
-    if (nullptr != AsExceptQueryBuilder())
-        return new ExceptQueryBuilder(*AsExceptQueryBuilder());
-    return StringQueryBuilder::Create(*this);
-    }
-
-/*---------------------------------------------------------------------------------**//**
-// @bsimethod
-+---------------+---------------+---------------+---------------+---------------+------*/
-NavigationQueryResultParameters const& PresentationQueryBuilder::GetNavigationResultParameters() const
-    {
-    if (m_navigationResultParams != nullptr)
-        return *m_navigationResultParams;
-    static NavigationQueryResultParameters const s_empty;
-    return s_empty;
-    }
-
-/*---------------------------------------------------------------------------------**//**
-// @bsimethod
-+---------------+---------------+---------------+---------------+---------------+------*/
-NavigationQueryResultParameters& PresentationQueryBuilder::GetNavigationResultParameters()
-    {
-    if (m_navigationResultParams == nullptr)
-        m_navigationResultParams = std::make_unique<NavigationQueryResultParameters>();
-    return *m_navigationResultParams;
-    }
-
-/*---------------------------------------------------------------------------------**//**
-// @bsimethod
-+---------------+---------------+---------------+---------------+---------------+------*/
-static Utf8String GetECClassClause(ECClassCR ecClass)
-    {
-    Utf8String fullClassName("[");
-    ECSchemaCR schema = ecClass.GetSchema();
-    Utf8StringCR schemaAlias = schema.GetAlias();
-    if (schemaAlias.empty())
-        fullClassName.append(schema.GetName ());
-    else
-        fullClassName.append(schemaAlias);
-
-    fullClassName.append("].[").append(ecClass.GetName().c_str()).append("]");
-    return fullClassName;
-    }
-
-/*---------------------------------------------------------------------------------**//**
-// @bsimethod
-+---------------+---------------+---------------+---------------+---------------+------*/
-PresentationQueryContract const* ComplexQueryBuilder::_GetContract(size_t contractId) const
-    {
-    if (m_selectContract.IsValid() && (0 == contractId || m_selectContract->GetId() == contractId))
-        return m_selectContract.get();
-
-    if (m_nestedQuery.IsValid())
-        return m_nestedQuery->GetContract(contractId);
-
-    return nullptr;
-    }
-
-/*---------------------------------------------------------------------------------**//**
-// @bsimethod
-+---------------+---------------+---------------+---------------+---------------+------*/
-PresentationQueryContract const* ComplexQueryBuilder::_GetGroupingContract() const
-    {
-    if (m_groupingContract.IsValid())
-        return m_groupingContract.get();
-
-    if (m_nestedQuery.IsValid())
-        return m_nestedQuery->GetGroupingContract();
-
-    return nullptr;
-    }
-
-/*---------------------------------------------------------------------------------**//**
-// @bsimethod
-+---------------+---------------+---------------+---------------+---------------+------*/
-static bool ContractHasNonAggregateFields(PresentationQueryContractCR contract)
-    {
-    bvector<PresentationQueryContractFieldCPtr> fields = contract.GetFields();
-    for (PresentationQueryContractFieldCPtr const& field : fields)
-        {
-        if (!field->IsAggregateField())
-            return true;
-        }
-    return false;
-    }
-
-/*---------------------------------------------------------------------------------**//**
-// @bsimethod
-+---------------+---------------+---------------+---------------+---------------+------*/
-bool ComplexQueryBuilder::HasClause(PresentationQueryClauses clauses) const
-    {
-    if (CLAUSE_Select == (CLAUSE_Select & clauses))
-        return m_isSelectAll || m_selectContract.IsValid();
-
-    if (CLAUSE_From == (CLAUSE_From & clauses))
-        return m_nestedQuery.IsValid() || !m_from.empty();
-
-    if (CLAUSE_Where == (CLAUSE_Where & clauses))
-        return !m_whereClause.GetClause().empty();
-
-    if (CLAUSE_JoinUsing == (CLAUSE_JoinUsing & clauses))
-        return !m_joins.empty();
-
-    if (CLAUSE_OrderBy == (CLAUSE_OrderBy & clauses))
-        return !m_orderByClause.empty();
-
-    if (CLAUSE_Limit == (CLAUSE_Limit & clauses))
-        return nullptr != m_limit;
-
-    if (CLAUSE_GroupBy == (CLAUSE_GroupBy & clauses))
-        return m_groupingContract.IsValid() && ContractHasNonAggregateFields(*m_groupingContract);
-
-    if (CLAUSE_Having == (CLAUSE_Having & clauses))
-        return !m_havingClause.GetClause().empty();
-
-    DIAGNOSTICS_HANDLE_FAILURE(DiagnosticsCategory::Default, Utf8PrintfString("Unhandled presentation query clause type: %d", (int)clauses));
-    }
-
-/*---------------------------------------------------------------------------------**//**
-// @bsimethod
-+---------------+---------------+---------------+---------------+---------------+------*/
-static void SelectField(bvector<QueryClauseAndBindings>& output, QueryClauseAndBindings clause, Utf8StringCR alias)
-    {
-    if (clause.GetClause().empty())
-        {
-        output.push_back(QueryClauseAndBindings(QueryHelpers::Wrap(alias)));
-        return;
-        }
-
-    if (!alias.empty())
-        clause.GetClause().append(" AS ").append(QueryHelpers::Wrap(alias));
-
-    output.push_back(clause);
-    }
-
-/*---------------------------------------------------------------------------------**//**
-// @bsimethod
-+---------------+---------------+---------------+---------------+---------------+------*/
-ComplexQueryBuilder& ComplexQueryBuilder::SelectAll()
-    {
-    InvalidateQuery();
-    m_isSelectAll = true;
-    return *this;
-    }
-
-/*---------------------------------------------------------------------------------**//**
-// @bsimethod
-+---------------+---------------+---------------+---------------+---------------+------*/
-ComplexQueryBuilder& ComplexQueryBuilder::SelectContract(PresentationQueryContract const& contract, Utf8CP prefix)
-    {
-    InvalidateQuery();
-    m_selectContract = &contract;
-    m_selectPrefix = prefix;
-    if (contract.AsNavigationQueryContract())
-        GetNavigationResultParameters().OnContractSelected(*contract.AsNavigationQueryContract());
-    return *this;
-    }
-
-enum QueryPosition
-    {
-    None  = 0,
-    Inner = 1 << 0,
-    Outer = 1 << 1,
-    };
-
-/*---------------------------------------------------------------------------------**//**
-// @bsimethod
-+---------------+---------------+---------------+---------------+---------------+------*/
-bool ShouldSelectWithClause(PresentationQueryContractFieldCR field, PresentationQueryContractCP nestedContract)
-    {
-    if (!nestedContract)
-        return true;
-
-    bvector<PresentationQueryContractFieldCPtr> nestedFields = nestedContract->GetFields();
-    for (PresentationQueryContractFieldCPtr const& nestedField : nestedFields)
-        {
-        if (0 == strcmp(nestedField->GetName(), field.GetName()) && (FieldVisibility::Outer != nestedField->GetVisibility()))
-            return false;
-        }
-    return true;
-    }
-
-/*---------------------------------------------------------------------------------**//**
-// @bsimethod
-+---------------+---------------+---------------+---------------+---------------+------*/
-static std::function<bool(Utf8CP)> CreateQueryFieldLookupFunc(PresentationQueryBuilder const* nestedQuery)
-    {
-    if (!nestedQuery || !nestedQuery->GetContract())
-        return nullptr;
-
-    return [nestedQuery](Utf8CP fieldName)
-        {
-        auto field = nestedQuery->GetContract()->GetField(fieldName);
-        if (field.IsValid() && !field->IsAggregateField())
-            return true;
-
-        auto groupingContract = nestedQuery->GetGroupingContract();
-        if (!groupingContract)
-            return false;
-
-        field = groupingContract->GetField(fieldName);
-        return field.IsValid() && field->IsAggregateField();
-        };
-    }
-
-/*---------------------------------------------------------------------------------**//**
-// @bsimethod
-+---------------+---------------+---------------+---------------+---------------+------*/
-static bool DoesQuerySelectInnerFields(PresentationQueryBuilder const& query)
-    {
-    auto contract = query.GetContract();
-    if (!contract || !contract->HasInnerFields())
-        return false;
-
-    // at this point we know the query has a select contract and it has inner fields.
-    // now we need to check whether the query is 'inner' itself. that means checking if it doesn't have any nested queries
-    bool hasNestedQuery = query.AsComplexQueryBuilder() && query.AsComplexQueryBuilder()->GetNestedQuery();
-    return !hasNestedQuery;
-    }
-
-/*---------------------------------------------------------------------------------**//**
-// @bsimethod
-+---------------+---------------+---------------+---------------+---------------+------*/
-void ComplexQueryBuilder::InitSelectClause() const
-    {
-    if (!m_selectClause.GetClause().empty())
-        return;
-
-    int position = QueryPosition::None;
-    if (nullptr == GetGroupingContract())
-        position |= QueryPosition::Inner;
-    if (IsOuterQuery())
-        position |= QueryPosition::Outer;
-
-    bool hasNestedInnerFields = false;
-    PresentationQueryContract const* contract = m_selectContract.get();
-    PresentationQueryContract const* nestedContract = nullptr;
-    if (m_nestedQuery.IsValid())
-        {
-        nestedContract = m_nestedQuery->GetContract();
-        if (nullptr != nestedContract)
-            {
-            if (m_isSelectAll)
-                contract = nestedContract;
-
-            hasNestedInnerFields = DoesQuerySelectInnerFields(*m_nestedQuery);
-            }
-        }
-
-    bvector<QueryClauseAndBindings> selectClauseFields;
-
-    if (m_isSelectAll && !hasNestedInnerFields)
-        {
-        selectClauseFields.push_back("*");
-        }
-    else
-        {
-        bvector<PresentationQueryContractFieldCPtr> selectFields = contract->GetFields();
-        for (PresentationQueryContractFieldCPtr const& field : selectFields)
-            {
-            if (field->IsAggregateField())
-                continue;
-
-            if (FieldVisibility::Inner == field->GetVisibility() && 0 == (QueryPosition::Inner & position))
-                continue;
-
-            if (FieldVisibility::Outer == field->GetVisibility() && 0 == (QueryPosition::Outer & position))
-                continue;
-
-            bool selectWithClause = ShouldSelectWithClause(*field, nestedContract);
-            Utf8String wrappedName = QueryHelpers::Wrap(field->GetName());
-            if (selectWithClause)
-                {
-                auto skipNestedClauses = CreateQueryFieldLookupFunc(m_nestedQuery.get());
-                SelectField(selectClauseFields, field->GetSelectClause(m_selectPrefix.c_str(), skipNestedClauses), wrappedName);
-                }
-            else
-                {
-                SelectField(selectClauseFields, QueryClauseAndBindings(), wrappedName);
-                }
-            }
-        }
-
-    PresentationQueryContract const* groupingContract = m_groupingContract.get();
-    if (nullptr != groupingContract)
-        {
-        bvector<PresentationQueryContractFieldCPtr> groupingFields = groupingContract->GetFields();
-        for (PresentationQueryContractFieldCPtr const& field : groupingFields)
-            {
-            if (!field->IsAggregateField())
-                continue;
-
-            if (m_groupingContract.get() == groupingContract)
-                {
-                auto skipNestedClauses = CreateQueryFieldLookupFunc(m_nestedQuery.get());
-                SelectField(selectClauseFields, field->GetSelectClause(m_selectPrefix.c_str(), skipNestedClauses), field->GetName());
-                }
-            else
-                {
-                SelectField(selectClauseFields, QueryClauseAndBindings(), QueryHelpers::Wrap(field->GetName()));
-                }
-            }
-        }
-
-    for (auto const& fieldClause : selectClauseFields)
-        m_selectClause.Append(fieldClause, ", ");
-    }
-
-/*---------------------------------------------------------------------------------**//**
-* @bsimethod
-+---------------+---------------+---------------+---------------+---------------+------*/
-static QueryClauseAndBindings CreateExcludedClassesQueryClause(bvector<SelectClass<ECClass>> const& excludedClasses, Utf8CP alias)
-    {
-    if (excludedClasses.empty())
-        return QueryClauseAndBindings();
-
-    bvector<Utf8String> multiSchemaClassECSqlExpressionList;
-
-    for (auto const& excludeSelectClass : excludedClasses)
-        {
-        Utf8String singleClassSqlExpression;
-
-        if (!excludeSelectClass.IsSelectPolymorphic())
-            singleClassSqlExpression.append("ONLY ");
-
-        singleClassSqlExpression
-            .append("[").append(excludeSelectClass.GetClass().GetSchema().GetAlias()).append("]")
-            .append(".")
-            .append("[").append(excludeSelectClass.GetClass().GetName()).append("]");
-
-        multiSchemaClassECSqlExpressionList.push_back(singleClassSqlExpression);
-        }
-    Utf8String combinedECSqlExpression;
-    combinedECSqlExpression.append("[").append(alias).append("].[ECClassId] IS NOT (")
-        .append(BeStringUtilities::Join(multiSchemaClassECSqlExpressionList, ", ")).append(")");
-
-    return QueryClauseAndBindings(combinedECSqlExpression, BoundQueryValuesList());
-    }
-
-/*---------------------------------------------------------------------------------**//**
-// @bsimethod
-+---------------+---------------+---------------+---------------+---------------+------*/
-static Utf8String CreateClassSelectorClause(SelectClassWithExcludes<ECClass> const& select)
-    {
-    Utf8String clause;
-    if (!select.GetDerivedExcludedClasses().empty())
-        {
-        SelectClassWithExcludes<ECClass> noExcludes(select);
-        noExcludes.GetDerivedExcludedClasses().clear();
-        auto nested = ComplexQueryBuilder::Create();
-        nested->SelectAll().From(noExcludes)
-            .Where(CreateExcludedClassesQueryClause(select.GetDerivedExcludedClasses(), select.GetAlias().c_str()));
-        clause.append("(").append(nested->GetQuery()->GetQueryString()).append(")");
-        }
-    else
-        {
-        if (!select.IsSelectPolymorphic())
-            clause.append("ONLY ");
-        if (select.ShouldDisqualify())
-            clause.append("+");
-        clause.append(GetECClassClause(select.GetClass()));
-        }
-    if (!select.GetAlias().empty())
-        clause.append(" ").append(QueryHelpers::Wrap(select.GetAlias()));
-    return clause;
-    }
-/*---------------------------------------------------------------------------------**//**
-// @bsimethod
-+---------------+---------------+---------------+---------------+---------------+------*/
-static Utf8String CreateClassSelectorClause(SelectClassWithExcludes<ECRelationshipClass> const& select)
-    {
-    return CreateClassSelectorClause(reinterpret_cast<SelectClassWithExcludes<ECClass> const&>(select));
-    }
-
-/*---------------------------------------------------------------------------------**//**
-// @bsimethod
-+---------------+---------------+---------------+---------------+---------------+------*/
-void ComplexQueryBuilder::InitFromClause() const
-    {
-    if (!m_fromClause.GetClause().empty())
-        return;
-
-    for (auto const& from : m_from)
-        m_fromClause.Append(CreateClassSelectorClause(*from), ", ");
-    }
-
-/*---------------------------------------------------------------------------------**//**
-// @bsimethod
-+---------------+---------------+---------------+---------------+---------------+------*/
-ComplexQueryBuilder& ComplexQueryBuilder::From(SelectClassWithExcludes<ECClass> const& fromClass)
-    {
-    InvalidateQuery();
-    m_fromClause.Reset();
-    m_from.push_back(std::make_unique<SelectClassWithExcludes<ECClass>>(fromClass));
-    return *this;
-    }
-
-/*---------------------------------------------------------------------------------**//**
-// @bsimethod
-+---------------+---------------+---------------+---------------+---------------+------*/
-ComplexQueryBuilder& ComplexQueryBuilder::From(ECClassCR fromClass, bool polymorphic, Utf8CP alias)
-    {
-    return From(SelectClass<ECClass>(fromClass, alias, polymorphic));
-    }
-
-/*---------------------------------------------------------------------------------**//**
-// @bsimethod
-+---------------+---------------+---------------+---------------+---------------+------*/
-ComplexQueryBuilder& ComplexQueryBuilder::From(PresentationQueryBuilder& nestedQuery, Utf8CP alias)
-    {
-    InvalidateQuery();
-    nestedQuery.SetIsOuterQuery(false);
-
-    m_nestedQuery = &nestedQuery;
-    m_nestedQueryAlias = alias;
-
-    if (nestedQuery.GetContract() && nestedQuery.GetContract()->AsNavigationQueryContract())
-        {
-        GetNavigationResultParameters().MergeWith(m_nestedQuery->GetNavigationResultParameters());
-        nestedQuery.GetNavigationResultParameters() = GetNavigationResultParameters();
-        }
-    return *this;
-    }
-
-/*---------------------------------------------------------------------------------**//**
-// @bsimethod
-+---------------+---------------+---------------+---------------+---------------+------*/
-ComplexQueryBuilder& ComplexQueryBuilder::From(PresentationQuery const& nestedQuery, Utf8CP alias)
-    {
-    return From(*StringQueryBuilder::Create(nestedQuery.GetQueryString(), nestedQuery.GetBindings()), alias);
-    }
-
-/*---------------------------------------------------------------------------------**//**
-// @bsimethod
-+---------------+---------------+---------------+---------------+---------------+------*/
-ComplexQueryBuilder& ComplexQueryBuilder::Where(Utf8CP whereClause, BoundQueryValuesListCR bindings)
-    {
-    return Where(QueryClauseAndBindings(whereClause, BoundQueryValuesList(bindings)));
-    }
-
-/*---------------------------------------------------------------------------------**//**
-// @bsimethod
-+---------------+---------------+---------------+---------------+---------------+------*/
-ComplexQueryBuilder& ComplexQueryBuilder::Where(QueryClauseAndBindings clause)
-    {
-    InvalidateQuery();
-    clause.GetClause().assign(Utf8String("(").append(clause.GetClause()).append(")"));
-    m_whereClause.Append(clause, " AND ");
-    return *this;
-    }
-
-/*---------------------------------------------------------------------------------**//**
-// @bsimethod
-+---------------+---------------+---------------+---------------+---------------+------*/
-ComplexQueryBuilder& ComplexQueryBuilder::Join(RelatedClass const& relatedClass)
-    {
-    RelatedClassPath path;
-    path.push_back(relatedClass);
-    return Join(path);
-    }
-
-/*---------------------------------------------------------------------------------**//**
-// @bsimethod
-+---------------+---------------+---------------+---------------+---------------+------*/
-ComplexQueryBuilder& ComplexQueryBuilder::Join(RelatedClassPath const& path, bool shouldJoinLastTargetClass)
-    {
-    InvalidateQuery();
-    m_joinClause.Reset();
-    bool isJoinOptional = false; // inner join by default
-    bvector<std::shared_ptr<JoinClause>> rootJoins;
-    for (RelatedClass const& relatedClass : path)
-        {
-        bool shouldJoinTargetClass = (&relatedClass != &path[path.size() - 1]) || shouldJoinLastTargetClass;
-        isJoinOptional |= relatedClass.IsTargetOptional(); // make it outer join as soon as we find an optional target
-        std::unique_ptr<JoinClause> clause;
-        if (relatedClass.GetTargetIds().empty())
-            {
-            if (!relatedClass.GetRelationship().IsValid())
-                DIAGNOSTICS_HANDLE_FAILURE(DiagnosticsCategory::Default, "Skipping JOIN as relationship is not specified");
-            if (relatedClass.GetRelationship().GetAlias().empty())
-                DIAGNOSTICS_HANDLE_FAILURE(DiagnosticsCategory::Default, "Skipping JOIN as relationship doesn't have an alias");
-            clause = std::make_unique<JoinClassWithRelationshipClause>(relatedClass.GetTargetClass(), QueryClauseAndBindings(relatedClass.GetTargetInstanceFilter()),
-                relatedClass.GetRelationship(), relatedClass.IsForwardRelationship(), isJoinOptional ? JoinType::Outer : JoinType::Inner, shouldJoinTargetClass);
-            }
-        else if (relatedClass.GetRelationship().IsValid())
-            {
-            if (relatedClass.GetRelationship().GetAlias().empty())
-                DIAGNOSTICS_HANDLE_FAILURE(DiagnosticsCategory::Default, "Skipping JOIN as relationship doesn't have an alias");
-            clause = std::make_unique<JoinClassWithRelationshipClause>(relatedClass.GetTargetClass(),
-                ValuesFilteringHelper(relatedClass.GetTargetIds()).Create(QueryHelpers::Wrap(relatedClass.GetTargetClass().GetAlias()).append(".[ECInstanceId]").c_str()),
-                relatedClass.GetRelationship(), relatedClass.IsForwardRelationship(), isJoinOptional ? JoinType::Outer : JoinType::Inner, shouldJoinTargetClass);
-            }
-        else
-            {
-            clause = std::make_unique<JoinClassClause>(relatedClass.GetTargetClass(),
-                ValuesFilteringHelper(relatedClass.GetTargetIds()).Create(QueryHelpers::Wrap(relatedClass.GetTargetClass().GetAlias()).append(".[ECInstanceId]").c_str()), isJoinOptional ? JoinType::Outer : JoinType::Inner);
-            }
-        rootJoins.push_back(std::move(clause));
-        }
-
-    if (rootJoins.empty())
-        return *this;
-
-    m_joins.push_back(std::move(rootJoins));
-    return *this;
-    }
-
-/*---------------------------------------------------------------------------------**//**
-// @bsimethod
-+---------------+---------------+---------------+---------------+---------------+------*/
-ComplexQueryBuilder& ComplexQueryBuilder::Join(SelectClass<ECClass> const& join, QueryClauseAndBindings joinClause, bool isOuter)
-    {
-    InvalidateQuery();
-    m_joinClause.Reset();
-    m_joins.push_back({ std::make_unique<JoinClassClause>(join, joinClause, isOuter ? JoinType::Outer : JoinType::Inner) });
-    return *this;
-    }
-
-/*---------------------------------------------------------------------------------**//**
-// @bsimethod
-+---------------+---------------+---------------+---------------+---------------+------*/
-ComplexQueryBuilder& ComplexQueryBuilder::Join(PresentationQueryBuilder const& nestedQuery, Utf8CP alias, QueryClauseAndBindings joinClause, bool isOuter)
-    {
-    InvalidateQuery();
-    m_joinClause.Reset();
-    m_joins.push_back({ std::make_unique<JoinQueryClause>(nestedQuery.CreateQuery(), alias, joinClause, isOuter ? JoinType::Outer : JoinType::Inner) });
-    return *this;
-    }
-
-/*---------------------------------------------------------------------------------**//**
-// @bsimethod
-+---------------+---------------+---------------+---------------+---------------+------*/
-ComplexQueryBuilder& ComplexQueryBuilder::Join(PresentationQuery const& nestedQuery, Utf8CP alias, QueryClauseAndBindings joinClause, bool isOuter)
-    {
-    InvalidateQuery();
-    m_joinClause.Reset();
-    m_joins.push_back({ std::make_unique<JoinQueryClause>(std::make_unique<PresentationQuery>(nestedQuery), alias, joinClause, isOuter ? JoinType::Outer : JoinType::Inner) });
-    return *this;
-    }
-
-/*---------------------------------------------------------------------------------**//**
-// @bsimethod
-+---------------+---------------+---------------+---------------+---------------+------*/
-ComplexQueryBuilder& ComplexQueryBuilder::OrderBy(Utf8CP orderByClause)
-    {
-    InvalidateQuery();
-    m_orderByClause = orderByClause;
-    return *this;
-    }
-
-/*---------------------------------------------------------------------------------**//**
-// @bsimethod
-+---------------+---------------+---------------+---------------+---------------+------*/
-ComplexQueryBuilder& ComplexQueryBuilder::GroupByContract(PresentationQueryContract const& contract)
-    {
-    InvalidateQuery();
-    m_groupingContract = &contract;
-    return *this;
-    }
-
-/*---------------------------------------------------------------------------------**//**
-// @bsimethod
-+---------------+---------------+---------------+---------------+---------------+------*/
-Utf8String ComplexQueryBuilder::CreateGroupByClause() const
-    {
-    if (m_groupingContract.IsNull())
-        return "";
-
-    Utf8String groupByClause;
-    bvector<PresentationQueryContractFieldCPtr> fields = m_groupingContract->GetFields();
-    for (PresentationQueryContractFieldCPtr const& field : fields)
-        {
-        if (field->IsAggregateField() || FieldVisibility::Both != field->GetVisibility())
-            continue;
-
-        if (!groupByClause.empty())
-            groupByClause.append(", ");
-        groupByClause.append(QueryHelpers::Wrap(field->GetGroupingClause()));
-        }
-    return groupByClause;
-    }
-
-/*---------------------------------------------------------------------------------**//**
-// @bsimethod
-+---------------+---------------+---------------+---------------+---------------+------*/
-ComplexQueryBuilder& ComplexQueryBuilder::Having(Utf8CP havingClause, BoundQueryValuesListCR bindings)
-    {
-    InvalidateQuery();
-    return Having(QueryClauseAndBindings(havingClause, BoundQueryValuesList(bindings)));
-    }
-
-/*---------------------------------------------------------------------------------**//**
-// @bsimethod
-+---------------+---------------+---------------+---------------+---------------+------*/
-ComplexQueryBuilder& ComplexQueryBuilder::Having(QueryClauseAndBindings clause)
-    {
-    InvalidateQuery();
-    m_havingClause = clause;
-    return *this;
-    }
-
-/*---------------------------------------------------------------------------------**//**
-// @bsimethod
-+---------------+---------------+---------------+---------------+---------------+------*/
-ComplexQueryBuilder& ComplexQueryBuilder::Limit(uint64_t limit, uint64_t offset)
-    {
-    InvalidateQuery();
-    m_limit = std::make_unique<BoundQueryECValue>(ECValue(limit));
-    m_offset = std::make_unique<BoundQueryECValue>(ECValue(offset));
-    return *this;
-    }
-
-//=======================================================================================
-// @bsiclass
-//=======================================================================================
-struct JoinInfo
-    {
-    ECClassCR m_class;
-    Utf8String m_alias;
-    bool m_isForward;
-    JoinInfo(ECClassCR ecClass, Utf8String alias, bool isForward)
-        : m_class(ecClass), m_alias(alias), m_isForward(isForward)
-        {}
-    };
-
-/*---------------------------------------------------------------------------------**//**
-// @bsimethod
-+---------------+---------------+---------------+---------------+---------------+------*/
-static bool IsTargetClassSupported(ECClassCR targetClass, ECRelationshipConstraintCR oppositeConstraint)
-    {
-    if (oppositeConstraint.SupportsClass(targetClass))
-        return true;
-    if (!targetClass.IsEntityClass())
-        return false;
-    for (auto const& constraintClass : oppositeConstraint.GetConstraintClasses())
-        {
-        if (constraintClass->IsMixin() && targetClass.GetEntityClassCP()->CanApply(*constraintClass->GetEntityClassCP()))
-            return true;
-        }
-    return false;
-    }
-
-/*---------------------------------------------------------------------------------**//**
-// @bsimethod
-+---------------+---------------+---------------+---------------+---------------+------*/
-static std::unique_ptr<JoinInfo> DetermineJoinTarget(bvector<std::shared_ptr<SelectClassWithExcludes<ECClass>>> const& fromClauses, JoinClassWithRelationshipClause const& joinClause)
-    {
-    ECRelationshipConstraintCR constraint = joinClause.m_isForward ? joinClause.m_using.GetClass().GetSource() : joinClause.m_using.GetClass().GetTarget();
-    ECRelationshipConstraintCR oppositeConstraint = joinClause.m_isForward ? joinClause.m_using.GetClass().GetTarget() : joinClause.m_using.GetClass().GetSource();
-    for (auto const& fromClausePtr : fromClauses)
-        {
-        auto const& fromClause = *fromClausePtr;
-        if (constraint.SupportsClass(fromClause.GetClass()))
-            {
-            DIAGNOSTICS_ASSERT_SOFT(DiagnosticsCategory::Default, IsTargetClassSupported(joinClause.m_join.GetClass(), oppositeConstraint), Utf8PrintfString("Expected opposite constraint to support joined class, but it doesn't. "
-                "Relationship: '%s', joined class: '%s'", joinClause.m_using.GetClass().GetFullName(), joinClause.m_join.GetClass().GetFullName()));
-            return std::make_unique<JoinInfo>(fromClause.GetClass(), fromClause.GetAlias().empty() ? fromClause.GetClass().GetName() : fromClause.GetAlias(), true);
-            }
-        }
-    DIAGNOSTICS_HANDLE_FAILURE(DiagnosticsCategory::Default, Utf8PrintfString("Tried to JOIN on a relationship whose neither target nor source exists in the FROM clause"
-        "Relationship: '%s'", joinClause.m_using.GetClass().GetFullName()));
-    }
-
-/*---------------------------------------------------------------------------------**//**
-// @bsimethod
-+---------------+---------------+---------------+---------------+---------------+------*/
-static void DetermineJoinClauses(Utf8StringR thisClause, Utf8StringR nextClause, ECClassCR ecClass, bool wasPreviousJoinForward, JoinClassWithRelationshipClause const& joinClause)
-    {
-    Utf8CP thisClauseECInstanceIdPropertyName,
-        nextClauseECInstanceIdPropertyName,
-        joinECInstanceIdPropertyName;
-    if (joinClause.m_isForward)
-        {
-        thisClauseECInstanceIdPropertyName = "SourceECInstanceId";
-        nextClauseECInstanceIdPropertyName = "TargetECInstanceId";
-        }
-    else
-        {
-        thisClauseECInstanceIdPropertyName = "TargetECInstanceId";
-        nextClauseECInstanceIdPropertyName = "SourceECInstanceId";
-        }
-
-    if (ecClass.IsRelationshipClass())
-        {
-        if (wasPreviousJoinForward)
-            joinECInstanceIdPropertyName = "TargetECInstanceId";
-        else
-            joinECInstanceIdPropertyName = "SourceECInstanceId";
-        }
-    else
-        {
-        joinECInstanceIdPropertyName = "ECInstanceId";
-        }
-
-    static Utf8CP pattern = "[%%s].[%s] = [%%s].[%s]";
-    thisClause = Utf8PrintfString(pattern, joinECInstanceIdPropertyName, thisClauseECInstanceIdPropertyName);
-    nextClause = Utf8PrintfString(pattern, "ECInstanceId", nextClauseECInstanceIdPropertyName);
-    }
-
-/*---------------------------------------------------------------------------------**//**
-// @bsimethod
-+---------------+---------------+---------------+---------------+---------------+------*/
-static Utf8String GetNavigationPropertyName(NavigationECPropertyCR navigationProperty)
-    {
-    return QueryHelpers::Wrap(navigationProperty.GetName()).append(".[Id]");
-    }
-
-/*---------------------------------------------------------------------------------**//**
-// @bsimethod
-+---------------+---------------+---------------+---------------+---------------+------*/
-static Utf8String GetOppositeNavigationPropertyName(NavigationECPropertyCR navigationProperty, ECClassCR previouslyJoinedClass, bool wasPreviousJoinForward)
-    {
-    if (previouslyJoinedClass.IsEntityClass())
-        return "[ECInstanceId]";
-
-    if (previouslyJoinedClass.IsRelationshipClass())
-        {
-        if (navigationProperty.GetRelationshipClass()->GetSource().SupportsClass(previouslyJoinedClass)
-            || navigationProperty.GetRelationshipClass()->GetTarget().SupportsClass(previouslyJoinedClass))
-            {
-            return "[ECInstanceId]";
-            }
-        return wasPreviousJoinForward ? "[TargetECInstanceId]" : "[SourceECInstanceId]";
-        }
-
-    DIAGNOSTICS_HANDLE_FAILURE(DiagnosticsCategory::Default, Utf8PrintfString("Previously joined class is not an Entity and not a Relationship class: '%s'", previouslyJoinedClass.GetFullName()));
-    }
-
-/*---------------------------------------------------------------------------------**//**
-// @bsimethod
-+---------------+---------------+---------------+---------------+---------------+------*/
-static Utf8String CreateJoinClause(JoinType type)
-    {
-    return JoinType::Outer == type ? " LEFT JOIN " : " INNER JOIN ";
-    }
-
-/*---------------------------------------------------------------------------------**//**
-// @bsimethod
-+---------------+---------------+---------------+---------------+---------------+------*/
-static QueryClauseAndBindings CreateJoinsClause(bvector<std::shared_ptr<JoinClause>> const& joins, bvector<std::shared_ptr<SelectClassWithExcludes<ECClass>>> const& fromClauses,
-    bmap<Utf8String, std::shared_ptr<JoinInfo>>& joinedRelationships)
-    {
-    Utf8String joinClause;
-    BoundQueryValuesList bindings;
-
-    std::shared_ptr<JoinInfo> prev;
-    for (auto const& joinPtr : joins)
-        {
-        auto const& join = *joinPtr;
-
-        if (auto classJoin = join._AsClassJoin())
-            {
-            // first check if we already have the required relationship joined and attempt to reuse it if possible
-            auto joinedRelationshipInfoIter = joinedRelationships.find(classJoin->m_join.GetAlias());
-            if (joinedRelationships.end() != joinedRelationshipInfoIter)
-                {
-                prev = joinedRelationshipInfoIter->second;
-                continue;
-                }
-            }
-
-        // if we're joining using a relationship, we need to know what we're joining to - if we don't have a previous join,
-        // use "from" as our join target
-        if (auto classWithRelationshipJoin = join._AsClassWithRelationshipJoin())
-            {
-            if (!prev)
-                {
-                prev = DetermineJoinTarget(fromClauses, *classWithRelationshipJoin);
-                if (!prev)
-                    continue;
-                }
-            }
-
-        Utf8String joinFilterClause;
-        Utf8String andJoinFilterClause;
-        if (!join.GetJoinFilter().GetClause().empty())
-            {
-            joinFilterClause.append("(").append(join.GetJoinFilter().GetClause()).append(")");
-            andJoinFilterClause.append(" AND ").append(joinFilterClause);
-            ContainerHelpers::Push(bindings, join.GetJoinFilter().GetBindings());
-            }
-
-        std::shared_ptr<JoinInfo> joinedClassInfo;
-        if (auto classJoin = join._AsClassJoin())
-            joinedClassInfo = std::make_shared<JoinInfo>(classJoin->m_join.GetClass(), classJoin->m_join.GetAlias(), true);
-
-        if (auto classWithRelationshipJoin = join._AsClassWithRelationshipJoin())
-            {
-            NavigationECPropertyCP navigationProperty = RelatedClass(prev->m_class, classWithRelationshipJoin->m_using, classWithRelationshipJoin->m_isForward, classWithRelationshipJoin->m_join).GetNavigationProperty();
-            if (nullptr != navigationProperty)
-                {
-                // when possible, use navigation property for the join
-                bool isForward = (classWithRelationshipJoin->m_isForward == (ECRelatedInstanceDirection::Forward == navigationProperty->GetDirection()));
-                joinClause.append(CreateJoinClause(classWithRelationshipJoin->GetJoinType()));
-                joinClause.append(CreateClassSelectorClause(classWithRelationshipJoin->m_join));
-                joinClause.append(" ON ").append(QueryHelpers::Wrap(classWithRelationshipJoin->m_join.GetAlias())).append(".");
-                joinClause.append(isForward ? GetOppositeNavigationPropertyName(*navigationProperty, prev->m_class, prev->m_isForward) : GetNavigationPropertyName(*navigationProperty));
-                joinClause.append(" = ").append(QueryHelpers::Wrap(prev->m_alias)).append(".");
-                joinClause.append(isForward ? GetNavigationPropertyName(*navigationProperty) : GetOppositeNavigationPropertyName(*navigationProperty, prev->m_class, prev->m_isForward));
-                joinClause.append(andJoinFilterClause);
-                joinedRelationships.Insert(classWithRelationshipJoin->m_join.GetAlias(), joinedClassInfo);
-                prev = joinedClassInfo;
-                }
-            else
-                {
-                // determine the join clause based on relationship direction
-                Utf8String previousClassJoinClause;
-                Utf8String joinedClassJoinClause;
-                DetermineJoinClauses(previousClassJoinClause, joinedClassJoinClause, prev->m_class, prev->m_isForward, *classWithRelationshipJoin);
-
-                // if relationship is not already joined, do it
-                auto relationshipJoinInfo = std::make_shared<JoinInfo>(classWithRelationshipJoin->m_using.GetClass(), classWithRelationshipJoin->m_using.GetAlias(), classWithRelationshipJoin->m_isForward);
-                if (joinedRelationships.end() == joinedRelationships.find(classWithRelationshipJoin->m_using.GetAlias()))
-                    {
-                    if (JoinType::Outer == classWithRelationshipJoin->GetJoinType())
-                        {
-                        // note: we always want to inner join the class to the relationship, because relationship may be targeting a base class or our
-                        // target class and cause duplicate results
-                        joinClause.append(CreateJoinClause(JoinType::Outer)).append("(")
-                            .append("SELECT [").append(classWithRelationshipJoin->m_using.GetAlias()).append("].* ")
-                            .append("FROM ").append(CreateClassSelectorClause(classWithRelationshipJoin->m_using))
-                            .append(CreateJoinClause(JoinType::Inner)).append(CreateClassSelectorClause(classWithRelationshipJoin->m_join))
-                            .append(" ON ").append(Utf8PrintfString(joinedClassJoinClause.c_str(), classWithRelationshipJoin->m_join.GetAlias().c_str(), classWithRelationshipJoin->m_using.GetAlias().c_str()))
-                            .append(andJoinFilterClause)
-                            .append(") [").append(classWithRelationshipJoin->m_using.GetAlias()).append("]")
-                            .append(" ON ").append(Utf8PrintfString(previousClassJoinClause.c_str(), prev->m_alias.c_str(), classWithRelationshipJoin->m_using.GetAlias().c_str()));
-                        }
-                    else
-                        {
-                        joinClause.append(CreateJoinClause(JoinType::Inner))
-                            .append(CreateClassSelectorClause(classWithRelationshipJoin->m_using))
-                            .append(" ON ").append(Utf8PrintfString(previousClassJoinClause.c_str(), prev->m_alias.c_str(), classWithRelationshipJoin->m_using.GetAlias().c_str()));
-                        }
-                    joinedRelationships.Insert(classWithRelationshipJoin->m_using.GetAlias(), relationshipJoinInfo);
-                    prev = relationshipJoinInfo;
-                    }
-
-                // determine if we need to join the target class (when joining multiple relationships, sometimes we may skip the target class
-                // and just join relationship to relationship)
-                bool shouldJoinTargetClass =
-                    (classWithRelationshipJoin->m_shouldJoinTargetClass && // it is not explicitly specified that target class should not be joined
-                        (joinPtr == joins[joins.size() - 1] // this is the last join clause in the group
-                            || !classWithRelationshipJoin->m_join.GetAlias().empty())) // join has an assigned alias
-                    || !classWithRelationshipJoin->GetJoinFilter().GetClause().empty(); // join has a filter
-                if (shouldJoinTargetClass)
-                    {
-                    Utf8String joinedClassName = classWithRelationshipJoin->m_join.GetClass().GetName();
-                    joinClause.append(CreateJoinClause(classWithRelationshipJoin->GetJoinType()));
-                    joinClause.append(CreateClassSelectorClause(classWithRelationshipJoin->m_join));
-                    if (!classWithRelationshipJoin->m_join.GetAlias().empty())
-                        joinedClassName = classWithRelationshipJoin->m_join.GetAlias();
-                    joinClause.append(" ON ").append(Utf8PrintfString(joinedClassJoinClause.c_str(), joinedClassName.c_str(), classWithRelationshipJoin->m_using.GetAlias().c_str()));
-                    joinClause.append(andJoinFilterClause);
-                    joinedRelationships.Insert(joinedClassName, relationshipJoinInfo);
-                    prev = joinedClassInfo;
-                    }
-                }
-            }
-        else if (auto classJoin = join._AsClassJoin())
-            {
-            Utf8String joinedClassName = classJoin->m_join.GetClass().GetName();
-            joinClause.append(CreateJoinClause(classJoin->GetJoinType()));
-            joinClause.append(CreateClassSelectorClause(classJoin->m_join));
-            if (!classJoin->m_join.GetAlias().empty())
-                joinedClassName = classJoin->m_join.GetAlias();
-            if (!joinFilterClause.empty())
-                joinClause.append(" ON ").append(joinFilterClause);
-            joinedRelationships.Insert(joinedClassName, joinedClassInfo);
-            prev = joinedClassInfo;
-            }
-        else if (auto queryJoin = join._AsQueryJoin())
-            {
-            joinClause.append(CreateJoinClause(queryJoin->GetJoinType()));
-            joinClause.append("(").append(queryJoin->m_query->GetQueryString()).append(") ").append(queryJoin->m_alias);
-            if (!joinFilterClause.empty())
-                joinClause.append(" ON ").append(joinFilterClause);
-            }
-        }
-
-    return QueryClauseAndBindings(joinClause, bindings);
-    }
-
-/*---------------------------------------------------------------------------------**//**
-// @bsimethod
-+---------------+---------------+---------------+---------------+---------------+------*/
-void ComplexQueryBuilder::InitJoinClause() const
-    {
-    if (!m_joinClause.GetClause().empty() || m_joins.empty())
-        return;
-
-    // TODO: we should not need to have a FROM clause to create a JOIN clause... especially when
-    // thinking about joining on wrapped queries
-    bvector<std::shared_ptr<SelectClassWithExcludes<ECClass>>> const* fromClauses = nullptr;
-    RefCountedCPtr<ComplexQueryBuilder> fromClauseSource = this;
-    while (!fromClauses && fromClauseSource.IsValid())
-        {
-        fromClauses = &fromClauseSource->m_from;
-        RefCountedCPtr nestedQuery = fromClauseSource->GetNestedQuery();
-        fromClauseSource = (nestedQuery.IsValid() && nullptr != nestedQuery->AsComplexQueryBuilder()) ? nestedQuery->AsComplexQueryBuilder() : nullptr;
-        }
-    if (!fromClauses || fromClauses->empty())
-        DIAGNOSTICS_HANDLE_FAILURE(DiagnosticsCategory::Default, Utf8PrintfString("Join is only valid when used with 'FROM'"));
-
-    bmap<Utf8String, std::shared_ptr<JoinInfo>> joinedRelationships;
-    for (auto joinGroupIter = m_joins.begin(); joinGroupIter != m_joins.end(); ++joinGroupIter)
-        {
-        auto joinsClause = CreateJoinsClause(*joinGroupIter, *fromClauses, joinedRelationships);
-        m_joinClause.Append(joinsClause, "");
-        }
-    }
-
-/*---------------------------------------------------------------------------------**//**
-// @bsimethod
-+---------------+---------------+---------------+---------------+---------------+------*/
-Utf8String ComplexQueryBuilder::GetClause(PresentationQueryClauses clause) const
-    {
-    if (CLAUSE_Select == (CLAUSE_Select & clause))
-        {
-        InitSelectClause();
-        return m_selectClause.GetClause();
-        }
-
-    if (CLAUSE_From == (CLAUSE_From & clause))
-        {
-        if (m_nestedQuery.IsValid())
-            {
-            Utf8String nestedClause;
-            nestedClause.append("(").append(m_nestedQuery->GetQuery()->GetQueryString()).append(")");
-            if (!m_nestedQueryAlias.empty())
-                nestedClause.append(" ").append(QueryHelpers::Wrap(m_nestedQueryAlias));
-            return nestedClause;
-            }
-        InitFromClause();
-        return m_fromClause.GetClause();
-        }
-
-    if (CLAUSE_Where == (CLAUSE_Where & clause))
-        return m_whereClause.GetClause();
-
-    if (CLAUSE_JoinUsing == (CLAUSE_JoinUsing & clause))
-        {
-        InitJoinClause();
-        return m_joinClause.GetClause();
-        }
-
-    if (CLAUSE_OrderBy == (CLAUSE_OrderBy & clause))
-        return m_orderByClause;
-
-    if (CLAUSE_Limit == (CLAUSE_Limit & clause))
-        {
-        if (nullptr == m_limit)
-            return "";
-        Utf8String limitClause("?");
-        if (nullptr != m_offset)
-            limitClause.append(" OFFSET ?");
-        return limitClause;
-        }
-
-    if (CLAUSE_GroupBy == (CLAUSE_GroupBy & clause))
-        return CreateGroupByClause();
-
-    if (CLAUSE_Having == (CLAUSE_Having & clause))
-        return m_havingClause.GetClause();
-
-    DIAGNOSTICS_HANDLE_FAILURE(DiagnosticsCategory::Default, Utf8PrintfString("Invalid presentation query clause: '%d'", (int)clause));
-    }
-
-/*---------------------------------------------------------------------------------**//**
-// @bsimethod
-+---------------+---------------+---------------+---------------+---------------+------*/
-std::unique_ptr<PresentationQuery> ComplexQueryBuilder::_CreateQuery() const
-    {
-    auto query = std::make_unique<PresentationQuery>();
-
-    // SELECT
-    if (HasClause(CLAUSE_Select))
-        {
-        query->GetQueryString().append("SELECT ").append(GetClause(CLAUSE_Select));
-        ContainerHelpers::Push(query->GetBindings(), m_selectClause.GetBindings());
-        }
-
-    // FROM
-    if (HasClause(CLAUSE_From))
-        {
-        query->GetQueryString().append(" FROM ").append(GetClause(CLAUSE_From));
-        if (m_nestedQuery.IsValid())
-            ContainerHelpers::Push(query->GetBindings(), m_nestedQuery->GetQuery()->GetBindings());
-        }
-
-    // JOIN
-    if (HasClause(CLAUSE_JoinUsing))
-        {
-        query->GetQueryString().append(GetClause(CLAUSE_JoinUsing));
-        ContainerHelpers::Push(query->GetBindings(), m_joinClause.GetBindings());
-        }
-
-    // WHERE
-    if (HasClause(CLAUSE_Where))
-        {
-        query->GetQueryString().append(" WHERE ").append(GetClause(CLAUSE_Where));
-        ContainerHelpers::Push(query->GetBindings(), m_whereClause.GetBindings());
-        }
-
-    // GROUP BY
-    if (HasClause(CLAUSE_GroupBy))
-        query->GetQueryString().append(" GROUP BY ").append(GetClause(CLAUSE_GroupBy));
-
-    // HAVING
-    if (HasClause(CLAUSE_Having))
-        {
-        query->GetQueryString().append(" HAVING ").append(GetClause(CLAUSE_Having));
-        ContainerHelpers::Push(query->GetBindings(), m_havingClause.GetBindings());
-        }
-
-    // ORDER BY
-    if (HasClause(CLAUSE_OrderBy))
-        query->GetQueryString().append(" ORDER BY ").append(GetClause(CLAUSE_OrderBy));
-
-    // LIMIT
-    if (HasClause(CLAUSE_Limit))
-        {
-        query->GetQueryString().append(" LIMIT ").append(GetClause(CLAUSE_Limit));
-        if (nullptr != m_limit)
-            query->GetBindings().push_back(m_limit);
-        if (nullptr != m_offset)
-            query->GetBindings().push_back(m_offset);
-        }
-
-    return query;
-    }
-
-/*---------------------------------------------------------------------------------**//**
-// @bsimethod
-+---------------+---------------+---------------+---------------+---------------+------*/
-bool ComplexQueryBuilder::_IsEqual(PresentationQueryBuilder const& otherBase) const
-    {
-    if (!PresentationQueryBuilder::_IsEqual(otherBase))
-        return false;
-
-    auto other = otherBase.AsComplexQueryBuilder();
-    if (!other)
-        return false;
-
-    // SELECT
-    InitSelectClause();
-    other->InitSelectClause();
-    if (m_selectClause != other->m_selectClause)
-        return false;
-
-    // FROM
-    if (m_nestedQuery.IsValid())
-        {
-        if (other->m_nestedQuery.IsNull() || !m_nestedQuery->IsEqual(*other->m_nestedQuery))
-            return false;
-
-        if (!m_nestedQueryAlias.Equals(other->m_nestedQueryAlias))
-            return false;
-        }
-    else
-        {
-        if (m_from.size() != other->m_from.size())
-            return false;
-
-        for (auto const& clause : m_from)
-            {
-            bool found = false;
-            for (auto const& otherFromClause : other->m_from)
-                {
-                if (*otherFromClause == *clause)
-                    {
-                    found = true;
-                    break;
-                    }
-                }
-            if (!found)
-                return false;
-            }
-        }
-
-    // JOIN
-    if (m_joins.size() != other->m_joins.size())
-        return false;
-
-    for (auto const& joinGroup : m_joins)
-        {
-        bool foundGroup = false;
-        for (auto const& otherJoinGroup : other->m_joins)
-            {
-            if (joinGroup.size() != otherJoinGroup.size())
-                continue;
-
-            bool foundAllGroupClauses = true;
-            for (auto const& clause : joinGroup)
-                {
-                bool foundClause = false;
-                for (auto const& otherClause : otherJoinGroup)
-                    {
-                    if (AreEqual(*clause, *otherClause))
-                        {
-                        foundClause = true;
-                        break;
-                        }
-                    }
-                if (!foundClause)
-                    {
-                    foundAllGroupClauses = false;
-                    break;
-                    }
-                }
-
-            if (foundAllGroupClauses)
-                {
-                foundGroup = true;
-                break;
-                }
-            }
-        if (!foundGroup)
-            return false;
-        }
-
-    // WHERE
-    if (m_whereClause != other->m_whereClause)
-        return false;
-
-    // LIMIT
-    if (!AreEqual(m_limit.get(), other->m_limit.get()))
-        return false;
-    if (!AreEqual(m_offset.get(), other->m_offset.get()))
-        return false;
-
-    // GROUP BY
-    if (!CreateGroupByClause().Equals(other->CreateGroupByClause()))
-        return false;
-
-    // HAVING
-    if (m_havingClause != other->m_havingClause)
-        return false;
-
-    // ORDER BY
-    if (!m_orderByClause.Equals(other->m_orderByClause))
-        return false;
-
-    return true;
-    }
-
-/*---------------------------------------------------------------------------------**//**
-// @bsimethod
-+---------------+---------------+---------------+---------------+---------------+------*/
-bvector<Utf8CP> ComplexQueryBuilder::GetAliases(int flags, bool isRelationship) const
-    {
-    bvector<Utf8CP> list;
-
-    if (0 != (IQueryInfoProvider::SELECTION_SOURCE_From & flags))
-        {
-        for (auto const& from : m_from)
-            {
-            if (!from->GetAlias().empty())
-                list.push_back(from->GetAlias().c_str());
-            }
-        if (!m_nestedQueryAlias.empty())
-            list.push_back(m_nestedQueryAlias.c_str());
-        }
-
-    if (0 != (IQueryInfoProvider::SELECTION_SOURCE_Join & flags))
-        {
-        for (auto const& joinPath : m_joins)
-            {
-            for (auto const& join : joinPath)
-                {
-                if (auto classWithRelationshipJoin = join->_AsClassWithRelationshipJoin())
-                    {
-                    if (isRelationship && !classWithRelationshipJoin->m_using.GetAlias().empty())
-                        list.push_back(classWithRelationshipJoin->m_using.GetAlias().c_str());
-                    else if (!isRelationship && !classWithRelationshipJoin->m_join.GetAlias().empty())
-                        list.push_back(classWithRelationshipJoin->m_join.GetAlias().c_str());
-                    }
-                else if (auto classJoin = join->_AsClassJoin())
-                    {
-                    if (!isRelationship && !classJoin->m_join.GetAlias().empty())
-                        list.push_back(classJoin->m_join.GetAlias().c_str());
-                    }
-                }
-            }
-        }
-
-    return list;
-    }
-
-/*---------------------------------------------------------------------------------**//**
-// @bsimethod
-+---------------+---------------+---------------+---------------+---------------+------*/
-bvector<Utf8CP> ComplexQueryBuilder::_GetSelectAliases(int flags) const {return GetAliases(flags, false);}
-
-/*---------------------------------------------------------------------------------**//**
-// @bsimethod
-+---------------+---------------+---------------+---------------+---------------+------*/
-bvector<Utf8CP> ComplexQueryBuilder::_GetRelationshipAliases(int flags) const {return GetAliases(flags, true);}
-
-/*---------------------------------------------------------------------------------**//**
-// @bsimethod
-+---------------+---------------+---------------+---------------+---------------+------*/
-void UnionQueryBuilder::Init(PresentationQueryBuilder* initQuery)
-    {
-    if (nullptr == initQuery)
-        {
-        for (auto& query : m_queries)
-            Init(query.get());
-        return;
-        }
-
-    if (initQuery->GetContract() && initQuery->GetContract()->AsNavigationQueryContract())
-        {
-        GetNavigationResultParameters().MergeWith(initQuery->GetNavigationResultParameters());
-        initQuery->GetNavigationResultParameters() = NavigationQueryResultParameters();
-        }
-
-    if (nullptr != initQuery->AsComplexQueryBuilder())
-        {
-        m_orderByClause = initQuery->AsComplexQueryBuilder()->GetClause(CLAUSE_OrderBy);
-        initQuery->AsComplexQueryBuilder()->OrderBy("");
-        }
-    }
-
-/*---------------------------------------------------------------------------------**//**
-// @bsimethod
-+---------------+---------------+---------------+---------------+---------------+------*/
-UnionQueryBuilder& UnionQueryBuilder::OrderBy(Utf8CP orderByClause)
-    {
-    InvalidateQuery();
-    m_orderByClause = orderByClause;
-    return *this;
-    }
-
-/*---------------------------------------------------------------------------------**//**
-// @bsimethod
-+---------------+---------------+---------------+---------------+---------------+------*/
-UnionQueryBuilder& UnionQueryBuilder::Limit(uint64_t limit, uint64_t offset)
-    {
-    InvalidateQuery();
-    m_limit = std::make_unique<BoundQueryECValue>(ECValue(limit));
-    m_offset = std::make_unique<BoundQueryECValue>(ECValue(offset));
-    return *this;
-    }
-
-/*---------------------------------------------------------------------------------**//**
-// @bsimethod
-+---------------+---------------+---------------+---------------+---------------+------*/
-PresentationQueryContract const* UnionQueryBuilder::_GetContract(size_t contractId) const
-    {
-    for (auto const& query : m_queries)
-        {
-        PresentationQueryContract const* contract = query->GetContract(contractId);
-        if (nullptr != contract)
-            return contract;
-        }
-    return nullptr;
-    }
-
-/*---------------------------------------------------------------------------------**//**
-// @bsimethod
-+---------------+---------------+---------------+---------------+---------------+------*/
-PresentationQueryContract const* UnionQueryBuilder::_GetGroupingContract() const
-    {
-    for (auto const& query : m_queries)
-        {
-        PresentationQueryContract const* contract = query->GetGroupingContract();
-        if (nullptr != contract)
-            return contract;
-        }
-    return nullptr;
-    }
-
-/*---------------------------------------------------------------------------------**//**
-// @bsimethod
-+---------------+---------------+---------------+---------------+---------------+------*/
-void UnionQueryBuilder::_OnIsOuterQueryValueChanged()
-    {
-    for (auto& query : m_queries)
-        query->SetIsOuterQuery(IsOuterQuery());
-    }
-
-/*---------------------------------------------------------------------------------**//**
-// @bsimethod
-+---------------+---------------+---------------+---------------+---------------+------*/
-bvector<Utf8CP> UnionQueryBuilder::_GetSelectAliases(int flags) const
-    {
-    bvector<Utf8CP> list;
-    for (auto const& query : m_queries)
-        ContainerHelpers::Push(list, query->GetSelectAliases(flags));
-    return list;
-    }
-
-// /*---------------------------------------------------------------------------------**//**
-// @bsimethod
-// +---------------+---------------+---------------+---------------+---------------+------*/
-bool UnionQueryBuilder::_IsEqual(PresentationQueryBuilder const& otherBase) const
-    {
-    if (!PresentationQueryBuilder::_IsEqual(otherBase))
-        return false;
-
-    auto other = otherBase.AsUnionQueryBuilder();
-    if (!other)
-        return false;
-
-    if (m_queries.size() != other->m_queries.size())
-        return false;
-
-    for (auto const& query : m_queries)
-        {
-        bool found = false;
-        for (auto const& otherQuery : other->m_queries)
-            {
-            if (query->IsEqual(*otherQuery))
-                {
-                found = true;
-                break;
-                }
-            }
-        if (!found)
-            return false;
-        }
-
-    return m_orderByClause.Equals(other->m_orderByClause)
-        && AreEqual(m_limit.get(), other->m_limit.get())
-        && AreEqual(m_offset.get(), other->m_offset.get());
-    }
-
-/*---------------------------------------------------------------------------------**//**
-// @bsimethod
-+---------------+---------------+---------------+---------------+---------------+------*/
-std::unique_ptr<PresentationQuery> UnionQueryBuilder::_CreateQuery() const
-    {
-    auto query = std::make_unique<PresentationQuery>();
-
-    if (!m_orderByClause.empty())
-        {
-        // note: wrapping queries in a subquery is required until the TFS#291221 is fixed
-        query->GetQueryString().append("SELECT * FROM (");
-        }
-
-    for (size_t i = 0; i < m_queries.size(); ++i)
-        {
-        if (i > 0)
-            query->GetQueryString().append(" UNION ALL ");
-        AppendQuery(*query, *m_queries[i]->GetQuery());
-        }
-
-    if (!m_orderByClause.empty())
-        query->GetQueryString().append(") ORDER BY ").append(m_orderByClause);
-
-    if (nullptr != m_limit)
-        {
-        query->GetQueryString().append(" LIMIT ?");
-        query->GetBindings().push_back(m_limit);
-
-        if (nullptr != m_offset)
-            {
-            query->GetQueryString().append(" OFFSET ?");
-            query->GetBindings().push_back(m_offset);
-            }
-        }
-
-    return query;
-    }
-
-/*---------------------------------------------------------------------------------**//**
-// @bsimethod
-+---------------+---------------+---------------+---------------+---------------+------*/
-void ExceptQueryBuilder::Init()
-    {
-    if (m_base->GetContract() && m_base->GetContract()->AsNavigationQueryContract())
-        {
-        GetNavigationResultParameters().MergeWith(m_base->GetNavigationResultParameters());
-        m_base->GetNavigationResultParameters() = NavigationQueryResultParameters();
-        m_except->GetNavigationResultParameters() = NavigationQueryResultParameters();
-        }
-
-    if (nullptr != m_base->AsComplexQueryBuilder())
-        {
-        m_orderByClause = m_base->AsComplexQueryBuilder()->GetClause(CLAUSE_OrderBy);
-        m_base->AsComplexQueryBuilder()->OrderBy("");
-        }
-    if (nullptr != m_except->AsComplexQueryBuilder())
-        {
-        m_orderByClause = m_except->AsComplexQueryBuilder()->GetClause(CLAUSE_OrderBy);
-        m_except->AsComplexQueryBuilder()->OrderBy("");
-        }
-    }
-
-/*---------------------------------------------------------------------------------**//**
-// @bsimethod
-+---------------+---------------+---------------+---------------+---------------+------*/
-ExceptQueryBuilder& ExceptQueryBuilder::OrderBy(Utf8CP orderByClause)
-    {
-    InvalidateQuery();
-    m_orderByClause = orderByClause;
-    return *this;
-    }
-
-/*---------------------------------------------------------------------------------**//**
-// @bsimethod
-+---------------+---------------+---------------+---------------+---------------+------*/
-ExceptQueryBuilder& ExceptQueryBuilder::Limit(uint64_t limit, uint64_t offset)
-    {
-    InvalidateQuery();
-    m_limit = std::make_unique<BoundQueryECValue>(ECValue(limit));
-    m_offset = std::make_unique<BoundQueryECValue>(ECValue(offset));
-    return *this;
-    }
-
-/*---------------------------------------------------------------------------------**//**
-// @bsimethod
-+---------------+---------------+---------------+---------------+---------------+------*/
-PresentationQueryContract const* ExceptQueryBuilder::_GetContract(size_t contractId) const
-    {
-    PresentationQueryContract const* contract = m_base->GetContract(contractId);
-    if (nullptr != contract)
-        return contract;
-
-    contract = m_except->GetContract(contractId);
-    if (nullptr != contract)
-        return contract;
-
-    return nullptr;
-    }
-
-/*---------------------------------------------------------------------------------**//**
-// @bsimethod
-+---------------+---------------+---------------+---------------+---------------+------*/
-PresentationQueryContract const* ExceptQueryBuilder::_GetGroupingContract() const
-    {
-    PresentationQueryContract const* contract = m_base->GetGroupingContract();
-    if (nullptr != contract)
-        return contract;
-
-    contract = m_except->GetGroupingContract();
-    if (nullptr != contract)
-        return contract;
-
-    return nullptr;
-    }
-
-/*---------------------------------------------------------------------------------**//**
-// @bsimethod
-+---------------+---------------+---------------+---------------+---------------+------*/
-void ExceptQueryBuilder::_OnIsOuterQueryValueChanged()
-    {
-    m_base->SetIsOuterQuery(IsOuterQuery());
-    m_except->SetIsOuterQuery(IsOuterQuery());
-    }
-
-/*---------------------------------------------------------------------------------**//**
-// @bsimethod
-+---------------+---------------+---------------+---------------+---------------+------*/
-bvector<Utf8CP> ExceptQueryBuilder::_GetSelectAliases(int flags) const
-    {
-    bvector<Utf8CP> first = m_base->GetSelectAliases(flags);
-    bvector<Utf8CP> second = m_except->GetSelectAliases(flags);
-    bvector<Utf8CP> list;
-    list.insert(list.end(), first.begin(), first.end());
-    list.insert(list.end(), second.begin(), second.end());
-    return list;
-    }
-
-/*---------------------------------------------------------------------------------**//**
-// @bsimethod
-+---------------+---------------+---------------+---------------+---------------+------*/
-bool ExceptQueryBuilder::_IsEqual(PresentationQueryBuilder const& otherBase) const
-    {
-    if (!PresentationQueryBuilder::_IsEqual(otherBase))
-        return false;
-
-    auto other = otherBase.AsExceptQueryBuilder();
-    if (!other)
-        return false;
-
-    return m_orderByClause.Equals(other->m_orderByClause)
-        && AreEqual(m_limit.get(), other->m_limit.get())
-        && AreEqual(m_offset.get(), other->m_offset.get())
-        && m_base->IsEqual(*other->m_base) && m_except->IsEqual(*other->m_except);
-    }
-
-/*---------------------------------------------------------------------------------**//**
-// @bsimethod
-+---------------+---------------+---------------+---------------+---------------+------*/
-std::unique_ptr<PresentationQuery> ExceptQueryBuilder::_CreateQuery() const
-    {
-    auto query = std::make_unique<PresentationQuery>();
-
-    AppendQuery(*query, *m_base->GetQuery());
-    query->GetQueryString().append(" EXCEPT ");
-    AppendQuery(*query, *m_except->GetQuery());
-
-    if (!m_orderByClause.empty())
-        {
-        // note: wrapping queries in a subquery is required until the TFS#291221 is fixed
-        query->GetQueryString() = Utf8PrintfString("SELECT * FROM (%s) this ORDER BY %s",
-            query->GetQueryString().c_str(), m_orderByClause.c_str());
-        }
-
-    if (nullptr != m_limit)
-        {
-        query->GetQueryString().append(" LIMIT ?");
-        query->GetBindings().push_back(m_limit);
-
-        if (nullptr != m_offset)
-            {
-            query->GetQueryString().append(" OFFSET ?");
-            query->GetBindings().push_back(m_offset);
-            }
-        }
-
-    return query;
-    }
-
-/*---------------------------------------------------------------------------------**//**
-// @bsimethod
-+---------------+---------------+---------------+---------------+---------------+------*/
-bool StringQueryBuilder::_IsEqual(PresentationQueryBuilder const& otherBase) const
-    {
-    if (!PresentationQueryBuilder::_IsEqual(otherBase))
-        return false;
-
-    auto other = otherBase.AsStringQueryBuilder();
-    if (!other)
-        return false;
-
-    return m_query->IsEqual(*other->m_query);
-    }
-
-/*---------------------------------------------------------------------------------**//**
-// @bsimethod
-+---------------+---------------+---------------+---------------+---------------+------*/
-BentleyStatus BoundQueryValuesList::FromJson(IBoundQueryValueSerializer &serializer, BeJsConst json)
-    {
-    clear();
-
-    if (!json.isArray())
-        return ERROR;
-    auto thing = json.Stringify(StringifyFormat::Indented);
-    for (uint32_t i = 0; i < json.size(); ++i)
-        {
-        auto value = BoundQueryValue::FromJson(serializer, json[i]);
-        if (value)
-            push_back(std::move(value));
-        }
-    return SUCCESS;
-    }
-
-/*---------------------------------------------------------------------------------**//**
-// @bsimethod
-+---------------+---------------+---------------+---------------+---------------+------*/
-std::unique_ptr<PresentationQuery> StringQueryBuilder::_CreateQuery() const
-    {
-    return std::make_unique<PresentationQuery>(*m_query);
-    }
-
-/*---------------------------------------------------------------------------------**//**
-// @bsimethod
-+---------------+---------------+---------------+---------------+---------------+------*/
-bool RapidJsonValueComparer::operator() (rapidjson::Value const* left, rapidjson::Value const* right) const
-    {
-    if (left->IsNull())
-        return !right->IsNull();
-    if (right->IsNull())
-        return false;
-
-    switch (left->GetType())
-        {
-        case rapidjson::kFalseType:
-        case rapidjson::kTrueType:
-            {
-            return (int)left->GetBool() < (int)right->GetBool();
-            }
-        case rapidjson::kNumberType:
-            {
-            if (left->IsInt())
-                return left->GetInt() < right->GetInt();
-            if (left->IsInt64())
-                return left->GetInt64() < right->GetInt64();
-            if (left->IsDouble())
-                return (fabs(left->GetDouble() - right->GetDouble()) > 0.0000001 && (left->GetDouble() - right->GetDouble()) < 0);
-            }
-        case rapidjson::kStringType:
-            {
-            return strcmp(left->GetString(), right->GetString()) < 0;
-            }
-        case rapidjson::kObjectType:
-        case rapidjson::kArrayType:
-            {
-            return BeRapidJsonUtilities::ToString(*left).CompareTo(BeRapidJsonUtilities::ToString(*right));
-            }
-<<<<<<< HEAD
-=======
-        DIAGNOSTICS_HANDLE_FAILURE(DiagnosticsCategory::Default, Utf8PrintfString("Unhandled rapidjson value type: %d", (int)left->GetType()));
->>>>>>> 137a73e6
-        }
-    DIAGNOSTICS_DEV_LOG(DiagnosticsCategory::Default, LOG_ERROR, Utf8PrintfString("Unhandled rapidjson value type: %d", (int)left->GetType()));
-    return false;
-    };
-
-/*=================================================================================**//**
-* @bsiclass
-+===============+===============+===============+===============+===============+======*/
-<<<<<<< HEAD
-bool RapidJsonValueSet::Equals(RapidJsonValueSet const& otherSet) const
-    {
-    return m_jsonValues == otherSet.m_jsonValues;
-    }
-bool RapidJsonValueSet::_IsInSet(int nVals, BeSQLite::DbValue const* vals) const
-    {
-    if (nVals < 1)
-        DIAGNOSTICS_HANDLE_FAILURE(DiagnosticsCategory::Default, Utf8PrintfString("Invalid number of arguments. Expected 1, got: %d", nVals));
-    if (nVals > 1)
-        DIAGNOSTICS_DEV_LOG(DiagnosticsCategory::Default, LOG_ERROR, Utf8PrintfString("Invalid number of arguments. Expected 1, got: %d", nVals));
-=======
-struct RapidJsonValueSet : BeSQLite::VirtualSet
-{
-private:
-    PrimitiveType m_type;
-    rapidjson::Document m_jsonValues;
-    bset<rapidjson::Value*, RapidJsonValueComparer> m_keys;
-public:
-    RapidJsonValueSet(RapidJsonValueCR values, PrimitiveType type) : m_type(type)
-        {
-        m_jsonValues.SetArray();
-        for (rapidjson::SizeType i = 0; i < values.Size(); i++)
-            {
-            if (PRIMITIVETYPE_Point2d == m_type || PRIMITIVETYPE_Point3d == m_type)
-                {
-                if (values[i].IsString())
-                    m_jsonValues.PushBack(rapidjson::Value(values[i], m_jsonValues.GetAllocator()), m_jsonValues.GetAllocator());
-                else if (values[i].IsObject())
-                    m_jsonValues.PushBack(rapidjson::Value(BeRapidJsonUtilities::ToString(values[i]).c_str(), m_jsonValues.GetAllocator()), m_jsonValues.GetAllocator());
-                else
-                    DIAGNOSTICS_HANDLE_FAILURE(DiagnosticsCategory::Default, Utf8PrintfString("Expected Point value type to be a JSON object or JSON string. Actual: %d", (int)values[i].GetType()));
-                }
-            else
-                m_jsonValues.PushBack(rapidjson::Value(values[i], m_jsonValues.GetAllocator()), m_jsonValues.GetAllocator());
-            m_keys.insert(&m_jsonValues[i]);
-            }
-        }
-    RapidJsonValueSet(RapidJsonValueSet const& other)
-        : m_type(other.m_type)
-        {
-        m_jsonValues.CopyFrom(other.m_jsonValues, m_jsonValues.GetAllocator());
-        for (rapidjson::SizeType i = 0; i < m_jsonValues.Size(); i++)
-            m_keys.insert(&m_jsonValues[i]);
-        }
-    PrimitiveType GetValuesType() const {return m_type;}
-    RapidJsonDocumentCR GetValuesJson() const {return m_jsonValues;}
-    bool Equals(RapidJsonValueSet const& otherSet) const
-        {
-        return m_jsonValues == otherSet.m_jsonValues;
-        }
-    bool _IsInSet(int nVals, BeSQLite::DbValue const* vals) const override
-        {
-        if (nVals < 1 || nVals > 1)
-            DIAGNOSTICS_HANDLE_FAILURE(DiagnosticsCategory::Default, Utf8PrintfString("Invalid number of arguments. Expected 1, got: %d", nVals));
->>>>>>> 137a73e6
-
-    rapidjson::Document jsonValue;
-    if (!vals[0].IsNull())
-        {
-        switch (m_type)
-            {
-            case PRIMITIVETYPE_Double:
-            case PRIMITIVETYPE_DateTime:
-                jsonValue.SetDouble(vals[0].GetValueDouble());
-                break;
-            case PRIMITIVETYPE_Boolean:
-                jsonValue.SetBool(vals[0].GetValueInt() != 0);
-                break;
-            case PRIMITIVETYPE_Integer:
-                jsonValue.SetInt(vals[0].GetValueInt());
-                break;
-            case PRIMITIVETYPE_Long:
-                jsonValue.SetInt64(vals[0].GetValueInt64());
-                break;
-            case PRIMITIVETYPE_String:
-                jsonValue.SetString(vals[0].GetValueText(), jsonValue.GetAllocator());
-                break;
-            case PRIMITIVETYPE_Point2d:
-            case PRIMITIVETYPE_Point3d:
-                jsonValue.SetString(vals[0].GetValueText(), jsonValue.GetAllocator());
-                break;
-            default:
-                DIAGNOSTICS_HANDLE_FAILURE(DiagnosticsCategory::Default, Utf8PrintfString("Unhandled primitive value type: %d", (int)m_type));
-            }
-        }
-    return (m_keys.end() != m_keys.find(&jsonValue));
-    }
-
-/*---------------------------------------------------------------------------------**//**
-// @bsimethod
-+---------------+---------------+---------------+---------------+---------------+------*/
-BoundRapidJsonValueSet::BoundRapidJsonValueSet(RapidJsonValueCR values, PrimitiveType type)
-    {
-    m_set = std::make_unique<RapidJsonValueSet>(values, type);
-    }
-
-/*---------------------------------------------------------------------------------**//**
-// @bsimethod
-+---------------+---------------+---------------+---------------+---------------+------*/
-BoundRapidJsonValueSet::BoundRapidJsonValueSet(BoundRapidJsonValueSet const& other)
-    {
-    RapidJsonValueSet const* otherVirtualSet = static_cast<RapidJsonValueSet const*>(other.m_set.get());
-    m_set = std::make_unique<RapidJsonValueSet>(*otherVirtualSet);
-    }
-
-/*---------------------------------------------------------------------------------**//**
-// @bsimethod
-+---------------+---------------+---------------+---------------+---------------+------*/
-ECSqlStatus BoundRapidJsonValueSet::_Bind(ECSqlStatement& stmt, uint32_t index) const
-    {
-    return stmt.BindVirtualSet((int)index, *m_set);
-    }
-
-/*---------------------------------------------------------------------------------**//**
-// @bsimethod
-+---------------+---------------+---------------+---------------+---------------+------*/
-bool BoundRapidJsonValueSet::_Equals(BoundQueryValue const& other) const
-    {
-    BoundRapidJsonValueSet const* otherVirtualSet = dynamic_cast<BoundRapidJsonValueSet const*>(&other);
-    if (nullptr == otherVirtualSet)
-        return false;
-
-    RapidJsonValueSet const* firstSet = static_cast<RapidJsonValueSet const*>(m_set.get());
-    RapidJsonValueSet const* secondSet = static_cast<RapidJsonValueSet const*>(otherVirtualSet->m_set.get());
-    return firstSet->Equals(*secondSet);
-    }
-
-/*=================================================================================**//**
-* @bsiclass
-+===============+===============+===============+===============+===============+======*/
-size_t PrimitiveECValueHasher::operator()(ECValueCR value) const
-    {
-    if (!value.IsPrimitive())
-        DIAGNOSTICS_HANDLE_FAILURE(DiagnosticsCategory::Default, Utf8PrintfString("Expected only primitive values, got: %s", value.ToString().c_str()));
-
-<<<<<<< HEAD
-    if (value.IsNull())
-        return 0;
-=======
-        if (value.IsNull())
-            return 0;
-
-        PrimitiveType type = value.GetPrimitiveType();
-        size_t hash = type;
-        switch (type)
-            {
-            case PRIMITIVETYPE_Boolean:
-                hash ^= std::hash<bool>{}(value.GetBoolean()) << 2;
-                break;
-            case PRIMITIVETYPE_DateTime:
-                hash ^= std::hash<int64_t>{}(value.GetDateTimeTicks()) << 2;
-                break;
-            case PRIMITIVETYPE_Double:
-                hash ^= std::hash<double>{}(value.GetDouble()) << 2;
-                break;
-            case PRIMITIVETYPE_Integer:
-                hash ^= std::hash<int32_t>{}(value.GetInteger()) << 2;
-                break;
-            case PRIMITIVETYPE_Long:
-                hash ^= std::hash<int64_t>{}(value.GetLong()) << 2;
-                break;
-            case PRIMITIVETYPE_String:
-                hash ^= std::hash<std::string>{}(value.GetUtf8CP()) << 2;
-                break;
-            case PRIMITIVETYPE_Point2d:
-                {
-                DPoint2d point2d = value.GetPoint2d();
-                hash ^= (std::hash<double>{}(point2d.x) ^ (std::hash<double>{}(point2d.y) << 8)) << 2;
-                break;
-                }
-            case PRIMITIVETYPE_Point3d:
-                {
-                DPoint3d point3d = value.GetPoint3d();
-                hash ^= (std::hash<double>{}(point3d.x) ^ (std::hash<double>{}(point3d.y) << 8) ^ (std::hash<double>{}(point3d.z) << 16)) << 2;
-                break;
-                }
-            case PRIMITIVETYPE_Binary:
-            case PRIMITIVETYPE_IGeometry:
-                break;
-            default:
-                DIAGNOSTICS_HANDLE_FAILURE(DiagnosticsCategory::Default, Utf8PrintfString("Unrecognized primitive property type: %d", (int)type));
-            }
-        return hash;
-        }
-    };
->>>>>>> 137a73e6
-
-    PrimitiveType type = value.GetPrimitiveType();
-    size_t hash = type;
-    switch (type)
-        {
-        case PRIMITIVETYPE_Boolean:
-            hash ^= std::hash<bool>{}(value.GetBoolean()) << 2;
-            break;
-        case PRIMITIVETYPE_DateTime:
-            hash ^= std::hash<int64_t>{}(value.GetDateTimeTicks()) << 2;
-            break;
-        case PRIMITIVETYPE_Double:
-            hash ^= std::hash<double>{}(value.GetDouble()) << 2;
-            break;
-        case PRIMITIVETYPE_Integer:
-            hash ^= std::hash<int32_t>{}(value.GetInteger()) << 2;
-            break;
-        case PRIMITIVETYPE_Long:
-            hash ^= std::hash<int64_t>{}(value.GetLong()) << 2;
-            break;
-        case PRIMITIVETYPE_String:
-            hash ^= std::hash<std::string>{}(value.GetUtf8CP()) << 2;
-            break;
-        case PRIMITIVETYPE_Point2d:
-        {
-        DPoint2d point2d = value.GetPoint2d();
-        hash ^= (std::hash<double>{}(point2d.x) ^ (std::hash<double>{}(point2d.y) << 8)) << 2;
-        break;
-        }
-        case PRIMITIVETYPE_Point3d:
-        {
-<<<<<<< HEAD
-        DPoint3d point3d = value.GetPoint3d();
-        hash ^= (std::hash<double>{}(point3d.x) ^ (std::hash<double>{}(point3d.y) << 8) ^ (std::hash<double>{}(point3d.z) << 16)) << 2;
-        break;
-        }
-        case PRIMITIVETYPE_Binary:
-        case PRIMITIVETYPE_IGeometry:
-            break;
-        default:
-            DIAGNOSTICS_DEV_LOG(DiagnosticsCategory::Default, LOG_ERROR, Utf8PrintfString("Unrecognized primitive property type: %d", (int)type));
-        }
-    return hash;
-    };
-=======
-        if (nVals < 1 || nVals > 1)
-            DIAGNOSTICS_HANDLE_FAILURE(DiagnosticsCategory::Default, Utf8PrintfString("Invalid number of arguments. Expected 1, got: %d", nVals));
->>>>>>> 137a73e6
-
-
-/*---------------------------------------------------------------------------------**//**
-// @bsimethod
-+---------------+---------------+---------------+---------------+---------------+------*/
-ECValueVirtualSet::ECValueVirtualSet(bvector<ECValue> values)
-    : m_values(ContainerHelpers::MoveTransformContainer<std::unordered_set<ECValue, PrimitiveECValueHasher>>(values))
-    {}
-
-/*---------------------------------------------------------------------------------**//**
-// @bsimethod
-+---------------+---------------+---------------+---------------+---------------+------*/
-bool ECValueVirtualSet::Equals(ECValueVirtualSet const& otherSet) const
-    {
-    return m_values == otherSet.m_values;
-    }
-
-/*---------------------------------------------------------------------------------**//**
-// @bsimethod
-+---------------+---------------+---------------+---------------+---------------+------*/
-void ECValueVirtualSet::Insert(ECValue value)
-    {
-    m_values.insert(std::move(value));
-    }
-
-/*---------------------------------------------------------------------------------**//**
-// @bsimethod
-+---------------+---------------+---------------+---------------+---------------+------*/
-bool ECValueVirtualSet::_IsInSet(int nVals, BeSQLite::DbValue const* vals) const
-    {
-    if (nVals < 1)
-        DIAGNOSTICS_HANDLE_FAILURE(DiagnosticsCategory::Default, Utf8PrintfString("Invalid number of arguments. Expected 1, got: %d", nVals));
-    if (nVals > 1)
-        DIAGNOSTICS_DEV_LOG(DiagnosticsCategory::Default, LOG_ERROR, Utf8PrintfString("Invalid number of arguments. Expected 1, got: %d", nVals));
-
-    if (m_values.empty())
-        return false;
-
-    // note: we expect all values to be of the same type - just pick the first
-    // value and use it's type to parse sql value
-    ECValueCR firstValue = *m_values.begin();
-    PrimitiveType type = firstValue.GetPrimitiveType();
-
-    ECValue value = ValueHelpers::GetECValueFromSqlValue(type, vals[0]);
-    return (m_values.end() != m_values.find(value));
-    }
-
-/*---------------------------------------------------------------------------------**//**
-// @bsimethod
-+---------------+---------------+---------------+---------------+---------------+------*/
-BoundECValueSet::BoundECValueSet(bvector<ECValue> values)
-    : m_set(std::make_unique<ECValueVirtualSet>(std::move(values)))
-    {}
-
-/*---------------------------------------------------------------------------------**//**
-// @bsimethod
-+---------------+---------------+---------------+---------------+---------------+------*/
-BoundECValueSet::BoundECValueSet(BoundECValueSet const& other)
-    {
-    ECValueVirtualSet const* otherVirtualSet = static_cast<ECValueVirtualSet const*>(other.m_set.get());
-    m_set = std::make_unique<ECValueVirtualSet>(*otherVirtualSet);
-    }
-
-/*---------------------------------------------------------------------------------**//**
-// @bsimethod
-+---------------+---------------+---------------+---------------+---------------+------*/
-ECSqlStatus BoundECValueSet::_Bind(ECSqlStatement& stmt, uint32_t index) const
-    {
-    return stmt.BindVirtualSet((int)index, *m_set);
-    }
-
-/*---------------------------------------------------------------------------------**//**
-// @bsimethod
-+---------------+---------------+---------------+---------------+---------------+------*/
-bool BoundECValueSet::_Equals(BoundQueryValue const& other) const
-    {
-    BoundECValueSet const* otherVirtualSet = dynamic_cast<BoundECValueSet const*>(&other);
-    if (nullptr == otherVirtualSet)
-        return false;
-
-    ECValueVirtualSet const* firstSet = static_cast<ECValueVirtualSet const*>(m_set.get());
-    ECValueVirtualSet const* secondSet = static_cast<ECValueVirtualSet const*>(otherVirtualSet->m_set.get());
-    return firstSet->Equals(*secondSet);
-    }
+/*---------------------------------------------------------------------------------------------
+* Copyright (c) Bentley Systems, Incorporated. All rights reserved.
+* See LICENSE.md in the repository root for full copyright notice.
+*--------------------------------------------------------------------------------------------*/
+#include <ECPresentationPch.h>
+#include <ECPresentation/ECPresentationManager.h>
+#include "QueryExecutor.h"
+#include "QueryContracts.h"
+#include "PresentationQuery.h"
+#include "../ValueHelpers.h"
+#include "../../Hierarchies/NavigationQuery.h"
+
+// *** NEEDS WORK: clang for android complains that GetECClassClause and ContractHasNonAggregateFields are unused
+// ***              and that ConstraintSupportsClass "is not needed and will not be emitted". I don't understand
+// ***              any of that. GetECClassClause, for example, appears be used. For now, I will disable these clang warnings.
+#ifdef __clang__
+#pragma clang diagnostic ignored "-Wunused-function"
+#pragma clang diagnostic ignored "-Wunneeded-internal-declaration"
+#endif
+
+/*---------------------------------------------------------------------------------**//**
+// @bsimethod
++---------------+---------------+---------------+---------------+---------------+------*/
+BentleyStatus BoundQueryValuesList::Bind(ECSqlStatement& stmt) const
+    {
+    for (size_t i = 0; i < size(); ++i)
+        {
+        auto const& value = at(i);
+        ECSqlStatus status = value->Bind(stmt, (uint32_t)(i + 1));
+        if (!status.IsSuccess())
+            DIAGNOSTICS_HANDLE_FAILURE(DiagnosticsCategory::Default, Utf8PrintfString("Failed to bind value. Result: %d", status.GetSQLiteError()));
+        }
+    return SUCCESS;
+    }
+
+/*---------------------------------------------------------------------------------**//**
+// @bsimethod
++---------------+---------------+---------------+---------------+---------------+------*/
+std::unique_ptr<BoundQueryValue> DefaultBoundQueryValueSerializer::_FromJson(BeJsConst const& json)
+    {
+    if (!json.isObject() || !json.hasMember("type"))
+        return nullptr;
+
+    Utf8CP type = json["type"].asCString();
+    if (0 == strcmp("ec-value", type))
+        {
+        rapidjson::Document doc;    // TODO: change to BeJsConst after converting RapidJson usage to BeJsConst
+        doc.Parse(json["value"].Stringify().c_str());
+        ECValue value = ValueHelpers::GetECValueFromJson((PrimitiveType)json["value-type"].GetInt(), doc);
+        return std::make_unique<BoundQueryECValue>(std::move(value));
+        }
+    if (0 == strcmp("value-set", type))
+        {
+        int valueType = json["value-type"].GetInt();
+        if (0 == valueType)
+            return std::make_unique<BoundECValueSet>(bvector<ECValue>());
+        rapidjson::Document doc;
+        doc.Parse(json["value"].Stringify().c_str());
+        return std::make_unique<BoundRapidJsonValueSet>(doc, (PrimitiveType)valueType);
+        }
+    if (0 == strcmp("id", type))
+        {
+        return std::make_unique<BoundQueryId>(json["value"].asCString());
+        }
+    if (0 == strcmp("id-set", type))
+        {
+        BeJsConst idsJson = json["value"];
+        bvector<BeInt64Id> ids;
+        for (rapidjson::SizeType i = 0; i < idsJson.size(); ++i)
+            ids.push_back(BeInt64Id::FromString(idsJson[i].asCString()));
+        return std::make_unique<BoundQueryIdSet>(ids);
+        }
+    return nullptr;
+    }
+
+/*---------------------------------------------------------------------------------**//**
+// @bsimethod
++---------------+---------------+---------------+---------------+---------------+------*/
+rapidjson::Document DefaultBoundQueryValueSerializer::_ToJson(BoundQueryECValue const& boundQueryECValue, rapidjson::Document::AllocatorType* allocator) const
+    {
+    rapidjson::Document json(allocator);
+    json.SetObject();
+    json.AddMember("type", "ec-value", json.GetAllocator());
+    json.AddMember("value-type", (int)boundQueryECValue.GetValue().GetPrimitiveType(), json.GetAllocator());
+    json.AddMember("value", ValueHelpers::GetJsonFromECValue(boundQueryECValue.GetValue(), &json.GetAllocator()), json.GetAllocator());
+    return json;
+    }
+
+/*---------------------------------------------------------------------------------**//**
+// @bsimethod
++---------------+---------------+---------------+---------------+---------------+------*/
+rapidjson::Document DefaultBoundQueryValueSerializer::_ToJson(BoundQueryId const& boundQueryId, rapidjson::Document::AllocatorType * allocator) const
+    {
+    rapidjson::Document json(allocator);
+    json.SetObject();
+    json.AddMember("type", "id", json.GetAllocator());
+    json.AddMember("value", rapidjson::Value(boundQueryId.GetId().ToString(BeInt64Id::UseHex::Yes).c_str(), json.GetAllocator()), json.GetAllocator());
+    return json;
+    }
+
+/*---------------------------------------------------------------------------------**//**
+// @bsimethod
++---------------+---------------+---------------+---------------+---------------+------*/
+rapidjson::Document DefaultBoundQueryValueSerializer::_ToJson(BoundQueryIdSet const& boundQueryIdSet, rapidjson::Document::AllocatorType* allocator) const
+    {
+    rapidjson::Document json(allocator);
+    json.SetObject();
+    json.AddMember("type", "id-set", json.GetAllocator());
+    rapidjson::Value idsJson;
+    idsJson.SetArray();
+    for (auto const& id : boundQueryIdSet.GetSet())
+        idsJson.PushBack(rapidjson::Value(id.ToString(BeInt64Id::UseHex::Yes).c_str(), json.GetAllocator()), json.GetAllocator());
+    json.AddMember("value", idsJson, json.GetAllocator());
+    return json;
+    }
+
+/*---------------------------------------------------------------------------------**//**
+// @bsimethod
++---------------+---------------+---------------+---------------+---------------+------*/
+rapidjson::Document DefaultBoundQueryValueSerializer::_ToJson(BoundECValueSet const& boundECValueSet, rapidjson::Document::AllocatorType* allocator) const
+    {
+    auto const& values = static_cast<ECValueVirtualSet const*>(boundECValueSet.GetSet().get())->GetValues();
+    rapidjson::Document json(allocator);
+    json.SetObject();
+    json.AddMember("type", "value-set", json.GetAllocator());
+    json.AddMember("value-type", rapidjson::Value(values.empty() ? 0 : ValueHelpers::GetECValueTypeName((*values.begin()).GetPrimitiveType()).c_str(), json.GetAllocator()), json.GetAllocator());
+    json.AddMember("value-type", values.empty() ? 0 : (int)(*values.begin()).GetPrimitiveType(), json.GetAllocator());
+    rapidjson::Value valuesJson;
+    valuesJson.SetArray();
+    for (auto const& value : values)
+        valuesJson.PushBack(ValueHelpers::GetJsonFromECValue(value, &json.GetAllocator()), json.GetAllocator());
+    json.AddMember("value", valuesJson, json.GetAllocator());
+    return json;
+    }
+
+/*---------------------------------------------------------------------------------**//**
+// @bsimethod
++---------------+---------------+---------------+---------------+---------------+------*/
+rapidjson::Document DefaultBoundQueryValueSerializer::_ToJson(BoundRapidJsonValueSet const& boundRapidJsonValueSet, rapidjson::Document::AllocatorType* allocator) const
+    {
+    auto const& set = static_cast<RapidJsonValueSet const&>(*boundRapidJsonValueSet.GetSet());
+    rapidjson::Document json(allocator);
+    json.SetObject();
+    json.AddMember("type", "value-set", json.GetAllocator());
+    json.AddMember("value-type", (int)(set.GetValuesType()), json.GetAllocator());
+    json.AddMember("value", rapidjson::Value(set.GetValuesJson(), json.GetAllocator()), json.GetAllocator());
+
+    rapidjson::StringBuffer buffer;
+    buffer.Clear();
+    rapidjson::Writer<rapidjson::StringBuffer> writer(buffer);
+    ((RapidJsonValueCR)json).Accept(writer);
+    return json;
+    }
+/*---------------------------------------------------------------------------------**//**
+// @bsimethod
++---------------+---------------+---------------+---------------+---------------+------*/
+ECSqlStatus BoundQueryECValue::_Bind(ECSqlStatement& stmt, uint32_t index) const
+    {
+    if (m_value.IsNull())
+        {
+        stmt.BindNull((int)index);
+        return ECSqlStatus::Success;
+        }
+
+    switch (m_value.GetPrimitiveType())
+        {
+        case PRIMITIVETYPE_Boolean: return stmt.BindBoolean((int)index, m_value.GetBoolean());
+        case PRIMITIVETYPE_DateTime: return stmt.BindDateTime((int)index, m_value.GetDateTime());
+        case PRIMITIVETYPE_Double: return stmt.BindDouble((int)index, m_value.GetDouble());
+        case PRIMITIVETYPE_Integer: return stmt.BindInt((int)index, m_value.GetInteger());
+        case PRIMITIVETYPE_Long: return stmt.BindInt64((int)index, m_value.GetLong());
+        case PRIMITIVETYPE_String: return stmt.BindText((int)index, m_value.GetUtf8CP(), IECSqlBinder::MakeCopy::No);
+        case PRIMITIVETYPE_Point2d: return stmt.BindPoint2d((int)index, m_value.GetPoint2d());
+        case PRIMITIVETYPE_Point3d: return stmt.BindPoint3d((int)index, m_value.GetPoint3d());
+        }
+
+    DIAGNOSTICS_HANDLE_FAILURE(DiagnosticsCategory::Default, Utf8PrintfString("Unhandled ECValue type: %d", (int)m_value.GetPrimitiveType()));
+    }
+
+/*---------------------------------------------------------------------------------**//**
+// @bsimethod
++---------------+---------------+---------------+---------------+---------------+------*/
+static bool AreEqual(BoundQueryECValue const* lhs, BoundQueryECValue const* rhs)
+    {
+    if (lhs == rhs)
+        return true;
+
+    if (nullptr == lhs || nullptr == rhs)
+        return false;
+
+    return lhs->GetValue() == lhs->GetValue();
+    }
+
+/*---------------------------------------------------------------------------------**//**
+// @bsimethod
++---------------+---------------+---------------+---------------+---------------+------*/
+bool BoundQueryECValue::_Equals(BoundQueryValue const& other) const
+    {
+    BoundQueryECValue const* otherECValue = dynamic_cast<BoundQueryECValue const*>(&other);
+    return (nullptr != otherECValue) ? AreEqual(this, otherECValue) : false;
+    }
+
+/*---------------------------------------------------------------------------------**//**
+// @bsimethod
++---------------+---------------+---------------+---------------+---------------+------*/
+ECSqlStatus BoundQueryId::_Bind(ECSqlStatement& stmt, uint32_t index) const
+    {
+    return stmt.BindId((int)index, m_id);
+    }
+
+/*---------------------------------------------------------------------------------**//**
+// @bsimethod
++---------------+---------------+---------------+---------------+---------------+------*/
+bool BoundQueryId::_Equals(BoundQueryValue const& other) const
+    {
+    BoundQueryId const* otherId = dynamic_cast<BoundQueryId const*>(&other);
+    if (nullptr == otherId)
+        return false;
+
+    return m_id == otherId->m_id;
+    }
+
+/*---------------------------------------------------------------------------------**//**
+// @bsimethod
++---------------+---------------+---------------+---------------+---------------+------*/
+ECSqlStatus BoundQueryIdSet::_Bind(ECSqlStatement& stmt, uint32_t index) const
+    {
+    return stmt.BindVirtualSet((int)index, m_set);
+    }
+
+/*---------------------------------------------------------------------------------**//**
+// @bsimethod
++---------------+---------------+---------------+---------------+---------------+------*/
+bool BoundQueryIdSet::_Equals(BoundQueryValue const& other) const
+    {
+    BoundQueryIdSet const* otherVirtualSet = dynamic_cast<BoundQueryIdSet const*>(&other);
+    if (nullptr == otherVirtualSet)
+        return false;
+
+    return m_set == otherVirtualSet->m_set;
+    }
+
+/*=================================================================================**//**
+* @bsiclass
++===============+===============+===============+===============+===============+======*/
+struct NoValuesHandler : FilteredValuesHandler
+{
+protected:
+    Utf8String _GetWhereClause(Utf8CP idSelector, bool inverse) const override {return inverse ? "TRUE" : "FALSE";}
+    void _Accept(BeInt64Id id) override {}
+    void _Accept(ECValue) override {}
+    BoundQueryValuesList _GetBoundValues() override {return BoundQueryValuesList();}
+};
+
+/*=================================================================================**//**
+* @bsiclass
++===============+===============+===============+===============+===============+======*/
+struct VirtualSetHandler : FilteredValuesHandler
+{
+protected:
+    Utf8String _GetWhereClause(Utf8CP valueSelector, bool inverse) const override
+        {
+        Utf8String clause;
+        if (inverse)
+            clause.append("NOT ");
+        clause.append("InVirtualSet(?, ").append(valueSelector).append(")");
+        return clause;
+        }
+};
+
+/*=================================================================================**//**
+* @bsiclass
++===============+===============+===============+===============+===============+======*/
+struct VirtualSetIdsHandler : VirtualSetHandler
+{
+private:
+    bvector<BeInt64Id> m_ids;
+protected:
+    void _Accept(BeInt64Id id) override {m_ids.push_back(id);}
+    void _Accept(ECValue) override {DIAGNOSTICS_HANDLE_FAILURE(DiagnosticsCategory::Default, "Binding a non-ID value using VirtualSetIdsHandler");}
+    BoundQueryValuesList _GetBoundValues() override {return {std::make_shared<BoundQueryIdSet>(m_ids)};}
+public:
+    VirtualSetIdsHandler(size_t inputSize) {m_ids.reserve(inputSize);}
+};
+
+/*=================================================================================**//**
+* @bsiclass
++===============+===============+===============+===============+===============+======*/
+struct VirtualSetValuesHandler : VirtualSetHandler
+{
+private:
+    bvector<ECValue> m_values;
+protected:
+    void _Accept(BeInt64Id id) override {m_values.push_back(ECValue(id));}
+    void _Accept(ECValue value) override {m_values.push_back(std::move(value));}
+    BoundQueryValuesList _GetBoundValues() override {return {std::make_shared<BoundECValueSet>(m_values)};}
+public:
+    VirtualSetValuesHandler(size_t inputSize) {m_values.reserve(inputSize);}
+};
+
+/*=================================================================================**//**
+* @bsiclass
++===============+===============+===============+===============+===============+======*/
+struct BoundValuesHandler : FilteredValuesHandler
+{
+private:
+    BoundQueryValuesList m_values;
+protected:
+    Utf8String _GetWhereClause(Utf8CP valueSelector, bool inverse) const override
+        {
+        if (m_values.empty())
+            return "FALSE";
+
+        Utf8String bindingsArg(m_values.size() * 2 - 1, '?');
+        for (size_t i = 1; i < bindingsArg.size(); i += 2)
+            bindingsArg[i] = ',';
+        Utf8String clause(valueSelector);
+        if (inverse)
+            clause.append(" NOT");
+        clause.append(" IN (").append(bindingsArg).append(")");
+        return clause;
+        }
+    void _Accept(BeInt64Id id) override {m_values.push_back(std::make_unique<BoundQueryId>(id));}
+    void _Accept(ECValue value) override {m_values.push_back(std::make_unique<BoundQueryECValue>(value));}
+    BoundQueryValuesList _GetBoundValues() override {return m_values;}
+public:
+    BoundValuesHandler(size_t inputSize) {m_values.reserve(inputSize);}
+};
+
+/*---------------------------------------------------------------------------------**//**
+// @bsimethod
++---------------+---------------+---------------+---------------+---------------+------*/
+std::unique_ptr<FilteredValuesHandler> FilteredValuesHandler::Create(size_t inputSize, bool onlyIds)
+    {
+    // choosing when it's worth using virtual set vs bound values depends on 2 factors:
+    // - rows count in the table we're selecting from (more rows make virtual set more expensive)
+    // - bound values count (more values make binding them individually more expensive)
+    // assuming that selecting from large tables is a common case and large number of
+    // bounds values - not.
+    static const size_t BOUNDARY_VirtualSet = 100;
+
+    if (0 == inputSize)
+        return std::make_unique<NoValuesHandler>();
+    if (inputSize > BOUNDARY_VirtualSet)
+        {
+        if (onlyIds)
+            {
+            // in most cases we're using this for IDs - use a more optimal implementation when
+            // we know we're only going to have IDs
+            return std::make_unique<VirtualSetIdsHandler>(inputSize);
+            }
+        return std::make_unique<VirtualSetValuesHandler>(inputSize);
+        }
+    return std::make_unique<BoundValuesHandler>(inputSize);
+    }
+
+
+enum class IsFunctionTestStage
+    {
+    Name,
+    Space,
+    OpenArgs,
+    Args,
+    CloseArgs,
+    };
+
+/*---------------------------------------------------------------------------------**//**
+* @bsimethod
++---------------+---------------+---------------+---------------+---------------+------*/
+bool QueryHelpers::IsFunction(Utf8StringCR clause)
+    {
+    IsFunctionTestStage stage = IsFunctionTestStage::Name;
+    for (size_t i = 0; i < clause.size(); ++i)
+        {
+        switch (stage)
+            {
+            case IsFunctionTestStage::Name:
+                {
+                if ('0' <= clause[i] && clause[i] <= '9'
+                    || 'A' <= clause[i] && clause[i] <= 'Z'
+                    || 'a' <= clause[i] && clause[i] <= 'z'
+                    || '_' == clause[i])
+                    {
+                    continue;
+                    }
+                if (' ' == clause[i])
+                    {
+                    stage = IsFunctionTestStage::Space;
+                    break;
+                    }
+                if ('(' == clause[i])
+                    {
+                    stage = IsFunctionTestStage::OpenArgs;
+                    break;
+                    }
+                return false;
+                }
+            case IsFunctionTestStage::Space:
+                {
+                if (' ' == clause[i])
+                    continue;
+                if ('(' == clause[i])
+                    {
+                    stage = IsFunctionTestStage::OpenArgs;
+                    break;
+                    }
+                return false;
+                }
+            }
+        if (IsFunctionTestStage::OpenArgs == stage)
+            break;
+        }
+
+    if (IsFunctionTestStage::OpenArgs != stage || ')' != clause[clause.size() - 1])
+        return false;
+
+    return true;
+    }
+
+/*---------------------------------------------------------------------------------**//**
+* @bsimethod
++---------------+---------------+---------------+---------------+---------------+------*/
+static bool IsNumeric(Utf8StringCR clause)
+    {
+    for (Utf8Char c : clause)
+        {
+        if ((c < '0' || c > '9') && c != '.')
+            return false;
+        }
+    return true;
+    }
+
+/*---------------------------------------------------------------------------------**//**
+* @bsimethod
++---------------+---------------+---------------+---------------+---------------+------*/
+bool QueryHelpers::IsLiteral(Utf8StringCR clause)
+    {
+    return clause.EqualsI("null")
+        || clause.EqualsI("false") || clause.EqualsI("true")
+        || IsNumeric(clause)
+        || clause.StartsWith("'") && clause.EndsWith("'");
+    }
+
+/*---------------------------------------------------------------------------------**//**
+* @bsimethod
++---------------+---------------+---------------+---------------+---------------+------*/
+bool QueryHelpers::IsWrapped(Utf8StringCR clause)
+    {
+    return (clause.StartsWith("[") || clause.StartsWith("+["))
+        && clause.EndsWith("]");
+    }
+
+/*---------------------------------------------------------------------------------**//**
+* @bsimethod
++---------------+---------------+---------------+---------------+---------------+------*/
+Utf8String QueryHelpers::Wrap(Utf8StringCR str)
+    {
+    if (str.empty() || IsFunction(str) || IsLiteral(str) || IsWrapped(str))
+        return str;
+
+    if (!str.Contains(" "))
+        return Utf8String("[").append(str).append("]");
+
+    return str;
+    }
+
+/*---------------------------------------------------------------------------------**//**
+// @bsimethod
++---------------+---------------+---------------+---------------+---------------+------*/
+static void AppendQuery(PresentationQuery& target, PresentationQuery const& source)
+    {
+    target.GetQueryString().append(source.GetQueryString());
+    ContainerHelpers::Push(target.GetBindings(), source.GetBindings());
+    }
+
+/*=================================================================================**//**
+* @bsiclass
++===============+===============+===============+===============+===============+======*/
+struct ECPresentation::JoinClassClause : JoinClause
+    {
+    SelectClassWithExcludes<ECClass> m_join;
+    JoinClassClause(SelectClassWithExcludes<ECClass> join, QueryClauseAndBindings joinFilter, JoinType joinType)
+        : JoinClause(joinFilter, joinType), m_join(join)
+        {}
+    virtual JoinClassClause const* _AsClassJoin() const override { return this; }
+    };
+/*=================================================================================**//**
+* @bsiclass
++===============+===============+===============+===============+===============+======*/
+struct ECPresentation::JoinClassWithRelationshipClause : JoinClassClause
+    {
+    SelectClassWithExcludes<ECRelationshipClass> m_using;
+    bool m_isForward;
+    bool m_shouldJoinTargetClass;
+    JoinClassWithRelationshipClause(SelectClassWithExcludes<ECClass> join, QueryClauseAndBindings joinFilter, SelectClass<ECRelationshipClass> usingRelationship, bool isForward, JoinType joinType, bool shouldJoinTargetClass = true)
+        : JoinClassClause(join, joinFilter, joinType), m_using(usingRelationship), m_isForward(isForward), m_shouldJoinTargetClass(shouldJoinTargetClass)
+        {}
+    JoinClassWithRelationshipClause const* _AsClassWithRelationshipJoin() const override { return this; }
+    };
+/*=================================================================================**//**
+* @bsiclass
++===============+===============+===============+===============+===============+======*/
+struct ECPresentation::JoinQueryClause : JoinClause
+    {
+    std::unique_ptr<PresentationQuery> m_query;
+    Utf8String m_alias;
+    JoinQueryClause(std::unique_ptr<PresentationQuery> query, Utf8String alias, QueryClauseAndBindings joinFilter, JoinType joinType)
+        : JoinClause(joinFilter, joinType), m_query(std::move(query)), m_alias(alias)
+        {}
+    JoinQueryClause const* _AsQueryJoin() const override { return this; }
+    };
+
+/*---------------------------------------------------------------------------------**//**
+// @bsimethod
++---------------+---------------+---------------+---------------+---------------+------*/
+static bool AreEqual(JoinClause const& lhs, JoinClause const& rhs)
+    {
+    if (auto lhsAsClass = lhs._AsClassJoin())
+        {
+        auto rhsAsClass = rhs._AsClassJoin();
+        if (!rhsAsClass)
+            return false;
+        if (lhsAsClass->m_join != rhsAsClass->m_join)
+            return false;
+        }
+    if (auto lhsAsClassWithRelationship = lhs._AsClassWithRelationshipJoin())
+        {
+        auto rhsAsClassWithRelationship = rhs._AsClassWithRelationshipJoin();
+        if (!rhsAsClassWithRelationship)
+            return false;
+        if (lhsAsClassWithRelationship->m_using != rhsAsClassWithRelationship->m_using)
+            return false;
+        if (lhsAsClassWithRelationship->m_isForward != rhsAsClassWithRelationship->m_isForward)
+            return false;
+        if (lhsAsClassWithRelationship->m_shouldJoinTargetClass != rhsAsClassWithRelationship->m_shouldJoinTargetClass)
+            return false;
+        }
+    if (auto lhsAsQuery = lhs._AsQueryJoin())
+        {
+        auto rhsAsQuery = rhs._AsQueryJoin();
+        if (!rhsAsQuery)
+            return false;
+        if (!lhsAsQuery->m_query->IsEqual(*rhsAsQuery->m_query))
+            return false;
+        if (lhsAsQuery->m_alias != lhsAsQuery->m_alias)
+            return false;
+        }
+    return lhs.GetJoinFilter()  == rhs.GetJoinFilter()
+        && lhs.GetJoinType()  == rhs.GetJoinType();
+    }
+
+/*---------------------------------------------------------------------------------**//**
+// Note: need these here to avoid compiler from complaining regarding unknown type of
+// `m_navigationResultParams`.
+// @bsimethod
++---------------+---------------+---------------+---------------+---------------+------*/
+PresentationQueryBuilder::PresentationQueryBuilder() : m_isOuterQuery(true) {}
+PresentationQueryBuilder::PresentationQueryBuilder(PresentationQueryBuilder const& other)
+    : m_isOuterQuery(other.m_isOuterQuery)
+    {
+    if (other.m_navigationResultParams != nullptr)
+        m_navigationResultParams = std::make_unique<NavigationQueryResultParameters>(*other.m_navigationResultParams);
+    }
+PresentationQueryBuilder::~PresentationQueryBuilder() {}
+
+/*---------------------------------------------------------------------------------**//**
+// @bsimethod
++---------------+---------------+---------------+---------------+---------------+------*/
+RefCountedPtr<PresentationQueryBuilder> PresentationQueryBuilder::Clone() const
+    {
+    if (nullptr != AsComplexQueryBuilder())
+        return new ComplexQueryBuilder(*AsComplexQueryBuilder());
+    if (nullptr != AsUnionQueryBuilder())
+        return new UnionQueryBuilder(*AsUnionQueryBuilder());
+    if (nullptr != AsExceptQueryBuilder())
+        return new ExceptQueryBuilder(*AsExceptQueryBuilder());
+    return StringQueryBuilder::Create(*this);
+    }
+
+/*---------------------------------------------------------------------------------**//**
+// @bsimethod
++---------------+---------------+---------------+---------------+---------------+------*/
+NavigationQueryResultParameters const& PresentationQueryBuilder::GetNavigationResultParameters() const
+    {
+    if (m_navigationResultParams != nullptr)
+        return *m_navigationResultParams;
+    static NavigationQueryResultParameters const s_empty;
+    return s_empty;
+    }
+
+/*---------------------------------------------------------------------------------**//**
+// @bsimethod
++---------------+---------------+---------------+---------------+---------------+------*/
+NavigationQueryResultParameters& PresentationQueryBuilder::GetNavigationResultParameters()
+    {
+    if (m_navigationResultParams == nullptr)
+        m_navigationResultParams = std::make_unique<NavigationQueryResultParameters>();
+    return *m_navigationResultParams;
+    }
+
+/*---------------------------------------------------------------------------------**//**
+// @bsimethod
++---------------+---------------+---------------+---------------+---------------+------*/
+static Utf8String GetECClassClause(ECClassCR ecClass)
+    {
+    Utf8String fullClassName("[");
+    ECSchemaCR schema = ecClass.GetSchema();
+    Utf8StringCR schemaAlias = schema.GetAlias();
+    if (schemaAlias.empty())
+        fullClassName.append(schema.GetName ());
+    else
+        fullClassName.append(schemaAlias);
+
+    fullClassName.append("].[").append(ecClass.GetName().c_str()).append("]");
+    return fullClassName;
+    }
+
+/*---------------------------------------------------------------------------------**//**
+// @bsimethod
++---------------+---------------+---------------+---------------+---------------+------*/
+PresentationQueryContract const* ComplexQueryBuilder::_GetContract(size_t contractId) const
+    {
+    if (m_selectContract.IsValid() && (0 == contractId || m_selectContract->GetId() == contractId))
+        return m_selectContract.get();
+
+    if (m_nestedQuery.IsValid())
+        return m_nestedQuery->GetContract(contractId);
+
+    return nullptr;
+    }
+
+/*---------------------------------------------------------------------------------**//**
+// @bsimethod
++---------------+---------------+---------------+---------------+---------------+------*/
+PresentationQueryContract const* ComplexQueryBuilder::_GetGroupingContract() const
+    {
+    if (m_groupingContract.IsValid())
+        return m_groupingContract.get();
+
+    if (m_nestedQuery.IsValid())
+        return m_nestedQuery->GetGroupingContract();
+
+    return nullptr;
+    }
+
+/*---------------------------------------------------------------------------------**//**
+// @bsimethod
++---------------+---------------+---------------+---------------+---------------+------*/
+static bool ContractHasNonAggregateFields(PresentationQueryContractCR contract)
+    {
+    bvector<PresentationQueryContractFieldCPtr> fields = contract.GetFields();
+    for (PresentationQueryContractFieldCPtr const& field : fields)
+        {
+        if (!field->IsAggregateField())
+            return true;
+        }
+    return false;
+    }
+
+/*---------------------------------------------------------------------------------**//**
+// @bsimethod
++---------------+---------------+---------------+---------------+---------------+------*/
+bool ComplexQueryBuilder::HasClause(PresentationQueryClauses clauses) const
+    {
+    if (CLAUSE_Select == (CLAUSE_Select & clauses))
+        return m_isSelectAll || m_selectContract.IsValid();
+
+    if (CLAUSE_From == (CLAUSE_From & clauses))
+        return m_nestedQuery.IsValid() || !m_from.empty();
+
+    if (CLAUSE_Where == (CLAUSE_Where & clauses))
+        return !m_whereClause.GetClause().empty();
+
+    if (CLAUSE_JoinUsing == (CLAUSE_JoinUsing & clauses))
+        return !m_joins.empty();
+
+    if (CLAUSE_OrderBy == (CLAUSE_OrderBy & clauses))
+        return !m_orderByClause.empty();
+
+    if (CLAUSE_Limit == (CLAUSE_Limit & clauses))
+        return nullptr != m_limit;
+
+    if (CLAUSE_GroupBy == (CLAUSE_GroupBy & clauses))
+        return m_groupingContract.IsValid() && ContractHasNonAggregateFields(*m_groupingContract);
+
+    if (CLAUSE_Having == (CLAUSE_Having & clauses))
+        return !m_havingClause.GetClause().empty();
+
+    DIAGNOSTICS_HANDLE_FAILURE(DiagnosticsCategory::Default, Utf8PrintfString("Unhandled presentation query clause type: %d", (int)clauses));
+    }
+
+/*---------------------------------------------------------------------------------**//**
+// @bsimethod
++---------------+---------------+---------------+---------------+---------------+------*/
+static void SelectField(bvector<QueryClauseAndBindings>& output, QueryClauseAndBindings clause, Utf8StringCR alias)
+    {
+    if (clause.GetClause().empty())
+        {
+        output.push_back(QueryClauseAndBindings(QueryHelpers::Wrap(alias)));
+        return;
+        }
+
+    if (!alias.empty())
+        clause.GetClause().append(" AS ").append(QueryHelpers::Wrap(alias));
+
+    output.push_back(clause);
+    }
+
+/*---------------------------------------------------------------------------------**//**
+// @bsimethod
++---------------+---------------+---------------+---------------+---------------+------*/
+ComplexQueryBuilder& ComplexQueryBuilder::SelectAll()
+    {
+    InvalidateQuery();
+    m_isSelectAll = true;
+    return *this;
+    }
+
+/*---------------------------------------------------------------------------------**//**
+// @bsimethod
++---------------+---------------+---------------+---------------+---------------+------*/
+ComplexQueryBuilder& ComplexQueryBuilder::SelectContract(PresentationQueryContract const& contract, Utf8CP prefix)
+    {
+    InvalidateQuery();
+    m_selectContract = &contract;
+    m_selectPrefix = prefix;
+    if (contract.AsNavigationQueryContract())
+        GetNavigationResultParameters().OnContractSelected(*contract.AsNavigationQueryContract());
+    return *this;
+    }
+
+enum QueryPosition
+    {
+    None  = 0,
+    Inner = 1 << 0,
+    Outer = 1 << 1,
+    };
+
+/*---------------------------------------------------------------------------------**//**
+// @bsimethod
++---------------+---------------+---------------+---------------+---------------+------*/
+bool ShouldSelectWithClause(PresentationQueryContractFieldCR field, PresentationQueryContractCP nestedContract)
+    {
+    if (!nestedContract)
+        return true;
+
+    bvector<PresentationQueryContractFieldCPtr> nestedFields = nestedContract->GetFields();
+    for (PresentationQueryContractFieldCPtr const& nestedField : nestedFields)
+        {
+        if (0 == strcmp(nestedField->GetName(), field.GetName()) && (FieldVisibility::Outer != nestedField->GetVisibility()))
+            return false;
+        }
+    return true;
+    }
+
+/*---------------------------------------------------------------------------------**//**
+// @bsimethod
++---------------+---------------+---------------+---------------+---------------+------*/
+static std::function<bool(Utf8CP)> CreateQueryFieldLookupFunc(PresentationQueryBuilder const* nestedQuery)
+    {
+    if (!nestedQuery || !nestedQuery->GetContract())
+        return nullptr;
+
+    return [nestedQuery](Utf8CP fieldName)
+        {
+        auto field = nestedQuery->GetContract()->GetField(fieldName);
+        if (field.IsValid() && !field->IsAggregateField())
+            return true;
+
+        auto groupingContract = nestedQuery->GetGroupingContract();
+        if (!groupingContract)
+            return false;
+
+        field = groupingContract->GetField(fieldName);
+        return field.IsValid() && field->IsAggregateField();
+        };
+    }
+
+/*---------------------------------------------------------------------------------**//**
+// @bsimethod
++---------------+---------------+---------------+---------------+---------------+------*/
+static bool DoesQuerySelectInnerFields(PresentationQueryBuilder const& query)
+    {
+    auto contract = query.GetContract();
+    if (!contract || !contract->HasInnerFields())
+        return false;
+
+    // at this point we know the query has a select contract and it has inner fields.
+    // now we need to check whether the query is 'inner' itself. that means checking if it doesn't have any nested queries
+    bool hasNestedQuery = query.AsComplexQueryBuilder() && query.AsComplexQueryBuilder()->GetNestedQuery();
+    return !hasNestedQuery;
+    }
+
+/*---------------------------------------------------------------------------------**//**
+// @bsimethod
++---------------+---------------+---------------+---------------+---------------+------*/
+void ComplexQueryBuilder::InitSelectClause() const
+    {
+    if (!m_selectClause.GetClause().empty())
+        return;
+
+    int position = QueryPosition::None;
+    if (nullptr == GetGroupingContract())
+        position |= QueryPosition::Inner;
+    if (IsOuterQuery())
+        position |= QueryPosition::Outer;
+
+    bool hasNestedInnerFields = false;
+    PresentationQueryContract const* contract = m_selectContract.get();
+    PresentationQueryContract const* nestedContract = nullptr;
+    if (m_nestedQuery.IsValid())
+        {
+        nestedContract = m_nestedQuery->GetContract();
+        if (nullptr != nestedContract)
+            {
+            if (m_isSelectAll)
+                contract = nestedContract;
+
+            hasNestedInnerFields = DoesQuerySelectInnerFields(*m_nestedQuery);
+            }
+        }
+
+    bvector<QueryClauseAndBindings> selectClauseFields;
+
+    if (m_isSelectAll && !hasNestedInnerFields)
+        {
+        selectClauseFields.push_back("*");
+        }
+    else
+        {
+        bvector<PresentationQueryContractFieldCPtr> selectFields = contract->GetFields();
+        for (PresentationQueryContractFieldCPtr const& field : selectFields)
+            {
+            if (field->IsAggregateField())
+                continue;
+
+            if (FieldVisibility::Inner == field->GetVisibility() && 0 == (QueryPosition::Inner & position))
+                continue;
+
+            if (FieldVisibility::Outer == field->GetVisibility() && 0 == (QueryPosition::Outer & position))
+                continue;
+
+            bool selectWithClause = ShouldSelectWithClause(*field, nestedContract);
+            Utf8String wrappedName = QueryHelpers::Wrap(field->GetName());
+            if (selectWithClause)
+                {
+                auto skipNestedClauses = CreateQueryFieldLookupFunc(m_nestedQuery.get());
+                SelectField(selectClauseFields, field->GetSelectClause(m_selectPrefix.c_str(), skipNestedClauses), wrappedName);
+                }
+            else
+                {
+                SelectField(selectClauseFields, QueryClauseAndBindings(), wrappedName);
+                }
+            }
+        }
+
+    PresentationQueryContract const* groupingContract = m_groupingContract.get();
+    if (nullptr != groupingContract)
+        {
+        bvector<PresentationQueryContractFieldCPtr> groupingFields = groupingContract->GetFields();
+        for (PresentationQueryContractFieldCPtr const& field : groupingFields)
+            {
+            if (!field->IsAggregateField())
+                continue;
+
+            if (m_groupingContract.get() == groupingContract)
+                {
+                auto skipNestedClauses = CreateQueryFieldLookupFunc(m_nestedQuery.get());
+                SelectField(selectClauseFields, field->GetSelectClause(m_selectPrefix.c_str(), skipNestedClauses), field->GetName());
+                }
+            else
+                {
+                SelectField(selectClauseFields, QueryClauseAndBindings(), QueryHelpers::Wrap(field->GetName()));
+                }
+            }
+        }
+
+    for (auto const& fieldClause : selectClauseFields)
+        m_selectClause.Append(fieldClause, ", ");
+    }
+
+/*---------------------------------------------------------------------------------**//**
+* @bsimethod
++---------------+---------------+---------------+---------------+---------------+------*/
+static QueryClauseAndBindings CreateExcludedClassesQueryClause(bvector<SelectClass<ECClass>> const& excludedClasses, Utf8CP alias)
+    {
+    if (excludedClasses.empty())
+        return QueryClauseAndBindings();
+
+    bvector<Utf8String> multiSchemaClassECSqlExpressionList;
+
+    for (auto const& excludeSelectClass : excludedClasses)
+        {
+        Utf8String singleClassSqlExpression;
+
+        if (!excludeSelectClass.IsSelectPolymorphic())
+            singleClassSqlExpression.append("ONLY ");
+
+        singleClassSqlExpression
+            .append("[").append(excludeSelectClass.GetClass().GetSchema().GetAlias()).append("]")
+            .append(".")
+            .append("[").append(excludeSelectClass.GetClass().GetName()).append("]");
+
+        multiSchemaClassECSqlExpressionList.push_back(singleClassSqlExpression);
+        }
+    Utf8String combinedECSqlExpression;
+    combinedECSqlExpression.append("[").append(alias).append("].[ECClassId] IS NOT (")
+        .append(BeStringUtilities::Join(multiSchemaClassECSqlExpressionList, ", ")).append(")");
+
+    return QueryClauseAndBindings(combinedECSqlExpression, BoundQueryValuesList());
+    }
+
+/*---------------------------------------------------------------------------------**//**
+// @bsimethod
++---------------+---------------+---------------+---------------+---------------+------*/
+static Utf8String CreateClassSelectorClause(SelectClassWithExcludes<ECClass> const& select)
+    {
+    Utf8String clause;
+    if (!select.GetDerivedExcludedClasses().empty())
+        {
+        SelectClassWithExcludes<ECClass> noExcludes(select);
+        noExcludes.GetDerivedExcludedClasses().clear();
+        auto nested = ComplexQueryBuilder::Create();
+        nested->SelectAll().From(noExcludes)
+            .Where(CreateExcludedClassesQueryClause(select.GetDerivedExcludedClasses(), select.GetAlias().c_str()));
+        clause.append("(").append(nested->GetQuery()->GetQueryString()).append(")");
+        }
+    else
+        {
+        if (!select.IsSelectPolymorphic())
+            clause.append("ONLY ");
+        if (select.ShouldDisqualify())
+            clause.append("+");
+        clause.append(GetECClassClause(select.GetClass()));
+        }
+    if (!select.GetAlias().empty())
+        clause.append(" ").append(QueryHelpers::Wrap(select.GetAlias()));
+    return clause;
+    }
+/*---------------------------------------------------------------------------------**//**
+// @bsimethod
++---------------+---------------+---------------+---------------+---------------+------*/
+static Utf8String CreateClassSelectorClause(SelectClassWithExcludes<ECRelationshipClass> const& select)
+    {
+    return CreateClassSelectorClause(reinterpret_cast<SelectClassWithExcludes<ECClass> const&>(select));
+    }
+
+/*---------------------------------------------------------------------------------**//**
+// @bsimethod
++---------------+---------------+---------------+---------------+---------------+------*/
+void ComplexQueryBuilder::InitFromClause() const
+    {
+    if (!m_fromClause.GetClause().empty())
+        return;
+
+    for (auto const& from : m_from)
+        m_fromClause.Append(CreateClassSelectorClause(*from), ", ");
+    }
+
+/*---------------------------------------------------------------------------------**//**
+// @bsimethod
++---------------+---------------+---------------+---------------+---------------+------*/
+ComplexQueryBuilder& ComplexQueryBuilder::From(SelectClassWithExcludes<ECClass> const& fromClass)
+    {
+    InvalidateQuery();
+    m_fromClause.Reset();
+    m_from.push_back(std::make_unique<SelectClassWithExcludes<ECClass>>(fromClass));
+    return *this;
+    }
+
+/*---------------------------------------------------------------------------------**//**
+// @bsimethod
++---------------+---------------+---------------+---------------+---------------+------*/
+ComplexQueryBuilder& ComplexQueryBuilder::From(ECClassCR fromClass, bool polymorphic, Utf8CP alias)
+    {
+    return From(SelectClass<ECClass>(fromClass, alias, polymorphic));
+    }
+
+/*---------------------------------------------------------------------------------**//**
+// @bsimethod
++---------------+---------------+---------------+---------------+---------------+------*/
+ComplexQueryBuilder& ComplexQueryBuilder::From(PresentationQueryBuilder& nestedQuery, Utf8CP alias)
+    {
+    InvalidateQuery();
+    nestedQuery.SetIsOuterQuery(false);
+
+    m_nestedQuery = &nestedQuery;
+    m_nestedQueryAlias = alias;
+
+    if (nestedQuery.GetContract() && nestedQuery.GetContract()->AsNavigationQueryContract())
+        {
+        GetNavigationResultParameters().MergeWith(m_nestedQuery->GetNavigationResultParameters());
+        nestedQuery.GetNavigationResultParameters() = GetNavigationResultParameters();
+        }
+    return *this;
+    }
+
+/*---------------------------------------------------------------------------------**//**
+// @bsimethod
++---------------+---------------+---------------+---------------+---------------+------*/
+ComplexQueryBuilder& ComplexQueryBuilder::From(PresentationQuery const& nestedQuery, Utf8CP alias)
+    {
+    return From(*StringQueryBuilder::Create(nestedQuery.GetQueryString(), nestedQuery.GetBindings()), alias);
+    }
+
+/*---------------------------------------------------------------------------------**//**
+// @bsimethod
++---------------+---------------+---------------+---------------+---------------+------*/
+ComplexQueryBuilder& ComplexQueryBuilder::Where(Utf8CP whereClause, BoundQueryValuesListCR bindings)
+    {
+    return Where(QueryClauseAndBindings(whereClause, BoundQueryValuesList(bindings)));
+    }
+
+/*---------------------------------------------------------------------------------**//**
+// @bsimethod
++---------------+---------------+---------------+---------------+---------------+------*/
+ComplexQueryBuilder& ComplexQueryBuilder::Where(QueryClauseAndBindings clause)
+    {
+    InvalidateQuery();
+    clause.GetClause().assign(Utf8String("(").append(clause.GetClause()).append(")"));
+    m_whereClause.Append(clause, " AND ");
+    return *this;
+    }
+
+/*---------------------------------------------------------------------------------**//**
+// @bsimethod
++---------------+---------------+---------------+---------------+---------------+------*/
+ComplexQueryBuilder& ComplexQueryBuilder::Join(RelatedClass const& relatedClass)
+    {
+    RelatedClassPath path;
+    path.push_back(relatedClass);
+    return Join(path);
+    }
+
+/*---------------------------------------------------------------------------------**//**
+// @bsimethod
++---------------+---------------+---------------+---------------+---------------+------*/
+ComplexQueryBuilder& ComplexQueryBuilder::Join(RelatedClassPath const& path, bool shouldJoinLastTargetClass)
+    {
+    InvalidateQuery();
+    m_joinClause.Reset();
+    bool isJoinOptional = false; // inner join by default
+    bvector<std::shared_ptr<JoinClause>> rootJoins;
+    for (RelatedClass const& relatedClass : path)
+        {
+        bool shouldJoinTargetClass = (&relatedClass != &path[path.size() - 1]) || shouldJoinLastTargetClass;
+        isJoinOptional |= relatedClass.IsTargetOptional(); // make it outer join as soon as we find an optional target
+        std::unique_ptr<JoinClause> clause;
+        if (relatedClass.GetTargetIds().empty())
+            {
+            if (!relatedClass.GetRelationship().IsValid())
+                DIAGNOSTICS_HANDLE_FAILURE(DiagnosticsCategory::Default, "Skipping JOIN as relationship is not specified");
+            if (relatedClass.GetRelationship().GetAlias().empty())
+                DIAGNOSTICS_HANDLE_FAILURE(DiagnosticsCategory::Default, "Skipping JOIN as relationship doesn't have an alias");
+            clause = std::make_unique<JoinClassWithRelationshipClause>(relatedClass.GetTargetClass(), QueryClauseAndBindings(relatedClass.GetTargetInstanceFilter()),
+                relatedClass.GetRelationship(), relatedClass.IsForwardRelationship(), isJoinOptional ? JoinType::Outer : JoinType::Inner, shouldJoinTargetClass);
+            }
+        else if (relatedClass.GetRelationship().IsValid())
+            {
+            if (relatedClass.GetRelationship().GetAlias().empty())
+                DIAGNOSTICS_HANDLE_FAILURE(DiagnosticsCategory::Default, "Skipping JOIN as relationship doesn't have an alias");
+            clause = std::make_unique<JoinClassWithRelationshipClause>(relatedClass.GetTargetClass(),
+                ValuesFilteringHelper(relatedClass.GetTargetIds()).Create(QueryHelpers::Wrap(relatedClass.GetTargetClass().GetAlias()).append(".[ECInstanceId]").c_str()),
+                relatedClass.GetRelationship(), relatedClass.IsForwardRelationship(), isJoinOptional ? JoinType::Outer : JoinType::Inner, shouldJoinTargetClass);
+            }
+        else
+            {
+            clause = std::make_unique<JoinClassClause>(relatedClass.GetTargetClass(),
+                ValuesFilteringHelper(relatedClass.GetTargetIds()).Create(QueryHelpers::Wrap(relatedClass.GetTargetClass().GetAlias()).append(".[ECInstanceId]").c_str()), isJoinOptional ? JoinType::Outer : JoinType::Inner);
+            }
+        rootJoins.push_back(std::move(clause));
+        }
+
+    if (rootJoins.empty())
+        return *this;
+
+    m_joins.push_back(std::move(rootJoins));
+    return *this;
+    }
+
+/*---------------------------------------------------------------------------------**//**
+// @bsimethod
++---------------+---------------+---------------+---------------+---------------+------*/
+ComplexQueryBuilder& ComplexQueryBuilder::Join(SelectClass<ECClass> const& join, QueryClauseAndBindings joinClause, bool isOuter)
+    {
+    InvalidateQuery();
+    m_joinClause.Reset();
+    m_joins.push_back({ std::make_unique<JoinClassClause>(join, joinClause, isOuter ? JoinType::Outer : JoinType::Inner) });
+    return *this;
+    }
+
+/*---------------------------------------------------------------------------------**//**
+// @bsimethod
++---------------+---------------+---------------+---------------+---------------+------*/
+ComplexQueryBuilder& ComplexQueryBuilder::Join(PresentationQueryBuilder const& nestedQuery, Utf8CP alias, QueryClauseAndBindings joinClause, bool isOuter)
+    {
+    InvalidateQuery();
+    m_joinClause.Reset();
+    m_joins.push_back({ std::make_unique<JoinQueryClause>(nestedQuery.CreateQuery(), alias, joinClause, isOuter ? JoinType::Outer : JoinType::Inner) });
+    return *this;
+    }
+
+/*---------------------------------------------------------------------------------**//**
+// @bsimethod
++---------------+---------------+---------------+---------------+---------------+------*/
+ComplexQueryBuilder& ComplexQueryBuilder::Join(PresentationQuery const& nestedQuery, Utf8CP alias, QueryClauseAndBindings joinClause, bool isOuter)
+    {
+    InvalidateQuery();
+    m_joinClause.Reset();
+    m_joins.push_back({ std::make_unique<JoinQueryClause>(std::make_unique<PresentationQuery>(nestedQuery), alias, joinClause, isOuter ? JoinType::Outer : JoinType::Inner) });
+    return *this;
+    }
+
+/*---------------------------------------------------------------------------------**//**
+// @bsimethod
++---------------+---------------+---------------+---------------+---------------+------*/
+ComplexQueryBuilder& ComplexQueryBuilder::OrderBy(Utf8CP orderByClause)
+    {
+    InvalidateQuery();
+    m_orderByClause = orderByClause;
+    return *this;
+    }
+
+/*---------------------------------------------------------------------------------**//**
+// @bsimethod
++---------------+---------------+---------------+---------------+---------------+------*/
+ComplexQueryBuilder& ComplexQueryBuilder::GroupByContract(PresentationQueryContract const& contract)
+    {
+    InvalidateQuery();
+    m_groupingContract = &contract;
+    return *this;
+    }
+
+/*---------------------------------------------------------------------------------**//**
+// @bsimethod
++---------------+---------------+---------------+---------------+---------------+------*/
+Utf8String ComplexQueryBuilder::CreateGroupByClause() const
+    {
+    if (m_groupingContract.IsNull())
+        return "";
+
+    Utf8String groupByClause;
+    bvector<PresentationQueryContractFieldCPtr> fields = m_groupingContract->GetFields();
+    for (PresentationQueryContractFieldCPtr const& field : fields)
+        {
+        if (field->IsAggregateField() || FieldVisibility::Both != field->GetVisibility())
+            continue;
+
+        if (!groupByClause.empty())
+            groupByClause.append(", ");
+        groupByClause.append(QueryHelpers::Wrap(field->GetGroupingClause()));
+        }
+    return groupByClause;
+    }
+
+/*---------------------------------------------------------------------------------**//**
+// @bsimethod
++---------------+---------------+---------------+---------------+---------------+------*/
+ComplexQueryBuilder& ComplexQueryBuilder::Having(Utf8CP havingClause, BoundQueryValuesListCR bindings)
+    {
+    InvalidateQuery();
+    return Having(QueryClauseAndBindings(havingClause, BoundQueryValuesList(bindings)));
+    }
+
+/*---------------------------------------------------------------------------------**//**
+// @bsimethod
++---------------+---------------+---------------+---------------+---------------+------*/
+ComplexQueryBuilder& ComplexQueryBuilder::Having(QueryClauseAndBindings clause)
+    {
+    InvalidateQuery();
+    m_havingClause = clause;
+    return *this;
+    }
+
+/*---------------------------------------------------------------------------------**//**
+// @bsimethod
++---------------+---------------+---------------+---------------+---------------+------*/
+ComplexQueryBuilder& ComplexQueryBuilder::Limit(uint64_t limit, uint64_t offset)
+    {
+    InvalidateQuery();
+    m_limit = std::make_unique<BoundQueryECValue>(ECValue(limit));
+    m_offset = std::make_unique<BoundQueryECValue>(ECValue(offset));
+    return *this;
+    }
+
+//=======================================================================================
+// @bsiclass
+//=======================================================================================
+struct JoinInfo
+    {
+    ECClassCR m_class;
+    Utf8String m_alias;
+    bool m_isForward;
+    JoinInfo(ECClassCR ecClass, Utf8String alias, bool isForward)
+        : m_class(ecClass), m_alias(alias), m_isForward(isForward)
+        {}
+    };
+
+/*---------------------------------------------------------------------------------**//**
+// @bsimethod
++---------------+---------------+---------------+---------------+---------------+------*/
+static bool IsTargetClassSupported(ECClassCR targetClass, ECRelationshipConstraintCR oppositeConstraint)
+    {
+    if (oppositeConstraint.SupportsClass(targetClass))
+        return true;
+    if (!targetClass.IsEntityClass())
+        return false;
+    for (auto const& constraintClass : oppositeConstraint.GetConstraintClasses())
+        {
+        if (constraintClass->IsMixin() && targetClass.GetEntityClassCP()->CanApply(*constraintClass->GetEntityClassCP()))
+            return true;
+        }
+    return false;
+    }
+
+/*---------------------------------------------------------------------------------**//**
+// @bsimethod
++---------------+---------------+---------------+---------------+---------------+------*/
+static std::unique_ptr<JoinInfo> DetermineJoinTarget(bvector<std::shared_ptr<SelectClassWithExcludes<ECClass>>> const& fromClauses, JoinClassWithRelationshipClause const& joinClause)
+    {
+    ECRelationshipConstraintCR constraint = joinClause.m_isForward ? joinClause.m_using.GetClass().GetSource() : joinClause.m_using.GetClass().GetTarget();
+    ECRelationshipConstraintCR oppositeConstraint = joinClause.m_isForward ? joinClause.m_using.GetClass().GetTarget() : joinClause.m_using.GetClass().GetSource();
+    for (auto const& fromClausePtr : fromClauses)
+        {
+        auto const& fromClause = *fromClausePtr;
+        if (constraint.SupportsClass(fromClause.GetClass()))
+            {
+            DIAGNOSTICS_ASSERT_SOFT(DiagnosticsCategory::Default, IsTargetClassSupported(joinClause.m_join.GetClass(), oppositeConstraint), Utf8PrintfString("Expected opposite constraint to support joined class, but it doesn't. "
+                "Relationship: '%s', joined class: '%s'", joinClause.m_using.GetClass().GetFullName(), joinClause.m_join.GetClass().GetFullName()));
+            return std::make_unique<JoinInfo>(fromClause.GetClass(), fromClause.GetAlias().empty() ? fromClause.GetClass().GetName() : fromClause.GetAlias(), true);
+            }
+        }
+    DIAGNOSTICS_HANDLE_FAILURE(DiagnosticsCategory::Default, Utf8PrintfString("Tried to JOIN on a relationship whose neither target nor source exists in the FROM clause"
+        "Relationship: '%s'", joinClause.m_using.GetClass().GetFullName()));
+    }
+
+/*---------------------------------------------------------------------------------**//**
+// @bsimethod
++---------------+---------------+---------------+---------------+---------------+------*/
+static void DetermineJoinClauses(Utf8StringR thisClause, Utf8StringR nextClause, ECClassCR ecClass, bool wasPreviousJoinForward, JoinClassWithRelationshipClause const& joinClause)
+    {
+    Utf8CP thisClauseECInstanceIdPropertyName,
+        nextClauseECInstanceIdPropertyName,
+        joinECInstanceIdPropertyName;
+    if (joinClause.m_isForward)
+        {
+        thisClauseECInstanceIdPropertyName = "SourceECInstanceId";
+        nextClauseECInstanceIdPropertyName = "TargetECInstanceId";
+        }
+    else
+        {
+        thisClauseECInstanceIdPropertyName = "TargetECInstanceId";
+        nextClauseECInstanceIdPropertyName = "SourceECInstanceId";
+        }
+
+    if (ecClass.IsRelationshipClass())
+        {
+        if (wasPreviousJoinForward)
+            joinECInstanceIdPropertyName = "TargetECInstanceId";
+        else
+            joinECInstanceIdPropertyName = "SourceECInstanceId";
+        }
+    else
+        {
+        joinECInstanceIdPropertyName = "ECInstanceId";
+        }
+
+    static Utf8CP pattern = "[%%s].[%s] = [%%s].[%s]";
+    thisClause = Utf8PrintfString(pattern, joinECInstanceIdPropertyName, thisClauseECInstanceIdPropertyName);
+    nextClause = Utf8PrintfString(pattern, "ECInstanceId", nextClauseECInstanceIdPropertyName);
+    }
+
+/*---------------------------------------------------------------------------------**//**
+// @bsimethod
++---------------+---------------+---------------+---------------+---------------+------*/
+static Utf8String GetNavigationPropertyName(NavigationECPropertyCR navigationProperty)
+    {
+    return QueryHelpers::Wrap(navigationProperty.GetName()).append(".[Id]");
+    }
+
+/*---------------------------------------------------------------------------------**//**
+// @bsimethod
++---------------+---------------+---------------+---------------+---------------+------*/
+static Utf8String GetOppositeNavigationPropertyName(NavigationECPropertyCR navigationProperty, ECClassCR previouslyJoinedClass, bool wasPreviousJoinForward)
+    {
+    if (previouslyJoinedClass.IsEntityClass())
+        return "[ECInstanceId]";
+
+    if (previouslyJoinedClass.IsRelationshipClass())
+        {
+        if (navigationProperty.GetRelationshipClass()->GetSource().SupportsClass(previouslyJoinedClass)
+            || navigationProperty.GetRelationshipClass()->GetTarget().SupportsClass(previouslyJoinedClass))
+            {
+            return "[ECInstanceId]";
+            }
+        return wasPreviousJoinForward ? "[TargetECInstanceId]" : "[SourceECInstanceId]";
+        }
+
+    DIAGNOSTICS_HANDLE_FAILURE(DiagnosticsCategory::Default, Utf8PrintfString("Previously joined class is not an Entity and not a Relationship class: '%s'", previouslyJoinedClass.GetFullName()));
+    }
+
+/*---------------------------------------------------------------------------------**//**
+// @bsimethod
++---------------+---------------+---------------+---------------+---------------+------*/
+static Utf8String CreateJoinClause(JoinType type)
+    {
+    return JoinType::Outer == type ? " LEFT JOIN " : " INNER JOIN ";
+    }
+
+/*---------------------------------------------------------------------------------**//**
+// @bsimethod
++---------------+---------------+---------------+---------------+---------------+------*/
+static QueryClauseAndBindings CreateJoinsClause(bvector<std::shared_ptr<JoinClause>> const& joins, bvector<std::shared_ptr<SelectClassWithExcludes<ECClass>>> const& fromClauses,
+    bmap<Utf8String, std::shared_ptr<JoinInfo>>& joinedRelationships)
+    {
+    Utf8String joinClause;
+    BoundQueryValuesList bindings;
+
+    std::shared_ptr<JoinInfo> prev;
+    for (auto const& joinPtr : joins)
+        {
+        auto const& join = *joinPtr;
+
+        if (auto classJoin = join._AsClassJoin())
+            {
+            // first check if we already have the required relationship joined and attempt to reuse it if possible
+            auto joinedRelationshipInfoIter = joinedRelationships.find(classJoin->m_join.GetAlias());
+            if (joinedRelationships.end() != joinedRelationshipInfoIter)
+                {
+                prev = joinedRelationshipInfoIter->second;
+                continue;
+                }
+            }
+
+        // if we're joining using a relationship, we need to know what we're joining to - if we don't have a previous join,
+        // use "from" as our join target
+        if (auto classWithRelationshipJoin = join._AsClassWithRelationshipJoin())
+            {
+            if (!prev)
+                {
+                prev = DetermineJoinTarget(fromClauses, *classWithRelationshipJoin);
+                if (!prev)
+                    continue;
+                }
+            }
+
+        Utf8String joinFilterClause;
+        Utf8String andJoinFilterClause;
+        if (!join.GetJoinFilter().GetClause().empty())
+            {
+            joinFilterClause.append("(").append(join.GetJoinFilter().GetClause()).append(")");
+            andJoinFilterClause.append(" AND ").append(joinFilterClause);
+            ContainerHelpers::Push(bindings, join.GetJoinFilter().GetBindings());
+            }
+
+        std::shared_ptr<JoinInfo> joinedClassInfo;
+        if (auto classJoin = join._AsClassJoin())
+            joinedClassInfo = std::make_shared<JoinInfo>(classJoin->m_join.GetClass(), classJoin->m_join.GetAlias(), true);
+
+        if (auto classWithRelationshipJoin = join._AsClassWithRelationshipJoin())
+            {
+            NavigationECPropertyCP navigationProperty = RelatedClass(prev->m_class, classWithRelationshipJoin->m_using, classWithRelationshipJoin->m_isForward, classWithRelationshipJoin->m_join).GetNavigationProperty();
+            if (nullptr != navigationProperty)
+                {
+                // when possible, use navigation property for the join
+                bool isForward = (classWithRelationshipJoin->m_isForward == (ECRelatedInstanceDirection::Forward == navigationProperty->GetDirection()));
+                joinClause.append(CreateJoinClause(classWithRelationshipJoin->GetJoinType()));
+                joinClause.append(CreateClassSelectorClause(classWithRelationshipJoin->m_join));
+                joinClause.append(" ON ").append(QueryHelpers::Wrap(classWithRelationshipJoin->m_join.GetAlias())).append(".");
+                joinClause.append(isForward ? GetOppositeNavigationPropertyName(*navigationProperty, prev->m_class, prev->m_isForward) : GetNavigationPropertyName(*navigationProperty));
+                joinClause.append(" = ").append(QueryHelpers::Wrap(prev->m_alias)).append(".");
+                joinClause.append(isForward ? GetNavigationPropertyName(*navigationProperty) : GetOppositeNavigationPropertyName(*navigationProperty, prev->m_class, prev->m_isForward));
+                joinClause.append(andJoinFilterClause);
+                joinedRelationships.Insert(classWithRelationshipJoin->m_join.GetAlias(), joinedClassInfo);
+                prev = joinedClassInfo;
+                }
+            else
+                {
+                // determine the join clause based on relationship direction
+                Utf8String previousClassJoinClause;
+                Utf8String joinedClassJoinClause;
+                DetermineJoinClauses(previousClassJoinClause, joinedClassJoinClause, prev->m_class, prev->m_isForward, *classWithRelationshipJoin);
+
+                // if relationship is not already joined, do it
+                auto relationshipJoinInfo = std::make_shared<JoinInfo>(classWithRelationshipJoin->m_using.GetClass(), classWithRelationshipJoin->m_using.GetAlias(), classWithRelationshipJoin->m_isForward);
+                if (joinedRelationships.end() == joinedRelationships.find(classWithRelationshipJoin->m_using.GetAlias()))
+                    {
+                    if (JoinType::Outer == classWithRelationshipJoin->GetJoinType())
+                        {
+                        // note: we always want to inner join the class to the relationship, because relationship may be targeting a base class or our
+                        // target class and cause duplicate results
+                        joinClause.append(CreateJoinClause(JoinType::Outer)).append("(")
+                            .append("SELECT [").append(classWithRelationshipJoin->m_using.GetAlias()).append("].* ")
+                            .append("FROM ").append(CreateClassSelectorClause(classWithRelationshipJoin->m_using))
+                            .append(CreateJoinClause(JoinType::Inner)).append(CreateClassSelectorClause(classWithRelationshipJoin->m_join))
+                            .append(" ON ").append(Utf8PrintfString(joinedClassJoinClause.c_str(), classWithRelationshipJoin->m_join.GetAlias().c_str(), classWithRelationshipJoin->m_using.GetAlias().c_str()))
+                            .append(andJoinFilterClause)
+                            .append(") [").append(classWithRelationshipJoin->m_using.GetAlias()).append("]")
+                            .append(" ON ").append(Utf8PrintfString(previousClassJoinClause.c_str(), prev->m_alias.c_str(), classWithRelationshipJoin->m_using.GetAlias().c_str()));
+                        }
+                    else
+                        {
+                        joinClause.append(CreateJoinClause(JoinType::Inner))
+                            .append(CreateClassSelectorClause(classWithRelationshipJoin->m_using))
+                            .append(" ON ").append(Utf8PrintfString(previousClassJoinClause.c_str(), prev->m_alias.c_str(), classWithRelationshipJoin->m_using.GetAlias().c_str()));
+                        }
+                    joinedRelationships.Insert(classWithRelationshipJoin->m_using.GetAlias(), relationshipJoinInfo);
+                    prev = relationshipJoinInfo;
+                    }
+
+                // determine if we need to join the target class (when joining multiple relationships, sometimes we may skip the target class
+                // and just join relationship to relationship)
+                bool shouldJoinTargetClass =
+                    (classWithRelationshipJoin->m_shouldJoinTargetClass && // it is not explicitly specified that target class should not be joined
+                        (joinPtr == joins[joins.size() - 1] // this is the last join clause in the group
+                            || !classWithRelationshipJoin->m_join.GetAlias().empty())) // join has an assigned alias
+                    || !classWithRelationshipJoin->GetJoinFilter().GetClause().empty(); // join has a filter
+                if (shouldJoinTargetClass)
+                    {
+                    Utf8String joinedClassName = classWithRelationshipJoin->m_join.GetClass().GetName();
+                    joinClause.append(CreateJoinClause(classWithRelationshipJoin->GetJoinType()));
+                    joinClause.append(CreateClassSelectorClause(classWithRelationshipJoin->m_join));
+                    if (!classWithRelationshipJoin->m_join.GetAlias().empty())
+                        joinedClassName = classWithRelationshipJoin->m_join.GetAlias();
+                    joinClause.append(" ON ").append(Utf8PrintfString(joinedClassJoinClause.c_str(), joinedClassName.c_str(), classWithRelationshipJoin->m_using.GetAlias().c_str()));
+                    joinClause.append(andJoinFilterClause);
+                    joinedRelationships.Insert(joinedClassName, relationshipJoinInfo);
+                    prev = joinedClassInfo;
+                    }
+                }
+            }
+        else if (auto classJoin = join._AsClassJoin())
+            {
+            Utf8String joinedClassName = classJoin->m_join.GetClass().GetName();
+            joinClause.append(CreateJoinClause(classJoin->GetJoinType()));
+            joinClause.append(CreateClassSelectorClause(classJoin->m_join));
+            if (!classJoin->m_join.GetAlias().empty())
+                joinedClassName = classJoin->m_join.GetAlias();
+            if (!joinFilterClause.empty())
+                joinClause.append(" ON ").append(joinFilterClause);
+            joinedRelationships.Insert(joinedClassName, joinedClassInfo);
+            prev = joinedClassInfo;
+            }
+        else if (auto queryJoin = join._AsQueryJoin())
+            {
+            joinClause.append(CreateJoinClause(queryJoin->GetJoinType()));
+            joinClause.append("(").append(queryJoin->m_query->GetQueryString()).append(") ").append(queryJoin->m_alias);
+            if (!joinFilterClause.empty())
+                joinClause.append(" ON ").append(joinFilterClause);
+            }
+        }
+
+    return QueryClauseAndBindings(joinClause, bindings);
+    }
+
+/*---------------------------------------------------------------------------------**//**
+// @bsimethod
++---------------+---------------+---------------+---------------+---------------+------*/
+void ComplexQueryBuilder::InitJoinClause() const
+    {
+    if (!m_joinClause.GetClause().empty() || m_joins.empty())
+        return;
+
+    // TODO: we should not need to have a FROM clause to create a JOIN clause... especially when
+    // thinking about joining on wrapped queries
+    bvector<std::shared_ptr<SelectClassWithExcludes<ECClass>>> const* fromClauses = nullptr;
+    RefCountedCPtr<ComplexQueryBuilder> fromClauseSource = this;
+    while (!fromClauses && fromClauseSource.IsValid())
+        {
+        fromClauses = &fromClauseSource->m_from;
+        RefCountedCPtr nestedQuery = fromClauseSource->GetNestedQuery();
+        fromClauseSource = (nestedQuery.IsValid() && nullptr != nestedQuery->AsComplexQueryBuilder()) ? nestedQuery->AsComplexQueryBuilder() : nullptr;
+        }
+    if (!fromClauses || fromClauses->empty())
+        DIAGNOSTICS_HANDLE_FAILURE(DiagnosticsCategory::Default, Utf8PrintfString("Join is only valid when used with 'FROM'"));
+
+    bmap<Utf8String, std::shared_ptr<JoinInfo>> joinedRelationships;
+    for (auto joinGroupIter = m_joins.begin(); joinGroupIter != m_joins.end(); ++joinGroupIter)
+        {
+        auto joinsClause = CreateJoinsClause(*joinGroupIter, *fromClauses, joinedRelationships);
+        m_joinClause.Append(joinsClause, "");
+        }
+    }
+
+/*---------------------------------------------------------------------------------**//**
+// @bsimethod
++---------------+---------------+---------------+---------------+---------------+------*/
+Utf8String ComplexQueryBuilder::GetClause(PresentationQueryClauses clause) const
+    {
+    if (CLAUSE_Select == (CLAUSE_Select & clause))
+        {
+        InitSelectClause();
+        return m_selectClause.GetClause();
+        }
+
+    if (CLAUSE_From == (CLAUSE_From & clause))
+        {
+        if (m_nestedQuery.IsValid())
+            {
+            Utf8String nestedClause;
+            nestedClause.append("(").append(m_nestedQuery->GetQuery()->GetQueryString()).append(")");
+            if (!m_nestedQueryAlias.empty())
+                nestedClause.append(" ").append(QueryHelpers::Wrap(m_nestedQueryAlias));
+            return nestedClause;
+            }
+        InitFromClause();
+        return m_fromClause.GetClause();
+        }
+
+    if (CLAUSE_Where == (CLAUSE_Where & clause))
+        return m_whereClause.GetClause();
+
+    if (CLAUSE_JoinUsing == (CLAUSE_JoinUsing & clause))
+        {
+        InitJoinClause();
+        return m_joinClause.GetClause();
+        }
+
+    if (CLAUSE_OrderBy == (CLAUSE_OrderBy & clause))
+        return m_orderByClause;
+
+    if (CLAUSE_Limit == (CLAUSE_Limit & clause))
+        {
+        if (nullptr == m_limit)
+            return "";
+        Utf8String limitClause("?");
+        if (nullptr != m_offset)
+            limitClause.append(" OFFSET ?");
+        return limitClause;
+        }
+
+    if (CLAUSE_GroupBy == (CLAUSE_GroupBy & clause))
+        return CreateGroupByClause();
+
+    if (CLAUSE_Having == (CLAUSE_Having & clause))
+        return m_havingClause.GetClause();
+
+    DIAGNOSTICS_HANDLE_FAILURE(DiagnosticsCategory::Default, Utf8PrintfString("Invalid presentation query clause: '%d'", (int)clause));
+    }
+
+/*---------------------------------------------------------------------------------**//**
+// @bsimethod
++---------------+---------------+---------------+---------------+---------------+------*/
+std::unique_ptr<PresentationQuery> ComplexQueryBuilder::_CreateQuery() const
+    {
+    auto query = std::make_unique<PresentationQuery>();
+
+    // SELECT
+    if (HasClause(CLAUSE_Select))
+        {
+        query->GetQueryString().append("SELECT ").append(GetClause(CLAUSE_Select));
+        ContainerHelpers::Push(query->GetBindings(), m_selectClause.GetBindings());
+        }
+
+    // FROM
+    if (HasClause(CLAUSE_From))
+        {
+        query->GetQueryString().append(" FROM ").append(GetClause(CLAUSE_From));
+        if (m_nestedQuery.IsValid())
+            ContainerHelpers::Push(query->GetBindings(), m_nestedQuery->GetQuery()->GetBindings());
+        }
+
+    // JOIN
+    if (HasClause(CLAUSE_JoinUsing))
+        {
+        query->GetQueryString().append(GetClause(CLAUSE_JoinUsing));
+        ContainerHelpers::Push(query->GetBindings(), m_joinClause.GetBindings());
+        }
+
+    // WHERE
+    if (HasClause(CLAUSE_Where))
+        {
+        query->GetQueryString().append(" WHERE ").append(GetClause(CLAUSE_Where));
+        ContainerHelpers::Push(query->GetBindings(), m_whereClause.GetBindings());
+        }
+
+    // GROUP BY
+    if (HasClause(CLAUSE_GroupBy))
+        query->GetQueryString().append(" GROUP BY ").append(GetClause(CLAUSE_GroupBy));
+
+    // HAVING
+    if (HasClause(CLAUSE_Having))
+        {
+        query->GetQueryString().append(" HAVING ").append(GetClause(CLAUSE_Having));
+        ContainerHelpers::Push(query->GetBindings(), m_havingClause.GetBindings());
+        }
+
+    // ORDER BY
+    if (HasClause(CLAUSE_OrderBy))
+        query->GetQueryString().append(" ORDER BY ").append(GetClause(CLAUSE_OrderBy));
+
+    // LIMIT
+    if (HasClause(CLAUSE_Limit))
+        {
+        query->GetQueryString().append(" LIMIT ").append(GetClause(CLAUSE_Limit));
+        if (nullptr != m_limit)
+            query->GetBindings().push_back(m_limit);
+        if (nullptr != m_offset)
+            query->GetBindings().push_back(m_offset);
+        }
+
+    return query;
+    }
+
+/*---------------------------------------------------------------------------------**//**
+// @bsimethod
++---------------+---------------+---------------+---------------+---------------+------*/
+bool ComplexQueryBuilder::_IsEqual(PresentationQueryBuilder const& otherBase) const
+    {
+    if (!PresentationQueryBuilder::_IsEqual(otherBase))
+        return false;
+
+    auto other = otherBase.AsComplexQueryBuilder();
+    if (!other)
+        return false;
+
+    // SELECT
+    InitSelectClause();
+    other->InitSelectClause();
+    if (m_selectClause != other->m_selectClause)
+        return false;
+
+    // FROM
+    if (m_nestedQuery.IsValid())
+        {
+        if (other->m_nestedQuery.IsNull() || !m_nestedQuery->IsEqual(*other->m_nestedQuery))
+            return false;
+
+        if (!m_nestedQueryAlias.Equals(other->m_nestedQueryAlias))
+            return false;
+        }
+    else
+        {
+        if (m_from.size() != other->m_from.size())
+            return false;
+
+        for (auto const& clause : m_from)
+            {
+            bool found = false;
+            for (auto const& otherFromClause : other->m_from)
+                {
+                if (*otherFromClause == *clause)
+                    {
+                    found = true;
+                    break;
+                    }
+                }
+            if (!found)
+                return false;
+            }
+        }
+
+    // JOIN
+    if (m_joins.size() != other->m_joins.size())
+        return false;
+
+    for (auto const& joinGroup : m_joins)
+        {
+        bool foundGroup = false;
+        for (auto const& otherJoinGroup : other->m_joins)
+            {
+            if (joinGroup.size() != otherJoinGroup.size())
+                continue;
+
+            bool foundAllGroupClauses = true;
+            for (auto const& clause : joinGroup)
+                {
+                bool foundClause = false;
+                for (auto const& otherClause : otherJoinGroup)
+                    {
+                    if (AreEqual(*clause, *otherClause))
+                        {
+                        foundClause = true;
+                        break;
+                        }
+                    }
+                if (!foundClause)
+                    {
+                    foundAllGroupClauses = false;
+                    break;
+                    }
+                }
+
+            if (foundAllGroupClauses)
+                {
+                foundGroup = true;
+                break;
+                }
+            }
+        if (!foundGroup)
+            return false;
+        }
+
+    // WHERE
+    if (m_whereClause != other->m_whereClause)
+        return false;
+
+    // LIMIT
+    if (!AreEqual(m_limit.get(), other->m_limit.get()))
+        return false;
+    if (!AreEqual(m_offset.get(), other->m_offset.get()))
+        return false;
+
+    // GROUP BY
+    if (!CreateGroupByClause().Equals(other->CreateGroupByClause()))
+        return false;
+
+    // HAVING
+    if (m_havingClause != other->m_havingClause)
+        return false;
+
+    // ORDER BY
+    if (!m_orderByClause.Equals(other->m_orderByClause))
+        return false;
+
+    return true;
+    }
+
+/*---------------------------------------------------------------------------------**//**
+// @bsimethod
++---------------+---------------+---------------+---------------+---------------+------*/
+bvector<Utf8CP> ComplexQueryBuilder::GetAliases(int flags, bool isRelationship) const
+    {
+    bvector<Utf8CP> list;
+
+    if (0 != (IQueryInfoProvider::SELECTION_SOURCE_From & flags))
+        {
+        for (auto const& from : m_from)
+            {
+            if (!from->GetAlias().empty())
+                list.push_back(from->GetAlias().c_str());
+            }
+        if (!m_nestedQueryAlias.empty())
+            list.push_back(m_nestedQueryAlias.c_str());
+        }
+
+    if (0 != (IQueryInfoProvider::SELECTION_SOURCE_Join & flags))
+        {
+        for (auto const& joinPath : m_joins)
+            {
+            for (auto const& join : joinPath)
+                {
+                if (auto classWithRelationshipJoin = join->_AsClassWithRelationshipJoin())
+                    {
+                    if (isRelationship && !classWithRelationshipJoin->m_using.GetAlias().empty())
+                        list.push_back(classWithRelationshipJoin->m_using.GetAlias().c_str());
+                    else if (!isRelationship && !classWithRelationshipJoin->m_join.GetAlias().empty())
+                        list.push_back(classWithRelationshipJoin->m_join.GetAlias().c_str());
+                    }
+                else if (auto classJoin = join->_AsClassJoin())
+                    {
+                    if (!isRelationship && !classJoin->m_join.GetAlias().empty())
+                        list.push_back(classJoin->m_join.GetAlias().c_str());
+                    }
+                }
+            }
+        }
+
+    return list;
+    }
+
+/*---------------------------------------------------------------------------------**//**
+// @bsimethod
++---------------+---------------+---------------+---------------+---------------+------*/
+bvector<Utf8CP> ComplexQueryBuilder::_GetSelectAliases(int flags) const {return GetAliases(flags, false);}
+
+/*---------------------------------------------------------------------------------**//**
+// @bsimethod
++---------------+---------------+---------------+---------------+---------------+------*/
+bvector<Utf8CP> ComplexQueryBuilder::_GetRelationshipAliases(int flags) const {return GetAliases(flags, true);}
+
+/*---------------------------------------------------------------------------------**//**
+// @bsimethod
++---------------+---------------+---------------+---------------+---------------+------*/
+void UnionQueryBuilder::Init(PresentationQueryBuilder* initQuery)
+    {
+    if (nullptr == initQuery)
+        {
+        for (auto& query : m_queries)
+            Init(query.get());
+        return;
+        }
+
+    if (initQuery->GetContract() && initQuery->GetContract()->AsNavigationQueryContract())
+        {
+        GetNavigationResultParameters().MergeWith(initQuery->GetNavigationResultParameters());
+        initQuery->GetNavigationResultParameters() = NavigationQueryResultParameters();
+        }
+
+    if (nullptr != initQuery->AsComplexQueryBuilder())
+        {
+        m_orderByClause = initQuery->AsComplexQueryBuilder()->GetClause(CLAUSE_OrderBy);
+        initQuery->AsComplexQueryBuilder()->OrderBy("");
+        }
+    }
+
+/*---------------------------------------------------------------------------------**//**
+// @bsimethod
++---------------+---------------+---------------+---------------+---------------+------*/
+UnionQueryBuilder& UnionQueryBuilder::OrderBy(Utf8CP orderByClause)
+    {
+    InvalidateQuery();
+    m_orderByClause = orderByClause;
+    return *this;
+    }
+
+/*---------------------------------------------------------------------------------**//**
+// @bsimethod
++---------------+---------------+---------------+---------------+---------------+------*/
+UnionQueryBuilder& UnionQueryBuilder::Limit(uint64_t limit, uint64_t offset)
+    {
+    InvalidateQuery();
+    m_limit = std::make_unique<BoundQueryECValue>(ECValue(limit));
+    m_offset = std::make_unique<BoundQueryECValue>(ECValue(offset));
+    return *this;
+    }
+
+/*---------------------------------------------------------------------------------**//**
+// @bsimethod
++---------------+---------------+---------------+---------------+---------------+------*/
+PresentationQueryContract const* UnionQueryBuilder::_GetContract(size_t contractId) const
+    {
+    for (auto const& query : m_queries)
+        {
+        PresentationQueryContract const* contract = query->GetContract(contractId);
+        if (nullptr != contract)
+            return contract;
+        }
+    return nullptr;
+    }
+
+/*---------------------------------------------------------------------------------**//**
+// @bsimethod
++---------------+---------------+---------------+---------------+---------------+------*/
+PresentationQueryContract const* UnionQueryBuilder::_GetGroupingContract() const
+    {
+    for (auto const& query : m_queries)
+        {
+        PresentationQueryContract const* contract = query->GetGroupingContract();
+        if (nullptr != contract)
+            return contract;
+        }
+    return nullptr;
+    }
+
+/*---------------------------------------------------------------------------------**//**
+// @bsimethod
++---------------+---------------+---------------+---------------+---------------+------*/
+void UnionQueryBuilder::_OnIsOuterQueryValueChanged()
+    {
+    for (auto& query : m_queries)
+        query->SetIsOuterQuery(IsOuterQuery());
+    }
+
+/*---------------------------------------------------------------------------------**//**
+// @bsimethod
++---------------+---------------+---------------+---------------+---------------+------*/
+bvector<Utf8CP> UnionQueryBuilder::_GetSelectAliases(int flags) const
+    {
+    bvector<Utf8CP> list;
+    for (auto const& query : m_queries)
+        ContainerHelpers::Push(list, query->GetSelectAliases(flags));
+    return list;
+    }
+
+// /*---------------------------------------------------------------------------------**//**
+// @bsimethod
+// +---------------+---------------+---------------+---------------+---------------+------*/
+bool UnionQueryBuilder::_IsEqual(PresentationQueryBuilder const& otherBase) const
+    {
+    if (!PresentationQueryBuilder::_IsEqual(otherBase))
+        return false;
+
+    auto other = otherBase.AsUnionQueryBuilder();
+    if (!other)
+        return false;
+
+    if (m_queries.size() != other->m_queries.size())
+        return false;
+
+    for (auto const& query : m_queries)
+        {
+        bool found = false;
+        for (auto const& otherQuery : other->m_queries)
+            {
+            if (query->IsEqual(*otherQuery))
+                {
+                found = true;
+                break;
+                }
+            }
+        if (!found)
+            return false;
+        }
+
+    return m_orderByClause.Equals(other->m_orderByClause)
+        && AreEqual(m_limit.get(), other->m_limit.get())
+        && AreEqual(m_offset.get(), other->m_offset.get());
+    }
+
+/*---------------------------------------------------------------------------------**//**
+// @bsimethod
++---------------+---------------+---------------+---------------+---------------+------*/
+std::unique_ptr<PresentationQuery> UnionQueryBuilder::_CreateQuery() const
+    {
+    auto query = std::make_unique<PresentationQuery>();
+
+    if (!m_orderByClause.empty())
+        {
+        // note: wrapping queries in a subquery is required until the TFS#291221 is fixed
+        query->GetQueryString().append("SELECT * FROM (");
+        }
+
+    for (size_t i = 0; i < m_queries.size(); ++i)
+        {
+        if (i > 0)
+            query->GetQueryString().append(" UNION ALL ");
+        AppendQuery(*query, *m_queries[i]->GetQuery());
+        }
+
+    if (!m_orderByClause.empty())
+        query->GetQueryString().append(") ORDER BY ").append(m_orderByClause);
+
+    if (nullptr != m_limit)
+        {
+        query->GetQueryString().append(" LIMIT ?");
+        query->GetBindings().push_back(m_limit);
+
+        if (nullptr != m_offset)
+            {
+            query->GetQueryString().append(" OFFSET ?");
+            query->GetBindings().push_back(m_offset);
+            }
+        }
+
+    return query;
+    }
+
+/*---------------------------------------------------------------------------------**//**
+// @bsimethod
++---------------+---------------+---------------+---------------+---------------+------*/
+void ExceptQueryBuilder::Init()
+    {
+    if (m_base->GetContract() && m_base->GetContract()->AsNavigationQueryContract())
+        {
+        GetNavigationResultParameters().MergeWith(m_base->GetNavigationResultParameters());
+        m_base->GetNavigationResultParameters() = NavigationQueryResultParameters();
+        m_except->GetNavigationResultParameters() = NavigationQueryResultParameters();
+        }
+
+    if (nullptr != m_base->AsComplexQueryBuilder())
+        {
+        m_orderByClause = m_base->AsComplexQueryBuilder()->GetClause(CLAUSE_OrderBy);
+        m_base->AsComplexQueryBuilder()->OrderBy("");
+        }
+    if (nullptr != m_except->AsComplexQueryBuilder())
+        {
+        m_orderByClause = m_except->AsComplexQueryBuilder()->GetClause(CLAUSE_OrderBy);
+        m_except->AsComplexQueryBuilder()->OrderBy("");
+        }
+    }
+
+/*---------------------------------------------------------------------------------**//**
+// @bsimethod
++---------------+---------------+---------------+---------------+---------------+------*/
+ExceptQueryBuilder& ExceptQueryBuilder::OrderBy(Utf8CP orderByClause)
+    {
+    InvalidateQuery();
+    m_orderByClause = orderByClause;
+    return *this;
+    }
+
+/*---------------------------------------------------------------------------------**//**
+// @bsimethod
++---------------+---------------+---------------+---------------+---------------+------*/
+ExceptQueryBuilder& ExceptQueryBuilder::Limit(uint64_t limit, uint64_t offset)
+    {
+    InvalidateQuery();
+    m_limit = std::make_unique<BoundQueryECValue>(ECValue(limit));
+    m_offset = std::make_unique<BoundQueryECValue>(ECValue(offset));
+    return *this;
+    }
+
+/*---------------------------------------------------------------------------------**//**
+// @bsimethod
++---------------+---------------+---------------+---------------+---------------+------*/
+PresentationQueryContract const* ExceptQueryBuilder::_GetContract(size_t contractId) const
+    {
+    PresentationQueryContract const* contract = m_base->GetContract(contractId);
+    if (nullptr != contract)
+        return contract;
+
+    contract = m_except->GetContract(contractId);
+    if (nullptr != contract)
+        return contract;
+
+    return nullptr;
+    }
+
+/*---------------------------------------------------------------------------------**//**
+// @bsimethod
++---------------+---------------+---------------+---------------+---------------+------*/
+PresentationQueryContract const* ExceptQueryBuilder::_GetGroupingContract() const
+    {
+    PresentationQueryContract const* contract = m_base->GetGroupingContract();
+    if (nullptr != contract)
+        return contract;
+
+    contract = m_except->GetGroupingContract();
+    if (nullptr != contract)
+        return contract;
+
+    return nullptr;
+    }
+
+/*---------------------------------------------------------------------------------**//**
+// @bsimethod
++---------------+---------------+---------------+---------------+---------------+------*/
+void ExceptQueryBuilder::_OnIsOuterQueryValueChanged()
+    {
+    m_base->SetIsOuterQuery(IsOuterQuery());
+    m_except->SetIsOuterQuery(IsOuterQuery());
+    }
+
+/*---------------------------------------------------------------------------------**//**
+// @bsimethod
++---------------+---------------+---------------+---------------+---------------+------*/
+bvector<Utf8CP> ExceptQueryBuilder::_GetSelectAliases(int flags) const
+    {
+    bvector<Utf8CP> first = m_base->GetSelectAliases(flags);
+    bvector<Utf8CP> second = m_except->GetSelectAliases(flags);
+    bvector<Utf8CP> list;
+    list.insert(list.end(), first.begin(), first.end());
+    list.insert(list.end(), second.begin(), second.end());
+    return list;
+    }
+
+/*---------------------------------------------------------------------------------**//**
+// @bsimethod
++---------------+---------------+---------------+---------------+---------------+------*/
+bool ExceptQueryBuilder::_IsEqual(PresentationQueryBuilder const& otherBase) const
+    {
+    if (!PresentationQueryBuilder::_IsEqual(otherBase))
+        return false;
+
+    auto other = otherBase.AsExceptQueryBuilder();
+    if (!other)
+        return false;
+
+    return m_orderByClause.Equals(other->m_orderByClause)
+        && AreEqual(m_limit.get(), other->m_limit.get())
+        && AreEqual(m_offset.get(), other->m_offset.get())
+        && m_base->IsEqual(*other->m_base) && m_except->IsEqual(*other->m_except);
+    }
+
+/*---------------------------------------------------------------------------------**//**
+// @bsimethod
++---------------+---------------+---------------+---------------+---------------+------*/
+std::unique_ptr<PresentationQuery> ExceptQueryBuilder::_CreateQuery() const
+    {
+    auto query = std::make_unique<PresentationQuery>();
+
+    AppendQuery(*query, *m_base->GetQuery());
+    query->GetQueryString().append(" EXCEPT ");
+    AppendQuery(*query, *m_except->GetQuery());
+
+    if (!m_orderByClause.empty())
+        {
+        // note: wrapping queries in a subquery is required until the TFS#291221 is fixed
+        query->GetQueryString() = Utf8PrintfString("SELECT * FROM (%s) this ORDER BY %s",
+            query->GetQueryString().c_str(), m_orderByClause.c_str());
+        }
+
+    if (nullptr != m_limit)
+        {
+        query->GetQueryString().append(" LIMIT ?");
+        query->GetBindings().push_back(m_limit);
+
+        if (nullptr != m_offset)
+            {
+            query->GetQueryString().append(" OFFSET ?");
+            query->GetBindings().push_back(m_offset);
+            }
+        }
+
+    return query;
+    }
+
+/*---------------------------------------------------------------------------------**//**
+// @bsimethod
++---------------+---------------+---------------+---------------+---------------+------*/
+bool StringQueryBuilder::_IsEqual(PresentationQueryBuilder const& otherBase) const
+    {
+    if (!PresentationQueryBuilder::_IsEqual(otherBase))
+        return false;
+
+    auto other = otherBase.AsStringQueryBuilder();
+    if (!other)
+        return false;
+
+    return m_query->IsEqual(*other->m_query);
+    }
+
+/*---------------------------------------------------------------------------------**//**
+// @bsimethod
++---------------+---------------+---------------+---------------+---------------+------*/
+BentleyStatus BoundQueryValuesList::FromJson(IBoundQueryValueSerializer &serializer, BeJsConst json)
+    {
+    clear();
+
+    if (!json.isArray())
+        return ERROR;
+    auto thing = json.Stringify(StringifyFormat::Indented);
+    for (uint32_t i = 0; i < json.size(); ++i)
+        {
+        auto value = BoundQueryValue::FromJson(serializer, json[i]);
+        if (value)
+            push_back(std::move(value));
+        }
+    return SUCCESS;
+    }
+
+/*---------------------------------------------------------------------------------**//**
+// @bsimethod
++---------------+---------------+---------------+---------------+---------------+------*/
+std::unique_ptr<PresentationQuery> StringQueryBuilder::_CreateQuery() const
+    {
+    return std::make_unique<PresentationQuery>(*m_query);
+    }
+
+/*---------------------------------------------------------------------------------**//**
+// @bsimethod
++---------------+---------------+---------------+---------------+---------------+------*/
+bool RapidJsonValueComparer::operator() (rapidjson::Value const* left, rapidjson::Value const* right) const
+    {
+    if (left->IsNull())
+        return !right->IsNull();
+    if (right->IsNull())
+        return false;
+
+    switch (left->GetType())
+        {
+        case rapidjson::kFalseType:
+        case rapidjson::kTrueType:
+            {
+            return (int)left->GetBool() < (int)right->GetBool();
+            }
+        case rapidjson::kNumberType:
+            {
+            if (left->IsInt())
+                return left->GetInt() < right->GetInt();
+            if (left->IsInt64())
+                return left->GetInt64() < right->GetInt64();
+            if (left->IsDouble())
+                return (fabs(left->GetDouble() - right->GetDouble()) > 0.0000001 && (left->GetDouble() - right->GetDouble()) < 0);
+            }
+        case rapidjson::kStringType:
+            {
+            return strcmp(left->GetString(), right->GetString()) < 0;
+            }
+        case rapidjson::kObjectType:
+        case rapidjson::kArrayType:
+            {
+            return BeRapidJsonUtilities::ToString(*left).CompareTo(BeRapidJsonUtilities::ToString(*right));
+            }
+        }
+    DIAGNOSTICS_HANDLE_FAILURE(DiagnosticsCategory::Default, Utf8PrintfString("Unhandled rapidjson value type: %d", (int)left->GetType()));
+    };
+
+/*=================================================================================**//**
+* @bsiclass
++===============+===============+===============+===============+===============+======*/
+bool RapidJsonValueSet::Equals(RapidJsonValueSet const& otherSet) const
+    {
+    return m_jsonValues == otherSet.m_jsonValues;
+    }
+bool RapidJsonValueSet::_IsInSet(int nVals, BeSQLite::DbValue const* vals) const
+    {
+    if (nVals < 1 || nVals > 1)
+        DIAGNOSTICS_HANDLE_FAILURE(DiagnosticsCategory::Default, Utf8PrintfString("Invalid number of arguments. Expected 1, got: %d", nVals));
+
+    rapidjson::Document jsonValue;
+    if (!vals[0].IsNull())
+        {
+        switch (m_type)
+            {
+            case PRIMITIVETYPE_Double:
+            case PRIMITIVETYPE_DateTime:
+                jsonValue.SetDouble(vals[0].GetValueDouble());
+                break;
+            case PRIMITIVETYPE_Boolean:
+                jsonValue.SetBool(vals[0].GetValueInt() != 0);
+                break;
+            case PRIMITIVETYPE_Integer:
+                jsonValue.SetInt(vals[0].GetValueInt());
+                break;
+            case PRIMITIVETYPE_Long:
+                jsonValue.SetInt64(vals[0].GetValueInt64());
+                break;
+            case PRIMITIVETYPE_String:
+                jsonValue.SetString(vals[0].GetValueText(), jsonValue.GetAllocator());
+                break;
+            case PRIMITIVETYPE_Point2d:
+            case PRIMITIVETYPE_Point3d:
+                jsonValue.SetString(vals[0].GetValueText(), jsonValue.GetAllocator());
+                break;
+            default:
+                DIAGNOSTICS_HANDLE_FAILURE(DiagnosticsCategory::Default, Utf8PrintfString("Unhandled primitive value type: %d", (int)m_type));
+            }
+        }
+    return (m_keys.end() != m_keys.find(&jsonValue));
+    }
+
+/*---------------------------------------------------------------------------------**//**
+// @bsimethod
++---------------+---------------+---------------+---------------+---------------+------*/
+BoundRapidJsonValueSet::BoundRapidJsonValueSet(RapidJsonValueCR values, PrimitiveType type)
+    {
+    m_set = std::make_unique<RapidJsonValueSet>(values, type);
+    }
+
+/*---------------------------------------------------------------------------------**//**
+// @bsimethod
++---------------+---------------+---------------+---------------+---------------+------*/
+BoundRapidJsonValueSet::BoundRapidJsonValueSet(BoundRapidJsonValueSet const& other)
+    {
+    RapidJsonValueSet const* otherVirtualSet = static_cast<RapidJsonValueSet const*>(other.m_set.get());
+    m_set = std::make_unique<RapidJsonValueSet>(*otherVirtualSet);
+    }
+
+/*---------------------------------------------------------------------------------**//**
+// @bsimethod
++---------------+---------------+---------------+---------------+---------------+------*/
+ECSqlStatus BoundRapidJsonValueSet::_Bind(ECSqlStatement& stmt, uint32_t index) const
+    {
+    return stmt.BindVirtualSet((int)index, *m_set);
+    }
+
+/*---------------------------------------------------------------------------------**//**
+// @bsimethod
++---------------+---------------+---------------+---------------+---------------+------*/
+bool BoundRapidJsonValueSet::_Equals(BoundQueryValue const& other) const
+    {
+    BoundRapidJsonValueSet const* otherVirtualSet = dynamic_cast<BoundRapidJsonValueSet const*>(&other);
+    if (nullptr == otherVirtualSet)
+        return false;
+
+    RapidJsonValueSet const* firstSet = static_cast<RapidJsonValueSet const*>(m_set.get());
+    RapidJsonValueSet const* secondSet = static_cast<RapidJsonValueSet const*>(otherVirtualSet->m_set.get());
+    return firstSet->Equals(*secondSet);
+    }
+
+/*=================================================================================**//**
+* @bsiclass
++===============+===============+===============+===============+===============+======*/
+size_t PrimitiveECValueHasher::operator()(ECValueCR value) const
+    {
+    if (!value.IsPrimitive())
+        DIAGNOSTICS_HANDLE_FAILURE(DiagnosticsCategory::Default, Utf8PrintfString("Expected only primitive values, got: %s", value.ToString().c_str()));
+
+    if (value.IsNull())
+        return 0;
+
+    PrimitiveType type = value.GetPrimitiveType();
+    size_t hash = type;
+    switch (type)
+        {
+        case PRIMITIVETYPE_Boolean:
+            hash ^= std::hash<bool>{}(value.GetBoolean()) << 2;
+            break;
+        case PRIMITIVETYPE_DateTime:
+            hash ^= std::hash<int64_t>{}(value.GetDateTimeTicks()) << 2;
+            break;
+        case PRIMITIVETYPE_Double:
+            hash ^= std::hash<double>{}(value.GetDouble()) << 2;
+            break;
+        case PRIMITIVETYPE_Integer:
+            hash ^= std::hash<int32_t>{}(value.GetInteger()) << 2;
+            break;
+        case PRIMITIVETYPE_Long:
+            hash ^= std::hash<int64_t>{}(value.GetLong()) << 2;
+            break;
+        case PRIMITIVETYPE_String:
+            hash ^= std::hash<std::string>{}(value.GetUtf8CP()) << 2;
+            break;
+        case PRIMITIVETYPE_Point2d:
+            {
+            DPoint2d point2d = value.GetPoint2d();
+            hash ^= (std::hash<double>{}(point2d.x) ^ (std::hash<double>{}(point2d.y) << 8)) << 2;
+            break;
+            }
+        case PRIMITIVETYPE_Point3d:
+            {
+            DPoint3d point3d = value.GetPoint3d();
+            hash ^= (std::hash<double>{}(point3d.x) ^ (std::hash<double>{}(point3d.y) << 8) ^ (std::hash<double>{}(point3d.z) << 16)) << 2;
+            break;
+            }
+        case PRIMITIVETYPE_Binary:
+        case PRIMITIVETYPE_IGeometry:
+            break;
+        default:
+            DIAGNOSTICS_HANDLE_FAILURE(DiagnosticsCategory::Default, Utf8PrintfString("Unrecognized primitive property type: %d", (int)type));
+        }
+    return hash;
+    };
+
+
+/*---------------------------------------------------------------------------------**//**
+// @bsimethod
++---------------+---------------+---------------+---------------+---------------+------*/
+ECValueVirtualSet::ECValueVirtualSet(bvector<ECValue> values)
+    : m_values(ContainerHelpers::MoveTransformContainer<std::unordered_set<ECValue, PrimitiveECValueHasher>>(values))
+    {}
+
+/*---------------------------------------------------------------------------------**//**
+// @bsimethod
++---------------+---------------+---------------+---------------+---------------+------*/
+bool ECValueVirtualSet::Equals(ECValueVirtualSet const& otherSet) const
+    {
+    return m_values == otherSet.m_values;
+    }
+
+/*---------------------------------------------------------------------------------**//**
+// @bsimethod
++---------------+---------------+---------------+---------------+---------------+------*/
+void ECValueVirtualSet::Insert(ECValue value)
+    {
+    m_values.insert(std::move(value));
+    }
+
+/*---------------------------------------------------------------------------------**//**
+// @bsimethod
++---------------+---------------+---------------+---------------+---------------+------*/
+bool ECValueVirtualSet::_IsInSet(int nVals, BeSQLite::DbValue const* vals) const
+    {
+    if (nVals < 1 || nVals > 1)
+        DIAGNOSTICS_HANDLE_FAILURE(DiagnosticsCategory::Default, Utf8PrintfString("Invalid number of arguments. Expected 1, got: %d", nVals));
+
+    if (m_values.empty())
+        return false;
+
+    // note: we expect all values to be of the same type - just pick the first
+    // value and use it's type to parse sql value
+    ECValueCR firstValue = *m_values.begin();
+    PrimitiveType type = firstValue.GetPrimitiveType();
+
+    ECValue value = ValueHelpers::GetECValueFromSqlValue(type, vals[0]);
+    return (m_values.end() != m_values.find(value));
+    }
+
+/*---------------------------------------------------------------------------------**//**
+// @bsimethod
++---------------+---------------+---------------+---------------+---------------+------*/
+BoundECValueSet::BoundECValueSet(bvector<ECValue> values)
+    : m_set(std::make_unique<ECValueVirtualSet>(std::move(values)))
+    {}
+
+/*---------------------------------------------------------------------------------**//**
+// @bsimethod
++---------------+---------------+---------------+---------------+---------------+------*/
+BoundECValueSet::BoundECValueSet(BoundECValueSet const& other)
+    {
+    ECValueVirtualSet const* otherVirtualSet = static_cast<ECValueVirtualSet const*>(other.m_set.get());
+    m_set = std::make_unique<ECValueVirtualSet>(*otherVirtualSet);
+    }
+
+/*---------------------------------------------------------------------------------**//**
+// @bsimethod
++---------------+---------------+---------------+---------------+---------------+------*/
+ECSqlStatus BoundECValueSet::_Bind(ECSqlStatement& stmt, uint32_t index) const
+    {
+    return stmt.BindVirtualSet((int)index, *m_set);
+    }
+
+/*---------------------------------------------------------------------------------**//**
+// @bsimethod
++---------------+---------------+---------------+---------------+---------------+------*/
+bool BoundECValueSet::_Equals(BoundQueryValue const& other) const
+    {
+    BoundECValueSet const* otherVirtualSet = dynamic_cast<BoundECValueSet const*>(&other);
+    if (nullptr == otherVirtualSet)
+        return false;
+
+    ECValueVirtualSet const* firstSet = static_cast<ECValueVirtualSet const*>(m_set.get());
+    ECValueVirtualSet const* secondSet = static_cast<ECValueVirtualSet const*>(otherVirtualSet->m_set.get());
+    return firstSet->Equals(*secondSet);
+    }