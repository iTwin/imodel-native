﻿/*--------------------------------------------------------------------------------------+
|
|  $Source: Tests/Published/RulesEngine/PresentationManagerNavigationTests.cpp $
|
|  $Copyright: (c) 2018 Bentley Systems, Incorporated. All rights reserved. $
|
+--------------------------------------------------------------------------------------*/
#include "PresentationManagerTests.h"
#include "../../../Source/RulesDriven/RulesEngine/LocalizationHelper.h"
#include "../../NonPublished/RulesEngine/ECDbTestProject.h"

USING_NAMESPACE_BENTLEY_EC
USING_NAMESPACE_BENTLEY_SQLITE
USING_NAMESPACE_BENTLEY_SQLITE_EC
USING_NAMESPACE_BENTLEY_ECPRESENTATION
USING_NAMESPACE_ECPRESENTATIONTESTS

/*=================================================================================**//**
* @bsiclass                                     Grigas.Petraitis                04/2015
+===============+===============+===============+===============+===============+======*/
struct RulesDrivenECPresentationManagerNavigationTests : RulesDrivenECPresentationManagerTests
{
    ECClassCP m_widgetClass;
    ECClassCP m_gadgetClass;
    ECClassCP m_sprocketClass;
    ECSchemaCP m_schema;
    
    void SetUp() override
        {
        RulesDrivenECPresentationManagerTests::SetUp();        
        m_schema = s_project->GetECDb().Schemas().GetSchema("RulesEngineTest");
        ASSERT_TRUE(nullptr != m_schema);
        
        m_widgetClass = m_schema->GetClassCP("Widget");
        m_gadgetClass = m_schema->GetClassCP("Gadget");
        m_sprocketClass = m_schema->GetClassCP("Sprocket");
        }
};

/*---------------------------------------------------------------------------------**//**
* @betest                                       Grigas.Petraitis                03/2015
+---------------+---------------+---------------+---------------+---------------+------*/
TEST_F(RulesDrivenECPresentationManagerNavigationTests, NavigationOptions_GetRuleSetId)
    {
    RulesDrivenECPresentationManager::NavigationOptions options("test id", RuleTargetTree::TargetTree_Both);
    ASSERT_STREQ("test id", options.GetRulesetId());
    }

/*---------------------------------------------------------------------------------**//**
* @betest                                       Grigas.Petraitis                03/2015
+---------------+---------------+---------------+---------------+---------------+------*/
TEST_F(RulesDrivenECPresentationManagerNavigationTests, NavigationOptions_GetTargetTree)
    {
    RulesDrivenECPresentationManager::NavigationOptions options("test id", RuleTargetTree::TargetTree_MainTree);
    ASSERT_EQ(RuleTargetTree::TargetTree_MainTree, options.GetRuleTargetTree());
    }

/*---------------------------------------------------------------------------------**//**
* @betest                                       Grigas.Petraitis                03/2015
+---------------+---------------+---------------+---------------+---------------+------*/
TEST_F (RulesDrivenECPresentationManagerNavigationTests, AllInstanceNodes_NotGrouped)
    {
    // insert some widget & gadget instances
    IECInstancePtr widgetInstance = RulesEngineTestHelpers::InsertInstance(s_project->GetECDb(), *m_widgetClass);
    IECInstancePtr gadgetInstance = RulesEngineTestHelpers::InsertInstance(s_project->GetECDb(), *m_gadgetClass);

    // create the rule set
    PresentationRuleSetPtr rules = PresentationRuleSet::CreateInstance(BeTest::GetNameOfCurrentTest(), 1, 0, false, "", "", "", false);
    m_locater->AddRuleSet(*rules);

    RootNodeRule* rule = new RootNodeRule();
    rule->AddSpecification(*new AllInstanceNodesSpecification(1, true, false, false, false, false, "RulesEngineTest"));
    rules->AddPresentationRule(*rule);
    
    // request for nodes
    RulesDrivenECPresentationManager::NavigationOptions options("AllInstanceNodes_NotGrouped", TargetTree_MainTree);
    DataContainer<NavNodeCPtr> nodes = IECPresentationManager::GetManager().GetRootNodes(s_project->GetECDb(), PageOptions(), options.GetJson()).get();
    
    // expect two nodes
    ASSERT_EQ(2, nodes.GetSize());

    EXPECT_STREQ(NAVNODE_TYPE_ECInstanceNode, nodes[0]->GetType().c_str());
    EXPECT_EQ(gadgetInstance->GetInstanceId(), nodes[0]->GetKey()->AsECInstanceNodeKey()->GetInstanceId().ToString());

    EXPECT_STREQ(NAVNODE_TYPE_ECInstanceNode, nodes[1]->GetType().c_str());
    EXPECT_EQ(widgetInstance->GetInstanceId(), nodes[1]->GetKey()->AsECInstanceNodeKey()->GetInstanceId().ToString());
    }

/*---------------------------------------------------------------------------------**//**
* @betest                                       Grigas.Petraitis                03/2015
+---------------+---------------+---------------+---------------+---------------+------*/
TEST_F (RulesDrivenECPresentationManagerNavigationTests, AllInstanceNodes_GroupedByClass)
    {
    // insert some widget & gadget instances
    IECInstancePtr widgetInstance = RulesEngineTestHelpers::InsertInstance(s_project->GetECDb(), *m_widgetClass);
    IECInstancePtr gadgetInstance = RulesEngineTestHelpers::InsertInstance(s_project->GetECDb(), *m_gadgetClass);

    // create the rule set
    PresentationRuleSetPtr rules = PresentationRuleSet::CreateInstance(BeTest::GetNameOfCurrentTest(), 1, 0, false, "", "", "", false);
    m_locater->AddRuleSet(*rules);

    RootNodeRule* rule = new RootNodeRule();
    rule->AddSpecification(*new AllInstanceNodesSpecification(1, false, false, false, true, false, "RulesEngineTest"));
    rules->AddPresentationRule(*rule);

    // request for nodes
    RulesDrivenECPresentationManager::NavigationOptions options("AllInstanceNodes_GroupedByClass", TargetTree_MainTree);
    DataContainer<NavNodeCPtr> nodes = IECPresentationManager::GetManager().GetRootNodes(s_project->GetECDb(), PageOptions(), options.GetJson()).get();
    
    // make sure we have 2 class grouping nodes
    ASSERT_EQ(2, nodes.GetSize());

    EXPECT_STREQ(NAVNODE_TYPE_ECClassGroupingNode, nodes[0]->GetType().c_str());
    EXPECT_EQ(m_gadgetClass->GetId(), nodes[0]->GetKey()->GetECClassId());
    DataContainer<NavNodeCPtr> gadgetNodes = IECPresentationManager::GetManager().GetChildren(s_project->GetECDb(), *nodes[0], PageOptions(), options.GetJson()).get();
    ASSERT_EQ(1, gadgetNodes.GetSize());
    EXPECT_STREQ(NAVNODE_TYPE_ECInstanceNode, gadgetNodes[0]->GetType().c_str());
    ASSERT_EQ(nodes[0]->GetNodeId(), gadgetNodes[0]->GetParentNodeId());
    EXPECT_EQ(gadgetInstance->GetInstanceId(), gadgetNodes[0]->GetKey()->AsECInstanceNodeKey()->GetInstanceId().ToString());

    EXPECT_STREQ(NAVNODE_TYPE_ECClassGroupingNode, nodes[1]->GetType().c_str());
    EXPECT_EQ(m_widgetClass->GetId(), nodes[1]->GetKey()->GetECClassId());
    DataContainer<NavNodeCPtr> widgetNodes = IECPresentationManager::GetManager().GetChildren(s_project->GetECDb(), *nodes[1], PageOptions(), options.GetJson()).get();
    ASSERT_EQ(1, widgetNodes.GetSize());
    EXPECT_STREQ(NAVNODE_TYPE_ECInstanceNode, widgetNodes[0]->GetType().c_str());
    ASSERT_EQ(nodes[1]->GetNodeId(), widgetNodes[0]->GetParentNodeId());
    EXPECT_EQ(widgetInstance->GetInstanceId(), widgetNodes[0]->GetKey()->AsECInstanceNodeKey()->GetInstanceId().ToString());
    }

/*---------------------------------------------------------------------------------**//**
* @betest                                       Pranciskus.Ambrazas                02/2016
+---------------+---------------+---------------+---------------+---------------+------*/
TEST_F(RulesDrivenECPresentationManagerNavigationTests, AllInstanceNodes_AlwaysReturnsChildren)
    {
    // insert widget instance
    RulesEngineTestHelpers::InsertInstance(s_project->GetECDb(), *m_widgetClass);
    
    // create the rule set
    PresentationRuleSetPtr rules = PresentationRuleSet::CreateInstance(BeTest::GetNameOfCurrentTest(), 1, 0, false, "", "", "", false);
    m_locater->AddRuleSet(*rules);

    RootNodeRule* rule = new RootNodeRule();
    rule->AddSpecification(*new AllInstanceNodesSpecification(1, true, false, false, false, false, "RulesEngineTest"));
    rules->AddPresentationRule(*rule);

    // request for nodes
    Json::Value options = RulesDrivenECPresentationManager::NavigationOptions("AllInstanceNodes_AlwaysReturnsChildren", TargetTree_MainTree).GetJson();
    DataContainer<NavNodeCPtr> nodes = IECPresentationManager::GetManager().GetRootNodes(s_project->GetECDb(), PageOptions(), options).get();

    // make sure we have 1 node
    ASSERT_EQ(1, nodes.GetSize());
    NavNodeCPtr node = nodes[0];
    ASSERT_TRUE(NavNodeExtendedData(*node).GetAlwaysReturnsChildren());
    ASSERT_TRUE(node->HasChildren());
    }

/*---------------------------------------------------------------------------------**//**
* @betest                                       Pranciskus.Ambrazas                02/2016
+---------------+---------------+---------------+---------------+---------------+------*/
TEST_F(RulesDrivenECPresentationManagerNavigationTests, AllInstanceNodes_DoNotSort_ReturnsUnsortedNodes)
    {    
    // insert some widget instances
    RulesEngineTestHelpers::InsertInstance(s_project->GetECDb(), *m_widgetClass, [](IECInstanceR instance){instance.SetValue("MyID", ECValue("Widget2"));});
    RulesEngineTestHelpers::InsertInstance(s_project->GetECDb(), *m_widgetClass, [](IECInstanceR instance){instance.SetValue("MyID", ECValue("Widget1"));});

    // create the rule set
    PresentationRuleSetPtr rules = PresentationRuleSet::CreateInstance(BeTest::GetNameOfCurrentTest(), 1, 0, false, "", "", "", false);
    m_locater->AddRuleSet(*rules);
    rules->AddPresentationRule(*new InstanceLabelOverride(1, true, "RulesEngineTest:Widget", "MyID"));
    RootNodeRule* rule = new RootNodeRule();
    AllInstanceNodesSpecificationP allInstanceNodesSpecification = new AllInstanceNodesSpecification(1, false, false, false, false, false, "RulesEngineTest");
    allInstanceNodesSpecification->SetDoNotSort(true);
    rule->AddSpecification(*allInstanceNodesSpecification);
    rules->AddPresentationRule(*rule);

    // request for nodes
    Json::Value options = RulesDrivenECPresentationManager::NavigationOptions("AllInstanceNodes_DoNotSort_ReturnsUnsortedNodes", TargetTree_MainTree).GetJson();
    DataContainer<NavNodeCPtr> nodes = IECPresentationManager::GetManager().GetRootNodes(s_project->GetECDb(), PageOptions(), options).get();

    // make sure we have 2 nodes
    ASSERT_EQ(2, nodes.GetSize());

    NavNodeCPtr instanceNode = nodes[0];
    EXPECT_STREQ(NAVNODE_TYPE_ECInstanceNode, instanceNode->GetType().c_str());
    ASSERT_STREQ("Widget2", instanceNode->GetLabel().c_str());

    instanceNode = nodes[1];
    EXPECT_STREQ(NAVNODE_TYPE_ECInstanceNode, instanceNode->GetType().c_str());
    ASSERT_STREQ("Widget1", instanceNode->GetLabel().c_str());
    }

/*---------------------------------------------------------------------------------**//**
* @betest                                       Pranciskus.Ambrazas                02/2016
+---------------+---------------+---------------+---------------+---------------+------*/
TEST_F(RulesDrivenECPresentationManagerNavigationTests, AllInstanceNodes_HideIfNoChildren_ReturnsEmptyListIfNoChildren)
    {
    // insert widget instance
    RulesEngineTestHelpers::InsertInstance(s_project->GetECDb(), *m_widgetClass);

    // create the rule set
    PresentationRuleSetPtr rules = PresentationRuleSet::CreateInstance(BeTest::GetNameOfCurrentTest(), 1, 0, false, "", "", "", false);
    m_locater->AddRuleSet(*rules);

    RootNodeRule* rule = new RootNodeRule();
    rule->AddSpecification(*new AllInstanceNodesSpecification(1, false, false, true, false, false, "RulesEngineTest"));
    rules->AddPresentationRule(*rule);

    // request for nodes
    Json::Value options = RulesDrivenECPresentationManager::NavigationOptions("AllInstanceNodes_HideIfNoChildren_ReturnsEmptyListIfNoChildren", TargetTree_MainTree).GetJson();
    DataContainer<NavNodeCPtr> nodes = IECPresentationManager::GetManager().GetRootNodes(s_project->GetECDb(), PageOptions(), options).get();

    // make sure we have 0 nodes
    ASSERT_EQ(0, nodes.GetSize());
    }

/*---------------------------------------------------------------------------------**//**
* @betest                                       Pranciskus.Ambrazas                02/2016
+---------------+---------------+---------------+---------------+---------------+------*/
TEST_F(RulesDrivenECPresentationManagerNavigationTests, AllInstanceNodes_HideIfNoChildren_ReturnsNodesIfHasChildren)
    {
    // insert widget instance
    RulesEngineTestHelpers::InsertInstance(s_project->GetECDb(), *m_widgetClass);

    // create the rule set
    PresentationRuleSetPtr rules = PresentationRuleSet::CreateInstance(BeTest::GetNameOfCurrentTest(), 1, 0, false, "", "", "", false);
    m_locater->AddRuleSet(*rules);

    RootNodeRule* rule = new RootNodeRule();
    AllInstanceNodesSpecificationP allInstanceNodesSpecification = new AllInstanceNodesSpecification(1, false, false, true, false, false, "RulesEngineTest");
    rule->AddSpecification(*allInstanceNodesSpecification);
    rules->AddPresentationRule(*rule);

    ChildNodeRule* childRule = new ChildNodeRule();
    CustomNodeSpecificationP customNodeSpecification = new CustomNodeSpecification(1, false, "test", "test", "test", "test");
    childRule->AddSpecification(*customNodeSpecification);
    allInstanceNodesSpecification->AddNestedRule(*childRule);

    // request for nodes
    Json::Value options = RulesDrivenECPresentationManager::NavigationOptions("AllInstanceNodes_HideIfNoChildren_ReturnsNodesIfHasChildren", TargetTree_MainTree).GetJson();
    DataContainer<NavNodeCPtr> nodes = IECPresentationManager::GetManager().GetRootNodes(s_project->GetECDb(), PageOptions(), options).get();

    // make sure we have 1 node
    ASSERT_EQ(1, nodes.GetSize());
    }

/*---------------------------------------------------------------------------------**//**
* @betest                                       Pranciskus.Ambrazas                02/2016
+---------------+---------------+---------------+---------------+---------------+------*/
TEST_F(RulesDrivenECPresentationManagerNavigationTests, AllInstanceNodes_HideNodesInHierarchy)
    {
    // insert some widget & gadget instances
    RulesEngineTestHelpers::InsertInstance(s_project->GetECDb(), *m_widgetClass);

    // create the rule set
    PresentationRuleSetPtr rules = PresentationRuleSet::CreateInstance(BeTest::GetNameOfCurrentTest(), 1, 0, false, "", "", "", false);
    m_locater->AddRuleSet(*rules);

    RootNodeRule* rule = new RootNodeRule();

    AllInstanceNodesSpecificationP allInstanceNodesSpecification = new AllInstanceNodesSpecification(1, false, true, false, false, false, "RulesEngineTest");
    rule->AddSpecification(*allInstanceNodesSpecification);
    rules->AddPresentationRule(*rule);

    ChildNodeRule* childRule = new ChildNodeRule();
    CustomNodeSpecificationP customNodeSpecification = new CustomNodeSpecification(1, false, "test", "test", "test", "test");
    childRule->AddSpecification(*customNodeSpecification);
    allInstanceNodesSpecification->AddNestedRule(*childRule);

    // request for nodes
    Json::Value options = RulesDrivenECPresentationManager::NavigationOptions("AllInstanceNodes_HideNodesInHierarchy", TargetTree_MainTree).GetJson();
    DataContainer<NavNodeCPtr> nodes = IECPresentationManager::GetManager().GetRootNodes(s_project->GetECDb(), PageOptions(), options).get();

    // make sure we have 1 node
    ASSERT_EQ(1, nodes.GetSize());

    NavNodeCPtr instanceNode = nodes[0];
    ASSERT_STREQ("test", instanceNode->GetType().c_str());
    }

/*---------------------------------------------------------------------------------**//**
* @betest                                       Pranciskus.Ambrazas                02/2016
+---------------+---------------+---------------+---------------+---------------+------*/
TEST_F(RulesDrivenECPresentationManagerNavigationTests, AllInstanceNodes_GroupedByLabel_DoesntGroup1Instance)
    {
    // insert widget instance
    RulesEngineTestHelpers::InsertInstance(s_project->GetECDb(), *m_widgetClass, [](IECInstanceR instance){instance.SetValue("MyID", ECValue("WidgetID"));});

    // create the rule set
    PresentationRuleSetPtr rules = PresentationRuleSet::CreateInstance(BeTest::GetNameOfCurrentTest(), 1, 0, false, "", "", "", false);
    m_locater->AddRuleSet(*rules);

    rules->AddPresentationRule(*new InstanceLabelOverride(1, true, "RulesEngineTest:Widget", "MyID"));
    RootNodeRule* rule = new RootNodeRule();
    rule->AddSpecification(*new AllInstanceNodesSpecification(1, false, false, false, false, true, "RulesEngineTest"));
    rules->AddPresentationRule(*rule);

    // request for nodes
    Json::Value options = RulesDrivenECPresentationManager::NavigationOptions("AllInstanceNodes_GroupedByLabel_DoesntGroup1Instance", TargetTree_MainTree).GetJson();
    DataContainer<NavNodeCPtr> nodes = IECPresentationManager::GetManager().GetRootNodes(s_project->GetECDb(), PageOptions(), options).get();

    // make sure we have 1 node
    ASSERT_EQ(1, nodes.GetSize());

    EXPECT_STREQ(NAVNODE_TYPE_ECInstanceNode, nodes[0]->GetType().c_str());
    ASSERT_STREQ("WidgetID", nodes[0]->GetLabel().c_str());
    }

/*---------------------------------------------------------------------------------**//**
* @betest                                       Pranciskus.Ambrazas                02/2016
+---------------+---------------+---------------+---------------+---------------+------*/
TEST_F(RulesDrivenECPresentationManagerNavigationTests, AllInstanceNodes_GroupedByLabelGroups3InstancesWith1GroupingNode)
    {
    // insert some widget & gadget instances
    RulesEngineTestHelpers::InsertInstance(s_project->GetECDb(), *m_widgetClass, [](IECInstanceR instance){instance.SetValue("MyID", ECValue("WidgetID"));});
    RulesEngineTestHelpers::InsertInstance(s_project->GetECDb(), *m_widgetClass, [](IECInstanceR instance){instance.SetValue("MyID", ECValue("WidgetID"));});
    RulesEngineTestHelpers::InsertInstance(s_project->GetECDb(), *m_gadgetClass, [](IECInstanceR instance){instance.SetValue("MyID", ECValue("GadgetID"));});

    // create the rule set
    PresentationRuleSetPtr rules = PresentationRuleSet::CreateInstance(BeTest::GetNameOfCurrentTest(), 1, 0, false, "", "", "", false);
    m_locater->AddRuleSet(*rules);

    rules->AddPresentationRule(*new InstanceLabelOverride(1, true, "RulesEngineTest:Widget", "MyID"));
    rules->AddPresentationRule(*new InstanceLabelOverride(1, true, "RulesEngineTest:Gadget", "MyID"));
    RootNodeRule* rule = new RootNodeRule();
    rule->AddSpecification(*new AllInstanceNodesSpecification(1, false, false, false, false, true, "RulesEngineTest"));
    rules->AddPresentationRule(*rule);

    // request for nodes
    Json::Value options = RulesDrivenECPresentationManager::NavigationOptions("AllInstanceNodes_GroupedByLabelGroups3InstancesWith1GroupingNode", TargetTree_MainTree).GetJson();
    DataContainer<NavNodeCPtr> nodes = IECPresentationManager::GetManager().GetRootNodes(s_project->GetECDb(), PageOptions(), options).get();

    // make sure we have 2 nodes
    ASSERT_EQ(2, nodes.GetSize());

    NavNodeCPtr instanceNode = nodes[0];
    EXPECT_STREQ(NAVNODE_TYPE_ECInstanceNode, instanceNode->GetType().c_str());
    ASSERT_STREQ("GadgetID", instanceNode->GetLabel().c_str());

    NavNodeCPtr labelGroupingNode = nodes[1];
    EXPECT_STREQ(NAVNODE_TYPE_DisplayLabelGroupingNode, labelGroupingNode->GetType().c_str());
    ASSERT_STREQ("WidgetID", labelGroupingNode->GetLabel().c_str());

    //make sure we have 2 widget instances
    DataContainer<NavNodeCPtr> instanceNodes = IECPresentationManager::GetManager().GetChildren(s_project->GetECDb(), *labelGroupingNode, PageOptions(), options).get();
    ASSERT_EQ(2, instanceNodes.GetSize());
    EXPECT_STREQ(NAVNODE_TYPE_ECInstanceNode, instanceNodes[0]->GetType().c_str());
    EXPECT_STREQ(NAVNODE_TYPE_ECInstanceNode, instanceNodes[1]->GetType().c_str());
    }

/*---------------------------------------------------------------------------------**//**
* @betest                                       Pranciskus.Ambrazas                02/2016
+---------------+---------------+---------------+---------------+---------------+------*/
TEST_F(RulesDrivenECPresentationManagerNavigationTests, AllInstanceNodes_GroupedByLabelGroups4InstancesWith2GroupingNodes)
    {
    // insert some widget & gadget instances
    RulesEngineTestHelpers::InsertInstance(s_project->GetECDb(), *m_widgetClass, [](IECInstanceR instance){instance.SetValue("MyID", ECValue("WidgetID"));});
    RulesEngineTestHelpers::InsertInstance(s_project->GetECDb(), *m_widgetClass, [](IECInstanceR instance){instance.SetValue("MyID", ECValue("WidgetID"));});
    RulesEngineTestHelpers::InsertInstance(s_project->GetECDb(), *m_gadgetClass, [](IECInstanceR instance){instance.SetValue("MyID", ECValue("GadgetID"));});
    RulesEngineTestHelpers::InsertInstance(s_project->GetECDb(), *m_gadgetClass, [](IECInstanceR instance){instance.SetValue("MyID", ECValue("GadgetID"));});

    // create the rule set
    PresentationRuleSetPtr rules = PresentationRuleSet::CreateInstance(BeTest::GetNameOfCurrentTest(), 1, 0, false, "", "", "", false);
    m_locater->AddRuleSet(*rules);

    rules->AddPresentationRule(*new InstanceLabelOverride(1, true, "RulesEngineTest:Widget", "MyID"));
    rules->AddPresentationRule(*new InstanceLabelOverride(1, true, "RulesEngineTest:Gadget", "MyID"));
    RootNodeRule* rule = new RootNodeRule();
    rule->AddSpecification(*new AllInstanceNodesSpecification(1, false, false, false, false, true, "RulesEngineTest"));
    rules->AddPresentationRule(*rule);

    // request for nodes
    Json::Value options = RulesDrivenECPresentationManager::NavigationOptions("AllInstanceNodes_GroupedByLabelGroups4InstancesWith2GroupingNodes", TargetTree_MainTree).GetJson();
    DataContainer<NavNodeCPtr> labelGroupingNodes = IECPresentationManager::GetManager().GetRootNodes(s_project->GetECDb(), PageOptions(), options).get();

    // make sure we have 2 label grouping nodes
    ASSERT_EQ(2, labelGroupingNodes.GetSize());

    NavNodeCPtr labelGroupingNode = labelGroupingNodes[0];
    EXPECT_STREQ(NAVNODE_TYPE_DisplayLabelGroupingNode, labelGroupingNode->GetType().c_str());
    ASSERT_STREQ("GadgetID", labelGroupingNode->GetLabel().c_str());
    
    // make sure we have 2 gadget instances
    DataContainer<NavNodeCPtr> instanceNodes = IECPresentationManager::GetManager().GetChildren(s_project->GetECDb(), *labelGroupingNode, PageOptions(), options).get();
    ASSERT_EQ(2, instanceNodes.GetSize());
    EXPECT_STREQ(NAVNODE_TYPE_ECInstanceNode, instanceNodes[0]->GetType().c_str());
    EXPECT_STREQ(NAVNODE_TYPE_ECInstanceNode, instanceNodes[1]->GetType().c_str());

    labelGroupingNode = labelGroupingNodes[1];
    EXPECT_STREQ(NAVNODE_TYPE_DisplayLabelGroupingNode, labelGroupingNode->GetType().c_str());
    ASSERT_STREQ("WidgetID", labelGroupingNode->GetLabel().c_str());

    // make sure we have 2 widget instances
    instanceNodes = IECPresentationManager::GetManager().GetChildren(s_project->GetECDb(), *labelGroupingNode, PageOptions(), options).get();
    ASSERT_EQ(2, instanceNodes.GetSize());
    EXPECT_STREQ(NAVNODE_TYPE_ECInstanceNode, instanceNodes[0]->GetType().c_str());
    EXPECT_STREQ(NAVNODE_TYPE_ECInstanceNode, instanceNodes[1]->GetType().c_str());
    }

/*---------------------------------------------------------------------------------**//**
* @betest                                       Grigas.Petraitis                07/2015
+---------------+---------------+---------------+---------------+---------------+------*/
TEST_F (RulesDrivenECPresentationManagerNavigationTests, RemovesLabelGroupingNodeIfOnlyOneChild)
    {
    // make sure there are instances with unique labels and instances with same labels
    IECInstancePtr instanceWithUniqueLabel = RulesEngineTestHelpers::InsertInstance(s_project->GetECDb(), *m_widgetClass, 
        [](IECInstanceR instance) { instance.SetValue("MyID", ECValue("GetRootNodes_RemovesLabelGroupingNodeIfOnlyOneChild: Unique Label")); });
    IECInstancePtr instanceWithSameLabel = RulesEngineTestHelpers::InsertInstance(s_project->GetECDb(), *m_widgetClass, 
        [](IECInstanceR instance) { instance.SetValue("MyID", ECValue("GetRootNodes_RemovesLabelGroupingNodeIfOnlyOneChild: Same Label")); });
    instanceWithSameLabel = RulesEngineTestHelpers::InsertInstance(s_project->GetECDb(), *m_widgetClass, 
        [](IECInstanceR instance) { instance.SetValue("MyID", ECValue("GetRootNodes_RemovesLabelGroupingNodeIfOnlyOneChild: Same Label")); });
    instanceWithSameLabel = RulesEngineTestHelpers::InsertInstance(s_project->GetECDb(), *m_widgetClass, 
        [](IECInstanceR instance) { instance.SetValue("MyID", ECValue("GetRootNodes_RemovesLabelGroupingNodeIfOnlyOneChild: Same Label")); });

    // create the rule set
    PresentationRuleSetPtr rules = PresentationRuleSet::CreateInstance(BeTest::GetNameOfCurrentTest(), 1, 0, false, "", "", "", false);
    m_locater->AddRuleSet(*rules);
    rules->AddPresentationRule(*new InstanceLabelOverride(1, true, "RulesEngineTest:Widget", "MyID"));    
    RootNodeRule* rule = new RootNodeRule();
    rule->AddSpecification(*new InstanceNodesOfSpecificClassesSpecification(1, true, false, false, false, true, false, "", "RulesEngineTest:Widget", false));
    rules->AddPresentationRule(*rule);
    
    // request for nodes
    RulesDrivenECPresentationManager::NavigationOptions options("RemovesLabelGroupingNodeIfOnlyOneChild", TargetTree_MainTree);
    DataContainer<NavNodeCPtr> nodes = IECPresentationManager::GetManager().GetRootNodes(s_project->GetECDb(), PageOptions(), options.GetJson()).get();
        
    // make sure we have one instance node and one display label grouping node
    ASSERT_EQ(2, nodes.GetSize());

    NavNodeCPtr labelGroupingNode = nodes[0];
    NavNodeCPtr instanceNode = nodes[1];
    
    ASSERT_TRUE(nullptr != instanceNode->GetKey()->AsECInstanceNodeKey());
    EXPECT_EQ(instanceWithUniqueLabel->GetInstanceId(), instanceNode->GetKey()->AsECInstanceNodeKey()->GetInstanceId().ToString());

    EXPECT_TRUE(labelGroupingNode->GetType().Equals(NAVNODE_TYPE_DisplayLabelGroupingNode));
    EXPECT_TRUE(labelGroupingNode->HasChildren());
    }

/*---------------------------------------------------------------------------------**//**
* @betest                                       Grigas.Petraitis                07/2015
+---------------+---------------+---------------+---------------+---------------+------*/
TEST_F (RulesDrivenECPresentationManagerNavigationTests, AlwaysReturnsResultsFlag_SetToNodeFromSpecification)
    {
    // insert a widget
    IECInstancePtr widgetInstance = RulesEngineTestHelpers::InsertInstance(s_project->GetECDb(), *m_widgetClass);
    
    // create the rule set
    PresentationRuleSetPtr rules = PresentationRuleSet::CreateInstance(BeTest::GetNameOfCurrentTest(), 1, 0, false, "", "", "", false);
    m_locater->AddRuleSet(*rules);

    RootNodeRule* rule = new RootNodeRule();
    rule->AddSpecification(*new AllInstanceNodesSpecification(1, true, false, false, false, false, "RulesEngineTest"));
    rule->AddSpecification(*new AllInstanceNodesSpecification(1, false, false, false, false, false, "RulesEngineTest"));
    rules->AddPresentationRule(*rule);

    // request for nodes
    RulesDrivenECPresentationManager::NavigationOptions options(rules->GetRuleSetId().c_str(), TargetTree_MainTree);
    DataContainer<NavNodeCPtr> nodes = IECPresentationManager::GetManager().GetRootNodes(s_project->GetECDb(), PageOptions(), options.GetJson()).get();

    // make sure the parent node has the "always returns results" flag
    ASSERT_EQ(2, nodes.GetSize());
    ASSERT_TRUE(NavNodeExtendedData(*nodes[0]).GetAlwaysReturnsChildren());
    ASSERT_FALSE(NavNodeExtendedData(*nodes[1]).GetAlwaysReturnsChildren());
    }

/*---------------------------------------------------------------------------------**//**
* @betest                                       Grigas.Petraitis                07/2015
+---------------+---------------+---------------+---------------+---------------+------*/
TEST_F (RulesDrivenECPresentationManagerNavigationTests, HideIfNoChildren_ReturnsEmptyListIfNoChildren)
    {
    // insert a widget
    IECInstancePtr widgetInstance = RulesEngineTestHelpers::InsertInstance(s_project->GetECDb(), *m_widgetClass);

    // create the rule set
    PresentationRuleSetPtr rules = PresentationRuleSet::CreateInstance(BeTest::GetNameOfCurrentTest(), 1, 0, false, "", "", "", false);
    m_locater->AddRuleSet(*rules);

    RootNodeRule* rule = new RootNodeRule();
    rule->AddSpecification(*new InstanceNodesOfSpecificClassesSpecification(1, false, false, true, false, false, false, "", "RulesEngineTest:Widget", false));
    rules->AddPresentationRule(*rule);

    ChildNodeRule* childRule = new ChildNodeRule();
    childRule->AddSpecification(*new InstanceNodesOfSpecificClassesSpecification(1, false, false, false, false, false, false, "", "RulesEngineTest:Gadget", false));
    childRule->SetCondition("ParentNode.IsInstanceNode And ParentNode.ClassName = \"Widget\"");
    rules->AddPresentationRule(*childRule);

    // request for nodes
    RulesDrivenECPresentationManager::NavigationOptions options("HideIfNoChildren_ReturnsEmptyListIfNoChildren", TargetTree_MainTree);
    DataContainer<NavNodeCPtr> nodes = IECPresentationManager::GetManager().GetRootNodes(s_project->GetECDb(), PageOptions(), options.GetJson()).get();

    // make sure the node was hidden
    ASSERT_TRUE(0 == nodes.GetSize());
    }

/*---------------------------------------------------------------------------------**//**
* @betest                                       Grigas.Petraitis                07/2015
+---------------+---------------+---------------+---------------+---------------+------*/
TEST_F (RulesDrivenECPresentationManagerNavigationTests, HideIfNoChildren_ReturnsNodesIfHasChildren)
    {
    // insert a widget
    IECInstancePtr widgetInstance = RulesEngineTestHelpers::InsertInstance(s_project->GetECDb(), *m_widgetClass);
    

    // insert a gadget
    IECInstancePtr gadgetInstance = RulesEngineTestHelpers::InsertInstance(s_project->GetECDb(), *m_gadgetClass);

    // create the rule set
    PresentationRuleSetPtr rules = PresentationRuleSet::CreateInstance(BeTest::GetNameOfCurrentTest(), 1, 0, false, "", "", "", false);
    m_locater->AddRuleSet(*rules);

    RootNodeRule* rule = new RootNodeRule();
    rule->AddSpecification(*new InstanceNodesOfSpecificClassesSpecification(1, false, false, true, false, false, false, "", "RulesEngineTest:Widget", false));
    rules->AddPresentationRule(*rule);

    ChildNodeRule* childRule = new ChildNodeRule();
    childRule->AddSpecification(*new InstanceNodesOfSpecificClassesSpecification(1, false, false, false, false, false, false, "", "RulesEngineTest:Gadget", false));
    childRule->SetCondition("ParentNode.IsInstanceNode And ParentNode.ClassName = \"Widget\"");
    rules->AddPresentationRule(*childRule);

    // request for nodes
    RulesDrivenECPresentationManager::NavigationOptions options("HideIfNoChildren_ReturnsNodesIfHasChildren", TargetTree_MainTree);
    DataContainer<NavNodeCPtr> nodes = IECPresentationManager::GetManager().GetRootNodes(s_project->GetECDb(), PageOptions(), options.GetJson()).get();

    // make sure the node was not hidden 
    ASSERT_EQ(1, nodes.GetSize());
    }

/*---------------------------------------------------------------------------------**//**
* @betest                                       Grigas.Petraitis                07/2015
+---------------+---------------+---------------+---------------+---------------+------*/
TEST_F (RulesDrivenECPresentationManagerNavigationTests, HideIfNoChildren_IgnoredIfHasAlwaysReturnsNodesFlag)
    {
    // insert a widget
    IECInstancePtr widgetInstance = RulesEngineTestHelpers::InsertInstance(s_project->GetECDb(), *m_widgetClass);
        
    // create the rule set
    PresentationRuleSetPtr rules = PresentationRuleSet::CreateInstance(BeTest::GetNameOfCurrentTest(), 1, 0, false, "", "", "", false);
    m_locater->AddRuleSet(*rules);

    RootNodeRule* rule = new RootNodeRule();
    rule->AddSpecification(*new InstanceNodesOfSpecificClassesSpecification(1, true, false, true, false, false, false, "", "RulesEngineTest:Widget", false));
    rules->AddPresentationRule(*rule);

    // request for nodes
    RulesDrivenECPresentationManager::NavigationOptions options("HideIfNoChildren_IgnoredIfHasAlwaysReturnsNodesFlag", TargetTree_MainTree);
    DataContainer<NavNodeCPtr> nodes = IECPresentationManager::GetManager().GetRootNodes(s_project->GetECDb(), PageOptions(), options.GetJson()).get();
    
    // make sure the node was not hidden
    ASSERT_EQ(1, nodes.GetSize());
    }

/*---------------------------------------------------------------------------------**//**
* @betest                                       Grigas.Petraitis                07/2015
+---------------+---------------+---------------+---------------+---------------+------*/
TEST_F (RulesDrivenECPresentationManagerNavigationTests, HideNodesInHierarchy_ReturnsChildNodes)
    {    
    // add a widget
    IECInstancePtr widgetInstance = RulesEngineTestHelpers::InsertInstance(s_project->GetECDb(), *m_widgetClass);

    // add a gadget    
    IECInstancePtr gadgetInstance = RulesEngineTestHelpers::InsertInstance(s_project->GetECDb(), *m_gadgetClass);
    
    // create the rule set
    PresentationRuleSetPtr rules = PresentationRuleSet::CreateInstance(BeTest::GetNameOfCurrentTest(), 1, 0, false, "", "", "", false);
    m_locater->AddRuleSet(*rules);

    RootNodeRule* rule = new RootNodeRule();
    rule->AddSpecification(*new InstanceNodesOfSpecificClassesSpecification(1, false, true, false, false, false, false, "", "RulesEngineTest:Widget", false));
    rules->AddPresentationRule(*rule);

    ChildNodeRule* childRule = new ChildNodeRule();
    childRule->AddSpecification(*new InstanceNodesOfSpecificClassesSpecification(1, false, false, false, false, false, false, "", "RulesEngineTest:Gadget", false));
    childRule->SetCondition("ParentNode.IsInstanceNode");
    rules->AddPresentationRule(*childRule);

    // request for nodes
    RulesDrivenECPresentationManager::NavigationOptions options("HideNodesInHierarchy_ReturnsChildNodes", TargetTree_MainTree);
    DataContainer<NavNodeCPtr> nodes = IECPresentationManager::GetManager().GetRootNodes(s_project->GetECDb(), PageOptions(), options.GetJson()).get();

    // make sure we get gadget, not widget
    ASSERT_EQ(1, nodes.GetSize());
    ASSERT_TRUE(nullptr != nodes[0]->GetKey()->AsECInstanceNodeKey());
    EXPECT_EQ(gadgetInstance->GetInstanceId(), nodes[0]->GetKey()->AsECInstanceNodeKey()->GetInstanceId().ToString());
    }

/*---------------------------------------------------------------------------------**//**
* @betest                                       Grigas.Petraitis                07/2015
+---------------+---------------+---------------+---------------+---------------+------*/
TEST_F (RulesDrivenECPresentationManagerNavigationTests, HideNodesInHierarchy_ReturnsNoChildrenWhenThereAreNoChildSpecifications)
    {    
    // add a widget
    IECInstancePtr widgetInstance = RulesEngineTestHelpers::InsertInstance(s_project->GetECDb(), *m_widgetClass);

    // add a gadget    
    IECInstancePtr gadgetInstance = RulesEngineTestHelpers::InsertInstance(s_project->GetECDb(), *m_gadgetClass);
        
    // create the rule set
    PresentationRuleSetPtr rules = PresentationRuleSet::CreateInstance(BeTest::GetNameOfCurrentTest(), 1, 0, false, "", "", "", false);
    m_locater->AddRuleSet(*rules);

    RootNodeRule* rule = new RootNodeRule();
    rule->AddSpecification(*new InstanceNodesOfSpecificClassesSpecification(1, false, false, false, false, false, false, "", "RulesEngineTest:Widget", false));
    rules->AddPresentationRule(*rule);

    ChildNodeRule* childRule = new ChildNodeRule();
    childRule->AddSpecification(*new InstanceNodesOfSpecificClassesSpecification(1, false, true, false, false, false, false, "", "RulesEngineTest:Gadget", false));
    childRule->SetCondition("ParentNode.IsInstanceNode AND ParentNode.ClassName=\"Widget\"");
    rules->AddPresentationRule(*childRule);

    // request for root nodes
    RulesDrivenECPresentationManager::NavigationOptions options(rules->GetRuleSetId().c_str(), TargetTree_MainTree);
    DataContainer<NavNodeCPtr> rootNodes = IECPresentationManager::GetManager().GetRootNodes(s_project->GetECDb(), PageOptions(), options.GetJson()).get();

    // expect 1 widget node
    ASSERT_EQ(1, rootNodes.GetSize());

    // request for child nodes
    DataContainer<NavNodeCPtr> childNodes = IECPresentationManager::GetManager().GetChildren(s_project->GetECDb(), *rootNodes[0], PageOptions(), options.GetJson()).get();

    // expect empty container
    ASSERT_EQ(0, childNodes.GetSize());
    }

/*---------------------------------------------------------------------------------**//**
* @betest                                       Grigas.Petraitis                01/2016
+---------------+---------------+---------------+---------------+---------------+------*/
TEST_F (RulesDrivenECPresentationManagerNavigationTests, Paging_SkipsSpecifiedNumberOfNodes_LabelOverride)
    {
    RulesEngineTestHelpers::DeleteInstances(s_project->GetECDb(), *m_widgetClass);
    RulesEngineTestHelpers::InsertInstance(s_project->GetECDb(), *m_widgetClass, [](IECInstanceR instance){instance.SetValue("MyID", ECValue("A"));});
    RulesEngineTestHelpers::InsertInstance(s_project->GetECDb(), *m_widgetClass, [](IECInstanceR instance){instance.SetValue("MyID", ECValue("B"));});
    RulesEngineTestHelpers::InsertInstance(s_project->GetECDb(), *m_widgetClass, [](IECInstanceR instance){instance.SetValue("MyID", ECValue("C"));});
    RulesEngineTestHelpers::InsertInstance(s_project->GetECDb(), *m_widgetClass, [](IECInstanceR instance){instance.SetValue("MyID", ECValue("D"));});
    RulesEngineTestHelpers::InsertInstance(s_project->GetECDb(), *m_widgetClass, [](IECInstanceR instance){instance.SetValue("MyID", ECValue("E"));});

    // create the rule set
    PresentationRuleSetPtr rules = PresentationRuleSet::CreateInstance(BeTest::GetNameOfCurrentTest(), 1, 0, false, "", "", "", false);
    m_locater->AddRuleSet(*rules);
    rules->AddPresentationRule(*new LabelOverride("ThisNode.ClassName = \"Widget\"", 1, "this.MyID", ""));

    RootNodeRule* rule = new RootNodeRule();
    rule->AddSpecification(*new InstanceNodesOfSpecificClassesSpecification(1, false, false, false, false, false, false, 
        "", "RulesEngineTest:Widget", false));
    rules->AddPresentationRule(*rule);
    
    // request for nodes
    RulesDrivenECPresentationManager::NavigationOptions options(rules->GetRuleSetId().c_str(), TargetTree_MainTree);
    DataContainer<NavNodeCPtr> nodes = IECPresentationManager::GetManager().GetRootNodes(s_project->GetECDb(), PageOptions(2), options.GetJson()).get();
    
    // expect 3 nodes: C, D, E
    ASSERT_EQ(3, nodes.GetSize());
    EXPECT_STREQ("C", nodes[0]->GetLabel().c_str());
    EXPECT_STREQ("D", nodes[1]->GetLabel().c_str());
    EXPECT_STREQ("E", nodes[2]->GetLabel().c_str());
    }

/*---------------------------------------------------------------------------------**//**
* @betest                                       Aidas.Vaiksnoras               01/2018
+---------------+---------------+---------------+---------------+---------------+------*/
TEST_F (RulesDrivenECPresentationManagerNavigationTests, Paging_SkipsSpecifiedNumberOfNodes)
    {
    RulesEngineTestHelpers::DeleteInstances(s_project->GetECDb(), *m_widgetClass);
    RulesEngineTestHelpers::InsertInstance(s_project->GetECDb(), *m_widgetClass, [](IECInstanceR instance){instance.SetValue("MyID", ECValue("A"));});
    RulesEngineTestHelpers::InsertInstance(s_project->GetECDb(), *m_widgetClass, [](IECInstanceR instance){instance.SetValue("MyID", ECValue("B"));});
    RulesEngineTestHelpers::InsertInstance(s_project->GetECDb(), *m_widgetClass, [](IECInstanceR instance){instance.SetValue("MyID", ECValue("C"));});
    RulesEngineTestHelpers::InsertInstance(s_project->GetECDb(), *m_widgetClass, [](IECInstanceR instance){instance.SetValue("MyID", ECValue("D"));});
    RulesEngineTestHelpers::InsertInstance(s_project->GetECDb(), *m_widgetClass, [](IECInstanceR instance){instance.SetValue("MyID", ECValue("E"));});

    // create the rule set
    PresentationRuleSetPtr rules = PresentationRuleSet::CreateInstance("Paging_SkipsSpecifiedNumberOfNodes", 1, 0, false, "", "", "", false);
    m_locater->AddRuleSet(*rules);
    rules->AddPresentationRule(*new InstanceLabelOverride(1, true, "RulesEngineTest:Widget", "MyID"));
    RootNodeRule* rule = new RootNodeRule();
    rule->AddSpecification(*new InstanceNodesOfSpecificClassesSpecification(1, false, false, false, false, false, false, 
        "", "RulesEngineTest:Widget", false));
    rules->AddPresentationRule(*rule);
    
    // request for nodes
    RulesDrivenECPresentationManager::NavigationOptions options("Paging_SkipsSpecifiedNumberOfNodes", TargetTree_MainTree);
    DataContainer<NavNodeCPtr> nodes = IECPresentationManager::GetManager().GetRootNodes(s_project->GetECDb(), PageOptions(2), options.GetJson()).get();
    
    // expect 3 nodes: C, D, E
    ASSERT_EQ(3, nodes.GetSize());
    EXPECT_STREQ("C", nodes[0]->GetLabel().c_str());
    EXPECT_STREQ("D", nodes[1]->GetLabel().c_str());
    EXPECT_STREQ("E", nodes[2]->GetLabel().c_str());
    }

/*---------------------------------------------------------------------------------**//**
* @betest                                       Grigas.Petraitis                01/2016
+---------------+---------------+---------------+---------------+---------------+------*/
TEST_F (RulesDrivenECPresentationManagerNavigationTests, Paging_SkippingMoreThanExists)
    {
    RulesEngineTestHelpers::DeleteInstances(s_project->GetECDb(), *m_widgetClass);
    RulesEngineTestHelpers::InsertInstance(s_project->GetECDb(), *m_widgetClass, [](IECInstanceR instance){instance.SetValue("MyID", ECValue("A"));});
    RulesEngineTestHelpers::InsertInstance(s_project->GetECDb(), *m_widgetClass, [](IECInstanceR instance){instance.SetValue("MyID", ECValue("B"));});
    RulesEngineTestHelpers::InsertInstance(s_project->GetECDb(), *m_widgetClass, [](IECInstanceR instance){instance.SetValue("MyID", ECValue("C"));});
    RulesEngineTestHelpers::InsertInstance(s_project->GetECDb(), *m_widgetClass, [](IECInstanceR instance){instance.SetValue("MyID", ECValue("D"));});
    RulesEngineTestHelpers::InsertInstance(s_project->GetECDb(), *m_widgetClass, [](IECInstanceR instance){instance.SetValue("MyID", ECValue("E"));});

    // create the rule set
    PresentationRuleSetPtr rules = PresentationRuleSet::CreateInstance(BeTest::GetNameOfCurrentTest(), 1, 0, false, "", "", "", false);
    m_locater->AddRuleSet(*rules);
    rules->AddPresentationRule(*new InstanceLabelOverride(1, true, "RulesEngineTest:Widget", "MyID"));
    RootNodeRule* rule = new RootNodeRule();
    rule->AddSpecification(*new InstanceNodesOfSpecificClassesSpecification(1, false, false, false, false, false, false, 
        "", "RulesEngineTest:Widget", false));
    rules->AddPresentationRule(*rule);
    
    // request for nodes
    RulesDrivenECPresentationManager::NavigationOptions options("Paging_SkippingMoreThanExists", TargetTree_MainTree);
    DataContainer<NavNodeCPtr> nodes = IECPresentationManager::GetManager().GetRootNodes(s_project->GetECDb(), PageOptions(5), options.GetJson()).get();
    
    // expect 0 nodes
    ASSERT_EQ(0, nodes.GetSize());
    ASSERT_TRUE(nodes[0].IsNull());
    }

/*---------------------------------------------------------------------------------**//**
* @betest                                       Grigas.Petraitis                01/2016
+---------------+---------------+---------------+---------------+---------------+------*/
TEST_F (RulesDrivenECPresentationManagerNavigationTests, Paging_ReturnsSpecifiedNumberOfNodes)
    {
    RulesEngineTestHelpers::DeleteInstances(s_project->GetECDb(), *m_widgetClass);
    RulesEngineTestHelpers::InsertInstance(s_project->GetECDb(), *m_widgetClass, [](IECInstanceR instance){instance.SetValue("MyID", ECValue("A"));});
    RulesEngineTestHelpers::InsertInstance(s_project->GetECDb(), *m_widgetClass, [](IECInstanceR instance){instance.SetValue("MyID", ECValue("B"));});
    RulesEngineTestHelpers::InsertInstance(s_project->GetECDb(), *m_widgetClass, [](IECInstanceR instance){instance.SetValue("MyID", ECValue("C"));});
    RulesEngineTestHelpers::InsertInstance(s_project->GetECDb(), *m_widgetClass, [](IECInstanceR instance){instance.SetValue("MyID", ECValue("D"));});
    RulesEngineTestHelpers::InsertInstance(s_project->GetECDb(), *m_widgetClass, [](IECInstanceR instance){instance.SetValue("MyID", ECValue("E"));});

    // create the rule set
    PresentationRuleSetPtr rules = PresentationRuleSet::CreateInstance(BeTest::GetNameOfCurrentTest(), 1, 0, false, "", "", "", false);
    m_locater->AddRuleSet(*rules);
    rules->AddPresentationRule(*new InstanceLabelOverride(1, true, "RulesEngineTest:Widget", "MyID"));
    RootNodeRule* rule = new RootNodeRule();
    rule->AddSpecification(*new InstanceNodesOfSpecificClassesSpecification(1, false, false, false, false, false, false, 
        "", "RulesEngineTest:Widget", false));
    rules->AddPresentationRule(*rule);
    
    // request for nodes
    RulesDrivenECPresentationManager::NavigationOptions options("Paging_ReturnsSpecifiedNumberOfNodes", TargetTree_MainTree);
    DataContainer<NavNodeCPtr> nodes = IECPresentationManager::GetManager().GetRootNodes(s_project->GetECDb(), PageOptions(0, 2), options.GetJson()).get();
    
    // expect 2 nodes: A, B
    ASSERT_EQ(2, nodes.GetSize());
    EXPECT_STREQ("A", nodes[0]->GetLabel().c_str());
    EXPECT_STREQ("B", nodes[1]->GetLabel().c_str());
    }

/*---------------------------------------------------------------------------------**//**
* @betest                                       Grigas.Petraitis                01/2016
+---------------+---------------+---------------+---------------+---------------+------*/
TEST_F (RulesDrivenECPresentationManagerNavigationTests, Paging_PageSizeHigherThanTheNumberOfNodes)
    {
    RulesEngineTestHelpers::DeleteInstances(s_project->GetECDb(), *m_widgetClass);
    RulesEngineTestHelpers::InsertInstance(s_project->GetECDb(), *m_widgetClass, [](IECInstanceR instance){instance.SetValue("MyID", ECValue("A"));});
    RulesEngineTestHelpers::InsertInstance(s_project->GetECDb(), *m_widgetClass, [](IECInstanceR instance){instance.SetValue("MyID", ECValue("B"));});

    // create the rule set
    PresentationRuleSetPtr rules = PresentationRuleSet::CreateInstance(BeTest::GetNameOfCurrentTest(), 1, 0, false, "", "", "", false);
    m_locater->AddRuleSet(*rules);
    rules->AddPresentationRule(*new InstanceLabelOverride(1, true, "RulesEngineTest:Widget", "MyID"));
    RootNodeRule* rule = new RootNodeRule();
    rule->AddSpecification(*new InstanceNodesOfSpecificClassesSpecification(1, false, false, false, false, false, false, 
        "", "RulesEngineTest:Widget", false));
    rules->AddPresentationRule(*rule);
    
    // request for nodes
    RulesDrivenECPresentationManager::NavigationOptions options("Paging_PageSizeHigherThanTheNumberOfNodes", TargetTree_MainTree);
    DataContainer<NavNodeCPtr> nodes = IECPresentationManager::GetManager().GetRootNodes(s_project->GetECDb(), PageOptions(0, 5), options.GetJson()).get();
    
    // expect 2 nodes: A, B
    ASSERT_EQ(2, nodes.GetSize());
    EXPECT_STREQ("A", nodes[0]->GetLabel().c_str());
    EXPECT_STREQ("B", nodes[1]->GetLabel().c_str());
    }

/*---------------------------------------------------------------------------------**//**
* @betest                                       Grigas.Petraitis                01/2016
+---------------+---------------+---------------+---------------+---------------+------*/
TEST_F (RulesDrivenECPresentationManagerNavigationTests, Paging_IndexHigherThanPageSize)
    {
    RulesEngineTestHelpers::DeleteInstances(s_project->GetECDb(), *m_widgetClass);
    RulesEngineTestHelpers::InsertInstance(s_project->GetECDb(), *m_widgetClass, [](IECInstanceR instance){instance.SetValue("MyID", ECValue("A"));});
    RulesEngineTestHelpers::InsertInstance(s_project->GetECDb(), *m_widgetClass, [](IECInstanceR instance){instance.SetValue("MyID", ECValue("B"));});

    // create the rule set
    PresentationRuleSetPtr rules = PresentationRuleSet::CreateInstance(BeTest::GetNameOfCurrentTest(), 1, 0, false, "", "", "", false);
    m_locater->AddRuleSet(*rules);
    rules->AddPresentationRule(*new InstanceLabelOverride(1, true, "RulesEngineTest:Widget", "MyID"));
    RootNodeRule* rule = new RootNodeRule();
    rule->AddSpecification(*new InstanceNodesOfSpecificClassesSpecification(1, false, false, false, false, false, false, 
        "", "RulesEngineTest:Widget", false));
    rules->AddPresentationRule(*rule);
    
    // request for nodes
    RulesDrivenECPresentationManager::NavigationOptions options("Paging_PageSizeHigherThanTheNumberOfNodes", TargetTree_MainTree);
    DataContainer<NavNodeCPtr> nodes = IECPresentationManager::GetManager().GetRootNodes(s_project->GetECDb(), PageOptions(0, 2), options.GetJson()).get();
    
    // expect nullptr
    EXPECT_TRUE(nodes[2].IsNull());
    }

/*---------------------------------------------------------------------------------**//**
* @betest                                       Grigas.Petraitis                01/2016
+---------------+---------------+---------------+---------------+---------------+------*/
TEST_F (RulesDrivenECPresentationManagerNavigationTests, Paging_SkipsAndReturnsSpecifiedNumberOfNodes)
    {
    RulesEngineTestHelpers::DeleteInstances(s_project->GetECDb(), *m_widgetClass);
    RulesEngineTestHelpers::InsertInstance(s_project->GetECDb(), *m_widgetClass, [](IECInstanceR instance){instance.SetValue("MyID", ECValue("A"));});
    RulesEngineTestHelpers::InsertInstance(s_project->GetECDb(), *m_widgetClass, [](IECInstanceR instance){instance.SetValue("MyID", ECValue("B"));});
    RulesEngineTestHelpers::InsertInstance(s_project->GetECDb(), *m_widgetClass, [](IECInstanceR instance){instance.SetValue("MyID", ECValue("C"));});
    RulesEngineTestHelpers::InsertInstance(s_project->GetECDb(), *m_widgetClass, [](IECInstanceR instance){instance.SetValue("MyID", ECValue("D"));});
    RulesEngineTestHelpers::InsertInstance(s_project->GetECDb(), *m_widgetClass, [](IECInstanceR instance){instance.SetValue("MyID", ECValue("E"));});

    // create the rule set
    PresentationRuleSetPtr rules = PresentationRuleSet::CreateInstance(BeTest::GetNameOfCurrentTest(), 1, 0, false, "", "", "", false);
    m_locater->AddRuleSet(*rules);
    rules->AddPresentationRule(*new InstanceLabelOverride(1, true, "RulesEngineTest:Widget", "MyID"));
    RootNodeRule* rule = new RootNodeRule();
    rule->AddSpecification(*new InstanceNodesOfSpecificClassesSpecification(1, false, false, false, false, false, false, 
        "", "RulesEngineTest:Widget", false));
    rules->AddPresentationRule(*rule);
    
    // request for nodes
    RulesDrivenECPresentationManager::NavigationOptions options("Paging_SkipsAndReturnsSpecifiedNumberOfNodes", TargetTree_MainTree);
    DataContainer<NavNodeCPtr> nodes = IECPresentationManager::GetManager().GetRootNodes(s_project->GetECDb(), PageOptions(1, 3), options.GetJson()).get();
    
    // expect 3 nodes: B, C, D
    ASSERT_EQ(3, nodes.GetSize());
    EXPECT_STREQ("B", nodes[0]->GetLabel().c_str());
    EXPECT_STREQ("C", nodes[1]->GetLabel().c_str());
    EXPECT_STREQ("D", nodes[2]->GetLabel().c_str());
    }

/*---------------------------------------------------------------------------------**//**
* @betest                                       Pranciskus.Ambrazas                02/2016
+---------------+---------------+---------------+---------------+---------------+------*/
TEST_F(RulesDrivenECPresentationManagerNavigationTests, CustomNodes_Type_Label_Description_ImageId)
    {
    // create the rule set
    PresentationRuleSetPtr rules = PresentationRuleSet::CreateInstance(BeTest::GetNameOfCurrentTest(), 1, 0, false, "", "", "", false);
    m_locater->AddRuleSet(*rules);

    RootNodeRule* rule = new RootNodeRule();
    CustomNodeSpecificationP customNodeSpecification = new CustomNodeSpecification(1, false, "type", "label", "description", "imageid");
    rule->AddSpecification(*customNodeSpecification);
    rules->AddPresentationRule(*rule);
    
    // request for nodes
    Json::Value options = RulesDrivenECPresentationManager::NavigationOptions("CustomNodes_Type_Label_Description_ImageId", TargetTree_MainTree).GetJson();
    DataContainer<NavNodeCPtr> nodes = IECPresentationManager::GetManager().GetRootNodes(s_project->GetECDb(), PageOptions(), options).get();

    // make sure we have 1 node
    ASSERT_EQ(1, nodes.GetSize());

    NavNodeCPtr instanceNode = nodes[0];
    ASSERT_STREQ("type", instanceNode->GetType().c_str());
    ASSERT_STREQ("label", instanceNode->GetLabel().c_str());
    ASSERT_STREQ("description", instanceNode->GetDescription().c_str());
    ASSERT_STREQ("imageid", instanceNode->GetCollapsedImageId().c_str());
    }

/*---------------------------------------------------------------------------------**//**
* @betest                                       Pranciskus.Ambrazas                02/2016
+---------------+---------------+---------------+---------------+---------------+------*/
TEST_F(RulesDrivenECPresentationManagerNavigationTests, CustomNodes_HideIfNoChildren_ReturnsNodesIfHasChildren)
    {
    PresentationRuleSetPtr rules = PresentationRuleSet::CreateInstance(BeTest::GetNameOfCurrentTest(), 1, 0, false, "", "", "", false);
    m_locater->AddRuleSet(*rules);

    RootNodeRule* rule = new RootNodeRule();
    CustomNodeSpecificationP customNodeSpecification = new CustomNodeSpecification(1, true, "type", "label", "description", "imageid");
    customNodeSpecification->SetAlwaysReturnsChildren(false);

    rule->AddSpecification(*customNodeSpecification);
    rules->AddPresentationRule(*rule);

    ChildNodeRule* childRule = new ChildNodeRule();
    CustomNodeSpecificationP customNodeSpecificationChild = new CustomNodeSpecification(1, false, "test", "test", "test", "test");
    childRule->AddSpecification(*customNodeSpecificationChild);
    customNodeSpecification->AddNestedRule(*childRule);

    // request for nodes
    Json::Value options = RulesDrivenECPresentationManager::NavigationOptions("CustomNodes_HideIfNoChildren_ReturnsNodesIfHasChildren", TargetTree_MainTree).GetJson();
    DataContainer<NavNodeCPtr> nodes = IECPresentationManager::GetManager().GetRootNodes(s_project->GetECDb(), PageOptions(), options).get();

    // make sure we have 0 nodes
    ASSERT_EQ(1, nodes.GetSize());
    }

/*---------------------------------------------------------------------------------**//**
* @betest                                       Pranciskus.Ambrazas                02/2016
+---------------+---------------+---------------+---------------+---------------+------*/
TEST_F(RulesDrivenECPresentationManagerNavigationTests, CustomNodes_HideIfNoChildren_ReturnsEmptyListIfNoChildren)
    {
    // insert widget instance
    RulesEngineTestHelpers::InsertInstance(s_project->GetECDb(), *m_widgetClass);
    
    // create the rule set
    PresentationRuleSetPtr rules = PresentationRuleSet::CreateInstance(BeTest::GetNameOfCurrentTest(), 1, 0, false, "", "", "", false);
    m_locater->AddRuleSet(*rules);

    RootNodeRule* rule = new RootNodeRule();
    CustomNodeSpecificationP customNodeSpecification = new CustomNodeSpecification(1, true, "type", "label", "description", "imageid");
    customNodeSpecification->SetAlwaysReturnsChildren(false);

    rule->AddSpecification(*customNodeSpecification);
    rules->AddPresentationRule(*rule);

    // request for nodes
    Json::Value options = RulesDrivenECPresentationManager::NavigationOptions("CustomNodes_HideIfNoChildren_ReturnsEmptyListIfNoChildren", TargetTree_MainTree).GetJson();
    DataContainer<NavNodeCPtr> nodes = IECPresentationManager::GetManager().GetRootNodes(s_project->GetECDb(), PageOptions(), options).get();

    // make sure we have 0 nodes
    ASSERT_EQ(0, nodes.GetSize());
    }

/*---------------------------------------------------------------------------------**//**
* @betest                                       Grigas.Petraitis                04/2017
+---------------+---------------+---------------+---------------+---------------+------*/
TEST_F(RulesDrivenECPresentationManagerNavigationTests, CustomNodes_AlwaysReturnsChildren_NodeHasChildren)
    {
    // insert widget instance
    RulesEngineTestHelpers::InsertInstance(s_project->GetECDb(), *m_widgetClass);
    
    // create the rule set
    PresentationRuleSetPtr rules = PresentationRuleSet::CreateInstance(BeTest::GetNameOfCurrentTest(), 1, 0, false, "", "", "", false);
    m_locater->AddRuleSet(*rules);

    RootNodeRule* rule = new RootNodeRule();
    CustomNodeSpecificationP customNodeSpecification = new CustomNodeSpecification(1, false, "type", "label", "description", "imageid");
    customNodeSpecification->SetAlwaysReturnsChildren(true);
    rule->AddSpecification(*customNodeSpecification);
    rules->AddPresentationRule(*rule);

    // request for nodes
    Json::Value options = RulesDrivenECPresentationManager::NavigationOptions(rules->GetRuleSetId().c_str(), TargetTree_MainTree).GetJson();
    ASSERT_EQ(1, IECPresentationManager::GetManager().GetRootNodesCount(s_project->GetECDb(), options).get());

    DataContainer<NavNodeCPtr> nodes = IECPresentationManager::GetManager().GetRootNodes(s_project->GetECDb(), PageOptions(), options).get();
    ASSERT_EQ(1, nodes.GetSize());

    NavNodeCPtr node = nodes[0];
    EXPECT_TRUE(node->HasChildren());

    rapidjson::Document nodeJson = node->AsJson();
    ASSERT_TRUE(nodeJson.HasMember(NAVNODE_HasChildren));
    ASSERT_TRUE(nodeJson[NAVNODE_HasChildren].GetBool());
    }

/*---------------------------------------------------------------------------------**//**
* @betest                                       Pranciskus.Ambrazas                02/2016
+---------------+---------------+---------------+---------------+---------------+------*/
TEST_F(RulesDrivenECPresentationManagerNavigationTests, InstancesOfSpecificClassesNodes_AlwaysReturnsChildren)
    {
    // insert widget instance
    RulesEngineTestHelpers::InsertInstance(s_project->GetECDb(), *m_widgetClass);
    
    // create the rule set
    PresentationRuleSetPtr rules = PresentationRuleSet::CreateInstance(BeTest::GetNameOfCurrentTest(), 1, 0, false, "", "", "", false);
    m_locater->AddRuleSet(*rules);

    RootNodeRule* rule = new RootNodeRule();
    rule->AddSpecification(*new InstanceNodesOfSpecificClassesSpecification(1, true, false, false, false, false, false, "", "RulesEngineTest:Widget", false));
    rules->AddPresentationRule(*rule);

    // request for nodes
    Json::Value options = RulesDrivenECPresentationManager::NavigationOptions("InstancesOfSpecificClassesNodes_AlwaysReturnsChildren", TargetTree_MainTree).GetJson();
    DataContainer<NavNodeCPtr> nodes = IECPresentationManager::GetManager().GetRootNodes(s_project->GetECDb(), PageOptions(), options).get();

    // make sure we have 1 node
    ASSERT_EQ(1, nodes.GetSize());
    NavNodeCPtr node = nodes[0];
    ASSERT_TRUE(NavNodeExtendedData(*node).GetAlwaysReturnsChildren());
    ASSERT_TRUE(node->HasChildren());
    }

/*---------------------------------------------------------------------------------**//**
* @betest                                       Pranciskus.Ambrazas                02/2016
+---------------+---------------+---------------+---------------+---------------+------*/
TEST_F(RulesDrivenECPresentationManagerNavigationTests, InstancesOfSpecificClassesNodes_HideNodesInHierarchy)
    {
    // insert some widget instance
    IECInstancePtr widgetInstance = RulesEngineTestHelpers::InsertInstance(s_project->GetECDb(), *m_widgetClass);

    // create the rule set
    PresentationRuleSetPtr rules = PresentationRuleSet::CreateInstance(BeTest::GetNameOfCurrentTest(), 1, 0, false, "", "", "", false);
    m_locater->AddRuleSet(*rules);

    RootNodeRule* rule = new RootNodeRule();
    InstanceNodesOfSpecificClassesSpecificationP instanceNodesOfSpecificClassesSpecification = new InstanceNodesOfSpecificClassesSpecification(1, false, true, false, false, false, false, "", "RulesEngineTest:Widget", false);
    rule->AddSpecification(*instanceNodesOfSpecificClassesSpecification);
    rules->AddPresentationRule(*rule);

    ChildNodeRule* childRule = new ChildNodeRule();
    CustomNodeSpecificationP customNodeSpecification = new CustomNodeSpecification(1, false, "test", "test", "test", "test");
    childRule->AddSpecification(*customNodeSpecification);
    instanceNodesOfSpecificClassesSpecification->AddNestedRule(*childRule);

    // request for nodes
    Json::Value options = RulesDrivenECPresentationManager::NavigationOptions("InstancesOfSpecificClassesNodes_HideNodesInHierarchy", TargetTree_MainTree).GetJson();
    DataContainer<NavNodeCPtr> nodes = IECPresentationManager::GetManager().GetRootNodes(s_project->GetECDb(), PageOptions(), options).get();

    // make sure we have 1 node
    ASSERT_EQ(1, nodes.GetSize());

    NavNodeCPtr instanceNode = nodes[0];
    ASSERT_STREQ("test", instanceNode->GetType().c_str());
    }

/*---------------------------------------------------------------------------------**//**
* @betest                                       Pranciskus.Ambrazas                02/2016
+---------------+---------------+---------------+---------------+---------------+------*/
TEST_F(RulesDrivenECPresentationManagerNavigationTests, InstancesOfSpecificClassesNodes_HideIfNoChildren_ReturnsEmptyListIfNoChildren)
    {
    // insert widget instance
    IECInstancePtr widgetInstance = RulesEngineTestHelpers::InsertInstance(s_project->GetECDb(), *m_widgetClass);

    // create the rule set
    PresentationRuleSetPtr rules = PresentationRuleSet::CreateInstance(BeTest::GetNameOfCurrentTest(), 1, 0, false, "", "", "", false);
    m_locater->AddRuleSet(*rules);

    RootNodeRule* rule = new RootNodeRule();
    rule->AddSpecification(*new InstanceNodesOfSpecificClassesSpecification(1, false, false, true, false, false, false, "", "RulesEngineTest:Widget", false));
    rules->AddPresentationRule(*rule);

    // request for nodes
    Json::Value options = RulesDrivenECPresentationManager::NavigationOptions("InstancesOfSpecificClassesNodes_HideIfNoChildren_ReturnsEmptyListIfNoChildren", TargetTree_MainTree).GetJson();
    DataContainer<NavNodeCPtr> nodes = IECPresentationManager::GetManager().GetRootNodes(s_project->GetECDb(), PageOptions(), options).get();

    // make sure we have 0 nodes
    ASSERT_EQ(0, nodes.GetSize());
    }

/*---------------------------------------------------------------------------------**//**
* @betest                                       Pranciskus.Ambrazas                02/2016
+---------------+---------------+---------------+---------------+---------------+------*/
TEST_F(RulesDrivenECPresentationManagerNavigationTests, InstancesOfSpecificClassesNodes_HideIfNoChildren_ReturnsNodesIfHasChildren)
    {
    // insert widget instance
    IECInstancePtr widgetInstance = RulesEngineTestHelpers::InsertInstance(s_project->GetECDb(), *m_widgetClass);

    // create the rule set
    PresentationRuleSetPtr rules = PresentationRuleSet::CreateInstance(BeTest::GetNameOfCurrentTest(), 1, 0, false, "", "", "", false);
    m_locater->AddRuleSet(*rules);

    RootNodeRule* rule = new RootNodeRule();
    InstanceNodesOfSpecificClassesSpecificationP instanceNodesOfSpecificClassesSpecification = new InstanceNodesOfSpecificClassesSpecification(1, false, true, false, false, false, false, "", "RulesEngineTest:Widget", false);
    rule->AddSpecification(*instanceNodesOfSpecificClassesSpecification);
    rules->AddPresentationRule(*rule);

    ChildNodeRule* childRule = new ChildNodeRule();
    CustomNodeSpecificationP customNodeSpecification = new CustomNodeSpecification(1, false, "test", "test", "test", "test");
    childRule->AddSpecification(*customNodeSpecification);
    instanceNodesOfSpecificClassesSpecification->AddNestedRule(*childRule);

    // request for nodes
    Json::Value options = RulesDrivenECPresentationManager::NavigationOptions("InstancesOfSpecificClassesNodes_HideIfNoChildren_ReturnsNodesIfHasChildren", TargetTree_MainTree).GetJson();
    DataContainer<NavNodeCPtr> nodes = IECPresentationManager::GetManager().GetRootNodes(s_project->GetECDb(), PageOptions(), options).get();

    // make sure we have 1 node
    ASSERT_EQ(1, nodes.GetSize());
    }

/*---------------------------------------------------------------------------------**//**
* @betest                                       Pranciskus.Ambrazas                02/2016
+---------------+---------------+---------------+---------------+---------------+------*/
TEST_F (RulesDrivenECPresentationManagerNavigationTests, InstancesOfSpecificClassesNodes_GroupedByClass)
    {
    // insert some widget & gadget instances
    IECInstancePtr widgetInstance = RulesEngineTestHelpers::InsertInstance(s_project->GetECDb(), *m_widgetClass);
    IECInstancePtr gadgetInstance = RulesEngineTestHelpers::InsertInstance(s_project->GetECDb(), *m_gadgetClass);

    // create the rule set
    PresentationRuleSetPtr rules = PresentationRuleSet::CreateInstance(BeTest::GetNameOfCurrentTest(), 1, 0, false, "", "", "", false);
    m_locater->AddRuleSet(*rules);

    RootNodeRule* rule = new RootNodeRule();
    rule->AddSpecification(*new InstanceNodesOfSpecificClassesSpecification(1, false, false, false, true, false, false, "", "RulesEngineTest:Widget,Gadget", false));
    rules->AddPresentationRule(*rule);

    // request for nodes
    Json::Value options = RulesDrivenECPresentationManager::NavigationOptions("InstancesOfSpecificClassesNodes_GroupedByClass", TargetTree_MainTree).GetJson();
    DataContainer<NavNodeCPtr> classGroupingNodes = IECPresentationManager::GetManager().GetRootNodes(s_project->GetECDb(), PageOptions(), options).get();
    
    // make sure we have 2 class grouping nodes
    ASSERT_EQ(2, classGroupingNodes.GetSize());
    ASSERT_STREQ(NAVNODE_TYPE_ECClassGroupingNode, classGroupingNodes[0]->GetType().c_str());
    ASSERT_STREQ(NAVNODE_TYPE_ECClassGroupingNode, classGroupingNodes[1]->GetType().c_str());
    }

/*---------------------------------------------------------------------------------**//**
* @betest                                       Pranciskus.Ambrazas                02/2016
+---------------+---------------+---------------+---------------+---------------+------*/
TEST_F(RulesDrivenECPresentationManagerNavigationTests, InstancesOfSpecificClassesNodes_GroupedByLabel_DoesntGroup1Instance)
    {
    // insert widget instance
    RulesEngineTestHelpers::InsertInstance(s_project->GetECDb(), *m_widgetClass, [](IECInstanceR instance){instance.SetValue("MyID", ECValue("WidgetID"));});

    // create the rule set
    PresentationRuleSetPtr rules = PresentationRuleSet::CreateInstance(BeTest::GetNameOfCurrentTest(), 1, 0, false, "", "", "", false);
    m_locater->AddRuleSet(*rules);

    rules->AddPresentationRule(*new InstanceLabelOverride(1, true, "RulesEngineTest:Widget", "MyID"));
    RootNodeRule* rule = new RootNodeRule();
    rule->AddSpecification(*new InstanceNodesOfSpecificClassesSpecification(1, false, false, false, false, true, false, "", "RulesEngineTest:Widget", false));
    rules->AddPresentationRule(*rule);

    // request for nodes
    Json::Value options = RulesDrivenECPresentationManager::NavigationOptions("InstancesOfSpecificClassesNodes_GroupedByLabel_DoesntGroup1Instance", TargetTree_MainTree).GetJson();
    DataContainer<NavNodeCPtr> nodes = IECPresentationManager::GetManager().GetRootNodes(s_project->GetECDb(), PageOptions(), options).get();

    // make sure we have 1 node
    ASSERT_EQ(1, nodes.GetSize());
    EXPECT_STREQ(NAVNODE_TYPE_ECInstanceNode, nodes[0]->GetType().c_str());
    ASSERT_STREQ("WidgetID", nodes[0]->GetLabel().c_str());
    }

/*---------------------------------------------------------------------------------**//**
* @betest                                       Pranciskus.Ambrazas                02/2016
+---------------+---------------+---------------+---------------+---------------+------*/
TEST_F(RulesDrivenECPresentationManagerNavigationTests, InstancesOfSpecificClassesNodes_GroupedByLabel_Groups3InstancesWith1GroupingNode)
    {
    // insert some widget & gadget instances
    RulesEngineTestHelpers::InsertInstance(s_project->GetECDb(), *m_widgetClass, [](IECInstanceR instance){instance.SetValue("MyID", ECValue("WidgetID"));});
    RulesEngineTestHelpers::InsertInstance(s_project->GetECDb(), *m_widgetClass, [](IECInstanceR instance){instance.SetValue("MyID", ECValue("WidgetID"));});
    RulesEngineTestHelpers::InsertInstance(s_project->GetECDb(), *m_gadgetClass, [](IECInstanceR instance){instance.SetValue("MyID", ECValue("GadgetID"));});

    // create the rule set
    PresentationRuleSetPtr rules = PresentationRuleSet::CreateInstance(BeTest::GetNameOfCurrentTest(), 1, 0, false, "", "", "", false);
    m_locater->AddRuleSet(*rules);

    rules->AddPresentationRule(*new InstanceLabelOverride(1, true, "RulesEngineTest:Widget", "MyID"));
    rules->AddPresentationRule(*new InstanceLabelOverride(1, true, "RulesEngineTest:Gadget", "MyID"));
    RootNodeRule* rule = new RootNodeRule();
    rule->AddSpecification(*new InstanceNodesOfSpecificClassesSpecification(1, false, false, false, false, true, false, "", "RulesEngineTest:Widget,Gadget", false));
    rules->AddPresentationRule(*rule);

    // request for nodes
    Json::Value options = RulesDrivenECPresentationManager::NavigationOptions("InstancesOfSpecificClassesNodes_GroupedByLabel_Groups3InstancesWith1GroupingNode", TargetTree_MainTree).GetJson();
    DataContainer<NavNodeCPtr> nodes = IECPresentationManager::GetManager().GetRootNodes(s_project->GetECDb(), PageOptions(), options).get();

    // make sure we have 2 nodes
    ASSERT_EQ(2, nodes.GetSize());

    // make sure we have 1 gadget instance node
    NavNodeCPtr instanceNode = nodes[0];
    EXPECT_STREQ(NAVNODE_TYPE_ECInstanceNode, instanceNode->GetType().c_str());
    ASSERT_STREQ("GadgetID", instanceNode->GetLabel().c_str());

    // make sure we have 1 widget label grouping node
    NavNodeCPtr labelGroupingNode = nodes[1];
    EXPECT_STREQ(NAVNODE_TYPE_DisplayLabelGroupingNode, labelGroupingNode->GetType().c_str());
    ASSERT_STREQ("WidgetID", labelGroupingNode->GetLabel().c_str());

    //make sure we have 2 widget instances
    DataContainer<NavNodeCPtr> instanceNodes = IECPresentationManager::GetManager().GetChildren(s_project->GetECDb(), *labelGroupingNode, PageOptions(), options).get();
    ASSERT_EQ(2, instanceNodes.GetSize());
    EXPECT_STREQ(NAVNODE_TYPE_ECInstanceNode, instanceNodes[0]->GetType().c_str());
    EXPECT_STREQ(NAVNODE_TYPE_ECInstanceNode, instanceNodes[1]->GetType().c_str());
    }

/*---------------------------------------------------------------------------------**//**
* @betest                                       Pranciskus.Ambrazas                02/2016
+---------------+---------------+---------------+---------------+---------------+------*/
TEST_F(RulesDrivenECPresentationManagerNavigationTests, InstancesOfSpecificClassesNodes_GroupedByLabel_Groups4InstancesWith2GroupingNodes)
    {
    // insert some widget & gadget instances
    RulesEngineTestHelpers::InsertInstance(s_project->GetECDb(), *m_widgetClass, [](IECInstanceR instance){instance.SetValue("MyID", ECValue("WidgetID"));});
    RulesEngineTestHelpers::InsertInstance(s_project->GetECDb(), *m_widgetClass, [](IECInstanceR instance){instance.SetValue("MyID", ECValue("WidgetID"));});
    RulesEngineTestHelpers::InsertInstance(s_project->GetECDb(), *m_gadgetClass, [](IECInstanceR instance){instance.SetValue("MyID", ECValue("GadgetID"));});
    RulesEngineTestHelpers::InsertInstance(s_project->GetECDb(), *m_gadgetClass, [](IECInstanceR instance){instance.SetValue("MyID", ECValue("GadgetID"));});

    // create the rule set
    PresentationRuleSetPtr rules = PresentationRuleSet::CreateInstance(BeTest::GetNameOfCurrentTest(), 1, 0, false, "", "", "", false);
    m_locater->AddRuleSet(*rules);

    rules->AddPresentationRule(*new InstanceLabelOverride(1, true, "RulesEngineTest:Widget", "MyID"));
    rules->AddPresentationRule(*new InstanceLabelOverride(1, true, "RulesEngineTest:Gadget", "MyID"));
    RootNodeRule* rule = new RootNodeRule();
    rule->AddSpecification(*new InstanceNodesOfSpecificClassesSpecification(1, false, false, false, false, true, false, "", "RulesEngineTest:Widget,Gadget", false));
    rules->AddPresentationRule(*rule);

    // request for nodes
    Json::Value options = RulesDrivenECPresentationManager::NavigationOptions("InstancesOfSpecificClassesNodes_GroupedByLabel_Groups4InstancesWith2GroupingNodes", TargetTree_MainTree).GetJson();
    DataContainer<NavNodeCPtr> labelGroupingNodes = IECPresentationManager::GetManager().GetRootNodes(s_project->GetECDb(), PageOptions(), options).get();

    // make sure we have 2 label grouping nodes
    ASSERT_EQ(2, labelGroupingNodes.GetSize());

    // make sure we have 2 gadget instances in gadget grouping node
    NavNodeCPtr labelGroupingNode = labelGroupingNodes[0];
    EXPECT_STREQ(NAVNODE_TYPE_DisplayLabelGroupingNode, labelGroupingNode->GetType().c_str());
    ASSERT_STREQ("GadgetID", labelGroupingNode->GetLabel().c_str());
    DataContainer<NavNodeCPtr> instanceNodes = IECPresentationManager::GetManager().GetChildren(s_project->GetECDb(), *labelGroupingNode, PageOptions(), options).get();
    ASSERT_EQ(2, instanceNodes.GetSize());
    EXPECT_STREQ(NAVNODE_TYPE_ECInstanceNode, instanceNodes[0]->GetType().c_str());
    EXPECT_STREQ(NAVNODE_TYPE_ECInstanceNode, instanceNodes[1]->GetType().c_str());

    // make sure we have 2 widget instances in widget grouping node
    labelGroupingNode = labelGroupingNodes[1];
    EXPECT_STREQ(NAVNODE_TYPE_DisplayLabelGroupingNode, labelGroupingNode->GetType().c_str());
    ASSERT_STREQ("WidgetID", labelGroupingNode->GetLabel().c_str());
    instanceNodes = IECPresentationManager::GetManager().GetChildren(s_project->GetECDb(), *labelGroupingNode, PageOptions(), options).get();
    ASSERT_EQ(2, instanceNodes.GetSize());
    EXPECT_STREQ(NAVNODE_TYPE_ECInstanceNode, instanceNodes[0]->GetType().c_str());
    EXPECT_STREQ(NAVNODE_TYPE_ECInstanceNode, instanceNodes[1]->GetType().c_str());
    }

/*---------------------------------------------------------------------------------**//**
* @betest                                       Pranciskus.Ambrazas                02/2016
+---------------+---------------+---------------+---------------+---------------+------*/
TEST_F(RulesDrivenECPresentationManagerNavigationTests, InstancesOfSpecificClassesNodes_GroupedByClassAndByLabel)
    {
    // insert some widget instances
    RulesEngineTestHelpers::InsertInstance(s_project->GetECDb(), *m_widgetClass, [](IECInstanceR instance) { instance.SetValue("MyID", ECValue("Widget1")); });
    RulesEngineTestHelpers::InsertInstance(s_project->GetECDb(), *m_widgetClass, [](IECInstanceR instance) { instance.SetValue("MyID", ECValue("Widget1")); });
    RulesEngineTestHelpers::InsertInstance(s_project->GetECDb(), *m_widgetClass, [](IECInstanceR instance) { instance.SetValue("MyID", ECValue("Widget2")); });

    // insert gadget instance
    IECInstancePtr gadget = RulesEngineTestHelpers::InsertInstance(s_project->GetECDb(), *m_gadgetClass);

    // create the rule set
    PresentationRuleSetPtr rules = PresentationRuleSet::CreateInstance(BeTest::GetNameOfCurrentTest(), 1, 0, false, "", "", "", false);
    m_locater->AddRuleSet(*rules);
    rules->AddPresentationRule(*new LabelOverride("ThisNode.ClassName = \"Widget\"", 1, "this.MyID", ""));

    RootNodeRule* rule = new RootNodeRule();
    rule->AddSpecification(*new InstanceNodesOfSpecificClassesSpecification(1, false, false, false, true, true, false, "", "RulesEngineTest:Widget,Gadget", false));
    rules->AddPresentationRule(*rule);

    // request for nodes
    Json::Value options = RulesDrivenECPresentationManager::NavigationOptions("InstancesOfSpecificClassesNodes_GroupedByClassAndByLabel", TargetTree_MainTree).GetJson();
    DataContainer<NavNodeCPtr> classGroupingNodes = IECPresentationManager::GetManager().GetRootNodes(s_project->GetECDb(), PageOptions(), options).get();

    // make sure we have 2 class grouping nodes
    ASSERT_EQ(2, classGroupingNodes.GetSize());
    EXPECT_STREQ(NAVNODE_TYPE_ECClassGroupingNode, classGroupingNodes[0]->GetType().c_str());

    // make sure we have 1 gadget instance node
    DataContainer<NavNodeCPtr> gadgetInstanceNodes = IECPresentationManager::GetManager().GetChildren(s_project->GetECDb(), *classGroupingNodes[0], PageOptions(), options).get();
    ASSERT_EQ(1, gadgetInstanceNodes.GetSize());
    EXPECT_STREQ(NAVNODE_TYPE_ECInstanceNode, gadgetInstanceNodes[0]->GetType().c_str());
    EXPECT_STREQ(CommonTools::GetDefaultDisplayLabel(*gadget).c_str(), gadgetInstanceNodes[0]->GetLabel().c_str());

    // make sure we have 2 widget nodes (one grouping node and one instance node)
    DataContainer<NavNodeCPtr> widgetNodes = IECPresentationManager::GetManager().GetChildren(s_project->GetECDb(), *classGroupingNodes[1], PageOptions(), options).get();
    ASSERT_EQ(2, widgetNodes.GetSize());
    EXPECT_STREQ(NAVNODE_TYPE_DisplayLabelGroupingNode, widgetNodes[0]->GetType().c_str());

    // make sure we have 2 Widget1 instance nodes
    DataContainer<NavNodeCPtr> widget1Nodes = IECPresentationManager::GetManager().GetChildren(s_project->GetECDb(), *widgetNodes[0], PageOptions(), options).get();
    ASSERT_EQ(2, widget1Nodes.GetSize());
    EXPECT_STREQ(NAVNODE_TYPE_ECInstanceNode, widget1Nodes[0]->GetType().c_str());
    EXPECT_STREQ("Widget1", widget1Nodes[0]->GetLabel().c_str());

    // make sure we have 1 Widget2 instance node
    EXPECT_STREQ(NAVNODE_TYPE_ECInstanceNode, widgetNodes[1]->GetType().c_str());
    EXPECT_STREQ("Widget2", widgetNodes[1]->GetLabel().c_str());
    }

/*---------------------------------------------------------------------------------**//**
* @betest                                       Aidas.Vaiksnoras               01/2018
+---------------+---------------+---------------+---------------+---------------+------*/
TEST_F(RulesDrivenECPresentationManagerNavigationTests, InstancesOfSpecificClassesNodes_GroupedByClassAndByLabel_InstanceLabelOverride)
    {
    // insert some widget instances
    RulesEngineTestHelpers::InsertInstance(s_project->GetECDb(), *m_widgetClass, [](IECInstanceR instance) { instance.SetValue("MyID", ECValue("Widget1")); });
    RulesEngineTestHelpers::InsertInstance(s_project->GetECDb(), *m_widgetClass, [](IECInstanceR instance) { instance.SetValue("MyID", ECValue("Widget1")); });
    RulesEngineTestHelpers::InsertInstance(s_project->GetECDb(), *m_widgetClass, [](IECInstanceR instance) { instance.SetValue("MyID", ECValue("Widget2")); });

    // insert gadget instance
    IECInstancePtr gadget = RulesEngineTestHelpers::InsertInstance(s_project->GetECDb(), *m_gadgetClass);

    // create the rule set
    PresentationRuleSetPtr rules = PresentationRuleSet::CreateInstance("InstancesOfSpecificClassesNodes_GroupedByClassAndByLabel", 1, 0, false, "", "", "", false);
    m_locater->AddRuleSet(*rules);
    rules->AddPresentationRule(*new InstanceLabelOverride(1, true, "RulesEngineTest:Widget", "MyID"));

    RootNodeRule* rule = new RootNodeRule();
    rule->AddSpecification(*new InstanceNodesOfSpecificClassesSpecification(1, false, false, false, true, true, false, "", "RulesEngineTest:Widget,Gadget", false));
    rules->AddPresentationRule(*rule);

    // request for nodes
    Json::Value options = RulesDrivenECPresentationManager::NavigationOptions("InstancesOfSpecificClassesNodes_GroupedByClassAndByLabel", TargetTree_MainTree).GetJson();
    DataContainer<NavNodeCPtr> classGroupingNodes = IECPresentationManager::GetManager().GetRootNodes(s_project->GetECDb(), PageOptions(), options).get();

    // make sure we have 2 class grouping nodes
    ASSERT_EQ(2, classGroupingNodes.GetSize());
    EXPECT_STREQ(NAVNODE_TYPE_ECClassGroupingNode, classGroupingNodes[0]->GetType().c_str());

    // make sure we have 1 gadget instance node
    DataContainer<NavNodeCPtr> gadgetInstanceNodes = IECPresentationManager::GetManager().GetChildren(s_project->GetECDb(), *classGroupingNodes[0], PageOptions(), options).get();
    ASSERT_EQ(1, gadgetInstanceNodes.GetSize());
    EXPECT_STREQ(NAVNODE_TYPE_ECInstanceNode, gadgetInstanceNodes[0]->GetType().c_str());
    EXPECT_STREQ(CommonTools::GetDefaultDisplayLabel(*gadget).c_str(), gadgetInstanceNodes[0]->GetLabel().c_str());

    // make sure we have 2 widget nodes (one grouping node and one instance node)
    DataContainer<NavNodeCPtr> widgetNodes = IECPresentationManager::GetManager().GetChildren(s_project->GetECDb(), *classGroupingNodes[1], PageOptions(), options).get();
    ASSERT_EQ(2, widgetNodes.GetSize());
    EXPECT_STREQ(NAVNODE_TYPE_DisplayLabelGroupingNode, widgetNodes[0]->GetType().c_str());

    // make sure we have 2 Widget1 instance nodes
    DataContainer<NavNodeCPtr> widget1Nodes = IECPresentationManager::GetManager().GetChildren(s_project->GetECDb(), *widgetNodes[0], PageOptions(), options).get();
    ASSERT_EQ(2, widget1Nodes.GetSize());
    EXPECT_STREQ(NAVNODE_TYPE_ECInstanceNode, widget1Nodes[0]->GetType().c_str());
    EXPECT_STREQ("Widget1", widget1Nodes[0]->GetLabel().c_str());

    // make sure we have 1 Widget2 instance node
    EXPECT_STREQ(NAVNODE_TYPE_ECInstanceNode, widgetNodes[1]->GetType().c_str());
    EXPECT_STREQ("Widget2", widgetNodes[1]->GetLabel().c_str());
    }

/*---------------------------------------------------------------------------------**//**
* @betest                                       Pranciskus.Ambrazas                02/2016
+---------------+---------------+---------------+---------------+---------------+------*/   
TEST_F (RulesDrivenECPresentationManagerNavigationTests, InstancesOfSpecificClassesNodes_ShowEmptyGroups)
    {
    // insert some widget instance
    RulesEngineTestHelpers::InsertInstance(s_project->GetECDb(), *m_widgetClass);

    // create the rule set
    PresentationRuleSetPtr rules = PresentationRuleSet::CreateInstance(BeTest::GetNameOfCurrentTest(), 1, 0, false, "", "", "", false);
    m_locater->AddRuleSet(*rules);

    RootNodeRule* rule = new RootNodeRule();
    rule->AddSpecification(*new InstanceNodesOfSpecificClassesSpecification(1, false, false, false, true, false, true, "", "RulesEngineTest:Widget,Gadget", false));
    rules->AddPresentationRule(*rule);

    // request for nodes
    Json::Value options = RulesDrivenECPresentationManager::NavigationOptions(rules->GetRuleSetId().c_str(), TargetTree_MainTree).GetJson();
    DataContainer<NavNodeCPtr> classGroupingNodes = IECPresentationManager::GetManager().GetRootNodes(s_project->GetECDb(), PageOptions(), options).get();
    
    // make sure we have 2 class grouping nodes
    ASSERT_EQ(2, classGroupingNodes.GetSize());
    }

/*---------------------------------------------------------------------------------**//**
* @betest                                       Pranciskus.Ambrazas                02/2016
+---------------+---------------+---------------+---------------+---------------+------*/
TEST_F(RulesDrivenECPresentationManagerNavigationTests, InstancesOfSpecificClassesNodes_DoNotSort_ReturnsUnsortedNodes)
    {    
    // insert some widget instances
    RulesEngineTestHelpers::InsertInstance(s_project->GetECDb(), *m_widgetClass, [](IECInstanceR instance){instance.SetValue("MyID", ECValue("Widget2"));});
    RulesEngineTestHelpers::InsertInstance(s_project->GetECDb(), *m_widgetClass, [](IECInstanceR instance){instance.SetValue("MyID", ECValue("Widget1"));});

    // create the rule set
    PresentationRuleSetPtr rules = PresentationRuleSet::CreateInstance(BeTest::GetNameOfCurrentTest(), 1, 0, false, "", "", "", false);
    m_locater->AddRuleSet(*rules);
    rules->AddPresentationRule(*new InstanceLabelOverride(1, true, "RulesEngineTest:Widget", "MyID"));

    RootNodeRule* rule = new RootNodeRule();
    InstanceNodesOfSpecificClassesSpecificationP instanceNodesOfSpecificClassesSpecification = new InstanceNodesOfSpecificClassesSpecification(1, false, false, false, false, false, false, "", "RulesEngineTest:Widget", false);
    instanceNodesOfSpecificClassesSpecification->SetDoNotSort(true);
    rule->AddSpecification(*instanceNodesOfSpecificClassesSpecification);
    rules->AddPresentationRule(*rule);

    // request for nodes
    Json::Value options = RulesDrivenECPresentationManager::NavigationOptions("InstancesOfSpecificClassesNodes_DoNotSort_ReturnsUnsortedNodes", TargetTree_MainTree).GetJson();
    DataContainer<NavNodeCPtr> nodes = IECPresentationManager::GetManager().GetRootNodes(s_project->GetECDb(), PageOptions(), options).get();

    // make sure we have 2 nodes
    ASSERT_EQ(2, nodes.GetSize());

    NavNodeCPtr instanceNode = nodes[0];
    EXPECT_STREQ(NAVNODE_TYPE_ECInstanceNode, instanceNode->GetType().c_str());
    ASSERT_STREQ("Widget2", instanceNode->GetLabel().c_str());

    instanceNode = nodes[1];
    EXPECT_STREQ(NAVNODE_TYPE_ECInstanceNode, instanceNode->GetType().c_str());
    ASSERT_STREQ("Widget1", instanceNode->GetLabel().c_str());
    }

/*---------------------------------------------------------------------------------**//**
* @betest                                       Pranciskus.Ambrazas                02/2016
+---------------+---------------+---------------+---------------+---------------+------*/
TEST_F(RulesDrivenECPresentationManagerNavigationTests, InstancesOfSpecificClassesNodes_ArePolymorphic)
    {    
    // insert some ClassE & ClassF instances
    ECClassCP classE = m_schema->GetClassCP("ClassE");
    ECClassCP classF = m_schema->GetClassCP("ClassF");
    IECInstancePtr classEInstance = RulesEngineTestHelpers::InsertInstance(s_project->GetECDb(), *classE);
    IECInstancePtr classFInstance = RulesEngineTestHelpers::InsertInstance(s_project->GetECDb(), *classF);

    // create the rule set
    PresentationRuleSetPtr rules = PresentationRuleSet::CreateInstance(BeTest::GetNameOfCurrentTest(), 1, 0, false, "", "", "", false);
    m_locater->AddRuleSet(*rules);

    RootNodeRule* rule = new RootNodeRule();
    InstanceNodesOfSpecificClassesSpecificationP instanceNodesOfSpecificClassesSpecification = new InstanceNodesOfSpecificClassesSpecification(1, false, false, false, false, false, false, "", "RulesEngineTest:ClassE", true);
    rule->AddSpecification(*instanceNodesOfSpecificClassesSpecification);
    rules->AddPresentationRule(*rule);

    // request for nodes
    Json::Value options = RulesDrivenECPresentationManager::NavigationOptions("InstancesOfSpecificClassesNodes_ArePolymorphic", TargetTree_MainTree).GetJson();
    DataContainer<NavNodeCPtr> nodes = IECPresentationManager::GetManager().GetRootNodes(s_project->GetECDb(), PageOptions(), options).get();

    // make sure we have 2 nodes
    ASSERT_EQ(2, nodes.GetSize());
    }

/*---------------------------------------------------------------------------------**//**
* @betest                                       Pranciskus.Ambrazas                02/2016
+---------------+---------------+---------------+---------------+---------------+------*/
TEST_F(RulesDrivenECPresentationManagerNavigationTests, InstancesOfSpecificClassesNodes_AreNotPolymorphic)
    {    
    // insert some ClassE & ClassF instances
    ECClassCP classE = m_schema->GetClassCP("ClassE");
    ECClassCP classF = m_schema->GetClassCP("ClassF");
    IECInstancePtr classEInstance = RulesEngineTestHelpers::InsertInstance(s_project->GetECDb(), *classE);
    IECInstancePtr classFInstance = RulesEngineTestHelpers::InsertInstance(s_project->GetECDb(), *classF);

    // create the rule set
    PresentationRuleSetPtr rules = PresentationRuleSet::CreateInstance(BeTest::GetNameOfCurrentTest(), 1, 0, false, "", "", "", false);
    m_locater->AddRuleSet(*rules);

    RootNodeRule* rule = new RootNodeRule();
    InstanceNodesOfSpecificClassesSpecificationP instanceNodesOfSpecificClassesSpecification = new InstanceNodesOfSpecificClassesSpecification(1, false, false, false, false, false, false, "", "RulesEngineTest:ClassE", false);
    rule->AddSpecification(*instanceNodesOfSpecificClassesSpecification);
    rules->AddPresentationRule(*rule);

    // request for nodes
    Json::Value options = RulesDrivenECPresentationManager::NavigationOptions("InstancesOfSpecificClassesNodes_AreNotPolymorphic", TargetTree_MainTree).GetJson();
    DataContainer<NavNodeCPtr> nodes = IECPresentationManager::GetManager().GetRootNodes(s_project->GetECDb(), PageOptions(), options).get();

    // make sure we have 1 node
    ASSERT_EQ(1, nodes.GetSize());
    }

/*---------------------------------------------------------------------------------**//**
* @betest                                       Pranciskus.Ambrazas                02/2016
+---------------+---------------+---------------+---------------+---------------+------*/
TEST_F(RulesDrivenECPresentationManagerNavigationTests, InstancesOfSpecificClassesNodes_InstanceFilter)
    {    
    // insert some widget instances
    RulesEngineTestHelpers::InsertInstance(s_project->GetECDb(), *m_widgetClass, [](IECInstanceR instance) { instance.SetValue("IntProperty", ECValue(10)); });
    RulesEngineTestHelpers::InsertInstance(s_project->GetECDb(), *m_widgetClass, [](IECInstanceR instance) { instance.SetValue("IntProperty", ECValue(5)); });

    // create the rule set
    PresentationRuleSetPtr rules = PresentationRuleSet::CreateInstance(BeTest::GetNameOfCurrentTest(), 1, 0, false, "", "", "", false);
    m_locater->AddRuleSet(*rules);

    RootNodeRule* rule = new RootNodeRule();
    rule->AddSpecification(*new InstanceNodesOfSpecificClassesSpecification(1, false, false, false, false, false, false, "this.IntProperty<=5", "RulesEngineTest:Widget", false));
    rules->AddPresentationRule(*rule);

    // request for nodes
    Json::Value options = RulesDrivenECPresentationManager::NavigationOptions("InstancesOfSpecificClassesNodes_InstanceFilter", TargetTree_MainTree).GetJson();
    DataContainer<NavNodeCPtr> nodes = IECPresentationManager::GetManager().GetRootNodes(s_project->GetECDb(), PageOptions(), options).get();

    // make sure we have 1 node
    ASSERT_EQ(1, nodes.GetSize());
    }

/*---------------------------------------------------------------------------------**//**
* @betest                                       Pranciskus.Ambrazas                02/2016
+---------------+---------------+---------------+---------------+---------------+------*/
TEST_F(RulesDrivenECPresentationManagerNavigationTests, RelatedInstancesNodes_AlwaysReturnsChildren)
    {
    // insert widget & gadget instances with relationship
    ECRelationshipClassCR relationshipWidgetHasGadget = *m_schema->GetClassCP("WidgetHasGadget")->GetRelationshipClassCP();
    IECInstancePtr widgetInstance = RulesEngineTestHelpers::InsertInstance(s_project->GetECDb(), *m_widgetClass);
    IECInstancePtr gadgetInstance = RulesEngineTestHelpers::InsertInstance(s_project->GetECDb(), *m_gadgetClass);
    RulesEngineTestHelpers::InsertRelationship(s_project->GetECDb(), relationshipWidgetHasGadget, *widgetInstance, *gadgetInstance);
   
    // create the rule set
    PresentationRuleSetPtr rules = PresentationRuleSet::CreateInstance(BeTest::GetNameOfCurrentTest(), 1, 0, false, "", "", "", false);
    m_locater->AddRuleSet(*rules);

    RootNodeRule* rule = new RootNodeRule();
    InstanceNodesOfSpecificClassesSpecificationP instanceNodesOfSpecificClassesSpecification = new InstanceNodesOfSpecificClassesSpecification(1, false, false, false, false, false, false, "", "RulesEngineTest:Widget", false);
    rule->AddSpecification(*instanceNodesOfSpecificClassesSpecification);
    rules->AddPresentationRule(*rule);

    ChildNodeRule* childRule = new ChildNodeRule();
    RelatedInstanceNodesSpecificationP relatedInstanceNodesSpecification = new RelatedInstanceNodesSpecification(1, true, false, false, false, false, false, false, 0, "", RequiredRelationDirection_Forward, "RulesEngineTest", "RulesEngineTest:WidgetHasGadget", "RulesEngineTest:Gadget");
    childRule->AddSpecification(*relatedInstanceNodesSpecification);
    instanceNodesOfSpecificClassesSpecification->AddNestedRule(*childRule);

    // request for nodes
    Json::Value options = RulesDrivenECPresentationManager::NavigationOptions("RelatedInstancesNodes_AlwaysReturnsChildren", TargetTree_MainTree).GetJson();
    DataContainer<NavNodeCPtr> widgetNodes = IECPresentationManager::GetManager().GetRootNodes(s_project->GetECDb(), PageOptions(), options).get();

    // make sure we have 1 widget node
    ASSERT_EQ(1, widgetNodes.GetSize());

    NavNodeCPtr widgetNode = widgetNodes[0];
    DataContainer<NavNodeCPtr> gadgetNodes = IECPresentationManager::GetManager().GetChildren(s_project->GetECDb(), *widgetNode, PageOptions(), options).get();

    // make sure we have 1 gadget node
    ASSERT_EQ(1, gadgetNodes.GetSize());
    NavNodeCPtr node = gadgetNodes[0];
    ASSERT_TRUE(NavNodeExtendedData(*node).GetAlwaysReturnsChildren());
    ASSERT_TRUE(node->HasChildren());
    }

/*---------------------------------------------------------------------------------**//**
* @betest                                       Pranciskus.Ambrazas                02/2016
+---------------+---------------+---------------+---------------+---------------+------*/
TEST_F(RulesDrivenECPresentationManagerNavigationTests, RelatedInstancesNodes_HideNodesInHierarchy)
    {
    // insert widget & gadget instances with relationship
    ECRelationshipClassCR relationshipWidgetHasGadget = *m_schema->GetClassCP("WidgetHasGadget")->GetRelationshipClassCP();
    IECInstancePtr widgetInstance = RulesEngineTestHelpers::InsertInstance(s_project->GetECDb(), *m_widgetClass);
    IECInstancePtr gadgetInstance = RulesEngineTestHelpers::InsertInstance(s_project->GetECDb(), *m_gadgetClass);
    RulesEngineTestHelpers::InsertRelationship(s_project->GetECDb(), relationshipWidgetHasGadget, *widgetInstance, *gadgetInstance);

    // create the rule set
    PresentationRuleSetPtr rules = PresentationRuleSet::CreateInstance(BeTest::GetNameOfCurrentTest(), 1, 0, false, "", "", "", false);
    m_locater->AddRuleSet(*rules);

    RootNodeRule* rule = new RootNodeRule();
    InstanceNodesOfSpecificClassesSpecificationP instanceNodesOfSpecificClassesSpecification = new InstanceNodesOfSpecificClassesSpecification(1, false, false, false, false, false, false, "", "RulesEngineTest:Widget", false);
    rule->AddSpecification(*instanceNodesOfSpecificClassesSpecification);
    rules->AddPresentationRule(*rule);

    ChildNodeRule* relatedNodeRule = new ChildNodeRule();
    RelatedInstanceNodesSpecificationP relatedInstanceNodesSpecification = new RelatedInstanceNodesSpecification(1, false, true, false, false, false, false, false, 0, "", RequiredRelationDirection_Forward, "RulesEngineTest", "RulesEngineTest:WidgetHasGadget", "RulesEngineTest:Gadget");
    relatedNodeRule->AddSpecification(*relatedInstanceNodesSpecification);
    instanceNodesOfSpecificClassesSpecification->AddNestedRule(*relatedNodeRule);

    ChildNodeRule* customNodeRule = new ChildNodeRule();
    CustomNodeSpecificationP customNodeSpecification = new CustomNodeSpecification(1, false, "test", "test", "test", "test");
    customNodeRule->AddSpecification(*customNodeSpecification);
    relatedInstanceNodesSpecification->AddNestedRule(*customNodeRule);

    // request for nodes
    Json::Value options = RulesDrivenECPresentationManager::NavigationOptions("RelatedInstancesNodes_HideNodesInHierarchy", TargetTree_MainTree).GetJson();
    DataContainer<NavNodeCPtr> widgetNodes = IECPresentationManager::GetManager().GetRootNodes(s_project->GetECDb(), PageOptions(), options).get();

     // make sure we have 1 widget node
    ASSERT_EQ(1, widgetNodes.GetSize());

    NavNodeCPtr widgetNode = widgetNodes[0];
    DataContainer<NavNodeCPtr> customNodes = IECPresentationManager::GetManager().GetChildren(s_project->GetECDb(), *widgetNode, PageOptions(), options).get();

    // make sure we have 1 custom node
    ASSERT_EQ(1, customNodes.GetSize());

    NavNodeCPtr instanceNode = customNodes[0];
    ASSERT_STREQ("test", instanceNode->GetType().c_str());
    }

/*---------------------------------------------------------------------------------**//**
* @betest                                       Pranciskus.Ambrazas                02/2016
+---------------+---------------+---------------+---------------+---------------+------*/
TEST_F(RulesDrivenECPresentationManagerNavigationTests, RelatedInstancesNodes_HideIfNoChildren_ReturnsEmptyListIfNoChildren)
    {
    // insert widget & gadget instances with relationship
    ECRelationshipClassCR relationshipWidgetHasGadget = *m_schema->GetClassCP("WidgetHasGadget")->GetRelationshipClassCP();
    IECInstancePtr widgetInstance = RulesEngineTestHelpers::InsertInstance(s_project->GetECDb(), *m_widgetClass);
    IECInstancePtr gadgetInstance = RulesEngineTestHelpers::InsertInstance(s_project->GetECDb(), *m_gadgetClass);
    RulesEngineTestHelpers::InsertRelationship(s_project->GetECDb(), relationshipWidgetHasGadget, *widgetInstance, *gadgetInstance);

    // create the rule set
    PresentationRuleSetPtr rules = PresentationRuleSet::CreateInstance(BeTest::GetNameOfCurrentTest(), 1, 0, false, "", "", "", false);
    m_locater->AddRuleSet(*rules);

    RootNodeRule* rule = new RootNodeRule();
    InstanceNodesOfSpecificClassesSpecificationP instanceNodesOfSpecificClassesSpecification = new InstanceNodesOfSpecificClassesSpecification(1, false, false, false, false, false, false, "", "RulesEngineTest:Widget", false);
    rule->AddSpecification(*instanceNodesOfSpecificClassesSpecification);
    rules->AddPresentationRule(*rule);

    ChildNodeRule* relatedNodeRule = new ChildNodeRule();
    RelatedInstanceNodesSpecificationP relatedInstanceNodesSpecification = new RelatedInstanceNodesSpecification(1, false, false, true, false, false, false, false, 0, "", RequiredRelationDirection_Forward, "RulesEngineTest", "RulesEngineTest:WidgetHasGadget", "RulesEngineTest:Gadget");
    relatedNodeRule->AddSpecification(*relatedInstanceNodesSpecification);
    instanceNodesOfSpecificClassesSpecification->AddNestedRule(*relatedNodeRule);

    // request for nodes
    Json::Value options = RulesDrivenECPresentationManager::NavigationOptions("RelatedInstancesNodes_HideIfNoChildren_ReturnsEmptyListIfNoChildren", TargetTree_MainTree).GetJson();
    DataContainer<NavNodeCPtr> widgetNodes = IECPresentationManager::GetManager().GetRootNodes(s_project->GetECDb(), PageOptions(), options).get();

    // make sure we have 1 widget node
    ASSERT_EQ(1, widgetNodes.GetSize());

    NavNodeCPtr widgetNode = widgetNodes[0];
    DataContainer<NavNodeCPtr> gadgetNodes = IECPresentationManager::GetManager().GetChildren(s_project->GetECDb(), *widgetNode, PageOptions(), options).get();

    // make sure we have 0 gadget nodes
    ASSERT_EQ(0, gadgetNodes.GetSize());
    }

/*---------------------------------------------------------------------------------**//**
* @betest                                       Pranciskus.Ambrazas                02/2016
+---------------+---------------+---------------+---------------+---------------+------*/
TEST_F(RulesDrivenECPresentationManagerNavigationTests, RelatedInstancesNodes_HideIfNoChildren_ReturnsNodesIfHasChildren)
    {
    // insert widget & gadget instances with relationship
    ECRelationshipClassCR relationshipWidgetHasGadget = *m_schema->GetClassCP("WidgetHasGadget")->GetRelationshipClassCP();
    IECInstancePtr widgetInstance = RulesEngineTestHelpers::InsertInstance(s_project->GetECDb(), *m_widgetClass);
    IECInstancePtr gadgetInstance = RulesEngineTestHelpers::InsertInstance(s_project->GetECDb(), *m_gadgetClass);
    RulesEngineTestHelpers::InsertRelationship(s_project->GetECDb(), relationshipWidgetHasGadget, *widgetInstance, *gadgetInstance);

    // create the rule set
    PresentationRuleSetPtr rules = PresentationRuleSet::CreateInstance(BeTest::GetNameOfCurrentTest(), 1, 0, false, "", "", "", false);
    m_locater->AddRuleSet(*rules);

    RootNodeRule* rule = new RootNodeRule();
    InstanceNodesOfSpecificClassesSpecificationP instanceNodesOfSpecificClassesSpecification = new InstanceNodesOfSpecificClassesSpecification(1, false, false, false, false, false, false, "", "RulesEngineTest:Widget", false);
    rule->AddSpecification(*instanceNodesOfSpecificClassesSpecification);
    rules->AddPresentationRule(*rule);

    ChildNodeRule* relatedNodeRule = new ChildNodeRule();
    RelatedInstanceNodesSpecificationP relatedInstanceNodesSpecification = new RelatedInstanceNodesSpecification(1, false, false, true, false, false, false, false, 0, "", RequiredRelationDirection_Forward, "RulesEngineTest", "RulesEngineTest:WidgetHasGadget", "RulesEngineTest:Gadget");
    relatedNodeRule->AddSpecification(*relatedInstanceNodesSpecification);
    instanceNodesOfSpecificClassesSpecification->AddNestedRule(*relatedNodeRule);

    ChildNodeRule* customNodeRule = new ChildNodeRule();
    CustomNodeSpecificationP customNodeSpecification = new CustomNodeSpecification(1, false, "test", "test", "test", "test");
    customNodeRule->AddSpecification(*customNodeSpecification);
    relatedInstanceNodesSpecification->AddNestedRule(*customNodeRule);

    // request for nodes
    Json::Value options = RulesDrivenECPresentationManager::NavigationOptions("RelatedInstancesNodes_HideIfNoChildren_ReturnsNodesIfHasChildren", TargetTree_MainTree).GetJson();
    DataContainer<NavNodeCPtr> widgetNodes = IECPresentationManager::GetManager().GetRootNodes(s_project->GetECDb(), PageOptions(), options).get();

    // make sure we have 1 widget node
    ASSERT_EQ(1, widgetNodes.GetSize());
    NavNodeCPtr widgetNode = widgetNodes[0];
    DataContainer<NavNodeCPtr> gadgetNodes = IECPresentationManager::GetManager().GetChildren(s_project->GetECDb(), *widgetNode, PageOptions(), options).get();

    // make sure we have 1 gadget node
    ASSERT_EQ(1, gadgetNodes.GetSize());
    }

/*---------------------------------------------------------------------------------**//**
* @betest                                       Pranciskus.Ambrazas                02/2016
+---------------+---------------+---------------+---------------+---------------+------*/
TEST_F (RulesDrivenECPresentationManagerNavigationTests, RelatedInstancesNodes_GroupedByClass)
    {
    // insert widget & gadget instances with relationships
    ECRelationshipClassCR relationshipWidgetHasGadget = *m_schema->GetClassCP("WidgetHasGadget")->GetRelationshipClassCP();
    IECInstancePtr widgetInstance = RulesEngineTestHelpers::InsertInstance(s_project->GetECDb(), *m_widgetClass);
    IECInstancePtr gadgetInstance = RulesEngineTestHelpers::InsertInstance(s_project->GetECDb(), *m_gadgetClass);
    RulesEngineTestHelpers::InsertRelationship(s_project->GetECDb(), relationshipWidgetHasGadget, *widgetInstance, *gadgetInstance);

    // create the rule set
    PresentationRuleSetPtr rules = PresentationRuleSet::CreateInstance(BeTest::GetNameOfCurrentTest(), 1, 0, false, "", "", "", false);
    m_locater->AddRuleSet(*rules);

    RootNodeRule* rule = new RootNodeRule();
    InstanceNodesOfSpecificClassesSpecificationP instanceNodesOfSpecificClassesSpecification = new InstanceNodesOfSpecificClassesSpecification(1, false, false, false, false, false, false, "", "RulesEngineTest:Widget", false);
    rule->AddSpecification(*instanceNodesOfSpecificClassesSpecification);
    rules->AddPresentationRule(*rule);

    ChildNodeRule* relatedNodeRule = new ChildNodeRule();
    RelatedInstanceNodesSpecificationP relatedInstanceNodesSpecification = new RelatedInstanceNodesSpecification(1, false, false, false, true, false, false, false, 0, "", RequiredRelationDirection_Forward, "RulesEngineTest", "RulesEngineTest:WidgetHasGadget", "RulesEngineTest:Gadget");
    relatedNodeRule->AddSpecification(*relatedInstanceNodesSpecification);
    instanceNodesOfSpecificClassesSpecification->AddNestedRule(*relatedNodeRule);

    // request for nodes
    Json::Value options = RulesDrivenECPresentationManager::NavigationOptions("RelatedInstancesNodes_GroupedByClass", TargetTree_MainTree).GetJson();
    DataContainer<NavNodeCPtr> widgetNodes = IECPresentationManager::GetManager().GetRootNodes(s_project->GetECDb(), PageOptions(), options).get();
    
    // make sure we have 1 widget node
    ASSERT_EQ(1, widgetNodes.GetSize());
    NavNodeCPtr widgetNode = widgetNodes[0];
    DataContainer<NavNodeCPtr> classGroupingNodes = IECPresentationManager::GetManager().GetChildren(s_project->GetECDb(), *widgetNode, PageOptions(), options).get();

    // make sure we have 1 class grouping node
    ASSERT_EQ(1, classGroupingNodes.GetSize());
    EXPECT_STREQ(NAVNODE_TYPE_ECClassGroupingNode, classGroupingNodes[0]->GetType().c_str());
    }

/*---------------------------------------------------------------------------------**//**
* @betest                                       Pranciskus.Ambrazas                02/2016
+---------------+---------------+---------------+---------------+---------------+------*/
TEST_F(RulesDrivenECPresentationManagerNavigationTests, RelatedInstancesNodes_GroupedByLabel_DoesntGroup1Instance)
    {
    // insert widget & gadget instances with relationships
    ECRelationshipClassCR relationshipWidgetHasGadget = *m_schema->GetClassCP("WidgetHasGadget")->GetRelationshipClassCP();
    IECInstancePtr widgetInstance = RulesEngineTestHelpers::InsertInstance(s_project->GetECDb(), *m_widgetClass, [](IECInstanceR instance){instance.SetValue("MyID", ECValue("WidgetID"));});
    IECInstancePtr gadgetInstance = RulesEngineTestHelpers::InsertInstance(s_project->GetECDb(), *m_gadgetClass, [](IECInstanceR instance){instance.SetValue("MyID", ECValue("GadgetID"));});
    RulesEngineTestHelpers::InsertRelationship(s_project->GetECDb(), relationshipWidgetHasGadget, *widgetInstance, *gadgetInstance);

    // create the rule set
    PresentationRuleSetPtr rules = PresentationRuleSet::CreateInstance(BeTest::GetNameOfCurrentTest(), 1, 0, false, "", "", "", false);
    m_locater->AddRuleSet(*rules);

    rules->AddPresentationRule(*new InstanceLabelOverride(1, true, "RulesEngineTest:Widget", "MyID"));
    rules->AddPresentationRule(*new InstanceLabelOverride(1, true, "RulesEngineTest:Gadget", "MyID"));
    RootNodeRule* rule = new RootNodeRule();
    InstanceNodesOfSpecificClassesSpecificationP instanceNodesOfSpecificClassesSpecification = new InstanceNodesOfSpecificClassesSpecification(1, false, false, false, false, false, false, "", "RulesEngineTest:Gadget", false);
    rule->AddSpecification(*instanceNodesOfSpecificClassesSpecification);
    rules->AddPresentationRule(*rule);

    ChildNodeRule* relatedNodeRule = new ChildNodeRule();
    RelatedInstanceNodesSpecificationP relatedInstanceNodesSpecification = new RelatedInstanceNodesSpecification(1, false, false, false, false, false, true, false, 0, "", RequiredRelationDirection_Backward, "RulesEngineTest", "RulesEngineTest:WidgetHasGadget", "RulesEngineTest:Widget");
    relatedNodeRule->AddSpecification(*relatedInstanceNodesSpecification);
    instanceNodesOfSpecificClassesSpecification->AddNestedRule(*relatedNodeRule);

    // request for nodes
    Json::Value options = RulesDrivenECPresentationManager::NavigationOptions("RelatedInstancesNodes_GroupedByLabel_DoesntGroup1Instance", TargetTree_MainTree).GetJson();
    DataContainer<NavNodeCPtr> gadgetNodes = IECPresentationManager::GetManager().GetRootNodes(s_project->GetECDb(), PageOptions(), options).get();

    // make sure we have 1 gadget node
    ASSERT_EQ(1, gadgetNodes.GetSize());
    ASSERT_STREQ("GadgetID", gadgetNodes[0]->GetLabel().c_str());
    NavNodeCPtr gadgetNode = gadgetNodes[0];
    DataContainer<NavNodeCPtr> widgetNodes = IECPresentationManager::GetManager().GetChildren(s_project->GetECDb(), *gadgetNode, PageOptions(), options).get();

    // make sure we have 1 widget node
    ASSERT_EQ(1, widgetNodes.GetSize());
    EXPECT_STREQ(NAVNODE_TYPE_ECInstanceNode, widgetNodes[0]->GetType().c_str());
    ASSERT_STREQ("WidgetID", widgetNodes[0]->GetLabel().c_str());
    }

/*---------------------------------------------------------------------------------**//**
* @betest                                       Pranciskus.Ambrazas                02/2016
+---------------+---------------+---------------+---------------+---------------+------*/
TEST_F(RulesDrivenECPresentationManagerNavigationTests, RelatedInstancesNodes_GroupedByLabel_Groups3InstancesWith1GroupingNode)
    {        
    // insert widget, gadget & sprocket instances with relationships
    ECRelationshipClassCR relationshipWidgetHasGadget = *m_schema->GetClassCP("WidgetHasGadget")->GetRelationshipClassCP();
    IECInstancePtr widgetInstance = RulesEngineTestHelpers::InsertInstance(s_project->GetECDb(), *m_widgetClass);
    IECInstancePtr gadgetInstance = RulesEngineTestHelpers::InsertInstance(s_project->GetECDb(), *m_gadgetClass);
    RulesEngineTestHelpers::InsertRelationship(s_project->GetECDb(), relationshipWidgetHasGadget, *widgetInstance, *gadgetInstance);
    ECClassCP sprocketClass = m_schema->GetClassCP("Sprocket");
    IECInstancePtr sprocketInstance = RulesEngineTestHelpers::InsertInstance(s_project->GetECDb(), *sprocketClass, [](IECInstanceR instance){instance.SetValue("MyID", ECValue("SprocketID"));});
    ECRelationshipClassCR relationshipGadgetHasSprockets = *m_schema->GetClassCP("GadgetHasSprockets")->GetRelationshipClassCP();
    RulesEngineTestHelpers::InsertRelationship(s_project->GetECDb(), relationshipGadgetHasSprockets, *gadgetInstance, *sprocketInstance);
    sprocketInstance = RulesEngineTestHelpers::InsertInstance(s_project->GetECDb(), *sprocketClass, [](IECInstanceR instance){instance.SetValue("MyID", ECValue("SprocketID"));});
    RulesEngineTestHelpers::InsertRelationship(s_project->GetECDb(), relationshipGadgetHasSprockets, *gadgetInstance, *sprocketInstance);

    // create the rule set
    PresentationRuleSetPtr rules = PresentationRuleSet::CreateInstance(BeTest::GetNameOfCurrentTest(), 1, 0, false, "", "", "", false);
    m_locater->AddRuleSet(*rules);

    rules->AddPresentationRule(*new InstanceLabelOverride(1, true, "RulesEngineTest:Sprocket", "MyID"));
    RootNodeRule* rule = new RootNodeRule();
    InstanceNodesOfSpecificClassesSpecificationP instanceNodesOfSpecificClassesSpecification = new InstanceNodesOfSpecificClassesSpecification(1, false, false, false, false, false, false, "", "RulesEngineTest:Gadget", false);
    rule->AddSpecification(*instanceNodesOfSpecificClassesSpecification);
    rules->AddPresentationRule(*rule);

    ChildNodeRule* relatedNodeRule = new ChildNodeRule();
    RelatedInstanceNodesSpecificationP relatedInstanceNodesSpecification = new RelatedInstanceNodesSpecification(1, false, false, false, false, false, true, false, 0, "", RequiredRelationDirection_Both, "RulesEngineTest", "RulesEngineTest:WidgetHasGadget,GadgetHasSprockets", "RulesEngineTest:Widget,Sprocket");
    relatedNodeRule->AddSpecification(*relatedInstanceNodesSpecification);
    instanceNodesOfSpecificClassesSpecification->AddNestedRule(*relatedNodeRule);

    // request for nodes
    Json::Value options = RulesDrivenECPresentationManager::NavigationOptions("RelatedInstancesNodes_GroupedByLabel_Groups3InstancesWith1GroupingNode", TargetTree_MainTree).GetJson();
    DataContainer<NavNodeCPtr> gadgetNodes = IECPresentationManager::GetManager().GetRootNodes(s_project->GetECDb(), PageOptions(), options).get();

    // make sure we have 1 gadget node
    ASSERT_EQ(1, gadgetNodes.GetSize());
    ASSERT_STREQ(CommonTools::GetDefaultDisplayLabel(*gadgetInstance).c_str(), gadgetNodes[0]->GetLabel().c_str());
    NavNodeCPtr gadgetNode = gadgetNodes[0];
    DataContainer<NavNodeCPtr> nodes = IECPresentationManager::GetManager().GetChildren(s_project->GetECDb(), *gadgetNode, PageOptions(), options).get();

    // make sure we have 2 nodes
    ASSERT_EQ(2, nodes.GetSize());

    // make sure we have 2 sprocket nodes
    EXPECT_STREQ(NAVNODE_TYPE_DisplayLabelGroupingNode, nodes[0]->GetType().c_str());
    DataContainer<NavNodeCPtr> sprocketNodes = IECPresentationManager::GetManager().GetChildren(s_project->GetECDb(), *nodes[0], PageOptions(), options).get();
    ASSERT_EQ(2, sprocketNodes.GetSize());

    // make sure we have 1 widget node
    EXPECT_STREQ(NAVNODE_TYPE_ECInstanceNode, nodes[1]->GetType().c_str());
    }

/*---------------------------------------------------------------------------------**//**
* @betest                                       Pranciskus.Ambrazas                02/2016
+---------------+---------------+---------------+---------------+---------------+------*/
TEST_F(RulesDrivenECPresentationManagerNavigationTests, RelatedInstancesNodes_DoNotSort_ReturnsUnsortedNodes)
    {    
    // insert some gadget & sprocket instances with relationships
    ECClassCP sprocketClass = m_schema->GetClassCP("Sprocket");
    ECRelationshipClassCR relationshipGadgetHasSprockets = *m_schema->GetClassCP("GadgetHasSprockets")->GetRelationshipClassCP();
    IECInstancePtr gadgetInstance = RulesEngineTestHelpers::InsertInstance(s_project->GetECDb(), *m_gadgetClass);
    IECInstancePtr sprocketInstance = RulesEngineTestHelpers::InsertInstance(s_project->GetECDb(), *sprocketClass, [](IECInstanceR instance){instance.SetValue("MyID", ECValue("Sprocket2"));});
    RulesEngineTestHelpers::InsertRelationship(s_project->GetECDb(), relationshipGadgetHasSprockets, *gadgetInstance, *sprocketInstance);
    sprocketInstance = RulesEngineTestHelpers::InsertInstance(s_project->GetECDb(), *sprocketClass, [](IECInstanceR instance){instance.SetValue("MyID", ECValue("Sprocket1"));});
    RulesEngineTestHelpers::InsertRelationship(s_project->GetECDb(), relationshipGadgetHasSprockets, *gadgetInstance, *sprocketInstance);

    // create the rule set
    PresentationRuleSetPtr rules = PresentationRuleSet::CreateInstance(BeTest::GetNameOfCurrentTest(), 1, 0, false, "", "", "", false);
    m_locater->AddRuleSet(*rules);
    rules->AddPresentationRule(*new InstanceLabelOverride(1, true, "RulesEngineTest:Sprocket", "MyID"));
    RootNodeRule* rule = new RootNodeRule();
    InstanceNodesOfSpecificClassesSpecificationP instanceNodesOfSpecificClassesSpecification = new InstanceNodesOfSpecificClassesSpecification(1, false, false, false, false, false, false, "", "RulesEngineTest:Gadget", false);
    rule->AddSpecification(*instanceNodesOfSpecificClassesSpecification);
    rules->AddPresentationRule(*rule);

    ChildNodeRule* relatedNodeRule = new ChildNodeRule();
    RelatedInstanceNodesSpecificationP relatedInstanceNodesSpecification = new RelatedInstanceNodesSpecification(1, false, false, false, false, false, false, false, 0, "", RequiredRelationDirection_Both, "RulesEngineTest", "RulesEngineTest:WidgetHasGadget,GadgetHasSprockets", "RulesEngineTest:Widget,Sprocket");
    relatedInstanceNodesSpecification->SetDoNotSort(true);
    relatedNodeRule->AddSpecification(*relatedInstanceNodesSpecification);
    instanceNodesOfSpecificClassesSpecification->AddNestedRule(*relatedNodeRule);

    // request for nodes
    Json::Value options = RulesDrivenECPresentationManager::NavigationOptions("RelatedInstancesNodes_DoNotSort_ReturnsUnsortedNodes", TargetTree_MainTree).GetJson();
    DataContainer<NavNodeCPtr> gadgetNodes = IECPresentationManager::GetManager().GetRootNodes(s_project->GetECDb(), PageOptions(), options).get();

    // make sure we have 1 gadget node
    ASSERT_EQ(1, gadgetNodes.GetSize());
    ASSERT_STREQ(CommonTools::GetDefaultDisplayLabel(*gadgetInstance).c_str(), gadgetNodes[0]->GetLabel().c_str());
    NavNodeCPtr gadgetNode = gadgetNodes[0];
    DataContainer<NavNodeCPtr> sprocketNodes = IECPresentationManager::GetManager().GetChildren(s_project->GetECDb(), *gadgetNode, PageOptions(), options).get();

    // make sure we have 2 sprocket nodes
    ASSERT_EQ(2, sprocketNodes.GetSize());

    ASSERT_STREQ("Sprocket2", sprocketNodes[0]->GetLabel().c_str());
    ASSERT_STREQ("Sprocket1", sprocketNodes[1]->GetLabel().c_str());
    }

/*---------------------------------------------------------------------------------**//**
* @betest                                       Pranciskus.Ambrazas                02/2016
+---------------+---------------+---------------+---------------+---------------+------*/
TEST_F(RulesDrivenECPresentationManagerNavigationTests, RelatedInstancesNodes_SkipRelatedLevel)
    {
    // insert widget, gadget & sprocket instances with relationships
    ECRelationshipClassCR relationshipWidgetHasGadget = *m_schema->GetClassCP("WidgetHasGadget")->GetRelationshipClassCP();
    IECInstancePtr widgetInstance = RulesEngineTestHelpers::InsertInstance(s_project->GetECDb(), *m_widgetClass);
    IECInstancePtr gadgetInstance = RulesEngineTestHelpers::InsertInstance(s_project->GetECDb(), *m_gadgetClass);
    RulesEngineTestHelpers::InsertRelationship(s_project->GetECDb(), relationshipWidgetHasGadget, *widgetInstance, *gadgetInstance);
    ECClassCP sprocketClass = m_schema->GetClassCP("Sprocket");
    IECInstancePtr sprocketInstance = RulesEngineTestHelpers::InsertInstance(s_project->GetECDb(), *sprocketClass);
    ECRelationshipClassCR relationshipGadgetHasSprockets = *m_schema->GetClassCP("GadgetHasSprockets")->GetRelationshipClassCP();
    RulesEngineTestHelpers::InsertRelationship(s_project->GetECDb(), relationshipGadgetHasSprockets, *gadgetInstance, *sprocketInstance);

    // create the rule set
    PresentationRuleSetPtr rules = PresentationRuleSet::CreateInstance(BeTest::GetNameOfCurrentTest(), 1, 0, false, "", "", "", false);
    m_locater->AddRuleSet(*rules);

    RootNodeRule* rule = new RootNodeRule();
    InstanceNodesOfSpecificClassesSpecificationP instanceNodesOfSpecificClassesSpecification = new InstanceNodesOfSpecificClassesSpecification(1, false, false, false, false, false, false, "", "RulesEngineTest:Widget", false);
    rule->AddSpecification(*instanceNodesOfSpecificClassesSpecification);
    rules->AddPresentationRule(*rule);

    ChildNodeRule* relatedNodeRule = new ChildNodeRule();
    RelatedInstanceNodesSpecificationP relatedInstanceNodesSpecification = new RelatedInstanceNodesSpecification(1, false, false, false, false, false, false, false, 1, "", RequiredRelationDirection_Both, "RulesEngineTest", "RulesEngineTest:GadgetHasSprockets", "RulesEngineTest:Sprocket");
    relatedNodeRule->AddSpecification(*relatedInstanceNodesSpecification);
    instanceNodesOfSpecificClassesSpecification->AddNestedRule(*relatedNodeRule);

    // request for nodes
    Json::Value options = RulesDrivenECPresentationManager::NavigationOptions("RelatedInstancesNodes_SkipRelatedLevel", TargetTree_MainTree).GetJson();
    DataContainer<NavNodeCPtr> widgetNodes = IECPresentationManager::GetManager().GetRootNodes(s_project->GetECDb(), PageOptions(), options).get();

     // make sure we have 1 widget node
    ASSERT_EQ(1, widgetNodes.GetSize());
    NavNodeCPtr widgetNode = widgetNodes[0];
    DataContainer<NavNodeCPtr> sprocketNodes = IECPresentationManager::GetManager().GetChildren(s_project->GetECDb(), *widgetNode, PageOptions(), options).get();

    // make sure we have 1 sprocket node
    ASSERT_EQ(1, sprocketNodes.GetSize());
    NavNodeCPtr sprocketNode = sprocketNodes[0];
    ASSERT_STREQ(CommonTools::GetDefaultDisplayLabel(*sprocketInstance).c_str(), sprocketNode->GetLabel().c_str());
    }

/*---------------------------------------------------------------------------------**//**
* TFS#711486
* @betest                                       Grigas.Petraitis                06/2017
+---------------+---------------+---------------+---------------+---------------+------*/
TEST_F(RulesDrivenECPresentationManagerNavigationTests, RelatedInstancesNodes_SkipRelatedLevel_DoesntDuplicateNodesWhenSkippingMultipleDifferentInstancesWithTheSameEndpointInstance)
    {
    // insert widget, gadget & sprocket instances with relationships
    ECRelationshipClassCR relationshipWidgetHasGadget = *m_schema->GetClassCP("WidgetHasGadgets")->GetRelationshipClassCP();
    ECRelationshipClassCR relationshipWidgetsHaveGadgets = *m_schema->GetClassCP("WidgetsHaveGadgets")->GetRelationshipClassCP();
    IECInstancePtr widget1 = RulesEngineTestHelpers::InsertInstance(s_project->GetECDb(), *m_widgetClass, [](IECInstanceR instance){instance.SetValue("IntProperty", ECValue(1));});
    IECInstancePtr widget2 = RulesEngineTestHelpers::InsertInstance(s_project->GetECDb(), *m_widgetClass);
    IECInstancePtr gadget1 = RulesEngineTestHelpers::InsertInstance(s_project->GetECDb(), *m_gadgetClass);
    IECInstancePtr gadget2 = RulesEngineTestHelpers::InsertInstance(s_project->GetECDb(), *m_gadgetClass);
    RulesEngineTestHelpers::InsertRelationship(s_project->GetECDb(), relationshipWidgetHasGadget, *widget1, *gadget1);
    RulesEngineTestHelpers::InsertRelationship(s_project->GetECDb(), relationshipWidgetHasGadget, *widget1, *gadget2);
    RulesEngineTestHelpers::InsertRelationship(s_project->GetECDb(), relationshipWidgetsHaveGadgets, *widget2, *gadget1);
    RulesEngineTestHelpers::InsertRelationship(s_project->GetECDb(), relationshipWidgetsHaveGadgets, *widget2, *gadget2);

    // create the rule set
    PresentationRuleSetPtr rules = PresentationRuleSet::CreateInstance(BeTest::GetNameOfCurrentTest(), 1, 0, false, "", "", "", false);
    m_locater->AddRuleSet(*rules);

    RootNodeRule* rootRule = new RootNodeRule();
    rootRule->AddSpecification(*new InstanceNodesOfSpecificClassesSpecification(1, false, false, false, false, false, false, 
        "this.IntProperty = 1", "RulesEngineTest:Widget", false));
    rules->AddPresentationRule(*rootRule);

    ChildNodeRule* childrenRule = new ChildNodeRule("ParentNode.IsOfClass(\"Widget\", \"RulesEngineTest\")", 1, false, TargetTree_Both);
    childrenRule->AddSpecification(*new RelatedInstanceNodesSpecification(1, false, false, false, false, false, false, false, 1, 
        "", RequiredRelationDirection_Both, "RulesEngineTest", "RulesEngineTest:WidgetsHaveGadgets", "RulesEngineTest:Widget"));
    rules->AddPresentationRule(*childrenRule);

    // request for nodes
    Json::Value options = RulesDrivenECPresentationManager::NavigationOptions(rules->GetRuleSetId().c_str(), TargetTree_MainTree).GetJson();
    DataContainer<NavNodeCPtr> rootNodes = IECPresentationManager::GetManager().GetRootNodes(s_project->GetECDb(), PageOptions(), options).get();

     // make sure we have 1 widget root node
    ASSERT_EQ(1, rootNodes.GetSize());
    NavNodeCPtr widget1Node = rootNodes[0];
    ECInstanceId widgetId;
    ECInstanceId::FromString(widgetId, widget1->GetInstanceId().c_str());
    ASSERT_EQ(ECInstanceKey(widget1->GetClass().GetId(), widgetId), widget1Node->GetKey()->AsECInstanceNodeKey()->GetInstanceKey());

    // make sure we have 1 widget child node
    DataContainer<NavNodeCPtr> childNodes = IECPresentationManager::GetManager().GetChildren(s_project->GetECDb(), *widget1Node, PageOptions(), options).get();
    ASSERT_EQ(1, childNodes.GetSize());
    NavNodeCPtr widget2Node = childNodes[0];
    ECInstanceId widget2Id;
    ECInstanceId::FromString(widget2Id, widget2->GetInstanceId().c_str());
    ASSERT_EQ(ECInstanceKey(widget2->GetClass().GetId(), widget2Id), widget2Node->GetKey()->AsECInstanceNodeKey()->GetInstanceKey());
    }

/*---------------------------------------------------------------------------------**//**
* @betest                                       Pranciskus.Ambrazas                02/2016
+---------------+---------------+---------------+---------------+---------------+------*/
TEST_F(RulesDrivenECPresentationManagerNavigationTests, RelatedInstancesNodes_InstanceFilter)
    {    
    // insert some gadget & sprocket instances with relationships
    ECClassCP sprocketClass = m_schema->GetClassCP("Sprocket");
    ECRelationshipClassCR relationshipGadgetHasSprockets = *m_schema->GetClassCP("GadgetHasSprockets")->GetRelationshipClassCP();
    IECInstancePtr gadgetInstance = RulesEngineTestHelpers::InsertInstance(s_project->GetECDb(), *m_gadgetClass);
    IECInstancePtr sprocketInstance = RulesEngineTestHelpers::InsertInstance(s_project->GetECDb(), *sprocketClass, [](IECInstanceR instance){instance.SetValue("MyID", ECValue("Sprocket123"));});
    RulesEngineTestHelpers::InsertRelationship(s_project->GetECDb(), relationshipGadgetHasSprockets, *gadgetInstance, *sprocketInstance);
    sprocketInstance = RulesEngineTestHelpers::InsertInstance(s_project->GetECDb(), *sprocketClass, [](IECInstanceR instance){instance.SetValue("MyID", ECValue("Sprocket1"));});
    RulesEngineTestHelpers::InsertRelationship(s_project->GetECDb(), relationshipGadgetHasSprockets, *gadgetInstance, *sprocketInstance);

    // create the rule set
    PresentationRuleSetPtr rules = PresentationRuleSet::CreateInstance(BeTest::GetNameOfCurrentTest(), 1, 0, false, "", "", "", false);
    m_locater->AddRuleSet(*rules);
    rules->AddPresentationRule(*new InstanceLabelOverride(1, true, "RulesEngineTest:Sprocket", "MyID"));
    RootNodeRule* rule = new RootNodeRule();
    InstanceNodesOfSpecificClassesSpecificationP instanceNodesOfSpecificClassesSpecification = new InstanceNodesOfSpecificClassesSpecification(1, false, false, false, false, false, false, "", "RulesEngineTest:Gadget", false);
    rule->AddSpecification(*instanceNodesOfSpecificClassesSpecification);
    rules->AddPresentationRule(*rule);

    ChildNodeRule* relatedNodeRule = new ChildNodeRule();
    RelatedInstanceNodesSpecificationP relatedInstanceNodesSpecification = new RelatedInstanceNodesSpecification(1, false, false, false, false, false, false, false, 0, "this.MyID~\"Sprocket1\"", RequiredRelationDirection_Both, "RulesEngineTest", "RulesEngineTest:GadgetHasSprockets", "RulesEngineTest:Sprocket");
    relatedInstanceNodesSpecification->SetDoNotSort(true);
    relatedNodeRule->AddSpecification(*relatedInstanceNodesSpecification);
    instanceNodesOfSpecificClassesSpecification->AddNestedRule(*relatedNodeRule);

    // request for nodes
    Json::Value options = RulesDrivenECPresentationManager::NavigationOptions("RelatedInstancesNodes_InstanceFilter", TargetTree_MainTree).GetJson();
    DataContainer<NavNodeCPtr> gadgetNodes = IECPresentationManager::GetManager().GetRootNodes(s_project->GetECDb(), PageOptions(), options).get();

    // make sure we have 1 gadget node
    ASSERT_EQ(1, gadgetNodes.GetSize());
    ASSERT_STREQ(CommonTools::GetDefaultDisplayLabel(*gadgetInstance).c_str(), gadgetNodes[0]->GetLabel().c_str());
    NavNodeCPtr gadgetNode = gadgetNodes[0];
    DataContainer<NavNodeCPtr> sprocketNodes = IECPresentationManager::GetManager().GetChildren(s_project->GetECDb(), *gadgetNode, PageOptions(), options).get();

    // make sure we have 1 sprocket node
    ASSERT_EQ(1, sprocketNodes.GetSize());
    ASSERT_STREQ("Sprocket1", sprocketNodes[0]->GetLabel().c_str());
    }

/*---------------------------------------------------------------------------------**//**
* @betest                                       Pranciskus.Ambrazas                02/2016
+---------------+---------------+---------------+---------------+---------------+------*/
TEST_F(RulesDrivenECPresentationManagerNavigationTests, RelatedInstancesNodes_GroupedByLabel_GroupsByClassAndByLabel)
    {    
    // insert widget, gadget & sprocket instances with relationships
    ECRelationshipClassCR relationshipWidgetHasGadget = *m_schema->GetClassCP("WidgetHasGadget")->GetRelationshipClassCP();
    IECInstancePtr widgetInstance = RulesEngineTestHelpers::InsertInstance(s_project->GetECDb(), *m_widgetClass);
    IECInstancePtr gadgetInstance = RulesEngineTestHelpers::InsertInstance(s_project->GetECDb(), *m_gadgetClass);
    RulesEngineTestHelpers::InsertRelationship(s_project->GetECDb(), relationshipWidgetHasGadget, *widgetInstance, *gadgetInstance);
    ECClassCP sprocketClass = m_schema->GetClassCP("Sprocket");
    IECInstancePtr sprocketInstance = RulesEngineTestHelpers::InsertInstance(s_project->GetECDb(), *sprocketClass, [](IECInstanceR instance){instance.SetValue("MyID", ECValue("Sprocket1"));});
    ECRelationshipClassCR relationshipGadgetHasSprockets = *m_schema->GetClassCP("GadgetHasSprockets")->GetRelationshipClassCP();
    RulesEngineTestHelpers::InsertRelationship(s_project->GetECDb(), relationshipGadgetHasSprockets, *gadgetInstance, *sprocketInstance);
    sprocketInstance = RulesEngineTestHelpers::InsertInstance(s_project->GetECDb(), *sprocketClass, [](IECInstanceR instance){instance.SetValue("MyID", ECValue("Sprocket1"));});
    RulesEngineTestHelpers::InsertRelationship(s_project->GetECDb(), relationshipGadgetHasSprockets, *gadgetInstance, *sprocketInstance);
    sprocketInstance = RulesEngineTestHelpers::InsertInstance(s_project->GetECDb(), *sprocketClass, [](IECInstanceR instance){instance.SetValue("MyID", ECValue("Sprocket2"));});
    RulesEngineTestHelpers::InsertRelationship(s_project->GetECDb(), relationshipGadgetHasSprockets, *gadgetInstance, *sprocketInstance);

    // create the rule set
    PresentationRuleSetPtr rules = PresentationRuleSet::CreateInstance(BeTest::GetNameOfCurrentTest(), 1, 0, false, "", "", "", false);
    m_locater->AddRuleSet(*rules);
    rules->AddPresentationRule(*new LabelOverride("ThisNode.ClassName = \"Sprocket\"", 1, "this.MyID", ""));

    RootNodeRule* rule = new RootNodeRule();
    InstanceNodesOfSpecificClassesSpecificationP instanceNodesOfSpecificClassesSpecification = new InstanceNodesOfSpecificClassesSpecification(1, false, false, false, false, false, false, "", "RulesEngineTest:Gadget", false);
    rule->AddSpecification(*instanceNodesOfSpecificClassesSpecification);
    rules->AddPresentationRule(*rule);

    ChildNodeRule* relatedNodeRule = new ChildNodeRule();
    RelatedInstanceNodesSpecificationP relatedInstanceNodesSpecification = new RelatedInstanceNodesSpecification(1, false, false, false, true, false, true, false, 0, "", RequiredRelationDirection_Both, "RulesEngineTest", "RulesEngineTest:WidgetHasGadget,GadgetHasSprockets", "RulesEngineTest:Widget,Sprocket");
    relatedNodeRule->AddSpecification(*relatedInstanceNodesSpecification);
    instanceNodesOfSpecificClassesSpecification->AddNestedRule(*relatedNodeRule);

    // request for nodes
    Json::Value options = RulesDrivenECPresentationManager::NavigationOptions("RelatedInstancesNodes_GroupedByLabel_GroupsByClassAndByLabel", TargetTree_MainTree).GetJson();
    DataContainer<NavNodeCPtr> gadgetNodes = IECPresentationManager::GetManager().GetRootNodes(s_project->GetECDb(), PageOptions(), options).get();

    // make sure we have 1 gadget node
    ASSERT_EQ(1, gadgetNodes.GetSize());
    NavNodeCPtr gadgetNode = gadgetNodes[0];
    DataContainer<NavNodeCPtr> classGroupingNodes = IECPresentationManager::GetManager().GetChildren(s_project->GetECDb(), *gadgetNode, PageOptions(), options).get();

    // make sure we have 2 class grouping nodes
    ASSERT_EQ(2, classGroupingNodes.GetSize());
    EXPECT_STREQ(NAVNODE_TYPE_ECClassGroupingNode, classGroupingNodes[0]->GetType().c_str());

    // make sure we have 2 sprocket nodes (one grouping node and one instance node)
    DataContainer<NavNodeCPtr> sprocketNodes = IECPresentationManager::GetManager().GetChildren(s_project->GetECDb(), *classGroupingNodes[0], PageOptions(), options).get();
    ASSERT_EQ(2, sprocketNodes.GetSize());
    EXPECT_STREQ(NAVNODE_TYPE_DisplayLabelGroupingNode, sprocketNodes[0]->GetType().c_str());

    // make sure we have 2 Sprocket1 instance nodes
    DataContainer<NavNodeCPtr> sprocket1Nodes = IECPresentationManager::GetManager().GetChildren(s_project->GetECDb(), *sprocketNodes[0], PageOptions(), options).get();
    ASSERT_EQ(2, sprocket1Nodes.GetSize());
    EXPECT_STREQ(NAVNODE_TYPE_ECInstanceNode, sprocket1Nodes[0]->GetType().c_str());
    EXPECT_STREQ("Sprocket1", sprocket1Nodes[0]->GetLabel().c_str());

    // make sure we have 1 Sprocket2 instance node
    EXPECT_STREQ(NAVNODE_TYPE_ECInstanceNode, sprocketNodes[1]->GetType().c_str());
    EXPECT_STREQ("Sprocket2", sprocketNodes[1]->GetLabel().c_str());
    
    // make sure we have 1 widget instance node
    DataContainer<NavNodeCPtr> widgetInstanceNodes = IECPresentationManager::GetManager().GetChildren(s_project->GetECDb(), *classGroupingNodes[1], PageOptions(), options).get();
    ASSERT_EQ(1, widgetInstanceNodes.GetSize());
    EXPECT_STREQ(NAVNODE_TYPE_ECInstanceNode, widgetInstanceNodes[0]->GetType().c_str());
    EXPECT_STREQ(CommonTools::GetDefaultDisplayLabel(*widgetInstance).c_str(), widgetInstanceNodes[0]->GetLabel().c_str());
    }

/*---------------------------------------------------------------------------------**//**
* @betest                                       Aidas.Vaiksnoras               01/2018
+---------------+---------------+---------------+---------------+---------------+------*/
TEST_F(RulesDrivenECPresentationManagerNavigationTests, RelatedInstancesNodes_GroupedByLabel_GroupsByClassAndByLabel_InstanceLabelOverride)
    {    
    // insert widget, gadget & sprocket instances with relationships
    ECRelationshipClassCR relationshipWidgetHasGadget = *m_schema->GetClassCP("WidgetHasGadget")->GetRelationshipClassCP();
    IECInstancePtr widgetInstance = RulesEngineTestHelpers::InsertInstance(s_project->GetECDb(), *m_widgetClass);
    IECInstancePtr gadgetInstance = RulesEngineTestHelpers::InsertInstance(s_project->GetECDb(), *m_gadgetClass);
    RulesEngineTestHelpers::InsertRelationship(s_project->GetECDb(), relationshipWidgetHasGadget, *widgetInstance, *gadgetInstance);
    ECClassCP sprocketClass = m_schema->GetClassCP("Sprocket");
    IECInstancePtr sprocketInstance = RulesEngineTestHelpers::InsertInstance(s_project->GetECDb(), *sprocketClass, [](IECInstanceR instance){instance.SetValue("MyID", ECValue("Sprocket1"));});
    ECRelationshipClassCR relationshipGadgetHasSprockets = *m_schema->GetClassCP("GadgetHasSprockets")->GetRelationshipClassCP();
    RulesEngineTestHelpers::InsertRelationship(s_project->GetECDb(), relationshipGadgetHasSprockets, *gadgetInstance, *sprocketInstance);
    sprocketInstance = RulesEngineTestHelpers::InsertInstance(s_project->GetECDb(), *sprocketClass, [](IECInstanceR instance){instance.SetValue("MyID", ECValue("Sprocket1"));});
    RulesEngineTestHelpers::InsertRelationship(s_project->GetECDb(), relationshipGadgetHasSprockets, *gadgetInstance, *sprocketInstance);
    sprocketInstance = RulesEngineTestHelpers::InsertInstance(s_project->GetECDb(), *sprocketClass, [](IECInstanceR instance){instance.SetValue("MyID", ECValue("Sprocket2"));});
    RulesEngineTestHelpers::InsertRelationship(s_project->GetECDb(), relationshipGadgetHasSprockets, *gadgetInstance, *sprocketInstance);

    // create the rule set
    PresentationRuleSetPtr rules = PresentationRuleSet::CreateInstance("RelatedInstancesNodes_GroupedByLabel_GroupsByClassAndByLabel", 1, 0, false, "", "", "", false);
    m_locater->AddRuleSet(*rules);
    rules->AddPresentationRule(*new InstanceLabelOverride(1, true, "RulesEngineTest:Sprocket", "MyID"));
    RootNodeRule* rule = new RootNodeRule();
    InstanceNodesOfSpecificClassesSpecificationP instanceNodesOfSpecificClassesSpecification = new InstanceNodesOfSpecificClassesSpecification(1, false, false, false, false, false, false, "", "RulesEngineTest:Gadget", false);
    rule->AddSpecification(*instanceNodesOfSpecificClassesSpecification);
    rules->AddPresentationRule(*rule);

    ChildNodeRule* relatedNodeRule = new ChildNodeRule();
    RelatedInstanceNodesSpecificationP relatedInstanceNodesSpecification = new RelatedInstanceNodesSpecification(1, false, false, false, true, false, true, false, 0, "", RequiredRelationDirection_Both, "RulesEngineTest", "RulesEngineTest:WidgetHasGadget,GadgetHasSprockets", "RulesEngineTest:Widget,Sprocket");
    relatedNodeRule->AddSpecification(*relatedInstanceNodesSpecification);
    instanceNodesOfSpecificClassesSpecification->AddNestedRule(*relatedNodeRule);

    // request for nodes
    Json::Value options = RulesDrivenECPresentationManager::NavigationOptions("RelatedInstancesNodes_GroupedByLabel_GroupsByClassAndByLabel", TargetTree_MainTree).GetJson();
    DataContainer<NavNodeCPtr> gadgetNodes = IECPresentationManager::GetManager().GetRootNodes(s_project->GetECDb(), PageOptions(), options).get();

    // make sure we have 1 gadget node
    ASSERT_EQ(1, gadgetNodes.GetSize());
    NavNodeCPtr gadgetNode = gadgetNodes[0];
    DataContainer<NavNodeCPtr> classGroupingNodes = IECPresentationManager::GetManager().GetChildren(s_project->GetECDb(), *gadgetNode, PageOptions(), options).get();

    // make sure we have 2 class grouping nodes
    ASSERT_EQ(2, classGroupingNodes.GetSize());
    EXPECT_STREQ(NAVNODE_TYPE_ECClassGroupingNode, classGroupingNodes[0]->GetType().c_str());

    // make sure we have 2 sprocket nodes (one grouping node and one instance node)
    DataContainer<NavNodeCPtr> sprocketNodes = IECPresentationManager::GetManager().GetChildren(s_project->GetECDb(), *classGroupingNodes[0], PageOptions(), options).get();
    ASSERT_EQ(2, sprocketNodes.GetSize());
    EXPECT_STREQ(NAVNODE_TYPE_DisplayLabelGroupingNode, sprocketNodes[0]->GetType().c_str());

    // make sure we have 2 Sprocket1 instance nodes
    DataContainer<NavNodeCPtr> sprocket1Nodes = IECPresentationManager::GetManager().GetChildren(s_project->GetECDb(), *sprocketNodes[0], PageOptions(), options).get();
    ASSERT_EQ(2, sprocket1Nodes.GetSize());
    EXPECT_STREQ(NAVNODE_TYPE_ECInstanceNode, sprocket1Nodes[0]->GetType().c_str());
    EXPECT_STREQ("Sprocket1", sprocket1Nodes[0]->GetLabel().c_str());

    // make sure we have 1 Sprocket2 instance node
    EXPECT_STREQ(NAVNODE_TYPE_ECInstanceNode, sprocketNodes[1]->GetType().c_str());
    EXPECT_STREQ("Sprocket2", sprocketNodes[1]->GetLabel().c_str());

    // make sure we have 1 widget instance node
    DataContainer<NavNodeCPtr> widgetInstanceNodes = IECPresentationManager::GetManager().GetChildren(s_project->GetECDb(), *classGroupingNodes[1], PageOptions(), options).get();
    ASSERT_EQ(1, widgetInstanceNodes.GetSize());
    EXPECT_STREQ(NAVNODE_TYPE_ECInstanceNode, widgetInstanceNodes[0]->GetType().c_str());
    EXPECT_STREQ(CommonTools::GetDefaultDisplayLabel(*widgetInstance).c_str(), widgetInstanceNodes[0]->GetLabel().c_str());
    }

/*---------------------------------------------------------------------------------**//**
* @betest                                       Pranciskus.Ambrazas                02/2016
+---------------+---------------+---------------+---------------+---------------+------*/
TEST_F(RulesDrivenECPresentationManagerNavigationTests, SearchResultInstances_HideIfNoChildren_ReturnsNodesIfHasChildren)
    {
    // insert widget instance
    IECInstancePtr widget = RulesEngineTestHelpers::InsertInstance(s_project->GetECDb(), *m_widgetClass);

    // create the rule set
    PresentationRuleSetPtr rules = PresentationRuleSet::CreateInstance(BeTest::GetNameOfCurrentTest(), 1, 0, false, "", "", "", false);
    m_locater->AddRuleSet(*rules);

    RootNodeRule* rule = new RootNodeRule();
    SearchResultInstanceNodesSpecificationP searchResultInstanceSpecification = new SearchResultInstanceNodesSpecification(1, false, false, true, false, false);
    searchResultInstanceSpecification->AddQuerySpecification(*new StringQuerySpecification("SELECT * FROM RulesEngineTest.Widget", "RulesEngineTest", "Widget"));
    rule->AddSpecification(*searchResultInstanceSpecification);
    rules->AddPresentationRule(*rule);

    ChildNodeRule* childRule = new ChildNodeRule();
    CustomNodeSpecificationP customNodeSpecification = new CustomNodeSpecification(1, false, "test", "test", "test", "test");
    childRule->AddSpecification(*customNodeSpecification);
    searchResultInstanceSpecification->AddNestedRule(*childRule);

    // request for nodes
    Json::Value options = RulesDrivenECPresentationManager::NavigationOptions("SearchResultInstances_HideIfNoChildren_ReturnsNodesIfHasChildren", TargetTree_MainTree).GetJson();
    DataContainer<NavNodeCPtr> widgetNodes = IECPresentationManager::GetManager().GetRootNodes(s_project->GetECDb(), PageOptions(), options).get();

    // make sure we have 1 widget node
    ASSERT_EQ(1, widgetNodes.GetSize());
    EXPECT_STREQ(CommonTools::GetDefaultDisplayLabel(*widget).c_str(), widgetNodes[0]->GetLabel().c_str());

    // make sure we have 1 custom node
    DataContainer<NavNodeCPtr> customNodes = IECPresentationManager::GetManager().GetChildren(s_project->GetECDb(), *widgetNodes[0], PageOptions(), options).get();
    ASSERT_EQ(1, customNodes.GetSize());
    EXPECT_STREQ("test", customNodes[0]->GetLabel().c_str());
    }

/*---------------------------------------------------------------------------------**//**
* @betest                                       Pranciskus.Ambrazas                02/2016
+---------------+---------------+---------------+---------------+---------------+------*/
TEST_F(RulesDrivenECPresentationManagerNavigationTests, SearchResultInstances_HideIfNoChildren_ReturnsEmptyListIfNoChildren)
    {
    // insert widget instance
    RulesEngineTestHelpers::InsertInstance(s_project->GetECDb(), *m_widgetClass);

    // create the rule set
    PresentationRuleSetPtr rules = PresentationRuleSet::CreateInstance(BeTest::GetNameOfCurrentTest(), 1, 0, false, "", "", "", false);
    m_locater->AddRuleSet(*rules);

    RootNodeRule* rule = new RootNodeRule();
    SearchResultInstanceNodesSpecificationP searchResultInstanceSpecification = new SearchResultInstanceNodesSpecification(1, false, false, true, false, false);
    searchResultInstanceSpecification->AddQuerySpecification(*new StringQuerySpecification("SELECT * FROM RulesEngineTest.Widget", "RulesEngineTest", "Widget"));
    rule->AddSpecification(*searchResultInstanceSpecification);
    rules->AddPresentationRule(*rule);

    // request for nodes
    Json::Value options = RulesDrivenECPresentationManager::NavigationOptions("SearchResultInstances_HideIfNoChildren_ReturnsEmptyListIfNoChildren", TargetTree_MainTree).GetJson();
    DataContainer<NavNodeCPtr> nodes = IECPresentationManager::GetManager().GetRootNodes(s_project->GetECDb(), PageOptions(), options).get();

    // make sure we have 0 nodes
    ASSERT_EQ(0, nodes.GetSize());
    }

/*---------------------------------------------------------------------------------**//**
* @betest                                       Pranciskus.Ambrazas                02/2016
+---------------+---------------+---------------+---------------+---------------+------*/
TEST_F (RulesDrivenECPresentationManagerNavigationTests, SearchResultInstances_GroupedByClass)
    {
    // insert widget instance
    RulesEngineTestHelpers::InsertInstance(s_project->GetECDb(), *m_widgetClass);

    // create the rule set
    PresentationRuleSetPtr rules = PresentationRuleSet::CreateInstance(BeTest::GetNameOfCurrentTest(), 1, 0, false, "", "", "", false);
    m_locater->AddRuleSet(*rules);

    RootNodeRule* rule = new RootNodeRule();
    SearchResultInstanceNodesSpecificationP searchResultInstanceSpecification = new SearchResultInstanceNodesSpecification(1, false, false, false, true, false);
    searchResultInstanceSpecification->AddQuerySpecification(*new StringQuerySpecification("SELECT * FROM RulesEngineTest.Widget", "RulesEngineTest", "Widget"));
    rule->AddSpecification(*searchResultInstanceSpecification);
    rules->AddPresentationRule(*rule);

    // request for nodes
    Json::Value options = RulesDrivenECPresentationManager::NavigationOptions("SearchResultInstances_GroupedByClass", TargetTree_MainTree).GetJson();
    DataContainer<NavNodeCPtr> classGroupingNodes = IECPresentationManager::GetManager().GetRootNodes(s_project->GetECDb(), PageOptions(), options).get();

    // make sure we have 1 class grouping node
    ASSERT_EQ(1, classGroupingNodes.GetSize());
    EXPECT_STREQ(NAVNODE_TYPE_ECClassGroupingNode, classGroupingNodes[0]->GetType().c_str());
    }

/*---------------------------------------------------------------------------------**//**
* @betest                                       Pranciskus.Ambrazas                02/2016
+---------------+---------------+---------------+---------------+---------------+------*/
TEST_F (RulesDrivenECPresentationManagerNavigationTests, SearchResultInstances_GroupedByLabel_DoesntGroup1Instance)
    {
    // insert widget instance
    RulesEngineTestHelpers::InsertInstance(s_project->GetECDb(), *m_widgetClass);

    // create the rule set
    PresentationRuleSetPtr rules = PresentationRuleSet::CreateInstance(BeTest::GetNameOfCurrentTest(), 1, 0, false, "", "", "", false);
    m_locater->AddRuleSet(*rules);

    RootNodeRule* rule = new RootNodeRule();
    SearchResultInstanceNodesSpecificationP searchResultInstanceSpecification = new SearchResultInstanceNodesSpecification(1, false, false, false, false, true);
    searchResultInstanceSpecification->AddQuerySpecification(*new StringQuerySpecification("SELECT * FROM RulesEngineTest.Widget", "RulesEngineTest", "Widget"));
    rule->AddSpecification(*searchResultInstanceSpecification);
    rules->AddPresentationRule(*rule);

    // request for nodes
    Json::Value options = RulesDrivenECPresentationManager::NavigationOptions(rules->GetRuleSetId().c_str(), TargetTree_MainTree).GetJson();
    DataContainer<NavNodeCPtr> nodes = IECPresentationManager::GetManager().GetRootNodes(s_project->GetECDb(), PageOptions(), options).get();

    // make sure we have 1 instance node
    ASSERT_EQ(1, nodes.GetSize());
    EXPECT_STREQ(NAVNODE_TYPE_ECInstanceNode, nodes[0]->GetType().c_str());
    }

/*---------------------------------------------------------------------------------**//**
* @betest                                       Pranciskus.Ambrazas                02/2016
+---------------+---------------+---------------+---------------+---------------+------*/
TEST_F (RulesDrivenECPresentationManagerNavigationTests, SearchResultInstances_GroupedByLabel_Groups3InstancesWith1GroupingNode)
    {
    // insert some widget & gadget instances
    RulesEngineTestHelpers::InsertInstance(s_project->GetECDb(), *m_widgetClass, [](IECInstanceR instance){instance.SetValue("MyID", ECValue("WidgetID"));});
    RulesEngineTestHelpers::InsertInstance(s_project->GetECDb(), *m_widgetClass, [](IECInstanceR instance){instance.SetValue("MyID", ECValue("WidgetID"));});
    RulesEngineTestHelpers::InsertInstance(s_project->GetECDb(), *m_gadgetClass, [](IECInstanceR instance){instance.SetValue("MyID", ECValue("GadgetID"));});

    // create the rule set
    PresentationRuleSetPtr rules = PresentationRuleSet::CreateInstance(BeTest::GetNameOfCurrentTest(), 1, 0, false, "", "", "", false);
    m_locater->AddRuleSet(*rules);

    rules->AddPresentationRule(*new InstanceLabelOverride(1, true, "RulesEngineTest:Widget", "MyID"));
    rules->AddPresentationRule(*new InstanceLabelOverride(1, true, "RulesEngineTest:Gadget", "MyID"));
    RootNodeRule* rule = new RootNodeRule();
    SearchResultInstanceNodesSpecificationP searchResultInstanceSpecification = new SearchResultInstanceNodesSpecification(1, false, false, false, false, true);
    searchResultInstanceSpecification->AddQuerySpecification(*new StringQuerySpecification("SELECT * FROM RulesEngineTest.Widget", "RulesEngineTest", "Widget"));
    searchResultInstanceSpecification->AddQuerySpecification(*new StringQuerySpecification("SELECT * FROM RulesEngineTest.Gadget", "RulesEngineTest", "Gadget"));
    rule->AddSpecification(*searchResultInstanceSpecification);
    rules->AddPresentationRule(*rule);

    // request for nodes
    Json::Value options = RulesDrivenECPresentationManager::NavigationOptions("SearchResultInstances_GroupedByLabel_Groups3InstancesWith1GroupingNode", TargetTree_MainTree).GetJson();
    DataContainer<NavNodeCPtr> nodes = IECPresentationManager::GetManager().GetRootNodes(s_project->GetECDb(), PageOptions(), options).get();

    // make sure we have 2 nodes
    ASSERT_EQ(2, nodes.GetSize());

    // make sure we have 1 gadget instance node
    EXPECT_STREQ(NAVNODE_TYPE_ECInstanceNode, nodes[0]->GetType().c_str());
    ASSERT_STREQ("GadgetID", nodes[0]->GetLabel().c_str());

    // make sure we have 2 widget instance nodes with label grouping node
    EXPECT_STREQ(NAVNODE_TYPE_DisplayLabelGroupingNode, nodes[1]->GetType().c_str());
    DataContainer<NavNodeCPtr> widgetNodes = IECPresentationManager::GetManager().GetChildren(s_project->GetECDb(), *nodes[1], PageOptions(), options).get();
    ASSERT_EQ(2, widgetNodes.GetSize());
    ASSERT_STREQ("WidgetID", widgetNodes[0]->GetLabel().c_str());
    ASSERT_STREQ("WidgetID", widgetNodes[1]->GetLabel().c_str());
    }

/*---------------------------------------------------------------------------------**//**
* @betest                                       Pranciskus.Ambrazas                02/2016
+---------------+---------------+---------------+---------------+---------------+------*/
TEST_F (RulesDrivenECPresentationManagerNavigationTests, SearchResultInstances_GroupedByLabel_Groups4InstancesWith2GroupingNodes)
    {
    // insert some widget & gadget instances
    RulesEngineTestHelpers::InsertInstance(s_project->GetECDb(), *m_widgetClass, [](IECInstanceR instance){instance.SetValue("MyID", ECValue("WidgetID"));});
    RulesEngineTestHelpers::InsertInstance(s_project->GetECDb(), *m_widgetClass, [](IECInstanceR instance){instance.SetValue("MyID", ECValue("WidgetID"));});
    RulesEngineTestHelpers::InsertInstance(s_project->GetECDb(), *m_gadgetClass, [](IECInstanceR instance){instance.SetValue("MyID", ECValue("GadgetID"));});
    RulesEngineTestHelpers::InsertInstance(s_project->GetECDb(), *m_gadgetClass, [](IECInstanceR instance){instance.SetValue("MyID", ECValue("GadgetID"));});

    // create the rule set
    PresentationRuleSetPtr rules = PresentationRuleSet::CreateInstance(BeTest::GetNameOfCurrentTest(), 1, 0, false, "", "", "", false);
    m_locater->AddRuleSet(*rules);

    rules->AddPresentationRule(*new InstanceLabelOverride(1, true, "RulesEngineTest:Widget", "MyID"));
    rules->AddPresentationRule(*new InstanceLabelOverride(1, true, "RulesEngineTest:Gadget", "MyID"));
    RootNodeRule* rule = new RootNodeRule();
    SearchResultInstanceNodesSpecificationP searchResultInstanceSpecification = new SearchResultInstanceNodesSpecification(1, false, false, false, false, true);
    searchResultInstanceSpecification->AddQuerySpecification(*new StringQuerySpecification("SELECT * FROM RulesEngineTest.Widget", "RulesEngineTest", "Widget"));
    searchResultInstanceSpecification->AddQuerySpecification(*new StringQuerySpecification("SELECT * FROM RulesEngineTest.Gadget", "RulesEngineTest", "Gadget"));
    rule->AddSpecification(*searchResultInstanceSpecification);
    rules->AddPresentationRule(*rule);

    // request for nodes
    Json::Value options = RulesDrivenECPresentationManager::NavigationOptions("SearchResultInstances_GroupedByLabel_Groups4InstancesWith2GroupingNodes", TargetTree_MainTree).GetJson();
    DataContainer<NavNodeCPtr> nodes = IECPresentationManager::GetManager().GetRootNodes(s_project->GetECDb(), PageOptions(), options).get();

    // make sure we have 2 label grouping nodes
    ASSERT_EQ(2, nodes.GetSize());

    // make sure we have 2 gadget instance nodes
    EXPECT_STREQ(NAVNODE_TYPE_DisplayLabelGroupingNode, nodes[0]->GetType().c_str());
    DataContainer<NavNodeCPtr> gadgetNodes = IECPresentationManager::GetManager().GetChildren(s_project->GetECDb(), *nodes[0], PageOptions(), options).get();
    ASSERT_STREQ("GadgetID", gadgetNodes[0]->GetLabel().c_str());
    ASSERT_STREQ("GadgetID", gadgetNodes[1]->GetLabel().c_str());

    // make sure we have 2 widget instance nodes
    EXPECT_STREQ(NAVNODE_TYPE_DisplayLabelGroupingNode, nodes[1]->GetType().c_str());
    DataContainer<NavNodeCPtr> widgetNodes = IECPresentationManager::GetManager().GetChildren(s_project->GetECDb(), *nodes[1], PageOptions(), options).get();
    ASSERT_EQ(2, widgetNodes.GetSize());
    ASSERT_STREQ("WidgetID", widgetNodes[0]->GetLabel().c_str());
    ASSERT_STREQ("WidgetID", widgetNodes[1]->GetLabel().c_str());
    }

/*---------------------------------------------------------------------------------**//**
* @betest                                       Pranciskus.Ambrazas                02/2016
+---------------+---------------+---------------+---------------+---------------+------*/
TEST_F(RulesDrivenECPresentationManagerNavigationTests, SearchResultInstances_DoNotSort_ReturnsUnsortedNodes)
    {    
    // insert some widget instances
    RulesEngineTestHelpers::InsertInstance(s_project->GetECDb(), *m_widgetClass, [](IECInstanceR instance){instance.SetValue("MyID", ECValue("Widget2"));});
    RulesEngineTestHelpers::InsertInstance(s_project->GetECDb(), *m_widgetClass, [](IECInstanceR instance){instance.SetValue("MyID", ECValue("Widget1"));});

    // create the rule set
    PresentationRuleSetPtr rules = PresentationRuleSet::CreateInstance(BeTest::GetNameOfCurrentTest(), 1, 0, false, "", "", "", false);
    m_locater->AddRuleSet(*rules);
    rules->AddPresentationRule(*new InstanceLabelOverride(1, true, "RulesEngineTest:Widget", "MyID"));
    RootNodeRule* rule = new RootNodeRule();
    SearchResultInstanceNodesSpecificationP searchResultInstanceSpecification = new SearchResultInstanceNodesSpecification(1, false, false, false, false, false);
    searchResultInstanceSpecification->SetDoNotSort(true);
    searchResultInstanceSpecification->AddQuerySpecification(*new StringQuerySpecification("SELECT * FROM RulesEngineTest.Widget", "RulesEngineTest", "Widget"));
    rule->AddSpecification(*searchResultInstanceSpecification);
    rules->AddPresentationRule(*rule);

    // request for nodes
    Json::Value options = RulesDrivenECPresentationManager::NavigationOptions("SearchResultInstances_DoNotSort_ReturnsUnsortedNodes", TargetTree_MainTree).GetJson();
    DataContainer<NavNodeCPtr> nodes = IECPresentationManager::GetManager().GetRootNodes(s_project->GetECDb(), PageOptions(), options).get();

    // make sure we have 2 nodes
    ASSERT_EQ(2, nodes.GetSize());

    NavNodeCPtr instanceNode = nodes[0];
    EXPECT_STREQ(NAVNODE_TYPE_ECInstanceNode, instanceNode->GetType().c_str());
    ASSERT_STREQ("Widget2", instanceNode->GetLabel().c_str());

    instanceNode = nodes[1];
    EXPECT_STREQ(NAVNODE_TYPE_ECInstanceNode, instanceNode->GetType().c_str());
    ASSERT_STREQ("Widget1", instanceNode->GetLabel().c_str());
    }

/*---------------------------------------------------------------------------------**//**
* @betest                                       Pranciskus.Ambrazas               02/2016
+---------------+---------------+---------------+---------------+---------------+------*/
TEST_F(RulesDrivenECPresentationManagerNavigationTests, ImageIdOverride)
    {
    // create the rule set
    PresentationRuleSetPtr rules = PresentationRuleSet::CreateInstance(BeTest::GetNameOfCurrentTest(), 1, 0, false, "", "", "", false);
    m_locater->AddRuleSet(*rules);

    RootNodeRule* rule = new RootNodeRule();

    CustomNodeSpecificationP customNodeSpecification = new CustomNodeSpecification(1, false, "customType", "label", "description", "imageId");
    rule->AddSpecification(*customNodeSpecification);
    rules->AddPresentationRule(*rule);

    ImageIdOverrideP imageIdOverride = new ImageIdOverride("ThisNode.Type=\"customType\"", 1, "\"overridedImageId\"");
    rules->AddPresentationRule(*imageIdOverride);

    // request for nodes
    Json::Value options = RulesDrivenECPresentationManager::NavigationOptions("ImageIdOverride", TargetTree_MainTree).GetJson();
    DataContainer<NavNodeCPtr> nodes = IECPresentationManager::GetManager().GetRootNodes(s_project->GetECDb(), PageOptions(), options).get();

    // make sure we have 1 node with overrided ImageId
    ASSERT_EQ(1, nodes.GetSize());
    ASSERT_STREQ("overridedImageId", nodes[0]->GetCollapsedImageId().c_str());
    }

/*---------------------------------------------------------------------------------**//**
* @betest                                       Pranciskus.Ambrazas               02/2016
+---------------+---------------+---------------+---------------+---------------+------*/
TEST_F(RulesDrivenECPresentationManagerNavigationTests, LabelOverride)
    {
    // create the rule set
    PresentationRuleSetPtr rules = PresentationRuleSet::CreateInstance(BeTest::GetNameOfCurrentTest(), 1, 0, false, "", "", "", false);
    m_locater->AddRuleSet(*rules);

    RootNodeRule* rule = new RootNodeRule();

    CustomNodeSpecificationP customNodeSpecification = new CustomNodeSpecification(1, false, "customType", "label", "description", "imageId");
    rule->AddSpecification(*customNodeSpecification);
    rules->AddPresentationRule(*rule);

    LabelOverrideP labelOverride = new LabelOverride("ThisNode.Type=\"customType\"", 1, "\"overridedLabel\"", "\"overridedDescription\"");
    rules->AddPresentationRule(*labelOverride);

    // request for nodes
    Json::Value options = RulesDrivenECPresentationManager::NavigationOptions("LabelOverride", TargetTree_MainTree).GetJson();
    DataContainer<NavNodeCPtr> nodes = IECPresentationManager::GetManager().GetRootNodes(s_project->GetECDb(), PageOptions(), options).get();

    // make sure we have 1 node with overrided Label & Description
    ASSERT_EQ(1, nodes.GetSize());
    ASSERT_STREQ("overridedLabel", nodes[0]->GetLabel().c_str());
    ASSERT_STREQ("overridedDescription", nodes[0]->GetDescription().c_str());
    }

/*---------------------------------------------------------------------------------**//**
* @betest                                       Grigas.Petraitis                01/2017
+---------------+---------------+---------------+---------------+---------------+------*/
TEST_F(RulesDrivenECPresentationManagerNavigationTests, LabelOverrideWithGroupedInstancesCountOnClassGroupingNode)
    {
    // insert some instances
    RulesEngineTestHelpers::InsertInstance(s_project->GetECDb(), *m_widgetClass);
    RulesEngineTestHelpers::InsertInstance(s_project->GetECDb(), *m_widgetClass);
    RulesEngineTestHelpers::InsertInstance(s_project->GetECDb(), *m_widgetClass);
    RulesEngineTestHelpers::InsertInstance(s_project->GetECDb(), *m_gadgetClass);
    RulesEngineTestHelpers::InsertInstance(s_project->GetECDb(), *m_gadgetClass);

    // create the rule set
    PresentationRuleSetPtr rules = PresentationRuleSet::CreateInstance(BeTest::GetNameOfCurrentTest(), 1, 0, false, "", "", "", false);
    m_locater->AddRuleSet(*rules);

    RootNodeRule* rule = new RootNodeRule();
    InstanceNodesOfSpecificClassesSpecificationP spec = new InstanceNodesOfSpecificClassesSpecification(1, false, false, false, true, false, false, "", "RulesEngineTest:Widget,Gadget", true);
    rule->AddSpecification(*spec);
    rules->AddPresentationRule(*rule);

    LabelOverrideP labelOverride = new LabelOverride("ThisNode.IsClassGroupingNode", 1, "\"Count: \" & ThisNode.GroupedInstancesCount", "");
    rules->AddPresentationRule(*labelOverride);

    // request for nodes
    Json::Value options = RulesDrivenECPresentationManager::NavigationOptions("LabelOverrideWithGroupedInstancesCountOnClassGroupingNode", TargetTree_MainTree).GetJson();
    DataContainer<NavNodeCPtr> nodes = IECPresentationManager::GetManager().GetRootNodes(s_project->GetECDb(), PageOptions(), options).get();

    // verify there're two grouping nodes with correct labels
    ASSERT_EQ(2, nodes.GetSize());
    ASSERT_STREQ("Count: 2", nodes[0]->GetLabel().c_str());
    ASSERT_STREQ("Count: 3", nodes[1]->GetLabel().c_str());
    }

/*---------------------------------------------------------------------------------**//**
* @betest                                       Grigas.Petraitis                01/2017
+---------------+---------------+---------------+---------------+---------------+------*/
TEST_F(RulesDrivenECPresentationManagerNavigationTests, LabelOverrideWithGroupedInstancesCountOnPropertyGroupingNode)
    {
    // insert some instances
    ECInstanceInserter inserter(s_project->GetECDb(), *m_widgetClass, nullptr);
    RulesEngineTestHelpers::InsertInstance(s_project->GetECDb(), inserter, *m_widgetClass, [](IECInstanceR instance){instance.SetValue("IntProperty", ECValue(-1));});
    RulesEngineTestHelpers::InsertInstance(s_project->GetECDb(), inserter, *m_widgetClass, [](IECInstanceR instance){instance.SetValue("IntProperty", ECValue(5));});
    RulesEngineTestHelpers::InsertInstance(s_project->GetECDb(), inserter, *m_widgetClass, [](IECInstanceR instance){instance.SetValue("IntProperty", ECValue(5));});
    RulesEngineTestHelpers::InsertInstance(s_project->GetECDb(), inserter, *m_widgetClass, [](IECInstanceR instance){instance.SetValue("IntProperty", ECValue(-1));});
    RulesEngineTestHelpers::InsertInstance(s_project->GetECDb(), inserter, *m_widgetClass, [](IECInstanceR instance){instance.SetValue("IntProperty", ECValue(5));});
    RulesEngineTestHelpers::InsertInstance(s_project->GetECDb(), inserter, *m_widgetClass, [](IECInstanceR instance){instance.SetValue("IntProperty", ECValue(10));});

    // create the rule set
    PresentationRuleSetPtr rules = PresentationRuleSet::CreateInstance(BeTest::GetNameOfCurrentTest(), 1, 0, false, "", "", "", false);
    m_locater->AddRuleSet(*rules);

    RootNodeRule* rule = new RootNodeRule();
    InstanceNodesOfSpecificClassesSpecificationP spec = new InstanceNodesOfSpecificClassesSpecification(1, false, false, false, false, false, false, "", "RulesEngineTest:Widget", true);
    rule->AddSpecification(*spec);
    rules->AddPresentationRule(*rule);

    GroupingRuleP groupingRule = new GroupingRule("", 1, false, "RulesEngineTest", "Widget", "", "", "");
    PropertyGroupP groupingSpec = new PropertyGroup("", "", true, "IntProperty");
    groupingSpec->SetPropertyGroupingValue(PropertyGroupingValue::PropertyValue);
    groupingRule->AddGroup(*groupingSpec);
    rules->AddPresentationRule(*groupingRule);

    LabelOverrideP labelOverride = new LabelOverride("ThisNode.IsPropertyGroupingNode", 1, "\"Count: \" & ThisNode.GroupedInstancesCount", "");
    rules->AddPresentationRule(*labelOverride);

    // request for nodes
    Json::Value options = RulesDrivenECPresentationManager::NavigationOptions("LabelOverrideWithGroupedInstancesCountOnPropertyGroupingNode", TargetTree_MainTree).GetJson();
    DataContainer<NavNodeCPtr> nodes = IECPresentationManager::GetManager().GetRootNodes(s_project->GetECDb(), PageOptions(), options).get();

    // verify there're three grouping nodes with correct labels
    ASSERT_EQ(3, nodes.GetSize());
    ASSERT_STREQ("Count: 1", nodes[0]->GetLabel().c_str());
    ASSERT_STREQ("Count: 2", nodes[1]->GetLabel().c_str());
    ASSERT_STREQ("Count: 3", nodes[2]->GetLabel().c_str());
    }

/*---------------------------------------------------------------------------------**//**
* @betest                                       Grigas.Petraitis                01/2017
+---------------+---------------+---------------+---------------+---------------+------*/
TEST_F(RulesDrivenECPresentationManagerNavigationTests, LabelOverrideWithGroupedInstancesCountOnPropertyGroupingNodeSortedByPropertyValue)
    {
    // insert some instances
    ECInstanceInserter inserter(s_project->GetECDb(), *m_widgetClass, nullptr);
    RulesEngineTestHelpers::InsertInstance(s_project->GetECDb(), inserter, *m_widgetClass, [](IECInstanceR instance){instance.SetValue("IntProperty", ECValue(-1));});
    RulesEngineTestHelpers::InsertInstance(s_project->GetECDb(), inserter, *m_widgetClass, [](IECInstanceR instance){instance.SetValue("IntProperty", ECValue(5));});
    RulesEngineTestHelpers::InsertInstance(s_project->GetECDb(), inserter, *m_widgetClass, [](IECInstanceR instance){instance.SetValue("IntProperty", ECValue(5));});
    RulesEngineTestHelpers::InsertInstance(s_project->GetECDb(), inserter, *m_widgetClass, [](IECInstanceR instance){instance.SetValue("IntProperty", ECValue(-1));});
    RulesEngineTestHelpers::InsertInstance(s_project->GetECDb(), inserter, *m_widgetClass, [](IECInstanceR instance){instance.SetValue("IntProperty", ECValue(5));});
    RulesEngineTestHelpers::InsertInstance(s_project->GetECDb(), inserter, *m_widgetClass, [](IECInstanceR instance){instance.SetValue("IntProperty", ECValue(10));});

    // create the rule set
    PresentationRuleSetPtr rules = PresentationRuleSet::CreateInstance(BeTest::GetNameOfCurrentTest(), 1, 0, false, "", "", "", false);
    m_locater->AddRuleSet(*rules);

    RootNodeRule* rule = new RootNodeRule();
    InstanceNodesOfSpecificClassesSpecificationP spec = new InstanceNodesOfSpecificClassesSpecification(1, false, false, false, false, false, false, "", "RulesEngineTest:Widget", true);
    rule->AddSpecification(*spec);
    rules->AddPresentationRule(*rule);

    GroupingRuleP groupingRule = new GroupingRule("", 1, false, "RulesEngineTest", "Widget", "", "", "");
    PropertyGroupP groupingSpec = new PropertyGroup("", "", true, "IntProperty");
    groupingSpec->SetPropertyGroupingValue(PropertyGroupingValue::PropertyValue);
    groupingSpec->SetSortingValue(PropertyGroupingValue::PropertyValue);
    groupingRule->AddGroup(*groupingSpec);
    rules->AddPresentationRule(*groupingRule);

    LabelOverrideP labelOverride = new LabelOverride("ThisNode.IsPropertyGroupingNode", 1, "\"Count: \" & ThisNode.GroupedInstancesCount", "");
    rules->AddPresentationRule(*labelOverride);

    // request for nodes
    Json::Value options = RulesDrivenECPresentationManager::NavigationOptions("LabelOverrideWithGroupedInstancesCountOnPropertyGroupingNodeSortedByPropertyValue", TargetTree_MainTree).GetJson();
    DataContainer<NavNodeCPtr> nodes = IECPresentationManager::GetManager().GetRootNodes(s_project->GetECDb(), PageOptions(), options).get();

    // verify there're three grouping nodes with correct labels
    ASSERT_EQ(3, nodes.GetSize());
    ASSERT_STREQ("Count: 2", nodes[0]->GetLabel().c_str());
    ASSERT_STREQ("Count: 3", nodes[1]->GetLabel().c_str());
    ASSERT_STREQ("Count: 1", nodes[2]->GetLabel().c_str());
    }

/*---------------------------------------------------------------------------------**//**
* @betest                                       Pranciskus.Ambrazas               02/2016
+---------------+---------------+---------------+---------------+---------------+------*/
TEST_F(RulesDrivenECPresentationManagerNavigationTests, StyleOverride)
    {
    // create the rule set
    PresentationRuleSetPtr rules = PresentationRuleSet::CreateInstance(BeTest::GetNameOfCurrentTest(), 1, 0, false, "", "", "", false);
    m_locater->AddRuleSet(*rules);

    RootNodeRule* rule = new RootNodeRule();

    CustomNodeSpecificationP customNodeSpecification = new CustomNodeSpecification(1, false, "customType", "label", "description", "imageId");
    
    rule->AddSpecification(*customNodeSpecification);
    rules->AddPresentationRule(*rule);

    StyleOverrideP styleOverride = new StyleOverride("ThisNode.Type=\"customType\"", 1, "\"overridedForeColor\"", "\"overridedBackColor\"", "\"overridedFontStyle\"");
    rules->AddPresentationRule(*styleOverride);

    // request for nodes
    Json::Value options = RulesDrivenECPresentationManager::NavigationOptions("StyleOverride", TargetTree_MainTree).GetJson();
    DataContainer<NavNodeCPtr> nodes = IECPresentationManager::GetManager().GetRootNodes(s_project->GetECDb(), PageOptions(), options).get();

    // make sure we have 1 node with overrided BackColor, ForeColor & FontStyle
    ASSERT_EQ(1, nodes.GetSize());
    ASSERT_STREQ("overridedBackColor", nodes[0]->GetBackColor().c_str());
    ASSERT_STREQ("overridedForeColor", nodes[0]->GetForeColor().c_str());
    ASSERT_STREQ("overridedFontStyle", nodes[0]->GetFontStyle().c_str());
    }

/*---------------------------------------------------------------------------------**//**
* @betest                                       Pranciskus.Ambrazas               02/2016
+---------------+---------------+---------------+---------------+---------------+------*/
TEST_F(RulesDrivenECPresentationManagerNavigationTests, LocalizationResourceKeyDefinition_WithExistingKey)       
    {
    InitTestL10N();

    // create the rule set
    PresentationRuleSetPtr rules = PresentationRuleSet::CreateInstance(BeTest::GetNameOfCurrentTest(), 1, 0, false, "", "", "", false);
    m_locater->AddRuleSet(*rules);

    RootNodeRule* rule = new RootNodeRule();

    CustomNodeSpecificationP customNodeSpecification = new CustomNodeSpecification(1, false, "type", "@customLabel@", "description", "imageId");
    rule->AddSpecification(*customNodeSpecification);
    rules->AddPresentationRule(*rule);

    LocalizationResourceKeyDefinitionP localizationRecourceKeyDefinition = new LocalizationResourceKeyDefinition(1, "customLabel", "RulesEngine:Test", "notfound");
    rules->AddPresentationRule(*localizationRecourceKeyDefinition);

    // request for nodes
    Json::Value options = RulesDrivenECPresentationManager::NavigationOptions("LocalizationResourceKeyDefinition_WithExistingKey", TargetTree_MainTree).GetJson();
    DataContainer<NavNodeCPtr> nodes = IECPresentationManager::GetManager().GetRootNodes(s_project->GetECDb(), PageOptions(), options).get();

    // make sure we have 1 node
    ASSERT_EQ(1, nodes.GetSize());
    ASSERT_STREQ("T35T", nodes[0]->GetLabel().c_str());
    }

/*---------------------------------------------------------------------------------**//**
* @betest                                       Pranciskus.Ambrazas               02/2016
+---------------+---------------+---------------+---------------+---------------+------*/
TEST_F(RulesDrivenECPresentationManagerNavigationTests, LocalizationResourceKeyDefinition_KeyNotFound)       
    {
    InitTestL10N();

    // create the rule set
    PresentationRuleSetPtr rules = PresentationRuleSet::CreateInstance(BeTest::GetNameOfCurrentTest(), 1, 0, false, "", "", "", false);
    m_locater->AddRuleSet(*rules);

    RootNodeRule* rule = new RootNodeRule();

    CustomNodeSpecificationP customNodeSpecification = new CustomNodeSpecification(1, false, "type", "@customLabel@", "description", "imageId");
    rule->AddSpecification(*customNodeSpecification);
    rules->AddPresentationRule(*rule);

    LocalizationResourceKeyDefinitionP localizationRecourceKeyDefinition = new LocalizationResourceKeyDefinition(1, "customLabel", "key", "notfound");
    rules->AddPresentationRule(*localizationRecourceKeyDefinition);

    // request for nodes
    Json::Value options = RulesDrivenECPresentationManager::NavigationOptions("LocalizationResourceKeyDefinition_KeyNotFound", TargetTree_MainTree).GetJson();
    DataContainer<NavNodeCPtr> nodes = IECPresentationManager::GetManager().GetRootNodes(s_project->GetECDb(), PageOptions(), options).get();

    // make sure we have 1 node
    ASSERT_EQ(1, nodes.GetSize());
    ASSERT_STREQ("notfound", nodes[0]->GetLabel().c_str());
    }

/*---------------------------------------------------------------------------------**//**
* @betest                                       Pranciskus.Ambrazas               02/2016
+---------------+---------------+---------------+---------------+---------------+------*/
TEST_F(RulesDrivenECPresentationManagerNavigationTests, CheckBoxRule_UsesDefaultValueIfPropertyIsNull)
    {
    // insert some widget & gadget instances 
    RulesEngineTestHelpers::InsertInstance(s_project->GetECDb(), *m_widgetClass, [](IECInstanceR instance){instance.SetValue("MyID", ECValue("WidgetID"));});
    RulesEngineTestHelpers::InsertInstance(s_project->GetECDb(), *m_gadgetClass, [](IECInstanceR instance){instance.SetValue("MyID", ECValue("GadgetID"));});

    // create the rule set
    PresentationRuleSetPtr rules = PresentationRuleSet::CreateInstance(BeTest::GetNameOfCurrentTest(), 1, 0, false, "", "", "", false);
    m_locater->AddRuleSet(*rules);

    rules->AddPresentationRule(*new InstanceLabelOverride(1, true, "RulesEngineTest:Widget", "MyID"));
    rules->AddPresentationRule(*new InstanceLabelOverride(1, true, "RulesEngineTest:Gadget", "MyID"));
    RootNodeRule* rule = new RootNodeRule();
    AllInstanceNodesSpecificationP allInstanceNodesSpecification = new AllInstanceNodesSpecification(1, false, false, false, false, false, "RulesEngineTest");
    rule->AddSpecification(*allInstanceNodesSpecification);
    rules->AddPresentationRule(*rule);

    CheckBoxRuleP checkBoxRule = new CheckBoxRule("ThisNode.Label=\"WidgetID\"", 1, false, "BoolProperty", false, false, "");
    rules->AddPresentationRule(*checkBoxRule);

    // request for nodes
    Json::Value options = RulesDrivenECPresentationManager::NavigationOptions("CheckBoxRule_UsesDefaultValueIfPropertyIsNull", TargetTree_MainTree).GetJson();
    DataContainer<NavNodeCPtr> nodes = IECPresentationManager::GetManager().GetRootNodes(s_project->GetECDb(), PageOptions(), options).get();

    // make sure we have 2 nodes
    ASSERT_EQ(2, nodes.GetSize());
    
    // make sure we have 1 gadget node
    ASSERT_STREQ("GadgetID", nodes[0]->GetLabel().c_str());
    ASSERT_FALSE(nodes[0]->IsCheckboxVisible());

    // make sure we have 1 widget node with CheckBoxRule
    ASSERT_STREQ("WidgetID", nodes[1]->GetLabel().c_str());
    ASSERT_TRUE(nodes[1]->IsCheckboxVisible());
    ASSERT_TRUE(nodes[1]->IsCheckboxEnabled());
    ASSERT_FALSE(nodes[1]->IsChecked());
    }

/*---------------------------------------------------------------------------------**//**
* @betest                                       Pranciskus.Ambrazas               02/2016
+---------------+---------------+---------------+---------------+---------------+------*/
TEST_F(RulesDrivenECPresentationManagerNavigationTests, CheckBoxRule_WithoutProperty)
    {
    // create the rule set
    PresentationRuleSetPtr rules = PresentationRuleSet::CreateInstance(BeTest::GetNameOfCurrentTest(), 1, 0, false, "", "", "", false);
    m_locater->AddRuleSet(*rules);

    RootNodeRule* rule = new RootNodeRule();

    CustomNodeSpecificationP customNodeSpecification = new CustomNodeSpecification(1, false, "type", "customLabel", "description", "imageId");
    rule->AddSpecification(*customNodeSpecification);
    rules->AddPresentationRule(*rule);

    CheckBoxRuleP checkBoxRule = new CheckBoxRule("ThisNode.Label=\"customLabel\"", 1, false, "", false, false, "");
    rules->AddPresentationRule(*checkBoxRule);

    // request for nodes
    Json::Value options = RulesDrivenECPresentationManager::NavigationOptions("CheckBoxRule_WithoutProperty", TargetTree_MainTree).GetJson();
    DataContainer<NavNodeCPtr> nodes = IECPresentationManager::GetManager().GetRootNodes(s_project->GetECDb(), PageOptions(), options).get();

    // make sure we have 1 node
    ASSERT_EQ(1, nodes.GetSize());
    ASSERT_STREQ("customLabel", nodes[0]->GetLabel().c_str());
    ASSERT_TRUE(nodes[0]->IsCheckboxVisible());
    ASSERT_TRUE(nodes[0]->IsCheckboxEnabled());
    ASSERT_FALSE(nodes[0]->IsChecked());
    }

/*---------------------------------------------------------------------------------**//**
* @betest                                       Pranciskus.Ambrazas               02/2016
+---------------+---------------+---------------+---------------+---------------+------*/
TEST_F(RulesDrivenECPresentationManagerNavigationTests, CheckBoxRule_UsesInversedPropertyName)
    {
    // insert some widget & gadget instances 
    RulesEngineTestHelpers::InsertInstance(s_project->GetECDb(), *m_widgetClass, [](IECInstanceR instance){
        instance.SetValue("BoolProperty", ECValue(false));
        instance.SetValue("MyID", ECValue("WidgetID"));
        });
    RulesEngineTestHelpers::InsertInstance(s_project->GetECDb(), *m_gadgetClass, [](IECInstanceR instance){
        instance.SetValue("BoolProperty", ECValue(false));
        instance.SetValue("MyID", ECValue("GadgetID"));
        });

    // create the rule set
    PresentationRuleSetPtr rules = PresentationRuleSet::CreateInstance(BeTest::GetNameOfCurrentTest(), 1, 0, false, "", "", "", false);
    m_locater->AddRuleSet(*rules);

    rules->AddPresentationRule(*new InstanceLabelOverride(1, true, "RulesEngineTest:Widget", "MyID"));
    rules->AddPresentationRule(*new InstanceLabelOverride(1, true, "RulesEngineTest:Gadget", "MyID"));
    RootNodeRule* rule = new RootNodeRule();
    AllInstanceNodesSpecificationP allInstanceNodesSpecification = new AllInstanceNodesSpecification(1, false, false, false, false, false, "RulesEngineTest");
    rule->AddSpecification(*allInstanceNodesSpecification);
    rules->AddPresentationRule(*rule);

    CheckBoxRuleP checkBoxRule = new CheckBoxRule("ThisNode.Label=\"WidgetID\"", 1, false, "BoolProperty", true, false, "");
    rules->AddPresentationRule(*checkBoxRule);

    // request for nodes
    Json::Value options = RulesDrivenECPresentationManager::NavigationOptions("CheckBoxRule_UsesInversedPropertyName", TargetTree_MainTree).GetJson();
    DataContainer<NavNodeCPtr> nodes = IECPresentationManager::GetManager().GetRootNodes(s_project->GetECDb(), PageOptions(), options).get();

    // make sure we have 2 nodes
    ASSERT_EQ(2, nodes.GetSize());
    
    // make sure we have 1 gadget node
    ASSERT_STREQ("GadgetID", nodes[0]->GetLabel().c_str());
    ASSERT_FALSE(nodes[0]->IsCheckboxVisible());

    // make sure we have 1 widget node with CheckBoxRule
    ASSERT_STREQ("WidgetID", nodes[1]->GetLabel().c_str());
    ASSERT_TRUE(nodes[1]->IsCheckboxVisible());
    ASSERT_TRUE(nodes[1]->IsCheckboxEnabled());
    ASSERT_TRUE(nodes[1]->IsChecked());
    }

/*---------------------------------------------------------------------------------**//**
* @betest                                       Pranciskus.Ambrazas               02/2016
+---------------+---------------+---------------+---------------+---------------+------*/
TEST_F(RulesDrivenECPresentationManagerNavigationTests, CheckBoxRule_DoesNotUseInversedPropertyName)
    {
    // insert some widget & gadget instances 
    RulesEngineTestHelpers::InsertInstance(s_project->GetECDb(), *m_widgetClass, [](IECInstanceR instance){
        instance.SetValue("BoolProperty", ECValue(false));
        instance.SetValue("MyID", ECValue("WidgetID"));
        });
    RulesEngineTestHelpers::InsertInstance(s_project->GetECDb(), *m_gadgetClass, [](IECInstanceR instance){
        instance.SetValue("BoolProperty", ECValue(false));
        instance.SetValue("MyID", ECValue("GadgetID"));
        });

    // create the rule set
    PresentationRuleSetPtr rules = PresentationRuleSet::CreateInstance(BeTest::GetNameOfCurrentTest(), 1, 0, false, "", "", "", false);
    m_locater->AddRuleSet(*rules);

    rules->AddPresentationRule(*new InstanceLabelOverride(1, true, "RulesEngineTest:Widget", "MyID"));
    rules->AddPresentationRule(*new InstanceLabelOverride(1, true, "RulesEngineTest:Gadget", "MyID"));

    RootNodeRule* rule = new RootNodeRule();
    AllInstanceNodesSpecificationP allInstanceNodesSpecification = new AllInstanceNodesSpecification(1, false, false, false, false, false, "RulesEngineTest");
    rule->AddSpecification(*allInstanceNodesSpecification);
    rules->AddPresentationRule(*rule);

    CheckBoxRuleP checkBoxRule = new CheckBoxRule("ThisNode.Label=\"WidgetID\"", 1, false, "BoolProperty", false, false, "");
    rules->AddPresentationRule(*checkBoxRule);

    // request for nodes
    Json::Value options = RulesDrivenECPresentationManager::NavigationOptions("CheckBoxRule_DoesNotUseInversedPropertyName", TargetTree_MainTree).GetJson();
    DataContainer<NavNodeCPtr> nodes = IECPresentationManager::GetManager().GetRootNodes(s_project->GetECDb(), PageOptions(), options).get();

    // make sure we have 2 nodes
    ASSERT_EQ(2, nodes.GetSize());
    
    // make sure we have 1 gadget node
    ASSERT_STREQ("GadgetID", nodes[0]->GetLabel().c_str());
    ASSERT_FALSE(nodes[0]->IsCheckboxVisible());

    // make sure we have 1 widget node with CheckBoxRule
    ASSERT_STREQ("WidgetID", nodes[1]->GetLabel().c_str());
    ASSERT_TRUE(nodes[1]->IsCheckboxVisible());
    ASSERT_TRUE(nodes[1]->IsCheckboxEnabled());
    ASSERT_FALSE(nodes[1]->IsChecked());
    }
/*---------------------------------------------------------------------------------**//**
* @betest                                       Pranciskus.Ambrazas               02/2016
+---------------+---------------+---------------+---------------+---------------+------*/
TEST_F(RulesDrivenECPresentationManagerNavigationTests, SortingRule_SortingAscending_LabelOverride)
    {
    // insert some widget instances
    RulesEngineTestHelpers::InsertInstance(s_project->GetECDb(), *m_widgetClass, [](IECInstanceR instance){instance.SetValue("MyID", ECValue("Widget2"));});
    RulesEngineTestHelpers::InsertInstance(s_project->GetECDb(), *m_widgetClass, [](IECInstanceR instance){instance.SetValue("MyID", ECValue("Widget3"));});
    RulesEngineTestHelpers::InsertInstance(s_project->GetECDb(), *m_widgetClass, [](IECInstanceR instance){instance.SetValue("MyID", ECValue("Widget1"));});
    
    // create the rule set
    PresentationRuleSetPtr rules = PresentationRuleSet::CreateInstance("SortingRule_SortingAscending", 1, 0, false, "", "", "", false);
    m_locater->AddRuleSet(*rules);
    rules->AddPresentationRule(*new LabelOverride("ThisNode.ClassName = \"Widget\"", 1, "this.MyID", ""));

    RootNodeRule* rule = new RootNodeRule();

    AllInstanceNodesSpecificationP allInstanceNodesSpecification = new AllInstanceNodesSpecification(1, false, false, false, false, false, "RulesEngineTest");
    rule->AddSpecification(*allInstanceNodesSpecification);
    rules->AddPresentationRule(*rule);
    
    SortingRuleP sortingRule = new SortingRule("", 1, "RulesEngineTest", "Widget", "MyID", true, false, false);
    rules->AddPresentationRule(*sortingRule);

    // request for nodes
    Json::Value options = RulesDrivenECPresentationManager::NavigationOptions("SortingRule_SortingAscending", TargetTree_MainTree).GetJson();
    DataContainer<NavNodeCPtr> nodes = IECPresentationManager::GetManager().GetRootNodes(s_project->GetECDb(), PageOptions(), options).get();

    // make sure we have 3 nodes sorted ascending
    ASSERT_EQ(3, nodes.GetSize());
    ASSERT_STREQ("Widget1", nodes[0]->GetLabel().c_str());
    ASSERT_STREQ("Widget2", nodes[1]->GetLabel().c_str());
    ASSERT_STREQ("Widget3", nodes[2]->GetLabel().c_str());
    }

/*---------------------------------------------------------------------------------**//**
* @betest                                       Aidas.Vaiksnoras               01/2018
+---------------+---------------+---------------+---------------+---------------+------*/
TEST_F(RulesDrivenECPresentationManagerNavigationTests, SortingRule_SortingAscending)
    {
    // insert some widget instances
    RulesEngineTestHelpers::InsertInstance(s_project->GetECDb(), *m_widgetClass, [](IECInstanceR instance){instance.SetValue("MyID", ECValue("Widget2"));});
    RulesEngineTestHelpers::InsertInstance(s_project->GetECDb(), *m_widgetClass, [](IECInstanceR instance){instance.SetValue("MyID", ECValue("Widget3"));});
    RulesEngineTestHelpers::InsertInstance(s_project->GetECDb(), *m_widgetClass, [](IECInstanceR instance){instance.SetValue("MyID", ECValue("Widget1"));});
    
    // create the rule set
    PresentationRuleSetPtr rules = PresentationRuleSet::CreateInstance(BeTest::GetNameOfCurrentTest(), 1, 0, false, "", "", "", false);
    m_locater->AddRuleSet(*rules);
    rules->AddPresentationRule(*new InstanceLabelOverride(1, true, "RulesEngineTest:Widget", "MyID"));
    RootNodeRule* rule = new RootNodeRule();

    AllInstanceNodesSpecificationP allInstanceNodesSpecification = new AllInstanceNodesSpecification(1, false, false, false, false, false, "RulesEngineTest");
    rule->AddSpecification(*allInstanceNodesSpecification);
    rules->AddPresentationRule(*rule);
    
    SortingRuleP sortingRule = new SortingRule("", 1, "RulesEngineTest", "Widget", "MyID", true, false, false);
    rules->AddPresentationRule(*sortingRule);

    // request for nodes
    Json::Value options = RulesDrivenECPresentationManager::NavigationOptions("SortingRule_SortingAscending", TargetTree_MainTree).GetJson();
    DataContainer<NavNodeCPtr> nodes = IECPresentationManager::GetManager().GetRootNodes(s_project->GetECDb(), PageOptions(), options).get();

    // make sure we have 3 nodes sorted ascending
    ASSERT_EQ(3, nodes.GetSize());
    ASSERT_STREQ("Widget1", nodes[0]->GetLabel().c_str());
    ASSERT_STREQ("Widget2", nodes[1]->GetLabel().c_str());
    ASSERT_STREQ("Widget3", nodes[2]->GetLabel().c_str());
    }

/*---------------------------------------------------------------------------------**//**
* @betest                                       Pranciskus.Ambrazas               02/2016
+---------------+---------------+---------------+---------------+---------------+------*/
TEST_F(RulesDrivenECPresentationManagerNavigationTests, SortingRule_SortingDescending)
    {
    // insert some widget instances
    RulesEngineTestHelpers::InsertInstance(s_project->GetECDb(), *m_widgetClass, [](IECInstanceR instance){instance.SetValue("MyID", ECValue("Widget2"));});
    RulesEngineTestHelpers::InsertInstance(s_project->GetECDb(), *m_widgetClass, [](IECInstanceR instance){instance.SetValue("MyID", ECValue("Widget3"));});
    RulesEngineTestHelpers::InsertInstance(s_project->GetECDb(), *m_widgetClass, [](IECInstanceR instance){instance.SetValue("MyID", ECValue("Widget1"));});
    
    // create the rule set
    PresentationRuleSetPtr rules = PresentationRuleSet::CreateInstance(BeTest::GetNameOfCurrentTest(), 1, 0, false, "", "", "", false);
    m_locater->AddRuleSet(*rules);
    rules->AddPresentationRule(*new InstanceLabelOverride(1, true, "RulesEngineTest:Widget", "MyID"));
    RootNodeRule* rule = new RootNodeRule();

    AllInstanceNodesSpecificationP allInstanceNodesSpecification = new AllInstanceNodesSpecification(1, false, false, false, false, false, "RulesEngineTest");
    rule->AddSpecification(*allInstanceNodesSpecification);
    rules->AddPresentationRule(*rule);
    
    SortingRuleP sortingRule = new SortingRule("", 1, "RulesEngineTest", "Widget", "MyID", false, false, false);
    rules->AddPresentationRule(*sortingRule);

    // request for nodes
    Json::Value options = RulesDrivenECPresentationManager::NavigationOptions("SortingRule_SortingDescending", TargetTree_MainTree).GetJson();
    DataContainer<NavNodeCPtr> nodes = IECPresentationManager::GetManager().GetRootNodes(s_project->GetECDb(), PageOptions(), options).get();

    // make sure we have 1 node sorted descending
    ASSERT_EQ(3, nodes.GetSize());
    ASSERT_STREQ("Widget3", nodes[0]->GetLabel().c_str());
    ASSERT_STREQ("Widget2", nodes[1]->GetLabel().c_str());
    ASSERT_STREQ("Widget1", nodes[2]->GetLabel().c_str());
    }

/*---------------------------------------------------------------------------------**//**
* @betest                                       Pranciskus.Ambrazas               02/2016
+---------------+---------------+---------------+---------------+---------------+------*/
TEST_F(RulesDrivenECPresentationManagerNavigationTests, SortingRule_DoNotSort)
    {
    // insert some widget instances
    RulesEngineTestHelpers::InsertInstance(s_project->GetECDb(), *m_widgetClass, [](IECInstanceR instance){instance.SetValue("MyID", ECValue("Widget2"));});
    RulesEngineTestHelpers::InsertInstance(s_project->GetECDb(), *m_widgetClass, [](IECInstanceR instance){instance.SetValue("MyID", ECValue("Widget3"));});
    RulesEngineTestHelpers::InsertInstance(s_project->GetECDb(), *m_widgetClass, [](IECInstanceR instance){instance.SetValue("MyID", ECValue("Widget1"));});
    
    // create the rule set
    PresentationRuleSetPtr rules = PresentationRuleSet::CreateInstance(BeTest::GetNameOfCurrentTest(), 1, 0, false, "", "", "", false);
    m_locater->AddRuleSet(*rules);
    rules->AddPresentationRule(*new InstanceLabelOverride(1, true, "RulesEngineTest:Widget", "MyID"));
    RootNodeRule* rule = new RootNodeRule();

    AllInstanceNodesSpecificationP allInstanceNodesSpecification = new AllInstanceNodesSpecification(1, false, false, false, false, false, "RulesEngineTest");
    rule->AddSpecification(*allInstanceNodesSpecification);
    rules->AddPresentationRule(*rule);
    
    SortingRuleP sortingRule = new SortingRule("", 1, "RulesEngineTest", "Widget", "DoNotSortByWidgetLabel", false, true, false);
    rules->AddPresentationRule(*sortingRule);

    // request for nodes
    Json::Value options = RulesDrivenECPresentationManager::NavigationOptions("SortingRule_DoNotSort", TargetTree_MainTree).GetJson();
    DataContainer<NavNodeCPtr> nodes = IECPresentationManager::GetManager().GetRootNodes(s_project->GetECDb(), PageOptions(), options).get();

    // make sure we have 3 unsorted nodes
    ASSERT_EQ(3, nodes.GetSize());
    ASSERT_STREQ("Widget2", nodes[0]->GetLabel().c_str());
    ASSERT_STREQ("Widget3", nodes[1]->GetLabel().c_str());
    ASSERT_STREQ("Widget1", nodes[2]->GetLabel().c_str());
    }

/*---------------------------------------------------------------------------------**//**
* @betest                                       Pranciskus.Ambrazas               02/2016
+---------------+---------------+---------------+---------------+---------------+------*/
TEST_F(RulesDrivenECPresentationManagerNavigationTests, SortingRule_SortingAscendingPolymorphically)
    {
    // insert some ClassE & ClassF instances
    ECClassCP classE = m_schema->GetClassCP("ClassE");
    IECInstancePtr instance1 = RulesEngineTestHelpers::InsertInstance(s_project->GetECDb(), *classE, [](IECInstanceR instance) { instance.SetValue("IntProperty", ECValue(2)); });
    IECInstancePtr instance2 = RulesEngineTestHelpers::InsertInstance(s_project->GetECDb(), *classE, [](IECInstanceR instance) { instance.SetValue("IntProperty", ECValue(4)); });
    ECClassCP classF = m_schema->GetClassCP("ClassF");
    IECInstancePtr instance3 = RulesEngineTestHelpers::InsertInstance(s_project->GetECDb(), *classF, [](IECInstanceR instance) { instance.SetValue("IntProperty", ECValue(1)); });
    IECInstancePtr instance4 = RulesEngineTestHelpers::InsertInstance(s_project->GetECDb(), *classF, [](IECInstanceR instance) { instance.SetValue("IntProperty", ECValue(3)); });
    
    // create the rule set
    PresentationRuleSetPtr rules = PresentationRuleSet::CreateInstance(BeTest::GetNameOfCurrentTest(), 1, 0, false, "", "", "", false);
    m_locater->AddRuleSet(*rules);

    RootNodeRule* rule = new RootNodeRule();

    AllInstanceNodesSpecificationP allInstanceNodesSpecification = new AllInstanceNodesSpecification(1, false, false, false, false, false, "RulesEngineTest");
    rule->AddSpecification(*allInstanceNodesSpecification);
    rules->AddPresentationRule(*rule);
    
    SortingRuleP sortingRule = new SortingRule("", 1, "RulesEngineTest", "ClassE", "IntProperty", true, false, true);
    rules->AddPresentationRule(*sortingRule);

    // request for nodes
    Json::Value options = RulesDrivenECPresentationManager::NavigationOptions("SortingRule_SortingAscendingPolymorphically", TargetTree_MainTree).GetJson();
    DataContainer<NavNodeCPtr> nodes = IECPresentationManager::GetManager().GetRootNodes(s_project->GetECDb(), PageOptions(), options).get();

    // make sure we have 4 sorted ascending ClassE & ClassF nodes
    ASSERT_EQ(4, nodes.GetSize());

<<<<<<< HEAD
    EXPECT_STREQ("ClassF", nodes[0]->GetLabel().c_str());
    EXPECT_EQ(instance3->GetInstanceId(), nodes[0]->GetKey()->AsECInstanceNodeKey()->GetInstanceId().ToString());

    EXPECT_STREQ("ClassE", nodes[1]->GetLabel().c_str());
    EXPECT_EQ(instance1->GetInstanceId(), nodes[1]->GetKey()->AsECInstanceNodeKey()->GetInstanceId().ToString());
    
    EXPECT_STREQ("ClassF", nodes[2]->GetLabel().c_str());
    EXPECT_EQ(instance4->GetInstanceId(), nodes[2]->GetKey()->AsECInstanceNodeKey()->GetInstanceId().ToString());
    
    EXPECT_STREQ("ClassE", nodes[3]->GetLabel().c_str());
    EXPECT_EQ(instance2->GetInstanceId(), nodes[3]->GetKey()->AsECInstanceNodeKey()->GetInstanceId().ToString());
=======
    EXPECT_EQ(instance3->GetInstanceId(), nodes[0]->GetKey().AsECInstanceNodeKey()->GetInstanceId().ToString());
    EXPECT_STREQ(CommonTools::GetDefaultDisplayLabel(*instance3).c_str(), nodes[0]->GetLabel().c_str());

    EXPECT_EQ(instance1->GetInstanceId(), nodes[1]->GetKey().AsECInstanceNodeKey()->GetInstanceId().ToString());
    EXPECT_STREQ(CommonTools::GetDefaultDisplayLabel(*instance1).c_str(), nodes[1]->GetLabel().c_str());
    
    EXPECT_EQ(instance4->GetInstanceId(), nodes[2]->GetKey().AsECInstanceNodeKey()->GetInstanceId().ToString());
    EXPECT_STREQ(CommonTools::GetDefaultDisplayLabel(*instance4).c_str(), nodes[2]->GetLabel().c_str());
    
    EXPECT_EQ(instance2->GetInstanceId(), nodes[3]->GetKey().AsECInstanceNodeKey()->GetInstanceId().ToString());
    EXPECT_STREQ(CommonTools::GetDefaultDisplayLabel(*instance2).c_str(), nodes[3]->GetLabel().c_str());
>>>>>>> 8f2d3211
    }

/*---------------------------------------------------------------------------------**//**
* @betest                                       Pranciskus.Ambrazas               02/2016
+---------------+---------------+---------------+---------------+---------------+------*/
TEST_F(RulesDrivenECPresentationManagerNavigationTests, SortingRule_SortingByTwoProperties)
    {
    // insert some widget instances
    IECInstancePtr instance1 = RulesEngineTestHelpers::InsertInstance(s_project->GetECDb(), *m_widgetClass, [](IECInstanceR instance)
        {
        instance.SetValue("IntProperty", ECValue(2));
        instance.SetValue("DoubleProperty", ECValue(1.0));
        });
    IECInstancePtr instance2 = RulesEngineTestHelpers::InsertInstance(s_project->GetECDb(), *m_widgetClass, [](IECInstanceR instance)
        {
        instance.SetValue("IntProperty", ECValue(1));
        instance.SetValue("DoubleProperty", ECValue(2.0));
        });
    IECInstancePtr instance3 = RulesEngineTestHelpers::InsertInstance(s_project->GetECDb(), *m_widgetClass, [](IECInstanceR instance)
        {
        instance.SetValue("IntProperty", ECValue(1));
        instance.SetValue("DoubleProperty", ECValue(4.0));
        });

    // create the rule set
    PresentationRuleSetPtr rules = PresentationRuleSet::CreateInstance(BeTest::GetNameOfCurrentTest(), 1, 0, false, "", "", "", false);
    m_locater->AddRuleSet(*rules);

    RootNodeRule* rule = new RootNodeRule();

    AllInstanceNodesSpecificationP allInstanceNodesSpecification = new AllInstanceNodesSpecification(1, false, false, false, false, false, "RulesEngineTest");
    rule->AddSpecification(*allInstanceNodesSpecification);
    rules->AddPresentationRule(*rule);
    
    SortingRuleP sortingRule = new SortingRule("", 1, "RulesEngineTest", "Widget", "IntProperty", true, false, false);
    rules->AddPresentationRule(*sortingRule);
    sortingRule = new SortingRule("", 1, "RulesEngineTest", "Widget", "DoubleProperty", false, false, false);
    rules->AddPresentationRule(*sortingRule);

    // request for nodes
    Json::Value options = RulesDrivenECPresentationManager::NavigationOptions("SortingRule_SortingByTwoProperties", TargetTree_MainTree).GetJson();
    DataContainer<NavNodeCPtr> nodes = IECPresentationManager::GetManager().GetRootNodes(s_project->GetECDb(), PageOptions(), options).get();

    // make sure we have 3 nodes sorted ascending by IntProperty & descending by DoubleProperty
    ASSERT_EQ(3, nodes.GetSize());
    EXPECT_EQ(instance3->GetInstanceId(), nodes[0]->GetKey()->AsECInstanceNodeKey()->GetInstanceId().ToString());
    EXPECT_EQ(instance2->GetInstanceId(), nodes[1]->GetKey()->AsECInstanceNodeKey()->GetInstanceId().ToString());
    EXPECT_EQ(instance1->GetInstanceId(), nodes[2]->GetKey()->AsECInstanceNodeKey()->GetInstanceId().ToString());
    }

/*---------------------------------------------------------------------------------**//**
* @betest                                       Grigas.Petraitis                05/2017
+---------------+---------------+---------------+---------------+---------------+------*/
TEST_F(RulesDrivenECPresentationManagerNavigationTests, SortingRule_SortingByEnumProperty)
    {
    // insert some instances
    ECEntityClassCP classQ = GetClass("RulesEngineTest", "ClassQ")->GetEntityClassCP();
    IECInstancePtr instance1 = RulesEngineTestHelpers::InsertInstance(s_project->GetECDb(), *classQ, [](IECInstanceR instance)
        {
        instance.SetValue("IntEnum", ECValue(1));
        });
    IECInstancePtr instance2 = RulesEngineTestHelpers::InsertInstance(s_project->GetECDb(), *classQ, [](IECInstanceR instance)
        {
        instance.SetValue("IntEnum", ECValue(3));
        });

    // create the rule set
    PresentationRuleSetPtr rules = PresentationRuleSet::CreateInstance(BeTest::GetNameOfCurrentTest(), 1, 0, false, "", "", "", false);
    m_locater->AddRuleSet(*rules);

    RootNodeRule* rule = new RootNodeRule();

    AllInstanceNodesSpecificationP allInstanceNodesSpecification = new AllInstanceNodesSpecification(1, false, false, false, false, false, "RulesEngineTest");
    rule->AddSpecification(*allInstanceNodesSpecification);
    rules->AddPresentationRule(*rule);
    
    SortingRuleP sortingRule = new SortingRule("", 1, "RulesEngineTest", "ClassQ", "IntEnum", true, false, false);
    rules->AddPresentationRule(*sortingRule);

    // request for nodes
    Json::Value options = RulesDrivenECPresentationManager::NavigationOptions(rules->GetRuleSetId().c_str(), TargetTree_MainTree).GetJson();
    DataContainer<NavNodeCPtr> nodes = IECPresentationManager::GetManager().GetRootNodes(s_project->GetECDb(), PageOptions(), options).get();

    // make sure we have 2 nodes sorted correctly by enum display value
    ASSERT_EQ(2, nodes.GetSize());
    EXPECT_EQ(instance2->GetInstanceId(), nodes[0]->GetKey()->AsECInstanceNodeKey()->GetInstanceId().ToString());
    EXPECT_EQ(instance1->GetInstanceId(), nodes[1]->GetKey()->AsECInstanceNodeKey()->GetInstanceId().ToString());
    }

/*---------------------------------------------------------------------------------**//**
* @betest                                       Pranciskus.Ambrazas               02/2016
+---------------+---------------+---------------+---------------+---------------+------*/
TEST_F(RulesDrivenECPresentationManagerNavigationTests, Grouping_ClassGroup_GroupsByBaseClass)
    {
    // insert some widget instances
    ECClassCP classF = m_schema->GetClassCP("ClassF");
    IECInstancePtr instanceF = RulesEngineTestHelpers::InsertInstance(s_project->GetECDb(), *classF);
    ECClassCP classG = m_schema->GetClassCP("ClassG");
    IECInstancePtr instanceG = RulesEngineTestHelpers::InsertInstance(s_project->GetECDb(), *classG);
    
    // create the rule set
    PresentationRuleSetPtr rules = PresentationRuleSet::CreateInstance(BeTest::GetNameOfCurrentTest(), 1, 0, false, "", "", "", false);
    m_locater->AddRuleSet(*rules);

    RootNodeRule* rule = new RootNodeRule();

    AllInstanceNodesSpecificationP allInstanceNodesSpecification = new AllInstanceNodesSpecification(1, false, false, false, false, false, "RulesEngineTest");
    rule->AddSpecification(*allInstanceNodesSpecification);
    rules->AddPresentationRule(*rule);
    
    GroupingRuleP groupingRule = new GroupingRule("", 1, false, "RulesEngineTest", "ClassE", "", "", "");
    ClassGroupP classGroup = new ClassGroup("", false, "RulesEngineTest", "ClassE");
    groupingRule->AddGroup(*classGroup);
    rules->AddPresentationRule(*groupingRule);

    // request for nodes
    Json::Value options = RulesDrivenECPresentationManager::NavigationOptions("Grouping_ClassGroup_GroupsByBaseClass", TargetTree_MainTree).GetJson();
    DataContainer<NavNodeCPtr> nodes = IECPresentationManager::GetManager().GetRootNodes(s_project->GetECDb(), PageOptions(), options).get();

    // make sure we have 1 class grouping node
    ASSERT_EQ(1, nodes.GetSize());
    EXPECT_STREQ(NAVNODE_TYPE_ECClassGroupingNode, nodes[0]->GetType().c_str());
    ASSERT_STREQ("ClassE", nodes[0]->GetLabel().c_str());

    // make sure we have 2 classE child nodes
    DataContainer<NavNodeCPtr> classEChildNodes = IECPresentationManager::GetManager().GetChildren(s_project->GetECDb(), *nodes[0], PageOptions(), options).get();
    ASSERT_EQ(2, classEChildNodes.GetSize());
    EXPECT_STREQ(NAVNODE_TYPE_ECInstanceNode, classEChildNodes[0]->GetType().c_str());
    ASSERT_STREQ(CommonTools::GetDefaultDisplayLabel(*instanceF).c_str(), classEChildNodes[0]->GetLabel().c_str());
    EXPECT_STREQ(NAVNODE_TYPE_ECInstanceNode, classEChildNodes[1]->GetType().c_str());
    ASSERT_STREQ(CommonTools::GetDefaultDisplayLabel(*instanceG).c_str(), classEChildNodes[1]->GetLabel().c_str());
    }

/*---------------------------------------------------------------------------------**//**
* @betest                                       Pranciskus.Ambrazas               02/2016
+---------------+---------------+---------------+---------------+---------------+------*/
TEST_F(RulesDrivenECPresentationManagerNavigationTests, Grouping_ClassGroup_DoesNotCreateGroupForSingleItem)
    {
    // insert ClassF instance
    ECClassCP classF = m_schema->GetClassCP("ClassF");
    IECInstancePtr instanceF = RulesEngineTestHelpers::InsertInstance(s_project->GetECDb(), *classF);
    
    // create the rule set
    PresentationRuleSetPtr rules = PresentationRuleSet::CreateInstance(BeTest::GetNameOfCurrentTest(), 1, 0, false, "", "", "", false);
    m_locater->AddRuleSet(*rules);

    RootNodeRule* rule = new RootNodeRule();

    AllInstanceNodesSpecificationP allInstanceNodesSpecification = new AllInstanceNodesSpecification(1, false, false, false, false, false, "RulesEngineTest");
    rule->AddSpecification(*allInstanceNodesSpecification);
    rules->AddPresentationRule(*rule);
    
    GroupingRuleP groupingRule = new GroupingRule("", 1, false, "RulesEngineTest", "ClassE", "", "", "");
    ClassGroupP classGroup = new ClassGroup("", false, "RulesEngineTest", "ClassE");
    groupingRule->AddGroup(*classGroup);
    rules->AddPresentationRule(*groupingRule);

    // request for nodes
    Json::Value options = RulesDrivenECPresentationManager::NavigationOptions("Grouping_ClassGroup_DoesNotCreateGroupForSingleItem", TargetTree_MainTree).GetJson();
    DataContainer<NavNodeCPtr> nodes = IECPresentationManager::GetManager().GetRootNodes(s_project->GetECDb(), PageOptions(), options).get();

    // make sure we have 1 ClassF node
    ASSERT_EQ(1, nodes.GetSize());
    EXPECT_STREQ(NAVNODE_TYPE_ECInstanceNode, nodes[0]->GetType().c_str());
    ASSERT_STREQ(CommonTools::GetDefaultDisplayLabel(*instanceF).c_str(), nodes[0]->GetLabel().c_str());
    }

/*---------------------------------------------------------------------------------**//**
* @betest                                       Pranciskus.Ambrazas               02/2016
+---------------+---------------+---------------+---------------+---------------+------*/
TEST_F(RulesDrivenECPresentationManagerNavigationTests, Grouping_ClassGroup_CreatesGroupForSingleItem)
    {
    // insert ClassF instance
    ECClassCP classF = m_schema->GetClassCP("ClassF");
    IECInstancePtr instanceF = RulesEngineTestHelpers::InsertInstance(s_project->GetECDb(), *classF);
    
    // create the rule set
    PresentationRuleSetPtr rules = PresentationRuleSet::CreateInstance(BeTest::GetNameOfCurrentTest(), 1, 0, false, "", "", "", false);
    m_locater->AddRuleSet(*rules);

    RootNodeRule* rule = new RootNodeRule();

    AllInstanceNodesSpecificationP allInstanceNodesSpecification = new AllInstanceNodesSpecification(1, false, false, false, false, false, "RulesEngineTest");
    rule->AddSpecification(*allInstanceNodesSpecification);
    rules->AddPresentationRule(*rule);
    
    GroupingRuleP groupingRule = new GroupingRule("", 1, false, "RulesEngineTest", "ClassE", "", "", "");
    ClassGroupP classGroup = new ClassGroup("", true, "RulesEngineTest", "ClassE");
    groupingRule->AddGroup(*classGroup);
    rules->AddPresentationRule(*groupingRule);

    // request for nodes
    Json::Value options = RulesDrivenECPresentationManager::NavigationOptions("Grouping_ClassGroup_CreatesGroupForSingleItem", TargetTree_MainTree).GetJson();
    DataContainer<NavNodeCPtr> nodes = IECPresentationManager::GetManager().GetRootNodes(s_project->GetECDb(), PageOptions(), options).get();

    // make sure we have 1 class grouping node
    ASSERT_EQ(1, nodes.GetSize());
    EXPECT_STREQ(NAVNODE_TYPE_ECClassGroupingNode, nodes[0]->GetType().c_str());
    ASSERT_STREQ("ClassE", nodes[0]->GetLabel().c_str());

    // make sure we have 1 ClassF node
    DataContainer<NavNodeCPtr> classFNodes = IECPresentationManager::GetManager().GetChildren(s_project->GetECDb(), *nodes[0], PageOptions(), options).get();
    ASSERT_EQ(1, classFNodes.GetSize());
    EXPECT_STREQ(NAVNODE_TYPE_ECInstanceNode, classFNodes[0]->GetType().c_str());
    ASSERT_STREQ(CommonTools::GetDefaultDisplayLabel(*instanceF).c_str(), classFNodes[0]->GetLabel().c_str());
    }

/*---------------------------------------------------------------------------------**//**
* @betest                                       Pranciskus.Ambrazas               02/2016
+---------------+---------------+---------------+---------------+---------------+------*/
TEST_F(RulesDrivenECPresentationManagerNavigationTests, Grouping_PropertyGroup_DoesNotCreateGroupForSingleItem)
    {
    // insert widget instance
    RulesEngineTestHelpers::InsertInstance(s_project->GetECDb(), *m_widgetClass, [](IECInstanceR instance){instance.SetValue("MyID", ECValue("Widget1"));});
    
    // create the rule set
    PresentationRuleSetPtr rules = PresentationRuleSet::CreateInstance(BeTest::GetNameOfCurrentTest(), 1, 0, false, "", "", "", false);
    m_locater->AddRuleSet(*rules);
    rules->AddPresentationRule(*new LabelOverride("ThisNode.ClassName = \"Widget\"", 1, "this.MyID", ""));

    RootNodeRule* rule = new RootNodeRule();

    AllInstanceNodesSpecificationP allInstanceNodesSpecification = new AllInstanceNodesSpecification(1, false, false, false, false, false, "RulesEngineTest");
    rule->AddSpecification(*allInstanceNodesSpecification);
    rules->AddPresentationRule(*rule);
    
    GroupingRuleP groupingRule = new GroupingRule("", 1, false, "RulesEngineTest", "Widget", "", "", "");
    PropertyGroupP propertyGroup = new PropertyGroup("", "", false, "MyID", "");
    groupingRule->AddGroup(*propertyGroup);
    rules->AddPresentationRule(*groupingRule);

    // request for nodes
    Json::Value options = RulesDrivenECPresentationManager::NavigationOptions("Grouping_PropertyGroup_DoesNotCreateGroupForSingleItem", TargetTree_MainTree).GetJson();
    DataContainer<NavNodeCPtr> nodes = IECPresentationManager::GetManager().GetRootNodes(s_project->GetECDb(), PageOptions(), options).get();

    // make sure we have 1 Widget node
    ASSERT_EQ(1, nodes.GetSize());
    ASSERT_STREQ(NAVNODE_TYPE_ECInstanceNode, nodes[0]->GetType().c_str());
    ASSERT_STREQ("Widget1", nodes[0]->GetLabel().c_str());
    }

/*---------------------------------------------------------------------------------**//**
* @betest                                       Aidas.Vaiksnoras               01/2018
+---------------+---------------+---------------+---------------+---------------+------*/
TEST_F(RulesDrivenECPresentationManagerNavigationTests, Grouping_PropertyGroup_DoesNotCreateGroupForSingleItem_InstanceLabelOverride)
    {
    // insert widget instance
    RulesEngineTestHelpers::InsertInstance(s_project->GetECDb(), *m_widgetClass, [](IECInstanceR instance){instance.SetValue("MyID", ECValue("Widget1"));});
    
    // create the rule set
    PresentationRuleSetPtr rules = PresentationRuleSet::CreateInstance("Grouping_PropertyGroup_DoesNotCreateGroupForSingleItem", 1, 0, false, "", "", "", false);
    m_locater->AddRuleSet(*rules);
    rules->AddPresentationRule(*new InstanceLabelOverride(1, true, "RulesEngineTest:Widget", "MyID"));
    RootNodeRule* rule = new RootNodeRule();

    AllInstanceNodesSpecificationP allInstanceNodesSpecification = new AllInstanceNodesSpecification(1, false, false, false, false, false, "RulesEngineTest");
    rule->AddSpecification(*allInstanceNodesSpecification);
    rules->AddPresentationRule(*rule);
    
    GroupingRuleP groupingRule = new GroupingRule("", 1, false, "RulesEngineTest", "Widget", "", "", "");
    PropertyGroupP propertyGroup = new PropertyGroup("", "", false, "MyID", "");
    groupingRule->AddGroup(*propertyGroup);
    rules->AddPresentationRule(*groupingRule);

    // request for nodes
    Json::Value options = RulesDrivenECPresentationManager::NavigationOptions("Grouping_PropertyGroup_DoesNotCreateGroupForSingleItem", TargetTree_MainTree).GetJson();
    DataContainer<NavNodeCPtr> nodes = IECPresentationManager::GetManager().GetRootNodes(s_project->GetECDb(), PageOptions(), options).get();

    // make sure we have 1 Widget node
    ASSERT_EQ(1, nodes.GetSize());
    ASSERT_STREQ(NAVNODE_TYPE_ECInstanceNode, nodes[0]->GetType().c_str());
    ASSERT_STREQ("Widget1", nodes[0]->GetLabel().c_str());
    }

/*---------------------------------------------------------------------------------**//**
* @betest                                       Pranciskus.Ambrazas               02/2016
+---------------+---------------+---------------+---------------+---------------+------*/
TEST_F(RulesDrivenECPresentationManagerNavigationTests, Grouping_PropertyGroup_CreatesGroupForSingleItem_InstanceLabelOverride)
    {
    // insert widget instance
    RulesEngineTestHelpers::InsertInstance(s_project->GetECDb(), *m_widgetClass, [](IECInstanceR instance){instance.SetValue("MyID", ECValue("Widget1"));});
    
    // create the rule set
    PresentationRuleSetPtr rules = PresentationRuleSet::CreateInstance(BeTest::GetNameOfCurrentTest(), 1, 0, false, "", "", "", false);
    m_locater->AddRuleSet(*rules);
    rules->AddPresentationRule(*new InstanceLabelOverride(1, true, "RulesEngineTest:Widget", "MyID"));
    RootNodeRule* rule = new RootNodeRule();

    AllInstanceNodesSpecificationP allInstanceNodesSpecification = new AllInstanceNodesSpecification(1, false, false, false, false, false, "RulesEngineTest");
    rule->AddSpecification(*allInstanceNodesSpecification);
    rules->AddPresentationRule(*rule);
    
    GroupingRuleP groupingRule = new GroupingRule("", 1, false, "RulesEngineTest", "Widget", "", "", "");
    PropertyGroupP propertyGroup = new PropertyGroup("", "", true, "MyID", "");
    groupingRule->AddGroup(*propertyGroup);
    rules->AddPresentationRule(*groupingRule);

    // request for nodes
    Json::Value options = RulesDrivenECPresentationManager::NavigationOptions(rules->GetRuleSetId().c_str(), TargetTree_MainTree).GetJson();
    DataContainer<NavNodeCPtr> nodes = IECPresentationManager::GetManager().GetRootNodes(s_project->GetECDb(), PageOptions(), options).get();

    // make sure we have 1 widget property grouping node
    ASSERT_EQ(1, nodes.GetSize());
    ASSERT_STREQ(NAVNODE_TYPE_ECPropertyGroupingNode, nodes[0]->GetType().c_str());
    ASSERT_STREQ("Widget1", nodes[0]->GetLabel().c_str());
    }

/*---------------------------------------------------------------------------------**//**
* @betest                                       Pranciskus.Ambrazas               02/2016
+---------------+---------------+---------------+---------------+---------------+------*/
TEST_F(RulesDrivenECPresentationManagerNavigationTests, Grouping_PropertyGroup_SetImageIdForGroupingNode)
    {
    // insert widget instance
    RulesEngineTestHelpers::InsertInstance(s_project->GetECDb(), *m_widgetClass, [](IECInstanceR instance){instance.SetValue("MyID", ECValue("Widget1"));});
    
    // create the rule set
    PresentationRuleSetPtr rules = PresentationRuleSet::CreateInstance(BeTest::GetNameOfCurrentTest(), 1, 0, false, "", "", "", false);
    m_locater->AddRuleSet(*rules);
    rules->AddPresentationRule(*new InstanceLabelOverride(1, true, "RulesEngineTest:Widget", "MyID"));
    RootNodeRule* rule = new RootNodeRule();

    AllInstanceNodesSpecificationP allInstanceNodesSpecification = new AllInstanceNodesSpecification(1, false, false, false, false, false, "RulesEngineTest");
    rule->AddSpecification(*allInstanceNodesSpecification);
    rules->AddPresentationRule(*rule);
    
    GroupingRuleP groupingRule = new GroupingRule("", 1, false, "RulesEngineTest", "Widget", "", "", "");
    PropertyGroupP propertyGroup = new PropertyGroup("", "changedImageId", true, "MyID", "");
    groupingRule->AddGroup(*propertyGroup);
    rules->AddPresentationRule(*groupingRule);

    // request for nodes
    Json::Value options = RulesDrivenECPresentationManager::NavigationOptions("Grouping_PropertyGroup_SetImageIdForGroupingNode", TargetTree_MainTree).GetJson();
    DataContainer<NavNodeCPtr> nodes = IECPresentationManager::GetManager().GetRootNodes(s_project->GetECDb(), PageOptions(), options).get();

    // make sure we have 1 widget property grouping node with changed ImageId
    ASSERT_EQ(1, nodes.GetSize());
    ASSERT_STREQ(NAVNODE_TYPE_ECPropertyGroupingNode, nodes[0]->GetType().c_str());
    ASSERT_STREQ("changedImageId", nodes[0]->GetCollapsedImageId().c_str());
    }

/*---------------------------------------------------------------------------------**//**
* @betest                                       Grigas.Petraitis                03/2016
+---------------+---------------+---------------+---------------+---------------+------*/
TEST_F(RulesDrivenECPresentationManagerNavigationTests, Grouping_PropertyGroup_GroupsByNullProperty)
    {
    ECClassCP classE = m_schema->GetClassCP("ClassE");
    ECClassCP classF = m_schema->GetClassCP("ClassF");

    // insert 2 instances
    RulesEngineTestHelpers::InsertInstance(s_project->GetECDb(), *classE);
    RulesEngineTestHelpers::InsertInstance(s_project->GetECDb(), *classF);
    
    // create the rule set
    PresentationRuleSetPtr rules = PresentationRuleSet::CreateInstance(BeTest::GetNameOfCurrentTest(), 1, 0, false, "", "", "", false);
    m_locater->AddRuleSet(*rules);

    RootNodeRule* rule = new RootNodeRule();
    rule->AddSpecification(*new InstanceNodesOfSpecificClassesSpecification(1, false, false, false, false, false, false, "", "RulesEngineTest:ClassE", true));
    rules->AddPresentationRule(*rule);
    
    GroupingRuleP groupingRule = new GroupingRule("", 1, false, "RulesEngineTest", "ClassE", "", "", "");
    groupingRule->AddGroup(*new PropertyGroup("", "", true, "IntProperty", ""));
    rules->AddPresentationRule(*groupingRule);

    // request for nodes
    Json::Value options = RulesDrivenECPresentationManager::NavigationOptions("Grouping_PropertyGroup_GroupsByNullProperty", TargetTree_MainTree).GetJson();
    DataContainer<NavNodeCPtr> nodes = IECPresentationManager::GetManager().GetRootNodes(s_project->GetECDb(), PageOptions(), options).get();

    // make sure we have 1 property grouping node
    ASSERT_EQ(1, nodes.GetSize());
    NavNodeCPtr node = nodes[0];
    EXPECT_STREQ(NAVNODE_TYPE_ECPropertyGroupingNode, node->GetType().c_str());
    EXPECT_STREQ(RulesEngineL10N::GetString(RulesEngineL10N::LABEL_General_NotSpecified()).c_str(), node->GetLabel().c_str());

    // make sure the node has 2 children
    DataContainer<NavNodeCPtr> children = IECPresentationManager::GetManager().GetChildren(s_project->GetECDb(), *nodes[0], PageOptions(), options).get();
    EXPECT_EQ(2, children.GetSize());
    }

/*---------------------------------------------------------------------------------**//**
* @betest                                       Grigas.Petraitis                03/2016
+---------------+---------------+---------------+---------------+---------------+------*/
TEST_F(RulesDrivenECPresentationManagerNavigationTests, Grouping_PropertyGroup_GroupsPolymorphically)
    {
    ECClassCP classD = m_schema->GetClassCP("ClassD");
    ECClassCP classE = m_schema->GetClassCP("ClassE");
    ECClassCP classF = m_schema->GetClassCP("ClassF");
    ECRelationshipClassCP classDHasClassE = m_schema->GetClassCP("ClassDHasClassE")->GetRelationshipClassCP();

    // insert some instances
    IECInstancePtr instanceD = RulesEngineTestHelpers::InsertInstance(s_project->GetECDb(), *classD, [](IECInstanceR instance){instance.SetValue("StringProperty", ECValue("ClassD_Label"));});
    IECInstancePtr instanceE = RulesEngineTestHelpers::InsertInstance(s_project->GetECDb(), *classE);
    IECInstancePtr instanceF = RulesEngineTestHelpers::InsertInstance(s_project->GetECDb(), *classF);
    RulesEngineTestHelpers::InsertRelationship(s_project->GetECDb(), *classDHasClassE, *instanceD, *instanceE);
    RulesEngineTestHelpers::InsertRelationship(s_project->GetECDb(), *classDHasClassE, *instanceD, *instanceF);
    
    // create the rule set
    PresentationRuleSetPtr rules = PresentationRuleSet::CreateInstance(BeTest::GetNameOfCurrentTest(), 1, 0, false, "", "", "", false);
    m_locater->AddRuleSet(*rules);

    rules->AddPresentationRule(*new InstanceLabelOverride(1, true, "RulesEngineTest:ClassD", "StringProperty"));
    RootNodeRule* rule = new RootNodeRule();
    rule->AddSpecification(*new InstanceNodesOfSpecificClassesSpecification(1, false, false, false, false, false, false, "", "RulesEngineTest:ClassE", true));
    rules->AddPresentationRule(*rule);
    
    GroupingRuleP groupingRule = new GroupingRule("", 1, false, "RulesEngineTest", "ClassE", "", "", "");
    groupingRule->AddGroup(*new PropertyGroup("", "", true, "ClassD", ""));
    rules->AddPresentationRule(*groupingRule);

    GroupingRuleP groupingRule2 = new GroupingRule("", 1, false, "RulesEngineTest", "ClassF", "", "", "");
    groupingRule2->AddGroup(*new PropertyGroup("", "", true, "IntProperty", ""));
    rules->AddPresentationRule(*groupingRule2);

    // request for nodes
    Json::Value options = RulesDrivenECPresentationManager::NavigationOptions("Grouping_PropertyGroup_GroupsPolymorphically", TargetTree_MainTree).GetJson();
    DataContainer<NavNodeCPtr> nodes = IECPresentationManager::GetManager().GetRootNodes(s_project->GetECDb(), PageOptions(), options).get();

    // make sure we have 1 property grouping node
    ASSERT_EQ(1, nodes.GetSize());
    ASSERT_STREQ(NAVNODE_TYPE_ECPropertyGroupingNode, nodes[0]->GetType().c_str());
    ASSERT_STREQ("ClassD_Label", nodes[0]->GetLabel().c_str());

    // make sure the node has 2 children
    DataContainer<NavNodeCPtr> children = IECPresentationManager::GetManager().GetChildren(s_project->GetECDb(), *nodes[0], PageOptions(), options).get();
    ASSERT_EQ(2, children.GetSize());
    EXPECT_STREQ(NAVNODE_TYPE_ECPropertyGroupingNode, children[0]->GetType().c_str());
    EXPECT_STREQ(NAVNODE_TYPE_ECInstanceNode, children[1]->GetType().c_str());
    }

/*---------------------------------------------------------------------------------**//**
* @betest                                       Grigas.Petraitis                05/2017
+---------------+---------------+---------------+---------------+---------------+------*/
TEST_F(RulesDrivenECPresentationManagerNavigationTests, Grouping_PropertyGroup_GroupsByIntegerEnumAsGroupingValue)
    {
    ECClassCP classQ = m_schema->GetClassCP("ClassQ");

    RulesEngineTestHelpers::InsertInstance(s_project->GetECDb(), *classQ, [](IECInstanceR instance){instance.SetValue("IntEnum", ECValue(3));});
    RulesEngineTestHelpers::InsertInstance(s_project->GetECDb(), *classQ, [](IECInstanceR instance){instance.SetValue("IntEnum", ECValue(1));});
    
    // create the rule set
    PresentationRuleSetPtr rules = PresentationRuleSet::CreateInstance(BeTest::GetNameOfCurrentTest(), 1, 0, false, "", "", "", false);
    m_locater->AddRuleSet(*rules);

    RootNodeRule* rule = new RootNodeRule();
    rule->AddSpecification(*new InstanceNodesOfSpecificClassesSpecification(1, false, false, false, false, false, false, "", "RulesEngineTest:ClassQ", false));
    rules->AddPresentationRule(*rule);
    
    GroupingRuleP groupingRule = new GroupingRule("", 1, false, "RulesEngineTest", "ClassQ", "", "", "");
    PropertyGroupP propertyGroup = new PropertyGroup("", "", true, "IntEnum", "");
    propertyGroup->SetPropertyGroupingValue(PropertyGroupingValue::PropertyValue);
    propertyGroup->SetSortingValue(PropertyGroupingValue::PropertyValue);
    groupingRule->AddGroup(*propertyGroup);
    rules->AddPresentationRule(*groupingRule);

    // request for nodes
    Json::Value options = RulesDrivenECPresentationManager::NavigationOptions(rules->GetRuleSetId().c_str(), TargetTree_MainTree).GetJson();
    DataContainer<NavNodeCPtr> nodes = IECPresentationManager::GetManager().GetRootNodes(s_project->GetECDb(), PageOptions(), options).get();

    // make sure we have 2 property grouping nodes
    ASSERT_EQ(2, nodes.GetSize());

    ASSERT_STREQ(NAVNODE_TYPE_ECPropertyGroupingNode, nodes[0]->GetType().c_str());
    ASSERT_STREQ("A", nodes[0]->GetLabel().c_str());
    
    ASSERT_STREQ(NAVNODE_TYPE_ECPropertyGroupingNode, nodes[1]->GetType().c_str());
    ASSERT_STREQ("Z", nodes[1]->GetLabel().c_str());
    }

/*---------------------------------------------------------------------------------**//**
* @betest                                       Grigas.Petraitis                05/2017
+---------------+---------------+---------------+---------------+---------------+------*/
TEST_F(RulesDrivenECPresentationManagerNavigationTests, Grouping_PropertyGroup_GroupsByStringEnumAsDisplayLabel)
    {
    ECClassCP classQ = m_schema->GetClassCP("ClassQ");

    RulesEngineTestHelpers::InsertInstance(s_project->GetECDb(), *classQ, [](IECInstanceR instance){instance.SetValue("StrEnum", ECValue("Three"));});
    RulesEngineTestHelpers::InsertInstance(s_project->GetECDb(), *classQ, [](IECInstanceR instance){instance.SetValue("StrEnum", ECValue("One"));});
    
    // create the rule set
    PresentationRuleSetPtr rules = PresentationRuleSet::CreateInstance(BeTest::GetNameOfCurrentTest(), 1, 0, false, "", "", "", false);
    m_locater->AddRuleSet(*rules);

    RootNodeRule* rule = new RootNodeRule();
    rule->AddSpecification(*new InstanceNodesOfSpecificClassesSpecification(1, false, false, false, false, false, false, "", "RulesEngineTest:ClassQ", false));
    rules->AddPresentationRule(*rule);
    
    GroupingRuleP groupingRule = new GroupingRule("", 1, false, "RulesEngineTest", "ClassQ", "", "", "");
    groupingRule->AddGroup(*new PropertyGroup("", "", true, "StrEnum", ""));
    rules->AddPresentationRule(*groupingRule);

    // request for nodes
    Json::Value options = RulesDrivenECPresentationManager::NavigationOptions(rules->GetRuleSetId().c_str(), TargetTree_MainTree).GetJson();
    DataContainer<NavNodeCPtr> nodes = IECPresentationManager::GetManager().GetRootNodes(s_project->GetECDb(), PageOptions(), options).get();

    // make sure we have 2 property grouping nodes
    ASSERT_EQ(2, nodes.GetSize());

    ASSERT_STREQ(NAVNODE_TYPE_ECPropertyGroupingNode, nodes[0]->GetType().c_str());
    ASSERT_STREQ("1", nodes[0]->GetLabel().c_str());
    
    ASSERT_STREQ(NAVNODE_TYPE_ECPropertyGroupingNode, nodes[1]->GetType().c_str());
    ASSERT_STREQ("3", nodes[1]->GetLabel().c_str());
    }

/*---------------------------------------------------------------------------------**//**
* @betest                                       Grigas.Petraitis                03/2016
+---------------+---------------+---------------+---------------+---------------+------*/
TEST_F(RulesDrivenECPresentationManagerNavigationTests, Grouping_PropertyGroup_GroupsByNullForeignKey)
    {
    ECClassCP classE = m_schema->GetClassCP("ClassE");

    // insert an instance with null foreign key to ClassD
    RulesEngineTestHelpers::InsertInstance(s_project->GetECDb(), *classE);
    
    // create the rule set
    PresentationRuleSetPtr rules = PresentationRuleSet::CreateInstance(BeTest::GetNameOfCurrentTest(), 1, 0, false, "", "", "", false);
    m_locater->AddRuleSet(*rules);

    RootNodeRule* rule = new RootNodeRule();
    rule->AddSpecification(*new InstanceNodesOfSpecificClassesSpecification(1, false, false, false, false, false, false, "", "RulesEngineTest:ClassE", true));
    rules->AddPresentationRule(*rule);
    
    GroupingRuleP groupingRule = new GroupingRule("", 1, false, "RulesEngineTest", "ClassE", "", "", "");
    groupingRule->AddGroup(*new PropertyGroup("", "", true, "ClassD", ""));
    rules->AddPresentationRule(*groupingRule);

    // request for nodes
    Json::Value options = RulesDrivenECPresentationManager::NavigationOptions("Grouping_PropertyGroup_GroupsByNullForeignKey", TargetTree_MainTree).GetJson();
    DataContainer<NavNodeCPtr> nodes = IECPresentationManager::GetManager().GetRootNodes(s_project->GetECDb(), PageOptions(), options).get();

    // make sure we have 1 property grouping node
    ASSERT_EQ(1, nodes.GetSize());
    EXPECT_STREQ(NAVNODE_TYPE_ECPropertyGroupingNode, nodes[0]->GetType().c_str());
    EXPECT_STREQ(RulesEngineL10N::GetString(RulesEngineL10N::LABEL_General_NotSpecified()).c_str(), nodes[0]->GetLabel().c_str());
    }

/*---------------------------------------------------------------------------------**//**
* @betest                                       Grigas.Petraitis                01/2017
+---------------+---------------+---------------+---------------+---------------+------*/
TEST_F(RulesDrivenECPresentationManagerNavigationTests, Grouping_PropertyGroup_GroupsByRelationshipProperty)
    {
    ECRelationshipClassCP rel = m_schema->GetClassCP("WidgetHasGadget")->GetRelationshipClassCP();

    // set up the hierarchy
    IECInstancePtr widget = RulesEngineTestHelpers::InsertInstance(s_project->GetECDb(), *m_widgetClass);
    IECInstancePtr gadget = RulesEngineTestHelpers::InsertInstance(s_project->GetECDb(), *m_gadgetClass);
    RulesEngineTestHelpers::InsertRelationship(s_project->GetECDb(), *rel, *widget, *gadget, [](IECInstanceR instance){instance.SetValue("Priority", ECValue(5));});
    
    // create the rule set
    PresentationRuleSetPtr rules = PresentationRuleSet::CreateInstance(BeTest::GetNameOfCurrentTest(), 1, 0, false, "", "", "", false);
    m_locater->AddRuleSet(*rules);

    RootNodeRule* rootNodeRule = new RootNodeRule();
    rootNodeRule->AddSpecification(*new InstanceNodesOfSpecificClassesSpecification(1, false, false, false, false, false, false, "", "RulesEngineTest:Widget", true));
    rules->AddPresentationRule(*rootNodeRule);

    ChildNodeRule* childNodeRule = new ChildNodeRule();
    childNodeRule->AddSpecification(*new RelatedInstanceNodesSpecification(1, false, false, false, false, false, false, false, 0,
        "", RequiredRelationDirection_Forward, "RulesEngineTest", "RulesEngineTest:WidgetHasGadget", "RulesEngineTest:Gadget"));
    rules->AddPresentationRule(*childNodeRule);
    
    GroupingRuleP groupingRule = new GroupingRule("", 1, false, "RulesEngineTest", "WidgetHasGadget", "", "", "");
    groupingRule->AddGroup(*new PropertyGroup("", "", true, "Priority", ""));
    rules->AddPresentationRule(*groupingRule);

    // request for root nodes
    Json::Value options = RulesDrivenECPresentationManager::NavigationOptions("Grouping_PropertyGroup_GroupsByRelationshipProperty", TargetTree_MainTree).GetJson();
    DataContainer<NavNodeCPtr> rootNodes = IECPresentationManager::GetManager().GetRootNodes(s_project->GetECDb(), PageOptions(), options).get();

    // expect 1 widget node
    ASSERT_EQ(1, rootNodes.GetSize());
    ASSERT_STREQ(NAVNODE_TYPE_ECInstanceNode, rootNodes[0]->GetType().c_str());
    ASSERT_STREQ(widget->GetInstanceId().c_str(), rootNodes[0]->GetKey()->AsECInstanceNodeKey()->GetInstanceId().ToString().c_str());

    // request for children
    DataContainer<NavNodeCPtr> childNodes = IECPresentationManager::GetManager().GetChildren(s_project->GetECDb(), *rootNodes[0], PageOptions(), options).get();

    // expect 1 child property grouping node
    ASSERT_EQ(1, childNodes.GetSize());
    ASSERT_STREQ(NAVNODE_TYPE_ECPropertyGroupingNode, childNodes[0]->GetType().c_str());
    ASSERT_STREQ("5", childNodes[0]->GetLabel().c_str());
    }

/*---------------------------------------------------------------------------------**//**
* @betest                                       Grigas.Petraitis                06/2017
+---------------+---------------+---------------+---------------+---------------+------*/
TEST_F(RulesDrivenECPresentationManagerNavigationTests, Grouping_PropertyGroup_GroupsByRelationshipNavigationProperty)
    {
    ECEntityClassCP classS = m_schema->GetClassCP("ClassS")->GetEntityClassCP();
    ECEntityClassCP classT = m_schema->GetClassCP("ClassT")->GetEntityClassCP();
    ECEntityClassCP classU = m_schema->GetClassCP("ClassU")->GetEntityClassCP();
    ECRelationshipClassCP rel_st = m_schema->GetClassCP("ClassSHasClassT")->GetRelationshipClassCP();
    ECRelationshipClassCP rel_stu = m_schema->GetClassCP("STRelationshipHasClassU")->GetRelationshipClassCP();

    // set up the hierarchy
    IECInstancePtr instanceS = RulesEngineTestHelpers::InsertInstance(s_project->GetECDb(), *classS, [](IECInstanceR instance){instance.SetValue("IntProperty", ECValue(1));});
    IECInstancePtr instanceT = RulesEngineTestHelpers::InsertInstance(s_project->GetECDb(), *classT, [](IECInstanceR instance){instance.SetValue("IntProperty", ECValue(2));});
    IECInstancePtr instanceU = RulesEngineTestHelpers::InsertInstance(s_project->GetECDb(), *classU, [](IECInstanceR instance){instance.SetValue("IntProperty", ECValue(3));});
    RulesEngineTestHelpers::InsertRelationship(s_project->GetECDb(), *rel_st, *instanceS, *instanceT, [&](IECInstanceR instance)
        {
        instance.SetValue("InstanceU", ECValue(RulesEngineTestHelpers::GetInstanceKey(*instanceU).GetInstanceId(), rel_stu));
        });
    
    // create the rule set
    PresentationRuleSetPtr rules = PresentationRuleSet::CreateInstance(BeTest::GetNameOfCurrentTest(), 1, 0, false, "", "", "", false);
    m_locater->AddRuleSet(*rules);

    RootNodeRule* rootNodeRule = new RootNodeRule();
    rootNodeRule->AddSpecification(*new InstanceNodesOfSpecificClassesSpecification(1, false, false, false, false, false, false, "", "RulesEngineTest:ClassS", true));
    rules->AddPresentationRule(*rootNodeRule);

    ChildNodeRule* childNodeRule = new ChildNodeRule();
    childNodeRule->AddSpecification(*new RelatedInstanceNodesSpecification(1, false, false, false, false, false, false, false, 0,
        "", RequiredRelationDirection_Forward, "RulesEngineTest", "RulesEngineTest:ClassSHasClassT", "RulesEngineTest:ClassT"));
    rules->AddPresentationRule(*childNodeRule);
    
    GroupingRuleP groupingRule = new GroupingRule("", 1, false, "RulesEngineTest", "ClassSHasClassT", "", "", "");
    groupingRule->AddGroup(*new PropertyGroup("", "", true, "InstanceU", ""));
    rules->AddPresentationRule(*groupingRule);

    LabelOverrideP labelOverride = new LabelOverride("ThisNode.ClassName=\"ClassU\"", 1, "\"Label \" & this.IntProperty", "");
    rules->AddPresentationRule(*labelOverride);

    // request for root nodes
    Json::Value options = RulesDrivenECPresentationManager::NavigationOptions(rules->GetRuleSetId().c_str(), TargetTree_MainTree).GetJson();
    DataContainer<NavNodeCPtr> rootNodes = IECPresentationManager::GetManager().GetRootNodes(s_project->GetECDb(), PageOptions(), options).get();

    // expect 1 ClassS node
    ASSERT_EQ(1, rootNodes.GetSize());
    ECInstanceId sId;
    ECInstanceId::FromString(sId, instanceS->GetInstanceId().c_str());
    EXPECT_EQ(ECInstanceKey(instanceS->GetClass().GetId(), sId), rootNodes[0]->GetKey()->AsECInstanceNodeKey()->GetInstanceKey());

    // request for children
    DataContainer<NavNodeCPtr> childNodes = IECPresentationManager::GetManager().GetChildren(s_project->GetECDb(), *rootNodes[0], PageOptions(), options).get();

    // expect 1 child property grouping node with label of instanceU
    ASSERT_EQ(1, childNodes.GetSize());
    EXPECT_STREQ(NAVNODE_TYPE_ECPropertyGroupingNode, childNodes[0]->GetType().c_str());
    EXPECT_STREQ("Label 3", childNodes[0]->GetLabel().c_str());
    
    // request for grandchildren
    DataContainer<NavNodeCPtr> grandchildNodes = IECPresentationManager::GetManager().GetChildren(s_project->GetECDb(), *childNodes[0], PageOptions(), options).get();

    // expect 1 grandchild instance node
    ASSERT_EQ(1, grandchildNodes.GetSize());
    ECInstanceId tId;
    ECInstanceId::FromString(tId, instanceT->GetInstanceId().c_str());
    EXPECT_EQ(ECInstanceKey(instanceT->GetClass().GetId(), tId), grandchildNodes[0]->GetKey()->AsECInstanceNodeKey()->GetInstanceKey());
    }

/*---------------------------------------------------------------------------------**//**
* @betest                                       Aidas.Vaiksnoras                01/2018
+---------------+---------------+---------------+---------------+---------------+------*/
TEST_F(RulesDrivenECPresentationManagerNavigationTests, Grouping_PropertyGroup_GroupsByRelationshipNavigationProperty_InstanceLabelOverride)
    {
    ECEntityClassCP classS = m_schema->GetClassCP("ClassS")->GetEntityClassCP();
    ECEntityClassCP classT = m_schema->GetClassCP("ClassT")->GetEntityClassCP();
    ECEntityClassCP classU = m_schema->GetClassCP("ClassU")->GetEntityClassCP();
    ECRelationshipClassCP rel_st = m_schema->GetClassCP("ClassSHasClassT")->GetRelationshipClassCP();
    ECRelationshipClassCP rel_stu = m_schema->GetClassCP("STRelationshipHasClassU")->GetRelationshipClassCP();

    // set up the hierarchy
    IECInstancePtr instanceS = RulesEngineTestHelpers::InsertInstance(s_project->GetECDb(), *classS, [](IECInstanceR instance){instance.SetValue("IntProperty", ECValue(1));});
    IECInstancePtr instanceT = RulesEngineTestHelpers::InsertInstance(s_project->GetECDb(), *classT, [](IECInstanceR instance){instance.SetValue("IntProperty", ECValue(2));});
    IECInstancePtr instanceU = RulesEngineTestHelpers::InsertInstance(s_project->GetECDb(), *classU, [](IECInstanceR instance){instance.SetValue("IntProperty", ECValue(3));});
    RulesEngineTestHelpers::InsertRelationship(s_project->GetECDb(), *rel_st, *instanceS, *instanceT, [&](IECInstanceR instance)
        {
        instance.SetValue("InstanceU", ECValue(RulesEngineTestHelpers::GetInstanceKey(*instanceU).GetInstanceId(), rel_stu));
        });
    
    // create the rule set
    PresentationRuleSetPtr rules = PresentationRuleSet::CreateInstance("Grouping_PropertyGroup_GroupsByRelationshipNavigationProperty_InstanceLabelOverride", 1, 0, false, "", "", "", false);
    m_locater->AddRuleSet(*rules);

    RootNodeRule* rootNodeRule = new RootNodeRule();
    rootNodeRule->AddSpecification(*new InstanceNodesOfSpecificClassesSpecification(1, false, false, false, false, false, false, "", "RulesEngineTest:ClassS", true));
    rules->AddPresentationRule(*rootNodeRule);

    ChildNodeRule* childNodeRule = new ChildNodeRule();
    childNodeRule->AddSpecification(*new RelatedInstanceNodesSpecification(1, false, false, false, false, false, false, false, 0,
        "", RequiredRelationDirection_Forward, "RulesEngineTest", "RulesEngineTest:ClassSHasClassT", "RulesEngineTest:ClassT"));
    rules->AddPresentationRule(*childNodeRule);
    
    GroupingRuleP groupingRule = new GroupingRule("", 1, false, "RulesEngineTest", "ClassSHasClassT", "", "", "");
    groupingRule->AddGroup(*new PropertyGroup("", "", true, "InstanceU", ""));
    rules->AddPresentationRule(*groupingRule);


    rules->AddPresentationRule(*new InstanceLabelOverride(1, true, "RulesEngineTest:ClassU", "IntProperty"));

    // request for root nodes
    Json::Value options = RulesDrivenECPresentationManager::NavigationOptions(rules->GetRuleSetId().c_str(), TargetTree_MainTree).GetJson();
    DataContainer<NavNodeCPtr> rootNodes = IECPresentationManager::GetManager().GetRootNodes(s_project->GetECDb(), PageOptions(), options).get();

    // expect 1 ClassS node
    ASSERT_EQ(1, rootNodes.GetSize());
    EXPECT_EQ(*ECInstanceNodeKey::Create(*instanceS), rootNodes[0]->GetKey());

    // request for children
    DataContainer<NavNodeCPtr> childNodes = IECPresentationManager::GetManager().GetChildren(s_project->GetECDb(), *rootNodes[0], PageOptions(), options).get();

    // expect 1 child property grouping node with label of instanceU
    ASSERT_EQ(1, childNodes.GetSize());
    EXPECT_STREQ(NAVNODE_TYPE_ECPropertyGroupingNode, childNodes[0]->GetType().c_str());
    EXPECT_STREQ("3", childNodes[0]->GetLabel().c_str());
    
    // request for grandchildren
    DataContainer<NavNodeCPtr> grandchildNodes = IECPresentationManager::GetManager().GetChildren(s_project->GetECDb(), *childNodes[0], PageOptions(), options).get();

    // expect 1 grandchild instance node
    ASSERT_EQ(1, grandchildNodes.GetSize());
    EXPECT_EQ(*ECInstanceNodeKey::Create(*instanceT), grandchildNodes[0]->GetKey());
    }

/*---------------------------------------------------------------------------------**//**
* @betest                                       Grigas.Petraitis                01/2017
+---------------+---------------+---------------+---------------+---------------+------*/
TEST_F(RulesDrivenECPresentationManagerNavigationTests, Grouping_PropertyGroup_GroupsBySkippedRelationshipProperty)
    {
    ECRelationshipClassCP rel1 = m_schema->GetClassCP("WidgetHasGadget")->GetRelationshipClassCP();
    ECRelationshipClassCP rel2 = m_schema->GetClassCP("GadgetHasSprockets")->GetRelationshipClassCP();

    // set up the hierarchy
    IECInstancePtr widget = RulesEngineTestHelpers::InsertInstance(s_project->GetECDb(), *m_widgetClass);
    IECInstancePtr gadget = RulesEngineTestHelpers::InsertInstance(s_project->GetECDb(), *m_gadgetClass);
    IECInstancePtr sprocket = RulesEngineTestHelpers::InsertInstance(s_project->GetECDb(), *m_sprocketClass);
    RulesEngineTestHelpers::InsertRelationship(s_project->GetECDb(), *rel1, *widget, *gadget, [](IECInstanceR instance){instance.SetValue("Priority", ECValue(5));});
    RulesEngineTestHelpers::InsertRelationship(s_project->GetECDb(), *rel2, *gadget, *sprocket);
    
    // create the rule set
    PresentationRuleSetPtr rules = PresentationRuleSet::CreateInstance(BeTest::GetNameOfCurrentTest(), 1, 0, false, "", "", "", false);
    m_locater->AddRuleSet(*rules);

    RootNodeRule* rootNodeRule = new RootNodeRule();
    rootNodeRule->AddSpecification(*new InstanceNodesOfSpecificClassesSpecification(1, false, false, false, false, false, false, "", "RulesEngineTest:Widget", true));
    rules->AddPresentationRule(*rootNodeRule);

    ChildNodeRule* childNodeRule = new ChildNodeRule();
    childNodeRule->AddSpecification(*new RelatedInstanceNodesSpecification(1, false, false, false, false, false, false, false, 1,
        "", RequiredRelationDirection_Forward, "RulesEngineTest", "RulesEngineTest:GadgetHasSprockets", "RulesEngineTest:Sprocket"));
    rules->AddPresentationRule(*childNodeRule);
    
    GroupingRuleP groupingRule = new GroupingRule("", 1, false, "RulesEngineTest", "WidgetHasGadget", "", "", "");
    groupingRule->AddGroup(*new PropertyGroup("", "", true, "Priority", ""));
    rules->AddPresentationRule(*groupingRule);

    // request for root nodes
    Json::Value options = RulesDrivenECPresentationManager::NavigationOptions("Grouping_PropertyGroup_GroupsBySkippedRelationshipProperty", TargetTree_MainTree).GetJson();
    DataContainer<NavNodeCPtr> rootNodes = IECPresentationManager::GetManager().GetRootNodes(s_project->GetECDb(), PageOptions(), options).get();

    // expect 1 widget node
    ASSERT_EQ(1, rootNodes.GetSize());
    ASSERT_STREQ(NAVNODE_TYPE_ECInstanceNode, rootNodes[0]->GetType().c_str());
    ASSERT_STREQ(widget->GetInstanceId().c_str(), rootNodes[0]->GetKey()->AsECInstanceNodeKey()->GetInstanceId().ToString().c_str());

    // request for children
    DataContainer<NavNodeCPtr> childNodes = IECPresentationManager::GetManager().GetChildren(s_project->GetECDb(), *rootNodes[0], PageOptions(), options).get();

    // expect 1 child property grouping node
    ASSERT_EQ(1, childNodes.GetSize());
    ASSERT_STREQ(NAVNODE_TYPE_ECPropertyGroupingNode, childNodes[0]->GetType().c_str());
    ASSERT_STREQ("5", childNodes[0]->GetLabel().c_str());
    }

/*---------------------------------------------------------------------------------**//**
* @betest                                       Grigas.Petraitis                05/2017
+---------------+---------------+---------------+---------------+---------------+------*/
TEST_F(RulesDrivenECPresentationManagerNavigationTests, Grouping_PropertyGroup_GroupsMultipleClassesByTheSameRelationshipProperty)
    {
    ECEntityClassCP classD = m_schema->GetClassCP("ClassD")->GetEntityClassCP();
    ECEntityClassCP classF = m_schema->GetClassCP("ClassF")->GetEntityClassCP();
    ECEntityClassCP classG = m_schema->GetClassCP("ClassG")->GetEntityClassCP();
    ECRelationshipClassCP rel = m_schema->GetClassCP("ClassDReferencesClassE")->GetRelationshipClassCP();

    // set up the hierarchy
    IECInstancePtr instanceD = RulesEngineTestHelpers::InsertInstance(s_project->GetECDb(), *classD);
    IECInstancePtr instanceF = RulesEngineTestHelpers::InsertInstance(s_project->GetECDb(), *classF);
    IECInstancePtr instanceG = RulesEngineTestHelpers::InsertInstance(s_project->GetECDb(), *classG);
    RulesEngineTestHelpers::InsertRelationship(s_project->GetECDb(), *rel, *instanceD, *instanceF, [](IECInstanceR instance){instance.SetValue("Priority", ECValue(5));});
    RulesEngineTestHelpers::InsertRelationship(s_project->GetECDb(), *rel, *instanceD, *instanceG, [](IECInstanceR instance){instance.SetValue("Priority", ECValue(5));});
        
    // create the rule set
    PresentationRuleSetPtr rules = PresentationRuleSet::CreateInstance(BeTest::GetNameOfCurrentTest(), 1, 0, false, "", "", "", false);
    m_locater->AddRuleSet(*rules);

    RootNodeRule* rootNodeRule = new RootNodeRule();
    rootNodeRule->AddSpecification(*new InstanceNodesOfSpecificClassesSpecification(1, false, false, false, false, false, false, 
        "", "RulesEngineTest:ClassD", false));
    rules->AddPresentationRule(*rootNodeRule);

    ChildNodeRule* childNodeRule = new ChildNodeRule();
    childNodeRule->AddSpecification(*new RelatedInstanceNodesSpecification(1, false, false, false, false, false, false, false, 0,
        "", RequiredRelationDirection_Forward, "RulesEngineTest", "RulesEngineTest:ClassDReferencesClassE", "RulesEngineTest:ClassF,ClassG"));
    rules->AddPresentationRule(*childNodeRule);
    
    GroupingRuleP groupingRule = new GroupingRule("", 1, false, "RulesEngineTest", "ClassDReferencesClassE", "", "", "");
    groupingRule->AddGroup(*new PropertyGroup("", "", true, "Priority", ""));
    rules->AddPresentationRule(*groupingRule);

    // request for root nodes
    Json::Value options = RulesDrivenECPresentationManager::NavigationOptions(rules->GetRuleSetId().c_str(), TargetTree_MainTree).GetJson();
    DataContainer<NavNodeCPtr> rootNodes = IECPresentationManager::GetManager().GetRootNodes(s_project->GetECDb(), PageOptions(), options).get();

    // expect 1 ClassD node
    ASSERT_EQ(1, rootNodes.GetSize());
    ASSERT_STREQ(NAVNODE_TYPE_ECInstanceNode, rootNodes[0]->GetType().c_str());
    ASSERT_STREQ(instanceD->GetInstanceId().c_str(), rootNodes[0]->GetKey()->AsECInstanceNodeKey()->GetInstanceId().ToString().c_str());

    // expect 1 child property grouping node
    DataContainer<NavNodeCPtr> childNodes1 = IECPresentationManager::GetManager().GetChildren(s_project->GetECDb(), *rootNodes[0], PageOptions(), options).get();
    ASSERT_EQ(1, childNodes1.GetSize());
    ASSERT_STREQ(NAVNODE_TYPE_ECPropertyGroupingNode, childNodes1[0]->GetType().c_str());
    ASSERT_STREQ("5", childNodes1[0]->GetLabel().c_str());

    // expect 2 child instance nodes under the grouping node
    DataContainer<NavNodeCPtr> childNodes2 = IECPresentationManager::GetManager().GetChildren(s_project->GetECDb(), *childNodes1[0], PageOptions(), options).get();
    ASSERT_EQ(2, childNodes2.GetSize());
    ASSERT_STREQ(NAVNODE_TYPE_ECInstanceNode, childNodes2[0]->GetType().c_str());
    ASSERT_STREQ(CommonTools::GetDefaultDisplayLabel(*instanceF).c_str(), childNodes2[0]->GetLabel().c_str());
    ASSERT_STREQ(NAVNODE_TYPE_ECInstanceNode, childNodes2[1]->GetType().c_str());
    ASSERT_STREQ(CommonTools::GetDefaultDisplayLabel(*instanceG).c_str(), childNodes2[1]->GetLabel().c_str());
    }

/*---------------------------------------------------------------------------------**//**
* @betest                                       Pranciskus.Ambrazas               02/2016
+---------------+---------------+---------------+---------------+---------------+------*/
TEST_F(RulesDrivenECPresentationManagerNavigationTests, Grouping_SameLabelInstanceGroup)
    {
    // insert some widget instances
    RulesEngineTestHelpers::InsertInstance(s_project->GetECDb(), *m_widgetClass, [](IECInstanceR instance){instance.SetValue("MyID", ECValue("Widget1"));});
    RulesEngineTestHelpers::InsertInstance(s_project->GetECDb(), *m_widgetClass, [](IECInstanceR instance){instance.SetValue("MyID", ECValue("Widget1"));});

    // create the rule set
    PresentationRuleSetPtr rules = PresentationRuleSet::CreateInstance(BeTest::GetNameOfCurrentTest(), 1, 0, false, "", "", "", false);
    m_locater->AddRuleSet(*rules);
    rules->AddPresentationRule(*new LabelOverride("ThisNode.ClassName = \"Widget\"", 1, "this.MyID", ""));

    RootNodeRule* rule = new RootNodeRule();

    AllInstanceNodesSpecificationP allInstanceNodesSpecification = new AllInstanceNodesSpecification(1, false, false, false, false, false, "RulesEngineTest");
    rule->AddSpecification(*allInstanceNodesSpecification);
    rules->AddPresentationRule(*rule);
    
    GroupingRuleP groupingRule = new GroupingRule("", 1, false, "RulesEngineTest", "Widget", "", "", "");
    SameLabelInstanceGroupP sameLabelInstanceGroup = new SameLabelInstanceGroup("");
    groupingRule->AddGroup(*sameLabelInstanceGroup);
    rules->AddPresentationRule(*groupingRule);

    // request for nodes
    Json::Value options = RulesDrivenECPresentationManager::NavigationOptions("Grouping_SameLabelInstanceGroup", TargetTree_MainTree).GetJson();
    DataContainer<NavNodeCPtr> nodes = IECPresentationManager::GetManager().GetRootNodes(s_project->GetECDb(), PageOptions(), options).get();

    // make sure we have 1 widget instance node
    ASSERT_EQ(1, nodes.GetSize());
    ASSERT_STREQ(NAVNODE_TYPE_ECInstanceNode, nodes[0]->GetType().c_str());
    ASSERT_STREQ("Widget1", nodes[0]->GetLabel().c_str());
    }

/*---------------------------------------------------------------------------------**//**
* @betest                                       Aidas.Vaiksnoras               01/2018
+---------------+---------------+---------------+---------------+---------------+------*/
TEST_F(RulesDrivenECPresentationManagerNavigationTests, Grouping_InstanceLabelOverride_SameLabelInstanceGroup)
    {
    // insert some widget instances
    RulesEngineTestHelpers::InsertInstance(s_project->GetECDb(), *m_widgetClass, [](IECInstanceR instance){instance.SetValue("MyID", ECValue("Widget1"));});
    RulesEngineTestHelpers::InsertInstance(s_project->GetECDb(), *m_widgetClass, [](IECInstanceR instance){instance.SetValue("MyID", ECValue("Widget1"));});

    // create the rule set
    PresentationRuleSetPtr rules = PresentationRuleSet::CreateInstance("Grouping_SameLabelInstanceGroup", 1, 0, false, "", "", "", false);
    m_locater->AddRuleSet(*rules);
    rules->AddPresentationRule(*new InstanceLabelOverride(1, true, "RulesEngineTest:Widget", "MyID"));
    RootNodeRule* rule = new RootNodeRule();

    AllInstanceNodesSpecificationP allInstanceNodesSpecification = new AllInstanceNodesSpecification(1, false, false, false, false, false, "RulesEngineTest");
    rule->AddSpecification(*allInstanceNodesSpecification);
    rules->AddPresentationRule(*rule);
    
    GroupingRuleP groupingRule = new GroupingRule("", 1, false, "RulesEngineTest", "Widget", "", "", "");
    SameLabelInstanceGroupP sameLabelInstanceGroup = new SameLabelInstanceGroup("");
    groupingRule->AddGroup(*sameLabelInstanceGroup);
    rules->AddPresentationRule(*groupingRule);

    // request for nodes
    Json::Value options = RulesDrivenECPresentationManager::NavigationOptions("Grouping_SameLabelInstanceGroup", TargetTree_MainTree).GetJson();
    DataContainer<NavNodeCPtr> nodes = IECPresentationManager::GetManager().GetRootNodes(s_project->GetECDb(), PageOptions(), options).get();

    // make sure we have 1 widget instance node
    ASSERT_EQ(1, nodes.GetSize());
    ASSERT_STREQ(NAVNODE_TYPE_ECInstanceNode, nodes[0]->GetType().c_str());
    ASSERT_STREQ("Widget1", nodes[0]->GetLabel().c_str());
    }

/*---------------------------------------------------------------------------------**//**
* @betest                                       Pranciskus.Ambrazas               02/2016
+---------------+---------------+---------------+---------------+---------------+------*/
TEST_F(RulesDrivenECPresentationManagerNavigationTests, Grouping_GroupsByProperty_WithRanges)
    {
    // insert some widget instances
    IECInstancePtr widget = RulesEngineTestHelpers::InsertInstance(s_project->GetECDb(), *m_widgetClass, [](IECInstanceR instance){instance.SetValue("IntProperty", ECValue(7));});
    
    // create the rule set
    PresentationRuleSetPtr rules = PresentationRuleSet::CreateInstance(BeTest::GetNameOfCurrentTest(), 1, 0, false, "", "", "", false);
    m_locater->AddRuleSet(*rules);

    RootNodeRule* rule = new RootNodeRule();

    AllInstanceNodesSpecificationP allInstanceNodesSpecification = new AllInstanceNodesSpecification(1, false, false, false, false, false, "RulesEngineTest");
    rule->AddSpecification(*allInstanceNodesSpecification);
    rules->AddPresentationRule(*rule);
    
    GroupingRuleP groupingRule = new GroupingRule("", 1, false, "RulesEngineTest", "Widget", "", "", "");
    PropertyGroupP propertyGroup = new PropertyGroup("", "", true, "IntProperty", "");
    PropertyRangeGroupSpecificationP propertyRangeGroupSpecification = new PropertyRangeGroupSpecification("", "", "1", "5");
    propertyGroup->AddRange(*propertyRangeGroupSpecification);
    groupingRule->AddGroup(*propertyGroup);
    rules->AddPresentationRule(*groupingRule);

    // request for nodes
    Json::Value options = RulesDrivenECPresentationManager::NavigationOptions("Grouping_GroupsByProperty_WithRanges", TargetTree_MainTree).GetJson();
    DataContainer<NavNodeCPtr> nodes = IECPresentationManager::GetManager().GetRootNodes(s_project->GetECDb(), PageOptions(), options).get();

    // make sure we have 1 property grouping node
    ASSERT_EQ(1, nodes.GetSize());
    EXPECT_STREQ(NAVNODE_TYPE_ECPropertyGroupingNode, nodes[0]->GetType().c_str());
    EXPECT_STREQ(RulesEngineL10N::GetString(RulesEngineL10N::LABEL_General_Other()).c_str(), nodes[0]->GetLabel().c_str());

    // make sure it has 1 ECInstance child node
    DataContainer<NavNodeCPtr> children = IECPresentationManager::GetManager().GetChildren(s_project->GetECDb(), *nodes[0], PageOptions(), options).get();
    ASSERT_EQ(1, children.GetSize());
    EXPECT_STREQ(NAVNODE_TYPE_ECInstanceNode, children[0]->GetType().c_str());
    EXPECT_STREQ(CommonTools::GetDefaultDisplayLabel(*widget).c_str(), children[0]->GetLabel().c_str());
    }

/*---------------------------------------------------------------------------------**//**
* @betest                                       Grigas.Petraitis                05/2017
+---------------+---------------+---------------+---------------+---------------+------*/
TEST_F(RulesDrivenECPresentationManagerNavigationTests, Grouping_GroupsByProperty_WithRanges_FilteringByIntegersRange)
    {
    // insert an instance
    IECInstancePtr widget = RulesEngineTestHelpers::InsertInstance(s_project->GetECDb(), *m_widgetClass, [](IECInstanceR instance){instance.SetValue("IntProperty", ECValue(4));});
    
    // create the rule set
    PresentationRuleSetPtr rules = PresentationRuleSet::CreateInstance(BeTest::GetNameOfCurrentTest(), 1, 0, false, "", "", "", false);
    m_locater->AddRuleSet(*rules);

    RootNodeRule* rule = new RootNodeRule();
    rule->AddSpecification(*new InstanceNodesOfSpecificClassesSpecification(1, false, false, false, false, false, false,
        "", "RulesEngineTest:Widget", false));
    rules->AddPresentationRule(*rule);
    
    GroupingRuleP groupingRule = new GroupingRule("", 1, false, "RulesEngineTest", "Widget", "", "", "");
    PropertyGroupP propertyGroup = new PropertyGroup("", "", true, "IntProperty", "");
    PropertyRangeGroupSpecificationP propertyRangeGroupSpecification = new PropertyRangeGroupSpecification("Range", "", "1", "5");
    propertyGroup->AddRange(*propertyRangeGroupSpecification);
    groupingRule->AddGroup(*propertyGroup);
    rules->AddPresentationRule(*groupingRule);

    // request for nodes
    Json::Value options = RulesDrivenECPresentationManager::NavigationOptions(rules->GetRuleSetId().c_str(), TargetTree_MainTree).GetJson();
    DataContainer<NavNodeCPtr> nodes = IECPresentationManager::GetManager().GetRootNodes(s_project->GetECDb(), PageOptions(), options).get();

    // make sure we have 1 property grouping node
    ASSERT_EQ(1, nodes.GetSize());
    EXPECT_STREQ(NAVNODE_TYPE_ECPropertyGroupingNode, nodes[0]->GetType().c_str());
    EXPECT_STREQ("Range", nodes[0]->GetLabel().c_str());

    // make sure it has 1 ECInstance child node
    DataContainer<NavNodeCPtr> children = IECPresentationManager::GetManager().GetChildren(s_project->GetECDb(), *nodes[0], PageOptions(), options).get();
    ASSERT_EQ(1, children.GetSize());
    EXPECT_STREQ(NAVNODE_TYPE_ECInstanceNode, children[0]->GetType().c_str());
    EXPECT_STREQ(CommonTools::GetDefaultDisplayLabel(*widget).c_str(), children[0]->GetLabel().c_str());
    }

/*---------------------------------------------------------------------------------**//**
* @betest                                       Grigas.Petraitis                05/2017
+---------------+---------------+---------------+---------------+---------------+------*/
TEST_F(RulesDrivenECPresentationManagerNavigationTests, Grouping_GroupsByProperty_WithRanges_FilteringByDoublesRange)
    {
    // insert an instance
    IECInstancePtr widget = RulesEngineTestHelpers::InsertInstance(s_project->GetECDb(), *m_widgetClass, [](IECInstanceR instance){instance.SetValue("DoubleProperty", ECValue(4.5));});
    
    // create the rule set
    PresentationRuleSetPtr rules = PresentationRuleSet::CreateInstance(BeTest::GetNameOfCurrentTest(), 1, 0, false, "", "", "", false);
    m_locater->AddRuleSet(*rules);

    RootNodeRule* rule = new RootNodeRule();
    rule->AddSpecification(*new InstanceNodesOfSpecificClassesSpecification(1, false, false, false, false, false, false,
        "", "RulesEngineTest:Widget", false));
    rules->AddPresentationRule(*rule);
    
    GroupingRuleP groupingRule = new GroupingRule("", 1, false, "RulesEngineTest", "Widget", "", "", "");
    PropertyGroupP propertyGroup = new PropertyGroup("", "", true, "DoubleProperty", "");
    PropertyRangeGroupSpecificationP propertyRangeGroupSpecification = new PropertyRangeGroupSpecification("Range", "", "1", "5");
    propertyGroup->AddRange(*propertyRangeGroupSpecification);
    groupingRule->AddGroup(*propertyGroup);
    rules->AddPresentationRule(*groupingRule);

    // request for nodes
    Json::Value options = RulesDrivenECPresentationManager::NavigationOptions(rules->GetRuleSetId().c_str(), TargetTree_MainTree).GetJson();
    DataContainer<NavNodeCPtr> nodes = IECPresentationManager::GetManager().GetRootNodes(s_project->GetECDb(), PageOptions(), options).get();

    // make sure we have 1 property grouping node
    ASSERT_EQ(1, nodes.GetSize());
    EXPECT_STREQ(NAVNODE_TYPE_ECPropertyGroupingNode, nodes[0]->GetType().c_str());
    EXPECT_STREQ("Range", nodes[0]->GetLabel().c_str());

    // make sure it has 1 ECInstance child node
    DataContainer<NavNodeCPtr> children = IECPresentationManager::GetManager().GetChildren(s_project->GetECDb(), *nodes[0], PageOptions(), options).get();
    ASSERT_EQ(1, children.GetSize());
    EXPECT_STREQ(NAVNODE_TYPE_ECInstanceNode, children[0]->GetType().c_str());
    EXPECT_STREQ(CommonTools::GetDefaultDisplayLabel(*widget).c_str(), children[0]->GetLabel().c_str());
    }

/*---------------------------------------------------------------------------------**//**
* @betest                                       Grigas.Petraitis                05/2017
+---------------+---------------+---------------+---------------+---------------+------*/
TEST_F(RulesDrivenECPresentationManagerNavigationTests, Grouping_GroupsByProperty_WithRanges_FilteringByLongsRange)
    {
    // insert an instance
    IECInstancePtr widget = RulesEngineTestHelpers::InsertInstance(s_project->GetECDb(), *m_widgetClass, [](IECInstanceR instance){instance.SetValue("LongProperty", ECValue((int64_t)4));});
    
    // create the rule set
    PresentationRuleSetPtr rules = PresentationRuleSet::CreateInstance(BeTest::GetNameOfCurrentTest(), 1, 0, false, "", "", "", false);
    m_locater->AddRuleSet(*rules);

    RootNodeRule* rule = new RootNodeRule();
    rule->AddSpecification(*new InstanceNodesOfSpecificClassesSpecification(1, false, false, false, false, false, false,
        "", "RulesEngineTest:Widget", false));
    rules->AddPresentationRule(*rule);
    
    GroupingRuleP groupingRule = new GroupingRule("", 1, false, "RulesEngineTest", "Widget", "", "", "");
    PropertyGroupP propertyGroup = new PropertyGroup("", "", true, "LongProperty", "");
    PropertyRangeGroupSpecificationP propertyRangeGroupSpecification = new PropertyRangeGroupSpecification("Range", "", "1", "5");
    propertyGroup->AddRange(*propertyRangeGroupSpecification);
    groupingRule->AddGroup(*propertyGroup);
    rules->AddPresentationRule(*groupingRule);

    // request for nodes
    Json::Value options = RulesDrivenECPresentationManager::NavigationOptions(rules->GetRuleSetId().c_str(), TargetTree_MainTree).GetJson();
    DataContainer<NavNodeCPtr> nodes = IECPresentationManager::GetManager().GetRootNodes(s_project->GetECDb(), PageOptions(), options).get();

    // make sure we have 1 property grouping node
    ASSERT_EQ(1, nodes.GetSize());
    EXPECT_STREQ(NAVNODE_TYPE_ECPropertyGroupingNode, nodes[0]->GetType().c_str());
    EXPECT_STREQ("Range", nodes[0]->GetLabel().c_str());

    // make sure it has 1 ECInstance child node
    DataContainer<NavNodeCPtr> children = IECPresentationManager::GetManager().GetChildren(s_project->GetECDb(), *nodes[0], PageOptions(), options).get();
    ASSERT_EQ(1, children.GetSize());
    EXPECT_STREQ(NAVNODE_TYPE_ECInstanceNode, children[0]->GetType().c_str());
    EXPECT_STREQ(CommonTools::GetDefaultDisplayLabel(*widget).c_str(), children[0]->GetLabel().c_str());
    }

/*---------------------------------------------------------------------------------**//**
* @betest                                       Grigas.Petraitis                05/2017
+---------------+---------------+---------------+---------------+---------------+------*/
TEST_F(RulesDrivenECPresentationManagerNavigationTests, Grouping_GroupsByProperty_WithRanges_FilteringByDateTimeRange)
    {
    // insert an instance
    IECInstancePtr widget = RulesEngineTestHelpers::InsertInstance(s_project->GetECDb(), *m_widgetClass, [](IECInstanceR instance){instance.SetValue("DateProperty", ECValue(DateTime(2017, 5, 30)));});
    
    // create the rule set
    PresentationRuleSetPtr rules = PresentationRuleSet::CreateInstance(BeTest::GetNameOfCurrentTest(), 1, 0, false, "", "", "", false);
    m_locater->AddRuleSet(*rules);

    RootNodeRule* rule = new RootNodeRule();
    rule->AddSpecification(*new InstanceNodesOfSpecificClassesSpecification(1, false, false, false, false, false, false,
        "", "RulesEngineTest:Widget", false));
    rules->AddPresentationRule(*rule);
    
    GroupingRuleP groupingRule = new GroupingRule("", 1, false, "RulesEngineTest", "Widget", "", "", "");
    PropertyGroupP propertyGroup = new PropertyGroup("", "", true, "DateProperty", "");
    PropertyRangeGroupSpecificationP propertyRangeGroupSpecification = new PropertyRangeGroupSpecification("Range", "", "2017-05-01", "2017-06-01");
    propertyGroup->AddRange(*propertyRangeGroupSpecification);
    groupingRule->AddGroup(*propertyGroup);
    rules->AddPresentationRule(*groupingRule);

    // request for nodes
    Json::Value options = RulesDrivenECPresentationManager::NavigationOptions(rules->GetRuleSetId().c_str(), TargetTree_MainTree).GetJson();
    DataContainer<NavNodeCPtr> nodes = IECPresentationManager::GetManager().GetRootNodes(s_project->GetECDb(), PageOptions(), options).get();

    // make sure we have 1 property grouping node
    ASSERT_EQ(1, nodes.GetSize());
    EXPECT_STREQ(NAVNODE_TYPE_ECPropertyGroupingNode, nodes[0]->GetType().c_str());
    EXPECT_STREQ("Range", nodes[0]->GetLabel().c_str());

    // make sure it has 1 ECInstance child node
    DataContainer<NavNodeCPtr> children = IECPresentationManager::GetManager().GetChildren(s_project->GetECDb(), *nodes[0], PageOptions(), options).get();
    ASSERT_EQ(1, children.GetSize());
    EXPECT_STREQ(NAVNODE_TYPE_ECInstanceNode, children[0]->GetType().c_str());
    EXPECT_STREQ(CommonTools::GetDefaultDisplayLabel(*widget).c_str(), children[0]->GetLabel().c_str());
    }

/*---------------------------------------------------------------------------------**//**
* @betest                                       Grigas.Petraitis                05/2017
+---------------+---------------+---------------+---------------+---------------+------*/
TEST_F(RulesDrivenECPresentationManagerNavigationTests, Grouping_GroupsByProperty_WithRanges_WithHideIfNoChildrenParent)
    {
    // insert some instances
    ECRelationshipClassCP widgetHasGadgetClass = GetClass("RulesEngineTest", "WidgetHasGadgets")->GetRelationshipClassCP();
    IECInstancePtr widget = RulesEngineTestHelpers::InsertInstance(s_project->GetECDb(), *m_widgetClass, [](IECInstanceR instance){instance.SetValue("IntProperty", ECValue(4));});
    IECInstancePtr gadget = RulesEngineTestHelpers::InsertInstance(s_project->GetECDb(), *m_gadgetClass);
    RulesEngineTestHelpers::InsertRelationship(s_project->GetECDb(), *widgetHasGadgetClass, *widget, *gadget);
    
    // create the rule set
    PresentationRuleSetPtr rules = PresentationRuleSet::CreateInstance(BeTest::GetNameOfCurrentTest(), 1, 0, false, "", "", "", false);
    m_locater->AddRuleSet(*rules);

    RootNodeRule* rootRule = new RootNodeRule();
    rootRule->AddSpecification(*new InstanceNodesOfSpecificClassesSpecification(1, false, false, true, false, false, false,
        "", "RulesEngineTest:Gadget", false));
    rules->AddPresentationRule(*rootRule);

    ChildNodeRule* childRule = new ChildNodeRule();
    childRule->AddSpecification(*new RelatedInstanceNodesSpecification(1, false, false, false, false, false, false, false, 0,
        "", RequiredRelationDirection_Backward, "", "RulesEngineTest:WidgetHasGadgets", "RulesEngineTest:Widget"));
    rules->AddPresentationRule(*childRule);
    
    GroupingRuleP groupingRule = new GroupingRule("", 1, false, "RulesEngineTest", "Widget", "", "", "");
    PropertyGroupP propertyGroup = new PropertyGroup("", "", true, "IntProperty", "");
    PropertyRangeGroupSpecificationP propertyRangeGroupSpecification = new PropertyRangeGroupSpecification("", "", "1", "5");
    propertyGroup->AddRange(*propertyRangeGroupSpecification);
    groupingRule->AddGroup(*propertyGroup);
    rules->AddPresentationRule(*groupingRule);

    // request for nodes
    Json::Value options = RulesDrivenECPresentationManager::NavigationOptions(rules->GetRuleSetId().c_str(), TargetTree_MainTree).GetJson();
    DataContainer<NavNodeCPtr> rootNodes = IECPresentationManager::GetManager().GetRootNodes(s_project->GetECDb(), PageOptions(), options).get();

    // expect 1 gadget node
    ASSERT_EQ(1, rootNodes.GetSize());
    EXPECT_STREQ(CommonTools::GetDefaultDisplayLabel(*gadget).c_str(), rootNodes[0]->GetLabel().c_str());

    // request children
    DataContainer<NavNodeCPtr> childNodes = IECPresentationManager::GetManager().GetChildren(s_project->GetECDb(), *rootNodes[0], PageOptions(), options).get();

    // make sure we have 1 property grouping node
    ASSERT_EQ(1, childNodes.GetSize());
    EXPECT_STREQ(NAVNODE_TYPE_ECPropertyGroupingNode, childNodes[0]->GetType().c_str());
    EXPECT_STREQ("1 - 5", childNodes[0]->GetLabel().c_str());
    }

#ifdef wip
/*---------------------------------------------------------------------------------**//**
* @betest                                       Pranciskus.Ambrazas               02/2016   RenameNodeRule       
+---------------+---------------+---------------+---------------+---------------+------*/
TEST_F(RulesDrivenECPresentationManagerNavigationTests, RenameNodeRule)
    {
    // create the rule set
    PresentationRuleSetPtr rules = PresentationRuleSet::CreateInstance(BeTest::GetNameOfCurrentTest(), 1, 0, false, "", "", "", false);
    m_locater->AddRuleSet(*rules);

    RootNodeRule* rule = new RootNodeRule();

    CustomNodeSpecificationP customNodeSpecification = new CustomNodeSpecification(1, false, "customType", "label", "description", "imageId");
    
    rule->AddSpecification(customNodeSpecification);
    rules->AddPresentationRule(*rule);
    
    RenameNodeRuleP renameNodeRule = new RenameNodeRule("ThisNode.Type=\"customType\"", 1);
    rules->AddPresentationRule(*renameNodeRule);

    // request for nodes
    Json::Value options = RulesDrivenECPresentationManager::NavigationOptions("RenameNodeRule", TargetTree_MainTree).GetJson();
    DataContainer<NavNodeCPtr> nodes = IECPresentationManager::GetManager().GetRootNodes(s_project->GetECDb(), PageOptions(), options).get();

    // make sure we have 1 node
    ASSERT_EQ(1, nodes.GetSize());
    ASSERT_STREQ("overridedLabel", nodes[0]->GetCollapsedImageId().c_str());
    }
#endif

/*---------------------------------------------------------------------------------**//**
* @betest                                       Pranciskus.Ambrazas               02/2016
+---------------+---------------+---------------+---------------+---------------+------*/
TEST_F(RulesDrivenECPresentationManagerNavigationTests, Grouping_ClassGroup_GroupsByBaseClassAndByInstancesClasses)
    {
    // insert some widget instances
    ECClassCP classF = m_schema->GetClassCP("ClassF");
    RulesEngineTestHelpers::InsertInstance(s_project->GetECDb(), *classF);
    
    // create the rule set
    PresentationRuleSetPtr rules = PresentationRuleSet::CreateInstance(BeTest::GetNameOfCurrentTest(), 1, 0, false, "", "", "", false);
    m_locater->AddRuleSet(*rules);

    RootNodeRule* rule = new RootNodeRule();

    AllInstanceNodesSpecificationP allInstanceNodesSpecification = new AllInstanceNodesSpecification(1, false, false, false, true, false, "RulesEngineTest");
    rule->AddSpecification(*allInstanceNodesSpecification);
    rules->AddPresentationRule(*rule);
    
    GroupingRuleP groupingRule = new GroupingRule("", 1, false, "RulesEngineTest", "ClassE", "", "", "");
    ClassGroupP classGroup = new ClassGroup("", true, "RulesEngineTest", "ClassE");
    groupingRule->AddGroup(*classGroup);
    rules->AddPresentationRule(*groupingRule);

    // request for nodes
    Json::Value options = RulesDrivenECPresentationManager::NavigationOptions("Grouping_ClassGroup_GroupsByBaseClassAndByInstancesClasses", TargetTree_MainTree).GetJson();
    DataContainer<NavNodeCPtr> nodes = IECPresentationManager::GetManager().GetRootNodes(s_project->GetECDb(), PageOptions(), options).get();

    // make sure we have 1 class grouping node
    ASSERT_EQ(1, nodes.GetSize());
    EXPECT_STREQ(NAVNODE_TYPE_ECClassGroupingNode, nodes[0]->GetType().c_str());
    ASSERT_STREQ("ClassE", nodes[0]->GetLabel().c_str());

    // make sure we have 1 classE child nodes
    DataContainer<NavNodeCPtr> classEChildNodes = IECPresentationManager::GetManager().GetChildren(s_project->GetECDb(), *nodes[0], PageOptions(), options).get();
    ASSERT_EQ(1, classEChildNodes.GetSize());
    EXPECT_STREQ(NAVNODE_TYPE_ECClassGroupingNode, classEChildNodes[0]->GetType().c_str());
    ASSERT_STREQ("ClassF", classEChildNodes[0]->GetLabel().c_str());
    }

/*---------------------------------------------------------------------------------**//**
* Recursion prevention
* @betest                                       Pranciskus.Ambrazas               07/2016
+---------------+---------------+---------------+---------------+---------------+------*/
TEST_F(RulesDrivenECPresentationManagerNavigationTests, DoesNotReturnECInstanceNodesOfTheSameSpecificationAlreadyExistingInHierarchy)
    {
    // insert classD & classE instances with relationship
    ECRelationshipClassCR relationship = *m_schema->GetClassCP("ClassDHasClassE")->GetRelationshipClassCP();
    ECClassCP classD = m_schema->GetClassCP("ClassD");
    IECInstancePtr classDInstance = RulesEngineTestHelpers::InsertInstance(s_project->GetECDb(), *classD);
    ECClassCP classE = m_schema->GetClassCP("ClassE");
    IECInstancePtr classEInstance = RulesEngineTestHelpers::InsertInstance(s_project->GetECDb(), *classE);
    RulesEngineTestHelpers::InsertRelationship(s_project->GetECDb(), relationship, *classDInstance, *classEInstance);
    
    // create the rule set
    PresentationRuleSetPtr rules = PresentationRuleSet::CreateInstance(BeTest::GetNameOfCurrentTest(), 1, 0, false, "", "", "", false);
    m_locater->AddRuleSet(*rules);

    RootNodeRule* rule = new RootNodeRule();
    InstanceNodesOfSpecificClassesSpecificationP instanceNodesOfSpecificClassesSpecification = new InstanceNodesOfSpecificClassesSpecification(1, false, false, false, false, false, false, "", "RulesEngineTest:ClassD", false);
    rule->AddSpecification(*instanceNodesOfSpecificClassesSpecification);
    rules->AddPresentationRule(*rule);

    ChildNodeRule* relatedNodeRule = new ChildNodeRule();
    RelatedInstanceNodesSpecificationP relatedInstanceNodesSpecification = new RelatedInstanceNodesSpecification(1, false, false, false, false, false, false, false, 0, "", RequiredRelationDirection_Both, "RulesEngineTest", "RulesEngineTest:ClassDHasClassE", "RulesEngineTest:ClassD,ClassE");
    relatedNodeRule->AddSpecification(*relatedInstanceNodesSpecification);
    rules->AddPresentationRule(*relatedNodeRule);
    
    // make sure we have 1 ClassD root node
    Json::Value options = RulesDrivenECPresentationManager::NavigationOptions("DoesNotReturnECInstanceNodesOfTheSameSpecificationAlreadyExistingInHierarchy", TargetTree_MainTree).GetJson();
    DataContainer<NavNodeCPtr> rootNodes = IECPresentationManager::GetManager().GetRootNodes(s_project->GetECDb(), PageOptions(), options).get();
    ASSERT_EQ(1, rootNodes.GetSize());
    EXPECT_STREQ(NAVNODE_TYPE_ECInstanceNode, rootNodes[0]->GetType().c_str());
    EXPECT_STREQ(CommonTools::GetDefaultDisplayLabel(*classDInstance).c_str(), rootNodes[0]->GetLabel().c_str());

    // ClassD instance node should have 1 ClassE instance child node
    DataContainer<NavNodeCPtr> classDChildNodes = IECPresentationManager::GetManager().GetChildren(s_project->GetECDb(), *rootNodes[0], PageOptions(), options).get();
    ASSERT_EQ(1, classDChildNodes.GetSize());
    EXPECT_STREQ(NAVNODE_TYPE_ECInstanceNode, classDChildNodes[0]->GetType().c_str());
    EXPECT_STREQ(CommonTools::GetDefaultDisplayLabel(*classEInstance).c_str(), classDChildNodes[0]->GetLabel().c_str());
    
    // ClassE instance node has 1 ClassD instance node. There's such a node already in the hierarchy, but it's based on
    // different (root node rule) specification, so we allow it
    DataContainer<NavNodeCPtr> classEChildNodes = IECPresentationManager::GetManager().GetChildren(s_project->GetECDb(), *classDChildNodes[0], PageOptions(), options).get();
    ASSERT_EQ(1, classEChildNodes.GetSize());
    EXPECT_STREQ(NAVNODE_TYPE_ECInstanceNode, classEChildNodes[0]->GetType().c_str());
    EXPECT_STREQ(CommonTools::GetDefaultDisplayLabel(*classDInstance).c_str(), rootNodes[0]->GetLabel().c_str());

    // This time ClassD instance node has no children because there's such a node up in the
    // hierarchy and it's also based on the same specification.
    DataContainer<NavNodeCPtr> classDChildNodes2 = IECPresentationManager::GetManager().GetChildren(s_project->GetECDb(), *classEChildNodes[0], PageOptions(), options).get();
    ASSERT_EQ(0, classDChildNodes2.GetSize());
    }

/*---------------------------------------------------------------------------------**//**
* TFS#624346
* @betest                                       Grigas.Petraitis                11/2016
+---------------+---------------+---------------+---------------+---------------+------*/
TEST_F(RulesDrivenECPresentationManagerNavigationTests, GroupingWorksCorrectlyWithRelatedInstancesSpecificationWhenParentRelatedInstanceNodeLevelIsHidden)
    {
    ECRelationshipClassCR widgetHasGadgetsRelationship = *m_schema->GetClassCP("WidgetHasGadgets")->GetRelationshipClassCP();
    /* Create the following hierarchy:
            + widget
            +--+ Property grouping node
            |  +--- gadget
       Then, hide the first level (widget). The expected result:
            + Property grouping node
            +--- gadget
    */
    IECInstancePtr widget = RulesEngineTestHelpers::InsertInstance(s_project->GetECDb(), *m_widgetClass);
    IECInstancePtr gadget = RulesEngineTestHelpers::InsertInstance(s_project->GetECDb(), *m_gadgetClass);
    RulesEngineTestHelpers::InsertRelationship(s_project->GetECDb(), widgetHasGadgetsRelationship, *widget, *gadget);
    
    // create the rule set
    PresentationRuleSetPtr rules = PresentationRuleSet::CreateInstance(BeTest::GetNameOfCurrentTest(), 1, 0, false, "", "", "", false);
    m_locater->AddRuleSet(*rules);

    RootNodeRule* rule = new RootNodeRule();
    InstanceNodesOfSpecificClassesSpecificationP instanceNodesOfSpecificClassesSpecification = new InstanceNodesOfSpecificClassesSpecification(1, false, true, false, false, false, false, "", "RulesEngineTest:Widget", false);
    rule->AddSpecification(*instanceNodesOfSpecificClassesSpecification);
    rules->AddPresentationRule(*rule);

    ChildNodeRule* relatedNodeRule = new ChildNodeRule();
    RelatedInstanceNodesSpecificationP relatedInstanceNodesSpecification = new RelatedInstanceNodesSpecification(1, false, false, false, false, false, false, false, 0, "", RequiredRelationDirection_Both, "RulesEngineTest", "RulesEngineTest:WidgetHasGadgets", "RulesEngineTest:Gadget");
    relatedNodeRule->AddSpecification(*relatedInstanceNodesSpecification);
    rules->AddPresentationRule(*relatedNodeRule);

    GroupingRule* groupingRule = new GroupingRule("", 1, false, "RulesEngineTest", "Gadget", "", "", "");
    PropertyGroup* propertyGroupSpec = new PropertyGroup("", "", true, "MyID");
    groupingRule->AddGroup(*propertyGroupSpec);
    rules->AddPresentationRule(*groupingRule);
    
    // make sure we have 1 property grouping node
    Json::Value options = RulesDrivenECPresentationManager::NavigationOptions(rules->GetRuleSetId().c_str(), TargetTree_MainTree).GetJson();
    DataContainer<NavNodeCPtr> rootNodes = IECPresentationManager::GetManager().GetRootNodes(s_project->GetECDb(), PageOptions(), options).get();
    ASSERT_EQ(1, rootNodes.GetSize());
    EXPECT_STREQ(NAVNODE_TYPE_ECPropertyGroupingNode, rootNodes[0]->GetType().c_str());

    // the node should have 1 Gadget child node
    DataContainer<NavNodeCPtr> childNodes = IECPresentationManager::GetManager().GetChildren(s_project->GetECDb(), *rootNodes[0], PageOptions(), options).get();
    ASSERT_EQ(1, childNodes.GetSize());
    EXPECT_STREQ(NAVNODE_TYPE_ECInstanceNode, childNodes[0]->GetType().c_str());
    EXPECT_STREQ(gadget->GetInstanceId().c_str(), childNodes[0]->GetKey()->AsECInstanceNodeKey()->GetInstanceId().ToString().c_str());
    }

/*---------------------------------------------------------------------------------**//**
* @betest                                       Grigas.Petraitis                11/2016
+---------------+---------------+---------------+---------------+---------------+------*/
TEST_F(RulesDrivenECPresentationManagerNavigationTests, CustomizesNodesWhenCustomizationRulesDefinedInSupplementalRuleset)
    {
    IECInstancePtr widget = RulesEngineTestHelpers::InsertInstance(s_project->GetECDb(), *m_widgetClass);
    
    // create the rule sets
    PresentationRuleSetPtr primaryRules = PresentationRuleSet::CreateInstance(BeTest::GetNameOfCurrentTest(), 1, 0, false, "", "", "", false);
    m_locater->AddRuleSet(*primaryRules);

    RootNodeRule* rule = new RootNodeRule();
    InstanceNodesOfSpecificClassesSpecificationP instanceNodesOfSpecificClassesSpecification = new InstanceNodesOfSpecificClassesSpecification(1, false, false, false, false, false, false, "", "RulesEngineTest:Widget", false);
    rule->AddSpecification(*instanceNodesOfSpecificClassesSpecification);
    primaryRules->AddPresentationRule(*rule);

    PresentationRuleSetPtr supplementalRules = PresentationRuleSet::CreateInstance(primaryRules->GetRuleSetId(), 1, 0, true, "Customization", "", "", false);
    m_locater->AddRuleSet(*supplementalRules);
    
    LabelOverride* customizationRule = new LabelOverride("", 1, "\"Test\"", "");
    supplementalRules->AddPresentationRule(*customizationRule);

    // make sure we have 1 node
    Json::Value options = RulesDrivenECPresentationManager::NavigationOptions(primaryRules->GetRuleSetId().c_str(), TargetTree_MainTree).GetJson();
    DataContainer<NavNodeCPtr> rootNodes = IECPresentationManager::GetManager().GetRootNodes(s_project->GetECDb(), PageOptions(), options).get();
    ASSERT_EQ(1, rootNodes.GetSize());
    EXPECT_STREQ(NAVNODE_TYPE_ECInstanceNode, rootNodes[0]->GetType().c_str());
    EXPECT_STREQ(widget->GetInstanceId().c_str(), rootNodes[0]->GetKey()->AsECInstanceNodeKey()->GetInstanceId().ToString().c_str());
    EXPECT_STREQ("Test", rootNodes[0]->GetLabel().c_str());
    }

/*---------------------------------------------------------------------------------**//**
* @betest                                       Grigas.Petraitis                12/2016
+---------------+---------------+---------------+---------------+---------------+------*/
TEST_F(RulesDrivenECPresentationManagerNavigationTests, GroupingChildrenByRelatedInstanceProperty)
    {
    ECRelationshipClassCR widgetHasGadgetsRelationship = *m_schema->GetClassCP("WidgetHasGadgets")->GetRelationshipClassCP();
    ECRelationshipClassCR gadgetHasSprocketsRelationship = *m_schema->GetClassCP("GadgetHasSprockets")->GetRelationshipClassCP();
    /* Create the following hierarchy:
            + widget
            +--+ Sprocket property grouping node
            |  +--- gadget + related sprocket
    */
    IECInstancePtr widget = RulesEngineTestHelpers::InsertInstance(s_project->GetECDb(), *m_widgetClass, [](IECInstanceR instance){
        instance.SetValue("Description", ECValue("test"));
        instance.SetValue("MyID", ECValue("WidgetID"));
        });
    IECInstancePtr gadget = RulesEngineTestHelpers::InsertInstance(s_project->GetECDb(), *m_gadgetClass);
    IECInstancePtr sprocket = RulesEngineTestHelpers::InsertInstance(s_project->GetECDb(), *m_sprocketClass, [](IECInstanceR instance){instance.SetValue("MyID", ECValue("test"));});
    RulesEngineTestHelpers::InsertRelationship(s_project->GetECDb(), widgetHasGadgetsRelationship, *widget, *gadget);
    RulesEngineTestHelpers::InsertRelationship(s_project->GetECDb(), gadgetHasSprocketsRelationship, *gadget, *sprocket);
    
    // create the rule set
    PresentationRuleSetPtr rules = PresentationRuleSet::CreateInstance(BeTest::GetNameOfCurrentTest(), 1, 0, false, "", "", "", false);
    m_locater->AddRuleSet(*rules);
    rules->AddPresentationRule(*new LabelOverride("ThisNode.ClassName = \"Widget\"", 1, "this.MyID", ""));

    RootNodeRule* rule = new RootNodeRule();
    InstanceNodesOfSpecificClassesSpecificationP instanceNodesOfSpecificClassesSpecification = new InstanceNodesOfSpecificClassesSpecification(1, false, false, false, false, false, false, "", "RulesEngineTest:Widget", false);
    rule->AddSpecification(*instanceNodesOfSpecificClassesSpecification);
    rules->AddPresentationRule(*rule);

    ChildNodeRule* childNodeRule = new ChildNodeRule();
    InstanceNodesOfSpecificClassesSpecificationP relatedInstanceNodesSpecification = new InstanceNodesOfSpecificClassesSpecification(1, false, false, false, false, false, false, "sprocket.MyID = parent.Description", "RulesEngineTest:Gadget", false);
    relatedInstanceNodesSpecification->AddRelatedInstance(*new RelatedInstanceSpecification(RequiredRelationDirection_Forward, "RulesEngineTest:GadgetHasSprockets", "RulesEngineTest:Sprocket", "sprocket"));
    childNodeRule->AddSpecification(*relatedInstanceNodesSpecification);
    rules->AddPresentationRule(*childNodeRule);

    GroupingRule* groupingRule = new GroupingRule("", 1, false, "RulesEngineTest", "Sprocket", "", "", "");
    PropertyGroup* propertyGroupSpec = new PropertyGroup("", "", true, "Description");
    groupingRule->AddGroup(*propertyGroupSpec);
    rules->AddPresentationRule(*groupingRule);
    
    // make sure we have 1 widget
    Json::Value options = RulesDrivenECPresentationManager::NavigationOptions(rules->GetRuleSetId().c_str(), TargetTree_MainTree).GetJson();
    DataContainer<NavNodeCPtr> rootNodes = IECPresentationManager::GetManager().GetRootNodes(s_project->GetECDb(), PageOptions(), options).get();
    ASSERT_EQ(1, rootNodes.GetSize());
    EXPECT_STREQ("WidgetID", rootNodes[0]->GetLabel().c_str());

    // the node should have 1 property grouping node
    DataContainer<NavNodeCPtr> childNodes = IECPresentationManager::GetManager().GetChildren(s_project->GetECDb(), *rootNodes[0], PageOptions(), options).get();
    ASSERT_EQ(1, childNodes.GetSize());
    EXPECT_STREQ(NAVNODE_TYPE_ECPropertyGroupingNode, childNodes[0]->GetType().c_str());
    EXPECT_STREQ("Description", childNodes[0]->GetKey().AsECPropertyGroupingNodeKey()->GetPropertyName().c_str());

    // the child node should have 1 Gadget child node
    DataContainer<NavNodeCPtr> grandChildNodes = IECPresentationManager::GetManager().GetChildren(s_project->GetECDb(), *childNodes[0], PageOptions(), options).get();
    ASSERT_EQ(1, grandChildNodes.GetSize());
    EXPECT_STREQ(NAVNODE_TYPE_ECInstanceNode, grandChildNodes[0]->GetType().c_str());
    EXPECT_STREQ(gadget->GetInstanceId().c_str(), grandChildNodes[0]->GetKey().AsECInstanceNodeKey()->GetInstanceId().ToString().c_str());
    }

/*---------------------------------------------------------------------------------**//**
* @betest                                       Aidas.Vaiksnoras                01/2018
+---------------+---------------+---------------+---------------+---------------+------*/
TEST_F(RulesDrivenECPresentationManagerNavigationTests, GroupingChildrenByRelatedInstanceProperty_InstanceLabelOverride)
    {
    ECRelationshipClassCR widgetHasGadgetsRelationship = *m_schema->GetClassCP("WidgetHasGadgets")->GetRelationshipClassCP();
    ECRelationshipClassCR gadgetHasSprocketsRelationship = *m_schema->GetClassCP("GadgetHasSprockets")->GetRelationshipClassCP();
    /* Create the following hierarchy:
            + widget
            +--+ Sprocket property grouping node
            |  +--- gadget + related sprocket
    */
    IECInstancePtr widget = RulesEngineTestHelpers::InsertInstance(s_project->GetECDb(), *m_widgetClass, [](IECInstanceR instance){
        instance.SetValue("Description", ECValue("test"));
        instance.SetValue("MyID", ECValue("WidgetID"));
        });
    IECInstancePtr gadget = RulesEngineTestHelpers::InsertInstance(s_project->GetECDb(), *m_gadgetClass);
    IECInstancePtr sprocket = RulesEngineTestHelpers::InsertInstance(s_project->GetECDb(), *m_sprocketClass, [](IECInstanceR instance){instance.SetValue("MyID", ECValue("test"));});
    RulesEngineTestHelpers::InsertRelationship(s_project->GetECDb(), widgetHasGadgetsRelationship, *widget, *gadget);
    RulesEngineTestHelpers::InsertRelationship(s_project->GetECDb(), gadgetHasSprocketsRelationship, *gadget, *sprocket);
    
    // create the rule set
    PresentationRuleSetPtr rules = PresentationRuleSet::CreateInstance("GroupingChildrenByRelatedInstanceProperty", 1, 0, false, "", "", "", false);
    m_locater->AddRuleSet(*rules);
    rules->AddPresentationRule(*new InstanceLabelOverride(1, true, "RulesEngineTest:Widget", "MyID"));
    RootNodeRule* rule = new RootNodeRule();
    InstanceNodesOfSpecificClassesSpecificationP instanceNodesOfSpecificClassesSpecification = new InstanceNodesOfSpecificClassesSpecification(1, false, false, false, false, false, false, "", "RulesEngineTest:Widget", false);
    rule->AddSpecification(*instanceNodesOfSpecificClassesSpecification);
    rules->AddPresentationRule(*rule);

    ChildNodeRule* childNodeRule = new ChildNodeRule();
    InstanceNodesOfSpecificClassesSpecificationP relatedInstanceNodesSpecification = new InstanceNodesOfSpecificClassesSpecification(1, false, false, false, false, false, false, "sprocket.MyID = parent.Description", "RulesEngineTest:Gadget", false);
    relatedInstanceNodesSpecification->AddRelatedInstance(*new RelatedInstanceSpecification(RequiredRelationDirection_Forward, "RulesEngineTest:GadgetHasSprockets", "RulesEngineTest:Sprocket", "sprocket"));
    childNodeRule->AddSpecification(*relatedInstanceNodesSpecification);
    rules->AddPresentationRule(*childNodeRule);

    GroupingRule* groupingRule = new GroupingRule("", 1, false, "RulesEngineTest", "Sprocket", "", "", "");
    PropertyGroup* propertyGroupSpec = new PropertyGroup("", "", true, "Description");
    groupingRule->AddGroup(*propertyGroupSpec);
    rules->AddPresentationRule(*groupingRule);
    
    // make sure we have 1 widget
    Json::Value options = RulesDrivenECPresentationManager::NavigationOptions(rules->GetRuleSetId().c_str(), TargetTree_MainTree).GetJson();
    DataContainer<NavNodeCPtr> rootNodes = IECPresentationManager::GetManager().GetRootNodes(s_project->GetECDb(), PageOptions(), options).get();
    ASSERT_EQ(1, rootNodes.GetSize());
    EXPECT_STREQ("WidgetID", rootNodes[0]->GetLabel().c_str());

    // the node should have 1 property grouping node
    DataContainer<NavNodeCPtr> childNodes = IECPresentationManager::GetManager().GetChildren(s_project->GetECDb(), *rootNodes[0], PageOptions(), options).get();
    ASSERT_EQ(1, childNodes.GetSize());
    EXPECT_STREQ(NAVNODE_TYPE_ECPropertyGroupingNode, childNodes[0]->GetType().c_str());

    // the child node should have 1 Gadget child node
    DataContainer<NavNodeCPtr> grandChildNodes = IECPresentationManager::GetManager().GetChildren(s_project->GetECDb(), *childNodes[0], PageOptions(), options).get();
    ASSERT_EQ(1, grandChildNodes.GetSize());
    EXPECT_STREQ(NAVNODE_TYPE_ECInstanceNode, grandChildNodes[0]->GetType().c_str());
    EXPECT_STREQ(gadget->GetInstanceId().c_str(), grandChildNodes[0]->GetKey()->AsECInstanceNodeKey()->GetInstanceId().ToString().c_str());
    }

/*---------------------------------------------------------------------------------**//**
* @bsitest                                      Grigas.Petraitis                02/2017
+---------------+---------------+---------------+---------------+---------------+------*/
TEST_F (RulesDrivenECPresentationManagerNavigationTests, ReturnsChildNodesWhenTheresOnlyOneLabelGroupingNode)
    {
    RulesEngineTestHelpers::DeleteInstances(s_project->GetECDb(), *m_widgetClass);
    RulesEngineTestHelpers::InsertInstance(s_project->GetECDb(), *m_widgetClass, [](IECInstanceR instance){instance.SetValue("MyID", ECValue("WidgetID"));});
    RulesEngineTestHelpers::InsertInstance(s_project->GetECDb(), *m_widgetClass, [](IECInstanceR instance){instance.SetValue("MyID", ECValue("WidgetID"));});

    // create the rule set
    PresentationRuleSetPtr rules = PresentationRuleSet::CreateInstance(BeTest::GetNameOfCurrentTest(), 1, 0, false, "", "", "", false);
    m_locater->AddRuleSet(*rules);

    rules->AddPresentationRule(*new InstanceLabelOverride(1, true, "RulesEngineTest:Widget", "MyID")); 
    RootNodeRule* rule = new RootNodeRule();
    InstanceNodesOfSpecificClassesSpecificationP instanceNodesOfSpecificClassesSpecification = new InstanceNodesOfSpecificClassesSpecification(1, false, false, false, false, true, false, "", "RulesEngineTest:Widget", false);
    rule->AddSpecification(*instanceNodesOfSpecificClassesSpecification);
    rules->AddPresentationRule(*rule);

    // make sure we have 2 widget nodes
    Json::Value options = RulesDrivenECPresentationManager::NavigationOptions(rules->GetRuleSetId().c_str(), TargetTree_MainTree).GetJson();
    DataContainer<NavNodeCPtr> rootNodes = IECPresentationManager::GetManager().GetRootNodes(s_project->GetECDb(), PageOptions(), options).get();
    ASSERT_EQ(2, rootNodes.GetSize());
    EXPECT_STREQ("WidgetID", rootNodes[0]->GetLabel().c_str());
    EXPECT_STREQ(NAVNODE_TYPE_ECInstanceNode, rootNodes[0]->GetType().c_str());
    EXPECT_STREQ("WidgetID", rootNodes[1]->GetLabel().c_str());
    EXPECT_STREQ(NAVNODE_TYPE_ECInstanceNode, rootNodes[1]->GetType().c_str());
    }

/*---------------------------------------------------------------------------------**//**
* @bsitest                                      Grigas.Petraitis                03/2017
+---------------+---------------+---------------+---------------+---------------+------*/
TEST_F (RulesDrivenECPresentationManagerNavigationTests, ReturnsChildrenUsingAllSpecifications)
    {
    RulesEngineTestHelpers::InsertInstance(s_project->GetECDb(), *m_widgetClass);

    // create the rule set
    PresentationRuleSetPtr rules = PresentationRuleSet::CreateInstance(BeTest::GetNameOfCurrentTest(), 1, 0, false, "", "", "", false);
    m_locater->AddRuleSet(*rules);

    RootNodeRule* rootRule = new RootNodeRule();
    CustomNodeSpecificationP spec = new CustomNodeSpecification(1, true, "a", "a", "a", "a");
    spec->SetAlwaysReturnsChildren(false);
    rootRule->AddSpecification(*spec);
    rules->AddPresentationRule(*rootRule);

    ChildNodeRule* childRule = new ChildNodeRule("ParentNode.Type=\"a\"", 1, false, TargetTree_Both);
    childRule->AddSpecification(*new CustomNodeSpecification(1, false, "b", "b", "b", "b"));
    childRule->AddSpecification(*new CustomNodeSpecification(1, false, "c", "c", "c", "c"));
    rules->AddPresentationRule(*childRule);

    // make sure we have 1 root node
    Json::Value options = RulesDrivenECPresentationManager::NavigationOptions(rules->GetRuleSetId().c_str(), TargetTree_MainTree).GetJson();
    DataContainer<NavNodeCPtr> rootNodes = IECPresentationManager::GetManager().GetRootNodes(s_project->GetECDb(), PageOptions(), options).get();
    ASSERT_EQ(1, rootNodes.GetSize());
    EXPECT_STREQ("a", rootNodes[0]->GetLabel().c_str());

    // make sure it has 2 child nodes
    DataContainer<NavNodeCPtr> childNodes = IECPresentationManager::GetManager().GetChildren(s_project->GetECDb(), *rootNodes[0], PageOptions(), options).get();
    ASSERT_EQ(2, childNodes.GetSize());
    EXPECT_STREQ("b", childNodes[0]->GetLabel().c_str());
    EXPECT_STREQ("c", childNodes[1]->GetLabel().c_str());
    }

/*---------------------------------------------------------------------------------**//**
* @bsitest                                      Aidas.Vaiksnoras                05/2017
+---------------+---------------+---------------+---------------+---------------+------*/
TEST_F(RulesDrivenECPresentationManagerNavigationTests, AutoExpandSetsIsExpandedFlagForRootNodes)
    {
    // create the rule set
    PresentationRuleSetPtr rules = PresentationRuleSet::CreateInstance(BeTest::GetNameOfCurrentTest(), 1, 0, false, "", "", "", false);
    m_locater->AddRuleSet(*rules);

    // set auto expand property to true (default false)
    RootNodeRule* rootRule = new RootNodeRule("1=1", 10, false, TargetTree_Both, true);
    CustomNodeSpecificationP spec = new CustomNodeSpecification(1, true, "test", "test", "test", "test");
    rootRule->AddSpecification(*spec);
    rules->AddPresentationRule(*rootRule);

    // make sure we have 1 root node
    Json::Value options = RulesDrivenECPresentationManager::NavigationOptions(rules->GetRuleSetId().c_str(), TargetTree_MainTree).GetJson();
    DataContainer<NavNodeCPtr> rootNodes = IECPresentationManager::GetManager().GetRootNodes(s_project->GetECDb(), PageOptions(), options).get();
    ASSERT_EQ(1, rootNodes.GetSize());
    EXPECT_TRUE(rootNodes[0]->IsExpanded());
    }

/*---------------------------------------------------------------------------------**//**
* @bsitest                                      Grigas.Petraitis                05/2017
+---------------+---------------+---------------+---------------+---------------+------*/
TEST_F (RulesDrivenECPresentationManagerNavigationTests, FiltersNodesByParentNodes_MatchingFilter)
    {
    IECInstancePtr widget = RulesEngineTestHelpers::InsertInstance(s_project->GetECDb(), *m_widgetClass, [](IECInstanceR instance){instance.SetValue("Description", ECValue("Test"));});
    IECInstancePtr gadget = RulesEngineTestHelpers::InsertInstance(s_project->GetECDb(), *m_gadgetClass, [](IECInstanceR instance){instance.SetValue("Description", ECValue("Test"));});
    IECInstancePtr sprocket = RulesEngineTestHelpers::InsertInstance(s_project->GetECDb(), *m_sprocketClass, [](IECInstanceR instance){instance.SetValue("Description", ECValue("Test"));});

    // create the rule set
    PresentationRuleSetPtr rules = PresentationRuleSet::CreateInstance(BeTest::GetNameOfCurrentTest(), 1, 0, false, "", "", "", false);
    m_locater->AddRuleSet(*rules);

    RootNodeRule* rootRule = new RootNodeRule();
    rootRule->AddSpecification(*new InstanceNodesOfSpecificClassesSpecification(1, false, false, false, false, false, false,
        "", "RulesEngineTest:Widget", false));
    rules->AddPresentationRule(*rootRule);

    ChildNodeRule* childRule = new ChildNodeRule("ParentNode.IsOfClass(\"Widget\", \"RulesEngineTest\")", 1, false, TargetTree_Both);
    childRule->AddSpecification(*new InstanceNodesOfSpecificClassesSpecification(1, false, false, false, false, false, false,
        "this.Description = parent.Description", "RulesEngineTest:Gadget", false));
    rules->AddPresentationRule(*childRule);

    ChildNodeRule* childRule2 = new ChildNodeRule("ParentNode.IsOfClass(\"Gadget\", \"RulesEngineTest\")", 1, false, TargetTree_Both);
    childRule2->AddSpecification(*new InstanceNodesOfSpecificClassesSpecification(1, false, false, false, false, false, false,
        "this.Description = parent.parent.Description", "RulesEngineTest:Sprocket", false));
    rules->AddPresentationRule(*childRule2);

    // make sure we have 1 root node
    Json::Value options = RulesDrivenECPresentationManager::NavigationOptions(rules->GetRuleSetId().c_str(), TargetTree_MainTree).GetJson();
    DataContainer<NavNodeCPtr> rootNodes = IECPresentationManager::GetManager().GetRootNodes(s_project->GetECDb(), PageOptions(), options).get();
    ASSERT_EQ(1, rootNodes.GetSize());
    EXPECT_STREQ(CommonTools::GetDefaultDisplayLabel(*widget).c_str(), rootNodes[0]->GetLabel().c_str());

    // make sure it has 1 child node
    DataContainer<NavNodeCPtr> childNodes = IECPresentationManager::GetManager().GetChildren(s_project->GetECDb(), *rootNodes[0], PageOptions(), options).get();
    ASSERT_EQ(1, childNodes.GetSize());
    EXPECT_STREQ(CommonTools::GetDefaultDisplayLabel(*gadget).c_str(), childNodes[0]->GetLabel().c_str());

    // make sure it has 1 child node as well
    DataContainer<NavNodeCPtr> childNodes2 = IECPresentationManager::GetManager().GetChildren(s_project->GetECDb(), *childNodes[0], PageOptions(), options).get();
    ASSERT_EQ(1, childNodes2.GetSize());
    EXPECT_STREQ(CommonTools::GetDefaultDisplayLabel(*sprocket).c_str(), childNodes2[0]->GetLabel().c_str());
    }

/*---------------------------------------------------------------------------------**//**
* @bsitest                                      Grigas.Petraitis                05/2017
+---------------+---------------+---------------+---------------+---------------+------*/
TEST_F (RulesDrivenECPresentationManagerNavigationTests, FiltersNodesByParentNodes_NonMatchingParentFilter)
    {
    IECInstancePtr widget = RulesEngineTestHelpers::InsertInstance(s_project->GetECDb(), *m_widgetClass, [](IECInstanceR instance){instance.SetValue("Description", ECValue("Test1"));});
    IECInstancePtr gadget = RulesEngineTestHelpers::InsertInstance(s_project->GetECDb(), *m_gadgetClass, [](IECInstanceR instance){instance.SetValue("Description", ECValue("Test2"));});

    // create the rule set
    PresentationRuleSetPtr rules = PresentationRuleSet::CreateInstance(BeTest::GetNameOfCurrentTest(), 1, 0, false, "", "", "", false);
    m_locater->AddRuleSet(*rules);

    RootNodeRule* rootRule = new RootNodeRule();
    rootRule->AddSpecification(*new InstanceNodesOfSpecificClassesSpecification(1, false, false, false, false, false, false,
        "", "RulesEngineTest:Widget", false));
    rules->AddPresentationRule(*rootRule);

    ChildNodeRule* childRule = new ChildNodeRule("ParentNode.IsOfClass(\"Widget\", \"RulesEngineTest\")", 1, false, TargetTree_Both);
    childRule->AddSpecification(*new InstanceNodesOfSpecificClassesSpecification(1, false, false, false, false, false, false,
        "this.Description = parent.Description", "RulesEngineTest:Gadget", false));
    rules->AddPresentationRule(*childRule);

    // make sure we have 1 root node
    Json::Value options = RulesDrivenECPresentationManager::NavigationOptions(rules->GetRuleSetId().c_str(), TargetTree_MainTree).GetJson();
    DataContainer<NavNodeCPtr> rootNodes = IECPresentationManager::GetManager().GetRootNodes(s_project->GetECDb(), PageOptions(), options).get();
    ASSERT_EQ(1, rootNodes.GetSize());
    EXPECT_STREQ(CommonTools::GetDefaultDisplayLabel(*widget).c_str(), rootNodes[0]->GetLabel().c_str());

    // make sure it has 0 children
    DataContainer<NavNodeCPtr> childNodes = IECPresentationManager::GetManager().GetChildren(s_project->GetECDb(), *rootNodes[0], PageOptions(), options).get();
    ASSERT_EQ(0, childNodes.GetSize());
    }

/*---------------------------------------------------------------------------------**//**
* @bsitest                                      Grigas.Petraitis                05/2017
+---------------+---------------+---------------+---------------+---------------+------*/
TEST_F (RulesDrivenECPresentationManagerNavigationTests, FiltersNodesByParentNodes_NonMatchingGrandparentFilter)
    {
    IECInstancePtr widget = RulesEngineTestHelpers::InsertInstance(s_project->GetECDb(), *m_widgetClass, [](IECInstanceR instance){instance.SetValue("Description", ECValue("Test1"));});
    IECInstancePtr gadget = RulesEngineTestHelpers::InsertInstance(s_project->GetECDb(), *m_gadgetClass, [](IECInstanceR instance){instance.SetValue("Description", ECValue("Test1"));});
    IECInstancePtr sprocket = RulesEngineTestHelpers::InsertInstance(s_project->GetECDb(), *m_sprocketClass, [](IECInstanceR instance){instance.SetValue("Description", ECValue("Test2"));});

    // create the rule set
    PresentationRuleSetPtr rules = PresentationRuleSet::CreateInstance(BeTest::GetNameOfCurrentTest(), 1, 0, false, "", "", "", false);
    m_locater->AddRuleSet(*rules);

    RootNodeRule* rootRule = new RootNodeRule();
    rootRule->AddSpecification(*new InstanceNodesOfSpecificClassesSpecification(1, false, false, false, false, false, false,
        "", "RulesEngineTest:Widget", false));
    rules->AddPresentationRule(*rootRule);

    ChildNodeRule* childRule = new ChildNodeRule("ParentNode.IsOfClass(\"Widget\", \"RulesEngineTest\")", 1, false, TargetTree_Both);
    childRule->AddSpecification(*new InstanceNodesOfSpecificClassesSpecification(1, false, false, false, false, false, false,
        "this.Description = parent.Description", "RulesEngineTest:Gadget", false));
    rules->AddPresentationRule(*childRule);

    ChildNodeRule* childRule2 = new ChildNodeRule("ParentNode.IsOfClass(\"Gadget\", \"RulesEngineTest\")", 1, false, TargetTree_Both);
    childRule2->AddSpecification(*new InstanceNodesOfSpecificClassesSpecification(1, false, false, false, false, false, false,
        "this.Description = parent.parent.Description", "RulesEngineTest:Sprocket", false));
    rules->AddPresentationRule(*childRule2);

    // make sure we have 1 root node
    Json::Value options = RulesDrivenECPresentationManager::NavigationOptions(rules->GetRuleSetId().c_str(), TargetTree_MainTree).GetJson();
    DataContainer<NavNodeCPtr> rootNodes = IECPresentationManager::GetManager().GetRootNodes(s_project->GetECDb(), PageOptions(), options).get();
    ASSERT_EQ(1, rootNodes.GetSize());
    EXPECT_STREQ(CommonTools::GetDefaultDisplayLabel(*widget).c_str(), rootNodes[0]->GetLabel().c_str());

    // make sure it has 1 child node
    DataContainer<NavNodeCPtr> childNodes = IECPresentationManager::GetManager().GetChildren(s_project->GetECDb(), *rootNodes[0], PageOptions(), options).get();
    ASSERT_EQ(1, childNodes.GetSize());
    EXPECT_STREQ(CommonTools::GetDefaultDisplayLabel(*gadget).c_str(), childNodes[0]->GetLabel().c_str());

    // make sure it has 0 children
    DataContainer<NavNodeCPtr> childNodes2 = IECPresentationManager::GetManager().GetChildren(s_project->GetECDb(), *childNodes[0], PageOptions(), options).get();
    ASSERT_EQ(0, childNodes2.GetSize());
    }

/*---------------------------------------------------------------------------------**//**
* @bsitest                                      Saulius.Skliutas                06/2017
+---------------+---------------+---------------+---------------+---------------+------*/
TEST_F(RulesDrivenECPresentationManagerNavigationTests, GroupsNodesByDoubleProperty_NoDigitsAfterDecimalPointAppendTwoZeroes)
    {
    RulesEngineTestHelpers::InsertInstance(s_project->GetECDb(), *m_widgetClass, [](IECInstanceR instance) 
        {
        instance.SetValue("DoubleProperty", ECValue(2.)); 
        instance.SetValue("MyID", ECValue("WidgetID"));
        });
    RulesEngineTestHelpers::InsertInstance(s_project->GetECDb(), *m_widgetClass, [](IECInstanceR instance) 
        {
        instance.SetValue("DoubleProperty", ECValue(2.)); 
        instance.SetValue("MyID", ECValue("WidgetID"));
        });

    //create the rule set
    PresentationRuleSetPtr rules = PresentationRuleSet::CreateInstance(BeTest::GetNameOfCurrentTest(), 1, 0, false, "", "", "", false);
    m_locater->AddRuleSet(*rules);

    rules->AddPresentationRule(*new InstanceLabelOverride(1, true, "RulesEngineTest:Widget", "MyID"));

    GroupingRuleP groupingRule = new GroupingRule("", 0, "", "RulesEngineTest", "Widget", "", "", "");
    PropertyGroupP groupByDouble = new PropertyGroup("", "", true, "DoubleProperty", "");
    groupingRule->AddGroup(*groupByDouble);
    rules->AddPresentationRule(*groupingRule);

    RootNodeRule* rule = new RootNodeRule();
    rule->AddSpecification(*new InstanceNodesOfSpecificClassesSpecification(1, false, false, false, false, false, false, "", "RulesEngineTest:Widget", true));
    rules->AddPresentationRule(*rule);

    //make sure we have 1 grouping node
    Json::Value options = RulesDrivenECPresentationManager::NavigationOptions(rules->GetRuleSetId().c_str(), TargetTree_MainTree).GetJson();
    DataContainer<NavNodeCPtr> rootNodes = IECPresentationManager::GetManager().GetRootNodes(s_project->GetECDb(), PageOptions(), options).get();
    ASSERT_EQ(1, rootNodes.GetSize());
    EXPECT_STREQ(NAVNODE_TYPE_ECPropertyGroupingNode, rootNodes[0]->GetType().c_str());
    EXPECT_STREQ("2.00", rootNodes[0]->GetLabel().c_str());

    //make sure it has 2 children nodes
    DataContainer<NavNodeCPtr> childrenNodes = IECPresentationManager::GetManager().GetChildren(s_project->GetECDb(), *rootNodes[0], PageOptions(), options).get();
    ASSERT_EQ(2, childrenNodes.GetSize());
    EXPECT_STREQ("WidgetID", childrenNodes[0]->GetLabel().c_str());
    EXPECT_STREQ("WidgetID", childrenNodes[1]->GetLabel().c_str());
    }

/*---------------------------------------------------------------------------------**//**
* @bsitest                                      Saulius.Skliutas                06/2017
+---------------+---------------+---------------+---------------+---------------+------*/
TEST_F(RulesDrivenECPresentationManagerNavigationTests, GroupsNodesByDoubleProperty_OneDigitAfterDecimalPointAppendOneZero)
    {
    RulesEngineTestHelpers::InsertInstance(s_project->GetECDb(), *m_widgetClass, [](IECInstanceR instance) 
        {
        instance.SetValue("DoubleProperty", ECValue(2.5)); 
        instance.SetValue("MyID", ECValue("WidgetID"));
        });
    RulesEngineTestHelpers::InsertInstance(s_project->GetECDb(), *m_widgetClass, [](IECInstanceR instance) 
        {
        instance.SetValue("DoubleProperty", ECValue(2.5)); 
        instance.SetValue("MyID", ECValue("WidgetID"));
        });

    //create the rule set
    PresentationRuleSetPtr rules = PresentationRuleSet::CreateInstance(BeTest::GetNameOfCurrentTest(), 1, 0, false, "", "", "", false);
    m_locater->AddRuleSet(*rules);

    rules->AddPresentationRule(*new InstanceLabelOverride(1, true, "RulesEngineTest:Widget", "MyID"));

    GroupingRuleP groupingRule = new GroupingRule("", 0, "", "RulesEngineTest", "Widget", "", "", "");
    PropertyGroupP groupByDouble = new PropertyGroup("", "", true, "DoubleProperty", "");
    groupingRule->AddGroup(*groupByDouble);
    rules->AddPresentationRule(*groupingRule);

    RootNodeRule* rule = new RootNodeRule();
    rule->AddSpecification(*new InstanceNodesOfSpecificClassesSpecification(1, false, false, false, false, false, false, "", "RulesEngineTest:Widget", true));
    rules->AddPresentationRule(*rule);

    //make sure we have 1 grouping node
    Json::Value options = RulesDrivenECPresentationManager::NavigationOptions(rules->GetRuleSetId().c_str(), TargetTree_MainTree).GetJson();
    DataContainer<NavNodeCPtr> rootNodes = IECPresentationManager::GetManager().GetRootNodes(s_project->GetECDb(), PageOptions(), options).get();
    ASSERT_EQ(1, rootNodes.GetSize());
    EXPECT_STREQ(NAVNODE_TYPE_ECPropertyGroupingNode, rootNodes[0]->GetType().c_str());
    EXPECT_STREQ("2.50", rootNodes[0]->GetLabel().c_str());

    //make sure it has 2 children nodes
    DataContainer<NavNodeCPtr> childrenNodes = IECPresentationManager::GetManager().GetChildren(s_project->GetECDb(), *rootNodes[0], PageOptions(), options).get();
    ASSERT_EQ(2, childrenNodes.GetSize());
    EXPECT_STREQ("WidgetID", childrenNodes[0]->GetLabel().c_str());
    EXPECT_STREQ("WidgetID", childrenNodes[1]->GetLabel().c_str());
    }

/*---------------------------------------------------------------------------------**//**
* @bsitest                                      Saulius.Skliutas                06/2017
+---------------+---------------+---------------+---------------+---------------+------*/
TEST_F(RulesDrivenECPresentationManagerNavigationTests, GroupsNodesByDoubleProperty_MorePreciseNumbersRoundsSecondDigitAfterDecimalPointSameResult)
    {
    RulesEngineTestHelpers::InsertInstance(s_project->GetECDb(), *m_widgetClass, [](IECInstanceR instance) 
        {
        instance.SetValue("DoubleProperty", ECValue(0.00546));
        instance.SetValue("MyID", ECValue("WidgetID")); 
        });
    RulesEngineTestHelpers::InsertInstance(s_project->GetECDb(), *m_widgetClass, [](IECInstanceR instance) 
        {
        instance.SetValue("DoubleProperty", ECValue(0.00798));
        instance.SetValue("MyID", ECValue("WidgetID"));
        });
    RulesEngineTestHelpers::InsertInstance(s_project->GetECDb(), *m_widgetClass, [](IECInstanceR instance) 
        {
        instance.SetValue("DoubleProperty", ECValue(0.00899)); 
        instance.SetValue("MyID", ECValue("WidgetID"));
        });

    //create the rule set
    PresentationRuleSetPtr rules = PresentationRuleSet::CreateInstance(BeTest::GetNameOfCurrentTest(), 1, 0, false, "", "", "", false);
    m_locater->AddRuleSet(*rules);

    rules->AddPresentationRule(*new InstanceLabelOverride(1, true, "RulesEngineTest:Widget", "MyID"));

    GroupingRuleP groupingRule = new GroupingRule("", 0, "", "RulesEngineTest", "Widget", "", "", "");
    PropertyGroupP groupByDouble = new PropertyGroup("", "", true, "DoubleProperty", "");
    groupingRule->AddGroup(*groupByDouble);
    rules->AddPresentationRule(*groupingRule);

    RootNodeRule* rule = new RootNodeRule();
    rule->AddSpecification(*new InstanceNodesOfSpecificClassesSpecification(1, false, false, false, false, false, false, "", "RulesEngineTest:Widget", true));
    rules->AddPresentationRule(*rule);

    //make sure we have 1 grouping node
    Json::Value options = RulesDrivenECPresentationManager::NavigationOptions(rules->GetRuleSetId().c_str(), TargetTree_MainTree).GetJson();
    DataContainer<NavNodeCPtr> rootNodes = IECPresentationManager::GetManager().GetRootNodes(s_project->GetECDb(), PageOptions(), options).get();
    ASSERT_EQ(1, rootNodes.GetSize());
    EXPECT_STREQ(NAVNODE_TYPE_ECPropertyGroupingNode, rootNodes[0]->GetType().c_str());
    EXPECT_STREQ("0.01", rootNodes[0]->GetLabel().c_str());

    //make sure it has 3 children nodes
    DataContainer<NavNodeCPtr> childrenNodes = IECPresentationManager::GetManager().GetChildren(s_project->GetECDb(), *rootNodes[0], PageOptions(), options).get();
    ASSERT_EQ(3, childrenNodes.GetSize());
    EXPECT_STREQ("WidgetID", childrenNodes[0]->GetLabel().c_str());
    EXPECT_STREQ("WidgetID", childrenNodes[1]->GetLabel().c_str());
    EXPECT_STREQ("WidgetID", childrenNodes[2]->GetLabel().c_str());
    }

/*---------------------------------------------------------------------------------**//**
* @bsitest                                      Saulius.Skliutas                06/2017
+---------------+---------------+---------------+---------------+---------------+------*/
TEST_F(RulesDrivenECPresentationManagerNavigationTests, GroupsNodesByDoubleProperty_MorePreciseNumbersRoundsSecondDigitAfterDecimalPointDifferentResult)
    {
    RulesEngineTestHelpers::InsertInstance(s_project->GetECDb(), *m_widgetClass, [](IECInstanceR instance) 
        {
        instance.SetValue("DoubleProperty", ECValue(2.505f));
        instance.SetValue("MyID", ECValue("WidgetID")); 
        });
    RulesEngineTestHelpers::InsertInstance(s_project->GetECDb(), *m_widgetClass, [](IECInstanceR instance) 
        {
        instance.SetValue("DoubleProperty", ECValue(2.504f));
        instance.SetValue("MyID", ECValue("WidgetID"));
        });

    //create the rule set
    PresentationRuleSetPtr rules = PresentationRuleSet::CreateInstance(BeTest::GetNameOfCurrentTest(), 1, 0, false, "", "", "", false);
    m_locater->AddRuleSet(*rules);

    rules->AddPresentationRule(*new InstanceLabelOverride(1, true, "RulesEngineTest:Widget", "MyID"));

    GroupingRuleP groupingRule = new GroupingRule("", 0, "", "RulesEngineTest", "Widget", "", "", "");
    PropertyGroupP groupByDouble = new PropertyGroup("", "", true, "DoubleProperty", "");
    groupingRule->AddGroup(*groupByDouble);
    rules->AddPresentationRule(*groupingRule);

    RootNodeRule* rule = new RootNodeRule();
    rule->AddSpecification(*new InstanceNodesOfSpecificClassesSpecification(1, false, false, false, false, false, false, "", "RulesEngineTest:Widget", true));
    rules->AddPresentationRule(*rule);

    //make sure we have 2 grouping nodes
    Json::Value options = RulesDrivenECPresentationManager::NavigationOptions(rules->GetRuleSetId().c_str(), TargetTree_MainTree).GetJson();
    DataContainer<NavNodeCPtr> rootNodes = IECPresentationManager::GetManager().GetRootNodes(s_project->GetECDb(), PageOptions(), options).get();
    ASSERT_EQ(2, rootNodes.GetSize());
    EXPECT_STREQ(NAVNODE_TYPE_ECPropertyGroupingNode, rootNodes[0]->GetType().c_str());
    EXPECT_STREQ(NAVNODE_TYPE_ECPropertyGroupingNode, rootNodes[1]->GetType().c_str());
    EXPECT_STREQ("2.50", rootNodes[0]->GetLabel().c_str());
    EXPECT_STREQ("2.51", rootNodes[1]->GetLabel().c_str());

    //make sure first grouping node has 1 child node
    DataContainer<NavNodeCPtr> firstNodeChildrenNodes = IECPresentationManager::GetManager().GetChildren(s_project->GetECDb(), *rootNodes[0], PageOptions(), options).get();
    ASSERT_EQ(1, firstNodeChildrenNodes.GetSize());
    EXPECT_STREQ("WidgetID", firstNodeChildrenNodes[0]->GetLabel().c_str());

    //make sure second grouping node has 1 child node
    DataContainer<NavNodeCPtr> secondNodeChildrenNodes = IECPresentationManager::GetManager().GetChildren(s_project->GetECDb(), *rootNodes[1], PageOptions(), options).get();
    ASSERT_EQ(1, secondNodeChildrenNodes.GetSize());
    EXPECT_STREQ("WidgetID", secondNodeChildrenNodes[0]->GetLabel().c_str());
    }

/*---------------------------------------------------------------------------------**//**
* @bsitest                                      Saulius.Skliutas                06/2017
+---------------+---------------+---------------+---------------+---------------+------*/
TEST_F(RulesDrivenECPresentationManagerNavigationTests, GroupsNodesByDoubleProperty_MorePreciseNumbersRoundsFirstDigitAfterDecimalPointSameResult)
    {
    RulesEngineTestHelpers::InsertInstance(s_project->GetECDb(), *m_widgetClass, [](IECInstanceR instance) 
        {
        instance.SetValue("DoubleProperty", ECValue(2.59999999));
        instance.SetValue("MyID", ECValue("WidgetID")); 
        });
    RulesEngineTestHelpers::InsertInstance(s_project->GetECDb(), *m_widgetClass, [](IECInstanceR instance) 
        {
        instance.SetValue("DoubleProperty", ECValue(2.59999999));
        instance.SetValue("MyID", ECValue("WidgetID"));
        });

    //create the rule set
    PresentationRuleSetPtr rules = PresentationRuleSet::CreateInstance(BeTest::GetNameOfCurrentTest(), 1, 0, false, "", "", "", false);
    m_locater->AddRuleSet(*rules);

    rules->AddPresentationRule(*new InstanceLabelOverride(1, true, "RulesEngineTest:Widget", "MyID"));

    GroupingRuleP groupingRule = new GroupingRule("", 0, "", "RulesEngineTest", "Widget", "", "", "");
    PropertyGroupP groupByDouble = new PropertyGroup("", "", true, "DoubleProperty", "");
    groupingRule->AddGroup(*groupByDouble);
    rules->AddPresentationRule(*groupingRule);

    RootNodeRule* rule = new RootNodeRule();
    rule->AddSpecification(*new InstanceNodesOfSpecificClassesSpecification(1, false, false, false, false, false, false, "", "RulesEngineTest:Widget", true));
    rules->AddPresentationRule(*rule);

    //make sure we have 1 grouping node
    Json::Value options = RulesDrivenECPresentationManager::NavigationOptions(rules->GetRuleSetId().c_str(), TargetTree_MainTree).GetJson();
    DataContainer<NavNodeCPtr> rootNodes = IECPresentationManager::GetManager().GetRootNodes(s_project->GetECDb(), PageOptions(), options).get();
    ASSERT_EQ(1, rootNodes.GetSize());
    EXPECT_STREQ(NAVNODE_TYPE_ECPropertyGroupingNode, rootNodes[0]->GetType().c_str());
    EXPECT_STREQ("2.60", rootNodes[0]->GetLabel().c_str());

    //make sure it has 2 children nodes
    DataContainer<NavNodeCPtr> childrenNodes = IECPresentationManager::GetManager().GetChildren(s_project->GetECDb(), *rootNodes[0], PageOptions(), options).get();
    ASSERT_EQ(2, childrenNodes.GetSize());
    EXPECT_STREQ("WidgetID", childrenNodes[0]->GetLabel().c_str());
    EXPECT_STREQ("WidgetID", childrenNodes[1]->GetLabel().c_str());
    }

/*---------------------------------------------------------------------------------**//**
* @bsitest                                      Saulius.Skliutas                06/2017
+---------------+---------------+---------------+---------------+---------------+------*/
TEST_F(RulesDrivenECPresentationManagerNavigationTests, GroupsNodesByDoubleProperty_MorePreciseNumbersRoundsFirstDigitAfterDecimalPointDifferentResult)
    {
    RulesEngineTestHelpers::InsertInstance(s_project->GetECDb(), *m_widgetClass, [](IECInstanceR instance) 
        {
        instance.SetValue("DoubleProperty", ECValue(2.595));
        instance.SetValue("MyID", ECValue("WidgetID")); 
        });
    RulesEngineTestHelpers::InsertInstance(s_project->GetECDb(), *m_widgetClass, [](IECInstanceR instance) 
        {
        instance.SetValue("DoubleProperty", ECValue(2.594));
        instance.SetValue("MyID", ECValue("WidgetID"));
        });

    //create the rule set
    PresentationRuleSetPtr rules = PresentationRuleSet::CreateInstance(BeTest::GetNameOfCurrentTest(), 1, 0, false, "", "", "", false);
    m_locater->AddRuleSet(*rules);

    rules->AddPresentationRule(*new InstanceLabelOverride(1, true, "RulesEngineTest:Widget", "MyID"));

    GroupingRuleP groupingRule = new GroupingRule("", 0, "", "RulesEngineTest", "Widget", "", "", "");
    PropertyGroupP groupByDouble = new PropertyGroup("", "", true, "DoubleProperty", "");
    groupingRule->AddGroup(*groupByDouble);
    rules->AddPresentationRule(*groupingRule);

    RootNodeRule* rule = new RootNodeRule();
    rule->AddSpecification(*new InstanceNodesOfSpecificClassesSpecification(1, false, false, false, false, false, false, "", "RulesEngineTest:Widget", true));
    rules->AddPresentationRule(*rule);

    //make sure we have 2 grouping nodes
    Json::Value options = RulesDrivenECPresentationManager::NavigationOptions(rules->GetRuleSetId().c_str(), TargetTree_MainTree).GetJson();
    DataContainer<NavNodeCPtr> rootNodes = IECPresentationManager::GetManager().GetRootNodes(s_project->GetECDb(), PageOptions(), options).get();
    ASSERT_EQ(2, rootNodes.GetSize());
    EXPECT_STREQ(NAVNODE_TYPE_ECPropertyGroupingNode, rootNodes[0]->GetType().c_str());
    EXPECT_STREQ(NAVNODE_TYPE_ECPropertyGroupingNode, rootNodes[1]->GetType().c_str());
    EXPECT_STREQ("2.59", rootNodes[0]->GetLabel().c_str());
    EXPECT_STREQ("2.60", rootNodes[1]->GetLabel().c_str());

    //make sure first grouping node has 1 child node
    DataContainer<NavNodeCPtr> firstNodeChildrenNodes = IECPresentationManager::GetManager().GetChildren(s_project->GetECDb(), *rootNodes[0], PageOptions(), options).get();
    ASSERT_EQ(1, firstNodeChildrenNodes.GetSize());
    EXPECT_STREQ("WidgetID", firstNodeChildrenNodes[0]->GetLabel().c_str());

    //make sure second grouping node has 1 child node
    DataContainer<NavNodeCPtr> secondNodeChildrenNodes = IECPresentationManager::GetManager().GetChildren(s_project->GetECDb(), *rootNodes[1], PageOptions(), options).get();
    ASSERT_EQ(1, secondNodeChildrenNodes.GetSize());
    EXPECT_STREQ("WidgetID", secondNodeChildrenNodes[0]->GetLabel().c_str());
    }

/*---------------------------------------------------------------------------------**//**
* @bsitest                                      Saulius.Skliutas                06/2017
+---------------+---------------+---------------+---------------+---------------+------*/
TEST_F(RulesDrivenECPresentationManagerNavigationTests, GroupsNodesByPointProperty_EqualPoints)
    {
    ECClassCP classH = m_schema->GetClassCP("ClassH");
    IECInstancePtr instance1 = RulesEngineTestHelpers::InsertInstance(s_project->GetECDb(), *classH, [](IECInstanceR instance) {instance.SetValue("PointProperty", ECValue(DPoint3d::From(1.12, 1.12, 1.12))); });
    IECInstancePtr instance2 = RulesEngineTestHelpers::InsertInstance(s_project->GetECDb(), *classH, [](IECInstanceR instance) {instance.SetValue("PointProperty", ECValue(DPoint3d::From(1.12, 1.12, 1.12))); });

    //create the rule set
    PresentationRuleSetPtr rules = PresentationRuleSet::CreateInstance(BeTest::GetNameOfCurrentTest(), 1, 0, false, "", "", "", false);
    m_locater->AddRuleSet(*rules);

    GroupingRuleP groupingRule = new GroupingRule("", 0, "", "RulesEngineTest", "ClassH", "", "", "");
    PropertyGroupP groupByPoint = new PropertyGroup("", "", true, "PointProperty", "");
    groupingRule->AddGroup(*groupByPoint);
    rules->AddPresentationRule(*groupingRule);

    RootNodeRule* rule = new RootNodeRule();
    rule->AddSpecification(*new InstanceNodesOfSpecificClassesSpecification(1, false, false, false, false, true, false, "", "RulesEngineTest:ClassH", true));
    rules->AddPresentationRule(*rule);

    //make sure we have 1 grouping node
    Json::Value options = RulesDrivenECPresentationManager::NavigationOptions(rules->GetRuleSetId().c_str(), TargetTree_MainTree).GetJson();
    DataContainer<NavNodeCPtr> rootNodes = IECPresentationManager::GetManager().GetRootNodes(s_project->GetECDb(), PageOptions(), options).get();
    ASSERT_EQ(1, rootNodes.GetSize());
    EXPECT_STREQ(NAVNODE_TYPE_ECPropertyGroupingNode, rootNodes[0]->GetType().c_str());
    EXPECT_STREQ("X: 1.12 Y: 1.12 Z: 1.12", rootNodes[0]->GetLabel().c_str());

    //make sure it has 2 children nodes
    DataContainer<NavNodeCPtr> childrenNodes = IECPresentationManager::GetManager().GetChildren(s_project->GetECDb(), *rootNodes[0], PageOptions(), options).get();
    ASSERT_EQ(2, childrenNodes.GetSize());
    EXPECT_STREQ(CommonTools::GetDefaultDisplayLabel(*instance1).c_str(), childrenNodes[0]->GetLabel().c_str());
    EXPECT_STREQ(CommonTools::GetDefaultDisplayLabel(*instance2).c_str(), childrenNodes[1]->GetLabel().c_str());
    }

/*---------------------------------------------------------------------------------**//**
* @bsitest                                      Saulius.Skliutas                06/2017
+---------------+---------------+---------------+---------------+---------------+------*/
TEST_F(RulesDrivenECPresentationManagerNavigationTests, GroupsNodesByPointProperty_AlmostEqualPointsSameResult)
    {
    ECClassCP classH = m_schema->GetClassCP("ClassH");
    IECInstancePtr instance1 = RulesEngineTestHelpers::InsertInstance(s_project->GetECDb(), *classH, [](IECInstanceR instance) {instance.SetValue("PointProperty", ECValue(DPoint3d::From(1.121, 1.121, 1.121))); });
    IECInstancePtr instance2 = RulesEngineTestHelpers::InsertInstance(s_project->GetECDb(), *classH, [](IECInstanceR instance) {instance.SetValue("PointProperty", ECValue(DPoint3d::From(1.122, 1.122, 1.122))); });

    //create the rule set
    PresentationRuleSetPtr rules = PresentationRuleSet::CreateInstance(BeTest::GetNameOfCurrentTest(), 1, 0, false, "", "", "", false);
    m_locater->AddRuleSet(*rules);

    GroupingRuleP groupingRule = new GroupingRule("", 0, "", "RulesEngineTest", "ClassH", "", "", "");
    PropertyGroupP groupByPoint = new PropertyGroup("", "", true, "PointProperty", "");
    groupingRule->AddGroup(*groupByPoint);
    rules->AddPresentationRule(*groupingRule);

    RootNodeRule* rule = new RootNodeRule();
    rule->AddSpecification(*new InstanceNodesOfSpecificClassesSpecification(1, false, false, false, false, true, false, "", "RulesEngineTest:ClassH", true));
    rules->AddPresentationRule(*rule);

    //make sure we have 1 grouping node
    Json::Value options = RulesDrivenECPresentationManager::NavigationOptions(rules->GetRuleSetId().c_str(), TargetTree_MainTree).GetJson();
    DataContainer<NavNodeCPtr> rootNodes = IECPresentationManager::GetManager().GetRootNodes(s_project->GetECDb(), PageOptions(), options).get();
    ASSERT_EQ(1, rootNodes.GetSize());
    EXPECT_STREQ(NAVNODE_TYPE_ECPropertyGroupingNode, rootNodes[0]->GetType().c_str());
    EXPECT_STREQ("X: 1.12 Y: 1.12 Z: 1.12", rootNodes[0]->GetLabel().c_str());

    //make sure it has 2 children nodes
    DataContainer<NavNodeCPtr> childrenNodes = IECPresentationManager::GetManager().GetChildren(s_project->GetECDb(), *rootNodes[0], PageOptions(), options).get();
    ASSERT_EQ(2, childrenNodes.GetSize());
    EXPECT_STREQ(CommonTools::GetDefaultDisplayLabel(*instance1).c_str(), childrenNodes[0]->GetLabel().c_str());
    EXPECT_STREQ(CommonTools::GetDefaultDisplayLabel(*instance2).c_str(), childrenNodes[1]->GetLabel().c_str());
    }

/*---------------------------------------------------------------------------------**//**
* @bsitest                                      Saulius.Skliutas                06/2017
+---------------+---------------+---------------+---------------+---------------+------*/
TEST_F(RulesDrivenECPresentationManagerNavigationTests, GroupsNodesByPointProperty_DifferentPointsDifferentResult)
    {
    ECClassCP classH = m_schema->GetClassCP("ClassH");
    IECInstancePtr instance1 = RulesEngineTestHelpers::InsertInstance(s_project->GetECDb(), *classH, [](IECInstanceR instance) {instance.SetValue("PointProperty", ECValue(DPoint3d::From(1.11, 1.11, 1.11))); });
    IECInstancePtr instance2 = RulesEngineTestHelpers::InsertInstance(s_project->GetECDb(), *classH, [](IECInstanceR instance) {instance.SetValue("PointProperty", ECValue(DPoint3d::From(1.12, 1.12, 1.12))); });

    //create the rule set
    PresentationRuleSetPtr rules = PresentationRuleSet::CreateInstance(BeTest::GetNameOfCurrentTest(), 1, 0, false, "", "", "", false);
    m_locater->AddRuleSet(*rules);

    GroupingRuleP groupingRule = new GroupingRule("", 0, "", "RulesEngineTest", "ClassH", "", "", "");
    PropertyGroupP groupByPoint = new PropertyGroup("", "", true, "PointProperty", "");
    groupingRule->AddGroup(*groupByPoint);
    rules->AddPresentationRule(*groupingRule);

    RootNodeRule* rule = new RootNodeRule();
    rule->AddSpecification(*new InstanceNodesOfSpecificClassesSpecification(1, false, false, false, false, true, false, "", "RulesEngineTest:ClassH", true));
    rules->AddPresentationRule(*rule);

    //make sure we have 2 grouping nodes
    Json::Value options = RulesDrivenECPresentationManager::NavigationOptions(rules->GetRuleSetId().c_str(), TargetTree_MainTree).GetJson();
    DataContainer<NavNodeCPtr> rootNodes = IECPresentationManager::GetManager().GetRootNodes(s_project->GetECDb(), PageOptions(), options).get();
    ASSERT_EQ(2, rootNodes.GetSize());
    EXPECT_STREQ(NAVNODE_TYPE_ECPropertyGroupingNode, rootNodes[0]->GetType().c_str());
    EXPECT_STREQ(NAVNODE_TYPE_ECPropertyGroupingNode, rootNodes[1]->GetType().c_str());
    EXPECT_STREQ("X: 1.11 Y: 1.11 Z: 1.11", rootNodes[0]->GetLabel().c_str());
    EXPECT_STREQ("X: 1.12 Y: 1.12 Z: 1.12", rootNodes[1]->GetLabel().c_str());

    //make sure first grouping node has 1 child node
    DataContainer<NavNodeCPtr> firstNodeChildrenNodes = IECPresentationManager::GetManager().GetChildren(s_project->GetECDb(), *rootNodes[0], PageOptions(), options).get();
    ASSERT_EQ(1, firstNodeChildrenNodes.GetSize());
    EXPECT_STREQ(CommonTools::GetDefaultDisplayLabel(*instance1).c_str(), firstNodeChildrenNodes[0]->GetLabel().c_str());

    //make sure second grouping node has 1 child node
    DataContainer<NavNodeCPtr> secondNodeChildrenNodes = IECPresentationManager::GetManager().GetChildren(s_project->GetECDb(), *rootNodes[1], PageOptions(), options).get();
    ASSERT_EQ(1, secondNodeChildrenNodes.GetSize());
    EXPECT_STREQ(CommonTools::GetDefaultDisplayLabel(*instance2).c_str(), secondNodeChildrenNodes[0]->GetLabel().c_str());;
    }

/*---------------------------------------------------------------------------------**//**
* @bsitest                                      Saulius.Skliutas                06/2017
+---------------+---------------+---------------+---------------+---------------+------*/
TEST_F(RulesDrivenECPresentationManagerNavigationTests, GroupsNodesByPointProperty_EqualPointsDifferentXCoordinatesDifferentResult)
    {
    ECClassCP classH = m_schema->GetClassCP("ClassH");
    IECInstancePtr instance1 = RulesEngineTestHelpers::InsertInstance(s_project->GetECDb(), *classH, [](IECInstanceR instance) {instance.SetValue("PointProperty", ECValue(DPoint3d::From(1.11, 1.12, 1.12))); });
    IECInstancePtr instance2 = RulesEngineTestHelpers::InsertInstance(s_project->GetECDb(), *classH, [](IECInstanceR instance) {instance.SetValue("PointProperty", ECValue(DPoint3d::From(1.12, 1.12, 1.12))); });

    //create the rule set
    PresentationRuleSetPtr rules = PresentationRuleSet::CreateInstance(BeTest::GetNameOfCurrentTest(), 1, 0, false, "", "", "", false);
    m_locater->AddRuleSet(*rules);

    GroupingRuleP groupingRule = new GroupingRule("", 0, "", "RulesEngineTest", "ClassH", "", "", "");
    PropertyGroupP groupByPoint = new PropertyGroup("", "", true, "PointProperty", "");
    groupingRule->AddGroup(*groupByPoint);
    rules->AddPresentationRule(*groupingRule);

    RootNodeRule* rule = new RootNodeRule();
    rule->AddSpecification(*new InstanceNodesOfSpecificClassesSpecification(1, false, false, false, false, true, false, "", "RulesEngineTest:ClassH", true));
    rules->AddPresentationRule(*rule);

    //make sure we have 2 grouping nodes
    Json::Value options = RulesDrivenECPresentationManager::NavigationOptions(rules->GetRuleSetId().c_str(), TargetTree_MainTree).GetJson();
    DataContainer<NavNodeCPtr> rootNodes = IECPresentationManager::GetManager().GetRootNodes(s_project->GetECDb(), PageOptions(), options).get();
    ASSERT_EQ(2, rootNodes.GetSize());
    EXPECT_STREQ(NAVNODE_TYPE_ECPropertyGroupingNode, rootNodes[0]->GetType().c_str());
    EXPECT_STREQ(NAVNODE_TYPE_ECPropertyGroupingNode, rootNodes[1]->GetType().c_str());
    EXPECT_STREQ("X: 1.11 Y: 1.12 Z: 1.12", rootNodes[0]->GetLabel().c_str());
    EXPECT_STREQ("X: 1.12 Y: 1.12 Z: 1.12", rootNodes[1]->GetLabel().c_str());

    //make sure first grouping node has 1 child node
    DataContainer<NavNodeCPtr> firstNodeChildrenNodes = IECPresentationManager::GetManager().GetChildren(s_project->GetECDb(), *rootNodes[0], PageOptions(), options).get();
    ASSERT_EQ(1, firstNodeChildrenNodes.GetSize());
    EXPECT_STREQ(CommonTools::GetDefaultDisplayLabel(*instance1).c_str(), firstNodeChildrenNodes[0]->GetLabel().c_str());

    //make sure second grouping node has 1 child node
    DataContainer<NavNodeCPtr> secondNodeChildrenNodes = IECPresentationManager::GetManager().GetChildren(s_project->GetECDb(), *rootNodes[1], PageOptions(), options).get();
    ASSERT_EQ(1, secondNodeChildrenNodes.GetSize());
    EXPECT_STREQ(CommonTools::GetDefaultDisplayLabel(*instance2).c_str(), secondNodeChildrenNodes[0]->GetLabel().c_str());;
    }

/*---------------------------------------------------------------------------------**//**
* @bsitest                                      Saulius.Skliutas                06/2017
+---------------+---------------+---------------+---------------+---------------+------*/
TEST_F(RulesDrivenECPresentationManagerNavigationTests, GroupsNodesByPointProperty_EqualPointsDifferentYCoordinatesDifferentResult)
    {
    ECClassCP classH = m_schema->GetClassCP("ClassH");
    IECInstancePtr instance1 = RulesEngineTestHelpers::InsertInstance(s_project->GetECDb(), *classH, [](IECInstanceR instance) {instance.SetValue("PointProperty", ECValue(DPoint3d::From(1.12, 1.11, 1.12))); });
    IECInstancePtr instance2 = RulesEngineTestHelpers::InsertInstance(s_project->GetECDb(), *classH, [](IECInstanceR instance) {instance.SetValue("PointProperty", ECValue(DPoint3d::From(1.12, 1.12, 1.12))); });

    //create the rule set
    PresentationRuleSetPtr rules = PresentationRuleSet::CreateInstance(BeTest::GetNameOfCurrentTest(), 1, 0, false, "", "", "", false);
    m_locater->AddRuleSet(*rules);

    GroupingRuleP groupingRule = new GroupingRule("", 0, "", "RulesEngineTest", "ClassH", "", "", "");
    PropertyGroupP groupByPoint = new PropertyGroup("", "", true, "PointProperty", "");
    groupingRule->AddGroup(*groupByPoint);
    rules->AddPresentationRule(*groupingRule);

    RootNodeRule* rule = new RootNodeRule();
    rule->AddSpecification(*new InstanceNodesOfSpecificClassesSpecification(1, false, false, false, false, true, false, "", "RulesEngineTest:ClassH", true));
    rules->AddPresentationRule(*rule);

    //make sure we have 2 grouping nodes
    Json::Value options = RulesDrivenECPresentationManager::NavigationOptions(rules->GetRuleSetId().c_str(), TargetTree_MainTree).GetJson();
    DataContainer<NavNodeCPtr> rootNodes = IECPresentationManager::GetManager().GetRootNodes(s_project->GetECDb(), PageOptions(), options).get();
    ASSERT_EQ(2, rootNodes.GetSize());
    EXPECT_STREQ(NAVNODE_TYPE_ECPropertyGroupingNode, rootNodes[0]->GetType().c_str());
    EXPECT_STREQ(NAVNODE_TYPE_ECPropertyGroupingNode, rootNodes[1]->GetType().c_str());
    EXPECT_STREQ("X: 1.12 Y: 1.11 Z: 1.12", rootNodes[0]->GetLabel().c_str());
    EXPECT_STREQ("X: 1.12 Y: 1.12 Z: 1.12", rootNodes[1]->GetLabel().c_str());

    //make sure first grouping node has 1 child node
    DataContainer<NavNodeCPtr> firstNodeChildrenNodes = IECPresentationManager::GetManager().GetChildren(s_project->GetECDb(), *rootNodes[0], PageOptions(), options).get();
    ASSERT_EQ(1, firstNodeChildrenNodes.GetSize());
    EXPECT_STREQ(CommonTools::GetDefaultDisplayLabel(*instance1).c_str(), firstNodeChildrenNodes[0]->GetLabel().c_str());

    //make sure second grouping node has 1 child node
    DataContainer<NavNodeCPtr> secondNodeChildrenNodes = IECPresentationManager::GetManager().GetChildren(s_project->GetECDb(), *rootNodes[1], PageOptions(), options).get();
    ASSERT_EQ(1, secondNodeChildrenNodes.GetSize());
    EXPECT_STREQ(CommonTools::GetDefaultDisplayLabel(*instance2).c_str(), secondNodeChildrenNodes[0]->GetLabel().c_str());;
    }

/*---------------------------------------------------------------------------------**//**
* @bsitest                                      Saulius.Skliutas                06/2017
+---------------+---------------+---------------+---------------+---------------+------*/
TEST_F(RulesDrivenECPresentationManagerNavigationTests, GroupsNodesByPointProperty_EqualPointsDifferentZCoordinatesDifferentResult)
    {
    ECClassCP classH = m_schema->GetClassCP("ClassH");
    IECInstancePtr instance1 = RulesEngineTestHelpers::InsertInstance(s_project->GetECDb(), *classH, [](IECInstanceR instance) {instance.SetValue("PointProperty", ECValue(DPoint3d::From(1.12, 1.12, 1.11))); });
    IECInstancePtr instance2 = RulesEngineTestHelpers::InsertInstance(s_project->GetECDb(), *classH, [](IECInstanceR instance) {instance.SetValue("PointProperty", ECValue(DPoint3d::From(1.12, 1.12, 1.12))); });

    //create the rule set
    PresentationRuleSetPtr rules = PresentationRuleSet::CreateInstance(BeTest::GetNameOfCurrentTest(), 1, 0, false, "", "", "", false);
    m_locater->AddRuleSet(*rules);

    GroupingRuleP groupingRule = new GroupingRule("", 0, "", "RulesEngineTest", "ClassH", "", "", "");
    PropertyGroupP groupByPoint = new PropertyGroup("", "", true, "PointProperty", "");
    groupingRule->AddGroup(*groupByPoint);
    rules->AddPresentationRule(*groupingRule);

    RootNodeRule* rule = new RootNodeRule();
    rule->AddSpecification(*new InstanceNodesOfSpecificClassesSpecification(1, false, false, false, false, true, false, "", "RulesEngineTest:ClassH", true));
    rules->AddPresentationRule(*rule);

    //make sure we have 2 grouping nodes
    Json::Value options = RulesDrivenECPresentationManager::NavigationOptions(rules->GetRuleSetId().c_str(), TargetTree_MainTree).GetJson();
    DataContainer<NavNodeCPtr> rootNodes = IECPresentationManager::GetManager().GetRootNodes(s_project->GetECDb(), PageOptions(), options).get();
    ASSERT_EQ(2, rootNodes.GetSize());
    EXPECT_STREQ(NAVNODE_TYPE_ECPropertyGroupingNode, rootNodes[0]->GetType().c_str());
    EXPECT_STREQ(NAVNODE_TYPE_ECPropertyGroupingNode, rootNodes[1]->GetType().c_str());
    EXPECT_STREQ("X: 1.12 Y: 1.12 Z: 1.11", rootNodes[0]->GetLabel().c_str());
    EXPECT_STREQ("X: 1.12 Y: 1.12 Z: 1.12", rootNodes[1]->GetLabel().c_str());

    //make sure first grouping node has 1 child node
    DataContainer<NavNodeCPtr> firstNodeChildrenNodes = IECPresentationManager::GetManager().GetChildren(s_project->GetECDb(), *rootNodes[0], PageOptions(), options).get();
    ASSERT_EQ(1, firstNodeChildrenNodes.GetSize());
    EXPECT_STREQ(CommonTools::GetDefaultDisplayLabel(*instance1).c_str(), firstNodeChildrenNodes[0]->GetLabel().c_str());

    //make sure second grouping node has 1 child node
    DataContainer<NavNodeCPtr> secondNodeChildrenNodes = IECPresentationManager::GetManager().GetChildren(s_project->GetECDb(), *rootNodes[1], PageOptions(), options).get();
    ASSERT_EQ(1, secondNodeChildrenNodes.GetSize());
    EXPECT_STREQ(CommonTools::GetDefaultDisplayLabel(*instance2).c_str(), secondNodeChildrenNodes[0]->GetLabel().c_str());;
    }

/*---------------------------------------------------------------------------------**//**
* @bsitest                                      Saulius.Skliutas                06/2017
+---------------+---------------+---------------+---------------+---------------+------*/
TEST_F(RulesDrivenECPresentationManagerNavigationTests, GroupsNodesByPointProperty_YZCoordinatesEqualXCoordinatesAlmostEqualSameResult)
    {
    ECClassCP classH = m_schema->GetClassCP("ClassH");
    IECInstancePtr instance1 = RulesEngineTestHelpers::InsertInstance(s_project->GetECDb(), *classH, [](IECInstanceR instance) {instance.SetValue("PointProperty", ECValue(DPoint3d::From(1.119, 1.12, 1.12))); });
    IECInstancePtr instance2 = RulesEngineTestHelpers::InsertInstance(s_project->GetECDb(), *classH, [](IECInstanceR instance) {instance.SetValue("PointProperty", ECValue(DPoint3d::From(1.124, 1.12, 1.12))); });

    //create the rule set
    PresentationRuleSetPtr rules = PresentationRuleSet::CreateInstance(BeTest::GetNameOfCurrentTest(), 1, 0, false, "", "", "", false);
    m_locater->AddRuleSet(*rules);

    GroupingRuleP groupingRule = new GroupingRule("", 0, "", "RulesEngineTest", "ClassH", "", "", "");
    PropertyGroupP groupByPoint = new PropertyGroup("", "", true, "PointProperty", "");
    groupingRule->AddGroup(*groupByPoint);
    rules->AddPresentationRule(*groupingRule);

    RootNodeRule* rule = new RootNodeRule();
    rule->AddSpecification(*new InstanceNodesOfSpecificClassesSpecification(1, false, false, false, false, true, false, "", "RulesEngineTest:ClassH", true));
    rules->AddPresentationRule(*rule);

    //make sure we have 1 grouping node
    Json::Value options = RulesDrivenECPresentationManager::NavigationOptions(rules->GetRuleSetId().c_str(), TargetTree_MainTree).GetJson();
    DataContainer<NavNodeCPtr> rootNodes = IECPresentationManager::GetManager().GetRootNodes(s_project->GetECDb(), PageOptions(), options).get();
    ASSERT_EQ(1, rootNodes.GetSize());
    EXPECT_STREQ(NAVNODE_TYPE_ECPropertyGroupingNode, rootNodes[0]->GetType().c_str());
    EXPECT_STREQ("X: 1.12 Y: 1.12 Z: 1.12", rootNodes[0]->GetLabel().c_str());

    //make sure it has 2 children nodes
    DataContainer<NavNodeCPtr> childrenNodes = IECPresentationManager::GetManager().GetChildren(s_project->GetECDb(), *rootNodes[0], PageOptions(), options).get();
    ASSERT_EQ(2, childrenNodes.GetSize());
    EXPECT_STREQ(CommonTools::GetDefaultDisplayLabel(*instance1).c_str(), childrenNodes[0]->GetLabel().c_str());
    EXPECT_STREQ(CommonTools::GetDefaultDisplayLabel(*instance2).c_str(), childrenNodes[1]->GetLabel().c_str());
    }

/*---------------------------------------------------------------------------------**//**
* @bsitest                                      Saulius.Skliutas                06/2017
+---------------+---------------+---------------+---------------+---------------+------*/
TEST_F(RulesDrivenECPresentationManagerNavigationTests, GroupsNodesByPointProperty_XZCoordinatesEqualYCoordinatesAlmostEqualSameResult)
    {
    ECClassCP classH = m_schema->GetClassCP("ClassH");
    IECInstancePtr instance1 = RulesEngineTestHelpers::InsertInstance(s_project->GetECDb(), *classH, [](IECInstanceR instance) {instance.SetValue("PointProperty", ECValue(DPoint3d::From(1.12, 1.119, 1.12))); });
    IECInstancePtr instance2 = RulesEngineTestHelpers::InsertInstance(s_project->GetECDb(), *classH, [](IECInstanceR instance) {instance.SetValue("PointProperty", ECValue(DPoint3d::From(1.12, 1.124, 1.12))); });

    //create the rule set
    PresentationRuleSetPtr rules = PresentationRuleSet::CreateInstance(BeTest::GetNameOfCurrentTest(), 1, 0, false, "", "", "", false);
    m_locater->AddRuleSet(*rules);

    GroupingRuleP groupingRule = new GroupingRule("", 0, "", "RulesEngineTest", "ClassH", "", "", "");
    PropertyGroupP groupByPoint = new PropertyGroup("", "", true, "PointProperty", "");
    groupingRule->AddGroup(*groupByPoint);
    rules->AddPresentationRule(*groupingRule);

    RootNodeRule* rule = new RootNodeRule();
    rule->AddSpecification(*new InstanceNodesOfSpecificClassesSpecification(1, false, false, false, false, true, false, "", "RulesEngineTest:ClassH", true));
    rules->AddPresentationRule(*rule);

    //make sure we have 1 grouping node
    Json::Value options = RulesDrivenECPresentationManager::NavigationOptions(rules->GetRuleSetId().c_str(), TargetTree_MainTree).GetJson();
    DataContainer<NavNodeCPtr> rootNodes = IECPresentationManager::GetManager().GetRootNodes(s_project->GetECDb(), PageOptions(), options).get();
    ASSERT_EQ(1, rootNodes.GetSize());
    EXPECT_STREQ(NAVNODE_TYPE_ECPropertyGroupingNode, rootNodes[0]->GetType().c_str());
    EXPECT_STREQ("X: 1.12 Y: 1.12 Z: 1.12", rootNodes[0]->GetLabel().c_str());

    //make sure it has 2 children nodes
    DataContainer<NavNodeCPtr> childrenNodes = IECPresentationManager::GetManager().GetChildren(s_project->GetECDb(), *rootNodes[0], PageOptions(), options).get();
    ASSERT_EQ(2, childrenNodes.GetSize());
    EXPECT_STREQ(CommonTools::GetDefaultDisplayLabel(*instance1).c_str(), childrenNodes[0]->GetLabel().c_str());
    EXPECT_STREQ(CommonTools::GetDefaultDisplayLabel(*instance2).c_str(), childrenNodes[1]->GetLabel().c_str());
    }

/*---------------------------------------------------------------------------------**//**
* @bsitest                                      Saulius.Skliutas                06/2017
+---------------+---------------+---------------+---------------+---------------+------*/
TEST_F(RulesDrivenECPresentationManagerNavigationTests, GroupsNodesByPointProperty_XYCoordinatesEqualZCoordinatesAlmostEqualSameResult)
    {
    ECClassCP classH = m_schema->GetClassCP("ClassH");
    IECInstancePtr instance1 = RulesEngineTestHelpers::InsertInstance(s_project->GetECDb(), *classH, [](IECInstanceR instance) {instance.SetValue("PointProperty", ECValue(DPoint3d::From(1.12, 1.12, 1.119))); });
    IECInstancePtr instance2 = RulesEngineTestHelpers::InsertInstance(s_project->GetECDb(), *classH, [](IECInstanceR instance) {instance.SetValue("PointProperty", ECValue(DPoint3d::From(1.12, 1.12, 1.124))); });

    //create the rule set
    PresentationRuleSetPtr rules = PresentationRuleSet::CreateInstance(BeTest::GetNameOfCurrentTest(), 1, 0, false, "", "", "", false);
    m_locater->AddRuleSet(*rules);

    GroupingRuleP groupingRule = new GroupingRule("", 0, "", "RulesEngineTest", "ClassH", "", "", "");
    PropertyGroupP groupByPoint = new PropertyGroup("", "", true, "PointProperty", "");
    groupingRule->AddGroup(*groupByPoint);
    rules->AddPresentationRule(*groupingRule);

    RootNodeRule* rule = new RootNodeRule();
    rule->AddSpecification(*new InstanceNodesOfSpecificClassesSpecification(1, false, false, false, false, true, false, "", "RulesEngineTest:ClassH", true));
    rules->AddPresentationRule(*rule);

    //make sure we have 1 grouping node
    Json::Value options = RulesDrivenECPresentationManager::NavigationOptions(rules->GetRuleSetId().c_str(), TargetTree_MainTree).GetJson();
    DataContainer<NavNodeCPtr> rootNodes = IECPresentationManager::GetManager().GetRootNodes(s_project->GetECDb(), PageOptions(), options).get();
    ASSERT_EQ(1, rootNodes.GetSize());
    EXPECT_STREQ(NAVNODE_TYPE_ECPropertyGroupingNode, rootNodes[0]->GetType().c_str());
    EXPECT_STREQ("X: 1.12 Y: 1.12 Z: 1.12", rootNodes[0]->GetLabel().c_str());

    //make sure it has 2 children nodes
    DataContainer<NavNodeCPtr> childrenNodes = IECPresentationManager::GetManager().GetChildren(s_project->GetECDb(), *rootNodes[0], PageOptions(), options).get();
    ASSERT_EQ(2, childrenNodes.GetSize());
    EXPECT_STREQ(CommonTools::GetDefaultDisplayLabel(*instance1).c_str(), childrenNodes[0]->GetLabel().c_str());
    EXPECT_STREQ(CommonTools::GetDefaultDisplayLabel(*instance2).c_str(), childrenNodes[1]->GetLabel().c_str());
    }

/*---------------------------------------------------------------------------------**//**
* @betest                                       Aidas.Vaiksnoras               10/2017
+---------------+---------------+---------------+---------------+---------------+------*/
TEST_F(RulesDrivenECPresentationManagerNavigationTests, ReturnsFilteredNodesFromNotExpandedHierarchy)
    {    
    // insert some widget instances
    RulesEngineTestHelpers::InsertInstance(s_project->GetECDb(), *m_widgetClass);

    // create the rule set
    PresentationRuleSetPtr rules = PresentationRuleSet::CreateInstance(BeTest::GetNameOfCurrentTest(), 1, 0, false, "", "", "", false);
    m_locater->AddRuleSet(*rules);

    RootNodeRule* rule = new RootNodeRule();
    rule->AddSpecification(*new AllInstanceNodesSpecification(1, false, false, false, true, false, "RulesEngineTest"));
    rules->AddPresentationRule(*rule);

    // request for filtered nodes paths
    Json::Value options = RulesDrivenECPresentationManager::NavigationOptions(rules->GetRuleSetId().c_str(), TargetTree_MainTree).GetJson();
    bvector<NodesPathElement> nodes = IECPresentationManager::GetManager().GetFilteredNodesPaths(s_project->GetECDb(), "", options).get();

    // make sure we have 1 node
    ASSERT_EQ(1, nodes.size());
    EXPECT_EQ(1, nodes[0].GetChildren().size());
    }

/*---------------------------------------------------------------------------------**//**
* @betest                                       Aidas.Vaiksnoras               01/2018
+---------------+---------------+---------------+---------------+---------------+------*/
TEST_F(RulesDrivenECPresentationManagerNavigationTests, InstanceLabelOverride_OverridesInstanceLabelAsFirstNotEmptyParameter)
    {    
    // insert some widget instances
    RulesEngineTestHelpers::InsertInstance(s_project->GetECDb(), *m_widgetClass, [](IECInstanceR instance){instance.SetValue("MyID", ECValue("Widget2"));});
    RulesEngineTestHelpers::InsertInstance(s_project->GetECDb(), *m_widgetClass, [](IECInstanceR instance){instance.SetValue("MyID", ECValue("Widget1"));});
    // create the rule set
    PresentationRuleSetPtr rules = PresentationRuleSet::CreateInstance("InstanceLabelOverride_OverridesInstanceLabelAsFirstNotEmptyParameter", 1, 0, false, "", "", "", false);
    m_locater->AddRuleSet(*rules);
    rules->AddPresentationRule(*new InstanceLabelOverride(1, true, "RulesEngineTest:Widget", "Description,MyID"));

    RootNodeRule* rule = new RootNodeRule();
    AllInstanceNodesSpecificationP allInstanceNodesSpecification = new AllInstanceNodesSpecification(1, false, false, false, false, false, "RulesEngineTest");
    allInstanceNodesSpecification->SetDoNotSort(true);
    rule->AddSpecification(*allInstanceNodesSpecification);
    rules->AddPresentationRule(*rule);

    // request for nodes
    Json::Value options = RulesDrivenECPresentationManager::NavigationOptions(rules->GetRuleSetId().c_str(), TargetTree_MainTree).GetJson();
    DataContainer<NavNodeCPtr> nodes = IECPresentationManager::GetManager().GetRootNodes(s_project->GetECDb(), PageOptions(), options).get();

    // make sure we have 2 nodes
    ASSERT_EQ(2, nodes.GetSize());
    NavNodeCPtr instanceNode = nodes[0];
    EXPECT_STREQ(NAVNODE_TYPE_ECInstanceNode, instanceNode->GetType().c_str());
    ASSERT_STREQ("Widget2", instanceNode->GetLabel().c_str());

    instanceNode = nodes[1];
    EXPECT_STREQ(NAVNODE_TYPE_ECInstanceNode, instanceNode->GetType().c_str());
    ASSERT_STREQ("Widget1", instanceNode->GetLabel().c_str());
    }

/*---------------------------------------------------------------------------------**//**
* @betest                                       Aidas.Vaiksnoras               01/2018
+---------------+---------------+---------------+---------------+---------------+------*/
TEST_F(RulesDrivenECPresentationManagerNavigationTests, InstanceLabelOverride_FindsCorrectPropertyWithLowerCasePropertyNameAndOverridesLabel)
    {    
    // insert some widget instances
    RulesEngineTestHelpers::InsertInstance(s_project->GetECDb(), *m_widgetClass, [](IECInstanceR instance){instance.SetValue("MyID", ECValue("WidgetID"));});

    // create the rule set
    PresentationRuleSetPtr rules = PresentationRuleSet::CreateInstance("InstanceLabelOverride_FindsCorrectPropertyWithLowerCasePropertyNameAndOverridesLabel", 1, 0, false, "", "", "", false);
    m_locater->AddRuleSet(*rules);
    rules->AddPresentationRule(*new InstanceLabelOverride(1, true, "RulesEngineTest:Widget", "myId"));

    RootNodeRule* rule = new RootNodeRule();
    AllInstanceNodesSpecificationP allInstanceNodesSpecification = new AllInstanceNodesSpecification(1, false, false, false, false, false, "RulesEngineTest");
    allInstanceNodesSpecification->SetDoNotSort(true);
    rule->AddSpecification(*allInstanceNodesSpecification);
    rules->AddPresentationRule(*rule);

    // request for nodes
    Json::Value options = RulesDrivenECPresentationManager::NavigationOptions(rules->GetRuleSetId().c_str(), TargetTree_MainTree).GetJson();
    DataContainer<NavNodeCPtr> nodes = IECPresentationManager::GetManager().GetRootNodes(s_project->GetECDb(), PageOptions(), options).get();

    // make sure we have 1 nodes
    ASSERT_EQ(1, nodes.GetSize());
    NavNodeCPtr instanceNode = nodes[0];
    EXPECT_STREQ(NAVNODE_TYPE_ECInstanceNode, instanceNode->GetType().c_str());
    ASSERT_STREQ("WidgetID", instanceNode->GetLabel().c_str());
    }

/*---------------------------------------------------------------------------------**//**
* @betest                                       Aidas.Vaiksnoras               01/2018
+---------------+---------------+---------------+---------------+---------------+------*/
TEST_F(RulesDrivenECPresentationManagerNavigationTests, InstanceLabelOverride_AssertsWhenPropertyNameIsInvalid)
    {    
    // insert some widget instances
    RulesEngineTestHelpers::InsertInstance(s_project->GetECDb(), *m_widgetClass, [](IECInstanceR instance){instance.SetValue("MyID", ECValue("WidgetID"));});

    // create the rule set
    PresentationRuleSetPtr rules = PresentationRuleSet::CreateInstance("InstanceLabelOverride_AssertsWhenPropertyNameIsInvalid", 1, 0, false, "", "", "", false);
    m_locater->AddRuleSet(*rules);
    rules->AddPresentationRule(*new InstanceLabelOverride(1, true, "RulesEngineTest:Widget", "my"));

    RootNodeRule* rule = new RootNodeRule();
    AllInstanceNodesSpecificationP allInstanceNodesSpecification = new AllInstanceNodesSpecification(1, false, false, false, false, false, "RulesEngineTest");
    allInstanceNodesSpecification->SetDoNotSort(true);
    rule->AddSpecification(*allInstanceNodesSpecification);
    rules->AddPresentationRule(*rule);

    // request for nodes
    Json::Value options = RulesDrivenECPresentationManager::NavigationOptions(rules->GetRuleSetId().c_str(), TargetTree_MainTree).GetJson();
    IGNORE_BE_ASSERT();
    DataContainer<NavNodeCPtr> nodes = IECPresentationManager::GetManager().GetRootNodes(s_project->GetECDb(), PageOptions(), options).get();
    }
<|MERGE_RESOLUTION|>--- conflicted
+++ resolved
@@ -1,5375 +1,5360 @@
-﻿/*--------------------------------------------------------------------------------------+
-|
-|  $Source: Tests/Published/RulesEngine/PresentationManagerNavigationTests.cpp $
-|
-|  $Copyright: (c) 2018 Bentley Systems, Incorporated. All rights reserved. $
-|
-+--------------------------------------------------------------------------------------*/
-#include "PresentationManagerTests.h"
-#include "../../../Source/RulesDriven/RulesEngine/LocalizationHelper.h"
-#include "../../NonPublished/RulesEngine/ECDbTestProject.h"
-
-USING_NAMESPACE_BENTLEY_EC
-USING_NAMESPACE_BENTLEY_SQLITE
-USING_NAMESPACE_BENTLEY_SQLITE_EC
-USING_NAMESPACE_BENTLEY_ECPRESENTATION
-USING_NAMESPACE_ECPRESENTATIONTESTS
-
-/*=================================================================================**//**
-* @bsiclass                                     Grigas.Petraitis                04/2015
-+===============+===============+===============+===============+===============+======*/
-struct RulesDrivenECPresentationManagerNavigationTests : RulesDrivenECPresentationManagerTests
-{
-    ECClassCP m_widgetClass;
-    ECClassCP m_gadgetClass;
-    ECClassCP m_sprocketClass;
-    ECSchemaCP m_schema;
-    
-    void SetUp() override
-        {
-        RulesDrivenECPresentationManagerTests::SetUp();        
-        m_schema = s_project->GetECDb().Schemas().GetSchema("RulesEngineTest");
-        ASSERT_TRUE(nullptr != m_schema);
-        
-        m_widgetClass = m_schema->GetClassCP("Widget");
-        m_gadgetClass = m_schema->GetClassCP("Gadget");
-        m_sprocketClass = m_schema->GetClassCP("Sprocket");
-        }
-};
-
-/*---------------------------------------------------------------------------------**//**
-* @betest                                       Grigas.Petraitis                03/2015
-+---------------+---------------+---------------+---------------+---------------+------*/
-TEST_F(RulesDrivenECPresentationManagerNavigationTests, NavigationOptions_GetRuleSetId)
-    {
-    RulesDrivenECPresentationManager::NavigationOptions options("test id", RuleTargetTree::TargetTree_Both);
-    ASSERT_STREQ("test id", options.GetRulesetId());
-    }
-
-/*---------------------------------------------------------------------------------**//**
-* @betest                                       Grigas.Petraitis                03/2015
-+---------------+---------------+---------------+---------------+---------------+------*/
-TEST_F(RulesDrivenECPresentationManagerNavigationTests, NavigationOptions_GetTargetTree)
-    {
-    RulesDrivenECPresentationManager::NavigationOptions options("test id", RuleTargetTree::TargetTree_MainTree);
-    ASSERT_EQ(RuleTargetTree::TargetTree_MainTree, options.GetRuleTargetTree());
-    }
-
-/*---------------------------------------------------------------------------------**//**
-* @betest                                       Grigas.Petraitis                03/2015
-+---------------+---------------+---------------+---------------+---------------+------*/
-TEST_F (RulesDrivenECPresentationManagerNavigationTests, AllInstanceNodes_NotGrouped)
-    {
-    // insert some widget & gadget instances
-    IECInstancePtr widgetInstance = RulesEngineTestHelpers::InsertInstance(s_project->GetECDb(), *m_widgetClass);
-    IECInstancePtr gadgetInstance = RulesEngineTestHelpers::InsertInstance(s_project->GetECDb(), *m_gadgetClass);
-
-    // create the rule set
-    PresentationRuleSetPtr rules = PresentationRuleSet::CreateInstance(BeTest::GetNameOfCurrentTest(), 1, 0, false, "", "", "", false);
-    m_locater->AddRuleSet(*rules);
-
-    RootNodeRule* rule = new RootNodeRule();
-    rule->AddSpecification(*new AllInstanceNodesSpecification(1, true, false, false, false, false, "RulesEngineTest"));
-    rules->AddPresentationRule(*rule);
-    
-    // request for nodes
-    RulesDrivenECPresentationManager::NavigationOptions options("AllInstanceNodes_NotGrouped", TargetTree_MainTree);
-    DataContainer<NavNodeCPtr> nodes = IECPresentationManager::GetManager().GetRootNodes(s_project->GetECDb(), PageOptions(), options.GetJson()).get();
-    
-    // expect two nodes
-    ASSERT_EQ(2, nodes.GetSize());
-
-    EXPECT_STREQ(NAVNODE_TYPE_ECInstanceNode, nodes[0]->GetType().c_str());
-    EXPECT_EQ(gadgetInstance->GetInstanceId(), nodes[0]->GetKey()->AsECInstanceNodeKey()->GetInstanceId().ToString());
-
-    EXPECT_STREQ(NAVNODE_TYPE_ECInstanceNode, nodes[1]->GetType().c_str());
-    EXPECT_EQ(widgetInstance->GetInstanceId(), nodes[1]->GetKey()->AsECInstanceNodeKey()->GetInstanceId().ToString());
-    }
-
-/*---------------------------------------------------------------------------------**//**
-* @betest                                       Grigas.Petraitis                03/2015
-+---------------+---------------+---------------+---------------+---------------+------*/
-TEST_F (RulesDrivenECPresentationManagerNavigationTests, AllInstanceNodes_GroupedByClass)
-    {
-    // insert some widget & gadget instances
-    IECInstancePtr widgetInstance = RulesEngineTestHelpers::InsertInstance(s_project->GetECDb(), *m_widgetClass);
-    IECInstancePtr gadgetInstance = RulesEngineTestHelpers::InsertInstance(s_project->GetECDb(), *m_gadgetClass);
-
-    // create the rule set
-    PresentationRuleSetPtr rules = PresentationRuleSet::CreateInstance(BeTest::GetNameOfCurrentTest(), 1, 0, false, "", "", "", false);
-    m_locater->AddRuleSet(*rules);
-
-    RootNodeRule* rule = new RootNodeRule();
-    rule->AddSpecification(*new AllInstanceNodesSpecification(1, false, false, false, true, false, "RulesEngineTest"));
-    rules->AddPresentationRule(*rule);
-
-    // request for nodes
-    RulesDrivenECPresentationManager::NavigationOptions options("AllInstanceNodes_GroupedByClass", TargetTree_MainTree);
-    DataContainer<NavNodeCPtr> nodes = IECPresentationManager::GetManager().GetRootNodes(s_project->GetECDb(), PageOptions(), options.GetJson()).get();
-    
-    // make sure we have 2 class grouping nodes
-    ASSERT_EQ(2, nodes.GetSize());
-
-    EXPECT_STREQ(NAVNODE_TYPE_ECClassGroupingNode, nodes[0]->GetType().c_str());
-    EXPECT_EQ(m_gadgetClass->GetId(), nodes[0]->GetKey()->GetECClassId());
-    DataContainer<NavNodeCPtr> gadgetNodes = IECPresentationManager::GetManager().GetChildren(s_project->GetECDb(), *nodes[0], PageOptions(), options.GetJson()).get();
-    ASSERT_EQ(1, gadgetNodes.GetSize());
-    EXPECT_STREQ(NAVNODE_TYPE_ECInstanceNode, gadgetNodes[0]->GetType().c_str());
-    ASSERT_EQ(nodes[0]->GetNodeId(), gadgetNodes[0]->GetParentNodeId());
-    EXPECT_EQ(gadgetInstance->GetInstanceId(), gadgetNodes[0]->GetKey()->AsECInstanceNodeKey()->GetInstanceId().ToString());
-
-    EXPECT_STREQ(NAVNODE_TYPE_ECClassGroupingNode, nodes[1]->GetType().c_str());
-    EXPECT_EQ(m_widgetClass->GetId(), nodes[1]->GetKey()->GetECClassId());
-    DataContainer<NavNodeCPtr> widgetNodes = IECPresentationManager::GetManager().GetChildren(s_project->GetECDb(), *nodes[1], PageOptions(), options.GetJson()).get();
-    ASSERT_EQ(1, widgetNodes.GetSize());
-    EXPECT_STREQ(NAVNODE_TYPE_ECInstanceNode, widgetNodes[0]->GetType().c_str());
-    ASSERT_EQ(nodes[1]->GetNodeId(), widgetNodes[0]->GetParentNodeId());
-    EXPECT_EQ(widgetInstance->GetInstanceId(), widgetNodes[0]->GetKey()->AsECInstanceNodeKey()->GetInstanceId().ToString());
-    }
-
-/*---------------------------------------------------------------------------------**//**
-* @betest                                       Pranciskus.Ambrazas                02/2016
-+---------------+---------------+---------------+---------------+---------------+------*/
-TEST_F(RulesDrivenECPresentationManagerNavigationTests, AllInstanceNodes_AlwaysReturnsChildren)
-    {
-    // insert widget instance
-    RulesEngineTestHelpers::InsertInstance(s_project->GetECDb(), *m_widgetClass);
-    
-    // create the rule set
-    PresentationRuleSetPtr rules = PresentationRuleSet::CreateInstance(BeTest::GetNameOfCurrentTest(), 1, 0, false, "", "", "", false);
-    m_locater->AddRuleSet(*rules);
-
-    RootNodeRule* rule = new RootNodeRule();
-    rule->AddSpecification(*new AllInstanceNodesSpecification(1, true, false, false, false, false, "RulesEngineTest"));
-    rules->AddPresentationRule(*rule);
-
-    // request for nodes
-    Json::Value options = RulesDrivenECPresentationManager::NavigationOptions("AllInstanceNodes_AlwaysReturnsChildren", TargetTree_MainTree).GetJson();
-    DataContainer<NavNodeCPtr> nodes = IECPresentationManager::GetManager().GetRootNodes(s_project->GetECDb(), PageOptions(), options).get();
-
-    // make sure we have 1 node
-    ASSERT_EQ(1, nodes.GetSize());
-    NavNodeCPtr node = nodes[0];
-    ASSERT_TRUE(NavNodeExtendedData(*node).GetAlwaysReturnsChildren());
-    ASSERT_TRUE(node->HasChildren());
-    }
-
-/*---------------------------------------------------------------------------------**//**
-* @betest                                       Pranciskus.Ambrazas                02/2016
-+---------------+---------------+---------------+---------------+---------------+------*/
-TEST_F(RulesDrivenECPresentationManagerNavigationTests, AllInstanceNodes_DoNotSort_ReturnsUnsortedNodes)
-    {    
-    // insert some widget instances
-    RulesEngineTestHelpers::InsertInstance(s_project->GetECDb(), *m_widgetClass, [](IECInstanceR instance){instance.SetValue("MyID", ECValue("Widget2"));});
-    RulesEngineTestHelpers::InsertInstance(s_project->GetECDb(), *m_widgetClass, [](IECInstanceR instance){instance.SetValue("MyID", ECValue("Widget1"));});
-
-    // create the rule set
-    PresentationRuleSetPtr rules = PresentationRuleSet::CreateInstance(BeTest::GetNameOfCurrentTest(), 1, 0, false, "", "", "", false);
-    m_locater->AddRuleSet(*rules);
-    rules->AddPresentationRule(*new InstanceLabelOverride(1, true, "RulesEngineTest:Widget", "MyID"));
-    RootNodeRule* rule = new RootNodeRule();
-    AllInstanceNodesSpecificationP allInstanceNodesSpecification = new AllInstanceNodesSpecification(1, false, false, false, false, false, "RulesEngineTest");
-    allInstanceNodesSpecification->SetDoNotSort(true);
-    rule->AddSpecification(*allInstanceNodesSpecification);
-    rules->AddPresentationRule(*rule);
-
-    // request for nodes
-    Json::Value options = RulesDrivenECPresentationManager::NavigationOptions("AllInstanceNodes_DoNotSort_ReturnsUnsortedNodes", TargetTree_MainTree).GetJson();
-    DataContainer<NavNodeCPtr> nodes = IECPresentationManager::GetManager().GetRootNodes(s_project->GetECDb(), PageOptions(), options).get();
-
-    // make sure we have 2 nodes
-    ASSERT_EQ(2, nodes.GetSize());
-
-    NavNodeCPtr instanceNode = nodes[0];
-    EXPECT_STREQ(NAVNODE_TYPE_ECInstanceNode, instanceNode->GetType().c_str());
-    ASSERT_STREQ("Widget2", instanceNode->GetLabel().c_str());
-
-    instanceNode = nodes[1];
-    EXPECT_STREQ(NAVNODE_TYPE_ECInstanceNode, instanceNode->GetType().c_str());
-    ASSERT_STREQ("Widget1", instanceNode->GetLabel().c_str());
-    }
-
-/*---------------------------------------------------------------------------------**//**
-* @betest                                       Pranciskus.Ambrazas                02/2016
-+---------------+---------------+---------------+---------------+---------------+------*/
-TEST_F(RulesDrivenECPresentationManagerNavigationTests, AllInstanceNodes_HideIfNoChildren_ReturnsEmptyListIfNoChildren)
-    {
-    // insert widget instance
-    RulesEngineTestHelpers::InsertInstance(s_project->GetECDb(), *m_widgetClass);
-
-    // create the rule set
-    PresentationRuleSetPtr rules = PresentationRuleSet::CreateInstance(BeTest::GetNameOfCurrentTest(), 1, 0, false, "", "", "", false);
-    m_locater->AddRuleSet(*rules);
-
-    RootNodeRule* rule = new RootNodeRule();
-    rule->AddSpecification(*new AllInstanceNodesSpecification(1, false, false, true, false, false, "RulesEngineTest"));
-    rules->AddPresentationRule(*rule);
-
-    // request for nodes
-    Json::Value options = RulesDrivenECPresentationManager::NavigationOptions("AllInstanceNodes_HideIfNoChildren_ReturnsEmptyListIfNoChildren", TargetTree_MainTree).GetJson();
-    DataContainer<NavNodeCPtr> nodes = IECPresentationManager::GetManager().GetRootNodes(s_project->GetECDb(), PageOptions(), options).get();
-
-    // make sure we have 0 nodes
-    ASSERT_EQ(0, nodes.GetSize());
-    }
-
-/*---------------------------------------------------------------------------------**//**
-* @betest                                       Pranciskus.Ambrazas                02/2016
-+---------------+---------------+---------------+---------------+---------------+------*/
-TEST_F(RulesDrivenECPresentationManagerNavigationTests, AllInstanceNodes_HideIfNoChildren_ReturnsNodesIfHasChildren)
-    {
-    // insert widget instance
-    RulesEngineTestHelpers::InsertInstance(s_project->GetECDb(), *m_widgetClass);
-
-    // create the rule set
-    PresentationRuleSetPtr rules = PresentationRuleSet::CreateInstance(BeTest::GetNameOfCurrentTest(), 1, 0, false, "", "", "", false);
-    m_locater->AddRuleSet(*rules);
-
-    RootNodeRule* rule = new RootNodeRule();
-    AllInstanceNodesSpecificationP allInstanceNodesSpecification = new AllInstanceNodesSpecification(1, false, false, true, false, false, "RulesEngineTest");
-    rule->AddSpecification(*allInstanceNodesSpecification);
-    rules->AddPresentationRule(*rule);
-
-    ChildNodeRule* childRule = new ChildNodeRule();
-    CustomNodeSpecificationP customNodeSpecification = new CustomNodeSpecification(1, false, "test", "test", "test", "test");
-    childRule->AddSpecification(*customNodeSpecification);
-    allInstanceNodesSpecification->AddNestedRule(*childRule);
-
-    // request for nodes
-    Json::Value options = RulesDrivenECPresentationManager::NavigationOptions("AllInstanceNodes_HideIfNoChildren_ReturnsNodesIfHasChildren", TargetTree_MainTree).GetJson();
-    DataContainer<NavNodeCPtr> nodes = IECPresentationManager::GetManager().GetRootNodes(s_project->GetECDb(), PageOptions(), options).get();
-
-    // make sure we have 1 node
-    ASSERT_EQ(1, nodes.GetSize());
-    }
-
-/*---------------------------------------------------------------------------------**//**
-* @betest                                       Pranciskus.Ambrazas                02/2016
-+---------------+---------------+---------------+---------------+---------------+------*/
-TEST_F(RulesDrivenECPresentationManagerNavigationTests, AllInstanceNodes_HideNodesInHierarchy)
-    {
-    // insert some widget & gadget instances
-    RulesEngineTestHelpers::InsertInstance(s_project->GetECDb(), *m_widgetClass);
-
-    // create the rule set
-    PresentationRuleSetPtr rules = PresentationRuleSet::CreateInstance(BeTest::GetNameOfCurrentTest(), 1, 0, false, "", "", "", false);
-    m_locater->AddRuleSet(*rules);
-
-    RootNodeRule* rule = new RootNodeRule();
-
-    AllInstanceNodesSpecificationP allInstanceNodesSpecification = new AllInstanceNodesSpecification(1, false, true, false, false, false, "RulesEngineTest");
-    rule->AddSpecification(*allInstanceNodesSpecification);
-    rules->AddPresentationRule(*rule);
-
-    ChildNodeRule* childRule = new ChildNodeRule();
-    CustomNodeSpecificationP customNodeSpecification = new CustomNodeSpecification(1, false, "test", "test", "test", "test");
-    childRule->AddSpecification(*customNodeSpecification);
-    allInstanceNodesSpecification->AddNestedRule(*childRule);
-
-    // request for nodes
-    Json::Value options = RulesDrivenECPresentationManager::NavigationOptions("AllInstanceNodes_HideNodesInHierarchy", TargetTree_MainTree).GetJson();
-    DataContainer<NavNodeCPtr> nodes = IECPresentationManager::GetManager().GetRootNodes(s_project->GetECDb(), PageOptions(), options).get();
-
-    // make sure we have 1 node
-    ASSERT_EQ(1, nodes.GetSize());
-
-    NavNodeCPtr instanceNode = nodes[0];
-    ASSERT_STREQ("test", instanceNode->GetType().c_str());
-    }
-
-/*---------------------------------------------------------------------------------**//**
-* @betest                                       Pranciskus.Ambrazas                02/2016
-+---------------+---------------+---------------+---------------+---------------+------*/
-TEST_F(RulesDrivenECPresentationManagerNavigationTests, AllInstanceNodes_GroupedByLabel_DoesntGroup1Instance)
-    {
-    // insert widget instance
-    RulesEngineTestHelpers::InsertInstance(s_project->GetECDb(), *m_widgetClass, [](IECInstanceR instance){instance.SetValue("MyID", ECValue("WidgetID"));});
-
-    // create the rule set
-    PresentationRuleSetPtr rules = PresentationRuleSet::CreateInstance(BeTest::GetNameOfCurrentTest(), 1, 0, false, "", "", "", false);
-    m_locater->AddRuleSet(*rules);
-
-    rules->AddPresentationRule(*new InstanceLabelOverride(1, true, "RulesEngineTest:Widget", "MyID"));
-    RootNodeRule* rule = new RootNodeRule();
-    rule->AddSpecification(*new AllInstanceNodesSpecification(1, false, false, false, false, true, "RulesEngineTest"));
-    rules->AddPresentationRule(*rule);
-
-    // request for nodes
-    Json::Value options = RulesDrivenECPresentationManager::NavigationOptions("AllInstanceNodes_GroupedByLabel_DoesntGroup1Instance", TargetTree_MainTree).GetJson();
-    DataContainer<NavNodeCPtr> nodes = IECPresentationManager::GetManager().GetRootNodes(s_project->GetECDb(), PageOptions(), options).get();
-
-    // make sure we have 1 node
-    ASSERT_EQ(1, nodes.GetSize());
-
-    EXPECT_STREQ(NAVNODE_TYPE_ECInstanceNode, nodes[0]->GetType().c_str());
-    ASSERT_STREQ("WidgetID", nodes[0]->GetLabel().c_str());
-    }
-
-/*---------------------------------------------------------------------------------**//**
-* @betest                                       Pranciskus.Ambrazas                02/2016
-+---------------+---------------+---------------+---------------+---------------+------*/
-TEST_F(RulesDrivenECPresentationManagerNavigationTests, AllInstanceNodes_GroupedByLabelGroups3InstancesWith1GroupingNode)
-    {
-    // insert some widget & gadget instances
-    RulesEngineTestHelpers::InsertInstance(s_project->GetECDb(), *m_widgetClass, [](IECInstanceR instance){instance.SetValue("MyID", ECValue("WidgetID"));});
-    RulesEngineTestHelpers::InsertInstance(s_project->GetECDb(), *m_widgetClass, [](IECInstanceR instance){instance.SetValue("MyID", ECValue("WidgetID"));});
-    RulesEngineTestHelpers::InsertInstance(s_project->GetECDb(), *m_gadgetClass, [](IECInstanceR instance){instance.SetValue("MyID", ECValue("GadgetID"));});
-
-    // create the rule set
-    PresentationRuleSetPtr rules = PresentationRuleSet::CreateInstance(BeTest::GetNameOfCurrentTest(), 1, 0, false, "", "", "", false);
-    m_locater->AddRuleSet(*rules);
-
-    rules->AddPresentationRule(*new InstanceLabelOverride(1, true, "RulesEngineTest:Widget", "MyID"));
-    rules->AddPresentationRule(*new InstanceLabelOverride(1, true, "RulesEngineTest:Gadget", "MyID"));
-    RootNodeRule* rule = new RootNodeRule();
-    rule->AddSpecification(*new AllInstanceNodesSpecification(1, false, false, false, false, true, "RulesEngineTest"));
-    rules->AddPresentationRule(*rule);
-
-    // request for nodes
-    Json::Value options = RulesDrivenECPresentationManager::NavigationOptions("AllInstanceNodes_GroupedByLabelGroups3InstancesWith1GroupingNode", TargetTree_MainTree).GetJson();
-    DataContainer<NavNodeCPtr> nodes = IECPresentationManager::GetManager().GetRootNodes(s_project->GetECDb(), PageOptions(), options).get();
-
-    // make sure we have 2 nodes
-    ASSERT_EQ(2, nodes.GetSize());
-
-    NavNodeCPtr instanceNode = nodes[0];
-    EXPECT_STREQ(NAVNODE_TYPE_ECInstanceNode, instanceNode->GetType().c_str());
-    ASSERT_STREQ("GadgetID", instanceNode->GetLabel().c_str());
-
-    NavNodeCPtr labelGroupingNode = nodes[1];
-    EXPECT_STREQ(NAVNODE_TYPE_DisplayLabelGroupingNode, labelGroupingNode->GetType().c_str());
-    ASSERT_STREQ("WidgetID", labelGroupingNode->GetLabel().c_str());
-
-    //make sure we have 2 widget instances
-    DataContainer<NavNodeCPtr> instanceNodes = IECPresentationManager::GetManager().GetChildren(s_project->GetECDb(), *labelGroupingNode, PageOptions(), options).get();
-    ASSERT_EQ(2, instanceNodes.GetSize());
-    EXPECT_STREQ(NAVNODE_TYPE_ECInstanceNode, instanceNodes[0]->GetType().c_str());
-    EXPECT_STREQ(NAVNODE_TYPE_ECInstanceNode, instanceNodes[1]->GetType().c_str());
-    }
-
-/*---------------------------------------------------------------------------------**//**
-* @betest                                       Pranciskus.Ambrazas                02/2016
-+---------------+---------------+---------------+---------------+---------------+------*/
-TEST_F(RulesDrivenECPresentationManagerNavigationTests, AllInstanceNodes_GroupedByLabelGroups4InstancesWith2GroupingNodes)
-    {
-    // insert some widget & gadget instances
-    RulesEngineTestHelpers::InsertInstance(s_project->GetECDb(), *m_widgetClass, [](IECInstanceR instance){instance.SetValue("MyID", ECValue("WidgetID"));});
-    RulesEngineTestHelpers::InsertInstance(s_project->GetECDb(), *m_widgetClass, [](IECInstanceR instance){instance.SetValue("MyID", ECValue("WidgetID"));});
-    RulesEngineTestHelpers::InsertInstance(s_project->GetECDb(), *m_gadgetClass, [](IECInstanceR instance){instance.SetValue("MyID", ECValue("GadgetID"));});
-    RulesEngineTestHelpers::InsertInstance(s_project->GetECDb(), *m_gadgetClass, [](IECInstanceR instance){instance.SetValue("MyID", ECValue("GadgetID"));});
-
-    // create the rule set
-    PresentationRuleSetPtr rules = PresentationRuleSet::CreateInstance(BeTest::GetNameOfCurrentTest(), 1, 0, false, "", "", "", false);
-    m_locater->AddRuleSet(*rules);
-
-    rules->AddPresentationRule(*new InstanceLabelOverride(1, true, "RulesEngineTest:Widget", "MyID"));
-    rules->AddPresentationRule(*new InstanceLabelOverride(1, true, "RulesEngineTest:Gadget", "MyID"));
-    RootNodeRule* rule = new RootNodeRule();
-    rule->AddSpecification(*new AllInstanceNodesSpecification(1, false, false, false, false, true, "RulesEngineTest"));
-    rules->AddPresentationRule(*rule);
-
-    // request for nodes
-    Json::Value options = RulesDrivenECPresentationManager::NavigationOptions("AllInstanceNodes_GroupedByLabelGroups4InstancesWith2GroupingNodes", TargetTree_MainTree).GetJson();
-    DataContainer<NavNodeCPtr> labelGroupingNodes = IECPresentationManager::GetManager().GetRootNodes(s_project->GetECDb(), PageOptions(), options).get();
-
-    // make sure we have 2 label grouping nodes
-    ASSERT_EQ(2, labelGroupingNodes.GetSize());
-
-    NavNodeCPtr labelGroupingNode = labelGroupingNodes[0];
-    EXPECT_STREQ(NAVNODE_TYPE_DisplayLabelGroupingNode, labelGroupingNode->GetType().c_str());
-    ASSERT_STREQ("GadgetID", labelGroupingNode->GetLabel().c_str());
-    
-    // make sure we have 2 gadget instances
-    DataContainer<NavNodeCPtr> instanceNodes = IECPresentationManager::GetManager().GetChildren(s_project->GetECDb(), *labelGroupingNode, PageOptions(), options).get();
-    ASSERT_EQ(2, instanceNodes.GetSize());
-    EXPECT_STREQ(NAVNODE_TYPE_ECInstanceNode, instanceNodes[0]->GetType().c_str());
-    EXPECT_STREQ(NAVNODE_TYPE_ECInstanceNode, instanceNodes[1]->GetType().c_str());
-
-    labelGroupingNode = labelGroupingNodes[1];
-    EXPECT_STREQ(NAVNODE_TYPE_DisplayLabelGroupingNode, labelGroupingNode->GetType().c_str());
-    ASSERT_STREQ("WidgetID", labelGroupingNode->GetLabel().c_str());
-
-    // make sure we have 2 widget instances
-    instanceNodes = IECPresentationManager::GetManager().GetChildren(s_project->GetECDb(), *labelGroupingNode, PageOptions(), options).get();
-    ASSERT_EQ(2, instanceNodes.GetSize());
-    EXPECT_STREQ(NAVNODE_TYPE_ECInstanceNode, instanceNodes[0]->GetType().c_str());
-    EXPECT_STREQ(NAVNODE_TYPE_ECInstanceNode, instanceNodes[1]->GetType().c_str());
-    }
-
-/*---------------------------------------------------------------------------------**//**
-* @betest                                       Grigas.Petraitis                07/2015
-+---------------+---------------+---------------+---------------+---------------+------*/
-TEST_F (RulesDrivenECPresentationManagerNavigationTests, RemovesLabelGroupingNodeIfOnlyOneChild)
-    {
-    // make sure there are instances with unique labels and instances with same labels
-    IECInstancePtr instanceWithUniqueLabel = RulesEngineTestHelpers::InsertInstance(s_project->GetECDb(), *m_widgetClass, 
-        [](IECInstanceR instance) { instance.SetValue("MyID", ECValue("GetRootNodes_RemovesLabelGroupingNodeIfOnlyOneChild: Unique Label")); });
-    IECInstancePtr instanceWithSameLabel = RulesEngineTestHelpers::InsertInstance(s_project->GetECDb(), *m_widgetClass, 
-        [](IECInstanceR instance) { instance.SetValue("MyID", ECValue("GetRootNodes_RemovesLabelGroupingNodeIfOnlyOneChild: Same Label")); });
-    instanceWithSameLabel = RulesEngineTestHelpers::InsertInstance(s_project->GetECDb(), *m_widgetClass, 
-        [](IECInstanceR instance) { instance.SetValue("MyID", ECValue("GetRootNodes_RemovesLabelGroupingNodeIfOnlyOneChild: Same Label")); });
-    instanceWithSameLabel = RulesEngineTestHelpers::InsertInstance(s_project->GetECDb(), *m_widgetClass, 
-        [](IECInstanceR instance) { instance.SetValue("MyID", ECValue("GetRootNodes_RemovesLabelGroupingNodeIfOnlyOneChild: Same Label")); });
-
-    // create the rule set
-    PresentationRuleSetPtr rules = PresentationRuleSet::CreateInstance(BeTest::GetNameOfCurrentTest(), 1, 0, false, "", "", "", false);
-    m_locater->AddRuleSet(*rules);
-    rules->AddPresentationRule(*new InstanceLabelOverride(1, true, "RulesEngineTest:Widget", "MyID"));    
-    RootNodeRule* rule = new RootNodeRule();
-    rule->AddSpecification(*new InstanceNodesOfSpecificClassesSpecification(1, true, false, false, false, true, false, "", "RulesEngineTest:Widget", false));
-    rules->AddPresentationRule(*rule);
-    
-    // request for nodes
-    RulesDrivenECPresentationManager::NavigationOptions options("RemovesLabelGroupingNodeIfOnlyOneChild", TargetTree_MainTree);
-    DataContainer<NavNodeCPtr> nodes = IECPresentationManager::GetManager().GetRootNodes(s_project->GetECDb(), PageOptions(), options.GetJson()).get();
-        
-    // make sure we have one instance node and one display label grouping node
-    ASSERT_EQ(2, nodes.GetSize());
-
-    NavNodeCPtr labelGroupingNode = nodes[0];
-    NavNodeCPtr instanceNode = nodes[1];
-    
-    ASSERT_TRUE(nullptr != instanceNode->GetKey()->AsECInstanceNodeKey());
-    EXPECT_EQ(instanceWithUniqueLabel->GetInstanceId(), instanceNode->GetKey()->AsECInstanceNodeKey()->GetInstanceId().ToString());
-
-    EXPECT_TRUE(labelGroupingNode->GetType().Equals(NAVNODE_TYPE_DisplayLabelGroupingNode));
-    EXPECT_TRUE(labelGroupingNode->HasChildren());
-    }
-
-/*---------------------------------------------------------------------------------**//**
-* @betest                                       Grigas.Petraitis                07/2015
-+---------------+---------------+---------------+---------------+---------------+------*/
-TEST_F (RulesDrivenECPresentationManagerNavigationTests, AlwaysReturnsResultsFlag_SetToNodeFromSpecification)
-    {
-    // insert a widget
-    IECInstancePtr widgetInstance = RulesEngineTestHelpers::InsertInstance(s_project->GetECDb(), *m_widgetClass);
-    
-    // create the rule set
-    PresentationRuleSetPtr rules = PresentationRuleSet::CreateInstance(BeTest::GetNameOfCurrentTest(), 1, 0, false, "", "", "", false);
-    m_locater->AddRuleSet(*rules);
-
-    RootNodeRule* rule = new RootNodeRule();
-    rule->AddSpecification(*new AllInstanceNodesSpecification(1, true, false, false, false, false, "RulesEngineTest"));
-    rule->AddSpecification(*new AllInstanceNodesSpecification(1, false, false, false, false, false, "RulesEngineTest"));
-    rules->AddPresentationRule(*rule);
-
-    // request for nodes
-    RulesDrivenECPresentationManager::NavigationOptions options(rules->GetRuleSetId().c_str(), TargetTree_MainTree);
-    DataContainer<NavNodeCPtr> nodes = IECPresentationManager::GetManager().GetRootNodes(s_project->GetECDb(), PageOptions(), options.GetJson()).get();
-
-    // make sure the parent node has the "always returns results" flag
-    ASSERT_EQ(2, nodes.GetSize());
-    ASSERT_TRUE(NavNodeExtendedData(*nodes[0]).GetAlwaysReturnsChildren());
-    ASSERT_FALSE(NavNodeExtendedData(*nodes[1]).GetAlwaysReturnsChildren());
-    }
-
-/*---------------------------------------------------------------------------------**//**
-* @betest                                       Grigas.Petraitis                07/2015
-+---------------+---------------+---------------+---------------+---------------+------*/
-TEST_F (RulesDrivenECPresentationManagerNavigationTests, HideIfNoChildren_ReturnsEmptyListIfNoChildren)
-    {
-    // insert a widget
-    IECInstancePtr widgetInstance = RulesEngineTestHelpers::InsertInstance(s_project->GetECDb(), *m_widgetClass);
-
-    // create the rule set
-    PresentationRuleSetPtr rules = PresentationRuleSet::CreateInstance(BeTest::GetNameOfCurrentTest(), 1, 0, false, "", "", "", false);
-    m_locater->AddRuleSet(*rules);
-
-    RootNodeRule* rule = new RootNodeRule();
-    rule->AddSpecification(*new InstanceNodesOfSpecificClassesSpecification(1, false, false, true, false, false, false, "", "RulesEngineTest:Widget", false));
-    rules->AddPresentationRule(*rule);
-
-    ChildNodeRule* childRule = new ChildNodeRule();
-    childRule->AddSpecification(*new InstanceNodesOfSpecificClassesSpecification(1, false, false, false, false, false, false, "", "RulesEngineTest:Gadget", false));
-    childRule->SetCondition("ParentNode.IsInstanceNode And ParentNode.ClassName = \"Widget\"");
-    rules->AddPresentationRule(*childRule);
-
-    // request for nodes
-    RulesDrivenECPresentationManager::NavigationOptions options("HideIfNoChildren_ReturnsEmptyListIfNoChildren", TargetTree_MainTree);
-    DataContainer<NavNodeCPtr> nodes = IECPresentationManager::GetManager().GetRootNodes(s_project->GetECDb(), PageOptions(), options.GetJson()).get();
-
-    // make sure the node was hidden
-    ASSERT_TRUE(0 == nodes.GetSize());
-    }
-
-/*---------------------------------------------------------------------------------**//**
-* @betest                                       Grigas.Petraitis                07/2015
-+---------------+---------------+---------------+---------------+---------------+------*/
-TEST_F (RulesDrivenECPresentationManagerNavigationTests, HideIfNoChildren_ReturnsNodesIfHasChildren)
-    {
-    // insert a widget
-    IECInstancePtr widgetInstance = RulesEngineTestHelpers::InsertInstance(s_project->GetECDb(), *m_widgetClass);
-    
-
-    // insert a gadget
-    IECInstancePtr gadgetInstance = RulesEngineTestHelpers::InsertInstance(s_project->GetECDb(), *m_gadgetClass);
-
-    // create the rule set
-    PresentationRuleSetPtr rules = PresentationRuleSet::CreateInstance(BeTest::GetNameOfCurrentTest(), 1, 0, false, "", "", "", false);
-    m_locater->AddRuleSet(*rules);
-
-    RootNodeRule* rule = new RootNodeRule();
-    rule->AddSpecification(*new InstanceNodesOfSpecificClassesSpecification(1, false, false, true, false, false, false, "", "RulesEngineTest:Widget", false));
-    rules->AddPresentationRule(*rule);
-
-    ChildNodeRule* childRule = new ChildNodeRule();
-    childRule->AddSpecification(*new InstanceNodesOfSpecificClassesSpecification(1, false, false, false, false, false, false, "", "RulesEngineTest:Gadget", false));
-    childRule->SetCondition("ParentNode.IsInstanceNode And ParentNode.ClassName = \"Widget\"");
-    rules->AddPresentationRule(*childRule);
-
-    // request for nodes
-    RulesDrivenECPresentationManager::NavigationOptions options("HideIfNoChildren_ReturnsNodesIfHasChildren", TargetTree_MainTree);
-    DataContainer<NavNodeCPtr> nodes = IECPresentationManager::GetManager().GetRootNodes(s_project->GetECDb(), PageOptions(), options.GetJson()).get();
-
-    // make sure the node was not hidden 
-    ASSERT_EQ(1, nodes.GetSize());
-    }
-
-/*---------------------------------------------------------------------------------**//**
-* @betest                                       Grigas.Petraitis                07/2015
-+---------------+---------------+---------------+---------------+---------------+------*/
-TEST_F (RulesDrivenECPresentationManagerNavigationTests, HideIfNoChildren_IgnoredIfHasAlwaysReturnsNodesFlag)
-    {
-    // insert a widget
-    IECInstancePtr widgetInstance = RulesEngineTestHelpers::InsertInstance(s_project->GetECDb(), *m_widgetClass);
-        
-    // create the rule set
-    PresentationRuleSetPtr rules = PresentationRuleSet::CreateInstance(BeTest::GetNameOfCurrentTest(), 1, 0, false, "", "", "", false);
-    m_locater->AddRuleSet(*rules);
-
-    RootNodeRule* rule = new RootNodeRule();
-    rule->AddSpecification(*new InstanceNodesOfSpecificClassesSpecification(1, true, false, true, false, false, false, "", "RulesEngineTest:Widget", false));
-    rules->AddPresentationRule(*rule);
-
-    // request for nodes
-    RulesDrivenECPresentationManager::NavigationOptions options("HideIfNoChildren_IgnoredIfHasAlwaysReturnsNodesFlag", TargetTree_MainTree);
-    DataContainer<NavNodeCPtr> nodes = IECPresentationManager::GetManager().GetRootNodes(s_project->GetECDb(), PageOptions(), options.GetJson()).get();
-    
-    // make sure the node was not hidden
-    ASSERT_EQ(1, nodes.GetSize());
-    }
-
-/*---------------------------------------------------------------------------------**//**
-* @betest                                       Grigas.Petraitis                07/2015
-+---------------+---------------+---------------+---------------+---------------+------*/
-TEST_F (RulesDrivenECPresentationManagerNavigationTests, HideNodesInHierarchy_ReturnsChildNodes)
-    {    
-    // add a widget
-    IECInstancePtr widgetInstance = RulesEngineTestHelpers::InsertInstance(s_project->GetECDb(), *m_widgetClass);
-
-    // add a gadget    
-    IECInstancePtr gadgetInstance = RulesEngineTestHelpers::InsertInstance(s_project->GetECDb(), *m_gadgetClass);
-    
-    // create the rule set
-    PresentationRuleSetPtr rules = PresentationRuleSet::CreateInstance(BeTest::GetNameOfCurrentTest(), 1, 0, false, "", "", "", false);
-    m_locater->AddRuleSet(*rules);
-
-    RootNodeRule* rule = new RootNodeRule();
-    rule->AddSpecification(*new InstanceNodesOfSpecificClassesSpecification(1, false, true, false, false, false, false, "", "RulesEngineTest:Widget", false));
-    rules->AddPresentationRule(*rule);
-
-    ChildNodeRule* childRule = new ChildNodeRule();
-    childRule->AddSpecification(*new InstanceNodesOfSpecificClassesSpecification(1, false, false, false, false, false, false, "", "RulesEngineTest:Gadget", false));
-    childRule->SetCondition("ParentNode.IsInstanceNode");
-    rules->AddPresentationRule(*childRule);
-
-    // request for nodes
-    RulesDrivenECPresentationManager::NavigationOptions options("HideNodesInHierarchy_ReturnsChildNodes", TargetTree_MainTree);
-    DataContainer<NavNodeCPtr> nodes = IECPresentationManager::GetManager().GetRootNodes(s_project->GetECDb(), PageOptions(), options.GetJson()).get();
-
-    // make sure we get gadget, not widget
-    ASSERT_EQ(1, nodes.GetSize());
-    ASSERT_TRUE(nullptr != nodes[0]->GetKey()->AsECInstanceNodeKey());
-    EXPECT_EQ(gadgetInstance->GetInstanceId(), nodes[0]->GetKey()->AsECInstanceNodeKey()->GetInstanceId().ToString());
-    }
-
-/*---------------------------------------------------------------------------------**//**
-* @betest                                       Grigas.Petraitis                07/2015
-+---------------+---------------+---------------+---------------+---------------+------*/
-TEST_F (RulesDrivenECPresentationManagerNavigationTests, HideNodesInHierarchy_ReturnsNoChildrenWhenThereAreNoChildSpecifications)
-    {    
-    // add a widget
-    IECInstancePtr widgetInstance = RulesEngineTestHelpers::InsertInstance(s_project->GetECDb(), *m_widgetClass);
-
-    // add a gadget    
-    IECInstancePtr gadgetInstance = RulesEngineTestHelpers::InsertInstance(s_project->GetECDb(), *m_gadgetClass);
-        
-    // create the rule set
-    PresentationRuleSetPtr rules = PresentationRuleSet::CreateInstance(BeTest::GetNameOfCurrentTest(), 1, 0, false, "", "", "", false);
-    m_locater->AddRuleSet(*rules);
-
-    RootNodeRule* rule = new RootNodeRule();
-    rule->AddSpecification(*new InstanceNodesOfSpecificClassesSpecification(1, false, false, false, false, false, false, "", "RulesEngineTest:Widget", false));
-    rules->AddPresentationRule(*rule);
-
-    ChildNodeRule* childRule = new ChildNodeRule();
-    childRule->AddSpecification(*new InstanceNodesOfSpecificClassesSpecification(1, false, true, false, false, false, false, "", "RulesEngineTest:Gadget", false));
-    childRule->SetCondition("ParentNode.IsInstanceNode AND ParentNode.ClassName=\"Widget\"");
-    rules->AddPresentationRule(*childRule);
-
-    // request for root nodes
-    RulesDrivenECPresentationManager::NavigationOptions options(rules->GetRuleSetId().c_str(), TargetTree_MainTree);
-    DataContainer<NavNodeCPtr> rootNodes = IECPresentationManager::GetManager().GetRootNodes(s_project->GetECDb(), PageOptions(), options.GetJson()).get();
-
-    // expect 1 widget node
-    ASSERT_EQ(1, rootNodes.GetSize());
-
-    // request for child nodes
-    DataContainer<NavNodeCPtr> childNodes = IECPresentationManager::GetManager().GetChildren(s_project->GetECDb(), *rootNodes[0], PageOptions(), options.GetJson()).get();
-
-    // expect empty container
-    ASSERT_EQ(0, childNodes.GetSize());
-    }
-
-/*---------------------------------------------------------------------------------**//**
-* @betest                                       Grigas.Petraitis                01/2016
-+---------------+---------------+---------------+---------------+---------------+------*/
-TEST_F (RulesDrivenECPresentationManagerNavigationTests, Paging_SkipsSpecifiedNumberOfNodes_LabelOverride)
-    {
-    RulesEngineTestHelpers::DeleteInstances(s_project->GetECDb(), *m_widgetClass);
-    RulesEngineTestHelpers::InsertInstance(s_project->GetECDb(), *m_widgetClass, [](IECInstanceR instance){instance.SetValue("MyID", ECValue("A"));});
-    RulesEngineTestHelpers::InsertInstance(s_project->GetECDb(), *m_widgetClass, [](IECInstanceR instance){instance.SetValue("MyID", ECValue("B"));});
-    RulesEngineTestHelpers::InsertInstance(s_project->GetECDb(), *m_widgetClass, [](IECInstanceR instance){instance.SetValue("MyID", ECValue("C"));});
-    RulesEngineTestHelpers::InsertInstance(s_project->GetECDb(), *m_widgetClass, [](IECInstanceR instance){instance.SetValue("MyID", ECValue("D"));});
-    RulesEngineTestHelpers::InsertInstance(s_project->GetECDb(), *m_widgetClass, [](IECInstanceR instance){instance.SetValue("MyID", ECValue("E"));});
-
-    // create the rule set
-    PresentationRuleSetPtr rules = PresentationRuleSet::CreateInstance(BeTest::GetNameOfCurrentTest(), 1, 0, false, "", "", "", false);
-    m_locater->AddRuleSet(*rules);
-    rules->AddPresentationRule(*new LabelOverride("ThisNode.ClassName = \"Widget\"", 1, "this.MyID", ""));
-
-    RootNodeRule* rule = new RootNodeRule();
-    rule->AddSpecification(*new InstanceNodesOfSpecificClassesSpecification(1, false, false, false, false, false, false, 
-        "", "RulesEngineTest:Widget", false));
-    rules->AddPresentationRule(*rule);
-    
-    // request for nodes
-    RulesDrivenECPresentationManager::NavigationOptions options(rules->GetRuleSetId().c_str(), TargetTree_MainTree);
-    DataContainer<NavNodeCPtr> nodes = IECPresentationManager::GetManager().GetRootNodes(s_project->GetECDb(), PageOptions(2), options.GetJson()).get();
-    
-    // expect 3 nodes: C, D, E
-    ASSERT_EQ(3, nodes.GetSize());
-    EXPECT_STREQ("C", nodes[0]->GetLabel().c_str());
-    EXPECT_STREQ("D", nodes[1]->GetLabel().c_str());
-    EXPECT_STREQ("E", nodes[2]->GetLabel().c_str());
-    }
-
-/*---------------------------------------------------------------------------------**//**
-* @betest                                       Aidas.Vaiksnoras               01/2018
-+---------------+---------------+---------------+---------------+---------------+------*/
-TEST_F (RulesDrivenECPresentationManagerNavigationTests, Paging_SkipsSpecifiedNumberOfNodes)
-    {
-    RulesEngineTestHelpers::DeleteInstances(s_project->GetECDb(), *m_widgetClass);
-    RulesEngineTestHelpers::InsertInstance(s_project->GetECDb(), *m_widgetClass, [](IECInstanceR instance){instance.SetValue("MyID", ECValue("A"));});
-    RulesEngineTestHelpers::InsertInstance(s_project->GetECDb(), *m_widgetClass, [](IECInstanceR instance){instance.SetValue("MyID", ECValue("B"));});
-    RulesEngineTestHelpers::InsertInstance(s_project->GetECDb(), *m_widgetClass, [](IECInstanceR instance){instance.SetValue("MyID", ECValue("C"));});
-    RulesEngineTestHelpers::InsertInstance(s_project->GetECDb(), *m_widgetClass, [](IECInstanceR instance){instance.SetValue("MyID", ECValue("D"));});
-    RulesEngineTestHelpers::InsertInstance(s_project->GetECDb(), *m_widgetClass, [](IECInstanceR instance){instance.SetValue("MyID", ECValue("E"));});
-
-    // create the rule set
-    PresentationRuleSetPtr rules = PresentationRuleSet::CreateInstance("Paging_SkipsSpecifiedNumberOfNodes", 1, 0, false, "", "", "", false);
-    m_locater->AddRuleSet(*rules);
-    rules->AddPresentationRule(*new InstanceLabelOverride(1, true, "RulesEngineTest:Widget", "MyID"));
-    RootNodeRule* rule = new RootNodeRule();
-    rule->AddSpecification(*new InstanceNodesOfSpecificClassesSpecification(1, false, false, false, false, false, false, 
-        "", "RulesEngineTest:Widget", false));
-    rules->AddPresentationRule(*rule);
-    
-    // request for nodes
-    RulesDrivenECPresentationManager::NavigationOptions options("Paging_SkipsSpecifiedNumberOfNodes", TargetTree_MainTree);
-    DataContainer<NavNodeCPtr> nodes = IECPresentationManager::GetManager().GetRootNodes(s_project->GetECDb(), PageOptions(2), options.GetJson()).get();
-    
-    // expect 3 nodes: C, D, E
-    ASSERT_EQ(3, nodes.GetSize());
-    EXPECT_STREQ("C", nodes[0]->GetLabel().c_str());
-    EXPECT_STREQ("D", nodes[1]->GetLabel().c_str());
-    EXPECT_STREQ("E", nodes[2]->GetLabel().c_str());
-    }
-
-/*---------------------------------------------------------------------------------**//**
-* @betest                                       Grigas.Petraitis                01/2016
-+---------------+---------------+---------------+---------------+---------------+------*/
-TEST_F (RulesDrivenECPresentationManagerNavigationTests, Paging_SkippingMoreThanExists)
-    {
-    RulesEngineTestHelpers::DeleteInstances(s_project->GetECDb(), *m_widgetClass);
-    RulesEngineTestHelpers::InsertInstance(s_project->GetECDb(), *m_widgetClass, [](IECInstanceR instance){instance.SetValue("MyID", ECValue("A"));});
-    RulesEngineTestHelpers::InsertInstance(s_project->GetECDb(), *m_widgetClass, [](IECInstanceR instance){instance.SetValue("MyID", ECValue("B"));});
-    RulesEngineTestHelpers::InsertInstance(s_project->GetECDb(), *m_widgetClass, [](IECInstanceR instance){instance.SetValue("MyID", ECValue("C"));});
-    RulesEngineTestHelpers::InsertInstance(s_project->GetECDb(), *m_widgetClass, [](IECInstanceR instance){instance.SetValue("MyID", ECValue("D"));});
-    RulesEngineTestHelpers::InsertInstance(s_project->GetECDb(), *m_widgetClass, [](IECInstanceR instance){instance.SetValue("MyID", ECValue("E"));});
-
-    // create the rule set
-    PresentationRuleSetPtr rules = PresentationRuleSet::CreateInstance(BeTest::GetNameOfCurrentTest(), 1, 0, false, "", "", "", false);
-    m_locater->AddRuleSet(*rules);
-    rules->AddPresentationRule(*new InstanceLabelOverride(1, true, "RulesEngineTest:Widget", "MyID"));
-    RootNodeRule* rule = new RootNodeRule();
-    rule->AddSpecification(*new InstanceNodesOfSpecificClassesSpecification(1, false, false, false, false, false, false, 
-        "", "RulesEngineTest:Widget", false));
-    rules->AddPresentationRule(*rule);
-    
-    // request for nodes
-    RulesDrivenECPresentationManager::NavigationOptions options("Paging_SkippingMoreThanExists", TargetTree_MainTree);
-    DataContainer<NavNodeCPtr> nodes = IECPresentationManager::GetManager().GetRootNodes(s_project->GetECDb(), PageOptions(5), options.GetJson()).get();
-    
-    // expect 0 nodes
-    ASSERT_EQ(0, nodes.GetSize());
-    ASSERT_TRUE(nodes[0].IsNull());
-    }
-
-/*---------------------------------------------------------------------------------**//**
-* @betest                                       Grigas.Petraitis                01/2016
-+---------------+---------------+---------------+---------------+---------------+------*/
-TEST_F (RulesDrivenECPresentationManagerNavigationTests, Paging_ReturnsSpecifiedNumberOfNodes)
-    {
-    RulesEngineTestHelpers::DeleteInstances(s_project->GetECDb(), *m_widgetClass);
-    RulesEngineTestHelpers::InsertInstance(s_project->GetECDb(), *m_widgetClass, [](IECInstanceR instance){instance.SetValue("MyID", ECValue("A"));});
-    RulesEngineTestHelpers::InsertInstance(s_project->GetECDb(), *m_widgetClass, [](IECInstanceR instance){instance.SetValue("MyID", ECValue("B"));});
-    RulesEngineTestHelpers::InsertInstance(s_project->GetECDb(), *m_widgetClass, [](IECInstanceR instance){instance.SetValue("MyID", ECValue("C"));});
-    RulesEngineTestHelpers::InsertInstance(s_project->GetECDb(), *m_widgetClass, [](IECInstanceR instance){instance.SetValue("MyID", ECValue("D"));});
-    RulesEngineTestHelpers::InsertInstance(s_project->GetECDb(), *m_widgetClass, [](IECInstanceR instance){instance.SetValue("MyID", ECValue("E"));});
-
-    // create the rule set
-    PresentationRuleSetPtr rules = PresentationRuleSet::CreateInstance(BeTest::GetNameOfCurrentTest(), 1, 0, false, "", "", "", false);
-    m_locater->AddRuleSet(*rules);
-    rules->AddPresentationRule(*new InstanceLabelOverride(1, true, "RulesEngineTest:Widget", "MyID"));
-    RootNodeRule* rule = new RootNodeRule();
-    rule->AddSpecification(*new InstanceNodesOfSpecificClassesSpecification(1, false, false, false, false, false, false, 
-        "", "RulesEngineTest:Widget", false));
-    rules->AddPresentationRule(*rule);
-    
-    // request for nodes
-    RulesDrivenECPresentationManager::NavigationOptions options("Paging_ReturnsSpecifiedNumberOfNodes", TargetTree_MainTree);
-    DataContainer<NavNodeCPtr> nodes = IECPresentationManager::GetManager().GetRootNodes(s_project->GetECDb(), PageOptions(0, 2), options.GetJson()).get();
-    
-    // expect 2 nodes: A, B
-    ASSERT_EQ(2, nodes.GetSize());
-    EXPECT_STREQ("A", nodes[0]->GetLabel().c_str());
-    EXPECT_STREQ("B", nodes[1]->GetLabel().c_str());
-    }
-
-/*---------------------------------------------------------------------------------**//**
-* @betest                                       Grigas.Petraitis                01/2016
-+---------------+---------------+---------------+---------------+---------------+------*/
-TEST_F (RulesDrivenECPresentationManagerNavigationTests, Paging_PageSizeHigherThanTheNumberOfNodes)
-    {
-    RulesEngineTestHelpers::DeleteInstances(s_project->GetECDb(), *m_widgetClass);
-    RulesEngineTestHelpers::InsertInstance(s_project->GetECDb(), *m_widgetClass, [](IECInstanceR instance){instance.SetValue("MyID", ECValue("A"));});
-    RulesEngineTestHelpers::InsertInstance(s_project->GetECDb(), *m_widgetClass, [](IECInstanceR instance){instance.SetValue("MyID", ECValue("B"));});
-
-    // create the rule set
-    PresentationRuleSetPtr rules = PresentationRuleSet::CreateInstance(BeTest::GetNameOfCurrentTest(), 1, 0, false, "", "", "", false);
-    m_locater->AddRuleSet(*rules);
-    rules->AddPresentationRule(*new InstanceLabelOverride(1, true, "RulesEngineTest:Widget", "MyID"));
-    RootNodeRule* rule = new RootNodeRule();
-    rule->AddSpecification(*new InstanceNodesOfSpecificClassesSpecification(1, false, false, false, false, false, false, 
-        "", "RulesEngineTest:Widget", false));
-    rules->AddPresentationRule(*rule);
-    
-    // request for nodes
-    RulesDrivenECPresentationManager::NavigationOptions options("Paging_PageSizeHigherThanTheNumberOfNodes", TargetTree_MainTree);
-    DataContainer<NavNodeCPtr> nodes = IECPresentationManager::GetManager().GetRootNodes(s_project->GetECDb(), PageOptions(0, 5), options.GetJson()).get();
-    
-    // expect 2 nodes: A, B
-    ASSERT_EQ(2, nodes.GetSize());
-    EXPECT_STREQ("A", nodes[0]->GetLabel().c_str());
-    EXPECT_STREQ("B", nodes[1]->GetLabel().c_str());
-    }
-
-/*---------------------------------------------------------------------------------**//**
-* @betest                                       Grigas.Petraitis                01/2016
-+---------------+---------------+---------------+---------------+---------------+------*/
-TEST_F (RulesDrivenECPresentationManagerNavigationTests, Paging_IndexHigherThanPageSize)
-    {
-    RulesEngineTestHelpers::DeleteInstances(s_project->GetECDb(), *m_widgetClass);
-    RulesEngineTestHelpers::InsertInstance(s_project->GetECDb(), *m_widgetClass, [](IECInstanceR instance){instance.SetValue("MyID", ECValue("A"));});
-    RulesEngineTestHelpers::InsertInstance(s_project->GetECDb(), *m_widgetClass, [](IECInstanceR instance){instance.SetValue("MyID", ECValue("B"));});
-
-    // create the rule set
-    PresentationRuleSetPtr rules = PresentationRuleSet::CreateInstance(BeTest::GetNameOfCurrentTest(), 1, 0, false, "", "", "", false);
-    m_locater->AddRuleSet(*rules);
-    rules->AddPresentationRule(*new InstanceLabelOverride(1, true, "RulesEngineTest:Widget", "MyID"));
-    RootNodeRule* rule = new RootNodeRule();
-    rule->AddSpecification(*new InstanceNodesOfSpecificClassesSpecification(1, false, false, false, false, false, false, 
-        "", "RulesEngineTest:Widget", false));
-    rules->AddPresentationRule(*rule);
-    
-    // request for nodes
-    RulesDrivenECPresentationManager::NavigationOptions options("Paging_PageSizeHigherThanTheNumberOfNodes", TargetTree_MainTree);
-    DataContainer<NavNodeCPtr> nodes = IECPresentationManager::GetManager().GetRootNodes(s_project->GetECDb(), PageOptions(0, 2), options.GetJson()).get();
-    
-    // expect nullptr
-    EXPECT_TRUE(nodes[2].IsNull());
-    }
-
-/*---------------------------------------------------------------------------------**//**
-* @betest                                       Grigas.Petraitis                01/2016
-+---------------+---------------+---------------+---------------+---------------+------*/
-TEST_F (RulesDrivenECPresentationManagerNavigationTests, Paging_SkipsAndReturnsSpecifiedNumberOfNodes)
-    {
-    RulesEngineTestHelpers::DeleteInstances(s_project->GetECDb(), *m_widgetClass);
-    RulesEngineTestHelpers::InsertInstance(s_project->GetECDb(), *m_widgetClass, [](IECInstanceR instance){instance.SetValue("MyID", ECValue("A"));});
-    RulesEngineTestHelpers::InsertInstance(s_project->GetECDb(), *m_widgetClass, [](IECInstanceR instance){instance.SetValue("MyID", ECValue("B"));});
-    RulesEngineTestHelpers::InsertInstance(s_project->GetECDb(), *m_widgetClass, [](IECInstanceR instance){instance.SetValue("MyID", ECValue("C"));});
-    RulesEngineTestHelpers::InsertInstance(s_project->GetECDb(), *m_widgetClass, [](IECInstanceR instance){instance.SetValue("MyID", ECValue("D"));});
-    RulesEngineTestHelpers::InsertInstance(s_project->GetECDb(), *m_widgetClass, [](IECInstanceR instance){instance.SetValue("MyID", ECValue("E"));});
-
-    // create the rule set
-    PresentationRuleSetPtr rules = PresentationRuleSet::CreateInstance(BeTest::GetNameOfCurrentTest(), 1, 0, false, "", "", "", false);
-    m_locater->AddRuleSet(*rules);
-    rules->AddPresentationRule(*new InstanceLabelOverride(1, true, "RulesEngineTest:Widget", "MyID"));
-    RootNodeRule* rule = new RootNodeRule();
-    rule->AddSpecification(*new InstanceNodesOfSpecificClassesSpecification(1, false, false, false, false, false, false, 
-        "", "RulesEngineTest:Widget", false));
-    rules->AddPresentationRule(*rule);
-    
-    // request for nodes
-    RulesDrivenECPresentationManager::NavigationOptions options("Paging_SkipsAndReturnsSpecifiedNumberOfNodes", TargetTree_MainTree);
-    DataContainer<NavNodeCPtr> nodes = IECPresentationManager::GetManager().GetRootNodes(s_project->GetECDb(), PageOptions(1, 3), options.GetJson()).get();
-    
-    // expect 3 nodes: B, C, D
-    ASSERT_EQ(3, nodes.GetSize());
-    EXPECT_STREQ("B", nodes[0]->GetLabel().c_str());
-    EXPECT_STREQ("C", nodes[1]->GetLabel().c_str());
-    EXPECT_STREQ("D", nodes[2]->GetLabel().c_str());
-    }
-
-/*---------------------------------------------------------------------------------**//**
-* @betest                                       Pranciskus.Ambrazas                02/2016
-+---------------+---------------+---------------+---------------+---------------+------*/
-TEST_F(RulesDrivenECPresentationManagerNavigationTests, CustomNodes_Type_Label_Description_ImageId)
-    {
-    // create the rule set
-    PresentationRuleSetPtr rules = PresentationRuleSet::CreateInstance(BeTest::GetNameOfCurrentTest(), 1, 0, false, "", "", "", false);
-    m_locater->AddRuleSet(*rules);
-
-    RootNodeRule* rule = new RootNodeRule();
-    CustomNodeSpecificationP customNodeSpecification = new CustomNodeSpecification(1, false, "type", "label", "description", "imageid");
-    rule->AddSpecification(*customNodeSpecification);
-    rules->AddPresentationRule(*rule);
-    
-    // request for nodes
-    Json::Value options = RulesDrivenECPresentationManager::NavigationOptions("CustomNodes_Type_Label_Description_ImageId", TargetTree_MainTree).GetJson();
-    DataContainer<NavNodeCPtr> nodes = IECPresentationManager::GetManager().GetRootNodes(s_project->GetECDb(), PageOptions(), options).get();
-
-    // make sure we have 1 node
-    ASSERT_EQ(1, nodes.GetSize());
-
-    NavNodeCPtr instanceNode = nodes[0];
-    ASSERT_STREQ("type", instanceNode->GetType().c_str());
-    ASSERT_STREQ("label", instanceNode->GetLabel().c_str());
-    ASSERT_STREQ("description", instanceNode->GetDescription().c_str());
-    ASSERT_STREQ("imageid", instanceNode->GetCollapsedImageId().c_str());
-    }
-
-/*---------------------------------------------------------------------------------**//**
-* @betest                                       Pranciskus.Ambrazas                02/2016
-+---------------+---------------+---------------+---------------+---------------+------*/
-TEST_F(RulesDrivenECPresentationManagerNavigationTests, CustomNodes_HideIfNoChildren_ReturnsNodesIfHasChildren)
-    {
-    PresentationRuleSetPtr rules = PresentationRuleSet::CreateInstance(BeTest::GetNameOfCurrentTest(), 1, 0, false, "", "", "", false);
-    m_locater->AddRuleSet(*rules);
-
-    RootNodeRule* rule = new RootNodeRule();
-    CustomNodeSpecificationP customNodeSpecification = new CustomNodeSpecification(1, true, "type", "label", "description", "imageid");
-    customNodeSpecification->SetAlwaysReturnsChildren(false);
-
-    rule->AddSpecification(*customNodeSpecification);
-    rules->AddPresentationRule(*rule);
-
-    ChildNodeRule* childRule = new ChildNodeRule();
-    CustomNodeSpecificationP customNodeSpecificationChild = new CustomNodeSpecification(1, false, "test", "test", "test", "test");
-    childRule->AddSpecification(*customNodeSpecificationChild);
-    customNodeSpecification->AddNestedRule(*childRule);
-
-    // request for nodes
-    Json::Value options = RulesDrivenECPresentationManager::NavigationOptions("CustomNodes_HideIfNoChildren_ReturnsNodesIfHasChildren", TargetTree_MainTree).GetJson();
-    DataContainer<NavNodeCPtr> nodes = IECPresentationManager::GetManager().GetRootNodes(s_project->GetECDb(), PageOptions(), options).get();
-
-    // make sure we have 0 nodes
-    ASSERT_EQ(1, nodes.GetSize());
-    }
-
-/*---------------------------------------------------------------------------------**//**
-* @betest                                       Pranciskus.Ambrazas                02/2016
-+---------------+---------------+---------------+---------------+---------------+------*/
-TEST_F(RulesDrivenECPresentationManagerNavigationTests, CustomNodes_HideIfNoChildren_ReturnsEmptyListIfNoChildren)
-    {
-    // insert widget instance
-    RulesEngineTestHelpers::InsertInstance(s_project->GetECDb(), *m_widgetClass);
-    
-    // create the rule set
-    PresentationRuleSetPtr rules = PresentationRuleSet::CreateInstance(BeTest::GetNameOfCurrentTest(), 1, 0, false, "", "", "", false);
-    m_locater->AddRuleSet(*rules);
-
-    RootNodeRule* rule = new RootNodeRule();
-    CustomNodeSpecificationP customNodeSpecification = new CustomNodeSpecification(1, true, "type", "label", "description", "imageid");
-    customNodeSpecification->SetAlwaysReturnsChildren(false);
-
-    rule->AddSpecification(*customNodeSpecification);
-    rules->AddPresentationRule(*rule);
-
-    // request for nodes
-    Json::Value options = RulesDrivenECPresentationManager::NavigationOptions("CustomNodes_HideIfNoChildren_ReturnsEmptyListIfNoChildren", TargetTree_MainTree).GetJson();
-    DataContainer<NavNodeCPtr> nodes = IECPresentationManager::GetManager().GetRootNodes(s_project->GetECDb(), PageOptions(), options).get();
-
-    // make sure we have 0 nodes
-    ASSERT_EQ(0, nodes.GetSize());
-    }
-
-/*---------------------------------------------------------------------------------**//**
-* @betest                                       Grigas.Petraitis                04/2017
-+---------------+---------------+---------------+---------------+---------------+------*/
-TEST_F(RulesDrivenECPresentationManagerNavigationTests, CustomNodes_AlwaysReturnsChildren_NodeHasChildren)
-    {
-    // insert widget instance
-    RulesEngineTestHelpers::InsertInstance(s_project->GetECDb(), *m_widgetClass);
-    
-    // create the rule set
-    PresentationRuleSetPtr rules = PresentationRuleSet::CreateInstance(BeTest::GetNameOfCurrentTest(), 1, 0, false, "", "", "", false);
-    m_locater->AddRuleSet(*rules);
-
-    RootNodeRule* rule = new RootNodeRule();
-    CustomNodeSpecificationP customNodeSpecification = new CustomNodeSpecification(1, false, "type", "label", "description", "imageid");
-    customNodeSpecification->SetAlwaysReturnsChildren(true);
-    rule->AddSpecification(*customNodeSpecification);
-    rules->AddPresentationRule(*rule);
-
-    // request for nodes
-    Json::Value options = RulesDrivenECPresentationManager::NavigationOptions(rules->GetRuleSetId().c_str(), TargetTree_MainTree).GetJson();
-    ASSERT_EQ(1, IECPresentationManager::GetManager().GetRootNodesCount(s_project->GetECDb(), options).get());
-
-    DataContainer<NavNodeCPtr> nodes = IECPresentationManager::GetManager().GetRootNodes(s_project->GetECDb(), PageOptions(), options).get();
-    ASSERT_EQ(1, nodes.GetSize());
-
-    NavNodeCPtr node = nodes[0];
-    EXPECT_TRUE(node->HasChildren());
-
-    rapidjson::Document nodeJson = node->AsJson();
-    ASSERT_TRUE(nodeJson.HasMember(NAVNODE_HasChildren));
-    ASSERT_TRUE(nodeJson[NAVNODE_HasChildren].GetBool());
-    }
-
-/*---------------------------------------------------------------------------------**//**
-* @betest                                       Pranciskus.Ambrazas                02/2016
-+---------------+---------------+---------------+---------------+---------------+------*/
-TEST_F(RulesDrivenECPresentationManagerNavigationTests, InstancesOfSpecificClassesNodes_AlwaysReturnsChildren)
-    {
-    // insert widget instance
-    RulesEngineTestHelpers::InsertInstance(s_project->GetECDb(), *m_widgetClass);
-    
-    // create the rule set
-    PresentationRuleSetPtr rules = PresentationRuleSet::CreateInstance(BeTest::GetNameOfCurrentTest(), 1, 0, false, "", "", "", false);
-    m_locater->AddRuleSet(*rules);
-
-    RootNodeRule* rule = new RootNodeRule();
-    rule->AddSpecification(*new InstanceNodesOfSpecificClassesSpecification(1, true, false, false, false, false, false, "", "RulesEngineTest:Widget", false));
-    rules->AddPresentationRule(*rule);
-
-    // request for nodes
-    Json::Value options = RulesDrivenECPresentationManager::NavigationOptions("InstancesOfSpecificClassesNodes_AlwaysReturnsChildren", TargetTree_MainTree).GetJson();
-    DataContainer<NavNodeCPtr> nodes = IECPresentationManager::GetManager().GetRootNodes(s_project->GetECDb(), PageOptions(), options).get();
-
-    // make sure we have 1 node
-    ASSERT_EQ(1, nodes.GetSize());
-    NavNodeCPtr node = nodes[0];
-    ASSERT_TRUE(NavNodeExtendedData(*node).GetAlwaysReturnsChildren());
-    ASSERT_TRUE(node->HasChildren());
-    }
-
-/*---------------------------------------------------------------------------------**//**
-* @betest                                       Pranciskus.Ambrazas                02/2016
-+---------------+---------------+---------------+---------------+---------------+------*/
-TEST_F(RulesDrivenECPresentationManagerNavigationTests, InstancesOfSpecificClassesNodes_HideNodesInHierarchy)
-    {
-    // insert some widget instance
-    IECInstancePtr widgetInstance = RulesEngineTestHelpers::InsertInstance(s_project->GetECDb(), *m_widgetClass);
-
-    // create the rule set
-    PresentationRuleSetPtr rules = PresentationRuleSet::CreateInstance(BeTest::GetNameOfCurrentTest(), 1, 0, false, "", "", "", false);
-    m_locater->AddRuleSet(*rules);
-
-    RootNodeRule* rule = new RootNodeRule();
-    InstanceNodesOfSpecificClassesSpecificationP instanceNodesOfSpecificClassesSpecification = new InstanceNodesOfSpecificClassesSpecification(1, false, true, false, false, false, false, "", "RulesEngineTest:Widget", false);
-    rule->AddSpecification(*instanceNodesOfSpecificClassesSpecification);
-    rules->AddPresentationRule(*rule);
-
-    ChildNodeRule* childRule = new ChildNodeRule();
-    CustomNodeSpecificationP customNodeSpecification = new CustomNodeSpecification(1, false, "test", "test", "test", "test");
-    childRule->AddSpecification(*customNodeSpecification);
-    instanceNodesOfSpecificClassesSpecification->AddNestedRule(*childRule);
-
-    // request for nodes
-    Json::Value options = RulesDrivenECPresentationManager::NavigationOptions("InstancesOfSpecificClassesNodes_HideNodesInHierarchy", TargetTree_MainTree).GetJson();
-    DataContainer<NavNodeCPtr> nodes = IECPresentationManager::GetManager().GetRootNodes(s_project->GetECDb(), PageOptions(), options).get();
-
-    // make sure we have 1 node
-    ASSERT_EQ(1, nodes.GetSize());
-
-    NavNodeCPtr instanceNode = nodes[0];
-    ASSERT_STREQ("test", instanceNode->GetType().c_str());
-    }
-
-/*---------------------------------------------------------------------------------**//**
-* @betest                                       Pranciskus.Ambrazas                02/2016
-+---------------+---------------+---------------+---------------+---------------+------*/
-TEST_F(RulesDrivenECPresentationManagerNavigationTests, InstancesOfSpecificClassesNodes_HideIfNoChildren_ReturnsEmptyListIfNoChildren)
-    {
-    // insert widget instance
-    IECInstancePtr widgetInstance = RulesEngineTestHelpers::InsertInstance(s_project->GetECDb(), *m_widgetClass);
-
-    // create the rule set
-    PresentationRuleSetPtr rules = PresentationRuleSet::CreateInstance(BeTest::GetNameOfCurrentTest(), 1, 0, false, "", "", "", false);
-    m_locater->AddRuleSet(*rules);
-
-    RootNodeRule* rule = new RootNodeRule();
-    rule->AddSpecification(*new InstanceNodesOfSpecificClassesSpecification(1, false, false, true, false, false, false, "", "RulesEngineTest:Widget", false));
-    rules->AddPresentationRule(*rule);
-
-    // request for nodes
-    Json::Value options = RulesDrivenECPresentationManager::NavigationOptions("InstancesOfSpecificClassesNodes_HideIfNoChildren_ReturnsEmptyListIfNoChildren", TargetTree_MainTree).GetJson();
-    DataContainer<NavNodeCPtr> nodes = IECPresentationManager::GetManager().GetRootNodes(s_project->GetECDb(), PageOptions(), options).get();
-
-    // make sure we have 0 nodes
-    ASSERT_EQ(0, nodes.GetSize());
-    }
-
-/*---------------------------------------------------------------------------------**//**
-* @betest                                       Pranciskus.Ambrazas                02/2016
-+---------------+---------------+---------------+---------------+---------------+------*/
-TEST_F(RulesDrivenECPresentationManagerNavigationTests, InstancesOfSpecificClassesNodes_HideIfNoChildren_ReturnsNodesIfHasChildren)
-    {
-    // insert widget instance
-    IECInstancePtr widgetInstance = RulesEngineTestHelpers::InsertInstance(s_project->GetECDb(), *m_widgetClass);
-
-    // create the rule set
-    PresentationRuleSetPtr rules = PresentationRuleSet::CreateInstance(BeTest::GetNameOfCurrentTest(), 1, 0, false, "", "", "", false);
-    m_locater->AddRuleSet(*rules);
-
-    RootNodeRule* rule = new RootNodeRule();
-    InstanceNodesOfSpecificClassesSpecificationP instanceNodesOfSpecificClassesSpecification = new InstanceNodesOfSpecificClassesSpecification(1, false, true, false, false, false, false, "", "RulesEngineTest:Widget", false);
-    rule->AddSpecification(*instanceNodesOfSpecificClassesSpecification);
-    rules->AddPresentationRule(*rule);
-
-    ChildNodeRule* childRule = new ChildNodeRule();
-    CustomNodeSpecificationP customNodeSpecification = new CustomNodeSpecification(1, false, "test", "test", "test", "test");
-    childRule->AddSpecification(*customNodeSpecification);
-    instanceNodesOfSpecificClassesSpecification->AddNestedRule(*childRule);
-
-    // request for nodes
-    Json::Value options = RulesDrivenECPresentationManager::NavigationOptions("InstancesOfSpecificClassesNodes_HideIfNoChildren_ReturnsNodesIfHasChildren", TargetTree_MainTree).GetJson();
-    DataContainer<NavNodeCPtr> nodes = IECPresentationManager::GetManager().GetRootNodes(s_project->GetECDb(), PageOptions(), options).get();
-
-    // make sure we have 1 node
-    ASSERT_EQ(1, nodes.GetSize());
-    }
-
-/*---------------------------------------------------------------------------------**//**
-* @betest                                       Pranciskus.Ambrazas                02/2016
-+---------------+---------------+---------------+---------------+---------------+------*/
-TEST_F (RulesDrivenECPresentationManagerNavigationTests, InstancesOfSpecificClassesNodes_GroupedByClass)
-    {
-    // insert some widget & gadget instances
-    IECInstancePtr widgetInstance = RulesEngineTestHelpers::InsertInstance(s_project->GetECDb(), *m_widgetClass);
-    IECInstancePtr gadgetInstance = RulesEngineTestHelpers::InsertInstance(s_project->GetECDb(), *m_gadgetClass);
-
-    // create the rule set
-    PresentationRuleSetPtr rules = PresentationRuleSet::CreateInstance(BeTest::GetNameOfCurrentTest(), 1, 0, false, "", "", "", false);
-    m_locater->AddRuleSet(*rules);
-
-    RootNodeRule* rule = new RootNodeRule();
-    rule->AddSpecification(*new InstanceNodesOfSpecificClassesSpecification(1, false, false, false, true, false, false, "", "RulesEngineTest:Widget,Gadget", false));
-    rules->AddPresentationRule(*rule);
-
-    // request for nodes
-    Json::Value options = RulesDrivenECPresentationManager::NavigationOptions("InstancesOfSpecificClassesNodes_GroupedByClass", TargetTree_MainTree).GetJson();
-    DataContainer<NavNodeCPtr> classGroupingNodes = IECPresentationManager::GetManager().GetRootNodes(s_project->GetECDb(), PageOptions(), options).get();
-    
-    // make sure we have 2 class grouping nodes
-    ASSERT_EQ(2, classGroupingNodes.GetSize());
-    ASSERT_STREQ(NAVNODE_TYPE_ECClassGroupingNode, classGroupingNodes[0]->GetType().c_str());
-    ASSERT_STREQ(NAVNODE_TYPE_ECClassGroupingNode, classGroupingNodes[1]->GetType().c_str());
-    }
-
-/*---------------------------------------------------------------------------------**//**
-* @betest                                       Pranciskus.Ambrazas                02/2016
-+---------------+---------------+---------------+---------------+---------------+------*/
-TEST_F(RulesDrivenECPresentationManagerNavigationTests, InstancesOfSpecificClassesNodes_GroupedByLabel_DoesntGroup1Instance)
-    {
-    // insert widget instance
-    RulesEngineTestHelpers::InsertInstance(s_project->GetECDb(), *m_widgetClass, [](IECInstanceR instance){instance.SetValue("MyID", ECValue("WidgetID"));});
-
-    // create the rule set
-    PresentationRuleSetPtr rules = PresentationRuleSet::CreateInstance(BeTest::GetNameOfCurrentTest(), 1, 0, false, "", "", "", false);
-    m_locater->AddRuleSet(*rules);
-
-    rules->AddPresentationRule(*new InstanceLabelOverride(1, true, "RulesEngineTest:Widget", "MyID"));
-    RootNodeRule* rule = new RootNodeRule();
-    rule->AddSpecification(*new InstanceNodesOfSpecificClassesSpecification(1, false, false, false, false, true, false, "", "RulesEngineTest:Widget", false));
-    rules->AddPresentationRule(*rule);
-
-    // request for nodes
-    Json::Value options = RulesDrivenECPresentationManager::NavigationOptions("InstancesOfSpecificClassesNodes_GroupedByLabel_DoesntGroup1Instance", TargetTree_MainTree).GetJson();
-    DataContainer<NavNodeCPtr> nodes = IECPresentationManager::GetManager().GetRootNodes(s_project->GetECDb(), PageOptions(), options).get();
-
-    // make sure we have 1 node
-    ASSERT_EQ(1, nodes.GetSize());
-    EXPECT_STREQ(NAVNODE_TYPE_ECInstanceNode, nodes[0]->GetType().c_str());
-    ASSERT_STREQ("WidgetID", nodes[0]->GetLabel().c_str());
-    }
-
-/*---------------------------------------------------------------------------------**//**
-* @betest                                       Pranciskus.Ambrazas                02/2016
-+---------------+---------------+---------------+---------------+---------------+------*/
-TEST_F(RulesDrivenECPresentationManagerNavigationTests, InstancesOfSpecificClassesNodes_GroupedByLabel_Groups3InstancesWith1GroupingNode)
-    {
-    // insert some widget & gadget instances
-    RulesEngineTestHelpers::InsertInstance(s_project->GetECDb(), *m_widgetClass, [](IECInstanceR instance){instance.SetValue("MyID", ECValue("WidgetID"));});
-    RulesEngineTestHelpers::InsertInstance(s_project->GetECDb(), *m_widgetClass, [](IECInstanceR instance){instance.SetValue("MyID", ECValue("WidgetID"));});
-    RulesEngineTestHelpers::InsertInstance(s_project->GetECDb(), *m_gadgetClass, [](IECInstanceR instance){instance.SetValue("MyID", ECValue("GadgetID"));});
-
-    // create the rule set
-    PresentationRuleSetPtr rules = PresentationRuleSet::CreateInstance(BeTest::GetNameOfCurrentTest(), 1, 0, false, "", "", "", false);
-    m_locater->AddRuleSet(*rules);
-
-    rules->AddPresentationRule(*new InstanceLabelOverride(1, true, "RulesEngineTest:Widget", "MyID"));
-    rules->AddPresentationRule(*new InstanceLabelOverride(1, true, "RulesEngineTest:Gadget", "MyID"));
-    RootNodeRule* rule = new RootNodeRule();
-    rule->AddSpecification(*new InstanceNodesOfSpecificClassesSpecification(1, false, false, false, false, true, false, "", "RulesEngineTest:Widget,Gadget", false));
-    rules->AddPresentationRule(*rule);
-
-    // request for nodes
-    Json::Value options = RulesDrivenECPresentationManager::NavigationOptions("InstancesOfSpecificClassesNodes_GroupedByLabel_Groups3InstancesWith1GroupingNode", TargetTree_MainTree).GetJson();
-    DataContainer<NavNodeCPtr> nodes = IECPresentationManager::GetManager().GetRootNodes(s_project->GetECDb(), PageOptions(), options).get();
-
-    // make sure we have 2 nodes
-    ASSERT_EQ(2, nodes.GetSize());
-
-    // make sure we have 1 gadget instance node
-    NavNodeCPtr instanceNode = nodes[0];
-    EXPECT_STREQ(NAVNODE_TYPE_ECInstanceNode, instanceNode->GetType().c_str());
-    ASSERT_STREQ("GadgetID", instanceNode->GetLabel().c_str());
-
-    // make sure we have 1 widget label grouping node
-    NavNodeCPtr labelGroupingNode = nodes[1];
-    EXPECT_STREQ(NAVNODE_TYPE_DisplayLabelGroupingNode, labelGroupingNode->GetType().c_str());
-    ASSERT_STREQ("WidgetID", labelGroupingNode->GetLabel().c_str());
-
-    //make sure we have 2 widget instances
-    DataContainer<NavNodeCPtr> instanceNodes = IECPresentationManager::GetManager().GetChildren(s_project->GetECDb(), *labelGroupingNode, PageOptions(), options).get();
-    ASSERT_EQ(2, instanceNodes.GetSize());
-    EXPECT_STREQ(NAVNODE_TYPE_ECInstanceNode, instanceNodes[0]->GetType().c_str());
-    EXPECT_STREQ(NAVNODE_TYPE_ECInstanceNode, instanceNodes[1]->GetType().c_str());
-    }
-
-/*---------------------------------------------------------------------------------**//**
-* @betest                                       Pranciskus.Ambrazas                02/2016
-+---------------+---------------+---------------+---------------+---------------+------*/
-TEST_F(RulesDrivenECPresentationManagerNavigationTests, InstancesOfSpecificClassesNodes_GroupedByLabel_Groups4InstancesWith2GroupingNodes)
-    {
-    // insert some widget & gadget instances
-    RulesEngineTestHelpers::InsertInstance(s_project->GetECDb(), *m_widgetClass, [](IECInstanceR instance){instance.SetValue("MyID", ECValue("WidgetID"));});
-    RulesEngineTestHelpers::InsertInstance(s_project->GetECDb(), *m_widgetClass, [](IECInstanceR instance){instance.SetValue("MyID", ECValue("WidgetID"));});
-    RulesEngineTestHelpers::InsertInstance(s_project->GetECDb(), *m_gadgetClass, [](IECInstanceR instance){instance.SetValue("MyID", ECValue("GadgetID"));});
-    RulesEngineTestHelpers::InsertInstance(s_project->GetECDb(), *m_gadgetClass, [](IECInstanceR instance){instance.SetValue("MyID", ECValue("GadgetID"));});
-
-    // create the rule set
-    PresentationRuleSetPtr rules = PresentationRuleSet::CreateInstance(BeTest::GetNameOfCurrentTest(), 1, 0, false, "", "", "", false);
-    m_locater->AddRuleSet(*rules);
-
-    rules->AddPresentationRule(*new InstanceLabelOverride(1, true, "RulesEngineTest:Widget", "MyID"));
-    rules->AddPresentationRule(*new InstanceLabelOverride(1, true, "RulesEngineTest:Gadget", "MyID"));
-    RootNodeRule* rule = new RootNodeRule();
-    rule->AddSpecification(*new InstanceNodesOfSpecificClassesSpecification(1, false, false, false, false, true, false, "", "RulesEngineTest:Widget,Gadget", false));
-    rules->AddPresentationRule(*rule);
-
-    // request for nodes
-    Json::Value options = RulesDrivenECPresentationManager::NavigationOptions("InstancesOfSpecificClassesNodes_GroupedByLabel_Groups4InstancesWith2GroupingNodes", TargetTree_MainTree).GetJson();
-    DataContainer<NavNodeCPtr> labelGroupingNodes = IECPresentationManager::GetManager().GetRootNodes(s_project->GetECDb(), PageOptions(), options).get();
-
-    // make sure we have 2 label grouping nodes
-    ASSERT_EQ(2, labelGroupingNodes.GetSize());
-
-    // make sure we have 2 gadget instances in gadget grouping node
-    NavNodeCPtr labelGroupingNode = labelGroupingNodes[0];
-    EXPECT_STREQ(NAVNODE_TYPE_DisplayLabelGroupingNode, labelGroupingNode->GetType().c_str());
-    ASSERT_STREQ("GadgetID", labelGroupingNode->GetLabel().c_str());
-    DataContainer<NavNodeCPtr> instanceNodes = IECPresentationManager::GetManager().GetChildren(s_project->GetECDb(), *labelGroupingNode, PageOptions(), options).get();
-    ASSERT_EQ(2, instanceNodes.GetSize());
-    EXPECT_STREQ(NAVNODE_TYPE_ECInstanceNode, instanceNodes[0]->GetType().c_str());
-    EXPECT_STREQ(NAVNODE_TYPE_ECInstanceNode, instanceNodes[1]->GetType().c_str());
-
-    // make sure we have 2 widget instances in widget grouping node
-    labelGroupingNode = labelGroupingNodes[1];
-    EXPECT_STREQ(NAVNODE_TYPE_DisplayLabelGroupingNode, labelGroupingNode->GetType().c_str());
-    ASSERT_STREQ("WidgetID", labelGroupingNode->GetLabel().c_str());
-    instanceNodes = IECPresentationManager::GetManager().GetChildren(s_project->GetECDb(), *labelGroupingNode, PageOptions(), options).get();
-    ASSERT_EQ(2, instanceNodes.GetSize());
-    EXPECT_STREQ(NAVNODE_TYPE_ECInstanceNode, instanceNodes[0]->GetType().c_str());
-    EXPECT_STREQ(NAVNODE_TYPE_ECInstanceNode, instanceNodes[1]->GetType().c_str());
-    }
-
-/*---------------------------------------------------------------------------------**//**
-* @betest                                       Pranciskus.Ambrazas                02/2016
-+---------------+---------------+---------------+---------------+---------------+------*/
-TEST_F(RulesDrivenECPresentationManagerNavigationTests, InstancesOfSpecificClassesNodes_GroupedByClassAndByLabel)
-    {
-    // insert some widget instances
-    RulesEngineTestHelpers::InsertInstance(s_project->GetECDb(), *m_widgetClass, [](IECInstanceR instance) { instance.SetValue("MyID", ECValue("Widget1")); });
-    RulesEngineTestHelpers::InsertInstance(s_project->GetECDb(), *m_widgetClass, [](IECInstanceR instance) { instance.SetValue("MyID", ECValue("Widget1")); });
-    RulesEngineTestHelpers::InsertInstance(s_project->GetECDb(), *m_widgetClass, [](IECInstanceR instance) { instance.SetValue("MyID", ECValue("Widget2")); });
-
-    // insert gadget instance
-    IECInstancePtr gadget = RulesEngineTestHelpers::InsertInstance(s_project->GetECDb(), *m_gadgetClass);
-
-    // create the rule set
-    PresentationRuleSetPtr rules = PresentationRuleSet::CreateInstance(BeTest::GetNameOfCurrentTest(), 1, 0, false, "", "", "", false);
-    m_locater->AddRuleSet(*rules);
-    rules->AddPresentationRule(*new LabelOverride("ThisNode.ClassName = \"Widget\"", 1, "this.MyID", ""));
-
-    RootNodeRule* rule = new RootNodeRule();
-    rule->AddSpecification(*new InstanceNodesOfSpecificClassesSpecification(1, false, false, false, true, true, false, "", "RulesEngineTest:Widget,Gadget", false));
-    rules->AddPresentationRule(*rule);
-
-    // request for nodes
-    Json::Value options = RulesDrivenECPresentationManager::NavigationOptions("InstancesOfSpecificClassesNodes_GroupedByClassAndByLabel", TargetTree_MainTree).GetJson();
-    DataContainer<NavNodeCPtr> classGroupingNodes = IECPresentationManager::GetManager().GetRootNodes(s_project->GetECDb(), PageOptions(), options).get();
-
-    // make sure we have 2 class grouping nodes
-    ASSERT_EQ(2, classGroupingNodes.GetSize());
-    EXPECT_STREQ(NAVNODE_TYPE_ECClassGroupingNode, classGroupingNodes[0]->GetType().c_str());
-
-    // make sure we have 1 gadget instance node
-    DataContainer<NavNodeCPtr> gadgetInstanceNodes = IECPresentationManager::GetManager().GetChildren(s_project->GetECDb(), *classGroupingNodes[0], PageOptions(), options).get();
-    ASSERT_EQ(1, gadgetInstanceNodes.GetSize());
-    EXPECT_STREQ(NAVNODE_TYPE_ECInstanceNode, gadgetInstanceNodes[0]->GetType().c_str());
-    EXPECT_STREQ(CommonTools::GetDefaultDisplayLabel(*gadget).c_str(), gadgetInstanceNodes[0]->GetLabel().c_str());
-
-    // make sure we have 2 widget nodes (one grouping node and one instance node)
-    DataContainer<NavNodeCPtr> widgetNodes = IECPresentationManager::GetManager().GetChildren(s_project->GetECDb(), *classGroupingNodes[1], PageOptions(), options).get();
-    ASSERT_EQ(2, widgetNodes.GetSize());
-    EXPECT_STREQ(NAVNODE_TYPE_DisplayLabelGroupingNode, widgetNodes[0]->GetType().c_str());
-
-    // make sure we have 2 Widget1 instance nodes
-    DataContainer<NavNodeCPtr> widget1Nodes = IECPresentationManager::GetManager().GetChildren(s_project->GetECDb(), *widgetNodes[0], PageOptions(), options).get();
-    ASSERT_EQ(2, widget1Nodes.GetSize());
-    EXPECT_STREQ(NAVNODE_TYPE_ECInstanceNode, widget1Nodes[0]->GetType().c_str());
-    EXPECT_STREQ("Widget1", widget1Nodes[0]->GetLabel().c_str());
-
-    // make sure we have 1 Widget2 instance node
-    EXPECT_STREQ(NAVNODE_TYPE_ECInstanceNode, widgetNodes[1]->GetType().c_str());
-    EXPECT_STREQ("Widget2", widgetNodes[1]->GetLabel().c_str());
-    }
-
-/*---------------------------------------------------------------------------------**//**
-* @betest                                       Aidas.Vaiksnoras               01/2018
-+---------------+---------------+---------------+---------------+---------------+------*/
-TEST_F(RulesDrivenECPresentationManagerNavigationTests, InstancesOfSpecificClassesNodes_GroupedByClassAndByLabel_InstanceLabelOverride)
-    {
-    // insert some widget instances
-    RulesEngineTestHelpers::InsertInstance(s_project->GetECDb(), *m_widgetClass, [](IECInstanceR instance) { instance.SetValue("MyID", ECValue("Widget1")); });
-    RulesEngineTestHelpers::InsertInstance(s_project->GetECDb(), *m_widgetClass, [](IECInstanceR instance) { instance.SetValue("MyID", ECValue("Widget1")); });
-    RulesEngineTestHelpers::InsertInstance(s_project->GetECDb(), *m_widgetClass, [](IECInstanceR instance) { instance.SetValue("MyID", ECValue("Widget2")); });
-
-    // insert gadget instance
-    IECInstancePtr gadget = RulesEngineTestHelpers::InsertInstance(s_project->GetECDb(), *m_gadgetClass);
-
-    // create the rule set
-    PresentationRuleSetPtr rules = PresentationRuleSet::CreateInstance("InstancesOfSpecificClassesNodes_GroupedByClassAndByLabel", 1, 0, false, "", "", "", false);
-    m_locater->AddRuleSet(*rules);
-    rules->AddPresentationRule(*new InstanceLabelOverride(1, true, "RulesEngineTest:Widget", "MyID"));
-
-    RootNodeRule* rule = new RootNodeRule();
-    rule->AddSpecification(*new InstanceNodesOfSpecificClassesSpecification(1, false, false, false, true, true, false, "", "RulesEngineTest:Widget,Gadget", false));
-    rules->AddPresentationRule(*rule);
-
-    // request for nodes
-    Json::Value options = RulesDrivenECPresentationManager::NavigationOptions("InstancesOfSpecificClassesNodes_GroupedByClassAndByLabel", TargetTree_MainTree).GetJson();
-    DataContainer<NavNodeCPtr> classGroupingNodes = IECPresentationManager::GetManager().GetRootNodes(s_project->GetECDb(), PageOptions(), options).get();
-
-    // make sure we have 2 class grouping nodes
-    ASSERT_EQ(2, classGroupingNodes.GetSize());
-    EXPECT_STREQ(NAVNODE_TYPE_ECClassGroupingNode, classGroupingNodes[0]->GetType().c_str());
-
-    // make sure we have 1 gadget instance node
-    DataContainer<NavNodeCPtr> gadgetInstanceNodes = IECPresentationManager::GetManager().GetChildren(s_project->GetECDb(), *classGroupingNodes[0], PageOptions(), options).get();
-    ASSERT_EQ(1, gadgetInstanceNodes.GetSize());
-    EXPECT_STREQ(NAVNODE_TYPE_ECInstanceNode, gadgetInstanceNodes[0]->GetType().c_str());
-    EXPECT_STREQ(CommonTools::GetDefaultDisplayLabel(*gadget).c_str(), gadgetInstanceNodes[0]->GetLabel().c_str());
-
-    // make sure we have 2 widget nodes (one grouping node and one instance node)
-    DataContainer<NavNodeCPtr> widgetNodes = IECPresentationManager::GetManager().GetChildren(s_project->GetECDb(), *classGroupingNodes[1], PageOptions(), options).get();
-    ASSERT_EQ(2, widgetNodes.GetSize());
-    EXPECT_STREQ(NAVNODE_TYPE_DisplayLabelGroupingNode, widgetNodes[0]->GetType().c_str());
-
-    // make sure we have 2 Widget1 instance nodes
-    DataContainer<NavNodeCPtr> widget1Nodes = IECPresentationManager::GetManager().GetChildren(s_project->GetECDb(), *widgetNodes[0], PageOptions(), options).get();
-    ASSERT_EQ(2, widget1Nodes.GetSize());
-    EXPECT_STREQ(NAVNODE_TYPE_ECInstanceNode, widget1Nodes[0]->GetType().c_str());
-    EXPECT_STREQ("Widget1", widget1Nodes[0]->GetLabel().c_str());
-
-    // make sure we have 1 Widget2 instance node
-    EXPECT_STREQ(NAVNODE_TYPE_ECInstanceNode, widgetNodes[1]->GetType().c_str());
-    EXPECT_STREQ("Widget2", widgetNodes[1]->GetLabel().c_str());
-    }
-
-/*---------------------------------------------------------------------------------**//**
-* @betest                                       Pranciskus.Ambrazas                02/2016
-+---------------+---------------+---------------+---------------+---------------+------*/   
-TEST_F (RulesDrivenECPresentationManagerNavigationTests, InstancesOfSpecificClassesNodes_ShowEmptyGroups)
-    {
-    // insert some widget instance
-    RulesEngineTestHelpers::InsertInstance(s_project->GetECDb(), *m_widgetClass);
-
-    // create the rule set
-    PresentationRuleSetPtr rules = PresentationRuleSet::CreateInstance(BeTest::GetNameOfCurrentTest(), 1, 0, false, "", "", "", false);
-    m_locater->AddRuleSet(*rules);
-
-    RootNodeRule* rule = new RootNodeRule();
-    rule->AddSpecification(*new InstanceNodesOfSpecificClassesSpecification(1, false, false, false, true, false, true, "", "RulesEngineTest:Widget,Gadget", false));
-    rules->AddPresentationRule(*rule);
-
-    // request for nodes
-    Json::Value options = RulesDrivenECPresentationManager::NavigationOptions(rules->GetRuleSetId().c_str(), TargetTree_MainTree).GetJson();
-    DataContainer<NavNodeCPtr> classGroupingNodes = IECPresentationManager::GetManager().GetRootNodes(s_project->GetECDb(), PageOptions(), options).get();
-    
-    // make sure we have 2 class grouping nodes
-    ASSERT_EQ(2, classGroupingNodes.GetSize());
-    }
-
-/*---------------------------------------------------------------------------------**//**
-* @betest                                       Pranciskus.Ambrazas                02/2016
-+---------------+---------------+---------------+---------------+---------------+------*/
-TEST_F(RulesDrivenECPresentationManagerNavigationTests, InstancesOfSpecificClassesNodes_DoNotSort_ReturnsUnsortedNodes)
-    {    
-    // insert some widget instances
-    RulesEngineTestHelpers::InsertInstance(s_project->GetECDb(), *m_widgetClass, [](IECInstanceR instance){instance.SetValue("MyID", ECValue("Widget2"));});
-    RulesEngineTestHelpers::InsertInstance(s_project->GetECDb(), *m_widgetClass, [](IECInstanceR instance){instance.SetValue("MyID", ECValue("Widget1"));});
-
-    // create the rule set
-    PresentationRuleSetPtr rules = PresentationRuleSet::CreateInstance(BeTest::GetNameOfCurrentTest(), 1, 0, false, "", "", "", false);
-    m_locater->AddRuleSet(*rules);
-    rules->AddPresentationRule(*new InstanceLabelOverride(1, true, "RulesEngineTest:Widget", "MyID"));
-
-    RootNodeRule* rule = new RootNodeRule();
-    InstanceNodesOfSpecificClassesSpecificationP instanceNodesOfSpecificClassesSpecification = new InstanceNodesOfSpecificClassesSpecification(1, false, false, false, false, false, false, "", "RulesEngineTest:Widget", false);
-    instanceNodesOfSpecificClassesSpecification->SetDoNotSort(true);
-    rule->AddSpecification(*instanceNodesOfSpecificClassesSpecification);
-    rules->AddPresentationRule(*rule);
-
-    // request for nodes
-    Json::Value options = RulesDrivenECPresentationManager::NavigationOptions("InstancesOfSpecificClassesNodes_DoNotSort_ReturnsUnsortedNodes", TargetTree_MainTree).GetJson();
-    DataContainer<NavNodeCPtr> nodes = IECPresentationManager::GetManager().GetRootNodes(s_project->GetECDb(), PageOptions(), options).get();
-
-    // make sure we have 2 nodes
-    ASSERT_EQ(2, nodes.GetSize());
-
-    NavNodeCPtr instanceNode = nodes[0];
-    EXPECT_STREQ(NAVNODE_TYPE_ECInstanceNode, instanceNode->GetType().c_str());
-    ASSERT_STREQ("Widget2", instanceNode->GetLabel().c_str());
-
-    instanceNode = nodes[1];
-    EXPECT_STREQ(NAVNODE_TYPE_ECInstanceNode, instanceNode->GetType().c_str());
-    ASSERT_STREQ("Widget1", instanceNode->GetLabel().c_str());
-    }
-
-/*---------------------------------------------------------------------------------**//**
-* @betest                                       Pranciskus.Ambrazas                02/2016
-+---------------+---------------+---------------+---------------+---------------+------*/
-TEST_F(RulesDrivenECPresentationManagerNavigationTests, InstancesOfSpecificClassesNodes_ArePolymorphic)
-    {    
-    // insert some ClassE & ClassF instances
-    ECClassCP classE = m_schema->GetClassCP("ClassE");
-    ECClassCP classF = m_schema->GetClassCP("ClassF");
-    IECInstancePtr classEInstance = RulesEngineTestHelpers::InsertInstance(s_project->GetECDb(), *classE);
-    IECInstancePtr classFInstance = RulesEngineTestHelpers::InsertInstance(s_project->GetECDb(), *classF);
-
-    // create the rule set
-    PresentationRuleSetPtr rules = PresentationRuleSet::CreateInstance(BeTest::GetNameOfCurrentTest(), 1, 0, false, "", "", "", false);
-    m_locater->AddRuleSet(*rules);
-
-    RootNodeRule* rule = new RootNodeRule();
-    InstanceNodesOfSpecificClassesSpecificationP instanceNodesOfSpecificClassesSpecification = new InstanceNodesOfSpecificClassesSpecification(1, false, false, false, false, false, false, "", "RulesEngineTest:ClassE", true);
-    rule->AddSpecification(*instanceNodesOfSpecificClassesSpecification);
-    rules->AddPresentationRule(*rule);
-
-    // request for nodes
-    Json::Value options = RulesDrivenECPresentationManager::NavigationOptions("InstancesOfSpecificClassesNodes_ArePolymorphic", TargetTree_MainTree).GetJson();
-    DataContainer<NavNodeCPtr> nodes = IECPresentationManager::GetManager().GetRootNodes(s_project->GetECDb(), PageOptions(), options).get();
-
-    // make sure we have 2 nodes
-    ASSERT_EQ(2, nodes.GetSize());
-    }
-
-/*---------------------------------------------------------------------------------**//**
-* @betest                                       Pranciskus.Ambrazas                02/2016
-+---------------+---------------+---------------+---------------+---------------+------*/
-TEST_F(RulesDrivenECPresentationManagerNavigationTests, InstancesOfSpecificClassesNodes_AreNotPolymorphic)
-    {    
-    // insert some ClassE & ClassF instances
-    ECClassCP classE = m_schema->GetClassCP("ClassE");
-    ECClassCP classF = m_schema->GetClassCP("ClassF");
-    IECInstancePtr classEInstance = RulesEngineTestHelpers::InsertInstance(s_project->GetECDb(), *classE);
-    IECInstancePtr classFInstance = RulesEngineTestHelpers::InsertInstance(s_project->GetECDb(), *classF);
-
-    // create the rule set
-    PresentationRuleSetPtr rules = PresentationRuleSet::CreateInstance(BeTest::GetNameOfCurrentTest(), 1, 0, false, "", "", "", false);
-    m_locater->AddRuleSet(*rules);
-
-    RootNodeRule* rule = new RootNodeRule();
-    InstanceNodesOfSpecificClassesSpecificationP instanceNodesOfSpecificClassesSpecification = new InstanceNodesOfSpecificClassesSpecification(1, false, false, false, false, false, false, "", "RulesEngineTest:ClassE", false);
-    rule->AddSpecification(*instanceNodesOfSpecificClassesSpecification);
-    rules->AddPresentationRule(*rule);
-
-    // request for nodes
-    Json::Value options = RulesDrivenECPresentationManager::NavigationOptions("InstancesOfSpecificClassesNodes_AreNotPolymorphic", TargetTree_MainTree).GetJson();
-    DataContainer<NavNodeCPtr> nodes = IECPresentationManager::GetManager().GetRootNodes(s_project->GetECDb(), PageOptions(), options).get();
-
-    // make sure we have 1 node
-    ASSERT_EQ(1, nodes.GetSize());
-    }
-
-/*---------------------------------------------------------------------------------**//**
-* @betest                                       Pranciskus.Ambrazas                02/2016
-+---------------+---------------+---------------+---------------+---------------+------*/
-TEST_F(RulesDrivenECPresentationManagerNavigationTests, InstancesOfSpecificClassesNodes_InstanceFilter)
-    {    
-    // insert some widget instances
-    RulesEngineTestHelpers::InsertInstance(s_project->GetECDb(), *m_widgetClass, [](IECInstanceR instance) { instance.SetValue("IntProperty", ECValue(10)); });
-    RulesEngineTestHelpers::InsertInstance(s_project->GetECDb(), *m_widgetClass, [](IECInstanceR instance) { instance.SetValue("IntProperty", ECValue(5)); });
-
-    // create the rule set
-    PresentationRuleSetPtr rules = PresentationRuleSet::CreateInstance(BeTest::GetNameOfCurrentTest(), 1, 0, false, "", "", "", false);
-    m_locater->AddRuleSet(*rules);
-
-    RootNodeRule* rule = new RootNodeRule();
-    rule->AddSpecification(*new InstanceNodesOfSpecificClassesSpecification(1, false, false, false, false, false, false, "this.IntProperty<=5", "RulesEngineTest:Widget", false));
-    rules->AddPresentationRule(*rule);
-
-    // request for nodes
-    Json::Value options = RulesDrivenECPresentationManager::NavigationOptions("InstancesOfSpecificClassesNodes_InstanceFilter", TargetTree_MainTree).GetJson();
-    DataContainer<NavNodeCPtr> nodes = IECPresentationManager::GetManager().GetRootNodes(s_project->GetECDb(), PageOptions(), options).get();
-
-    // make sure we have 1 node
-    ASSERT_EQ(1, nodes.GetSize());
-    }
-
-/*---------------------------------------------------------------------------------**//**
-* @betest                                       Pranciskus.Ambrazas                02/2016
-+---------------+---------------+---------------+---------------+---------------+------*/
-TEST_F(RulesDrivenECPresentationManagerNavigationTests, RelatedInstancesNodes_AlwaysReturnsChildren)
-    {
-    // insert widget & gadget instances with relationship
-    ECRelationshipClassCR relationshipWidgetHasGadget = *m_schema->GetClassCP("WidgetHasGadget")->GetRelationshipClassCP();
-    IECInstancePtr widgetInstance = RulesEngineTestHelpers::InsertInstance(s_project->GetECDb(), *m_widgetClass);
-    IECInstancePtr gadgetInstance = RulesEngineTestHelpers::InsertInstance(s_project->GetECDb(), *m_gadgetClass);
-    RulesEngineTestHelpers::InsertRelationship(s_project->GetECDb(), relationshipWidgetHasGadget, *widgetInstance, *gadgetInstance);
-   
-    // create the rule set
-    PresentationRuleSetPtr rules = PresentationRuleSet::CreateInstance(BeTest::GetNameOfCurrentTest(), 1, 0, false, "", "", "", false);
-    m_locater->AddRuleSet(*rules);
-
-    RootNodeRule* rule = new RootNodeRule();
-    InstanceNodesOfSpecificClassesSpecificationP instanceNodesOfSpecificClassesSpecification = new InstanceNodesOfSpecificClassesSpecification(1, false, false, false, false, false, false, "", "RulesEngineTest:Widget", false);
-    rule->AddSpecification(*instanceNodesOfSpecificClassesSpecification);
-    rules->AddPresentationRule(*rule);
-
-    ChildNodeRule* childRule = new ChildNodeRule();
-    RelatedInstanceNodesSpecificationP relatedInstanceNodesSpecification = new RelatedInstanceNodesSpecification(1, true, false, false, false, false, false, false, 0, "", RequiredRelationDirection_Forward, "RulesEngineTest", "RulesEngineTest:WidgetHasGadget", "RulesEngineTest:Gadget");
-    childRule->AddSpecification(*relatedInstanceNodesSpecification);
-    instanceNodesOfSpecificClassesSpecification->AddNestedRule(*childRule);
-
-    // request for nodes
-    Json::Value options = RulesDrivenECPresentationManager::NavigationOptions("RelatedInstancesNodes_AlwaysReturnsChildren", TargetTree_MainTree).GetJson();
-    DataContainer<NavNodeCPtr> widgetNodes = IECPresentationManager::GetManager().GetRootNodes(s_project->GetECDb(), PageOptions(), options).get();
-
-    // make sure we have 1 widget node
-    ASSERT_EQ(1, widgetNodes.GetSize());
-
-    NavNodeCPtr widgetNode = widgetNodes[0];
-    DataContainer<NavNodeCPtr> gadgetNodes = IECPresentationManager::GetManager().GetChildren(s_project->GetECDb(), *widgetNode, PageOptions(), options).get();
-
-    // make sure we have 1 gadget node
-    ASSERT_EQ(1, gadgetNodes.GetSize());
-    NavNodeCPtr node = gadgetNodes[0];
-    ASSERT_TRUE(NavNodeExtendedData(*node).GetAlwaysReturnsChildren());
-    ASSERT_TRUE(node->HasChildren());
-    }
-
-/*---------------------------------------------------------------------------------**//**
-* @betest                                       Pranciskus.Ambrazas                02/2016
-+---------------+---------------+---------------+---------------+---------------+------*/
-TEST_F(RulesDrivenECPresentationManagerNavigationTests, RelatedInstancesNodes_HideNodesInHierarchy)
-    {
-    // insert widget & gadget instances with relationship
-    ECRelationshipClassCR relationshipWidgetHasGadget = *m_schema->GetClassCP("WidgetHasGadget")->GetRelationshipClassCP();
-    IECInstancePtr widgetInstance = RulesEngineTestHelpers::InsertInstance(s_project->GetECDb(), *m_widgetClass);
-    IECInstancePtr gadgetInstance = RulesEngineTestHelpers::InsertInstance(s_project->GetECDb(), *m_gadgetClass);
-    RulesEngineTestHelpers::InsertRelationship(s_project->GetECDb(), relationshipWidgetHasGadget, *widgetInstance, *gadgetInstance);
-
-    // create the rule set
-    PresentationRuleSetPtr rules = PresentationRuleSet::CreateInstance(BeTest::GetNameOfCurrentTest(), 1, 0, false, "", "", "", false);
-    m_locater->AddRuleSet(*rules);
-
-    RootNodeRule* rule = new RootNodeRule();
-    InstanceNodesOfSpecificClassesSpecificationP instanceNodesOfSpecificClassesSpecification = new InstanceNodesOfSpecificClassesSpecification(1, false, false, false, false, false, false, "", "RulesEngineTest:Widget", false);
-    rule->AddSpecification(*instanceNodesOfSpecificClassesSpecification);
-    rules->AddPresentationRule(*rule);
-
-    ChildNodeRule* relatedNodeRule = new ChildNodeRule();
-    RelatedInstanceNodesSpecificationP relatedInstanceNodesSpecification = new RelatedInstanceNodesSpecification(1, false, true, false, false, false, false, false, 0, "", RequiredRelationDirection_Forward, "RulesEngineTest", "RulesEngineTest:WidgetHasGadget", "RulesEngineTest:Gadget");
-    relatedNodeRule->AddSpecification(*relatedInstanceNodesSpecification);
-    instanceNodesOfSpecificClassesSpecification->AddNestedRule(*relatedNodeRule);
-
-    ChildNodeRule* customNodeRule = new ChildNodeRule();
-    CustomNodeSpecificationP customNodeSpecification = new CustomNodeSpecification(1, false, "test", "test", "test", "test");
-    customNodeRule->AddSpecification(*customNodeSpecification);
-    relatedInstanceNodesSpecification->AddNestedRule(*customNodeRule);
-
-    // request for nodes
-    Json::Value options = RulesDrivenECPresentationManager::NavigationOptions("RelatedInstancesNodes_HideNodesInHierarchy", TargetTree_MainTree).GetJson();
-    DataContainer<NavNodeCPtr> widgetNodes = IECPresentationManager::GetManager().GetRootNodes(s_project->GetECDb(), PageOptions(), options).get();
-
-     // make sure we have 1 widget node
-    ASSERT_EQ(1, widgetNodes.GetSize());
-
-    NavNodeCPtr widgetNode = widgetNodes[0];
-    DataContainer<NavNodeCPtr> customNodes = IECPresentationManager::GetManager().GetChildren(s_project->GetECDb(), *widgetNode, PageOptions(), options).get();
-
-    // make sure we have 1 custom node
-    ASSERT_EQ(1, customNodes.GetSize());
-
-    NavNodeCPtr instanceNode = customNodes[0];
-    ASSERT_STREQ("test", instanceNode->GetType().c_str());
-    }
-
-/*---------------------------------------------------------------------------------**//**
-* @betest                                       Pranciskus.Ambrazas                02/2016
-+---------------+---------------+---------------+---------------+---------------+------*/
-TEST_F(RulesDrivenECPresentationManagerNavigationTests, RelatedInstancesNodes_HideIfNoChildren_ReturnsEmptyListIfNoChildren)
-    {
-    // insert widget & gadget instances with relationship
-    ECRelationshipClassCR relationshipWidgetHasGadget = *m_schema->GetClassCP("WidgetHasGadget")->GetRelationshipClassCP();
-    IECInstancePtr widgetInstance = RulesEngineTestHelpers::InsertInstance(s_project->GetECDb(), *m_widgetClass);
-    IECInstancePtr gadgetInstance = RulesEngineTestHelpers::InsertInstance(s_project->GetECDb(), *m_gadgetClass);
-    RulesEngineTestHelpers::InsertRelationship(s_project->GetECDb(), relationshipWidgetHasGadget, *widgetInstance, *gadgetInstance);
-
-    // create the rule set
-    PresentationRuleSetPtr rules = PresentationRuleSet::CreateInstance(BeTest::GetNameOfCurrentTest(), 1, 0, false, "", "", "", false);
-    m_locater->AddRuleSet(*rules);
-
-    RootNodeRule* rule = new RootNodeRule();
-    InstanceNodesOfSpecificClassesSpecificationP instanceNodesOfSpecificClassesSpecification = new InstanceNodesOfSpecificClassesSpecification(1, false, false, false, false, false, false, "", "RulesEngineTest:Widget", false);
-    rule->AddSpecification(*instanceNodesOfSpecificClassesSpecification);
-    rules->AddPresentationRule(*rule);
-
-    ChildNodeRule* relatedNodeRule = new ChildNodeRule();
-    RelatedInstanceNodesSpecificationP relatedInstanceNodesSpecification = new RelatedInstanceNodesSpecification(1, false, false, true, false, false, false, false, 0, "", RequiredRelationDirection_Forward, "RulesEngineTest", "RulesEngineTest:WidgetHasGadget", "RulesEngineTest:Gadget");
-    relatedNodeRule->AddSpecification(*relatedInstanceNodesSpecification);
-    instanceNodesOfSpecificClassesSpecification->AddNestedRule(*relatedNodeRule);
-
-    // request for nodes
-    Json::Value options = RulesDrivenECPresentationManager::NavigationOptions("RelatedInstancesNodes_HideIfNoChildren_ReturnsEmptyListIfNoChildren", TargetTree_MainTree).GetJson();
-    DataContainer<NavNodeCPtr> widgetNodes = IECPresentationManager::GetManager().GetRootNodes(s_project->GetECDb(), PageOptions(), options).get();
-
-    // make sure we have 1 widget node
-    ASSERT_EQ(1, widgetNodes.GetSize());
-
-    NavNodeCPtr widgetNode = widgetNodes[0];
-    DataContainer<NavNodeCPtr> gadgetNodes = IECPresentationManager::GetManager().GetChildren(s_project->GetECDb(), *widgetNode, PageOptions(), options).get();
-
-    // make sure we have 0 gadget nodes
-    ASSERT_EQ(0, gadgetNodes.GetSize());
-    }
-
-/*---------------------------------------------------------------------------------**//**
-* @betest                                       Pranciskus.Ambrazas                02/2016
-+---------------+---------------+---------------+---------------+---------------+------*/
-TEST_F(RulesDrivenECPresentationManagerNavigationTests, RelatedInstancesNodes_HideIfNoChildren_ReturnsNodesIfHasChildren)
-    {
-    // insert widget & gadget instances with relationship
-    ECRelationshipClassCR relationshipWidgetHasGadget = *m_schema->GetClassCP("WidgetHasGadget")->GetRelationshipClassCP();
-    IECInstancePtr widgetInstance = RulesEngineTestHelpers::InsertInstance(s_project->GetECDb(), *m_widgetClass);
-    IECInstancePtr gadgetInstance = RulesEngineTestHelpers::InsertInstance(s_project->GetECDb(), *m_gadgetClass);
-    RulesEngineTestHelpers::InsertRelationship(s_project->GetECDb(), relationshipWidgetHasGadget, *widgetInstance, *gadgetInstance);
-
-    // create the rule set
-    PresentationRuleSetPtr rules = PresentationRuleSet::CreateInstance(BeTest::GetNameOfCurrentTest(), 1, 0, false, "", "", "", false);
-    m_locater->AddRuleSet(*rules);
-
-    RootNodeRule* rule = new RootNodeRule();
-    InstanceNodesOfSpecificClassesSpecificationP instanceNodesOfSpecificClassesSpecification = new InstanceNodesOfSpecificClassesSpecification(1, false, false, false, false, false, false, "", "RulesEngineTest:Widget", false);
-    rule->AddSpecification(*instanceNodesOfSpecificClassesSpecification);
-    rules->AddPresentationRule(*rule);
-
-    ChildNodeRule* relatedNodeRule = new ChildNodeRule();
-    RelatedInstanceNodesSpecificationP relatedInstanceNodesSpecification = new RelatedInstanceNodesSpecification(1, false, false, true, false, false, false, false, 0, "", RequiredRelationDirection_Forward, "RulesEngineTest", "RulesEngineTest:WidgetHasGadget", "RulesEngineTest:Gadget");
-    relatedNodeRule->AddSpecification(*relatedInstanceNodesSpecification);
-    instanceNodesOfSpecificClassesSpecification->AddNestedRule(*relatedNodeRule);
-
-    ChildNodeRule* customNodeRule = new ChildNodeRule();
-    CustomNodeSpecificationP customNodeSpecification = new CustomNodeSpecification(1, false, "test", "test", "test", "test");
-    customNodeRule->AddSpecification(*customNodeSpecification);
-    relatedInstanceNodesSpecification->AddNestedRule(*customNodeRule);
-
-    // request for nodes
-    Json::Value options = RulesDrivenECPresentationManager::NavigationOptions("RelatedInstancesNodes_HideIfNoChildren_ReturnsNodesIfHasChildren", TargetTree_MainTree).GetJson();
-    DataContainer<NavNodeCPtr> widgetNodes = IECPresentationManager::GetManager().GetRootNodes(s_project->GetECDb(), PageOptions(), options).get();
-
-    // make sure we have 1 widget node
-    ASSERT_EQ(1, widgetNodes.GetSize());
-    NavNodeCPtr widgetNode = widgetNodes[0];
-    DataContainer<NavNodeCPtr> gadgetNodes = IECPresentationManager::GetManager().GetChildren(s_project->GetECDb(), *widgetNode, PageOptions(), options).get();
-
-    // make sure we have 1 gadget node
-    ASSERT_EQ(1, gadgetNodes.GetSize());
-    }
-
-/*---------------------------------------------------------------------------------**//**
-* @betest                                       Pranciskus.Ambrazas                02/2016
-+---------------+---------------+---------------+---------------+---------------+------*/
-TEST_F (RulesDrivenECPresentationManagerNavigationTests, RelatedInstancesNodes_GroupedByClass)
-    {
-    // insert widget & gadget instances with relationships
-    ECRelationshipClassCR relationshipWidgetHasGadget = *m_schema->GetClassCP("WidgetHasGadget")->GetRelationshipClassCP();
-    IECInstancePtr widgetInstance = RulesEngineTestHelpers::InsertInstance(s_project->GetECDb(), *m_widgetClass);
-    IECInstancePtr gadgetInstance = RulesEngineTestHelpers::InsertInstance(s_project->GetECDb(), *m_gadgetClass);
-    RulesEngineTestHelpers::InsertRelationship(s_project->GetECDb(), relationshipWidgetHasGadget, *widgetInstance, *gadgetInstance);
-
-    // create the rule set
-    PresentationRuleSetPtr rules = PresentationRuleSet::CreateInstance(BeTest::GetNameOfCurrentTest(), 1, 0, false, "", "", "", false);
-    m_locater->AddRuleSet(*rules);
-
-    RootNodeRule* rule = new RootNodeRule();
-    InstanceNodesOfSpecificClassesSpecificationP instanceNodesOfSpecificClassesSpecification = new InstanceNodesOfSpecificClassesSpecification(1, false, false, false, false, false, false, "", "RulesEngineTest:Widget", false);
-    rule->AddSpecification(*instanceNodesOfSpecificClassesSpecification);
-    rules->AddPresentationRule(*rule);
-
-    ChildNodeRule* relatedNodeRule = new ChildNodeRule();
-    RelatedInstanceNodesSpecificationP relatedInstanceNodesSpecification = new RelatedInstanceNodesSpecification(1, false, false, false, true, false, false, false, 0, "", RequiredRelationDirection_Forward, "RulesEngineTest", "RulesEngineTest:WidgetHasGadget", "RulesEngineTest:Gadget");
-    relatedNodeRule->AddSpecification(*relatedInstanceNodesSpecification);
-    instanceNodesOfSpecificClassesSpecification->AddNestedRule(*relatedNodeRule);
-
-    // request for nodes
-    Json::Value options = RulesDrivenECPresentationManager::NavigationOptions("RelatedInstancesNodes_GroupedByClass", TargetTree_MainTree).GetJson();
-    DataContainer<NavNodeCPtr> widgetNodes = IECPresentationManager::GetManager().GetRootNodes(s_project->GetECDb(), PageOptions(), options).get();
-    
-    // make sure we have 1 widget node
-    ASSERT_EQ(1, widgetNodes.GetSize());
-    NavNodeCPtr widgetNode = widgetNodes[0];
-    DataContainer<NavNodeCPtr> classGroupingNodes = IECPresentationManager::GetManager().GetChildren(s_project->GetECDb(), *widgetNode, PageOptions(), options).get();
-
-    // make sure we have 1 class grouping node
-    ASSERT_EQ(1, classGroupingNodes.GetSize());
-    EXPECT_STREQ(NAVNODE_TYPE_ECClassGroupingNode, classGroupingNodes[0]->GetType().c_str());
-    }
-
-/*---------------------------------------------------------------------------------**//**
-* @betest                                       Pranciskus.Ambrazas                02/2016
-+---------------+---------------+---------------+---------------+---------------+------*/
-TEST_F(RulesDrivenECPresentationManagerNavigationTests, RelatedInstancesNodes_GroupedByLabel_DoesntGroup1Instance)
-    {
-    // insert widget & gadget instances with relationships
-    ECRelationshipClassCR relationshipWidgetHasGadget = *m_schema->GetClassCP("WidgetHasGadget")->GetRelationshipClassCP();
-    IECInstancePtr widgetInstance = RulesEngineTestHelpers::InsertInstance(s_project->GetECDb(), *m_widgetClass, [](IECInstanceR instance){instance.SetValue("MyID", ECValue("WidgetID"));});
-    IECInstancePtr gadgetInstance = RulesEngineTestHelpers::InsertInstance(s_project->GetECDb(), *m_gadgetClass, [](IECInstanceR instance){instance.SetValue("MyID", ECValue("GadgetID"));});
-    RulesEngineTestHelpers::InsertRelationship(s_project->GetECDb(), relationshipWidgetHasGadget, *widgetInstance, *gadgetInstance);
-
-    // create the rule set
-    PresentationRuleSetPtr rules = PresentationRuleSet::CreateInstance(BeTest::GetNameOfCurrentTest(), 1, 0, false, "", "", "", false);
-    m_locater->AddRuleSet(*rules);
-
-    rules->AddPresentationRule(*new InstanceLabelOverride(1, true, "RulesEngineTest:Widget", "MyID"));
-    rules->AddPresentationRule(*new InstanceLabelOverride(1, true, "RulesEngineTest:Gadget", "MyID"));
-    RootNodeRule* rule = new RootNodeRule();
-    InstanceNodesOfSpecificClassesSpecificationP instanceNodesOfSpecificClassesSpecification = new InstanceNodesOfSpecificClassesSpecification(1, false, false, false, false, false, false, "", "RulesEngineTest:Gadget", false);
-    rule->AddSpecification(*instanceNodesOfSpecificClassesSpecification);
-    rules->AddPresentationRule(*rule);
-
-    ChildNodeRule* relatedNodeRule = new ChildNodeRule();
-    RelatedInstanceNodesSpecificationP relatedInstanceNodesSpecification = new RelatedInstanceNodesSpecification(1, false, false, false, false, false, true, false, 0, "", RequiredRelationDirection_Backward, "RulesEngineTest", "RulesEngineTest:WidgetHasGadget", "RulesEngineTest:Widget");
-    relatedNodeRule->AddSpecification(*relatedInstanceNodesSpecification);
-    instanceNodesOfSpecificClassesSpecification->AddNestedRule(*relatedNodeRule);
-
-    // request for nodes
-    Json::Value options = RulesDrivenECPresentationManager::NavigationOptions("RelatedInstancesNodes_GroupedByLabel_DoesntGroup1Instance", TargetTree_MainTree).GetJson();
-    DataContainer<NavNodeCPtr> gadgetNodes = IECPresentationManager::GetManager().GetRootNodes(s_project->GetECDb(), PageOptions(), options).get();
-
-    // make sure we have 1 gadget node
-    ASSERT_EQ(1, gadgetNodes.GetSize());
-    ASSERT_STREQ("GadgetID", gadgetNodes[0]->GetLabel().c_str());
-    NavNodeCPtr gadgetNode = gadgetNodes[0];
-    DataContainer<NavNodeCPtr> widgetNodes = IECPresentationManager::GetManager().GetChildren(s_project->GetECDb(), *gadgetNode, PageOptions(), options).get();
-
-    // make sure we have 1 widget node
-    ASSERT_EQ(1, widgetNodes.GetSize());
-    EXPECT_STREQ(NAVNODE_TYPE_ECInstanceNode, widgetNodes[0]->GetType().c_str());
-    ASSERT_STREQ("WidgetID", widgetNodes[0]->GetLabel().c_str());
-    }
-
-/*---------------------------------------------------------------------------------**//**
-* @betest                                       Pranciskus.Ambrazas                02/2016
-+---------------+---------------+---------------+---------------+---------------+------*/
-TEST_F(RulesDrivenECPresentationManagerNavigationTests, RelatedInstancesNodes_GroupedByLabel_Groups3InstancesWith1GroupingNode)
-    {        
-    // insert widget, gadget & sprocket instances with relationships
-    ECRelationshipClassCR relationshipWidgetHasGadget = *m_schema->GetClassCP("WidgetHasGadget")->GetRelationshipClassCP();
-    IECInstancePtr widgetInstance = RulesEngineTestHelpers::InsertInstance(s_project->GetECDb(), *m_widgetClass);
-    IECInstancePtr gadgetInstance = RulesEngineTestHelpers::InsertInstance(s_project->GetECDb(), *m_gadgetClass);
-    RulesEngineTestHelpers::InsertRelationship(s_project->GetECDb(), relationshipWidgetHasGadget, *widgetInstance, *gadgetInstance);
-    ECClassCP sprocketClass = m_schema->GetClassCP("Sprocket");
-    IECInstancePtr sprocketInstance = RulesEngineTestHelpers::InsertInstance(s_project->GetECDb(), *sprocketClass, [](IECInstanceR instance){instance.SetValue("MyID", ECValue("SprocketID"));});
-    ECRelationshipClassCR relationshipGadgetHasSprockets = *m_schema->GetClassCP("GadgetHasSprockets")->GetRelationshipClassCP();
-    RulesEngineTestHelpers::InsertRelationship(s_project->GetECDb(), relationshipGadgetHasSprockets, *gadgetInstance, *sprocketInstance);
-    sprocketInstance = RulesEngineTestHelpers::InsertInstance(s_project->GetECDb(), *sprocketClass, [](IECInstanceR instance){instance.SetValue("MyID", ECValue("SprocketID"));});
-    RulesEngineTestHelpers::InsertRelationship(s_project->GetECDb(), relationshipGadgetHasSprockets, *gadgetInstance, *sprocketInstance);
-
-    // create the rule set
-    PresentationRuleSetPtr rules = PresentationRuleSet::CreateInstance(BeTest::GetNameOfCurrentTest(), 1, 0, false, "", "", "", false);
-    m_locater->AddRuleSet(*rules);
-
-    rules->AddPresentationRule(*new InstanceLabelOverride(1, true, "RulesEngineTest:Sprocket", "MyID"));
-    RootNodeRule* rule = new RootNodeRule();
-    InstanceNodesOfSpecificClassesSpecificationP instanceNodesOfSpecificClassesSpecification = new InstanceNodesOfSpecificClassesSpecification(1, false, false, false, false, false, false, "", "RulesEngineTest:Gadget", false);
-    rule->AddSpecification(*instanceNodesOfSpecificClassesSpecification);
-    rules->AddPresentationRule(*rule);
-
-    ChildNodeRule* relatedNodeRule = new ChildNodeRule();
-    RelatedInstanceNodesSpecificationP relatedInstanceNodesSpecification = new RelatedInstanceNodesSpecification(1, false, false, false, false, false, true, false, 0, "", RequiredRelationDirection_Both, "RulesEngineTest", "RulesEngineTest:WidgetHasGadget,GadgetHasSprockets", "RulesEngineTest:Widget,Sprocket");
-    relatedNodeRule->AddSpecification(*relatedInstanceNodesSpecification);
-    instanceNodesOfSpecificClassesSpecification->AddNestedRule(*relatedNodeRule);
-
-    // request for nodes
-    Json::Value options = RulesDrivenECPresentationManager::NavigationOptions("RelatedInstancesNodes_GroupedByLabel_Groups3InstancesWith1GroupingNode", TargetTree_MainTree).GetJson();
-    DataContainer<NavNodeCPtr> gadgetNodes = IECPresentationManager::GetManager().GetRootNodes(s_project->GetECDb(), PageOptions(), options).get();
-
-    // make sure we have 1 gadget node
-    ASSERT_EQ(1, gadgetNodes.GetSize());
-    ASSERT_STREQ(CommonTools::GetDefaultDisplayLabel(*gadgetInstance).c_str(), gadgetNodes[0]->GetLabel().c_str());
-    NavNodeCPtr gadgetNode = gadgetNodes[0];
-    DataContainer<NavNodeCPtr> nodes = IECPresentationManager::GetManager().GetChildren(s_project->GetECDb(), *gadgetNode, PageOptions(), options).get();
-
-    // make sure we have 2 nodes
-    ASSERT_EQ(2, nodes.GetSize());
-
-    // make sure we have 2 sprocket nodes
-    EXPECT_STREQ(NAVNODE_TYPE_DisplayLabelGroupingNode, nodes[0]->GetType().c_str());
-    DataContainer<NavNodeCPtr> sprocketNodes = IECPresentationManager::GetManager().GetChildren(s_project->GetECDb(), *nodes[0], PageOptions(), options).get();
-    ASSERT_EQ(2, sprocketNodes.GetSize());
-
-    // make sure we have 1 widget node
-    EXPECT_STREQ(NAVNODE_TYPE_ECInstanceNode, nodes[1]->GetType().c_str());
-    }
-
-/*---------------------------------------------------------------------------------**//**
-* @betest                                       Pranciskus.Ambrazas                02/2016
-+---------------+---------------+---------------+---------------+---------------+------*/
-TEST_F(RulesDrivenECPresentationManagerNavigationTests, RelatedInstancesNodes_DoNotSort_ReturnsUnsortedNodes)
-    {    
-    // insert some gadget & sprocket instances with relationships
-    ECClassCP sprocketClass = m_schema->GetClassCP("Sprocket");
-    ECRelationshipClassCR relationshipGadgetHasSprockets = *m_schema->GetClassCP("GadgetHasSprockets")->GetRelationshipClassCP();
-    IECInstancePtr gadgetInstance = RulesEngineTestHelpers::InsertInstance(s_project->GetECDb(), *m_gadgetClass);
-    IECInstancePtr sprocketInstance = RulesEngineTestHelpers::InsertInstance(s_project->GetECDb(), *sprocketClass, [](IECInstanceR instance){instance.SetValue("MyID", ECValue("Sprocket2"));});
-    RulesEngineTestHelpers::InsertRelationship(s_project->GetECDb(), relationshipGadgetHasSprockets, *gadgetInstance, *sprocketInstance);
-    sprocketInstance = RulesEngineTestHelpers::InsertInstance(s_project->GetECDb(), *sprocketClass, [](IECInstanceR instance){instance.SetValue("MyID", ECValue("Sprocket1"));});
-    RulesEngineTestHelpers::InsertRelationship(s_project->GetECDb(), relationshipGadgetHasSprockets, *gadgetInstance, *sprocketInstance);
-
-    // create the rule set
-    PresentationRuleSetPtr rules = PresentationRuleSet::CreateInstance(BeTest::GetNameOfCurrentTest(), 1, 0, false, "", "", "", false);
-    m_locater->AddRuleSet(*rules);
-    rules->AddPresentationRule(*new InstanceLabelOverride(1, true, "RulesEngineTest:Sprocket", "MyID"));
-    RootNodeRule* rule = new RootNodeRule();
-    InstanceNodesOfSpecificClassesSpecificationP instanceNodesOfSpecificClassesSpecification = new InstanceNodesOfSpecificClassesSpecification(1, false, false, false, false, false, false, "", "RulesEngineTest:Gadget", false);
-    rule->AddSpecification(*instanceNodesOfSpecificClassesSpecification);
-    rules->AddPresentationRule(*rule);
-
-    ChildNodeRule* relatedNodeRule = new ChildNodeRule();
-    RelatedInstanceNodesSpecificationP relatedInstanceNodesSpecification = new RelatedInstanceNodesSpecification(1, false, false, false, false, false, false, false, 0, "", RequiredRelationDirection_Both, "RulesEngineTest", "RulesEngineTest:WidgetHasGadget,GadgetHasSprockets", "RulesEngineTest:Widget,Sprocket");
-    relatedInstanceNodesSpecification->SetDoNotSort(true);
-    relatedNodeRule->AddSpecification(*relatedInstanceNodesSpecification);
-    instanceNodesOfSpecificClassesSpecification->AddNestedRule(*relatedNodeRule);
-
-    // request for nodes
-    Json::Value options = RulesDrivenECPresentationManager::NavigationOptions("RelatedInstancesNodes_DoNotSort_ReturnsUnsortedNodes", TargetTree_MainTree).GetJson();
-    DataContainer<NavNodeCPtr> gadgetNodes = IECPresentationManager::GetManager().GetRootNodes(s_project->GetECDb(), PageOptions(), options).get();
-
-    // make sure we have 1 gadget node
-    ASSERT_EQ(1, gadgetNodes.GetSize());
-    ASSERT_STREQ(CommonTools::GetDefaultDisplayLabel(*gadgetInstance).c_str(), gadgetNodes[0]->GetLabel().c_str());
-    NavNodeCPtr gadgetNode = gadgetNodes[0];
-    DataContainer<NavNodeCPtr> sprocketNodes = IECPresentationManager::GetManager().GetChildren(s_project->GetECDb(), *gadgetNode, PageOptions(), options).get();
-
-    // make sure we have 2 sprocket nodes
-    ASSERT_EQ(2, sprocketNodes.GetSize());
-
-    ASSERT_STREQ("Sprocket2", sprocketNodes[0]->GetLabel().c_str());
-    ASSERT_STREQ("Sprocket1", sprocketNodes[1]->GetLabel().c_str());
-    }
-
-/*---------------------------------------------------------------------------------**//**
-* @betest                                       Pranciskus.Ambrazas                02/2016
-+---------------+---------------+---------------+---------------+---------------+------*/
-TEST_F(RulesDrivenECPresentationManagerNavigationTests, RelatedInstancesNodes_SkipRelatedLevel)
-    {
-    // insert widget, gadget & sprocket instances with relationships
-    ECRelationshipClassCR relationshipWidgetHasGadget = *m_schema->GetClassCP("WidgetHasGadget")->GetRelationshipClassCP();
-    IECInstancePtr widgetInstance = RulesEngineTestHelpers::InsertInstance(s_project->GetECDb(), *m_widgetClass);
-    IECInstancePtr gadgetInstance = RulesEngineTestHelpers::InsertInstance(s_project->GetECDb(), *m_gadgetClass);
-    RulesEngineTestHelpers::InsertRelationship(s_project->GetECDb(), relationshipWidgetHasGadget, *widgetInstance, *gadgetInstance);
-    ECClassCP sprocketClass = m_schema->GetClassCP("Sprocket");
-    IECInstancePtr sprocketInstance = RulesEngineTestHelpers::InsertInstance(s_project->GetECDb(), *sprocketClass);
-    ECRelationshipClassCR relationshipGadgetHasSprockets = *m_schema->GetClassCP("GadgetHasSprockets")->GetRelationshipClassCP();
-    RulesEngineTestHelpers::InsertRelationship(s_project->GetECDb(), relationshipGadgetHasSprockets, *gadgetInstance, *sprocketInstance);
-
-    // create the rule set
-    PresentationRuleSetPtr rules = PresentationRuleSet::CreateInstance(BeTest::GetNameOfCurrentTest(), 1, 0, false, "", "", "", false);
-    m_locater->AddRuleSet(*rules);
-
-    RootNodeRule* rule = new RootNodeRule();
-    InstanceNodesOfSpecificClassesSpecificationP instanceNodesOfSpecificClassesSpecification = new InstanceNodesOfSpecificClassesSpecification(1, false, false, false, false, false, false, "", "RulesEngineTest:Widget", false);
-    rule->AddSpecification(*instanceNodesOfSpecificClassesSpecification);
-    rules->AddPresentationRule(*rule);
-
-    ChildNodeRule* relatedNodeRule = new ChildNodeRule();
-    RelatedInstanceNodesSpecificationP relatedInstanceNodesSpecification = new RelatedInstanceNodesSpecification(1, false, false, false, false, false, false, false, 1, "", RequiredRelationDirection_Both, "RulesEngineTest", "RulesEngineTest:GadgetHasSprockets", "RulesEngineTest:Sprocket");
-    relatedNodeRule->AddSpecification(*relatedInstanceNodesSpecification);
-    instanceNodesOfSpecificClassesSpecification->AddNestedRule(*relatedNodeRule);
-
-    // request for nodes
-    Json::Value options = RulesDrivenECPresentationManager::NavigationOptions("RelatedInstancesNodes_SkipRelatedLevel", TargetTree_MainTree).GetJson();
-    DataContainer<NavNodeCPtr> widgetNodes = IECPresentationManager::GetManager().GetRootNodes(s_project->GetECDb(), PageOptions(), options).get();
-
-     // make sure we have 1 widget node
-    ASSERT_EQ(1, widgetNodes.GetSize());
-    NavNodeCPtr widgetNode = widgetNodes[0];
-    DataContainer<NavNodeCPtr> sprocketNodes = IECPresentationManager::GetManager().GetChildren(s_project->GetECDb(), *widgetNode, PageOptions(), options).get();
-
-    // make sure we have 1 sprocket node
-    ASSERT_EQ(1, sprocketNodes.GetSize());
-    NavNodeCPtr sprocketNode = sprocketNodes[0];
-    ASSERT_STREQ(CommonTools::GetDefaultDisplayLabel(*sprocketInstance).c_str(), sprocketNode->GetLabel().c_str());
-    }
-
-/*---------------------------------------------------------------------------------**//**
-* TFS#711486
-* @betest                                       Grigas.Petraitis                06/2017
-+---------------+---------------+---------------+---------------+---------------+------*/
-TEST_F(RulesDrivenECPresentationManagerNavigationTests, RelatedInstancesNodes_SkipRelatedLevel_DoesntDuplicateNodesWhenSkippingMultipleDifferentInstancesWithTheSameEndpointInstance)
-    {
-    // insert widget, gadget & sprocket instances with relationships
-    ECRelationshipClassCR relationshipWidgetHasGadget = *m_schema->GetClassCP("WidgetHasGadgets")->GetRelationshipClassCP();
-    ECRelationshipClassCR relationshipWidgetsHaveGadgets = *m_schema->GetClassCP("WidgetsHaveGadgets")->GetRelationshipClassCP();
-    IECInstancePtr widget1 = RulesEngineTestHelpers::InsertInstance(s_project->GetECDb(), *m_widgetClass, [](IECInstanceR instance){instance.SetValue("IntProperty", ECValue(1));});
-    IECInstancePtr widget2 = RulesEngineTestHelpers::InsertInstance(s_project->GetECDb(), *m_widgetClass);
-    IECInstancePtr gadget1 = RulesEngineTestHelpers::InsertInstance(s_project->GetECDb(), *m_gadgetClass);
-    IECInstancePtr gadget2 = RulesEngineTestHelpers::InsertInstance(s_project->GetECDb(), *m_gadgetClass);
-    RulesEngineTestHelpers::InsertRelationship(s_project->GetECDb(), relationshipWidgetHasGadget, *widget1, *gadget1);
-    RulesEngineTestHelpers::InsertRelationship(s_project->GetECDb(), relationshipWidgetHasGadget, *widget1, *gadget2);
-    RulesEngineTestHelpers::InsertRelationship(s_project->GetECDb(), relationshipWidgetsHaveGadgets, *widget2, *gadget1);
-    RulesEngineTestHelpers::InsertRelationship(s_project->GetECDb(), relationshipWidgetsHaveGadgets, *widget2, *gadget2);
-
-    // create the rule set
-    PresentationRuleSetPtr rules = PresentationRuleSet::CreateInstance(BeTest::GetNameOfCurrentTest(), 1, 0, false, "", "", "", false);
-    m_locater->AddRuleSet(*rules);
-
-    RootNodeRule* rootRule = new RootNodeRule();
-    rootRule->AddSpecification(*new InstanceNodesOfSpecificClassesSpecification(1, false, false, false, false, false, false, 
-        "this.IntProperty = 1", "RulesEngineTest:Widget", false));
-    rules->AddPresentationRule(*rootRule);
-
-    ChildNodeRule* childrenRule = new ChildNodeRule("ParentNode.IsOfClass(\"Widget\", \"RulesEngineTest\")", 1, false, TargetTree_Both);
-    childrenRule->AddSpecification(*new RelatedInstanceNodesSpecification(1, false, false, false, false, false, false, false, 1, 
-        "", RequiredRelationDirection_Both, "RulesEngineTest", "RulesEngineTest:WidgetsHaveGadgets", "RulesEngineTest:Widget"));
-    rules->AddPresentationRule(*childrenRule);
-
-    // request for nodes
-    Json::Value options = RulesDrivenECPresentationManager::NavigationOptions(rules->GetRuleSetId().c_str(), TargetTree_MainTree).GetJson();
-    DataContainer<NavNodeCPtr> rootNodes = IECPresentationManager::GetManager().GetRootNodes(s_project->GetECDb(), PageOptions(), options).get();
-
-     // make sure we have 1 widget root node
-    ASSERT_EQ(1, rootNodes.GetSize());
-    NavNodeCPtr widget1Node = rootNodes[0];
-    ECInstanceId widgetId;
-    ECInstanceId::FromString(widgetId, widget1->GetInstanceId().c_str());
-    ASSERT_EQ(ECInstanceKey(widget1->GetClass().GetId(), widgetId), widget1Node->GetKey()->AsECInstanceNodeKey()->GetInstanceKey());
-
-    // make sure we have 1 widget child node
-    DataContainer<NavNodeCPtr> childNodes = IECPresentationManager::GetManager().GetChildren(s_project->GetECDb(), *widget1Node, PageOptions(), options).get();
-    ASSERT_EQ(1, childNodes.GetSize());
-    NavNodeCPtr widget2Node = childNodes[0];
-    ECInstanceId widget2Id;
-    ECInstanceId::FromString(widget2Id, widget2->GetInstanceId().c_str());
-    ASSERT_EQ(ECInstanceKey(widget2->GetClass().GetId(), widget2Id), widget2Node->GetKey()->AsECInstanceNodeKey()->GetInstanceKey());
-    }
-
-/*---------------------------------------------------------------------------------**//**
-* @betest                                       Pranciskus.Ambrazas                02/2016
-+---------------+---------------+---------------+---------------+---------------+------*/
-TEST_F(RulesDrivenECPresentationManagerNavigationTests, RelatedInstancesNodes_InstanceFilter)
-    {    
-    // insert some gadget & sprocket instances with relationships
-    ECClassCP sprocketClass = m_schema->GetClassCP("Sprocket");
-    ECRelationshipClassCR relationshipGadgetHasSprockets = *m_schema->GetClassCP("GadgetHasSprockets")->GetRelationshipClassCP();
-    IECInstancePtr gadgetInstance = RulesEngineTestHelpers::InsertInstance(s_project->GetECDb(), *m_gadgetClass);
-    IECInstancePtr sprocketInstance = RulesEngineTestHelpers::InsertInstance(s_project->GetECDb(), *sprocketClass, [](IECInstanceR instance){instance.SetValue("MyID", ECValue("Sprocket123"));});
-    RulesEngineTestHelpers::InsertRelationship(s_project->GetECDb(), relationshipGadgetHasSprockets, *gadgetInstance, *sprocketInstance);
-    sprocketInstance = RulesEngineTestHelpers::InsertInstance(s_project->GetECDb(), *sprocketClass, [](IECInstanceR instance){instance.SetValue("MyID", ECValue("Sprocket1"));});
-    RulesEngineTestHelpers::InsertRelationship(s_project->GetECDb(), relationshipGadgetHasSprockets, *gadgetInstance, *sprocketInstance);
-
-    // create the rule set
-    PresentationRuleSetPtr rules = PresentationRuleSet::CreateInstance(BeTest::GetNameOfCurrentTest(), 1, 0, false, "", "", "", false);
-    m_locater->AddRuleSet(*rules);
-    rules->AddPresentationRule(*new InstanceLabelOverride(1, true, "RulesEngineTest:Sprocket", "MyID"));
-    RootNodeRule* rule = new RootNodeRule();
-    InstanceNodesOfSpecificClassesSpecificationP instanceNodesOfSpecificClassesSpecification = new InstanceNodesOfSpecificClassesSpecification(1, false, false, false, false, false, false, "", "RulesEngineTest:Gadget", false);
-    rule->AddSpecification(*instanceNodesOfSpecificClassesSpecification);
-    rules->AddPresentationRule(*rule);
-
-    ChildNodeRule* relatedNodeRule = new ChildNodeRule();
-    RelatedInstanceNodesSpecificationP relatedInstanceNodesSpecification = new RelatedInstanceNodesSpecification(1, false, false, false, false, false, false, false, 0, "this.MyID~\"Sprocket1\"", RequiredRelationDirection_Both, "RulesEngineTest", "RulesEngineTest:GadgetHasSprockets", "RulesEngineTest:Sprocket");
-    relatedInstanceNodesSpecification->SetDoNotSort(true);
-    relatedNodeRule->AddSpecification(*relatedInstanceNodesSpecification);
-    instanceNodesOfSpecificClassesSpecification->AddNestedRule(*relatedNodeRule);
-
-    // request for nodes
-    Json::Value options = RulesDrivenECPresentationManager::NavigationOptions("RelatedInstancesNodes_InstanceFilter", TargetTree_MainTree).GetJson();
-    DataContainer<NavNodeCPtr> gadgetNodes = IECPresentationManager::GetManager().GetRootNodes(s_project->GetECDb(), PageOptions(), options).get();
-
-    // make sure we have 1 gadget node
-    ASSERT_EQ(1, gadgetNodes.GetSize());
-    ASSERT_STREQ(CommonTools::GetDefaultDisplayLabel(*gadgetInstance).c_str(), gadgetNodes[0]->GetLabel().c_str());
-    NavNodeCPtr gadgetNode = gadgetNodes[0];
-    DataContainer<NavNodeCPtr> sprocketNodes = IECPresentationManager::GetManager().GetChildren(s_project->GetECDb(), *gadgetNode, PageOptions(), options).get();
-
-    // make sure we have 1 sprocket node
-    ASSERT_EQ(1, sprocketNodes.GetSize());
-    ASSERT_STREQ("Sprocket1", sprocketNodes[0]->GetLabel().c_str());
-    }
-
-/*---------------------------------------------------------------------------------**//**
-* @betest                                       Pranciskus.Ambrazas                02/2016
-+---------------+---------------+---------------+---------------+---------------+------*/
-TEST_F(RulesDrivenECPresentationManagerNavigationTests, RelatedInstancesNodes_GroupedByLabel_GroupsByClassAndByLabel)
-    {    
-    // insert widget, gadget & sprocket instances with relationships
-    ECRelationshipClassCR relationshipWidgetHasGadget = *m_schema->GetClassCP("WidgetHasGadget")->GetRelationshipClassCP();
-    IECInstancePtr widgetInstance = RulesEngineTestHelpers::InsertInstance(s_project->GetECDb(), *m_widgetClass);
-    IECInstancePtr gadgetInstance = RulesEngineTestHelpers::InsertInstance(s_project->GetECDb(), *m_gadgetClass);
-    RulesEngineTestHelpers::InsertRelationship(s_project->GetECDb(), relationshipWidgetHasGadget, *widgetInstance, *gadgetInstance);
-    ECClassCP sprocketClass = m_schema->GetClassCP("Sprocket");
-    IECInstancePtr sprocketInstance = RulesEngineTestHelpers::InsertInstance(s_project->GetECDb(), *sprocketClass, [](IECInstanceR instance){instance.SetValue("MyID", ECValue("Sprocket1"));});
-    ECRelationshipClassCR relationshipGadgetHasSprockets = *m_schema->GetClassCP("GadgetHasSprockets")->GetRelationshipClassCP();
-    RulesEngineTestHelpers::InsertRelationship(s_project->GetECDb(), relationshipGadgetHasSprockets, *gadgetInstance, *sprocketInstance);
-    sprocketInstance = RulesEngineTestHelpers::InsertInstance(s_project->GetECDb(), *sprocketClass, [](IECInstanceR instance){instance.SetValue("MyID", ECValue("Sprocket1"));});
-    RulesEngineTestHelpers::InsertRelationship(s_project->GetECDb(), relationshipGadgetHasSprockets, *gadgetInstance, *sprocketInstance);
-    sprocketInstance = RulesEngineTestHelpers::InsertInstance(s_project->GetECDb(), *sprocketClass, [](IECInstanceR instance){instance.SetValue("MyID", ECValue("Sprocket2"));});
-    RulesEngineTestHelpers::InsertRelationship(s_project->GetECDb(), relationshipGadgetHasSprockets, *gadgetInstance, *sprocketInstance);
-
-    // create the rule set
-    PresentationRuleSetPtr rules = PresentationRuleSet::CreateInstance(BeTest::GetNameOfCurrentTest(), 1, 0, false, "", "", "", false);
-    m_locater->AddRuleSet(*rules);
-    rules->AddPresentationRule(*new LabelOverride("ThisNode.ClassName = \"Sprocket\"", 1, "this.MyID", ""));
-
-    RootNodeRule* rule = new RootNodeRule();
-    InstanceNodesOfSpecificClassesSpecificationP instanceNodesOfSpecificClassesSpecification = new InstanceNodesOfSpecificClassesSpecification(1, false, false, false, false, false, false, "", "RulesEngineTest:Gadget", false);
-    rule->AddSpecification(*instanceNodesOfSpecificClassesSpecification);
-    rules->AddPresentationRule(*rule);
-
-    ChildNodeRule* relatedNodeRule = new ChildNodeRule();
-    RelatedInstanceNodesSpecificationP relatedInstanceNodesSpecification = new RelatedInstanceNodesSpecification(1, false, false, false, true, false, true, false, 0, "", RequiredRelationDirection_Both, "RulesEngineTest", "RulesEngineTest:WidgetHasGadget,GadgetHasSprockets", "RulesEngineTest:Widget,Sprocket");
-    relatedNodeRule->AddSpecification(*relatedInstanceNodesSpecification);
-    instanceNodesOfSpecificClassesSpecification->AddNestedRule(*relatedNodeRule);
-
-    // request for nodes
-    Json::Value options = RulesDrivenECPresentationManager::NavigationOptions("RelatedInstancesNodes_GroupedByLabel_GroupsByClassAndByLabel", TargetTree_MainTree).GetJson();
-    DataContainer<NavNodeCPtr> gadgetNodes = IECPresentationManager::GetManager().GetRootNodes(s_project->GetECDb(), PageOptions(), options).get();
-
-    // make sure we have 1 gadget node
-    ASSERT_EQ(1, gadgetNodes.GetSize());
-    NavNodeCPtr gadgetNode = gadgetNodes[0];
-    DataContainer<NavNodeCPtr> classGroupingNodes = IECPresentationManager::GetManager().GetChildren(s_project->GetECDb(), *gadgetNode, PageOptions(), options).get();
-
-    // make sure we have 2 class grouping nodes
-    ASSERT_EQ(2, classGroupingNodes.GetSize());
-    EXPECT_STREQ(NAVNODE_TYPE_ECClassGroupingNode, classGroupingNodes[0]->GetType().c_str());
-
-    // make sure we have 2 sprocket nodes (one grouping node and one instance node)
-    DataContainer<NavNodeCPtr> sprocketNodes = IECPresentationManager::GetManager().GetChildren(s_project->GetECDb(), *classGroupingNodes[0], PageOptions(), options).get();
-    ASSERT_EQ(2, sprocketNodes.GetSize());
-    EXPECT_STREQ(NAVNODE_TYPE_DisplayLabelGroupingNode, sprocketNodes[0]->GetType().c_str());
-
-    // make sure we have 2 Sprocket1 instance nodes
-    DataContainer<NavNodeCPtr> sprocket1Nodes = IECPresentationManager::GetManager().GetChildren(s_project->GetECDb(), *sprocketNodes[0], PageOptions(), options).get();
-    ASSERT_EQ(2, sprocket1Nodes.GetSize());
-    EXPECT_STREQ(NAVNODE_TYPE_ECInstanceNode, sprocket1Nodes[0]->GetType().c_str());
-    EXPECT_STREQ("Sprocket1", sprocket1Nodes[0]->GetLabel().c_str());
-
-    // make sure we have 1 Sprocket2 instance node
-    EXPECT_STREQ(NAVNODE_TYPE_ECInstanceNode, sprocketNodes[1]->GetType().c_str());
-    EXPECT_STREQ("Sprocket2", sprocketNodes[1]->GetLabel().c_str());
-    
-    // make sure we have 1 widget instance node
-    DataContainer<NavNodeCPtr> widgetInstanceNodes = IECPresentationManager::GetManager().GetChildren(s_project->GetECDb(), *classGroupingNodes[1], PageOptions(), options).get();
-    ASSERT_EQ(1, widgetInstanceNodes.GetSize());
-    EXPECT_STREQ(NAVNODE_TYPE_ECInstanceNode, widgetInstanceNodes[0]->GetType().c_str());
-    EXPECT_STREQ(CommonTools::GetDefaultDisplayLabel(*widgetInstance).c_str(), widgetInstanceNodes[0]->GetLabel().c_str());
-    }
-
-/*---------------------------------------------------------------------------------**//**
-* @betest                                       Aidas.Vaiksnoras               01/2018
-+---------------+---------------+---------------+---------------+---------------+------*/
-TEST_F(RulesDrivenECPresentationManagerNavigationTests, RelatedInstancesNodes_GroupedByLabel_GroupsByClassAndByLabel_InstanceLabelOverride)
-    {    
-    // insert widget, gadget & sprocket instances with relationships
-    ECRelationshipClassCR relationshipWidgetHasGadget = *m_schema->GetClassCP("WidgetHasGadget")->GetRelationshipClassCP();
-    IECInstancePtr widgetInstance = RulesEngineTestHelpers::InsertInstance(s_project->GetECDb(), *m_widgetClass);
-    IECInstancePtr gadgetInstance = RulesEngineTestHelpers::InsertInstance(s_project->GetECDb(), *m_gadgetClass);
-    RulesEngineTestHelpers::InsertRelationship(s_project->GetECDb(), relationshipWidgetHasGadget, *widgetInstance, *gadgetInstance);
-    ECClassCP sprocketClass = m_schema->GetClassCP("Sprocket");
-    IECInstancePtr sprocketInstance = RulesEngineTestHelpers::InsertInstance(s_project->GetECDb(), *sprocketClass, [](IECInstanceR instance){instance.SetValue("MyID", ECValue("Sprocket1"));});
-    ECRelationshipClassCR relationshipGadgetHasSprockets = *m_schema->GetClassCP("GadgetHasSprockets")->GetRelationshipClassCP();
-    RulesEngineTestHelpers::InsertRelationship(s_project->GetECDb(), relationshipGadgetHasSprockets, *gadgetInstance, *sprocketInstance);
-    sprocketInstance = RulesEngineTestHelpers::InsertInstance(s_project->GetECDb(), *sprocketClass, [](IECInstanceR instance){instance.SetValue("MyID", ECValue("Sprocket1"));});
-    RulesEngineTestHelpers::InsertRelationship(s_project->GetECDb(), relationshipGadgetHasSprockets, *gadgetInstance, *sprocketInstance);
-    sprocketInstance = RulesEngineTestHelpers::InsertInstance(s_project->GetECDb(), *sprocketClass, [](IECInstanceR instance){instance.SetValue("MyID", ECValue("Sprocket2"));});
-    RulesEngineTestHelpers::InsertRelationship(s_project->GetECDb(), relationshipGadgetHasSprockets, *gadgetInstance, *sprocketInstance);
-
-    // create the rule set
-    PresentationRuleSetPtr rules = PresentationRuleSet::CreateInstance("RelatedInstancesNodes_GroupedByLabel_GroupsByClassAndByLabel", 1, 0, false, "", "", "", false);
-    m_locater->AddRuleSet(*rules);
-    rules->AddPresentationRule(*new InstanceLabelOverride(1, true, "RulesEngineTest:Sprocket", "MyID"));
-    RootNodeRule* rule = new RootNodeRule();
-    InstanceNodesOfSpecificClassesSpecificationP instanceNodesOfSpecificClassesSpecification = new InstanceNodesOfSpecificClassesSpecification(1, false, false, false, false, false, false, "", "RulesEngineTest:Gadget", false);
-    rule->AddSpecification(*instanceNodesOfSpecificClassesSpecification);
-    rules->AddPresentationRule(*rule);
-
-    ChildNodeRule* relatedNodeRule = new ChildNodeRule();
-    RelatedInstanceNodesSpecificationP relatedInstanceNodesSpecification = new RelatedInstanceNodesSpecification(1, false, false, false, true, false, true, false, 0, "", RequiredRelationDirection_Both, "RulesEngineTest", "RulesEngineTest:WidgetHasGadget,GadgetHasSprockets", "RulesEngineTest:Widget,Sprocket");
-    relatedNodeRule->AddSpecification(*relatedInstanceNodesSpecification);
-    instanceNodesOfSpecificClassesSpecification->AddNestedRule(*relatedNodeRule);
-
-    // request for nodes
-    Json::Value options = RulesDrivenECPresentationManager::NavigationOptions("RelatedInstancesNodes_GroupedByLabel_GroupsByClassAndByLabel", TargetTree_MainTree).GetJson();
-    DataContainer<NavNodeCPtr> gadgetNodes = IECPresentationManager::GetManager().GetRootNodes(s_project->GetECDb(), PageOptions(), options).get();
-
-    // make sure we have 1 gadget node
-    ASSERT_EQ(1, gadgetNodes.GetSize());
-    NavNodeCPtr gadgetNode = gadgetNodes[0];
-    DataContainer<NavNodeCPtr> classGroupingNodes = IECPresentationManager::GetManager().GetChildren(s_project->GetECDb(), *gadgetNode, PageOptions(), options).get();
-
-    // make sure we have 2 class grouping nodes
-    ASSERT_EQ(2, classGroupingNodes.GetSize());
-    EXPECT_STREQ(NAVNODE_TYPE_ECClassGroupingNode, classGroupingNodes[0]->GetType().c_str());
-
-    // make sure we have 2 sprocket nodes (one grouping node and one instance node)
-    DataContainer<NavNodeCPtr> sprocketNodes = IECPresentationManager::GetManager().GetChildren(s_project->GetECDb(), *classGroupingNodes[0], PageOptions(), options).get();
-    ASSERT_EQ(2, sprocketNodes.GetSize());
-    EXPECT_STREQ(NAVNODE_TYPE_DisplayLabelGroupingNode, sprocketNodes[0]->GetType().c_str());
-
-    // make sure we have 2 Sprocket1 instance nodes
-    DataContainer<NavNodeCPtr> sprocket1Nodes = IECPresentationManager::GetManager().GetChildren(s_project->GetECDb(), *sprocketNodes[0], PageOptions(), options).get();
-    ASSERT_EQ(2, sprocket1Nodes.GetSize());
-    EXPECT_STREQ(NAVNODE_TYPE_ECInstanceNode, sprocket1Nodes[0]->GetType().c_str());
-    EXPECT_STREQ("Sprocket1", sprocket1Nodes[0]->GetLabel().c_str());
-
-    // make sure we have 1 Sprocket2 instance node
-    EXPECT_STREQ(NAVNODE_TYPE_ECInstanceNode, sprocketNodes[1]->GetType().c_str());
-    EXPECT_STREQ("Sprocket2", sprocketNodes[1]->GetLabel().c_str());
-
-    // make sure we have 1 widget instance node
-    DataContainer<NavNodeCPtr> widgetInstanceNodes = IECPresentationManager::GetManager().GetChildren(s_project->GetECDb(), *classGroupingNodes[1], PageOptions(), options).get();
-    ASSERT_EQ(1, widgetInstanceNodes.GetSize());
-    EXPECT_STREQ(NAVNODE_TYPE_ECInstanceNode, widgetInstanceNodes[0]->GetType().c_str());
-    EXPECT_STREQ(CommonTools::GetDefaultDisplayLabel(*widgetInstance).c_str(), widgetInstanceNodes[0]->GetLabel().c_str());
-    }
-
-/*---------------------------------------------------------------------------------**//**
-* @betest                                       Pranciskus.Ambrazas                02/2016
-+---------------+---------------+---------------+---------------+---------------+------*/
-TEST_F(RulesDrivenECPresentationManagerNavigationTests, SearchResultInstances_HideIfNoChildren_ReturnsNodesIfHasChildren)
-    {
-    // insert widget instance
-    IECInstancePtr widget = RulesEngineTestHelpers::InsertInstance(s_project->GetECDb(), *m_widgetClass);
-
-    // create the rule set
-    PresentationRuleSetPtr rules = PresentationRuleSet::CreateInstance(BeTest::GetNameOfCurrentTest(), 1, 0, false, "", "", "", false);
-    m_locater->AddRuleSet(*rules);
-
-    RootNodeRule* rule = new RootNodeRule();
-    SearchResultInstanceNodesSpecificationP searchResultInstanceSpecification = new SearchResultInstanceNodesSpecification(1, false, false, true, false, false);
-    searchResultInstanceSpecification->AddQuerySpecification(*new StringQuerySpecification("SELECT * FROM RulesEngineTest.Widget", "RulesEngineTest", "Widget"));
-    rule->AddSpecification(*searchResultInstanceSpecification);
-    rules->AddPresentationRule(*rule);
-
-    ChildNodeRule* childRule = new ChildNodeRule();
-    CustomNodeSpecificationP customNodeSpecification = new CustomNodeSpecification(1, false, "test", "test", "test", "test");
-    childRule->AddSpecification(*customNodeSpecification);
-    searchResultInstanceSpecification->AddNestedRule(*childRule);
-
-    // request for nodes
-    Json::Value options = RulesDrivenECPresentationManager::NavigationOptions("SearchResultInstances_HideIfNoChildren_ReturnsNodesIfHasChildren", TargetTree_MainTree).GetJson();
-    DataContainer<NavNodeCPtr> widgetNodes = IECPresentationManager::GetManager().GetRootNodes(s_project->GetECDb(), PageOptions(), options).get();
-
-    // make sure we have 1 widget node
-    ASSERT_EQ(1, widgetNodes.GetSize());
-    EXPECT_STREQ(CommonTools::GetDefaultDisplayLabel(*widget).c_str(), widgetNodes[0]->GetLabel().c_str());
-
-    // make sure we have 1 custom node
-    DataContainer<NavNodeCPtr> customNodes = IECPresentationManager::GetManager().GetChildren(s_project->GetECDb(), *widgetNodes[0], PageOptions(), options).get();
-    ASSERT_EQ(1, customNodes.GetSize());
-    EXPECT_STREQ("test", customNodes[0]->GetLabel().c_str());
-    }
-
-/*---------------------------------------------------------------------------------**//**
-* @betest                                       Pranciskus.Ambrazas                02/2016
-+---------------+---------------+---------------+---------------+---------------+------*/
-TEST_F(RulesDrivenECPresentationManagerNavigationTests, SearchResultInstances_HideIfNoChildren_ReturnsEmptyListIfNoChildren)
-    {
-    // insert widget instance
-    RulesEngineTestHelpers::InsertInstance(s_project->GetECDb(), *m_widgetClass);
-
-    // create the rule set
-    PresentationRuleSetPtr rules = PresentationRuleSet::CreateInstance(BeTest::GetNameOfCurrentTest(), 1, 0, false, "", "", "", false);
-    m_locater->AddRuleSet(*rules);
-
-    RootNodeRule* rule = new RootNodeRule();
-    SearchResultInstanceNodesSpecificationP searchResultInstanceSpecification = new SearchResultInstanceNodesSpecification(1, false, false, true, false, false);
-    searchResultInstanceSpecification->AddQuerySpecification(*new StringQuerySpecification("SELECT * FROM RulesEngineTest.Widget", "RulesEngineTest", "Widget"));
-    rule->AddSpecification(*searchResultInstanceSpecification);
-    rules->AddPresentationRule(*rule);
-
-    // request for nodes
-    Json::Value options = RulesDrivenECPresentationManager::NavigationOptions("SearchResultInstances_HideIfNoChildren_ReturnsEmptyListIfNoChildren", TargetTree_MainTree).GetJson();
-    DataContainer<NavNodeCPtr> nodes = IECPresentationManager::GetManager().GetRootNodes(s_project->GetECDb(), PageOptions(), options).get();
-
-    // make sure we have 0 nodes
-    ASSERT_EQ(0, nodes.GetSize());
-    }
-
-/*---------------------------------------------------------------------------------**//**
-* @betest                                       Pranciskus.Ambrazas                02/2016
-+---------------+---------------+---------------+---------------+---------------+------*/
-TEST_F (RulesDrivenECPresentationManagerNavigationTests, SearchResultInstances_GroupedByClass)
-    {
-    // insert widget instance
-    RulesEngineTestHelpers::InsertInstance(s_project->GetECDb(), *m_widgetClass);
-
-    // create the rule set
-    PresentationRuleSetPtr rules = PresentationRuleSet::CreateInstance(BeTest::GetNameOfCurrentTest(), 1, 0, false, "", "", "", false);
-    m_locater->AddRuleSet(*rules);
-
-    RootNodeRule* rule = new RootNodeRule();
-    SearchResultInstanceNodesSpecificationP searchResultInstanceSpecification = new SearchResultInstanceNodesSpecification(1, false, false, false, true, false);
-    searchResultInstanceSpecification->AddQuerySpecification(*new StringQuerySpecification("SELECT * FROM RulesEngineTest.Widget", "RulesEngineTest", "Widget"));
-    rule->AddSpecification(*searchResultInstanceSpecification);
-    rules->AddPresentationRule(*rule);
-
-    // request for nodes
-    Json::Value options = RulesDrivenECPresentationManager::NavigationOptions("SearchResultInstances_GroupedByClass", TargetTree_MainTree).GetJson();
-    DataContainer<NavNodeCPtr> classGroupingNodes = IECPresentationManager::GetManager().GetRootNodes(s_project->GetECDb(), PageOptions(), options).get();
-
-    // make sure we have 1 class grouping node
-    ASSERT_EQ(1, classGroupingNodes.GetSize());
-    EXPECT_STREQ(NAVNODE_TYPE_ECClassGroupingNode, classGroupingNodes[0]->GetType().c_str());
-    }
-
-/*---------------------------------------------------------------------------------**//**
-* @betest                                       Pranciskus.Ambrazas                02/2016
-+---------------+---------------+---------------+---------------+---------------+------*/
-TEST_F (RulesDrivenECPresentationManagerNavigationTests, SearchResultInstances_GroupedByLabel_DoesntGroup1Instance)
-    {
-    // insert widget instance
-    RulesEngineTestHelpers::InsertInstance(s_project->GetECDb(), *m_widgetClass);
-
-    // create the rule set
-    PresentationRuleSetPtr rules = PresentationRuleSet::CreateInstance(BeTest::GetNameOfCurrentTest(), 1, 0, false, "", "", "", false);
-    m_locater->AddRuleSet(*rules);
-
-    RootNodeRule* rule = new RootNodeRule();
-    SearchResultInstanceNodesSpecificationP searchResultInstanceSpecification = new SearchResultInstanceNodesSpecification(1, false, false, false, false, true);
-    searchResultInstanceSpecification->AddQuerySpecification(*new StringQuerySpecification("SELECT * FROM RulesEngineTest.Widget", "RulesEngineTest", "Widget"));
-    rule->AddSpecification(*searchResultInstanceSpecification);
-    rules->AddPresentationRule(*rule);
-
-    // request for nodes
-    Json::Value options = RulesDrivenECPresentationManager::NavigationOptions(rules->GetRuleSetId().c_str(), TargetTree_MainTree).GetJson();
-    DataContainer<NavNodeCPtr> nodes = IECPresentationManager::GetManager().GetRootNodes(s_project->GetECDb(), PageOptions(), options).get();
-
-    // make sure we have 1 instance node
-    ASSERT_EQ(1, nodes.GetSize());
-    EXPECT_STREQ(NAVNODE_TYPE_ECInstanceNode, nodes[0]->GetType().c_str());
-    }
-
-/*---------------------------------------------------------------------------------**//**
-* @betest                                       Pranciskus.Ambrazas                02/2016
-+---------------+---------------+---------------+---------------+---------------+------*/
-TEST_F (RulesDrivenECPresentationManagerNavigationTests, SearchResultInstances_GroupedByLabel_Groups3InstancesWith1GroupingNode)
-    {
-    // insert some widget & gadget instances
-    RulesEngineTestHelpers::InsertInstance(s_project->GetECDb(), *m_widgetClass, [](IECInstanceR instance){instance.SetValue("MyID", ECValue("WidgetID"));});
-    RulesEngineTestHelpers::InsertInstance(s_project->GetECDb(), *m_widgetClass, [](IECInstanceR instance){instance.SetValue("MyID", ECValue("WidgetID"));});
-    RulesEngineTestHelpers::InsertInstance(s_project->GetECDb(), *m_gadgetClass, [](IECInstanceR instance){instance.SetValue("MyID", ECValue("GadgetID"));});
-
-    // create the rule set
-    PresentationRuleSetPtr rules = PresentationRuleSet::CreateInstance(BeTest::GetNameOfCurrentTest(), 1, 0, false, "", "", "", false);
-    m_locater->AddRuleSet(*rules);
-
-    rules->AddPresentationRule(*new InstanceLabelOverride(1, true, "RulesEngineTest:Widget", "MyID"));
-    rules->AddPresentationRule(*new InstanceLabelOverride(1, true, "RulesEngineTest:Gadget", "MyID"));
-    RootNodeRule* rule = new RootNodeRule();
-    SearchResultInstanceNodesSpecificationP searchResultInstanceSpecification = new SearchResultInstanceNodesSpecification(1, false, false, false, false, true);
-    searchResultInstanceSpecification->AddQuerySpecification(*new StringQuerySpecification("SELECT * FROM RulesEngineTest.Widget", "RulesEngineTest", "Widget"));
-    searchResultInstanceSpecification->AddQuerySpecification(*new StringQuerySpecification("SELECT * FROM RulesEngineTest.Gadget", "RulesEngineTest", "Gadget"));
-    rule->AddSpecification(*searchResultInstanceSpecification);
-    rules->AddPresentationRule(*rule);
-
-    // request for nodes
-    Json::Value options = RulesDrivenECPresentationManager::NavigationOptions("SearchResultInstances_GroupedByLabel_Groups3InstancesWith1GroupingNode", TargetTree_MainTree).GetJson();
-    DataContainer<NavNodeCPtr> nodes = IECPresentationManager::GetManager().GetRootNodes(s_project->GetECDb(), PageOptions(), options).get();
-
-    // make sure we have 2 nodes
-    ASSERT_EQ(2, nodes.GetSize());
-
-    // make sure we have 1 gadget instance node
-    EXPECT_STREQ(NAVNODE_TYPE_ECInstanceNode, nodes[0]->GetType().c_str());
-    ASSERT_STREQ("GadgetID", nodes[0]->GetLabel().c_str());
-
-    // make sure we have 2 widget instance nodes with label grouping node
-    EXPECT_STREQ(NAVNODE_TYPE_DisplayLabelGroupingNode, nodes[1]->GetType().c_str());
-    DataContainer<NavNodeCPtr> widgetNodes = IECPresentationManager::GetManager().GetChildren(s_project->GetECDb(), *nodes[1], PageOptions(), options).get();
-    ASSERT_EQ(2, widgetNodes.GetSize());
-    ASSERT_STREQ("WidgetID", widgetNodes[0]->GetLabel().c_str());
-    ASSERT_STREQ("WidgetID", widgetNodes[1]->GetLabel().c_str());
-    }
-
-/*---------------------------------------------------------------------------------**//**
-* @betest                                       Pranciskus.Ambrazas                02/2016
-+---------------+---------------+---------------+---------------+---------------+------*/
-TEST_F (RulesDrivenECPresentationManagerNavigationTests, SearchResultInstances_GroupedByLabel_Groups4InstancesWith2GroupingNodes)
-    {
-    // insert some widget & gadget instances
-    RulesEngineTestHelpers::InsertInstance(s_project->GetECDb(), *m_widgetClass, [](IECInstanceR instance){instance.SetValue("MyID", ECValue("WidgetID"));});
-    RulesEngineTestHelpers::InsertInstance(s_project->GetECDb(), *m_widgetClass, [](IECInstanceR instance){instance.SetValue("MyID", ECValue("WidgetID"));});
-    RulesEngineTestHelpers::InsertInstance(s_project->GetECDb(), *m_gadgetClass, [](IECInstanceR instance){instance.SetValue("MyID", ECValue("GadgetID"));});
-    RulesEngineTestHelpers::InsertInstance(s_project->GetECDb(), *m_gadgetClass, [](IECInstanceR instance){instance.SetValue("MyID", ECValue("GadgetID"));});
-
-    // create the rule set
-    PresentationRuleSetPtr rules = PresentationRuleSet::CreateInstance(BeTest::GetNameOfCurrentTest(), 1, 0, false, "", "", "", false);
-    m_locater->AddRuleSet(*rules);
-
-    rules->AddPresentationRule(*new InstanceLabelOverride(1, true, "RulesEngineTest:Widget", "MyID"));
-    rules->AddPresentationRule(*new InstanceLabelOverride(1, true, "RulesEngineTest:Gadget", "MyID"));
-    RootNodeRule* rule = new RootNodeRule();
-    SearchResultInstanceNodesSpecificationP searchResultInstanceSpecification = new SearchResultInstanceNodesSpecification(1, false, false, false, false, true);
-    searchResultInstanceSpecification->AddQuerySpecification(*new StringQuerySpecification("SELECT * FROM RulesEngineTest.Widget", "RulesEngineTest", "Widget"));
-    searchResultInstanceSpecification->AddQuerySpecification(*new StringQuerySpecification("SELECT * FROM RulesEngineTest.Gadget", "RulesEngineTest", "Gadget"));
-    rule->AddSpecification(*searchResultInstanceSpecification);
-    rules->AddPresentationRule(*rule);
-
-    // request for nodes
-    Json::Value options = RulesDrivenECPresentationManager::NavigationOptions("SearchResultInstances_GroupedByLabel_Groups4InstancesWith2GroupingNodes", TargetTree_MainTree).GetJson();
-    DataContainer<NavNodeCPtr> nodes = IECPresentationManager::GetManager().GetRootNodes(s_project->GetECDb(), PageOptions(), options).get();
-
-    // make sure we have 2 label grouping nodes
-    ASSERT_EQ(2, nodes.GetSize());
-
-    // make sure we have 2 gadget instance nodes
-    EXPECT_STREQ(NAVNODE_TYPE_DisplayLabelGroupingNode, nodes[0]->GetType().c_str());
-    DataContainer<NavNodeCPtr> gadgetNodes = IECPresentationManager::GetManager().GetChildren(s_project->GetECDb(), *nodes[0], PageOptions(), options).get();
-    ASSERT_STREQ("GadgetID", gadgetNodes[0]->GetLabel().c_str());
-    ASSERT_STREQ("GadgetID", gadgetNodes[1]->GetLabel().c_str());
-
-    // make sure we have 2 widget instance nodes
-    EXPECT_STREQ(NAVNODE_TYPE_DisplayLabelGroupingNode, nodes[1]->GetType().c_str());
-    DataContainer<NavNodeCPtr> widgetNodes = IECPresentationManager::GetManager().GetChildren(s_project->GetECDb(), *nodes[1], PageOptions(), options).get();
-    ASSERT_EQ(2, widgetNodes.GetSize());
-    ASSERT_STREQ("WidgetID", widgetNodes[0]->GetLabel().c_str());
-    ASSERT_STREQ("WidgetID", widgetNodes[1]->GetLabel().c_str());
-    }
-
-/*---------------------------------------------------------------------------------**//**
-* @betest                                       Pranciskus.Ambrazas                02/2016
-+---------------+---------------+---------------+---------------+---------------+------*/
-TEST_F(RulesDrivenECPresentationManagerNavigationTests, SearchResultInstances_DoNotSort_ReturnsUnsortedNodes)
-    {    
-    // insert some widget instances
-    RulesEngineTestHelpers::InsertInstance(s_project->GetECDb(), *m_widgetClass, [](IECInstanceR instance){instance.SetValue("MyID", ECValue("Widget2"));});
-    RulesEngineTestHelpers::InsertInstance(s_project->GetECDb(), *m_widgetClass, [](IECInstanceR instance){instance.SetValue("MyID", ECValue("Widget1"));});
-
-    // create the rule set
-    PresentationRuleSetPtr rules = PresentationRuleSet::CreateInstance(BeTest::GetNameOfCurrentTest(), 1, 0, false, "", "", "", false);
-    m_locater->AddRuleSet(*rules);
-    rules->AddPresentationRule(*new InstanceLabelOverride(1, true, "RulesEngineTest:Widget", "MyID"));
-    RootNodeRule* rule = new RootNodeRule();
-    SearchResultInstanceNodesSpecificationP searchResultInstanceSpecification = new SearchResultInstanceNodesSpecification(1, false, false, false, false, false);
-    searchResultInstanceSpecification->SetDoNotSort(true);
-    searchResultInstanceSpecification->AddQuerySpecification(*new StringQuerySpecification("SELECT * FROM RulesEngineTest.Widget", "RulesEngineTest", "Widget"));
-    rule->AddSpecification(*searchResultInstanceSpecification);
-    rules->AddPresentationRule(*rule);
-
-    // request for nodes
-    Json::Value options = RulesDrivenECPresentationManager::NavigationOptions("SearchResultInstances_DoNotSort_ReturnsUnsortedNodes", TargetTree_MainTree).GetJson();
-    DataContainer<NavNodeCPtr> nodes = IECPresentationManager::GetManager().GetRootNodes(s_project->GetECDb(), PageOptions(), options).get();
-
-    // make sure we have 2 nodes
-    ASSERT_EQ(2, nodes.GetSize());
-
-    NavNodeCPtr instanceNode = nodes[0];
-    EXPECT_STREQ(NAVNODE_TYPE_ECInstanceNode, instanceNode->GetType().c_str());
-    ASSERT_STREQ("Widget2", instanceNode->GetLabel().c_str());
-
-    instanceNode = nodes[1];
-    EXPECT_STREQ(NAVNODE_TYPE_ECInstanceNode, instanceNode->GetType().c_str());
-    ASSERT_STREQ("Widget1", instanceNode->GetLabel().c_str());
-    }
-
-/*---------------------------------------------------------------------------------**//**
-* @betest                                       Pranciskus.Ambrazas               02/2016
-+---------------+---------------+---------------+---------------+---------------+------*/
-TEST_F(RulesDrivenECPresentationManagerNavigationTests, ImageIdOverride)
-    {
-    // create the rule set
-    PresentationRuleSetPtr rules = PresentationRuleSet::CreateInstance(BeTest::GetNameOfCurrentTest(), 1, 0, false, "", "", "", false);
-    m_locater->AddRuleSet(*rules);
-
-    RootNodeRule* rule = new RootNodeRule();
-
-    CustomNodeSpecificationP customNodeSpecification = new CustomNodeSpecification(1, false, "customType", "label", "description", "imageId");
-    rule->AddSpecification(*customNodeSpecification);
-    rules->AddPresentationRule(*rule);
-
-    ImageIdOverrideP imageIdOverride = new ImageIdOverride("ThisNode.Type=\"customType\"", 1, "\"overridedImageId\"");
-    rules->AddPresentationRule(*imageIdOverride);
-
-    // request for nodes
-    Json::Value options = RulesDrivenECPresentationManager::NavigationOptions("ImageIdOverride", TargetTree_MainTree).GetJson();
-    DataContainer<NavNodeCPtr> nodes = IECPresentationManager::GetManager().GetRootNodes(s_project->GetECDb(), PageOptions(), options).get();
-
-    // make sure we have 1 node with overrided ImageId
-    ASSERT_EQ(1, nodes.GetSize());
-    ASSERT_STREQ("overridedImageId", nodes[0]->GetCollapsedImageId().c_str());
-    }
-
-/*---------------------------------------------------------------------------------**//**
-* @betest                                       Pranciskus.Ambrazas               02/2016
-+---------------+---------------+---------------+---------------+---------------+------*/
-TEST_F(RulesDrivenECPresentationManagerNavigationTests, LabelOverride)
-    {
-    // create the rule set
-    PresentationRuleSetPtr rules = PresentationRuleSet::CreateInstance(BeTest::GetNameOfCurrentTest(), 1, 0, false, "", "", "", false);
-    m_locater->AddRuleSet(*rules);
-
-    RootNodeRule* rule = new RootNodeRule();
-
-    CustomNodeSpecificationP customNodeSpecification = new CustomNodeSpecification(1, false, "customType", "label", "description", "imageId");
-    rule->AddSpecification(*customNodeSpecification);
-    rules->AddPresentationRule(*rule);
-
-    LabelOverrideP labelOverride = new LabelOverride("ThisNode.Type=\"customType\"", 1, "\"overridedLabel\"", "\"overridedDescription\"");
-    rules->AddPresentationRule(*labelOverride);
-
-    // request for nodes
-    Json::Value options = RulesDrivenECPresentationManager::NavigationOptions("LabelOverride", TargetTree_MainTree).GetJson();
-    DataContainer<NavNodeCPtr> nodes = IECPresentationManager::GetManager().GetRootNodes(s_project->GetECDb(), PageOptions(), options).get();
-
-    // make sure we have 1 node with overrided Label & Description
-    ASSERT_EQ(1, nodes.GetSize());
-    ASSERT_STREQ("overridedLabel", nodes[0]->GetLabel().c_str());
-    ASSERT_STREQ("overridedDescription", nodes[0]->GetDescription().c_str());
-    }
-
-/*---------------------------------------------------------------------------------**//**
-* @betest                                       Grigas.Petraitis                01/2017
-+---------------+---------------+---------------+---------------+---------------+------*/
-TEST_F(RulesDrivenECPresentationManagerNavigationTests, LabelOverrideWithGroupedInstancesCountOnClassGroupingNode)
-    {
-    // insert some instances
-    RulesEngineTestHelpers::InsertInstance(s_project->GetECDb(), *m_widgetClass);
-    RulesEngineTestHelpers::InsertInstance(s_project->GetECDb(), *m_widgetClass);
-    RulesEngineTestHelpers::InsertInstance(s_project->GetECDb(), *m_widgetClass);
-    RulesEngineTestHelpers::InsertInstance(s_project->GetECDb(), *m_gadgetClass);
-    RulesEngineTestHelpers::InsertInstance(s_project->GetECDb(), *m_gadgetClass);
-
-    // create the rule set
-    PresentationRuleSetPtr rules = PresentationRuleSet::CreateInstance(BeTest::GetNameOfCurrentTest(), 1, 0, false, "", "", "", false);
-    m_locater->AddRuleSet(*rules);
-
-    RootNodeRule* rule = new RootNodeRule();
-    InstanceNodesOfSpecificClassesSpecificationP spec = new InstanceNodesOfSpecificClassesSpecification(1, false, false, false, true, false, false, "", "RulesEngineTest:Widget,Gadget", true);
-    rule->AddSpecification(*spec);
-    rules->AddPresentationRule(*rule);
-
-    LabelOverrideP labelOverride = new LabelOverride("ThisNode.IsClassGroupingNode", 1, "\"Count: \" & ThisNode.GroupedInstancesCount", "");
-    rules->AddPresentationRule(*labelOverride);
-
-    // request for nodes
-    Json::Value options = RulesDrivenECPresentationManager::NavigationOptions("LabelOverrideWithGroupedInstancesCountOnClassGroupingNode", TargetTree_MainTree).GetJson();
-    DataContainer<NavNodeCPtr> nodes = IECPresentationManager::GetManager().GetRootNodes(s_project->GetECDb(), PageOptions(), options).get();
-
-    // verify there're two grouping nodes with correct labels
-    ASSERT_EQ(2, nodes.GetSize());
-    ASSERT_STREQ("Count: 2", nodes[0]->GetLabel().c_str());
-    ASSERT_STREQ("Count: 3", nodes[1]->GetLabel().c_str());
-    }
-
-/*---------------------------------------------------------------------------------**//**
-* @betest                                       Grigas.Petraitis                01/2017
-+---------------+---------------+---------------+---------------+---------------+------*/
-TEST_F(RulesDrivenECPresentationManagerNavigationTests, LabelOverrideWithGroupedInstancesCountOnPropertyGroupingNode)
-    {
-    // insert some instances
-    ECInstanceInserter inserter(s_project->GetECDb(), *m_widgetClass, nullptr);
-    RulesEngineTestHelpers::InsertInstance(s_project->GetECDb(), inserter, *m_widgetClass, [](IECInstanceR instance){instance.SetValue("IntProperty", ECValue(-1));});
-    RulesEngineTestHelpers::InsertInstance(s_project->GetECDb(), inserter, *m_widgetClass, [](IECInstanceR instance){instance.SetValue("IntProperty", ECValue(5));});
-    RulesEngineTestHelpers::InsertInstance(s_project->GetECDb(), inserter, *m_widgetClass, [](IECInstanceR instance){instance.SetValue("IntProperty", ECValue(5));});
-    RulesEngineTestHelpers::InsertInstance(s_project->GetECDb(), inserter, *m_widgetClass, [](IECInstanceR instance){instance.SetValue("IntProperty", ECValue(-1));});
-    RulesEngineTestHelpers::InsertInstance(s_project->GetECDb(), inserter, *m_widgetClass, [](IECInstanceR instance){instance.SetValue("IntProperty", ECValue(5));});
-    RulesEngineTestHelpers::InsertInstance(s_project->GetECDb(), inserter, *m_widgetClass, [](IECInstanceR instance){instance.SetValue("IntProperty", ECValue(10));});
-
-    // create the rule set
-    PresentationRuleSetPtr rules = PresentationRuleSet::CreateInstance(BeTest::GetNameOfCurrentTest(), 1, 0, false, "", "", "", false);
-    m_locater->AddRuleSet(*rules);
-
-    RootNodeRule* rule = new RootNodeRule();
-    InstanceNodesOfSpecificClassesSpecificationP spec = new InstanceNodesOfSpecificClassesSpecification(1, false, false, false, false, false, false, "", "RulesEngineTest:Widget", true);
-    rule->AddSpecification(*spec);
-    rules->AddPresentationRule(*rule);
-
-    GroupingRuleP groupingRule = new GroupingRule("", 1, false, "RulesEngineTest", "Widget", "", "", "");
-    PropertyGroupP groupingSpec = new PropertyGroup("", "", true, "IntProperty");
-    groupingSpec->SetPropertyGroupingValue(PropertyGroupingValue::PropertyValue);
-    groupingRule->AddGroup(*groupingSpec);
-    rules->AddPresentationRule(*groupingRule);
-
-    LabelOverrideP labelOverride = new LabelOverride("ThisNode.IsPropertyGroupingNode", 1, "\"Count: \" & ThisNode.GroupedInstancesCount", "");
-    rules->AddPresentationRule(*labelOverride);
-
-    // request for nodes
-    Json::Value options = RulesDrivenECPresentationManager::NavigationOptions("LabelOverrideWithGroupedInstancesCountOnPropertyGroupingNode", TargetTree_MainTree).GetJson();
-    DataContainer<NavNodeCPtr> nodes = IECPresentationManager::GetManager().GetRootNodes(s_project->GetECDb(), PageOptions(), options).get();
-
-    // verify there're three grouping nodes with correct labels
-    ASSERT_EQ(3, nodes.GetSize());
-    ASSERT_STREQ("Count: 1", nodes[0]->GetLabel().c_str());
-    ASSERT_STREQ("Count: 2", nodes[1]->GetLabel().c_str());
-    ASSERT_STREQ("Count: 3", nodes[2]->GetLabel().c_str());
-    }
-
-/*---------------------------------------------------------------------------------**//**
-* @betest                                       Grigas.Petraitis                01/2017
-+---------------+---------------+---------------+---------------+---------------+------*/
-TEST_F(RulesDrivenECPresentationManagerNavigationTests, LabelOverrideWithGroupedInstancesCountOnPropertyGroupingNodeSortedByPropertyValue)
-    {
-    // insert some instances
-    ECInstanceInserter inserter(s_project->GetECDb(), *m_widgetClass, nullptr);
-    RulesEngineTestHelpers::InsertInstance(s_project->GetECDb(), inserter, *m_widgetClass, [](IECInstanceR instance){instance.SetValue("IntProperty", ECValue(-1));});
-    RulesEngineTestHelpers::InsertInstance(s_project->GetECDb(), inserter, *m_widgetClass, [](IECInstanceR instance){instance.SetValue("IntProperty", ECValue(5));});
-    RulesEngineTestHelpers::InsertInstance(s_project->GetECDb(), inserter, *m_widgetClass, [](IECInstanceR instance){instance.SetValue("IntProperty", ECValue(5));});
-    RulesEngineTestHelpers::InsertInstance(s_project->GetECDb(), inserter, *m_widgetClass, [](IECInstanceR instance){instance.SetValue("IntProperty", ECValue(-1));});
-    RulesEngineTestHelpers::InsertInstance(s_project->GetECDb(), inserter, *m_widgetClass, [](IECInstanceR instance){instance.SetValue("IntProperty", ECValue(5));});
-    RulesEngineTestHelpers::InsertInstance(s_project->GetECDb(), inserter, *m_widgetClass, [](IECInstanceR instance){instance.SetValue("IntProperty", ECValue(10));});
-
-    // create the rule set
-    PresentationRuleSetPtr rules = PresentationRuleSet::CreateInstance(BeTest::GetNameOfCurrentTest(), 1, 0, false, "", "", "", false);
-    m_locater->AddRuleSet(*rules);
-
-    RootNodeRule* rule = new RootNodeRule();
-    InstanceNodesOfSpecificClassesSpecificationP spec = new InstanceNodesOfSpecificClassesSpecification(1, false, false, false, false, false, false, "", "RulesEngineTest:Widget", true);
-    rule->AddSpecification(*spec);
-    rules->AddPresentationRule(*rule);
-
-    GroupingRuleP groupingRule = new GroupingRule("", 1, false, "RulesEngineTest", "Widget", "", "", "");
-    PropertyGroupP groupingSpec = new PropertyGroup("", "", true, "IntProperty");
-    groupingSpec->SetPropertyGroupingValue(PropertyGroupingValue::PropertyValue);
-    groupingSpec->SetSortingValue(PropertyGroupingValue::PropertyValue);
-    groupingRule->AddGroup(*groupingSpec);
-    rules->AddPresentationRule(*groupingRule);
-
-    LabelOverrideP labelOverride = new LabelOverride("ThisNode.IsPropertyGroupingNode", 1, "\"Count: \" & ThisNode.GroupedInstancesCount", "");
-    rules->AddPresentationRule(*labelOverride);
-
-    // request for nodes
-    Json::Value options = RulesDrivenECPresentationManager::NavigationOptions("LabelOverrideWithGroupedInstancesCountOnPropertyGroupingNodeSortedByPropertyValue", TargetTree_MainTree).GetJson();
-    DataContainer<NavNodeCPtr> nodes = IECPresentationManager::GetManager().GetRootNodes(s_project->GetECDb(), PageOptions(), options).get();
-
-    // verify there're three grouping nodes with correct labels
-    ASSERT_EQ(3, nodes.GetSize());
-    ASSERT_STREQ("Count: 2", nodes[0]->GetLabel().c_str());
-    ASSERT_STREQ("Count: 3", nodes[1]->GetLabel().c_str());
-    ASSERT_STREQ("Count: 1", nodes[2]->GetLabel().c_str());
-    }
-
-/*---------------------------------------------------------------------------------**//**
-* @betest                                       Pranciskus.Ambrazas               02/2016
-+---------------+---------------+---------------+---------------+---------------+------*/
-TEST_F(RulesDrivenECPresentationManagerNavigationTests, StyleOverride)
-    {
-    // create the rule set
-    PresentationRuleSetPtr rules = PresentationRuleSet::CreateInstance(BeTest::GetNameOfCurrentTest(), 1, 0, false, "", "", "", false);
-    m_locater->AddRuleSet(*rules);
-
-    RootNodeRule* rule = new RootNodeRule();
-
-    CustomNodeSpecificationP customNodeSpecification = new CustomNodeSpecification(1, false, "customType", "label", "description", "imageId");
-    
-    rule->AddSpecification(*customNodeSpecification);
-    rules->AddPresentationRule(*rule);
-
-    StyleOverrideP styleOverride = new StyleOverride("ThisNode.Type=\"customType\"", 1, "\"overridedForeColor\"", "\"overridedBackColor\"", "\"overridedFontStyle\"");
-    rules->AddPresentationRule(*styleOverride);
-
-    // request for nodes
-    Json::Value options = RulesDrivenECPresentationManager::NavigationOptions("StyleOverride", TargetTree_MainTree).GetJson();
-    DataContainer<NavNodeCPtr> nodes = IECPresentationManager::GetManager().GetRootNodes(s_project->GetECDb(), PageOptions(), options).get();
-
-    // make sure we have 1 node with overrided BackColor, ForeColor & FontStyle
-    ASSERT_EQ(1, nodes.GetSize());
-    ASSERT_STREQ("overridedBackColor", nodes[0]->GetBackColor().c_str());
-    ASSERT_STREQ("overridedForeColor", nodes[0]->GetForeColor().c_str());
-    ASSERT_STREQ("overridedFontStyle", nodes[0]->GetFontStyle().c_str());
-    }
-
-/*---------------------------------------------------------------------------------**//**
-* @betest                                       Pranciskus.Ambrazas               02/2016
-+---------------+---------------+---------------+---------------+---------------+------*/
-TEST_F(RulesDrivenECPresentationManagerNavigationTests, LocalizationResourceKeyDefinition_WithExistingKey)       
-    {
-    InitTestL10N();
-
-    // create the rule set
-    PresentationRuleSetPtr rules = PresentationRuleSet::CreateInstance(BeTest::GetNameOfCurrentTest(), 1, 0, false, "", "", "", false);
-    m_locater->AddRuleSet(*rules);
-
-    RootNodeRule* rule = new RootNodeRule();
-
-    CustomNodeSpecificationP customNodeSpecification = new CustomNodeSpecification(1, false, "type", "@customLabel@", "description", "imageId");
-    rule->AddSpecification(*customNodeSpecification);
-    rules->AddPresentationRule(*rule);
-
-    LocalizationResourceKeyDefinitionP localizationRecourceKeyDefinition = new LocalizationResourceKeyDefinition(1, "customLabel", "RulesEngine:Test", "notfound");
-    rules->AddPresentationRule(*localizationRecourceKeyDefinition);
-
-    // request for nodes
-    Json::Value options = RulesDrivenECPresentationManager::NavigationOptions("LocalizationResourceKeyDefinition_WithExistingKey", TargetTree_MainTree).GetJson();
-    DataContainer<NavNodeCPtr> nodes = IECPresentationManager::GetManager().GetRootNodes(s_project->GetECDb(), PageOptions(), options).get();
-
-    // make sure we have 1 node
-    ASSERT_EQ(1, nodes.GetSize());
-    ASSERT_STREQ("T35T", nodes[0]->GetLabel().c_str());
-    }
-
-/*---------------------------------------------------------------------------------**//**
-* @betest                                       Pranciskus.Ambrazas               02/2016
-+---------------+---------------+---------------+---------------+---------------+------*/
-TEST_F(RulesDrivenECPresentationManagerNavigationTests, LocalizationResourceKeyDefinition_KeyNotFound)       
-    {
-    InitTestL10N();
-
-    // create the rule set
-    PresentationRuleSetPtr rules = PresentationRuleSet::CreateInstance(BeTest::GetNameOfCurrentTest(), 1, 0, false, "", "", "", false);
-    m_locater->AddRuleSet(*rules);
-
-    RootNodeRule* rule = new RootNodeRule();
-
-    CustomNodeSpecificationP customNodeSpecification = new CustomNodeSpecification(1, false, "type", "@customLabel@", "description", "imageId");
-    rule->AddSpecification(*customNodeSpecification);
-    rules->AddPresentationRule(*rule);
-
-    LocalizationResourceKeyDefinitionP localizationRecourceKeyDefinition = new LocalizationResourceKeyDefinition(1, "customLabel", "key", "notfound");
-    rules->AddPresentationRule(*localizationRecourceKeyDefinition);
-
-    // request for nodes
-    Json::Value options = RulesDrivenECPresentationManager::NavigationOptions("LocalizationResourceKeyDefinition_KeyNotFound", TargetTree_MainTree).GetJson();
-    DataContainer<NavNodeCPtr> nodes = IECPresentationManager::GetManager().GetRootNodes(s_project->GetECDb(), PageOptions(), options).get();
-
-    // make sure we have 1 node
-    ASSERT_EQ(1, nodes.GetSize());
-    ASSERT_STREQ("notfound", nodes[0]->GetLabel().c_str());
-    }
-
-/*---------------------------------------------------------------------------------**//**
-* @betest                                       Pranciskus.Ambrazas               02/2016
-+---------------+---------------+---------------+---------------+---------------+------*/
-TEST_F(RulesDrivenECPresentationManagerNavigationTests, CheckBoxRule_UsesDefaultValueIfPropertyIsNull)
-    {
-    // insert some widget & gadget instances 
-    RulesEngineTestHelpers::InsertInstance(s_project->GetECDb(), *m_widgetClass, [](IECInstanceR instance){instance.SetValue("MyID", ECValue("WidgetID"));});
-    RulesEngineTestHelpers::InsertInstance(s_project->GetECDb(), *m_gadgetClass, [](IECInstanceR instance){instance.SetValue("MyID", ECValue("GadgetID"));});
-
-    // create the rule set
-    PresentationRuleSetPtr rules = PresentationRuleSet::CreateInstance(BeTest::GetNameOfCurrentTest(), 1, 0, false, "", "", "", false);
-    m_locater->AddRuleSet(*rules);
-
-    rules->AddPresentationRule(*new InstanceLabelOverride(1, true, "RulesEngineTest:Widget", "MyID"));
-    rules->AddPresentationRule(*new InstanceLabelOverride(1, true, "RulesEngineTest:Gadget", "MyID"));
-    RootNodeRule* rule = new RootNodeRule();
-    AllInstanceNodesSpecificationP allInstanceNodesSpecification = new AllInstanceNodesSpecification(1, false, false, false, false, false, "RulesEngineTest");
-    rule->AddSpecification(*allInstanceNodesSpecification);
-    rules->AddPresentationRule(*rule);
-
-    CheckBoxRuleP checkBoxRule = new CheckBoxRule("ThisNode.Label=\"WidgetID\"", 1, false, "BoolProperty", false, false, "");
-    rules->AddPresentationRule(*checkBoxRule);
-
-    // request for nodes
-    Json::Value options = RulesDrivenECPresentationManager::NavigationOptions("CheckBoxRule_UsesDefaultValueIfPropertyIsNull", TargetTree_MainTree).GetJson();
-    DataContainer<NavNodeCPtr> nodes = IECPresentationManager::GetManager().GetRootNodes(s_project->GetECDb(), PageOptions(), options).get();
-
-    // make sure we have 2 nodes
-    ASSERT_EQ(2, nodes.GetSize());
-    
-    // make sure we have 1 gadget node
-    ASSERT_STREQ("GadgetID", nodes[0]->GetLabel().c_str());
-    ASSERT_FALSE(nodes[0]->IsCheckboxVisible());
-
-    // make sure we have 1 widget node with CheckBoxRule
-    ASSERT_STREQ("WidgetID", nodes[1]->GetLabel().c_str());
-    ASSERT_TRUE(nodes[1]->IsCheckboxVisible());
-    ASSERT_TRUE(nodes[1]->IsCheckboxEnabled());
-    ASSERT_FALSE(nodes[1]->IsChecked());
-    }
-
-/*---------------------------------------------------------------------------------**//**
-* @betest                                       Pranciskus.Ambrazas               02/2016
-+---------------+---------------+---------------+---------------+---------------+------*/
-TEST_F(RulesDrivenECPresentationManagerNavigationTests, CheckBoxRule_WithoutProperty)
-    {
-    // create the rule set
-    PresentationRuleSetPtr rules = PresentationRuleSet::CreateInstance(BeTest::GetNameOfCurrentTest(), 1, 0, false, "", "", "", false);
-    m_locater->AddRuleSet(*rules);
-
-    RootNodeRule* rule = new RootNodeRule();
-
-    CustomNodeSpecificationP customNodeSpecification = new CustomNodeSpecification(1, false, "type", "customLabel", "description", "imageId");
-    rule->AddSpecification(*customNodeSpecification);
-    rules->AddPresentationRule(*rule);
-
-    CheckBoxRuleP checkBoxRule = new CheckBoxRule("ThisNode.Label=\"customLabel\"", 1, false, "", false, false, "");
-    rules->AddPresentationRule(*checkBoxRule);
-
-    // request for nodes
-    Json::Value options = RulesDrivenECPresentationManager::NavigationOptions("CheckBoxRule_WithoutProperty", TargetTree_MainTree).GetJson();
-    DataContainer<NavNodeCPtr> nodes = IECPresentationManager::GetManager().GetRootNodes(s_project->GetECDb(), PageOptions(), options).get();
-
-    // make sure we have 1 node
-    ASSERT_EQ(1, nodes.GetSize());
-    ASSERT_STREQ("customLabel", nodes[0]->GetLabel().c_str());
-    ASSERT_TRUE(nodes[0]->IsCheckboxVisible());
-    ASSERT_TRUE(nodes[0]->IsCheckboxEnabled());
-    ASSERT_FALSE(nodes[0]->IsChecked());
-    }
-
-/*---------------------------------------------------------------------------------**//**
-* @betest                                       Pranciskus.Ambrazas               02/2016
-+---------------+---------------+---------------+---------------+---------------+------*/
-TEST_F(RulesDrivenECPresentationManagerNavigationTests, CheckBoxRule_UsesInversedPropertyName)
-    {
-    // insert some widget & gadget instances 
-    RulesEngineTestHelpers::InsertInstance(s_project->GetECDb(), *m_widgetClass, [](IECInstanceR instance){
-        instance.SetValue("BoolProperty", ECValue(false));
-        instance.SetValue("MyID", ECValue("WidgetID"));
-        });
-    RulesEngineTestHelpers::InsertInstance(s_project->GetECDb(), *m_gadgetClass, [](IECInstanceR instance){
-        instance.SetValue("BoolProperty", ECValue(false));
-        instance.SetValue("MyID", ECValue("GadgetID"));
-        });
-
-    // create the rule set
-    PresentationRuleSetPtr rules = PresentationRuleSet::CreateInstance(BeTest::GetNameOfCurrentTest(), 1, 0, false, "", "", "", false);
-    m_locater->AddRuleSet(*rules);
-
-    rules->AddPresentationRule(*new InstanceLabelOverride(1, true, "RulesEngineTest:Widget", "MyID"));
-    rules->AddPresentationRule(*new InstanceLabelOverride(1, true, "RulesEngineTest:Gadget", "MyID"));
-    RootNodeRule* rule = new RootNodeRule();
-    AllInstanceNodesSpecificationP allInstanceNodesSpecification = new AllInstanceNodesSpecification(1, false, false, false, false, false, "RulesEngineTest");
-    rule->AddSpecification(*allInstanceNodesSpecification);
-    rules->AddPresentationRule(*rule);
-
-    CheckBoxRuleP checkBoxRule = new CheckBoxRule("ThisNode.Label=\"WidgetID\"", 1, false, "BoolProperty", true, false, "");
-    rules->AddPresentationRule(*checkBoxRule);
-
-    // request for nodes
-    Json::Value options = RulesDrivenECPresentationManager::NavigationOptions("CheckBoxRule_UsesInversedPropertyName", TargetTree_MainTree).GetJson();
-    DataContainer<NavNodeCPtr> nodes = IECPresentationManager::GetManager().GetRootNodes(s_project->GetECDb(), PageOptions(), options).get();
-
-    // make sure we have 2 nodes
-    ASSERT_EQ(2, nodes.GetSize());
-    
-    // make sure we have 1 gadget node
-    ASSERT_STREQ("GadgetID", nodes[0]->GetLabel().c_str());
-    ASSERT_FALSE(nodes[0]->IsCheckboxVisible());
-
-    // make sure we have 1 widget node with CheckBoxRule
-    ASSERT_STREQ("WidgetID", nodes[1]->GetLabel().c_str());
-    ASSERT_TRUE(nodes[1]->IsCheckboxVisible());
-    ASSERT_TRUE(nodes[1]->IsCheckboxEnabled());
-    ASSERT_TRUE(nodes[1]->IsChecked());
-    }
-
-/*---------------------------------------------------------------------------------**//**
-* @betest                                       Pranciskus.Ambrazas               02/2016
-+---------------+---------------+---------------+---------------+---------------+------*/
-TEST_F(RulesDrivenECPresentationManagerNavigationTests, CheckBoxRule_DoesNotUseInversedPropertyName)
-    {
-    // insert some widget & gadget instances 
-    RulesEngineTestHelpers::InsertInstance(s_project->GetECDb(), *m_widgetClass, [](IECInstanceR instance){
-        instance.SetValue("BoolProperty", ECValue(false));
-        instance.SetValue("MyID", ECValue("WidgetID"));
-        });
-    RulesEngineTestHelpers::InsertInstance(s_project->GetECDb(), *m_gadgetClass, [](IECInstanceR instance){
-        instance.SetValue("BoolProperty", ECValue(false));
-        instance.SetValue("MyID", ECValue("GadgetID"));
-        });
-
-    // create the rule set
-    PresentationRuleSetPtr rules = PresentationRuleSet::CreateInstance(BeTest::GetNameOfCurrentTest(), 1, 0, false, "", "", "", false);
-    m_locater->AddRuleSet(*rules);
-
-    rules->AddPresentationRule(*new InstanceLabelOverride(1, true, "RulesEngineTest:Widget", "MyID"));
-    rules->AddPresentationRule(*new InstanceLabelOverride(1, true, "RulesEngineTest:Gadget", "MyID"));
-
-    RootNodeRule* rule = new RootNodeRule();
-    AllInstanceNodesSpecificationP allInstanceNodesSpecification = new AllInstanceNodesSpecification(1, false, false, false, false, false, "RulesEngineTest");
-    rule->AddSpecification(*allInstanceNodesSpecification);
-    rules->AddPresentationRule(*rule);
-
-    CheckBoxRuleP checkBoxRule = new CheckBoxRule("ThisNode.Label=\"WidgetID\"", 1, false, "BoolProperty", false, false, "");
-    rules->AddPresentationRule(*checkBoxRule);
-
-    // request for nodes
-    Json::Value options = RulesDrivenECPresentationManager::NavigationOptions("CheckBoxRule_DoesNotUseInversedPropertyName", TargetTree_MainTree).GetJson();
-    DataContainer<NavNodeCPtr> nodes = IECPresentationManager::GetManager().GetRootNodes(s_project->GetECDb(), PageOptions(), options).get();
-
-    // make sure we have 2 nodes
-    ASSERT_EQ(2, nodes.GetSize());
-    
-    // make sure we have 1 gadget node
-    ASSERT_STREQ("GadgetID", nodes[0]->GetLabel().c_str());
-    ASSERT_FALSE(nodes[0]->IsCheckboxVisible());
-
-    // make sure we have 1 widget node with CheckBoxRule
-    ASSERT_STREQ("WidgetID", nodes[1]->GetLabel().c_str());
-    ASSERT_TRUE(nodes[1]->IsCheckboxVisible());
-    ASSERT_TRUE(nodes[1]->IsCheckboxEnabled());
-    ASSERT_FALSE(nodes[1]->IsChecked());
-    }
-/*---------------------------------------------------------------------------------**//**
-* @betest                                       Pranciskus.Ambrazas               02/2016
-+---------------+---------------+---------------+---------------+---------------+------*/
-TEST_F(RulesDrivenECPresentationManagerNavigationTests, SortingRule_SortingAscending_LabelOverride)
-    {
-    // insert some widget instances
-    RulesEngineTestHelpers::InsertInstance(s_project->GetECDb(), *m_widgetClass, [](IECInstanceR instance){instance.SetValue("MyID", ECValue("Widget2"));});
-    RulesEngineTestHelpers::InsertInstance(s_project->GetECDb(), *m_widgetClass, [](IECInstanceR instance){instance.SetValue("MyID", ECValue("Widget3"));});
-    RulesEngineTestHelpers::InsertInstance(s_project->GetECDb(), *m_widgetClass, [](IECInstanceR instance){instance.SetValue("MyID", ECValue("Widget1"));});
-    
-    // create the rule set
-    PresentationRuleSetPtr rules = PresentationRuleSet::CreateInstance("SortingRule_SortingAscending", 1, 0, false, "", "", "", false);
-    m_locater->AddRuleSet(*rules);
-    rules->AddPresentationRule(*new LabelOverride("ThisNode.ClassName = \"Widget\"", 1, "this.MyID", ""));
-
-    RootNodeRule* rule = new RootNodeRule();
-
-    AllInstanceNodesSpecificationP allInstanceNodesSpecification = new AllInstanceNodesSpecification(1, false, false, false, false, false, "RulesEngineTest");
-    rule->AddSpecification(*allInstanceNodesSpecification);
-    rules->AddPresentationRule(*rule);
-    
-    SortingRuleP sortingRule = new SortingRule("", 1, "RulesEngineTest", "Widget", "MyID", true, false, false);
-    rules->AddPresentationRule(*sortingRule);
-
-    // request for nodes
-    Json::Value options = RulesDrivenECPresentationManager::NavigationOptions("SortingRule_SortingAscending", TargetTree_MainTree).GetJson();
-    DataContainer<NavNodeCPtr> nodes = IECPresentationManager::GetManager().GetRootNodes(s_project->GetECDb(), PageOptions(), options).get();
-
-    // make sure we have 3 nodes sorted ascending
-    ASSERT_EQ(3, nodes.GetSize());
-    ASSERT_STREQ("Widget1", nodes[0]->GetLabel().c_str());
-    ASSERT_STREQ("Widget2", nodes[1]->GetLabel().c_str());
-    ASSERT_STREQ("Widget3", nodes[2]->GetLabel().c_str());
-    }
-
-/*---------------------------------------------------------------------------------**//**
-* @betest                                       Aidas.Vaiksnoras               01/2018
-+---------------+---------------+---------------+---------------+---------------+------*/
-TEST_F(RulesDrivenECPresentationManagerNavigationTests, SortingRule_SortingAscending)
-    {
-    // insert some widget instances
-    RulesEngineTestHelpers::InsertInstance(s_project->GetECDb(), *m_widgetClass, [](IECInstanceR instance){instance.SetValue("MyID", ECValue("Widget2"));});
-    RulesEngineTestHelpers::InsertInstance(s_project->GetECDb(), *m_widgetClass, [](IECInstanceR instance){instance.SetValue("MyID", ECValue("Widget3"));});
-    RulesEngineTestHelpers::InsertInstance(s_project->GetECDb(), *m_widgetClass, [](IECInstanceR instance){instance.SetValue("MyID", ECValue("Widget1"));});
-    
-    // create the rule set
-    PresentationRuleSetPtr rules = PresentationRuleSet::CreateInstance(BeTest::GetNameOfCurrentTest(), 1, 0, false, "", "", "", false);
-    m_locater->AddRuleSet(*rules);
-    rules->AddPresentationRule(*new InstanceLabelOverride(1, true, "RulesEngineTest:Widget", "MyID"));
-    RootNodeRule* rule = new RootNodeRule();
-
-    AllInstanceNodesSpecificationP allInstanceNodesSpecification = new AllInstanceNodesSpecification(1, false, false, false, false, false, "RulesEngineTest");
-    rule->AddSpecification(*allInstanceNodesSpecification);
-    rules->AddPresentationRule(*rule);
-    
-    SortingRuleP sortingRule = new SortingRule("", 1, "RulesEngineTest", "Widget", "MyID", true, false, false);
-    rules->AddPresentationRule(*sortingRule);
-
-    // request for nodes
-    Json::Value options = RulesDrivenECPresentationManager::NavigationOptions("SortingRule_SortingAscending", TargetTree_MainTree).GetJson();
-    DataContainer<NavNodeCPtr> nodes = IECPresentationManager::GetManager().GetRootNodes(s_project->GetECDb(), PageOptions(), options).get();
-
-    // make sure we have 3 nodes sorted ascending
-    ASSERT_EQ(3, nodes.GetSize());
-    ASSERT_STREQ("Widget1", nodes[0]->GetLabel().c_str());
-    ASSERT_STREQ("Widget2", nodes[1]->GetLabel().c_str());
-    ASSERT_STREQ("Widget3", nodes[2]->GetLabel().c_str());
-    }
-
-/*---------------------------------------------------------------------------------**//**
-* @betest                                       Pranciskus.Ambrazas               02/2016
-+---------------+---------------+---------------+---------------+---------------+------*/
-TEST_F(RulesDrivenECPresentationManagerNavigationTests, SortingRule_SortingDescending)
-    {
-    // insert some widget instances
-    RulesEngineTestHelpers::InsertInstance(s_project->GetECDb(), *m_widgetClass, [](IECInstanceR instance){instance.SetValue("MyID", ECValue("Widget2"));});
-    RulesEngineTestHelpers::InsertInstance(s_project->GetECDb(), *m_widgetClass, [](IECInstanceR instance){instance.SetValue("MyID", ECValue("Widget3"));});
-    RulesEngineTestHelpers::InsertInstance(s_project->GetECDb(), *m_widgetClass, [](IECInstanceR instance){instance.SetValue("MyID", ECValue("Widget1"));});
-    
-    // create the rule set
-    PresentationRuleSetPtr rules = PresentationRuleSet::CreateInstance(BeTest::GetNameOfCurrentTest(), 1, 0, false, "", "", "", false);
-    m_locater->AddRuleSet(*rules);
-    rules->AddPresentationRule(*new InstanceLabelOverride(1, true, "RulesEngineTest:Widget", "MyID"));
-    RootNodeRule* rule = new RootNodeRule();
-
-    AllInstanceNodesSpecificationP allInstanceNodesSpecification = new AllInstanceNodesSpecification(1, false, false, false, false, false, "RulesEngineTest");
-    rule->AddSpecification(*allInstanceNodesSpecification);
-    rules->AddPresentationRule(*rule);
-    
-    SortingRuleP sortingRule = new SortingRule("", 1, "RulesEngineTest", "Widget", "MyID", false, false, false);
-    rules->AddPresentationRule(*sortingRule);
-
-    // request for nodes
-    Json::Value options = RulesDrivenECPresentationManager::NavigationOptions("SortingRule_SortingDescending", TargetTree_MainTree).GetJson();
-    DataContainer<NavNodeCPtr> nodes = IECPresentationManager::GetManager().GetRootNodes(s_project->GetECDb(), PageOptions(), options).get();
-
-    // make sure we have 1 node sorted descending
-    ASSERT_EQ(3, nodes.GetSize());
-    ASSERT_STREQ("Widget3", nodes[0]->GetLabel().c_str());
-    ASSERT_STREQ("Widget2", nodes[1]->GetLabel().c_str());
-    ASSERT_STREQ("Widget1", nodes[2]->GetLabel().c_str());
-    }
-
-/*---------------------------------------------------------------------------------**//**
-* @betest                                       Pranciskus.Ambrazas               02/2016
-+---------------+---------------+---------------+---------------+---------------+------*/
-TEST_F(RulesDrivenECPresentationManagerNavigationTests, SortingRule_DoNotSort)
-    {
-    // insert some widget instances
-    RulesEngineTestHelpers::InsertInstance(s_project->GetECDb(), *m_widgetClass, [](IECInstanceR instance){instance.SetValue("MyID", ECValue("Widget2"));});
-    RulesEngineTestHelpers::InsertInstance(s_project->GetECDb(), *m_widgetClass, [](IECInstanceR instance){instance.SetValue("MyID", ECValue("Widget3"));});
-    RulesEngineTestHelpers::InsertInstance(s_project->GetECDb(), *m_widgetClass, [](IECInstanceR instance){instance.SetValue("MyID", ECValue("Widget1"));});
-    
-    // create the rule set
-    PresentationRuleSetPtr rules = PresentationRuleSet::CreateInstance(BeTest::GetNameOfCurrentTest(), 1, 0, false, "", "", "", false);
-    m_locater->AddRuleSet(*rules);
-    rules->AddPresentationRule(*new InstanceLabelOverride(1, true, "RulesEngineTest:Widget", "MyID"));
-    RootNodeRule* rule = new RootNodeRule();
-
-    AllInstanceNodesSpecificationP allInstanceNodesSpecification = new AllInstanceNodesSpecification(1, false, false, false, false, false, "RulesEngineTest");
-    rule->AddSpecification(*allInstanceNodesSpecification);
-    rules->AddPresentationRule(*rule);
-    
-    SortingRuleP sortingRule = new SortingRule("", 1, "RulesEngineTest", "Widget", "DoNotSortByWidgetLabel", false, true, false);
-    rules->AddPresentationRule(*sortingRule);
-
-    // request for nodes
-    Json::Value options = RulesDrivenECPresentationManager::NavigationOptions("SortingRule_DoNotSort", TargetTree_MainTree).GetJson();
-    DataContainer<NavNodeCPtr> nodes = IECPresentationManager::GetManager().GetRootNodes(s_project->GetECDb(), PageOptions(), options).get();
-
-    // make sure we have 3 unsorted nodes
-    ASSERT_EQ(3, nodes.GetSize());
-    ASSERT_STREQ("Widget2", nodes[0]->GetLabel().c_str());
-    ASSERT_STREQ("Widget3", nodes[1]->GetLabel().c_str());
-    ASSERT_STREQ("Widget1", nodes[2]->GetLabel().c_str());
-    }
-
-/*---------------------------------------------------------------------------------**//**
-* @betest                                       Pranciskus.Ambrazas               02/2016
-+---------------+---------------+---------------+---------------+---------------+------*/
-TEST_F(RulesDrivenECPresentationManagerNavigationTests, SortingRule_SortingAscendingPolymorphically)
-    {
-    // insert some ClassE & ClassF instances
-    ECClassCP classE = m_schema->GetClassCP("ClassE");
-    IECInstancePtr instance1 = RulesEngineTestHelpers::InsertInstance(s_project->GetECDb(), *classE, [](IECInstanceR instance) { instance.SetValue("IntProperty", ECValue(2)); });
-    IECInstancePtr instance2 = RulesEngineTestHelpers::InsertInstance(s_project->GetECDb(), *classE, [](IECInstanceR instance) { instance.SetValue("IntProperty", ECValue(4)); });
-    ECClassCP classF = m_schema->GetClassCP("ClassF");
-    IECInstancePtr instance3 = RulesEngineTestHelpers::InsertInstance(s_project->GetECDb(), *classF, [](IECInstanceR instance) { instance.SetValue("IntProperty", ECValue(1)); });
-    IECInstancePtr instance4 = RulesEngineTestHelpers::InsertInstance(s_project->GetECDb(), *classF, [](IECInstanceR instance) { instance.SetValue("IntProperty", ECValue(3)); });
-    
-    // create the rule set
-    PresentationRuleSetPtr rules = PresentationRuleSet::CreateInstance(BeTest::GetNameOfCurrentTest(), 1, 0, false, "", "", "", false);
-    m_locater->AddRuleSet(*rules);
-
-    RootNodeRule* rule = new RootNodeRule();
-
-    AllInstanceNodesSpecificationP allInstanceNodesSpecification = new AllInstanceNodesSpecification(1, false, false, false, false, false, "RulesEngineTest");
-    rule->AddSpecification(*allInstanceNodesSpecification);
-    rules->AddPresentationRule(*rule);
-    
-    SortingRuleP sortingRule = new SortingRule("", 1, "RulesEngineTest", "ClassE", "IntProperty", true, false, true);
-    rules->AddPresentationRule(*sortingRule);
-
-    // request for nodes
-    Json::Value options = RulesDrivenECPresentationManager::NavigationOptions("SortingRule_SortingAscendingPolymorphically", TargetTree_MainTree).GetJson();
-    DataContainer<NavNodeCPtr> nodes = IECPresentationManager::GetManager().GetRootNodes(s_project->GetECDb(), PageOptions(), options).get();
-
-    // make sure we have 4 sorted ascending ClassE & ClassF nodes
-    ASSERT_EQ(4, nodes.GetSize());
-
-<<<<<<< HEAD
-    EXPECT_STREQ("ClassF", nodes[0]->GetLabel().c_str());
-    EXPECT_EQ(instance3->GetInstanceId(), nodes[0]->GetKey()->AsECInstanceNodeKey()->GetInstanceId().ToString());
-
-    EXPECT_STREQ("ClassE", nodes[1]->GetLabel().c_str());
-    EXPECT_EQ(instance1->GetInstanceId(), nodes[1]->GetKey()->AsECInstanceNodeKey()->GetInstanceId().ToString());
-    
-    EXPECT_STREQ("ClassF", nodes[2]->GetLabel().c_str());
-    EXPECT_EQ(instance4->GetInstanceId(), nodes[2]->GetKey()->AsECInstanceNodeKey()->GetInstanceId().ToString());
-    
-    EXPECT_STREQ("ClassE", nodes[3]->GetLabel().c_str());
-    EXPECT_EQ(instance2->GetInstanceId(), nodes[3]->GetKey()->AsECInstanceNodeKey()->GetInstanceId().ToString());
-=======
-    EXPECT_EQ(instance3->GetInstanceId(), nodes[0]->GetKey().AsECInstanceNodeKey()->GetInstanceId().ToString());
-    EXPECT_STREQ(CommonTools::GetDefaultDisplayLabel(*instance3).c_str(), nodes[0]->GetLabel().c_str());
-
-    EXPECT_EQ(instance1->GetInstanceId(), nodes[1]->GetKey().AsECInstanceNodeKey()->GetInstanceId().ToString());
-    EXPECT_STREQ(CommonTools::GetDefaultDisplayLabel(*instance1).c_str(), nodes[1]->GetLabel().c_str());
-    
-    EXPECT_EQ(instance4->GetInstanceId(), nodes[2]->GetKey().AsECInstanceNodeKey()->GetInstanceId().ToString());
-    EXPECT_STREQ(CommonTools::GetDefaultDisplayLabel(*instance4).c_str(), nodes[2]->GetLabel().c_str());
-    
-    EXPECT_EQ(instance2->GetInstanceId(), nodes[3]->GetKey().AsECInstanceNodeKey()->GetInstanceId().ToString());
-    EXPECT_STREQ(CommonTools::GetDefaultDisplayLabel(*instance2).c_str(), nodes[3]->GetLabel().c_str());
->>>>>>> 8f2d3211
-    }
-
-/*---------------------------------------------------------------------------------**//**
-* @betest                                       Pranciskus.Ambrazas               02/2016
-+---------------+---------------+---------------+---------------+---------------+------*/
-TEST_F(RulesDrivenECPresentationManagerNavigationTests, SortingRule_SortingByTwoProperties)
-    {
-    // insert some widget instances
-    IECInstancePtr instance1 = RulesEngineTestHelpers::InsertInstance(s_project->GetECDb(), *m_widgetClass, [](IECInstanceR instance)
-        {
-        instance.SetValue("IntProperty", ECValue(2));
-        instance.SetValue("DoubleProperty", ECValue(1.0));
-        });
-    IECInstancePtr instance2 = RulesEngineTestHelpers::InsertInstance(s_project->GetECDb(), *m_widgetClass, [](IECInstanceR instance)
-        {
-        instance.SetValue("IntProperty", ECValue(1));
-        instance.SetValue("DoubleProperty", ECValue(2.0));
-        });
-    IECInstancePtr instance3 = RulesEngineTestHelpers::InsertInstance(s_project->GetECDb(), *m_widgetClass, [](IECInstanceR instance)
-        {
-        instance.SetValue("IntProperty", ECValue(1));
-        instance.SetValue("DoubleProperty", ECValue(4.0));
-        });
-
-    // create the rule set
-    PresentationRuleSetPtr rules = PresentationRuleSet::CreateInstance(BeTest::GetNameOfCurrentTest(), 1, 0, false, "", "", "", false);
-    m_locater->AddRuleSet(*rules);
-
-    RootNodeRule* rule = new RootNodeRule();
-
-    AllInstanceNodesSpecificationP allInstanceNodesSpecification = new AllInstanceNodesSpecification(1, false, false, false, false, false, "RulesEngineTest");
-    rule->AddSpecification(*allInstanceNodesSpecification);
-    rules->AddPresentationRule(*rule);
-    
-    SortingRuleP sortingRule = new SortingRule("", 1, "RulesEngineTest", "Widget", "IntProperty", true, false, false);
-    rules->AddPresentationRule(*sortingRule);
-    sortingRule = new SortingRule("", 1, "RulesEngineTest", "Widget", "DoubleProperty", false, false, false);
-    rules->AddPresentationRule(*sortingRule);
-
-    // request for nodes
-    Json::Value options = RulesDrivenECPresentationManager::NavigationOptions("SortingRule_SortingByTwoProperties", TargetTree_MainTree).GetJson();
-    DataContainer<NavNodeCPtr> nodes = IECPresentationManager::GetManager().GetRootNodes(s_project->GetECDb(), PageOptions(), options).get();
-
-    // make sure we have 3 nodes sorted ascending by IntProperty & descending by DoubleProperty
-    ASSERT_EQ(3, nodes.GetSize());
-    EXPECT_EQ(instance3->GetInstanceId(), nodes[0]->GetKey()->AsECInstanceNodeKey()->GetInstanceId().ToString());
-    EXPECT_EQ(instance2->GetInstanceId(), nodes[1]->GetKey()->AsECInstanceNodeKey()->GetInstanceId().ToString());
-    EXPECT_EQ(instance1->GetInstanceId(), nodes[2]->GetKey()->AsECInstanceNodeKey()->GetInstanceId().ToString());
-    }
-
-/*---------------------------------------------------------------------------------**//**
-* @betest                                       Grigas.Petraitis                05/2017
-+---------------+---------------+---------------+---------------+---------------+------*/
-TEST_F(RulesDrivenECPresentationManagerNavigationTests, SortingRule_SortingByEnumProperty)
-    {
-    // insert some instances
-    ECEntityClassCP classQ = GetClass("RulesEngineTest", "ClassQ")->GetEntityClassCP();
-    IECInstancePtr instance1 = RulesEngineTestHelpers::InsertInstance(s_project->GetECDb(), *classQ, [](IECInstanceR instance)
-        {
-        instance.SetValue("IntEnum", ECValue(1));
-        });
-    IECInstancePtr instance2 = RulesEngineTestHelpers::InsertInstance(s_project->GetECDb(), *classQ, [](IECInstanceR instance)
-        {
-        instance.SetValue("IntEnum", ECValue(3));
-        });
-
-    // create the rule set
-    PresentationRuleSetPtr rules = PresentationRuleSet::CreateInstance(BeTest::GetNameOfCurrentTest(), 1, 0, false, "", "", "", false);
-    m_locater->AddRuleSet(*rules);
-
-    RootNodeRule* rule = new RootNodeRule();
-
-    AllInstanceNodesSpecificationP allInstanceNodesSpecification = new AllInstanceNodesSpecification(1, false, false, false, false, false, "RulesEngineTest");
-    rule->AddSpecification(*allInstanceNodesSpecification);
-    rules->AddPresentationRule(*rule);
-    
-    SortingRuleP sortingRule = new SortingRule("", 1, "RulesEngineTest", "ClassQ", "IntEnum", true, false, false);
-    rules->AddPresentationRule(*sortingRule);
-
-    // request for nodes
-    Json::Value options = RulesDrivenECPresentationManager::NavigationOptions(rules->GetRuleSetId().c_str(), TargetTree_MainTree).GetJson();
-    DataContainer<NavNodeCPtr> nodes = IECPresentationManager::GetManager().GetRootNodes(s_project->GetECDb(), PageOptions(), options).get();
-
-    // make sure we have 2 nodes sorted correctly by enum display value
-    ASSERT_EQ(2, nodes.GetSize());
-    EXPECT_EQ(instance2->GetInstanceId(), nodes[0]->GetKey()->AsECInstanceNodeKey()->GetInstanceId().ToString());
-    EXPECT_EQ(instance1->GetInstanceId(), nodes[1]->GetKey()->AsECInstanceNodeKey()->GetInstanceId().ToString());
-    }
-
-/*---------------------------------------------------------------------------------**//**
-* @betest                                       Pranciskus.Ambrazas               02/2016
-+---------------+---------------+---------------+---------------+---------------+------*/
-TEST_F(RulesDrivenECPresentationManagerNavigationTests, Grouping_ClassGroup_GroupsByBaseClass)
-    {
-    // insert some widget instances
-    ECClassCP classF = m_schema->GetClassCP("ClassF");
-    IECInstancePtr instanceF = RulesEngineTestHelpers::InsertInstance(s_project->GetECDb(), *classF);
-    ECClassCP classG = m_schema->GetClassCP("ClassG");
-    IECInstancePtr instanceG = RulesEngineTestHelpers::InsertInstance(s_project->GetECDb(), *classG);
-    
-    // create the rule set
-    PresentationRuleSetPtr rules = PresentationRuleSet::CreateInstance(BeTest::GetNameOfCurrentTest(), 1, 0, false, "", "", "", false);
-    m_locater->AddRuleSet(*rules);
-
-    RootNodeRule* rule = new RootNodeRule();
-
-    AllInstanceNodesSpecificationP allInstanceNodesSpecification = new AllInstanceNodesSpecification(1, false, false, false, false, false, "RulesEngineTest");
-    rule->AddSpecification(*allInstanceNodesSpecification);
-    rules->AddPresentationRule(*rule);
-    
-    GroupingRuleP groupingRule = new GroupingRule("", 1, false, "RulesEngineTest", "ClassE", "", "", "");
-    ClassGroupP classGroup = new ClassGroup("", false, "RulesEngineTest", "ClassE");
-    groupingRule->AddGroup(*classGroup);
-    rules->AddPresentationRule(*groupingRule);
-
-    // request for nodes
-    Json::Value options = RulesDrivenECPresentationManager::NavigationOptions("Grouping_ClassGroup_GroupsByBaseClass", TargetTree_MainTree).GetJson();
-    DataContainer<NavNodeCPtr> nodes = IECPresentationManager::GetManager().GetRootNodes(s_project->GetECDb(), PageOptions(), options).get();
-
-    // make sure we have 1 class grouping node
-    ASSERT_EQ(1, nodes.GetSize());
-    EXPECT_STREQ(NAVNODE_TYPE_ECClassGroupingNode, nodes[0]->GetType().c_str());
-    ASSERT_STREQ("ClassE", nodes[0]->GetLabel().c_str());
-
-    // make sure we have 2 classE child nodes
-    DataContainer<NavNodeCPtr> classEChildNodes = IECPresentationManager::GetManager().GetChildren(s_project->GetECDb(), *nodes[0], PageOptions(), options).get();
-    ASSERT_EQ(2, classEChildNodes.GetSize());
-    EXPECT_STREQ(NAVNODE_TYPE_ECInstanceNode, classEChildNodes[0]->GetType().c_str());
-    ASSERT_STREQ(CommonTools::GetDefaultDisplayLabel(*instanceF).c_str(), classEChildNodes[0]->GetLabel().c_str());
-    EXPECT_STREQ(NAVNODE_TYPE_ECInstanceNode, classEChildNodes[1]->GetType().c_str());
-    ASSERT_STREQ(CommonTools::GetDefaultDisplayLabel(*instanceG).c_str(), classEChildNodes[1]->GetLabel().c_str());
-    }
-
-/*---------------------------------------------------------------------------------**//**
-* @betest                                       Pranciskus.Ambrazas               02/2016
-+---------------+---------------+---------------+---------------+---------------+------*/
-TEST_F(RulesDrivenECPresentationManagerNavigationTests, Grouping_ClassGroup_DoesNotCreateGroupForSingleItem)
-    {
-    // insert ClassF instance
-    ECClassCP classF = m_schema->GetClassCP("ClassF");
-    IECInstancePtr instanceF = RulesEngineTestHelpers::InsertInstance(s_project->GetECDb(), *classF);
-    
-    // create the rule set
-    PresentationRuleSetPtr rules = PresentationRuleSet::CreateInstance(BeTest::GetNameOfCurrentTest(), 1, 0, false, "", "", "", false);
-    m_locater->AddRuleSet(*rules);
-
-    RootNodeRule* rule = new RootNodeRule();
-
-    AllInstanceNodesSpecificationP allInstanceNodesSpecification = new AllInstanceNodesSpecification(1, false, false, false, false, false, "RulesEngineTest");
-    rule->AddSpecification(*allInstanceNodesSpecification);
-    rules->AddPresentationRule(*rule);
-    
-    GroupingRuleP groupingRule = new GroupingRule("", 1, false, "RulesEngineTest", "ClassE", "", "", "");
-    ClassGroupP classGroup = new ClassGroup("", false, "RulesEngineTest", "ClassE");
-    groupingRule->AddGroup(*classGroup);
-    rules->AddPresentationRule(*groupingRule);
-
-    // request for nodes
-    Json::Value options = RulesDrivenECPresentationManager::NavigationOptions("Grouping_ClassGroup_DoesNotCreateGroupForSingleItem", TargetTree_MainTree).GetJson();
-    DataContainer<NavNodeCPtr> nodes = IECPresentationManager::GetManager().GetRootNodes(s_project->GetECDb(), PageOptions(), options).get();
-
-    // make sure we have 1 ClassF node
-    ASSERT_EQ(1, nodes.GetSize());
-    EXPECT_STREQ(NAVNODE_TYPE_ECInstanceNode, nodes[0]->GetType().c_str());
-    ASSERT_STREQ(CommonTools::GetDefaultDisplayLabel(*instanceF).c_str(), nodes[0]->GetLabel().c_str());
-    }
-
-/*---------------------------------------------------------------------------------**//**
-* @betest                                       Pranciskus.Ambrazas               02/2016
-+---------------+---------------+---------------+---------------+---------------+------*/
-TEST_F(RulesDrivenECPresentationManagerNavigationTests, Grouping_ClassGroup_CreatesGroupForSingleItem)
-    {
-    // insert ClassF instance
-    ECClassCP classF = m_schema->GetClassCP("ClassF");
-    IECInstancePtr instanceF = RulesEngineTestHelpers::InsertInstance(s_project->GetECDb(), *classF);
-    
-    // create the rule set
-    PresentationRuleSetPtr rules = PresentationRuleSet::CreateInstance(BeTest::GetNameOfCurrentTest(), 1, 0, false, "", "", "", false);
-    m_locater->AddRuleSet(*rules);
-
-    RootNodeRule* rule = new RootNodeRule();
-
-    AllInstanceNodesSpecificationP allInstanceNodesSpecification = new AllInstanceNodesSpecification(1, false, false, false, false, false, "RulesEngineTest");
-    rule->AddSpecification(*allInstanceNodesSpecification);
-    rules->AddPresentationRule(*rule);
-    
-    GroupingRuleP groupingRule = new GroupingRule("", 1, false, "RulesEngineTest", "ClassE", "", "", "");
-    ClassGroupP classGroup = new ClassGroup("", true, "RulesEngineTest", "ClassE");
-    groupingRule->AddGroup(*classGroup);
-    rules->AddPresentationRule(*groupingRule);
-
-    // request for nodes
-    Json::Value options = RulesDrivenECPresentationManager::NavigationOptions("Grouping_ClassGroup_CreatesGroupForSingleItem", TargetTree_MainTree).GetJson();
-    DataContainer<NavNodeCPtr> nodes = IECPresentationManager::GetManager().GetRootNodes(s_project->GetECDb(), PageOptions(), options).get();
-
-    // make sure we have 1 class grouping node
-    ASSERT_EQ(1, nodes.GetSize());
-    EXPECT_STREQ(NAVNODE_TYPE_ECClassGroupingNode, nodes[0]->GetType().c_str());
-    ASSERT_STREQ("ClassE", nodes[0]->GetLabel().c_str());
-
-    // make sure we have 1 ClassF node
-    DataContainer<NavNodeCPtr> classFNodes = IECPresentationManager::GetManager().GetChildren(s_project->GetECDb(), *nodes[0], PageOptions(), options).get();
-    ASSERT_EQ(1, classFNodes.GetSize());
-    EXPECT_STREQ(NAVNODE_TYPE_ECInstanceNode, classFNodes[0]->GetType().c_str());
-    ASSERT_STREQ(CommonTools::GetDefaultDisplayLabel(*instanceF).c_str(), classFNodes[0]->GetLabel().c_str());
-    }
-
-/*---------------------------------------------------------------------------------**//**
-* @betest                                       Pranciskus.Ambrazas               02/2016
-+---------------+---------------+---------------+---------------+---------------+------*/
-TEST_F(RulesDrivenECPresentationManagerNavigationTests, Grouping_PropertyGroup_DoesNotCreateGroupForSingleItem)
-    {
-    // insert widget instance
-    RulesEngineTestHelpers::InsertInstance(s_project->GetECDb(), *m_widgetClass, [](IECInstanceR instance){instance.SetValue("MyID", ECValue("Widget1"));});
-    
-    // create the rule set
-    PresentationRuleSetPtr rules = PresentationRuleSet::CreateInstance(BeTest::GetNameOfCurrentTest(), 1, 0, false, "", "", "", false);
-    m_locater->AddRuleSet(*rules);
-    rules->AddPresentationRule(*new LabelOverride("ThisNode.ClassName = \"Widget\"", 1, "this.MyID", ""));
-
-    RootNodeRule* rule = new RootNodeRule();
-
-    AllInstanceNodesSpecificationP allInstanceNodesSpecification = new AllInstanceNodesSpecification(1, false, false, false, false, false, "RulesEngineTest");
-    rule->AddSpecification(*allInstanceNodesSpecification);
-    rules->AddPresentationRule(*rule);
-    
-    GroupingRuleP groupingRule = new GroupingRule("", 1, false, "RulesEngineTest", "Widget", "", "", "");
-    PropertyGroupP propertyGroup = new PropertyGroup("", "", false, "MyID", "");
-    groupingRule->AddGroup(*propertyGroup);
-    rules->AddPresentationRule(*groupingRule);
-
-    // request for nodes
-    Json::Value options = RulesDrivenECPresentationManager::NavigationOptions("Grouping_PropertyGroup_DoesNotCreateGroupForSingleItem", TargetTree_MainTree).GetJson();
-    DataContainer<NavNodeCPtr> nodes = IECPresentationManager::GetManager().GetRootNodes(s_project->GetECDb(), PageOptions(), options).get();
-
-    // make sure we have 1 Widget node
-    ASSERT_EQ(1, nodes.GetSize());
-    ASSERT_STREQ(NAVNODE_TYPE_ECInstanceNode, nodes[0]->GetType().c_str());
-    ASSERT_STREQ("Widget1", nodes[0]->GetLabel().c_str());
-    }
-
-/*---------------------------------------------------------------------------------**//**
-* @betest                                       Aidas.Vaiksnoras               01/2018
-+---------------+---------------+---------------+---------------+---------------+------*/
-TEST_F(RulesDrivenECPresentationManagerNavigationTests, Grouping_PropertyGroup_DoesNotCreateGroupForSingleItem_InstanceLabelOverride)
-    {
-    // insert widget instance
-    RulesEngineTestHelpers::InsertInstance(s_project->GetECDb(), *m_widgetClass, [](IECInstanceR instance){instance.SetValue("MyID", ECValue("Widget1"));});
-    
-    // create the rule set
-    PresentationRuleSetPtr rules = PresentationRuleSet::CreateInstance("Grouping_PropertyGroup_DoesNotCreateGroupForSingleItem", 1, 0, false, "", "", "", false);
-    m_locater->AddRuleSet(*rules);
-    rules->AddPresentationRule(*new InstanceLabelOverride(1, true, "RulesEngineTest:Widget", "MyID"));
-    RootNodeRule* rule = new RootNodeRule();
-
-    AllInstanceNodesSpecificationP allInstanceNodesSpecification = new AllInstanceNodesSpecification(1, false, false, false, false, false, "RulesEngineTest");
-    rule->AddSpecification(*allInstanceNodesSpecification);
-    rules->AddPresentationRule(*rule);
-    
-    GroupingRuleP groupingRule = new GroupingRule("", 1, false, "RulesEngineTest", "Widget", "", "", "");
-    PropertyGroupP propertyGroup = new PropertyGroup("", "", false, "MyID", "");
-    groupingRule->AddGroup(*propertyGroup);
-    rules->AddPresentationRule(*groupingRule);
-
-    // request for nodes
-    Json::Value options = RulesDrivenECPresentationManager::NavigationOptions("Grouping_PropertyGroup_DoesNotCreateGroupForSingleItem", TargetTree_MainTree).GetJson();
-    DataContainer<NavNodeCPtr> nodes = IECPresentationManager::GetManager().GetRootNodes(s_project->GetECDb(), PageOptions(), options).get();
-
-    // make sure we have 1 Widget node
-    ASSERT_EQ(1, nodes.GetSize());
-    ASSERT_STREQ(NAVNODE_TYPE_ECInstanceNode, nodes[0]->GetType().c_str());
-    ASSERT_STREQ("Widget1", nodes[0]->GetLabel().c_str());
-    }
-
-/*---------------------------------------------------------------------------------**//**
-* @betest                                       Pranciskus.Ambrazas               02/2016
-+---------------+---------------+---------------+---------------+---------------+------*/
-TEST_F(RulesDrivenECPresentationManagerNavigationTests, Grouping_PropertyGroup_CreatesGroupForSingleItem_InstanceLabelOverride)
-    {
-    // insert widget instance
-    RulesEngineTestHelpers::InsertInstance(s_project->GetECDb(), *m_widgetClass, [](IECInstanceR instance){instance.SetValue("MyID", ECValue("Widget1"));});
-    
-    // create the rule set
-    PresentationRuleSetPtr rules = PresentationRuleSet::CreateInstance(BeTest::GetNameOfCurrentTest(), 1, 0, false, "", "", "", false);
-    m_locater->AddRuleSet(*rules);
-    rules->AddPresentationRule(*new InstanceLabelOverride(1, true, "RulesEngineTest:Widget", "MyID"));
-    RootNodeRule* rule = new RootNodeRule();
-
-    AllInstanceNodesSpecificationP allInstanceNodesSpecification = new AllInstanceNodesSpecification(1, false, false, false, false, false, "RulesEngineTest");
-    rule->AddSpecification(*allInstanceNodesSpecification);
-    rules->AddPresentationRule(*rule);
-    
-    GroupingRuleP groupingRule = new GroupingRule("", 1, false, "RulesEngineTest", "Widget", "", "", "");
-    PropertyGroupP propertyGroup = new PropertyGroup("", "", true, "MyID", "");
-    groupingRule->AddGroup(*propertyGroup);
-    rules->AddPresentationRule(*groupingRule);
-
-    // request for nodes
-    Json::Value options = RulesDrivenECPresentationManager::NavigationOptions(rules->GetRuleSetId().c_str(), TargetTree_MainTree).GetJson();
-    DataContainer<NavNodeCPtr> nodes = IECPresentationManager::GetManager().GetRootNodes(s_project->GetECDb(), PageOptions(), options).get();
-
-    // make sure we have 1 widget property grouping node
-    ASSERT_EQ(1, nodes.GetSize());
-    ASSERT_STREQ(NAVNODE_TYPE_ECPropertyGroupingNode, nodes[0]->GetType().c_str());
-    ASSERT_STREQ("Widget1", nodes[0]->GetLabel().c_str());
-    }
-
-/*---------------------------------------------------------------------------------**//**
-* @betest                                       Pranciskus.Ambrazas               02/2016
-+---------------+---------------+---------------+---------------+---------------+------*/
-TEST_F(RulesDrivenECPresentationManagerNavigationTests, Grouping_PropertyGroup_SetImageIdForGroupingNode)
-    {
-    // insert widget instance
-    RulesEngineTestHelpers::InsertInstance(s_project->GetECDb(), *m_widgetClass, [](IECInstanceR instance){instance.SetValue("MyID", ECValue("Widget1"));});
-    
-    // create the rule set
-    PresentationRuleSetPtr rules = PresentationRuleSet::CreateInstance(BeTest::GetNameOfCurrentTest(), 1, 0, false, "", "", "", false);
-    m_locater->AddRuleSet(*rules);
-    rules->AddPresentationRule(*new InstanceLabelOverride(1, true, "RulesEngineTest:Widget", "MyID"));
-    RootNodeRule* rule = new RootNodeRule();
-
-    AllInstanceNodesSpecificationP allInstanceNodesSpecification = new AllInstanceNodesSpecification(1, false, false, false, false, false, "RulesEngineTest");
-    rule->AddSpecification(*allInstanceNodesSpecification);
-    rules->AddPresentationRule(*rule);
-    
-    GroupingRuleP groupingRule = new GroupingRule("", 1, false, "RulesEngineTest", "Widget", "", "", "");
-    PropertyGroupP propertyGroup = new PropertyGroup("", "changedImageId", true, "MyID", "");
-    groupingRule->AddGroup(*propertyGroup);
-    rules->AddPresentationRule(*groupingRule);
-
-    // request for nodes
-    Json::Value options = RulesDrivenECPresentationManager::NavigationOptions("Grouping_PropertyGroup_SetImageIdForGroupingNode", TargetTree_MainTree).GetJson();
-    DataContainer<NavNodeCPtr> nodes = IECPresentationManager::GetManager().GetRootNodes(s_project->GetECDb(), PageOptions(), options).get();
-
-    // make sure we have 1 widget property grouping node with changed ImageId
-    ASSERT_EQ(1, nodes.GetSize());
-    ASSERT_STREQ(NAVNODE_TYPE_ECPropertyGroupingNode, nodes[0]->GetType().c_str());
-    ASSERT_STREQ("changedImageId", nodes[0]->GetCollapsedImageId().c_str());
-    }
-
-/*---------------------------------------------------------------------------------**//**
-* @betest                                       Grigas.Petraitis                03/2016
-+---------------+---------------+---------------+---------------+---------------+------*/
-TEST_F(RulesDrivenECPresentationManagerNavigationTests, Grouping_PropertyGroup_GroupsByNullProperty)
-    {
-    ECClassCP classE = m_schema->GetClassCP("ClassE");
-    ECClassCP classF = m_schema->GetClassCP("ClassF");
-
-    // insert 2 instances
-    RulesEngineTestHelpers::InsertInstance(s_project->GetECDb(), *classE);
-    RulesEngineTestHelpers::InsertInstance(s_project->GetECDb(), *classF);
-    
-    // create the rule set
-    PresentationRuleSetPtr rules = PresentationRuleSet::CreateInstance(BeTest::GetNameOfCurrentTest(), 1, 0, false, "", "", "", false);
-    m_locater->AddRuleSet(*rules);
-
-    RootNodeRule* rule = new RootNodeRule();
-    rule->AddSpecification(*new InstanceNodesOfSpecificClassesSpecification(1, false, false, false, false, false, false, "", "RulesEngineTest:ClassE", true));
-    rules->AddPresentationRule(*rule);
-    
-    GroupingRuleP groupingRule = new GroupingRule("", 1, false, "RulesEngineTest", "ClassE", "", "", "");
-    groupingRule->AddGroup(*new PropertyGroup("", "", true, "IntProperty", ""));
-    rules->AddPresentationRule(*groupingRule);
-
-    // request for nodes
-    Json::Value options = RulesDrivenECPresentationManager::NavigationOptions("Grouping_PropertyGroup_GroupsByNullProperty", TargetTree_MainTree).GetJson();
-    DataContainer<NavNodeCPtr> nodes = IECPresentationManager::GetManager().GetRootNodes(s_project->GetECDb(), PageOptions(), options).get();
-
-    // make sure we have 1 property grouping node
-    ASSERT_EQ(1, nodes.GetSize());
-    NavNodeCPtr node = nodes[0];
-    EXPECT_STREQ(NAVNODE_TYPE_ECPropertyGroupingNode, node->GetType().c_str());
-    EXPECT_STREQ(RulesEngineL10N::GetString(RulesEngineL10N::LABEL_General_NotSpecified()).c_str(), node->GetLabel().c_str());
-
-    // make sure the node has 2 children
-    DataContainer<NavNodeCPtr> children = IECPresentationManager::GetManager().GetChildren(s_project->GetECDb(), *nodes[0], PageOptions(), options).get();
-    EXPECT_EQ(2, children.GetSize());
-    }
-
-/*---------------------------------------------------------------------------------**//**
-* @betest                                       Grigas.Petraitis                03/2016
-+---------------+---------------+---------------+---------------+---------------+------*/
-TEST_F(RulesDrivenECPresentationManagerNavigationTests, Grouping_PropertyGroup_GroupsPolymorphically)
-    {
-    ECClassCP classD = m_schema->GetClassCP("ClassD");
-    ECClassCP classE = m_schema->GetClassCP("ClassE");
-    ECClassCP classF = m_schema->GetClassCP("ClassF");
-    ECRelationshipClassCP classDHasClassE = m_schema->GetClassCP("ClassDHasClassE")->GetRelationshipClassCP();
-
-    // insert some instances
-    IECInstancePtr instanceD = RulesEngineTestHelpers::InsertInstance(s_project->GetECDb(), *classD, [](IECInstanceR instance){instance.SetValue("StringProperty", ECValue("ClassD_Label"));});
-    IECInstancePtr instanceE = RulesEngineTestHelpers::InsertInstance(s_project->GetECDb(), *classE);
-    IECInstancePtr instanceF = RulesEngineTestHelpers::InsertInstance(s_project->GetECDb(), *classF);
-    RulesEngineTestHelpers::InsertRelationship(s_project->GetECDb(), *classDHasClassE, *instanceD, *instanceE);
-    RulesEngineTestHelpers::InsertRelationship(s_project->GetECDb(), *classDHasClassE, *instanceD, *instanceF);
-    
-    // create the rule set
-    PresentationRuleSetPtr rules = PresentationRuleSet::CreateInstance(BeTest::GetNameOfCurrentTest(), 1, 0, false, "", "", "", false);
-    m_locater->AddRuleSet(*rules);
-
-    rules->AddPresentationRule(*new InstanceLabelOverride(1, true, "RulesEngineTest:ClassD", "StringProperty"));
-    RootNodeRule* rule = new RootNodeRule();
-    rule->AddSpecification(*new InstanceNodesOfSpecificClassesSpecification(1, false, false, false, false, false, false, "", "RulesEngineTest:ClassE", true));
-    rules->AddPresentationRule(*rule);
-    
-    GroupingRuleP groupingRule = new GroupingRule("", 1, false, "RulesEngineTest", "ClassE", "", "", "");
-    groupingRule->AddGroup(*new PropertyGroup("", "", true, "ClassD", ""));
-    rules->AddPresentationRule(*groupingRule);
-
-    GroupingRuleP groupingRule2 = new GroupingRule("", 1, false, "RulesEngineTest", "ClassF", "", "", "");
-    groupingRule2->AddGroup(*new PropertyGroup("", "", true, "IntProperty", ""));
-    rules->AddPresentationRule(*groupingRule2);
-
-    // request for nodes
-    Json::Value options = RulesDrivenECPresentationManager::NavigationOptions("Grouping_PropertyGroup_GroupsPolymorphically", TargetTree_MainTree).GetJson();
-    DataContainer<NavNodeCPtr> nodes = IECPresentationManager::GetManager().GetRootNodes(s_project->GetECDb(), PageOptions(), options).get();
-
-    // make sure we have 1 property grouping node
-    ASSERT_EQ(1, nodes.GetSize());
-    ASSERT_STREQ(NAVNODE_TYPE_ECPropertyGroupingNode, nodes[0]->GetType().c_str());
-    ASSERT_STREQ("ClassD_Label", nodes[0]->GetLabel().c_str());
-
-    // make sure the node has 2 children
-    DataContainer<NavNodeCPtr> children = IECPresentationManager::GetManager().GetChildren(s_project->GetECDb(), *nodes[0], PageOptions(), options).get();
-    ASSERT_EQ(2, children.GetSize());
-    EXPECT_STREQ(NAVNODE_TYPE_ECPropertyGroupingNode, children[0]->GetType().c_str());
-    EXPECT_STREQ(NAVNODE_TYPE_ECInstanceNode, children[1]->GetType().c_str());
-    }
-
-/*---------------------------------------------------------------------------------**//**
-* @betest                                       Grigas.Petraitis                05/2017
-+---------------+---------------+---------------+---------------+---------------+------*/
-TEST_F(RulesDrivenECPresentationManagerNavigationTests, Grouping_PropertyGroup_GroupsByIntegerEnumAsGroupingValue)
-    {
-    ECClassCP classQ = m_schema->GetClassCP("ClassQ");
-
-    RulesEngineTestHelpers::InsertInstance(s_project->GetECDb(), *classQ, [](IECInstanceR instance){instance.SetValue("IntEnum", ECValue(3));});
-    RulesEngineTestHelpers::InsertInstance(s_project->GetECDb(), *classQ, [](IECInstanceR instance){instance.SetValue("IntEnum", ECValue(1));});
-    
-    // create the rule set
-    PresentationRuleSetPtr rules = PresentationRuleSet::CreateInstance(BeTest::GetNameOfCurrentTest(), 1, 0, false, "", "", "", false);
-    m_locater->AddRuleSet(*rules);
-
-    RootNodeRule* rule = new RootNodeRule();
-    rule->AddSpecification(*new InstanceNodesOfSpecificClassesSpecification(1, false, false, false, false, false, false, "", "RulesEngineTest:ClassQ", false));
-    rules->AddPresentationRule(*rule);
-    
-    GroupingRuleP groupingRule = new GroupingRule("", 1, false, "RulesEngineTest", "ClassQ", "", "", "");
-    PropertyGroupP propertyGroup = new PropertyGroup("", "", true, "IntEnum", "");
-    propertyGroup->SetPropertyGroupingValue(PropertyGroupingValue::PropertyValue);
-    propertyGroup->SetSortingValue(PropertyGroupingValue::PropertyValue);
-    groupingRule->AddGroup(*propertyGroup);
-    rules->AddPresentationRule(*groupingRule);
-
-    // request for nodes
-    Json::Value options = RulesDrivenECPresentationManager::NavigationOptions(rules->GetRuleSetId().c_str(), TargetTree_MainTree).GetJson();
-    DataContainer<NavNodeCPtr> nodes = IECPresentationManager::GetManager().GetRootNodes(s_project->GetECDb(), PageOptions(), options).get();
-
-    // make sure we have 2 property grouping nodes
-    ASSERT_EQ(2, nodes.GetSize());
-
-    ASSERT_STREQ(NAVNODE_TYPE_ECPropertyGroupingNode, nodes[0]->GetType().c_str());
-    ASSERT_STREQ("A", nodes[0]->GetLabel().c_str());
-    
-    ASSERT_STREQ(NAVNODE_TYPE_ECPropertyGroupingNode, nodes[1]->GetType().c_str());
-    ASSERT_STREQ("Z", nodes[1]->GetLabel().c_str());
-    }
-
-/*---------------------------------------------------------------------------------**//**
-* @betest                                       Grigas.Petraitis                05/2017
-+---------------+---------------+---------------+---------------+---------------+------*/
-TEST_F(RulesDrivenECPresentationManagerNavigationTests, Grouping_PropertyGroup_GroupsByStringEnumAsDisplayLabel)
-    {
-    ECClassCP classQ = m_schema->GetClassCP("ClassQ");
-
-    RulesEngineTestHelpers::InsertInstance(s_project->GetECDb(), *classQ, [](IECInstanceR instance){instance.SetValue("StrEnum", ECValue("Three"));});
-    RulesEngineTestHelpers::InsertInstance(s_project->GetECDb(), *classQ, [](IECInstanceR instance){instance.SetValue("StrEnum", ECValue("One"));});
-    
-    // create the rule set
-    PresentationRuleSetPtr rules = PresentationRuleSet::CreateInstance(BeTest::GetNameOfCurrentTest(), 1, 0, false, "", "", "", false);
-    m_locater->AddRuleSet(*rules);
-
-    RootNodeRule* rule = new RootNodeRule();
-    rule->AddSpecification(*new InstanceNodesOfSpecificClassesSpecification(1, false, false, false, false, false, false, "", "RulesEngineTest:ClassQ", false));
-    rules->AddPresentationRule(*rule);
-    
-    GroupingRuleP groupingRule = new GroupingRule("", 1, false, "RulesEngineTest", "ClassQ", "", "", "");
-    groupingRule->AddGroup(*new PropertyGroup("", "", true, "StrEnum", ""));
-    rules->AddPresentationRule(*groupingRule);
-
-    // request for nodes
-    Json::Value options = RulesDrivenECPresentationManager::NavigationOptions(rules->GetRuleSetId().c_str(), TargetTree_MainTree).GetJson();
-    DataContainer<NavNodeCPtr> nodes = IECPresentationManager::GetManager().GetRootNodes(s_project->GetECDb(), PageOptions(), options).get();
-
-    // make sure we have 2 property grouping nodes
-    ASSERT_EQ(2, nodes.GetSize());
-
-    ASSERT_STREQ(NAVNODE_TYPE_ECPropertyGroupingNode, nodes[0]->GetType().c_str());
-    ASSERT_STREQ("1", nodes[0]->GetLabel().c_str());
-    
-    ASSERT_STREQ(NAVNODE_TYPE_ECPropertyGroupingNode, nodes[1]->GetType().c_str());
-    ASSERT_STREQ("3", nodes[1]->GetLabel().c_str());
-    }
-
-/*---------------------------------------------------------------------------------**//**
-* @betest                                       Grigas.Petraitis                03/2016
-+---------------+---------------+---------------+---------------+---------------+------*/
-TEST_F(RulesDrivenECPresentationManagerNavigationTests, Grouping_PropertyGroup_GroupsByNullForeignKey)
-    {
-    ECClassCP classE = m_schema->GetClassCP("ClassE");
-
-    // insert an instance with null foreign key to ClassD
-    RulesEngineTestHelpers::InsertInstance(s_project->GetECDb(), *classE);
-    
-    // create the rule set
-    PresentationRuleSetPtr rules = PresentationRuleSet::CreateInstance(BeTest::GetNameOfCurrentTest(), 1, 0, false, "", "", "", false);
-    m_locater->AddRuleSet(*rules);
-
-    RootNodeRule* rule = new RootNodeRule();
-    rule->AddSpecification(*new InstanceNodesOfSpecificClassesSpecification(1, false, false, false, false, false, false, "", "RulesEngineTest:ClassE", true));
-    rules->AddPresentationRule(*rule);
-    
-    GroupingRuleP groupingRule = new GroupingRule("", 1, false, "RulesEngineTest", "ClassE", "", "", "");
-    groupingRule->AddGroup(*new PropertyGroup("", "", true, "ClassD", ""));
-    rules->AddPresentationRule(*groupingRule);
-
-    // request for nodes
-    Json::Value options = RulesDrivenECPresentationManager::NavigationOptions("Grouping_PropertyGroup_GroupsByNullForeignKey", TargetTree_MainTree).GetJson();
-    DataContainer<NavNodeCPtr> nodes = IECPresentationManager::GetManager().GetRootNodes(s_project->GetECDb(), PageOptions(), options).get();
-
-    // make sure we have 1 property grouping node
-    ASSERT_EQ(1, nodes.GetSize());
-    EXPECT_STREQ(NAVNODE_TYPE_ECPropertyGroupingNode, nodes[0]->GetType().c_str());
-    EXPECT_STREQ(RulesEngineL10N::GetString(RulesEngineL10N::LABEL_General_NotSpecified()).c_str(), nodes[0]->GetLabel().c_str());
-    }
-
-/*---------------------------------------------------------------------------------**//**
-* @betest                                       Grigas.Petraitis                01/2017
-+---------------+---------------+---------------+---------------+---------------+------*/
-TEST_F(RulesDrivenECPresentationManagerNavigationTests, Grouping_PropertyGroup_GroupsByRelationshipProperty)
-    {
-    ECRelationshipClassCP rel = m_schema->GetClassCP("WidgetHasGadget")->GetRelationshipClassCP();
-
-    // set up the hierarchy
-    IECInstancePtr widget = RulesEngineTestHelpers::InsertInstance(s_project->GetECDb(), *m_widgetClass);
-    IECInstancePtr gadget = RulesEngineTestHelpers::InsertInstance(s_project->GetECDb(), *m_gadgetClass);
-    RulesEngineTestHelpers::InsertRelationship(s_project->GetECDb(), *rel, *widget, *gadget, [](IECInstanceR instance){instance.SetValue("Priority", ECValue(5));});
-    
-    // create the rule set
-    PresentationRuleSetPtr rules = PresentationRuleSet::CreateInstance(BeTest::GetNameOfCurrentTest(), 1, 0, false, "", "", "", false);
-    m_locater->AddRuleSet(*rules);
-
-    RootNodeRule* rootNodeRule = new RootNodeRule();
-    rootNodeRule->AddSpecification(*new InstanceNodesOfSpecificClassesSpecification(1, false, false, false, false, false, false, "", "RulesEngineTest:Widget", true));
-    rules->AddPresentationRule(*rootNodeRule);
-
-    ChildNodeRule* childNodeRule = new ChildNodeRule();
-    childNodeRule->AddSpecification(*new RelatedInstanceNodesSpecification(1, false, false, false, false, false, false, false, 0,
-        "", RequiredRelationDirection_Forward, "RulesEngineTest", "RulesEngineTest:WidgetHasGadget", "RulesEngineTest:Gadget"));
-    rules->AddPresentationRule(*childNodeRule);
-    
-    GroupingRuleP groupingRule = new GroupingRule("", 1, false, "RulesEngineTest", "WidgetHasGadget", "", "", "");
-    groupingRule->AddGroup(*new PropertyGroup("", "", true, "Priority", ""));
-    rules->AddPresentationRule(*groupingRule);
-
-    // request for root nodes
-    Json::Value options = RulesDrivenECPresentationManager::NavigationOptions("Grouping_PropertyGroup_GroupsByRelationshipProperty", TargetTree_MainTree).GetJson();
-    DataContainer<NavNodeCPtr> rootNodes = IECPresentationManager::GetManager().GetRootNodes(s_project->GetECDb(), PageOptions(), options).get();
-
-    // expect 1 widget node
-    ASSERT_EQ(1, rootNodes.GetSize());
-    ASSERT_STREQ(NAVNODE_TYPE_ECInstanceNode, rootNodes[0]->GetType().c_str());
-    ASSERT_STREQ(widget->GetInstanceId().c_str(), rootNodes[0]->GetKey()->AsECInstanceNodeKey()->GetInstanceId().ToString().c_str());
-
-    // request for children
-    DataContainer<NavNodeCPtr> childNodes = IECPresentationManager::GetManager().GetChildren(s_project->GetECDb(), *rootNodes[0], PageOptions(), options).get();
-
-    // expect 1 child property grouping node
-    ASSERT_EQ(1, childNodes.GetSize());
-    ASSERT_STREQ(NAVNODE_TYPE_ECPropertyGroupingNode, childNodes[0]->GetType().c_str());
-    ASSERT_STREQ("5", childNodes[0]->GetLabel().c_str());
-    }
-
-/*---------------------------------------------------------------------------------**//**
-* @betest                                       Grigas.Petraitis                06/2017
-+---------------+---------------+---------------+---------------+---------------+------*/
-TEST_F(RulesDrivenECPresentationManagerNavigationTests, Grouping_PropertyGroup_GroupsByRelationshipNavigationProperty)
-    {
-    ECEntityClassCP classS = m_schema->GetClassCP("ClassS")->GetEntityClassCP();
-    ECEntityClassCP classT = m_schema->GetClassCP("ClassT")->GetEntityClassCP();
-    ECEntityClassCP classU = m_schema->GetClassCP("ClassU")->GetEntityClassCP();
-    ECRelationshipClassCP rel_st = m_schema->GetClassCP("ClassSHasClassT")->GetRelationshipClassCP();
-    ECRelationshipClassCP rel_stu = m_schema->GetClassCP("STRelationshipHasClassU")->GetRelationshipClassCP();
-
-    // set up the hierarchy
-    IECInstancePtr instanceS = RulesEngineTestHelpers::InsertInstance(s_project->GetECDb(), *classS, [](IECInstanceR instance){instance.SetValue("IntProperty", ECValue(1));});
-    IECInstancePtr instanceT = RulesEngineTestHelpers::InsertInstance(s_project->GetECDb(), *classT, [](IECInstanceR instance){instance.SetValue("IntProperty", ECValue(2));});
-    IECInstancePtr instanceU = RulesEngineTestHelpers::InsertInstance(s_project->GetECDb(), *classU, [](IECInstanceR instance){instance.SetValue("IntProperty", ECValue(3));});
-    RulesEngineTestHelpers::InsertRelationship(s_project->GetECDb(), *rel_st, *instanceS, *instanceT, [&](IECInstanceR instance)
-        {
-        instance.SetValue("InstanceU", ECValue(RulesEngineTestHelpers::GetInstanceKey(*instanceU).GetInstanceId(), rel_stu));
-        });
-    
-    // create the rule set
-    PresentationRuleSetPtr rules = PresentationRuleSet::CreateInstance(BeTest::GetNameOfCurrentTest(), 1, 0, false, "", "", "", false);
-    m_locater->AddRuleSet(*rules);
-
-    RootNodeRule* rootNodeRule = new RootNodeRule();
-    rootNodeRule->AddSpecification(*new InstanceNodesOfSpecificClassesSpecification(1, false, false, false, false, false, false, "", "RulesEngineTest:ClassS", true));
-    rules->AddPresentationRule(*rootNodeRule);
-
-    ChildNodeRule* childNodeRule = new ChildNodeRule();
-    childNodeRule->AddSpecification(*new RelatedInstanceNodesSpecification(1, false, false, false, false, false, false, false, 0,
-        "", RequiredRelationDirection_Forward, "RulesEngineTest", "RulesEngineTest:ClassSHasClassT", "RulesEngineTest:ClassT"));
-    rules->AddPresentationRule(*childNodeRule);
-    
-    GroupingRuleP groupingRule = new GroupingRule("", 1, false, "RulesEngineTest", "ClassSHasClassT", "", "", "");
-    groupingRule->AddGroup(*new PropertyGroup("", "", true, "InstanceU", ""));
-    rules->AddPresentationRule(*groupingRule);
-
-    LabelOverrideP labelOverride = new LabelOverride("ThisNode.ClassName=\"ClassU\"", 1, "\"Label \" & this.IntProperty", "");
-    rules->AddPresentationRule(*labelOverride);
-
-    // request for root nodes
-    Json::Value options = RulesDrivenECPresentationManager::NavigationOptions(rules->GetRuleSetId().c_str(), TargetTree_MainTree).GetJson();
-    DataContainer<NavNodeCPtr> rootNodes = IECPresentationManager::GetManager().GetRootNodes(s_project->GetECDb(), PageOptions(), options).get();
-
-    // expect 1 ClassS node
-    ASSERT_EQ(1, rootNodes.GetSize());
-    ECInstanceId sId;
-    ECInstanceId::FromString(sId, instanceS->GetInstanceId().c_str());
-    EXPECT_EQ(ECInstanceKey(instanceS->GetClass().GetId(), sId), rootNodes[0]->GetKey()->AsECInstanceNodeKey()->GetInstanceKey());
-
-    // request for children
-    DataContainer<NavNodeCPtr> childNodes = IECPresentationManager::GetManager().GetChildren(s_project->GetECDb(), *rootNodes[0], PageOptions(), options).get();
-
-    // expect 1 child property grouping node with label of instanceU
-    ASSERT_EQ(1, childNodes.GetSize());
-    EXPECT_STREQ(NAVNODE_TYPE_ECPropertyGroupingNode, childNodes[0]->GetType().c_str());
-    EXPECT_STREQ("Label 3", childNodes[0]->GetLabel().c_str());
-    
-    // request for grandchildren
-    DataContainer<NavNodeCPtr> grandchildNodes = IECPresentationManager::GetManager().GetChildren(s_project->GetECDb(), *childNodes[0], PageOptions(), options).get();
-
-    // expect 1 grandchild instance node
-    ASSERT_EQ(1, grandchildNodes.GetSize());
-    ECInstanceId tId;
-    ECInstanceId::FromString(tId, instanceT->GetInstanceId().c_str());
-    EXPECT_EQ(ECInstanceKey(instanceT->GetClass().GetId(), tId), grandchildNodes[0]->GetKey()->AsECInstanceNodeKey()->GetInstanceKey());
-    }
-
-/*---------------------------------------------------------------------------------**//**
-* @betest                                       Aidas.Vaiksnoras                01/2018
-+---------------+---------------+---------------+---------------+---------------+------*/
-TEST_F(RulesDrivenECPresentationManagerNavigationTests, Grouping_PropertyGroup_GroupsByRelationshipNavigationProperty_InstanceLabelOverride)
-    {
-    ECEntityClassCP classS = m_schema->GetClassCP("ClassS")->GetEntityClassCP();
-    ECEntityClassCP classT = m_schema->GetClassCP("ClassT")->GetEntityClassCP();
-    ECEntityClassCP classU = m_schema->GetClassCP("ClassU")->GetEntityClassCP();
-    ECRelationshipClassCP rel_st = m_schema->GetClassCP("ClassSHasClassT")->GetRelationshipClassCP();
-    ECRelationshipClassCP rel_stu = m_schema->GetClassCP("STRelationshipHasClassU")->GetRelationshipClassCP();
-
-    // set up the hierarchy
-    IECInstancePtr instanceS = RulesEngineTestHelpers::InsertInstance(s_project->GetECDb(), *classS, [](IECInstanceR instance){instance.SetValue("IntProperty", ECValue(1));});
-    IECInstancePtr instanceT = RulesEngineTestHelpers::InsertInstance(s_project->GetECDb(), *classT, [](IECInstanceR instance){instance.SetValue("IntProperty", ECValue(2));});
-    IECInstancePtr instanceU = RulesEngineTestHelpers::InsertInstance(s_project->GetECDb(), *classU, [](IECInstanceR instance){instance.SetValue("IntProperty", ECValue(3));});
-    RulesEngineTestHelpers::InsertRelationship(s_project->GetECDb(), *rel_st, *instanceS, *instanceT, [&](IECInstanceR instance)
-        {
-        instance.SetValue("InstanceU", ECValue(RulesEngineTestHelpers::GetInstanceKey(*instanceU).GetInstanceId(), rel_stu));
-        });
-    
-    // create the rule set
-    PresentationRuleSetPtr rules = PresentationRuleSet::CreateInstance("Grouping_PropertyGroup_GroupsByRelationshipNavigationProperty_InstanceLabelOverride", 1, 0, false, "", "", "", false);
-    m_locater->AddRuleSet(*rules);
-
-    RootNodeRule* rootNodeRule = new RootNodeRule();
-    rootNodeRule->AddSpecification(*new InstanceNodesOfSpecificClassesSpecification(1, false, false, false, false, false, false, "", "RulesEngineTest:ClassS", true));
-    rules->AddPresentationRule(*rootNodeRule);
-
-    ChildNodeRule* childNodeRule = new ChildNodeRule();
-    childNodeRule->AddSpecification(*new RelatedInstanceNodesSpecification(1, false, false, false, false, false, false, false, 0,
-        "", RequiredRelationDirection_Forward, "RulesEngineTest", "RulesEngineTest:ClassSHasClassT", "RulesEngineTest:ClassT"));
-    rules->AddPresentationRule(*childNodeRule);
-    
-    GroupingRuleP groupingRule = new GroupingRule("", 1, false, "RulesEngineTest", "ClassSHasClassT", "", "", "");
-    groupingRule->AddGroup(*new PropertyGroup("", "", true, "InstanceU", ""));
-    rules->AddPresentationRule(*groupingRule);
-
-
-    rules->AddPresentationRule(*new InstanceLabelOverride(1, true, "RulesEngineTest:ClassU", "IntProperty"));
-
-    // request for root nodes
-    Json::Value options = RulesDrivenECPresentationManager::NavigationOptions(rules->GetRuleSetId().c_str(), TargetTree_MainTree).GetJson();
-    DataContainer<NavNodeCPtr> rootNodes = IECPresentationManager::GetManager().GetRootNodes(s_project->GetECDb(), PageOptions(), options).get();
-
-    // expect 1 ClassS node
-    ASSERT_EQ(1, rootNodes.GetSize());
-    EXPECT_EQ(*ECInstanceNodeKey::Create(*instanceS), rootNodes[0]->GetKey());
-
-    // request for children
-    DataContainer<NavNodeCPtr> childNodes = IECPresentationManager::GetManager().GetChildren(s_project->GetECDb(), *rootNodes[0], PageOptions(), options).get();
-
-    // expect 1 child property grouping node with label of instanceU
-    ASSERT_EQ(1, childNodes.GetSize());
-    EXPECT_STREQ(NAVNODE_TYPE_ECPropertyGroupingNode, childNodes[0]->GetType().c_str());
-    EXPECT_STREQ("3", childNodes[0]->GetLabel().c_str());
-    
-    // request for grandchildren
-    DataContainer<NavNodeCPtr> grandchildNodes = IECPresentationManager::GetManager().GetChildren(s_project->GetECDb(), *childNodes[0], PageOptions(), options).get();
-
-    // expect 1 grandchild instance node
-    ASSERT_EQ(1, grandchildNodes.GetSize());
-    EXPECT_EQ(*ECInstanceNodeKey::Create(*instanceT), grandchildNodes[0]->GetKey());
-    }
-
-/*---------------------------------------------------------------------------------**//**
-* @betest                                       Grigas.Petraitis                01/2017
-+---------------+---------------+---------------+---------------+---------------+------*/
-TEST_F(RulesDrivenECPresentationManagerNavigationTests, Grouping_PropertyGroup_GroupsBySkippedRelationshipProperty)
-    {
-    ECRelationshipClassCP rel1 = m_schema->GetClassCP("WidgetHasGadget")->GetRelationshipClassCP();
-    ECRelationshipClassCP rel2 = m_schema->GetClassCP("GadgetHasSprockets")->GetRelationshipClassCP();
-
-    // set up the hierarchy
-    IECInstancePtr widget = RulesEngineTestHelpers::InsertInstance(s_project->GetECDb(), *m_widgetClass);
-    IECInstancePtr gadget = RulesEngineTestHelpers::InsertInstance(s_project->GetECDb(), *m_gadgetClass);
-    IECInstancePtr sprocket = RulesEngineTestHelpers::InsertInstance(s_project->GetECDb(), *m_sprocketClass);
-    RulesEngineTestHelpers::InsertRelationship(s_project->GetECDb(), *rel1, *widget, *gadget, [](IECInstanceR instance){instance.SetValue("Priority", ECValue(5));});
-    RulesEngineTestHelpers::InsertRelationship(s_project->GetECDb(), *rel2, *gadget, *sprocket);
-    
-    // create the rule set
-    PresentationRuleSetPtr rules = PresentationRuleSet::CreateInstance(BeTest::GetNameOfCurrentTest(), 1, 0, false, "", "", "", false);
-    m_locater->AddRuleSet(*rules);
-
-    RootNodeRule* rootNodeRule = new RootNodeRule();
-    rootNodeRule->AddSpecification(*new InstanceNodesOfSpecificClassesSpecification(1, false, false, false, false, false, false, "", "RulesEngineTest:Widget", true));
-    rules->AddPresentationRule(*rootNodeRule);
-
-    ChildNodeRule* childNodeRule = new ChildNodeRule();
-    childNodeRule->AddSpecification(*new RelatedInstanceNodesSpecification(1, false, false, false, false, false, false, false, 1,
-        "", RequiredRelationDirection_Forward, "RulesEngineTest", "RulesEngineTest:GadgetHasSprockets", "RulesEngineTest:Sprocket"));
-    rules->AddPresentationRule(*childNodeRule);
-    
-    GroupingRuleP groupingRule = new GroupingRule("", 1, false, "RulesEngineTest", "WidgetHasGadget", "", "", "");
-    groupingRule->AddGroup(*new PropertyGroup("", "", true, "Priority", ""));
-    rules->AddPresentationRule(*groupingRule);
-
-    // request for root nodes
-    Json::Value options = RulesDrivenECPresentationManager::NavigationOptions("Grouping_PropertyGroup_GroupsBySkippedRelationshipProperty", TargetTree_MainTree).GetJson();
-    DataContainer<NavNodeCPtr> rootNodes = IECPresentationManager::GetManager().GetRootNodes(s_project->GetECDb(), PageOptions(), options).get();
-
-    // expect 1 widget node
-    ASSERT_EQ(1, rootNodes.GetSize());
-    ASSERT_STREQ(NAVNODE_TYPE_ECInstanceNode, rootNodes[0]->GetType().c_str());
-    ASSERT_STREQ(widget->GetInstanceId().c_str(), rootNodes[0]->GetKey()->AsECInstanceNodeKey()->GetInstanceId().ToString().c_str());
-
-    // request for children
-    DataContainer<NavNodeCPtr> childNodes = IECPresentationManager::GetManager().GetChildren(s_project->GetECDb(), *rootNodes[0], PageOptions(), options).get();
-
-    // expect 1 child property grouping node
-    ASSERT_EQ(1, childNodes.GetSize());
-    ASSERT_STREQ(NAVNODE_TYPE_ECPropertyGroupingNode, childNodes[0]->GetType().c_str());
-    ASSERT_STREQ("5", childNodes[0]->GetLabel().c_str());
-    }
-
-/*---------------------------------------------------------------------------------**//**
-* @betest                                       Grigas.Petraitis                05/2017
-+---------------+---------------+---------------+---------------+---------------+------*/
-TEST_F(RulesDrivenECPresentationManagerNavigationTests, Grouping_PropertyGroup_GroupsMultipleClassesByTheSameRelationshipProperty)
-    {
-    ECEntityClassCP classD = m_schema->GetClassCP("ClassD")->GetEntityClassCP();
-    ECEntityClassCP classF = m_schema->GetClassCP("ClassF")->GetEntityClassCP();
-    ECEntityClassCP classG = m_schema->GetClassCP("ClassG")->GetEntityClassCP();
-    ECRelationshipClassCP rel = m_schema->GetClassCP("ClassDReferencesClassE")->GetRelationshipClassCP();
-
-    // set up the hierarchy
-    IECInstancePtr instanceD = RulesEngineTestHelpers::InsertInstance(s_project->GetECDb(), *classD);
-    IECInstancePtr instanceF = RulesEngineTestHelpers::InsertInstance(s_project->GetECDb(), *classF);
-    IECInstancePtr instanceG = RulesEngineTestHelpers::InsertInstance(s_project->GetECDb(), *classG);
-    RulesEngineTestHelpers::InsertRelationship(s_project->GetECDb(), *rel, *instanceD, *instanceF, [](IECInstanceR instance){instance.SetValue("Priority", ECValue(5));});
-    RulesEngineTestHelpers::InsertRelationship(s_project->GetECDb(), *rel, *instanceD, *instanceG, [](IECInstanceR instance){instance.SetValue("Priority", ECValue(5));});
-        
-    // create the rule set
-    PresentationRuleSetPtr rules = PresentationRuleSet::CreateInstance(BeTest::GetNameOfCurrentTest(), 1, 0, false, "", "", "", false);
-    m_locater->AddRuleSet(*rules);
-
-    RootNodeRule* rootNodeRule = new RootNodeRule();
-    rootNodeRule->AddSpecification(*new InstanceNodesOfSpecificClassesSpecification(1, false, false, false, false, false, false, 
-        "", "RulesEngineTest:ClassD", false));
-    rules->AddPresentationRule(*rootNodeRule);
-
-    ChildNodeRule* childNodeRule = new ChildNodeRule();
-    childNodeRule->AddSpecification(*new RelatedInstanceNodesSpecification(1, false, false, false, false, false, false, false, 0,
-        "", RequiredRelationDirection_Forward, "RulesEngineTest", "RulesEngineTest:ClassDReferencesClassE", "RulesEngineTest:ClassF,ClassG"));
-    rules->AddPresentationRule(*childNodeRule);
-    
-    GroupingRuleP groupingRule = new GroupingRule("", 1, false, "RulesEngineTest", "ClassDReferencesClassE", "", "", "");
-    groupingRule->AddGroup(*new PropertyGroup("", "", true, "Priority", ""));
-    rules->AddPresentationRule(*groupingRule);
-
-    // request for root nodes
-    Json::Value options = RulesDrivenECPresentationManager::NavigationOptions(rules->GetRuleSetId().c_str(), TargetTree_MainTree).GetJson();
-    DataContainer<NavNodeCPtr> rootNodes = IECPresentationManager::GetManager().GetRootNodes(s_project->GetECDb(), PageOptions(), options).get();
-
-    // expect 1 ClassD node
-    ASSERT_EQ(1, rootNodes.GetSize());
-    ASSERT_STREQ(NAVNODE_TYPE_ECInstanceNode, rootNodes[0]->GetType().c_str());
-    ASSERT_STREQ(instanceD->GetInstanceId().c_str(), rootNodes[0]->GetKey()->AsECInstanceNodeKey()->GetInstanceId().ToString().c_str());
-
-    // expect 1 child property grouping node
-    DataContainer<NavNodeCPtr> childNodes1 = IECPresentationManager::GetManager().GetChildren(s_project->GetECDb(), *rootNodes[0], PageOptions(), options).get();
-    ASSERT_EQ(1, childNodes1.GetSize());
-    ASSERT_STREQ(NAVNODE_TYPE_ECPropertyGroupingNode, childNodes1[0]->GetType().c_str());
-    ASSERT_STREQ("5", childNodes1[0]->GetLabel().c_str());
-
-    // expect 2 child instance nodes under the grouping node
-    DataContainer<NavNodeCPtr> childNodes2 = IECPresentationManager::GetManager().GetChildren(s_project->GetECDb(), *childNodes1[0], PageOptions(), options).get();
-    ASSERT_EQ(2, childNodes2.GetSize());
-    ASSERT_STREQ(NAVNODE_TYPE_ECInstanceNode, childNodes2[0]->GetType().c_str());
-    ASSERT_STREQ(CommonTools::GetDefaultDisplayLabel(*instanceF).c_str(), childNodes2[0]->GetLabel().c_str());
-    ASSERT_STREQ(NAVNODE_TYPE_ECInstanceNode, childNodes2[1]->GetType().c_str());
-    ASSERT_STREQ(CommonTools::GetDefaultDisplayLabel(*instanceG).c_str(), childNodes2[1]->GetLabel().c_str());
-    }
-
-/*---------------------------------------------------------------------------------**//**
-* @betest                                       Pranciskus.Ambrazas               02/2016
-+---------------+---------------+---------------+---------------+---------------+------*/
-TEST_F(RulesDrivenECPresentationManagerNavigationTests, Grouping_SameLabelInstanceGroup)
-    {
-    // insert some widget instances
-    RulesEngineTestHelpers::InsertInstance(s_project->GetECDb(), *m_widgetClass, [](IECInstanceR instance){instance.SetValue("MyID", ECValue("Widget1"));});
-    RulesEngineTestHelpers::InsertInstance(s_project->GetECDb(), *m_widgetClass, [](IECInstanceR instance){instance.SetValue("MyID", ECValue("Widget1"));});
-
-    // create the rule set
-    PresentationRuleSetPtr rules = PresentationRuleSet::CreateInstance(BeTest::GetNameOfCurrentTest(), 1, 0, false, "", "", "", false);
-    m_locater->AddRuleSet(*rules);
-    rules->AddPresentationRule(*new LabelOverride("ThisNode.ClassName = \"Widget\"", 1, "this.MyID", ""));
-
-    RootNodeRule* rule = new RootNodeRule();
-
-    AllInstanceNodesSpecificationP allInstanceNodesSpecification = new AllInstanceNodesSpecification(1, false, false, false, false, false, "RulesEngineTest");
-    rule->AddSpecification(*allInstanceNodesSpecification);
-    rules->AddPresentationRule(*rule);
-    
-    GroupingRuleP groupingRule = new GroupingRule("", 1, false, "RulesEngineTest", "Widget", "", "", "");
-    SameLabelInstanceGroupP sameLabelInstanceGroup = new SameLabelInstanceGroup("");
-    groupingRule->AddGroup(*sameLabelInstanceGroup);
-    rules->AddPresentationRule(*groupingRule);
-
-    // request for nodes
-    Json::Value options = RulesDrivenECPresentationManager::NavigationOptions("Grouping_SameLabelInstanceGroup", TargetTree_MainTree).GetJson();
-    DataContainer<NavNodeCPtr> nodes = IECPresentationManager::GetManager().GetRootNodes(s_project->GetECDb(), PageOptions(), options).get();
-
-    // make sure we have 1 widget instance node
-    ASSERT_EQ(1, nodes.GetSize());
-    ASSERT_STREQ(NAVNODE_TYPE_ECInstanceNode, nodes[0]->GetType().c_str());
-    ASSERT_STREQ("Widget1", nodes[0]->GetLabel().c_str());
-    }
-
-/*---------------------------------------------------------------------------------**//**
-* @betest                                       Aidas.Vaiksnoras               01/2018
-+---------------+---------------+---------------+---------------+---------------+------*/
-TEST_F(RulesDrivenECPresentationManagerNavigationTests, Grouping_InstanceLabelOverride_SameLabelInstanceGroup)
-    {
-    // insert some widget instances
-    RulesEngineTestHelpers::InsertInstance(s_project->GetECDb(), *m_widgetClass, [](IECInstanceR instance){instance.SetValue("MyID", ECValue("Widget1"));});
-    RulesEngineTestHelpers::InsertInstance(s_project->GetECDb(), *m_widgetClass, [](IECInstanceR instance){instance.SetValue("MyID", ECValue("Widget1"));});
-
-    // create the rule set
-    PresentationRuleSetPtr rules = PresentationRuleSet::CreateInstance("Grouping_SameLabelInstanceGroup", 1, 0, false, "", "", "", false);
-    m_locater->AddRuleSet(*rules);
-    rules->AddPresentationRule(*new InstanceLabelOverride(1, true, "RulesEngineTest:Widget", "MyID"));
-    RootNodeRule* rule = new RootNodeRule();
-
-    AllInstanceNodesSpecificationP allInstanceNodesSpecification = new AllInstanceNodesSpecification(1, false, false, false, false, false, "RulesEngineTest");
-    rule->AddSpecification(*allInstanceNodesSpecification);
-    rules->AddPresentationRule(*rule);
-    
-    GroupingRuleP groupingRule = new GroupingRule("", 1, false, "RulesEngineTest", "Widget", "", "", "");
-    SameLabelInstanceGroupP sameLabelInstanceGroup = new SameLabelInstanceGroup("");
-    groupingRule->AddGroup(*sameLabelInstanceGroup);
-    rules->AddPresentationRule(*groupingRule);
-
-    // request for nodes
-    Json::Value options = RulesDrivenECPresentationManager::NavigationOptions("Grouping_SameLabelInstanceGroup", TargetTree_MainTree).GetJson();
-    DataContainer<NavNodeCPtr> nodes = IECPresentationManager::GetManager().GetRootNodes(s_project->GetECDb(), PageOptions(), options).get();
-
-    // make sure we have 1 widget instance node
-    ASSERT_EQ(1, nodes.GetSize());
-    ASSERT_STREQ(NAVNODE_TYPE_ECInstanceNode, nodes[0]->GetType().c_str());
-    ASSERT_STREQ("Widget1", nodes[0]->GetLabel().c_str());
-    }
-
-/*---------------------------------------------------------------------------------**//**
-* @betest                                       Pranciskus.Ambrazas               02/2016
-+---------------+---------------+---------------+---------------+---------------+------*/
-TEST_F(RulesDrivenECPresentationManagerNavigationTests, Grouping_GroupsByProperty_WithRanges)
-    {
-    // insert some widget instances
-    IECInstancePtr widget = RulesEngineTestHelpers::InsertInstance(s_project->GetECDb(), *m_widgetClass, [](IECInstanceR instance){instance.SetValue("IntProperty", ECValue(7));});
-    
-    // create the rule set
-    PresentationRuleSetPtr rules = PresentationRuleSet::CreateInstance(BeTest::GetNameOfCurrentTest(), 1, 0, false, "", "", "", false);
-    m_locater->AddRuleSet(*rules);
-
-    RootNodeRule* rule = new RootNodeRule();
-
-    AllInstanceNodesSpecificationP allInstanceNodesSpecification = new AllInstanceNodesSpecification(1, false, false, false, false, false, "RulesEngineTest");
-    rule->AddSpecification(*allInstanceNodesSpecification);
-    rules->AddPresentationRule(*rule);
-    
-    GroupingRuleP groupingRule = new GroupingRule("", 1, false, "RulesEngineTest", "Widget", "", "", "");
-    PropertyGroupP propertyGroup = new PropertyGroup("", "", true, "IntProperty", "");
-    PropertyRangeGroupSpecificationP propertyRangeGroupSpecification = new PropertyRangeGroupSpecification("", "", "1", "5");
-    propertyGroup->AddRange(*propertyRangeGroupSpecification);
-    groupingRule->AddGroup(*propertyGroup);
-    rules->AddPresentationRule(*groupingRule);
-
-    // request for nodes
-    Json::Value options = RulesDrivenECPresentationManager::NavigationOptions("Grouping_GroupsByProperty_WithRanges", TargetTree_MainTree).GetJson();
-    DataContainer<NavNodeCPtr> nodes = IECPresentationManager::GetManager().GetRootNodes(s_project->GetECDb(), PageOptions(), options).get();
-
-    // make sure we have 1 property grouping node
-    ASSERT_EQ(1, nodes.GetSize());
-    EXPECT_STREQ(NAVNODE_TYPE_ECPropertyGroupingNode, nodes[0]->GetType().c_str());
-    EXPECT_STREQ(RulesEngineL10N::GetString(RulesEngineL10N::LABEL_General_Other()).c_str(), nodes[0]->GetLabel().c_str());
-
-    // make sure it has 1 ECInstance child node
-    DataContainer<NavNodeCPtr> children = IECPresentationManager::GetManager().GetChildren(s_project->GetECDb(), *nodes[0], PageOptions(), options).get();
-    ASSERT_EQ(1, children.GetSize());
-    EXPECT_STREQ(NAVNODE_TYPE_ECInstanceNode, children[0]->GetType().c_str());
-    EXPECT_STREQ(CommonTools::GetDefaultDisplayLabel(*widget).c_str(), children[0]->GetLabel().c_str());
-    }
-
-/*---------------------------------------------------------------------------------**//**
-* @betest                                       Grigas.Petraitis                05/2017
-+---------------+---------------+---------------+---------------+---------------+------*/
-TEST_F(RulesDrivenECPresentationManagerNavigationTests, Grouping_GroupsByProperty_WithRanges_FilteringByIntegersRange)
-    {
-    // insert an instance
-    IECInstancePtr widget = RulesEngineTestHelpers::InsertInstance(s_project->GetECDb(), *m_widgetClass, [](IECInstanceR instance){instance.SetValue("IntProperty", ECValue(4));});
-    
-    // create the rule set
-    PresentationRuleSetPtr rules = PresentationRuleSet::CreateInstance(BeTest::GetNameOfCurrentTest(), 1, 0, false, "", "", "", false);
-    m_locater->AddRuleSet(*rules);
-
-    RootNodeRule* rule = new RootNodeRule();
-    rule->AddSpecification(*new InstanceNodesOfSpecificClassesSpecification(1, false, false, false, false, false, false,
-        "", "RulesEngineTest:Widget", false));
-    rules->AddPresentationRule(*rule);
-    
-    GroupingRuleP groupingRule = new GroupingRule("", 1, false, "RulesEngineTest", "Widget", "", "", "");
-    PropertyGroupP propertyGroup = new PropertyGroup("", "", true, "IntProperty", "");
-    PropertyRangeGroupSpecificationP propertyRangeGroupSpecification = new PropertyRangeGroupSpecification("Range", "", "1", "5");
-    propertyGroup->AddRange(*propertyRangeGroupSpecification);
-    groupingRule->AddGroup(*propertyGroup);
-    rules->AddPresentationRule(*groupingRule);
-
-    // request for nodes
-    Json::Value options = RulesDrivenECPresentationManager::NavigationOptions(rules->GetRuleSetId().c_str(), TargetTree_MainTree).GetJson();
-    DataContainer<NavNodeCPtr> nodes = IECPresentationManager::GetManager().GetRootNodes(s_project->GetECDb(), PageOptions(), options).get();
-
-    // make sure we have 1 property grouping node
-    ASSERT_EQ(1, nodes.GetSize());
-    EXPECT_STREQ(NAVNODE_TYPE_ECPropertyGroupingNode, nodes[0]->GetType().c_str());
-    EXPECT_STREQ("Range", nodes[0]->GetLabel().c_str());
-
-    // make sure it has 1 ECInstance child node
-    DataContainer<NavNodeCPtr> children = IECPresentationManager::GetManager().GetChildren(s_project->GetECDb(), *nodes[0], PageOptions(), options).get();
-    ASSERT_EQ(1, children.GetSize());
-    EXPECT_STREQ(NAVNODE_TYPE_ECInstanceNode, children[0]->GetType().c_str());
-    EXPECT_STREQ(CommonTools::GetDefaultDisplayLabel(*widget).c_str(), children[0]->GetLabel().c_str());
-    }
-
-/*---------------------------------------------------------------------------------**//**
-* @betest                                       Grigas.Petraitis                05/2017
-+---------------+---------------+---------------+---------------+---------------+------*/
-TEST_F(RulesDrivenECPresentationManagerNavigationTests, Grouping_GroupsByProperty_WithRanges_FilteringByDoublesRange)
-    {
-    // insert an instance
-    IECInstancePtr widget = RulesEngineTestHelpers::InsertInstance(s_project->GetECDb(), *m_widgetClass, [](IECInstanceR instance){instance.SetValue("DoubleProperty", ECValue(4.5));});
-    
-    // create the rule set
-    PresentationRuleSetPtr rules = PresentationRuleSet::CreateInstance(BeTest::GetNameOfCurrentTest(), 1, 0, false, "", "", "", false);
-    m_locater->AddRuleSet(*rules);
-
-    RootNodeRule* rule = new RootNodeRule();
-    rule->AddSpecification(*new InstanceNodesOfSpecificClassesSpecification(1, false, false, false, false, false, false,
-        "", "RulesEngineTest:Widget", false));
-    rules->AddPresentationRule(*rule);
-    
-    GroupingRuleP groupingRule = new GroupingRule("", 1, false, "RulesEngineTest", "Widget", "", "", "");
-    PropertyGroupP propertyGroup = new PropertyGroup("", "", true, "DoubleProperty", "");
-    PropertyRangeGroupSpecificationP propertyRangeGroupSpecification = new PropertyRangeGroupSpecification("Range", "", "1", "5");
-    propertyGroup->AddRange(*propertyRangeGroupSpecification);
-    groupingRule->AddGroup(*propertyGroup);
-    rules->AddPresentationRule(*groupingRule);
-
-    // request for nodes
-    Json::Value options = RulesDrivenECPresentationManager::NavigationOptions(rules->GetRuleSetId().c_str(), TargetTree_MainTree).GetJson();
-    DataContainer<NavNodeCPtr> nodes = IECPresentationManager::GetManager().GetRootNodes(s_project->GetECDb(), PageOptions(), options).get();
-
-    // make sure we have 1 property grouping node
-    ASSERT_EQ(1, nodes.GetSize());
-    EXPECT_STREQ(NAVNODE_TYPE_ECPropertyGroupingNode, nodes[0]->GetType().c_str());
-    EXPECT_STREQ("Range", nodes[0]->GetLabel().c_str());
-
-    // make sure it has 1 ECInstance child node
-    DataContainer<NavNodeCPtr> children = IECPresentationManager::GetManager().GetChildren(s_project->GetECDb(), *nodes[0], PageOptions(), options).get();
-    ASSERT_EQ(1, children.GetSize());
-    EXPECT_STREQ(NAVNODE_TYPE_ECInstanceNode, children[0]->GetType().c_str());
-    EXPECT_STREQ(CommonTools::GetDefaultDisplayLabel(*widget).c_str(), children[0]->GetLabel().c_str());
-    }
-
-/*---------------------------------------------------------------------------------**//**
-* @betest                                       Grigas.Petraitis                05/2017
-+---------------+---------------+---------------+---------------+---------------+------*/
-TEST_F(RulesDrivenECPresentationManagerNavigationTests, Grouping_GroupsByProperty_WithRanges_FilteringByLongsRange)
-    {
-    // insert an instance
-    IECInstancePtr widget = RulesEngineTestHelpers::InsertInstance(s_project->GetECDb(), *m_widgetClass, [](IECInstanceR instance){instance.SetValue("LongProperty", ECValue((int64_t)4));});
-    
-    // create the rule set
-    PresentationRuleSetPtr rules = PresentationRuleSet::CreateInstance(BeTest::GetNameOfCurrentTest(), 1, 0, false, "", "", "", false);
-    m_locater->AddRuleSet(*rules);
-
-    RootNodeRule* rule = new RootNodeRule();
-    rule->AddSpecification(*new InstanceNodesOfSpecificClassesSpecification(1, false, false, false, false, false, false,
-        "", "RulesEngineTest:Widget", false));
-    rules->AddPresentationRule(*rule);
-    
-    GroupingRuleP groupingRule = new GroupingRule("", 1, false, "RulesEngineTest", "Widget", "", "", "");
-    PropertyGroupP propertyGroup = new PropertyGroup("", "", true, "LongProperty", "");
-    PropertyRangeGroupSpecificationP propertyRangeGroupSpecification = new PropertyRangeGroupSpecification("Range", "", "1", "5");
-    propertyGroup->AddRange(*propertyRangeGroupSpecification);
-    groupingRule->AddGroup(*propertyGroup);
-    rules->AddPresentationRule(*groupingRule);
-
-    // request for nodes
-    Json::Value options = RulesDrivenECPresentationManager::NavigationOptions(rules->GetRuleSetId().c_str(), TargetTree_MainTree).GetJson();
-    DataContainer<NavNodeCPtr> nodes = IECPresentationManager::GetManager().GetRootNodes(s_project->GetECDb(), PageOptions(), options).get();
-
-    // make sure we have 1 property grouping node
-    ASSERT_EQ(1, nodes.GetSize());
-    EXPECT_STREQ(NAVNODE_TYPE_ECPropertyGroupingNode, nodes[0]->GetType().c_str());
-    EXPECT_STREQ("Range", nodes[0]->GetLabel().c_str());
-
-    // make sure it has 1 ECInstance child node
-    DataContainer<NavNodeCPtr> children = IECPresentationManager::GetManager().GetChildren(s_project->GetECDb(), *nodes[0], PageOptions(), options).get();
-    ASSERT_EQ(1, children.GetSize());
-    EXPECT_STREQ(NAVNODE_TYPE_ECInstanceNode, children[0]->GetType().c_str());
-    EXPECT_STREQ(CommonTools::GetDefaultDisplayLabel(*widget).c_str(), children[0]->GetLabel().c_str());
-    }
-
-/*---------------------------------------------------------------------------------**//**
-* @betest                                       Grigas.Petraitis                05/2017
-+---------------+---------------+---------------+---------------+---------------+------*/
-TEST_F(RulesDrivenECPresentationManagerNavigationTests, Grouping_GroupsByProperty_WithRanges_FilteringByDateTimeRange)
-    {
-    // insert an instance
-    IECInstancePtr widget = RulesEngineTestHelpers::InsertInstance(s_project->GetECDb(), *m_widgetClass, [](IECInstanceR instance){instance.SetValue("DateProperty", ECValue(DateTime(2017, 5, 30)));});
-    
-    // create the rule set
-    PresentationRuleSetPtr rules = PresentationRuleSet::CreateInstance(BeTest::GetNameOfCurrentTest(), 1, 0, false, "", "", "", false);
-    m_locater->AddRuleSet(*rules);
-
-    RootNodeRule* rule = new RootNodeRule();
-    rule->AddSpecification(*new InstanceNodesOfSpecificClassesSpecification(1, false, false, false, false, false, false,
-        "", "RulesEngineTest:Widget", false));
-    rules->AddPresentationRule(*rule);
-    
-    GroupingRuleP groupingRule = new GroupingRule("", 1, false, "RulesEngineTest", "Widget", "", "", "");
-    PropertyGroupP propertyGroup = new PropertyGroup("", "", true, "DateProperty", "");
-    PropertyRangeGroupSpecificationP propertyRangeGroupSpecification = new PropertyRangeGroupSpecification("Range", "", "2017-05-01", "2017-06-01");
-    propertyGroup->AddRange(*propertyRangeGroupSpecification);
-    groupingRule->AddGroup(*propertyGroup);
-    rules->AddPresentationRule(*groupingRule);
-
-    // request for nodes
-    Json::Value options = RulesDrivenECPresentationManager::NavigationOptions(rules->GetRuleSetId().c_str(), TargetTree_MainTree).GetJson();
-    DataContainer<NavNodeCPtr> nodes = IECPresentationManager::GetManager().GetRootNodes(s_project->GetECDb(), PageOptions(), options).get();
-
-    // make sure we have 1 property grouping node
-    ASSERT_EQ(1, nodes.GetSize());
-    EXPECT_STREQ(NAVNODE_TYPE_ECPropertyGroupingNode, nodes[0]->GetType().c_str());
-    EXPECT_STREQ("Range", nodes[0]->GetLabel().c_str());
-
-    // make sure it has 1 ECInstance child node
-    DataContainer<NavNodeCPtr> children = IECPresentationManager::GetManager().GetChildren(s_project->GetECDb(), *nodes[0], PageOptions(), options).get();
-    ASSERT_EQ(1, children.GetSize());
-    EXPECT_STREQ(NAVNODE_TYPE_ECInstanceNode, children[0]->GetType().c_str());
-    EXPECT_STREQ(CommonTools::GetDefaultDisplayLabel(*widget).c_str(), children[0]->GetLabel().c_str());
-    }
-
-/*---------------------------------------------------------------------------------**//**
-* @betest                                       Grigas.Petraitis                05/2017
-+---------------+---------------+---------------+---------------+---------------+------*/
-TEST_F(RulesDrivenECPresentationManagerNavigationTests, Grouping_GroupsByProperty_WithRanges_WithHideIfNoChildrenParent)
-    {
-    // insert some instances
-    ECRelationshipClassCP widgetHasGadgetClass = GetClass("RulesEngineTest", "WidgetHasGadgets")->GetRelationshipClassCP();
-    IECInstancePtr widget = RulesEngineTestHelpers::InsertInstance(s_project->GetECDb(), *m_widgetClass, [](IECInstanceR instance){instance.SetValue("IntProperty", ECValue(4));});
-    IECInstancePtr gadget = RulesEngineTestHelpers::InsertInstance(s_project->GetECDb(), *m_gadgetClass);
-    RulesEngineTestHelpers::InsertRelationship(s_project->GetECDb(), *widgetHasGadgetClass, *widget, *gadget);
-    
-    // create the rule set
-    PresentationRuleSetPtr rules = PresentationRuleSet::CreateInstance(BeTest::GetNameOfCurrentTest(), 1, 0, false, "", "", "", false);
-    m_locater->AddRuleSet(*rules);
-
-    RootNodeRule* rootRule = new RootNodeRule();
-    rootRule->AddSpecification(*new InstanceNodesOfSpecificClassesSpecification(1, false, false, true, false, false, false,
-        "", "RulesEngineTest:Gadget", false));
-    rules->AddPresentationRule(*rootRule);
-
-    ChildNodeRule* childRule = new ChildNodeRule();
-    childRule->AddSpecification(*new RelatedInstanceNodesSpecification(1, false, false, false, false, false, false, false, 0,
-        "", RequiredRelationDirection_Backward, "", "RulesEngineTest:WidgetHasGadgets", "RulesEngineTest:Widget"));
-    rules->AddPresentationRule(*childRule);
-    
-    GroupingRuleP groupingRule = new GroupingRule("", 1, false, "RulesEngineTest", "Widget", "", "", "");
-    PropertyGroupP propertyGroup = new PropertyGroup("", "", true, "IntProperty", "");
-    PropertyRangeGroupSpecificationP propertyRangeGroupSpecification = new PropertyRangeGroupSpecification("", "", "1", "5");
-    propertyGroup->AddRange(*propertyRangeGroupSpecification);
-    groupingRule->AddGroup(*propertyGroup);
-    rules->AddPresentationRule(*groupingRule);
-
-    // request for nodes
-    Json::Value options = RulesDrivenECPresentationManager::NavigationOptions(rules->GetRuleSetId().c_str(), TargetTree_MainTree).GetJson();
-    DataContainer<NavNodeCPtr> rootNodes = IECPresentationManager::GetManager().GetRootNodes(s_project->GetECDb(), PageOptions(), options).get();
-
-    // expect 1 gadget node
-    ASSERT_EQ(1, rootNodes.GetSize());
-    EXPECT_STREQ(CommonTools::GetDefaultDisplayLabel(*gadget).c_str(), rootNodes[0]->GetLabel().c_str());
-
-    // request children
-    DataContainer<NavNodeCPtr> childNodes = IECPresentationManager::GetManager().GetChildren(s_project->GetECDb(), *rootNodes[0], PageOptions(), options).get();
-
-    // make sure we have 1 property grouping node
-    ASSERT_EQ(1, childNodes.GetSize());
-    EXPECT_STREQ(NAVNODE_TYPE_ECPropertyGroupingNode, childNodes[0]->GetType().c_str());
-    EXPECT_STREQ("1 - 5", childNodes[0]->GetLabel().c_str());
-    }
-
-#ifdef wip
-/*---------------------------------------------------------------------------------**//**
-* @betest                                       Pranciskus.Ambrazas               02/2016   RenameNodeRule       
-+---------------+---------------+---------------+---------------+---------------+------*/
-TEST_F(RulesDrivenECPresentationManagerNavigationTests, RenameNodeRule)
-    {
-    // create the rule set
-    PresentationRuleSetPtr rules = PresentationRuleSet::CreateInstance(BeTest::GetNameOfCurrentTest(), 1, 0, false, "", "", "", false);
-    m_locater->AddRuleSet(*rules);
-
-    RootNodeRule* rule = new RootNodeRule();
-
-    CustomNodeSpecificationP customNodeSpecification = new CustomNodeSpecification(1, false, "customType", "label", "description", "imageId");
-    
-    rule->AddSpecification(customNodeSpecification);
-    rules->AddPresentationRule(*rule);
-    
-    RenameNodeRuleP renameNodeRule = new RenameNodeRule("ThisNode.Type=\"customType\"", 1);
-    rules->AddPresentationRule(*renameNodeRule);
-
-    // request for nodes
-    Json::Value options = RulesDrivenECPresentationManager::NavigationOptions("RenameNodeRule", TargetTree_MainTree).GetJson();
-    DataContainer<NavNodeCPtr> nodes = IECPresentationManager::GetManager().GetRootNodes(s_project->GetECDb(), PageOptions(), options).get();
-
-    // make sure we have 1 node
-    ASSERT_EQ(1, nodes.GetSize());
-    ASSERT_STREQ("overridedLabel", nodes[0]->GetCollapsedImageId().c_str());
-    }
-#endif
-
-/*---------------------------------------------------------------------------------**//**
-* @betest                                       Pranciskus.Ambrazas               02/2016
-+---------------+---------------+---------------+---------------+---------------+------*/
-TEST_F(RulesDrivenECPresentationManagerNavigationTests, Grouping_ClassGroup_GroupsByBaseClassAndByInstancesClasses)
-    {
-    // insert some widget instances
-    ECClassCP classF = m_schema->GetClassCP("ClassF");
-    RulesEngineTestHelpers::InsertInstance(s_project->GetECDb(), *classF);
-    
-    // create the rule set
-    PresentationRuleSetPtr rules = PresentationRuleSet::CreateInstance(BeTest::GetNameOfCurrentTest(), 1, 0, false, "", "", "", false);
-    m_locater->AddRuleSet(*rules);
-
-    RootNodeRule* rule = new RootNodeRule();
-
-    AllInstanceNodesSpecificationP allInstanceNodesSpecification = new AllInstanceNodesSpecification(1, false, false, false, true, false, "RulesEngineTest");
-    rule->AddSpecification(*allInstanceNodesSpecification);
-    rules->AddPresentationRule(*rule);
-    
-    GroupingRuleP groupingRule = new GroupingRule("", 1, false, "RulesEngineTest", "ClassE", "", "", "");
-    ClassGroupP classGroup = new ClassGroup("", true, "RulesEngineTest", "ClassE");
-    groupingRule->AddGroup(*classGroup);
-    rules->AddPresentationRule(*groupingRule);
-
-    // request for nodes
-    Json::Value options = RulesDrivenECPresentationManager::NavigationOptions("Grouping_ClassGroup_GroupsByBaseClassAndByInstancesClasses", TargetTree_MainTree).GetJson();
-    DataContainer<NavNodeCPtr> nodes = IECPresentationManager::GetManager().GetRootNodes(s_project->GetECDb(), PageOptions(), options).get();
-
-    // make sure we have 1 class grouping node
-    ASSERT_EQ(1, nodes.GetSize());
-    EXPECT_STREQ(NAVNODE_TYPE_ECClassGroupingNode, nodes[0]->GetType().c_str());
-    ASSERT_STREQ("ClassE", nodes[0]->GetLabel().c_str());
-
-    // make sure we have 1 classE child nodes
-    DataContainer<NavNodeCPtr> classEChildNodes = IECPresentationManager::GetManager().GetChildren(s_project->GetECDb(), *nodes[0], PageOptions(), options).get();
-    ASSERT_EQ(1, classEChildNodes.GetSize());
-    EXPECT_STREQ(NAVNODE_TYPE_ECClassGroupingNode, classEChildNodes[0]->GetType().c_str());
-    ASSERT_STREQ("ClassF", classEChildNodes[0]->GetLabel().c_str());
-    }
-
-/*---------------------------------------------------------------------------------**//**
-* Recursion prevention
-* @betest                                       Pranciskus.Ambrazas               07/2016
-+---------------+---------------+---------------+---------------+---------------+------*/
-TEST_F(RulesDrivenECPresentationManagerNavigationTests, DoesNotReturnECInstanceNodesOfTheSameSpecificationAlreadyExistingInHierarchy)
-    {
-    // insert classD & classE instances with relationship
-    ECRelationshipClassCR relationship = *m_schema->GetClassCP("ClassDHasClassE")->GetRelationshipClassCP();
-    ECClassCP classD = m_schema->GetClassCP("ClassD");
-    IECInstancePtr classDInstance = RulesEngineTestHelpers::InsertInstance(s_project->GetECDb(), *classD);
-    ECClassCP classE = m_schema->GetClassCP("ClassE");
-    IECInstancePtr classEInstance = RulesEngineTestHelpers::InsertInstance(s_project->GetECDb(), *classE);
-    RulesEngineTestHelpers::InsertRelationship(s_project->GetECDb(), relationship, *classDInstance, *classEInstance);
-    
-    // create the rule set
-    PresentationRuleSetPtr rules = PresentationRuleSet::CreateInstance(BeTest::GetNameOfCurrentTest(), 1, 0, false, "", "", "", false);
-    m_locater->AddRuleSet(*rules);
-
-    RootNodeRule* rule = new RootNodeRule();
-    InstanceNodesOfSpecificClassesSpecificationP instanceNodesOfSpecificClassesSpecification = new InstanceNodesOfSpecificClassesSpecification(1, false, false, false, false, false, false, "", "RulesEngineTest:ClassD", false);
-    rule->AddSpecification(*instanceNodesOfSpecificClassesSpecification);
-    rules->AddPresentationRule(*rule);
-
-    ChildNodeRule* relatedNodeRule = new ChildNodeRule();
-    RelatedInstanceNodesSpecificationP relatedInstanceNodesSpecification = new RelatedInstanceNodesSpecification(1, false, false, false, false, false, false, false, 0, "", RequiredRelationDirection_Both, "RulesEngineTest", "RulesEngineTest:ClassDHasClassE", "RulesEngineTest:ClassD,ClassE");
-    relatedNodeRule->AddSpecification(*relatedInstanceNodesSpecification);
-    rules->AddPresentationRule(*relatedNodeRule);
-    
-    // make sure we have 1 ClassD root node
-    Json::Value options = RulesDrivenECPresentationManager::NavigationOptions("DoesNotReturnECInstanceNodesOfTheSameSpecificationAlreadyExistingInHierarchy", TargetTree_MainTree).GetJson();
-    DataContainer<NavNodeCPtr> rootNodes = IECPresentationManager::GetManager().GetRootNodes(s_project->GetECDb(), PageOptions(), options).get();
-    ASSERT_EQ(1, rootNodes.GetSize());
-    EXPECT_STREQ(NAVNODE_TYPE_ECInstanceNode, rootNodes[0]->GetType().c_str());
-    EXPECT_STREQ(CommonTools::GetDefaultDisplayLabel(*classDInstance).c_str(), rootNodes[0]->GetLabel().c_str());
-
-    // ClassD instance node should have 1 ClassE instance child node
-    DataContainer<NavNodeCPtr> classDChildNodes = IECPresentationManager::GetManager().GetChildren(s_project->GetECDb(), *rootNodes[0], PageOptions(), options).get();
-    ASSERT_EQ(1, classDChildNodes.GetSize());
-    EXPECT_STREQ(NAVNODE_TYPE_ECInstanceNode, classDChildNodes[0]->GetType().c_str());
-    EXPECT_STREQ(CommonTools::GetDefaultDisplayLabel(*classEInstance).c_str(), classDChildNodes[0]->GetLabel().c_str());
-    
-    // ClassE instance node has 1 ClassD instance node. There's such a node already in the hierarchy, but it's based on
-    // different (root node rule) specification, so we allow it
-    DataContainer<NavNodeCPtr> classEChildNodes = IECPresentationManager::GetManager().GetChildren(s_project->GetECDb(), *classDChildNodes[0], PageOptions(), options).get();
-    ASSERT_EQ(1, classEChildNodes.GetSize());
-    EXPECT_STREQ(NAVNODE_TYPE_ECInstanceNode, classEChildNodes[0]->GetType().c_str());
-    EXPECT_STREQ(CommonTools::GetDefaultDisplayLabel(*classDInstance).c_str(), rootNodes[0]->GetLabel().c_str());
-
-    // This time ClassD instance node has no children because there's such a node up in the
-    // hierarchy and it's also based on the same specification.
-    DataContainer<NavNodeCPtr> classDChildNodes2 = IECPresentationManager::GetManager().GetChildren(s_project->GetECDb(), *classEChildNodes[0], PageOptions(), options).get();
-    ASSERT_EQ(0, classDChildNodes2.GetSize());
-    }
-
-/*---------------------------------------------------------------------------------**//**
-* TFS#624346
-* @betest                                       Grigas.Petraitis                11/2016
-+---------------+---------------+---------------+---------------+---------------+------*/
-TEST_F(RulesDrivenECPresentationManagerNavigationTests, GroupingWorksCorrectlyWithRelatedInstancesSpecificationWhenParentRelatedInstanceNodeLevelIsHidden)
-    {
-    ECRelationshipClassCR widgetHasGadgetsRelationship = *m_schema->GetClassCP("WidgetHasGadgets")->GetRelationshipClassCP();
-    /* Create the following hierarchy:
-            + widget
-            +--+ Property grouping node
-            |  +--- gadget
-       Then, hide the first level (widget). The expected result:
-            + Property grouping node
-            +--- gadget
-    */
-    IECInstancePtr widget = RulesEngineTestHelpers::InsertInstance(s_project->GetECDb(), *m_widgetClass);
-    IECInstancePtr gadget = RulesEngineTestHelpers::InsertInstance(s_project->GetECDb(), *m_gadgetClass);
-    RulesEngineTestHelpers::InsertRelationship(s_project->GetECDb(), widgetHasGadgetsRelationship, *widget, *gadget);
-    
-    // create the rule set
-    PresentationRuleSetPtr rules = PresentationRuleSet::CreateInstance(BeTest::GetNameOfCurrentTest(), 1, 0, false, "", "", "", false);
-    m_locater->AddRuleSet(*rules);
-
-    RootNodeRule* rule = new RootNodeRule();
-    InstanceNodesOfSpecificClassesSpecificationP instanceNodesOfSpecificClassesSpecification = new InstanceNodesOfSpecificClassesSpecification(1, false, true, false, false, false, false, "", "RulesEngineTest:Widget", false);
-    rule->AddSpecification(*instanceNodesOfSpecificClassesSpecification);
-    rules->AddPresentationRule(*rule);
-
-    ChildNodeRule* relatedNodeRule = new ChildNodeRule();
-    RelatedInstanceNodesSpecificationP relatedInstanceNodesSpecification = new RelatedInstanceNodesSpecification(1, false, false, false, false, false, false, false, 0, "", RequiredRelationDirection_Both, "RulesEngineTest", "RulesEngineTest:WidgetHasGadgets", "RulesEngineTest:Gadget");
-    relatedNodeRule->AddSpecification(*relatedInstanceNodesSpecification);
-    rules->AddPresentationRule(*relatedNodeRule);
-
-    GroupingRule* groupingRule = new GroupingRule("", 1, false, "RulesEngineTest", "Gadget", "", "", "");
-    PropertyGroup* propertyGroupSpec = new PropertyGroup("", "", true, "MyID");
-    groupingRule->AddGroup(*propertyGroupSpec);
-    rules->AddPresentationRule(*groupingRule);
-    
-    // make sure we have 1 property grouping node
-    Json::Value options = RulesDrivenECPresentationManager::NavigationOptions(rules->GetRuleSetId().c_str(), TargetTree_MainTree).GetJson();
-    DataContainer<NavNodeCPtr> rootNodes = IECPresentationManager::GetManager().GetRootNodes(s_project->GetECDb(), PageOptions(), options).get();
-    ASSERT_EQ(1, rootNodes.GetSize());
-    EXPECT_STREQ(NAVNODE_TYPE_ECPropertyGroupingNode, rootNodes[0]->GetType().c_str());
-
-    // the node should have 1 Gadget child node
-    DataContainer<NavNodeCPtr> childNodes = IECPresentationManager::GetManager().GetChildren(s_project->GetECDb(), *rootNodes[0], PageOptions(), options).get();
-    ASSERT_EQ(1, childNodes.GetSize());
-    EXPECT_STREQ(NAVNODE_TYPE_ECInstanceNode, childNodes[0]->GetType().c_str());
-    EXPECT_STREQ(gadget->GetInstanceId().c_str(), childNodes[0]->GetKey()->AsECInstanceNodeKey()->GetInstanceId().ToString().c_str());
-    }
-
-/*---------------------------------------------------------------------------------**//**
-* @betest                                       Grigas.Petraitis                11/2016
-+---------------+---------------+---------------+---------------+---------------+------*/
-TEST_F(RulesDrivenECPresentationManagerNavigationTests, CustomizesNodesWhenCustomizationRulesDefinedInSupplementalRuleset)
-    {
-    IECInstancePtr widget = RulesEngineTestHelpers::InsertInstance(s_project->GetECDb(), *m_widgetClass);
-    
-    // create the rule sets
-    PresentationRuleSetPtr primaryRules = PresentationRuleSet::CreateInstance(BeTest::GetNameOfCurrentTest(), 1, 0, false, "", "", "", false);
-    m_locater->AddRuleSet(*primaryRules);
-
-    RootNodeRule* rule = new RootNodeRule();
-    InstanceNodesOfSpecificClassesSpecificationP instanceNodesOfSpecificClassesSpecification = new InstanceNodesOfSpecificClassesSpecification(1, false, false, false, false, false, false, "", "RulesEngineTest:Widget", false);
-    rule->AddSpecification(*instanceNodesOfSpecificClassesSpecification);
-    primaryRules->AddPresentationRule(*rule);
-
-    PresentationRuleSetPtr supplementalRules = PresentationRuleSet::CreateInstance(primaryRules->GetRuleSetId(), 1, 0, true, "Customization", "", "", false);
-    m_locater->AddRuleSet(*supplementalRules);
-    
-    LabelOverride* customizationRule = new LabelOverride("", 1, "\"Test\"", "");
-    supplementalRules->AddPresentationRule(*customizationRule);
-
-    // make sure we have 1 node
-    Json::Value options = RulesDrivenECPresentationManager::NavigationOptions(primaryRules->GetRuleSetId().c_str(), TargetTree_MainTree).GetJson();
-    DataContainer<NavNodeCPtr> rootNodes = IECPresentationManager::GetManager().GetRootNodes(s_project->GetECDb(), PageOptions(), options).get();
-    ASSERT_EQ(1, rootNodes.GetSize());
-    EXPECT_STREQ(NAVNODE_TYPE_ECInstanceNode, rootNodes[0]->GetType().c_str());
-    EXPECT_STREQ(widget->GetInstanceId().c_str(), rootNodes[0]->GetKey()->AsECInstanceNodeKey()->GetInstanceId().ToString().c_str());
-    EXPECT_STREQ("Test", rootNodes[0]->GetLabel().c_str());
-    }
-
-/*---------------------------------------------------------------------------------**//**
-* @betest                                       Grigas.Petraitis                12/2016
-+---------------+---------------+---------------+---------------+---------------+------*/
-TEST_F(RulesDrivenECPresentationManagerNavigationTests, GroupingChildrenByRelatedInstanceProperty)
-    {
-    ECRelationshipClassCR widgetHasGadgetsRelationship = *m_schema->GetClassCP("WidgetHasGadgets")->GetRelationshipClassCP();
-    ECRelationshipClassCR gadgetHasSprocketsRelationship = *m_schema->GetClassCP("GadgetHasSprockets")->GetRelationshipClassCP();
-    /* Create the following hierarchy:
-            + widget
-            +--+ Sprocket property grouping node
-            |  +--- gadget + related sprocket
-    */
-    IECInstancePtr widget = RulesEngineTestHelpers::InsertInstance(s_project->GetECDb(), *m_widgetClass, [](IECInstanceR instance){
-        instance.SetValue("Description", ECValue("test"));
-        instance.SetValue("MyID", ECValue("WidgetID"));
-        });
-    IECInstancePtr gadget = RulesEngineTestHelpers::InsertInstance(s_project->GetECDb(), *m_gadgetClass);
-    IECInstancePtr sprocket = RulesEngineTestHelpers::InsertInstance(s_project->GetECDb(), *m_sprocketClass, [](IECInstanceR instance){instance.SetValue("MyID", ECValue("test"));});
-    RulesEngineTestHelpers::InsertRelationship(s_project->GetECDb(), widgetHasGadgetsRelationship, *widget, *gadget);
-    RulesEngineTestHelpers::InsertRelationship(s_project->GetECDb(), gadgetHasSprocketsRelationship, *gadget, *sprocket);
-    
-    // create the rule set
-    PresentationRuleSetPtr rules = PresentationRuleSet::CreateInstance(BeTest::GetNameOfCurrentTest(), 1, 0, false, "", "", "", false);
-    m_locater->AddRuleSet(*rules);
-    rules->AddPresentationRule(*new LabelOverride("ThisNode.ClassName = \"Widget\"", 1, "this.MyID", ""));
-
-    RootNodeRule* rule = new RootNodeRule();
-    InstanceNodesOfSpecificClassesSpecificationP instanceNodesOfSpecificClassesSpecification = new InstanceNodesOfSpecificClassesSpecification(1, false, false, false, false, false, false, "", "RulesEngineTest:Widget", false);
-    rule->AddSpecification(*instanceNodesOfSpecificClassesSpecification);
-    rules->AddPresentationRule(*rule);
-
-    ChildNodeRule* childNodeRule = new ChildNodeRule();
-    InstanceNodesOfSpecificClassesSpecificationP relatedInstanceNodesSpecification = new InstanceNodesOfSpecificClassesSpecification(1, false, false, false, false, false, false, "sprocket.MyID = parent.Description", "RulesEngineTest:Gadget", false);
-    relatedInstanceNodesSpecification->AddRelatedInstance(*new RelatedInstanceSpecification(RequiredRelationDirection_Forward, "RulesEngineTest:GadgetHasSprockets", "RulesEngineTest:Sprocket", "sprocket"));
-    childNodeRule->AddSpecification(*relatedInstanceNodesSpecification);
-    rules->AddPresentationRule(*childNodeRule);
-
-    GroupingRule* groupingRule = new GroupingRule("", 1, false, "RulesEngineTest", "Sprocket", "", "", "");
-    PropertyGroup* propertyGroupSpec = new PropertyGroup("", "", true, "Description");
-    groupingRule->AddGroup(*propertyGroupSpec);
-    rules->AddPresentationRule(*groupingRule);
-    
-    // make sure we have 1 widget
-    Json::Value options = RulesDrivenECPresentationManager::NavigationOptions(rules->GetRuleSetId().c_str(), TargetTree_MainTree).GetJson();
-    DataContainer<NavNodeCPtr> rootNodes = IECPresentationManager::GetManager().GetRootNodes(s_project->GetECDb(), PageOptions(), options).get();
-    ASSERT_EQ(1, rootNodes.GetSize());
-    EXPECT_STREQ("WidgetID", rootNodes[0]->GetLabel().c_str());
-
-    // the node should have 1 property grouping node
-    DataContainer<NavNodeCPtr> childNodes = IECPresentationManager::GetManager().GetChildren(s_project->GetECDb(), *rootNodes[0], PageOptions(), options).get();
-    ASSERT_EQ(1, childNodes.GetSize());
-    EXPECT_STREQ(NAVNODE_TYPE_ECPropertyGroupingNode, childNodes[0]->GetType().c_str());
-    EXPECT_STREQ("Description", childNodes[0]->GetKey().AsECPropertyGroupingNodeKey()->GetPropertyName().c_str());
-
-    // the child node should have 1 Gadget child node
-    DataContainer<NavNodeCPtr> grandChildNodes = IECPresentationManager::GetManager().GetChildren(s_project->GetECDb(), *childNodes[0], PageOptions(), options).get();
-    ASSERT_EQ(1, grandChildNodes.GetSize());
-    EXPECT_STREQ(NAVNODE_TYPE_ECInstanceNode, grandChildNodes[0]->GetType().c_str());
-    EXPECT_STREQ(gadget->GetInstanceId().c_str(), grandChildNodes[0]->GetKey().AsECInstanceNodeKey()->GetInstanceId().ToString().c_str());
-    }
-
-/*---------------------------------------------------------------------------------**//**
-* @betest                                       Aidas.Vaiksnoras                01/2018
-+---------------+---------------+---------------+---------------+---------------+------*/
-TEST_F(RulesDrivenECPresentationManagerNavigationTests, GroupingChildrenByRelatedInstanceProperty_InstanceLabelOverride)
-    {
-    ECRelationshipClassCR widgetHasGadgetsRelationship = *m_schema->GetClassCP("WidgetHasGadgets")->GetRelationshipClassCP();
-    ECRelationshipClassCR gadgetHasSprocketsRelationship = *m_schema->GetClassCP("GadgetHasSprockets")->GetRelationshipClassCP();
-    /* Create the following hierarchy:
-            + widget
-            +--+ Sprocket property grouping node
-            |  +--- gadget + related sprocket
-    */
-    IECInstancePtr widget = RulesEngineTestHelpers::InsertInstance(s_project->GetECDb(), *m_widgetClass, [](IECInstanceR instance){
-        instance.SetValue("Description", ECValue("test"));
-        instance.SetValue("MyID", ECValue("WidgetID"));
-        });
-    IECInstancePtr gadget = RulesEngineTestHelpers::InsertInstance(s_project->GetECDb(), *m_gadgetClass);
-    IECInstancePtr sprocket = RulesEngineTestHelpers::InsertInstance(s_project->GetECDb(), *m_sprocketClass, [](IECInstanceR instance){instance.SetValue("MyID", ECValue("test"));});
-    RulesEngineTestHelpers::InsertRelationship(s_project->GetECDb(), widgetHasGadgetsRelationship, *widget, *gadget);
-    RulesEngineTestHelpers::InsertRelationship(s_project->GetECDb(), gadgetHasSprocketsRelationship, *gadget, *sprocket);
-    
-    // create the rule set
-    PresentationRuleSetPtr rules = PresentationRuleSet::CreateInstance("GroupingChildrenByRelatedInstanceProperty", 1, 0, false, "", "", "", false);
-    m_locater->AddRuleSet(*rules);
-    rules->AddPresentationRule(*new InstanceLabelOverride(1, true, "RulesEngineTest:Widget", "MyID"));
-    RootNodeRule* rule = new RootNodeRule();
-    InstanceNodesOfSpecificClassesSpecificationP instanceNodesOfSpecificClassesSpecification = new InstanceNodesOfSpecificClassesSpecification(1, false, false, false, false, false, false, "", "RulesEngineTest:Widget", false);
-    rule->AddSpecification(*instanceNodesOfSpecificClassesSpecification);
-    rules->AddPresentationRule(*rule);
-
-    ChildNodeRule* childNodeRule = new ChildNodeRule();
-    InstanceNodesOfSpecificClassesSpecificationP relatedInstanceNodesSpecification = new InstanceNodesOfSpecificClassesSpecification(1, false, false, false, false, false, false, "sprocket.MyID = parent.Description", "RulesEngineTest:Gadget", false);
-    relatedInstanceNodesSpecification->AddRelatedInstance(*new RelatedInstanceSpecification(RequiredRelationDirection_Forward, "RulesEngineTest:GadgetHasSprockets", "RulesEngineTest:Sprocket", "sprocket"));
-    childNodeRule->AddSpecification(*relatedInstanceNodesSpecification);
-    rules->AddPresentationRule(*childNodeRule);
-
-    GroupingRule* groupingRule = new GroupingRule("", 1, false, "RulesEngineTest", "Sprocket", "", "", "");
-    PropertyGroup* propertyGroupSpec = new PropertyGroup("", "", true, "Description");
-    groupingRule->AddGroup(*propertyGroupSpec);
-    rules->AddPresentationRule(*groupingRule);
-    
-    // make sure we have 1 widget
-    Json::Value options = RulesDrivenECPresentationManager::NavigationOptions(rules->GetRuleSetId().c_str(), TargetTree_MainTree).GetJson();
-    DataContainer<NavNodeCPtr> rootNodes = IECPresentationManager::GetManager().GetRootNodes(s_project->GetECDb(), PageOptions(), options).get();
-    ASSERT_EQ(1, rootNodes.GetSize());
-    EXPECT_STREQ("WidgetID", rootNodes[0]->GetLabel().c_str());
-
-    // the node should have 1 property grouping node
-    DataContainer<NavNodeCPtr> childNodes = IECPresentationManager::GetManager().GetChildren(s_project->GetECDb(), *rootNodes[0], PageOptions(), options).get();
-    ASSERT_EQ(1, childNodes.GetSize());
-    EXPECT_STREQ(NAVNODE_TYPE_ECPropertyGroupingNode, childNodes[0]->GetType().c_str());
-
-    // the child node should have 1 Gadget child node
-    DataContainer<NavNodeCPtr> grandChildNodes = IECPresentationManager::GetManager().GetChildren(s_project->GetECDb(), *childNodes[0], PageOptions(), options).get();
-    ASSERT_EQ(1, grandChildNodes.GetSize());
-    EXPECT_STREQ(NAVNODE_TYPE_ECInstanceNode, grandChildNodes[0]->GetType().c_str());
-    EXPECT_STREQ(gadget->GetInstanceId().c_str(), grandChildNodes[0]->GetKey()->AsECInstanceNodeKey()->GetInstanceId().ToString().c_str());
-    }
-
-/*---------------------------------------------------------------------------------**//**
-* @bsitest                                      Grigas.Petraitis                02/2017
-+---------------+---------------+---------------+---------------+---------------+------*/
-TEST_F (RulesDrivenECPresentationManagerNavigationTests, ReturnsChildNodesWhenTheresOnlyOneLabelGroupingNode)
-    {
-    RulesEngineTestHelpers::DeleteInstances(s_project->GetECDb(), *m_widgetClass);
-    RulesEngineTestHelpers::InsertInstance(s_project->GetECDb(), *m_widgetClass, [](IECInstanceR instance){instance.SetValue("MyID", ECValue("WidgetID"));});
-    RulesEngineTestHelpers::InsertInstance(s_project->GetECDb(), *m_widgetClass, [](IECInstanceR instance){instance.SetValue("MyID", ECValue("WidgetID"));});
-
-    // create the rule set
-    PresentationRuleSetPtr rules = PresentationRuleSet::CreateInstance(BeTest::GetNameOfCurrentTest(), 1, 0, false, "", "", "", false);
-    m_locater->AddRuleSet(*rules);
-
-    rules->AddPresentationRule(*new InstanceLabelOverride(1, true, "RulesEngineTest:Widget", "MyID")); 
-    RootNodeRule* rule = new RootNodeRule();
-    InstanceNodesOfSpecificClassesSpecificationP instanceNodesOfSpecificClassesSpecification = new InstanceNodesOfSpecificClassesSpecification(1, false, false, false, false, true, false, "", "RulesEngineTest:Widget", false);
-    rule->AddSpecification(*instanceNodesOfSpecificClassesSpecification);
-    rules->AddPresentationRule(*rule);
-
-    // make sure we have 2 widget nodes
-    Json::Value options = RulesDrivenECPresentationManager::NavigationOptions(rules->GetRuleSetId().c_str(), TargetTree_MainTree).GetJson();
-    DataContainer<NavNodeCPtr> rootNodes = IECPresentationManager::GetManager().GetRootNodes(s_project->GetECDb(), PageOptions(), options).get();
-    ASSERT_EQ(2, rootNodes.GetSize());
-    EXPECT_STREQ("WidgetID", rootNodes[0]->GetLabel().c_str());
-    EXPECT_STREQ(NAVNODE_TYPE_ECInstanceNode, rootNodes[0]->GetType().c_str());
-    EXPECT_STREQ("WidgetID", rootNodes[1]->GetLabel().c_str());
-    EXPECT_STREQ(NAVNODE_TYPE_ECInstanceNode, rootNodes[1]->GetType().c_str());
-    }
-
-/*---------------------------------------------------------------------------------**//**
-* @bsitest                                      Grigas.Petraitis                03/2017
-+---------------+---------------+---------------+---------------+---------------+------*/
-TEST_F (RulesDrivenECPresentationManagerNavigationTests, ReturnsChildrenUsingAllSpecifications)
-    {
-    RulesEngineTestHelpers::InsertInstance(s_project->GetECDb(), *m_widgetClass);
-
-    // create the rule set
-    PresentationRuleSetPtr rules = PresentationRuleSet::CreateInstance(BeTest::GetNameOfCurrentTest(), 1, 0, false, "", "", "", false);
-    m_locater->AddRuleSet(*rules);
-
-    RootNodeRule* rootRule = new RootNodeRule();
-    CustomNodeSpecificationP spec = new CustomNodeSpecification(1, true, "a", "a", "a", "a");
-    spec->SetAlwaysReturnsChildren(false);
-    rootRule->AddSpecification(*spec);
-    rules->AddPresentationRule(*rootRule);
-
-    ChildNodeRule* childRule = new ChildNodeRule("ParentNode.Type=\"a\"", 1, false, TargetTree_Both);
-    childRule->AddSpecification(*new CustomNodeSpecification(1, false, "b", "b", "b", "b"));
-    childRule->AddSpecification(*new CustomNodeSpecification(1, false, "c", "c", "c", "c"));
-    rules->AddPresentationRule(*childRule);
-
-    // make sure we have 1 root node
-    Json::Value options = RulesDrivenECPresentationManager::NavigationOptions(rules->GetRuleSetId().c_str(), TargetTree_MainTree).GetJson();
-    DataContainer<NavNodeCPtr> rootNodes = IECPresentationManager::GetManager().GetRootNodes(s_project->GetECDb(), PageOptions(), options).get();
-    ASSERT_EQ(1, rootNodes.GetSize());
-    EXPECT_STREQ("a", rootNodes[0]->GetLabel().c_str());
-
-    // make sure it has 2 child nodes
-    DataContainer<NavNodeCPtr> childNodes = IECPresentationManager::GetManager().GetChildren(s_project->GetECDb(), *rootNodes[0], PageOptions(), options).get();
-    ASSERT_EQ(2, childNodes.GetSize());
-    EXPECT_STREQ("b", childNodes[0]->GetLabel().c_str());
-    EXPECT_STREQ("c", childNodes[1]->GetLabel().c_str());
-    }
-
-/*---------------------------------------------------------------------------------**//**
-* @bsitest                                      Aidas.Vaiksnoras                05/2017
-+---------------+---------------+---------------+---------------+---------------+------*/
-TEST_F(RulesDrivenECPresentationManagerNavigationTests, AutoExpandSetsIsExpandedFlagForRootNodes)
-    {
-    // create the rule set
-    PresentationRuleSetPtr rules = PresentationRuleSet::CreateInstance(BeTest::GetNameOfCurrentTest(), 1, 0, false, "", "", "", false);
-    m_locater->AddRuleSet(*rules);
-
-    // set auto expand property to true (default false)
-    RootNodeRule* rootRule = new RootNodeRule("1=1", 10, false, TargetTree_Both, true);
-    CustomNodeSpecificationP spec = new CustomNodeSpecification(1, true, "test", "test", "test", "test");
-    rootRule->AddSpecification(*spec);
-    rules->AddPresentationRule(*rootRule);
-
-    // make sure we have 1 root node
-    Json::Value options = RulesDrivenECPresentationManager::NavigationOptions(rules->GetRuleSetId().c_str(), TargetTree_MainTree).GetJson();
-    DataContainer<NavNodeCPtr> rootNodes = IECPresentationManager::GetManager().GetRootNodes(s_project->GetECDb(), PageOptions(), options).get();
-    ASSERT_EQ(1, rootNodes.GetSize());
-    EXPECT_TRUE(rootNodes[0]->IsExpanded());
-    }
-
-/*---------------------------------------------------------------------------------**//**
-* @bsitest                                      Grigas.Petraitis                05/2017
-+---------------+---------------+---------------+---------------+---------------+------*/
-TEST_F (RulesDrivenECPresentationManagerNavigationTests, FiltersNodesByParentNodes_MatchingFilter)
-    {
-    IECInstancePtr widget = RulesEngineTestHelpers::InsertInstance(s_project->GetECDb(), *m_widgetClass, [](IECInstanceR instance){instance.SetValue("Description", ECValue("Test"));});
-    IECInstancePtr gadget = RulesEngineTestHelpers::InsertInstance(s_project->GetECDb(), *m_gadgetClass, [](IECInstanceR instance){instance.SetValue("Description", ECValue("Test"));});
-    IECInstancePtr sprocket = RulesEngineTestHelpers::InsertInstance(s_project->GetECDb(), *m_sprocketClass, [](IECInstanceR instance){instance.SetValue("Description", ECValue("Test"));});
-
-    // create the rule set
-    PresentationRuleSetPtr rules = PresentationRuleSet::CreateInstance(BeTest::GetNameOfCurrentTest(), 1, 0, false, "", "", "", false);
-    m_locater->AddRuleSet(*rules);
-
-    RootNodeRule* rootRule = new RootNodeRule();
-    rootRule->AddSpecification(*new InstanceNodesOfSpecificClassesSpecification(1, false, false, false, false, false, false,
-        "", "RulesEngineTest:Widget", false));
-    rules->AddPresentationRule(*rootRule);
-
-    ChildNodeRule* childRule = new ChildNodeRule("ParentNode.IsOfClass(\"Widget\", \"RulesEngineTest\")", 1, false, TargetTree_Both);
-    childRule->AddSpecification(*new InstanceNodesOfSpecificClassesSpecification(1, false, false, false, false, false, false,
-        "this.Description = parent.Description", "RulesEngineTest:Gadget", false));
-    rules->AddPresentationRule(*childRule);
-
-    ChildNodeRule* childRule2 = new ChildNodeRule("ParentNode.IsOfClass(\"Gadget\", \"RulesEngineTest\")", 1, false, TargetTree_Both);
-    childRule2->AddSpecification(*new InstanceNodesOfSpecificClassesSpecification(1, false, false, false, false, false, false,
-        "this.Description = parent.parent.Description", "RulesEngineTest:Sprocket", false));
-    rules->AddPresentationRule(*childRule2);
-
-    // make sure we have 1 root node
-    Json::Value options = RulesDrivenECPresentationManager::NavigationOptions(rules->GetRuleSetId().c_str(), TargetTree_MainTree).GetJson();
-    DataContainer<NavNodeCPtr> rootNodes = IECPresentationManager::GetManager().GetRootNodes(s_project->GetECDb(), PageOptions(), options).get();
-    ASSERT_EQ(1, rootNodes.GetSize());
-    EXPECT_STREQ(CommonTools::GetDefaultDisplayLabel(*widget).c_str(), rootNodes[0]->GetLabel().c_str());
-
-    // make sure it has 1 child node
-    DataContainer<NavNodeCPtr> childNodes = IECPresentationManager::GetManager().GetChildren(s_project->GetECDb(), *rootNodes[0], PageOptions(), options).get();
-    ASSERT_EQ(1, childNodes.GetSize());
-    EXPECT_STREQ(CommonTools::GetDefaultDisplayLabel(*gadget).c_str(), childNodes[0]->GetLabel().c_str());
-
-    // make sure it has 1 child node as well
-    DataContainer<NavNodeCPtr> childNodes2 = IECPresentationManager::GetManager().GetChildren(s_project->GetECDb(), *childNodes[0], PageOptions(), options).get();
-    ASSERT_EQ(1, childNodes2.GetSize());
-    EXPECT_STREQ(CommonTools::GetDefaultDisplayLabel(*sprocket).c_str(), childNodes2[0]->GetLabel().c_str());
-    }
-
-/*---------------------------------------------------------------------------------**//**
-* @bsitest                                      Grigas.Petraitis                05/2017
-+---------------+---------------+---------------+---------------+---------------+------*/
-TEST_F (RulesDrivenECPresentationManagerNavigationTests, FiltersNodesByParentNodes_NonMatchingParentFilter)
-    {
-    IECInstancePtr widget = RulesEngineTestHelpers::InsertInstance(s_project->GetECDb(), *m_widgetClass, [](IECInstanceR instance){instance.SetValue("Description", ECValue("Test1"));});
-    IECInstancePtr gadget = RulesEngineTestHelpers::InsertInstance(s_project->GetECDb(), *m_gadgetClass, [](IECInstanceR instance){instance.SetValue("Description", ECValue("Test2"));});
-
-    // create the rule set
-    PresentationRuleSetPtr rules = PresentationRuleSet::CreateInstance(BeTest::GetNameOfCurrentTest(), 1, 0, false, "", "", "", false);
-    m_locater->AddRuleSet(*rules);
-
-    RootNodeRule* rootRule = new RootNodeRule();
-    rootRule->AddSpecification(*new InstanceNodesOfSpecificClassesSpecification(1, false, false, false, false, false, false,
-        "", "RulesEngineTest:Widget", false));
-    rules->AddPresentationRule(*rootRule);
-
-    ChildNodeRule* childRule = new ChildNodeRule("ParentNode.IsOfClass(\"Widget\", \"RulesEngineTest\")", 1, false, TargetTree_Both);
-    childRule->AddSpecification(*new InstanceNodesOfSpecificClassesSpecification(1, false, false, false, false, false, false,
-        "this.Description = parent.Description", "RulesEngineTest:Gadget", false));
-    rules->AddPresentationRule(*childRule);
-
-    // make sure we have 1 root node
-    Json::Value options = RulesDrivenECPresentationManager::NavigationOptions(rules->GetRuleSetId().c_str(), TargetTree_MainTree).GetJson();
-    DataContainer<NavNodeCPtr> rootNodes = IECPresentationManager::GetManager().GetRootNodes(s_project->GetECDb(), PageOptions(), options).get();
-    ASSERT_EQ(1, rootNodes.GetSize());
-    EXPECT_STREQ(CommonTools::GetDefaultDisplayLabel(*widget).c_str(), rootNodes[0]->GetLabel().c_str());
-
-    // make sure it has 0 children
-    DataContainer<NavNodeCPtr> childNodes = IECPresentationManager::GetManager().GetChildren(s_project->GetECDb(), *rootNodes[0], PageOptions(), options).get();
-    ASSERT_EQ(0, childNodes.GetSize());
-    }
-
-/*---------------------------------------------------------------------------------**//**
-* @bsitest                                      Grigas.Petraitis                05/2017
-+---------------+---------------+---------------+---------------+---------------+------*/
-TEST_F (RulesDrivenECPresentationManagerNavigationTests, FiltersNodesByParentNodes_NonMatchingGrandparentFilter)
-    {
-    IECInstancePtr widget = RulesEngineTestHelpers::InsertInstance(s_project->GetECDb(), *m_widgetClass, [](IECInstanceR instance){instance.SetValue("Description", ECValue("Test1"));});
-    IECInstancePtr gadget = RulesEngineTestHelpers::InsertInstance(s_project->GetECDb(), *m_gadgetClass, [](IECInstanceR instance){instance.SetValue("Description", ECValue("Test1"));});
-    IECInstancePtr sprocket = RulesEngineTestHelpers::InsertInstance(s_project->GetECDb(), *m_sprocketClass, [](IECInstanceR instance){instance.SetValue("Description", ECValue("Test2"));});
-
-    // create the rule set
-    PresentationRuleSetPtr rules = PresentationRuleSet::CreateInstance(BeTest::GetNameOfCurrentTest(), 1, 0, false, "", "", "", false);
-    m_locater->AddRuleSet(*rules);
-
-    RootNodeRule* rootRule = new RootNodeRule();
-    rootRule->AddSpecification(*new InstanceNodesOfSpecificClassesSpecification(1, false, false, false, false, false, false,
-        "", "RulesEngineTest:Widget", false));
-    rules->AddPresentationRule(*rootRule);
-
-    ChildNodeRule* childRule = new ChildNodeRule("ParentNode.IsOfClass(\"Widget\", \"RulesEngineTest\")", 1, false, TargetTree_Both);
-    childRule->AddSpecification(*new InstanceNodesOfSpecificClassesSpecification(1, false, false, false, false, false, false,
-        "this.Description = parent.Description", "RulesEngineTest:Gadget", false));
-    rules->AddPresentationRule(*childRule);
-
-    ChildNodeRule* childRule2 = new ChildNodeRule("ParentNode.IsOfClass(\"Gadget\", \"RulesEngineTest\")", 1, false, TargetTree_Both);
-    childRule2->AddSpecification(*new InstanceNodesOfSpecificClassesSpecification(1, false, false, false, false, false, false,
-        "this.Description = parent.parent.Description", "RulesEngineTest:Sprocket", false));
-    rules->AddPresentationRule(*childRule2);
-
-    // make sure we have 1 root node
-    Json::Value options = RulesDrivenECPresentationManager::NavigationOptions(rules->GetRuleSetId().c_str(), TargetTree_MainTree).GetJson();
-    DataContainer<NavNodeCPtr> rootNodes = IECPresentationManager::GetManager().GetRootNodes(s_project->GetECDb(), PageOptions(), options).get();
-    ASSERT_EQ(1, rootNodes.GetSize());
-    EXPECT_STREQ(CommonTools::GetDefaultDisplayLabel(*widget).c_str(), rootNodes[0]->GetLabel().c_str());
-
-    // make sure it has 1 child node
-    DataContainer<NavNodeCPtr> childNodes = IECPresentationManager::GetManager().GetChildren(s_project->GetECDb(), *rootNodes[0], PageOptions(), options).get();
-    ASSERT_EQ(1, childNodes.GetSize());
-    EXPECT_STREQ(CommonTools::GetDefaultDisplayLabel(*gadget).c_str(), childNodes[0]->GetLabel().c_str());
-
-    // make sure it has 0 children
-    DataContainer<NavNodeCPtr> childNodes2 = IECPresentationManager::GetManager().GetChildren(s_project->GetECDb(), *childNodes[0], PageOptions(), options).get();
-    ASSERT_EQ(0, childNodes2.GetSize());
-    }
-
-/*---------------------------------------------------------------------------------**//**
-* @bsitest                                      Saulius.Skliutas                06/2017
-+---------------+---------------+---------------+---------------+---------------+------*/
-TEST_F(RulesDrivenECPresentationManagerNavigationTests, GroupsNodesByDoubleProperty_NoDigitsAfterDecimalPointAppendTwoZeroes)
-    {
-    RulesEngineTestHelpers::InsertInstance(s_project->GetECDb(), *m_widgetClass, [](IECInstanceR instance) 
-        {
-        instance.SetValue("DoubleProperty", ECValue(2.)); 
-        instance.SetValue("MyID", ECValue("WidgetID"));
-        });
-    RulesEngineTestHelpers::InsertInstance(s_project->GetECDb(), *m_widgetClass, [](IECInstanceR instance) 
-        {
-        instance.SetValue("DoubleProperty", ECValue(2.)); 
-        instance.SetValue("MyID", ECValue("WidgetID"));
-        });
-
-    //create the rule set
-    PresentationRuleSetPtr rules = PresentationRuleSet::CreateInstance(BeTest::GetNameOfCurrentTest(), 1, 0, false, "", "", "", false);
-    m_locater->AddRuleSet(*rules);
-
-    rules->AddPresentationRule(*new InstanceLabelOverride(1, true, "RulesEngineTest:Widget", "MyID"));
-
-    GroupingRuleP groupingRule = new GroupingRule("", 0, "", "RulesEngineTest", "Widget", "", "", "");
-    PropertyGroupP groupByDouble = new PropertyGroup("", "", true, "DoubleProperty", "");
-    groupingRule->AddGroup(*groupByDouble);
-    rules->AddPresentationRule(*groupingRule);
-
-    RootNodeRule* rule = new RootNodeRule();
-    rule->AddSpecification(*new InstanceNodesOfSpecificClassesSpecification(1, false, false, false, false, false, false, "", "RulesEngineTest:Widget", true));
-    rules->AddPresentationRule(*rule);
-
-    //make sure we have 1 grouping node
-    Json::Value options = RulesDrivenECPresentationManager::NavigationOptions(rules->GetRuleSetId().c_str(), TargetTree_MainTree).GetJson();
-    DataContainer<NavNodeCPtr> rootNodes = IECPresentationManager::GetManager().GetRootNodes(s_project->GetECDb(), PageOptions(), options).get();
-    ASSERT_EQ(1, rootNodes.GetSize());
-    EXPECT_STREQ(NAVNODE_TYPE_ECPropertyGroupingNode, rootNodes[0]->GetType().c_str());
-    EXPECT_STREQ("2.00", rootNodes[0]->GetLabel().c_str());
-
-    //make sure it has 2 children nodes
-    DataContainer<NavNodeCPtr> childrenNodes = IECPresentationManager::GetManager().GetChildren(s_project->GetECDb(), *rootNodes[0], PageOptions(), options).get();
-    ASSERT_EQ(2, childrenNodes.GetSize());
-    EXPECT_STREQ("WidgetID", childrenNodes[0]->GetLabel().c_str());
-    EXPECT_STREQ("WidgetID", childrenNodes[1]->GetLabel().c_str());
-    }
-
-/*---------------------------------------------------------------------------------**//**
-* @bsitest                                      Saulius.Skliutas                06/2017
-+---------------+---------------+---------------+---------------+---------------+------*/
-TEST_F(RulesDrivenECPresentationManagerNavigationTests, GroupsNodesByDoubleProperty_OneDigitAfterDecimalPointAppendOneZero)
-    {
-    RulesEngineTestHelpers::InsertInstance(s_project->GetECDb(), *m_widgetClass, [](IECInstanceR instance) 
-        {
-        instance.SetValue("DoubleProperty", ECValue(2.5)); 
-        instance.SetValue("MyID", ECValue("WidgetID"));
-        });
-    RulesEngineTestHelpers::InsertInstance(s_project->GetECDb(), *m_widgetClass, [](IECInstanceR instance) 
-        {
-        instance.SetValue("DoubleProperty", ECValue(2.5)); 
-        instance.SetValue("MyID", ECValue("WidgetID"));
-        });
-
-    //create the rule set
-    PresentationRuleSetPtr rules = PresentationRuleSet::CreateInstance(BeTest::GetNameOfCurrentTest(), 1, 0, false, "", "", "", false);
-    m_locater->AddRuleSet(*rules);
-
-    rules->AddPresentationRule(*new InstanceLabelOverride(1, true, "RulesEngineTest:Widget", "MyID"));
-
-    GroupingRuleP groupingRule = new GroupingRule("", 0, "", "RulesEngineTest", "Widget", "", "", "");
-    PropertyGroupP groupByDouble = new PropertyGroup("", "", true, "DoubleProperty", "");
-    groupingRule->AddGroup(*groupByDouble);
-    rules->AddPresentationRule(*groupingRule);
-
-    RootNodeRule* rule = new RootNodeRule();
-    rule->AddSpecification(*new InstanceNodesOfSpecificClassesSpecification(1, false, false, false, false, false, false, "", "RulesEngineTest:Widget", true));
-    rules->AddPresentationRule(*rule);
-
-    //make sure we have 1 grouping node
-    Json::Value options = RulesDrivenECPresentationManager::NavigationOptions(rules->GetRuleSetId().c_str(), TargetTree_MainTree).GetJson();
-    DataContainer<NavNodeCPtr> rootNodes = IECPresentationManager::GetManager().GetRootNodes(s_project->GetECDb(), PageOptions(), options).get();
-    ASSERT_EQ(1, rootNodes.GetSize());
-    EXPECT_STREQ(NAVNODE_TYPE_ECPropertyGroupingNode, rootNodes[0]->GetType().c_str());
-    EXPECT_STREQ("2.50", rootNodes[0]->GetLabel().c_str());
-
-    //make sure it has 2 children nodes
-    DataContainer<NavNodeCPtr> childrenNodes = IECPresentationManager::GetManager().GetChildren(s_project->GetECDb(), *rootNodes[0], PageOptions(), options).get();
-    ASSERT_EQ(2, childrenNodes.GetSize());
-    EXPECT_STREQ("WidgetID", childrenNodes[0]->GetLabel().c_str());
-    EXPECT_STREQ("WidgetID", childrenNodes[1]->GetLabel().c_str());
-    }
-
-/*---------------------------------------------------------------------------------**//**
-* @bsitest                                      Saulius.Skliutas                06/2017
-+---------------+---------------+---------------+---------------+---------------+------*/
-TEST_F(RulesDrivenECPresentationManagerNavigationTests, GroupsNodesByDoubleProperty_MorePreciseNumbersRoundsSecondDigitAfterDecimalPointSameResult)
-    {
-    RulesEngineTestHelpers::InsertInstance(s_project->GetECDb(), *m_widgetClass, [](IECInstanceR instance) 
-        {
-        instance.SetValue("DoubleProperty", ECValue(0.00546));
-        instance.SetValue("MyID", ECValue("WidgetID")); 
-        });
-    RulesEngineTestHelpers::InsertInstance(s_project->GetECDb(), *m_widgetClass, [](IECInstanceR instance) 
-        {
-        instance.SetValue("DoubleProperty", ECValue(0.00798));
-        instance.SetValue("MyID", ECValue("WidgetID"));
-        });
-    RulesEngineTestHelpers::InsertInstance(s_project->GetECDb(), *m_widgetClass, [](IECInstanceR instance) 
-        {
-        instance.SetValue("DoubleProperty", ECValue(0.00899)); 
-        instance.SetValue("MyID", ECValue("WidgetID"));
-        });
-
-    //create the rule set
-    PresentationRuleSetPtr rules = PresentationRuleSet::CreateInstance(BeTest::GetNameOfCurrentTest(), 1, 0, false, "", "", "", false);
-    m_locater->AddRuleSet(*rules);
-
-    rules->AddPresentationRule(*new InstanceLabelOverride(1, true, "RulesEngineTest:Widget", "MyID"));
-
-    GroupingRuleP groupingRule = new GroupingRule("", 0, "", "RulesEngineTest", "Widget", "", "", "");
-    PropertyGroupP groupByDouble = new PropertyGroup("", "", true, "DoubleProperty", "");
-    groupingRule->AddGroup(*groupByDouble);
-    rules->AddPresentationRule(*groupingRule);
-
-    RootNodeRule* rule = new RootNodeRule();
-    rule->AddSpecification(*new InstanceNodesOfSpecificClassesSpecification(1, false, false, false, false, false, false, "", "RulesEngineTest:Widget", true));
-    rules->AddPresentationRule(*rule);
-
-    //make sure we have 1 grouping node
-    Json::Value options = RulesDrivenECPresentationManager::NavigationOptions(rules->GetRuleSetId().c_str(), TargetTree_MainTree).GetJson();
-    DataContainer<NavNodeCPtr> rootNodes = IECPresentationManager::GetManager().GetRootNodes(s_project->GetECDb(), PageOptions(), options).get();
-    ASSERT_EQ(1, rootNodes.GetSize());
-    EXPECT_STREQ(NAVNODE_TYPE_ECPropertyGroupingNode, rootNodes[0]->GetType().c_str());
-    EXPECT_STREQ("0.01", rootNodes[0]->GetLabel().c_str());
-
-    //make sure it has 3 children nodes
-    DataContainer<NavNodeCPtr> childrenNodes = IECPresentationManager::GetManager().GetChildren(s_project->GetECDb(), *rootNodes[0], PageOptions(), options).get();
-    ASSERT_EQ(3, childrenNodes.GetSize());
-    EXPECT_STREQ("WidgetID", childrenNodes[0]->GetLabel().c_str());
-    EXPECT_STREQ("WidgetID", childrenNodes[1]->GetLabel().c_str());
-    EXPECT_STREQ("WidgetID", childrenNodes[2]->GetLabel().c_str());
-    }
-
-/*---------------------------------------------------------------------------------**//**
-* @bsitest                                      Saulius.Skliutas                06/2017
-+---------------+---------------+---------------+---------------+---------------+------*/
-TEST_F(RulesDrivenECPresentationManagerNavigationTests, GroupsNodesByDoubleProperty_MorePreciseNumbersRoundsSecondDigitAfterDecimalPointDifferentResult)
-    {
-    RulesEngineTestHelpers::InsertInstance(s_project->GetECDb(), *m_widgetClass, [](IECInstanceR instance) 
-        {
-        instance.SetValue("DoubleProperty", ECValue(2.505f));
-        instance.SetValue("MyID", ECValue("WidgetID")); 
-        });
-    RulesEngineTestHelpers::InsertInstance(s_project->GetECDb(), *m_widgetClass, [](IECInstanceR instance) 
-        {
-        instance.SetValue("DoubleProperty", ECValue(2.504f));
-        instance.SetValue("MyID", ECValue("WidgetID"));
-        });
-
-    //create the rule set
-    PresentationRuleSetPtr rules = PresentationRuleSet::CreateInstance(BeTest::GetNameOfCurrentTest(), 1, 0, false, "", "", "", false);
-    m_locater->AddRuleSet(*rules);
-
-    rules->AddPresentationRule(*new InstanceLabelOverride(1, true, "RulesEngineTest:Widget", "MyID"));
-
-    GroupingRuleP groupingRule = new GroupingRule("", 0, "", "RulesEngineTest", "Widget", "", "", "");
-    PropertyGroupP groupByDouble = new PropertyGroup("", "", true, "DoubleProperty", "");
-    groupingRule->AddGroup(*groupByDouble);
-    rules->AddPresentationRule(*groupingRule);
-
-    RootNodeRule* rule = new RootNodeRule();
-    rule->AddSpecification(*new InstanceNodesOfSpecificClassesSpecification(1, false, false, false, false, false, false, "", "RulesEngineTest:Widget", true));
-    rules->AddPresentationRule(*rule);
-
-    //make sure we have 2 grouping nodes
-    Json::Value options = RulesDrivenECPresentationManager::NavigationOptions(rules->GetRuleSetId().c_str(), TargetTree_MainTree).GetJson();
-    DataContainer<NavNodeCPtr> rootNodes = IECPresentationManager::GetManager().GetRootNodes(s_project->GetECDb(), PageOptions(), options).get();
-    ASSERT_EQ(2, rootNodes.GetSize());
-    EXPECT_STREQ(NAVNODE_TYPE_ECPropertyGroupingNode, rootNodes[0]->GetType().c_str());
-    EXPECT_STREQ(NAVNODE_TYPE_ECPropertyGroupingNode, rootNodes[1]->GetType().c_str());
-    EXPECT_STREQ("2.50", rootNodes[0]->GetLabel().c_str());
-    EXPECT_STREQ("2.51", rootNodes[1]->GetLabel().c_str());
-
-    //make sure first grouping node has 1 child node
-    DataContainer<NavNodeCPtr> firstNodeChildrenNodes = IECPresentationManager::GetManager().GetChildren(s_project->GetECDb(), *rootNodes[0], PageOptions(), options).get();
-    ASSERT_EQ(1, firstNodeChildrenNodes.GetSize());
-    EXPECT_STREQ("WidgetID", firstNodeChildrenNodes[0]->GetLabel().c_str());
-
-    //make sure second grouping node has 1 child node
-    DataContainer<NavNodeCPtr> secondNodeChildrenNodes = IECPresentationManager::GetManager().GetChildren(s_project->GetECDb(), *rootNodes[1], PageOptions(), options).get();
-    ASSERT_EQ(1, secondNodeChildrenNodes.GetSize());
-    EXPECT_STREQ("WidgetID", secondNodeChildrenNodes[0]->GetLabel().c_str());
-    }
-
-/*---------------------------------------------------------------------------------**//**
-* @bsitest                                      Saulius.Skliutas                06/2017
-+---------------+---------------+---------------+---------------+---------------+------*/
-TEST_F(RulesDrivenECPresentationManagerNavigationTests, GroupsNodesByDoubleProperty_MorePreciseNumbersRoundsFirstDigitAfterDecimalPointSameResult)
-    {
-    RulesEngineTestHelpers::InsertInstance(s_project->GetECDb(), *m_widgetClass, [](IECInstanceR instance) 
-        {
-        instance.SetValue("DoubleProperty", ECValue(2.59999999));
-        instance.SetValue("MyID", ECValue("WidgetID")); 
-        });
-    RulesEngineTestHelpers::InsertInstance(s_project->GetECDb(), *m_widgetClass, [](IECInstanceR instance) 
-        {
-        instance.SetValue("DoubleProperty", ECValue(2.59999999));
-        instance.SetValue("MyID", ECValue("WidgetID"));
-        });
-
-    //create the rule set
-    PresentationRuleSetPtr rules = PresentationRuleSet::CreateInstance(BeTest::GetNameOfCurrentTest(), 1, 0, false, "", "", "", false);
-    m_locater->AddRuleSet(*rules);
-
-    rules->AddPresentationRule(*new InstanceLabelOverride(1, true, "RulesEngineTest:Widget", "MyID"));
-
-    GroupingRuleP groupingRule = new GroupingRule("", 0, "", "RulesEngineTest", "Widget", "", "", "");
-    PropertyGroupP groupByDouble = new PropertyGroup("", "", true, "DoubleProperty", "");
-    groupingRule->AddGroup(*groupByDouble);
-    rules->AddPresentationRule(*groupingRule);
-
-    RootNodeRule* rule = new RootNodeRule();
-    rule->AddSpecification(*new InstanceNodesOfSpecificClassesSpecification(1, false, false, false, false, false, false, "", "RulesEngineTest:Widget", true));
-    rules->AddPresentationRule(*rule);
-
-    //make sure we have 1 grouping node
-    Json::Value options = RulesDrivenECPresentationManager::NavigationOptions(rules->GetRuleSetId().c_str(), TargetTree_MainTree).GetJson();
-    DataContainer<NavNodeCPtr> rootNodes = IECPresentationManager::GetManager().GetRootNodes(s_project->GetECDb(), PageOptions(), options).get();
-    ASSERT_EQ(1, rootNodes.GetSize());
-    EXPECT_STREQ(NAVNODE_TYPE_ECPropertyGroupingNode, rootNodes[0]->GetType().c_str());
-    EXPECT_STREQ("2.60", rootNodes[0]->GetLabel().c_str());
-
-    //make sure it has 2 children nodes
-    DataContainer<NavNodeCPtr> childrenNodes = IECPresentationManager::GetManager().GetChildren(s_project->GetECDb(), *rootNodes[0], PageOptions(), options).get();
-    ASSERT_EQ(2, childrenNodes.GetSize());
-    EXPECT_STREQ("WidgetID", childrenNodes[0]->GetLabel().c_str());
-    EXPECT_STREQ("WidgetID", childrenNodes[1]->GetLabel().c_str());
-    }
-
-/*---------------------------------------------------------------------------------**//**
-* @bsitest                                      Saulius.Skliutas                06/2017
-+---------------+---------------+---------------+---------------+---------------+------*/
-TEST_F(RulesDrivenECPresentationManagerNavigationTests, GroupsNodesByDoubleProperty_MorePreciseNumbersRoundsFirstDigitAfterDecimalPointDifferentResult)
-    {
-    RulesEngineTestHelpers::InsertInstance(s_project->GetECDb(), *m_widgetClass, [](IECInstanceR instance) 
-        {
-        instance.SetValue("DoubleProperty", ECValue(2.595));
-        instance.SetValue("MyID", ECValue("WidgetID")); 
-        });
-    RulesEngineTestHelpers::InsertInstance(s_project->GetECDb(), *m_widgetClass, [](IECInstanceR instance) 
-        {
-        instance.SetValue("DoubleProperty", ECValue(2.594));
-        instance.SetValue("MyID", ECValue("WidgetID"));
-        });
-
-    //create the rule set
-    PresentationRuleSetPtr rules = PresentationRuleSet::CreateInstance(BeTest::GetNameOfCurrentTest(), 1, 0, false, "", "", "", false);
-    m_locater->AddRuleSet(*rules);
-
-    rules->AddPresentationRule(*new InstanceLabelOverride(1, true, "RulesEngineTest:Widget", "MyID"));
-
-    GroupingRuleP groupingRule = new GroupingRule("", 0, "", "RulesEngineTest", "Widget", "", "", "");
-    PropertyGroupP groupByDouble = new PropertyGroup("", "", true, "DoubleProperty", "");
-    groupingRule->AddGroup(*groupByDouble);
-    rules->AddPresentationRule(*groupingRule);
-
-    RootNodeRule* rule = new RootNodeRule();
-    rule->AddSpecification(*new InstanceNodesOfSpecificClassesSpecification(1, false, false, false, false, false, false, "", "RulesEngineTest:Widget", true));
-    rules->AddPresentationRule(*rule);
-
-    //make sure we have 2 grouping nodes
-    Json::Value options = RulesDrivenECPresentationManager::NavigationOptions(rules->GetRuleSetId().c_str(), TargetTree_MainTree).GetJson();
-    DataContainer<NavNodeCPtr> rootNodes = IECPresentationManager::GetManager().GetRootNodes(s_project->GetECDb(), PageOptions(), options).get();
-    ASSERT_EQ(2, rootNodes.GetSize());
-    EXPECT_STREQ(NAVNODE_TYPE_ECPropertyGroupingNode, rootNodes[0]->GetType().c_str());
-    EXPECT_STREQ(NAVNODE_TYPE_ECPropertyGroupingNode, rootNodes[1]->GetType().c_str());
-    EXPECT_STREQ("2.59", rootNodes[0]->GetLabel().c_str());
-    EXPECT_STREQ("2.60", rootNodes[1]->GetLabel().c_str());
-
-    //make sure first grouping node has 1 child node
-    DataContainer<NavNodeCPtr> firstNodeChildrenNodes = IECPresentationManager::GetManager().GetChildren(s_project->GetECDb(), *rootNodes[0], PageOptions(), options).get();
-    ASSERT_EQ(1, firstNodeChildrenNodes.GetSize());
-    EXPECT_STREQ("WidgetID", firstNodeChildrenNodes[0]->GetLabel().c_str());
-
-    //make sure second grouping node has 1 child node
-    DataContainer<NavNodeCPtr> secondNodeChildrenNodes = IECPresentationManager::GetManager().GetChildren(s_project->GetECDb(), *rootNodes[1], PageOptions(), options).get();
-    ASSERT_EQ(1, secondNodeChildrenNodes.GetSize());
-    EXPECT_STREQ("WidgetID", secondNodeChildrenNodes[0]->GetLabel().c_str());
-    }
-
-/*---------------------------------------------------------------------------------**//**
-* @bsitest                                      Saulius.Skliutas                06/2017
-+---------------+---------------+---------------+---------------+---------------+------*/
-TEST_F(RulesDrivenECPresentationManagerNavigationTests, GroupsNodesByPointProperty_EqualPoints)
-    {
-    ECClassCP classH = m_schema->GetClassCP("ClassH");
-    IECInstancePtr instance1 = RulesEngineTestHelpers::InsertInstance(s_project->GetECDb(), *classH, [](IECInstanceR instance) {instance.SetValue("PointProperty", ECValue(DPoint3d::From(1.12, 1.12, 1.12))); });
-    IECInstancePtr instance2 = RulesEngineTestHelpers::InsertInstance(s_project->GetECDb(), *classH, [](IECInstanceR instance) {instance.SetValue("PointProperty", ECValue(DPoint3d::From(1.12, 1.12, 1.12))); });
-
-    //create the rule set
-    PresentationRuleSetPtr rules = PresentationRuleSet::CreateInstance(BeTest::GetNameOfCurrentTest(), 1, 0, false, "", "", "", false);
-    m_locater->AddRuleSet(*rules);
-
-    GroupingRuleP groupingRule = new GroupingRule("", 0, "", "RulesEngineTest", "ClassH", "", "", "");
-    PropertyGroupP groupByPoint = new PropertyGroup("", "", true, "PointProperty", "");
-    groupingRule->AddGroup(*groupByPoint);
-    rules->AddPresentationRule(*groupingRule);
-
-    RootNodeRule* rule = new RootNodeRule();
-    rule->AddSpecification(*new InstanceNodesOfSpecificClassesSpecification(1, false, false, false, false, true, false, "", "RulesEngineTest:ClassH", true));
-    rules->AddPresentationRule(*rule);
-
-    //make sure we have 1 grouping node
-    Json::Value options = RulesDrivenECPresentationManager::NavigationOptions(rules->GetRuleSetId().c_str(), TargetTree_MainTree).GetJson();
-    DataContainer<NavNodeCPtr> rootNodes = IECPresentationManager::GetManager().GetRootNodes(s_project->GetECDb(), PageOptions(), options).get();
-    ASSERT_EQ(1, rootNodes.GetSize());
-    EXPECT_STREQ(NAVNODE_TYPE_ECPropertyGroupingNode, rootNodes[0]->GetType().c_str());
-    EXPECT_STREQ("X: 1.12 Y: 1.12 Z: 1.12", rootNodes[0]->GetLabel().c_str());
-
-    //make sure it has 2 children nodes
-    DataContainer<NavNodeCPtr> childrenNodes = IECPresentationManager::GetManager().GetChildren(s_project->GetECDb(), *rootNodes[0], PageOptions(), options).get();
-    ASSERT_EQ(2, childrenNodes.GetSize());
-    EXPECT_STREQ(CommonTools::GetDefaultDisplayLabel(*instance1).c_str(), childrenNodes[0]->GetLabel().c_str());
-    EXPECT_STREQ(CommonTools::GetDefaultDisplayLabel(*instance2).c_str(), childrenNodes[1]->GetLabel().c_str());
-    }
-
-/*---------------------------------------------------------------------------------**//**
-* @bsitest                                      Saulius.Skliutas                06/2017
-+---------------+---------------+---------------+---------------+---------------+------*/
-TEST_F(RulesDrivenECPresentationManagerNavigationTests, GroupsNodesByPointProperty_AlmostEqualPointsSameResult)
-    {
-    ECClassCP classH = m_schema->GetClassCP("ClassH");
-    IECInstancePtr instance1 = RulesEngineTestHelpers::InsertInstance(s_project->GetECDb(), *classH, [](IECInstanceR instance) {instance.SetValue("PointProperty", ECValue(DPoint3d::From(1.121, 1.121, 1.121))); });
-    IECInstancePtr instance2 = RulesEngineTestHelpers::InsertInstance(s_project->GetECDb(), *classH, [](IECInstanceR instance) {instance.SetValue("PointProperty", ECValue(DPoint3d::From(1.122, 1.122, 1.122))); });
-
-    //create the rule set
-    PresentationRuleSetPtr rules = PresentationRuleSet::CreateInstance(BeTest::GetNameOfCurrentTest(), 1, 0, false, "", "", "", false);
-    m_locater->AddRuleSet(*rules);
-
-    GroupingRuleP groupingRule = new GroupingRule("", 0, "", "RulesEngineTest", "ClassH", "", "", "");
-    PropertyGroupP groupByPoint = new PropertyGroup("", "", true, "PointProperty", "");
-    groupingRule->AddGroup(*groupByPoint);
-    rules->AddPresentationRule(*groupingRule);
-
-    RootNodeRule* rule = new RootNodeRule();
-    rule->AddSpecification(*new InstanceNodesOfSpecificClassesSpecification(1, false, false, false, false, true, false, "", "RulesEngineTest:ClassH", true));
-    rules->AddPresentationRule(*rule);
-
-    //make sure we have 1 grouping node
-    Json::Value options = RulesDrivenECPresentationManager::NavigationOptions(rules->GetRuleSetId().c_str(), TargetTree_MainTree).GetJson();
-    DataContainer<NavNodeCPtr> rootNodes = IECPresentationManager::GetManager().GetRootNodes(s_project->GetECDb(), PageOptions(), options).get();
-    ASSERT_EQ(1, rootNodes.GetSize());
-    EXPECT_STREQ(NAVNODE_TYPE_ECPropertyGroupingNode, rootNodes[0]->GetType().c_str());
-    EXPECT_STREQ("X: 1.12 Y: 1.12 Z: 1.12", rootNodes[0]->GetLabel().c_str());
-
-    //make sure it has 2 children nodes
-    DataContainer<NavNodeCPtr> childrenNodes = IECPresentationManager::GetManager().GetChildren(s_project->GetECDb(), *rootNodes[0], PageOptions(), options).get();
-    ASSERT_EQ(2, childrenNodes.GetSize());
-    EXPECT_STREQ(CommonTools::GetDefaultDisplayLabel(*instance1).c_str(), childrenNodes[0]->GetLabel().c_str());
-    EXPECT_STREQ(CommonTools::GetDefaultDisplayLabel(*instance2).c_str(), childrenNodes[1]->GetLabel().c_str());
-    }
-
-/*---------------------------------------------------------------------------------**//**
-* @bsitest                                      Saulius.Skliutas                06/2017
-+---------------+---------------+---------------+---------------+---------------+------*/
-TEST_F(RulesDrivenECPresentationManagerNavigationTests, GroupsNodesByPointProperty_DifferentPointsDifferentResult)
-    {
-    ECClassCP classH = m_schema->GetClassCP("ClassH");
-    IECInstancePtr instance1 = RulesEngineTestHelpers::InsertInstance(s_project->GetECDb(), *classH, [](IECInstanceR instance) {instance.SetValue("PointProperty", ECValue(DPoint3d::From(1.11, 1.11, 1.11))); });
-    IECInstancePtr instance2 = RulesEngineTestHelpers::InsertInstance(s_project->GetECDb(), *classH, [](IECInstanceR instance) {instance.SetValue("PointProperty", ECValue(DPoint3d::From(1.12, 1.12, 1.12))); });
-
-    //create the rule set
-    PresentationRuleSetPtr rules = PresentationRuleSet::CreateInstance(BeTest::GetNameOfCurrentTest(), 1, 0, false, "", "", "", false);
-    m_locater->AddRuleSet(*rules);
-
-    GroupingRuleP groupingRule = new GroupingRule("", 0, "", "RulesEngineTest", "ClassH", "", "", "");
-    PropertyGroupP groupByPoint = new PropertyGroup("", "", true, "PointProperty", "");
-    groupingRule->AddGroup(*groupByPoint);
-    rules->AddPresentationRule(*groupingRule);
-
-    RootNodeRule* rule = new RootNodeRule();
-    rule->AddSpecification(*new InstanceNodesOfSpecificClassesSpecification(1, false, false, false, false, true, false, "", "RulesEngineTest:ClassH", true));
-    rules->AddPresentationRule(*rule);
-
-    //make sure we have 2 grouping nodes
-    Json::Value options = RulesDrivenECPresentationManager::NavigationOptions(rules->GetRuleSetId().c_str(), TargetTree_MainTree).GetJson();
-    DataContainer<NavNodeCPtr> rootNodes = IECPresentationManager::GetManager().GetRootNodes(s_project->GetECDb(), PageOptions(), options).get();
-    ASSERT_EQ(2, rootNodes.GetSize());
-    EXPECT_STREQ(NAVNODE_TYPE_ECPropertyGroupingNode, rootNodes[0]->GetType().c_str());
-    EXPECT_STREQ(NAVNODE_TYPE_ECPropertyGroupingNode, rootNodes[1]->GetType().c_str());
-    EXPECT_STREQ("X: 1.11 Y: 1.11 Z: 1.11", rootNodes[0]->GetLabel().c_str());
-    EXPECT_STREQ("X: 1.12 Y: 1.12 Z: 1.12", rootNodes[1]->GetLabel().c_str());
-
-    //make sure first grouping node has 1 child node
-    DataContainer<NavNodeCPtr> firstNodeChildrenNodes = IECPresentationManager::GetManager().GetChildren(s_project->GetECDb(), *rootNodes[0], PageOptions(), options).get();
-    ASSERT_EQ(1, firstNodeChildrenNodes.GetSize());
-    EXPECT_STREQ(CommonTools::GetDefaultDisplayLabel(*instance1).c_str(), firstNodeChildrenNodes[0]->GetLabel().c_str());
-
-    //make sure second grouping node has 1 child node
-    DataContainer<NavNodeCPtr> secondNodeChildrenNodes = IECPresentationManager::GetManager().GetChildren(s_project->GetECDb(), *rootNodes[1], PageOptions(), options).get();
-    ASSERT_EQ(1, secondNodeChildrenNodes.GetSize());
-    EXPECT_STREQ(CommonTools::GetDefaultDisplayLabel(*instance2).c_str(), secondNodeChildrenNodes[0]->GetLabel().c_str());;
-    }
-
-/*---------------------------------------------------------------------------------**//**
-* @bsitest                                      Saulius.Skliutas                06/2017
-+---------------+---------------+---------------+---------------+---------------+------*/
-TEST_F(RulesDrivenECPresentationManagerNavigationTests, GroupsNodesByPointProperty_EqualPointsDifferentXCoordinatesDifferentResult)
-    {
-    ECClassCP classH = m_schema->GetClassCP("ClassH");
-    IECInstancePtr instance1 = RulesEngineTestHelpers::InsertInstance(s_project->GetECDb(), *classH, [](IECInstanceR instance) {instance.SetValue("PointProperty", ECValue(DPoint3d::From(1.11, 1.12, 1.12))); });
-    IECInstancePtr instance2 = RulesEngineTestHelpers::InsertInstance(s_project->GetECDb(), *classH, [](IECInstanceR instance) {instance.SetValue("PointProperty", ECValue(DPoint3d::From(1.12, 1.12, 1.12))); });
-
-    //create the rule set
-    PresentationRuleSetPtr rules = PresentationRuleSet::CreateInstance(BeTest::GetNameOfCurrentTest(), 1, 0, false, "", "", "", false);
-    m_locater->AddRuleSet(*rules);
-
-    GroupingRuleP groupingRule = new GroupingRule("", 0, "", "RulesEngineTest", "ClassH", "", "", "");
-    PropertyGroupP groupByPoint = new PropertyGroup("", "", true, "PointProperty", "");
-    groupingRule->AddGroup(*groupByPoint);
-    rules->AddPresentationRule(*groupingRule);
-
-    RootNodeRule* rule = new RootNodeRule();
-    rule->AddSpecification(*new InstanceNodesOfSpecificClassesSpecification(1, false, false, false, false, true, false, "", "RulesEngineTest:ClassH", true));
-    rules->AddPresentationRule(*rule);
-
-    //make sure we have 2 grouping nodes
-    Json::Value options = RulesDrivenECPresentationManager::NavigationOptions(rules->GetRuleSetId().c_str(), TargetTree_MainTree).GetJson();
-    DataContainer<NavNodeCPtr> rootNodes = IECPresentationManager::GetManager().GetRootNodes(s_project->GetECDb(), PageOptions(), options).get();
-    ASSERT_EQ(2, rootNodes.GetSize());
-    EXPECT_STREQ(NAVNODE_TYPE_ECPropertyGroupingNode, rootNodes[0]->GetType().c_str());
-    EXPECT_STREQ(NAVNODE_TYPE_ECPropertyGroupingNode, rootNodes[1]->GetType().c_str());
-    EXPECT_STREQ("X: 1.11 Y: 1.12 Z: 1.12", rootNodes[0]->GetLabel().c_str());
-    EXPECT_STREQ("X: 1.12 Y: 1.12 Z: 1.12", rootNodes[1]->GetLabel().c_str());
-
-    //make sure first grouping node has 1 child node
-    DataContainer<NavNodeCPtr> firstNodeChildrenNodes = IECPresentationManager::GetManager().GetChildren(s_project->GetECDb(), *rootNodes[0], PageOptions(), options).get();
-    ASSERT_EQ(1, firstNodeChildrenNodes.GetSize());
-    EXPECT_STREQ(CommonTools::GetDefaultDisplayLabel(*instance1).c_str(), firstNodeChildrenNodes[0]->GetLabel().c_str());
-
-    //make sure second grouping node has 1 child node
-    DataContainer<NavNodeCPtr> secondNodeChildrenNodes = IECPresentationManager::GetManager().GetChildren(s_project->GetECDb(), *rootNodes[1], PageOptions(), options).get();
-    ASSERT_EQ(1, secondNodeChildrenNodes.GetSize());
-    EXPECT_STREQ(CommonTools::GetDefaultDisplayLabel(*instance2).c_str(), secondNodeChildrenNodes[0]->GetLabel().c_str());;
-    }
-
-/*---------------------------------------------------------------------------------**//**
-* @bsitest                                      Saulius.Skliutas                06/2017
-+---------------+---------------+---------------+---------------+---------------+------*/
-TEST_F(RulesDrivenECPresentationManagerNavigationTests, GroupsNodesByPointProperty_EqualPointsDifferentYCoordinatesDifferentResult)
-    {
-    ECClassCP classH = m_schema->GetClassCP("ClassH");
-    IECInstancePtr instance1 = RulesEngineTestHelpers::InsertInstance(s_project->GetECDb(), *classH, [](IECInstanceR instance) {instance.SetValue("PointProperty", ECValue(DPoint3d::From(1.12, 1.11, 1.12))); });
-    IECInstancePtr instance2 = RulesEngineTestHelpers::InsertInstance(s_project->GetECDb(), *classH, [](IECInstanceR instance) {instance.SetValue("PointProperty", ECValue(DPoint3d::From(1.12, 1.12, 1.12))); });
-
-    //create the rule set
-    PresentationRuleSetPtr rules = PresentationRuleSet::CreateInstance(BeTest::GetNameOfCurrentTest(), 1, 0, false, "", "", "", false);
-    m_locater->AddRuleSet(*rules);
-
-    GroupingRuleP groupingRule = new GroupingRule("", 0, "", "RulesEngineTest", "ClassH", "", "", "");
-    PropertyGroupP groupByPoint = new PropertyGroup("", "", true, "PointProperty", "");
-    groupingRule->AddGroup(*groupByPoint);
-    rules->AddPresentationRule(*groupingRule);
-
-    RootNodeRule* rule = new RootNodeRule();
-    rule->AddSpecification(*new InstanceNodesOfSpecificClassesSpecification(1, false, false, false, false, true, false, "", "RulesEngineTest:ClassH", true));
-    rules->AddPresentationRule(*rule);
-
-    //make sure we have 2 grouping nodes
-    Json::Value options = RulesDrivenECPresentationManager::NavigationOptions(rules->GetRuleSetId().c_str(), TargetTree_MainTree).GetJson();
-    DataContainer<NavNodeCPtr> rootNodes = IECPresentationManager::GetManager().GetRootNodes(s_project->GetECDb(), PageOptions(), options).get();
-    ASSERT_EQ(2, rootNodes.GetSize());
-    EXPECT_STREQ(NAVNODE_TYPE_ECPropertyGroupingNode, rootNodes[0]->GetType().c_str());
-    EXPECT_STREQ(NAVNODE_TYPE_ECPropertyGroupingNode, rootNodes[1]->GetType().c_str());
-    EXPECT_STREQ("X: 1.12 Y: 1.11 Z: 1.12", rootNodes[0]->GetLabel().c_str());
-    EXPECT_STREQ("X: 1.12 Y: 1.12 Z: 1.12", rootNodes[1]->GetLabel().c_str());
-
-    //make sure first grouping node has 1 child node
-    DataContainer<NavNodeCPtr> firstNodeChildrenNodes = IECPresentationManager::GetManager().GetChildren(s_project->GetECDb(), *rootNodes[0], PageOptions(), options).get();
-    ASSERT_EQ(1, firstNodeChildrenNodes.GetSize());
-    EXPECT_STREQ(CommonTools::GetDefaultDisplayLabel(*instance1).c_str(), firstNodeChildrenNodes[0]->GetLabel().c_str());
-
-    //make sure second grouping node has 1 child node
-    DataContainer<NavNodeCPtr> secondNodeChildrenNodes = IECPresentationManager::GetManager().GetChildren(s_project->GetECDb(), *rootNodes[1], PageOptions(), options).get();
-    ASSERT_EQ(1, secondNodeChildrenNodes.GetSize());
-    EXPECT_STREQ(CommonTools::GetDefaultDisplayLabel(*instance2).c_str(), secondNodeChildrenNodes[0]->GetLabel().c_str());;
-    }
-
-/*---------------------------------------------------------------------------------**//**
-* @bsitest                                      Saulius.Skliutas                06/2017
-+---------------+---------------+---------------+---------------+---------------+------*/
-TEST_F(RulesDrivenECPresentationManagerNavigationTests, GroupsNodesByPointProperty_EqualPointsDifferentZCoordinatesDifferentResult)
-    {
-    ECClassCP classH = m_schema->GetClassCP("ClassH");
-    IECInstancePtr instance1 = RulesEngineTestHelpers::InsertInstance(s_project->GetECDb(), *classH, [](IECInstanceR instance) {instance.SetValue("PointProperty", ECValue(DPoint3d::From(1.12, 1.12, 1.11))); });
-    IECInstancePtr instance2 = RulesEngineTestHelpers::InsertInstance(s_project->GetECDb(), *classH, [](IECInstanceR instance) {instance.SetValue("PointProperty", ECValue(DPoint3d::From(1.12, 1.12, 1.12))); });
-
-    //create the rule set
-    PresentationRuleSetPtr rules = PresentationRuleSet::CreateInstance(BeTest::GetNameOfCurrentTest(), 1, 0, false, "", "", "", false);
-    m_locater->AddRuleSet(*rules);
-
-    GroupingRuleP groupingRule = new GroupingRule("", 0, "", "RulesEngineTest", "ClassH", "", "", "");
-    PropertyGroupP groupByPoint = new PropertyGroup("", "", true, "PointProperty", "");
-    groupingRule->AddGroup(*groupByPoint);
-    rules->AddPresentationRule(*groupingRule);
-
-    RootNodeRule* rule = new RootNodeRule();
-    rule->AddSpecification(*new InstanceNodesOfSpecificClassesSpecification(1, false, false, false, false, true, false, "", "RulesEngineTest:ClassH", true));
-    rules->AddPresentationRule(*rule);
-
-    //make sure we have 2 grouping nodes
-    Json::Value options = RulesDrivenECPresentationManager::NavigationOptions(rules->GetRuleSetId().c_str(), TargetTree_MainTree).GetJson();
-    DataContainer<NavNodeCPtr> rootNodes = IECPresentationManager::GetManager().GetRootNodes(s_project->GetECDb(), PageOptions(), options).get();
-    ASSERT_EQ(2, rootNodes.GetSize());
-    EXPECT_STREQ(NAVNODE_TYPE_ECPropertyGroupingNode, rootNodes[0]->GetType().c_str());
-    EXPECT_STREQ(NAVNODE_TYPE_ECPropertyGroupingNode, rootNodes[1]->GetType().c_str());
-    EXPECT_STREQ("X: 1.12 Y: 1.12 Z: 1.11", rootNodes[0]->GetLabel().c_str());
-    EXPECT_STREQ("X: 1.12 Y: 1.12 Z: 1.12", rootNodes[1]->GetLabel().c_str());
-
-    //make sure first grouping node has 1 child node
-    DataContainer<NavNodeCPtr> firstNodeChildrenNodes = IECPresentationManager::GetManager().GetChildren(s_project->GetECDb(), *rootNodes[0], PageOptions(), options).get();
-    ASSERT_EQ(1, firstNodeChildrenNodes.GetSize());
-    EXPECT_STREQ(CommonTools::GetDefaultDisplayLabel(*instance1).c_str(), firstNodeChildrenNodes[0]->GetLabel().c_str());
-
-    //make sure second grouping node has 1 child node
-    DataContainer<NavNodeCPtr> secondNodeChildrenNodes = IECPresentationManager::GetManager().GetChildren(s_project->GetECDb(), *rootNodes[1], PageOptions(), options).get();
-    ASSERT_EQ(1, secondNodeChildrenNodes.GetSize());
-    EXPECT_STREQ(CommonTools::GetDefaultDisplayLabel(*instance2).c_str(), secondNodeChildrenNodes[0]->GetLabel().c_str());;
-    }
-
-/*---------------------------------------------------------------------------------**//**
-* @bsitest                                      Saulius.Skliutas                06/2017
-+---------------+---------------+---------------+---------------+---------------+------*/
-TEST_F(RulesDrivenECPresentationManagerNavigationTests, GroupsNodesByPointProperty_YZCoordinatesEqualXCoordinatesAlmostEqualSameResult)
-    {
-    ECClassCP classH = m_schema->GetClassCP("ClassH");
-    IECInstancePtr instance1 = RulesEngineTestHelpers::InsertInstance(s_project->GetECDb(), *classH, [](IECInstanceR instance) {instance.SetValue("PointProperty", ECValue(DPoint3d::From(1.119, 1.12, 1.12))); });
-    IECInstancePtr instance2 = RulesEngineTestHelpers::InsertInstance(s_project->GetECDb(), *classH, [](IECInstanceR instance) {instance.SetValue("PointProperty", ECValue(DPoint3d::From(1.124, 1.12, 1.12))); });
-
-    //create the rule set
-    PresentationRuleSetPtr rules = PresentationRuleSet::CreateInstance(BeTest::GetNameOfCurrentTest(), 1, 0, false, "", "", "", false);
-    m_locater->AddRuleSet(*rules);
-
-    GroupingRuleP groupingRule = new GroupingRule("", 0, "", "RulesEngineTest", "ClassH", "", "", "");
-    PropertyGroupP groupByPoint = new PropertyGroup("", "", true, "PointProperty", "");
-    groupingRule->AddGroup(*groupByPoint);
-    rules->AddPresentationRule(*groupingRule);
-
-    RootNodeRule* rule = new RootNodeRule();
-    rule->AddSpecification(*new InstanceNodesOfSpecificClassesSpecification(1, false, false, false, false, true, false, "", "RulesEngineTest:ClassH", true));
-    rules->AddPresentationRule(*rule);
-
-    //make sure we have 1 grouping node
-    Json::Value options = RulesDrivenECPresentationManager::NavigationOptions(rules->GetRuleSetId().c_str(), TargetTree_MainTree).GetJson();
-    DataContainer<NavNodeCPtr> rootNodes = IECPresentationManager::GetManager().GetRootNodes(s_project->GetECDb(), PageOptions(), options).get();
-    ASSERT_EQ(1, rootNodes.GetSize());
-    EXPECT_STREQ(NAVNODE_TYPE_ECPropertyGroupingNode, rootNodes[0]->GetType().c_str());
-    EXPECT_STREQ("X: 1.12 Y: 1.12 Z: 1.12", rootNodes[0]->GetLabel().c_str());
-
-    //make sure it has 2 children nodes
-    DataContainer<NavNodeCPtr> childrenNodes = IECPresentationManager::GetManager().GetChildren(s_project->GetECDb(), *rootNodes[0], PageOptions(), options).get();
-    ASSERT_EQ(2, childrenNodes.GetSize());
-    EXPECT_STREQ(CommonTools::GetDefaultDisplayLabel(*instance1).c_str(), childrenNodes[0]->GetLabel().c_str());
-    EXPECT_STREQ(CommonTools::GetDefaultDisplayLabel(*instance2).c_str(), childrenNodes[1]->GetLabel().c_str());
-    }
-
-/*---------------------------------------------------------------------------------**//**
-* @bsitest                                      Saulius.Skliutas                06/2017
-+---------------+---------------+---------------+---------------+---------------+------*/
-TEST_F(RulesDrivenECPresentationManagerNavigationTests, GroupsNodesByPointProperty_XZCoordinatesEqualYCoordinatesAlmostEqualSameResult)
-    {
-    ECClassCP classH = m_schema->GetClassCP("ClassH");
-    IECInstancePtr instance1 = RulesEngineTestHelpers::InsertInstance(s_project->GetECDb(), *classH, [](IECInstanceR instance) {instance.SetValue("PointProperty", ECValue(DPoint3d::From(1.12, 1.119, 1.12))); });
-    IECInstancePtr instance2 = RulesEngineTestHelpers::InsertInstance(s_project->GetECDb(), *classH, [](IECInstanceR instance) {instance.SetValue("PointProperty", ECValue(DPoint3d::From(1.12, 1.124, 1.12))); });
-
-    //create the rule set
-    PresentationRuleSetPtr rules = PresentationRuleSet::CreateInstance(BeTest::GetNameOfCurrentTest(), 1, 0, false, "", "", "", false);
-    m_locater->AddRuleSet(*rules);
-
-    GroupingRuleP groupingRule = new GroupingRule("", 0, "", "RulesEngineTest", "ClassH", "", "", "");
-    PropertyGroupP groupByPoint = new PropertyGroup("", "", true, "PointProperty", "");
-    groupingRule->AddGroup(*groupByPoint);
-    rules->AddPresentationRule(*groupingRule);
-
-    RootNodeRule* rule = new RootNodeRule();
-    rule->AddSpecification(*new InstanceNodesOfSpecificClassesSpecification(1, false, false, false, false, true, false, "", "RulesEngineTest:ClassH", true));
-    rules->AddPresentationRule(*rule);
-
-    //make sure we have 1 grouping node
-    Json::Value options = RulesDrivenECPresentationManager::NavigationOptions(rules->GetRuleSetId().c_str(), TargetTree_MainTree).GetJson();
-    DataContainer<NavNodeCPtr> rootNodes = IECPresentationManager::GetManager().GetRootNodes(s_project->GetECDb(), PageOptions(), options).get();
-    ASSERT_EQ(1, rootNodes.GetSize());
-    EXPECT_STREQ(NAVNODE_TYPE_ECPropertyGroupingNode, rootNodes[0]->GetType().c_str());
-    EXPECT_STREQ("X: 1.12 Y: 1.12 Z: 1.12", rootNodes[0]->GetLabel().c_str());
-
-    //make sure it has 2 children nodes
-    DataContainer<NavNodeCPtr> childrenNodes = IECPresentationManager::GetManager().GetChildren(s_project->GetECDb(), *rootNodes[0], PageOptions(), options).get();
-    ASSERT_EQ(2, childrenNodes.GetSize());
-    EXPECT_STREQ(CommonTools::GetDefaultDisplayLabel(*instance1).c_str(), childrenNodes[0]->GetLabel().c_str());
-    EXPECT_STREQ(CommonTools::GetDefaultDisplayLabel(*instance2).c_str(), childrenNodes[1]->GetLabel().c_str());
-    }
-
-/*---------------------------------------------------------------------------------**//**
-* @bsitest                                      Saulius.Skliutas                06/2017
-+---------------+---------------+---------------+---------------+---------------+------*/
-TEST_F(RulesDrivenECPresentationManagerNavigationTests, GroupsNodesByPointProperty_XYCoordinatesEqualZCoordinatesAlmostEqualSameResult)
-    {
-    ECClassCP classH = m_schema->GetClassCP("ClassH");
-    IECInstancePtr instance1 = RulesEngineTestHelpers::InsertInstance(s_project->GetECDb(), *classH, [](IECInstanceR instance) {instance.SetValue("PointProperty", ECValue(DPoint3d::From(1.12, 1.12, 1.119))); });
-    IECInstancePtr instance2 = RulesEngineTestHelpers::InsertInstance(s_project->GetECDb(), *classH, [](IECInstanceR instance) {instance.SetValue("PointProperty", ECValue(DPoint3d::From(1.12, 1.12, 1.124))); });
-
-    //create the rule set
-    PresentationRuleSetPtr rules = PresentationRuleSet::CreateInstance(BeTest::GetNameOfCurrentTest(), 1, 0, false, "", "", "", false);
-    m_locater->AddRuleSet(*rules);
-
-    GroupingRuleP groupingRule = new GroupingRule("", 0, "", "RulesEngineTest", "ClassH", "", "", "");
-    PropertyGroupP groupByPoint = new PropertyGroup("", "", true, "PointProperty", "");
-    groupingRule->AddGroup(*groupByPoint);
-    rules->AddPresentationRule(*groupingRule);
-
-    RootNodeRule* rule = new RootNodeRule();
-    rule->AddSpecification(*new InstanceNodesOfSpecificClassesSpecification(1, false, false, false, false, true, false, "", "RulesEngineTest:ClassH", true));
-    rules->AddPresentationRule(*rule);
-
-    //make sure we have 1 grouping node
-    Json::Value options = RulesDrivenECPresentationManager::NavigationOptions(rules->GetRuleSetId().c_str(), TargetTree_MainTree).GetJson();
-    DataContainer<NavNodeCPtr> rootNodes = IECPresentationManager::GetManager().GetRootNodes(s_project->GetECDb(), PageOptions(), options).get();
-    ASSERT_EQ(1, rootNodes.GetSize());
-    EXPECT_STREQ(NAVNODE_TYPE_ECPropertyGroupingNode, rootNodes[0]->GetType().c_str());
-    EXPECT_STREQ("X: 1.12 Y: 1.12 Z: 1.12", rootNodes[0]->GetLabel().c_str());
-
-    //make sure it has 2 children nodes
-    DataContainer<NavNodeCPtr> childrenNodes = IECPresentationManager::GetManager().GetChildren(s_project->GetECDb(), *rootNodes[0], PageOptions(), options).get();
-    ASSERT_EQ(2, childrenNodes.GetSize());
-    EXPECT_STREQ(CommonTools::GetDefaultDisplayLabel(*instance1).c_str(), childrenNodes[0]->GetLabel().c_str());
-    EXPECT_STREQ(CommonTools::GetDefaultDisplayLabel(*instance2).c_str(), childrenNodes[1]->GetLabel().c_str());
-    }
-
-/*---------------------------------------------------------------------------------**//**
-* @betest                                       Aidas.Vaiksnoras               10/2017
-+---------------+---------------+---------------+---------------+---------------+------*/
-TEST_F(RulesDrivenECPresentationManagerNavigationTests, ReturnsFilteredNodesFromNotExpandedHierarchy)
-    {    
-    // insert some widget instances
-    RulesEngineTestHelpers::InsertInstance(s_project->GetECDb(), *m_widgetClass);
-
-    // create the rule set
-    PresentationRuleSetPtr rules = PresentationRuleSet::CreateInstance(BeTest::GetNameOfCurrentTest(), 1, 0, false, "", "", "", false);
-    m_locater->AddRuleSet(*rules);
-
-    RootNodeRule* rule = new RootNodeRule();
-    rule->AddSpecification(*new AllInstanceNodesSpecification(1, false, false, false, true, false, "RulesEngineTest"));
-    rules->AddPresentationRule(*rule);
-
-    // request for filtered nodes paths
-    Json::Value options = RulesDrivenECPresentationManager::NavigationOptions(rules->GetRuleSetId().c_str(), TargetTree_MainTree).GetJson();
-    bvector<NodesPathElement> nodes = IECPresentationManager::GetManager().GetFilteredNodesPaths(s_project->GetECDb(), "", options).get();
-
-    // make sure we have 1 node
-    ASSERT_EQ(1, nodes.size());
-    EXPECT_EQ(1, nodes[0].GetChildren().size());
-    }
-
-/*---------------------------------------------------------------------------------**//**
-* @betest                                       Aidas.Vaiksnoras               01/2018
-+---------------+---------------+---------------+---------------+---------------+------*/
-TEST_F(RulesDrivenECPresentationManagerNavigationTests, InstanceLabelOverride_OverridesInstanceLabelAsFirstNotEmptyParameter)
-    {    
-    // insert some widget instances
-    RulesEngineTestHelpers::InsertInstance(s_project->GetECDb(), *m_widgetClass, [](IECInstanceR instance){instance.SetValue("MyID", ECValue("Widget2"));});
-    RulesEngineTestHelpers::InsertInstance(s_project->GetECDb(), *m_widgetClass, [](IECInstanceR instance){instance.SetValue("MyID", ECValue("Widget1"));});
-    // create the rule set
-    PresentationRuleSetPtr rules = PresentationRuleSet::CreateInstance("InstanceLabelOverride_OverridesInstanceLabelAsFirstNotEmptyParameter", 1, 0, false, "", "", "", false);
-    m_locater->AddRuleSet(*rules);
-    rules->AddPresentationRule(*new InstanceLabelOverride(1, true, "RulesEngineTest:Widget", "Description,MyID"));
-
-    RootNodeRule* rule = new RootNodeRule();
-    AllInstanceNodesSpecificationP allInstanceNodesSpecification = new AllInstanceNodesSpecification(1, false, false, false, false, false, "RulesEngineTest");
-    allInstanceNodesSpecification->SetDoNotSort(true);
-    rule->AddSpecification(*allInstanceNodesSpecification);
-    rules->AddPresentationRule(*rule);
-
-    // request for nodes
-    Json::Value options = RulesDrivenECPresentationManager::NavigationOptions(rules->GetRuleSetId().c_str(), TargetTree_MainTree).GetJson();
-    DataContainer<NavNodeCPtr> nodes = IECPresentationManager::GetManager().GetRootNodes(s_project->GetECDb(), PageOptions(), options).get();
-
-    // make sure we have 2 nodes
-    ASSERT_EQ(2, nodes.GetSize());
-    NavNodeCPtr instanceNode = nodes[0];
-    EXPECT_STREQ(NAVNODE_TYPE_ECInstanceNode, instanceNode->GetType().c_str());
-    ASSERT_STREQ("Widget2", instanceNode->GetLabel().c_str());
-
-    instanceNode = nodes[1];
-    EXPECT_STREQ(NAVNODE_TYPE_ECInstanceNode, instanceNode->GetType().c_str());
-    ASSERT_STREQ("Widget1", instanceNode->GetLabel().c_str());
-    }
-
-/*---------------------------------------------------------------------------------**//**
-* @betest                                       Aidas.Vaiksnoras               01/2018
-+---------------+---------------+---------------+---------------+---------------+------*/
-TEST_F(RulesDrivenECPresentationManagerNavigationTests, InstanceLabelOverride_FindsCorrectPropertyWithLowerCasePropertyNameAndOverridesLabel)
-    {    
-    // insert some widget instances
-    RulesEngineTestHelpers::InsertInstance(s_project->GetECDb(), *m_widgetClass, [](IECInstanceR instance){instance.SetValue("MyID", ECValue("WidgetID"));});
-
-    // create the rule set
-    PresentationRuleSetPtr rules = PresentationRuleSet::CreateInstance("InstanceLabelOverride_FindsCorrectPropertyWithLowerCasePropertyNameAndOverridesLabel", 1, 0, false, "", "", "", false);
-    m_locater->AddRuleSet(*rules);
-    rules->AddPresentationRule(*new InstanceLabelOverride(1, true, "RulesEngineTest:Widget", "myId"));
-
-    RootNodeRule* rule = new RootNodeRule();
-    AllInstanceNodesSpecificationP allInstanceNodesSpecification = new AllInstanceNodesSpecification(1, false, false, false, false, false, "RulesEngineTest");
-    allInstanceNodesSpecification->SetDoNotSort(true);
-    rule->AddSpecification(*allInstanceNodesSpecification);
-    rules->AddPresentationRule(*rule);
-
-    // request for nodes
-    Json::Value options = RulesDrivenECPresentationManager::NavigationOptions(rules->GetRuleSetId().c_str(), TargetTree_MainTree).GetJson();
-    DataContainer<NavNodeCPtr> nodes = IECPresentationManager::GetManager().GetRootNodes(s_project->GetECDb(), PageOptions(), options).get();
-
-    // make sure we have 1 nodes
-    ASSERT_EQ(1, nodes.GetSize());
-    NavNodeCPtr instanceNode = nodes[0];
-    EXPECT_STREQ(NAVNODE_TYPE_ECInstanceNode, instanceNode->GetType().c_str());
-    ASSERT_STREQ("WidgetID", instanceNode->GetLabel().c_str());
-    }
-
-/*---------------------------------------------------------------------------------**//**
-* @betest                                       Aidas.Vaiksnoras               01/2018
-+---------------+---------------+---------------+---------------+---------------+------*/
-TEST_F(RulesDrivenECPresentationManagerNavigationTests, InstanceLabelOverride_AssertsWhenPropertyNameIsInvalid)
-    {    
-    // insert some widget instances
-    RulesEngineTestHelpers::InsertInstance(s_project->GetECDb(), *m_widgetClass, [](IECInstanceR instance){instance.SetValue("MyID", ECValue("WidgetID"));});
-
-    // create the rule set
-    PresentationRuleSetPtr rules = PresentationRuleSet::CreateInstance("InstanceLabelOverride_AssertsWhenPropertyNameIsInvalid", 1, 0, false, "", "", "", false);
-    m_locater->AddRuleSet(*rules);
-    rules->AddPresentationRule(*new InstanceLabelOverride(1, true, "RulesEngineTest:Widget", "my"));
-
-    RootNodeRule* rule = new RootNodeRule();
-    AllInstanceNodesSpecificationP allInstanceNodesSpecification = new AllInstanceNodesSpecification(1, false, false, false, false, false, "RulesEngineTest");
-    allInstanceNodesSpecification->SetDoNotSort(true);
-    rule->AddSpecification(*allInstanceNodesSpecification);
-    rules->AddPresentationRule(*rule);
-
-    // request for nodes
-    Json::Value options = RulesDrivenECPresentationManager::NavigationOptions(rules->GetRuleSetId().c_str(), TargetTree_MainTree).GetJson();
-    IGNORE_BE_ASSERT();
-    DataContainer<NavNodeCPtr> nodes = IECPresentationManager::GetManager().GetRootNodes(s_project->GetECDb(), PageOptions(), options).get();
-    }
+﻿/*--------------------------------------------------------------------------------------+
+|
+|  $Source: Tests/Published/RulesEngine/PresentationManagerNavigationTests.cpp $
+|
+|  $Copyright: (c) 2018 Bentley Systems, Incorporated. All rights reserved. $
+|
++--------------------------------------------------------------------------------------*/
+#include "PresentationManagerTests.h"
+#include "../../../Source/RulesDriven/RulesEngine/LocalizationHelper.h"
+#include "../../NonPublished/RulesEngine/ECDbTestProject.h"
+
+USING_NAMESPACE_BENTLEY_EC
+USING_NAMESPACE_BENTLEY_SQLITE
+USING_NAMESPACE_BENTLEY_SQLITE_EC
+USING_NAMESPACE_BENTLEY_ECPRESENTATION
+USING_NAMESPACE_ECPRESENTATIONTESTS
+
+/*=================================================================================**//**
+* @bsiclass                                     Grigas.Petraitis                04/2015
++===============+===============+===============+===============+===============+======*/
+struct RulesDrivenECPresentationManagerNavigationTests : RulesDrivenECPresentationManagerTests
+{
+    ECClassCP m_widgetClass;
+    ECClassCP m_gadgetClass;
+    ECClassCP m_sprocketClass;
+    ECSchemaCP m_schema;
+    
+    void SetUp() override
+        {
+        RulesDrivenECPresentationManagerTests::SetUp();        
+        m_schema = s_project->GetECDb().Schemas().GetSchema("RulesEngineTest");
+        ASSERT_TRUE(nullptr != m_schema);
+        
+        m_widgetClass = m_schema->GetClassCP("Widget");
+        m_gadgetClass = m_schema->GetClassCP("Gadget");
+        m_sprocketClass = m_schema->GetClassCP("Sprocket");
+        }
+};
+
+/*---------------------------------------------------------------------------------**//**
+* @betest                                       Grigas.Petraitis                03/2015
++---------------+---------------+---------------+---------------+---------------+------*/
+TEST_F(RulesDrivenECPresentationManagerNavigationTests, NavigationOptions_GetRuleSetId)
+    {
+    RulesDrivenECPresentationManager::NavigationOptions options("test id", RuleTargetTree::TargetTree_Both);
+    ASSERT_STREQ("test id", options.GetRulesetId());
+    }
+
+/*---------------------------------------------------------------------------------**//**
+* @betest                                       Grigas.Petraitis                03/2015
++---------------+---------------+---------------+---------------+---------------+------*/
+TEST_F(RulesDrivenECPresentationManagerNavigationTests, NavigationOptions_GetTargetTree)
+    {
+    RulesDrivenECPresentationManager::NavigationOptions options("test id", RuleTargetTree::TargetTree_MainTree);
+    ASSERT_EQ(RuleTargetTree::TargetTree_MainTree, options.GetRuleTargetTree());
+    }
+
+/*---------------------------------------------------------------------------------**//**
+* @betest                                       Grigas.Petraitis                03/2015
++---------------+---------------+---------------+---------------+---------------+------*/
+TEST_F (RulesDrivenECPresentationManagerNavigationTests, AllInstanceNodes_NotGrouped)
+    {
+    // insert some widget & gadget instances
+    IECInstancePtr widgetInstance = RulesEngineTestHelpers::InsertInstance(s_project->GetECDb(), *m_widgetClass);
+    IECInstancePtr gadgetInstance = RulesEngineTestHelpers::InsertInstance(s_project->GetECDb(), *m_gadgetClass);
+
+    // create the rule set
+    PresentationRuleSetPtr rules = PresentationRuleSet::CreateInstance(BeTest::GetNameOfCurrentTest(), 1, 0, false, "", "", "", false);
+    m_locater->AddRuleSet(*rules);
+
+    RootNodeRule* rule = new RootNodeRule();
+    rule->AddSpecification(*new AllInstanceNodesSpecification(1, true, false, false, false, false, "RulesEngineTest"));
+    rules->AddPresentationRule(*rule);
+    
+    // request for nodes
+    RulesDrivenECPresentationManager::NavigationOptions options("AllInstanceNodes_NotGrouped", TargetTree_MainTree);
+    DataContainer<NavNodeCPtr> nodes = IECPresentationManager::GetManager().GetRootNodes(s_project->GetECDb(), PageOptions(), options.GetJson()).get();
+    
+    // expect two nodes
+    ASSERT_EQ(2, nodes.GetSize());
+
+    EXPECT_STREQ(NAVNODE_TYPE_ECInstanceNode, nodes[0]->GetType().c_str());
+    EXPECT_EQ(gadgetInstance->GetInstanceId(), nodes[0]->GetKey()->AsECInstanceNodeKey()->GetInstanceId().ToString());
+
+    EXPECT_STREQ(NAVNODE_TYPE_ECInstanceNode, nodes[1]->GetType().c_str());
+    EXPECT_EQ(widgetInstance->GetInstanceId(), nodes[1]->GetKey()->AsECInstanceNodeKey()->GetInstanceId().ToString());
+    }
+
+/*---------------------------------------------------------------------------------**//**
+* @betest                                       Grigas.Petraitis                03/2015
++---------------+---------------+---------------+---------------+---------------+------*/
+TEST_F (RulesDrivenECPresentationManagerNavigationTests, AllInstanceNodes_GroupedByClass)
+    {
+    // insert some widget & gadget instances
+    IECInstancePtr widgetInstance = RulesEngineTestHelpers::InsertInstance(s_project->GetECDb(), *m_widgetClass);
+    IECInstancePtr gadgetInstance = RulesEngineTestHelpers::InsertInstance(s_project->GetECDb(), *m_gadgetClass);
+
+    // create the rule set
+    PresentationRuleSetPtr rules = PresentationRuleSet::CreateInstance(BeTest::GetNameOfCurrentTest(), 1, 0, false, "", "", "", false);
+    m_locater->AddRuleSet(*rules);
+
+    RootNodeRule* rule = new RootNodeRule();
+    rule->AddSpecification(*new AllInstanceNodesSpecification(1, false, false, false, true, false, "RulesEngineTest"));
+    rules->AddPresentationRule(*rule);
+
+    // request for nodes
+    RulesDrivenECPresentationManager::NavigationOptions options("AllInstanceNodes_GroupedByClass", TargetTree_MainTree);
+    DataContainer<NavNodeCPtr> nodes = IECPresentationManager::GetManager().GetRootNodes(s_project->GetECDb(), PageOptions(), options.GetJson()).get();
+    
+    // make sure we have 2 class grouping nodes
+    ASSERT_EQ(2, nodes.GetSize());
+
+    EXPECT_STREQ(NAVNODE_TYPE_ECClassGroupingNode, nodes[0]->GetType().c_str());
+    EXPECT_EQ(m_gadgetClass->GetId(), nodes[0]->GetKey()->GetECClassId());
+    DataContainer<NavNodeCPtr> gadgetNodes = IECPresentationManager::GetManager().GetChildren(s_project->GetECDb(), *nodes[0], PageOptions(), options.GetJson()).get();
+    ASSERT_EQ(1, gadgetNodes.GetSize());
+    EXPECT_STREQ(NAVNODE_TYPE_ECInstanceNode, gadgetNodes[0]->GetType().c_str());
+    ASSERT_EQ(nodes[0]->GetNodeId(), gadgetNodes[0]->GetParentNodeId());
+    EXPECT_EQ(gadgetInstance->GetInstanceId(), gadgetNodes[0]->GetKey()->AsECInstanceNodeKey()->GetInstanceId().ToString());
+
+    EXPECT_STREQ(NAVNODE_TYPE_ECClassGroupingNode, nodes[1]->GetType().c_str());
+    EXPECT_EQ(m_widgetClass->GetId(), nodes[1]->GetKey()->GetECClassId());
+    DataContainer<NavNodeCPtr> widgetNodes = IECPresentationManager::GetManager().GetChildren(s_project->GetECDb(), *nodes[1], PageOptions(), options.GetJson()).get();
+    ASSERT_EQ(1, widgetNodes.GetSize());
+    EXPECT_STREQ(NAVNODE_TYPE_ECInstanceNode, widgetNodes[0]->GetType().c_str());
+    ASSERT_EQ(nodes[1]->GetNodeId(), widgetNodes[0]->GetParentNodeId());
+    EXPECT_EQ(widgetInstance->GetInstanceId(), widgetNodes[0]->GetKey()->AsECInstanceNodeKey()->GetInstanceId().ToString());
+    }
+
+/*---------------------------------------------------------------------------------**//**
+* @betest                                       Pranciskus.Ambrazas                02/2016
++---------------+---------------+---------------+---------------+---------------+------*/
+TEST_F(RulesDrivenECPresentationManagerNavigationTests, AllInstanceNodes_AlwaysReturnsChildren)
+    {
+    // insert widget instance
+    RulesEngineTestHelpers::InsertInstance(s_project->GetECDb(), *m_widgetClass);
+    
+    // create the rule set
+    PresentationRuleSetPtr rules = PresentationRuleSet::CreateInstance(BeTest::GetNameOfCurrentTest(), 1, 0, false, "", "", "", false);
+    m_locater->AddRuleSet(*rules);
+
+    RootNodeRule* rule = new RootNodeRule();
+    rule->AddSpecification(*new AllInstanceNodesSpecification(1, true, false, false, false, false, "RulesEngineTest"));
+    rules->AddPresentationRule(*rule);
+
+    // request for nodes
+    Json::Value options = RulesDrivenECPresentationManager::NavigationOptions("AllInstanceNodes_AlwaysReturnsChildren", TargetTree_MainTree).GetJson();
+    DataContainer<NavNodeCPtr> nodes = IECPresentationManager::GetManager().GetRootNodes(s_project->GetECDb(), PageOptions(), options).get();
+
+    // make sure we have 1 node
+    ASSERT_EQ(1, nodes.GetSize());
+    NavNodeCPtr node = nodes[0];
+    ASSERT_TRUE(NavNodeExtendedData(*node).GetAlwaysReturnsChildren());
+    ASSERT_TRUE(node->HasChildren());
+    }
+
+/*---------------------------------------------------------------------------------**//**
+* @betest                                       Pranciskus.Ambrazas                02/2016
++---------------+---------------+---------------+---------------+---------------+------*/
+TEST_F(RulesDrivenECPresentationManagerNavigationTests, AllInstanceNodes_DoNotSort_ReturnsUnsortedNodes)
+    {    
+    // insert some widget instances
+    RulesEngineTestHelpers::InsertInstance(s_project->GetECDb(), *m_widgetClass, [](IECInstanceR instance){instance.SetValue("MyID", ECValue("Widget2"));});
+    RulesEngineTestHelpers::InsertInstance(s_project->GetECDb(), *m_widgetClass, [](IECInstanceR instance){instance.SetValue("MyID", ECValue("Widget1"));});
+
+    // create the rule set
+    PresentationRuleSetPtr rules = PresentationRuleSet::CreateInstance(BeTest::GetNameOfCurrentTest(), 1, 0, false, "", "", "", false);
+    m_locater->AddRuleSet(*rules);
+    rules->AddPresentationRule(*new InstanceLabelOverride(1, true, "RulesEngineTest:Widget", "MyID"));
+    RootNodeRule* rule = new RootNodeRule();
+    AllInstanceNodesSpecificationP allInstanceNodesSpecification = new AllInstanceNodesSpecification(1, false, false, false, false, false, "RulesEngineTest");
+    allInstanceNodesSpecification->SetDoNotSort(true);
+    rule->AddSpecification(*allInstanceNodesSpecification);
+    rules->AddPresentationRule(*rule);
+
+    // request for nodes
+    Json::Value options = RulesDrivenECPresentationManager::NavigationOptions("AllInstanceNodes_DoNotSort_ReturnsUnsortedNodes", TargetTree_MainTree).GetJson();
+    DataContainer<NavNodeCPtr> nodes = IECPresentationManager::GetManager().GetRootNodes(s_project->GetECDb(), PageOptions(), options).get();
+
+    // make sure we have 2 nodes
+    ASSERT_EQ(2, nodes.GetSize());
+
+    NavNodeCPtr instanceNode = nodes[0];
+    EXPECT_STREQ(NAVNODE_TYPE_ECInstanceNode, instanceNode->GetType().c_str());
+    ASSERT_STREQ("Widget2", instanceNode->GetLabel().c_str());
+
+    instanceNode = nodes[1];
+    EXPECT_STREQ(NAVNODE_TYPE_ECInstanceNode, instanceNode->GetType().c_str());
+    ASSERT_STREQ("Widget1", instanceNode->GetLabel().c_str());
+    }
+
+/*---------------------------------------------------------------------------------**//**
+* @betest                                       Pranciskus.Ambrazas                02/2016
++---------------+---------------+---------------+---------------+---------------+------*/
+TEST_F(RulesDrivenECPresentationManagerNavigationTests, AllInstanceNodes_HideIfNoChildren_ReturnsEmptyListIfNoChildren)
+    {
+    // insert widget instance
+    RulesEngineTestHelpers::InsertInstance(s_project->GetECDb(), *m_widgetClass);
+
+    // create the rule set
+    PresentationRuleSetPtr rules = PresentationRuleSet::CreateInstance(BeTest::GetNameOfCurrentTest(), 1, 0, false, "", "", "", false);
+    m_locater->AddRuleSet(*rules);
+
+    RootNodeRule* rule = new RootNodeRule();
+    rule->AddSpecification(*new AllInstanceNodesSpecification(1, false, false, true, false, false, "RulesEngineTest"));
+    rules->AddPresentationRule(*rule);
+
+    // request for nodes
+    Json::Value options = RulesDrivenECPresentationManager::NavigationOptions("AllInstanceNodes_HideIfNoChildren_ReturnsEmptyListIfNoChildren", TargetTree_MainTree).GetJson();
+    DataContainer<NavNodeCPtr> nodes = IECPresentationManager::GetManager().GetRootNodes(s_project->GetECDb(), PageOptions(), options).get();
+
+    // make sure we have 0 nodes
+    ASSERT_EQ(0, nodes.GetSize());
+    }
+
+/*---------------------------------------------------------------------------------**//**
+* @betest                                       Pranciskus.Ambrazas                02/2016
++---------------+---------------+---------------+---------------+---------------+------*/
+TEST_F(RulesDrivenECPresentationManagerNavigationTests, AllInstanceNodes_HideIfNoChildren_ReturnsNodesIfHasChildren)
+    {
+    // insert widget instance
+    RulesEngineTestHelpers::InsertInstance(s_project->GetECDb(), *m_widgetClass);
+
+    // create the rule set
+    PresentationRuleSetPtr rules = PresentationRuleSet::CreateInstance(BeTest::GetNameOfCurrentTest(), 1, 0, false, "", "", "", false);
+    m_locater->AddRuleSet(*rules);
+
+    RootNodeRule* rule = new RootNodeRule();
+    AllInstanceNodesSpecificationP allInstanceNodesSpecification = new AllInstanceNodesSpecification(1, false, false, true, false, false, "RulesEngineTest");
+    rule->AddSpecification(*allInstanceNodesSpecification);
+    rules->AddPresentationRule(*rule);
+
+    ChildNodeRule* childRule = new ChildNodeRule();
+    CustomNodeSpecificationP customNodeSpecification = new CustomNodeSpecification(1, false, "test", "test", "test", "test");
+    childRule->AddSpecification(*customNodeSpecification);
+    allInstanceNodesSpecification->AddNestedRule(*childRule);
+
+    // request for nodes
+    Json::Value options = RulesDrivenECPresentationManager::NavigationOptions("AllInstanceNodes_HideIfNoChildren_ReturnsNodesIfHasChildren", TargetTree_MainTree).GetJson();
+    DataContainer<NavNodeCPtr> nodes = IECPresentationManager::GetManager().GetRootNodes(s_project->GetECDb(), PageOptions(), options).get();
+
+    // make sure we have 1 node
+    ASSERT_EQ(1, nodes.GetSize());
+    }
+
+/*---------------------------------------------------------------------------------**//**
+* @betest                                       Pranciskus.Ambrazas                02/2016
++---------------+---------------+---------------+---------------+---------------+------*/
+TEST_F(RulesDrivenECPresentationManagerNavigationTests, AllInstanceNodes_HideNodesInHierarchy)
+    {
+    // insert some widget & gadget instances
+    RulesEngineTestHelpers::InsertInstance(s_project->GetECDb(), *m_widgetClass);
+
+    // create the rule set
+    PresentationRuleSetPtr rules = PresentationRuleSet::CreateInstance(BeTest::GetNameOfCurrentTest(), 1, 0, false, "", "", "", false);
+    m_locater->AddRuleSet(*rules);
+
+    RootNodeRule* rule = new RootNodeRule();
+
+    AllInstanceNodesSpecificationP allInstanceNodesSpecification = new AllInstanceNodesSpecification(1, false, true, false, false, false, "RulesEngineTest");
+    rule->AddSpecification(*allInstanceNodesSpecification);
+    rules->AddPresentationRule(*rule);
+
+    ChildNodeRule* childRule = new ChildNodeRule();
+    CustomNodeSpecificationP customNodeSpecification = new CustomNodeSpecification(1, false, "test", "test", "test", "test");
+    childRule->AddSpecification(*customNodeSpecification);
+    allInstanceNodesSpecification->AddNestedRule(*childRule);
+
+    // request for nodes
+    Json::Value options = RulesDrivenECPresentationManager::NavigationOptions("AllInstanceNodes_HideNodesInHierarchy", TargetTree_MainTree).GetJson();
+    DataContainer<NavNodeCPtr> nodes = IECPresentationManager::GetManager().GetRootNodes(s_project->GetECDb(), PageOptions(), options).get();
+
+    // make sure we have 1 node
+    ASSERT_EQ(1, nodes.GetSize());
+
+    NavNodeCPtr instanceNode = nodes[0];
+    ASSERT_STREQ("test", instanceNode->GetType().c_str());
+    }
+
+/*---------------------------------------------------------------------------------**//**
+* @betest                                       Pranciskus.Ambrazas                02/2016
++---------------+---------------+---------------+---------------+---------------+------*/
+TEST_F(RulesDrivenECPresentationManagerNavigationTests, AllInstanceNodes_GroupedByLabel_DoesntGroup1Instance)
+    {
+    // insert widget instance
+    RulesEngineTestHelpers::InsertInstance(s_project->GetECDb(), *m_widgetClass, [](IECInstanceR instance){instance.SetValue("MyID", ECValue("WidgetID"));});
+
+    // create the rule set
+    PresentationRuleSetPtr rules = PresentationRuleSet::CreateInstance(BeTest::GetNameOfCurrentTest(), 1, 0, false, "", "", "", false);
+    m_locater->AddRuleSet(*rules);
+
+    rules->AddPresentationRule(*new InstanceLabelOverride(1, true, "RulesEngineTest:Widget", "MyID"));
+    RootNodeRule* rule = new RootNodeRule();
+    rule->AddSpecification(*new AllInstanceNodesSpecification(1, false, false, false, false, true, "RulesEngineTest"));
+    rules->AddPresentationRule(*rule);
+
+    // request for nodes
+    Json::Value options = RulesDrivenECPresentationManager::NavigationOptions("AllInstanceNodes_GroupedByLabel_DoesntGroup1Instance", TargetTree_MainTree).GetJson();
+    DataContainer<NavNodeCPtr> nodes = IECPresentationManager::GetManager().GetRootNodes(s_project->GetECDb(), PageOptions(), options).get();
+
+    // make sure we have 1 node
+    ASSERT_EQ(1, nodes.GetSize());
+
+    EXPECT_STREQ(NAVNODE_TYPE_ECInstanceNode, nodes[0]->GetType().c_str());
+    ASSERT_STREQ("WidgetID", nodes[0]->GetLabel().c_str());
+    }
+
+/*---------------------------------------------------------------------------------**//**
+* @betest                                       Pranciskus.Ambrazas                02/2016
++---------------+---------------+---------------+---------------+---------------+------*/
+TEST_F(RulesDrivenECPresentationManagerNavigationTests, AllInstanceNodes_GroupedByLabelGroups3InstancesWith1GroupingNode)
+    {
+    // insert some widget & gadget instances
+    RulesEngineTestHelpers::InsertInstance(s_project->GetECDb(), *m_widgetClass, [](IECInstanceR instance){instance.SetValue("MyID", ECValue("WidgetID"));});
+    RulesEngineTestHelpers::InsertInstance(s_project->GetECDb(), *m_widgetClass, [](IECInstanceR instance){instance.SetValue("MyID", ECValue("WidgetID"));});
+    RulesEngineTestHelpers::InsertInstance(s_project->GetECDb(), *m_gadgetClass, [](IECInstanceR instance){instance.SetValue("MyID", ECValue("GadgetID"));});
+
+    // create the rule set
+    PresentationRuleSetPtr rules = PresentationRuleSet::CreateInstance(BeTest::GetNameOfCurrentTest(), 1, 0, false, "", "", "", false);
+    m_locater->AddRuleSet(*rules);
+
+    rules->AddPresentationRule(*new InstanceLabelOverride(1, true, "RulesEngineTest:Widget", "MyID"));
+    rules->AddPresentationRule(*new InstanceLabelOverride(1, true, "RulesEngineTest:Gadget", "MyID"));
+    RootNodeRule* rule = new RootNodeRule();
+    rule->AddSpecification(*new AllInstanceNodesSpecification(1, false, false, false, false, true, "RulesEngineTest"));
+    rules->AddPresentationRule(*rule);
+
+    // request for nodes
+    Json::Value options = RulesDrivenECPresentationManager::NavigationOptions("AllInstanceNodes_GroupedByLabelGroups3InstancesWith1GroupingNode", TargetTree_MainTree).GetJson();
+    DataContainer<NavNodeCPtr> nodes = IECPresentationManager::GetManager().GetRootNodes(s_project->GetECDb(), PageOptions(), options).get();
+
+    // make sure we have 2 nodes
+    ASSERT_EQ(2, nodes.GetSize());
+
+    NavNodeCPtr instanceNode = nodes[0];
+    EXPECT_STREQ(NAVNODE_TYPE_ECInstanceNode, instanceNode->GetType().c_str());
+    ASSERT_STREQ("GadgetID", instanceNode->GetLabel().c_str());
+
+    NavNodeCPtr labelGroupingNode = nodes[1];
+    EXPECT_STREQ(NAVNODE_TYPE_DisplayLabelGroupingNode, labelGroupingNode->GetType().c_str());
+    ASSERT_STREQ("WidgetID", labelGroupingNode->GetLabel().c_str());
+
+    //make sure we have 2 widget instances
+    DataContainer<NavNodeCPtr> instanceNodes = IECPresentationManager::GetManager().GetChildren(s_project->GetECDb(), *labelGroupingNode, PageOptions(), options).get();
+    ASSERT_EQ(2, instanceNodes.GetSize());
+    EXPECT_STREQ(NAVNODE_TYPE_ECInstanceNode, instanceNodes[0]->GetType().c_str());
+    EXPECT_STREQ(NAVNODE_TYPE_ECInstanceNode, instanceNodes[1]->GetType().c_str());
+    }
+
+/*---------------------------------------------------------------------------------**//**
+* @betest                                       Pranciskus.Ambrazas                02/2016
++---------------+---------------+---------------+---------------+---------------+------*/
+TEST_F(RulesDrivenECPresentationManagerNavigationTests, AllInstanceNodes_GroupedByLabelGroups4InstancesWith2GroupingNodes)
+    {
+    // insert some widget & gadget instances
+    RulesEngineTestHelpers::InsertInstance(s_project->GetECDb(), *m_widgetClass, [](IECInstanceR instance){instance.SetValue("MyID", ECValue("WidgetID"));});
+    RulesEngineTestHelpers::InsertInstance(s_project->GetECDb(), *m_widgetClass, [](IECInstanceR instance){instance.SetValue("MyID", ECValue("WidgetID"));});
+    RulesEngineTestHelpers::InsertInstance(s_project->GetECDb(), *m_gadgetClass, [](IECInstanceR instance){instance.SetValue("MyID", ECValue("GadgetID"));});
+    RulesEngineTestHelpers::InsertInstance(s_project->GetECDb(), *m_gadgetClass, [](IECInstanceR instance){instance.SetValue("MyID", ECValue("GadgetID"));});
+
+    // create the rule set
+    PresentationRuleSetPtr rules = PresentationRuleSet::CreateInstance(BeTest::GetNameOfCurrentTest(), 1, 0, false, "", "", "", false);
+    m_locater->AddRuleSet(*rules);
+
+    rules->AddPresentationRule(*new InstanceLabelOverride(1, true, "RulesEngineTest:Widget", "MyID"));
+    rules->AddPresentationRule(*new InstanceLabelOverride(1, true, "RulesEngineTest:Gadget", "MyID"));
+    RootNodeRule* rule = new RootNodeRule();
+    rule->AddSpecification(*new AllInstanceNodesSpecification(1, false, false, false, false, true, "RulesEngineTest"));
+    rules->AddPresentationRule(*rule);
+
+    // request for nodes
+    Json::Value options = RulesDrivenECPresentationManager::NavigationOptions("AllInstanceNodes_GroupedByLabelGroups4InstancesWith2GroupingNodes", TargetTree_MainTree).GetJson();
+    DataContainer<NavNodeCPtr> labelGroupingNodes = IECPresentationManager::GetManager().GetRootNodes(s_project->GetECDb(), PageOptions(), options).get();
+
+    // make sure we have 2 label grouping nodes
+    ASSERT_EQ(2, labelGroupingNodes.GetSize());
+
+    NavNodeCPtr labelGroupingNode = labelGroupingNodes[0];
+    EXPECT_STREQ(NAVNODE_TYPE_DisplayLabelGroupingNode, labelGroupingNode->GetType().c_str());
+    ASSERT_STREQ("GadgetID", labelGroupingNode->GetLabel().c_str());
+    
+    // make sure we have 2 gadget instances
+    DataContainer<NavNodeCPtr> instanceNodes = IECPresentationManager::GetManager().GetChildren(s_project->GetECDb(), *labelGroupingNode, PageOptions(), options).get();
+    ASSERT_EQ(2, instanceNodes.GetSize());
+    EXPECT_STREQ(NAVNODE_TYPE_ECInstanceNode, instanceNodes[0]->GetType().c_str());
+    EXPECT_STREQ(NAVNODE_TYPE_ECInstanceNode, instanceNodes[1]->GetType().c_str());
+
+    labelGroupingNode = labelGroupingNodes[1];
+    EXPECT_STREQ(NAVNODE_TYPE_DisplayLabelGroupingNode, labelGroupingNode->GetType().c_str());
+    ASSERT_STREQ("WidgetID", labelGroupingNode->GetLabel().c_str());
+
+    // make sure we have 2 widget instances
+    instanceNodes = IECPresentationManager::GetManager().GetChildren(s_project->GetECDb(), *labelGroupingNode, PageOptions(), options).get();
+    ASSERT_EQ(2, instanceNodes.GetSize());
+    EXPECT_STREQ(NAVNODE_TYPE_ECInstanceNode, instanceNodes[0]->GetType().c_str());
+    EXPECT_STREQ(NAVNODE_TYPE_ECInstanceNode, instanceNodes[1]->GetType().c_str());
+    }
+
+/*---------------------------------------------------------------------------------**//**
+* @betest                                       Grigas.Petraitis                07/2015
++---------------+---------------+---------------+---------------+---------------+------*/
+TEST_F (RulesDrivenECPresentationManagerNavigationTests, RemovesLabelGroupingNodeIfOnlyOneChild)
+    {
+    // make sure there are instances with unique labels and instances with same labels
+    IECInstancePtr instanceWithUniqueLabel = RulesEngineTestHelpers::InsertInstance(s_project->GetECDb(), *m_widgetClass, 
+        [](IECInstanceR instance) { instance.SetValue("MyID", ECValue("GetRootNodes_RemovesLabelGroupingNodeIfOnlyOneChild: Unique Label")); });
+    IECInstancePtr instanceWithSameLabel = RulesEngineTestHelpers::InsertInstance(s_project->GetECDb(), *m_widgetClass, 
+        [](IECInstanceR instance) { instance.SetValue("MyID", ECValue("GetRootNodes_RemovesLabelGroupingNodeIfOnlyOneChild: Same Label")); });
+    instanceWithSameLabel = RulesEngineTestHelpers::InsertInstance(s_project->GetECDb(), *m_widgetClass, 
+        [](IECInstanceR instance) { instance.SetValue("MyID", ECValue("GetRootNodes_RemovesLabelGroupingNodeIfOnlyOneChild: Same Label")); });
+    instanceWithSameLabel = RulesEngineTestHelpers::InsertInstance(s_project->GetECDb(), *m_widgetClass, 
+        [](IECInstanceR instance) { instance.SetValue("MyID", ECValue("GetRootNodes_RemovesLabelGroupingNodeIfOnlyOneChild: Same Label")); });
+
+    // create the rule set
+    PresentationRuleSetPtr rules = PresentationRuleSet::CreateInstance(BeTest::GetNameOfCurrentTest(), 1, 0, false, "", "", "", false);
+    m_locater->AddRuleSet(*rules);
+    rules->AddPresentationRule(*new InstanceLabelOverride(1, true, "RulesEngineTest:Widget", "MyID"));    
+    RootNodeRule* rule = new RootNodeRule();
+    rule->AddSpecification(*new InstanceNodesOfSpecificClassesSpecification(1, true, false, false, false, true, false, "", "RulesEngineTest:Widget", false));
+    rules->AddPresentationRule(*rule);
+    
+    // request for nodes
+    RulesDrivenECPresentationManager::NavigationOptions options("RemovesLabelGroupingNodeIfOnlyOneChild", TargetTree_MainTree);
+    DataContainer<NavNodeCPtr> nodes = IECPresentationManager::GetManager().GetRootNodes(s_project->GetECDb(), PageOptions(), options.GetJson()).get();
+        
+    // make sure we have one instance node and one display label grouping node
+    ASSERT_EQ(2, nodes.GetSize());
+
+    NavNodeCPtr labelGroupingNode = nodes[0];
+    NavNodeCPtr instanceNode = nodes[1];
+    
+    ASSERT_TRUE(nullptr != instanceNode->GetKey()->AsECInstanceNodeKey());
+    EXPECT_EQ(instanceWithUniqueLabel->GetInstanceId(), instanceNode->GetKey()->AsECInstanceNodeKey()->GetInstanceId().ToString());
+
+    EXPECT_TRUE(labelGroupingNode->GetType().Equals(NAVNODE_TYPE_DisplayLabelGroupingNode));
+    EXPECT_TRUE(labelGroupingNode->HasChildren());
+    }
+
+/*---------------------------------------------------------------------------------**//**
+* @betest                                       Grigas.Petraitis                07/2015
++---------------+---------------+---------------+---------------+---------------+------*/
+TEST_F (RulesDrivenECPresentationManagerNavigationTests, AlwaysReturnsResultsFlag_SetToNodeFromSpecification)
+    {
+    // insert a widget
+    IECInstancePtr widgetInstance = RulesEngineTestHelpers::InsertInstance(s_project->GetECDb(), *m_widgetClass);
+    
+    // create the rule set
+    PresentationRuleSetPtr rules = PresentationRuleSet::CreateInstance(BeTest::GetNameOfCurrentTest(), 1, 0, false, "", "", "", false);
+    m_locater->AddRuleSet(*rules);
+
+    RootNodeRule* rule = new RootNodeRule();
+    rule->AddSpecification(*new AllInstanceNodesSpecification(1, true, false, false, false, false, "RulesEngineTest"));
+    rule->AddSpecification(*new AllInstanceNodesSpecification(1, false, false, false, false, false, "RulesEngineTest"));
+    rules->AddPresentationRule(*rule);
+
+    // request for nodes
+    RulesDrivenECPresentationManager::NavigationOptions options(rules->GetRuleSetId().c_str(), TargetTree_MainTree);
+    DataContainer<NavNodeCPtr> nodes = IECPresentationManager::GetManager().GetRootNodes(s_project->GetECDb(), PageOptions(), options.GetJson()).get();
+
+    // make sure the parent node has the "always returns results" flag
+    ASSERT_EQ(2, nodes.GetSize());
+    ASSERT_TRUE(NavNodeExtendedData(*nodes[0]).GetAlwaysReturnsChildren());
+    ASSERT_FALSE(NavNodeExtendedData(*nodes[1]).GetAlwaysReturnsChildren());
+    }
+
+/*---------------------------------------------------------------------------------**//**
+* @betest                                       Grigas.Petraitis                07/2015
++---------------+---------------+---------------+---------------+---------------+------*/
+TEST_F (RulesDrivenECPresentationManagerNavigationTests, HideIfNoChildren_ReturnsEmptyListIfNoChildren)
+    {
+    // insert a widget
+    IECInstancePtr widgetInstance = RulesEngineTestHelpers::InsertInstance(s_project->GetECDb(), *m_widgetClass);
+
+    // create the rule set
+    PresentationRuleSetPtr rules = PresentationRuleSet::CreateInstance(BeTest::GetNameOfCurrentTest(), 1, 0, false, "", "", "", false);
+    m_locater->AddRuleSet(*rules);
+
+    RootNodeRule* rule = new RootNodeRule();
+    rule->AddSpecification(*new InstanceNodesOfSpecificClassesSpecification(1, false, false, true, false, false, false, "", "RulesEngineTest:Widget", false));
+    rules->AddPresentationRule(*rule);
+
+    ChildNodeRule* childRule = new ChildNodeRule();
+    childRule->AddSpecification(*new InstanceNodesOfSpecificClassesSpecification(1, false, false, false, false, false, false, "", "RulesEngineTest:Gadget", false));
+    childRule->SetCondition("ParentNode.IsInstanceNode And ParentNode.ClassName = \"Widget\"");
+    rules->AddPresentationRule(*childRule);
+
+    // request for nodes
+    RulesDrivenECPresentationManager::NavigationOptions options("HideIfNoChildren_ReturnsEmptyListIfNoChildren", TargetTree_MainTree);
+    DataContainer<NavNodeCPtr> nodes = IECPresentationManager::GetManager().GetRootNodes(s_project->GetECDb(), PageOptions(), options.GetJson()).get();
+
+    // make sure the node was hidden
+    ASSERT_TRUE(0 == nodes.GetSize());
+    }
+
+/*---------------------------------------------------------------------------------**//**
+* @betest                                       Grigas.Petraitis                07/2015
++---------------+---------------+---------------+---------------+---------------+------*/
+TEST_F (RulesDrivenECPresentationManagerNavigationTests, HideIfNoChildren_ReturnsNodesIfHasChildren)
+    {
+    // insert a widget
+    IECInstancePtr widgetInstance = RulesEngineTestHelpers::InsertInstance(s_project->GetECDb(), *m_widgetClass);
+    
+
+    // insert a gadget
+    IECInstancePtr gadgetInstance = RulesEngineTestHelpers::InsertInstance(s_project->GetECDb(), *m_gadgetClass);
+
+    // create the rule set
+    PresentationRuleSetPtr rules = PresentationRuleSet::CreateInstance(BeTest::GetNameOfCurrentTest(), 1, 0, false, "", "", "", false);
+    m_locater->AddRuleSet(*rules);
+
+    RootNodeRule* rule = new RootNodeRule();
+    rule->AddSpecification(*new InstanceNodesOfSpecificClassesSpecification(1, false, false, true, false, false, false, "", "RulesEngineTest:Widget", false));
+    rules->AddPresentationRule(*rule);
+
+    ChildNodeRule* childRule = new ChildNodeRule();
+    childRule->AddSpecification(*new InstanceNodesOfSpecificClassesSpecification(1, false, false, false, false, false, false, "", "RulesEngineTest:Gadget", false));
+    childRule->SetCondition("ParentNode.IsInstanceNode And ParentNode.ClassName = \"Widget\"");
+    rules->AddPresentationRule(*childRule);
+
+    // request for nodes
+    RulesDrivenECPresentationManager::NavigationOptions options("HideIfNoChildren_ReturnsNodesIfHasChildren", TargetTree_MainTree);
+    DataContainer<NavNodeCPtr> nodes = IECPresentationManager::GetManager().GetRootNodes(s_project->GetECDb(), PageOptions(), options.GetJson()).get();
+
+    // make sure the node was not hidden 
+    ASSERT_EQ(1, nodes.GetSize());
+    }
+
+/*---------------------------------------------------------------------------------**//**
+* @betest                                       Grigas.Petraitis                07/2015
++---------------+---------------+---------------+---------------+---------------+------*/
+TEST_F (RulesDrivenECPresentationManagerNavigationTests, HideIfNoChildren_IgnoredIfHasAlwaysReturnsNodesFlag)
+    {
+    // insert a widget
+    IECInstancePtr widgetInstance = RulesEngineTestHelpers::InsertInstance(s_project->GetECDb(), *m_widgetClass);
+        
+    // create the rule set
+    PresentationRuleSetPtr rules = PresentationRuleSet::CreateInstance(BeTest::GetNameOfCurrentTest(), 1, 0, false, "", "", "", false);
+    m_locater->AddRuleSet(*rules);
+
+    RootNodeRule* rule = new RootNodeRule();
+    rule->AddSpecification(*new InstanceNodesOfSpecificClassesSpecification(1, true, false, true, false, false, false, "", "RulesEngineTest:Widget", false));
+    rules->AddPresentationRule(*rule);
+
+    // request for nodes
+    RulesDrivenECPresentationManager::NavigationOptions options("HideIfNoChildren_IgnoredIfHasAlwaysReturnsNodesFlag", TargetTree_MainTree);
+    DataContainer<NavNodeCPtr> nodes = IECPresentationManager::GetManager().GetRootNodes(s_project->GetECDb(), PageOptions(), options.GetJson()).get();
+    
+    // make sure the node was not hidden
+    ASSERT_EQ(1, nodes.GetSize());
+    }
+
+/*---------------------------------------------------------------------------------**//**
+* @betest                                       Grigas.Petraitis                07/2015
++---------------+---------------+---------------+---------------+---------------+------*/
+TEST_F (RulesDrivenECPresentationManagerNavigationTests, HideNodesInHierarchy_ReturnsChildNodes)
+    {    
+    // add a widget
+    IECInstancePtr widgetInstance = RulesEngineTestHelpers::InsertInstance(s_project->GetECDb(), *m_widgetClass);
+
+    // add a gadget    
+    IECInstancePtr gadgetInstance = RulesEngineTestHelpers::InsertInstance(s_project->GetECDb(), *m_gadgetClass);
+    
+    // create the rule set
+    PresentationRuleSetPtr rules = PresentationRuleSet::CreateInstance(BeTest::GetNameOfCurrentTest(), 1, 0, false, "", "", "", false);
+    m_locater->AddRuleSet(*rules);
+
+    RootNodeRule* rule = new RootNodeRule();
+    rule->AddSpecification(*new InstanceNodesOfSpecificClassesSpecification(1, false, true, false, false, false, false, "", "RulesEngineTest:Widget", false));
+    rules->AddPresentationRule(*rule);
+
+    ChildNodeRule* childRule = new ChildNodeRule();
+    childRule->AddSpecification(*new InstanceNodesOfSpecificClassesSpecification(1, false, false, false, false, false, false, "", "RulesEngineTest:Gadget", false));
+    childRule->SetCondition("ParentNode.IsInstanceNode");
+    rules->AddPresentationRule(*childRule);
+
+    // request for nodes
+    RulesDrivenECPresentationManager::NavigationOptions options("HideNodesInHierarchy_ReturnsChildNodes", TargetTree_MainTree);
+    DataContainer<NavNodeCPtr> nodes = IECPresentationManager::GetManager().GetRootNodes(s_project->GetECDb(), PageOptions(), options.GetJson()).get();
+
+    // make sure we get gadget, not widget
+    ASSERT_EQ(1, nodes.GetSize());
+    ASSERT_TRUE(nullptr != nodes[0]->GetKey()->AsECInstanceNodeKey());
+    EXPECT_EQ(gadgetInstance->GetInstanceId(), nodes[0]->GetKey()->AsECInstanceNodeKey()->GetInstanceId().ToString());
+    }
+
+/*---------------------------------------------------------------------------------**//**
+* @betest                                       Grigas.Petraitis                07/2015
++---------------+---------------+---------------+---------------+---------------+------*/
+TEST_F (RulesDrivenECPresentationManagerNavigationTests, HideNodesInHierarchy_ReturnsNoChildrenWhenThereAreNoChildSpecifications)
+    {    
+    // add a widget
+    IECInstancePtr widgetInstance = RulesEngineTestHelpers::InsertInstance(s_project->GetECDb(), *m_widgetClass);
+
+    // add a gadget    
+    IECInstancePtr gadgetInstance = RulesEngineTestHelpers::InsertInstance(s_project->GetECDb(), *m_gadgetClass);
+        
+    // create the rule set
+    PresentationRuleSetPtr rules = PresentationRuleSet::CreateInstance(BeTest::GetNameOfCurrentTest(), 1, 0, false, "", "", "", false);
+    m_locater->AddRuleSet(*rules);
+
+    RootNodeRule* rule = new RootNodeRule();
+    rule->AddSpecification(*new InstanceNodesOfSpecificClassesSpecification(1, false, false, false, false, false, false, "", "RulesEngineTest:Widget", false));
+    rules->AddPresentationRule(*rule);
+
+    ChildNodeRule* childRule = new ChildNodeRule();
+    childRule->AddSpecification(*new InstanceNodesOfSpecificClassesSpecification(1, false, true, false, false, false, false, "", "RulesEngineTest:Gadget", false));
+    childRule->SetCondition("ParentNode.IsInstanceNode AND ParentNode.ClassName=\"Widget\"");
+    rules->AddPresentationRule(*childRule);
+
+    // request for root nodes
+    RulesDrivenECPresentationManager::NavigationOptions options(rules->GetRuleSetId().c_str(), TargetTree_MainTree);
+    DataContainer<NavNodeCPtr> rootNodes = IECPresentationManager::GetManager().GetRootNodes(s_project->GetECDb(), PageOptions(), options.GetJson()).get();
+
+    // expect 1 widget node
+    ASSERT_EQ(1, rootNodes.GetSize());
+
+    // request for child nodes
+    DataContainer<NavNodeCPtr> childNodes = IECPresentationManager::GetManager().GetChildren(s_project->GetECDb(), *rootNodes[0], PageOptions(), options.GetJson()).get();
+
+    // expect empty container
+    ASSERT_EQ(0, childNodes.GetSize());
+    }
+
+/*---------------------------------------------------------------------------------**//**
+* @betest                                       Grigas.Petraitis                01/2016
++---------------+---------------+---------------+---------------+---------------+------*/
+TEST_F (RulesDrivenECPresentationManagerNavigationTests, Paging_SkipsSpecifiedNumberOfNodes_LabelOverride)
+    {
+    RulesEngineTestHelpers::DeleteInstances(s_project->GetECDb(), *m_widgetClass);
+    RulesEngineTestHelpers::InsertInstance(s_project->GetECDb(), *m_widgetClass, [](IECInstanceR instance){instance.SetValue("MyID", ECValue("A"));});
+    RulesEngineTestHelpers::InsertInstance(s_project->GetECDb(), *m_widgetClass, [](IECInstanceR instance){instance.SetValue("MyID", ECValue("B"));});
+    RulesEngineTestHelpers::InsertInstance(s_project->GetECDb(), *m_widgetClass, [](IECInstanceR instance){instance.SetValue("MyID", ECValue("C"));});
+    RulesEngineTestHelpers::InsertInstance(s_project->GetECDb(), *m_widgetClass, [](IECInstanceR instance){instance.SetValue("MyID", ECValue("D"));});
+    RulesEngineTestHelpers::InsertInstance(s_project->GetECDb(), *m_widgetClass, [](IECInstanceR instance){instance.SetValue("MyID", ECValue("E"));});
+
+    // create the rule set
+    PresentationRuleSetPtr rules = PresentationRuleSet::CreateInstance(BeTest::GetNameOfCurrentTest(), 1, 0, false, "", "", "", false);
+    m_locater->AddRuleSet(*rules);
+    rules->AddPresentationRule(*new LabelOverride("ThisNode.ClassName = \"Widget\"", 1, "this.MyID", ""));
+
+    RootNodeRule* rule = new RootNodeRule();
+    rule->AddSpecification(*new InstanceNodesOfSpecificClassesSpecification(1, false, false, false, false, false, false, 
+        "", "RulesEngineTest:Widget", false));
+    rules->AddPresentationRule(*rule);
+    
+    // request for nodes
+    RulesDrivenECPresentationManager::NavigationOptions options(rules->GetRuleSetId().c_str(), TargetTree_MainTree);
+    DataContainer<NavNodeCPtr> nodes = IECPresentationManager::GetManager().GetRootNodes(s_project->GetECDb(), PageOptions(2), options.GetJson()).get();
+    
+    // expect 3 nodes: C, D, E
+    ASSERT_EQ(3, nodes.GetSize());
+    EXPECT_STREQ("C", nodes[0]->GetLabel().c_str());
+    EXPECT_STREQ("D", nodes[1]->GetLabel().c_str());
+    EXPECT_STREQ("E", nodes[2]->GetLabel().c_str());
+    }
+
+/*---------------------------------------------------------------------------------**//**
+* @betest                                       Aidas.Vaiksnoras               01/2018
++---------------+---------------+---------------+---------------+---------------+------*/
+TEST_F (RulesDrivenECPresentationManagerNavigationTests, Paging_SkipsSpecifiedNumberOfNodes)
+    {
+    RulesEngineTestHelpers::DeleteInstances(s_project->GetECDb(), *m_widgetClass);
+    RulesEngineTestHelpers::InsertInstance(s_project->GetECDb(), *m_widgetClass, [](IECInstanceR instance){instance.SetValue("MyID", ECValue("A"));});
+    RulesEngineTestHelpers::InsertInstance(s_project->GetECDb(), *m_widgetClass, [](IECInstanceR instance){instance.SetValue("MyID", ECValue("B"));});
+    RulesEngineTestHelpers::InsertInstance(s_project->GetECDb(), *m_widgetClass, [](IECInstanceR instance){instance.SetValue("MyID", ECValue("C"));});
+    RulesEngineTestHelpers::InsertInstance(s_project->GetECDb(), *m_widgetClass, [](IECInstanceR instance){instance.SetValue("MyID", ECValue("D"));});
+    RulesEngineTestHelpers::InsertInstance(s_project->GetECDb(), *m_widgetClass, [](IECInstanceR instance){instance.SetValue("MyID", ECValue("E"));});
+
+    // create the rule set
+    PresentationRuleSetPtr rules = PresentationRuleSet::CreateInstance("Paging_SkipsSpecifiedNumberOfNodes", 1, 0, false, "", "", "", false);
+    m_locater->AddRuleSet(*rules);
+    rules->AddPresentationRule(*new InstanceLabelOverride(1, true, "RulesEngineTest:Widget", "MyID"));
+    RootNodeRule* rule = new RootNodeRule();
+    rule->AddSpecification(*new InstanceNodesOfSpecificClassesSpecification(1, false, false, false, false, false, false, 
+        "", "RulesEngineTest:Widget", false));
+    rules->AddPresentationRule(*rule);
+    
+    // request for nodes
+    RulesDrivenECPresentationManager::NavigationOptions options("Paging_SkipsSpecifiedNumberOfNodes", TargetTree_MainTree);
+    DataContainer<NavNodeCPtr> nodes = IECPresentationManager::GetManager().GetRootNodes(s_project->GetECDb(), PageOptions(2), options.GetJson()).get();
+    
+    // expect 3 nodes: C, D, E
+    ASSERT_EQ(3, nodes.GetSize());
+    EXPECT_STREQ("C", nodes[0]->GetLabel().c_str());
+    EXPECT_STREQ("D", nodes[1]->GetLabel().c_str());
+    EXPECT_STREQ("E", nodes[2]->GetLabel().c_str());
+    }
+
+/*---------------------------------------------------------------------------------**//**
+* @betest                                       Grigas.Petraitis                01/2016
++---------------+---------------+---------------+---------------+---------------+------*/
+TEST_F (RulesDrivenECPresentationManagerNavigationTests, Paging_SkippingMoreThanExists)
+    {
+    RulesEngineTestHelpers::DeleteInstances(s_project->GetECDb(), *m_widgetClass);
+    RulesEngineTestHelpers::InsertInstance(s_project->GetECDb(), *m_widgetClass, [](IECInstanceR instance){instance.SetValue("MyID", ECValue("A"));});
+    RulesEngineTestHelpers::InsertInstance(s_project->GetECDb(), *m_widgetClass, [](IECInstanceR instance){instance.SetValue("MyID", ECValue("B"));});
+    RulesEngineTestHelpers::InsertInstance(s_project->GetECDb(), *m_widgetClass, [](IECInstanceR instance){instance.SetValue("MyID", ECValue("C"));});
+    RulesEngineTestHelpers::InsertInstance(s_project->GetECDb(), *m_widgetClass, [](IECInstanceR instance){instance.SetValue("MyID", ECValue("D"));});
+    RulesEngineTestHelpers::InsertInstance(s_project->GetECDb(), *m_widgetClass, [](IECInstanceR instance){instance.SetValue("MyID", ECValue("E"));});
+
+    // create the rule set
+    PresentationRuleSetPtr rules = PresentationRuleSet::CreateInstance(BeTest::GetNameOfCurrentTest(), 1, 0, false, "", "", "", false);
+    m_locater->AddRuleSet(*rules);
+    rules->AddPresentationRule(*new InstanceLabelOverride(1, true, "RulesEngineTest:Widget", "MyID"));
+    RootNodeRule* rule = new RootNodeRule();
+    rule->AddSpecification(*new InstanceNodesOfSpecificClassesSpecification(1, false, false, false, false, false, false, 
+        "", "RulesEngineTest:Widget", false));
+    rules->AddPresentationRule(*rule);
+    
+    // request for nodes
+    RulesDrivenECPresentationManager::NavigationOptions options("Paging_SkippingMoreThanExists", TargetTree_MainTree);
+    DataContainer<NavNodeCPtr> nodes = IECPresentationManager::GetManager().GetRootNodes(s_project->GetECDb(), PageOptions(5), options.GetJson()).get();
+    
+    // expect 0 nodes
+    ASSERT_EQ(0, nodes.GetSize());
+    ASSERT_TRUE(nodes[0].IsNull());
+    }
+
+/*---------------------------------------------------------------------------------**//**
+* @betest                                       Grigas.Petraitis                01/2016
++---------------+---------------+---------------+---------------+---------------+------*/
+TEST_F (RulesDrivenECPresentationManagerNavigationTests, Paging_ReturnsSpecifiedNumberOfNodes)
+    {
+    RulesEngineTestHelpers::DeleteInstances(s_project->GetECDb(), *m_widgetClass);
+    RulesEngineTestHelpers::InsertInstance(s_project->GetECDb(), *m_widgetClass, [](IECInstanceR instance){instance.SetValue("MyID", ECValue("A"));});
+    RulesEngineTestHelpers::InsertInstance(s_project->GetECDb(), *m_widgetClass, [](IECInstanceR instance){instance.SetValue("MyID", ECValue("B"));});
+    RulesEngineTestHelpers::InsertInstance(s_project->GetECDb(), *m_widgetClass, [](IECInstanceR instance){instance.SetValue("MyID", ECValue("C"));});
+    RulesEngineTestHelpers::InsertInstance(s_project->GetECDb(), *m_widgetClass, [](IECInstanceR instance){instance.SetValue("MyID", ECValue("D"));});
+    RulesEngineTestHelpers::InsertInstance(s_project->GetECDb(), *m_widgetClass, [](IECInstanceR instance){instance.SetValue("MyID", ECValue("E"));});
+
+    // create the rule set
+    PresentationRuleSetPtr rules = PresentationRuleSet::CreateInstance(BeTest::GetNameOfCurrentTest(), 1, 0, false, "", "", "", false);
+    m_locater->AddRuleSet(*rules);
+    rules->AddPresentationRule(*new InstanceLabelOverride(1, true, "RulesEngineTest:Widget", "MyID"));
+    RootNodeRule* rule = new RootNodeRule();
+    rule->AddSpecification(*new InstanceNodesOfSpecificClassesSpecification(1, false, false, false, false, false, false, 
+        "", "RulesEngineTest:Widget", false));
+    rules->AddPresentationRule(*rule);
+    
+    // request for nodes
+    RulesDrivenECPresentationManager::NavigationOptions options("Paging_ReturnsSpecifiedNumberOfNodes", TargetTree_MainTree);
+    DataContainer<NavNodeCPtr> nodes = IECPresentationManager::GetManager().GetRootNodes(s_project->GetECDb(), PageOptions(0, 2), options.GetJson()).get();
+    
+    // expect 2 nodes: A, B
+    ASSERT_EQ(2, nodes.GetSize());
+    EXPECT_STREQ("A", nodes[0]->GetLabel().c_str());
+    EXPECT_STREQ("B", nodes[1]->GetLabel().c_str());
+    }
+
+/*---------------------------------------------------------------------------------**//**
+* @betest                                       Grigas.Petraitis                01/2016
++---------------+---------------+---------------+---------------+---------------+------*/
+TEST_F (RulesDrivenECPresentationManagerNavigationTests, Paging_PageSizeHigherThanTheNumberOfNodes)
+    {
+    RulesEngineTestHelpers::DeleteInstances(s_project->GetECDb(), *m_widgetClass);
+    RulesEngineTestHelpers::InsertInstance(s_project->GetECDb(), *m_widgetClass, [](IECInstanceR instance){instance.SetValue("MyID", ECValue("A"));});
+    RulesEngineTestHelpers::InsertInstance(s_project->GetECDb(), *m_widgetClass, [](IECInstanceR instance){instance.SetValue("MyID", ECValue("B"));});
+
+    // create the rule set
+    PresentationRuleSetPtr rules = PresentationRuleSet::CreateInstance(BeTest::GetNameOfCurrentTest(), 1, 0, false, "", "", "", false);
+    m_locater->AddRuleSet(*rules);
+    rules->AddPresentationRule(*new InstanceLabelOverride(1, true, "RulesEngineTest:Widget", "MyID"));
+    RootNodeRule* rule = new RootNodeRule();
+    rule->AddSpecification(*new InstanceNodesOfSpecificClassesSpecification(1, false, false, false, false, false, false, 
+        "", "RulesEngineTest:Widget", false));
+    rules->AddPresentationRule(*rule);
+    
+    // request for nodes
+    RulesDrivenECPresentationManager::NavigationOptions options("Paging_PageSizeHigherThanTheNumberOfNodes", TargetTree_MainTree);
+    DataContainer<NavNodeCPtr> nodes = IECPresentationManager::GetManager().GetRootNodes(s_project->GetECDb(), PageOptions(0, 5), options.GetJson()).get();
+    
+    // expect 2 nodes: A, B
+    ASSERT_EQ(2, nodes.GetSize());
+    EXPECT_STREQ("A", nodes[0]->GetLabel().c_str());
+    EXPECT_STREQ("B", nodes[1]->GetLabel().c_str());
+    }
+
+/*---------------------------------------------------------------------------------**//**
+* @betest                                       Grigas.Petraitis                01/2016
++---------------+---------------+---------------+---------------+---------------+------*/
+TEST_F (RulesDrivenECPresentationManagerNavigationTests, Paging_IndexHigherThanPageSize)
+    {
+    RulesEngineTestHelpers::DeleteInstances(s_project->GetECDb(), *m_widgetClass);
+    RulesEngineTestHelpers::InsertInstance(s_project->GetECDb(), *m_widgetClass, [](IECInstanceR instance){instance.SetValue("MyID", ECValue("A"));});
+    RulesEngineTestHelpers::InsertInstance(s_project->GetECDb(), *m_widgetClass, [](IECInstanceR instance){instance.SetValue("MyID", ECValue("B"));});
+
+    // create the rule set
+    PresentationRuleSetPtr rules = PresentationRuleSet::CreateInstance(BeTest::GetNameOfCurrentTest(), 1, 0, false, "", "", "", false);
+    m_locater->AddRuleSet(*rules);
+    rules->AddPresentationRule(*new InstanceLabelOverride(1, true, "RulesEngineTest:Widget", "MyID"));
+    RootNodeRule* rule = new RootNodeRule();
+    rule->AddSpecification(*new InstanceNodesOfSpecificClassesSpecification(1, false, false, false, false, false, false, 
+        "", "RulesEngineTest:Widget", false));
+    rules->AddPresentationRule(*rule);
+    
+    // request for nodes
+    RulesDrivenECPresentationManager::NavigationOptions options("Paging_PageSizeHigherThanTheNumberOfNodes", TargetTree_MainTree);
+    DataContainer<NavNodeCPtr> nodes = IECPresentationManager::GetManager().GetRootNodes(s_project->GetECDb(), PageOptions(0, 2), options.GetJson()).get();
+    
+    // expect nullptr
+    EXPECT_TRUE(nodes[2].IsNull());
+    }
+
+/*---------------------------------------------------------------------------------**//**
+* @betest                                       Grigas.Petraitis                01/2016
++---------------+---------------+---------------+---------------+---------------+------*/
+TEST_F (RulesDrivenECPresentationManagerNavigationTests, Paging_SkipsAndReturnsSpecifiedNumberOfNodes)
+    {
+    RulesEngineTestHelpers::DeleteInstances(s_project->GetECDb(), *m_widgetClass);
+    RulesEngineTestHelpers::InsertInstance(s_project->GetECDb(), *m_widgetClass, [](IECInstanceR instance){instance.SetValue("MyID", ECValue("A"));});
+    RulesEngineTestHelpers::InsertInstance(s_project->GetECDb(), *m_widgetClass, [](IECInstanceR instance){instance.SetValue("MyID", ECValue("B"));});
+    RulesEngineTestHelpers::InsertInstance(s_project->GetECDb(), *m_widgetClass, [](IECInstanceR instance){instance.SetValue("MyID", ECValue("C"));});
+    RulesEngineTestHelpers::InsertInstance(s_project->GetECDb(), *m_widgetClass, [](IECInstanceR instance){instance.SetValue("MyID", ECValue("D"));});
+    RulesEngineTestHelpers::InsertInstance(s_project->GetECDb(), *m_widgetClass, [](IECInstanceR instance){instance.SetValue("MyID", ECValue("E"));});
+
+    // create the rule set
+    PresentationRuleSetPtr rules = PresentationRuleSet::CreateInstance(BeTest::GetNameOfCurrentTest(), 1, 0, false, "", "", "", false);
+    m_locater->AddRuleSet(*rules);
+    rules->AddPresentationRule(*new InstanceLabelOverride(1, true, "RulesEngineTest:Widget", "MyID"));
+    RootNodeRule* rule = new RootNodeRule();
+    rule->AddSpecification(*new InstanceNodesOfSpecificClassesSpecification(1, false, false, false, false, false, false, 
+        "", "RulesEngineTest:Widget", false));
+    rules->AddPresentationRule(*rule);
+    
+    // request for nodes
+    RulesDrivenECPresentationManager::NavigationOptions options("Paging_SkipsAndReturnsSpecifiedNumberOfNodes", TargetTree_MainTree);
+    DataContainer<NavNodeCPtr> nodes = IECPresentationManager::GetManager().GetRootNodes(s_project->GetECDb(), PageOptions(1, 3), options.GetJson()).get();
+    
+    // expect 3 nodes: B, C, D
+    ASSERT_EQ(3, nodes.GetSize());
+    EXPECT_STREQ("B", nodes[0]->GetLabel().c_str());
+    EXPECT_STREQ("C", nodes[1]->GetLabel().c_str());
+    EXPECT_STREQ("D", nodes[2]->GetLabel().c_str());
+    }
+
+/*---------------------------------------------------------------------------------**//**
+* @betest                                       Pranciskus.Ambrazas                02/2016
++---------------+---------------+---------------+---------------+---------------+------*/
+TEST_F(RulesDrivenECPresentationManagerNavigationTests, CustomNodes_Type_Label_Description_ImageId)
+    {
+    // create the rule set
+    PresentationRuleSetPtr rules = PresentationRuleSet::CreateInstance(BeTest::GetNameOfCurrentTest(), 1, 0, false, "", "", "", false);
+    m_locater->AddRuleSet(*rules);
+
+    RootNodeRule* rule = new RootNodeRule();
+    CustomNodeSpecificationP customNodeSpecification = new CustomNodeSpecification(1, false, "type", "label", "description", "imageid");
+    rule->AddSpecification(*customNodeSpecification);
+    rules->AddPresentationRule(*rule);
+    
+    // request for nodes
+    Json::Value options = RulesDrivenECPresentationManager::NavigationOptions("CustomNodes_Type_Label_Description_ImageId", TargetTree_MainTree).GetJson();
+    DataContainer<NavNodeCPtr> nodes = IECPresentationManager::GetManager().GetRootNodes(s_project->GetECDb(), PageOptions(), options).get();
+
+    // make sure we have 1 node
+    ASSERT_EQ(1, nodes.GetSize());
+
+    NavNodeCPtr instanceNode = nodes[0];
+    ASSERT_STREQ("type", instanceNode->GetType().c_str());
+    ASSERT_STREQ("label", instanceNode->GetLabel().c_str());
+    ASSERT_STREQ("description", instanceNode->GetDescription().c_str());
+    ASSERT_STREQ("imageid", instanceNode->GetCollapsedImageId().c_str());
+    }
+
+/*---------------------------------------------------------------------------------**//**
+* @betest                                       Pranciskus.Ambrazas                02/2016
++---------------+---------------+---------------+---------------+---------------+------*/
+TEST_F(RulesDrivenECPresentationManagerNavigationTests, CustomNodes_HideIfNoChildren_ReturnsNodesIfHasChildren)
+    {
+    PresentationRuleSetPtr rules = PresentationRuleSet::CreateInstance(BeTest::GetNameOfCurrentTest(), 1, 0, false, "", "", "", false);
+    m_locater->AddRuleSet(*rules);
+
+    RootNodeRule* rule = new RootNodeRule();
+    CustomNodeSpecificationP customNodeSpecification = new CustomNodeSpecification(1, true, "type", "label", "description", "imageid");
+    customNodeSpecification->SetAlwaysReturnsChildren(false);
+
+    rule->AddSpecification(*customNodeSpecification);
+    rules->AddPresentationRule(*rule);
+
+    ChildNodeRule* childRule = new ChildNodeRule();
+    CustomNodeSpecificationP customNodeSpecificationChild = new CustomNodeSpecification(1, false, "test", "test", "test", "test");
+    childRule->AddSpecification(*customNodeSpecificationChild);
+    customNodeSpecification->AddNestedRule(*childRule);
+
+    // request for nodes
+    Json::Value options = RulesDrivenECPresentationManager::NavigationOptions("CustomNodes_HideIfNoChildren_ReturnsNodesIfHasChildren", TargetTree_MainTree).GetJson();
+    DataContainer<NavNodeCPtr> nodes = IECPresentationManager::GetManager().GetRootNodes(s_project->GetECDb(), PageOptions(), options).get();
+
+    // make sure we have 0 nodes
+    ASSERT_EQ(1, nodes.GetSize());
+    }
+
+/*---------------------------------------------------------------------------------**//**
+* @betest                                       Pranciskus.Ambrazas                02/2016
++---------------+---------------+---------------+---------------+---------------+------*/
+TEST_F(RulesDrivenECPresentationManagerNavigationTests, CustomNodes_HideIfNoChildren_ReturnsEmptyListIfNoChildren)
+    {
+    // insert widget instance
+    RulesEngineTestHelpers::InsertInstance(s_project->GetECDb(), *m_widgetClass);
+    
+    // create the rule set
+    PresentationRuleSetPtr rules = PresentationRuleSet::CreateInstance(BeTest::GetNameOfCurrentTest(), 1, 0, false, "", "", "", false);
+    m_locater->AddRuleSet(*rules);
+
+    RootNodeRule* rule = new RootNodeRule();
+    CustomNodeSpecificationP customNodeSpecification = new CustomNodeSpecification(1, true, "type", "label", "description", "imageid");
+    customNodeSpecification->SetAlwaysReturnsChildren(false);
+
+    rule->AddSpecification(*customNodeSpecification);
+    rules->AddPresentationRule(*rule);
+
+    // request for nodes
+    Json::Value options = RulesDrivenECPresentationManager::NavigationOptions("CustomNodes_HideIfNoChildren_ReturnsEmptyListIfNoChildren", TargetTree_MainTree).GetJson();
+    DataContainer<NavNodeCPtr> nodes = IECPresentationManager::GetManager().GetRootNodes(s_project->GetECDb(), PageOptions(), options).get();
+
+    // make sure we have 0 nodes
+    ASSERT_EQ(0, nodes.GetSize());
+    }
+
+/*---------------------------------------------------------------------------------**//**
+* @betest                                       Grigas.Petraitis                04/2017
++---------------+---------------+---------------+---------------+---------------+------*/
+TEST_F(RulesDrivenECPresentationManagerNavigationTests, CustomNodes_AlwaysReturnsChildren_NodeHasChildren)
+    {
+    // insert widget instance
+    RulesEngineTestHelpers::InsertInstance(s_project->GetECDb(), *m_widgetClass);
+    
+    // create the rule set
+    PresentationRuleSetPtr rules = PresentationRuleSet::CreateInstance(BeTest::GetNameOfCurrentTest(), 1, 0, false, "", "", "", false);
+    m_locater->AddRuleSet(*rules);
+
+    RootNodeRule* rule = new RootNodeRule();
+    CustomNodeSpecificationP customNodeSpecification = new CustomNodeSpecification(1, false, "type", "label", "description", "imageid");
+    customNodeSpecification->SetAlwaysReturnsChildren(true);
+    rule->AddSpecification(*customNodeSpecification);
+    rules->AddPresentationRule(*rule);
+
+    // request for nodes
+    Json::Value options = RulesDrivenECPresentationManager::NavigationOptions(rules->GetRuleSetId().c_str(), TargetTree_MainTree).GetJson();
+    ASSERT_EQ(1, IECPresentationManager::GetManager().GetRootNodesCount(s_project->GetECDb(), options).get());
+
+    DataContainer<NavNodeCPtr> nodes = IECPresentationManager::GetManager().GetRootNodes(s_project->GetECDb(), PageOptions(), options).get();
+    ASSERT_EQ(1, nodes.GetSize());
+
+    NavNodeCPtr node = nodes[0];
+    EXPECT_TRUE(node->HasChildren());
+
+    rapidjson::Document nodeJson = node->AsJson();
+    ASSERT_TRUE(nodeJson.HasMember(NAVNODE_HasChildren));
+    ASSERT_TRUE(nodeJson[NAVNODE_HasChildren].GetBool());
+    }
+
+/*---------------------------------------------------------------------------------**//**
+* @betest                                       Pranciskus.Ambrazas                02/2016
++---------------+---------------+---------------+---------------+---------------+------*/
+TEST_F(RulesDrivenECPresentationManagerNavigationTests, InstancesOfSpecificClassesNodes_AlwaysReturnsChildren)
+    {
+    // insert widget instance
+    RulesEngineTestHelpers::InsertInstance(s_project->GetECDb(), *m_widgetClass);
+    
+    // create the rule set
+    PresentationRuleSetPtr rules = PresentationRuleSet::CreateInstance(BeTest::GetNameOfCurrentTest(), 1, 0, false, "", "", "", false);
+    m_locater->AddRuleSet(*rules);
+
+    RootNodeRule* rule = new RootNodeRule();
+    rule->AddSpecification(*new InstanceNodesOfSpecificClassesSpecification(1, true, false, false, false, false, false, "", "RulesEngineTest:Widget", false));
+    rules->AddPresentationRule(*rule);
+
+    // request for nodes
+    Json::Value options = RulesDrivenECPresentationManager::NavigationOptions("InstancesOfSpecificClassesNodes_AlwaysReturnsChildren", TargetTree_MainTree).GetJson();
+    DataContainer<NavNodeCPtr> nodes = IECPresentationManager::GetManager().GetRootNodes(s_project->GetECDb(), PageOptions(), options).get();
+
+    // make sure we have 1 node
+    ASSERT_EQ(1, nodes.GetSize());
+    NavNodeCPtr node = nodes[0];
+    ASSERT_TRUE(NavNodeExtendedData(*node).GetAlwaysReturnsChildren());
+    ASSERT_TRUE(node->HasChildren());
+    }
+
+/*---------------------------------------------------------------------------------**//**
+* @betest                                       Pranciskus.Ambrazas                02/2016
++---------------+---------------+---------------+---------------+---------------+------*/
+TEST_F(RulesDrivenECPresentationManagerNavigationTests, InstancesOfSpecificClassesNodes_HideNodesInHierarchy)
+    {
+    // insert some widget instance
+    IECInstancePtr widgetInstance = RulesEngineTestHelpers::InsertInstance(s_project->GetECDb(), *m_widgetClass);
+
+    // create the rule set
+    PresentationRuleSetPtr rules = PresentationRuleSet::CreateInstance(BeTest::GetNameOfCurrentTest(), 1, 0, false, "", "", "", false);
+    m_locater->AddRuleSet(*rules);
+
+    RootNodeRule* rule = new RootNodeRule();
+    InstanceNodesOfSpecificClassesSpecificationP instanceNodesOfSpecificClassesSpecification = new InstanceNodesOfSpecificClassesSpecification(1, false, true, false, false, false, false, "", "RulesEngineTest:Widget", false);
+    rule->AddSpecification(*instanceNodesOfSpecificClassesSpecification);
+    rules->AddPresentationRule(*rule);
+
+    ChildNodeRule* childRule = new ChildNodeRule();
+    CustomNodeSpecificationP customNodeSpecification = new CustomNodeSpecification(1, false, "test", "test", "test", "test");
+    childRule->AddSpecification(*customNodeSpecification);
+    instanceNodesOfSpecificClassesSpecification->AddNestedRule(*childRule);
+
+    // request for nodes
+    Json::Value options = RulesDrivenECPresentationManager::NavigationOptions("InstancesOfSpecificClassesNodes_HideNodesInHierarchy", TargetTree_MainTree).GetJson();
+    DataContainer<NavNodeCPtr> nodes = IECPresentationManager::GetManager().GetRootNodes(s_project->GetECDb(), PageOptions(), options).get();
+
+    // make sure we have 1 node
+    ASSERT_EQ(1, nodes.GetSize());
+
+    NavNodeCPtr instanceNode = nodes[0];
+    ASSERT_STREQ("test", instanceNode->GetType().c_str());
+    }
+
+/*---------------------------------------------------------------------------------**//**
+* @betest                                       Pranciskus.Ambrazas                02/2016
++---------------+---------------+---------------+---------------+---------------+------*/
+TEST_F(RulesDrivenECPresentationManagerNavigationTests, InstancesOfSpecificClassesNodes_HideIfNoChildren_ReturnsEmptyListIfNoChildren)
+    {
+    // insert widget instance
+    IECInstancePtr widgetInstance = RulesEngineTestHelpers::InsertInstance(s_project->GetECDb(), *m_widgetClass);
+
+    // create the rule set
+    PresentationRuleSetPtr rules = PresentationRuleSet::CreateInstance(BeTest::GetNameOfCurrentTest(), 1, 0, false, "", "", "", false);
+    m_locater->AddRuleSet(*rules);
+
+    RootNodeRule* rule = new RootNodeRule();
+    rule->AddSpecification(*new InstanceNodesOfSpecificClassesSpecification(1, false, false, true, false, false, false, "", "RulesEngineTest:Widget", false));
+    rules->AddPresentationRule(*rule);
+
+    // request for nodes
+    Json::Value options = RulesDrivenECPresentationManager::NavigationOptions("InstancesOfSpecificClassesNodes_HideIfNoChildren_ReturnsEmptyListIfNoChildren", TargetTree_MainTree).GetJson();
+    DataContainer<NavNodeCPtr> nodes = IECPresentationManager::GetManager().GetRootNodes(s_project->GetECDb(), PageOptions(), options).get();
+
+    // make sure we have 0 nodes
+    ASSERT_EQ(0, nodes.GetSize());
+    }
+
+/*---------------------------------------------------------------------------------**//**
+* @betest                                       Pranciskus.Ambrazas                02/2016
++---------------+---------------+---------------+---------------+---------------+------*/
+TEST_F(RulesDrivenECPresentationManagerNavigationTests, InstancesOfSpecificClassesNodes_HideIfNoChildren_ReturnsNodesIfHasChildren)
+    {
+    // insert widget instance
+    IECInstancePtr widgetInstance = RulesEngineTestHelpers::InsertInstance(s_project->GetECDb(), *m_widgetClass);
+
+    // create the rule set
+    PresentationRuleSetPtr rules = PresentationRuleSet::CreateInstance(BeTest::GetNameOfCurrentTest(), 1, 0, false, "", "", "", false);
+    m_locater->AddRuleSet(*rules);
+
+    RootNodeRule* rule = new RootNodeRule();
+    InstanceNodesOfSpecificClassesSpecificationP instanceNodesOfSpecificClassesSpecification = new InstanceNodesOfSpecificClassesSpecification(1, false, true, false, false, false, false, "", "RulesEngineTest:Widget", false);
+    rule->AddSpecification(*instanceNodesOfSpecificClassesSpecification);
+    rules->AddPresentationRule(*rule);
+
+    ChildNodeRule* childRule = new ChildNodeRule();
+    CustomNodeSpecificationP customNodeSpecification = new CustomNodeSpecification(1, false, "test", "test", "test", "test");
+    childRule->AddSpecification(*customNodeSpecification);
+    instanceNodesOfSpecificClassesSpecification->AddNestedRule(*childRule);
+
+    // request for nodes
+    Json::Value options = RulesDrivenECPresentationManager::NavigationOptions("InstancesOfSpecificClassesNodes_HideIfNoChildren_ReturnsNodesIfHasChildren", TargetTree_MainTree).GetJson();
+    DataContainer<NavNodeCPtr> nodes = IECPresentationManager::GetManager().GetRootNodes(s_project->GetECDb(), PageOptions(), options).get();
+
+    // make sure we have 1 node
+    ASSERT_EQ(1, nodes.GetSize());
+    }
+
+/*---------------------------------------------------------------------------------**//**
+* @betest                                       Pranciskus.Ambrazas                02/2016
++---------------+---------------+---------------+---------------+---------------+------*/
+TEST_F (RulesDrivenECPresentationManagerNavigationTests, InstancesOfSpecificClassesNodes_GroupedByClass)
+    {
+    // insert some widget & gadget instances
+    IECInstancePtr widgetInstance = RulesEngineTestHelpers::InsertInstance(s_project->GetECDb(), *m_widgetClass);
+    IECInstancePtr gadgetInstance = RulesEngineTestHelpers::InsertInstance(s_project->GetECDb(), *m_gadgetClass);
+
+    // create the rule set
+    PresentationRuleSetPtr rules = PresentationRuleSet::CreateInstance(BeTest::GetNameOfCurrentTest(), 1, 0, false, "", "", "", false);
+    m_locater->AddRuleSet(*rules);
+
+    RootNodeRule* rule = new RootNodeRule();
+    rule->AddSpecification(*new InstanceNodesOfSpecificClassesSpecification(1, false, false, false, true, false, false, "", "RulesEngineTest:Widget,Gadget", false));
+    rules->AddPresentationRule(*rule);
+
+    // request for nodes
+    Json::Value options = RulesDrivenECPresentationManager::NavigationOptions("InstancesOfSpecificClassesNodes_GroupedByClass", TargetTree_MainTree).GetJson();
+    DataContainer<NavNodeCPtr> classGroupingNodes = IECPresentationManager::GetManager().GetRootNodes(s_project->GetECDb(), PageOptions(), options).get();
+    
+    // make sure we have 2 class grouping nodes
+    ASSERT_EQ(2, classGroupingNodes.GetSize());
+    ASSERT_STREQ(NAVNODE_TYPE_ECClassGroupingNode, classGroupingNodes[0]->GetType().c_str());
+    ASSERT_STREQ(NAVNODE_TYPE_ECClassGroupingNode, classGroupingNodes[1]->GetType().c_str());
+    }
+
+/*---------------------------------------------------------------------------------**//**
+* @betest                                       Pranciskus.Ambrazas                02/2016
++---------------+---------------+---------------+---------------+---------------+------*/
+TEST_F(RulesDrivenECPresentationManagerNavigationTests, InstancesOfSpecificClassesNodes_GroupedByLabel_DoesntGroup1Instance)
+    {
+    // insert widget instance
+    RulesEngineTestHelpers::InsertInstance(s_project->GetECDb(), *m_widgetClass, [](IECInstanceR instance){instance.SetValue("MyID", ECValue("WidgetID"));});
+
+    // create the rule set
+    PresentationRuleSetPtr rules = PresentationRuleSet::CreateInstance(BeTest::GetNameOfCurrentTest(), 1, 0, false, "", "", "", false);
+    m_locater->AddRuleSet(*rules);
+
+    rules->AddPresentationRule(*new InstanceLabelOverride(1, true, "RulesEngineTest:Widget", "MyID"));
+    RootNodeRule* rule = new RootNodeRule();
+    rule->AddSpecification(*new InstanceNodesOfSpecificClassesSpecification(1, false, false, false, false, true, false, "", "RulesEngineTest:Widget", false));
+    rules->AddPresentationRule(*rule);
+
+    // request for nodes
+    Json::Value options = RulesDrivenECPresentationManager::NavigationOptions("InstancesOfSpecificClassesNodes_GroupedByLabel_DoesntGroup1Instance", TargetTree_MainTree).GetJson();
+    DataContainer<NavNodeCPtr> nodes = IECPresentationManager::GetManager().GetRootNodes(s_project->GetECDb(), PageOptions(), options).get();
+
+    // make sure we have 1 node
+    ASSERT_EQ(1, nodes.GetSize());
+    EXPECT_STREQ(NAVNODE_TYPE_ECInstanceNode, nodes[0]->GetType().c_str());
+    ASSERT_STREQ("WidgetID", nodes[0]->GetLabel().c_str());
+    }
+
+/*---------------------------------------------------------------------------------**//**
+* @betest                                       Pranciskus.Ambrazas                02/2016
++---------------+---------------+---------------+---------------+---------------+------*/
+TEST_F(RulesDrivenECPresentationManagerNavigationTests, InstancesOfSpecificClassesNodes_GroupedByLabel_Groups3InstancesWith1GroupingNode)
+    {
+    // insert some widget & gadget instances
+    RulesEngineTestHelpers::InsertInstance(s_project->GetECDb(), *m_widgetClass, [](IECInstanceR instance){instance.SetValue("MyID", ECValue("WidgetID"));});
+    RulesEngineTestHelpers::InsertInstance(s_project->GetECDb(), *m_widgetClass, [](IECInstanceR instance){instance.SetValue("MyID", ECValue("WidgetID"));});
+    RulesEngineTestHelpers::InsertInstance(s_project->GetECDb(), *m_gadgetClass, [](IECInstanceR instance){instance.SetValue("MyID", ECValue("GadgetID"));});
+
+    // create the rule set
+    PresentationRuleSetPtr rules = PresentationRuleSet::CreateInstance(BeTest::GetNameOfCurrentTest(), 1, 0, false, "", "", "", false);
+    m_locater->AddRuleSet(*rules);
+
+    rules->AddPresentationRule(*new InstanceLabelOverride(1, true, "RulesEngineTest:Widget", "MyID"));
+    rules->AddPresentationRule(*new InstanceLabelOverride(1, true, "RulesEngineTest:Gadget", "MyID"));
+    RootNodeRule* rule = new RootNodeRule();
+    rule->AddSpecification(*new InstanceNodesOfSpecificClassesSpecification(1, false, false, false, false, true, false, "", "RulesEngineTest:Widget,Gadget", false));
+    rules->AddPresentationRule(*rule);
+
+    // request for nodes
+    Json::Value options = RulesDrivenECPresentationManager::NavigationOptions("InstancesOfSpecificClassesNodes_GroupedByLabel_Groups3InstancesWith1GroupingNode", TargetTree_MainTree).GetJson();
+    DataContainer<NavNodeCPtr> nodes = IECPresentationManager::GetManager().GetRootNodes(s_project->GetECDb(), PageOptions(), options).get();
+
+    // make sure we have 2 nodes
+    ASSERT_EQ(2, nodes.GetSize());
+
+    // make sure we have 1 gadget instance node
+    NavNodeCPtr instanceNode = nodes[0];
+    EXPECT_STREQ(NAVNODE_TYPE_ECInstanceNode, instanceNode->GetType().c_str());
+    ASSERT_STREQ("GadgetID", instanceNode->GetLabel().c_str());
+
+    // make sure we have 1 widget label grouping node
+    NavNodeCPtr labelGroupingNode = nodes[1];
+    EXPECT_STREQ(NAVNODE_TYPE_DisplayLabelGroupingNode, labelGroupingNode->GetType().c_str());
+    ASSERT_STREQ("WidgetID", labelGroupingNode->GetLabel().c_str());
+
+    //make sure we have 2 widget instances
+    DataContainer<NavNodeCPtr> instanceNodes = IECPresentationManager::GetManager().GetChildren(s_project->GetECDb(), *labelGroupingNode, PageOptions(), options).get();
+    ASSERT_EQ(2, instanceNodes.GetSize());
+    EXPECT_STREQ(NAVNODE_TYPE_ECInstanceNode, instanceNodes[0]->GetType().c_str());
+    EXPECT_STREQ(NAVNODE_TYPE_ECInstanceNode, instanceNodes[1]->GetType().c_str());
+    }
+
+/*---------------------------------------------------------------------------------**//**
+* @betest                                       Pranciskus.Ambrazas                02/2016
++---------------+---------------+---------------+---------------+---------------+------*/
+TEST_F(RulesDrivenECPresentationManagerNavigationTests, InstancesOfSpecificClassesNodes_GroupedByLabel_Groups4InstancesWith2GroupingNodes)
+    {
+    // insert some widget & gadget instances
+    RulesEngineTestHelpers::InsertInstance(s_project->GetECDb(), *m_widgetClass, [](IECInstanceR instance){instance.SetValue("MyID", ECValue("WidgetID"));});
+    RulesEngineTestHelpers::InsertInstance(s_project->GetECDb(), *m_widgetClass, [](IECInstanceR instance){instance.SetValue("MyID", ECValue("WidgetID"));});
+    RulesEngineTestHelpers::InsertInstance(s_project->GetECDb(), *m_gadgetClass, [](IECInstanceR instance){instance.SetValue("MyID", ECValue("GadgetID"));});
+    RulesEngineTestHelpers::InsertInstance(s_project->GetECDb(), *m_gadgetClass, [](IECInstanceR instance){instance.SetValue("MyID", ECValue("GadgetID"));});
+
+    // create the rule set
+    PresentationRuleSetPtr rules = PresentationRuleSet::CreateInstance(BeTest::GetNameOfCurrentTest(), 1, 0, false, "", "", "", false);
+    m_locater->AddRuleSet(*rules);
+
+    rules->AddPresentationRule(*new InstanceLabelOverride(1, true, "RulesEngineTest:Widget", "MyID"));
+    rules->AddPresentationRule(*new InstanceLabelOverride(1, true, "RulesEngineTest:Gadget", "MyID"));
+    RootNodeRule* rule = new RootNodeRule();
+    rule->AddSpecification(*new InstanceNodesOfSpecificClassesSpecification(1, false, false, false, false, true, false, "", "RulesEngineTest:Widget,Gadget", false));
+    rules->AddPresentationRule(*rule);
+
+    // request for nodes
+    Json::Value options = RulesDrivenECPresentationManager::NavigationOptions("InstancesOfSpecificClassesNodes_GroupedByLabel_Groups4InstancesWith2GroupingNodes", TargetTree_MainTree).GetJson();
+    DataContainer<NavNodeCPtr> labelGroupingNodes = IECPresentationManager::GetManager().GetRootNodes(s_project->GetECDb(), PageOptions(), options).get();
+
+    // make sure we have 2 label grouping nodes
+    ASSERT_EQ(2, labelGroupingNodes.GetSize());
+
+    // make sure we have 2 gadget instances in gadget grouping node
+    NavNodeCPtr labelGroupingNode = labelGroupingNodes[0];
+    EXPECT_STREQ(NAVNODE_TYPE_DisplayLabelGroupingNode, labelGroupingNode->GetType().c_str());
+    ASSERT_STREQ("GadgetID", labelGroupingNode->GetLabel().c_str());
+    DataContainer<NavNodeCPtr> instanceNodes = IECPresentationManager::GetManager().GetChildren(s_project->GetECDb(), *labelGroupingNode, PageOptions(), options).get();
+    ASSERT_EQ(2, instanceNodes.GetSize());
+    EXPECT_STREQ(NAVNODE_TYPE_ECInstanceNode, instanceNodes[0]->GetType().c_str());
+    EXPECT_STREQ(NAVNODE_TYPE_ECInstanceNode, instanceNodes[1]->GetType().c_str());
+
+    // make sure we have 2 widget instances in widget grouping node
+    labelGroupingNode = labelGroupingNodes[1];
+    EXPECT_STREQ(NAVNODE_TYPE_DisplayLabelGroupingNode, labelGroupingNode->GetType().c_str());
+    ASSERT_STREQ("WidgetID", labelGroupingNode->GetLabel().c_str());
+    instanceNodes = IECPresentationManager::GetManager().GetChildren(s_project->GetECDb(), *labelGroupingNode, PageOptions(), options).get();
+    ASSERT_EQ(2, instanceNodes.GetSize());
+    EXPECT_STREQ(NAVNODE_TYPE_ECInstanceNode, instanceNodes[0]->GetType().c_str());
+    EXPECT_STREQ(NAVNODE_TYPE_ECInstanceNode, instanceNodes[1]->GetType().c_str());
+    }
+
+/*---------------------------------------------------------------------------------**//**
+* @betest                                       Pranciskus.Ambrazas                02/2016
++---------------+---------------+---------------+---------------+---------------+------*/
+TEST_F(RulesDrivenECPresentationManagerNavigationTests, InstancesOfSpecificClassesNodes_GroupedByClassAndByLabel)
+    {
+    // insert some widget instances
+    RulesEngineTestHelpers::InsertInstance(s_project->GetECDb(), *m_widgetClass, [](IECInstanceR instance) { instance.SetValue("MyID", ECValue("Widget1")); });
+    RulesEngineTestHelpers::InsertInstance(s_project->GetECDb(), *m_widgetClass, [](IECInstanceR instance) { instance.SetValue("MyID", ECValue("Widget1")); });
+    RulesEngineTestHelpers::InsertInstance(s_project->GetECDb(), *m_widgetClass, [](IECInstanceR instance) { instance.SetValue("MyID", ECValue("Widget2")); });
+
+    // insert gadget instance
+    IECInstancePtr gadget = RulesEngineTestHelpers::InsertInstance(s_project->GetECDb(), *m_gadgetClass);
+
+    // create the rule set
+    PresentationRuleSetPtr rules = PresentationRuleSet::CreateInstance(BeTest::GetNameOfCurrentTest(), 1, 0, false, "", "", "", false);
+    m_locater->AddRuleSet(*rules);
+    rules->AddPresentationRule(*new LabelOverride("ThisNode.ClassName = \"Widget\"", 1, "this.MyID", ""));
+
+    RootNodeRule* rule = new RootNodeRule();
+    rule->AddSpecification(*new InstanceNodesOfSpecificClassesSpecification(1, false, false, false, true, true, false, "", "RulesEngineTest:Widget,Gadget", false));
+    rules->AddPresentationRule(*rule);
+
+    // request for nodes
+    Json::Value options = RulesDrivenECPresentationManager::NavigationOptions("InstancesOfSpecificClassesNodes_GroupedByClassAndByLabel", TargetTree_MainTree).GetJson();
+    DataContainer<NavNodeCPtr> classGroupingNodes = IECPresentationManager::GetManager().GetRootNodes(s_project->GetECDb(), PageOptions(), options).get();
+
+    // make sure we have 2 class grouping nodes
+    ASSERT_EQ(2, classGroupingNodes.GetSize());
+    EXPECT_STREQ(NAVNODE_TYPE_ECClassGroupingNode, classGroupingNodes[0]->GetType().c_str());
+
+    // make sure we have 1 gadget instance node
+    DataContainer<NavNodeCPtr> gadgetInstanceNodes = IECPresentationManager::GetManager().GetChildren(s_project->GetECDb(), *classGroupingNodes[0], PageOptions(), options).get();
+    ASSERT_EQ(1, gadgetInstanceNodes.GetSize());
+    EXPECT_STREQ(NAVNODE_TYPE_ECInstanceNode, gadgetInstanceNodes[0]->GetType().c_str());
+    EXPECT_STREQ(CommonTools::GetDefaultDisplayLabel(*gadget).c_str(), gadgetInstanceNodes[0]->GetLabel().c_str());
+
+    // make sure we have 2 widget nodes (one grouping node and one instance node)
+    DataContainer<NavNodeCPtr> widgetNodes = IECPresentationManager::GetManager().GetChildren(s_project->GetECDb(), *classGroupingNodes[1], PageOptions(), options).get();
+    ASSERT_EQ(2, widgetNodes.GetSize());
+    EXPECT_STREQ(NAVNODE_TYPE_DisplayLabelGroupingNode, widgetNodes[0]->GetType().c_str());
+
+    // make sure we have 2 Widget1 instance nodes
+    DataContainer<NavNodeCPtr> widget1Nodes = IECPresentationManager::GetManager().GetChildren(s_project->GetECDb(), *widgetNodes[0], PageOptions(), options).get();
+    ASSERT_EQ(2, widget1Nodes.GetSize());
+    EXPECT_STREQ(NAVNODE_TYPE_ECInstanceNode, widget1Nodes[0]->GetType().c_str());
+    EXPECT_STREQ("Widget1", widget1Nodes[0]->GetLabel().c_str());
+
+    // make sure we have 1 Widget2 instance node
+    EXPECT_STREQ(NAVNODE_TYPE_ECInstanceNode, widgetNodes[1]->GetType().c_str());
+    EXPECT_STREQ("Widget2", widgetNodes[1]->GetLabel().c_str());
+    }
+
+/*---------------------------------------------------------------------------------**//**
+* @betest                                       Aidas.Vaiksnoras               01/2018
++---------------+---------------+---------------+---------------+---------------+------*/
+TEST_F(RulesDrivenECPresentationManagerNavigationTests, InstancesOfSpecificClassesNodes_GroupedByClassAndByLabel_InstanceLabelOverride)
+    {
+    // insert some widget instances
+    RulesEngineTestHelpers::InsertInstance(s_project->GetECDb(), *m_widgetClass, [](IECInstanceR instance) { instance.SetValue("MyID", ECValue("Widget1")); });
+    RulesEngineTestHelpers::InsertInstance(s_project->GetECDb(), *m_widgetClass, [](IECInstanceR instance) { instance.SetValue("MyID", ECValue("Widget1")); });
+    RulesEngineTestHelpers::InsertInstance(s_project->GetECDb(), *m_widgetClass, [](IECInstanceR instance) { instance.SetValue("MyID", ECValue("Widget2")); });
+
+    // insert gadget instance
+    IECInstancePtr gadget = RulesEngineTestHelpers::InsertInstance(s_project->GetECDb(), *m_gadgetClass);
+
+    // create the rule set
+    PresentationRuleSetPtr rules = PresentationRuleSet::CreateInstance("InstancesOfSpecificClassesNodes_GroupedByClassAndByLabel", 1, 0, false, "", "", "", false);
+    m_locater->AddRuleSet(*rules);
+    rules->AddPresentationRule(*new InstanceLabelOverride(1, true, "RulesEngineTest:Widget", "MyID"));
+
+    RootNodeRule* rule = new RootNodeRule();
+    rule->AddSpecification(*new InstanceNodesOfSpecificClassesSpecification(1, false, false, false, true, true, false, "", "RulesEngineTest:Widget,Gadget", false));
+    rules->AddPresentationRule(*rule);
+
+    // request for nodes
+    Json::Value options = RulesDrivenECPresentationManager::NavigationOptions("InstancesOfSpecificClassesNodes_GroupedByClassAndByLabel", TargetTree_MainTree).GetJson();
+    DataContainer<NavNodeCPtr> classGroupingNodes = IECPresentationManager::GetManager().GetRootNodes(s_project->GetECDb(), PageOptions(), options).get();
+
+    // make sure we have 2 class grouping nodes
+    ASSERT_EQ(2, classGroupingNodes.GetSize());
+    EXPECT_STREQ(NAVNODE_TYPE_ECClassGroupingNode, classGroupingNodes[0]->GetType().c_str());
+
+    // make sure we have 1 gadget instance node
+    DataContainer<NavNodeCPtr> gadgetInstanceNodes = IECPresentationManager::GetManager().GetChildren(s_project->GetECDb(), *classGroupingNodes[0], PageOptions(), options).get();
+    ASSERT_EQ(1, gadgetInstanceNodes.GetSize());
+    EXPECT_STREQ(NAVNODE_TYPE_ECInstanceNode, gadgetInstanceNodes[0]->GetType().c_str());
+    EXPECT_STREQ(CommonTools::GetDefaultDisplayLabel(*gadget).c_str(), gadgetInstanceNodes[0]->GetLabel().c_str());
+
+    // make sure we have 2 widget nodes (one grouping node and one instance node)
+    DataContainer<NavNodeCPtr> widgetNodes = IECPresentationManager::GetManager().GetChildren(s_project->GetECDb(), *classGroupingNodes[1], PageOptions(), options).get();
+    ASSERT_EQ(2, widgetNodes.GetSize());
+    EXPECT_STREQ(NAVNODE_TYPE_DisplayLabelGroupingNode, widgetNodes[0]->GetType().c_str());
+
+    // make sure we have 2 Widget1 instance nodes
+    DataContainer<NavNodeCPtr> widget1Nodes = IECPresentationManager::GetManager().GetChildren(s_project->GetECDb(), *widgetNodes[0], PageOptions(), options).get();
+    ASSERT_EQ(2, widget1Nodes.GetSize());
+    EXPECT_STREQ(NAVNODE_TYPE_ECInstanceNode, widget1Nodes[0]->GetType().c_str());
+    EXPECT_STREQ("Widget1", widget1Nodes[0]->GetLabel().c_str());
+
+    // make sure we have 1 Widget2 instance node
+    EXPECT_STREQ(NAVNODE_TYPE_ECInstanceNode, widgetNodes[1]->GetType().c_str());
+    EXPECT_STREQ("Widget2", widgetNodes[1]->GetLabel().c_str());
+    }
+
+/*---------------------------------------------------------------------------------**//**
+* @betest                                       Pranciskus.Ambrazas                02/2016
++---------------+---------------+---------------+---------------+---------------+------*/   
+TEST_F (RulesDrivenECPresentationManagerNavigationTests, InstancesOfSpecificClassesNodes_ShowEmptyGroups)
+    {
+    // insert some widget instance
+    RulesEngineTestHelpers::InsertInstance(s_project->GetECDb(), *m_widgetClass);
+
+    // create the rule set
+    PresentationRuleSetPtr rules = PresentationRuleSet::CreateInstance(BeTest::GetNameOfCurrentTest(), 1, 0, false, "", "", "", false);
+    m_locater->AddRuleSet(*rules);
+
+    RootNodeRule* rule = new RootNodeRule();
+    rule->AddSpecification(*new InstanceNodesOfSpecificClassesSpecification(1, false, false, false, true, false, true, "", "RulesEngineTest:Widget,Gadget", false));
+    rules->AddPresentationRule(*rule);
+
+    // request for nodes
+    Json::Value options = RulesDrivenECPresentationManager::NavigationOptions(rules->GetRuleSetId().c_str(), TargetTree_MainTree).GetJson();
+    DataContainer<NavNodeCPtr> classGroupingNodes = IECPresentationManager::GetManager().GetRootNodes(s_project->GetECDb(), PageOptions(), options).get();
+    
+    // make sure we have 2 class grouping nodes
+    ASSERT_EQ(2, classGroupingNodes.GetSize());
+    }
+
+/*---------------------------------------------------------------------------------**//**
+* @betest                                       Pranciskus.Ambrazas                02/2016
++---------------+---------------+---------------+---------------+---------------+------*/
+TEST_F(RulesDrivenECPresentationManagerNavigationTests, InstancesOfSpecificClassesNodes_DoNotSort_ReturnsUnsortedNodes)
+    {    
+    // insert some widget instances
+    RulesEngineTestHelpers::InsertInstance(s_project->GetECDb(), *m_widgetClass, [](IECInstanceR instance){instance.SetValue("MyID", ECValue("Widget2"));});
+    RulesEngineTestHelpers::InsertInstance(s_project->GetECDb(), *m_widgetClass, [](IECInstanceR instance){instance.SetValue("MyID", ECValue("Widget1"));});
+
+    // create the rule set
+    PresentationRuleSetPtr rules = PresentationRuleSet::CreateInstance(BeTest::GetNameOfCurrentTest(), 1, 0, false, "", "", "", false);
+    m_locater->AddRuleSet(*rules);
+    rules->AddPresentationRule(*new InstanceLabelOverride(1, true, "RulesEngineTest:Widget", "MyID"));
+
+    RootNodeRule* rule = new RootNodeRule();
+    InstanceNodesOfSpecificClassesSpecificationP instanceNodesOfSpecificClassesSpecification = new InstanceNodesOfSpecificClassesSpecification(1, false, false, false, false, false, false, "", "RulesEngineTest:Widget", false);
+    instanceNodesOfSpecificClassesSpecification->SetDoNotSort(true);
+    rule->AddSpecification(*instanceNodesOfSpecificClassesSpecification);
+    rules->AddPresentationRule(*rule);
+
+    // request for nodes
+    Json::Value options = RulesDrivenECPresentationManager::NavigationOptions("InstancesOfSpecificClassesNodes_DoNotSort_ReturnsUnsortedNodes", TargetTree_MainTree).GetJson();
+    DataContainer<NavNodeCPtr> nodes = IECPresentationManager::GetManager().GetRootNodes(s_project->GetECDb(), PageOptions(), options).get();
+
+    // make sure we have 2 nodes
+    ASSERT_EQ(2, nodes.GetSize());
+
+    NavNodeCPtr instanceNode = nodes[0];
+    EXPECT_STREQ(NAVNODE_TYPE_ECInstanceNode, instanceNode->GetType().c_str());
+    ASSERT_STREQ("Widget2", instanceNode->GetLabel().c_str());
+
+    instanceNode = nodes[1];
+    EXPECT_STREQ(NAVNODE_TYPE_ECInstanceNode, instanceNode->GetType().c_str());
+    ASSERT_STREQ("Widget1", instanceNode->GetLabel().c_str());
+    }
+
+/*---------------------------------------------------------------------------------**//**
+* @betest                                       Pranciskus.Ambrazas                02/2016
++---------------+---------------+---------------+---------------+---------------+------*/
+TEST_F(RulesDrivenECPresentationManagerNavigationTests, InstancesOfSpecificClassesNodes_ArePolymorphic)
+    {    
+    // insert some ClassE & ClassF instances
+    ECClassCP classE = m_schema->GetClassCP("ClassE");
+    ECClassCP classF = m_schema->GetClassCP("ClassF");
+    IECInstancePtr classEInstance = RulesEngineTestHelpers::InsertInstance(s_project->GetECDb(), *classE);
+    IECInstancePtr classFInstance = RulesEngineTestHelpers::InsertInstance(s_project->GetECDb(), *classF);
+
+    // create the rule set
+    PresentationRuleSetPtr rules = PresentationRuleSet::CreateInstance(BeTest::GetNameOfCurrentTest(), 1, 0, false, "", "", "", false);
+    m_locater->AddRuleSet(*rules);
+
+    RootNodeRule* rule = new RootNodeRule();
+    InstanceNodesOfSpecificClassesSpecificationP instanceNodesOfSpecificClassesSpecification = new InstanceNodesOfSpecificClassesSpecification(1, false, false, false, false, false, false, "", "RulesEngineTest:ClassE", true);
+    rule->AddSpecification(*instanceNodesOfSpecificClassesSpecification);
+    rules->AddPresentationRule(*rule);
+
+    // request for nodes
+    Json::Value options = RulesDrivenECPresentationManager::NavigationOptions("InstancesOfSpecificClassesNodes_ArePolymorphic", TargetTree_MainTree).GetJson();
+    DataContainer<NavNodeCPtr> nodes = IECPresentationManager::GetManager().GetRootNodes(s_project->GetECDb(), PageOptions(), options).get();
+
+    // make sure we have 2 nodes
+    ASSERT_EQ(2, nodes.GetSize());
+    }
+
+/*---------------------------------------------------------------------------------**//**
+* @betest                                       Pranciskus.Ambrazas                02/2016
++---------------+---------------+---------------+---------------+---------------+------*/
+TEST_F(RulesDrivenECPresentationManagerNavigationTests, InstancesOfSpecificClassesNodes_AreNotPolymorphic)
+    {    
+    // insert some ClassE & ClassF instances
+    ECClassCP classE = m_schema->GetClassCP("ClassE");
+    ECClassCP classF = m_schema->GetClassCP("ClassF");
+    IECInstancePtr classEInstance = RulesEngineTestHelpers::InsertInstance(s_project->GetECDb(), *classE);
+    IECInstancePtr classFInstance = RulesEngineTestHelpers::InsertInstance(s_project->GetECDb(), *classF);
+
+    // create the rule set
+    PresentationRuleSetPtr rules = PresentationRuleSet::CreateInstance(BeTest::GetNameOfCurrentTest(), 1, 0, false, "", "", "", false);
+    m_locater->AddRuleSet(*rules);
+
+    RootNodeRule* rule = new RootNodeRule();
+    InstanceNodesOfSpecificClassesSpecificationP instanceNodesOfSpecificClassesSpecification = new InstanceNodesOfSpecificClassesSpecification(1, false, false, false, false, false, false, "", "RulesEngineTest:ClassE", false);
+    rule->AddSpecification(*instanceNodesOfSpecificClassesSpecification);
+    rules->AddPresentationRule(*rule);
+
+    // request for nodes
+    Json::Value options = RulesDrivenECPresentationManager::NavigationOptions("InstancesOfSpecificClassesNodes_AreNotPolymorphic", TargetTree_MainTree).GetJson();
+    DataContainer<NavNodeCPtr> nodes = IECPresentationManager::GetManager().GetRootNodes(s_project->GetECDb(), PageOptions(), options).get();
+
+    // make sure we have 1 node
+    ASSERT_EQ(1, nodes.GetSize());
+    }
+
+/*---------------------------------------------------------------------------------**//**
+* @betest                                       Pranciskus.Ambrazas                02/2016
++---------------+---------------+---------------+---------------+---------------+------*/
+TEST_F(RulesDrivenECPresentationManagerNavigationTests, InstancesOfSpecificClassesNodes_InstanceFilter)
+    {    
+    // insert some widget instances
+    RulesEngineTestHelpers::InsertInstance(s_project->GetECDb(), *m_widgetClass, [](IECInstanceR instance) { instance.SetValue("IntProperty", ECValue(10)); });
+    RulesEngineTestHelpers::InsertInstance(s_project->GetECDb(), *m_widgetClass, [](IECInstanceR instance) { instance.SetValue("IntProperty", ECValue(5)); });
+
+    // create the rule set
+    PresentationRuleSetPtr rules = PresentationRuleSet::CreateInstance(BeTest::GetNameOfCurrentTest(), 1, 0, false, "", "", "", false);
+    m_locater->AddRuleSet(*rules);
+
+    RootNodeRule* rule = new RootNodeRule();
+    rule->AddSpecification(*new InstanceNodesOfSpecificClassesSpecification(1, false, false, false, false, false, false, "this.IntProperty<=5", "RulesEngineTest:Widget", false));
+    rules->AddPresentationRule(*rule);
+
+    // request for nodes
+    Json::Value options = RulesDrivenECPresentationManager::NavigationOptions("InstancesOfSpecificClassesNodes_InstanceFilter", TargetTree_MainTree).GetJson();
+    DataContainer<NavNodeCPtr> nodes = IECPresentationManager::GetManager().GetRootNodes(s_project->GetECDb(), PageOptions(), options).get();
+
+    // make sure we have 1 node
+    ASSERT_EQ(1, nodes.GetSize());
+    }
+
+/*---------------------------------------------------------------------------------**//**
+* @betest                                       Pranciskus.Ambrazas                02/2016
++---------------+---------------+---------------+---------------+---------------+------*/
+TEST_F(RulesDrivenECPresentationManagerNavigationTests, RelatedInstancesNodes_AlwaysReturnsChildren)
+    {
+    // insert widget & gadget instances with relationship
+    ECRelationshipClassCR relationshipWidgetHasGadget = *m_schema->GetClassCP("WidgetHasGadget")->GetRelationshipClassCP();
+    IECInstancePtr widgetInstance = RulesEngineTestHelpers::InsertInstance(s_project->GetECDb(), *m_widgetClass);
+    IECInstancePtr gadgetInstance = RulesEngineTestHelpers::InsertInstance(s_project->GetECDb(), *m_gadgetClass);
+    RulesEngineTestHelpers::InsertRelationship(s_project->GetECDb(), relationshipWidgetHasGadget, *widgetInstance, *gadgetInstance);
+   
+    // create the rule set
+    PresentationRuleSetPtr rules = PresentationRuleSet::CreateInstance(BeTest::GetNameOfCurrentTest(), 1, 0, false, "", "", "", false);
+    m_locater->AddRuleSet(*rules);
+
+    RootNodeRule* rule = new RootNodeRule();
+    InstanceNodesOfSpecificClassesSpecificationP instanceNodesOfSpecificClassesSpecification = new InstanceNodesOfSpecificClassesSpecification(1, false, false, false, false, false, false, "", "RulesEngineTest:Widget", false);
+    rule->AddSpecification(*instanceNodesOfSpecificClassesSpecification);
+    rules->AddPresentationRule(*rule);
+
+    ChildNodeRule* childRule = new ChildNodeRule();
+    RelatedInstanceNodesSpecificationP relatedInstanceNodesSpecification = new RelatedInstanceNodesSpecification(1, true, false, false, false, false, false, false, 0, "", RequiredRelationDirection_Forward, "RulesEngineTest", "RulesEngineTest:WidgetHasGadget", "RulesEngineTest:Gadget");
+    childRule->AddSpecification(*relatedInstanceNodesSpecification);
+    instanceNodesOfSpecificClassesSpecification->AddNestedRule(*childRule);
+
+    // request for nodes
+    Json::Value options = RulesDrivenECPresentationManager::NavigationOptions("RelatedInstancesNodes_AlwaysReturnsChildren", TargetTree_MainTree).GetJson();
+    DataContainer<NavNodeCPtr> widgetNodes = IECPresentationManager::GetManager().GetRootNodes(s_project->GetECDb(), PageOptions(), options).get();
+
+    // make sure we have 1 widget node
+    ASSERT_EQ(1, widgetNodes.GetSize());
+
+    NavNodeCPtr widgetNode = widgetNodes[0];
+    DataContainer<NavNodeCPtr> gadgetNodes = IECPresentationManager::GetManager().GetChildren(s_project->GetECDb(), *widgetNode, PageOptions(), options).get();
+
+    // make sure we have 1 gadget node
+    ASSERT_EQ(1, gadgetNodes.GetSize());
+    NavNodeCPtr node = gadgetNodes[0];
+    ASSERT_TRUE(NavNodeExtendedData(*node).GetAlwaysReturnsChildren());
+    ASSERT_TRUE(node->HasChildren());
+    }
+
+/*---------------------------------------------------------------------------------**//**
+* @betest                                       Pranciskus.Ambrazas                02/2016
++---------------+---------------+---------------+---------------+---------------+------*/
+TEST_F(RulesDrivenECPresentationManagerNavigationTests, RelatedInstancesNodes_HideNodesInHierarchy)
+    {
+    // insert widget & gadget instances with relationship
+    ECRelationshipClassCR relationshipWidgetHasGadget = *m_schema->GetClassCP("WidgetHasGadget")->GetRelationshipClassCP();
+    IECInstancePtr widgetInstance = RulesEngineTestHelpers::InsertInstance(s_project->GetECDb(), *m_widgetClass);
+    IECInstancePtr gadgetInstance = RulesEngineTestHelpers::InsertInstance(s_project->GetECDb(), *m_gadgetClass);
+    RulesEngineTestHelpers::InsertRelationship(s_project->GetECDb(), relationshipWidgetHasGadget, *widgetInstance, *gadgetInstance);
+
+    // create the rule set
+    PresentationRuleSetPtr rules = PresentationRuleSet::CreateInstance(BeTest::GetNameOfCurrentTest(), 1, 0, false, "", "", "", false);
+    m_locater->AddRuleSet(*rules);
+
+    RootNodeRule* rule = new RootNodeRule();
+    InstanceNodesOfSpecificClassesSpecificationP instanceNodesOfSpecificClassesSpecification = new InstanceNodesOfSpecificClassesSpecification(1, false, false, false, false, false, false, "", "RulesEngineTest:Widget", false);
+    rule->AddSpecification(*instanceNodesOfSpecificClassesSpecification);
+    rules->AddPresentationRule(*rule);
+
+    ChildNodeRule* relatedNodeRule = new ChildNodeRule();
+    RelatedInstanceNodesSpecificationP relatedInstanceNodesSpecification = new RelatedInstanceNodesSpecification(1, false, true, false, false, false, false, false, 0, "", RequiredRelationDirection_Forward, "RulesEngineTest", "RulesEngineTest:WidgetHasGadget", "RulesEngineTest:Gadget");
+    relatedNodeRule->AddSpecification(*relatedInstanceNodesSpecification);
+    instanceNodesOfSpecificClassesSpecification->AddNestedRule(*relatedNodeRule);
+
+    ChildNodeRule* customNodeRule = new ChildNodeRule();
+    CustomNodeSpecificationP customNodeSpecification = new CustomNodeSpecification(1, false, "test", "test", "test", "test");
+    customNodeRule->AddSpecification(*customNodeSpecification);
+    relatedInstanceNodesSpecification->AddNestedRule(*customNodeRule);
+
+    // request for nodes
+    Json::Value options = RulesDrivenECPresentationManager::NavigationOptions("RelatedInstancesNodes_HideNodesInHierarchy", TargetTree_MainTree).GetJson();
+    DataContainer<NavNodeCPtr> widgetNodes = IECPresentationManager::GetManager().GetRootNodes(s_project->GetECDb(), PageOptions(), options).get();
+
+     // make sure we have 1 widget node
+    ASSERT_EQ(1, widgetNodes.GetSize());
+
+    NavNodeCPtr widgetNode = widgetNodes[0];
+    DataContainer<NavNodeCPtr> customNodes = IECPresentationManager::GetManager().GetChildren(s_project->GetECDb(), *widgetNode, PageOptions(), options).get();
+
+    // make sure we have 1 custom node
+    ASSERT_EQ(1, customNodes.GetSize());
+
+    NavNodeCPtr instanceNode = customNodes[0];
+    ASSERT_STREQ("test", instanceNode->GetType().c_str());
+    }
+
+/*---------------------------------------------------------------------------------**//**
+* @betest                                       Pranciskus.Ambrazas                02/2016
++---------------+---------------+---------------+---------------+---------------+------*/
+TEST_F(RulesDrivenECPresentationManagerNavigationTests, RelatedInstancesNodes_HideIfNoChildren_ReturnsEmptyListIfNoChildren)
+    {
+    // insert widget & gadget instances with relationship
+    ECRelationshipClassCR relationshipWidgetHasGadget = *m_schema->GetClassCP("WidgetHasGadget")->GetRelationshipClassCP();
+    IECInstancePtr widgetInstance = RulesEngineTestHelpers::InsertInstance(s_project->GetECDb(), *m_widgetClass);
+    IECInstancePtr gadgetInstance = RulesEngineTestHelpers::InsertInstance(s_project->GetECDb(), *m_gadgetClass);
+    RulesEngineTestHelpers::InsertRelationship(s_project->GetECDb(), relationshipWidgetHasGadget, *widgetInstance, *gadgetInstance);
+
+    // create the rule set
+    PresentationRuleSetPtr rules = PresentationRuleSet::CreateInstance(BeTest::GetNameOfCurrentTest(), 1, 0, false, "", "", "", false);
+    m_locater->AddRuleSet(*rules);
+
+    RootNodeRule* rule = new RootNodeRule();
+    InstanceNodesOfSpecificClassesSpecificationP instanceNodesOfSpecificClassesSpecification = new InstanceNodesOfSpecificClassesSpecification(1, false, false, false, false, false, false, "", "RulesEngineTest:Widget", false);
+    rule->AddSpecification(*instanceNodesOfSpecificClassesSpecification);
+    rules->AddPresentationRule(*rule);
+
+    ChildNodeRule* relatedNodeRule = new ChildNodeRule();
+    RelatedInstanceNodesSpecificationP relatedInstanceNodesSpecification = new RelatedInstanceNodesSpecification(1, false, false, true, false, false, false, false, 0, "", RequiredRelationDirection_Forward, "RulesEngineTest", "RulesEngineTest:WidgetHasGadget", "RulesEngineTest:Gadget");
+    relatedNodeRule->AddSpecification(*relatedInstanceNodesSpecification);
+    instanceNodesOfSpecificClassesSpecification->AddNestedRule(*relatedNodeRule);
+
+    // request for nodes
+    Json::Value options = RulesDrivenECPresentationManager::NavigationOptions("RelatedInstancesNodes_HideIfNoChildren_ReturnsEmptyListIfNoChildren", TargetTree_MainTree).GetJson();
+    DataContainer<NavNodeCPtr> widgetNodes = IECPresentationManager::GetManager().GetRootNodes(s_project->GetECDb(), PageOptions(), options).get();
+
+    // make sure we have 1 widget node
+    ASSERT_EQ(1, widgetNodes.GetSize());
+
+    NavNodeCPtr widgetNode = widgetNodes[0];
+    DataContainer<NavNodeCPtr> gadgetNodes = IECPresentationManager::GetManager().GetChildren(s_project->GetECDb(), *widgetNode, PageOptions(), options).get();
+
+    // make sure we have 0 gadget nodes
+    ASSERT_EQ(0, gadgetNodes.GetSize());
+    }
+
+/*---------------------------------------------------------------------------------**//**
+* @betest                                       Pranciskus.Ambrazas                02/2016
++---------------+---------------+---------------+---------------+---------------+------*/
+TEST_F(RulesDrivenECPresentationManagerNavigationTests, RelatedInstancesNodes_HideIfNoChildren_ReturnsNodesIfHasChildren)
+    {
+    // insert widget & gadget instances with relationship
+    ECRelationshipClassCR relationshipWidgetHasGadget = *m_schema->GetClassCP("WidgetHasGadget")->GetRelationshipClassCP();
+    IECInstancePtr widgetInstance = RulesEngineTestHelpers::InsertInstance(s_project->GetECDb(), *m_widgetClass);
+    IECInstancePtr gadgetInstance = RulesEngineTestHelpers::InsertInstance(s_project->GetECDb(), *m_gadgetClass);
+    RulesEngineTestHelpers::InsertRelationship(s_project->GetECDb(), relationshipWidgetHasGadget, *widgetInstance, *gadgetInstance);
+
+    // create the rule set
+    PresentationRuleSetPtr rules = PresentationRuleSet::CreateInstance(BeTest::GetNameOfCurrentTest(), 1, 0, false, "", "", "", false);
+    m_locater->AddRuleSet(*rules);
+
+    RootNodeRule* rule = new RootNodeRule();
+    InstanceNodesOfSpecificClassesSpecificationP instanceNodesOfSpecificClassesSpecification = new InstanceNodesOfSpecificClassesSpecification(1, false, false, false, false, false, false, "", "RulesEngineTest:Widget", false);
+    rule->AddSpecification(*instanceNodesOfSpecificClassesSpecification);
+    rules->AddPresentationRule(*rule);
+
+    ChildNodeRule* relatedNodeRule = new ChildNodeRule();
+    RelatedInstanceNodesSpecificationP relatedInstanceNodesSpecification = new RelatedInstanceNodesSpecification(1, false, false, true, false, false, false, false, 0, "", RequiredRelationDirection_Forward, "RulesEngineTest", "RulesEngineTest:WidgetHasGadget", "RulesEngineTest:Gadget");
+    relatedNodeRule->AddSpecification(*relatedInstanceNodesSpecification);
+    instanceNodesOfSpecificClassesSpecification->AddNestedRule(*relatedNodeRule);
+
+    ChildNodeRule* customNodeRule = new ChildNodeRule();
+    CustomNodeSpecificationP customNodeSpecification = new CustomNodeSpecification(1, false, "test", "test", "test", "test");
+    customNodeRule->AddSpecification(*customNodeSpecification);
+    relatedInstanceNodesSpecification->AddNestedRule(*customNodeRule);
+
+    // request for nodes
+    Json::Value options = RulesDrivenECPresentationManager::NavigationOptions("RelatedInstancesNodes_HideIfNoChildren_ReturnsNodesIfHasChildren", TargetTree_MainTree).GetJson();
+    DataContainer<NavNodeCPtr> widgetNodes = IECPresentationManager::GetManager().GetRootNodes(s_project->GetECDb(), PageOptions(), options).get();
+
+    // make sure we have 1 widget node
+    ASSERT_EQ(1, widgetNodes.GetSize());
+    NavNodeCPtr widgetNode = widgetNodes[0];
+    DataContainer<NavNodeCPtr> gadgetNodes = IECPresentationManager::GetManager().GetChildren(s_project->GetECDb(), *widgetNode, PageOptions(), options).get();
+
+    // make sure we have 1 gadget node
+    ASSERT_EQ(1, gadgetNodes.GetSize());
+    }
+
+/*---------------------------------------------------------------------------------**//**
+* @betest                                       Pranciskus.Ambrazas                02/2016
++---------------+---------------+---------------+---------------+---------------+------*/
+TEST_F (RulesDrivenECPresentationManagerNavigationTests, RelatedInstancesNodes_GroupedByClass)
+    {
+    // insert widget & gadget instances with relationships
+    ECRelationshipClassCR relationshipWidgetHasGadget = *m_schema->GetClassCP("WidgetHasGadget")->GetRelationshipClassCP();
+    IECInstancePtr widgetInstance = RulesEngineTestHelpers::InsertInstance(s_project->GetECDb(), *m_widgetClass);
+    IECInstancePtr gadgetInstance = RulesEngineTestHelpers::InsertInstance(s_project->GetECDb(), *m_gadgetClass);
+    RulesEngineTestHelpers::InsertRelationship(s_project->GetECDb(), relationshipWidgetHasGadget, *widgetInstance, *gadgetInstance);
+
+    // create the rule set
+    PresentationRuleSetPtr rules = PresentationRuleSet::CreateInstance(BeTest::GetNameOfCurrentTest(), 1, 0, false, "", "", "", false);
+    m_locater->AddRuleSet(*rules);
+
+    RootNodeRule* rule = new RootNodeRule();
+    InstanceNodesOfSpecificClassesSpecificationP instanceNodesOfSpecificClassesSpecification = new InstanceNodesOfSpecificClassesSpecification(1, false, false, false, false, false, false, "", "RulesEngineTest:Widget", false);
+    rule->AddSpecification(*instanceNodesOfSpecificClassesSpecification);
+    rules->AddPresentationRule(*rule);
+
+    ChildNodeRule* relatedNodeRule = new ChildNodeRule();
+    RelatedInstanceNodesSpecificationP relatedInstanceNodesSpecification = new RelatedInstanceNodesSpecification(1, false, false, false, true, false, false, false, 0, "", RequiredRelationDirection_Forward, "RulesEngineTest", "RulesEngineTest:WidgetHasGadget", "RulesEngineTest:Gadget");
+    relatedNodeRule->AddSpecification(*relatedInstanceNodesSpecification);
+    instanceNodesOfSpecificClassesSpecification->AddNestedRule(*relatedNodeRule);
+
+    // request for nodes
+    Json::Value options = RulesDrivenECPresentationManager::NavigationOptions("RelatedInstancesNodes_GroupedByClass", TargetTree_MainTree).GetJson();
+    DataContainer<NavNodeCPtr> widgetNodes = IECPresentationManager::GetManager().GetRootNodes(s_project->GetECDb(), PageOptions(), options).get();
+    
+    // make sure we have 1 widget node
+    ASSERT_EQ(1, widgetNodes.GetSize());
+    NavNodeCPtr widgetNode = widgetNodes[0];
+    DataContainer<NavNodeCPtr> classGroupingNodes = IECPresentationManager::GetManager().GetChildren(s_project->GetECDb(), *widgetNode, PageOptions(), options).get();
+
+    // make sure we have 1 class grouping node
+    ASSERT_EQ(1, classGroupingNodes.GetSize());
+    EXPECT_STREQ(NAVNODE_TYPE_ECClassGroupingNode, classGroupingNodes[0]->GetType().c_str());
+    }
+
+/*---------------------------------------------------------------------------------**//**
+* @betest                                       Pranciskus.Ambrazas                02/2016
++---------------+---------------+---------------+---------------+---------------+------*/
+TEST_F(RulesDrivenECPresentationManagerNavigationTests, RelatedInstancesNodes_GroupedByLabel_DoesntGroup1Instance)
+    {
+    // insert widget & gadget instances with relationships
+    ECRelationshipClassCR relationshipWidgetHasGadget = *m_schema->GetClassCP("WidgetHasGadget")->GetRelationshipClassCP();
+    IECInstancePtr widgetInstance = RulesEngineTestHelpers::InsertInstance(s_project->GetECDb(), *m_widgetClass, [](IECInstanceR instance){instance.SetValue("MyID", ECValue("WidgetID"));});
+    IECInstancePtr gadgetInstance = RulesEngineTestHelpers::InsertInstance(s_project->GetECDb(), *m_gadgetClass, [](IECInstanceR instance){instance.SetValue("MyID", ECValue("GadgetID"));});
+    RulesEngineTestHelpers::InsertRelationship(s_project->GetECDb(), relationshipWidgetHasGadget, *widgetInstance, *gadgetInstance);
+
+    // create the rule set
+    PresentationRuleSetPtr rules = PresentationRuleSet::CreateInstance(BeTest::GetNameOfCurrentTest(), 1, 0, false, "", "", "", false);
+    m_locater->AddRuleSet(*rules);
+
+    rules->AddPresentationRule(*new InstanceLabelOverride(1, true, "RulesEngineTest:Widget", "MyID"));
+    rules->AddPresentationRule(*new InstanceLabelOverride(1, true, "RulesEngineTest:Gadget", "MyID"));
+    RootNodeRule* rule = new RootNodeRule();
+    InstanceNodesOfSpecificClassesSpecificationP instanceNodesOfSpecificClassesSpecification = new InstanceNodesOfSpecificClassesSpecification(1, false, false, false, false, false, false, "", "RulesEngineTest:Gadget", false);
+    rule->AddSpecification(*instanceNodesOfSpecificClassesSpecification);
+    rules->AddPresentationRule(*rule);
+
+    ChildNodeRule* relatedNodeRule = new ChildNodeRule();
+    RelatedInstanceNodesSpecificationP relatedInstanceNodesSpecification = new RelatedInstanceNodesSpecification(1, false, false, false, false, false, true, false, 0, "", RequiredRelationDirection_Backward, "RulesEngineTest", "RulesEngineTest:WidgetHasGadget", "RulesEngineTest:Widget");
+    relatedNodeRule->AddSpecification(*relatedInstanceNodesSpecification);
+    instanceNodesOfSpecificClassesSpecification->AddNestedRule(*relatedNodeRule);
+
+    // request for nodes
+    Json::Value options = RulesDrivenECPresentationManager::NavigationOptions("RelatedInstancesNodes_GroupedByLabel_DoesntGroup1Instance", TargetTree_MainTree).GetJson();
+    DataContainer<NavNodeCPtr> gadgetNodes = IECPresentationManager::GetManager().GetRootNodes(s_project->GetECDb(), PageOptions(), options).get();
+
+    // make sure we have 1 gadget node
+    ASSERT_EQ(1, gadgetNodes.GetSize());
+    ASSERT_STREQ("GadgetID", gadgetNodes[0]->GetLabel().c_str());
+    NavNodeCPtr gadgetNode = gadgetNodes[0];
+    DataContainer<NavNodeCPtr> widgetNodes = IECPresentationManager::GetManager().GetChildren(s_project->GetECDb(), *gadgetNode, PageOptions(), options).get();
+
+    // make sure we have 1 widget node
+    ASSERT_EQ(1, widgetNodes.GetSize());
+    EXPECT_STREQ(NAVNODE_TYPE_ECInstanceNode, widgetNodes[0]->GetType().c_str());
+    ASSERT_STREQ("WidgetID", widgetNodes[0]->GetLabel().c_str());
+    }
+
+/*---------------------------------------------------------------------------------**//**
+* @betest                                       Pranciskus.Ambrazas                02/2016
++---------------+---------------+---------------+---------------+---------------+------*/
+TEST_F(RulesDrivenECPresentationManagerNavigationTests, RelatedInstancesNodes_GroupedByLabel_Groups3InstancesWith1GroupingNode)
+    {        
+    // insert widget, gadget & sprocket instances with relationships
+    ECRelationshipClassCR relationshipWidgetHasGadget = *m_schema->GetClassCP("WidgetHasGadget")->GetRelationshipClassCP();
+    IECInstancePtr widgetInstance = RulesEngineTestHelpers::InsertInstance(s_project->GetECDb(), *m_widgetClass);
+    IECInstancePtr gadgetInstance = RulesEngineTestHelpers::InsertInstance(s_project->GetECDb(), *m_gadgetClass);
+    RulesEngineTestHelpers::InsertRelationship(s_project->GetECDb(), relationshipWidgetHasGadget, *widgetInstance, *gadgetInstance);
+    ECClassCP sprocketClass = m_schema->GetClassCP("Sprocket");
+    IECInstancePtr sprocketInstance = RulesEngineTestHelpers::InsertInstance(s_project->GetECDb(), *sprocketClass, [](IECInstanceR instance){instance.SetValue("MyID", ECValue("SprocketID"));});
+    ECRelationshipClassCR relationshipGadgetHasSprockets = *m_schema->GetClassCP("GadgetHasSprockets")->GetRelationshipClassCP();
+    RulesEngineTestHelpers::InsertRelationship(s_project->GetECDb(), relationshipGadgetHasSprockets, *gadgetInstance, *sprocketInstance);
+    sprocketInstance = RulesEngineTestHelpers::InsertInstance(s_project->GetECDb(), *sprocketClass, [](IECInstanceR instance){instance.SetValue("MyID", ECValue("SprocketID"));});
+    RulesEngineTestHelpers::InsertRelationship(s_project->GetECDb(), relationshipGadgetHasSprockets, *gadgetInstance, *sprocketInstance);
+
+    // create the rule set
+    PresentationRuleSetPtr rules = PresentationRuleSet::CreateInstance(BeTest::GetNameOfCurrentTest(), 1, 0, false, "", "", "", false);
+    m_locater->AddRuleSet(*rules);
+
+    rules->AddPresentationRule(*new InstanceLabelOverride(1, true, "RulesEngineTest:Sprocket", "MyID"));
+    RootNodeRule* rule = new RootNodeRule();
+    InstanceNodesOfSpecificClassesSpecificationP instanceNodesOfSpecificClassesSpecification = new InstanceNodesOfSpecificClassesSpecification(1, false, false, false, false, false, false, "", "RulesEngineTest:Gadget", false);
+    rule->AddSpecification(*instanceNodesOfSpecificClassesSpecification);
+    rules->AddPresentationRule(*rule);
+
+    ChildNodeRule* relatedNodeRule = new ChildNodeRule();
+    RelatedInstanceNodesSpecificationP relatedInstanceNodesSpecification = new RelatedInstanceNodesSpecification(1, false, false, false, false, false, true, false, 0, "", RequiredRelationDirection_Both, "RulesEngineTest", "RulesEngineTest:WidgetHasGadget,GadgetHasSprockets", "RulesEngineTest:Widget,Sprocket");
+    relatedNodeRule->AddSpecification(*relatedInstanceNodesSpecification);
+    instanceNodesOfSpecificClassesSpecification->AddNestedRule(*relatedNodeRule);
+
+    // request for nodes
+    Json::Value options = RulesDrivenECPresentationManager::NavigationOptions("RelatedInstancesNodes_GroupedByLabel_Groups3InstancesWith1GroupingNode", TargetTree_MainTree).GetJson();
+    DataContainer<NavNodeCPtr> gadgetNodes = IECPresentationManager::GetManager().GetRootNodes(s_project->GetECDb(), PageOptions(), options).get();
+
+    // make sure we have 1 gadget node
+    ASSERT_EQ(1, gadgetNodes.GetSize());
+    ASSERT_STREQ(CommonTools::GetDefaultDisplayLabel(*gadgetInstance).c_str(), gadgetNodes[0]->GetLabel().c_str());
+    NavNodeCPtr gadgetNode = gadgetNodes[0];
+    DataContainer<NavNodeCPtr> nodes = IECPresentationManager::GetManager().GetChildren(s_project->GetECDb(), *gadgetNode, PageOptions(), options).get();
+
+    // make sure we have 2 nodes
+    ASSERT_EQ(2, nodes.GetSize());
+
+    // make sure we have 2 sprocket nodes
+    EXPECT_STREQ(NAVNODE_TYPE_DisplayLabelGroupingNode, nodes[0]->GetType().c_str());
+    DataContainer<NavNodeCPtr> sprocketNodes = IECPresentationManager::GetManager().GetChildren(s_project->GetECDb(), *nodes[0], PageOptions(), options).get();
+    ASSERT_EQ(2, sprocketNodes.GetSize());
+
+    // make sure we have 1 widget node
+    EXPECT_STREQ(NAVNODE_TYPE_ECInstanceNode, nodes[1]->GetType().c_str());
+    }
+
+/*---------------------------------------------------------------------------------**//**
+* @betest                                       Pranciskus.Ambrazas                02/2016
++---------------+---------------+---------------+---------------+---------------+------*/
+TEST_F(RulesDrivenECPresentationManagerNavigationTests, RelatedInstancesNodes_DoNotSort_ReturnsUnsortedNodes)
+    {    
+    // insert some gadget & sprocket instances with relationships
+    ECClassCP sprocketClass = m_schema->GetClassCP("Sprocket");
+    ECRelationshipClassCR relationshipGadgetHasSprockets = *m_schema->GetClassCP("GadgetHasSprockets")->GetRelationshipClassCP();
+    IECInstancePtr gadgetInstance = RulesEngineTestHelpers::InsertInstance(s_project->GetECDb(), *m_gadgetClass);
+    IECInstancePtr sprocketInstance = RulesEngineTestHelpers::InsertInstance(s_project->GetECDb(), *sprocketClass, [](IECInstanceR instance){instance.SetValue("MyID", ECValue("Sprocket2"));});
+    RulesEngineTestHelpers::InsertRelationship(s_project->GetECDb(), relationshipGadgetHasSprockets, *gadgetInstance, *sprocketInstance);
+    sprocketInstance = RulesEngineTestHelpers::InsertInstance(s_project->GetECDb(), *sprocketClass, [](IECInstanceR instance){instance.SetValue("MyID", ECValue("Sprocket1"));});
+    RulesEngineTestHelpers::InsertRelationship(s_project->GetECDb(), relationshipGadgetHasSprockets, *gadgetInstance, *sprocketInstance);
+
+    // create the rule set
+    PresentationRuleSetPtr rules = PresentationRuleSet::CreateInstance(BeTest::GetNameOfCurrentTest(), 1, 0, false, "", "", "", false);
+    m_locater->AddRuleSet(*rules);
+    rules->AddPresentationRule(*new InstanceLabelOverride(1, true, "RulesEngineTest:Sprocket", "MyID"));
+    RootNodeRule* rule = new RootNodeRule();
+    InstanceNodesOfSpecificClassesSpecificationP instanceNodesOfSpecificClassesSpecification = new InstanceNodesOfSpecificClassesSpecification(1, false, false, false, false, false, false, "", "RulesEngineTest:Gadget", false);
+    rule->AddSpecification(*instanceNodesOfSpecificClassesSpecification);
+    rules->AddPresentationRule(*rule);
+
+    ChildNodeRule* relatedNodeRule = new ChildNodeRule();
+    RelatedInstanceNodesSpecificationP relatedInstanceNodesSpecification = new RelatedInstanceNodesSpecification(1, false, false, false, false, false, false, false, 0, "", RequiredRelationDirection_Both, "RulesEngineTest", "RulesEngineTest:WidgetHasGadget,GadgetHasSprockets", "RulesEngineTest:Widget,Sprocket");
+    relatedInstanceNodesSpecification->SetDoNotSort(true);
+    relatedNodeRule->AddSpecification(*relatedInstanceNodesSpecification);
+    instanceNodesOfSpecificClassesSpecification->AddNestedRule(*relatedNodeRule);
+
+    // request for nodes
+    Json::Value options = RulesDrivenECPresentationManager::NavigationOptions("RelatedInstancesNodes_DoNotSort_ReturnsUnsortedNodes", TargetTree_MainTree).GetJson();
+    DataContainer<NavNodeCPtr> gadgetNodes = IECPresentationManager::GetManager().GetRootNodes(s_project->GetECDb(), PageOptions(), options).get();
+
+    // make sure we have 1 gadget node
+    ASSERT_EQ(1, gadgetNodes.GetSize());
+    ASSERT_STREQ(CommonTools::GetDefaultDisplayLabel(*gadgetInstance).c_str(), gadgetNodes[0]->GetLabel().c_str());
+    NavNodeCPtr gadgetNode = gadgetNodes[0];
+    DataContainer<NavNodeCPtr> sprocketNodes = IECPresentationManager::GetManager().GetChildren(s_project->GetECDb(), *gadgetNode, PageOptions(), options).get();
+
+    // make sure we have 2 sprocket nodes
+    ASSERT_EQ(2, sprocketNodes.GetSize());
+
+    ASSERT_STREQ("Sprocket2", sprocketNodes[0]->GetLabel().c_str());
+    ASSERT_STREQ("Sprocket1", sprocketNodes[1]->GetLabel().c_str());
+    }
+
+/*---------------------------------------------------------------------------------**//**
+* @betest                                       Pranciskus.Ambrazas                02/2016
++---------------+---------------+---------------+---------------+---------------+------*/
+TEST_F(RulesDrivenECPresentationManagerNavigationTests, RelatedInstancesNodes_SkipRelatedLevel)
+    {
+    // insert widget, gadget & sprocket instances with relationships
+    ECRelationshipClassCR relationshipWidgetHasGadget = *m_schema->GetClassCP("WidgetHasGadget")->GetRelationshipClassCP();
+    IECInstancePtr widgetInstance = RulesEngineTestHelpers::InsertInstance(s_project->GetECDb(), *m_widgetClass);
+    IECInstancePtr gadgetInstance = RulesEngineTestHelpers::InsertInstance(s_project->GetECDb(), *m_gadgetClass);
+    RulesEngineTestHelpers::InsertRelationship(s_project->GetECDb(), relationshipWidgetHasGadget, *widgetInstance, *gadgetInstance);
+    ECClassCP sprocketClass = m_schema->GetClassCP("Sprocket");
+    IECInstancePtr sprocketInstance = RulesEngineTestHelpers::InsertInstance(s_project->GetECDb(), *sprocketClass);
+    ECRelationshipClassCR relationshipGadgetHasSprockets = *m_schema->GetClassCP("GadgetHasSprockets")->GetRelationshipClassCP();
+    RulesEngineTestHelpers::InsertRelationship(s_project->GetECDb(), relationshipGadgetHasSprockets, *gadgetInstance, *sprocketInstance);
+
+    // create the rule set
+    PresentationRuleSetPtr rules = PresentationRuleSet::CreateInstance(BeTest::GetNameOfCurrentTest(), 1, 0, false, "", "", "", false);
+    m_locater->AddRuleSet(*rules);
+
+    RootNodeRule* rule = new RootNodeRule();
+    InstanceNodesOfSpecificClassesSpecificationP instanceNodesOfSpecificClassesSpecification = new InstanceNodesOfSpecificClassesSpecification(1, false, false, false, false, false, false, "", "RulesEngineTest:Widget", false);
+    rule->AddSpecification(*instanceNodesOfSpecificClassesSpecification);
+    rules->AddPresentationRule(*rule);
+
+    ChildNodeRule* relatedNodeRule = new ChildNodeRule();
+    RelatedInstanceNodesSpecificationP relatedInstanceNodesSpecification = new RelatedInstanceNodesSpecification(1, false, false, false, false, false, false, false, 1, "", RequiredRelationDirection_Both, "RulesEngineTest", "RulesEngineTest:GadgetHasSprockets", "RulesEngineTest:Sprocket");
+    relatedNodeRule->AddSpecification(*relatedInstanceNodesSpecification);
+    instanceNodesOfSpecificClassesSpecification->AddNestedRule(*relatedNodeRule);
+
+    // request for nodes
+    Json::Value options = RulesDrivenECPresentationManager::NavigationOptions("RelatedInstancesNodes_SkipRelatedLevel", TargetTree_MainTree).GetJson();
+    DataContainer<NavNodeCPtr> widgetNodes = IECPresentationManager::GetManager().GetRootNodes(s_project->GetECDb(), PageOptions(), options).get();
+
+     // make sure we have 1 widget node
+    ASSERT_EQ(1, widgetNodes.GetSize());
+    NavNodeCPtr widgetNode = widgetNodes[0];
+    DataContainer<NavNodeCPtr> sprocketNodes = IECPresentationManager::GetManager().GetChildren(s_project->GetECDb(), *widgetNode, PageOptions(), options).get();
+
+    // make sure we have 1 sprocket node
+    ASSERT_EQ(1, sprocketNodes.GetSize());
+    NavNodeCPtr sprocketNode = sprocketNodes[0];
+    ASSERT_STREQ(CommonTools::GetDefaultDisplayLabel(*sprocketInstance).c_str(), sprocketNode->GetLabel().c_str());
+    }
+
+/*---------------------------------------------------------------------------------**//**
+* TFS#711486
+* @betest                                       Grigas.Petraitis                06/2017
++---------------+---------------+---------------+---------------+---------------+------*/
+TEST_F(RulesDrivenECPresentationManagerNavigationTests, RelatedInstancesNodes_SkipRelatedLevel_DoesntDuplicateNodesWhenSkippingMultipleDifferentInstancesWithTheSameEndpointInstance)
+    {
+    // insert widget, gadget & sprocket instances with relationships
+    ECRelationshipClassCR relationshipWidgetHasGadget = *m_schema->GetClassCP("WidgetHasGadgets")->GetRelationshipClassCP();
+    ECRelationshipClassCR relationshipWidgetsHaveGadgets = *m_schema->GetClassCP("WidgetsHaveGadgets")->GetRelationshipClassCP();
+    IECInstancePtr widget1 = RulesEngineTestHelpers::InsertInstance(s_project->GetECDb(), *m_widgetClass, [](IECInstanceR instance){instance.SetValue("IntProperty", ECValue(1));});
+    IECInstancePtr widget2 = RulesEngineTestHelpers::InsertInstance(s_project->GetECDb(), *m_widgetClass);
+    IECInstancePtr gadget1 = RulesEngineTestHelpers::InsertInstance(s_project->GetECDb(), *m_gadgetClass);
+    IECInstancePtr gadget2 = RulesEngineTestHelpers::InsertInstance(s_project->GetECDb(), *m_gadgetClass);
+    RulesEngineTestHelpers::InsertRelationship(s_project->GetECDb(), relationshipWidgetHasGadget, *widget1, *gadget1);
+    RulesEngineTestHelpers::InsertRelationship(s_project->GetECDb(), relationshipWidgetHasGadget, *widget1, *gadget2);
+    RulesEngineTestHelpers::InsertRelationship(s_project->GetECDb(), relationshipWidgetsHaveGadgets, *widget2, *gadget1);
+    RulesEngineTestHelpers::InsertRelationship(s_project->GetECDb(), relationshipWidgetsHaveGadgets, *widget2, *gadget2);
+
+    // create the rule set
+    PresentationRuleSetPtr rules = PresentationRuleSet::CreateInstance(BeTest::GetNameOfCurrentTest(), 1, 0, false, "", "", "", false);
+    m_locater->AddRuleSet(*rules);
+
+    RootNodeRule* rootRule = new RootNodeRule();
+    rootRule->AddSpecification(*new InstanceNodesOfSpecificClassesSpecification(1, false, false, false, false, false, false, 
+        "this.IntProperty = 1", "RulesEngineTest:Widget", false));
+    rules->AddPresentationRule(*rootRule);
+
+    ChildNodeRule* childrenRule = new ChildNodeRule("ParentNode.IsOfClass(\"Widget\", \"RulesEngineTest\")", 1, false, TargetTree_Both);
+    childrenRule->AddSpecification(*new RelatedInstanceNodesSpecification(1, false, false, false, false, false, false, false, 1, 
+        "", RequiredRelationDirection_Both, "RulesEngineTest", "RulesEngineTest:WidgetsHaveGadgets", "RulesEngineTest:Widget"));
+    rules->AddPresentationRule(*childrenRule);
+
+    // request for nodes
+    Json::Value options = RulesDrivenECPresentationManager::NavigationOptions(rules->GetRuleSetId().c_str(), TargetTree_MainTree).GetJson();
+    DataContainer<NavNodeCPtr> rootNodes = IECPresentationManager::GetManager().GetRootNodes(s_project->GetECDb(), PageOptions(), options).get();
+
+     // make sure we have 1 widget root node
+    ASSERT_EQ(1, rootNodes.GetSize());
+    NavNodeCPtr widget1Node = rootNodes[0];
+    ECInstanceId widgetId;
+    ECInstanceId::FromString(widgetId, widget1->GetInstanceId().c_str());
+    ASSERT_EQ(ECInstanceKey(widget1->GetClass().GetId(), widgetId), widget1Node->GetKey()->AsECInstanceNodeKey()->GetInstanceKey());
+
+    // make sure we have 1 widget child node
+    DataContainer<NavNodeCPtr> childNodes = IECPresentationManager::GetManager().GetChildren(s_project->GetECDb(), *widget1Node, PageOptions(), options).get();
+    ASSERT_EQ(1, childNodes.GetSize());
+    NavNodeCPtr widget2Node = childNodes[0];
+    ECInstanceId widget2Id;
+    ECInstanceId::FromString(widget2Id, widget2->GetInstanceId().c_str());
+    ASSERT_EQ(ECInstanceKey(widget2->GetClass().GetId(), widget2Id), widget2Node->GetKey()->AsECInstanceNodeKey()->GetInstanceKey());
+    }
+
+/*---------------------------------------------------------------------------------**//**
+* @betest                                       Pranciskus.Ambrazas                02/2016
++---------------+---------------+---------------+---------------+---------------+------*/
+TEST_F(RulesDrivenECPresentationManagerNavigationTests, RelatedInstancesNodes_InstanceFilter)
+    {    
+    // insert some gadget & sprocket instances with relationships
+    ECClassCP sprocketClass = m_schema->GetClassCP("Sprocket");
+    ECRelationshipClassCR relationshipGadgetHasSprockets = *m_schema->GetClassCP("GadgetHasSprockets")->GetRelationshipClassCP();
+    IECInstancePtr gadgetInstance = RulesEngineTestHelpers::InsertInstance(s_project->GetECDb(), *m_gadgetClass);
+    IECInstancePtr sprocketInstance = RulesEngineTestHelpers::InsertInstance(s_project->GetECDb(), *sprocketClass, [](IECInstanceR instance){instance.SetValue("MyID", ECValue("Sprocket123"));});
+    RulesEngineTestHelpers::InsertRelationship(s_project->GetECDb(), relationshipGadgetHasSprockets, *gadgetInstance, *sprocketInstance);
+    sprocketInstance = RulesEngineTestHelpers::InsertInstance(s_project->GetECDb(), *sprocketClass, [](IECInstanceR instance){instance.SetValue("MyID", ECValue("Sprocket1"));});
+    RulesEngineTestHelpers::InsertRelationship(s_project->GetECDb(), relationshipGadgetHasSprockets, *gadgetInstance, *sprocketInstance);
+
+    // create the rule set
+    PresentationRuleSetPtr rules = PresentationRuleSet::CreateInstance(BeTest::GetNameOfCurrentTest(), 1, 0, false, "", "", "", false);
+    m_locater->AddRuleSet(*rules);
+    rules->AddPresentationRule(*new InstanceLabelOverride(1, true, "RulesEngineTest:Sprocket", "MyID"));
+    RootNodeRule* rule = new RootNodeRule();
+    InstanceNodesOfSpecificClassesSpecificationP instanceNodesOfSpecificClassesSpecification = new InstanceNodesOfSpecificClassesSpecification(1, false, false, false, false, false, false, "", "RulesEngineTest:Gadget", false);
+    rule->AddSpecification(*instanceNodesOfSpecificClassesSpecification);
+    rules->AddPresentationRule(*rule);
+
+    ChildNodeRule* relatedNodeRule = new ChildNodeRule();
+    RelatedInstanceNodesSpecificationP relatedInstanceNodesSpecification = new RelatedInstanceNodesSpecification(1, false, false, false, false, false, false, false, 0, "this.MyID~\"Sprocket1\"", RequiredRelationDirection_Both, "RulesEngineTest", "RulesEngineTest:GadgetHasSprockets", "RulesEngineTest:Sprocket");
+    relatedInstanceNodesSpecification->SetDoNotSort(true);
+    relatedNodeRule->AddSpecification(*relatedInstanceNodesSpecification);
+    instanceNodesOfSpecificClassesSpecification->AddNestedRule(*relatedNodeRule);
+
+    // request for nodes
+    Json::Value options = RulesDrivenECPresentationManager::NavigationOptions("RelatedInstancesNodes_InstanceFilter", TargetTree_MainTree).GetJson();
+    DataContainer<NavNodeCPtr> gadgetNodes = IECPresentationManager::GetManager().GetRootNodes(s_project->GetECDb(), PageOptions(), options).get();
+
+    // make sure we have 1 gadget node
+    ASSERT_EQ(1, gadgetNodes.GetSize());
+    ASSERT_STREQ(CommonTools::GetDefaultDisplayLabel(*gadgetInstance).c_str(), gadgetNodes[0]->GetLabel().c_str());
+    NavNodeCPtr gadgetNode = gadgetNodes[0];
+    DataContainer<NavNodeCPtr> sprocketNodes = IECPresentationManager::GetManager().GetChildren(s_project->GetECDb(), *gadgetNode, PageOptions(), options).get();
+
+    // make sure we have 1 sprocket node
+    ASSERT_EQ(1, sprocketNodes.GetSize());
+    ASSERT_STREQ("Sprocket1", sprocketNodes[0]->GetLabel().c_str());
+    }
+
+/*---------------------------------------------------------------------------------**//**
+* @betest                                       Pranciskus.Ambrazas                02/2016
++---------------+---------------+---------------+---------------+---------------+------*/
+TEST_F(RulesDrivenECPresentationManagerNavigationTests, RelatedInstancesNodes_GroupedByLabel_GroupsByClassAndByLabel)
+    {    
+    // insert widget, gadget & sprocket instances with relationships
+    ECRelationshipClassCR relationshipWidgetHasGadget = *m_schema->GetClassCP("WidgetHasGadget")->GetRelationshipClassCP();
+    IECInstancePtr widgetInstance = RulesEngineTestHelpers::InsertInstance(s_project->GetECDb(), *m_widgetClass);
+    IECInstancePtr gadgetInstance = RulesEngineTestHelpers::InsertInstance(s_project->GetECDb(), *m_gadgetClass);
+    RulesEngineTestHelpers::InsertRelationship(s_project->GetECDb(), relationshipWidgetHasGadget, *widgetInstance, *gadgetInstance);
+    ECClassCP sprocketClass = m_schema->GetClassCP("Sprocket");
+    IECInstancePtr sprocketInstance = RulesEngineTestHelpers::InsertInstance(s_project->GetECDb(), *sprocketClass, [](IECInstanceR instance){instance.SetValue("MyID", ECValue("Sprocket1"));});
+    ECRelationshipClassCR relationshipGadgetHasSprockets = *m_schema->GetClassCP("GadgetHasSprockets")->GetRelationshipClassCP();
+    RulesEngineTestHelpers::InsertRelationship(s_project->GetECDb(), relationshipGadgetHasSprockets, *gadgetInstance, *sprocketInstance);
+    sprocketInstance = RulesEngineTestHelpers::InsertInstance(s_project->GetECDb(), *sprocketClass, [](IECInstanceR instance){instance.SetValue("MyID", ECValue("Sprocket1"));});
+    RulesEngineTestHelpers::InsertRelationship(s_project->GetECDb(), relationshipGadgetHasSprockets, *gadgetInstance, *sprocketInstance);
+    sprocketInstance = RulesEngineTestHelpers::InsertInstance(s_project->GetECDb(), *sprocketClass, [](IECInstanceR instance){instance.SetValue("MyID", ECValue("Sprocket2"));});
+    RulesEngineTestHelpers::InsertRelationship(s_project->GetECDb(), relationshipGadgetHasSprockets, *gadgetInstance, *sprocketInstance);
+
+    // create the rule set
+    PresentationRuleSetPtr rules = PresentationRuleSet::CreateInstance(BeTest::GetNameOfCurrentTest(), 1, 0, false, "", "", "", false);
+    m_locater->AddRuleSet(*rules);
+    rules->AddPresentationRule(*new LabelOverride("ThisNode.ClassName = \"Sprocket\"", 1, "this.MyID", ""));
+
+    RootNodeRule* rule = new RootNodeRule();
+    InstanceNodesOfSpecificClassesSpecificationP instanceNodesOfSpecificClassesSpecification = new InstanceNodesOfSpecificClassesSpecification(1, false, false, false, false, false, false, "", "RulesEngineTest:Gadget", false);
+    rule->AddSpecification(*instanceNodesOfSpecificClassesSpecification);
+    rules->AddPresentationRule(*rule);
+
+    ChildNodeRule* relatedNodeRule = new ChildNodeRule();
+    RelatedInstanceNodesSpecificationP relatedInstanceNodesSpecification = new RelatedInstanceNodesSpecification(1, false, false, false, true, false, true, false, 0, "", RequiredRelationDirection_Both, "RulesEngineTest", "RulesEngineTest:WidgetHasGadget,GadgetHasSprockets", "RulesEngineTest:Widget,Sprocket");
+    relatedNodeRule->AddSpecification(*relatedInstanceNodesSpecification);
+    instanceNodesOfSpecificClassesSpecification->AddNestedRule(*relatedNodeRule);
+
+    // request for nodes
+    Json::Value options = RulesDrivenECPresentationManager::NavigationOptions("RelatedInstancesNodes_GroupedByLabel_GroupsByClassAndByLabel", TargetTree_MainTree).GetJson();
+    DataContainer<NavNodeCPtr> gadgetNodes = IECPresentationManager::GetManager().GetRootNodes(s_project->GetECDb(), PageOptions(), options).get();
+
+    // make sure we have 1 gadget node
+    ASSERT_EQ(1, gadgetNodes.GetSize());
+    NavNodeCPtr gadgetNode = gadgetNodes[0];
+    DataContainer<NavNodeCPtr> classGroupingNodes = IECPresentationManager::GetManager().GetChildren(s_project->GetECDb(), *gadgetNode, PageOptions(), options).get();
+
+    // make sure we have 2 class grouping nodes
+    ASSERT_EQ(2, classGroupingNodes.GetSize());
+    EXPECT_STREQ(NAVNODE_TYPE_ECClassGroupingNode, classGroupingNodes[0]->GetType().c_str());
+
+    // make sure we have 2 sprocket nodes (one grouping node and one instance node)
+    DataContainer<NavNodeCPtr> sprocketNodes = IECPresentationManager::GetManager().GetChildren(s_project->GetECDb(), *classGroupingNodes[0], PageOptions(), options).get();
+    ASSERT_EQ(2, sprocketNodes.GetSize());
+    EXPECT_STREQ(NAVNODE_TYPE_DisplayLabelGroupingNode, sprocketNodes[0]->GetType().c_str());
+
+    // make sure we have 2 Sprocket1 instance nodes
+    DataContainer<NavNodeCPtr> sprocket1Nodes = IECPresentationManager::GetManager().GetChildren(s_project->GetECDb(), *sprocketNodes[0], PageOptions(), options).get();
+    ASSERT_EQ(2, sprocket1Nodes.GetSize());
+    EXPECT_STREQ(NAVNODE_TYPE_ECInstanceNode, sprocket1Nodes[0]->GetType().c_str());
+    EXPECT_STREQ("Sprocket1", sprocket1Nodes[0]->GetLabel().c_str());
+
+    // make sure we have 1 Sprocket2 instance node
+    EXPECT_STREQ(NAVNODE_TYPE_ECInstanceNode, sprocketNodes[1]->GetType().c_str());
+    EXPECT_STREQ("Sprocket2", sprocketNodes[1]->GetLabel().c_str());
+    
+    // make sure we have 1 widget instance node
+    DataContainer<NavNodeCPtr> widgetInstanceNodes = IECPresentationManager::GetManager().GetChildren(s_project->GetECDb(), *classGroupingNodes[1], PageOptions(), options).get();
+    ASSERT_EQ(1, widgetInstanceNodes.GetSize());
+    EXPECT_STREQ(NAVNODE_TYPE_ECInstanceNode, widgetInstanceNodes[0]->GetType().c_str());
+    EXPECT_STREQ(CommonTools::GetDefaultDisplayLabel(*widgetInstance).c_str(), widgetInstanceNodes[0]->GetLabel().c_str());
+    }
+
+/*---------------------------------------------------------------------------------**//**
+* @betest                                       Aidas.Vaiksnoras               01/2018
++---------------+---------------+---------------+---------------+---------------+------*/
+TEST_F(RulesDrivenECPresentationManagerNavigationTests, RelatedInstancesNodes_GroupedByLabel_GroupsByClassAndByLabel_InstanceLabelOverride)
+    {    
+    // insert widget, gadget & sprocket instances with relationships
+    ECRelationshipClassCR relationshipWidgetHasGadget = *m_schema->GetClassCP("WidgetHasGadget")->GetRelationshipClassCP();
+    IECInstancePtr widgetInstance = RulesEngineTestHelpers::InsertInstance(s_project->GetECDb(), *m_widgetClass);
+    IECInstancePtr gadgetInstance = RulesEngineTestHelpers::InsertInstance(s_project->GetECDb(), *m_gadgetClass);
+    RulesEngineTestHelpers::InsertRelationship(s_project->GetECDb(), relationshipWidgetHasGadget, *widgetInstance, *gadgetInstance);
+    ECClassCP sprocketClass = m_schema->GetClassCP("Sprocket");
+    IECInstancePtr sprocketInstance = RulesEngineTestHelpers::InsertInstance(s_project->GetECDb(), *sprocketClass, [](IECInstanceR instance){instance.SetValue("MyID", ECValue("Sprocket1"));});
+    ECRelationshipClassCR relationshipGadgetHasSprockets = *m_schema->GetClassCP("GadgetHasSprockets")->GetRelationshipClassCP();
+    RulesEngineTestHelpers::InsertRelationship(s_project->GetECDb(), relationshipGadgetHasSprockets, *gadgetInstance, *sprocketInstance);
+    sprocketInstance = RulesEngineTestHelpers::InsertInstance(s_project->GetECDb(), *sprocketClass, [](IECInstanceR instance){instance.SetValue("MyID", ECValue("Sprocket1"));});
+    RulesEngineTestHelpers::InsertRelationship(s_project->GetECDb(), relationshipGadgetHasSprockets, *gadgetInstance, *sprocketInstance);
+    sprocketInstance = RulesEngineTestHelpers::InsertInstance(s_project->GetECDb(), *sprocketClass, [](IECInstanceR instance){instance.SetValue("MyID", ECValue("Sprocket2"));});
+    RulesEngineTestHelpers::InsertRelationship(s_project->GetECDb(), relationshipGadgetHasSprockets, *gadgetInstance, *sprocketInstance);
+
+    // create the rule set
+    PresentationRuleSetPtr rules = PresentationRuleSet::CreateInstance("RelatedInstancesNodes_GroupedByLabel_GroupsByClassAndByLabel", 1, 0, false, "", "", "", false);
+    m_locater->AddRuleSet(*rules);
+    rules->AddPresentationRule(*new InstanceLabelOverride(1, true, "RulesEngineTest:Sprocket", "MyID"));
+    RootNodeRule* rule = new RootNodeRule();
+    InstanceNodesOfSpecificClassesSpecificationP instanceNodesOfSpecificClassesSpecification = new InstanceNodesOfSpecificClassesSpecification(1, false, false, false, false, false, false, "", "RulesEngineTest:Gadget", false);
+    rule->AddSpecification(*instanceNodesOfSpecificClassesSpecification);
+    rules->AddPresentationRule(*rule);
+
+    ChildNodeRule* relatedNodeRule = new ChildNodeRule();
+    RelatedInstanceNodesSpecificationP relatedInstanceNodesSpecification = new RelatedInstanceNodesSpecification(1, false, false, false, true, false, true, false, 0, "", RequiredRelationDirection_Both, "RulesEngineTest", "RulesEngineTest:WidgetHasGadget,GadgetHasSprockets", "RulesEngineTest:Widget,Sprocket");
+    relatedNodeRule->AddSpecification(*relatedInstanceNodesSpecification);
+    instanceNodesOfSpecificClassesSpecification->AddNestedRule(*relatedNodeRule);
+
+    // request for nodes
+    Json::Value options = RulesDrivenECPresentationManager::NavigationOptions("RelatedInstancesNodes_GroupedByLabel_GroupsByClassAndByLabel", TargetTree_MainTree).GetJson();
+    DataContainer<NavNodeCPtr> gadgetNodes = IECPresentationManager::GetManager().GetRootNodes(s_project->GetECDb(), PageOptions(), options).get();
+
+    // make sure we have 1 gadget node
+    ASSERT_EQ(1, gadgetNodes.GetSize());
+    NavNodeCPtr gadgetNode = gadgetNodes[0];
+    DataContainer<NavNodeCPtr> classGroupingNodes = IECPresentationManager::GetManager().GetChildren(s_project->GetECDb(), *gadgetNode, PageOptions(), options).get();
+
+    // make sure we have 2 class grouping nodes
+    ASSERT_EQ(2, classGroupingNodes.GetSize());
+    EXPECT_STREQ(NAVNODE_TYPE_ECClassGroupingNode, classGroupingNodes[0]->GetType().c_str());
+
+    // make sure we have 2 sprocket nodes (one grouping node and one instance node)
+    DataContainer<NavNodeCPtr> sprocketNodes = IECPresentationManager::GetManager().GetChildren(s_project->GetECDb(), *classGroupingNodes[0], PageOptions(), options).get();
+    ASSERT_EQ(2, sprocketNodes.GetSize());
+    EXPECT_STREQ(NAVNODE_TYPE_DisplayLabelGroupingNode, sprocketNodes[0]->GetType().c_str());
+
+    // make sure we have 2 Sprocket1 instance nodes
+    DataContainer<NavNodeCPtr> sprocket1Nodes = IECPresentationManager::GetManager().GetChildren(s_project->GetECDb(), *sprocketNodes[0], PageOptions(), options).get();
+    ASSERT_EQ(2, sprocket1Nodes.GetSize());
+    EXPECT_STREQ(NAVNODE_TYPE_ECInstanceNode, sprocket1Nodes[0]->GetType().c_str());
+    EXPECT_STREQ("Sprocket1", sprocket1Nodes[0]->GetLabel().c_str());
+
+    // make sure we have 1 Sprocket2 instance node
+    EXPECT_STREQ(NAVNODE_TYPE_ECInstanceNode, sprocketNodes[1]->GetType().c_str());
+    EXPECT_STREQ("Sprocket2", sprocketNodes[1]->GetLabel().c_str());
+
+    // make sure we have 1 widget instance node
+    DataContainer<NavNodeCPtr> widgetInstanceNodes = IECPresentationManager::GetManager().GetChildren(s_project->GetECDb(), *classGroupingNodes[1], PageOptions(), options).get();
+    ASSERT_EQ(1, widgetInstanceNodes.GetSize());
+    EXPECT_STREQ(NAVNODE_TYPE_ECInstanceNode, widgetInstanceNodes[0]->GetType().c_str());
+    EXPECT_STREQ(CommonTools::GetDefaultDisplayLabel(*widgetInstance).c_str(), widgetInstanceNodes[0]->GetLabel().c_str());
+    }
+
+/*---------------------------------------------------------------------------------**//**
+* @betest                                       Pranciskus.Ambrazas                02/2016
++---------------+---------------+---------------+---------------+---------------+------*/
+TEST_F(RulesDrivenECPresentationManagerNavigationTests, SearchResultInstances_HideIfNoChildren_ReturnsNodesIfHasChildren)
+    {
+    // insert widget instance
+    IECInstancePtr widget = RulesEngineTestHelpers::InsertInstance(s_project->GetECDb(), *m_widgetClass);
+
+    // create the rule set
+    PresentationRuleSetPtr rules = PresentationRuleSet::CreateInstance(BeTest::GetNameOfCurrentTest(), 1, 0, false, "", "", "", false);
+    m_locater->AddRuleSet(*rules);
+
+    RootNodeRule* rule = new RootNodeRule();
+    SearchResultInstanceNodesSpecificationP searchResultInstanceSpecification = new SearchResultInstanceNodesSpecification(1, false, false, true, false, false);
+    searchResultInstanceSpecification->AddQuerySpecification(*new StringQuerySpecification("SELECT * FROM RulesEngineTest.Widget", "RulesEngineTest", "Widget"));
+    rule->AddSpecification(*searchResultInstanceSpecification);
+    rules->AddPresentationRule(*rule);
+
+    ChildNodeRule* childRule = new ChildNodeRule();
+    CustomNodeSpecificationP customNodeSpecification = new CustomNodeSpecification(1, false, "test", "test", "test", "test");
+    childRule->AddSpecification(*customNodeSpecification);
+    searchResultInstanceSpecification->AddNestedRule(*childRule);
+
+    // request for nodes
+    Json::Value options = RulesDrivenECPresentationManager::NavigationOptions("SearchResultInstances_HideIfNoChildren_ReturnsNodesIfHasChildren", TargetTree_MainTree).GetJson();
+    DataContainer<NavNodeCPtr> widgetNodes = IECPresentationManager::GetManager().GetRootNodes(s_project->GetECDb(), PageOptions(), options).get();
+
+    // make sure we have 1 widget node
+    ASSERT_EQ(1, widgetNodes.GetSize());
+    EXPECT_STREQ(CommonTools::GetDefaultDisplayLabel(*widget).c_str(), widgetNodes[0]->GetLabel().c_str());
+
+    // make sure we have 1 custom node
+    DataContainer<NavNodeCPtr> customNodes = IECPresentationManager::GetManager().GetChildren(s_project->GetECDb(), *widgetNodes[0], PageOptions(), options).get();
+    ASSERT_EQ(1, customNodes.GetSize());
+    EXPECT_STREQ("test", customNodes[0]->GetLabel().c_str());
+    }
+
+/*---------------------------------------------------------------------------------**//**
+* @betest                                       Pranciskus.Ambrazas                02/2016
++---------------+---------------+---------------+---------------+---------------+------*/
+TEST_F(RulesDrivenECPresentationManagerNavigationTests, SearchResultInstances_HideIfNoChildren_ReturnsEmptyListIfNoChildren)
+    {
+    // insert widget instance
+    RulesEngineTestHelpers::InsertInstance(s_project->GetECDb(), *m_widgetClass);
+
+    // create the rule set
+    PresentationRuleSetPtr rules = PresentationRuleSet::CreateInstance(BeTest::GetNameOfCurrentTest(), 1, 0, false, "", "", "", false);
+    m_locater->AddRuleSet(*rules);
+
+    RootNodeRule* rule = new RootNodeRule();
+    SearchResultInstanceNodesSpecificationP searchResultInstanceSpecification = new SearchResultInstanceNodesSpecification(1, false, false, true, false, false);
+    searchResultInstanceSpecification->AddQuerySpecification(*new StringQuerySpecification("SELECT * FROM RulesEngineTest.Widget", "RulesEngineTest", "Widget"));
+    rule->AddSpecification(*searchResultInstanceSpecification);
+    rules->AddPresentationRule(*rule);
+
+    // request for nodes
+    Json::Value options = RulesDrivenECPresentationManager::NavigationOptions("SearchResultInstances_HideIfNoChildren_ReturnsEmptyListIfNoChildren", TargetTree_MainTree).GetJson();
+    DataContainer<NavNodeCPtr> nodes = IECPresentationManager::GetManager().GetRootNodes(s_project->GetECDb(), PageOptions(), options).get();
+
+    // make sure we have 0 nodes
+    ASSERT_EQ(0, nodes.GetSize());
+    }
+
+/*---------------------------------------------------------------------------------**//**
+* @betest                                       Pranciskus.Ambrazas                02/2016
++---------------+---------------+---------------+---------------+---------------+------*/
+TEST_F (RulesDrivenECPresentationManagerNavigationTests, SearchResultInstances_GroupedByClass)
+    {
+    // insert widget instance
+    RulesEngineTestHelpers::InsertInstance(s_project->GetECDb(), *m_widgetClass);
+
+    // create the rule set
+    PresentationRuleSetPtr rules = PresentationRuleSet::CreateInstance(BeTest::GetNameOfCurrentTest(), 1, 0, false, "", "", "", false);
+    m_locater->AddRuleSet(*rules);
+
+    RootNodeRule* rule = new RootNodeRule();
+    SearchResultInstanceNodesSpecificationP searchResultInstanceSpecification = new SearchResultInstanceNodesSpecification(1, false, false, false, true, false);
+    searchResultInstanceSpecification->AddQuerySpecification(*new StringQuerySpecification("SELECT * FROM RulesEngineTest.Widget", "RulesEngineTest", "Widget"));
+    rule->AddSpecification(*searchResultInstanceSpecification);
+    rules->AddPresentationRule(*rule);
+
+    // request for nodes
+    Json::Value options = RulesDrivenECPresentationManager::NavigationOptions("SearchResultInstances_GroupedByClass", TargetTree_MainTree).GetJson();
+    DataContainer<NavNodeCPtr> classGroupingNodes = IECPresentationManager::GetManager().GetRootNodes(s_project->GetECDb(), PageOptions(), options).get();
+
+    // make sure we have 1 class grouping node
+    ASSERT_EQ(1, classGroupingNodes.GetSize());
+    EXPECT_STREQ(NAVNODE_TYPE_ECClassGroupingNode, classGroupingNodes[0]->GetType().c_str());
+    }
+
+/*---------------------------------------------------------------------------------**//**
+* @betest                                       Pranciskus.Ambrazas                02/2016
++---------------+---------------+---------------+---------------+---------------+------*/
+TEST_F (RulesDrivenECPresentationManagerNavigationTests, SearchResultInstances_GroupedByLabel_DoesntGroup1Instance)
+    {
+    // insert widget instance
+    RulesEngineTestHelpers::InsertInstance(s_project->GetECDb(), *m_widgetClass);
+
+    // create the rule set
+    PresentationRuleSetPtr rules = PresentationRuleSet::CreateInstance(BeTest::GetNameOfCurrentTest(), 1, 0, false, "", "", "", false);
+    m_locater->AddRuleSet(*rules);
+
+    RootNodeRule* rule = new RootNodeRule();
+    SearchResultInstanceNodesSpecificationP searchResultInstanceSpecification = new SearchResultInstanceNodesSpecification(1, false, false, false, false, true);
+    searchResultInstanceSpecification->AddQuerySpecification(*new StringQuerySpecification("SELECT * FROM RulesEngineTest.Widget", "RulesEngineTest", "Widget"));
+    rule->AddSpecification(*searchResultInstanceSpecification);
+    rules->AddPresentationRule(*rule);
+
+    // request for nodes
+    Json::Value options = RulesDrivenECPresentationManager::NavigationOptions(rules->GetRuleSetId().c_str(), TargetTree_MainTree).GetJson();
+    DataContainer<NavNodeCPtr> nodes = IECPresentationManager::GetManager().GetRootNodes(s_project->GetECDb(), PageOptions(), options).get();
+
+    // make sure we have 1 instance node
+    ASSERT_EQ(1, nodes.GetSize());
+    EXPECT_STREQ(NAVNODE_TYPE_ECInstanceNode, nodes[0]->GetType().c_str());
+    }
+
+/*---------------------------------------------------------------------------------**//**
+* @betest                                       Pranciskus.Ambrazas                02/2016
++---------------+---------------+---------------+---------------+---------------+------*/
+TEST_F (RulesDrivenECPresentationManagerNavigationTests, SearchResultInstances_GroupedByLabel_Groups3InstancesWith1GroupingNode)
+    {
+    // insert some widget & gadget instances
+    RulesEngineTestHelpers::InsertInstance(s_project->GetECDb(), *m_widgetClass, [](IECInstanceR instance){instance.SetValue("MyID", ECValue("WidgetID"));});
+    RulesEngineTestHelpers::InsertInstance(s_project->GetECDb(), *m_widgetClass, [](IECInstanceR instance){instance.SetValue("MyID", ECValue("WidgetID"));});
+    RulesEngineTestHelpers::InsertInstance(s_project->GetECDb(), *m_gadgetClass, [](IECInstanceR instance){instance.SetValue("MyID", ECValue("GadgetID"));});
+
+    // create the rule set
+    PresentationRuleSetPtr rules = PresentationRuleSet::CreateInstance(BeTest::GetNameOfCurrentTest(), 1, 0, false, "", "", "", false);
+    m_locater->AddRuleSet(*rules);
+
+    rules->AddPresentationRule(*new InstanceLabelOverride(1, true, "RulesEngineTest:Widget", "MyID"));
+    rules->AddPresentationRule(*new InstanceLabelOverride(1, true, "RulesEngineTest:Gadget", "MyID"));
+    RootNodeRule* rule = new RootNodeRule();
+    SearchResultInstanceNodesSpecificationP searchResultInstanceSpecification = new SearchResultInstanceNodesSpecification(1, false, false, false, false, true);
+    searchResultInstanceSpecification->AddQuerySpecification(*new StringQuerySpecification("SELECT * FROM RulesEngineTest.Widget", "RulesEngineTest", "Widget"));
+    searchResultInstanceSpecification->AddQuerySpecification(*new StringQuerySpecification("SELECT * FROM RulesEngineTest.Gadget", "RulesEngineTest", "Gadget"));
+    rule->AddSpecification(*searchResultInstanceSpecification);
+    rules->AddPresentationRule(*rule);
+
+    // request for nodes
+    Json::Value options = RulesDrivenECPresentationManager::NavigationOptions("SearchResultInstances_GroupedByLabel_Groups3InstancesWith1GroupingNode", TargetTree_MainTree).GetJson();
+    DataContainer<NavNodeCPtr> nodes = IECPresentationManager::GetManager().GetRootNodes(s_project->GetECDb(), PageOptions(), options).get();
+
+    // make sure we have 2 nodes
+    ASSERT_EQ(2, nodes.GetSize());
+
+    // make sure we have 1 gadget instance node
+    EXPECT_STREQ(NAVNODE_TYPE_ECInstanceNode, nodes[0]->GetType().c_str());
+    ASSERT_STREQ("GadgetID", nodes[0]->GetLabel().c_str());
+
+    // make sure we have 2 widget instance nodes with label grouping node
+    EXPECT_STREQ(NAVNODE_TYPE_DisplayLabelGroupingNode, nodes[1]->GetType().c_str());
+    DataContainer<NavNodeCPtr> widgetNodes = IECPresentationManager::GetManager().GetChildren(s_project->GetECDb(), *nodes[1], PageOptions(), options).get();
+    ASSERT_EQ(2, widgetNodes.GetSize());
+    ASSERT_STREQ("WidgetID", widgetNodes[0]->GetLabel().c_str());
+    ASSERT_STREQ("WidgetID", widgetNodes[1]->GetLabel().c_str());
+    }
+
+/*---------------------------------------------------------------------------------**//**
+* @betest                                       Pranciskus.Ambrazas                02/2016
++---------------+---------------+---------------+---------------+---------------+------*/
+TEST_F (RulesDrivenECPresentationManagerNavigationTests, SearchResultInstances_GroupedByLabel_Groups4InstancesWith2GroupingNodes)
+    {
+    // insert some widget & gadget instances
+    RulesEngineTestHelpers::InsertInstance(s_project->GetECDb(), *m_widgetClass, [](IECInstanceR instance){instance.SetValue("MyID", ECValue("WidgetID"));});
+    RulesEngineTestHelpers::InsertInstance(s_project->GetECDb(), *m_widgetClass, [](IECInstanceR instance){instance.SetValue("MyID", ECValue("WidgetID"));});
+    RulesEngineTestHelpers::InsertInstance(s_project->GetECDb(), *m_gadgetClass, [](IECInstanceR instance){instance.SetValue("MyID", ECValue("GadgetID"));});
+    RulesEngineTestHelpers::InsertInstance(s_project->GetECDb(), *m_gadgetClass, [](IECInstanceR instance){instance.SetValue("MyID", ECValue("GadgetID"));});
+
+    // create the rule set
+    PresentationRuleSetPtr rules = PresentationRuleSet::CreateInstance(BeTest::GetNameOfCurrentTest(), 1, 0, false, "", "", "", false);
+    m_locater->AddRuleSet(*rules);
+
+    rules->AddPresentationRule(*new InstanceLabelOverride(1, true, "RulesEngineTest:Widget", "MyID"));
+    rules->AddPresentationRule(*new InstanceLabelOverride(1, true, "RulesEngineTest:Gadget", "MyID"));
+    RootNodeRule* rule = new RootNodeRule();
+    SearchResultInstanceNodesSpecificationP searchResultInstanceSpecification = new SearchResultInstanceNodesSpecification(1, false, false, false, false, true);
+    searchResultInstanceSpecification->AddQuerySpecification(*new StringQuerySpecification("SELECT * FROM RulesEngineTest.Widget", "RulesEngineTest", "Widget"));
+    searchResultInstanceSpecification->AddQuerySpecification(*new StringQuerySpecification("SELECT * FROM RulesEngineTest.Gadget", "RulesEngineTest", "Gadget"));
+    rule->AddSpecification(*searchResultInstanceSpecification);
+    rules->AddPresentationRule(*rule);
+
+    // request for nodes
+    Json::Value options = RulesDrivenECPresentationManager::NavigationOptions("SearchResultInstances_GroupedByLabel_Groups4InstancesWith2GroupingNodes", TargetTree_MainTree).GetJson();
+    DataContainer<NavNodeCPtr> nodes = IECPresentationManager::GetManager().GetRootNodes(s_project->GetECDb(), PageOptions(), options).get();
+
+    // make sure we have 2 label grouping nodes
+    ASSERT_EQ(2, nodes.GetSize());
+
+    // make sure we have 2 gadget instance nodes
+    EXPECT_STREQ(NAVNODE_TYPE_DisplayLabelGroupingNode, nodes[0]->GetType().c_str());
+    DataContainer<NavNodeCPtr> gadgetNodes = IECPresentationManager::GetManager().GetChildren(s_project->GetECDb(), *nodes[0], PageOptions(), options).get();
+    ASSERT_STREQ("GadgetID", gadgetNodes[0]->GetLabel().c_str());
+    ASSERT_STREQ("GadgetID", gadgetNodes[1]->GetLabel().c_str());
+
+    // make sure we have 2 widget instance nodes
+    EXPECT_STREQ(NAVNODE_TYPE_DisplayLabelGroupingNode, nodes[1]->GetType().c_str());
+    DataContainer<NavNodeCPtr> widgetNodes = IECPresentationManager::GetManager().GetChildren(s_project->GetECDb(), *nodes[1], PageOptions(), options).get();
+    ASSERT_EQ(2, widgetNodes.GetSize());
+    ASSERT_STREQ("WidgetID", widgetNodes[0]->GetLabel().c_str());
+    ASSERT_STREQ("WidgetID", widgetNodes[1]->GetLabel().c_str());
+    }
+
+/*---------------------------------------------------------------------------------**//**
+* @betest                                       Pranciskus.Ambrazas                02/2016
++---------------+---------------+---------------+---------------+---------------+------*/
+TEST_F(RulesDrivenECPresentationManagerNavigationTests, SearchResultInstances_DoNotSort_ReturnsUnsortedNodes)
+    {    
+    // insert some widget instances
+    RulesEngineTestHelpers::InsertInstance(s_project->GetECDb(), *m_widgetClass, [](IECInstanceR instance){instance.SetValue("MyID", ECValue("Widget2"));});
+    RulesEngineTestHelpers::InsertInstance(s_project->GetECDb(), *m_widgetClass, [](IECInstanceR instance){instance.SetValue("MyID", ECValue("Widget1"));});
+
+    // create the rule set
+    PresentationRuleSetPtr rules = PresentationRuleSet::CreateInstance(BeTest::GetNameOfCurrentTest(), 1, 0, false, "", "", "", false);
+    m_locater->AddRuleSet(*rules);
+    rules->AddPresentationRule(*new InstanceLabelOverride(1, true, "RulesEngineTest:Widget", "MyID"));
+    RootNodeRule* rule = new RootNodeRule();
+    SearchResultInstanceNodesSpecificationP searchResultInstanceSpecification = new SearchResultInstanceNodesSpecification(1, false, false, false, false, false);
+    searchResultInstanceSpecification->SetDoNotSort(true);
+    searchResultInstanceSpecification->AddQuerySpecification(*new StringQuerySpecification("SELECT * FROM RulesEngineTest.Widget", "RulesEngineTest", "Widget"));
+    rule->AddSpecification(*searchResultInstanceSpecification);
+    rules->AddPresentationRule(*rule);
+
+    // request for nodes
+    Json::Value options = RulesDrivenECPresentationManager::NavigationOptions("SearchResultInstances_DoNotSort_ReturnsUnsortedNodes", TargetTree_MainTree).GetJson();
+    DataContainer<NavNodeCPtr> nodes = IECPresentationManager::GetManager().GetRootNodes(s_project->GetECDb(), PageOptions(), options).get();
+
+    // make sure we have 2 nodes
+    ASSERT_EQ(2, nodes.GetSize());
+
+    NavNodeCPtr instanceNode = nodes[0];
+    EXPECT_STREQ(NAVNODE_TYPE_ECInstanceNode, instanceNode->GetType().c_str());
+    ASSERT_STREQ("Widget2", instanceNode->GetLabel().c_str());
+
+    instanceNode = nodes[1];
+    EXPECT_STREQ(NAVNODE_TYPE_ECInstanceNode, instanceNode->GetType().c_str());
+    ASSERT_STREQ("Widget1", instanceNode->GetLabel().c_str());
+    }
+
+/*---------------------------------------------------------------------------------**//**
+* @betest                                       Pranciskus.Ambrazas               02/2016
++---------------+---------------+---------------+---------------+---------------+------*/
+TEST_F(RulesDrivenECPresentationManagerNavigationTests, ImageIdOverride)
+    {
+    // create the rule set
+    PresentationRuleSetPtr rules = PresentationRuleSet::CreateInstance(BeTest::GetNameOfCurrentTest(), 1, 0, false, "", "", "", false);
+    m_locater->AddRuleSet(*rules);
+
+    RootNodeRule* rule = new RootNodeRule();
+
+    CustomNodeSpecificationP customNodeSpecification = new CustomNodeSpecification(1, false, "customType", "label", "description", "imageId");
+    rule->AddSpecification(*customNodeSpecification);
+    rules->AddPresentationRule(*rule);
+
+    ImageIdOverrideP imageIdOverride = new ImageIdOverride("ThisNode.Type=\"customType\"", 1, "\"overridedImageId\"");
+    rules->AddPresentationRule(*imageIdOverride);
+
+    // request for nodes
+    Json::Value options = RulesDrivenECPresentationManager::NavigationOptions("ImageIdOverride", TargetTree_MainTree).GetJson();
+    DataContainer<NavNodeCPtr> nodes = IECPresentationManager::GetManager().GetRootNodes(s_project->GetECDb(), PageOptions(), options).get();
+
+    // make sure we have 1 node with overrided ImageId
+    ASSERT_EQ(1, nodes.GetSize());
+    ASSERT_STREQ("overridedImageId", nodes[0]->GetCollapsedImageId().c_str());
+    }
+
+/*---------------------------------------------------------------------------------**//**
+* @betest                                       Pranciskus.Ambrazas               02/2016
++---------------+---------------+---------------+---------------+---------------+------*/
+TEST_F(RulesDrivenECPresentationManagerNavigationTests, LabelOverride)
+    {
+    // create the rule set
+    PresentationRuleSetPtr rules = PresentationRuleSet::CreateInstance(BeTest::GetNameOfCurrentTest(), 1, 0, false, "", "", "", false);
+    m_locater->AddRuleSet(*rules);
+
+    RootNodeRule* rule = new RootNodeRule();
+
+    CustomNodeSpecificationP customNodeSpecification = new CustomNodeSpecification(1, false, "customType", "label", "description", "imageId");
+    rule->AddSpecification(*customNodeSpecification);
+    rules->AddPresentationRule(*rule);
+
+    LabelOverrideP labelOverride = new LabelOverride("ThisNode.Type=\"customType\"", 1, "\"overridedLabel\"", "\"overridedDescription\"");
+    rules->AddPresentationRule(*labelOverride);
+
+    // request for nodes
+    Json::Value options = RulesDrivenECPresentationManager::NavigationOptions("LabelOverride", TargetTree_MainTree).GetJson();
+    DataContainer<NavNodeCPtr> nodes = IECPresentationManager::GetManager().GetRootNodes(s_project->GetECDb(), PageOptions(), options).get();
+
+    // make sure we have 1 node with overrided Label & Description
+    ASSERT_EQ(1, nodes.GetSize());
+    ASSERT_STREQ("overridedLabel", nodes[0]->GetLabel().c_str());
+    ASSERT_STREQ("overridedDescription", nodes[0]->GetDescription().c_str());
+    }
+
+/*---------------------------------------------------------------------------------**//**
+* @betest                                       Grigas.Petraitis                01/2017
++---------------+---------------+---------------+---------------+---------------+------*/
+TEST_F(RulesDrivenECPresentationManagerNavigationTests, LabelOverrideWithGroupedInstancesCountOnClassGroupingNode)
+    {
+    // insert some instances
+    RulesEngineTestHelpers::InsertInstance(s_project->GetECDb(), *m_widgetClass);
+    RulesEngineTestHelpers::InsertInstance(s_project->GetECDb(), *m_widgetClass);
+    RulesEngineTestHelpers::InsertInstance(s_project->GetECDb(), *m_widgetClass);
+    RulesEngineTestHelpers::InsertInstance(s_project->GetECDb(), *m_gadgetClass);
+    RulesEngineTestHelpers::InsertInstance(s_project->GetECDb(), *m_gadgetClass);
+
+    // create the rule set
+    PresentationRuleSetPtr rules = PresentationRuleSet::CreateInstance(BeTest::GetNameOfCurrentTest(), 1, 0, false, "", "", "", false);
+    m_locater->AddRuleSet(*rules);
+
+    RootNodeRule* rule = new RootNodeRule();
+    InstanceNodesOfSpecificClassesSpecificationP spec = new InstanceNodesOfSpecificClassesSpecification(1, false, false, false, true, false, false, "", "RulesEngineTest:Widget,Gadget", true);
+    rule->AddSpecification(*spec);
+    rules->AddPresentationRule(*rule);
+
+    LabelOverrideP labelOverride = new LabelOverride("ThisNode.IsClassGroupingNode", 1, "\"Count: \" & ThisNode.GroupedInstancesCount", "");
+    rules->AddPresentationRule(*labelOverride);
+
+    // request for nodes
+    Json::Value options = RulesDrivenECPresentationManager::NavigationOptions("LabelOverrideWithGroupedInstancesCountOnClassGroupingNode", TargetTree_MainTree).GetJson();
+    DataContainer<NavNodeCPtr> nodes = IECPresentationManager::GetManager().GetRootNodes(s_project->GetECDb(), PageOptions(), options).get();
+
+    // verify there're two grouping nodes with correct labels
+    ASSERT_EQ(2, nodes.GetSize());
+    ASSERT_STREQ("Count: 2", nodes[0]->GetLabel().c_str());
+    ASSERT_STREQ("Count: 3", nodes[1]->GetLabel().c_str());
+    }
+
+/*---------------------------------------------------------------------------------**//**
+* @betest                                       Grigas.Petraitis                01/2017
++---------------+---------------+---------------+---------------+---------------+------*/
+TEST_F(RulesDrivenECPresentationManagerNavigationTests, LabelOverrideWithGroupedInstancesCountOnPropertyGroupingNode)
+    {
+    // insert some instances
+    ECInstanceInserter inserter(s_project->GetECDb(), *m_widgetClass, nullptr);
+    RulesEngineTestHelpers::InsertInstance(s_project->GetECDb(), inserter, *m_widgetClass, [](IECInstanceR instance){instance.SetValue("IntProperty", ECValue(-1));});
+    RulesEngineTestHelpers::InsertInstance(s_project->GetECDb(), inserter, *m_widgetClass, [](IECInstanceR instance){instance.SetValue("IntProperty", ECValue(5));});
+    RulesEngineTestHelpers::InsertInstance(s_project->GetECDb(), inserter, *m_widgetClass, [](IECInstanceR instance){instance.SetValue("IntProperty", ECValue(5));});
+    RulesEngineTestHelpers::InsertInstance(s_project->GetECDb(), inserter, *m_widgetClass, [](IECInstanceR instance){instance.SetValue("IntProperty", ECValue(-1));});
+    RulesEngineTestHelpers::InsertInstance(s_project->GetECDb(), inserter, *m_widgetClass, [](IECInstanceR instance){instance.SetValue("IntProperty", ECValue(5));});
+    RulesEngineTestHelpers::InsertInstance(s_project->GetECDb(), inserter, *m_widgetClass, [](IECInstanceR instance){instance.SetValue("IntProperty", ECValue(10));});
+
+    // create the rule set
+    PresentationRuleSetPtr rules = PresentationRuleSet::CreateInstance(BeTest::GetNameOfCurrentTest(), 1, 0, false, "", "", "", false);
+    m_locater->AddRuleSet(*rules);
+
+    RootNodeRule* rule = new RootNodeRule();
+    InstanceNodesOfSpecificClassesSpecificationP spec = new InstanceNodesOfSpecificClassesSpecification(1, false, false, false, false, false, false, "", "RulesEngineTest:Widget", true);
+    rule->AddSpecification(*spec);
+    rules->AddPresentationRule(*rule);
+
+    GroupingRuleP groupingRule = new GroupingRule("", 1, false, "RulesEngineTest", "Widget", "", "", "");
+    PropertyGroupP groupingSpec = new PropertyGroup("", "", true, "IntProperty");
+    groupingSpec->SetPropertyGroupingValue(PropertyGroupingValue::PropertyValue);
+    groupingRule->AddGroup(*groupingSpec);
+    rules->AddPresentationRule(*groupingRule);
+
+    LabelOverrideP labelOverride = new LabelOverride("ThisNode.IsPropertyGroupingNode", 1, "\"Count: \" & ThisNode.GroupedInstancesCount", "");
+    rules->AddPresentationRule(*labelOverride);
+
+    // request for nodes
+    Json::Value options = RulesDrivenECPresentationManager::NavigationOptions("LabelOverrideWithGroupedInstancesCountOnPropertyGroupingNode", TargetTree_MainTree).GetJson();
+    DataContainer<NavNodeCPtr> nodes = IECPresentationManager::GetManager().GetRootNodes(s_project->GetECDb(), PageOptions(), options).get();
+
+    // verify there're three grouping nodes with correct labels
+    ASSERT_EQ(3, nodes.GetSize());
+    ASSERT_STREQ("Count: 1", nodes[0]->GetLabel().c_str());
+    ASSERT_STREQ("Count: 2", nodes[1]->GetLabel().c_str());
+    ASSERT_STREQ("Count: 3", nodes[2]->GetLabel().c_str());
+    }
+
+/*---------------------------------------------------------------------------------**//**
+* @betest                                       Grigas.Petraitis                01/2017
++---------------+---------------+---------------+---------------+---------------+------*/
+TEST_F(RulesDrivenECPresentationManagerNavigationTests, LabelOverrideWithGroupedInstancesCountOnPropertyGroupingNodeSortedByPropertyValue)
+    {
+    // insert some instances
+    ECInstanceInserter inserter(s_project->GetECDb(), *m_widgetClass, nullptr);
+    RulesEngineTestHelpers::InsertInstance(s_project->GetECDb(), inserter, *m_widgetClass, [](IECInstanceR instance){instance.SetValue("IntProperty", ECValue(-1));});
+    RulesEngineTestHelpers::InsertInstance(s_project->GetECDb(), inserter, *m_widgetClass, [](IECInstanceR instance){instance.SetValue("IntProperty", ECValue(5));});
+    RulesEngineTestHelpers::InsertInstance(s_project->GetECDb(), inserter, *m_widgetClass, [](IECInstanceR instance){instance.SetValue("IntProperty", ECValue(5));});
+    RulesEngineTestHelpers::InsertInstance(s_project->GetECDb(), inserter, *m_widgetClass, [](IECInstanceR instance){instance.SetValue("IntProperty", ECValue(-1));});
+    RulesEngineTestHelpers::InsertInstance(s_project->GetECDb(), inserter, *m_widgetClass, [](IECInstanceR instance){instance.SetValue("IntProperty", ECValue(5));});
+    RulesEngineTestHelpers::InsertInstance(s_project->GetECDb(), inserter, *m_widgetClass, [](IECInstanceR instance){instance.SetValue("IntProperty", ECValue(10));});
+
+    // create the rule set
+    PresentationRuleSetPtr rules = PresentationRuleSet::CreateInstance(BeTest::GetNameOfCurrentTest(), 1, 0, false, "", "", "", false);
+    m_locater->AddRuleSet(*rules);
+
+    RootNodeRule* rule = new RootNodeRule();
+    InstanceNodesOfSpecificClassesSpecificationP spec = new InstanceNodesOfSpecificClassesSpecification(1, false, false, false, false, false, false, "", "RulesEngineTest:Widget", true);
+    rule->AddSpecification(*spec);
+    rules->AddPresentationRule(*rule);
+
+    GroupingRuleP groupingRule = new GroupingRule("", 1, false, "RulesEngineTest", "Widget", "", "", "");
+    PropertyGroupP groupingSpec = new PropertyGroup("", "", true, "IntProperty");
+    groupingSpec->SetPropertyGroupingValue(PropertyGroupingValue::PropertyValue);
+    groupingSpec->SetSortingValue(PropertyGroupingValue::PropertyValue);
+    groupingRule->AddGroup(*groupingSpec);
+    rules->AddPresentationRule(*groupingRule);
+
+    LabelOverrideP labelOverride = new LabelOverride("ThisNode.IsPropertyGroupingNode", 1, "\"Count: \" & ThisNode.GroupedInstancesCount", "");
+    rules->AddPresentationRule(*labelOverride);
+
+    // request for nodes
+    Json::Value options = RulesDrivenECPresentationManager::NavigationOptions("LabelOverrideWithGroupedInstancesCountOnPropertyGroupingNodeSortedByPropertyValue", TargetTree_MainTree).GetJson();
+    DataContainer<NavNodeCPtr> nodes = IECPresentationManager::GetManager().GetRootNodes(s_project->GetECDb(), PageOptions(), options).get();
+
+    // verify there're three grouping nodes with correct labels
+    ASSERT_EQ(3, nodes.GetSize());
+    ASSERT_STREQ("Count: 2", nodes[0]->GetLabel().c_str());
+    ASSERT_STREQ("Count: 3", nodes[1]->GetLabel().c_str());
+    ASSERT_STREQ("Count: 1", nodes[2]->GetLabel().c_str());
+    }
+
+/*---------------------------------------------------------------------------------**//**
+* @betest                                       Pranciskus.Ambrazas               02/2016
++---------------+---------------+---------------+---------------+---------------+------*/
+TEST_F(RulesDrivenECPresentationManagerNavigationTests, StyleOverride)
+    {
+    // create the rule set
+    PresentationRuleSetPtr rules = PresentationRuleSet::CreateInstance(BeTest::GetNameOfCurrentTest(), 1, 0, false, "", "", "", false);
+    m_locater->AddRuleSet(*rules);
+
+    RootNodeRule* rule = new RootNodeRule();
+
+    CustomNodeSpecificationP customNodeSpecification = new CustomNodeSpecification(1, false, "customType", "label", "description", "imageId");
+    
+    rule->AddSpecification(*customNodeSpecification);
+    rules->AddPresentationRule(*rule);
+
+    StyleOverrideP styleOverride = new StyleOverride("ThisNode.Type=\"customType\"", 1, "\"overridedForeColor\"", "\"overridedBackColor\"", "\"overridedFontStyle\"");
+    rules->AddPresentationRule(*styleOverride);
+
+    // request for nodes
+    Json::Value options = RulesDrivenECPresentationManager::NavigationOptions("StyleOverride", TargetTree_MainTree).GetJson();
+    DataContainer<NavNodeCPtr> nodes = IECPresentationManager::GetManager().GetRootNodes(s_project->GetECDb(), PageOptions(), options).get();
+
+    // make sure we have 1 node with overrided BackColor, ForeColor & FontStyle
+    ASSERT_EQ(1, nodes.GetSize());
+    ASSERT_STREQ("overridedBackColor", nodes[0]->GetBackColor().c_str());
+    ASSERT_STREQ("overridedForeColor", nodes[0]->GetForeColor().c_str());
+    ASSERT_STREQ("overridedFontStyle", nodes[0]->GetFontStyle().c_str());
+    }
+
+/*---------------------------------------------------------------------------------**//**
+* @betest                                       Pranciskus.Ambrazas               02/2016
++---------------+---------------+---------------+---------------+---------------+------*/
+TEST_F(RulesDrivenECPresentationManagerNavigationTests, LocalizationResourceKeyDefinition_WithExistingKey)       
+    {
+    InitTestL10N();
+
+    // create the rule set
+    PresentationRuleSetPtr rules = PresentationRuleSet::CreateInstance(BeTest::GetNameOfCurrentTest(), 1, 0, false, "", "", "", false);
+    m_locater->AddRuleSet(*rules);
+
+    RootNodeRule* rule = new RootNodeRule();
+
+    CustomNodeSpecificationP customNodeSpecification = new CustomNodeSpecification(1, false, "type", "@customLabel@", "description", "imageId");
+    rule->AddSpecification(*customNodeSpecification);
+    rules->AddPresentationRule(*rule);
+
+    LocalizationResourceKeyDefinitionP localizationRecourceKeyDefinition = new LocalizationResourceKeyDefinition(1, "customLabel", "RulesEngine:Test", "notfound");
+    rules->AddPresentationRule(*localizationRecourceKeyDefinition);
+
+    // request for nodes
+    Json::Value options = RulesDrivenECPresentationManager::NavigationOptions("LocalizationResourceKeyDefinition_WithExistingKey", TargetTree_MainTree).GetJson();
+    DataContainer<NavNodeCPtr> nodes = IECPresentationManager::GetManager().GetRootNodes(s_project->GetECDb(), PageOptions(), options).get();
+
+    // make sure we have 1 node
+    ASSERT_EQ(1, nodes.GetSize());
+    ASSERT_STREQ("T35T", nodes[0]->GetLabel().c_str());
+    }
+
+/*---------------------------------------------------------------------------------**//**
+* @betest                                       Pranciskus.Ambrazas               02/2016
++---------------+---------------+---------------+---------------+---------------+------*/
+TEST_F(RulesDrivenECPresentationManagerNavigationTests, LocalizationResourceKeyDefinition_KeyNotFound)       
+    {
+    InitTestL10N();
+
+    // create the rule set
+    PresentationRuleSetPtr rules = PresentationRuleSet::CreateInstance(BeTest::GetNameOfCurrentTest(), 1, 0, false, "", "", "", false);
+    m_locater->AddRuleSet(*rules);
+
+    RootNodeRule* rule = new RootNodeRule();
+
+    CustomNodeSpecificationP customNodeSpecification = new CustomNodeSpecification(1, false, "type", "@customLabel@", "description", "imageId");
+    rule->AddSpecification(*customNodeSpecification);
+    rules->AddPresentationRule(*rule);
+
+    LocalizationResourceKeyDefinitionP localizationRecourceKeyDefinition = new LocalizationResourceKeyDefinition(1, "customLabel", "key", "notfound");
+    rules->AddPresentationRule(*localizationRecourceKeyDefinition);
+
+    // request for nodes
+    Json::Value options = RulesDrivenECPresentationManager::NavigationOptions("LocalizationResourceKeyDefinition_KeyNotFound", TargetTree_MainTree).GetJson();
+    DataContainer<NavNodeCPtr> nodes = IECPresentationManager::GetManager().GetRootNodes(s_project->GetECDb(), PageOptions(), options).get();
+
+    // make sure we have 1 node
+    ASSERT_EQ(1, nodes.GetSize());
+    ASSERT_STREQ("notfound", nodes[0]->GetLabel().c_str());
+    }
+
+/*---------------------------------------------------------------------------------**//**
+* @betest                                       Pranciskus.Ambrazas               02/2016
++---------------+---------------+---------------+---------------+---------------+------*/
+TEST_F(RulesDrivenECPresentationManagerNavigationTests, CheckBoxRule_UsesDefaultValueIfPropertyIsNull)
+    {
+    // insert some widget & gadget instances 
+    RulesEngineTestHelpers::InsertInstance(s_project->GetECDb(), *m_widgetClass, [](IECInstanceR instance){instance.SetValue("MyID", ECValue("WidgetID"));});
+    RulesEngineTestHelpers::InsertInstance(s_project->GetECDb(), *m_gadgetClass, [](IECInstanceR instance){instance.SetValue("MyID", ECValue("GadgetID"));});
+
+    // create the rule set
+    PresentationRuleSetPtr rules = PresentationRuleSet::CreateInstance(BeTest::GetNameOfCurrentTest(), 1, 0, false, "", "", "", false);
+    m_locater->AddRuleSet(*rules);
+
+    rules->AddPresentationRule(*new InstanceLabelOverride(1, true, "RulesEngineTest:Widget", "MyID"));
+    rules->AddPresentationRule(*new InstanceLabelOverride(1, true, "RulesEngineTest:Gadget", "MyID"));
+    RootNodeRule* rule = new RootNodeRule();
+    AllInstanceNodesSpecificationP allInstanceNodesSpecification = new AllInstanceNodesSpecification(1, false, false, false, false, false, "RulesEngineTest");
+    rule->AddSpecification(*allInstanceNodesSpecification);
+    rules->AddPresentationRule(*rule);
+
+    CheckBoxRuleP checkBoxRule = new CheckBoxRule("ThisNode.Label=\"WidgetID\"", 1, false, "BoolProperty", false, false, "");
+    rules->AddPresentationRule(*checkBoxRule);
+
+    // request for nodes
+    Json::Value options = RulesDrivenECPresentationManager::NavigationOptions("CheckBoxRule_UsesDefaultValueIfPropertyIsNull", TargetTree_MainTree).GetJson();
+    DataContainer<NavNodeCPtr> nodes = IECPresentationManager::GetManager().GetRootNodes(s_project->GetECDb(), PageOptions(), options).get();
+
+    // make sure we have 2 nodes
+    ASSERT_EQ(2, nodes.GetSize());
+    
+    // make sure we have 1 gadget node
+    ASSERT_STREQ("GadgetID", nodes[0]->GetLabel().c_str());
+    ASSERT_FALSE(nodes[0]->IsCheckboxVisible());
+
+    // make sure we have 1 widget node with CheckBoxRule
+    ASSERT_STREQ("WidgetID", nodes[1]->GetLabel().c_str());
+    ASSERT_TRUE(nodes[1]->IsCheckboxVisible());
+    ASSERT_TRUE(nodes[1]->IsCheckboxEnabled());
+    ASSERT_FALSE(nodes[1]->IsChecked());
+    }
+
+/*---------------------------------------------------------------------------------**//**
+* @betest                                       Pranciskus.Ambrazas               02/2016
++---------------+---------------+---------------+---------------+---------------+------*/
+TEST_F(RulesDrivenECPresentationManagerNavigationTests, CheckBoxRule_WithoutProperty)
+    {
+    // create the rule set
+    PresentationRuleSetPtr rules = PresentationRuleSet::CreateInstance(BeTest::GetNameOfCurrentTest(), 1, 0, false, "", "", "", false);
+    m_locater->AddRuleSet(*rules);
+
+    RootNodeRule* rule = new RootNodeRule();
+
+    CustomNodeSpecificationP customNodeSpecification = new CustomNodeSpecification(1, false, "type", "customLabel", "description", "imageId");
+    rule->AddSpecification(*customNodeSpecification);
+    rules->AddPresentationRule(*rule);
+
+    CheckBoxRuleP checkBoxRule = new CheckBoxRule("ThisNode.Label=\"customLabel\"", 1, false, "", false, false, "");
+    rules->AddPresentationRule(*checkBoxRule);
+
+    // request for nodes
+    Json::Value options = RulesDrivenECPresentationManager::NavigationOptions("CheckBoxRule_WithoutProperty", TargetTree_MainTree).GetJson();
+    DataContainer<NavNodeCPtr> nodes = IECPresentationManager::GetManager().GetRootNodes(s_project->GetECDb(), PageOptions(), options).get();
+
+    // make sure we have 1 node
+    ASSERT_EQ(1, nodes.GetSize());
+    ASSERT_STREQ("customLabel", nodes[0]->GetLabel().c_str());
+    ASSERT_TRUE(nodes[0]->IsCheckboxVisible());
+    ASSERT_TRUE(nodes[0]->IsCheckboxEnabled());
+    ASSERT_FALSE(nodes[0]->IsChecked());
+    }
+
+/*---------------------------------------------------------------------------------**//**
+* @betest                                       Pranciskus.Ambrazas               02/2016
++---------------+---------------+---------------+---------------+---------------+------*/
+TEST_F(RulesDrivenECPresentationManagerNavigationTests, CheckBoxRule_UsesInversedPropertyName)
+    {
+    // insert some widget & gadget instances 
+    RulesEngineTestHelpers::InsertInstance(s_project->GetECDb(), *m_widgetClass, [](IECInstanceR instance){
+        instance.SetValue("BoolProperty", ECValue(false));
+        instance.SetValue("MyID", ECValue("WidgetID"));
+        });
+    RulesEngineTestHelpers::InsertInstance(s_project->GetECDb(), *m_gadgetClass, [](IECInstanceR instance){
+        instance.SetValue("BoolProperty", ECValue(false));
+        instance.SetValue("MyID", ECValue("GadgetID"));
+        });
+
+    // create the rule set
+    PresentationRuleSetPtr rules = PresentationRuleSet::CreateInstance(BeTest::GetNameOfCurrentTest(), 1, 0, false, "", "", "", false);
+    m_locater->AddRuleSet(*rules);
+
+    rules->AddPresentationRule(*new InstanceLabelOverride(1, true, "RulesEngineTest:Widget", "MyID"));
+    rules->AddPresentationRule(*new InstanceLabelOverride(1, true, "RulesEngineTest:Gadget", "MyID"));
+    RootNodeRule* rule = new RootNodeRule();
+    AllInstanceNodesSpecificationP allInstanceNodesSpecification = new AllInstanceNodesSpecification(1, false, false, false, false, false, "RulesEngineTest");
+    rule->AddSpecification(*allInstanceNodesSpecification);
+    rules->AddPresentationRule(*rule);
+
+    CheckBoxRuleP checkBoxRule = new CheckBoxRule("ThisNode.Label=\"WidgetID\"", 1, false, "BoolProperty", true, false, "");
+    rules->AddPresentationRule(*checkBoxRule);
+
+    // request for nodes
+    Json::Value options = RulesDrivenECPresentationManager::NavigationOptions("CheckBoxRule_UsesInversedPropertyName", TargetTree_MainTree).GetJson();
+    DataContainer<NavNodeCPtr> nodes = IECPresentationManager::GetManager().GetRootNodes(s_project->GetECDb(), PageOptions(), options).get();
+
+    // make sure we have 2 nodes
+    ASSERT_EQ(2, nodes.GetSize());
+    
+    // make sure we have 1 gadget node
+    ASSERT_STREQ("GadgetID", nodes[0]->GetLabel().c_str());
+    ASSERT_FALSE(nodes[0]->IsCheckboxVisible());
+
+    // make sure we have 1 widget node with CheckBoxRule
+    ASSERT_STREQ("WidgetID", nodes[1]->GetLabel().c_str());
+    ASSERT_TRUE(nodes[1]->IsCheckboxVisible());
+    ASSERT_TRUE(nodes[1]->IsCheckboxEnabled());
+    ASSERT_TRUE(nodes[1]->IsChecked());
+    }
+
+/*---------------------------------------------------------------------------------**//**
+* @betest                                       Pranciskus.Ambrazas               02/2016
++---------------+---------------+---------------+---------------+---------------+------*/
+TEST_F(RulesDrivenECPresentationManagerNavigationTests, CheckBoxRule_DoesNotUseInversedPropertyName)
+    {
+    // insert some widget & gadget instances 
+    RulesEngineTestHelpers::InsertInstance(s_project->GetECDb(), *m_widgetClass, [](IECInstanceR instance){
+        instance.SetValue("BoolProperty", ECValue(false));
+        instance.SetValue("MyID", ECValue("WidgetID"));
+        });
+    RulesEngineTestHelpers::InsertInstance(s_project->GetECDb(), *m_gadgetClass, [](IECInstanceR instance){
+        instance.SetValue("BoolProperty", ECValue(false));
+        instance.SetValue("MyID", ECValue("GadgetID"));
+        });
+
+    // create the rule set
+    PresentationRuleSetPtr rules = PresentationRuleSet::CreateInstance(BeTest::GetNameOfCurrentTest(), 1, 0, false, "", "", "", false);
+    m_locater->AddRuleSet(*rules);
+
+    rules->AddPresentationRule(*new InstanceLabelOverride(1, true, "RulesEngineTest:Widget", "MyID"));
+    rules->AddPresentationRule(*new InstanceLabelOverride(1, true, "RulesEngineTest:Gadget", "MyID"));
+
+    RootNodeRule* rule = new RootNodeRule();
+    AllInstanceNodesSpecificationP allInstanceNodesSpecification = new AllInstanceNodesSpecification(1, false, false, false, false, false, "RulesEngineTest");
+    rule->AddSpecification(*allInstanceNodesSpecification);
+    rules->AddPresentationRule(*rule);
+
+    CheckBoxRuleP checkBoxRule = new CheckBoxRule("ThisNode.Label=\"WidgetID\"", 1, false, "BoolProperty", false, false, "");
+    rules->AddPresentationRule(*checkBoxRule);
+
+    // request for nodes
+    Json::Value options = RulesDrivenECPresentationManager::NavigationOptions("CheckBoxRule_DoesNotUseInversedPropertyName", TargetTree_MainTree).GetJson();
+    DataContainer<NavNodeCPtr> nodes = IECPresentationManager::GetManager().GetRootNodes(s_project->GetECDb(), PageOptions(), options).get();
+
+    // make sure we have 2 nodes
+    ASSERT_EQ(2, nodes.GetSize());
+    
+    // make sure we have 1 gadget node
+    ASSERT_STREQ("GadgetID", nodes[0]->GetLabel().c_str());
+    ASSERT_FALSE(nodes[0]->IsCheckboxVisible());
+
+    // make sure we have 1 widget node with CheckBoxRule
+    ASSERT_STREQ("WidgetID", nodes[1]->GetLabel().c_str());
+    ASSERT_TRUE(nodes[1]->IsCheckboxVisible());
+    ASSERT_TRUE(nodes[1]->IsCheckboxEnabled());
+    ASSERT_FALSE(nodes[1]->IsChecked());
+    }
+/*---------------------------------------------------------------------------------**//**
+* @betest                                       Pranciskus.Ambrazas               02/2016
++---------------+---------------+---------------+---------------+---------------+------*/
+TEST_F(RulesDrivenECPresentationManagerNavigationTests, SortingRule_SortingAscending_LabelOverride)
+    {
+    // insert some widget instances
+    RulesEngineTestHelpers::InsertInstance(s_project->GetECDb(), *m_widgetClass, [](IECInstanceR instance){instance.SetValue("MyID", ECValue("Widget2"));});
+    RulesEngineTestHelpers::InsertInstance(s_project->GetECDb(), *m_widgetClass, [](IECInstanceR instance){instance.SetValue("MyID", ECValue("Widget3"));});
+    RulesEngineTestHelpers::InsertInstance(s_project->GetECDb(), *m_widgetClass, [](IECInstanceR instance){instance.SetValue("MyID", ECValue("Widget1"));});
+    
+    // create the rule set
+    PresentationRuleSetPtr rules = PresentationRuleSet::CreateInstance("SortingRule_SortingAscending", 1, 0, false, "", "", "", false);
+    m_locater->AddRuleSet(*rules);
+    rules->AddPresentationRule(*new LabelOverride("ThisNode.ClassName = \"Widget\"", 1, "this.MyID", ""));
+
+    RootNodeRule* rule = new RootNodeRule();
+
+    AllInstanceNodesSpecificationP allInstanceNodesSpecification = new AllInstanceNodesSpecification(1, false, false, false, false, false, "RulesEngineTest");
+    rule->AddSpecification(*allInstanceNodesSpecification);
+    rules->AddPresentationRule(*rule);
+    
+    SortingRuleP sortingRule = new SortingRule("", 1, "RulesEngineTest", "Widget", "MyID", true, false, false);
+    rules->AddPresentationRule(*sortingRule);
+
+    // request for nodes
+    Json::Value options = RulesDrivenECPresentationManager::NavigationOptions("SortingRule_SortingAscending", TargetTree_MainTree).GetJson();
+    DataContainer<NavNodeCPtr> nodes = IECPresentationManager::GetManager().GetRootNodes(s_project->GetECDb(), PageOptions(), options).get();
+
+    // make sure we have 3 nodes sorted ascending
+    ASSERT_EQ(3, nodes.GetSize());
+    ASSERT_STREQ("Widget1", nodes[0]->GetLabel().c_str());
+    ASSERT_STREQ("Widget2", nodes[1]->GetLabel().c_str());
+    ASSERT_STREQ("Widget3", nodes[2]->GetLabel().c_str());
+    }
+
+/*---------------------------------------------------------------------------------**//**
+* @betest                                       Aidas.Vaiksnoras               01/2018
++---------------+---------------+---------------+---------------+---------------+------*/
+TEST_F(RulesDrivenECPresentationManagerNavigationTests, SortingRule_SortingAscending)
+    {
+    // insert some widget instances
+    RulesEngineTestHelpers::InsertInstance(s_project->GetECDb(), *m_widgetClass, [](IECInstanceR instance){instance.SetValue("MyID", ECValue("Widget2"));});
+    RulesEngineTestHelpers::InsertInstance(s_project->GetECDb(), *m_widgetClass, [](IECInstanceR instance){instance.SetValue("MyID", ECValue("Widget3"));});
+    RulesEngineTestHelpers::InsertInstance(s_project->GetECDb(), *m_widgetClass, [](IECInstanceR instance){instance.SetValue("MyID", ECValue("Widget1"));});
+    
+    // create the rule set
+    PresentationRuleSetPtr rules = PresentationRuleSet::CreateInstance(BeTest::GetNameOfCurrentTest(), 1, 0, false, "", "", "", false);
+    m_locater->AddRuleSet(*rules);
+    rules->AddPresentationRule(*new InstanceLabelOverride(1, true, "RulesEngineTest:Widget", "MyID"));
+    RootNodeRule* rule = new RootNodeRule();
+
+    AllInstanceNodesSpecificationP allInstanceNodesSpecification = new AllInstanceNodesSpecification(1, false, false, false, false, false, "RulesEngineTest");
+    rule->AddSpecification(*allInstanceNodesSpecification);
+    rules->AddPresentationRule(*rule);
+    
+    SortingRuleP sortingRule = new SortingRule("", 1, "RulesEngineTest", "Widget", "MyID", true, false, false);
+    rules->AddPresentationRule(*sortingRule);
+
+    // request for nodes
+    Json::Value options = RulesDrivenECPresentationManager::NavigationOptions("SortingRule_SortingAscending", TargetTree_MainTree).GetJson();
+    DataContainer<NavNodeCPtr> nodes = IECPresentationManager::GetManager().GetRootNodes(s_project->GetECDb(), PageOptions(), options).get();
+
+    // make sure we have 3 nodes sorted ascending
+    ASSERT_EQ(3, nodes.GetSize());
+    ASSERT_STREQ("Widget1", nodes[0]->GetLabel().c_str());
+    ASSERT_STREQ("Widget2", nodes[1]->GetLabel().c_str());
+    ASSERT_STREQ("Widget3", nodes[2]->GetLabel().c_str());
+    }
+
+/*---------------------------------------------------------------------------------**//**
+* @betest                                       Pranciskus.Ambrazas               02/2016
++---------------+---------------+---------------+---------------+---------------+------*/
+TEST_F(RulesDrivenECPresentationManagerNavigationTests, SortingRule_SortingDescending)
+    {
+    // insert some widget instances
+    RulesEngineTestHelpers::InsertInstance(s_project->GetECDb(), *m_widgetClass, [](IECInstanceR instance){instance.SetValue("MyID", ECValue("Widget2"));});
+    RulesEngineTestHelpers::InsertInstance(s_project->GetECDb(), *m_widgetClass, [](IECInstanceR instance){instance.SetValue("MyID", ECValue("Widget3"));});
+    RulesEngineTestHelpers::InsertInstance(s_project->GetECDb(), *m_widgetClass, [](IECInstanceR instance){instance.SetValue("MyID", ECValue("Widget1"));});
+    
+    // create the rule set
+    PresentationRuleSetPtr rules = PresentationRuleSet::CreateInstance(BeTest::GetNameOfCurrentTest(), 1, 0, false, "", "", "", false);
+    m_locater->AddRuleSet(*rules);
+    rules->AddPresentationRule(*new InstanceLabelOverride(1, true, "RulesEngineTest:Widget", "MyID"));
+    RootNodeRule* rule = new RootNodeRule();
+
+    AllInstanceNodesSpecificationP allInstanceNodesSpecification = new AllInstanceNodesSpecification(1, false, false, false, false, false, "RulesEngineTest");
+    rule->AddSpecification(*allInstanceNodesSpecification);
+    rules->AddPresentationRule(*rule);
+    
+    SortingRuleP sortingRule = new SortingRule("", 1, "RulesEngineTest", "Widget", "MyID", false, false, false);
+    rules->AddPresentationRule(*sortingRule);
+
+    // request for nodes
+    Json::Value options = RulesDrivenECPresentationManager::NavigationOptions("SortingRule_SortingDescending", TargetTree_MainTree).GetJson();
+    DataContainer<NavNodeCPtr> nodes = IECPresentationManager::GetManager().GetRootNodes(s_project->GetECDb(), PageOptions(), options).get();
+
+    // make sure we have 1 node sorted descending
+    ASSERT_EQ(3, nodes.GetSize());
+    ASSERT_STREQ("Widget3", nodes[0]->GetLabel().c_str());
+    ASSERT_STREQ("Widget2", nodes[1]->GetLabel().c_str());
+    ASSERT_STREQ("Widget1", nodes[2]->GetLabel().c_str());
+    }
+
+/*---------------------------------------------------------------------------------**//**
+* @betest                                       Pranciskus.Ambrazas               02/2016
++---------------+---------------+---------------+---------------+---------------+------*/
+TEST_F(RulesDrivenECPresentationManagerNavigationTests, SortingRule_DoNotSort)
+    {
+    // insert some widget instances
+    RulesEngineTestHelpers::InsertInstance(s_project->GetECDb(), *m_widgetClass, [](IECInstanceR instance){instance.SetValue("MyID", ECValue("Widget2"));});
+    RulesEngineTestHelpers::InsertInstance(s_project->GetECDb(), *m_widgetClass, [](IECInstanceR instance){instance.SetValue("MyID", ECValue("Widget3"));});
+    RulesEngineTestHelpers::InsertInstance(s_project->GetECDb(), *m_widgetClass, [](IECInstanceR instance){instance.SetValue("MyID", ECValue("Widget1"));});
+    
+    // create the rule set
+    PresentationRuleSetPtr rules = PresentationRuleSet::CreateInstance(BeTest::GetNameOfCurrentTest(), 1, 0, false, "", "", "", false);
+    m_locater->AddRuleSet(*rules);
+    rules->AddPresentationRule(*new InstanceLabelOverride(1, true, "RulesEngineTest:Widget", "MyID"));
+    RootNodeRule* rule = new RootNodeRule();
+
+    AllInstanceNodesSpecificationP allInstanceNodesSpecification = new AllInstanceNodesSpecification(1, false, false, false, false, false, "RulesEngineTest");
+    rule->AddSpecification(*allInstanceNodesSpecification);
+    rules->AddPresentationRule(*rule);
+    
+    SortingRuleP sortingRule = new SortingRule("", 1, "RulesEngineTest", "Widget", "DoNotSortByWidgetLabel", false, true, false);
+    rules->AddPresentationRule(*sortingRule);
+
+    // request for nodes
+    Json::Value options = RulesDrivenECPresentationManager::NavigationOptions("SortingRule_DoNotSort", TargetTree_MainTree).GetJson();
+    DataContainer<NavNodeCPtr> nodes = IECPresentationManager::GetManager().GetRootNodes(s_project->GetECDb(), PageOptions(), options).get();
+
+    // make sure we have 3 unsorted nodes
+    ASSERT_EQ(3, nodes.GetSize());
+    ASSERT_STREQ("Widget2", nodes[0]->GetLabel().c_str());
+    ASSERT_STREQ("Widget3", nodes[1]->GetLabel().c_str());
+    ASSERT_STREQ("Widget1", nodes[2]->GetLabel().c_str());
+    }
+
+/*---------------------------------------------------------------------------------**//**
+* @betest                                       Pranciskus.Ambrazas               02/2016
++---------------+---------------+---------------+---------------+---------------+------*/
+TEST_F(RulesDrivenECPresentationManagerNavigationTests, SortingRule_SortingAscendingPolymorphically)
+    {
+    // insert some ClassE & ClassF instances
+    ECClassCP classE = m_schema->GetClassCP("ClassE");
+    IECInstancePtr instance1 = RulesEngineTestHelpers::InsertInstance(s_project->GetECDb(), *classE, [](IECInstanceR instance) { instance.SetValue("IntProperty", ECValue(2)); });
+    IECInstancePtr instance2 = RulesEngineTestHelpers::InsertInstance(s_project->GetECDb(), *classE, [](IECInstanceR instance) { instance.SetValue("IntProperty", ECValue(4)); });
+    ECClassCP classF = m_schema->GetClassCP("ClassF");
+    IECInstancePtr instance3 = RulesEngineTestHelpers::InsertInstance(s_project->GetECDb(), *classF, [](IECInstanceR instance) { instance.SetValue("IntProperty", ECValue(1)); });
+    IECInstancePtr instance4 = RulesEngineTestHelpers::InsertInstance(s_project->GetECDb(), *classF, [](IECInstanceR instance) { instance.SetValue("IntProperty", ECValue(3)); });
+    
+    // create the rule set
+    PresentationRuleSetPtr rules = PresentationRuleSet::CreateInstance(BeTest::GetNameOfCurrentTest(), 1, 0, false, "", "", "", false);
+    m_locater->AddRuleSet(*rules);
+
+    RootNodeRule* rule = new RootNodeRule();
+
+    AllInstanceNodesSpecificationP allInstanceNodesSpecification = new AllInstanceNodesSpecification(1, false, false, false, false, false, "RulesEngineTest");
+    rule->AddSpecification(*allInstanceNodesSpecification);
+    rules->AddPresentationRule(*rule);
+    
+    SortingRuleP sortingRule = new SortingRule("", 1, "RulesEngineTest", "ClassE", "IntProperty", true, false, true);
+    rules->AddPresentationRule(*sortingRule);
+
+    // request for nodes
+    Json::Value options = RulesDrivenECPresentationManager::NavigationOptions("SortingRule_SortingAscendingPolymorphically", TargetTree_MainTree).GetJson();
+    DataContainer<NavNodeCPtr> nodes = IECPresentationManager::GetManager().GetRootNodes(s_project->GetECDb(), PageOptions(), options).get();
+
+    // make sure we have 4 sorted ascending ClassE & ClassF nodes
+    ASSERT_EQ(4, nodes.GetSize());
+
+    EXPECT_EQ(instance3->GetInstanceId(), nodes[0]->GetKey()->AsECInstanceNodeKey()->GetInstanceId().ToString());
+    EXPECT_STREQ(CommonTools::GetDefaultDisplayLabel(*instance3).c_str(), nodes[0]->GetLabel().c_str());
+
+    EXPECT_EQ(instance1->GetInstanceId(), nodes[1]->GetKey()->AsECInstanceNodeKey()->GetInstanceId().ToString());
+    EXPECT_STREQ(CommonTools::GetDefaultDisplayLabel(*instance1).c_str(), nodes[1]->GetLabel().c_str());
+    
+    EXPECT_EQ(instance4->GetInstanceId(), nodes[2]->GetKey()->AsECInstanceNodeKey()->GetInstanceId().ToString());
+    EXPECT_STREQ(CommonTools::GetDefaultDisplayLabel(*instance4).c_str(), nodes[2]->GetLabel().c_str());
+    
+    EXPECT_EQ(instance2->GetInstanceId(), nodes[3]->GetKey()->AsECInstanceNodeKey()->GetInstanceId().ToString());
+    EXPECT_STREQ(CommonTools::GetDefaultDisplayLabel(*instance2).c_str(), nodes[3]->GetLabel().c_str());
+    }
+
+/*---------------------------------------------------------------------------------**//**
+* @betest                                       Pranciskus.Ambrazas               02/2016
++---------------+---------------+---------------+---------------+---------------+------*/
+TEST_F(RulesDrivenECPresentationManagerNavigationTests, SortingRule_SortingByTwoProperties)
+    {
+    // insert some widget instances
+    IECInstancePtr instance1 = RulesEngineTestHelpers::InsertInstance(s_project->GetECDb(), *m_widgetClass, [](IECInstanceR instance)
+        {
+        instance.SetValue("IntProperty", ECValue(2));
+        instance.SetValue("DoubleProperty", ECValue(1.0));
+        });
+    IECInstancePtr instance2 = RulesEngineTestHelpers::InsertInstance(s_project->GetECDb(), *m_widgetClass, [](IECInstanceR instance)
+        {
+        instance.SetValue("IntProperty", ECValue(1));
+        instance.SetValue("DoubleProperty", ECValue(2.0));
+        });
+    IECInstancePtr instance3 = RulesEngineTestHelpers::InsertInstance(s_project->GetECDb(), *m_widgetClass, [](IECInstanceR instance)
+        {
+        instance.SetValue("IntProperty", ECValue(1));
+        instance.SetValue("DoubleProperty", ECValue(4.0));
+        });
+
+    // create the rule set
+    PresentationRuleSetPtr rules = PresentationRuleSet::CreateInstance(BeTest::GetNameOfCurrentTest(), 1, 0, false, "", "", "", false);
+    m_locater->AddRuleSet(*rules);
+
+    RootNodeRule* rule = new RootNodeRule();
+
+    AllInstanceNodesSpecificationP allInstanceNodesSpecification = new AllInstanceNodesSpecification(1, false, false, false, false, false, "RulesEngineTest");
+    rule->AddSpecification(*allInstanceNodesSpecification);
+    rules->AddPresentationRule(*rule);
+    
+    SortingRuleP sortingRule = new SortingRule("", 1, "RulesEngineTest", "Widget", "IntProperty", true, false, false);
+    rules->AddPresentationRule(*sortingRule);
+    sortingRule = new SortingRule("", 1, "RulesEngineTest", "Widget", "DoubleProperty", false, false, false);
+    rules->AddPresentationRule(*sortingRule);
+
+    // request for nodes
+    Json::Value options = RulesDrivenECPresentationManager::NavigationOptions("SortingRule_SortingByTwoProperties", TargetTree_MainTree).GetJson();
+    DataContainer<NavNodeCPtr> nodes = IECPresentationManager::GetManager().GetRootNodes(s_project->GetECDb(), PageOptions(), options).get();
+
+    // make sure we have 3 nodes sorted ascending by IntProperty & descending by DoubleProperty
+    ASSERT_EQ(3, nodes.GetSize());
+    EXPECT_EQ(instance3->GetInstanceId(), nodes[0]->GetKey()->AsECInstanceNodeKey()->GetInstanceId().ToString());
+    EXPECT_EQ(instance2->GetInstanceId(), nodes[1]->GetKey()->AsECInstanceNodeKey()->GetInstanceId().ToString());
+    EXPECT_EQ(instance1->GetInstanceId(), nodes[2]->GetKey()->AsECInstanceNodeKey()->GetInstanceId().ToString());
+    }
+
+/*---------------------------------------------------------------------------------**//**
+* @betest                                       Grigas.Petraitis                05/2017
++---------------+---------------+---------------+---------------+---------------+------*/
+TEST_F(RulesDrivenECPresentationManagerNavigationTests, SortingRule_SortingByEnumProperty)
+    {
+    // insert some instances
+    ECEntityClassCP classQ = GetClass("RulesEngineTest", "ClassQ")->GetEntityClassCP();
+    IECInstancePtr instance1 = RulesEngineTestHelpers::InsertInstance(s_project->GetECDb(), *classQ, [](IECInstanceR instance)
+        {
+        instance.SetValue("IntEnum", ECValue(1));
+        });
+    IECInstancePtr instance2 = RulesEngineTestHelpers::InsertInstance(s_project->GetECDb(), *classQ, [](IECInstanceR instance)
+        {
+        instance.SetValue("IntEnum", ECValue(3));
+        });
+
+    // create the rule set
+    PresentationRuleSetPtr rules = PresentationRuleSet::CreateInstance(BeTest::GetNameOfCurrentTest(), 1, 0, false, "", "", "", false);
+    m_locater->AddRuleSet(*rules);
+
+    RootNodeRule* rule = new RootNodeRule();
+
+    AllInstanceNodesSpecificationP allInstanceNodesSpecification = new AllInstanceNodesSpecification(1, false, false, false, false, false, "RulesEngineTest");
+    rule->AddSpecification(*allInstanceNodesSpecification);
+    rules->AddPresentationRule(*rule);
+    
+    SortingRuleP sortingRule = new SortingRule("", 1, "RulesEngineTest", "ClassQ", "IntEnum", true, false, false);
+    rules->AddPresentationRule(*sortingRule);
+
+    // request for nodes
+    Json::Value options = RulesDrivenECPresentationManager::NavigationOptions(rules->GetRuleSetId().c_str(), TargetTree_MainTree).GetJson();
+    DataContainer<NavNodeCPtr> nodes = IECPresentationManager::GetManager().GetRootNodes(s_project->GetECDb(), PageOptions(), options).get();
+
+    // make sure we have 2 nodes sorted correctly by enum display value
+    ASSERT_EQ(2, nodes.GetSize());
+    EXPECT_EQ(instance2->GetInstanceId(), nodes[0]->GetKey()->AsECInstanceNodeKey()->GetInstanceId().ToString());
+    EXPECT_EQ(instance1->GetInstanceId(), nodes[1]->GetKey()->AsECInstanceNodeKey()->GetInstanceId().ToString());
+    }
+
+/*---------------------------------------------------------------------------------**//**
+* @betest                                       Pranciskus.Ambrazas               02/2016
++---------------+---------------+---------------+---------------+---------------+------*/
+TEST_F(RulesDrivenECPresentationManagerNavigationTests, Grouping_ClassGroup_GroupsByBaseClass)
+    {
+    // insert some widget instances
+    ECClassCP classF = m_schema->GetClassCP("ClassF");
+    IECInstancePtr instanceF = RulesEngineTestHelpers::InsertInstance(s_project->GetECDb(), *classF);
+    ECClassCP classG = m_schema->GetClassCP("ClassG");
+    IECInstancePtr instanceG = RulesEngineTestHelpers::InsertInstance(s_project->GetECDb(), *classG);
+    
+    // create the rule set
+    PresentationRuleSetPtr rules = PresentationRuleSet::CreateInstance(BeTest::GetNameOfCurrentTest(), 1, 0, false, "", "", "", false);
+    m_locater->AddRuleSet(*rules);
+
+    RootNodeRule* rule = new RootNodeRule();
+
+    AllInstanceNodesSpecificationP allInstanceNodesSpecification = new AllInstanceNodesSpecification(1, false, false, false, false, false, "RulesEngineTest");
+    rule->AddSpecification(*allInstanceNodesSpecification);
+    rules->AddPresentationRule(*rule);
+    
+    GroupingRuleP groupingRule = new GroupingRule("", 1, false, "RulesEngineTest", "ClassE", "", "", "");
+    ClassGroupP classGroup = new ClassGroup("", false, "RulesEngineTest", "ClassE");
+    groupingRule->AddGroup(*classGroup);
+    rules->AddPresentationRule(*groupingRule);
+
+    // request for nodes
+    Json::Value options = RulesDrivenECPresentationManager::NavigationOptions("Grouping_ClassGroup_GroupsByBaseClass", TargetTree_MainTree).GetJson();
+    DataContainer<NavNodeCPtr> nodes = IECPresentationManager::GetManager().GetRootNodes(s_project->GetECDb(), PageOptions(), options).get();
+
+    // make sure we have 1 class grouping node
+    ASSERT_EQ(1, nodes.GetSize());
+    EXPECT_STREQ(NAVNODE_TYPE_ECClassGroupingNode, nodes[0]->GetType().c_str());
+    ASSERT_STREQ("ClassE", nodes[0]->GetLabel().c_str());
+
+    // make sure we have 2 classE child nodes
+    DataContainer<NavNodeCPtr> classEChildNodes = IECPresentationManager::GetManager().GetChildren(s_project->GetECDb(), *nodes[0], PageOptions(), options).get();
+    ASSERT_EQ(2, classEChildNodes.GetSize());
+    EXPECT_STREQ(NAVNODE_TYPE_ECInstanceNode, classEChildNodes[0]->GetType().c_str());
+    ASSERT_STREQ(CommonTools::GetDefaultDisplayLabel(*instanceF).c_str(), classEChildNodes[0]->GetLabel().c_str());
+    EXPECT_STREQ(NAVNODE_TYPE_ECInstanceNode, classEChildNodes[1]->GetType().c_str());
+    ASSERT_STREQ(CommonTools::GetDefaultDisplayLabel(*instanceG).c_str(), classEChildNodes[1]->GetLabel().c_str());
+    }
+
+/*---------------------------------------------------------------------------------**//**
+* @betest                                       Pranciskus.Ambrazas               02/2016
++---------------+---------------+---------------+---------------+---------------+------*/
+TEST_F(RulesDrivenECPresentationManagerNavigationTests, Grouping_ClassGroup_DoesNotCreateGroupForSingleItem)
+    {
+    // insert ClassF instance
+    ECClassCP classF = m_schema->GetClassCP("ClassF");
+    IECInstancePtr instanceF = RulesEngineTestHelpers::InsertInstance(s_project->GetECDb(), *classF);
+    
+    // create the rule set
+    PresentationRuleSetPtr rules = PresentationRuleSet::CreateInstance(BeTest::GetNameOfCurrentTest(), 1, 0, false, "", "", "", false);
+    m_locater->AddRuleSet(*rules);
+
+    RootNodeRule* rule = new RootNodeRule();
+
+    AllInstanceNodesSpecificationP allInstanceNodesSpecification = new AllInstanceNodesSpecification(1, false, false, false, false, false, "RulesEngineTest");
+    rule->AddSpecification(*allInstanceNodesSpecification);
+    rules->AddPresentationRule(*rule);
+    
+    GroupingRuleP groupingRule = new GroupingRule("", 1, false, "RulesEngineTest", "ClassE", "", "", "");
+    ClassGroupP classGroup = new ClassGroup("", false, "RulesEngineTest", "ClassE");
+    groupingRule->AddGroup(*classGroup);
+    rules->AddPresentationRule(*groupingRule);
+
+    // request for nodes
+    Json::Value options = RulesDrivenECPresentationManager::NavigationOptions("Grouping_ClassGroup_DoesNotCreateGroupForSingleItem", TargetTree_MainTree).GetJson();
+    DataContainer<NavNodeCPtr> nodes = IECPresentationManager::GetManager().GetRootNodes(s_project->GetECDb(), PageOptions(), options).get();
+
+    // make sure we have 1 ClassF node
+    ASSERT_EQ(1, nodes.GetSize());
+    EXPECT_STREQ(NAVNODE_TYPE_ECInstanceNode, nodes[0]->GetType().c_str());
+    ASSERT_STREQ(CommonTools::GetDefaultDisplayLabel(*instanceF).c_str(), nodes[0]->GetLabel().c_str());
+    }
+
+/*---------------------------------------------------------------------------------**//**
+* @betest                                       Pranciskus.Ambrazas               02/2016
++---------------+---------------+---------------+---------------+---------------+------*/
+TEST_F(RulesDrivenECPresentationManagerNavigationTests, Grouping_ClassGroup_CreatesGroupForSingleItem)
+    {
+    // insert ClassF instance
+    ECClassCP classF = m_schema->GetClassCP("ClassF");
+    IECInstancePtr instanceF = RulesEngineTestHelpers::InsertInstance(s_project->GetECDb(), *classF);
+    
+    // create the rule set
+    PresentationRuleSetPtr rules = PresentationRuleSet::CreateInstance(BeTest::GetNameOfCurrentTest(), 1, 0, false, "", "", "", false);
+    m_locater->AddRuleSet(*rules);
+
+    RootNodeRule* rule = new RootNodeRule();
+
+    AllInstanceNodesSpecificationP allInstanceNodesSpecification = new AllInstanceNodesSpecification(1, false, false, false, false, false, "RulesEngineTest");
+    rule->AddSpecification(*allInstanceNodesSpecification);
+    rules->AddPresentationRule(*rule);
+    
+    GroupingRuleP groupingRule = new GroupingRule("", 1, false, "RulesEngineTest", "ClassE", "", "", "");
+    ClassGroupP classGroup = new ClassGroup("", true, "RulesEngineTest", "ClassE");
+    groupingRule->AddGroup(*classGroup);
+    rules->AddPresentationRule(*groupingRule);
+
+    // request for nodes
+    Json::Value options = RulesDrivenECPresentationManager::NavigationOptions("Grouping_ClassGroup_CreatesGroupForSingleItem", TargetTree_MainTree).GetJson();
+    DataContainer<NavNodeCPtr> nodes = IECPresentationManager::GetManager().GetRootNodes(s_project->GetECDb(), PageOptions(), options).get();
+
+    // make sure we have 1 class grouping node
+    ASSERT_EQ(1, nodes.GetSize());
+    EXPECT_STREQ(NAVNODE_TYPE_ECClassGroupingNode, nodes[0]->GetType().c_str());
+    ASSERT_STREQ("ClassE", nodes[0]->GetLabel().c_str());
+
+    // make sure we have 1 ClassF node
+    DataContainer<NavNodeCPtr> classFNodes = IECPresentationManager::GetManager().GetChildren(s_project->GetECDb(), *nodes[0], PageOptions(), options).get();
+    ASSERT_EQ(1, classFNodes.GetSize());
+    EXPECT_STREQ(NAVNODE_TYPE_ECInstanceNode, classFNodes[0]->GetType().c_str());
+    ASSERT_STREQ(CommonTools::GetDefaultDisplayLabel(*instanceF).c_str(), classFNodes[0]->GetLabel().c_str());
+    }
+
+/*---------------------------------------------------------------------------------**//**
+* @betest                                       Pranciskus.Ambrazas               02/2016
++---------------+---------------+---------------+---------------+---------------+------*/
+TEST_F(RulesDrivenECPresentationManagerNavigationTests, Grouping_PropertyGroup_DoesNotCreateGroupForSingleItem)
+    {
+    // insert widget instance
+    RulesEngineTestHelpers::InsertInstance(s_project->GetECDb(), *m_widgetClass, [](IECInstanceR instance){instance.SetValue("MyID", ECValue("Widget1"));});
+    
+    // create the rule set
+    PresentationRuleSetPtr rules = PresentationRuleSet::CreateInstance(BeTest::GetNameOfCurrentTest(), 1, 0, false, "", "", "", false);
+    m_locater->AddRuleSet(*rules);
+    rules->AddPresentationRule(*new LabelOverride("ThisNode.ClassName = \"Widget\"", 1, "this.MyID", ""));
+
+    RootNodeRule* rule = new RootNodeRule();
+
+    AllInstanceNodesSpecificationP allInstanceNodesSpecification = new AllInstanceNodesSpecification(1, false, false, false, false, false, "RulesEngineTest");
+    rule->AddSpecification(*allInstanceNodesSpecification);
+    rules->AddPresentationRule(*rule);
+    
+    GroupingRuleP groupingRule = new GroupingRule("", 1, false, "RulesEngineTest", "Widget", "", "", "");
+    PropertyGroupP propertyGroup = new PropertyGroup("", "", false, "MyID", "");
+    groupingRule->AddGroup(*propertyGroup);
+    rules->AddPresentationRule(*groupingRule);
+
+    // request for nodes
+    Json::Value options = RulesDrivenECPresentationManager::NavigationOptions("Grouping_PropertyGroup_DoesNotCreateGroupForSingleItem", TargetTree_MainTree).GetJson();
+    DataContainer<NavNodeCPtr> nodes = IECPresentationManager::GetManager().GetRootNodes(s_project->GetECDb(), PageOptions(), options).get();
+
+    // make sure we have 1 Widget node
+    ASSERT_EQ(1, nodes.GetSize());
+    ASSERT_STREQ(NAVNODE_TYPE_ECInstanceNode, nodes[0]->GetType().c_str());
+    ASSERT_STREQ("Widget1", nodes[0]->GetLabel().c_str());
+    }
+
+/*---------------------------------------------------------------------------------**//**
+* @betest                                       Aidas.Vaiksnoras               01/2018
++---------------+---------------+---------------+---------------+---------------+------*/
+TEST_F(RulesDrivenECPresentationManagerNavigationTests, Grouping_PropertyGroup_DoesNotCreateGroupForSingleItem_InstanceLabelOverride)
+    {
+    // insert widget instance
+    RulesEngineTestHelpers::InsertInstance(s_project->GetECDb(), *m_widgetClass, [](IECInstanceR instance){instance.SetValue("MyID", ECValue("Widget1"));});
+    
+    // create the rule set
+    PresentationRuleSetPtr rules = PresentationRuleSet::CreateInstance("Grouping_PropertyGroup_DoesNotCreateGroupForSingleItem", 1, 0, false, "", "", "", false);
+    m_locater->AddRuleSet(*rules);
+    rules->AddPresentationRule(*new InstanceLabelOverride(1, true, "RulesEngineTest:Widget", "MyID"));
+    RootNodeRule* rule = new RootNodeRule();
+
+    AllInstanceNodesSpecificationP allInstanceNodesSpecification = new AllInstanceNodesSpecification(1, false, false, false, false, false, "RulesEngineTest");
+    rule->AddSpecification(*allInstanceNodesSpecification);
+    rules->AddPresentationRule(*rule);
+    
+    GroupingRuleP groupingRule = new GroupingRule("", 1, false, "RulesEngineTest", "Widget", "", "", "");
+    PropertyGroupP propertyGroup = new PropertyGroup("", "", false, "MyID", "");
+    groupingRule->AddGroup(*propertyGroup);
+    rules->AddPresentationRule(*groupingRule);
+
+    // request for nodes
+    Json::Value options = RulesDrivenECPresentationManager::NavigationOptions("Grouping_PropertyGroup_DoesNotCreateGroupForSingleItem", TargetTree_MainTree).GetJson();
+    DataContainer<NavNodeCPtr> nodes = IECPresentationManager::GetManager().GetRootNodes(s_project->GetECDb(), PageOptions(), options).get();
+
+    // make sure we have 1 Widget node
+    ASSERT_EQ(1, nodes.GetSize());
+    ASSERT_STREQ(NAVNODE_TYPE_ECInstanceNode, nodes[0]->GetType().c_str());
+    ASSERT_STREQ("Widget1", nodes[0]->GetLabel().c_str());
+    }
+
+/*---------------------------------------------------------------------------------**//**
+* @betest                                       Pranciskus.Ambrazas               02/2016
++---------------+---------------+---------------+---------------+---------------+------*/
+TEST_F(RulesDrivenECPresentationManagerNavigationTests, Grouping_PropertyGroup_CreatesGroupForSingleItem_InstanceLabelOverride)
+    {
+    // insert widget instance
+    RulesEngineTestHelpers::InsertInstance(s_project->GetECDb(), *m_widgetClass, [](IECInstanceR instance){instance.SetValue("MyID", ECValue("Widget1"));});
+    
+    // create the rule set
+    PresentationRuleSetPtr rules = PresentationRuleSet::CreateInstance(BeTest::GetNameOfCurrentTest(), 1, 0, false, "", "", "", false);
+    m_locater->AddRuleSet(*rules);
+    rules->AddPresentationRule(*new InstanceLabelOverride(1, true, "RulesEngineTest:Widget", "MyID"));
+    RootNodeRule* rule = new RootNodeRule();
+
+    AllInstanceNodesSpecificationP allInstanceNodesSpecification = new AllInstanceNodesSpecification(1, false, false, false, false, false, "RulesEngineTest");
+    rule->AddSpecification(*allInstanceNodesSpecification);
+    rules->AddPresentationRule(*rule);
+    
+    GroupingRuleP groupingRule = new GroupingRule("", 1, false, "RulesEngineTest", "Widget", "", "", "");
+    PropertyGroupP propertyGroup = new PropertyGroup("", "", true, "MyID", "");
+    groupingRule->AddGroup(*propertyGroup);
+    rules->AddPresentationRule(*groupingRule);
+
+    // request for nodes
+    Json::Value options = RulesDrivenECPresentationManager::NavigationOptions(rules->GetRuleSetId().c_str(), TargetTree_MainTree).GetJson();
+    DataContainer<NavNodeCPtr> nodes = IECPresentationManager::GetManager().GetRootNodes(s_project->GetECDb(), PageOptions(), options).get();
+
+    // make sure we have 1 widget property grouping node
+    ASSERT_EQ(1, nodes.GetSize());
+    ASSERT_STREQ(NAVNODE_TYPE_ECPropertyGroupingNode, nodes[0]->GetType().c_str());
+    ASSERT_STREQ("Widget1", nodes[0]->GetLabel().c_str());
+    }
+
+/*---------------------------------------------------------------------------------**//**
+* @betest                                       Pranciskus.Ambrazas               02/2016
++---------------+---------------+---------------+---------------+---------------+------*/
+TEST_F(RulesDrivenECPresentationManagerNavigationTests, Grouping_PropertyGroup_SetImageIdForGroupingNode)
+    {
+    // insert widget instance
+    RulesEngineTestHelpers::InsertInstance(s_project->GetECDb(), *m_widgetClass, [](IECInstanceR instance){instance.SetValue("MyID", ECValue("Widget1"));});
+    
+    // create the rule set
+    PresentationRuleSetPtr rules = PresentationRuleSet::CreateInstance(BeTest::GetNameOfCurrentTest(), 1, 0, false, "", "", "", false);
+    m_locater->AddRuleSet(*rules);
+    rules->AddPresentationRule(*new InstanceLabelOverride(1, true, "RulesEngineTest:Widget", "MyID"));
+    RootNodeRule* rule = new RootNodeRule();
+
+    AllInstanceNodesSpecificationP allInstanceNodesSpecification = new AllInstanceNodesSpecification(1, false, false, false, false, false, "RulesEngineTest");
+    rule->AddSpecification(*allInstanceNodesSpecification);
+    rules->AddPresentationRule(*rule);
+    
+    GroupingRuleP groupingRule = new GroupingRule("", 1, false, "RulesEngineTest", "Widget", "", "", "");
+    PropertyGroupP propertyGroup = new PropertyGroup("", "changedImageId", true, "MyID", "");
+    groupingRule->AddGroup(*propertyGroup);
+    rules->AddPresentationRule(*groupingRule);
+
+    // request for nodes
+    Json::Value options = RulesDrivenECPresentationManager::NavigationOptions("Grouping_PropertyGroup_SetImageIdForGroupingNode", TargetTree_MainTree).GetJson();
+    DataContainer<NavNodeCPtr> nodes = IECPresentationManager::GetManager().GetRootNodes(s_project->GetECDb(), PageOptions(), options).get();
+
+    // make sure we have 1 widget property grouping node with changed ImageId
+    ASSERT_EQ(1, nodes.GetSize());
+    ASSERT_STREQ(NAVNODE_TYPE_ECPropertyGroupingNode, nodes[0]->GetType().c_str());
+    ASSERT_STREQ("changedImageId", nodes[0]->GetCollapsedImageId().c_str());
+    }
+
+/*---------------------------------------------------------------------------------**//**
+* @betest                                       Grigas.Petraitis                03/2016
++---------------+---------------+---------------+---------------+---------------+------*/
+TEST_F(RulesDrivenECPresentationManagerNavigationTests, Grouping_PropertyGroup_GroupsByNullProperty)
+    {
+    ECClassCP classE = m_schema->GetClassCP("ClassE");
+    ECClassCP classF = m_schema->GetClassCP("ClassF");
+
+    // insert 2 instances
+    RulesEngineTestHelpers::InsertInstance(s_project->GetECDb(), *classE);
+    RulesEngineTestHelpers::InsertInstance(s_project->GetECDb(), *classF);
+    
+    // create the rule set
+    PresentationRuleSetPtr rules = PresentationRuleSet::CreateInstance(BeTest::GetNameOfCurrentTest(), 1, 0, false, "", "", "", false);
+    m_locater->AddRuleSet(*rules);
+
+    RootNodeRule* rule = new RootNodeRule();
+    rule->AddSpecification(*new InstanceNodesOfSpecificClassesSpecification(1, false, false, false, false, false, false, "", "RulesEngineTest:ClassE", true));
+    rules->AddPresentationRule(*rule);
+    
+    GroupingRuleP groupingRule = new GroupingRule("", 1, false, "RulesEngineTest", "ClassE", "", "", "");
+    groupingRule->AddGroup(*new PropertyGroup("", "", true, "IntProperty", ""));
+    rules->AddPresentationRule(*groupingRule);
+
+    // request for nodes
+    Json::Value options = RulesDrivenECPresentationManager::NavigationOptions("Grouping_PropertyGroup_GroupsByNullProperty", TargetTree_MainTree).GetJson();
+    DataContainer<NavNodeCPtr> nodes = IECPresentationManager::GetManager().GetRootNodes(s_project->GetECDb(), PageOptions(), options).get();
+
+    // make sure we have 1 property grouping node
+    ASSERT_EQ(1, nodes.GetSize());
+    NavNodeCPtr node = nodes[0];
+    EXPECT_STREQ(NAVNODE_TYPE_ECPropertyGroupingNode, node->GetType().c_str());
+    EXPECT_STREQ(RulesEngineL10N::GetString(RulesEngineL10N::LABEL_General_NotSpecified()).c_str(), node->GetLabel().c_str());
+
+    // make sure the node has 2 children
+    DataContainer<NavNodeCPtr> children = IECPresentationManager::GetManager().GetChildren(s_project->GetECDb(), *nodes[0], PageOptions(), options).get();
+    EXPECT_EQ(2, children.GetSize());
+    }
+
+/*---------------------------------------------------------------------------------**//**
+* @betest                                       Grigas.Petraitis                03/2016
++---------------+---------------+---------------+---------------+---------------+------*/
+TEST_F(RulesDrivenECPresentationManagerNavigationTests, Grouping_PropertyGroup_GroupsPolymorphically)
+    {
+    ECClassCP classD = m_schema->GetClassCP("ClassD");
+    ECClassCP classE = m_schema->GetClassCP("ClassE");
+    ECClassCP classF = m_schema->GetClassCP("ClassF");
+    ECRelationshipClassCP classDHasClassE = m_schema->GetClassCP("ClassDHasClassE")->GetRelationshipClassCP();
+
+    // insert some instances
+    IECInstancePtr instanceD = RulesEngineTestHelpers::InsertInstance(s_project->GetECDb(), *classD, [](IECInstanceR instance){instance.SetValue("StringProperty", ECValue("ClassD_Label"));});
+    IECInstancePtr instanceE = RulesEngineTestHelpers::InsertInstance(s_project->GetECDb(), *classE);
+    IECInstancePtr instanceF = RulesEngineTestHelpers::InsertInstance(s_project->GetECDb(), *classF);
+    RulesEngineTestHelpers::InsertRelationship(s_project->GetECDb(), *classDHasClassE, *instanceD, *instanceE);
+    RulesEngineTestHelpers::InsertRelationship(s_project->GetECDb(), *classDHasClassE, *instanceD, *instanceF);
+    
+    // create the rule set
+    PresentationRuleSetPtr rules = PresentationRuleSet::CreateInstance(BeTest::GetNameOfCurrentTest(), 1, 0, false, "", "", "", false);
+    m_locater->AddRuleSet(*rules);
+
+    rules->AddPresentationRule(*new InstanceLabelOverride(1, true, "RulesEngineTest:ClassD", "StringProperty"));
+    RootNodeRule* rule = new RootNodeRule();
+    rule->AddSpecification(*new InstanceNodesOfSpecificClassesSpecification(1, false, false, false, false, false, false, "", "RulesEngineTest:ClassE", true));
+    rules->AddPresentationRule(*rule);
+    
+    GroupingRuleP groupingRule = new GroupingRule("", 1, false, "RulesEngineTest", "ClassE", "", "", "");
+    groupingRule->AddGroup(*new PropertyGroup("", "", true, "ClassD", ""));
+    rules->AddPresentationRule(*groupingRule);
+
+    GroupingRuleP groupingRule2 = new GroupingRule("", 1, false, "RulesEngineTest", "ClassF", "", "", "");
+    groupingRule2->AddGroup(*new PropertyGroup("", "", true, "IntProperty", ""));
+    rules->AddPresentationRule(*groupingRule2);
+
+    // request for nodes
+    Json::Value options = RulesDrivenECPresentationManager::NavigationOptions("Grouping_PropertyGroup_GroupsPolymorphically", TargetTree_MainTree).GetJson();
+    DataContainer<NavNodeCPtr> nodes = IECPresentationManager::GetManager().GetRootNodes(s_project->GetECDb(), PageOptions(), options).get();
+
+    // make sure we have 1 property grouping node
+    ASSERT_EQ(1, nodes.GetSize());
+    ASSERT_STREQ(NAVNODE_TYPE_ECPropertyGroupingNode, nodes[0]->GetType().c_str());
+    ASSERT_STREQ("ClassD_Label", nodes[0]->GetLabel().c_str());
+
+    // make sure the node has 2 children
+    DataContainer<NavNodeCPtr> children = IECPresentationManager::GetManager().GetChildren(s_project->GetECDb(), *nodes[0], PageOptions(), options).get();
+    ASSERT_EQ(2, children.GetSize());
+    EXPECT_STREQ(NAVNODE_TYPE_ECPropertyGroupingNode, children[0]->GetType().c_str());
+    EXPECT_STREQ(NAVNODE_TYPE_ECInstanceNode, children[1]->GetType().c_str());
+    }
+
+/*---------------------------------------------------------------------------------**//**
+* @betest                                       Grigas.Petraitis                05/2017
++---------------+---------------+---------------+---------------+---------------+------*/
+TEST_F(RulesDrivenECPresentationManagerNavigationTests, Grouping_PropertyGroup_GroupsByIntegerEnumAsGroupingValue)
+    {
+    ECClassCP classQ = m_schema->GetClassCP("ClassQ");
+
+    RulesEngineTestHelpers::InsertInstance(s_project->GetECDb(), *classQ, [](IECInstanceR instance){instance.SetValue("IntEnum", ECValue(3));});
+    RulesEngineTestHelpers::InsertInstance(s_project->GetECDb(), *classQ, [](IECInstanceR instance){instance.SetValue("IntEnum", ECValue(1));});
+    
+    // create the rule set
+    PresentationRuleSetPtr rules = PresentationRuleSet::CreateInstance(BeTest::GetNameOfCurrentTest(), 1, 0, false, "", "", "", false);
+    m_locater->AddRuleSet(*rules);
+
+    RootNodeRule* rule = new RootNodeRule();
+    rule->AddSpecification(*new InstanceNodesOfSpecificClassesSpecification(1, false, false, false, false, false, false, "", "RulesEngineTest:ClassQ", false));
+    rules->AddPresentationRule(*rule);
+    
+    GroupingRuleP groupingRule = new GroupingRule("", 1, false, "RulesEngineTest", "ClassQ", "", "", "");
+    PropertyGroupP propertyGroup = new PropertyGroup("", "", true, "IntEnum", "");
+    propertyGroup->SetPropertyGroupingValue(PropertyGroupingValue::PropertyValue);
+    propertyGroup->SetSortingValue(PropertyGroupingValue::PropertyValue);
+    groupingRule->AddGroup(*propertyGroup);
+    rules->AddPresentationRule(*groupingRule);
+
+    // request for nodes
+    Json::Value options = RulesDrivenECPresentationManager::NavigationOptions(rules->GetRuleSetId().c_str(), TargetTree_MainTree).GetJson();
+    DataContainer<NavNodeCPtr> nodes = IECPresentationManager::GetManager().GetRootNodes(s_project->GetECDb(), PageOptions(), options).get();
+
+    // make sure we have 2 property grouping nodes
+    ASSERT_EQ(2, nodes.GetSize());
+
+    ASSERT_STREQ(NAVNODE_TYPE_ECPropertyGroupingNode, nodes[0]->GetType().c_str());
+    ASSERT_STREQ("A", nodes[0]->GetLabel().c_str());
+    
+    ASSERT_STREQ(NAVNODE_TYPE_ECPropertyGroupingNode, nodes[1]->GetType().c_str());
+    ASSERT_STREQ("Z", nodes[1]->GetLabel().c_str());
+    }
+
+/*---------------------------------------------------------------------------------**//**
+* @betest                                       Grigas.Petraitis                05/2017
++---------------+---------------+---------------+---------------+---------------+------*/
+TEST_F(RulesDrivenECPresentationManagerNavigationTests, Grouping_PropertyGroup_GroupsByStringEnumAsDisplayLabel)
+    {
+    ECClassCP classQ = m_schema->GetClassCP("ClassQ");
+
+    RulesEngineTestHelpers::InsertInstance(s_project->GetECDb(), *classQ, [](IECInstanceR instance){instance.SetValue("StrEnum", ECValue("Three"));});
+    RulesEngineTestHelpers::InsertInstance(s_project->GetECDb(), *classQ, [](IECInstanceR instance){instance.SetValue("StrEnum", ECValue("One"));});
+    
+    // create the rule set
+    PresentationRuleSetPtr rules = PresentationRuleSet::CreateInstance(BeTest::GetNameOfCurrentTest(), 1, 0, false, "", "", "", false);
+    m_locater->AddRuleSet(*rules);
+
+    RootNodeRule* rule = new RootNodeRule();
+    rule->AddSpecification(*new InstanceNodesOfSpecificClassesSpecification(1, false, false, false, false, false, false, "", "RulesEngineTest:ClassQ", false));
+    rules->AddPresentationRule(*rule);
+    
+    GroupingRuleP groupingRule = new GroupingRule("", 1, false, "RulesEngineTest", "ClassQ", "", "", "");
+    groupingRule->AddGroup(*new PropertyGroup("", "", true, "StrEnum", ""));
+    rules->AddPresentationRule(*groupingRule);
+
+    // request for nodes
+    Json::Value options = RulesDrivenECPresentationManager::NavigationOptions(rules->GetRuleSetId().c_str(), TargetTree_MainTree).GetJson();
+    DataContainer<NavNodeCPtr> nodes = IECPresentationManager::GetManager().GetRootNodes(s_project->GetECDb(), PageOptions(), options).get();
+
+    // make sure we have 2 property grouping nodes
+    ASSERT_EQ(2, nodes.GetSize());
+
+    ASSERT_STREQ(NAVNODE_TYPE_ECPropertyGroupingNode, nodes[0]->GetType().c_str());
+    ASSERT_STREQ("1", nodes[0]->GetLabel().c_str());
+    
+    ASSERT_STREQ(NAVNODE_TYPE_ECPropertyGroupingNode, nodes[1]->GetType().c_str());
+    ASSERT_STREQ("3", nodes[1]->GetLabel().c_str());
+    }
+
+/*---------------------------------------------------------------------------------**//**
+* @betest                                       Grigas.Petraitis                03/2016
++---------------+---------------+---------------+---------------+---------------+------*/
+TEST_F(RulesDrivenECPresentationManagerNavigationTests, Grouping_PropertyGroup_GroupsByNullForeignKey)
+    {
+    ECClassCP classE = m_schema->GetClassCP("ClassE");
+
+    // insert an instance with null foreign key to ClassD
+    RulesEngineTestHelpers::InsertInstance(s_project->GetECDb(), *classE);
+    
+    // create the rule set
+    PresentationRuleSetPtr rules = PresentationRuleSet::CreateInstance(BeTest::GetNameOfCurrentTest(), 1, 0, false, "", "", "", false);
+    m_locater->AddRuleSet(*rules);
+
+    RootNodeRule* rule = new RootNodeRule();
+    rule->AddSpecification(*new InstanceNodesOfSpecificClassesSpecification(1, false, false, false, false, false, false, "", "RulesEngineTest:ClassE", true));
+    rules->AddPresentationRule(*rule);
+    
+    GroupingRuleP groupingRule = new GroupingRule("", 1, false, "RulesEngineTest", "ClassE", "", "", "");
+    groupingRule->AddGroup(*new PropertyGroup("", "", true, "ClassD", ""));
+    rules->AddPresentationRule(*groupingRule);
+
+    // request for nodes
+    Json::Value options = RulesDrivenECPresentationManager::NavigationOptions("Grouping_PropertyGroup_GroupsByNullForeignKey", TargetTree_MainTree).GetJson();
+    DataContainer<NavNodeCPtr> nodes = IECPresentationManager::GetManager().GetRootNodes(s_project->GetECDb(), PageOptions(), options).get();
+
+    // make sure we have 1 property grouping node
+    ASSERT_EQ(1, nodes.GetSize());
+    EXPECT_STREQ(NAVNODE_TYPE_ECPropertyGroupingNode, nodes[0]->GetType().c_str());
+    EXPECT_STREQ(RulesEngineL10N::GetString(RulesEngineL10N::LABEL_General_NotSpecified()).c_str(), nodes[0]->GetLabel().c_str());
+    }
+
+/*---------------------------------------------------------------------------------**//**
+* @betest                                       Grigas.Petraitis                01/2017
++---------------+---------------+---------------+---------------+---------------+------*/
+TEST_F(RulesDrivenECPresentationManagerNavigationTests, Grouping_PropertyGroup_GroupsByRelationshipProperty)
+    {
+    ECRelationshipClassCP rel = m_schema->GetClassCP("WidgetHasGadget")->GetRelationshipClassCP();
+
+    // set up the hierarchy
+    IECInstancePtr widget = RulesEngineTestHelpers::InsertInstance(s_project->GetECDb(), *m_widgetClass);
+    IECInstancePtr gadget = RulesEngineTestHelpers::InsertInstance(s_project->GetECDb(), *m_gadgetClass);
+    RulesEngineTestHelpers::InsertRelationship(s_project->GetECDb(), *rel, *widget, *gadget, [](IECInstanceR instance){instance.SetValue("Priority", ECValue(5));});
+    
+    // create the rule set
+    PresentationRuleSetPtr rules = PresentationRuleSet::CreateInstance(BeTest::GetNameOfCurrentTest(), 1, 0, false, "", "", "", false);
+    m_locater->AddRuleSet(*rules);
+
+    RootNodeRule* rootNodeRule = new RootNodeRule();
+    rootNodeRule->AddSpecification(*new InstanceNodesOfSpecificClassesSpecification(1, false, false, false, false, false, false, "", "RulesEngineTest:Widget", true));
+    rules->AddPresentationRule(*rootNodeRule);
+
+    ChildNodeRule* childNodeRule = new ChildNodeRule();
+    childNodeRule->AddSpecification(*new RelatedInstanceNodesSpecification(1, false, false, false, false, false, false, false, 0,
+        "", RequiredRelationDirection_Forward, "RulesEngineTest", "RulesEngineTest:WidgetHasGadget", "RulesEngineTest:Gadget"));
+    rules->AddPresentationRule(*childNodeRule);
+    
+    GroupingRuleP groupingRule = new GroupingRule("", 1, false, "RulesEngineTest", "WidgetHasGadget", "", "", "");
+    groupingRule->AddGroup(*new PropertyGroup("", "", true, "Priority", ""));
+    rules->AddPresentationRule(*groupingRule);
+
+    // request for root nodes
+    Json::Value options = RulesDrivenECPresentationManager::NavigationOptions("Grouping_PropertyGroup_GroupsByRelationshipProperty", TargetTree_MainTree).GetJson();
+    DataContainer<NavNodeCPtr> rootNodes = IECPresentationManager::GetManager().GetRootNodes(s_project->GetECDb(), PageOptions(), options).get();
+
+    // expect 1 widget node
+    ASSERT_EQ(1, rootNodes.GetSize());
+    ASSERT_STREQ(NAVNODE_TYPE_ECInstanceNode, rootNodes[0]->GetType().c_str());
+    ASSERT_STREQ(widget->GetInstanceId().c_str(), rootNodes[0]->GetKey()->AsECInstanceNodeKey()->GetInstanceId().ToString().c_str());
+
+    // request for children
+    DataContainer<NavNodeCPtr> childNodes = IECPresentationManager::GetManager().GetChildren(s_project->GetECDb(), *rootNodes[0], PageOptions(), options).get();
+
+    // expect 1 child property grouping node
+    ASSERT_EQ(1, childNodes.GetSize());
+    ASSERT_STREQ(NAVNODE_TYPE_ECPropertyGroupingNode, childNodes[0]->GetType().c_str());
+    ASSERT_STREQ("5", childNodes[0]->GetLabel().c_str());
+    }
+
+/*---------------------------------------------------------------------------------**//**
+* @betest                                       Grigas.Petraitis                06/2017
++---------------+---------------+---------------+---------------+---------------+------*/
+TEST_F(RulesDrivenECPresentationManagerNavigationTests, Grouping_PropertyGroup_GroupsByRelationshipNavigationProperty)
+    {
+    ECEntityClassCP classS = m_schema->GetClassCP("ClassS")->GetEntityClassCP();
+    ECEntityClassCP classT = m_schema->GetClassCP("ClassT")->GetEntityClassCP();
+    ECEntityClassCP classU = m_schema->GetClassCP("ClassU")->GetEntityClassCP();
+    ECRelationshipClassCP rel_st = m_schema->GetClassCP("ClassSHasClassT")->GetRelationshipClassCP();
+    ECRelationshipClassCP rel_stu = m_schema->GetClassCP("STRelationshipHasClassU")->GetRelationshipClassCP();
+
+    // set up the hierarchy
+    IECInstancePtr instanceS = RulesEngineTestHelpers::InsertInstance(s_project->GetECDb(), *classS, [](IECInstanceR instance){instance.SetValue("IntProperty", ECValue(1));});
+    IECInstancePtr instanceT = RulesEngineTestHelpers::InsertInstance(s_project->GetECDb(), *classT, [](IECInstanceR instance){instance.SetValue("IntProperty", ECValue(2));});
+    IECInstancePtr instanceU = RulesEngineTestHelpers::InsertInstance(s_project->GetECDb(), *classU, [](IECInstanceR instance){instance.SetValue("IntProperty", ECValue(3));});
+    RulesEngineTestHelpers::InsertRelationship(s_project->GetECDb(), *rel_st, *instanceS, *instanceT, [&](IECInstanceR instance)
+        {
+        instance.SetValue("InstanceU", ECValue(RulesEngineTestHelpers::GetInstanceKey(*instanceU).GetInstanceId(), rel_stu));
+        });
+    
+    // create the rule set
+    PresentationRuleSetPtr rules = PresentationRuleSet::CreateInstance(BeTest::GetNameOfCurrentTest(), 1, 0, false, "", "", "", false);
+    m_locater->AddRuleSet(*rules);
+
+    RootNodeRule* rootNodeRule = new RootNodeRule();
+    rootNodeRule->AddSpecification(*new InstanceNodesOfSpecificClassesSpecification(1, false, false, false, false, false, false, "", "RulesEngineTest:ClassS", true));
+    rules->AddPresentationRule(*rootNodeRule);
+
+    ChildNodeRule* childNodeRule = new ChildNodeRule();
+    childNodeRule->AddSpecification(*new RelatedInstanceNodesSpecification(1, false, false, false, false, false, false, false, 0,
+        "", RequiredRelationDirection_Forward, "RulesEngineTest", "RulesEngineTest:ClassSHasClassT", "RulesEngineTest:ClassT"));
+    rules->AddPresentationRule(*childNodeRule);
+    
+    GroupingRuleP groupingRule = new GroupingRule("", 1, false, "RulesEngineTest", "ClassSHasClassT", "", "", "");
+    groupingRule->AddGroup(*new PropertyGroup("", "", true, "InstanceU", ""));
+    rules->AddPresentationRule(*groupingRule);
+
+    LabelOverrideP labelOverride = new LabelOverride("ThisNode.ClassName=\"ClassU\"", 1, "\"Label \" & this.IntProperty", "");
+    rules->AddPresentationRule(*labelOverride);
+
+    // request for root nodes
+    Json::Value options = RulesDrivenECPresentationManager::NavigationOptions(rules->GetRuleSetId().c_str(), TargetTree_MainTree).GetJson();
+    DataContainer<NavNodeCPtr> rootNodes = IECPresentationManager::GetManager().GetRootNodes(s_project->GetECDb(), PageOptions(), options).get();
+
+    // expect 1 ClassS node
+    ASSERT_EQ(1, rootNodes.GetSize());
+    ECInstanceId sId;
+    ECInstanceId::FromString(sId, instanceS->GetInstanceId().c_str());
+    EXPECT_EQ(ECInstanceKey(instanceS->GetClass().GetId(), sId), rootNodes[0]->GetKey()->AsECInstanceNodeKey()->GetInstanceKey());
+
+    // request for children
+    DataContainer<NavNodeCPtr> childNodes = IECPresentationManager::GetManager().GetChildren(s_project->GetECDb(), *rootNodes[0], PageOptions(), options).get();
+
+    // expect 1 child property grouping node with label of instanceU
+    ASSERT_EQ(1, childNodes.GetSize());
+    EXPECT_STREQ(NAVNODE_TYPE_ECPropertyGroupingNode, childNodes[0]->GetType().c_str());
+    EXPECT_STREQ("Label 3", childNodes[0]->GetLabel().c_str());
+    
+    // request for grandchildren
+    DataContainer<NavNodeCPtr> grandchildNodes = IECPresentationManager::GetManager().GetChildren(s_project->GetECDb(), *childNodes[0], PageOptions(), options).get();
+
+    // expect 1 grandchild instance node
+    ASSERT_EQ(1, grandchildNodes.GetSize());
+    ECInstanceId tId;
+    ECInstanceId::FromString(tId, instanceT->GetInstanceId().c_str());
+    EXPECT_EQ(ECInstanceKey(instanceT->GetClass().GetId(), tId), grandchildNodes[0]->GetKey()->AsECInstanceNodeKey()->GetInstanceKey());
+    }
+
+/*---------------------------------------------------------------------------------**//**
+* @betest                                       Aidas.Vaiksnoras                01/2018
++---------------+---------------+---------------+---------------+---------------+------*/
+TEST_F(RulesDrivenECPresentationManagerNavigationTests, Grouping_PropertyGroup_GroupsByRelationshipNavigationProperty_InstanceLabelOverride)
+    {
+    ECEntityClassCP classS = m_schema->GetClassCP("ClassS")->GetEntityClassCP();
+    ECEntityClassCP classT = m_schema->GetClassCP("ClassT")->GetEntityClassCP();
+    ECEntityClassCP classU = m_schema->GetClassCP("ClassU")->GetEntityClassCP();
+    ECRelationshipClassCP rel_st = m_schema->GetClassCP("ClassSHasClassT")->GetRelationshipClassCP();
+    ECRelationshipClassCP rel_stu = m_schema->GetClassCP("STRelationshipHasClassU")->GetRelationshipClassCP();
+
+    // set up the hierarchy
+    IECInstancePtr instanceS = RulesEngineTestHelpers::InsertInstance(s_project->GetECDb(), *classS, [](IECInstanceR instance){instance.SetValue("IntProperty", ECValue(1));});
+    IECInstancePtr instanceT = RulesEngineTestHelpers::InsertInstance(s_project->GetECDb(), *classT, [](IECInstanceR instance){instance.SetValue("IntProperty", ECValue(2));});
+    IECInstancePtr instanceU = RulesEngineTestHelpers::InsertInstance(s_project->GetECDb(), *classU, [](IECInstanceR instance){instance.SetValue("IntProperty", ECValue(3));});
+    RulesEngineTestHelpers::InsertRelationship(s_project->GetECDb(), *rel_st, *instanceS, *instanceT, [&](IECInstanceR instance)
+        {
+        instance.SetValue("InstanceU", ECValue(RulesEngineTestHelpers::GetInstanceKey(*instanceU).GetInstanceId(), rel_stu));
+        });
+    
+    // create the rule set
+    PresentationRuleSetPtr rules = PresentationRuleSet::CreateInstance("Grouping_PropertyGroup_GroupsByRelationshipNavigationProperty_InstanceLabelOverride", 1, 0, false, "", "", "", false);
+    m_locater->AddRuleSet(*rules);
+
+    RootNodeRule* rootNodeRule = new RootNodeRule();
+    rootNodeRule->AddSpecification(*new InstanceNodesOfSpecificClassesSpecification(1, false, false, false, false, false, false, "", "RulesEngineTest:ClassS", true));
+    rules->AddPresentationRule(*rootNodeRule);
+
+    ChildNodeRule* childNodeRule = new ChildNodeRule();
+    childNodeRule->AddSpecification(*new RelatedInstanceNodesSpecification(1, false, false, false, false, false, false, false, 0,
+        "", RequiredRelationDirection_Forward, "RulesEngineTest", "RulesEngineTest:ClassSHasClassT", "RulesEngineTest:ClassT"));
+    rules->AddPresentationRule(*childNodeRule);
+    
+    GroupingRuleP groupingRule = new GroupingRule("", 1, false, "RulesEngineTest", "ClassSHasClassT", "", "", "");
+    groupingRule->AddGroup(*new PropertyGroup("", "", true, "InstanceU", ""));
+    rules->AddPresentationRule(*groupingRule);
+
+
+    rules->AddPresentationRule(*new InstanceLabelOverride(1, true, "RulesEngineTest:ClassU", "IntProperty"));
+
+    // request for root nodes
+    Json::Value options = RulesDrivenECPresentationManager::NavigationOptions(rules->GetRuleSetId().c_str(), TargetTree_MainTree).GetJson();
+    DataContainer<NavNodeCPtr> rootNodes = IECPresentationManager::GetManager().GetRootNodes(s_project->GetECDb(), PageOptions(), options).get();
+
+    // expect 1 ClassS node
+    ASSERT_EQ(1, rootNodes.GetSize());
+    EXPECT_EQ(ECInstanceNodeKey::Create(*instanceS)->AsECInstanceNodeKey()->GetInstanceKey(), rootNodes[0]->GetKey()->AsECInstanceNodeKey()->GetInstanceKey());
+
+    // request for children
+    DataContainer<NavNodeCPtr> childNodes = IECPresentationManager::GetManager().GetChildren(s_project->GetECDb(), *rootNodes[0], PageOptions(), options).get();
+
+    // expect 1 child property grouping node with label of instanceU
+    ASSERT_EQ(1, childNodes.GetSize());
+    EXPECT_STREQ(NAVNODE_TYPE_ECPropertyGroupingNode, childNodes[0]->GetType().c_str());
+    EXPECT_STREQ("3", childNodes[0]->GetLabel().c_str());
+    
+    // request for grandchildren
+    DataContainer<NavNodeCPtr> grandchildNodes = IECPresentationManager::GetManager().GetChildren(s_project->GetECDb(), *childNodes[0], PageOptions(), options).get();
+
+    // expect 1 grandchild instance node
+    ASSERT_EQ(1, grandchildNodes.GetSize());
+    EXPECT_EQ(ECInstanceNodeKey::Create(*instanceT)->AsECInstanceNodeKey()->GetInstanceKey(), grandchildNodes[0]->GetKey()->AsECInstanceNodeKey()->GetInstanceKey());
+    }
+
+/*---------------------------------------------------------------------------------**//**
+* @betest                                       Grigas.Petraitis                01/2017
++---------------+---------------+---------------+---------------+---------------+------*/
+TEST_F(RulesDrivenECPresentationManagerNavigationTests, Grouping_PropertyGroup_GroupsBySkippedRelationshipProperty)
+    {
+    ECRelationshipClassCP rel1 = m_schema->GetClassCP("WidgetHasGadget")->GetRelationshipClassCP();
+    ECRelationshipClassCP rel2 = m_schema->GetClassCP("GadgetHasSprockets")->GetRelationshipClassCP();
+
+    // set up the hierarchy
+    IECInstancePtr widget = RulesEngineTestHelpers::InsertInstance(s_project->GetECDb(), *m_widgetClass);
+    IECInstancePtr gadget = RulesEngineTestHelpers::InsertInstance(s_project->GetECDb(), *m_gadgetClass);
+    IECInstancePtr sprocket = RulesEngineTestHelpers::InsertInstance(s_project->GetECDb(), *m_sprocketClass);
+    RulesEngineTestHelpers::InsertRelationship(s_project->GetECDb(), *rel1, *widget, *gadget, [](IECInstanceR instance){instance.SetValue("Priority", ECValue(5));});
+    RulesEngineTestHelpers::InsertRelationship(s_project->GetECDb(), *rel2, *gadget, *sprocket);
+    
+    // create the rule set
+    PresentationRuleSetPtr rules = PresentationRuleSet::CreateInstance(BeTest::GetNameOfCurrentTest(), 1, 0, false, "", "", "", false);
+    m_locater->AddRuleSet(*rules);
+
+    RootNodeRule* rootNodeRule = new RootNodeRule();
+    rootNodeRule->AddSpecification(*new InstanceNodesOfSpecificClassesSpecification(1, false, false, false, false, false, false, "", "RulesEngineTest:Widget", true));
+    rules->AddPresentationRule(*rootNodeRule);
+
+    ChildNodeRule* childNodeRule = new ChildNodeRule();
+    childNodeRule->AddSpecification(*new RelatedInstanceNodesSpecification(1, false, false, false, false, false, false, false, 1,
+        "", RequiredRelationDirection_Forward, "RulesEngineTest", "RulesEngineTest:GadgetHasSprockets", "RulesEngineTest:Sprocket"));
+    rules->AddPresentationRule(*childNodeRule);
+    
+    GroupingRuleP groupingRule = new GroupingRule("", 1, false, "RulesEngineTest", "WidgetHasGadget", "", "", "");
+    groupingRule->AddGroup(*new PropertyGroup("", "", true, "Priority", ""));
+    rules->AddPresentationRule(*groupingRule);
+
+    // request for root nodes
+    Json::Value options = RulesDrivenECPresentationManager::NavigationOptions("Grouping_PropertyGroup_GroupsBySkippedRelationshipProperty", TargetTree_MainTree).GetJson();
+    DataContainer<NavNodeCPtr> rootNodes = IECPresentationManager::GetManager().GetRootNodes(s_project->GetECDb(), PageOptions(), options).get();
+
+    // expect 1 widget node
+    ASSERT_EQ(1, rootNodes.GetSize());
+    ASSERT_STREQ(NAVNODE_TYPE_ECInstanceNode, rootNodes[0]->GetType().c_str());
+    ASSERT_STREQ(widget->GetInstanceId().c_str(), rootNodes[0]->GetKey()->AsECInstanceNodeKey()->GetInstanceId().ToString().c_str());
+
+    // request for children
+    DataContainer<NavNodeCPtr> childNodes = IECPresentationManager::GetManager().GetChildren(s_project->GetECDb(), *rootNodes[0], PageOptions(), options).get();
+
+    // expect 1 child property grouping node
+    ASSERT_EQ(1, childNodes.GetSize());
+    ASSERT_STREQ(NAVNODE_TYPE_ECPropertyGroupingNode, childNodes[0]->GetType().c_str());
+    ASSERT_STREQ("5", childNodes[0]->GetLabel().c_str());
+    }
+
+/*---------------------------------------------------------------------------------**//**
+* @betest                                       Grigas.Petraitis                05/2017
++---------------+---------------+---------------+---------------+---------------+------*/
+TEST_F(RulesDrivenECPresentationManagerNavigationTests, Grouping_PropertyGroup_GroupsMultipleClassesByTheSameRelationshipProperty)
+    {
+    ECEntityClassCP classD = m_schema->GetClassCP("ClassD")->GetEntityClassCP();
+    ECEntityClassCP classF = m_schema->GetClassCP("ClassF")->GetEntityClassCP();
+    ECEntityClassCP classG = m_schema->GetClassCP("ClassG")->GetEntityClassCP();
+    ECRelationshipClassCP rel = m_schema->GetClassCP("ClassDReferencesClassE")->GetRelationshipClassCP();
+
+    // set up the hierarchy
+    IECInstancePtr instanceD = RulesEngineTestHelpers::InsertInstance(s_project->GetECDb(), *classD);
+    IECInstancePtr instanceF = RulesEngineTestHelpers::InsertInstance(s_project->GetECDb(), *classF);
+    IECInstancePtr instanceG = RulesEngineTestHelpers::InsertInstance(s_project->GetECDb(), *classG);
+    RulesEngineTestHelpers::InsertRelationship(s_project->GetECDb(), *rel, *instanceD, *instanceF, [](IECInstanceR instance){instance.SetValue("Priority", ECValue(5));});
+    RulesEngineTestHelpers::InsertRelationship(s_project->GetECDb(), *rel, *instanceD, *instanceG, [](IECInstanceR instance){instance.SetValue("Priority", ECValue(5));});
+        
+    // create the rule set
+    PresentationRuleSetPtr rules = PresentationRuleSet::CreateInstance(BeTest::GetNameOfCurrentTest(), 1, 0, false, "", "", "", false);
+    m_locater->AddRuleSet(*rules);
+
+    RootNodeRule* rootNodeRule = new RootNodeRule();
+    rootNodeRule->AddSpecification(*new InstanceNodesOfSpecificClassesSpecification(1, false, false, false, false, false, false, 
+        "", "RulesEngineTest:ClassD", false));
+    rules->AddPresentationRule(*rootNodeRule);
+
+    ChildNodeRule* childNodeRule = new ChildNodeRule();
+    childNodeRule->AddSpecification(*new RelatedInstanceNodesSpecification(1, false, false, false, false, false, false, false, 0,
+        "", RequiredRelationDirection_Forward, "RulesEngineTest", "RulesEngineTest:ClassDReferencesClassE", "RulesEngineTest:ClassF,ClassG"));
+    rules->AddPresentationRule(*childNodeRule);
+    
+    GroupingRuleP groupingRule = new GroupingRule("", 1, false, "RulesEngineTest", "ClassDReferencesClassE", "", "", "");
+    groupingRule->AddGroup(*new PropertyGroup("", "", true, "Priority", ""));
+    rules->AddPresentationRule(*groupingRule);
+
+    // request for root nodes
+    Json::Value options = RulesDrivenECPresentationManager::NavigationOptions(rules->GetRuleSetId().c_str(), TargetTree_MainTree).GetJson();
+    DataContainer<NavNodeCPtr> rootNodes = IECPresentationManager::GetManager().GetRootNodes(s_project->GetECDb(), PageOptions(), options).get();
+
+    // expect 1 ClassD node
+    ASSERT_EQ(1, rootNodes.GetSize());
+    ASSERT_STREQ(NAVNODE_TYPE_ECInstanceNode, rootNodes[0]->GetType().c_str());
+    ASSERT_STREQ(instanceD->GetInstanceId().c_str(), rootNodes[0]->GetKey()->AsECInstanceNodeKey()->GetInstanceId().ToString().c_str());
+
+    // expect 1 child property grouping node
+    DataContainer<NavNodeCPtr> childNodes1 = IECPresentationManager::GetManager().GetChildren(s_project->GetECDb(), *rootNodes[0], PageOptions(), options).get();
+    ASSERT_EQ(1, childNodes1.GetSize());
+    ASSERT_STREQ(NAVNODE_TYPE_ECPropertyGroupingNode, childNodes1[0]->GetType().c_str());
+    ASSERT_STREQ("5", childNodes1[0]->GetLabel().c_str());
+
+    // expect 2 child instance nodes under the grouping node
+    DataContainer<NavNodeCPtr> childNodes2 = IECPresentationManager::GetManager().GetChildren(s_project->GetECDb(), *childNodes1[0], PageOptions(), options).get();
+    ASSERT_EQ(2, childNodes2.GetSize());
+    ASSERT_STREQ(NAVNODE_TYPE_ECInstanceNode, childNodes2[0]->GetType().c_str());
+    ASSERT_STREQ(CommonTools::GetDefaultDisplayLabel(*instanceF).c_str(), childNodes2[0]->GetLabel().c_str());
+    ASSERT_STREQ(NAVNODE_TYPE_ECInstanceNode, childNodes2[1]->GetType().c_str());
+    ASSERT_STREQ(CommonTools::GetDefaultDisplayLabel(*instanceG).c_str(), childNodes2[1]->GetLabel().c_str());
+    }
+
+/*---------------------------------------------------------------------------------**//**
+* @betest                                       Pranciskus.Ambrazas               02/2016
++---------------+---------------+---------------+---------------+---------------+------*/
+TEST_F(RulesDrivenECPresentationManagerNavigationTests, Grouping_SameLabelInstanceGroup)
+    {
+    // insert some widget instances
+    RulesEngineTestHelpers::InsertInstance(s_project->GetECDb(), *m_widgetClass, [](IECInstanceR instance){instance.SetValue("MyID", ECValue("Widget1"));});
+    RulesEngineTestHelpers::InsertInstance(s_project->GetECDb(), *m_widgetClass, [](IECInstanceR instance){instance.SetValue("MyID", ECValue("Widget1"));});
+
+    // create the rule set
+    PresentationRuleSetPtr rules = PresentationRuleSet::CreateInstance(BeTest::GetNameOfCurrentTest(), 1, 0, false, "", "", "", false);
+    m_locater->AddRuleSet(*rules);
+    rules->AddPresentationRule(*new LabelOverride("ThisNode.ClassName = \"Widget\"", 1, "this.MyID", ""));
+
+    RootNodeRule* rule = new RootNodeRule();
+
+    AllInstanceNodesSpecificationP allInstanceNodesSpecification = new AllInstanceNodesSpecification(1, false, false, false, false, false, "RulesEngineTest");
+    rule->AddSpecification(*allInstanceNodesSpecification);
+    rules->AddPresentationRule(*rule);
+    
+    GroupingRuleP groupingRule = new GroupingRule("", 1, false, "RulesEngineTest", "Widget", "", "", "");
+    SameLabelInstanceGroupP sameLabelInstanceGroup = new SameLabelInstanceGroup("");
+    groupingRule->AddGroup(*sameLabelInstanceGroup);
+    rules->AddPresentationRule(*groupingRule);
+
+    // request for nodes
+    Json::Value options = RulesDrivenECPresentationManager::NavigationOptions("Grouping_SameLabelInstanceGroup", TargetTree_MainTree).GetJson();
+    DataContainer<NavNodeCPtr> nodes = IECPresentationManager::GetManager().GetRootNodes(s_project->GetECDb(), PageOptions(), options).get();
+
+    // make sure we have 1 widget instance node
+    ASSERT_EQ(1, nodes.GetSize());
+    ASSERT_STREQ(NAVNODE_TYPE_ECInstanceNode, nodes[0]->GetType().c_str());
+    ASSERT_STREQ("Widget1", nodes[0]->GetLabel().c_str());
+    }
+
+/*---------------------------------------------------------------------------------**//**
+* @betest                                       Aidas.Vaiksnoras               01/2018
++---------------+---------------+---------------+---------------+---------------+------*/
+TEST_F(RulesDrivenECPresentationManagerNavigationTests, Grouping_InstanceLabelOverride_SameLabelInstanceGroup)
+    {
+    // insert some widget instances
+    RulesEngineTestHelpers::InsertInstance(s_project->GetECDb(), *m_widgetClass, [](IECInstanceR instance){instance.SetValue("MyID", ECValue("Widget1"));});
+    RulesEngineTestHelpers::InsertInstance(s_project->GetECDb(), *m_widgetClass, [](IECInstanceR instance){instance.SetValue("MyID", ECValue("Widget1"));});
+
+    // create the rule set
+    PresentationRuleSetPtr rules = PresentationRuleSet::CreateInstance("Grouping_SameLabelInstanceGroup", 1, 0, false, "", "", "", false);
+    m_locater->AddRuleSet(*rules);
+    rules->AddPresentationRule(*new InstanceLabelOverride(1, true, "RulesEngineTest:Widget", "MyID"));
+    RootNodeRule* rule = new RootNodeRule();
+
+    AllInstanceNodesSpecificationP allInstanceNodesSpecification = new AllInstanceNodesSpecification(1, false, false, false, false, false, "RulesEngineTest");
+    rule->AddSpecification(*allInstanceNodesSpecification);
+    rules->AddPresentationRule(*rule);
+    
+    GroupingRuleP groupingRule = new GroupingRule("", 1, false, "RulesEngineTest", "Widget", "", "", "");
+    SameLabelInstanceGroupP sameLabelInstanceGroup = new SameLabelInstanceGroup("");
+    groupingRule->AddGroup(*sameLabelInstanceGroup);
+    rules->AddPresentationRule(*groupingRule);
+
+    // request for nodes
+    Json::Value options = RulesDrivenECPresentationManager::NavigationOptions("Grouping_SameLabelInstanceGroup", TargetTree_MainTree).GetJson();
+    DataContainer<NavNodeCPtr> nodes = IECPresentationManager::GetManager().GetRootNodes(s_project->GetECDb(), PageOptions(), options).get();
+
+    // make sure we have 1 widget instance node
+    ASSERT_EQ(1, nodes.GetSize());
+    ASSERT_STREQ(NAVNODE_TYPE_ECInstanceNode, nodes[0]->GetType().c_str());
+    ASSERT_STREQ("Widget1", nodes[0]->GetLabel().c_str());
+    }
+
+/*---------------------------------------------------------------------------------**//**
+* @betest                                       Pranciskus.Ambrazas               02/2016
++---------------+---------------+---------------+---------------+---------------+------*/
+TEST_F(RulesDrivenECPresentationManagerNavigationTests, Grouping_GroupsByProperty_WithRanges)
+    {
+    // insert some widget instances
+    IECInstancePtr widget = RulesEngineTestHelpers::InsertInstance(s_project->GetECDb(), *m_widgetClass, [](IECInstanceR instance){instance.SetValue("IntProperty", ECValue(7));});
+    
+    // create the rule set
+    PresentationRuleSetPtr rules = PresentationRuleSet::CreateInstance(BeTest::GetNameOfCurrentTest(), 1, 0, false, "", "", "", false);
+    m_locater->AddRuleSet(*rules);
+
+    RootNodeRule* rule = new RootNodeRule();
+
+    AllInstanceNodesSpecificationP allInstanceNodesSpecification = new AllInstanceNodesSpecification(1, false, false, false, false, false, "RulesEngineTest");
+    rule->AddSpecification(*allInstanceNodesSpecification);
+    rules->AddPresentationRule(*rule);
+    
+    GroupingRuleP groupingRule = new GroupingRule("", 1, false, "RulesEngineTest", "Widget", "", "", "");
+    PropertyGroupP propertyGroup = new PropertyGroup("", "", true, "IntProperty", "");
+    PropertyRangeGroupSpecificationP propertyRangeGroupSpecification = new PropertyRangeGroupSpecification("", "", "1", "5");
+    propertyGroup->AddRange(*propertyRangeGroupSpecification);
+    groupingRule->AddGroup(*propertyGroup);
+    rules->AddPresentationRule(*groupingRule);
+
+    // request for nodes
+    Json::Value options = RulesDrivenECPresentationManager::NavigationOptions("Grouping_GroupsByProperty_WithRanges", TargetTree_MainTree).GetJson();
+    DataContainer<NavNodeCPtr> nodes = IECPresentationManager::GetManager().GetRootNodes(s_project->GetECDb(), PageOptions(), options).get();
+
+    // make sure we have 1 property grouping node
+    ASSERT_EQ(1, nodes.GetSize());
+    EXPECT_STREQ(NAVNODE_TYPE_ECPropertyGroupingNode, nodes[0]->GetType().c_str());
+    EXPECT_STREQ(RulesEngineL10N::GetString(RulesEngineL10N::LABEL_General_Other()).c_str(), nodes[0]->GetLabel().c_str());
+
+    // make sure it has 1 ECInstance child node
+    DataContainer<NavNodeCPtr> children = IECPresentationManager::GetManager().GetChildren(s_project->GetECDb(), *nodes[0], PageOptions(), options).get();
+    ASSERT_EQ(1, children.GetSize());
+    EXPECT_STREQ(NAVNODE_TYPE_ECInstanceNode, children[0]->GetType().c_str());
+    EXPECT_STREQ(CommonTools::GetDefaultDisplayLabel(*widget).c_str(), children[0]->GetLabel().c_str());
+    }
+
+/*---------------------------------------------------------------------------------**//**
+* @betest                                       Grigas.Petraitis                05/2017
++---------------+---------------+---------------+---------------+---------------+------*/
+TEST_F(RulesDrivenECPresentationManagerNavigationTests, Grouping_GroupsByProperty_WithRanges_FilteringByIntegersRange)
+    {
+    // insert an instance
+    IECInstancePtr widget = RulesEngineTestHelpers::InsertInstance(s_project->GetECDb(), *m_widgetClass, [](IECInstanceR instance){instance.SetValue("IntProperty", ECValue(4));});
+    
+    // create the rule set
+    PresentationRuleSetPtr rules = PresentationRuleSet::CreateInstance(BeTest::GetNameOfCurrentTest(), 1, 0, false, "", "", "", false);
+    m_locater->AddRuleSet(*rules);
+
+    RootNodeRule* rule = new RootNodeRule();
+    rule->AddSpecification(*new InstanceNodesOfSpecificClassesSpecification(1, false, false, false, false, false, false,
+        "", "RulesEngineTest:Widget", false));
+    rules->AddPresentationRule(*rule);
+    
+    GroupingRuleP groupingRule = new GroupingRule("", 1, false, "RulesEngineTest", "Widget", "", "", "");
+    PropertyGroupP propertyGroup = new PropertyGroup("", "", true, "IntProperty", "");
+    PropertyRangeGroupSpecificationP propertyRangeGroupSpecification = new PropertyRangeGroupSpecification("Range", "", "1", "5");
+    propertyGroup->AddRange(*propertyRangeGroupSpecification);
+    groupingRule->AddGroup(*propertyGroup);
+    rules->AddPresentationRule(*groupingRule);
+
+    // request for nodes
+    Json::Value options = RulesDrivenECPresentationManager::NavigationOptions(rules->GetRuleSetId().c_str(), TargetTree_MainTree).GetJson();
+    DataContainer<NavNodeCPtr> nodes = IECPresentationManager::GetManager().GetRootNodes(s_project->GetECDb(), PageOptions(), options).get();
+
+    // make sure we have 1 property grouping node
+    ASSERT_EQ(1, nodes.GetSize());
+    EXPECT_STREQ(NAVNODE_TYPE_ECPropertyGroupingNode, nodes[0]->GetType().c_str());
+    EXPECT_STREQ("Range", nodes[0]->GetLabel().c_str());
+
+    // make sure it has 1 ECInstance child node
+    DataContainer<NavNodeCPtr> children = IECPresentationManager::GetManager().GetChildren(s_project->GetECDb(), *nodes[0], PageOptions(), options).get();
+    ASSERT_EQ(1, children.GetSize());
+    EXPECT_STREQ(NAVNODE_TYPE_ECInstanceNode, children[0]->GetType().c_str());
+    EXPECT_STREQ(CommonTools::GetDefaultDisplayLabel(*widget).c_str(), children[0]->GetLabel().c_str());
+    }
+
+/*---------------------------------------------------------------------------------**//**
+* @betest                                       Grigas.Petraitis                05/2017
++---------------+---------------+---------------+---------------+---------------+------*/
+TEST_F(RulesDrivenECPresentationManagerNavigationTests, Grouping_GroupsByProperty_WithRanges_FilteringByDoublesRange)
+    {
+    // insert an instance
+    IECInstancePtr widget = RulesEngineTestHelpers::InsertInstance(s_project->GetECDb(), *m_widgetClass, [](IECInstanceR instance){instance.SetValue("DoubleProperty", ECValue(4.5));});
+    
+    // create the rule set
+    PresentationRuleSetPtr rules = PresentationRuleSet::CreateInstance(BeTest::GetNameOfCurrentTest(), 1, 0, false, "", "", "", false);
+    m_locater->AddRuleSet(*rules);
+
+    RootNodeRule* rule = new RootNodeRule();
+    rule->AddSpecification(*new InstanceNodesOfSpecificClassesSpecification(1, false, false, false, false, false, false,
+        "", "RulesEngineTest:Widget", false));
+    rules->AddPresentationRule(*rule);
+    
+    GroupingRuleP groupingRule = new GroupingRule("", 1, false, "RulesEngineTest", "Widget", "", "", "");
+    PropertyGroupP propertyGroup = new PropertyGroup("", "", true, "DoubleProperty", "");
+    PropertyRangeGroupSpecificationP propertyRangeGroupSpecification = new PropertyRangeGroupSpecification("Range", "", "1", "5");
+    propertyGroup->AddRange(*propertyRangeGroupSpecification);
+    groupingRule->AddGroup(*propertyGroup);
+    rules->AddPresentationRule(*groupingRule);
+
+    // request for nodes
+    Json::Value options = RulesDrivenECPresentationManager::NavigationOptions(rules->GetRuleSetId().c_str(), TargetTree_MainTree).GetJson();
+    DataContainer<NavNodeCPtr> nodes = IECPresentationManager::GetManager().GetRootNodes(s_project->GetECDb(), PageOptions(), options).get();
+
+    // make sure we have 1 property grouping node
+    ASSERT_EQ(1, nodes.GetSize());
+    EXPECT_STREQ(NAVNODE_TYPE_ECPropertyGroupingNode, nodes[0]->GetType().c_str());
+    EXPECT_STREQ("Range", nodes[0]->GetLabel().c_str());
+
+    // make sure it has 1 ECInstance child node
+    DataContainer<NavNodeCPtr> children = IECPresentationManager::GetManager().GetChildren(s_project->GetECDb(), *nodes[0], PageOptions(), options).get();
+    ASSERT_EQ(1, children.GetSize());
+    EXPECT_STREQ(NAVNODE_TYPE_ECInstanceNode, children[0]->GetType().c_str());
+    EXPECT_STREQ(CommonTools::GetDefaultDisplayLabel(*widget).c_str(), children[0]->GetLabel().c_str());
+    }
+
+/*---------------------------------------------------------------------------------**//**
+* @betest                                       Grigas.Petraitis                05/2017
++---------------+---------------+---------------+---------------+---------------+------*/
+TEST_F(RulesDrivenECPresentationManagerNavigationTests, Grouping_GroupsByProperty_WithRanges_FilteringByLongsRange)
+    {
+    // insert an instance
+    IECInstancePtr widget = RulesEngineTestHelpers::InsertInstance(s_project->GetECDb(), *m_widgetClass, [](IECInstanceR instance){instance.SetValue("LongProperty", ECValue((int64_t)4));});
+    
+    // create the rule set
+    PresentationRuleSetPtr rules = PresentationRuleSet::CreateInstance(BeTest::GetNameOfCurrentTest(), 1, 0, false, "", "", "", false);
+    m_locater->AddRuleSet(*rules);
+
+    RootNodeRule* rule = new RootNodeRule();
+    rule->AddSpecification(*new InstanceNodesOfSpecificClassesSpecification(1, false, false, false, false, false, false,
+        "", "RulesEngineTest:Widget", false));
+    rules->AddPresentationRule(*rule);
+    
+    GroupingRuleP groupingRule = new GroupingRule("", 1, false, "RulesEngineTest", "Widget", "", "", "");
+    PropertyGroupP propertyGroup = new PropertyGroup("", "", true, "LongProperty", "");
+    PropertyRangeGroupSpecificationP propertyRangeGroupSpecification = new PropertyRangeGroupSpecification("Range", "", "1", "5");
+    propertyGroup->AddRange(*propertyRangeGroupSpecification);
+    groupingRule->AddGroup(*propertyGroup);
+    rules->AddPresentationRule(*groupingRule);
+
+    // request for nodes
+    Json::Value options = RulesDrivenECPresentationManager::NavigationOptions(rules->GetRuleSetId().c_str(), TargetTree_MainTree).GetJson();
+    DataContainer<NavNodeCPtr> nodes = IECPresentationManager::GetManager().GetRootNodes(s_project->GetECDb(), PageOptions(), options).get();
+
+    // make sure we have 1 property grouping node
+    ASSERT_EQ(1, nodes.GetSize());
+    EXPECT_STREQ(NAVNODE_TYPE_ECPropertyGroupingNode, nodes[0]->GetType().c_str());
+    EXPECT_STREQ("Range", nodes[0]->GetLabel().c_str());
+
+    // make sure it has 1 ECInstance child node
+    DataContainer<NavNodeCPtr> children = IECPresentationManager::GetManager().GetChildren(s_project->GetECDb(), *nodes[0], PageOptions(), options).get();
+    ASSERT_EQ(1, children.GetSize());
+    EXPECT_STREQ(NAVNODE_TYPE_ECInstanceNode, children[0]->GetType().c_str());
+    EXPECT_STREQ(CommonTools::GetDefaultDisplayLabel(*widget).c_str(), children[0]->GetLabel().c_str());
+    }
+
+/*---------------------------------------------------------------------------------**//**
+* @betest                                       Grigas.Petraitis                05/2017
++---------------+---------------+---------------+---------------+---------------+------*/
+TEST_F(RulesDrivenECPresentationManagerNavigationTests, Grouping_GroupsByProperty_WithRanges_FilteringByDateTimeRange)
+    {
+    // insert an instance
+    IECInstancePtr widget = RulesEngineTestHelpers::InsertInstance(s_project->GetECDb(), *m_widgetClass, [](IECInstanceR instance){instance.SetValue("DateProperty", ECValue(DateTime(2017, 5, 30)));});
+    
+    // create the rule set
+    PresentationRuleSetPtr rules = PresentationRuleSet::CreateInstance(BeTest::GetNameOfCurrentTest(), 1, 0, false, "", "", "", false);
+    m_locater->AddRuleSet(*rules);
+
+    RootNodeRule* rule = new RootNodeRule();
+    rule->AddSpecification(*new InstanceNodesOfSpecificClassesSpecification(1, false, false, false, false, false, false,
+        "", "RulesEngineTest:Widget", false));
+    rules->AddPresentationRule(*rule);
+    
+    GroupingRuleP groupingRule = new GroupingRule("", 1, false, "RulesEngineTest", "Widget", "", "", "");
+    PropertyGroupP propertyGroup = new PropertyGroup("", "", true, "DateProperty", "");
+    PropertyRangeGroupSpecificationP propertyRangeGroupSpecification = new PropertyRangeGroupSpecification("Range", "", "2017-05-01", "2017-06-01");
+    propertyGroup->AddRange(*propertyRangeGroupSpecification);
+    groupingRule->AddGroup(*propertyGroup);
+    rules->AddPresentationRule(*groupingRule);
+
+    // request for nodes
+    Json::Value options = RulesDrivenECPresentationManager::NavigationOptions(rules->GetRuleSetId().c_str(), TargetTree_MainTree).GetJson();
+    DataContainer<NavNodeCPtr> nodes = IECPresentationManager::GetManager().GetRootNodes(s_project->GetECDb(), PageOptions(), options).get();
+
+    // make sure we have 1 property grouping node
+    ASSERT_EQ(1, nodes.GetSize());
+    EXPECT_STREQ(NAVNODE_TYPE_ECPropertyGroupingNode, nodes[0]->GetType().c_str());
+    EXPECT_STREQ("Range", nodes[0]->GetLabel().c_str());
+
+    // make sure it has 1 ECInstance child node
+    DataContainer<NavNodeCPtr> children = IECPresentationManager::GetManager().GetChildren(s_project->GetECDb(), *nodes[0], PageOptions(), options).get();
+    ASSERT_EQ(1, children.GetSize());
+    EXPECT_STREQ(NAVNODE_TYPE_ECInstanceNode, children[0]->GetType().c_str());
+    EXPECT_STREQ(CommonTools::GetDefaultDisplayLabel(*widget).c_str(), children[0]->GetLabel().c_str());
+    }
+
+/*---------------------------------------------------------------------------------**//**
+* @betest                                       Grigas.Petraitis                05/2017
++---------------+---------------+---------------+---------------+---------------+------*/
+TEST_F(RulesDrivenECPresentationManagerNavigationTests, Grouping_GroupsByProperty_WithRanges_WithHideIfNoChildrenParent)
+    {
+    // insert some instances
+    ECRelationshipClassCP widgetHasGadgetClass = GetClass("RulesEngineTest", "WidgetHasGadgets")->GetRelationshipClassCP();
+    IECInstancePtr widget = RulesEngineTestHelpers::InsertInstance(s_project->GetECDb(), *m_widgetClass, [](IECInstanceR instance){instance.SetValue("IntProperty", ECValue(4));});
+    IECInstancePtr gadget = RulesEngineTestHelpers::InsertInstance(s_project->GetECDb(), *m_gadgetClass);
+    RulesEngineTestHelpers::InsertRelationship(s_project->GetECDb(), *widgetHasGadgetClass, *widget, *gadget);
+    
+    // create the rule set
+    PresentationRuleSetPtr rules = PresentationRuleSet::CreateInstance(BeTest::GetNameOfCurrentTest(), 1, 0, false, "", "", "", false);
+    m_locater->AddRuleSet(*rules);
+
+    RootNodeRule* rootRule = new RootNodeRule();
+    rootRule->AddSpecification(*new InstanceNodesOfSpecificClassesSpecification(1, false, false, true, false, false, false,
+        "", "RulesEngineTest:Gadget", false));
+    rules->AddPresentationRule(*rootRule);
+
+    ChildNodeRule* childRule = new ChildNodeRule();
+    childRule->AddSpecification(*new RelatedInstanceNodesSpecification(1, false, false, false, false, false, false, false, 0,
+        "", RequiredRelationDirection_Backward, "", "RulesEngineTest:WidgetHasGadgets", "RulesEngineTest:Widget"));
+    rules->AddPresentationRule(*childRule);
+    
+    GroupingRuleP groupingRule = new GroupingRule("", 1, false, "RulesEngineTest", "Widget", "", "", "");
+    PropertyGroupP propertyGroup = new PropertyGroup("", "", true, "IntProperty", "");
+    PropertyRangeGroupSpecificationP propertyRangeGroupSpecification = new PropertyRangeGroupSpecification("", "", "1", "5");
+    propertyGroup->AddRange(*propertyRangeGroupSpecification);
+    groupingRule->AddGroup(*propertyGroup);
+    rules->AddPresentationRule(*groupingRule);
+
+    // request for nodes
+    Json::Value options = RulesDrivenECPresentationManager::NavigationOptions(rules->GetRuleSetId().c_str(), TargetTree_MainTree).GetJson();
+    DataContainer<NavNodeCPtr> rootNodes = IECPresentationManager::GetManager().GetRootNodes(s_project->GetECDb(), PageOptions(), options).get();
+
+    // expect 1 gadget node
+    ASSERT_EQ(1, rootNodes.GetSize());
+    EXPECT_STREQ(CommonTools::GetDefaultDisplayLabel(*gadget).c_str(), rootNodes[0]->GetLabel().c_str());
+
+    // request children
+    DataContainer<NavNodeCPtr> childNodes = IECPresentationManager::GetManager().GetChildren(s_project->GetECDb(), *rootNodes[0], PageOptions(), options).get();
+
+    // make sure we have 1 property grouping node
+    ASSERT_EQ(1, childNodes.GetSize());
+    EXPECT_STREQ(NAVNODE_TYPE_ECPropertyGroupingNode, childNodes[0]->GetType().c_str());
+    EXPECT_STREQ("1 - 5", childNodes[0]->GetLabel().c_str());
+    }
+
+#ifdef wip
+/*---------------------------------------------------------------------------------**//**
+* @betest                                       Pranciskus.Ambrazas               02/2016   RenameNodeRule       
++---------------+---------------+---------------+---------------+---------------+------*/
+TEST_F(RulesDrivenECPresentationManagerNavigationTests, RenameNodeRule)
+    {
+    // create the rule set
+    PresentationRuleSetPtr rules = PresentationRuleSet::CreateInstance(BeTest::GetNameOfCurrentTest(), 1, 0, false, "", "", "", false);
+    m_locater->AddRuleSet(*rules);
+
+    RootNodeRule* rule = new RootNodeRule();
+
+    CustomNodeSpecificationP customNodeSpecification = new CustomNodeSpecification(1, false, "customType", "label", "description", "imageId");
+    
+    rule->AddSpecification(customNodeSpecification);
+    rules->AddPresentationRule(*rule);
+    
+    RenameNodeRuleP renameNodeRule = new RenameNodeRule("ThisNode.Type=\"customType\"", 1);
+    rules->AddPresentationRule(*renameNodeRule);
+
+    // request for nodes
+    Json::Value options = RulesDrivenECPresentationManager::NavigationOptions("RenameNodeRule", TargetTree_MainTree).GetJson();
+    DataContainer<NavNodeCPtr> nodes = IECPresentationManager::GetManager().GetRootNodes(s_project->GetECDb(), PageOptions(), options).get();
+
+    // make sure we have 1 node
+    ASSERT_EQ(1, nodes.GetSize());
+    ASSERT_STREQ("overridedLabel", nodes[0]->GetCollapsedImageId().c_str());
+    }
+#endif
+
+/*---------------------------------------------------------------------------------**//**
+* @betest                                       Pranciskus.Ambrazas               02/2016
++---------------+---------------+---------------+---------------+---------------+------*/
+TEST_F(RulesDrivenECPresentationManagerNavigationTests, Grouping_ClassGroup_GroupsByBaseClassAndByInstancesClasses)
+    {
+    // insert some widget instances
+    ECClassCP classF = m_schema->GetClassCP("ClassF");
+    RulesEngineTestHelpers::InsertInstance(s_project->GetECDb(), *classF);
+    
+    // create the rule set
+    PresentationRuleSetPtr rules = PresentationRuleSet::CreateInstance(BeTest::GetNameOfCurrentTest(), 1, 0, false, "", "", "", false);
+    m_locater->AddRuleSet(*rules);
+
+    RootNodeRule* rule = new RootNodeRule();
+
+    AllInstanceNodesSpecificationP allInstanceNodesSpecification = new AllInstanceNodesSpecification(1, false, false, false, true, false, "RulesEngineTest");
+    rule->AddSpecification(*allInstanceNodesSpecification);
+    rules->AddPresentationRule(*rule);
+    
+    GroupingRuleP groupingRule = new GroupingRule("", 1, false, "RulesEngineTest", "ClassE", "", "", "");
+    ClassGroupP classGroup = new ClassGroup("", true, "RulesEngineTest", "ClassE");
+    groupingRule->AddGroup(*classGroup);
+    rules->AddPresentationRule(*groupingRule);
+
+    // request for nodes
+    Json::Value options = RulesDrivenECPresentationManager::NavigationOptions("Grouping_ClassGroup_GroupsByBaseClassAndByInstancesClasses", TargetTree_MainTree).GetJson();
+    DataContainer<NavNodeCPtr> nodes = IECPresentationManager::GetManager().GetRootNodes(s_project->GetECDb(), PageOptions(), options).get();
+
+    // make sure we have 1 class grouping node
+    ASSERT_EQ(1, nodes.GetSize());
+    EXPECT_STREQ(NAVNODE_TYPE_ECClassGroupingNode, nodes[0]->GetType().c_str());
+    ASSERT_STREQ("ClassE", nodes[0]->GetLabel().c_str());
+
+    // make sure we have 1 classE child nodes
+    DataContainer<NavNodeCPtr> classEChildNodes = IECPresentationManager::GetManager().GetChildren(s_project->GetECDb(), *nodes[0], PageOptions(), options).get();
+    ASSERT_EQ(1, classEChildNodes.GetSize());
+    EXPECT_STREQ(NAVNODE_TYPE_ECClassGroupingNode, classEChildNodes[0]->GetType().c_str());
+    ASSERT_STREQ("ClassF", classEChildNodes[0]->GetLabel().c_str());
+    }
+
+/*---------------------------------------------------------------------------------**//**
+* Recursion prevention
+* @betest                                       Pranciskus.Ambrazas               07/2016
++---------------+---------------+---------------+---------------+---------------+------*/
+TEST_F(RulesDrivenECPresentationManagerNavigationTests, DoesNotReturnECInstanceNodesOfTheSameSpecificationAlreadyExistingInHierarchy)
+    {
+    // insert classD & classE instances with relationship
+    ECRelationshipClassCR relationship = *m_schema->GetClassCP("ClassDHasClassE")->GetRelationshipClassCP();
+    ECClassCP classD = m_schema->GetClassCP("ClassD");
+    IECInstancePtr classDInstance = RulesEngineTestHelpers::InsertInstance(s_project->GetECDb(), *classD);
+    ECClassCP classE = m_schema->GetClassCP("ClassE");
+    IECInstancePtr classEInstance = RulesEngineTestHelpers::InsertInstance(s_project->GetECDb(), *classE);
+    RulesEngineTestHelpers::InsertRelationship(s_project->GetECDb(), relationship, *classDInstance, *classEInstance);
+    
+    // create the rule set
+    PresentationRuleSetPtr rules = PresentationRuleSet::CreateInstance(BeTest::GetNameOfCurrentTest(), 1, 0, false, "", "", "", false);
+    m_locater->AddRuleSet(*rules);
+
+    RootNodeRule* rule = new RootNodeRule();
+    InstanceNodesOfSpecificClassesSpecificationP instanceNodesOfSpecificClassesSpecification = new InstanceNodesOfSpecificClassesSpecification(1, false, false, false, false, false, false, "", "RulesEngineTest:ClassD", false);
+    rule->AddSpecification(*instanceNodesOfSpecificClassesSpecification);
+    rules->AddPresentationRule(*rule);
+
+    ChildNodeRule* relatedNodeRule = new ChildNodeRule();
+    RelatedInstanceNodesSpecificationP relatedInstanceNodesSpecification = new RelatedInstanceNodesSpecification(1, false, false, false, false, false, false, false, 0, "", RequiredRelationDirection_Both, "RulesEngineTest", "RulesEngineTest:ClassDHasClassE", "RulesEngineTest:ClassD,ClassE");
+    relatedNodeRule->AddSpecification(*relatedInstanceNodesSpecification);
+    rules->AddPresentationRule(*relatedNodeRule);
+    
+    // make sure we have 1 ClassD root node
+    Json::Value options = RulesDrivenECPresentationManager::NavigationOptions("DoesNotReturnECInstanceNodesOfTheSameSpecificationAlreadyExistingInHierarchy", TargetTree_MainTree).GetJson();
+    DataContainer<NavNodeCPtr> rootNodes = IECPresentationManager::GetManager().GetRootNodes(s_project->GetECDb(), PageOptions(), options).get();
+    ASSERT_EQ(1, rootNodes.GetSize());
+    EXPECT_STREQ(NAVNODE_TYPE_ECInstanceNode, rootNodes[0]->GetType().c_str());
+    EXPECT_STREQ(CommonTools::GetDefaultDisplayLabel(*classDInstance).c_str(), rootNodes[0]->GetLabel().c_str());
+
+    // ClassD instance node should have 1 ClassE instance child node
+    DataContainer<NavNodeCPtr> classDChildNodes = IECPresentationManager::GetManager().GetChildren(s_project->GetECDb(), *rootNodes[0], PageOptions(), options).get();
+    ASSERT_EQ(1, classDChildNodes.GetSize());
+    EXPECT_STREQ(NAVNODE_TYPE_ECInstanceNode, classDChildNodes[0]->GetType().c_str());
+    EXPECT_STREQ(CommonTools::GetDefaultDisplayLabel(*classEInstance).c_str(), classDChildNodes[0]->GetLabel().c_str());
+    
+    // ClassE instance node has 1 ClassD instance node. There's such a node already in the hierarchy, but it's based on
+    // different (root node rule) specification, so we allow it
+    DataContainer<NavNodeCPtr> classEChildNodes = IECPresentationManager::GetManager().GetChildren(s_project->GetECDb(), *classDChildNodes[0], PageOptions(), options).get();
+    ASSERT_EQ(1, classEChildNodes.GetSize());
+    EXPECT_STREQ(NAVNODE_TYPE_ECInstanceNode, classEChildNodes[0]->GetType().c_str());
+    EXPECT_STREQ(CommonTools::GetDefaultDisplayLabel(*classDInstance).c_str(), rootNodes[0]->GetLabel().c_str());
+
+    // This time ClassD instance node has no children because there's such a node up in the
+    // hierarchy and it's also based on the same specification.
+    DataContainer<NavNodeCPtr> classDChildNodes2 = IECPresentationManager::GetManager().GetChildren(s_project->GetECDb(), *classEChildNodes[0], PageOptions(), options).get();
+    ASSERT_EQ(0, classDChildNodes2.GetSize());
+    }
+
+/*---------------------------------------------------------------------------------**//**
+* TFS#624346
+* @betest                                       Grigas.Petraitis                11/2016
++---------------+---------------+---------------+---------------+---------------+------*/
+TEST_F(RulesDrivenECPresentationManagerNavigationTests, GroupingWorksCorrectlyWithRelatedInstancesSpecificationWhenParentRelatedInstanceNodeLevelIsHidden)
+    {
+    ECRelationshipClassCR widgetHasGadgetsRelationship = *m_schema->GetClassCP("WidgetHasGadgets")->GetRelationshipClassCP();
+    /* Create the following hierarchy:
+            + widget
+            +--+ Property grouping node
+            |  +--- gadget
+       Then, hide the first level (widget). The expected result:
+            + Property grouping node
+            +--- gadget
+    */
+    IECInstancePtr widget = RulesEngineTestHelpers::InsertInstance(s_project->GetECDb(), *m_widgetClass);
+    IECInstancePtr gadget = RulesEngineTestHelpers::InsertInstance(s_project->GetECDb(), *m_gadgetClass);
+    RulesEngineTestHelpers::InsertRelationship(s_project->GetECDb(), widgetHasGadgetsRelationship, *widget, *gadget);
+    
+    // create the rule set
+    PresentationRuleSetPtr rules = PresentationRuleSet::CreateInstance(BeTest::GetNameOfCurrentTest(), 1, 0, false, "", "", "", false);
+    m_locater->AddRuleSet(*rules);
+
+    RootNodeRule* rule = new RootNodeRule();
+    InstanceNodesOfSpecificClassesSpecificationP instanceNodesOfSpecificClassesSpecification = new InstanceNodesOfSpecificClassesSpecification(1, false, true, false, false, false, false, "", "RulesEngineTest:Widget", false);
+    rule->AddSpecification(*instanceNodesOfSpecificClassesSpecification);
+    rules->AddPresentationRule(*rule);
+
+    ChildNodeRule* relatedNodeRule = new ChildNodeRule();
+    RelatedInstanceNodesSpecificationP relatedInstanceNodesSpecification = new RelatedInstanceNodesSpecification(1, false, false, false, false, false, false, false, 0, "", RequiredRelationDirection_Both, "RulesEngineTest", "RulesEngineTest:WidgetHasGadgets", "RulesEngineTest:Gadget");
+    relatedNodeRule->AddSpecification(*relatedInstanceNodesSpecification);
+    rules->AddPresentationRule(*relatedNodeRule);
+
+    GroupingRule* groupingRule = new GroupingRule("", 1, false, "RulesEngineTest", "Gadget", "", "", "");
+    PropertyGroup* propertyGroupSpec = new PropertyGroup("", "", true, "MyID");
+    groupingRule->AddGroup(*propertyGroupSpec);
+    rules->AddPresentationRule(*groupingRule);
+    
+    // make sure we have 1 property grouping node
+    Json::Value options = RulesDrivenECPresentationManager::NavigationOptions(rules->GetRuleSetId().c_str(), TargetTree_MainTree).GetJson();
+    DataContainer<NavNodeCPtr> rootNodes = IECPresentationManager::GetManager().GetRootNodes(s_project->GetECDb(), PageOptions(), options).get();
+    ASSERT_EQ(1, rootNodes.GetSize());
+    EXPECT_STREQ(NAVNODE_TYPE_ECPropertyGroupingNode, rootNodes[0]->GetType().c_str());
+
+    // the node should have 1 Gadget child node
+    DataContainer<NavNodeCPtr> childNodes = IECPresentationManager::GetManager().GetChildren(s_project->GetECDb(), *rootNodes[0], PageOptions(), options).get();
+    ASSERT_EQ(1, childNodes.GetSize());
+    EXPECT_STREQ(NAVNODE_TYPE_ECInstanceNode, childNodes[0]->GetType().c_str());
+    EXPECT_STREQ(gadget->GetInstanceId().c_str(), childNodes[0]->GetKey()->AsECInstanceNodeKey()->GetInstanceId().ToString().c_str());
+    }
+
+/*---------------------------------------------------------------------------------**//**
+* @betest                                       Grigas.Petraitis                11/2016
++---------------+---------------+---------------+---------------+---------------+------*/
+TEST_F(RulesDrivenECPresentationManagerNavigationTests, CustomizesNodesWhenCustomizationRulesDefinedInSupplementalRuleset)
+    {
+    IECInstancePtr widget = RulesEngineTestHelpers::InsertInstance(s_project->GetECDb(), *m_widgetClass);
+    
+    // create the rule sets
+    PresentationRuleSetPtr primaryRules = PresentationRuleSet::CreateInstance(BeTest::GetNameOfCurrentTest(), 1, 0, false, "", "", "", false);
+    m_locater->AddRuleSet(*primaryRules);
+
+    RootNodeRule* rule = new RootNodeRule();
+    InstanceNodesOfSpecificClassesSpecificationP instanceNodesOfSpecificClassesSpecification = new InstanceNodesOfSpecificClassesSpecification(1, false, false, false, false, false, false, "", "RulesEngineTest:Widget", false);
+    rule->AddSpecification(*instanceNodesOfSpecificClassesSpecification);
+    primaryRules->AddPresentationRule(*rule);
+
+    PresentationRuleSetPtr supplementalRules = PresentationRuleSet::CreateInstance(primaryRules->GetRuleSetId(), 1, 0, true, "Customization", "", "", false);
+    m_locater->AddRuleSet(*supplementalRules);
+    
+    LabelOverride* customizationRule = new LabelOverride("", 1, "\"Test\"", "");
+    supplementalRules->AddPresentationRule(*customizationRule);
+
+    // make sure we have 1 node
+    Json::Value options = RulesDrivenECPresentationManager::NavigationOptions(primaryRules->GetRuleSetId().c_str(), TargetTree_MainTree).GetJson();
+    DataContainer<NavNodeCPtr> rootNodes = IECPresentationManager::GetManager().GetRootNodes(s_project->GetECDb(), PageOptions(), options).get();
+    ASSERT_EQ(1, rootNodes.GetSize());
+    EXPECT_STREQ(NAVNODE_TYPE_ECInstanceNode, rootNodes[0]->GetType().c_str());
+    EXPECT_STREQ(widget->GetInstanceId().c_str(), rootNodes[0]->GetKey()->AsECInstanceNodeKey()->GetInstanceId().ToString().c_str());
+    EXPECT_STREQ("Test", rootNodes[0]->GetLabel().c_str());
+    }
+
+/*---------------------------------------------------------------------------------**//**
+* @betest                                       Grigas.Petraitis                12/2016
++---------------+---------------+---------------+---------------+---------------+------*/
+TEST_F(RulesDrivenECPresentationManagerNavigationTests, GroupingChildrenByRelatedInstanceProperty)
+    {
+    ECRelationshipClassCR widgetHasGadgetsRelationship = *m_schema->GetClassCP("WidgetHasGadgets")->GetRelationshipClassCP();
+    ECRelationshipClassCR gadgetHasSprocketsRelationship = *m_schema->GetClassCP("GadgetHasSprockets")->GetRelationshipClassCP();
+    /* Create the following hierarchy:
+            + widget
+            +--+ Sprocket property grouping node
+            |  +--- gadget + related sprocket
+    */
+    IECInstancePtr widget = RulesEngineTestHelpers::InsertInstance(s_project->GetECDb(), *m_widgetClass, [](IECInstanceR instance){
+        instance.SetValue("Description", ECValue("test"));
+        instance.SetValue("MyID", ECValue("WidgetID"));
+        });
+    IECInstancePtr gadget = RulesEngineTestHelpers::InsertInstance(s_project->GetECDb(), *m_gadgetClass);
+    IECInstancePtr sprocket = RulesEngineTestHelpers::InsertInstance(s_project->GetECDb(), *m_sprocketClass, [](IECInstanceR instance){instance.SetValue("MyID", ECValue("test"));});
+    RulesEngineTestHelpers::InsertRelationship(s_project->GetECDb(), widgetHasGadgetsRelationship, *widget, *gadget);
+    RulesEngineTestHelpers::InsertRelationship(s_project->GetECDb(), gadgetHasSprocketsRelationship, *gadget, *sprocket);
+    
+    // create the rule set
+    PresentationRuleSetPtr rules = PresentationRuleSet::CreateInstance(BeTest::GetNameOfCurrentTest(), 1, 0, false, "", "", "", false);
+    m_locater->AddRuleSet(*rules);
+    rules->AddPresentationRule(*new LabelOverride("ThisNode.ClassName = \"Widget\"", 1, "this.MyID", ""));
+
+    RootNodeRule* rule = new RootNodeRule();
+    InstanceNodesOfSpecificClassesSpecificationP instanceNodesOfSpecificClassesSpecification = new InstanceNodesOfSpecificClassesSpecification(1, false, false, false, false, false, false, "", "RulesEngineTest:Widget", false);
+    rule->AddSpecification(*instanceNodesOfSpecificClassesSpecification);
+    rules->AddPresentationRule(*rule);
+
+    ChildNodeRule* childNodeRule = new ChildNodeRule();
+    InstanceNodesOfSpecificClassesSpecificationP relatedInstanceNodesSpecification = new InstanceNodesOfSpecificClassesSpecification(1, false, false, false, false, false, false, "sprocket.MyID = parent.Description", "RulesEngineTest:Gadget", false);
+    relatedInstanceNodesSpecification->AddRelatedInstance(*new RelatedInstanceSpecification(RequiredRelationDirection_Forward, "RulesEngineTest:GadgetHasSprockets", "RulesEngineTest:Sprocket", "sprocket"));
+    childNodeRule->AddSpecification(*relatedInstanceNodesSpecification);
+    rules->AddPresentationRule(*childNodeRule);
+
+    GroupingRule* groupingRule = new GroupingRule("", 1, false, "RulesEngineTest", "Sprocket", "", "", "");
+    PropertyGroup* propertyGroupSpec = new PropertyGroup("", "", true, "Description");
+    groupingRule->AddGroup(*propertyGroupSpec);
+    rules->AddPresentationRule(*groupingRule);
+    
+    // make sure we have 1 widget
+    Json::Value options = RulesDrivenECPresentationManager::NavigationOptions(rules->GetRuleSetId().c_str(), TargetTree_MainTree).GetJson();
+    DataContainer<NavNodeCPtr> rootNodes = IECPresentationManager::GetManager().GetRootNodes(s_project->GetECDb(), PageOptions(), options).get();
+    ASSERT_EQ(1, rootNodes.GetSize());
+    EXPECT_STREQ("WidgetID", rootNodes[0]->GetLabel().c_str());
+
+    // the node should have 1 property grouping node
+    DataContainer<NavNodeCPtr> childNodes = IECPresentationManager::GetManager().GetChildren(s_project->GetECDb(), *rootNodes[0], PageOptions(), options).get();
+    ASSERT_EQ(1, childNodes.GetSize());
+    EXPECT_STREQ(NAVNODE_TYPE_ECPropertyGroupingNode, childNodes[0]->GetType().c_str());
+
+    // the child node should have 1 Gadget child node
+    DataContainer<NavNodeCPtr> grandChildNodes = IECPresentationManager::GetManager().GetChildren(s_project->GetECDb(), *childNodes[0], PageOptions(), options).get();
+    ASSERT_EQ(1, grandChildNodes.GetSize());
+    EXPECT_STREQ(NAVNODE_TYPE_ECInstanceNode, grandChildNodes[0]->GetType().c_str());
+    EXPECT_STREQ(gadget->GetInstanceId().c_str(), grandChildNodes[0]->GetKey()->AsECInstanceNodeKey()->GetInstanceId().ToString().c_str());
+    }
+
+/*---------------------------------------------------------------------------------**//**
+* @betest                                       Aidas.Vaiksnoras                01/2018
++---------------+---------------+---------------+---------------+---------------+------*/
+TEST_F(RulesDrivenECPresentationManagerNavigationTests, GroupingChildrenByRelatedInstanceProperty_InstanceLabelOverride)
+    {
+    ECRelationshipClassCR widgetHasGadgetsRelationship = *m_schema->GetClassCP("WidgetHasGadgets")->GetRelationshipClassCP();
+    ECRelationshipClassCR gadgetHasSprocketsRelationship = *m_schema->GetClassCP("GadgetHasSprockets")->GetRelationshipClassCP();
+    /* Create the following hierarchy:
+            + widget
+            +--+ Sprocket property grouping node
+            |  +--- gadget + related sprocket
+    */
+    IECInstancePtr widget = RulesEngineTestHelpers::InsertInstance(s_project->GetECDb(), *m_widgetClass, [](IECInstanceR instance){
+        instance.SetValue("Description", ECValue("test"));
+        instance.SetValue("MyID", ECValue("WidgetID"));
+        });
+    IECInstancePtr gadget = RulesEngineTestHelpers::InsertInstance(s_project->GetECDb(), *m_gadgetClass);
+    IECInstancePtr sprocket = RulesEngineTestHelpers::InsertInstance(s_project->GetECDb(), *m_sprocketClass, [](IECInstanceR instance){instance.SetValue("MyID", ECValue("test"));});
+    RulesEngineTestHelpers::InsertRelationship(s_project->GetECDb(), widgetHasGadgetsRelationship, *widget, *gadget);
+    RulesEngineTestHelpers::InsertRelationship(s_project->GetECDb(), gadgetHasSprocketsRelationship, *gadget, *sprocket);
+    
+    // create the rule set
+    PresentationRuleSetPtr rules = PresentationRuleSet::CreateInstance("GroupingChildrenByRelatedInstanceProperty", 1, 0, false, "", "", "", false);
+    m_locater->AddRuleSet(*rules);
+    rules->AddPresentationRule(*new InstanceLabelOverride(1, true, "RulesEngineTest:Widget", "MyID"));
+    RootNodeRule* rule = new RootNodeRule();
+    InstanceNodesOfSpecificClassesSpecificationP instanceNodesOfSpecificClassesSpecification = new InstanceNodesOfSpecificClassesSpecification(1, false, false, false, false, false, false, "", "RulesEngineTest:Widget", false);
+    rule->AddSpecification(*instanceNodesOfSpecificClassesSpecification);
+    rules->AddPresentationRule(*rule);
+
+    ChildNodeRule* childNodeRule = new ChildNodeRule();
+    InstanceNodesOfSpecificClassesSpecificationP relatedInstanceNodesSpecification = new InstanceNodesOfSpecificClassesSpecification(1, false, false, false, false, false, false, "sprocket.MyID = parent.Description", "RulesEngineTest:Gadget", false);
+    relatedInstanceNodesSpecification->AddRelatedInstance(*new RelatedInstanceSpecification(RequiredRelationDirection_Forward, "RulesEngineTest:GadgetHasSprockets", "RulesEngineTest:Sprocket", "sprocket"));
+    childNodeRule->AddSpecification(*relatedInstanceNodesSpecification);
+    rules->AddPresentationRule(*childNodeRule);
+
+    GroupingRule* groupingRule = new GroupingRule("", 1, false, "RulesEngineTest", "Sprocket", "", "", "");
+    PropertyGroup* propertyGroupSpec = new PropertyGroup("", "", true, "Description");
+    groupingRule->AddGroup(*propertyGroupSpec);
+    rules->AddPresentationRule(*groupingRule);
+    
+    // make sure we have 1 widget
+    Json::Value options = RulesDrivenECPresentationManager::NavigationOptions(rules->GetRuleSetId().c_str(), TargetTree_MainTree).GetJson();
+    DataContainer<NavNodeCPtr> rootNodes = IECPresentationManager::GetManager().GetRootNodes(s_project->GetECDb(), PageOptions(), options).get();
+    ASSERT_EQ(1, rootNodes.GetSize());
+    EXPECT_STREQ("WidgetID", rootNodes[0]->GetLabel().c_str());
+
+    // the node should have 1 property grouping node
+    DataContainer<NavNodeCPtr> childNodes = IECPresentationManager::GetManager().GetChildren(s_project->GetECDb(), *rootNodes[0], PageOptions(), options).get();
+    ASSERT_EQ(1, childNodes.GetSize());
+    EXPECT_STREQ(NAVNODE_TYPE_ECPropertyGroupingNode, childNodes[0]->GetType().c_str());
+
+    // the child node should have 1 Gadget child node
+    DataContainer<NavNodeCPtr> grandChildNodes = IECPresentationManager::GetManager().GetChildren(s_project->GetECDb(), *childNodes[0], PageOptions(), options).get();
+    ASSERT_EQ(1, grandChildNodes.GetSize());
+    EXPECT_STREQ(NAVNODE_TYPE_ECInstanceNode, grandChildNodes[0]->GetType().c_str());
+    EXPECT_STREQ(gadget->GetInstanceId().c_str(), grandChildNodes[0]->GetKey()->AsECInstanceNodeKey()->GetInstanceId().ToString().c_str());
+    }
+
+/*---------------------------------------------------------------------------------**//**
+* @bsitest                                      Grigas.Petraitis                02/2017
++---------------+---------------+---------------+---------------+---------------+------*/
+TEST_F (RulesDrivenECPresentationManagerNavigationTests, ReturnsChildNodesWhenTheresOnlyOneLabelGroupingNode)
+    {
+    RulesEngineTestHelpers::DeleteInstances(s_project->GetECDb(), *m_widgetClass);
+    RulesEngineTestHelpers::InsertInstance(s_project->GetECDb(), *m_widgetClass, [](IECInstanceR instance){instance.SetValue("MyID", ECValue("WidgetID"));});
+    RulesEngineTestHelpers::InsertInstance(s_project->GetECDb(), *m_widgetClass, [](IECInstanceR instance){instance.SetValue("MyID", ECValue("WidgetID"));});
+
+    // create the rule set
+    PresentationRuleSetPtr rules = PresentationRuleSet::CreateInstance(BeTest::GetNameOfCurrentTest(), 1, 0, false, "", "", "", false);
+    m_locater->AddRuleSet(*rules);
+
+    rules->AddPresentationRule(*new InstanceLabelOverride(1, true, "RulesEngineTest:Widget", "MyID")); 
+    RootNodeRule* rule = new RootNodeRule();
+    InstanceNodesOfSpecificClassesSpecificationP instanceNodesOfSpecificClassesSpecification = new InstanceNodesOfSpecificClassesSpecification(1, false, false, false, false, true, false, "", "RulesEngineTest:Widget", false);
+    rule->AddSpecification(*instanceNodesOfSpecificClassesSpecification);
+    rules->AddPresentationRule(*rule);
+
+    // make sure we have 2 widget nodes
+    Json::Value options = RulesDrivenECPresentationManager::NavigationOptions(rules->GetRuleSetId().c_str(), TargetTree_MainTree).GetJson();
+    DataContainer<NavNodeCPtr> rootNodes = IECPresentationManager::GetManager().GetRootNodes(s_project->GetECDb(), PageOptions(), options).get();
+    ASSERT_EQ(2, rootNodes.GetSize());
+    EXPECT_STREQ("WidgetID", rootNodes[0]->GetLabel().c_str());
+    EXPECT_STREQ(NAVNODE_TYPE_ECInstanceNode, rootNodes[0]->GetType().c_str());
+    EXPECT_STREQ("WidgetID", rootNodes[1]->GetLabel().c_str());
+    EXPECT_STREQ(NAVNODE_TYPE_ECInstanceNode, rootNodes[1]->GetType().c_str());
+    }
+
+/*---------------------------------------------------------------------------------**//**
+* @bsitest                                      Grigas.Petraitis                03/2017
++---------------+---------------+---------------+---------------+---------------+------*/
+TEST_F (RulesDrivenECPresentationManagerNavigationTests, ReturnsChildrenUsingAllSpecifications)
+    {
+    RulesEngineTestHelpers::InsertInstance(s_project->GetECDb(), *m_widgetClass);
+
+    // create the rule set
+    PresentationRuleSetPtr rules = PresentationRuleSet::CreateInstance(BeTest::GetNameOfCurrentTest(), 1, 0, false, "", "", "", false);
+    m_locater->AddRuleSet(*rules);
+
+    RootNodeRule* rootRule = new RootNodeRule();
+    CustomNodeSpecificationP spec = new CustomNodeSpecification(1, true, "a", "a", "a", "a");
+    spec->SetAlwaysReturnsChildren(false);
+    rootRule->AddSpecification(*spec);
+    rules->AddPresentationRule(*rootRule);
+
+    ChildNodeRule* childRule = new ChildNodeRule("ParentNode.Type=\"a\"", 1, false, TargetTree_Both);
+    childRule->AddSpecification(*new CustomNodeSpecification(1, false, "b", "b", "b", "b"));
+    childRule->AddSpecification(*new CustomNodeSpecification(1, false, "c", "c", "c", "c"));
+    rules->AddPresentationRule(*childRule);
+
+    // make sure we have 1 root node
+    Json::Value options = RulesDrivenECPresentationManager::NavigationOptions(rules->GetRuleSetId().c_str(), TargetTree_MainTree).GetJson();
+    DataContainer<NavNodeCPtr> rootNodes = IECPresentationManager::GetManager().GetRootNodes(s_project->GetECDb(), PageOptions(), options).get();
+    ASSERT_EQ(1, rootNodes.GetSize());
+    EXPECT_STREQ("a", rootNodes[0]->GetLabel().c_str());
+
+    // make sure it has 2 child nodes
+    DataContainer<NavNodeCPtr> childNodes = IECPresentationManager::GetManager().GetChildren(s_project->GetECDb(), *rootNodes[0], PageOptions(), options).get();
+    ASSERT_EQ(2, childNodes.GetSize());
+    EXPECT_STREQ("b", childNodes[0]->GetLabel().c_str());
+    EXPECT_STREQ("c", childNodes[1]->GetLabel().c_str());
+    }
+
+/*---------------------------------------------------------------------------------**//**
+* @bsitest                                      Aidas.Vaiksnoras                05/2017
++---------------+---------------+---------------+---------------+---------------+------*/
+TEST_F(RulesDrivenECPresentationManagerNavigationTests, AutoExpandSetsIsExpandedFlagForRootNodes)
+    {
+    // create the rule set
+    PresentationRuleSetPtr rules = PresentationRuleSet::CreateInstance(BeTest::GetNameOfCurrentTest(), 1, 0, false, "", "", "", false);
+    m_locater->AddRuleSet(*rules);
+
+    // set auto expand property to true (default false)
+    RootNodeRule* rootRule = new RootNodeRule("1=1", 10, false, TargetTree_Both, true);
+    CustomNodeSpecificationP spec = new CustomNodeSpecification(1, true, "test", "test", "test", "test");
+    rootRule->AddSpecification(*spec);
+    rules->AddPresentationRule(*rootRule);
+
+    // make sure we have 1 root node
+    Json::Value options = RulesDrivenECPresentationManager::NavigationOptions(rules->GetRuleSetId().c_str(), TargetTree_MainTree).GetJson();
+    DataContainer<NavNodeCPtr> rootNodes = IECPresentationManager::GetManager().GetRootNodes(s_project->GetECDb(), PageOptions(), options).get();
+    ASSERT_EQ(1, rootNodes.GetSize());
+    EXPECT_TRUE(rootNodes[0]->IsExpanded());
+    }
+
+/*---------------------------------------------------------------------------------**//**
+* @bsitest                                      Grigas.Petraitis                05/2017
++---------------+---------------+---------------+---------------+---------------+------*/
+TEST_F (RulesDrivenECPresentationManagerNavigationTests, FiltersNodesByParentNodes_MatchingFilter)
+    {
+    IECInstancePtr widget = RulesEngineTestHelpers::InsertInstance(s_project->GetECDb(), *m_widgetClass, [](IECInstanceR instance){instance.SetValue("Description", ECValue("Test"));});
+    IECInstancePtr gadget = RulesEngineTestHelpers::InsertInstance(s_project->GetECDb(), *m_gadgetClass, [](IECInstanceR instance){instance.SetValue("Description", ECValue("Test"));});
+    IECInstancePtr sprocket = RulesEngineTestHelpers::InsertInstance(s_project->GetECDb(), *m_sprocketClass, [](IECInstanceR instance){instance.SetValue("Description", ECValue("Test"));});
+
+    // create the rule set
+    PresentationRuleSetPtr rules = PresentationRuleSet::CreateInstance(BeTest::GetNameOfCurrentTest(), 1, 0, false, "", "", "", false);
+    m_locater->AddRuleSet(*rules);
+
+    RootNodeRule* rootRule = new RootNodeRule();
+    rootRule->AddSpecification(*new InstanceNodesOfSpecificClassesSpecification(1, false, false, false, false, false, false,
+        "", "RulesEngineTest:Widget", false));
+    rules->AddPresentationRule(*rootRule);
+
+    ChildNodeRule* childRule = new ChildNodeRule("ParentNode.IsOfClass(\"Widget\", \"RulesEngineTest\")", 1, false, TargetTree_Both);
+    childRule->AddSpecification(*new InstanceNodesOfSpecificClassesSpecification(1, false, false, false, false, false, false,
+        "this.Description = parent.Description", "RulesEngineTest:Gadget", false));
+    rules->AddPresentationRule(*childRule);
+
+    ChildNodeRule* childRule2 = new ChildNodeRule("ParentNode.IsOfClass(\"Gadget\", \"RulesEngineTest\")", 1, false, TargetTree_Both);
+    childRule2->AddSpecification(*new InstanceNodesOfSpecificClassesSpecification(1, false, false, false, false, false, false,
+        "this.Description = parent.parent.Description", "RulesEngineTest:Sprocket", false));
+    rules->AddPresentationRule(*childRule2);
+
+    // make sure we have 1 root node
+    Json::Value options = RulesDrivenECPresentationManager::NavigationOptions(rules->GetRuleSetId().c_str(), TargetTree_MainTree).GetJson();
+    DataContainer<NavNodeCPtr> rootNodes = IECPresentationManager::GetManager().GetRootNodes(s_project->GetECDb(), PageOptions(), options).get();
+    ASSERT_EQ(1, rootNodes.GetSize());
+    EXPECT_STREQ(CommonTools::GetDefaultDisplayLabel(*widget).c_str(), rootNodes[0]->GetLabel().c_str());
+
+    // make sure it has 1 child node
+    DataContainer<NavNodeCPtr> childNodes = IECPresentationManager::GetManager().GetChildren(s_project->GetECDb(), *rootNodes[0], PageOptions(), options).get();
+    ASSERT_EQ(1, childNodes.GetSize());
+    EXPECT_STREQ(CommonTools::GetDefaultDisplayLabel(*gadget).c_str(), childNodes[0]->GetLabel().c_str());
+
+    // make sure it has 1 child node as well
+    DataContainer<NavNodeCPtr> childNodes2 = IECPresentationManager::GetManager().GetChildren(s_project->GetECDb(), *childNodes[0], PageOptions(), options).get();
+    ASSERT_EQ(1, childNodes2.GetSize());
+    EXPECT_STREQ(CommonTools::GetDefaultDisplayLabel(*sprocket).c_str(), childNodes2[0]->GetLabel().c_str());
+    }
+
+/*---------------------------------------------------------------------------------**//**
+* @bsitest                                      Grigas.Petraitis                05/2017
++---------------+---------------+---------------+---------------+---------------+------*/
+TEST_F (RulesDrivenECPresentationManagerNavigationTests, FiltersNodesByParentNodes_NonMatchingParentFilter)
+    {
+    IECInstancePtr widget = RulesEngineTestHelpers::InsertInstance(s_project->GetECDb(), *m_widgetClass, [](IECInstanceR instance){instance.SetValue("Description", ECValue("Test1"));});
+    IECInstancePtr gadget = RulesEngineTestHelpers::InsertInstance(s_project->GetECDb(), *m_gadgetClass, [](IECInstanceR instance){instance.SetValue("Description", ECValue("Test2"));});
+
+    // create the rule set
+    PresentationRuleSetPtr rules = PresentationRuleSet::CreateInstance(BeTest::GetNameOfCurrentTest(), 1, 0, false, "", "", "", false);
+    m_locater->AddRuleSet(*rules);
+
+    RootNodeRule* rootRule = new RootNodeRule();
+    rootRule->AddSpecification(*new InstanceNodesOfSpecificClassesSpecification(1, false, false, false, false, false, false,
+        "", "RulesEngineTest:Widget", false));
+    rules->AddPresentationRule(*rootRule);
+
+    ChildNodeRule* childRule = new ChildNodeRule("ParentNode.IsOfClass(\"Widget\", \"RulesEngineTest\")", 1, false, TargetTree_Both);
+    childRule->AddSpecification(*new InstanceNodesOfSpecificClassesSpecification(1, false, false, false, false, false, false,
+        "this.Description = parent.Description", "RulesEngineTest:Gadget", false));
+    rules->AddPresentationRule(*childRule);
+
+    // make sure we have 1 root node
+    Json::Value options = RulesDrivenECPresentationManager::NavigationOptions(rules->GetRuleSetId().c_str(), TargetTree_MainTree).GetJson();
+    DataContainer<NavNodeCPtr> rootNodes = IECPresentationManager::GetManager().GetRootNodes(s_project->GetECDb(), PageOptions(), options).get();
+    ASSERT_EQ(1, rootNodes.GetSize());
+    EXPECT_STREQ(CommonTools::GetDefaultDisplayLabel(*widget).c_str(), rootNodes[0]->GetLabel().c_str());
+
+    // make sure it has 0 children
+    DataContainer<NavNodeCPtr> childNodes = IECPresentationManager::GetManager().GetChildren(s_project->GetECDb(), *rootNodes[0], PageOptions(), options).get();
+    ASSERT_EQ(0, childNodes.GetSize());
+    }
+
+/*---------------------------------------------------------------------------------**//**
+* @bsitest                                      Grigas.Petraitis                05/2017
++---------------+---------------+---------------+---------------+---------------+------*/
+TEST_F (RulesDrivenECPresentationManagerNavigationTests, FiltersNodesByParentNodes_NonMatchingGrandparentFilter)
+    {
+    IECInstancePtr widget = RulesEngineTestHelpers::InsertInstance(s_project->GetECDb(), *m_widgetClass, [](IECInstanceR instance){instance.SetValue("Description", ECValue("Test1"));});
+    IECInstancePtr gadget = RulesEngineTestHelpers::InsertInstance(s_project->GetECDb(), *m_gadgetClass, [](IECInstanceR instance){instance.SetValue("Description", ECValue("Test1"));});
+    IECInstancePtr sprocket = RulesEngineTestHelpers::InsertInstance(s_project->GetECDb(), *m_sprocketClass, [](IECInstanceR instance){instance.SetValue("Description", ECValue("Test2"));});
+
+    // create the rule set
+    PresentationRuleSetPtr rules = PresentationRuleSet::CreateInstance(BeTest::GetNameOfCurrentTest(), 1, 0, false, "", "", "", false);
+    m_locater->AddRuleSet(*rules);
+
+    RootNodeRule* rootRule = new RootNodeRule();
+    rootRule->AddSpecification(*new InstanceNodesOfSpecificClassesSpecification(1, false, false, false, false, false, false,
+        "", "RulesEngineTest:Widget", false));
+    rules->AddPresentationRule(*rootRule);
+
+    ChildNodeRule* childRule = new ChildNodeRule("ParentNode.IsOfClass(\"Widget\", \"RulesEngineTest\")", 1, false, TargetTree_Both);
+    childRule->AddSpecification(*new InstanceNodesOfSpecificClassesSpecification(1, false, false, false, false, false, false,
+        "this.Description = parent.Description", "RulesEngineTest:Gadget", false));
+    rules->AddPresentationRule(*childRule);
+
+    ChildNodeRule* childRule2 = new ChildNodeRule("ParentNode.IsOfClass(\"Gadget\", \"RulesEngineTest\")", 1, false, TargetTree_Both);
+    childRule2->AddSpecification(*new InstanceNodesOfSpecificClassesSpecification(1, false, false, false, false, false, false,
+        "this.Description = parent.parent.Description", "RulesEngineTest:Sprocket", false));
+    rules->AddPresentationRule(*childRule2);
+
+    // make sure we have 1 root node
+    Json::Value options = RulesDrivenECPresentationManager::NavigationOptions(rules->GetRuleSetId().c_str(), TargetTree_MainTree).GetJson();
+    DataContainer<NavNodeCPtr> rootNodes = IECPresentationManager::GetManager().GetRootNodes(s_project->GetECDb(), PageOptions(), options).get();
+    ASSERT_EQ(1, rootNodes.GetSize());
+    EXPECT_STREQ(CommonTools::GetDefaultDisplayLabel(*widget).c_str(), rootNodes[0]->GetLabel().c_str());
+
+    // make sure it has 1 child node
+    DataContainer<NavNodeCPtr> childNodes = IECPresentationManager::GetManager().GetChildren(s_project->GetECDb(), *rootNodes[0], PageOptions(), options).get();
+    ASSERT_EQ(1, childNodes.GetSize());
+    EXPECT_STREQ(CommonTools::GetDefaultDisplayLabel(*gadget).c_str(), childNodes[0]->GetLabel().c_str());
+
+    // make sure it has 0 children
+    DataContainer<NavNodeCPtr> childNodes2 = IECPresentationManager::GetManager().GetChildren(s_project->GetECDb(), *childNodes[0], PageOptions(), options).get();
+    ASSERT_EQ(0, childNodes2.GetSize());
+    }
+
+/*---------------------------------------------------------------------------------**//**
+* @bsitest                                      Saulius.Skliutas                06/2017
++---------------+---------------+---------------+---------------+---------------+------*/
+TEST_F(RulesDrivenECPresentationManagerNavigationTests, GroupsNodesByDoubleProperty_NoDigitsAfterDecimalPointAppendTwoZeroes)
+    {
+    RulesEngineTestHelpers::InsertInstance(s_project->GetECDb(), *m_widgetClass, [](IECInstanceR instance) 
+        {
+        instance.SetValue("DoubleProperty", ECValue(2.)); 
+        instance.SetValue("MyID", ECValue("WidgetID"));
+        });
+    RulesEngineTestHelpers::InsertInstance(s_project->GetECDb(), *m_widgetClass, [](IECInstanceR instance) 
+        {
+        instance.SetValue("DoubleProperty", ECValue(2.)); 
+        instance.SetValue("MyID", ECValue("WidgetID"));
+        });
+
+    //create the rule set
+    PresentationRuleSetPtr rules = PresentationRuleSet::CreateInstance(BeTest::GetNameOfCurrentTest(), 1, 0, false, "", "", "", false);
+    m_locater->AddRuleSet(*rules);
+
+    rules->AddPresentationRule(*new InstanceLabelOverride(1, true, "RulesEngineTest:Widget", "MyID"));
+
+    GroupingRuleP groupingRule = new GroupingRule("", 0, "", "RulesEngineTest", "Widget", "", "", "");
+    PropertyGroupP groupByDouble = new PropertyGroup("", "", true, "DoubleProperty", "");
+    groupingRule->AddGroup(*groupByDouble);
+    rules->AddPresentationRule(*groupingRule);
+
+    RootNodeRule* rule = new RootNodeRule();
+    rule->AddSpecification(*new InstanceNodesOfSpecificClassesSpecification(1, false, false, false, false, false, false, "", "RulesEngineTest:Widget", true));
+    rules->AddPresentationRule(*rule);
+
+    //make sure we have 1 grouping node
+    Json::Value options = RulesDrivenECPresentationManager::NavigationOptions(rules->GetRuleSetId().c_str(), TargetTree_MainTree).GetJson();
+    DataContainer<NavNodeCPtr> rootNodes = IECPresentationManager::GetManager().GetRootNodes(s_project->GetECDb(), PageOptions(), options).get();
+    ASSERT_EQ(1, rootNodes.GetSize());
+    EXPECT_STREQ(NAVNODE_TYPE_ECPropertyGroupingNode, rootNodes[0]->GetType().c_str());
+    EXPECT_STREQ("2.00", rootNodes[0]->GetLabel().c_str());
+
+    //make sure it has 2 children nodes
+    DataContainer<NavNodeCPtr> childrenNodes = IECPresentationManager::GetManager().GetChildren(s_project->GetECDb(), *rootNodes[0], PageOptions(), options).get();
+    ASSERT_EQ(2, childrenNodes.GetSize());
+    EXPECT_STREQ("WidgetID", childrenNodes[0]->GetLabel().c_str());
+    EXPECT_STREQ("WidgetID", childrenNodes[1]->GetLabel().c_str());
+    }
+
+/*---------------------------------------------------------------------------------**//**
+* @bsitest                                      Saulius.Skliutas                06/2017
++---------------+---------------+---------------+---------------+---------------+------*/
+TEST_F(RulesDrivenECPresentationManagerNavigationTests, GroupsNodesByDoubleProperty_OneDigitAfterDecimalPointAppendOneZero)
+    {
+    RulesEngineTestHelpers::InsertInstance(s_project->GetECDb(), *m_widgetClass, [](IECInstanceR instance) 
+        {
+        instance.SetValue("DoubleProperty", ECValue(2.5)); 
+        instance.SetValue("MyID", ECValue("WidgetID"));
+        });
+    RulesEngineTestHelpers::InsertInstance(s_project->GetECDb(), *m_widgetClass, [](IECInstanceR instance) 
+        {
+        instance.SetValue("DoubleProperty", ECValue(2.5)); 
+        instance.SetValue("MyID", ECValue("WidgetID"));
+        });
+
+    //create the rule set
+    PresentationRuleSetPtr rules = PresentationRuleSet::CreateInstance(BeTest::GetNameOfCurrentTest(), 1, 0, false, "", "", "", false);
+    m_locater->AddRuleSet(*rules);
+
+    rules->AddPresentationRule(*new InstanceLabelOverride(1, true, "RulesEngineTest:Widget", "MyID"));
+
+    GroupingRuleP groupingRule = new GroupingRule("", 0, "", "RulesEngineTest", "Widget", "", "", "");
+    PropertyGroupP groupByDouble = new PropertyGroup("", "", true, "DoubleProperty", "");
+    groupingRule->AddGroup(*groupByDouble);
+    rules->AddPresentationRule(*groupingRule);
+
+    RootNodeRule* rule = new RootNodeRule();
+    rule->AddSpecification(*new InstanceNodesOfSpecificClassesSpecification(1, false, false, false, false, false, false, "", "RulesEngineTest:Widget", true));
+    rules->AddPresentationRule(*rule);
+
+    //make sure we have 1 grouping node
+    Json::Value options = RulesDrivenECPresentationManager::NavigationOptions(rules->GetRuleSetId().c_str(), TargetTree_MainTree).GetJson();
+    DataContainer<NavNodeCPtr> rootNodes = IECPresentationManager::GetManager().GetRootNodes(s_project->GetECDb(), PageOptions(), options).get();
+    ASSERT_EQ(1, rootNodes.GetSize());
+    EXPECT_STREQ(NAVNODE_TYPE_ECPropertyGroupingNode, rootNodes[0]->GetType().c_str());
+    EXPECT_STREQ("2.50", rootNodes[0]->GetLabel().c_str());
+
+    //make sure it has 2 children nodes
+    DataContainer<NavNodeCPtr> childrenNodes = IECPresentationManager::GetManager().GetChildren(s_project->GetECDb(), *rootNodes[0], PageOptions(), options).get();
+    ASSERT_EQ(2, childrenNodes.GetSize());
+    EXPECT_STREQ("WidgetID", childrenNodes[0]->GetLabel().c_str());
+    EXPECT_STREQ("WidgetID", childrenNodes[1]->GetLabel().c_str());
+    }
+
+/*---------------------------------------------------------------------------------**//**
+* @bsitest                                      Saulius.Skliutas                06/2017
++---------------+---------------+---------------+---------------+---------------+------*/
+TEST_F(RulesDrivenECPresentationManagerNavigationTests, GroupsNodesByDoubleProperty_MorePreciseNumbersRoundsSecondDigitAfterDecimalPointSameResult)
+    {
+    RulesEngineTestHelpers::InsertInstance(s_project->GetECDb(), *m_widgetClass, [](IECInstanceR instance) 
+        {
+        instance.SetValue("DoubleProperty", ECValue(0.00546));
+        instance.SetValue("MyID", ECValue("WidgetID")); 
+        });
+    RulesEngineTestHelpers::InsertInstance(s_project->GetECDb(), *m_widgetClass, [](IECInstanceR instance) 
+        {
+        instance.SetValue("DoubleProperty", ECValue(0.00798));
+        instance.SetValue("MyID", ECValue("WidgetID"));
+        });
+    RulesEngineTestHelpers::InsertInstance(s_project->GetECDb(), *m_widgetClass, [](IECInstanceR instance) 
+        {
+        instance.SetValue("DoubleProperty", ECValue(0.00899)); 
+        instance.SetValue("MyID", ECValue("WidgetID"));
+        });
+
+    //create the rule set
+    PresentationRuleSetPtr rules = PresentationRuleSet::CreateInstance(BeTest::GetNameOfCurrentTest(), 1, 0, false, "", "", "", false);
+    m_locater->AddRuleSet(*rules);
+
+    rules->AddPresentationRule(*new InstanceLabelOverride(1, true, "RulesEngineTest:Widget", "MyID"));
+
+    GroupingRuleP groupingRule = new GroupingRule("", 0, "", "RulesEngineTest", "Widget", "", "", "");
+    PropertyGroupP groupByDouble = new PropertyGroup("", "", true, "DoubleProperty", "");
+    groupingRule->AddGroup(*groupByDouble);
+    rules->AddPresentationRule(*groupingRule);
+
+    RootNodeRule* rule = new RootNodeRule();
+    rule->AddSpecification(*new InstanceNodesOfSpecificClassesSpecification(1, false, false, false, false, false, false, "", "RulesEngineTest:Widget", true));
+    rules->AddPresentationRule(*rule);
+
+    //make sure we have 1 grouping node
+    Json::Value options = RulesDrivenECPresentationManager::NavigationOptions(rules->GetRuleSetId().c_str(), TargetTree_MainTree).GetJson();
+    DataContainer<NavNodeCPtr> rootNodes = IECPresentationManager::GetManager().GetRootNodes(s_project->GetECDb(), PageOptions(), options).get();
+    ASSERT_EQ(1, rootNodes.GetSize());
+    EXPECT_STREQ(NAVNODE_TYPE_ECPropertyGroupingNode, rootNodes[0]->GetType().c_str());
+    EXPECT_STREQ("0.01", rootNodes[0]->GetLabel().c_str());
+
+    //make sure it has 3 children nodes
+    DataContainer<NavNodeCPtr> childrenNodes = IECPresentationManager::GetManager().GetChildren(s_project->GetECDb(), *rootNodes[0], PageOptions(), options).get();
+    ASSERT_EQ(3, childrenNodes.GetSize());
+    EXPECT_STREQ("WidgetID", childrenNodes[0]->GetLabel().c_str());
+    EXPECT_STREQ("WidgetID", childrenNodes[1]->GetLabel().c_str());
+    EXPECT_STREQ("WidgetID", childrenNodes[2]->GetLabel().c_str());
+    }
+
+/*---------------------------------------------------------------------------------**//**
+* @bsitest                                      Saulius.Skliutas                06/2017
++---------------+---------------+---------------+---------------+---------------+------*/
+TEST_F(RulesDrivenECPresentationManagerNavigationTests, GroupsNodesByDoubleProperty_MorePreciseNumbersRoundsSecondDigitAfterDecimalPointDifferentResult)
+    {
+    RulesEngineTestHelpers::InsertInstance(s_project->GetECDb(), *m_widgetClass, [](IECInstanceR instance) 
+        {
+        instance.SetValue("DoubleProperty", ECValue(2.505f));
+        instance.SetValue("MyID", ECValue("WidgetID")); 
+        });
+    RulesEngineTestHelpers::InsertInstance(s_project->GetECDb(), *m_widgetClass, [](IECInstanceR instance) 
+        {
+        instance.SetValue("DoubleProperty", ECValue(2.504f));
+        instance.SetValue("MyID", ECValue("WidgetID"));
+        });
+
+    //create the rule set
+    PresentationRuleSetPtr rules = PresentationRuleSet::CreateInstance(BeTest::GetNameOfCurrentTest(), 1, 0, false, "", "", "", false);
+    m_locater->AddRuleSet(*rules);
+
+    rules->AddPresentationRule(*new InstanceLabelOverride(1, true, "RulesEngineTest:Widget", "MyID"));
+
+    GroupingRuleP groupingRule = new GroupingRule("", 0, "", "RulesEngineTest", "Widget", "", "", "");
+    PropertyGroupP groupByDouble = new PropertyGroup("", "", true, "DoubleProperty", "");
+    groupingRule->AddGroup(*groupByDouble);
+    rules->AddPresentationRule(*groupingRule);
+
+    RootNodeRule* rule = new RootNodeRule();
+    rule->AddSpecification(*new InstanceNodesOfSpecificClassesSpecification(1, false, false, false, false, false, false, "", "RulesEngineTest:Widget", true));
+    rules->AddPresentationRule(*rule);
+
+    //make sure we have 2 grouping nodes
+    Json::Value options = RulesDrivenECPresentationManager::NavigationOptions(rules->GetRuleSetId().c_str(), TargetTree_MainTree).GetJson();
+    DataContainer<NavNodeCPtr> rootNodes = IECPresentationManager::GetManager().GetRootNodes(s_project->GetECDb(), PageOptions(), options).get();
+    ASSERT_EQ(2, rootNodes.GetSize());
+    EXPECT_STREQ(NAVNODE_TYPE_ECPropertyGroupingNode, rootNodes[0]->GetType().c_str());
+    EXPECT_STREQ(NAVNODE_TYPE_ECPropertyGroupingNode, rootNodes[1]->GetType().c_str());
+    EXPECT_STREQ("2.50", rootNodes[0]->GetLabel().c_str());
+    EXPECT_STREQ("2.51", rootNodes[1]->GetLabel().c_str());
+
+    //make sure first grouping node has 1 child node
+    DataContainer<NavNodeCPtr> firstNodeChildrenNodes = IECPresentationManager::GetManager().GetChildren(s_project->GetECDb(), *rootNodes[0], PageOptions(), options).get();
+    ASSERT_EQ(1, firstNodeChildrenNodes.GetSize());
+    EXPECT_STREQ("WidgetID", firstNodeChildrenNodes[0]->GetLabel().c_str());
+
+    //make sure second grouping node has 1 child node
+    DataContainer<NavNodeCPtr> secondNodeChildrenNodes = IECPresentationManager::GetManager().GetChildren(s_project->GetECDb(), *rootNodes[1], PageOptions(), options).get();
+    ASSERT_EQ(1, secondNodeChildrenNodes.GetSize());
+    EXPECT_STREQ("WidgetID", secondNodeChildrenNodes[0]->GetLabel().c_str());
+    }
+
+/*---------------------------------------------------------------------------------**//**
+* @bsitest                                      Saulius.Skliutas                06/2017
++---------------+---------------+---------------+---------------+---------------+------*/
+TEST_F(RulesDrivenECPresentationManagerNavigationTests, GroupsNodesByDoubleProperty_MorePreciseNumbersRoundsFirstDigitAfterDecimalPointSameResult)
+    {
+    RulesEngineTestHelpers::InsertInstance(s_project->GetECDb(), *m_widgetClass, [](IECInstanceR instance) 
+        {
+        instance.SetValue("DoubleProperty", ECValue(2.59999999));
+        instance.SetValue("MyID", ECValue("WidgetID")); 
+        });
+    RulesEngineTestHelpers::InsertInstance(s_project->GetECDb(), *m_widgetClass, [](IECInstanceR instance) 
+        {
+        instance.SetValue("DoubleProperty", ECValue(2.59999999));
+        instance.SetValue("MyID", ECValue("WidgetID"));
+        });
+
+    //create the rule set
+    PresentationRuleSetPtr rules = PresentationRuleSet::CreateInstance(BeTest::GetNameOfCurrentTest(), 1, 0, false, "", "", "", false);
+    m_locater->AddRuleSet(*rules);
+
+    rules->AddPresentationRule(*new InstanceLabelOverride(1, true, "RulesEngineTest:Widget", "MyID"));
+
+    GroupingRuleP groupingRule = new GroupingRule("", 0, "", "RulesEngineTest", "Widget", "", "", "");
+    PropertyGroupP groupByDouble = new PropertyGroup("", "", true, "DoubleProperty", "");
+    groupingRule->AddGroup(*groupByDouble);
+    rules->AddPresentationRule(*groupingRule);
+
+    RootNodeRule* rule = new RootNodeRule();
+    rule->AddSpecification(*new InstanceNodesOfSpecificClassesSpecification(1, false, false, false, false, false, false, "", "RulesEngineTest:Widget", true));
+    rules->AddPresentationRule(*rule);
+
+    //make sure we have 1 grouping node
+    Json::Value options = RulesDrivenECPresentationManager::NavigationOptions(rules->GetRuleSetId().c_str(), TargetTree_MainTree).GetJson();
+    DataContainer<NavNodeCPtr> rootNodes = IECPresentationManager::GetManager().GetRootNodes(s_project->GetECDb(), PageOptions(), options).get();
+    ASSERT_EQ(1, rootNodes.GetSize());
+    EXPECT_STREQ(NAVNODE_TYPE_ECPropertyGroupingNode, rootNodes[0]->GetType().c_str());
+    EXPECT_STREQ("2.60", rootNodes[0]->GetLabel().c_str());
+
+    //make sure it has 2 children nodes
+    DataContainer<NavNodeCPtr> childrenNodes = IECPresentationManager::GetManager().GetChildren(s_project->GetECDb(), *rootNodes[0], PageOptions(), options).get();
+    ASSERT_EQ(2, childrenNodes.GetSize());
+    EXPECT_STREQ("WidgetID", childrenNodes[0]->GetLabel().c_str());
+    EXPECT_STREQ("WidgetID", childrenNodes[1]->GetLabel().c_str());
+    }
+
+/*---------------------------------------------------------------------------------**//**
+* @bsitest                                      Saulius.Skliutas                06/2017
++---------------+---------------+---------------+---------------+---------------+------*/
+TEST_F(RulesDrivenECPresentationManagerNavigationTests, GroupsNodesByDoubleProperty_MorePreciseNumbersRoundsFirstDigitAfterDecimalPointDifferentResult)
+    {
+    RulesEngineTestHelpers::InsertInstance(s_project->GetECDb(), *m_widgetClass, [](IECInstanceR instance) 
+        {
+        instance.SetValue("DoubleProperty", ECValue(2.595));
+        instance.SetValue("MyID", ECValue("WidgetID")); 
+        });
+    RulesEngineTestHelpers::InsertInstance(s_project->GetECDb(), *m_widgetClass, [](IECInstanceR instance) 
+        {
+        instance.SetValue("DoubleProperty", ECValue(2.594));
+        instance.SetValue("MyID", ECValue("WidgetID"));
+        });
+
+    //create the rule set
+    PresentationRuleSetPtr rules = PresentationRuleSet::CreateInstance(BeTest::GetNameOfCurrentTest(), 1, 0, false, "", "", "", false);
+    m_locater->AddRuleSet(*rules);
+
+    rules->AddPresentationRule(*new InstanceLabelOverride(1, true, "RulesEngineTest:Widget", "MyID"));
+
+    GroupingRuleP groupingRule = new GroupingRule("", 0, "", "RulesEngineTest", "Widget", "", "", "");
+    PropertyGroupP groupByDouble = new PropertyGroup("", "", true, "DoubleProperty", "");
+    groupingRule->AddGroup(*groupByDouble);
+    rules->AddPresentationRule(*groupingRule);
+
+    RootNodeRule* rule = new RootNodeRule();
+    rule->AddSpecification(*new InstanceNodesOfSpecificClassesSpecification(1, false, false, false, false, false, false, "", "RulesEngineTest:Widget", true));
+    rules->AddPresentationRule(*rule);
+
+    //make sure we have 2 grouping nodes
+    Json::Value options = RulesDrivenECPresentationManager::NavigationOptions(rules->GetRuleSetId().c_str(), TargetTree_MainTree).GetJson();
+    DataContainer<NavNodeCPtr> rootNodes = IECPresentationManager::GetManager().GetRootNodes(s_project->GetECDb(), PageOptions(), options).get();
+    ASSERT_EQ(2, rootNodes.GetSize());
+    EXPECT_STREQ(NAVNODE_TYPE_ECPropertyGroupingNode, rootNodes[0]->GetType().c_str());
+    EXPECT_STREQ(NAVNODE_TYPE_ECPropertyGroupingNode, rootNodes[1]->GetType().c_str());
+    EXPECT_STREQ("2.59", rootNodes[0]->GetLabel().c_str());
+    EXPECT_STREQ("2.60", rootNodes[1]->GetLabel().c_str());
+
+    //make sure first grouping node has 1 child node
+    DataContainer<NavNodeCPtr> firstNodeChildrenNodes = IECPresentationManager::GetManager().GetChildren(s_project->GetECDb(), *rootNodes[0], PageOptions(), options).get();
+    ASSERT_EQ(1, firstNodeChildrenNodes.GetSize());
+    EXPECT_STREQ("WidgetID", firstNodeChildrenNodes[0]->GetLabel().c_str());
+
+    //make sure second grouping node has 1 child node
+    DataContainer<NavNodeCPtr> secondNodeChildrenNodes = IECPresentationManager::GetManager().GetChildren(s_project->GetECDb(), *rootNodes[1], PageOptions(), options).get();
+    ASSERT_EQ(1, secondNodeChildrenNodes.GetSize());
+    EXPECT_STREQ("WidgetID", secondNodeChildrenNodes[0]->GetLabel().c_str());
+    }
+
+/*---------------------------------------------------------------------------------**//**
+* @bsitest                                      Saulius.Skliutas                06/2017
++---------------+---------------+---------------+---------------+---------------+------*/
+TEST_F(RulesDrivenECPresentationManagerNavigationTests, GroupsNodesByPointProperty_EqualPoints)
+    {
+    ECClassCP classH = m_schema->GetClassCP("ClassH");
+    IECInstancePtr instance1 = RulesEngineTestHelpers::InsertInstance(s_project->GetECDb(), *classH, [](IECInstanceR instance) {instance.SetValue("PointProperty", ECValue(DPoint3d::From(1.12, 1.12, 1.12))); });
+    IECInstancePtr instance2 = RulesEngineTestHelpers::InsertInstance(s_project->GetECDb(), *classH, [](IECInstanceR instance) {instance.SetValue("PointProperty", ECValue(DPoint3d::From(1.12, 1.12, 1.12))); });
+
+    //create the rule set
+    PresentationRuleSetPtr rules = PresentationRuleSet::CreateInstance(BeTest::GetNameOfCurrentTest(), 1, 0, false, "", "", "", false);
+    m_locater->AddRuleSet(*rules);
+
+    GroupingRuleP groupingRule = new GroupingRule("", 0, "", "RulesEngineTest", "ClassH", "", "", "");
+    PropertyGroupP groupByPoint = new PropertyGroup("", "", true, "PointProperty", "");
+    groupingRule->AddGroup(*groupByPoint);
+    rules->AddPresentationRule(*groupingRule);
+
+    RootNodeRule* rule = new RootNodeRule();
+    rule->AddSpecification(*new InstanceNodesOfSpecificClassesSpecification(1, false, false, false, false, true, false, "", "RulesEngineTest:ClassH", true));
+    rules->AddPresentationRule(*rule);
+
+    //make sure we have 1 grouping node
+    Json::Value options = RulesDrivenECPresentationManager::NavigationOptions(rules->GetRuleSetId().c_str(), TargetTree_MainTree).GetJson();
+    DataContainer<NavNodeCPtr> rootNodes = IECPresentationManager::GetManager().GetRootNodes(s_project->GetECDb(), PageOptions(), options).get();
+    ASSERT_EQ(1, rootNodes.GetSize());
+    EXPECT_STREQ(NAVNODE_TYPE_ECPropertyGroupingNode, rootNodes[0]->GetType().c_str());
+    EXPECT_STREQ("X: 1.12 Y: 1.12 Z: 1.12", rootNodes[0]->GetLabel().c_str());
+
+    //make sure it has 2 children nodes
+    DataContainer<NavNodeCPtr> childrenNodes = IECPresentationManager::GetManager().GetChildren(s_project->GetECDb(), *rootNodes[0], PageOptions(), options).get();
+    ASSERT_EQ(2, childrenNodes.GetSize());
+    EXPECT_STREQ(CommonTools::GetDefaultDisplayLabel(*instance1).c_str(), childrenNodes[0]->GetLabel().c_str());
+    EXPECT_STREQ(CommonTools::GetDefaultDisplayLabel(*instance2).c_str(), childrenNodes[1]->GetLabel().c_str());
+    }
+
+/*---------------------------------------------------------------------------------**//**
+* @bsitest                                      Saulius.Skliutas                06/2017
++---------------+---------------+---------------+---------------+---------------+------*/
+TEST_F(RulesDrivenECPresentationManagerNavigationTests, GroupsNodesByPointProperty_AlmostEqualPointsSameResult)
+    {
+    ECClassCP classH = m_schema->GetClassCP("ClassH");
+    IECInstancePtr instance1 = RulesEngineTestHelpers::InsertInstance(s_project->GetECDb(), *classH, [](IECInstanceR instance) {instance.SetValue("PointProperty", ECValue(DPoint3d::From(1.121, 1.121, 1.121))); });
+    IECInstancePtr instance2 = RulesEngineTestHelpers::InsertInstance(s_project->GetECDb(), *classH, [](IECInstanceR instance) {instance.SetValue("PointProperty", ECValue(DPoint3d::From(1.122, 1.122, 1.122))); });
+
+    //create the rule set
+    PresentationRuleSetPtr rules = PresentationRuleSet::CreateInstance(BeTest::GetNameOfCurrentTest(), 1, 0, false, "", "", "", false);
+    m_locater->AddRuleSet(*rules);
+
+    GroupingRuleP groupingRule = new GroupingRule("", 0, "", "RulesEngineTest", "ClassH", "", "", "");
+    PropertyGroupP groupByPoint = new PropertyGroup("", "", true, "PointProperty", "");
+    groupingRule->AddGroup(*groupByPoint);
+    rules->AddPresentationRule(*groupingRule);
+
+    RootNodeRule* rule = new RootNodeRule();
+    rule->AddSpecification(*new InstanceNodesOfSpecificClassesSpecification(1, false, false, false, false, true, false, "", "RulesEngineTest:ClassH", true));
+    rules->AddPresentationRule(*rule);
+
+    //make sure we have 1 grouping node
+    Json::Value options = RulesDrivenECPresentationManager::NavigationOptions(rules->GetRuleSetId().c_str(), TargetTree_MainTree).GetJson();
+    DataContainer<NavNodeCPtr> rootNodes = IECPresentationManager::GetManager().GetRootNodes(s_project->GetECDb(), PageOptions(), options).get();
+    ASSERT_EQ(1, rootNodes.GetSize());
+    EXPECT_STREQ(NAVNODE_TYPE_ECPropertyGroupingNode, rootNodes[0]->GetType().c_str());
+    EXPECT_STREQ("X: 1.12 Y: 1.12 Z: 1.12", rootNodes[0]->GetLabel().c_str());
+
+    //make sure it has 2 children nodes
+    DataContainer<NavNodeCPtr> childrenNodes = IECPresentationManager::GetManager().GetChildren(s_project->GetECDb(), *rootNodes[0], PageOptions(), options).get();
+    ASSERT_EQ(2, childrenNodes.GetSize());
+    EXPECT_STREQ(CommonTools::GetDefaultDisplayLabel(*instance1).c_str(), childrenNodes[0]->GetLabel().c_str());
+    EXPECT_STREQ(CommonTools::GetDefaultDisplayLabel(*instance2).c_str(), childrenNodes[1]->GetLabel().c_str());
+    }
+
+/*---------------------------------------------------------------------------------**//**
+* @bsitest                                      Saulius.Skliutas                06/2017
++---------------+---------------+---------------+---------------+---------------+------*/
+TEST_F(RulesDrivenECPresentationManagerNavigationTests, GroupsNodesByPointProperty_DifferentPointsDifferentResult)
+    {
+    ECClassCP classH = m_schema->GetClassCP("ClassH");
+    IECInstancePtr instance1 = RulesEngineTestHelpers::InsertInstance(s_project->GetECDb(), *classH, [](IECInstanceR instance) {instance.SetValue("PointProperty", ECValue(DPoint3d::From(1.11, 1.11, 1.11))); });
+    IECInstancePtr instance2 = RulesEngineTestHelpers::InsertInstance(s_project->GetECDb(), *classH, [](IECInstanceR instance) {instance.SetValue("PointProperty", ECValue(DPoint3d::From(1.12, 1.12, 1.12))); });
+
+    //create the rule set
+    PresentationRuleSetPtr rules = PresentationRuleSet::CreateInstance(BeTest::GetNameOfCurrentTest(), 1, 0, false, "", "", "", false);
+    m_locater->AddRuleSet(*rules);
+
+    GroupingRuleP groupingRule = new GroupingRule("", 0, "", "RulesEngineTest", "ClassH", "", "", "");
+    PropertyGroupP groupByPoint = new PropertyGroup("", "", true, "PointProperty", "");
+    groupingRule->AddGroup(*groupByPoint);
+    rules->AddPresentationRule(*groupingRule);
+
+    RootNodeRule* rule = new RootNodeRule();
+    rule->AddSpecification(*new InstanceNodesOfSpecificClassesSpecification(1, false, false, false, false, true, false, "", "RulesEngineTest:ClassH", true));
+    rules->AddPresentationRule(*rule);
+
+    //make sure we have 2 grouping nodes
+    Json::Value options = RulesDrivenECPresentationManager::NavigationOptions(rules->GetRuleSetId().c_str(), TargetTree_MainTree).GetJson();
+    DataContainer<NavNodeCPtr> rootNodes = IECPresentationManager::GetManager().GetRootNodes(s_project->GetECDb(), PageOptions(), options).get();
+    ASSERT_EQ(2, rootNodes.GetSize());
+    EXPECT_STREQ(NAVNODE_TYPE_ECPropertyGroupingNode, rootNodes[0]->GetType().c_str());
+    EXPECT_STREQ(NAVNODE_TYPE_ECPropertyGroupingNode, rootNodes[1]->GetType().c_str());
+    EXPECT_STREQ("X: 1.11 Y: 1.11 Z: 1.11", rootNodes[0]->GetLabel().c_str());
+    EXPECT_STREQ("X: 1.12 Y: 1.12 Z: 1.12", rootNodes[1]->GetLabel().c_str());
+
+    //make sure first grouping node has 1 child node
+    DataContainer<NavNodeCPtr> firstNodeChildrenNodes = IECPresentationManager::GetManager().GetChildren(s_project->GetECDb(), *rootNodes[0], PageOptions(), options).get();
+    ASSERT_EQ(1, firstNodeChildrenNodes.GetSize());
+    EXPECT_STREQ(CommonTools::GetDefaultDisplayLabel(*instance1).c_str(), firstNodeChildrenNodes[0]->GetLabel().c_str());
+
+    //make sure second grouping node has 1 child node
+    DataContainer<NavNodeCPtr> secondNodeChildrenNodes = IECPresentationManager::GetManager().GetChildren(s_project->GetECDb(), *rootNodes[1], PageOptions(), options).get();
+    ASSERT_EQ(1, secondNodeChildrenNodes.GetSize());
+    EXPECT_STREQ(CommonTools::GetDefaultDisplayLabel(*instance2).c_str(), secondNodeChildrenNodes[0]->GetLabel().c_str());;
+    }
+
+/*---------------------------------------------------------------------------------**//**
+* @bsitest                                      Saulius.Skliutas                06/2017
++---------------+---------------+---------------+---------------+---------------+------*/
+TEST_F(RulesDrivenECPresentationManagerNavigationTests, GroupsNodesByPointProperty_EqualPointsDifferentXCoordinatesDifferentResult)
+    {
+    ECClassCP classH = m_schema->GetClassCP("ClassH");
+    IECInstancePtr instance1 = RulesEngineTestHelpers::InsertInstance(s_project->GetECDb(), *classH, [](IECInstanceR instance) {instance.SetValue("PointProperty", ECValue(DPoint3d::From(1.11, 1.12, 1.12))); });
+    IECInstancePtr instance2 = RulesEngineTestHelpers::InsertInstance(s_project->GetECDb(), *classH, [](IECInstanceR instance) {instance.SetValue("PointProperty", ECValue(DPoint3d::From(1.12, 1.12, 1.12))); });
+
+    //create the rule set
+    PresentationRuleSetPtr rules = PresentationRuleSet::CreateInstance(BeTest::GetNameOfCurrentTest(), 1, 0, false, "", "", "", false);
+    m_locater->AddRuleSet(*rules);
+
+    GroupingRuleP groupingRule = new GroupingRule("", 0, "", "RulesEngineTest", "ClassH", "", "", "");
+    PropertyGroupP groupByPoint = new PropertyGroup("", "", true, "PointProperty", "");
+    groupingRule->AddGroup(*groupByPoint);
+    rules->AddPresentationRule(*groupingRule);
+
+    RootNodeRule* rule = new RootNodeRule();
+    rule->AddSpecification(*new InstanceNodesOfSpecificClassesSpecification(1, false, false, false, false, true, false, "", "RulesEngineTest:ClassH", true));
+    rules->AddPresentationRule(*rule);
+
+    //make sure we have 2 grouping nodes
+    Json::Value options = RulesDrivenECPresentationManager::NavigationOptions(rules->GetRuleSetId().c_str(), TargetTree_MainTree).GetJson();
+    DataContainer<NavNodeCPtr> rootNodes = IECPresentationManager::GetManager().GetRootNodes(s_project->GetECDb(), PageOptions(), options).get();
+    ASSERT_EQ(2, rootNodes.GetSize());
+    EXPECT_STREQ(NAVNODE_TYPE_ECPropertyGroupingNode, rootNodes[0]->GetType().c_str());
+    EXPECT_STREQ(NAVNODE_TYPE_ECPropertyGroupingNode, rootNodes[1]->GetType().c_str());
+    EXPECT_STREQ("X: 1.11 Y: 1.12 Z: 1.12", rootNodes[0]->GetLabel().c_str());
+    EXPECT_STREQ("X: 1.12 Y: 1.12 Z: 1.12", rootNodes[1]->GetLabel().c_str());
+
+    //make sure first grouping node has 1 child node
+    DataContainer<NavNodeCPtr> firstNodeChildrenNodes = IECPresentationManager::GetManager().GetChildren(s_project->GetECDb(), *rootNodes[0], PageOptions(), options).get();
+    ASSERT_EQ(1, firstNodeChildrenNodes.GetSize());
+    EXPECT_STREQ(CommonTools::GetDefaultDisplayLabel(*instance1).c_str(), firstNodeChildrenNodes[0]->GetLabel().c_str());
+
+    //make sure second grouping node has 1 child node
+    DataContainer<NavNodeCPtr> secondNodeChildrenNodes = IECPresentationManager::GetManager().GetChildren(s_project->GetECDb(), *rootNodes[1], PageOptions(), options).get();
+    ASSERT_EQ(1, secondNodeChildrenNodes.GetSize());
+    EXPECT_STREQ(CommonTools::GetDefaultDisplayLabel(*instance2).c_str(), secondNodeChildrenNodes[0]->GetLabel().c_str());;
+    }
+
+/*---------------------------------------------------------------------------------**//**
+* @bsitest                                      Saulius.Skliutas                06/2017
++---------------+---------------+---------------+---------------+---------------+------*/
+TEST_F(RulesDrivenECPresentationManagerNavigationTests, GroupsNodesByPointProperty_EqualPointsDifferentYCoordinatesDifferentResult)
+    {
+    ECClassCP classH = m_schema->GetClassCP("ClassH");
+    IECInstancePtr instance1 = RulesEngineTestHelpers::InsertInstance(s_project->GetECDb(), *classH, [](IECInstanceR instance) {instance.SetValue("PointProperty", ECValue(DPoint3d::From(1.12, 1.11, 1.12))); });
+    IECInstancePtr instance2 = RulesEngineTestHelpers::InsertInstance(s_project->GetECDb(), *classH, [](IECInstanceR instance) {instance.SetValue("PointProperty", ECValue(DPoint3d::From(1.12, 1.12, 1.12))); });
+
+    //create the rule set
+    PresentationRuleSetPtr rules = PresentationRuleSet::CreateInstance(BeTest::GetNameOfCurrentTest(), 1, 0, false, "", "", "", false);
+    m_locater->AddRuleSet(*rules);
+
+    GroupingRuleP groupingRule = new GroupingRule("", 0, "", "RulesEngineTest", "ClassH", "", "", "");
+    PropertyGroupP groupByPoint = new PropertyGroup("", "", true, "PointProperty", "");
+    groupingRule->AddGroup(*groupByPoint);
+    rules->AddPresentationRule(*groupingRule);
+
+    RootNodeRule* rule = new RootNodeRule();
+    rule->AddSpecification(*new InstanceNodesOfSpecificClassesSpecification(1, false, false, false, false, true, false, "", "RulesEngineTest:ClassH", true));
+    rules->AddPresentationRule(*rule);
+
+    //make sure we have 2 grouping nodes
+    Json::Value options = RulesDrivenECPresentationManager::NavigationOptions(rules->GetRuleSetId().c_str(), TargetTree_MainTree).GetJson();
+    DataContainer<NavNodeCPtr> rootNodes = IECPresentationManager::GetManager().GetRootNodes(s_project->GetECDb(), PageOptions(), options).get();
+    ASSERT_EQ(2, rootNodes.GetSize());
+    EXPECT_STREQ(NAVNODE_TYPE_ECPropertyGroupingNode, rootNodes[0]->GetType().c_str());
+    EXPECT_STREQ(NAVNODE_TYPE_ECPropertyGroupingNode, rootNodes[1]->GetType().c_str());
+    EXPECT_STREQ("X: 1.12 Y: 1.11 Z: 1.12", rootNodes[0]->GetLabel().c_str());
+    EXPECT_STREQ("X: 1.12 Y: 1.12 Z: 1.12", rootNodes[1]->GetLabel().c_str());
+
+    //make sure first grouping node has 1 child node
+    DataContainer<NavNodeCPtr> firstNodeChildrenNodes = IECPresentationManager::GetManager().GetChildren(s_project->GetECDb(), *rootNodes[0], PageOptions(), options).get();
+    ASSERT_EQ(1, firstNodeChildrenNodes.GetSize());
+    EXPECT_STREQ(CommonTools::GetDefaultDisplayLabel(*instance1).c_str(), firstNodeChildrenNodes[0]->GetLabel().c_str());
+
+    //make sure second grouping node has 1 child node
+    DataContainer<NavNodeCPtr> secondNodeChildrenNodes = IECPresentationManager::GetManager().GetChildren(s_project->GetECDb(), *rootNodes[1], PageOptions(), options).get();
+    ASSERT_EQ(1, secondNodeChildrenNodes.GetSize());
+    EXPECT_STREQ(CommonTools::GetDefaultDisplayLabel(*instance2).c_str(), secondNodeChildrenNodes[0]->GetLabel().c_str());;
+    }
+
+/*---------------------------------------------------------------------------------**//**
+* @bsitest                                      Saulius.Skliutas                06/2017
++---------------+---------------+---------------+---------------+---------------+------*/
+TEST_F(RulesDrivenECPresentationManagerNavigationTests, GroupsNodesByPointProperty_EqualPointsDifferentZCoordinatesDifferentResult)
+    {
+    ECClassCP classH = m_schema->GetClassCP("ClassH");
+    IECInstancePtr instance1 = RulesEngineTestHelpers::InsertInstance(s_project->GetECDb(), *classH, [](IECInstanceR instance) {instance.SetValue("PointProperty", ECValue(DPoint3d::From(1.12, 1.12, 1.11))); });
+    IECInstancePtr instance2 = RulesEngineTestHelpers::InsertInstance(s_project->GetECDb(), *classH, [](IECInstanceR instance) {instance.SetValue("PointProperty", ECValue(DPoint3d::From(1.12, 1.12, 1.12))); });
+
+    //create the rule set
+    PresentationRuleSetPtr rules = PresentationRuleSet::CreateInstance(BeTest::GetNameOfCurrentTest(), 1, 0, false, "", "", "", false);
+    m_locater->AddRuleSet(*rules);
+
+    GroupingRuleP groupingRule = new GroupingRule("", 0, "", "RulesEngineTest", "ClassH", "", "", "");
+    PropertyGroupP groupByPoint = new PropertyGroup("", "", true, "PointProperty", "");
+    groupingRule->AddGroup(*groupByPoint);
+    rules->AddPresentationRule(*groupingRule);
+
+    RootNodeRule* rule = new RootNodeRule();
+    rule->AddSpecification(*new InstanceNodesOfSpecificClassesSpecification(1, false, false, false, false, true, false, "", "RulesEngineTest:ClassH", true));
+    rules->AddPresentationRule(*rule);
+
+    //make sure we have 2 grouping nodes
+    Json::Value options = RulesDrivenECPresentationManager::NavigationOptions(rules->GetRuleSetId().c_str(), TargetTree_MainTree).GetJson();
+    DataContainer<NavNodeCPtr> rootNodes = IECPresentationManager::GetManager().GetRootNodes(s_project->GetECDb(), PageOptions(), options).get();
+    ASSERT_EQ(2, rootNodes.GetSize());
+    EXPECT_STREQ(NAVNODE_TYPE_ECPropertyGroupingNode, rootNodes[0]->GetType().c_str());
+    EXPECT_STREQ(NAVNODE_TYPE_ECPropertyGroupingNode, rootNodes[1]->GetType().c_str());
+    EXPECT_STREQ("X: 1.12 Y: 1.12 Z: 1.11", rootNodes[0]->GetLabel().c_str());
+    EXPECT_STREQ("X: 1.12 Y: 1.12 Z: 1.12", rootNodes[1]->GetLabel().c_str());
+
+    //make sure first grouping node has 1 child node
+    DataContainer<NavNodeCPtr> firstNodeChildrenNodes = IECPresentationManager::GetManager().GetChildren(s_project->GetECDb(), *rootNodes[0], PageOptions(), options).get();
+    ASSERT_EQ(1, firstNodeChildrenNodes.GetSize());
+    EXPECT_STREQ(CommonTools::GetDefaultDisplayLabel(*instance1).c_str(), firstNodeChildrenNodes[0]->GetLabel().c_str());
+
+    //make sure second grouping node has 1 child node
+    DataContainer<NavNodeCPtr> secondNodeChildrenNodes = IECPresentationManager::GetManager().GetChildren(s_project->GetECDb(), *rootNodes[1], PageOptions(), options).get();
+    ASSERT_EQ(1, secondNodeChildrenNodes.GetSize());
+    EXPECT_STREQ(CommonTools::GetDefaultDisplayLabel(*instance2).c_str(), secondNodeChildrenNodes[0]->GetLabel().c_str());;
+    }
+
+/*---------------------------------------------------------------------------------**//**
+* @bsitest                                      Saulius.Skliutas                06/2017
++---------------+---------------+---------------+---------------+---------------+------*/
+TEST_F(RulesDrivenECPresentationManagerNavigationTests, GroupsNodesByPointProperty_YZCoordinatesEqualXCoordinatesAlmostEqualSameResult)
+    {
+    ECClassCP classH = m_schema->GetClassCP("ClassH");
+    IECInstancePtr instance1 = RulesEngineTestHelpers::InsertInstance(s_project->GetECDb(), *classH, [](IECInstanceR instance) {instance.SetValue("PointProperty", ECValue(DPoint3d::From(1.119, 1.12, 1.12))); });
+    IECInstancePtr instance2 = RulesEngineTestHelpers::InsertInstance(s_project->GetECDb(), *classH, [](IECInstanceR instance) {instance.SetValue("PointProperty", ECValue(DPoint3d::From(1.124, 1.12, 1.12))); });
+
+    //create the rule set
+    PresentationRuleSetPtr rules = PresentationRuleSet::CreateInstance(BeTest::GetNameOfCurrentTest(), 1, 0, false, "", "", "", false);
+    m_locater->AddRuleSet(*rules);
+
+    GroupingRuleP groupingRule = new GroupingRule("", 0, "", "RulesEngineTest", "ClassH", "", "", "");
+    PropertyGroupP groupByPoint = new PropertyGroup("", "", true, "PointProperty", "");
+    groupingRule->AddGroup(*groupByPoint);
+    rules->AddPresentationRule(*groupingRule);
+
+    RootNodeRule* rule = new RootNodeRule();
+    rule->AddSpecification(*new InstanceNodesOfSpecificClassesSpecification(1, false, false, false, false, true, false, "", "RulesEngineTest:ClassH", true));
+    rules->AddPresentationRule(*rule);
+
+    //make sure we have 1 grouping node
+    Json::Value options = RulesDrivenECPresentationManager::NavigationOptions(rules->GetRuleSetId().c_str(), TargetTree_MainTree).GetJson();
+    DataContainer<NavNodeCPtr> rootNodes = IECPresentationManager::GetManager().GetRootNodes(s_project->GetECDb(), PageOptions(), options).get();
+    ASSERT_EQ(1, rootNodes.GetSize());
+    EXPECT_STREQ(NAVNODE_TYPE_ECPropertyGroupingNode, rootNodes[0]->GetType().c_str());
+    EXPECT_STREQ("X: 1.12 Y: 1.12 Z: 1.12", rootNodes[0]->GetLabel().c_str());
+
+    //make sure it has 2 children nodes
+    DataContainer<NavNodeCPtr> childrenNodes = IECPresentationManager::GetManager().GetChildren(s_project->GetECDb(), *rootNodes[0], PageOptions(), options).get();
+    ASSERT_EQ(2, childrenNodes.GetSize());
+    EXPECT_STREQ(CommonTools::GetDefaultDisplayLabel(*instance1).c_str(), childrenNodes[0]->GetLabel().c_str());
+    EXPECT_STREQ(CommonTools::GetDefaultDisplayLabel(*instance2).c_str(), childrenNodes[1]->GetLabel().c_str());
+    }
+
+/*---------------------------------------------------------------------------------**//**
+* @bsitest                                      Saulius.Skliutas                06/2017
++---------------+---------------+---------------+---------------+---------------+------*/
+TEST_F(RulesDrivenECPresentationManagerNavigationTests, GroupsNodesByPointProperty_XZCoordinatesEqualYCoordinatesAlmostEqualSameResult)
+    {
+    ECClassCP classH = m_schema->GetClassCP("ClassH");
+    IECInstancePtr instance1 = RulesEngineTestHelpers::InsertInstance(s_project->GetECDb(), *classH, [](IECInstanceR instance) {instance.SetValue("PointProperty", ECValue(DPoint3d::From(1.12, 1.119, 1.12))); });
+    IECInstancePtr instance2 = RulesEngineTestHelpers::InsertInstance(s_project->GetECDb(), *classH, [](IECInstanceR instance) {instance.SetValue("PointProperty", ECValue(DPoint3d::From(1.12, 1.124, 1.12))); });
+
+    //create the rule set
+    PresentationRuleSetPtr rules = PresentationRuleSet::CreateInstance(BeTest::GetNameOfCurrentTest(), 1, 0, false, "", "", "", false);
+    m_locater->AddRuleSet(*rules);
+
+    GroupingRuleP groupingRule = new GroupingRule("", 0, "", "RulesEngineTest", "ClassH", "", "", "");
+    PropertyGroupP groupByPoint = new PropertyGroup("", "", true, "PointProperty", "");
+    groupingRule->AddGroup(*groupByPoint);
+    rules->AddPresentationRule(*groupingRule);
+
+    RootNodeRule* rule = new RootNodeRule();
+    rule->AddSpecification(*new InstanceNodesOfSpecificClassesSpecification(1, false, false, false, false, true, false, "", "RulesEngineTest:ClassH", true));
+    rules->AddPresentationRule(*rule);
+
+    //make sure we have 1 grouping node
+    Json::Value options = RulesDrivenECPresentationManager::NavigationOptions(rules->GetRuleSetId().c_str(), TargetTree_MainTree).GetJson();
+    DataContainer<NavNodeCPtr> rootNodes = IECPresentationManager::GetManager().GetRootNodes(s_project->GetECDb(), PageOptions(), options).get();
+    ASSERT_EQ(1, rootNodes.GetSize());
+    EXPECT_STREQ(NAVNODE_TYPE_ECPropertyGroupingNode, rootNodes[0]->GetType().c_str());
+    EXPECT_STREQ("X: 1.12 Y: 1.12 Z: 1.12", rootNodes[0]->GetLabel().c_str());
+
+    //make sure it has 2 children nodes
+    DataContainer<NavNodeCPtr> childrenNodes = IECPresentationManager::GetManager().GetChildren(s_project->GetECDb(), *rootNodes[0], PageOptions(), options).get();
+    ASSERT_EQ(2, childrenNodes.GetSize());
+    EXPECT_STREQ(CommonTools::GetDefaultDisplayLabel(*instance1).c_str(), childrenNodes[0]->GetLabel().c_str());
+    EXPECT_STREQ(CommonTools::GetDefaultDisplayLabel(*instance2).c_str(), childrenNodes[1]->GetLabel().c_str());
+    }
+
+/*---------------------------------------------------------------------------------**//**
+* @bsitest                                      Saulius.Skliutas                06/2017
++---------------+---------------+---------------+---------------+---------------+------*/
+TEST_F(RulesDrivenECPresentationManagerNavigationTests, GroupsNodesByPointProperty_XYCoordinatesEqualZCoordinatesAlmostEqualSameResult)
+    {
+    ECClassCP classH = m_schema->GetClassCP("ClassH");
+    IECInstancePtr instance1 = RulesEngineTestHelpers::InsertInstance(s_project->GetECDb(), *classH, [](IECInstanceR instance) {instance.SetValue("PointProperty", ECValue(DPoint3d::From(1.12, 1.12, 1.119))); });
+    IECInstancePtr instance2 = RulesEngineTestHelpers::InsertInstance(s_project->GetECDb(), *classH, [](IECInstanceR instance) {instance.SetValue("PointProperty", ECValue(DPoint3d::From(1.12, 1.12, 1.124))); });
+
+    //create the rule set
+    PresentationRuleSetPtr rules = PresentationRuleSet::CreateInstance(BeTest::GetNameOfCurrentTest(), 1, 0, false, "", "", "", false);
+    m_locater->AddRuleSet(*rules);
+
+    GroupingRuleP groupingRule = new GroupingRule("", 0, "", "RulesEngineTest", "ClassH", "", "", "");
+    PropertyGroupP groupByPoint = new PropertyGroup("", "", true, "PointProperty", "");
+    groupingRule->AddGroup(*groupByPoint);
+    rules->AddPresentationRule(*groupingRule);
+
+    RootNodeRule* rule = new RootNodeRule();
+    rule->AddSpecification(*new InstanceNodesOfSpecificClassesSpecification(1, false, false, false, false, true, false, "", "RulesEngineTest:ClassH", true));
+    rules->AddPresentationRule(*rule);
+
+    //make sure we have 1 grouping node
+    Json::Value options = RulesDrivenECPresentationManager::NavigationOptions(rules->GetRuleSetId().c_str(), TargetTree_MainTree).GetJson();
+    DataContainer<NavNodeCPtr> rootNodes = IECPresentationManager::GetManager().GetRootNodes(s_project->GetECDb(), PageOptions(), options).get();
+    ASSERT_EQ(1, rootNodes.GetSize());
+    EXPECT_STREQ(NAVNODE_TYPE_ECPropertyGroupingNode, rootNodes[0]->GetType().c_str());
+    EXPECT_STREQ("X: 1.12 Y: 1.12 Z: 1.12", rootNodes[0]->GetLabel().c_str());
+
+    //make sure it has 2 children nodes
+    DataContainer<NavNodeCPtr> childrenNodes = IECPresentationManager::GetManager().GetChildren(s_project->GetECDb(), *rootNodes[0], PageOptions(), options).get();
+    ASSERT_EQ(2, childrenNodes.GetSize());
+    EXPECT_STREQ(CommonTools::GetDefaultDisplayLabel(*instance1).c_str(), childrenNodes[0]->GetLabel().c_str());
+    EXPECT_STREQ(CommonTools::GetDefaultDisplayLabel(*instance2).c_str(), childrenNodes[1]->GetLabel().c_str());
+    }
+
+/*---------------------------------------------------------------------------------**//**
+* @betest                                       Aidas.Vaiksnoras               10/2017
++---------------+---------------+---------------+---------------+---------------+------*/
+TEST_F(RulesDrivenECPresentationManagerNavigationTests, ReturnsFilteredNodesFromNotExpandedHierarchy)
+    {    
+    // insert some widget instances
+    RulesEngineTestHelpers::InsertInstance(s_project->GetECDb(), *m_widgetClass);
+
+    // create the rule set
+    PresentationRuleSetPtr rules = PresentationRuleSet::CreateInstance(BeTest::GetNameOfCurrentTest(), 1, 0, false, "", "", "", false);
+    m_locater->AddRuleSet(*rules);
+
+    RootNodeRule* rule = new RootNodeRule();
+    rule->AddSpecification(*new AllInstanceNodesSpecification(1, false, false, false, true, false, "RulesEngineTest"));
+    rules->AddPresentationRule(*rule);
+
+    // request for filtered nodes paths
+    Json::Value options = RulesDrivenECPresentationManager::NavigationOptions(rules->GetRuleSetId().c_str(), TargetTree_MainTree).GetJson();
+    bvector<NodesPathElement> nodes = IECPresentationManager::GetManager().GetFilteredNodesPaths(s_project->GetECDb(), "", options).get();
+
+    // make sure we have 1 node
+    ASSERT_EQ(1, nodes.size());
+    EXPECT_EQ(1, nodes[0].GetChildren().size());
+    }
+
+/*---------------------------------------------------------------------------------**//**
+* @betest                                       Aidas.Vaiksnoras               01/2018
++---------------+---------------+---------------+---------------+---------------+------*/
+TEST_F(RulesDrivenECPresentationManagerNavigationTests, InstanceLabelOverride_OverridesInstanceLabelAsFirstNotEmptyParameter)
+    {    
+    // insert some widget instances
+    RulesEngineTestHelpers::InsertInstance(s_project->GetECDb(), *m_widgetClass, [](IECInstanceR instance){instance.SetValue("MyID", ECValue("Widget2"));});
+    RulesEngineTestHelpers::InsertInstance(s_project->GetECDb(), *m_widgetClass, [](IECInstanceR instance){instance.SetValue("MyID", ECValue("Widget1"));});
+    // create the rule set
+    PresentationRuleSetPtr rules = PresentationRuleSet::CreateInstance("InstanceLabelOverride_OverridesInstanceLabelAsFirstNotEmptyParameter", 1, 0, false, "", "", "", false);
+    m_locater->AddRuleSet(*rules);
+    rules->AddPresentationRule(*new InstanceLabelOverride(1, true, "RulesEngineTest:Widget", "Description,MyID"));
+
+    RootNodeRule* rule = new RootNodeRule();
+    AllInstanceNodesSpecificationP allInstanceNodesSpecification = new AllInstanceNodesSpecification(1, false, false, false, false, false, "RulesEngineTest");
+    allInstanceNodesSpecification->SetDoNotSort(true);
+    rule->AddSpecification(*allInstanceNodesSpecification);
+    rules->AddPresentationRule(*rule);
+
+    // request for nodes
+    Json::Value options = RulesDrivenECPresentationManager::NavigationOptions(rules->GetRuleSetId().c_str(), TargetTree_MainTree).GetJson();
+    DataContainer<NavNodeCPtr> nodes = IECPresentationManager::GetManager().GetRootNodes(s_project->GetECDb(), PageOptions(), options).get();
+
+    // make sure we have 2 nodes
+    ASSERT_EQ(2, nodes.GetSize());
+    NavNodeCPtr instanceNode = nodes[0];
+    EXPECT_STREQ(NAVNODE_TYPE_ECInstanceNode, instanceNode->GetType().c_str());
+    ASSERT_STREQ("Widget2", instanceNode->GetLabel().c_str());
+
+    instanceNode = nodes[1];
+    EXPECT_STREQ(NAVNODE_TYPE_ECInstanceNode, instanceNode->GetType().c_str());
+    ASSERT_STREQ("Widget1", instanceNode->GetLabel().c_str());
+    }
+
+/*---------------------------------------------------------------------------------**//**
+* @betest                                       Aidas.Vaiksnoras               01/2018
++---------------+---------------+---------------+---------------+---------------+------*/
+TEST_F(RulesDrivenECPresentationManagerNavigationTests, InstanceLabelOverride_FindsCorrectPropertyWithLowerCasePropertyNameAndOverridesLabel)
+    {    
+    // insert some widget instances
+    RulesEngineTestHelpers::InsertInstance(s_project->GetECDb(), *m_widgetClass, [](IECInstanceR instance){instance.SetValue("MyID", ECValue("WidgetID"));});
+
+    // create the rule set
+    PresentationRuleSetPtr rules = PresentationRuleSet::CreateInstance("InstanceLabelOverride_FindsCorrectPropertyWithLowerCasePropertyNameAndOverridesLabel", 1, 0, false, "", "", "", false);
+    m_locater->AddRuleSet(*rules);
+    rules->AddPresentationRule(*new InstanceLabelOverride(1, true, "RulesEngineTest:Widget", "myId"));
+
+    RootNodeRule* rule = new RootNodeRule();
+    AllInstanceNodesSpecificationP allInstanceNodesSpecification = new AllInstanceNodesSpecification(1, false, false, false, false, false, "RulesEngineTest");
+    allInstanceNodesSpecification->SetDoNotSort(true);
+    rule->AddSpecification(*allInstanceNodesSpecification);
+    rules->AddPresentationRule(*rule);
+
+    // request for nodes
+    Json::Value options = RulesDrivenECPresentationManager::NavigationOptions(rules->GetRuleSetId().c_str(), TargetTree_MainTree).GetJson();
+    DataContainer<NavNodeCPtr> nodes = IECPresentationManager::GetManager().GetRootNodes(s_project->GetECDb(), PageOptions(), options).get();
+
+    // make sure we have 1 nodes
+    ASSERT_EQ(1, nodes.GetSize());
+    NavNodeCPtr instanceNode = nodes[0];
+    EXPECT_STREQ(NAVNODE_TYPE_ECInstanceNode, instanceNode->GetType().c_str());
+    ASSERT_STREQ("WidgetID", instanceNode->GetLabel().c_str());
+    }
+
+/*---------------------------------------------------------------------------------**//**
+* @betest                                       Aidas.Vaiksnoras               01/2018
++---------------+---------------+---------------+---------------+---------------+------*/
+TEST_F(RulesDrivenECPresentationManagerNavigationTests, InstanceLabelOverride_AssertsWhenPropertyNameIsInvalid)
+    {    
+    // insert some widget instances
+    RulesEngineTestHelpers::InsertInstance(s_project->GetECDb(), *m_widgetClass, [](IECInstanceR instance){instance.SetValue("MyID", ECValue("WidgetID"));});
+
+    // create the rule set
+    PresentationRuleSetPtr rules = PresentationRuleSet::CreateInstance("InstanceLabelOverride_AssertsWhenPropertyNameIsInvalid", 1, 0, false, "", "", "", false);
+    m_locater->AddRuleSet(*rules);
+    rules->AddPresentationRule(*new InstanceLabelOverride(1, true, "RulesEngineTest:Widget", "my"));
+
+    RootNodeRule* rule = new RootNodeRule();
+    AllInstanceNodesSpecificationP allInstanceNodesSpecification = new AllInstanceNodesSpecification(1, false, false, false, false, false, "RulesEngineTest");
+    allInstanceNodesSpecification->SetDoNotSort(true);
+    rule->AddSpecification(*allInstanceNodesSpecification);
+    rules->AddPresentationRule(*rule);
+
+    // request for nodes
+    Json::Value options = RulesDrivenECPresentationManager::NavigationOptions(rules->GetRuleSetId().c_str(), TargetTree_MainTree).GetJson();
+    IGNORE_BE_ASSERT();
+    DataContainer<NavNodeCPtr> nodes = IECPresentationManager::GetManager().GetRootNodes(s_project->GetECDb(), PageOptions(), options).get();
+    }