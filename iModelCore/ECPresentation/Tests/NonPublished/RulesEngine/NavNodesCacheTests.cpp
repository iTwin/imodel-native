/*--------------------------------------------------------------------------------------+
|
|  $Source: Tests/NonPublished/RulesEngine/NavNodesCacheTests.cpp $
|
|  $Copyright: (c) 2017 Bentley Systems, Incorporated. All rights reserved. $
|
+--------------------------------------------------------------------------------------*/
#include <Bentley/BeTest.h>
#include <ECPresentation/RulesDriven/PresentationManager.h>
#include "../../../Source/RulesDriven/RulesEngine/NavNodesCache.h"
#include "ECDbTestProject.h"
#include "TestNavNode.h"
#include "TestHelpers.h"
#include <UnitTests/BackDoor/ECPresentation/TestRuleSetLocater.h>

USING_NAMESPACE_BENTLEY_EC
USING_NAMESPACE_BENTLEY_SQLITE_EC
USING_NAMESPACE_BENTLEY_ECPRESENTATION
USING_NAMESPACE_ECPRESENTATIONTESTS

/*=================================================================================**//**
* @bsiclass                                     Grigas.Petraitis                04/2017
+===============+===============+===============+===============+===============+======*/
struct NodesCacheTests : ::testing::Test
    {
    static ECDbTestProject* s_project;

    JsonNavNodesFactory m_nodesFactory;
    TestNodesProviderContextFactory m_nodesProviderContextFactory;
    TestConnectionManager m_connectionCache;
    NodesCache* m_cache;

    void SetUp() override
        {
        if (!s_project->GetECDb().IsDbOpen())
            s_project->Open("NodesCacheTests");

        BeFileName temporaryDirectory;
        BeTest::GetHost().GetTempDir(temporaryDirectory);
        m_cache = _CreateNodesCache(temporaryDirectory);
        m_connectionCache.NotifyConnectionOpened(s_project->GetECDb());
        m_cache->OnRulesetCreated(*PresentationRuleSet::CreateInstance("ruleset_id", 1, 0, false, "", "", "", false));
        }

    virtual void TearDown() override
        {
        DELETE_AND_CLEAR(m_cache);
        s_project->GetECDb().AbandonChanges();
        }

    static ECDbR GetDb() {return s_project->GetECDb();}

    static void SetUpTestCase()
        {
        s_project = new ECDbTestProject();
        s_project->Create("NodesCacheTests", "RulesEngineTest.01.00.ecschema.xml");
        }

    static void TearDownTestCase()
        {
        s_project->GetECDb().CloseDb();
        DELETE_AND_CLEAR(s_project);
        }

    virtual NodesCache* _CreateNodesCache(BeFileName tempDir)
        {
        return new NodesCache(tempDir, m_nodesFactory, m_nodesProviderContextFactory, m_connectionCache, NodesCacheType::Memory);
        }

    bvector<JsonNavNodeCPtr> FillWithNodes(DataSourceInfo const&, size_t count, bool createChildDataSources = false);
    void Test_Clear_Full();
    void Test_Clear_ByConnection();
    void Test_Clear_ByRulesetId();
    void Test_RemovesRootDataSource();
    void Test_RemovesChildDataSource();
    void Test_RemovesChildNodesWhenParentDataSourceIsRemoved();
    void Test_RemovesChildDataSourcesWhenParentDataSourceIsRemoved();
    void Test_MakePhysical();
    void Test_MakeVirtual();
    void Test_UpdateNode();
    void Test_UpdateDataSource_UpdatesFilter();
    void Test_UpdateDataSource_UpdatesRelatedClassIds();
    void Test_UpdateDataSource_UpdatesRelatedSettingIds();
    void Test_RemapNodeIds_RemapsDataSourcesWhenParentIsPhysical();
    void Test_RemapNodeIds_RemapsDataSourcesWhenParentIsVirtual();
    void Test_Updates_IsExpandedFlag();
    };
ECDbTestProject* NodesCacheTests::s_project = nullptr;

/*---------------------------------------------------------------------------------**//**
* @bsitest                                      Grigas.Petraitis                04/2017
+---------------+---------------+---------------+---------------+---------------+------*/
bvector<JsonNavNodeCPtr> NodesCacheTests::FillWithNodes(DataSourceInfo const& info, size_t count, bool createChildDataSources)
    {
    bvector<JsonNavNodeCPtr> nodes;
    for (size_t i = 0; i < count; ++i)
        {
        TestNavNodePtr node = TestNavNode::Create(&GetDb());
        if (nullptr != info.GetPhysicalParentNodeId())
            node->SetParentNodeId(*info.GetPhysicalParentNodeId());
        NavNodeExtendedData extendedData(*node);
        extendedData.SetConnectionId(info.GetConnectionId());
        extendedData.SetRulesetId(info.GetRulesetId().c_str());
        if (nullptr != info.GetVirtualParentNodeId())
            extendedData.SetVirtualParentId(*info.GetVirtualParentNodeId());
        m_cache->Cache(*node, false);
        nodes.push_back(node);

        if (createChildDataSources)
            {
            uint64_t nodeId = node->GetNodeId();
            DataSourceInfo childInfo(info.GetConnectionId(), info.GetRulesetId(), &nodeId, &nodeId);
            m_cache->Cache(childInfo, DataSourceFilter(), bvector<ECClassId>(), bvector<Utf8String>());
            }
        }
    return nodes;
    }

/*---------------------------------------------------------------------------------**//**
* @bsitest                                      Grigas.Petraitis                12/2015
+---------------+---------------+---------------+---------------+---------------+------*/
void NodesCacheTests::Test_Clear_Full()
    {
    // cache root data source
    DataSourceInfo rootInfo(GetDb().GetDbGuid(), "ruleset_id", nullptr, nullptr);
    m_cache->Cache(rootInfo, DataSourceFilter(), bvector<ECClassId>(), bvector<Utf8String>());

    // cache root node
    TestNavNodePtr rootNode = TestNavNode::Create(&GetDb());
    NavNodeExtendedData rootExtendedData(*rootNode);
    rootExtendedData.SetConnectionId(GetDb().GetDbGuid());
    rootExtendedData.SetRulesetId(rootInfo.GetRulesetId().c_str());
    m_cache->Cache(*rootNode, false);
    uint64_t rootNodeId = rootNode->GetNodeId();
    
    // cache child data source
    DataSourceInfo childrenInfo(GetDb().GetDbGuid(), rootInfo.GetRulesetId(), &rootNodeId, &rootNodeId);
    m_cache->Cache(childrenInfo, DataSourceFilter(), bvector<ECClassId>(), bvector<Utf8String>());

    // cache child node
    TestNavNodePtr childNode = TestNavNode::Create(&GetDb());
    NavNodeExtendedData childExtendedData(*childNode);
    childExtendedData.SetConnectionId(GetDb().GetDbGuid());
    childExtendedData.SetRulesetId(rootInfo.GetRulesetId().c_str());
    childExtendedData.SetVirtualParentId(rootNodeId);
    m_cache->Cache(*childNode, false);
    uint64_t childNodeId = childNode->GetNodeId();
    
    // cache root data source for a different connection
    ECDbTestProject project2;
    project2.Create("test2");
    m_connectionCache.NotifyConnectionOpened(project2.GetECDb());
    DataSourceInfo rootInfo2(project2.GetECDbCR().GetDbGuid(), "ruleset_id", nullptr, nullptr);
    m_cache->Cache(rootInfo2, DataSourceFilter(), bvector<ECClassId>(), bvector<Utf8String>());
    
    // cache root data source for a different ruleset
    m_cache->OnRulesetCreated(*PresentationRuleSet::CreateInstance("ruleset_id2", 1, 0, false, "", "", "", false));
    DataSourceInfo rootInfo3(GetDb().GetDbGuid(), "ruleset_id2", nullptr, nullptr);
    m_cache->Cache(rootInfo3, DataSourceFilter(), bvector<ECClassId>(), bvector<Utf8String>());

    // make sure everything's cached
    EXPECT_TRUE(m_cache->IsDataSourceCached(project2.GetECDbCR().GetDbGuid(), "ruleset_id"));
    EXPECT_TRUE(m_cache->IsDataSourceCached(GetDb().GetDbGuid(), "ruleset_id2"));
    EXPECT_TRUE(m_cache->IsDataSourceCached(GetDb().GetDbGuid(), "ruleset_id"));
    EXPECT_TRUE(m_cache->IsNodeCached(rootNodeId));
    EXPECT_TRUE(m_cache->IsDataSourceCached(rootNodeId));
    EXPECT_TRUE(m_cache->IsNodeCached(childNodeId));

    // fully clear the cache
    m_cache->Clear();

    // verify everything's gone
    EXPECT_FALSE(m_cache->IsDataSourceCached(project2.GetECDbCR().GetDbGuid(), "ruleset_id"));
    EXPECT_FALSE(m_cache->IsDataSourceCached(GetDb().GetDbGuid(), "ruleset_id2"));
    EXPECT_FALSE(m_cache->IsDataSourceCached(GetDb().GetDbGuid(), "ruleset_id"));
    EXPECT_FALSE(m_cache->IsNodeCached(rootNodeId));
    EXPECT_FALSE(m_cache->IsDataSourceCached(rootNodeId));
    EXPECT_FALSE(m_cache->IsNodeCached(childNodeId));
    }

/*---------------------------------------------------------------------------------**//**
* @bsitest                                      Grigas.Petraitis                12/2015
+---------------+---------------+---------------+---------------+---------------+------*/
void NodesCacheTests::Test_Clear_ByConnection()
    {
    // cache root data source
    DataSourceInfo rootInfo(GetDb().GetDbGuid(), "ruleset_id", nullptr, nullptr);
    m_cache->Cache(rootInfo, DataSourceFilter(), bvector<ECClassId>(), bvector<Utf8String>());

    // cache root node
    TestNavNodePtr rootNode = TestNavNode::Create(&GetDb());
    NavNodeExtendedData rootExtendedData(*rootNode);
    rootExtendedData.SetConnectionId(GetDb().GetDbGuid());
    rootExtendedData.SetRulesetId(rootInfo.GetRulesetId().c_str());
    m_cache->Cache(*rootNode, false);
    uint64_t rootNodeId = rootNode->GetNodeId();
    
    // cache child data source
    DataSourceInfo childrenInfo(GetDb().GetDbGuid(), rootInfo.GetRulesetId(), &rootNodeId, &rootNodeId);
    m_cache->Cache(childrenInfo, DataSourceFilter(), bvector<ECClassId>(), bvector<Utf8String>());

    // cache child node
    TestNavNodePtr childNode = TestNavNode::Create(&GetDb());
    NavNodeExtendedData childExtendedData(*childNode);
    childExtendedData.SetConnectionId(GetDb().GetDbGuid());
    childExtendedData.SetRulesetId(rootInfo.GetRulesetId().c_str());
    childExtendedData.SetVirtualParentId(rootNodeId);
    m_cache->Cache(*childNode, false);
    uint64_t childNodeId = childNode->GetNodeId();
    
    // cache root data source for a different connection
    ECDbTestProject project2;
    project2.Create("test2");
    m_connectionCache.NotifyConnectionOpened(project2.GetECDb());
    DataSourceInfo rootInfo2(project2.GetECDbCR().GetDbGuid(), "ruleset_id", nullptr, nullptr);
    m_cache->Cache(rootInfo2, DataSourceFilter(), bvector<ECClassId>(), bvector<Utf8String>());

    // make sure everything's cached
    EXPECT_TRUE(m_cache->IsDataSourceCached(project2.GetECDbCR().GetDbGuid(), "ruleset_id"));
    EXPECT_TRUE(m_cache->IsDataSourceCached(GetDb().GetDbGuid(), "ruleset_id"));
    EXPECT_TRUE(m_cache->IsNodeCached(rootNodeId));
    EXPECT_TRUE(m_cache->IsDataSourceCached(rootNodeId));
    EXPECT_TRUE(m_cache->IsNodeCached(childNodeId));

    // fully clear the cache
    m_cache->Clear(&GetDb());

    // verify everything related to primary connection is now gone
    EXPECT_TRUE(m_cache->IsDataSourceCached(project2.GetECDbCR().GetDbGuid(), "ruleset_id"));
    EXPECT_FALSE(m_cache->IsDataSourceCached(GetDb().GetDbGuid(), "ruleset_id"));
    EXPECT_FALSE(m_cache->IsNodeCached(rootNodeId));
    EXPECT_FALSE(m_cache->IsDataSourceCached(rootNodeId));
    EXPECT_FALSE(m_cache->IsNodeCached(childNodeId));
    }

/*---------------------------------------------------------------------------------**//**
* @bsitest                                      Grigas.Petraitis                12/2015
+---------------+---------------+---------------+---------------+---------------+------*/
void NodesCacheTests::Test_Clear_ByRulesetId()
    {
    // cache root data source
    DataSourceInfo rootInfo(GetDb().GetDbGuid(), "ruleset_id", nullptr, nullptr);
    m_cache->Cache(rootInfo, DataSourceFilter(), bvector<ECClassId>(), bvector<Utf8String>());

    // cache root node
    TestNavNodePtr rootNode = TestNavNode::Create(&GetDb());
    NavNodeExtendedData rootExtendedData(*rootNode);
    rootExtendedData.SetConnectionId(GetDb().GetDbGuid());
    rootExtendedData.SetRulesetId(rootInfo.GetRulesetId().c_str());
    m_cache->Cache(*rootNode, false);
    uint64_t rootNodeId = rootNode->GetNodeId();
    
    // cache child data source
    DataSourceInfo childrenInfo(GetDb().GetDbGuid(), rootInfo.GetRulesetId(), &rootNodeId, &rootNodeId);
    m_cache->Cache(childrenInfo, DataSourceFilter(), bvector<ECClassId>(), bvector<Utf8String>());

    // cache child node
    TestNavNodePtr childNode = TestNavNode::Create(&GetDb());
    NavNodeExtendedData childExtendedData(*childNode);
    childExtendedData.SetConnectionId(GetDb().GetDbGuid());
    childExtendedData.SetRulesetId(rootInfo.GetRulesetId().c_str());
    childExtendedData.SetVirtualParentId(rootNodeId);
    m_cache->Cache(*childNode, false);
    uint64_t childNodeId = childNode->GetNodeId();
        
    // cache root data source for a different ruleset
    m_cache->OnRulesetCreated(*PresentationRuleSet::CreateInstance("ruleset_id2", 1, 0, false, "", "", "", false));
    DataSourceInfo rootInfo3(GetDb().GetDbGuid(), "ruleset_id2", nullptr, nullptr);
    m_cache->Cache(rootInfo3, DataSourceFilter(), bvector<ECClassId>(), bvector<Utf8String>());

    // make sure everything's cached
    EXPECT_TRUE(m_cache->IsDataSourceCached(GetDb().GetDbGuid(), "ruleset_id2"));
    EXPECT_TRUE(m_cache->IsDataSourceCached(GetDb().GetDbGuid(), "ruleset_id"));
    EXPECT_TRUE(m_cache->IsNodeCached(rootNodeId));
    EXPECT_TRUE(m_cache->IsDataSourceCached(rootNodeId));
    EXPECT_TRUE(m_cache->IsNodeCached(childNodeId));

    // fully clear the cache
    m_cache->Clear(nullptr, "ruleset_id");

    // verify everything related to "ruleset_id" is now gone
    EXPECT_TRUE(m_cache->IsDataSourceCached(GetDb().GetDbGuid(), "ruleset_id2"));
    EXPECT_FALSE(m_cache->IsDataSourceCached(GetDb().GetDbGuid(), "ruleset_id"));
    EXPECT_FALSE(m_cache->IsNodeCached(rootNodeId));
    EXPECT_FALSE(m_cache->IsDataSourceCached(rootNodeId));
    EXPECT_FALSE(m_cache->IsNodeCached(childNodeId));
    }

/*---------------------------------------------------------------------------------**//**
* @bsitest                                      Grigas.Petraitis                12/2015
+---------------+---------------+---------------+---------------+---------------+------*/
void NodesCacheTests::Test_RemovesRootDataSource()
    {
    // cache data source
    DataSourceInfo info(GetDb().GetDbGuid(), "ruleset_id", nullptr, nullptr);
    m_cache->Cache(info, DataSourceFilter(), bvector<ECClassId>(), bvector<Utf8String>());
    
    // verify it got cached
    EXPECT_TRUE(m_cache->IsDataSourceCached(GetDb().GetDbGuid(), info.GetRulesetId().c_str()));

    // remove
    BeGuid removalId = m_cache->CreateRemovalId(HierarchyLevelInfo(info.GetConnectionId(), info.GetRulesetId(), info.GetPhysicalParentNodeId()));
    EXPECT_TRUE(removalId.IsValid());
    m_cache->RemoveDataSource(removalId);

    // verify it got removed
    EXPECT_FALSE(m_cache->IsDataSourceCached(GetDb().GetDbGuid(), info.GetRulesetId().c_str()));
    }

/*---------------------------------------------------------------------------------**//**
* @bsitest                                      Grigas.Petraitis                12/2015
+---------------+---------------+---------------+---------------+---------------+------*/
void NodesCacheTests::Test_RemovesChildDataSource()
    {
    // cache root data source
    DataSourceInfo rootInfo(GetDb().GetDbGuid(), "ruleset_id", nullptr, nullptr);
    m_cache->Cache(rootInfo, DataSourceFilter(), bvector<ECClassId>(), bvector<Utf8String>());

    // cache root node
    TestNavNodePtr node = TestNavNode::Create(&GetDb());
    NavNodeExtendedData extendedData(*node);
    extendedData.SetConnectionId(GetDb().GetDbGuid());
    extendedData.SetRulesetId(rootInfo.GetRulesetId().c_str());
    m_cache->Cache(*node, false);
    uint64_t nodeId = node->GetNodeId();

    // cache child data source
    DataSourceInfo childrenInfo(GetDb().GetDbGuid(), rootInfo.GetRulesetId(), &nodeId, &nodeId);
    m_cache->Cache(childrenInfo, DataSourceFilter(), bvector<ECClassId>(), bvector<Utf8String>());

    // verify child data source is cached
    EXPECT_TRUE(m_cache->IsDataSourceCached(nodeId));

    // remove child data source
    BeGuid removalId = m_cache->CreateRemovalId(HierarchyLevelInfo(childrenInfo.GetConnectionId(), childrenInfo.GetRulesetId(), childrenInfo.GetPhysicalParentNodeId()));
    m_cache->RemoveDataSource(removalId);

    // verify child data source also got removed
    EXPECT_FALSE(m_cache->IsDataSourceCached(nodeId));
    }

/*---------------------------------------------------------------------------------**//**
* @bsitest                                      Grigas.Petraitis                12/2015
+---------------+---------------+---------------+---------------+---------------+------*/
void NodesCacheTests::Test_RemovesChildNodesWhenParentDataSourceIsRemoved()
    {
    // cache data source
    DataSourceInfo info(GetDb().GetDbGuid(), "ruleset_id", nullptr, nullptr);
    m_cache->Cache(info, DataSourceFilter(), bvector<ECClassId>(), bvector<Utf8String>());
    
    // cache node
    TestNavNodePtr node = TestNavNode::Create(&GetDb());
    NavNodeExtendedData extendedData(*node);
    extendedData.SetConnectionId(GetDb().GetDbGuid());
    extendedData.SetRulesetId(info.GetRulesetId().c_str());
    m_cache->Cache(*node, false);

    // verify node is cached
    EXPECT_TRUE(m_cache->IsNodeCached(node->GetNodeId()));

    // remove
    BeGuid removalId = m_cache->CreateRemovalId(HierarchyLevelInfo(info.GetConnectionId(), info.GetRulesetId(), info.GetPhysicalParentNodeId()));
    m_cache->RemoveDataSource(removalId);

    // verify it got removed
    EXPECT_FALSE(m_cache->IsNodeCached(node->GetNodeId()));
    }

/*---------------------------------------------------------------------------------**//**
* @bsitest                                      Grigas.Petraitis                12/2015
+---------------+---------------+---------------+---------------+---------------+------*/
void NodesCacheTests::Test_RemovesChildDataSourcesWhenParentDataSourceIsRemoved()
    {
    // cache data source
    DataSourceInfo info(GetDb().GetDbGuid(), "ruleset_id", nullptr, nullptr);
    m_cache->Cache(info, DataSourceFilter(), bvector<ECClassId>(), bvector<Utf8String>());
    
    // cache node
    TestNavNodePtr node = TestNavNode::Create(&GetDb());
    NavNodeExtendedData extendedData(*node);
    extendedData.SetConnectionId(GetDb().GetDbGuid());
    extendedData.SetRulesetId(info.GetRulesetId().c_str());
    m_cache->Cache(*node, false);
    uint64_t parentNodeId = node->GetNodeId();
    
    // cache child data source
    DataSourceInfo childrenInfo(GetDb().GetDbGuid(), info.GetRulesetId(), &parentNodeId, &parentNodeId);
    m_cache->Cache(childrenInfo, DataSourceFilter(), bvector<ECClassId>(), bvector<Utf8String>());

    // verify child data source is cached
    EXPECT_TRUE(m_cache->IsDataSourceCached(parentNodeId));

    // remove parent data source
    BeGuid removalId = m_cache->CreateRemovalId(HierarchyLevelInfo(info.GetConnectionId(), info.GetRulesetId(), info.GetPhysicalParentNodeId()));
    m_cache->RemoveDataSource(removalId);

    // verify child data source also got removed
    EXPECT_FALSE(m_cache->IsDataSourceCached(parentNodeId));
    }

/*---------------------------------------------------------------------------------**//**
* @bsitest                                      Grigas.Petraitis                04/2017
+---------------+---------------+---------------+---------------+---------------+------*/
void NodesCacheTests::Test_MakePhysical()
    {
    // cache root data source
    DataSourceInfo info(GetDb().GetDbGuid(), "ruleset_id", nullptr, nullptr);
    m_cache->Cache(info, DataSourceFilter(), bvector<ECClassId>(), bvector<Utf8String>());

    // cache root node
    TestNavNodePtr node = TestNavNode::Create(&GetDb());
    NavNodeExtendedData extendedData(*node);
    extendedData.SetConnectionId(info.GetConnectionId());
    extendedData.SetRulesetId(info.GetRulesetId().c_str());
    m_cache->Cache(*node, true);

    // verify node is virtual
    EXPECT_FALSE(m_cache->GetNode(node->GetNodeId(), NodeVisibility::Physical).IsValid());
    EXPECT_TRUE(m_cache->GetNode(node->GetNodeId(), NodeVisibility::Virtual).IsValid());

    // make physical
    m_cache->MakePhysical(*node);
    
    // verify node is physical
    EXPECT_TRUE(m_cache->GetNode(node->GetNodeId(), NodeVisibility::Physical).IsValid());
    EXPECT_FALSE(m_cache->GetNode(node->GetNodeId(), NodeVisibility::Virtual).IsValid());
    }

/*---------------------------------------------------------------------------------**//**
* @bsitest                                      Grigas.Petraitis                04/2017
+---------------+---------------+---------------+---------------+---------------+------*/
void NodesCacheTests::Test_MakeVirtual()
    {
    // cache root data source
    DataSourceInfo info(GetDb().GetDbGuid(), "ruleset_id", nullptr, nullptr);
    m_cache->Cache(info, DataSourceFilter(), bvector<ECClassId>(), bvector<Utf8String>());

    // cache root node
    TestNavNodePtr node = TestNavNode::Create(&GetDb());
    NavNodeExtendedData extendedData(*node);
    extendedData.SetConnectionId(info.GetConnectionId());
    extendedData.SetRulesetId(info.GetRulesetId().c_str());
    m_cache->Cache(*node, false);
    
    // verify node is physical
    EXPECT_TRUE(m_cache->GetNode(node->GetNodeId(), NodeVisibility::Physical).IsValid());
    EXPECT_FALSE(m_cache->GetNode(node->GetNodeId(), NodeVisibility::Virtual).IsValid());

    // make physical
    m_cache->MakeVirtual(*node);
    
   // verify node is virtual
    EXPECT_FALSE(m_cache->GetNode(node->GetNodeId(), NodeVisibility::Physical).IsValid());
    EXPECT_TRUE(m_cache->GetNode(node->GetNodeId(), NodeVisibility::Virtual).IsValid());
    }

/*---------------------------------------------------------------------------------**//**
* @bsitest                                      Grigas.Petraitis                04/2017
+---------------+---------------+---------------+---------------+---------------+------*/
void NodesCacheTests::Test_UpdateNode()
    {
    // cache root data source
    DataSourceInfo info(GetDb().GetDbGuid(), "ruleset_id", nullptr, nullptr);
    m_cache->Cache(info, DataSourceFilter(), bvector<ECClassId>(), bvector<Utf8String>());

    // cache root node
    TestNavNodePtr node = TestNavNode::Create(&GetDb());
    node->SetLabel("A");
    NavNodeExtendedData extendedData(*node);
    extendedData.SetConnectionId(info.GetConnectionId());
    extendedData.SetRulesetId(info.GetRulesetId().c_str());
    m_cache->Cache(*node, false);
    
    // verify node's label is valid
    EXPECT_STREQ("A", m_cache->GetNode(node->GetNodeId())->GetLabel().c_str());

    // update
    node->SetLabel("B");
    m_cache->Update(node->GetNodeId(), *node);
    
    // verify node's label has changed
    EXPECT_STREQ("B", m_cache->GetNode(node->GetNodeId())->GetLabel().c_str());
    }

/*---------------------------------------------------------------------------------**//**
* note: the test uses GetRelatedHierarchyLevels function to test the Update
* @bsitest                                      Grigas.Petraitis                04/2017
+---------------+---------------+---------------+---------------+---------------+------*/
void NodesCacheTests::Test_UpdateDataSource_UpdatesFilter()
    {
    ECClassCP widgetHasGadgetRelationship = GetDb().Schemas().GetClass("RulesEngineTest", "WidgetHasGadget");

    // cache the data source
    DataSourceInfo info(GetDb().GetDbGuid(), "ruleset_id", nullptr, nullptr);
    m_cache->Cache(info, DataSourceFilter(), {ECClassId((uint64_t)1)}, bvector<Utf8String>());
        
    // verify the filter is not applied and we find related hierarchy level
    bset<ECInstanceKey> keys;
    keys.insert(ECInstanceKey(ECClassId((uint64_t)1), ECInstanceId((uint64_t)1)));
    bvector<HierarchyLevelInfo> related = m_cache->GetRelatedHierarchyLevels(info.GetConnectionId(), keys);
    EXPECT_EQ(1, related.size());

    // update the datasource with new filter
    bset<ECClassId> relationshipClassIds;
    relationshipClassIds.insert(widgetHasGadgetRelationship->GetId());
    DataSourceFilter filter(DataSourceFilter::RelatedInstanceInfo(relationshipClassIds, RequiredRelationDirection_Both, ECInstanceId((uint64_t)123)), nullptr);
    m_cache->Update(info, &filter, nullptr, nullptr);
    
    // verify the filter is applied and we dont find related hierarchy level anymore
    related = m_cache->GetRelatedHierarchyLevels(info.GetConnectionId(), keys);
    EXPECT_EQ(0, related.size());
    }

/*---------------------------------------------------------------------------------**//**
* note: the test uses GetRelatedHierarchyLevels function to test the Update
* @bsitest                                      Grigas.Petraitis                04/2017
+---------------+---------------+---------------+---------------+---------------+------*/
void NodesCacheTests::Test_UpdateDataSource_UpdatesRelatedClassIds()
    {
    // unused - ECClassCP widgetHasGadgetRelationship = GetDb().Schemas().GetClass("RulesEngineTest", "WidgetHasGadget");

    // cache the data source
    DataSourceInfo info(GetDb().GetDbGuid(), "ruleset_id", nullptr, nullptr);
    m_cache->Cache(info, DataSourceFilter(), bvector<ECClassId>(), bvector<Utf8String>());
        
    // verify we don't find related hierarchy level as the key is not related to the data source
    bset<ECInstanceKey> keys;
    keys.insert(ECInstanceKey(ECClassId((uint64_t)1), ECInstanceId((uint64_t)1)));
    bvector<HierarchyLevelInfo> related = m_cache->GetRelatedHierarchyLevels(info.GetConnectionId(), keys);
    EXPECT_EQ(0, related.size());

    // update the datasource related class ids
    bvector<ECClassId> relatedClassIds = {ECClassId((uint64_t)1)};
    m_cache->Update(info, nullptr, &relatedClassIds, nullptr);
    
    // verify we do find related hierarchy level this time as the data source is now related to the lookup keys
    related = m_cache->GetRelatedHierarchyLevels(info.GetConnectionId(), keys);
    EXPECT_EQ(1, related.size());
    }

/*---------------------------------------------------------------------------------**//**
* note: the test uses GetRelatedHierarchyLevels function to test the Update
* @bsitest                                      Grigas.Petraitis                04/2017
+---------------+---------------+---------------+---------------+---------------+------*/
void NodesCacheTests::Test_UpdateDataSource_UpdatesRelatedSettingIds()
    {
    // unused - ECClassCP widgetHasGadgetRelationship = GetDb().Schemas().GetClass("RulesEngineTest", "WidgetHasGadget");

    // cache the data source
    DataSourceInfo info(GetDb().GetDbGuid(), "ruleset_id", nullptr, nullptr);
    m_cache->Cache(info, DataSourceFilter(), bvector<ECClassId>(), bvector<Utf8String>());
        
    // verify we don't find related hierarchy level as data source is not related to any setting ids
    bvector<HierarchyLevelInfo> related = m_cache->GetRelatedHierarchyLevels(info.GetRulesetId().c_str(), "setting_id");
    EXPECT_EQ(0, related.size());

    // update the datasource related setting ids
    bvector<Utf8String> relatedSettingIds = {"setting_id"};
    m_cache->Update(info, nullptr, nullptr, &relatedSettingIds);
    
    // verify we do find related hierarchy level this time as the data source is now related to the setting id
    related = m_cache->GetRelatedHierarchyLevels(info.GetRulesetId().c_str(), "setting_id");
    EXPECT_EQ(1, related.size());
    }

/*---------------------------------------------------------------------------------**//**
* @bsitest                                      Grigas.Petraitis                04/2017
+---------------+---------------+---------------+---------------+---------------+------*/
void NodesCacheTests::Test_RemapNodeIds_RemapsDataSourcesWhenParentIsPhysical()
    {
    // cache root data source
    DataSourceInfo info(GetDb().GetDbGuid(), "ruleset_id", nullptr, nullptr);
    m_cache->Cache(info, DataSourceFilter(), bvector<ECClassId>(), bvector<Utf8String>());

    // cache 2 root nodes
    bvector<JsonNavNodeCPtr> rootNodes = FillWithNodes(info, 2, false);

    // create a data source for root node 0
    uint64_t rootNodeId0 = rootNodes[0]->GetNodeId();
    DataSourceInfo childInfo(info.GetConnectionId(), info.GetRulesetId(), &rootNodeId0, &rootNodeId0);
    m_cache->Cache(childInfo, DataSourceFilter(), bvector<ECClassId>(), bvector<Utf8String>());

    // verify rootNodes[0] has a datasource and rootNodes[1] doesnt
    EXPECT_TRUE(m_cache->IsDataSourceCached(rootNodes[0]->GetNodeId()));
    EXPECT_FALSE(m_cache->IsDataSourceCached(rootNodes[1]->GetNodeId()));
    
    // remap
    bmap<uint64_t, uint64_t> remapInfo;
    remapInfo.Insert(rootNodes[0]->GetNodeId(), rootNodes[1]->GetNodeId());
    m_cache->RemapNodeIds(remapInfo);
    
    // verify rootNodes[1] has a datasource and rootNodes[0] doesnt
    EXPECT_FALSE(m_cache->IsDataSourceCached(rootNodes[0]->GetNodeId()));
    EXPECT_TRUE(m_cache->IsDataSourceCached(rootNodes[1]->GetNodeId()));
    }

/*---------------------------------------------------------------------------------**//**
* @bsitest                                      Grigas.Petraitis                04/2017
+---------------+---------------+---------------+---------------+---------------+------*/
void NodesCacheTests::Test_RemapNodeIds_RemapsDataSourcesWhenParentIsVirtual()
    {
    // cache root data source
    DataSourceInfo info(GetDb().GetDbGuid(), "ruleset_id", nullptr, nullptr);
    m_cache->Cache(info, DataSourceFilter(), bvector<ECClassId>(), bvector<Utf8String>());

    // cache 2 root nodes
    bvector<JsonNavNodeCPtr> rootNodes = FillWithNodes(info, 2, false);
    m_cache->MakeVirtual(*rootNodes[0]);

    // create a data source for root node 0
    uint64_t rootNodeId0 = rootNodes[0]->GetNodeId();
    DataSourceInfo childInfo(info.GetConnectionId(), info.GetRulesetId(), nullptr, &rootNodeId0);
    m_cache->Cache(childInfo, DataSourceFilter(), bvector<ECClassId>(), bvector<Utf8String>());

    // verify rootNodes[0] has a datasource and rootNodes[1] doesnt
    EXPECT_TRUE(m_cache->IsDataSourceCached(rootNodes[0]->GetNodeId()));
    EXPECT_FALSE(m_cache->IsDataSourceCached(rootNodes[1]->GetNodeId()));
    
    // remap
    bmap<uint64_t, uint64_t> remapInfo;
    remapInfo.Insert(rootNodes[0]->GetNodeId(), rootNodes[1]->GetNodeId());
    m_cache->RemapNodeIds(remapInfo);
    
    // verify rootNodes[1] has a datasource and rootNodes[0] doesnt
    EXPECT_FALSE(m_cache->IsDataSourceCached(rootNodes[0]->GetNodeId()));
    EXPECT_TRUE(m_cache->IsDataSourceCached(rootNodes[1]->GetNodeId()));
    }

/*---------------------------------------------------------------------------------**//**
* @bsitest                                      Aidas.Vaiksnoras                05/2017
+---------------+---------------+---------------+---------------+---------------+------*/
void NodesCacheTests::Test_Updates_IsExpandedFlag()
    {
    DataSourceInfo info(GetDb().GetDbGuid(), "ruleset_id", nullptr, nullptr);
    m_cache->Cache(info, DataSourceFilter(), bvector<ECClassId>(), bvector<Utf8String>());

    // cache root node
    TestNavNodePtr node = TestNavNode::Create(&GetDb());
    NavNodeExtendedData extendedData(*node);
    extendedData.SetConnectionId(info.GetConnectionId());
    extendedData.SetRulesetId(info.GetRulesetId().c_str());
    node->SetIsExpanded(true);
    m_cache->Cache(*node, false);

    ASSERT_TRUE(m_cache->IsNodeCached(node->GetNodeId()));
    NavNodeCPtr cachedNode = m_cache->GetNode(node->GetNodeId());
    ASSERT_TRUE(cachedNode.IsValid());
    EXPECT_TRUE(cachedNode->IsExpanded());

    node->SetIsExpanded(false);
    m_cache->Update(node->GetNodeId(), *node);
    ASSERT_TRUE(m_cache->IsNodeCached(node->GetNodeId()));
    cachedNode = m_cache->GetNode(node->GetNodeId());
    ASSERT_TRUE(cachedNode.IsValid());
    EXPECT_FALSE(cachedNode->IsExpanded());
    }

/*---------------------------------------------------------------------------------**//**
* @bsitest                                      Grigas.Petraitis                04/2017
+---------------+---------------+---------------+---------------+---------------+------*/
TEST_F(NodesCacheTests, ReturnsNullsWhenEmpty)
    {
    EXPECT_FALSE(m_cache->IsDataSourceCached(GetDb().GetDbGuid(), "test ruleset id"));
    EXPECT_FALSE(m_cache->IsDataSourceCached(999));
    EXPECT_FALSE(m_cache->IsNodeCached(999));

    EXPECT_TRUE(m_cache->GetDataSource(HierarchyLevelInfo(GetDb().GetDbGuid(), "test ruleset id", 999)).IsNull());
    EXPECT_TRUE(m_cache->GetDataSource(DataSourceInfo(GetDb().GetDbGuid(), "test ruleset id", nullptr, nullptr)).IsNull());
    EXPECT_TRUE(m_cache->GetDataSource(999).IsNull());
    EXPECT_TRUE(m_cache->GetNode(999).IsNull());
    }

/*---------------------------------------------------------------------------------**//**
* @bsitest                                      Grigas.Petraitis                04/2017
+---------------+---------------+---------------+---------------+---------------+------*/
TEST_F(NodesCacheTests, ReturnsCachedRootDataSource)
    {
    // cache root data source
    DataSourceInfo info(GetDb().GetDbGuid(), "ruleset_id", nullptr, nullptr);
    m_cache->Cache(info, DataSourceFilter(), bvector<ECClassId>(), bvector<Utf8String>());

    // verify the data source is cached
    EXPECT_TRUE(m_cache->IsDataSourceCached(GetDb().GetDbGuid(), info.GetRulesetId().c_str()));
    EXPECT_TRUE(m_cache->GetDataSource(HierarchyLevelInfo(GetDb().GetDbGuid(), info.GetRulesetId(), nullptr)).IsValid());
    EXPECT_TRUE(m_cache->GetDataSource(DataSourceInfo(GetDb().GetDbGuid(), info.GetRulesetId(), nullptr, nullptr)).IsValid());
    }

/*---------------------------------------------------------------------------------**//**
* @bsitest                                      Grigas.Petraitis                04/2017
+---------------+---------------+---------------+---------------+---------------+------*/
TEST_F(NodesCacheTests, ReturnsCachedRootNode)
    {
    // cache root data source
    DataSourceInfo info(GetDb().GetDbGuid(), "ruleset_id", nullptr, nullptr);
    m_cache->Cache(info, DataSourceFilter(), bvector<ECClassId>(), bvector<Utf8String>());

    // create the root node
    TestNavNodePtr node = TestNavNode::Create(&GetDb());
    NavNodeExtendedData extendedData(*node);
    extendedData.SetConnectionId(GetDb().GetDbGuid());
    extendedData.SetRulesetId(info.GetRulesetId().c_str());
    
    // the data source should be empty
    NavNodesProviderPtr cachedProvider = m_cache->GetDataSource(HierarchyLevelInfo(GetDb().GetDbGuid(), info.GetRulesetId(), nullptr));
    ASSERT_TRUE(cachedProvider.IsValid());
    EXPECT_EQ(0, cachedProvider->GetNodesCount());

    // cache the node
    m_cache->Cache(*node, false);

    // verify the node is cached
    cachedProvider = m_cache->GetDataSource(HierarchyLevelInfo(GetDb().GetDbGuid(), info.GetRulesetId(), nullptr));
    ASSERT_TRUE(cachedProvider.IsValid());
    EXPECT_EQ(1, cachedProvider->GetNodesCount());

    EXPECT_TRUE(m_cache->IsNodeCached(node->GetNodeId()));
    NavNodeCPtr cachedNode = m_cache->GetNode(node->GetNodeId());
    EXPECT_TRUE(cachedNode.IsValid());
    }

/*---------------------------------------------------------------------------------**//**
* @bsitest                                      Grigas.Petraitis                04/2017
+---------------+---------------+---------------+---------------+---------------+------*/
TEST_F(NodesCacheTests, ReturnsCachedRootNodeDataSource)
    {
    // cache root data source
    DataSourceInfo info(GetDb().GetDbGuid(), "ruleset_id", nullptr, nullptr);
    m_cache->Cache(info, DataSourceFilter(), bvector<ECClassId>(), bvector<Utf8String>());

    // create the root node
    TestNavNodePtr node = TestNavNode::Create(&GetDb());
    NavNodeExtendedData extendedData(*node);
    extendedData.SetConnectionId(GetDb().GetDbGuid());
    extendedData.SetRulesetId(info.GetRulesetId().c_str());
    
    // the data source should not be found until its node is cached
    NavNodesProviderPtr cachedProvider = m_cache->GetDataSource(node->GetNodeId());
    EXPECT_FALSE(cachedProvider.IsValid());

    // cache the node
    m_cache->Cache(*node, false);

    // verify the provider is returned now
    cachedProvider = m_cache->GetDataSource(node->GetNodeId());
    EXPECT_TRUE(cachedProvider.IsValid());
    }

/*---------------------------------------------------------------------------------**//**
* @bsitest                                      Grigas.Petraitis                04/2017
+---------------+---------------+---------------+---------------+---------------+------*/
TEST_F(NodesCacheTests, ReturnsCachedChildDataSource)
    {
    // cache root data source
    DataSourceInfo rootInfo(GetDb().GetDbGuid(), "ruleset_id", nullptr, nullptr);
    m_cache->Cache(rootInfo, DataSourceFilter(), bvector<ECClassId>(), bvector<Utf8String>());

    // cache root node
    TestNavNodePtr node = TestNavNode::Create(&GetDb());
    NavNodeExtendedData extendedData(*node);
    extendedData.SetConnectionId(GetDb().GetDbGuid());
    extendedData.SetRulesetId(rootInfo.GetRulesetId().c_str());
    m_cache->Cache(*node, false);
    uint64_t nodeId = node->GetNodeId();

    // no child data source should exist
    EXPECT_TRUE(m_cache->GetDataSource(HierarchyLevelInfo(GetDb().GetDbGuid(), rootInfo.GetRulesetId(), nodeId)).IsNull());
    EXPECT_TRUE(m_cache->GetDataSource(DataSourceInfo(GetDb().GetDbGuid(), rootInfo.GetRulesetId(), &nodeId, &nodeId)).IsNull());

    // cache child data source
    DataSourceInfo childrenInfo(GetDb().GetDbGuid(), rootInfo.GetRulesetId(), &nodeId, &nodeId);
    m_cache->Cache(childrenInfo, DataSourceFilter(), bvector<ECClassId>(), bvector<Utf8String>());

    // verify the data source exists now
    EXPECT_TRUE(m_cache->IsDataSourceCached(nodeId));
    EXPECT_TRUE(m_cache->GetDataSource(HierarchyLevelInfo(GetDb().GetDbGuid(), rootInfo.GetRulesetId(), nodeId)).IsValid());
    EXPECT_TRUE(m_cache->GetDataSource(DataSourceInfo(GetDb().GetDbGuid(), rootInfo.GetRulesetId(), &nodeId, &nodeId)).IsValid());
    }

/*---------------------------------------------------------------------------------**//**
* @bsitest                                      Grigas.Petraitis                04/2017
+---------------+---------------+---------------+---------------+---------------+------*/
TEST_F(NodesCacheTests, ReturnsCachedChildNode)
    {
    // cache root data source
    DataSourceInfo rootInfo(GetDb().GetDbGuid(), "ruleset_id", nullptr, nullptr);
    m_cache->Cache(rootInfo, DataSourceFilter(), bvector<ECClassId>(), bvector<Utf8String>());

    // cache root node
    TestNavNodePtr rootNode = TestNavNode::Create(&GetDb());
    NavNodeExtendedData rootExtendedData(*rootNode);
    rootExtendedData.SetConnectionId(GetDb().GetDbGuid());
    rootExtendedData.SetRulesetId(rootInfo.GetRulesetId().c_str());
    m_cache->Cache(*rootNode, false);
    uint64_t nodeId = rootNode->GetNodeId();
    
    // cache child data source
    DataSourceInfo childrenInfo(GetDb().GetDbGuid(), rootInfo.GetRulesetId(), &nodeId, &nodeId);
    m_cache->Cache(childrenInfo, DataSourceFilter(), bvector<ECClassId>(), bvector<Utf8String>());

    // the data source should be empty
    NavNodesProviderPtr cachedProvider = m_cache->GetDataSource(HierarchyLevelInfo(GetDb().GetDbGuid(), rootInfo.GetRulesetId(), nodeId));
    ASSERT_TRUE(cachedProvider.IsValid());
    EXPECT_EQ(0, cachedProvider->GetNodesCount());

    // cache child node
    TestNavNodePtr childNode = TestNavNode::Create(&GetDb());
    NavNodeExtendedData childExtendedData(*childNode);
    childExtendedData.SetConnectionId(GetDb().GetDbGuid());
    childExtendedData.SetRulesetId(rootInfo.GetRulesetId().c_str());
    childExtendedData.SetVirtualParentId(nodeId);
    m_cache->Cache(*childNode, false);    
    
    // verify the child node is cached
    cachedProvider = m_cache->GetDataSource(HierarchyLevelInfo(GetDb().GetDbGuid(), rootInfo.GetRulesetId(), nodeId));
    ASSERT_TRUE(cachedProvider.IsValid());
    EXPECT_EQ(1, cachedProvider->GetNodesCount());

    EXPECT_TRUE(m_cache->IsNodeCached(childNode->GetNodeId()));
    NavNodeCPtr cachedNode = m_cache->GetNode(childNode->GetNodeId());
    EXPECT_TRUE(cachedNode.IsValid());
    }

/*---------------------------------------------------------------------------------**//**
* @bsitest                                      Grigas.Petraitis                04/2017
+---------------+---------------+---------------+---------------+---------------+------*/
TEST_F(NodesCacheTests, ReturnsCachedChildNodeDataSource)
    {
    // cache root data source
    DataSourceInfo rootInfo(GetDb().GetDbGuid(), "ruleset_id", nullptr, nullptr);
    m_cache->Cache(rootInfo, DataSourceFilter(), bvector<ECClassId>(), bvector<Utf8String>());

    // cache root node
    TestNavNodePtr rootNode = TestNavNode::Create(&GetDb());
    NavNodeExtendedData rootExtendedData(*rootNode);
    rootExtendedData.SetConnectionId(GetDb().GetDbGuid());
    rootExtendedData.SetRulesetId(rootInfo.GetRulesetId().c_str());
    m_cache->Cache(*rootNode, false);
    uint64_t rootNodeId = rootNode->GetNodeId();
    
    // cache child data source
    DataSourceInfo childrenInfo(GetDb().GetDbGuid(), rootInfo.GetRulesetId(), &rootNodeId, &rootNodeId);
    m_cache->Cache(childrenInfo, DataSourceFilter(), bvector<ECClassId>(), bvector<Utf8String>());

    // create child node
    TestNavNodePtr childNode = TestNavNode::Create(&GetDb());
    NavNodeExtendedData childExtendedData(*childNode);
    childExtendedData.SetConnectionId(GetDb().GetDbGuid());
    childExtendedData.SetRulesetId(rootInfo.GetRulesetId().c_str());
    childExtendedData.SetVirtualParentId(rootNodeId);

    // the data source should not be found
    NavNodesProviderPtr cachedProvider = m_cache->GetDataSource(childNode->GetNodeId());
    EXPECT_FALSE(cachedProvider.IsValid());
    
    // cache the node
    m_cache->Cache(*childNode, false);    
    
    // verify the data source is now found
    cachedProvider = m_cache->GetDataSource(childNode->GetNodeId());
    EXPECT_TRUE(cachedProvider.IsValid());
    }

/*---------------------------------------------------------------------------------**//**
* @bsitest                                      Grigas.Petraitis                04/2017
+---------------+---------------+---------------+---------------+---------------+------*/
TEST_F(NodesCacheTests, ReturnsRequestedNodeTypeWhenNodeIsPhysical)
    {
    // cache root data source
    DataSourceInfo info(GetDb().GetDbGuid(), "ruleset_id", nullptr, nullptr);
    m_cache->Cache(info, DataSourceFilter(), bvector<ECClassId>(), bvector<Utf8String>());

    // create the node
    TestNavNodePtr node = TestNavNode::Create(&GetDb());
    NavNodeExtendedData extendedData(*node);
    extendedData.SetConnectionId(GetDb().GetDbGuid());
    extendedData.SetRulesetId(info.GetRulesetId().c_str());
    
    // cache the node
    m_cache->Cache(*node, false);

    // verify results
    EXPECT_TRUE(m_cache->GetNode(node->GetNodeId(), NodeVisibility::Any).IsValid());
    EXPECT_TRUE(m_cache->GetNode(node->GetNodeId(), NodeVisibility::Physical).IsValid());
    EXPECT_FALSE(m_cache->GetNode(node->GetNodeId(), NodeVisibility::Virtual).IsValid());
    }

/*---------------------------------------------------------------------------------**//**
* @bsitest                                      Grigas.Petraitis                04/2017
+---------------+---------------+---------------+---------------+---------------+------*/
TEST_F(NodesCacheTests, ReturnsRequestedNodeTypeWhenNodeIsVirtual)
    {
    // cache root data source
    DataSourceInfo info(GetDb().GetDbGuid(), "ruleset_id", nullptr, nullptr);
    m_cache->Cache(info, DataSourceFilter(), bvector<ECClassId>(), bvector<Utf8String>());

    // create the node
    TestNavNodePtr node = TestNavNode::Create(&GetDb());
    NavNodeExtendedData extendedData(*node);
    extendedData.SetConnectionId(GetDb().GetDbGuid());
    extendedData.SetRulesetId(info.GetRulesetId().c_str());
    
    // cache the node
    m_cache->Cache(*node, true);

    // verify results
    EXPECT_TRUE(m_cache->GetNode(node->GetNodeId(), NodeVisibility::Any).IsValid());
    EXPECT_FALSE(m_cache->GetNode(node->GetNodeId(), NodeVisibility::Physical).IsValid());
    EXPECT_TRUE(m_cache->GetNode(node->GetNodeId(), NodeVisibility::Virtual).IsValid());
    }

/*---------------------------------------------------------------------------------**//**
* @bsitest                                      Grigas.Petraitis                04/2017
+---------------+---------------+---------------+---------------+---------------+------*/
TEST_F(NodesCacheTests, ReturnsPreviouslyCachedDataSourceWhenCachingForTheSameParentTwice)
    {
    // cache the data source
    DataSourceInfo info1(GetDb().GetDbGuid(), "ruleset_id", nullptr, nullptr);
    m_cache->Cache(info1, DataSourceFilter(), bvector<ECClassId>(), bvector<Utf8String>());

    DataSourceInfo info2(info1.GetConnectionId(), info1.GetRulesetId(), info1.GetPhysicalParentNodeId(), info1.GetVirtualParentNodeId());
    m_cache->Cache(info2, DataSourceFilter(), bvector<ECClassId>(), bvector<Utf8String>());

    // verify the data source ids are valid and match
    EXPECT_NE(0, info1.GetDataSourceId());
    EXPECT_EQ(info1.GetDataSourceId(), info2.GetDataSourceId());
    }

/*---------------------------------------------------------------------------------**//**
* @bsitest                                      Grigas.Petraitis                12/2015
+---------------+---------------+---------------+---------------+---------------+------*/
TEST_F(NodesCacheTests, ReturnsDataSourcesFromValidConnections)
    {
    // create a new connection
    ECDbTestProject project2;
    project2.Create("test2");
    m_connectionCache.NotifyConnectionOpened(project2.GetECDb());
    
    // cache root data source for the first connection
    DataSourceInfo rootInfo1(GetDb().GetDbGuid(), "ruleset_id", nullptr, nullptr);
    m_cache->Cache(rootInfo1, DataSourceFilter(), bvector<ECClassId>(), bvector<Utf8String>());
    
    // cache root data source for the second connection
    DataSourceInfo rootInfo2(project2.GetECDbCR().GetDbGuid(), "ruleset_id", nullptr, nullptr);
    m_cache->Cache(rootInfo2, DataSourceFilter(), bvector<ECClassId>(), bvector<Utf8String>());

    // verify correct sources are returned
    NavNodesProviderPtr cached1 = m_cache->GetDataSource(rootInfo1);
    ASSERT_TRUE(cached1.IsValid());
    EXPECT_EQ(&GetDb(), &cached1->GetContext().GetDb());

    NavNodesProviderPtr cached2 = m_cache->GetDataSource(rootInfo2);
    ASSERT_TRUE(cached2.IsValid());
    EXPECT_EQ(&project2.GetECDbCR(), &cached2->GetContext().GetDb());
    }

/*---------------------------------------------------------------------------------**//**
* @bsitest                                      Grigas.Petraitis                12/2015
+---------------+---------------+---------------+---------------+---------------+------*/
TEST_F(NodesCacheTests, ReturnsDataSourcesWithValidRulesetIds)
    {    
    // cache root data source for the first ruleset
    m_cache->OnRulesetCreated(*PresentationRuleSet::CreateInstance("ruleset_id1", 1, 0, false, "", "", "", false));
    DataSourceInfo rootInfo1(GetDb().GetDbGuid(), "ruleset_id1", nullptr, nullptr);
    m_cache->Cache(rootInfo1, DataSourceFilter(), bvector<ECClassId>(), bvector<Utf8String>());
    
    // cache root data source for the second ruleset
    m_cache->OnRulesetCreated(*PresentationRuleSet::CreateInstance("ruleset_id2", 1, 0, false, "", "", "", false));
    DataSourceInfo rootInfo2(GetDb().GetDbGuid(), "ruleset_id2", nullptr, nullptr);
    m_cache->Cache(rootInfo2, DataSourceFilter(), bvector<ECClassId>(), bvector<Utf8String>());

    // verify correct sources are returned
    NavNodesProviderPtr cached1 = m_cache->GetDataSource(rootInfo1);
    ASSERT_TRUE(cached1.IsValid());
    EXPECT_STREQ(rootInfo1.GetRulesetId().c_str(), cached1->GetContext().GetRuleset().GetRuleSetId().c_str());

    NavNodesProviderPtr cached2 = m_cache->GetDataSource(rootInfo2);
    ASSERT_TRUE(cached2.IsValid());
    EXPECT_STREQ(rootInfo2.GetRulesetId().c_str(), cached2->GetContext().GetRuleset().GetRuleSetId().c_str());
    }

/*---------------------------------------------------------------------------------**//**
* @bsitest                                      Grigas.Petraitis                04/2017
+---------------+---------------+---------------+---------------+---------------+------*/
TEST_F(NodesCacheTests, HasParentNode_ReturnsFalseForEmptySet)
    {
    // cache root data source
    DataSourceInfo info(GetDb().GetDbGuid(), "ruleset_id", nullptr, nullptr);
    m_cache->Cache(info, DataSourceFilter(), bvector<ECClassId>(), bvector<Utf8String>());

    // cache root node
    bvector<JsonNavNodeCPtr> nodes = FillWithNodes(info, 1);
    JsonNavNodeCPtr node = nodes[0];

    bset<uint64_t> parentNodeIds;
    EXPECT_FALSE(m_cache->HasParentNode(node->GetNodeId(), parentNodeIds));
    }

/*---------------------------------------------------------------------------------**//**
* @bsitest                                      Grigas.Petraitis                04/2017
+---------------+---------------+---------------+---------------+---------------+------*/
TEST_F(NodesCacheTests, HasParentNode_ReturnsFalseForRootNode)
    {
    // cache root data source
    DataSourceInfo info(GetDb().GetDbGuid(), "ruleset_id", nullptr, nullptr);
    m_cache->Cache(info, DataSourceFilter(), bvector<ECClassId>(), bvector<Utf8String>());

    // cache root node
    bvector<JsonNavNodeCPtr> nodes = FillWithNodes(info, 1);
    JsonNavNodeCPtr node = nodes[0];
    
    bset<uint64_t> parentNodeIds;
    parentNodeIds.insert(node->GetNodeId() + 1);
    EXPECT_FALSE(m_cache->HasParentNode(node->GetNodeId(), parentNodeIds));
    }

/*---------------------------------------------------------------------------------**//**
* @bsitest                                      Grigas.Petraitis                04/2017
+---------------+---------------+---------------+---------------+---------------+------*/
TEST_F(NodesCacheTests, HasParentNode_ReturnsFalseIfListDoesntContainParentNodeId)
    {
    // cache root data source
    DataSourceInfo info(GetDb().GetDbGuid(), "ruleset_id", nullptr, nullptr);
    m_cache->Cache(info, DataSourceFilter(), bvector<ECClassId>(), bvector<Utf8String>());

    // cache root nodes
    bvector<JsonNavNodeCPtr> rootNodes = FillWithNodes(info, 2, true);
    
    // cache child node for root node 0
    uint64_t rootNodeId0 = rootNodes[0]->GetNodeId();
    bvector<JsonNavNodeCPtr> childNodes = FillWithNodes(DataSourceInfo(info.GetConnectionId(), info.GetRulesetId(), &rootNodeId0, &rootNodeId0), 1);
    
    bset<uint64_t> parentNodeIds;
    parentNodeIds.insert(rootNodes[1]->GetNodeId());
    EXPECT_FALSE(m_cache->HasParentNode(childNodes[0]->GetNodeId(), parentNodeIds));
    }

/*---------------------------------------------------------------------------------**//**
* @bsitest                                      Grigas.Petraitis                04/2017
+---------------+---------------+---------------+---------------+---------------+------*/
TEST_F(NodesCacheTests, HasParentNode_ReturnsTrueIfListContainsImmediateParentNodeId)
    {
    // cache root data source
    DataSourceInfo info(GetDb().GetDbGuid(), "ruleset_id", nullptr, nullptr);
    m_cache->Cache(info, DataSourceFilter(), bvector<ECClassId>(), bvector<Utf8String>());

    // cache root nodes
    bvector<JsonNavNodeCPtr> rootNodes = FillWithNodes(info, 2, true);
    
    // cache child node for root node 0
    uint64_t rootNodeId0 = rootNodes[0]->GetNodeId();
    bvector<JsonNavNodeCPtr> childNodes = FillWithNodes(DataSourceInfo(info.GetConnectionId(), info.GetRulesetId(), &rootNodeId0, &rootNodeId0), 1);
    
    bset<uint64_t> parentNodeIds;
    parentNodeIds.insert(rootNodes[0]->GetNodeId());
    EXPECT_TRUE(m_cache->HasParentNode(childNodes[0]->GetNodeId(), parentNodeIds));
    }

/*---------------------------------------------------------------------------------**//**
* @bsitest                                      Grigas.Petraitis                04/2017
+---------------+---------------+---------------+---------------+---------------+------*/
TEST_F(NodesCacheTests, HasParentNode_ReturnsTrueIfListContainsGrandParentNodeId)
    {
    // cache root data source
    DataSourceInfo info(GetDb().GetDbGuid(), "ruleset_id", nullptr, nullptr);
    m_cache->Cache(info, DataSourceFilter(), bvector<ECClassId>(), bvector<Utf8String>());

    // cache root nodes
    bvector<JsonNavNodeCPtr> rootNodes = FillWithNodes(info, 1, true);
    
    // cache child node for root node
    uint64_t rootNodeId = rootNodes[0]->GetNodeId();
    bvector<JsonNavNodeCPtr> childNodes = FillWithNodes(DataSourceInfo(info.GetConnectionId(), info.GetRulesetId(), &rootNodeId, &rootNodeId), 1, true);

    // cache grandchild node for child node
    uint64_t childNodeId = childNodes[0]->GetNodeId();
    bvector<JsonNavNodeCPtr> grandchildNodes = FillWithNodes(DataSourceInfo(info.GetConnectionId(), info.GetRulesetId(), &childNodeId, &childNodeId), 1);
    
    bset<uint64_t> parentNodeIds;
    parentNodeIds.insert(rootNodes[0]->GetNodeId());
    EXPECT_TRUE(m_cache->HasParentNode(grandchildNodes[0]->GetNodeId(), parentNodeIds));
    }

/*---------------------------------------------------------------------------------**//**
* @bsitest                                      Grigas.Petraitis                02/2017
+---------------+---------------+---------------+---------------+---------------+------*/
TEST_F(NodesCacheTests, LocateNode_LocatesECInstanceNode)
    {
    // create the root node
    ECClassCP widgetClass = GetDb().Schemas().GetClass("RulesEngineTest", "Widget");
    TestNavNodePtr node = TestNodesHelper::CreateInstanceNode(*widgetClass);
    NavNodeExtendedData extendedData(*node);
    extendedData.SetConnectionId(GetDb().GetDbGuid());
    extendedData.SetRulesetId("ruleset_id");
    
    // cache root data source
    DataSourceInfo info(GetDb().GetDbGuid(), "ruleset_id", nullptr, nullptr);
    m_cache->Cache(info, DataSourceFilter(), bvector<ECClassId>(), bvector<Utf8String>());

    // cache the node
    m_cache->Cache(*node, false);

    // verify the node is found successfully with valid key
    NavNodeCPtr locatedNode = m_cache->LocateNode(*ECInstanceNodeKey::Create(*node->GetInstance()));
    ASSERT_TRUE(locatedNode.IsValid());
    ASSERT_TRUE(node->Equals(*locatedNode));

    // verify the node is not found when key is invalid
    ECInstanceKey invalidKey(
        ECClassId(node->GetKey().AsECInstanceNodeKey()->GetECClassId().GetValue() + 1),
        ECInstanceId(node->GetKey().AsECInstanceNodeKey()->GetInstanceId().GetValue() + 1));
    locatedNode = m_cache->LocateNode(*ECInstanceNodeKey::Create(invalidKey));
    ASSERT_TRUE(locatedNode.IsNull());
    }

/*---------------------------------------------------------------------------------**//**
* @bsitest                                      Grigas.Petraitis                02/2017
+---------------+---------------+---------------+---------------+---------------+------*/
TEST_F(NodesCacheTests, LocateNode_LocatesECClassGroupingNode)
    {
    // create the root node
    ECClassCP widgetClass = GetDb().Schemas().GetClass("RulesEngineTest", "Widget");
    TestNavNodePtr node = TestNodesHelper::CreateClassGroupingNode(*widgetClass, "test label");
    NavNodeExtendedData extendedData(*node);
    extendedData.SetConnectionId(GetDb().GetDbGuid());
    extendedData.SetRulesetId("ruleset_id");
    
    // cache root data source
    DataSourceInfo info(GetDb().GetDbGuid(), "ruleset_id", nullptr, nullptr);
    m_cache->Cache(info, DataSourceFilter(), bvector<ECClassId>(), bvector<Utf8String>());

    // cache the node
    m_cache->Cache(*node, false);
    
    // verify the node is found successfully with valid key
    NavNodeCPtr locatedNode = m_cache->LocateNode(*ECClassGroupingNodeKey::Create(node->GetNodeId(), widgetClass->GetId()));
    ASSERT_TRUE(locatedNode.IsValid());
    ASSERT_TRUE(node->Equals(*locatedNode));

    // verify the node is not found when node id doesnt match
    locatedNode = m_cache->LocateNode(*ECClassGroupingNodeKey::Create(node->GetNodeId() + 1, widgetClass->GetId()));
    ASSERT_TRUE(locatedNode.IsNull());

    // verify the node is not found when class id doesnt match
    locatedNode = m_cache->LocateNode(*ECClassGroupingNodeKey::Create(node->GetNodeId(), ECClassId(widgetClass->GetId().GetValue() + 1)));
    ASSERT_TRUE(locatedNode.IsNull());
    }

/*---------------------------------------------------------------------------------**//**
* @bsitest                                      Grigas.Petraitis                02/2017
+---------------+---------------+---------------+---------------+---------------+------*/
TEST_F(NodesCacheTests, LocateNode_LocatesECPropertyValueGroupingNode)
    {    
    // create the root node
    ECClassCP widgetClass = GetDb().Schemas().GetClass("RulesEngineTest", "Widget");
    ECPropertyCP groupingProperty = widgetClass->GetPropertyP("IntProperty");
    rapidjson::Document groupingValue;
    groupingValue.SetInt(9);
    TestNavNodePtr node = TestNodesHelper::CreatePropertyGroupingNode(*widgetClass, *groupingProperty, "test label", groupingValue, false);
    NavNodeExtendedData extendedData(*node);
    extendedData.SetConnectionId(GetDb().GetDbGuid());
    extendedData.SetRulesetId("ruleset_id");
    
    // cache root data source
    DataSourceInfo info(GetDb().GetDbGuid(), "ruleset_id", nullptr, nullptr);
    m_cache->Cache(info, DataSourceFilter(), bvector<ECClassId>(), bvector<Utf8String>());

    // cache the node
    m_cache->Cache(*node, false);

    // verify the node is found successfully with valid key
    NavNodeCPtr locatedNode = m_cache->LocateNode(*ECPropertyGroupingNodeKey::Create(node->GetNodeId(), *widgetClass, *groupingProperty, -1, &groupingValue));
    ASSERT_TRUE(locatedNode.IsValid());
    ASSERT_TRUE(node->Equals(*locatedNode));

    // verify the node is not found when node id doesnt match
    locatedNode = m_cache->LocateNode(*ECPropertyGroupingNodeKey::Create(node->GetNodeId() + 1, *widgetClass, *groupingProperty, -1, &groupingValue));
    ASSERT_TRUE(locatedNode.IsNull());
    }

/*---------------------------------------------------------------------------------**//**
* @bsitest                                      Grigas.Petraitis                02/2017
+---------------+---------------+---------------+---------------+---------------+------*/
TEST_F(NodesCacheTests, LocateNode_LocatesECPropertyRangeGroupingNode)
    {    
    // create the root node
    ECClassCP widgetClass = GetDb().Schemas().GetClass("RulesEngineTest", "Widget");
    ECPropertyCP groupingProperty = widgetClass->GetPropertyP("IntProperty");
    rapidjson::Document groupingValue;
    groupingValue.SetInt(2);
    TestNavNodePtr node = TestNodesHelper::CreatePropertyGroupingNode(*widgetClass, *groupingProperty, "test label", groupingValue, true);
    NavNodeExtendedData extendedData(*node);
    extendedData.SetConnectionId(GetDb().GetDbGuid());
    extendedData.SetRulesetId("ruleset_id");
    
    // cache root data source
    DataSourceInfo info(GetDb().GetDbGuid(), "ruleset_id", nullptr, nullptr);
    m_cache->Cache(info, DataSourceFilter(), bvector<ECClassId>(), bvector<Utf8String>());

    // cache the node
    m_cache->Cache(*node, false);
    
    // verify the node is found successfully with valid key
    NavNodeCPtr locatedNode = m_cache->LocateNode(*ECPropertyGroupingNodeKey::Create(node->GetNodeId(), *widgetClass, *groupingProperty, 2, nullptr));
    ASSERT_TRUE(locatedNode.IsValid());
    ASSERT_TRUE(node->Equals(*locatedNode));

    // verify the node is not found when node id doesnt match
    locatedNode = m_cache->LocateNode(*ECPropertyGroupingNodeKey::Create(node->GetNodeId() + 1, *widgetClass, *groupingProperty, 2, nullptr));
    ASSERT_TRUE(locatedNode.IsNull());
    }

/*---------------------------------------------------------------------------------**//**
* @bsitest                                      Grigas.Petraitis                02/2017
+---------------+---------------+---------------+---------------+---------------+------*/
TEST_F(NodesCacheTests, LocateNode_LocatesLabelGroupingNode)
    {
    // create the root node
    TestNavNodePtr node = TestNodesHelper::CreateLabelGroupingNode("test label");
    NavNodeExtendedData extendedData(*node);
    extendedData.SetConnectionId(GetDb().GetDbGuid());
    extendedData.SetRulesetId("ruleset_id");
    
    // cache root data source
    DataSourceInfo info(GetDb().GetDbGuid(), "ruleset_id", nullptr, nullptr);
    m_cache->Cache(info, DataSourceFilter(), bvector<ECClassId>(), bvector<Utf8String>());

    // cache the node
    m_cache->Cache(*node, false);

    // verify the node is found successfully with valid key
    NavNodeCPtr locatedNode = m_cache->LocateNode(*DisplayLabelGroupingNodeKey::Create(node->GetNodeId(), "test label"));
    ASSERT_TRUE(locatedNode.IsValid());
    ASSERT_TRUE(node->Equals(*locatedNode));

    // verify the node is not found when node id doesnt match
    locatedNode = m_cache->LocateNode(*DisplayLabelGroupingNodeKey::Create(node->GetNodeId() + 1, "test label"));
    ASSERT_TRUE(locatedNode.IsNull());

    // verify the node is not found when label doesnt match
    locatedNode = m_cache->LocateNode(*DisplayLabelGroupingNodeKey::Create(node->GetNodeId(), "different label"));
    ASSERT_TRUE(locatedNode.IsNull());
    }

/*---------------------------------------------------------------------------------**//**
* @bsitest                                      Grigas.Petraitis                02/2017
+---------------+---------------+---------------+---------------+---------------+------*/
TEST_F(NodesCacheTests, LocateNode_LocatesCustomNode)
    {
    // create the root node
    TestNavNodePtr node = TestNodesHelper::CreateCustomNode("test type", "test label", "test descr");
    NavNodeExtendedData extendedData(*node);
    extendedData.SetConnectionId(GetDb().GetDbGuid());
    extendedData.SetRulesetId("ruleset_id");
    
    // cache root data source
    DataSourceInfo info(GetDb().GetDbGuid(), "ruleset_id", nullptr, nullptr);
    m_cache->Cache(info, DataSourceFilter(), bvector<ECClassId>(), bvector<Utf8String>());

    // cache the node
    m_cache->Cache(*node, false);
    
    // verify the node is found successfully with valid key
    NavNodeCPtr locatedNode = m_cache->LocateNode(*DisplayLabelGroupingNodeKey::Create(node->GetNodeId(), "test label", "test type"));
    ASSERT_TRUE(locatedNode.IsValid());
    ASSERT_TRUE(node->Equals(*locatedNode));

    // verify the node is not found when node id doesnt match
    locatedNode = m_cache->LocateNode(*DisplayLabelGroupingNodeKey::Create(node->GetNodeId() + 1, "test label", "test type"));
    ASSERT_TRUE(locatedNode.IsNull());

    // verify the node is not found when label doesnt match
    locatedNode = m_cache->LocateNode(*DisplayLabelGroupingNodeKey::Create(node->GetNodeId(), "different label", "test type"));
    ASSERT_TRUE(locatedNode.IsNull());

    // verify the node is not found when type doesnt match
    locatedNode = m_cache->LocateNode(*DisplayLabelGroupingNodeKey::Create(node->GetNodeId(), "test label", "different type"));
    ASSERT_TRUE(locatedNode.IsNull());
    }

/*---------------------------------------------------------------------------------**//**
* @bsitest                                      Grigas.Petraitis                04/2017
+---------------+---------------+---------------+---------------+---------------+------*/
TEST_F(NodesCacheTests, Quick_AddsToQuickCacheWhenDataSourceReachesRequiredSize)
    {
    // cache root data source
    DataSourceInfo rootInfo(GetDb().GetDbGuid(), "ruleset_id", nullptr, nullptr);
    m_cache->Cache(rootInfo, DataSourceFilter(), bvector<ECClassId>(), bvector<Utf8String>());
    bvector<JsonNavNodeCPtr> rootNodes = FillWithNodes(rootInfo, 2);
    bvector<uint64_t> rootNodeIds;
    std::transform(rootNodes.begin(), rootNodes.end(), std::back_inserter(rootNodeIds), [](NavNodeCPtr node){return node->GetNodeId();});

    // cache child data source 1 (less than required size to add to quick cache)
    DataSourceInfo childrenInfo1(GetDb().GetDbGuid(), rootInfo.GetRulesetId(), &rootNodeIds[0], &rootNodeIds[0]);
    m_cache->Cache(childrenInfo1, DataSourceFilter(), bvector<ECClassId>(), bvector<Utf8String>());
    FillWithNodes(childrenInfo1, NODESCACHE_QUICK_Boundary);
    NavNodesProviderPtr datasource1 = m_cache->GetDataSource(HierarchyLevelInfo(childrenInfo1));
    EXPECT_EQ(NODESCACHE_QUICK_Boundary, datasource1->GetNodesCount());

    // cache child data source 2 (of required size to add to quick cache)
    DataSourceInfo childrenInfo2(GetDb().GetDbGuid(), rootInfo.GetRulesetId(), &rootNodeIds[1], &rootNodeIds[1]);
    m_cache->Cache(childrenInfo2, DataSourceFilter(), bvector<ECClassId>(), bvector<Utf8String>());
    FillWithNodes(childrenInfo2, NODESCACHE_QUICK_Boundary + 1);
    NavNodesProviderPtr datasource2 = m_cache->GetDataSource(HierarchyLevelInfo(childrenInfo2));
    EXPECT_EQ(NODESCACHE_QUICK_Boundary + 1, datasource2->GetNodesCount());

    // attempt to add both providers to quick cache
    m_cache->CacheHierarchyLevel(HierarchyLevelInfo(childrenInfo1), *datasource1);
    m_cache->CacheHierarchyLevel(HierarchyLevelInfo(childrenInfo2), *datasource2);

    // verify only the second one got cached
    EXPECT_NE(datasource1.get(), m_cache->GetDataSource(HierarchyLevelInfo(childrenInfo1)).get());
    EXPECT_EQ(datasource2.get(), m_cache->GetDataSource(HierarchyLevelInfo(childrenInfo2)).get());
    }

/*---------------------------------------------------------------------------------**//**
* @bsitest                                      Grigas.Petraitis                04/2017
+---------------+---------------+---------------+---------------+---------------+------*/
TEST_F(NodesCacheTests, Quick_RemovesPreviousDataSourceIfNewOneIsAddedForTheSameHierarchyLevel)
    {
    // cache root data source
    DataSourceInfo rootInfo(GetDb().GetDbGuid(), "ruleset_id", nullptr, nullptr);
    m_cache->Cache(rootInfo, DataSourceFilter(), bvector<ECClassId>(), bvector<Utf8String>());
    bvector<JsonNavNodeCPtr> rootNodes = FillWithNodes(rootInfo, 1);
    uint64_t rootNodeId = rootNodes[0]->GetNodeId();

    // cache child data source
    DataSourceInfo childrenInfo(GetDb().GetDbGuid(), rootInfo.GetRulesetId(), &rootNodeId, &rootNodeId);
    m_cache->Cache(childrenInfo, DataSourceFilter(), bvector<ECClassId>(), bvector<Utf8String>());
    FillWithNodes(childrenInfo, NODESCACHE_QUICK_Boundary + 1);

    // both datasources point to the same data, but they're different instances
    NavNodesProviderPtr datasource1 = m_cache->GetDataSource(HierarchyLevelInfo(childrenInfo));
    NavNodesProviderPtr datasource2 = m_cache->GetDataSource(HierarchyLevelInfo(childrenInfo));

    // add the 1st provider to quick cache
    m_cache->CacheHierarchyLevel(HierarchyLevelInfo(childrenInfo), *datasource1);

    // verify 1st provider is in the quick cache, but not the 2nd one
    EXPECT_EQ(datasource1.get(), m_cache->GetDataSource(HierarchyLevelInfo(childrenInfo)).get());
    EXPECT_NE(datasource2.get(), m_cache->GetDataSource(HierarchyLevelInfo(childrenInfo)).get());
    
    // add the 2nd provider to quick cache
    m_cache->CacheHierarchyLevel(HierarchyLevelInfo(childrenInfo), *datasource2);
    
    // verify 2nd provider is in the quick cache, and the 1st one is removed
    EXPECT_NE(datasource1.get(), m_cache->GetDataSource(HierarchyLevelInfo(childrenInfo)).get());
    EXPECT_EQ(datasource2.get(), m_cache->GetDataSource(HierarchyLevelInfo(childrenInfo)).get());
    }

/*---------------------------------------------------------------------------------**//**
* @bsitest                                      Grigas.Petraitis                04/2017
+---------------+---------------+---------------+---------------+---------------+------*/
TEST_F(NodesCacheTests, Quick_RemovesLastUsedProvidersWhenMaxSizeIsReached)
    {
    // cache root data source
    DataSourceInfo rootInfo(GetDb().GetDbGuid(), "ruleset_id", nullptr, nullptr);
    m_cache->Cache(rootInfo, DataSourceFilter(), bvector<ECClassId>(), bvector<Utf8String>());
    bvector<JsonNavNodeCPtr> rootNodes = FillWithNodes(rootInfo, NODESCACHE_QUICK_Size + 1);
    bvector<uint64_t> rootNodeIds;
    std::transform(rootNodes.begin(), rootNodes.end(), std::back_inserter(rootNodeIds), [](NavNodeCPtr node){return node->GetNodeId();});

    // cache NODESCACHE_QUICK_Size providers
    bvector<NavNodesProviderPtr> providers;
    for (size_t i = 0; i < NODESCACHE_QUICK_Size; ++i)
        {
        DataSourceInfo info(GetDb().GetDbGuid(), rootInfo.GetRulesetId(), &rootNodeIds[i], &rootNodeIds[i]);
        m_cache->Cache(info, DataSourceFilter(), bvector<ECClassId>(), bvector<Utf8String>());
        FillWithNodes(info, NODESCACHE_QUICK_Boundary + 1);
        NavNodesProviderPtr provider = m_cache->GetDataSource(HierarchyLevelInfo(info));
        m_cache->CacheHierarchyLevel(HierarchyLevelInfo(info), *provider);
        providers.push_back(provider);
        }

    // verify all providers are in the quick cache
    for (size_t i = 0; i < providers.size(); ++i)
        EXPECT_EQ(providers[i].get(), m_cache->GetDataSource(HierarchyLevelInfo(rootInfo.GetConnectionId(), rootInfo.GetRulesetId(), rootNodeIds[i])).get());

    // add a new provider
    DataSourceInfo info(GetDb().GetDbGuid(), rootInfo.GetRulesetId(), &rootNodeIds[NODESCACHE_QUICK_Size], &rootNodeIds[NODESCACHE_QUICK_Size]);
    m_cache->Cache(info, DataSourceFilter(), bvector<ECClassId>(), bvector<Utf8String>());
    FillWithNodes(info, NODESCACHE_QUICK_Boundary + 1);
    NavNodesProviderPtr provider = m_cache->GetDataSource(HierarchyLevelInfo(info));
    m_cache->CacheHierarchyLevel(HierarchyLevelInfo(info), *provider);

    // verify the first cached provider is now removed from cache and the new one is inserted
    EXPECT_NE(providers[0].get(), m_cache->GetDataSource(HierarchyLevelInfo(rootInfo.GetConnectionId(), rootInfo.GetRulesetId(), rootNodeIds[0])).get());
    for (size_t i = 1; i < providers.size(); ++i)
        EXPECT_EQ(providers[i].get(), m_cache->GetDataSource(HierarchyLevelInfo(rootInfo.GetConnectionId(), rootInfo.GetRulesetId(), rootNodeIds[i])).get());
    EXPECT_EQ(provider.get(), m_cache->GetDataSource(HierarchyLevelInfo(rootInfo.GetConnectionId(), rootInfo.GetRulesetId(), rootNodeIds[NODESCACHE_QUICK_Size])).get());
    }

/*---------------------------------------------------------------------------------**//**
* @bsitest                                      Grigas.Petraitis                04/2017
+---------------+---------------+---------------+---------------+---------------+------*/
TEST_F(NodesCacheTests, GetRelatedHierarchyLevels_Settings_ReturnsEmptyListWhenRulesetAndSettingIdsAreInvalid)
    {
    // cache the data source
    DataSourceInfo info(GetDb().GetDbGuid(), "ruleset_id", nullptr, nullptr);
    m_cache->Cache(info, DataSourceFilter(), bvector<ECClassId>(), bvector<Utf8String>());
    EXPECT_TRUE(m_cache->IsDataSourceCached(info.GetConnectionId(), info.GetRulesetId().c_str()));

    bvector<HierarchyLevelInfo> related = m_cache->GetRelatedHierarchyLevels("invalid", "any");
    EXPECT_TRUE(related.empty());
    }

/*---------------------------------------------------------------------------------**//**
* @bsitest                                      Grigas.Petraitis                04/2017
+---------------+---------------+---------------+---------------+---------------+------*/
TEST_F(NodesCacheTests, GetRelatedHierarchyLevels_Settings_ReturnsOnlyRelatedDataSources)
    {
    // cache root data source
    DataSourceInfo info(GetDb().GetDbGuid(), "ruleset_id", nullptr, nullptr);
    m_cache->Cache(info, DataSourceFilter(), bvector<ECClassId>(), bvector<Utf8String>());
    bvector<JsonNavNodeCPtr> rootNodes = FillWithNodes(info, 2);

    // cache unrelated datasource
    uint64_t rootNodeId0 = rootNodes[0]->GetNodeId();
    DataSourceInfo childInfo0(GetDb().GetDbGuid(), "ruleset_id", &rootNodeId0, &rootNodeId0);
    m_cache->Cache(childInfo0, DataSourceFilter(), bvector<ECClassId>(), {"setting_0"});
    
    // cache related datasource
    uint64_t rootNodeId1 = rootNodes[1]->GetNodeId();
    DataSourceInfo childInfo1(GetDb().GetDbGuid(), "ruleset_id", &rootNodeId1, &rootNodeId1);
    m_cache->Cache(childInfo1, DataSourceFilter(), bvector<ECClassId>(), {"setting_1"});

    // verify the correct datasource is found
    bvector<HierarchyLevelInfo> related = m_cache->GetRelatedHierarchyLevels(info.GetRulesetId().c_str(), "setting_1");
    ASSERT_EQ(1, related.size());
    ASSERT_TRUE(nullptr != related[0].GetPhysicalParentNodeId());
    EXPECT_EQ(rootNodeId1, *related[0].GetPhysicalParentNodeId());
    }

/*---------------------------------------------------------------------------------**//**
* @bsitest                                      Grigas.Petraitis                04/2017
+---------------+---------------+---------------+---------------+---------------+------*/
TEST_F(NodesCacheTests, GetRelatedHierarchyLevels_Instances_ReturnsEmptyListWhenInstancesArentRelated)
    {
    // cache the data source
    DataSourceInfo info(GetDb().GetDbGuid(), "ruleset_id", nullptr, nullptr);
    m_cache->Cache(info, DataSourceFilter(), bvector<ECClassId>(), bvector<Utf8String>());
    EXPECT_TRUE(m_cache->IsDataSourceCached(info.GetConnectionId(), info.GetRulesetId().c_str()));

    bset<ECInstanceKey> keys;
    keys.insert(ECInstanceKey(ECClassId((uint64_t)1), ECInstanceId((uint64_t)1)));
    bvector<HierarchyLevelInfo> related = m_cache->GetRelatedHierarchyLevels(info.GetConnectionId(), keys);
    EXPECT_TRUE(related.empty());
    }

/*---------------------------------------------------------------------------------**//**
* @bsitest                                      Grigas.Petraitis                04/2017
+---------------+---------------+---------------+---------------+---------------+------*/
TEST_F(NodesCacheTests, GetRelatedHierarchyLevels_Instances_ReturnsEmptyListWhenConnectionsAreDifferent)
    {
    // cache the data source
    DataSourceInfo info(GetDb().GetDbGuid(), "ruleset_id", nullptr, nullptr);
    m_cache->Cache(info, DataSourceFilter(), {ECClassId((uint64_t)1)}, bvector<Utf8String>());
    EXPECT_TRUE(m_cache->IsDataSourceCached(info.GetConnectionId(), info.GetRulesetId().c_str()));

    bset<ECInstanceKey> keys;
    keys.insert(ECInstanceKey(ECClassId((uint64_t)1), ECInstanceId((uint64_t)1)));
    bvector<HierarchyLevelInfo> related = m_cache->GetRelatedHierarchyLevels(BeGuid(true), keys);
    EXPECT_TRUE(related.empty());
    }

/*---------------------------------------------------------------------------------**//**
* @bsitest                                      Grigas.Petraitis                04/2017
+---------------+---------------+---------------+---------------+---------------+------*/
TEST_F(NodesCacheTests, GetRelatedHierarchyLevels_Instances_ReturnsDataSourceWhenClassMatchesAndFilterIsNotSpecified)
    {
    // cache the data source
    DataSourceInfo info(GetDb().GetDbGuid(), "ruleset_id", nullptr, nullptr);
    m_cache->Cache(info, DataSourceFilter(), {ECClassId((uint64_t)1)}, bvector<Utf8String>());
    EXPECT_TRUE(m_cache->IsDataSourceCached(info.GetConnectionId(), info.GetRulesetId().c_str()));

    bset<ECInstanceKey> keys;
    keys.insert(ECInstanceKey(ECClassId((uint64_t)1), ECInstanceId((uint64_t)1)));
    bvector<HierarchyLevelInfo> related = m_cache->GetRelatedHierarchyLevels(info.GetConnectionId(), keys);
    ASSERT_EQ(1, related.size());
    EXPECT_EQ(related[0], info);
    }

/*---------------------------------------------------------------------------------**//**
* @bsitest                                      Grigas.Petraitis                04/2017
+---------------+---------------+---------------+---------------+---------------+------*/
TEST_F(NodesCacheTests, GetRelatedHierarchyLevels_Instances_ReturnsEmptyListWhenClassMatchesButFilterDoesnt)
    {
    ECClassCP widgetHasGadget = GetDb().Schemas().GetClass("RulesEngineTest", "WidgetHasGadget");

    // cache the data source
    DataSourceInfo info(GetDb().GetDbGuid(), "ruleset_id", nullptr, nullptr);
    bset<ECClassId> relationshipIds;
    relationshipIds.insert(widgetHasGadget->GetId());
    DataSourceFilter filter(DataSourceFilter::RelatedInstanceInfo(relationshipIds, RequiredRelationDirection_Backward, ECInstanceId((uint64_t)123)), nullptr);
    m_cache->Cache(info, filter, {ECClassId((uint64_t)1)}, bvector<Utf8String>());
    EXPECT_TRUE(m_cache->IsDataSourceCached(info.GetConnectionId(), info.GetRulesetId().c_str()));

    bset<ECInstanceKey> keys;
    keys.insert(ECInstanceKey(ECClassId((uint64_t)1), ECInstanceId((uint64_t)1)));
    bvector<HierarchyLevelInfo> related = m_cache->GetRelatedHierarchyLevels(info.GetConnectionId(), keys);
    EXPECT_TRUE(related.empty());
    }

/*---------------------------------------------------------------------------------**//**
* @bsitest                                      Grigas.Petraitis                04/2017
+---------------+---------------+---------------+---------------+---------------+------*/
TEST_F(NodesCacheTests, GetRelatedHierarchyLevels_Instances_ReturnsDataSourceWhenClassAndFilterMatchesByInstanceId)
    {
    ECClassCP widgetClass = GetDb().Schemas().GetClass("RulesEngineTest", "Widget");
    ECClassCP gadgetClass = GetDb().Schemas().GetClass("RulesEngineTest", "Gadget");
    ECClassCP widgetHasGadgetRelationship = GetDb().Schemas().GetClass("RulesEngineTest", "WidgetHasGadget");

    // cache the data source
    DataSourceInfo info(GetDb().GetDbGuid(), "ruleset_id", nullptr, nullptr);
    bset<ECClassId> relationshipIds;
    relationshipIds.insert(widgetHasGadgetRelationship->GetId());
    DataSourceFilter filter(DataSourceFilter::RelatedInstanceInfo(relationshipIds, RequiredRelationDirection_Backward, ECInstanceId((uint64_t)123)), nullptr);
    m_cache->Cache(info, filter, {widgetClass->GetId(),gadgetClass->GetId()}, bvector<Utf8String>());
    EXPECT_TRUE(m_cache->IsDataSourceCached(info.GetConnectionId(), info.GetRulesetId().c_str()));

    bset<ECInstanceKey> keys;
    keys.insert(ECInstanceKey(gadgetClass->GetId(), filter.GetRelatedInstanceInfo()->m_instanceId));
    bvector<HierarchyLevelInfo> related = m_cache->GetRelatedHierarchyLevels(info.GetConnectionId(), keys);
    ASSERT_EQ(1, related.size());
    EXPECT_EQ(related[0], info);
    }

/*---------------------------------------------------------------------------------**//**
* @bsitest                                      Grigas.Petraitis                04/2017
+---------------+---------------+---------------+---------------+---------------+------*/
TEST_F(NodesCacheTests, GetRelatedHierarchyLevels_Instances_ReturnsDataSourceWhenClassAndFilterMatchesByForwardRelatedInstances)
    {
    ECClassCP widgetClass = GetDb().Schemas().GetClass("RulesEngineTest", "Widget");
    ECClassCP gadgetClass = GetDb().Schemas().GetClass("RulesEngineTest", "Gadget");
    ECClassCP widgetHasGadgetRelationship = GetDb().Schemas().GetClass("RulesEngineTest", "WidgetHasGadget");

    // set up
    IECInstancePtr widget = RulesEngineTestHelpers::InsertInstance(*s_project, *widgetClass);
    IECInstancePtr gadget = RulesEngineTestHelpers::InsertInstance(*s_project, *gadgetClass);
    RulesEngineTestHelpers::InsertRelationship(*s_project, *widgetHasGadgetRelationship->GetRelationshipClassCP(), *widget, *gadget);

    ECInstanceId widgetId, gadgetId;
    ECInstanceId::FromString(widgetId, widget->GetInstanceId().c_str());
    ECInstanceId::FromString(gadgetId, gadget->GetInstanceId().c_str());

    // cache the data source
    DataSourceInfo info(GetDb().GetDbGuid(), "ruleset_id", nullptr, nullptr);
    bset<ECClassId> relationshipIds;
    relationshipIds.insert(widgetHasGadgetRelationship->GetId());
    DataSourceFilter filter(DataSourceFilter::RelatedInstanceInfo(relationshipIds, RequiredRelationDirection_Forward, widgetId), nullptr);
    m_cache->Cache(info, filter, {widgetClass->GetId(),gadgetClass->GetId()}, bvector<Utf8String>());
    EXPECT_TRUE(m_cache->IsDataSourceCached(info.GetConnectionId(), info.GetRulesetId().c_str()));

    bset<ECInstanceKey> keys;
    keys.insert(ECInstanceKey(gadgetClass->GetId(), gadgetId));
    bvector<HierarchyLevelInfo> related = m_cache->GetRelatedHierarchyLevels(info.GetConnectionId(), keys);
    ASSERT_EQ(1, related.size());
    EXPECT_EQ(related[0], info);
    }

/*---------------------------------------------------------------------------------**//**
* @bsitest                                      Grigas.Petraitis                04/2017
+---------------+---------------+---------------+---------------+---------------+------*/
TEST_F(NodesCacheTests, GetRelatedHierarchyLevels_Instances_ReturnsDataSourceWhenClassAndFilterMatchesByBackwardRelatedInstances)
    {
    ECClassCP widgetClass = GetDb().Schemas().GetClass("RulesEngineTest", "Widget");
    ECClassCP gadgetClass = GetDb().Schemas().GetClass("RulesEngineTest", "Gadget");
    ECClassCP widgetHasGadgetRelationship = GetDb().Schemas().GetClass("RulesEngineTest", "WidgetHasGadget");

    // set up
    IECInstancePtr widget = RulesEngineTestHelpers::InsertInstance(*s_project, *widgetClass);
    IECInstancePtr gadget = RulesEngineTestHelpers::InsertInstance(*s_project, *gadgetClass);
    RulesEngineTestHelpers::InsertRelationship(*s_project, *widgetHasGadgetRelationship->GetRelationshipClassCP(), *widget, *gadget);

    ECInstanceId widgetId, gadgetId;
    ECInstanceId::FromString(widgetId, widget->GetInstanceId().c_str());
    ECInstanceId::FromString(gadgetId, gadget->GetInstanceId().c_str());

    // cache the data source
    DataSourceInfo info(GetDb().GetDbGuid(), "ruleset_id", nullptr, nullptr);
    bset<ECClassId> relationshipIds;
    relationshipIds.insert(widgetHasGadgetRelationship->GetId());
    DataSourceFilter filter(DataSourceFilter::RelatedInstanceInfo(relationshipIds, RequiredRelationDirection_Backward, gadgetId), nullptr);
    m_cache->Cache(info, filter, {widgetClass->GetId(),gadgetClass->GetId()}, bvector<Utf8String>());
    EXPECT_TRUE(m_cache->IsDataSourceCached(info.GetConnectionId(), info.GetRulesetId().c_str()));

    bset<ECInstanceKey> keys;
    keys.insert(ECInstanceKey(widgetClass->GetId(), widgetId));
    bvector<HierarchyLevelInfo> related = m_cache->GetRelatedHierarchyLevels(info.GetConnectionId(), keys);
    ASSERT_EQ(1, related.size());
    EXPECT_EQ(related[0], info);
    }

/*---------------------------------------------------------------------------------**//**
* @bsitest                                      Grigas.Petraitis                04/2017
+---------------+---------------+---------------+---------------+---------------+------*/
TEST_F(NodesCacheTests, GetRelatedHierarchyLevels_Instances_ReturnsDataSourceWhenClassAndFilterMatchesByAnyDirectionRelatedInstances)
    {
    ECClassCP widgetClass = GetDb().Schemas().GetClass("RulesEngineTest", "Widget");
    ECClassCP gadgetClass = GetDb().Schemas().GetClass("RulesEngineTest", "Gadget");
    ECClassCP widgetHasGadgetRelationship = GetDb().Schemas().GetClass("RulesEngineTest", "WidgetHasGadget");

    // set up
    IECInstancePtr widget = RulesEngineTestHelpers::InsertInstance(*s_project, *widgetClass);
    IECInstancePtr gadget = RulesEngineTestHelpers::InsertInstance(*s_project, *gadgetClass);
    RulesEngineTestHelpers::InsertRelationship(*s_project, *widgetHasGadgetRelationship->GetRelationshipClassCP(), *widget, *gadget);

    ECInstanceId widgetId, gadgetId;
    ECInstanceId::FromString(widgetId, widget->GetInstanceId().c_str());
    ECInstanceId::FromString(gadgetId, gadget->GetInstanceId().c_str());

    // cache the data source
    DataSourceInfo info(GetDb().GetDbGuid(), "ruleset_id", nullptr, nullptr);
    bset<ECClassId> relationshipIds;
    relationshipIds.insert(widgetHasGadgetRelationship->GetId());
    DataSourceFilter filter(DataSourceFilter::RelatedInstanceInfo(relationshipIds, RequiredRelationDirection_Both, gadgetId), nullptr);
    m_cache->Cache(info, filter, {widgetClass->GetId(),gadgetClass->GetId()}, bvector<Utf8String>());
    EXPECT_TRUE(m_cache->IsDataSourceCached(info.GetConnectionId(), info.GetRulesetId().c_str()));

    bset<ECInstanceKey> keys;
    keys.insert(ECInstanceKey(widgetClass->GetId(), widgetId));
    bvector<HierarchyLevelInfo> related = m_cache->GetRelatedHierarchyLevels(info.GetConnectionId(), keys);
    ASSERT_EQ(1, related.size());
    EXPECT_EQ(related[0], info);
    }

/*---------------------------------------------------------------------------------**//**
* @bsitest                                      Grigas.Petraitis                04/2017
+---------------+---------------+---------------+---------------+---------------+------*/
TEST_F(NodesCacheTests, GetRelatedHierarchyLevels_Instances_ReturnsDataSourceWhenClassAndFilterMatchesByRelatedInstancesFollowingMultipleRelationships)
    {
    ECClassCP widgetClass = GetDb().Schemas().GetClass("RulesEngineTest", "Widget");
    ECClassCP gadgetClass = GetDb().Schemas().GetClass("RulesEngineTest", "Gadget");
    ECClassCP widgetHasGadgetRelationship = GetDb().Schemas().GetClass("RulesEngineTest", "WidgetHasGadget");
    ECClassCP widgetHasGadgetsRelationship = GetDb().Schemas().GetClass("RulesEngineTest", "WidgetHasGadgets");

    // set up
    IECInstancePtr widget = RulesEngineTestHelpers::InsertInstance(*s_project, *widgetClass);
    IECInstancePtr gadget = RulesEngineTestHelpers::InsertInstance(*s_project, *gadgetClass);
    RulesEngineTestHelpers::InsertRelationship(*s_project, *widgetHasGadgetRelationship->GetRelationshipClassCP(), *widget, *gadget);

    ECInstanceId widgetId, gadgetId;
    ECInstanceId::FromString(widgetId, widget->GetInstanceId().c_str());
    ECInstanceId::FromString(gadgetId, gadget->GetInstanceId().c_str());

    // cache the data source
    DataSourceInfo info(GetDb().GetDbGuid(), "ruleset_id", nullptr, nullptr);
    bset<ECClassId> relationshipIds;
    relationshipIds.insert(widgetHasGadgetRelationship->GetId());
    relationshipIds.insert(widgetHasGadgetsRelationship->GetId());
    DataSourceFilter filter(DataSourceFilter::RelatedInstanceInfo(relationshipIds, RequiredRelationDirection_Backward, gadgetId), nullptr);
    m_cache->Cache(info, filter, {widgetClass->GetId(),gadgetClass->GetId()}, bvector<Utf8String>());
    EXPECT_TRUE(m_cache->IsDataSourceCached(info.GetConnectionId(), info.GetRulesetId().c_str()));

    bset<ECInstanceKey> keys;
    keys.insert(ECInstanceKey(widgetClass->GetId(), widgetId));
    bvector<HierarchyLevelInfo> related = m_cache->GetRelatedHierarchyLevels(info.GetConnectionId(), keys);
    ASSERT_EQ(1, related.size());
    EXPECT_EQ(related[0], info);
    }

/*---------------------------------------------------------------------------------**//**
* @bsitest                                      Grigas.Petraitis                04/2017
+---------------+---------------+---------------+---------------+---------------+------*/
TEST_F(NodesCacheTests, GetRelatedHierarchyLevels_Instances_ReturnsEmptyListWhenChildNodeGroupedInstanceKeysMatchByClassId)
    {
    // cache the data source
    DataSourceInfo info(GetDb().GetDbGuid(), "ruleset_id", nullptr, nullptr);
    m_cache->Cache(info, DataSourceFilter(), bvector<ECClassId>(), bvector<Utf8String>());
    EXPECT_TRUE(m_cache->IsDataSourceCached(info.GetConnectionId(), info.GetRulesetId().c_str()));
    
    // create a node
    TestNavNodePtr node = TestNavNode::Create(&GetDb());
    NavNodeExtendedData extendedData(*node);
    extendedData.SetConnectionId(GetDb().GetDbGuid());
    extendedData.SetRulesetId("ruleset_id");
    extendedData.SetGroupedInstanceKey(ECInstanceKey(ECClassId((uint64_t)1), ECInstanceId((uint64_t)2)));

    bset<ECInstanceKey> keys;
    keys.insert(ECInstanceKey(ECClassId((uint64_t)2), ECInstanceId((uint64_t)2)));
    bvector<HierarchyLevelInfo> related = m_cache->GetRelatedHierarchyLevels(info.GetConnectionId(), keys);
    EXPECT_TRUE(related.empty());
    }

/*---------------------------------------------------------------------------------**//**
* @bsitest                                      Grigas.Petraitis                04/2017
+---------------+---------------+---------------+---------------+---------------+------*/
TEST_F(NodesCacheTests, GetRelatedHierarchyLevels_Instances_ReturnsEmptyListWhenChildNodeGroupedInstanceKeysMatchByInstanceId)
    {
    // cache the data source
    DataSourceInfo info(GetDb().GetDbGuid(), "ruleset_id", nullptr, nullptr);
    m_cache->Cache(info, DataSourceFilter(), bvector<ECClassId>(), bvector<Utf8String>());
    EXPECT_TRUE(m_cache->IsDataSourceCached(info.GetConnectionId(), info.GetRulesetId().c_str()));
    
    // create a node
    TestNavNodePtr node = TestNavNode::Create(&GetDb());
    NavNodeExtendedData extendedData(*node);
    extendedData.SetConnectionId(GetDb().GetDbGuid());
    extendedData.SetRulesetId("ruleset_id");
    extendedData.SetGroupedInstanceKey(ECInstanceKey(ECClassId((uint64_t)1), ECInstanceId((uint64_t)2)));

    bset<ECInstanceKey> keys;
    keys.insert(ECInstanceKey(ECClassId((uint64_t)1), ECInstanceId((uint64_t)1)));
    bvector<HierarchyLevelInfo> related = m_cache->GetRelatedHierarchyLevels(info.GetConnectionId(), keys);
    EXPECT_TRUE(related.empty());
    }

/*---------------------------------------------------------------------------------**//**
* @bsitest                                      Grigas.Petraitis                04/2017
+---------------+---------------+---------------+---------------+---------------+------*/
TEST_F(NodesCacheTests, GetRelatedHierarchyLevels_Instances_ReturnsDataSourceWhenChildNodeGroupedInstanceKeysMatch)
    {
    // cache the data source
    DataSourceInfo info(GetDb().GetDbGuid(), "ruleset_id", nullptr, nullptr);
    m_cache->Cache(info, DataSourceFilter(), bvector<ECClassId>(), bvector<Utf8String>());
    EXPECT_TRUE(m_cache->IsDataSourceCached(info.GetConnectionId(), info.GetRulesetId().c_str()));
    
    // create a node
    TestNavNodePtr node = TestNavNode::Create(&GetDb());
    NavNodeExtendedData extendedData(*node);
    extendedData.SetConnectionId(GetDb().GetDbGuid());
    extendedData.SetRulesetId("ruleset_id");
    extendedData.SetGroupedInstanceKey(ECInstanceKey(ECClassId((uint64_t)1), ECInstanceId((uint64_t)2)));
    m_cache->Cache(*node, false);

    bset<ECInstanceKey> keys;
    keys.insert(ECInstanceKey(ECClassId((uint64_t)1), ECInstanceId((uint64_t)2)));
    bvector<HierarchyLevelInfo> related = m_cache->GetRelatedHierarchyLevels(info.GetConnectionId(), keys);
    ASSERT_EQ(1, related.size());
    EXPECT_EQ(related[0], info);
    }

/*---------------------------------------------------------------------------------**//**
* @bsitest                                      Grigas.Petraitis                04/2017
+---------------+---------------+---------------+---------------+---------------+------*/
TEST_F(NodesCacheTests, GetRelatedHierarchyLevels_Instances_ReturnsDataSourceWhenChildNodeGroupedInstanceKeysMatchButFilterDoesnt)
    {
    ECClassCP widgetHasGadget = GetDb().Schemas().GetClass("RulesEngineTest", "WidgetHasGadget");

    // cache the data source
    DataSourceInfo info(GetDb().GetDbGuid(), "ruleset_id", nullptr, nullptr);
    bset<ECClassId> relationshipIds;
    relationshipIds.insert(widgetHasGadget->GetId());
    DataSourceFilter filter(DataSourceFilter::RelatedInstanceInfo(relationshipIds, RequiredRelationDirection_Backward, ECInstanceId((uint64_t)123)), nullptr);
    m_cache->Cache(info, filter, { ECClassId((uint64_t)1) }, bvector<Utf8String>());
    EXPECT_TRUE(m_cache->IsDataSourceCached(info.GetConnectionId(), info.GetRulesetId().c_str()));

    // create a node
    TestNavNodePtr node = TestNavNode::Create(&GetDb());
    NavNodeExtendedData extendedData(*node);
    extendedData.SetConnectionId(GetDb().GetDbGuid());
    extendedData.SetRulesetId("ruleset_id");
    extendedData.SetGroupedInstanceKey(ECInstanceKey(ECClassId((uint64_t)1), ECInstanceId((uint64_t)2)));
    m_cache->Cache(*node, false);

    bset<ECInstanceKey> keys;
    keys.insert(ECInstanceKey(ECClassId((uint64_t)1), ECInstanceId((uint64_t)2)));
    bvector<HierarchyLevelInfo> related = m_cache->GetRelatedHierarchyLevels(info.GetConnectionId(), keys);
    ASSERT_EQ(1, related.size());
    EXPECT_EQ(related[0], info);
    }
    
/*=================================================================================**//**
* @bsiclass                                     Saulius.Skliutas                09/2017
+===============+===============+===============+===============+===============+======*/
struct MemoryNodesCacheTests : NodesCacheTests
    {
    };

/*---------------------------------------------------------------------------------**//**
* @bsitest                                      Grigas.Petraitis                12/2015
+---------------+---------------+---------------+---------------+---------------+------*/
TEST_F(MemoryNodesCacheTests, Clear_Full)
    {
    Test_Clear_Full();
    }

/*---------------------------------------------------------------------------------**//**
* @bsitest                                      Grigas.Petraitis                12/2015
+---------------+---------------+---------------+---------------+---------------+------*/
TEST_F(MemoryNodesCacheTests, Clear_ByConnection)
    {
    Test_Clear_ByConnection();
    }

/*---------------------------------------------------------------------------------**//**
* @bsitest                                      Grigas.Petraitis                12/2015
+---------------+---------------+---------------+---------------+---------------+------*/
TEST_F(MemoryNodesCacheTests, Clear_ByRulesetId)
    {
    Test_Clear_ByRulesetId();
    }

/*---------------------------------------------------------------------------------**//**
* @bsitest                                      Grigas.Petraitis                12/2015
+---------------+---------------+---------------+---------------+---------------+------*/
TEST_F(MemoryNodesCacheTests, RemovesRootDataSource)
    {
    Test_RemovesRootDataSource();
    }

/*---------------------------------------------------------------------------------**//**
* @bsitest                                      Grigas.Petraitis                12/2015
+---------------+---------------+---------------+---------------+---------------+------*/
TEST_F(MemoryNodesCacheTests, RemovesChildDataSource)
    {
    Test_RemovesChildDataSource();
    }

/*---------------------------------------------------------------------------------**//**
* @bsitest                                      Grigas.Petraitis                12/2015
+---------------+---------------+---------------+---------------+---------------+------*/
TEST_F(MemoryNodesCacheTests, RemovesChildNodesWhenParentDataSourceIsRemoved)
    {
    Test_RemovesChildNodesWhenParentDataSourceIsRemoved();
    }

/*---------------------------------------------------------------------------------**//**
* @bsitest                                      Grigas.Petraitis                12/2015
+---------------+---------------+---------------+---------------+---------------+------*/
TEST_F(MemoryNodesCacheTests, RemovesChildDataSourcesWhenParentDataSourceIsRemoved)
    {
    Test_RemovesChildDataSourcesWhenParentDataSourceIsRemoved();
    }

/*---------------------------------------------------------------------------------**//**
* @bsitest                                      Grigas.Petraitis                04/2017
+---------------+---------------+---------------+---------------+---------------+------*/
TEST_F(MemoryNodesCacheTests, MakePhysical)
    {
    Test_MakePhysical();
    }

/*---------------------------------------------------------------------------------**//**
* @bsitest                                      Grigas.Petraitis                04/2017
+---------------+---------------+---------------+---------------+---------------+------*/
TEST_F(MemoryNodesCacheTests, MakeVirtual)
    {
    Test_MakeVirtual();
    }

/*---------------------------------------------------------------------------------**//**
* @bsitest                                      Grigas.Petraitis                04/2017
+---------------+---------------+---------------+---------------+---------------+------*/
TEST_F(MemoryNodesCacheTests, UpdateNode)
    {
    Test_UpdateNode();
    }

/*---------------------------------------------------------------------------------**//**
* note: the test uses GetRelatedHierarchyLevels function to test the Update
* @bsitest                                      Grigas.Petraitis                04/2017
+---------------+---------------+---------------+---------------+---------------+------*/
TEST_F(MemoryNodesCacheTests, UpdateDataSource_UpdatesFilter)
    {
    Test_UpdateDataSource_UpdatesFilter();
    }

/*---------------------------------------------------------------------------------**//**
* note: the test uses GetRelatedHierarchyLevels function to test the Update
* @bsitest                                      Grigas.Petraitis                04/2017
+---------------+---------------+---------------+---------------+---------------+------*/
TEST_F(MemoryNodesCacheTests, UpdateDataSource_UpdatesRelatedClassIds)
    {
    Test_UpdateDataSource_UpdatesRelatedClassIds();
    }

/*---------------------------------------------------------------------------------**//**
* note: the test uses GetRelatedHierarchyLevels function to test the Update
* @bsitest                                      Grigas.Petraitis                04/2017
+---------------+---------------+---------------+---------------+---------------+------*/
TEST_F(MemoryNodesCacheTests, UpdateDataSource_UpdatesRelatedSettingIds)
    {
    Test_UpdateDataSource_UpdatesRelatedSettingIds();
    }

/*---------------------------------------------------------------------------------**//**
* @bsitest                                      Grigas.Petraitis                04/2017
+---------------+---------------+---------------+---------------+---------------+------*/
TEST_F(MemoryNodesCacheTests, RemapNodeIds_RemapsDataSourcesWhenParentIsPhysical)
    {
    Test_RemapNodeIds_RemapsDataSourcesWhenParentIsPhysical();
    }

/*---------------------------------------------------------------------------------**//**
* @bsitest                                      Grigas.Petraitis                04/2017
+---------------+---------------+---------------+---------------+---------------+------*/
TEST_F(MemoryNodesCacheTests, RemapNodeIds_RemapsDataSourcesWhenParentIsVirtual)
    {
    Test_RemapNodeIds_RemapsDataSourcesWhenParentIsVirtual();
    }

/*---------------------------------------------------------------------------------**//**
* @bsitest                                      Aidas.Vaiksnoras                05/2017
+---------------+---------------+---------------+---------------+---------------+------*/
TEST_F(MemoryNodesCacheTests, Updates_IsExpandedFlag)
    {
    Test_Updates_IsExpandedFlag();
    }

/*=================================================================================**//**
* @bsiclass                                     Saulius.Skliutas                09/2017
+===============+===============+===============+===============+===============+======*/
struct DiskNodesCacheTests : NodesCacheTests
    {
    void TearDown() override
        {
        BeFileName cacheDb(m_cache->GetDb().GetDbFileName());
        NodesCacheTests::TearDown();

        cacheDb.BeDeleteFile();
        }

    NodesCache* _CreateNodesCache(BeFileName tempDir) override
        {
        return new NodesCache(tempDir, m_nodesFactory, m_nodesProviderContextFactory, m_connectionCache, NodesCacheType::Disk);
        }
    };

/*---------------------------------------------------------------------------------**//**
* @bsitest                                      Grigas.Petraitis                12/2015
+---------------+---------------+---------------+---------------+---------------+------*/
TEST_F(DiskNodesCacheTests, Clear_Full)
    {
    Test_Clear_Full();
    }

/*---------------------------------------------------------------------------------**//**
* @bsitest                                      Grigas.Petraitis                12/2015
+---------------+---------------+---------------+---------------+---------------+------*/
TEST_F(DiskNodesCacheTests, Clear_ByConnection)
    {
    Test_Clear_ByConnection();
    }

/*---------------------------------------------------------------------------------**//**
* @bsitest                                      Grigas.Petraitis                12/2015
+---------------+---------------+---------------+---------------+---------------+------*/
TEST_F(DiskNodesCacheTests, Clear_ByRulesetId)
    {
    Test_Clear_ByRulesetId();
    }

/*---------------------------------------------------------------------------------**//**
* @bsitest                                      Grigas.Petraitis                12/2015
+---------------+---------------+---------------+---------------+---------------+------*/
TEST_F(DiskNodesCacheTests, RemovesRootDataSource)
    {
    Test_RemovesRootDataSource();
    }

/*---------------------------------------------------------------------------------**//**
* @bsitest                                      Grigas.Petraitis                12/2015
+---------------+---------------+---------------+---------------+---------------+------*/
TEST_F(DiskNodesCacheTests, RemovesChildDataSource)
    {
    Test_RemovesChildDataSource();
    }

/*---------------------------------------------------------------------------------**//**
* @bsitest                                      Grigas.Petraitis                12/2015
+---------------+---------------+---------------+---------------+---------------+------*/
TEST_F(DiskNodesCacheTests, RemovesChildNodesWhenParentDataSourceIsRemoved)
    {
    Test_RemovesChildNodesWhenParentDataSourceIsRemoved();
    }

/*---------------------------------------------------------------------------------**//**
* @bsitest                                      Grigas.Petraitis                12/2015
+---------------+---------------+---------------+---------------+---------------+------*/
TEST_F(DiskNodesCacheTests, RemovesChildDataSourcesWhenParentDataSourceIsRemoved)
    {
    Test_RemovesChildDataSourcesWhenParentDataSourceIsRemoved();
    }

/*---------------------------------------------------------------------------------**//**
* @bsitest                                      Grigas.Petraitis                04/2017
+---------------+---------------+---------------+---------------+---------------+------*/
TEST_F(DiskNodesCacheTests, MakePhysical)
    {
    Test_MakePhysical();
    }

/*---------------------------------------------------------------------------------**//**
* @bsitest                                      Grigas.Petraitis                04/2017
+---------------+---------------+---------------+---------------+---------------+------*/
TEST_F(DiskNodesCacheTests, MakeVirtual)
    {
    Test_MakeVirtual();
    }

/*---------------------------------------------------------------------------------**//**
* @bsitest                                      Grigas.Petraitis                04/2017
+---------------+---------------+---------------+---------------+---------------+------*/
TEST_F(DiskNodesCacheTests, UpdateNode)
    {
    Test_UpdateNode();
    }

/*---------------------------------------------------------------------------------**//**
* note: the test uses GetRelatedHierarchyLevels function to test the Update
* @bsitest                                      Grigas.Petraitis                04/2017
+---------------+---------------+---------------+---------------+---------------+------*/
TEST_F(DiskNodesCacheTests, UpdateDataSource_UpdatesFilter)
    {
    Test_UpdateDataSource_UpdatesFilter();
    }

/*---------------------------------------------------------------------------------**//**
* note: the test uses GetRelatedHierarchyLevels function to test the Update
* @bsitest                                      Grigas.Petraitis                04/2017
+---------------+---------------+---------------+---------------+---------------+------*/
TEST_F(DiskNodesCacheTests, UpdateDataSource_UpdatesRelatedClassIds)
    {
    Test_UpdateDataSource_UpdatesRelatedClassIds();
    }

/*---------------------------------------------------------------------------------**//**
* note: the test uses GetRelatedHierarchyLevels function to test the Update
* @bsitest                                      Grigas.Petraitis                04/2017
+---------------+---------------+---------------+---------------+---------------+------*/
TEST_F(DiskNodesCacheTests, UpdateDataSource_UpdatesRelatedSettingIds)
    {
    Test_UpdateDataSource_UpdatesRelatedSettingIds();
    }

/*---------------------------------------------------------------------------------**//**
* @bsitest                                      Grigas.Petraitis                04/2017
+---------------+---------------+---------------+---------------+---------------+------*/
TEST_F(DiskNodesCacheTests, RemapNodeIds_RemapsDataSourcesWhenParentIsPhysical)
    {
    Test_RemapNodeIds_RemapsDataSourcesWhenParentIsPhysical();
    }

/*---------------------------------------------------------------------------------**//**
* @bsitest                                      Grigas.Petraitis                04/2017
+---------------+---------------+---------------+---------------+---------------+------*/
TEST_F(DiskNodesCacheTests, RemapNodeIds_RemapsDataSourcesWhenParentIsVirtual)
    {
    Test_RemapNodeIds_RemapsDataSourcesWhenParentIsVirtual();
    }

/*---------------------------------------------------------------------------------**//**
* @bsitest                                      Aidas.Vaiksnoras                05/2017
+---------------+---------------+---------------+---------------+---------------+------*/
TEST_F(DiskNodesCacheTests, Updates_IsExpandedFlag)
    {
    Test_Updates_IsExpandedFlag();
    }

/*---------------------------------------------------------------------------------**//**
* @bsitest                                      Saulius.Skliutas                09/2017
+---------------+---------------+---------------+---------------+---------------+------*/
TEST_F(DiskNodesCacheTests, CreatesNewDbFileIfCacheIsAlreadyInUse)
    {
    BeFileName tempDir;
    BeTest::GetHost().GetTempDir(tempDir);
    NodesCache* secondCache = new NodesCache(tempDir, m_nodesFactory, m_nodesProviderContextFactory, m_connectionCache, NodesCacheType::Disk);

    Utf8CP firstCacheName = m_cache->GetDb().GetDbFileName();
    Utf8CP secondCacheName = secondCache->GetDb().GetDbFileName();

    EXPECT_STRNE(firstCacheName, secondCacheName);
    }

/*---------------------------------------------------------------------------------**//**
* @bsitest                                      Saulius.Skliutas                10/2017
+---------------+---------------+---------------+---------------+---------------+------*/
TEST_F(DiskNodesCacheTests, ShareCachedHierarchiesBetweenInstances)
    {
    // cache root data source
    DataSourceInfo info(GetDb().GetDbGuid(), "ruleset_id", nullptr, nullptr);
    m_cache->Cache(info, DataSourceFilter(), bvector<ECClassId>(), bvector<Utf8String>());

    bvector<JsonNavNodeCPtr> nodes = FillWithNodes(info, 2, true);
    EXPECT_FALSE(m_cache->GetDataSource(info).IsNull());
    EXPECT_TRUE(m_cache->IsDataSourceCached(nodes[0]->GetNodeId()));
    EXPECT_TRUE(m_cache->IsDataSourceCached(nodes[1]->GetNodeId()));

    // close cache
    DELETE_AND_CLEAR(m_cache);

    // open cache
    BeFileName tempDir;
    BeTest::GetHost().GetTempDir(tempDir);
    m_cache = new NodesCache(tempDir, m_nodesFactory, m_nodesProviderContextFactory, m_connectionCache, NodesCacheType::Disk);
    // mock connection opening
    m_connectionCache.NotifyConnectionOpened(s_project->GetECDb());

    // cache should not be cleaned
    EXPECT_FALSE(m_cache->GetDataSource(info).IsNull());
    EXPECT_TRUE(m_cache->IsDataSourceCached(nodes[0]->GetNodeId()));
    EXPECT_TRUE(m_cache->IsDataSourceCached(nodes[1]->GetNodeId()));
    }

/*---------------------------------------------------------------------------------**//**
* @bsitest                                      Saulius.Skliutas                10/2017
+---------------+---------------+---------------+---------------+---------------+------*/
TEST_F(DiskNodesCacheTests, ClearCacheIfHierarchyWasModified)
    {
    // cache root data source
    DataSourceInfo info(GetDb().GetDbGuid(), "ruleset_id", nullptr, nullptr);
    m_cache->Cache(info, DataSourceFilter(), bvector<ECClassId>(), bvector<Utf8String>());

    // cache some nodes
    bvector<JsonNavNodeCPtr> nodes = FillWithNodes(info, 2, true);
    EXPECT_FALSE(m_cache->GetDataSource(info).IsNull());
    EXPECT_TRUE(m_cache->IsDataSourceCached(nodes[0]->GetNodeId()));
    EXPECT_TRUE(m_cache->IsDataSourceCached(nodes[1]->GetNodeId()));

    // close cache
    DELETE_AND_CLEAR(m_cache);

    // change connection file last modification time
    BeFileName dbFile(s_project->GetECDbPath());
    time_t modTime;
    dbFile.GetFileTime(nullptr, nullptr, &modTime);
    modTime += 100;
    dbFile.SetFileTime(nullptr, &modTime);

    // open cache
    BeFileName tempDir;
    BeTest::GetHost().GetTempDir(tempDir);
    m_cache = new NodesCache(tempDir, m_nodesFactory, m_nodesProviderContextFactory, m_connectionCache, NodesCacheType::Disk);

    // mock connection opening
    m_connectionCache.NotifyConnectionOpened(s_project->GetECDb());

    // cache should be empty
    EXPECT_TRUE(m_cache->GetDataSource(info).IsNull());
    EXPECT_FALSE(m_cache->IsDataSourceCached(nodes[0]->GetNodeId()));
    EXPECT_FALSE(m_cache->IsDataSourceCached(nodes[1]->GetNodeId()));
    }

/*---------------------------------------------------------------------------------**//**
* Test situation when app is closed, ruleset is modified and app is turned on.
* In this case OnRulesetDisposed isn't called and only OnRulesetCreated is called.
* @bsitest                                      Saulius.Skliutas                10/2017
+---------------+---------------+---------------+---------------+---------------+------*/
TEST_F(DiskNodesCacheTests, ClearCacheIfRulesetWasModified)
    {
    // create ruleset
    PresentationRuleSetPtr ruleset = PresentationRuleSet::CreateInstance("TestRuleset", 1, 0, false, "", "", "", false);
    ruleset->AddPresentationRule(*new RootNodeRule("", 1, false, RuleTargetTree::TargetTree_MainTree, false));
    m_cache->OnRulesetCreated(*ruleset);

    // cache root data source
    DataSourceInfo info(GetDb().GetDbGuid(), ruleset->GetRuleSetId(), nullptr, nullptr);
    m_cache->Cache(info, DataSourceFilter(), bvector<ECClassId>(), bvector<Utf8String>());

    // cache some nodes
    bvector<JsonNavNodeCPtr> nodes = FillWithNodes(info, 2, true);
    EXPECT_FALSE(m_cache->GetDataSource(info).IsNull());
    EXPECT_TRUE(m_cache->IsDataSourceCached(nodes[0]->GetNodeId()));
    EXPECT_TRUE(m_cache->IsDataSourceCached(nodes[1]->GetNodeId()));

    // mock new session: app is turned on with modified ruleset and OnRulesetCreated is called
    ruleset->AddPresentationRule(*new ChildNodeRule("", 1, false, RuleTargetTree::TargetTree_MainTree));
    m_cache->OnRulesetCreated(*ruleset);

<<<<<<< HEAD
    node->SetIsExpanded(false);
    m_cache->Update(node->GetNodeId(), *node);
    ASSERT_TRUE(m_cache->IsNodeCached(node->GetNodeId()));
    cachedNode = m_cache->GetNode(node->GetNodeId());
    ASSERT_TRUE(cachedNode.IsValid());
    EXPECT_FALSE(cachedNode->IsExpanded());
    }

/*---------------------------------------------------------------------------------**//**
* @bsitest                                      Aidas.Vaiksnoras                09/2017
+---------------+---------------+---------------+---------------+---------------+------*/
TEST_F(NodesCacheTests, GetFilteredNodes)
    {
    // create the root node
    TestNavNodePtr node1 = TestNodesHelper::CreateCustomNode("test type", "test label", "test descr");
    NavNodeExtendedData extendedData1(*node1);
    extendedData1.SetConnectionId(GetDb().GetDbGuid());
    extendedData1.SetRulesetId("ruleset_id");

    TestNavNodePtr node2 = TestNodesHelper::CreateCustomNode("test type", "label", "test descr");
    NavNodeExtendedData extendedData2(*node2);
    extendedData2.SetConnectionId(GetDb().GetDbGuid());
    extendedData2.SetRulesetId("ruleset_id");

    // cache root data source
    DataSourceInfo info(GetDb().GetDbGuid(), "ruleset_id", nullptr, nullptr);
    m_cache->Cache(info, DataSourceFilter(), bvector<ECClassId>(), bvector<Utf8String>());

    // cache nodes
    m_cache->Cache(*node1, false);
    m_cache->Cache(*node2, false);
    
    bvector<NavNodeCPtr> filteredNodes = m_cache->GetFilteredNodes(GetDb(), info.GetRulesetId().c_str(), "test");
    // verify filtered node
    ASSERT_EQ(1, filteredNodes.size());
    EXPECT_TRUE(node1->Equals(*filteredNodes[0]));
    }

/*---------------------------------------------------------------------------------**//**
* @bsitest                                      Aidas.Vaiksnoras                10/2017
+---------------+---------------+---------------+---------------+---------------+------*/
TEST_F(NodesCacheTests, ResetIsExpandedFlag)
    {
    // create the root node
    TestNavNodePtr node1 = TestNodesHelper::CreateCustomNode("test type", "test label", "test descr");
    NavNodeExtendedData extendedData1(*node1);
    extendedData1.SetConnectionId(GetDb().GetDbGuid());
    extendedData1.SetRulesetId("ruleset_id");
    node1->SetIsExpanded(true);

    TestNavNodePtr node2 = TestNodesHelper::CreateCustomNode("test type", "label", "test descr");
    NavNodeExtendedData extendedData2(*node2);
    extendedData2.SetConnectionId(GetDb().GetDbGuid());
    extendedData2.SetRulesetId("ruleset_id");
    node2->SetIsExpanded(true);

    // cache root data source
    DataSourceInfo info(GetDb().GetDbGuid(), "ruleset_id", nullptr, nullptr);
    m_cache->Cache(info, DataSourceFilter(), bvector<ECClassId>(), bvector<Utf8String>());

    // cache nodes
    m_cache->Cache(*node1, false);
    m_cache->Cache(*node2, false);

    m_cache->ResetExpandedNodes(GetDb().GetDbGuid(), "ruleset_id");

    EXPECT_FALSE(m_cache->GetNode(node1->GetNodeId())->IsExpanded());
    EXPECT_FALSE(m_cache->GetNode(node2->GetNodeId())->IsExpanded());
    }

/*---------------------------------------------------------------------------------**//**
* @bsitest                                      Aidas.Vaiksnoras                10/2017
+---------------+---------------+---------------+---------------+---------------+------*/
TEST_F(NodesCacheTests, GetUndeterminedNodesProvider_ReturnsNodeThatIsNotYetKnownToHaveChildren)
    {
    // cache root data source
    DataSourceInfo info(GetDb().GetDbGuid(), "ruleset_id", nullptr, nullptr);
    m_cache->Cache(info, DataSourceFilter(), bvector<ECClassId>(), bvector<Utf8String>());

    // create node
    TestNavNodePtr node = TestNodesHelper::CreateCustomNode("test type", "test label", "test descr");
    NavNodeExtendedData extendedData(*node);
    extendedData.SetConnectionId(GetDb().GetDbGuid());
    extendedData.SetRulesetId("ruleset_id");
    EXPECT_FALSE(node->DeterminedChildren());

    // cache node
    m_cache->Cache(*node, true);

    // expect provider with nodes that are not parents for other nodes (yet)
    NavNodesProviderPtr provider = m_cache->GetUndeterminedNodesProvider(GetDb(), info.GetRulesetId().c_str(), false);
    ASSERT_TRUE(provider.IsValid());
    EXPECT_EQ(1, provider->GetNodesCount());

    // expect node that is not parent for other nodes
    JsonNavNodePtr expectedNode;
    provider->GetNode(expectedNode, 0);
    EXPECT_EQ(expectedNode->GetNodeId(), node->GetNodeId());
    EXPECT_TRUE(expectedNode->DeterminedChildren());
    }

/*---------------------------------------------------------------------------------**//**
* @bsitest                                      Aidas.Vaiksnoras                10/2017
+---------------+---------------+---------------+---------------+---------------+------*/
TEST_F(NodesCacheTests, GetUndeterminedNodesProvider_DoesNotReturnNodeThatHasChildren)
    {
    // cache root data source
    DataSourceInfo info(GetDb().GetDbGuid(), "ruleset_id", nullptr, nullptr);
    m_cache->Cache(info, DataSourceFilter(), bvector<ECClassId>(), bvector<Utf8String>());

    // create node
    TestNavNodePtr node = TestNodesHelper::CreateCustomNode("test type", "test label", "test descr");
    NavNodeExtendedData extendedData(*node);
    extendedData.SetConnectionId(GetDb().GetDbGuid());
    extendedData.SetRulesetId("ruleset_id");
    uint64_t nodeId = node->GetNodeId();
    EXPECT_FALSE(node->DeterminedChildren());

    // cache node
    m_cache->Cache(*node, true);

    // cache child data source
    DataSourceInfo childrenInfo(GetDb().GetDbGuid(), info.GetRulesetId(), &nodeId, &nodeId);
    m_cache->Cache(childrenInfo, DataSourceFilter(), bvector<ECClassId>(), bvector<Utf8String>());

    // expect provider to be empty, because all nodes are data sources
    NavNodesProviderPtr provider = m_cache->GetUndeterminedNodesProvider(GetDb(), info.GetRulesetId().c_str(), false);
    ASSERT_TRUE(provider.IsValid());
    EXPECT_EQ(0, provider->GetNodesCount());
    }
=======
    // verify cache is cleared
    EXPECT_TRUE(m_cache->GetDataSource(info).IsNull());
    EXPECT_FALSE(m_cache->IsDataSourceCached(nodes[0]->GetNodeId()));
    EXPECT_FALSE(m_cache->IsDataSourceCached(nodes[1]->GetNodeId()));
    }

>>>>>>> 51d381e3
<|MERGE_RESOLUTION|>--- conflicted
+++ resolved
@@ -1,2298 +1,2355 @@
-/*--------------------------------------------------------------------------------------+
-|
-|  $Source: Tests/NonPublished/RulesEngine/NavNodesCacheTests.cpp $
-|
-|  $Copyright: (c) 2017 Bentley Systems, Incorporated. All rights reserved. $
-|
-+--------------------------------------------------------------------------------------*/
-#include <Bentley/BeTest.h>
-#include <ECPresentation/RulesDriven/PresentationManager.h>
-#include "../../../Source/RulesDriven/RulesEngine/NavNodesCache.h"
-#include "ECDbTestProject.h"
-#include "TestNavNode.h"
-#include "TestHelpers.h"
-#include <UnitTests/BackDoor/ECPresentation/TestRuleSetLocater.h>
-
-USING_NAMESPACE_BENTLEY_EC
-USING_NAMESPACE_BENTLEY_SQLITE_EC
-USING_NAMESPACE_BENTLEY_ECPRESENTATION
-USING_NAMESPACE_ECPRESENTATIONTESTS
-
-/*=================================================================================**//**
-* @bsiclass                                     Grigas.Petraitis                04/2017
-+===============+===============+===============+===============+===============+======*/
-struct NodesCacheTests : ::testing::Test
-    {
-    static ECDbTestProject* s_project;
-
-    JsonNavNodesFactory m_nodesFactory;
-    TestNodesProviderContextFactory m_nodesProviderContextFactory;
-    TestConnectionManager m_connectionCache;
-    NodesCache* m_cache;
-
-    void SetUp() override
-        {
-        if (!s_project->GetECDb().IsDbOpen())
-            s_project->Open("NodesCacheTests");
-
-        BeFileName temporaryDirectory;
-        BeTest::GetHost().GetTempDir(temporaryDirectory);
-        m_cache = _CreateNodesCache(temporaryDirectory);
-        m_connectionCache.NotifyConnectionOpened(s_project->GetECDb());
-        m_cache->OnRulesetCreated(*PresentationRuleSet::CreateInstance("ruleset_id", 1, 0, false, "", "", "", false));
-        }
-
-    virtual void TearDown() override
-        {
-        DELETE_AND_CLEAR(m_cache);
-        s_project->GetECDb().AbandonChanges();
-        }
-
-    static ECDbR GetDb() {return s_project->GetECDb();}
-
-    static void SetUpTestCase()
-        {
-        s_project = new ECDbTestProject();
-        s_project->Create("NodesCacheTests", "RulesEngineTest.01.00.ecschema.xml");
-        }
-
-    static void TearDownTestCase()
-        {
-        s_project->GetECDb().CloseDb();
-        DELETE_AND_CLEAR(s_project);
-        }
-
-    virtual NodesCache* _CreateNodesCache(BeFileName tempDir)
-        {
-        return new NodesCache(tempDir, m_nodesFactory, m_nodesProviderContextFactory, m_connectionCache, NodesCacheType::Memory);
-        }
-
-    bvector<JsonNavNodeCPtr> FillWithNodes(DataSourceInfo const&, size_t count, bool createChildDataSources = false);
-    void Test_Clear_Full();
-    void Test_Clear_ByConnection();
-    void Test_Clear_ByRulesetId();
-    void Test_RemovesRootDataSource();
-    void Test_RemovesChildDataSource();
-    void Test_RemovesChildNodesWhenParentDataSourceIsRemoved();
-    void Test_RemovesChildDataSourcesWhenParentDataSourceIsRemoved();
-    void Test_MakePhysical();
-    void Test_MakeVirtual();
-    void Test_UpdateNode();
-    void Test_UpdateDataSource_UpdatesFilter();
-    void Test_UpdateDataSource_UpdatesRelatedClassIds();
-    void Test_UpdateDataSource_UpdatesRelatedSettingIds();
-    void Test_RemapNodeIds_RemapsDataSourcesWhenParentIsPhysical();
-    void Test_RemapNodeIds_RemapsDataSourcesWhenParentIsVirtual();
-    void Test_Updates_IsExpandedFlag();
-    };
-ECDbTestProject* NodesCacheTests::s_project = nullptr;
-
-/*---------------------------------------------------------------------------------**//**
-* @bsitest                                      Grigas.Petraitis                04/2017
-+---------------+---------------+---------------+---------------+---------------+------*/
-bvector<JsonNavNodeCPtr> NodesCacheTests::FillWithNodes(DataSourceInfo const& info, size_t count, bool createChildDataSources)
-    {
-    bvector<JsonNavNodeCPtr> nodes;
-    for (size_t i = 0; i < count; ++i)
-        {
-        TestNavNodePtr node = TestNavNode::Create(&GetDb());
-        if (nullptr != info.GetPhysicalParentNodeId())
-            node->SetParentNodeId(*info.GetPhysicalParentNodeId());
-        NavNodeExtendedData extendedData(*node);
-        extendedData.SetConnectionId(info.GetConnectionId());
-        extendedData.SetRulesetId(info.GetRulesetId().c_str());
-        if (nullptr != info.GetVirtualParentNodeId())
-            extendedData.SetVirtualParentId(*info.GetVirtualParentNodeId());
-        m_cache->Cache(*node, false);
-        nodes.push_back(node);
-
-        if (createChildDataSources)
-            {
-            uint64_t nodeId = node->GetNodeId();
-            DataSourceInfo childInfo(info.GetConnectionId(), info.GetRulesetId(), &nodeId, &nodeId);
-            m_cache->Cache(childInfo, DataSourceFilter(), bvector<ECClassId>(), bvector<Utf8String>());
-            }
-        }
-    return nodes;
-    }
-
-/*---------------------------------------------------------------------------------**//**
-* @bsitest                                      Grigas.Petraitis                12/2015
-+---------------+---------------+---------------+---------------+---------------+------*/
-void NodesCacheTests::Test_Clear_Full()
-    {
-    // cache root data source
-    DataSourceInfo rootInfo(GetDb().GetDbGuid(), "ruleset_id", nullptr, nullptr);
-    m_cache->Cache(rootInfo, DataSourceFilter(), bvector<ECClassId>(), bvector<Utf8String>());
-
-    // cache root node
-    TestNavNodePtr rootNode = TestNavNode::Create(&GetDb());
-    NavNodeExtendedData rootExtendedData(*rootNode);
-    rootExtendedData.SetConnectionId(GetDb().GetDbGuid());
-    rootExtendedData.SetRulesetId(rootInfo.GetRulesetId().c_str());
-    m_cache->Cache(*rootNode, false);
-    uint64_t rootNodeId = rootNode->GetNodeId();
-    
-    // cache child data source
-    DataSourceInfo childrenInfo(GetDb().GetDbGuid(), rootInfo.GetRulesetId(), &rootNodeId, &rootNodeId);
-    m_cache->Cache(childrenInfo, DataSourceFilter(), bvector<ECClassId>(), bvector<Utf8String>());
-
-    // cache child node
-    TestNavNodePtr childNode = TestNavNode::Create(&GetDb());
-    NavNodeExtendedData childExtendedData(*childNode);
-    childExtendedData.SetConnectionId(GetDb().GetDbGuid());
-    childExtendedData.SetRulesetId(rootInfo.GetRulesetId().c_str());
-    childExtendedData.SetVirtualParentId(rootNodeId);
-    m_cache->Cache(*childNode, false);
-    uint64_t childNodeId = childNode->GetNodeId();
-    
-    // cache root data source for a different connection
-    ECDbTestProject project2;
-    project2.Create("test2");
-    m_connectionCache.NotifyConnectionOpened(project2.GetECDb());
-    DataSourceInfo rootInfo2(project2.GetECDbCR().GetDbGuid(), "ruleset_id", nullptr, nullptr);
-    m_cache->Cache(rootInfo2, DataSourceFilter(), bvector<ECClassId>(), bvector<Utf8String>());
-    
-    // cache root data source for a different ruleset
-    m_cache->OnRulesetCreated(*PresentationRuleSet::CreateInstance("ruleset_id2", 1, 0, false, "", "", "", false));
-    DataSourceInfo rootInfo3(GetDb().GetDbGuid(), "ruleset_id2", nullptr, nullptr);
-    m_cache->Cache(rootInfo3, DataSourceFilter(), bvector<ECClassId>(), bvector<Utf8String>());
-
-    // make sure everything's cached
-    EXPECT_TRUE(m_cache->IsDataSourceCached(project2.GetECDbCR().GetDbGuid(), "ruleset_id"));
-    EXPECT_TRUE(m_cache->IsDataSourceCached(GetDb().GetDbGuid(), "ruleset_id2"));
-    EXPECT_TRUE(m_cache->IsDataSourceCached(GetDb().GetDbGuid(), "ruleset_id"));
-    EXPECT_TRUE(m_cache->IsNodeCached(rootNodeId));
-    EXPECT_TRUE(m_cache->IsDataSourceCached(rootNodeId));
-    EXPECT_TRUE(m_cache->IsNodeCached(childNodeId));
-
-    // fully clear the cache
-    m_cache->Clear();
-
-    // verify everything's gone
-    EXPECT_FALSE(m_cache->IsDataSourceCached(project2.GetECDbCR().GetDbGuid(), "ruleset_id"));
-    EXPECT_FALSE(m_cache->IsDataSourceCached(GetDb().GetDbGuid(), "ruleset_id2"));
-    EXPECT_FALSE(m_cache->IsDataSourceCached(GetDb().GetDbGuid(), "ruleset_id"));
-    EXPECT_FALSE(m_cache->IsNodeCached(rootNodeId));
-    EXPECT_FALSE(m_cache->IsDataSourceCached(rootNodeId));
-    EXPECT_FALSE(m_cache->IsNodeCached(childNodeId));
-    }
-
-/*---------------------------------------------------------------------------------**//**
-* @bsitest                                      Grigas.Petraitis                12/2015
-+---------------+---------------+---------------+---------------+---------------+------*/
-void NodesCacheTests::Test_Clear_ByConnection()
-    {
-    // cache root data source
-    DataSourceInfo rootInfo(GetDb().GetDbGuid(), "ruleset_id", nullptr, nullptr);
-    m_cache->Cache(rootInfo, DataSourceFilter(), bvector<ECClassId>(), bvector<Utf8String>());
-
-    // cache root node
-    TestNavNodePtr rootNode = TestNavNode::Create(&GetDb());
-    NavNodeExtendedData rootExtendedData(*rootNode);
-    rootExtendedData.SetConnectionId(GetDb().GetDbGuid());
-    rootExtendedData.SetRulesetId(rootInfo.GetRulesetId().c_str());
-    m_cache->Cache(*rootNode, false);
-    uint64_t rootNodeId = rootNode->GetNodeId();
-    
-    // cache child data source
-    DataSourceInfo childrenInfo(GetDb().GetDbGuid(), rootInfo.GetRulesetId(), &rootNodeId, &rootNodeId);
-    m_cache->Cache(childrenInfo, DataSourceFilter(), bvector<ECClassId>(), bvector<Utf8String>());
-
-    // cache child node
-    TestNavNodePtr childNode = TestNavNode::Create(&GetDb());
-    NavNodeExtendedData childExtendedData(*childNode);
-    childExtendedData.SetConnectionId(GetDb().GetDbGuid());
-    childExtendedData.SetRulesetId(rootInfo.GetRulesetId().c_str());
-    childExtendedData.SetVirtualParentId(rootNodeId);
-    m_cache->Cache(*childNode, false);
-    uint64_t childNodeId = childNode->GetNodeId();
-    
-    // cache root data source for a different connection
-    ECDbTestProject project2;
-    project2.Create("test2");
-    m_connectionCache.NotifyConnectionOpened(project2.GetECDb());
-    DataSourceInfo rootInfo2(project2.GetECDbCR().GetDbGuid(), "ruleset_id", nullptr, nullptr);
-    m_cache->Cache(rootInfo2, DataSourceFilter(), bvector<ECClassId>(), bvector<Utf8String>());
-
-    // make sure everything's cached
-    EXPECT_TRUE(m_cache->IsDataSourceCached(project2.GetECDbCR().GetDbGuid(), "ruleset_id"));
-    EXPECT_TRUE(m_cache->IsDataSourceCached(GetDb().GetDbGuid(), "ruleset_id"));
-    EXPECT_TRUE(m_cache->IsNodeCached(rootNodeId));
-    EXPECT_TRUE(m_cache->IsDataSourceCached(rootNodeId));
-    EXPECT_TRUE(m_cache->IsNodeCached(childNodeId));
-
-    // fully clear the cache
-    m_cache->Clear(&GetDb());
-
-    // verify everything related to primary connection is now gone
-    EXPECT_TRUE(m_cache->IsDataSourceCached(project2.GetECDbCR().GetDbGuid(), "ruleset_id"));
-    EXPECT_FALSE(m_cache->IsDataSourceCached(GetDb().GetDbGuid(), "ruleset_id"));
-    EXPECT_FALSE(m_cache->IsNodeCached(rootNodeId));
-    EXPECT_FALSE(m_cache->IsDataSourceCached(rootNodeId));
-    EXPECT_FALSE(m_cache->IsNodeCached(childNodeId));
-    }
-
-/*---------------------------------------------------------------------------------**//**
-* @bsitest                                      Grigas.Petraitis                12/2015
-+---------------+---------------+---------------+---------------+---------------+------*/
-void NodesCacheTests::Test_Clear_ByRulesetId()
-    {
-    // cache root data source
-    DataSourceInfo rootInfo(GetDb().GetDbGuid(), "ruleset_id", nullptr, nullptr);
-    m_cache->Cache(rootInfo, DataSourceFilter(), bvector<ECClassId>(), bvector<Utf8String>());
-
-    // cache root node
-    TestNavNodePtr rootNode = TestNavNode::Create(&GetDb());
-    NavNodeExtendedData rootExtendedData(*rootNode);
-    rootExtendedData.SetConnectionId(GetDb().GetDbGuid());
-    rootExtendedData.SetRulesetId(rootInfo.GetRulesetId().c_str());
-    m_cache->Cache(*rootNode, false);
-    uint64_t rootNodeId = rootNode->GetNodeId();
-    
-    // cache child data source
-    DataSourceInfo childrenInfo(GetDb().GetDbGuid(), rootInfo.GetRulesetId(), &rootNodeId, &rootNodeId);
-    m_cache->Cache(childrenInfo, DataSourceFilter(), bvector<ECClassId>(), bvector<Utf8String>());
-
-    // cache child node
-    TestNavNodePtr childNode = TestNavNode::Create(&GetDb());
-    NavNodeExtendedData childExtendedData(*childNode);
-    childExtendedData.SetConnectionId(GetDb().GetDbGuid());
-    childExtendedData.SetRulesetId(rootInfo.GetRulesetId().c_str());
-    childExtendedData.SetVirtualParentId(rootNodeId);
-    m_cache->Cache(*childNode, false);
-    uint64_t childNodeId = childNode->GetNodeId();
-        
-    // cache root data source for a different ruleset
-    m_cache->OnRulesetCreated(*PresentationRuleSet::CreateInstance("ruleset_id2", 1, 0, false, "", "", "", false));
-    DataSourceInfo rootInfo3(GetDb().GetDbGuid(), "ruleset_id2", nullptr, nullptr);
-    m_cache->Cache(rootInfo3, DataSourceFilter(), bvector<ECClassId>(), bvector<Utf8String>());
-
-    // make sure everything's cached
-    EXPECT_TRUE(m_cache->IsDataSourceCached(GetDb().GetDbGuid(), "ruleset_id2"));
-    EXPECT_TRUE(m_cache->IsDataSourceCached(GetDb().GetDbGuid(), "ruleset_id"));
-    EXPECT_TRUE(m_cache->IsNodeCached(rootNodeId));
-    EXPECT_TRUE(m_cache->IsDataSourceCached(rootNodeId));
-    EXPECT_TRUE(m_cache->IsNodeCached(childNodeId));
-
-    // fully clear the cache
-    m_cache->Clear(nullptr, "ruleset_id");
-
-    // verify everything related to "ruleset_id" is now gone
-    EXPECT_TRUE(m_cache->IsDataSourceCached(GetDb().GetDbGuid(), "ruleset_id2"));
-    EXPECT_FALSE(m_cache->IsDataSourceCached(GetDb().GetDbGuid(), "ruleset_id"));
-    EXPECT_FALSE(m_cache->IsNodeCached(rootNodeId));
-    EXPECT_FALSE(m_cache->IsDataSourceCached(rootNodeId));
-    EXPECT_FALSE(m_cache->IsNodeCached(childNodeId));
-    }
-
-/*---------------------------------------------------------------------------------**//**
-* @bsitest                                      Grigas.Petraitis                12/2015
-+---------------+---------------+---------------+---------------+---------------+------*/
-void NodesCacheTests::Test_RemovesRootDataSource()
-    {
-    // cache data source
-    DataSourceInfo info(GetDb().GetDbGuid(), "ruleset_id", nullptr, nullptr);
-    m_cache->Cache(info, DataSourceFilter(), bvector<ECClassId>(), bvector<Utf8String>());
-    
-    // verify it got cached
-    EXPECT_TRUE(m_cache->IsDataSourceCached(GetDb().GetDbGuid(), info.GetRulesetId().c_str()));
-
-    // remove
-    BeGuid removalId = m_cache->CreateRemovalId(HierarchyLevelInfo(info.GetConnectionId(), info.GetRulesetId(), info.GetPhysicalParentNodeId()));
-    EXPECT_TRUE(removalId.IsValid());
-    m_cache->RemoveDataSource(removalId);
-
-    // verify it got removed
-    EXPECT_FALSE(m_cache->IsDataSourceCached(GetDb().GetDbGuid(), info.GetRulesetId().c_str()));
-    }
-
-/*---------------------------------------------------------------------------------**//**
-* @bsitest                                      Grigas.Petraitis                12/2015
-+---------------+---------------+---------------+---------------+---------------+------*/
-void NodesCacheTests::Test_RemovesChildDataSource()
-    {
-    // cache root data source
-    DataSourceInfo rootInfo(GetDb().GetDbGuid(), "ruleset_id", nullptr, nullptr);
-    m_cache->Cache(rootInfo, DataSourceFilter(), bvector<ECClassId>(), bvector<Utf8String>());
-
-    // cache root node
-    TestNavNodePtr node = TestNavNode::Create(&GetDb());
-    NavNodeExtendedData extendedData(*node);
-    extendedData.SetConnectionId(GetDb().GetDbGuid());
-    extendedData.SetRulesetId(rootInfo.GetRulesetId().c_str());
-    m_cache->Cache(*node, false);
-    uint64_t nodeId = node->GetNodeId();
-
-    // cache child data source
-    DataSourceInfo childrenInfo(GetDb().GetDbGuid(), rootInfo.GetRulesetId(), &nodeId, &nodeId);
-    m_cache->Cache(childrenInfo, DataSourceFilter(), bvector<ECClassId>(), bvector<Utf8String>());
-
-    // verify child data source is cached
-    EXPECT_TRUE(m_cache->IsDataSourceCached(nodeId));
-
-    // remove child data source
-    BeGuid removalId = m_cache->CreateRemovalId(HierarchyLevelInfo(childrenInfo.GetConnectionId(), childrenInfo.GetRulesetId(), childrenInfo.GetPhysicalParentNodeId()));
-    m_cache->RemoveDataSource(removalId);
-
-    // verify child data source also got removed
-    EXPECT_FALSE(m_cache->IsDataSourceCached(nodeId));
-    }
-
-/*---------------------------------------------------------------------------------**//**
-* @bsitest                                      Grigas.Petraitis                12/2015
-+---------------+---------------+---------------+---------------+---------------+------*/
-void NodesCacheTests::Test_RemovesChildNodesWhenParentDataSourceIsRemoved()
-    {
-    // cache data source
-    DataSourceInfo info(GetDb().GetDbGuid(), "ruleset_id", nullptr, nullptr);
-    m_cache->Cache(info, DataSourceFilter(), bvector<ECClassId>(), bvector<Utf8String>());
-    
-    // cache node
-    TestNavNodePtr node = TestNavNode::Create(&GetDb());
-    NavNodeExtendedData extendedData(*node);
-    extendedData.SetConnectionId(GetDb().GetDbGuid());
-    extendedData.SetRulesetId(info.GetRulesetId().c_str());
-    m_cache->Cache(*node, false);
-
-    // verify node is cached
-    EXPECT_TRUE(m_cache->IsNodeCached(node->GetNodeId()));
-
-    // remove
-    BeGuid removalId = m_cache->CreateRemovalId(HierarchyLevelInfo(info.GetConnectionId(), info.GetRulesetId(), info.GetPhysicalParentNodeId()));
-    m_cache->RemoveDataSource(removalId);
-
-    // verify it got removed
-    EXPECT_FALSE(m_cache->IsNodeCached(node->GetNodeId()));
-    }
-
-/*---------------------------------------------------------------------------------**//**
-* @bsitest                                      Grigas.Petraitis                12/2015
-+---------------+---------------+---------------+---------------+---------------+------*/
-void NodesCacheTests::Test_RemovesChildDataSourcesWhenParentDataSourceIsRemoved()
-    {
-    // cache data source
-    DataSourceInfo info(GetDb().GetDbGuid(), "ruleset_id", nullptr, nullptr);
-    m_cache->Cache(info, DataSourceFilter(), bvector<ECClassId>(), bvector<Utf8String>());
-    
-    // cache node
-    TestNavNodePtr node = TestNavNode::Create(&GetDb());
-    NavNodeExtendedData extendedData(*node);
-    extendedData.SetConnectionId(GetDb().GetDbGuid());
-    extendedData.SetRulesetId(info.GetRulesetId().c_str());
-    m_cache->Cache(*node, false);
-    uint64_t parentNodeId = node->GetNodeId();
-    
-    // cache child data source
-    DataSourceInfo childrenInfo(GetDb().GetDbGuid(), info.GetRulesetId(), &parentNodeId, &parentNodeId);
-    m_cache->Cache(childrenInfo, DataSourceFilter(), bvector<ECClassId>(), bvector<Utf8String>());
-
-    // verify child data source is cached
-    EXPECT_TRUE(m_cache->IsDataSourceCached(parentNodeId));
-
-    // remove parent data source
-    BeGuid removalId = m_cache->CreateRemovalId(HierarchyLevelInfo(info.GetConnectionId(), info.GetRulesetId(), info.GetPhysicalParentNodeId()));
-    m_cache->RemoveDataSource(removalId);
-
-    // verify child data source also got removed
-    EXPECT_FALSE(m_cache->IsDataSourceCached(parentNodeId));
-    }
-
-/*---------------------------------------------------------------------------------**//**
-* @bsitest                                      Grigas.Petraitis                04/2017
-+---------------+---------------+---------------+---------------+---------------+------*/
-void NodesCacheTests::Test_MakePhysical()
-    {
-    // cache root data source
-    DataSourceInfo info(GetDb().GetDbGuid(), "ruleset_id", nullptr, nullptr);
-    m_cache->Cache(info, DataSourceFilter(), bvector<ECClassId>(), bvector<Utf8String>());
-
-    // cache root node
-    TestNavNodePtr node = TestNavNode::Create(&GetDb());
-    NavNodeExtendedData extendedData(*node);
-    extendedData.SetConnectionId(info.GetConnectionId());
-    extendedData.SetRulesetId(info.GetRulesetId().c_str());
-    m_cache->Cache(*node, true);
-
-    // verify node is virtual
-    EXPECT_FALSE(m_cache->GetNode(node->GetNodeId(), NodeVisibility::Physical).IsValid());
-    EXPECT_TRUE(m_cache->GetNode(node->GetNodeId(), NodeVisibility::Virtual).IsValid());
-
-    // make physical
-    m_cache->MakePhysical(*node);
-    
-    // verify node is physical
-    EXPECT_TRUE(m_cache->GetNode(node->GetNodeId(), NodeVisibility::Physical).IsValid());
-    EXPECT_FALSE(m_cache->GetNode(node->GetNodeId(), NodeVisibility::Virtual).IsValid());
-    }
-
-/*---------------------------------------------------------------------------------**//**
-* @bsitest                                      Grigas.Petraitis                04/2017
-+---------------+---------------+---------------+---------------+---------------+------*/
-void NodesCacheTests::Test_MakeVirtual()
-    {
-    // cache root data source
-    DataSourceInfo info(GetDb().GetDbGuid(), "ruleset_id", nullptr, nullptr);
-    m_cache->Cache(info, DataSourceFilter(), bvector<ECClassId>(), bvector<Utf8String>());
-
-    // cache root node
-    TestNavNodePtr node = TestNavNode::Create(&GetDb());
-    NavNodeExtendedData extendedData(*node);
-    extendedData.SetConnectionId(info.GetConnectionId());
-    extendedData.SetRulesetId(info.GetRulesetId().c_str());
-    m_cache->Cache(*node, false);
-    
-    // verify node is physical
-    EXPECT_TRUE(m_cache->GetNode(node->GetNodeId(), NodeVisibility::Physical).IsValid());
-    EXPECT_FALSE(m_cache->GetNode(node->GetNodeId(), NodeVisibility::Virtual).IsValid());
-
-    // make physical
-    m_cache->MakeVirtual(*node);
-    
-   // verify node is virtual
-    EXPECT_FALSE(m_cache->GetNode(node->GetNodeId(), NodeVisibility::Physical).IsValid());
-    EXPECT_TRUE(m_cache->GetNode(node->GetNodeId(), NodeVisibility::Virtual).IsValid());
-    }
-
-/*---------------------------------------------------------------------------------**//**
-* @bsitest                                      Grigas.Petraitis                04/2017
-+---------------+---------------+---------------+---------------+---------------+------*/
-void NodesCacheTests::Test_UpdateNode()
-    {
-    // cache root data source
-    DataSourceInfo info(GetDb().GetDbGuid(), "ruleset_id", nullptr, nullptr);
-    m_cache->Cache(info, DataSourceFilter(), bvector<ECClassId>(), bvector<Utf8String>());
-
-    // cache root node
-    TestNavNodePtr node = TestNavNode::Create(&GetDb());
-    node->SetLabel("A");
-    NavNodeExtendedData extendedData(*node);
-    extendedData.SetConnectionId(info.GetConnectionId());
-    extendedData.SetRulesetId(info.GetRulesetId().c_str());
-    m_cache->Cache(*node, false);
-    
-    // verify node's label is valid
-    EXPECT_STREQ("A", m_cache->GetNode(node->GetNodeId())->GetLabel().c_str());
-
-    // update
-    node->SetLabel("B");
-    m_cache->Update(node->GetNodeId(), *node);
-    
-    // verify node's label has changed
-    EXPECT_STREQ("B", m_cache->GetNode(node->GetNodeId())->GetLabel().c_str());
-    }
-
-/*---------------------------------------------------------------------------------**//**
-* note: the test uses GetRelatedHierarchyLevels function to test the Update
-* @bsitest                                      Grigas.Petraitis                04/2017
-+---------------+---------------+---------------+---------------+---------------+------*/
-void NodesCacheTests::Test_UpdateDataSource_UpdatesFilter()
-    {
-    ECClassCP widgetHasGadgetRelationship = GetDb().Schemas().GetClass("RulesEngineTest", "WidgetHasGadget");
-
-    // cache the data source
-    DataSourceInfo info(GetDb().GetDbGuid(), "ruleset_id", nullptr, nullptr);
-    m_cache->Cache(info, DataSourceFilter(), {ECClassId((uint64_t)1)}, bvector<Utf8String>());
-        
-    // verify the filter is not applied and we find related hierarchy level
-    bset<ECInstanceKey> keys;
-    keys.insert(ECInstanceKey(ECClassId((uint64_t)1), ECInstanceId((uint64_t)1)));
-    bvector<HierarchyLevelInfo> related = m_cache->GetRelatedHierarchyLevels(info.GetConnectionId(), keys);
-    EXPECT_EQ(1, related.size());
-
-    // update the datasource with new filter
-    bset<ECClassId> relationshipClassIds;
-    relationshipClassIds.insert(widgetHasGadgetRelationship->GetId());
-    DataSourceFilter filter(DataSourceFilter::RelatedInstanceInfo(relationshipClassIds, RequiredRelationDirection_Both, ECInstanceId((uint64_t)123)), nullptr);
-    m_cache->Update(info, &filter, nullptr, nullptr);
-    
-    // verify the filter is applied and we dont find related hierarchy level anymore
-    related = m_cache->GetRelatedHierarchyLevels(info.GetConnectionId(), keys);
-    EXPECT_EQ(0, related.size());
-    }
-
-/*---------------------------------------------------------------------------------**//**
-* note: the test uses GetRelatedHierarchyLevels function to test the Update
-* @bsitest                                      Grigas.Petraitis                04/2017
-+---------------+---------------+---------------+---------------+---------------+------*/
-void NodesCacheTests::Test_UpdateDataSource_UpdatesRelatedClassIds()
-    {
-    // unused - ECClassCP widgetHasGadgetRelationship = GetDb().Schemas().GetClass("RulesEngineTest", "WidgetHasGadget");
-
-    // cache the data source
-    DataSourceInfo info(GetDb().GetDbGuid(), "ruleset_id", nullptr, nullptr);
-    m_cache->Cache(info, DataSourceFilter(), bvector<ECClassId>(), bvector<Utf8String>());
-        
-    // verify we don't find related hierarchy level as the key is not related to the data source
-    bset<ECInstanceKey> keys;
-    keys.insert(ECInstanceKey(ECClassId((uint64_t)1), ECInstanceId((uint64_t)1)));
-    bvector<HierarchyLevelInfo> related = m_cache->GetRelatedHierarchyLevels(info.GetConnectionId(), keys);
-    EXPECT_EQ(0, related.size());
-
-    // update the datasource related class ids
-    bvector<ECClassId> relatedClassIds = {ECClassId((uint64_t)1)};
-    m_cache->Update(info, nullptr, &relatedClassIds, nullptr);
-    
-    // verify we do find related hierarchy level this time as the data source is now related to the lookup keys
-    related = m_cache->GetRelatedHierarchyLevels(info.GetConnectionId(), keys);
-    EXPECT_EQ(1, related.size());
-    }
-
-/*---------------------------------------------------------------------------------**//**
-* note: the test uses GetRelatedHierarchyLevels function to test the Update
-* @bsitest                                      Grigas.Petraitis                04/2017
-+---------------+---------------+---------------+---------------+---------------+------*/
-void NodesCacheTests::Test_UpdateDataSource_UpdatesRelatedSettingIds()
-    {
-    // unused - ECClassCP widgetHasGadgetRelationship = GetDb().Schemas().GetClass("RulesEngineTest", "WidgetHasGadget");
-
-    // cache the data source
-    DataSourceInfo info(GetDb().GetDbGuid(), "ruleset_id", nullptr, nullptr);
-    m_cache->Cache(info, DataSourceFilter(), bvector<ECClassId>(), bvector<Utf8String>());
-        
-    // verify we don't find related hierarchy level as data source is not related to any setting ids
-    bvector<HierarchyLevelInfo> related = m_cache->GetRelatedHierarchyLevels(info.GetRulesetId().c_str(), "setting_id");
-    EXPECT_EQ(0, related.size());
-
-    // update the datasource related setting ids
-    bvector<Utf8String> relatedSettingIds = {"setting_id"};
-    m_cache->Update(info, nullptr, nullptr, &relatedSettingIds);
-    
-    // verify we do find related hierarchy level this time as the data source is now related to the setting id
-    related = m_cache->GetRelatedHierarchyLevels(info.GetRulesetId().c_str(), "setting_id");
-    EXPECT_EQ(1, related.size());
-    }
-
-/*---------------------------------------------------------------------------------**//**
-* @bsitest                                      Grigas.Petraitis                04/2017
-+---------------+---------------+---------------+---------------+---------------+------*/
-void NodesCacheTests::Test_RemapNodeIds_RemapsDataSourcesWhenParentIsPhysical()
-    {
-    // cache root data source
-    DataSourceInfo info(GetDb().GetDbGuid(), "ruleset_id", nullptr, nullptr);
-    m_cache->Cache(info, DataSourceFilter(), bvector<ECClassId>(), bvector<Utf8String>());
-
-    // cache 2 root nodes
-    bvector<JsonNavNodeCPtr> rootNodes = FillWithNodes(info, 2, false);
-
-    // create a data source for root node 0
-    uint64_t rootNodeId0 = rootNodes[0]->GetNodeId();
-    DataSourceInfo childInfo(info.GetConnectionId(), info.GetRulesetId(), &rootNodeId0, &rootNodeId0);
-    m_cache->Cache(childInfo, DataSourceFilter(), bvector<ECClassId>(), bvector<Utf8String>());
-
-    // verify rootNodes[0] has a datasource and rootNodes[1] doesnt
-    EXPECT_TRUE(m_cache->IsDataSourceCached(rootNodes[0]->GetNodeId()));
-    EXPECT_FALSE(m_cache->IsDataSourceCached(rootNodes[1]->GetNodeId()));
-    
-    // remap
-    bmap<uint64_t, uint64_t> remapInfo;
-    remapInfo.Insert(rootNodes[0]->GetNodeId(), rootNodes[1]->GetNodeId());
-    m_cache->RemapNodeIds(remapInfo);
-    
-    // verify rootNodes[1] has a datasource and rootNodes[0] doesnt
-    EXPECT_FALSE(m_cache->IsDataSourceCached(rootNodes[0]->GetNodeId()));
-    EXPECT_TRUE(m_cache->IsDataSourceCached(rootNodes[1]->GetNodeId()));
-    }
-
-/*---------------------------------------------------------------------------------**//**
-* @bsitest                                      Grigas.Petraitis                04/2017
-+---------------+---------------+---------------+---------------+---------------+------*/
-void NodesCacheTests::Test_RemapNodeIds_RemapsDataSourcesWhenParentIsVirtual()
-    {
-    // cache root data source
-    DataSourceInfo info(GetDb().GetDbGuid(), "ruleset_id", nullptr, nullptr);
-    m_cache->Cache(info, DataSourceFilter(), bvector<ECClassId>(), bvector<Utf8String>());
-
-    // cache 2 root nodes
-    bvector<JsonNavNodeCPtr> rootNodes = FillWithNodes(info, 2, false);
-    m_cache->MakeVirtual(*rootNodes[0]);
-
-    // create a data source for root node 0
-    uint64_t rootNodeId0 = rootNodes[0]->GetNodeId();
-    DataSourceInfo childInfo(info.GetConnectionId(), info.GetRulesetId(), nullptr, &rootNodeId0);
-    m_cache->Cache(childInfo, DataSourceFilter(), bvector<ECClassId>(), bvector<Utf8String>());
-
-    // verify rootNodes[0] has a datasource and rootNodes[1] doesnt
-    EXPECT_TRUE(m_cache->IsDataSourceCached(rootNodes[0]->GetNodeId()));
-    EXPECT_FALSE(m_cache->IsDataSourceCached(rootNodes[1]->GetNodeId()));
-    
-    // remap
-    bmap<uint64_t, uint64_t> remapInfo;
-    remapInfo.Insert(rootNodes[0]->GetNodeId(), rootNodes[1]->GetNodeId());
-    m_cache->RemapNodeIds(remapInfo);
-    
-    // verify rootNodes[1] has a datasource and rootNodes[0] doesnt
-    EXPECT_FALSE(m_cache->IsDataSourceCached(rootNodes[0]->GetNodeId()));
-    EXPECT_TRUE(m_cache->IsDataSourceCached(rootNodes[1]->GetNodeId()));
-    }
-
-/*---------------------------------------------------------------------------------**//**
-* @bsitest                                      Aidas.Vaiksnoras                05/2017
-+---------------+---------------+---------------+---------------+---------------+------*/
-void NodesCacheTests::Test_Updates_IsExpandedFlag()
-    {
-    DataSourceInfo info(GetDb().GetDbGuid(), "ruleset_id", nullptr, nullptr);
-    m_cache->Cache(info, DataSourceFilter(), bvector<ECClassId>(), bvector<Utf8String>());
-
-    // cache root node
-    TestNavNodePtr node = TestNavNode::Create(&GetDb());
-    NavNodeExtendedData extendedData(*node);
-    extendedData.SetConnectionId(info.GetConnectionId());
-    extendedData.SetRulesetId(info.GetRulesetId().c_str());
-    node->SetIsExpanded(true);
-    m_cache->Cache(*node, false);
-
-    ASSERT_TRUE(m_cache->IsNodeCached(node->GetNodeId()));
-    NavNodeCPtr cachedNode = m_cache->GetNode(node->GetNodeId());
-    ASSERT_TRUE(cachedNode.IsValid());
-    EXPECT_TRUE(cachedNode->IsExpanded());
-
-    node->SetIsExpanded(false);
-    m_cache->Update(node->GetNodeId(), *node);
-    ASSERT_TRUE(m_cache->IsNodeCached(node->GetNodeId()));
-    cachedNode = m_cache->GetNode(node->GetNodeId());
-    ASSERT_TRUE(cachedNode.IsValid());
-    EXPECT_FALSE(cachedNode->IsExpanded());
-    }
-
-/*---------------------------------------------------------------------------------**//**
-* @bsitest                                      Grigas.Petraitis                04/2017
-+---------------+---------------+---------------+---------------+---------------+------*/
-TEST_F(NodesCacheTests, ReturnsNullsWhenEmpty)
-    {
-    EXPECT_FALSE(m_cache->IsDataSourceCached(GetDb().GetDbGuid(), "test ruleset id"));
-    EXPECT_FALSE(m_cache->IsDataSourceCached(999));
-    EXPECT_FALSE(m_cache->IsNodeCached(999));
-
-    EXPECT_TRUE(m_cache->GetDataSource(HierarchyLevelInfo(GetDb().GetDbGuid(), "test ruleset id", 999)).IsNull());
-    EXPECT_TRUE(m_cache->GetDataSource(DataSourceInfo(GetDb().GetDbGuid(), "test ruleset id", nullptr, nullptr)).IsNull());
-    EXPECT_TRUE(m_cache->GetDataSource(999).IsNull());
-    EXPECT_TRUE(m_cache->GetNode(999).IsNull());
-    }
-
-/*---------------------------------------------------------------------------------**//**
-* @bsitest                                      Grigas.Petraitis                04/2017
-+---------------+---------------+---------------+---------------+---------------+------*/
-TEST_F(NodesCacheTests, ReturnsCachedRootDataSource)
-    {
-    // cache root data source
-    DataSourceInfo info(GetDb().GetDbGuid(), "ruleset_id", nullptr, nullptr);
-    m_cache->Cache(info, DataSourceFilter(), bvector<ECClassId>(), bvector<Utf8String>());
-
-    // verify the data source is cached
-    EXPECT_TRUE(m_cache->IsDataSourceCached(GetDb().GetDbGuid(), info.GetRulesetId().c_str()));
-    EXPECT_TRUE(m_cache->GetDataSource(HierarchyLevelInfo(GetDb().GetDbGuid(), info.GetRulesetId(), nullptr)).IsValid());
-    EXPECT_TRUE(m_cache->GetDataSource(DataSourceInfo(GetDb().GetDbGuid(), info.GetRulesetId(), nullptr, nullptr)).IsValid());
-    }
-
-/*---------------------------------------------------------------------------------**//**
-* @bsitest                                      Grigas.Petraitis                04/2017
-+---------------+---------------+---------------+---------------+---------------+------*/
-TEST_F(NodesCacheTests, ReturnsCachedRootNode)
-    {
-    // cache root data source
-    DataSourceInfo info(GetDb().GetDbGuid(), "ruleset_id", nullptr, nullptr);
-    m_cache->Cache(info, DataSourceFilter(), bvector<ECClassId>(), bvector<Utf8String>());
-
-    // create the root node
-    TestNavNodePtr node = TestNavNode::Create(&GetDb());
-    NavNodeExtendedData extendedData(*node);
-    extendedData.SetConnectionId(GetDb().GetDbGuid());
-    extendedData.SetRulesetId(info.GetRulesetId().c_str());
-    
-    // the data source should be empty
-    NavNodesProviderPtr cachedProvider = m_cache->GetDataSource(HierarchyLevelInfo(GetDb().GetDbGuid(), info.GetRulesetId(), nullptr));
-    ASSERT_TRUE(cachedProvider.IsValid());
-    EXPECT_EQ(0, cachedProvider->GetNodesCount());
-
-    // cache the node
-    m_cache->Cache(*node, false);
-
-    // verify the node is cached
-    cachedProvider = m_cache->GetDataSource(HierarchyLevelInfo(GetDb().GetDbGuid(), info.GetRulesetId(), nullptr));
-    ASSERT_TRUE(cachedProvider.IsValid());
-    EXPECT_EQ(1, cachedProvider->GetNodesCount());
-
-    EXPECT_TRUE(m_cache->IsNodeCached(node->GetNodeId()));
-    NavNodeCPtr cachedNode = m_cache->GetNode(node->GetNodeId());
-    EXPECT_TRUE(cachedNode.IsValid());
-    }
-
-/*---------------------------------------------------------------------------------**//**
-* @bsitest                                      Grigas.Petraitis                04/2017
-+---------------+---------------+---------------+---------------+---------------+------*/
-TEST_F(NodesCacheTests, ReturnsCachedRootNodeDataSource)
-    {
-    // cache root data source
-    DataSourceInfo info(GetDb().GetDbGuid(), "ruleset_id", nullptr, nullptr);
-    m_cache->Cache(info, DataSourceFilter(), bvector<ECClassId>(), bvector<Utf8String>());
-
-    // create the root node
-    TestNavNodePtr node = TestNavNode::Create(&GetDb());
-    NavNodeExtendedData extendedData(*node);
-    extendedData.SetConnectionId(GetDb().GetDbGuid());
-    extendedData.SetRulesetId(info.GetRulesetId().c_str());
-    
-    // the data source should not be found until its node is cached
-    NavNodesProviderPtr cachedProvider = m_cache->GetDataSource(node->GetNodeId());
-    EXPECT_FALSE(cachedProvider.IsValid());
-
-    // cache the node
-    m_cache->Cache(*node, false);
-
-    // verify the provider is returned now
-    cachedProvider = m_cache->GetDataSource(node->GetNodeId());
-    EXPECT_TRUE(cachedProvider.IsValid());
-    }
-
-/*---------------------------------------------------------------------------------**//**
-* @bsitest                                      Grigas.Petraitis                04/2017
-+---------------+---------------+---------------+---------------+---------------+------*/
-TEST_F(NodesCacheTests, ReturnsCachedChildDataSource)
-    {
-    // cache root data source
-    DataSourceInfo rootInfo(GetDb().GetDbGuid(), "ruleset_id", nullptr, nullptr);
-    m_cache->Cache(rootInfo, DataSourceFilter(), bvector<ECClassId>(), bvector<Utf8String>());
-
-    // cache root node
-    TestNavNodePtr node = TestNavNode::Create(&GetDb());
-    NavNodeExtendedData extendedData(*node);
-    extendedData.SetConnectionId(GetDb().GetDbGuid());
-    extendedData.SetRulesetId(rootInfo.GetRulesetId().c_str());
-    m_cache->Cache(*node, false);
-    uint64_t nodeId = node->GetNodeId();
-
-    // no child data source should exist
-    EXPECT_TRUE(m_cache->GetDataSource(HierarchyLevelInfo(GetDb().GetDbGuid(), rootInfo.GetRulesetId(), nodeId)).IsNull());
-    EXPECT_TRUE(m_cache->GetDataSource(DataSourceInfo(GetDb().GetDbGuid(), rootInfo.GetRulesetId(), &nodeId, &nodeId)).IsNull());
-
-    // cache child data source
-    DataSourceInfo childrenInfo(GetDb().GetDbGuid(), rootInfo.GetRulesetId(), &nodeId, &nodeId);
-    m_cache->Cache(childrenInfo, DataSourceFilter(), bvector<ECClassId>(), bvector<Utf8String>());
-
-    // verify the data source exists now
-    EXPECT_TRUE(m_cache->IsDataSourceCached(nodeId));
-    EXPECT_TRUE(m_cache->GetDataSource(HierarchyLevelInfo(GetDb().GetDbGuid(), rootInfo.GetRulesetId(), nodeId)).IsValid());
-    EXPECT_TRUE(m_cache->GetDataSource(DataSourceInfo(GetDb().GetDbGuid(), rootInfo.GetRulesetId(), &nodeId, &nodeId)).IsValid());
-    }
-
-/*---------------------------------------------------------------------------------**//**
-* @bsitest                                      Grigas.Petraitis                04/2017
-+---------------+---------------+---------------+---------------+---------------+------*/
-TEST_F(NodesCacheTests, ReturnsCachedChildNode)
-    {
-    // cache root data source
-    DataSourceInfo rootInfo(GetDb().GetDbGuid(), "ruleset_id", nullptr, nullptr);
-    m_cache->Cache(rootInfo, DataSourceFilter(), bvector<ECClassId>(), bvector<Utf8String>());
-
-    // cache root node
-    TestNavNodePtr rootNode = TestNavNode::Create(&GetDb());
-    NavNodeExtendedData rootExtendedData(*rootNode);
-    rootExtendedData.SetConnectionId(GetDb().GetDbGuid());
-    rootExtendedData.SetRulesetId(rootInfo.GetRulesetId().c_str());
-    m_cache->Cache(*rootNode, false);
-    uint64_t nodeId = rootNode->GetNodeId();
-    
-    // cache child data source
-    DataSourceInfo childrenInfo(GetDb().GetDbGuid(), rootInfo.GetRulesetId(), &nodeId, &nodeId);
-    m_cache->Cache(childrenInfo, DataSourceFilter(), bvector<ECClassId>(), bvector<Utf8String>());
-
-    // the data source should be empty
-    NavNodesProviderPtr cachedProvider = m_cache->GetDataSource(HierarchyLevelInfo(GetDb().GetDbGuid(), rootInfo.GetRulesetId(), nodeId));
-    ASSERT_TRUE(cachedProvider.IsValid());
-    EXPECT_EQ(0, cachedProvider->GetNodesCount());
-
-    // cache child node
-    TestNavNodePtr childNode = TestNavNode::Create(&GetDb());
-    NavNodeExtendedData childExtendedData(*childNode);
-    childExtendedData.SetConnectionId(GetDb().GetDbGuid());
-    childExtendedData.SetRulesetId(rootInfo.GetRulesetId().c_str());
-    childExtendedData.SetVirtualParentId(nodeId);
-    m_cache->Cache(*childNode, false);    
-    
-    // verify the child node is cached
-    cachedProvider = m_cache->GetDataSource(HierarchyLevelInfo(GetDb().GetDbGuid(), rootInfo.GetRulesetId(), nodeId));
-    ASSERT_TRUE(cachedProvider.IsValid());
-    EXPECT_EQ(1, cachedProvider->GetNodesCount());
-
-    EXPECT_TRUE(m_cache->IsNodeCached(childNode->GetNodeId()));
-    NavNodeCPtr cachedNode = m_cache->GetNode(childNode->GetNodeId());
-    EXPECT_TRUE(cachedNode.IsValid());
-    }
-
-/*---------------------------------------------------------------------------------**//**
-* @bsitest                                      Grigas.Petraitis                04/2017
-+---------------+---------------+---------------+---------------+---------------+------*/
-TEST_F(NodesCacheTests, ReturnsCachedChildNodeDataSource)
-    {
-    // cache root data source
-    DataSourceInfo rootInfo(GetDb().GetDbGuid(), "ruleset_id", nullptr, nullptr);
-    m_cache->Cache(rootInfo, DataSourceFilter(), bvector<ECClassId>(), bvector<Utf8String>());
-
-    // cache root node
-    TestNavNodePtr rootNode = TestNavNode::Create(&GetDb());
-    NavNodeExtendedData rootExtendedData(*rootNode);
-    rootExtendedData.SetConnectionId(GetDb().GetDbGuid());
-    rootExtendedData.SetRulesetId(rootInfo.GetRulesetId().c_str());
-    m_cache->Cache(*rootNode, false);
-    uint64_t rootNodeId = rootNode->GetNodeId();
-    
-    // cache child data source
-    DataSourceInfo childrenInfo(GetDb().GetDbGuid(), rootInfo.GetRulesetId(), &rootNodeId, &rootNodeId);
-    m_cache->Cache(childrenInfo, DataSourceFilter(), bvector<ECClassId>(), bvector<Utf8String>());
-
-    // create child node
-    TestNavNodePtr childNode = TestNavNode::Create(&GetDb());
-    NavNodeExtendedData childExtendedData(*childNode);
-    childExtendedData.SetConnectionId(GetDb().GetDbGuid());
-    childExtendedData.SetRulesetId(rootInfo.GetRulesetId().c_str());
-    childExtendedData.SetVirtualParentId(rootNodeId);
-
-    // the data source should not be found
-    NavNodesProviderPtr cachedProvider = m_cache->GetDataSource(childNode->GetNodeId());
-    EXPECT_FALSE(cachedProvider.IsValid());
-    
-    // cache the node
-    m_cache->Cache(*childNode, false);    
-    
-    // verify the data source is now found
-    cachedProvider = m_cache->GetDataSource(childNode->GetNodeId());
-    EXPECT_TRUE(cachedProvider.IsValid());
-    }
-
-/*---------------------------------------------------------------------------------**//**
-* @bsitest                                      Grigas.Petraitis                04/2017
-+---------------+---------------+---------------+---------------+---------------+------*/
-TEST_F(NodesCacheTests, ReturnsRequestedNodeTypeWhenNodeIsPhysical)
-    {
-    // cache root data source
-    DataSourceInfo info(GetDb().GetDbGuid(), "ruleset_id", nullptr, nullptr);
-    m_cache->Cache(info, DataSourceFilter(), bvector<ECClassId>(), bvector<Utf8String>());
-
-    // create the node
-    TestNavNodePtr node = TestNavNode::Create(&GetDb());
-    NavNodeExtendedData extendedData(*node);
-    extendedData.SetConnectionId(GetDb().GetDbGuid());
-    extendedData.SetRulesetId(info.GetRulesetId().c_str());
-    
-    // cache the node
-    m_cache->Cache(*node, false);
-
-    // verify results
-    EXPECT_TRUE(m_cache->GetNode(node->GetNodeId(), NodeVisibility::Any).IsValid());
-    EXPECT_TRUE(m_cache->GetNode(node->GetNodeId(), NodeVisibility::Physical).IsValid());
-    EXPECT_FALSE(m_cache->GetNode(node->GetNodeId(), NodeVisibility::Virtual).IsValid());
-    }
-
-/*---------------------------------------------------------------------------------**//**
-* @bsitest                                      Grigas.Petraitis                04/2017
-+---------------+---------------+---------------+---------------+---------------+------*/
-TEST_F(NodesCacheTests, ReturnsRequestedNodeTypeWhenNodeIsVirtual)
-    {
-    // cache root data source
-    DataSourceInfo info(GetDb().GetDbGuid(), "ruleset_id", nullptr, nullptr);
-    m_cache->Cache(info, DataSourceFilter(), bvector<ECClassId>(), bvector<Utf8String>());
-
-    // create the node
-    TestNavNodePtr node = TestNavNode::Create(&GetDb());
-    NavNodeExtendedData extendedData(*node);
-    extendedData.SetConnectionId(GetDb().GetDbGuid());
-    extendedData.SetRulesetId(info.GetRulesetId().c_str());
-    
-    // cache the node
-    m_cache->Cache(*node, true);
-
-    // verify results
-    EXPECT_TRUE(m_cache->GetNode(node->GetNodeId(), NodeVisibility::Any).IsValid());
-    EXPECT_FALSE(m_cache->GetNode(node->GetNodeId(), NodeVisibility::Physical).IsValid());
-    EXPECT_TRUE(m_cache->GetNode(node->GetNodeId(), NodeVisibility::Virtual).IsValid());
-    }
-
-/*---------------------------------------------------------------------------------**//**
-* @bsitest                                      Grigas.Petraitis                04/2017
-+---------------+---------------+---------------+---------------+---------------+------*/
-TEST_F(NodesCacheTests, ReturnsPreviouslyCachedDataSourceWhenCachingForTheSameParentTwice)
-    {
-    // cache the data source
-    DataSourceInfo info1(GetDb().GetDbGuid(), "ruleset_id", nullptr, nullptr);
-    m_cache->Cache(info1, DataSourceFilter(), bvector<ECClassId>(), bvector<Utf8String>());
-
-    DataSourceInfo info2(info1.GetConnectionId(), info1.GetRulesetId(), info1.GetPhysicalParentNodeId(), info1.GetVirtualParentNodeId());
-    m_cache->Cache(info2, DataSourceFilter(), bvector<ECClassId>(), bvector<Utf8String>());
-
-    // verify the data source ids are valid and match
-    EXPECT_NE(0, info1.GetDataSourceId());
-    EXPECT_EQ(info1.GetDataSourceId(), info2.GetDataSourceId());
-    }
-
-/*---------------------------------------------------------------------------------**//**
-* @bsitest                                      Grigas.Petraitis                12/2015
-+---------------+---------------+---------------+---------------+---------------+------*/
-TEST_F(NodesCacheTests, ReturnsDataSourcesFromValidConnections)
-    {
-    // create a new connection
-    ECDbTestProject project2;
-    project2.Create("test2");
-    m_connectionCache.NotifyConnectionOpened(project2.GetECDb());
-    
-    // cache root data source for the first connection
-    DataSourceInfo rootInfo1(GetDb().GetDbGuid(), "ruleset_id", nullptr, nullptr);
-    m_cache->Cache(rootInfo1, DataSourceFilter(), bvector<ECClassId>(), bvector<Utf8String>());
-    
-    // cache root data source for the second connection
-    DataSourceInfo rootInfo2(project2.GetECDbCR().GetDbGuid(), "ruleset_id", nullptr, nullptr);
-    m_cache->Cache(rootInfo2, DataSourceFilter(), bvector<ECClassId>(), bvector<Utf8String>());
-
-    // verify correct sources are returned
-    NavNodesProviderPtr cached1 = m_cache->GetDataSource(rootInfo1);
-    ASSERT_TRUE(cached1.IsValid());
-    EXPECT_EQ(&GetDb(), &cached1->GetContext().GetDb());
-
-    NavNodesProviderPtr cached2 = m_cache->GetDataSource(rootInfo2);
-    ASSERT_TRUE(cached2.IsValid());
-    EXPECT_EQ(&project2.GetECDbCR(), &cached2->GetContext().GetDb());
-    }
-
-/*---------------------------------------------------------------------------------**//**
-* @bsitest                                      Grigas.Petraitis                12/2015
-+---------------+---------------+---------------+---------------+---------------+------*/
-TEST_F(NodesCacheTests, ReturnsDataSourcesWithValidRulesetIds)
-    {    
-    // cache root data source for the first ruleset
-    m_cache->OnRulesetCreated(*PresentationRuleSet::CreateInstance("ruleset_id1", 1, 0, false, "", "", "", false));
-    DataSourceInfo rootInfo1(GetDb().GetDbGuid(), "ruleset_id1", nullptr, nullptr);
-    m_cache->Cache(rootInfo1, DataSourceFilter(), bvector<ECClassId>(), bvector<Utf8String>());
-    
-    // cache root data source for the second ruleset
-    m_cache->OnRulesetCreated(*PresentationRuleSet::CreateInstance("ruleset_id2", 1, 0, false, "", "", "", false));
-    DataSourceInfo rootInfo2(GetDb().GetDbGuid(), "ruleset_id2", nullptr, nullptr);
-    m_cache->Cache(rootInfo2, DataSourceFilter(), bvector<ECClassId>(), bvector<Utf8String>());
-
-    // verify correct sources are returned
-    NavNodesProviderPtr cached1 = m_cache->GetDataSource(rootInfo1);
-    ASSERT_TRUE(cached1.IsValid());
-    EXPECT_STREQ(rootInfo1.GetRulesetId().c_str(), cached1->GetContext().GetRuleset().GetRuleSetId().c_str());
-
-    NavNodesProviderPtr cached2 = m_cache->GetDataSource(rootInfo2);
-    ASSERT_TRUE(cached2.IsValid());
-    EXPECT_STREQ(rootInfo2.GetRulesetId().c_str(), cached2->GetContext().GetRuleset().GetRuleSetId().c_str());
-    }
-
-/*---------------------------------------------------------------------------------**//**
-* @bsitest                                      Grigas.Petraitis                04/2017
-+---------------+---------------+---------------+---------------+---------------+------*/
-TEST_F(NodesCacheTests, HasParentNode_ReturnsFalseForEmptySet)
-    {
-    // cache root data source
-    DataSourceInfo info(GetDb().GetDbGuid(), "ruleset_id", nullptr, nullptr);
-    m_cache->Cache(info, DataSourceFilter(), bvector<ECClassId>(), bvector<Utf8String>());
-
-    // cache root node
-    bvector<JsonNavNodeCPtr> nodes = FillWithNodes(info, 1);
-    JsonNavNodeCPtr node = nodes[0];
-
-    bset<uint64_t> parentNodeIds;
-    EXPECT_FALSE(m_cache->HasParentNode(node->GetNodeId(), parentNodeIds));
-    }
-
-/*---------------------------------------------------------------------------------**//**
-* @bsitest                                      Grigas.Petraitis                04/2017
-+---------------+---------------+---------------+---------------+---------------+------*/
-TEST_F(NodesCacheTests, HasParentNode_ReturnsFalseForRootNode)
-    {
-    // cache root data source
-    DataSourceInfo info(GetDb().GetDbGuid(), "ruleset_id", nullptr, nullptr);
-    m_cache->Cache(info, DataSourceFilter(), bvector<ECClassId>(), bvector<Utf8String>());
-
-    // cache root node
-    bvector<JsonNavNodeCPtr> nodes = FillWithNodes(info, 1);
-    JsonNavNodeCPtr node = nodes[0];
-    
-    bset<uint64_t> parentNodeIds;
-    parentNodeIds.insert(node->GetNodeId() + 1);
-    EXPECT_FALSE(m_cache->HasParentNode(node->GetNodeId(), parentNodeIds));
-    }
-
-/*---------------------------------------------------------------------------------**//**
-* @bsitest                                      Grigas.Petraitis                04/2017
-+---------------+---------------+---------------+---------------+---------------+------*/
-TEST_F(NodesCacheTests, HasParentNode_ReturnsFalseIfListDoesntContainParentNodeId)
-    {
-    // cache root data source
-    DataSourceInfo info(GetDb().GetDbGuid(), "ruleset_id", nullptr, nullptr);
-    m_cache->Cache(info, DataSourceFilter(), bvector<ECClassId>(), bvector<Utf8String>());
-
-    // cache root nodes
-    bvector<JsonNavNodeCPtr> rootNodes = FillWithNodes(info, 2, true);
-    
-    // cache child node for root node 0
-    uint64_t rootNodeId0 = rootNodes[0]->GetNodeId();
-    bvector<JsonNavNodeCPtr> childNodes = FillWithNodes(DataSourceInfo(info.GetConnectionId(), info.GetRulesetId(), &rootNodeId0, &rootNodeId0), 1);
-    
-    bset<uint64_t> parentNodeIds;
-    parentNodeIds.insert(rootNodes[1]->GetNodeId());
-    EXPECT_FALSE(m_cache->HasParentNode(childNodes[0]->GetNodeId(), parentNodeIds));
-    }
-
-/*---------------------------------------------------------------------------------**//**
-* @bsitest                                      Grigas.Petraitis                04/2017
-+---------------+---------------+---------------+---------------+---------------+------*/
-TEST_F(NodesCacheTests, HasParentNode_ReturnsTrueIfListContainsImmediateParentNodeId)
-    {
-    // cache root data source
-    DataSourceInfo info(GetDb().GetDbGuid(), "ruleset_id", nullptr, nullptr);
-    m_cache->Cache(info, DataSourceFilter(), bvector<ECClassId>(), bvector<Utf8String>());
-
-    // cache root nodes
-    bvector<JsonNavNodeCPtr> rootNodes = FillWithNodes(info, 2, true);
-    
-    // cache child node for root node 0
-    uint64_t rootNodeId0 = rootNodes[0]->GetNodeId();
-    bvector<JsonNavNodeCPtr> childNodes = FillWithNodes(DataSourceInfo(info.GetConnectionId(), info.GetRulesetId(), &rootNodeId0, &rootNodeId0), 1);
-    
-    bset<uint64_t> parentNodeIds;
-    parentNodeIds.insert(rootNodes[0]->GetNodeId());
-    EXPECT_TRUE(m_cache->HasParentNode(childNodes[0]->GetNodeId(), parentNodeIds));
-    }
-
-/*---------------------------------------------------------------------------------**//**
-* @bsitest                                      Grigas.Petraitis                04/2017
-+---------------+---------------+---------------+---------------+---------------+------*/
-TEST_F(NodesCacheTests, HasParentNode_ReturnsTrueIfListContainsGrandParentNodeId)
-    {
-    // cache root data source
-    DataSourceInfo info(GetDb().GetDbGuid(), "ruleset_id", nullptr, nullptr);
-    m_cache->Cache(info, DataSourceFilter(), bvector<ECClassId>(), bvector<Utf8String>());
-
-    // cache root nodes
-    bvector<JsonNavNodeCPtr> rootNodes = FillWithNodes(info, 1, true);
-    
-    // cache child node for root node
-    uint64_t rootNodeId = rootNodes[0]->GetNodeId();
-    bvector<JsonNavNodeCPtr> childNodes = FillWithNodes(DataSourceInfo(info.GetConnectionId(), info.GetRulesetId(), &rootNodeId, &rootNodeId), 1, true);
-
-    // cache grandchild node for child node
-    uint64_t childNodeId = childNodes[0]->GetNodeId();
-    bvector<JsonNavNodeCPtr> grandchildNodes = FillWithNodes(DataSourceInfo(info.GetConnectionId(), info.GetRulesetId(), &childNodeId, &childNodeId), 1);
-    
-    bset<uint64_t> parentNodeIds;
-    parentNodeIds.insert(rootNodes[0]->GetNodeId());
-    EXPECT_TRUE(m_cache->HasParentNode(grandchildNodes[0]->GetNodeId(), parentNodeIds));
-    }
-
-/*---------------------------------------------------------------------------------**//**
-* @bsitest                                      Grigas.Petraitis                02/2017
-+---------------+---------------+---------------+---------------+---------------+------*/
-TEST_F(NodesCacheTests, LocateNode_LocatesECInstanceNode)
-    {
-    // create the root node
-    ECClassCP widgetClass = GetDb().Schemas().GetClass("RulesEngineTest", "Widget");
-    TestNavNodePtr node = TestNodesHelper::CreateInstanceNode(*widgetClass);
-    NavNodeExtendedData extendedData(*node);
-    extendedData.SetConnectionId(GetDb().GetDbGuid());
-    extendedData.SetRulesetId("ruleset_id");
-    
-    // cache root data source
-    DataSourceInfo info(GetDb().GetDbGuid(), "ruleset_id", nullptr, nullptr);
-    m_cache->Cache(info, DataSourceFilter(), bvector<ECClassId>(), bvector<Utf8String>());
-
-    // cache the node
-    m_cache->Cache(*node, false);
-
-    // verify the node is found successfully with valid key
-    NavNodeCPtr locatedNode = m_cache->LocateNode(*ECInstanceNodeKey::Create(*node->GetInstance()));
-    ASSERT_TRUE(locatedNode.IsValid());
-    ASSERT_TRUE(node->Equals(*locatedNode));
-
-    // verify the node is not found when key is invalid
-    ECInstanceKey invalidKey(
-        ECClassId(node->GetKey().AsECInstanceNodeKey()->GetECClassId().GetValue() + 1),
-        ECInstanceId(node->GetKey().AsECInstanceNodeKey()->GetInstanceId().GetValue() + 1));
-    locatedNode = m_cache->LocateNode(*ECInstanceNodeKey::Create(invalidKey));
-    ASSERT_TRUE(locatedNode.IsNull());
-    }
-
-/*---------------------------------------------------------------------------------**//**
-* @bsitest                                      Grigas.Petraitis                02/2017
-+---------------+---------------+---------------+---------------+---------------+------*/
-TEST_F(NodesCacheTests, LocateNode_LocatesECClassGroupingNode)
-    {
-    // create the root node
-    ECClassCP widgetClass = GetDb().Schemas().GetClass("RulesEngineTest", "Widget");
-    TestNavNodePtr node = TestNodesHelper::CreateClassGroupingNode(*widgetClass, "test label");
-    NavNodeExtendedData extendedData(*node);
-    extendedData.SetConnectionId(GetDb().GetDbGuid());
-    extendedData.SetRulesetId("ruleset_id");
-    
-    // cache root data source
-    DataSourceInfo info(GetDb().GetDbGuid(), "ruleset_id", nullptr, nullptr);
-    m_cache->Cache(info, DataSourceFilter(), bvector<ECClassId>(), bvector<Utf8String>());
-
-    // cache the node
-    m_cache->Cache(*node, false);
-    
-    // verify the node is found successfully with valid key
-    NavNodeCPtr locatedNode = m_cache->LocateNode(*ECClassGroupingNodeKey::Create(node->GetNodeId(), widgetClass->GetId()));
-    ASSERT_TRUE(locatedNode.IsValid());
-    ASSERT_TRUE(node->Equals(*locatedNode));
-
-    // verify the node is not found when node id doesnt match
-    locatedNode = m_cache->LocateNode(*ECClassGroupingNodeKey::Create(node->GetNodeId() + 1, widgetClass->GetId()));
-    ASSERT_TRUE(locatedNode.IsNull());
-
-    // verify the node is not found when class id doesnt match
-    locatedNode = m_cache->LocateNode(*ECClassGroupingNodeKey::Create(node->GetNodeId(), ECClassId(widgetClass->GetId().GetValue() + 1)));
-    ASSERT_TRUE(locatedNode.IsNull());
-    }
-
-/*---------------------------------------------------------------------------------**//**
-* @bsitest                                      Grigas.Petraitis                02/2017
-+---------------+---------------+---------------+---------------+---------------+------*/
-TEST_F(NodesCacheTests, LocateNode_LocatesECPropertyValueGroupingNode)
-    {    
-    // create the root node
-    ECClassCP widgetClass = GetDb().Schemas().GetClass("RulesEngineTest", "Widget");
-    ECPropertyCP groupingProperty = widgetClass->GetPropertyP("IntProperty");
-    rapidjson::Document groupingValue;
-    groupingValue.SetInt(9);
-    TestNavNodePtr node = TestNodesHelper::CreatePropertyGroupingNode(*widgetClass, *groupingProperty, "test label", groupingValue, false);
-    NavNodeExtendedData extendedData(*node);
-    extendedData.SetConnectionId(GetDb().GetDbGuid());
-    extendedData.SetRulesetId("ruleset_id");
-    
-    // cache root data source
-    DataSourceInfo info(GetDb().GetDbGuid(), "ruleset_id", nullptr, nullptr);
-    m_cache->Cache(info, DataSourceFilter(), bvector<ECClassId>(), bvector<Utf8String>());
-
-    // cache the node
-    m_cache->Cache(*node, false);
-
-    // verify the node is found successfully with valid key
-    NavNodeCPtr locatedNode = m_cache->LocateNode(*ECPropertyGroupingNodeKey::Create(node->GetNodeId(), *widgetClass, *groupingProperty, -1, &groupingValue));
-    ASSERT_TRUE(locatedNode.IsValid());
-    ASSERT_TRUE(node->Equals(*locatedNode));
-
-    // verify the node is not found when node id doesnt match
-    locatedNode = m_cache->LocateNode(*ECPropertyGroupingNodeKey::Create(node->GetNodeId() + 1, *widgetClass, *groupingProperty, -1, &groupingValue));
-    ASSERT_TRUE(locatedNode.IsNull());
-    }
-
-/*---------------------------------------------------------------------------------**//**
-* @bsitest                                      Grigas.Petraitis                02/2017
-+---------------+---------------+---------------+---------------+---------------+------*/
-TEST_F(NodesCacheTests, LocateNode_LocatesECPropertyRangeGroupingNode)
-    {    
-    // create the root node
-    ECClassCP widgetClass = GetDb().Schemas().GetClass("RulesEngineTest", "Widget");
-    ECPropertyCP groupingProperty = widgetClass->GetPropertyP("IntProperty");
-    rapidjson::Document groupingValue;
-    groupingValue.SetInt(2);
-    TestNavNodePtr node = TestNodesHelper::CreatePropertyGroupingNode(*widgetClass, *groupingProperty, "test label", groupingValue, true);
-    NavNodeExtendedData extendedData(*node);
-    extendedData.SetConnectionId(GetDb().GetDbGuid());
-    extendedData.SetRulesetId("ruleset_id");
-    
-    // cache root data source
-    DataSourceInfo info(GetDb().GetDbGuid(), "ruleset_id", nullptr, nullptr);
-    m_cache->Cache(info, DataSourceFilter(), bvector<ECClassId>(), bvector<Utf8String>());
-
-    // cache the node
-    m_cache->Cache(*node, false);
-    
-    // verify the node is found successfully with valid key
-    NavNodeCPtr locatedNode = m_cache->LocateNode(*ECPropertyGroupingNodeKey::Create(node->GetNodeId(), *widgetClass, *groupingProperty, 2, nullptr));
-    ASSERT_TRUE(locatedNode.IsValid());
-    ASSERT_TRUE(node->Equals(*locatedNode));
-
-    // verify the node is not found when node id doesnt match
-    locatedNode = m_cache->LocateNode(*ECPropertyGroupingNodeKey::Create(node->GetNodeId() + 1, *widgetClass, *groupingProperty, 2, nullptr));
-    ASSERT_TRUE(locatedNode.IsNull());
-    }
-
-/*---------------------------------------------------------------------------------**//**
-* @bsitest                                      Grigas.Petraitis                02/2017
-+---------------+---------------+---------------+---------------+---------------+------*/
-TEST_F(NodesCacheTests, LocateNode_LocatesLabelGroupingNode)
-    {
-    // create the root node
-    TestNavNodePtr node = TestNodesHelper::CreateLabelGroupingNode("test label");
-    NavNodeExtendedData extendedData(*node);
-    extendedData.SetConnectionId(GetDb().GetDbGuid());
-    extendedData.SetRulesetId("ruleset_id");
-    
-    // cache root data source
-    DataSourceInfo info(GetDb().GetDbGuid(), "ruleset_id", nullptr, nullptr);
-    m_cache->Cache(info, DataSourceFilter(), bvector<ECClassId>(), bvector<Utf8String>());
-
-    // cache the node
-    m_cache->Cache(*node, false);
-
-    // verify the node is found successfully with valid key
-    NavNodeCPtr locatedNode = m_cache->LocateNode(*DisplayLabelGroupingNodeKey::Create(node->GetNodeId(), "test label"));
-    ASSERT_TRUE(locatedNode.IsValid());
-    ASSERT_TRUE(node->Equals(*locatedNode));
-
-    // verify the node is not found when node id doesnt match
-    locatedNode = m_cache->LocateNode(*DisplayLabelGroupingNodeKey::Create(node->GetNodeId() + 1, "test label"));
-    ASSERT_TRUE(locatedNode.IsNull());
-
-    // verify the node is not found when label doesnt match
-    locatedNode = m_cache->LocateNode(*DisplayLabelGroupingNodeKey::Create(node->GetNodeId(), "different label"));
-    ASSERT_TRUE(locatedNode.IsNull());
-    }
-
-/*---------------------------------------------------------------------------------**//**
-* @bsitest                                      Grigas.Petraitis                02/2017
-+---------------+---------------+---------------+---------------+---------------+------*/
-TEST_F(NodesCacheTests, LocateNode_LocatesCustomNode)
-    {
-    // create the root node
-    TestNavNodePtr node = TestNodesHelper::CreateCustomNode("test type", "test label", "test descr");
-    NavNodeExtendedData extendedData(*node);
-    extendedData.SetConnectionId(GetDb().GetDbGuid());
-    extendedData.SetRulesetId("ruleset_id");
-    
-    // cache root data source
-    DataSourceInfo info(GetDb().GetDbGuid(), "ruleset_id", nullptr, nullptr);
-    m_cache->Cache(info, DataSourceFilter(), bvector<ECClassId>(), bvector<Utf8String>());
-
-    // cache the node
-    m_cache->Cache(*node, false);
-    
-    // verify the node is found successfully with valid key
-    NavNodeCPtr locatedNode = m_cache->LocateNode(*DisplayLabelGroupingNodeKey::Create(node->GetNodeId(), "test label", "test type"));
-    ASSERT_TRUE(locatedNode.IsValid());
-    ASSERT_TRUE(node->Equals(*locatedNode));
-
-    // verify the node is not found when node id doesnt match
-    locatedNode = m_cache->LocateNode(*DisplayLabelGroupingNodeKey::Create(node->GetNodeId() + 1, "test label", "test type"));
-    ASSERT_TRUE(locatedNode.IsNull());
-
-    // verify the node is not found when label doesnt match
-    locatedNode = m_cache->LocateNode(*DisplayLabelGroupingNodeKey::Create(node->GetNodeId(), "different label", "test type"));
-    ASSERT_TRUE(locatedNode.IsNull());
-
-    // verify the node is not found when type doesnt match
-    locatedNode = m_cache->LocateNode(*DisplayLabelGroupingNodeKey::Create(node->GetNodeId(), "test label", "different type"));
-    ASSERT_TRUE(locatedNode.IsNull());
-    }
-
-/*---------------------------------------------------------------------------------**//**
-* @bsitest                                      Grigas.Petraitis                04/2017
-+---------------+---------------+---------------+---------------+---------------+------*/
-TEST_F(NodesCacheTests, Quick_AddsToQuickCacheWhenDataSourceReachesRequiredSize)
-    {
-    // cache root data source
-    DataSourceInfo rootInfo(GetDb().GetDbGuid(), "ruleset_id", nullptr, nullptr);
-    m_cache->Cache(rootInfo, DataSourceFilter(), bvector<ECClassId>(), bvector<Utf8String>());
-    bvector<JsonNavNodeCPtr> rootNodes = FillWithNodes(rootInfo, 2);
-    bvector<uint64_t> rootNodeIds;
-    std::transform(rootNodes.begin(), rootNodes.end(), std::back_inserter(rootNodeIds), [](NavNodeCPtr node){return node->GetNodeId();});
-
-    // cache child data source 1 (less than required size to add to quick cache)
-    DataSourceInfo childrenInfo1(GetDb().GetDbGuid(), rootInfo.GetRulesetId(), &rootNodeIds[0], &rootNodeIds[0]);
-    m_cache->Cache(childrenInfo1, DataSourceFilter(), bvector<ECClassId>(), bvector<Utf8String>());
-    FillWithNodes(childrenInfo1, NODESCACHE_QUICK_Boundary);
-    NavNodesProviderPtr datasource1 = m_cache->GetDataSource(HierarchyLevelInfo(childrenInfo1));
-    EXPECT_EQ(NODESCACHE_QUICK_Boundary, datasource1->GetNodesCount());
-
-    // cache child data source 2 (of required size to add to quick cache)
-    DataSourceInfo childrenInfo2(GetDb().GetDbGuid(), rootInfo.GetRulesetId(), &rootNodeIds[1], &rootNodeIds[1]);
-    m_cache->Cache(childrenInfo2, DataSourceFilter(), bvector<ECClassId>(), bvector<Utf8String>());
-    FillWithNodes(childrenInfo2, NODESCACHE_QUICK_Boundary + 1);
-    NavNodesProviderPtr datasource2 = m_cache->GetDataSource(HierarchyLevelInfo(childrenInfo2));
-    EXPECT_EQ(NODESCACHE_QUICK_Boundary + 1, datasource2->GetNodesCount());
-
-    // attempt to add both providers to quick cache
-    m_cache->CacheHierarchyLevel(HierarchyLevelInfo(childrenInfo1), *datasource1);
-    m_cache->CacheHierarchyLevel(HierarchyLevelInfo(childrenInfo2), *datasource2);
-
-    // verify only the second one got cached
-    EXPECT_NE(datasource1.get(), m_cache->GetDataSource(HierarchyLevelInfo(childrenInfo1)).get());
-    EXPECT_EQ(datasource2.get(), m_cache->GetDataSource(HierarchyLevelInfo(childrenInfo2)).get());
-    }
-
-/*---------------------------------------------------------------------------------**//**
-* @bsitest                                      Grigas.Petraitis                04/2017
-+---------------+---------------+---------------+---------------+---------------+------*/
-TEST_F(NodesCacheTests, Quick_RemovesPreviousDataSourceIfNewOneIsAddedForTheSameHierarchyLevel)
-    {
-    // cache root data source
-    DataSourceInfo rootInfo(GetDb().GetDbGuid(), "ruleset_id", nullptr, nullptr);
-    m_cache->Cache(rootInfo, DataSourceFilter(), bvector<ECClassId>(), bvector<Utf8String>());
-    bvector<JsonNavNodeCPtr> rootNodes = FillWithNodes(rootInfo, 1);
-    uint64_t rootNodeId = rootNodes[0]->GetNodeId();
-
-    // cache child data source
-    DataSourceInfo childrenInfo(GetDb().GetDbGuid(), rootInfo.GetRulesetId(), &rootNodeId, &rootNodeId);
-    m_cache->Cache(childrenInfo, DataSourceFilter(), bvector<ECClassId>(), bvector<Utf8String>());
-    FillWithNodes(childrenInfo, NODESCACHE_QUICK_Boundary + 1);
-
-    // both datasources point to the same data, but they're different instances
-    NavNodesProviderPtr datasource1 = m_cache->GetDataSource(HierarchyLevelInfo(childrenInfo));
-    NavNodesProviderPtr datasource2 = m_cache->GetDataSource(HierarchyLevelInfo(childrenInfo));
-
-    // add the 1st provider to quick cache
-    m_cache->CacheHierarchyLevel(HierarchyLevelInfo(childrenInfo), *datasource1);
-
-    // verify 1st provider is in the quick cache, but not the 2nd one
-    EXPECT_EQ(datasource1.get(), m_cache->GetDataSource(HierarchyLevelInfo(childrenInfo)).get());
-    EXPECT_NE(datasource2.get(), m_cache->GetDataSource(HierarchyLevelInfo(childrenInfo)).get());
-    
-    // add the 2nd provider to quick cache
-    m_cache->CacheHierarchyLevel(HierarchyLevelInfo(childrenInfo), *datasource2);
-    
-    // verify 2nd provider is in the quick cache, and the 1st one is removed
-    EXPECT_NE(datasource1.get(), m_cache->GetDataSource(HierarchyLevelInfo(childrenInfo)).get());
-    EXPECT_EQ(datasource2.get(), m_cache->GetDataSource(HierarchyLevelInfo(childrenInfo)).get());
-    }
-
-/*---------------------------------------------------------------------------------**//**
-* @bsitest                                      Grigas.Petraitis                04/2017
-+---------------+---------------+---------------+---------------+---------------+------*/
-TEST_F(NodesCacheTests, Quick_RemovesLastUsedProvidersWhenMaxSizeIsReached)
-    {
-    // cache root data source
-    DataSourceInfo rootInfo(GetDb().GetDbGuid(), "ruleset_id", nullptr, nullptr);
-    m_cache->Cache(rootInfo, DataSourceFilter(), bvector<ECClassId>(), bvector<Utf8String>());
-    bvector<JsonNavNodeCPtr> rootNodes = FillWithNodes(rootInfo, NODESCACHE_QUICK_Size + 1);
-    bvector<uint64_t> rootNodeIds;
-    std::transform(rootNodes.begin(), rootNodes.end(), std::back_inserter(rootNodeIds), [](NavNodeCPtr node){return node->GetNodeId();});
-
-    // cache NODESCACHE_QUICK_Size providers
-    bvector<NavNodesProviderPtr> providers;
-    for (size_t i = 0; i < NODESCACHE_QUICK_Size; ++i)
-        {
-        DataSourceInfo info(GetDb().GetDbGuid(), rootInfo.GetRulesetId(), &rootNodeIds[i], &rootNodeIds[i]);
-        m_cache->Cache(info, DataSourceFilter(), bvector<ECClassId>(), bvector<Utf8String>());
-        FillWithNodes(info, NODESCACHE_QUICK_Boundary + 1);
-        NavNodesProviderPtr provider = m_cache->GetDataSource(HierarchyLevelInfo(info));
-        m_cache->CacheHierarchyLevel(HierarchyLevelInfo(info), *provider);
-        providers.push_back(provider);
-        }
-
-    // verify all providers are in the quick cache
-    for (size_t i = 0; i < providers.size(); ++i)
-        EXPECT_EQ(providers[i].get(), m_cache->GetDataSource(HierarchyLevelInfo(rootInfo.GetConnectionId(), rootInfo.GetRulesetId(), rootNodeIds[i])).get());
-
-    // add a new provider
-    DataSourceInfo info(GetDb().GetDbGuid(), rootInfo.GetRulesetId(), &rootNodeIds[NODESCACHE_QUICK_Size], &rootNodeIds[NODESCACHE_QUICK_Size]);
-    m_cache->Cache(info, DataSourceFilter(), bvector<ECClassId>(), bvector<Utf8String>());
-    FillWithNodes(info, NODESCACHE_QUICK_Boundary + 1);
-    NavNodesProviderPtr provider = m_cache->GetDataSource(HierarchyLevelInfo(info));
-    m_cache->CacheHierarchyLevel(HierarchyLevelInfo(info), *provider);
-
-    // verify the first cached provider is now removed from cache and the new one is inserted
-    EXPECT_NE(providers[0].get(), m_cache->GetDataSource(HierarchyLevelInfo(rootInfo.GetConnectionId(), rootInfo.GetRulesetId(), rootNodeIds[0])).get());
-    for (size_t i = 1; i < providers.size(); ++i)
-        EXPECT_EQ(providers[i].get(), m_cache->GetDataSource(HierarchyLevelInfo(rootInfo.GetConnectionId(), rootInfo.GetRulesetId(), rootNodeIds[i])).get());
-    EXPECT_EQ(provider.get(), m_cache->GetDataSource(HierarchyLevelInfo(rootInfo.GetConnectionId(), rootInfo.GetRulesetId(), rootNodeIds[NODESCACHE_QUICK_Size])).get());
-    }
-
-/*---------------------------------------------------------------------------------**//**
-* @bsitest                                      Grigas.Petraitis                04/2017
-+---------------+---------------+---------------+---------------+---------------+------*/
-TEST_F(NodesCacheTests, GetRelatedHierarchyLevels_Settings_ReturnsEmptyListWhenRulesetAndSettingIdsAreInvalid)
-    {
-    // cache the data source
-    DataSourceInfo info(GetDb().GetDbGuid(), "ruleset_id", nullptr, nullptr);
-    m_cache->Cache(info, DataSourceFilter(), bvector<ECClassId>(), bvector<Utf8String>());
-    EXPECT_TRUE(m_cache->IsDataSourceCached(info.GetConnectionId(), info.GetRulesetId().c_str()));
-
-    bvector<HierarchyLevelInfo> related = m_cache->GetRelatedHierarchyLevels("invalid", "any");
-    EXPECT_TRUE(related.empty());
-    }
-
-/*---------------------------------------------------------------------------------**//**
-* @bsitest                                      Grigas.Petraitis                04/2017
-+---------------+---------------+---------------+---------------+---------------+------*/
-TEST_F(NodesCacheTests, GetRelatedHierarchyLevels_Settings_ReturnsOnlyRelatedDataSources)
-    {
-    // cache root data source
-    DataSourceInfo info(GetDb().GetDbGuid(), "ruleset_id", nullptr, nullptr);
-    m_cache->Cache(info, DataSourceFilter(), bvector<ECClassId>(), bvector<Utf8String>());
-    bvector<JsonNavNodeCPtr> rootNodes = FillWithNodes(info, 2);
-
-    // cache unrelated datasource
-    uint64_t rootNodeId0 = rootNodes[0]->GetNodeId();
-    DataSourceInfo childInfo0(GetDb().GetDbGuid(), "ruleset_id", &rootNodeId0, &rootNodeId0);
-    m_cache->Cache(childInfo0, DataSourceFilter(), bvector<ECClassId>(), {"setting_0"});
-    
-    // cache related datasource
-    uint64_t rootNodeId1 = rootNodes[1]->GetNodeId();
-    DataSourceInfo childInfo1(GetDb().GetDbGuid(), "ruleset_id", &rootNodeId1, &rootNodeId1);
-    m_cache->Cache(childInfo1, DataSourceFilter(), bvector<ECClassId>(), {"setting_1"});
-
-    // verify the correct datasource is found
-    bvector<HierarchyLevelInfo> related = m_cache->GetRelatedHierarchyLevels(info.GetRulesetId().c_str(), "setting_1");
-    ASSERT_EQ(1, related.size());
-    ASSERT_TRUE(nullptr != related[0].GetPhysicalParentNodeId());
-    EXPECT_EQ(rootNodeId1, *related[0].GetPhysicalParentNodeId());
-    }
-
-/*---------------------------------------------------------------------------------**//**
-* @bsitest                                      Grigas.Petraitis                04/2017
-+---------------+---------------+---------------+---------------+---------------+------*/
-TEST_F(NodesCacheTests, GetRelatedHierarchyLevels_Instances_ReturnsEmptyListWhenInstancesArentRelated)
-    {
-    // cache the data source
-    DataSourceInfo info(GetDb().GetDbGuid(), "ruleset_id", nullptr, nullptr);
-    m_cache->Cache(info, DataSourceFilter(), bvector<ECClassId>(), bvector<Utf8String>());
-    EXPECT_TRUE(m_cache->IsDataSourceCached(info.GetConnectionId(), info.GetRulesetId().c_str()));
-
-    bset<ECInstanceKey> keys;
-    keys.insert(ECInstanceKey(ECClassId((uint64_t)1), ECInstanceId((uint64_t)1)));
-    bvector<HierarchyLevelInfo> related = m_cache->GetRelatedHierarchyLevels(info.GetConnectionId(), keys);
-    EXPECT_TRUE(related.empty());
-    }
-
-/*---------------------------------------------------------------------------------**//**
-* @bsitest                                      Grigas.Petraitis                04/2017
-+---------------+---------------+---------------+---------------+---------------+------*/
-TEST_F(NodesCacheTests, GetRelatedHierarchyLevels_Instances_ReturnsEmptyListWhenConnectionsAreDifferent)
-    {
-    // cache the data source
-    DataSourceInfo info(GetDb().GetDbGuid(), "ruleset_id", nullptr, nullptr);
-    m_cache->Cache(info, DataSourceFilter(), {ECClassId((uint64_t)1)}, bvector<Utf8String>());
-    EXPECT_TRUE(m_cache->IsDataSourceCached(info.GetConnectionId(), info.GetRulesetId().c_str()));
-
-    bset<ECInstanceKey> keys;
-    keys.insert(ECInstanceKey(ECClassId((uint64_t)1), ECInstanceId((uint64_t)1)));
-    bvector<HierarchyLevelInfo> related = m_cache->GetRelatedHierarchyLevels(BeGuid(true), keys);
-    EXPECT_TRUE(related.empty());
-    }
-
-/*---------------------------------------------------------------------------------**//**
-* @bsitest                                      Grigas.Petraitis                04/2017
-+---------------+---------------+---------------+---------------+---------------+------*/
-TEST_F(NodesCacheTests, GetRelatedHierarchyLevels_Instances_ReturnsDataSourceWhenClassMatchesAndFilterIsNotSpecified)
-    {
-    // cache the data source
-    DataSourceInfo info(GetDb().GetDbGuid(), "ruleset_id", nullptr, nullptr);
-    m_cache->Cache(info, DataSourceFilter(), {ECClassId((uint64_t)1)}, bvector<Utf8String>());
-    EXPECT_TRUE(m_cache->IsDataSourceCached(info.GetConnectionId(), info.GetRulesetId().c_str()));
-
-    bset<ECInstanceKey> keys;
-    keys.insert(ECInstanceKey(ECClassId((uint64_t)1), ECInstanceId((uint64_t)1)));
-    bvector<HierarchyLevelInfo> related = m_cache->GetRelatedHierarchyLevels(info.GetConnectionId(), keys);
-    ASSERT_EQ(1, related.size());
-    EXPECT_EQ(related[0], info);
-    }
-
-/*---------------------------------------------------------------------------------**//**
-* @bsitest                                      Grigas.Petraitis                04/2017
-+---------------+---------------+---------------+---------------+---------------+------*/
-TEST_F(NodesCacheTests, GetRelatedHierarchyLevels_Instances_ReturnsEmptyListWhenClassMatchesButFilterDoesnt)
-    {
-    ECClassCP widgetHasGadget = GetDb().Schemas().GetClass("RulesEngineTest", "WidgetHasGadget");
-
-    // cache the data source
-    DataSourceInfo info(GetDb().GetDbGuid(), "ruleset_id", nullptr, nullptr);
-    bset<ECClassId> relationshipIds;
-    relationshipIds.insert(widgetHasGadget->GetId());
-    DataSourceFilter filter(DataSourceFilter::RelatedInstanceInfo(relationshipIds, RequiredRelationDirection_Backward, ECInstanceId((uint64_t)123)), nullptr);
-    m_cache->Cache(info, filter, {ECClassId((uint64_t)1)}, bvector<Utf8String>());
-    EXPECT_TRUE(m_cache->IsDataSourceCached(info.GetConnectionId(), info.GetRulesetId().c_str()));
-
-    bset<ECInstanceKey> keys;
-    keys.insert(ECInstanceKey(ECClassId((uint64_t)1), ECInstanceId((uint64_t)1)));
-    bvector<HierarchyLevelInfo> related = m_cache->GetRelatedHierarchyLevels(info.GetConnectionId(), keys);
-    EXPECT_TRUE(related.empty());
-    }
-
-/*---------------------------------------------------------------------------------**//**
-* @bsitest                                      Grigas.Petraitis                04/2017
-+---------------+---------------+---------------+---------------+---------------+------*/
-TEST_F(NodesCacheTests, GetRelatedHierarchyLevels_Instances_ReturnsDataSourceWhenClassAndFilterMatchesByInstanceId)
-    {
-    ECClassCP widgetClass = GetDb().Schemas().GetClass("RulesEngineTest", "Widget");
-    ECClassCP gadgetClass = GetDb().Schemas().GetClass("RulesEngineTest", "Gadget");
-    ECClassCP widgetHasGadgetRelationship = GetDb().Schemas().GetClass("RulesEngineTest", "WidgetHasGadget");
-
-    // cache the data source
-    DataSourceInfo info(GetDb().GetDbGuid(), "ruleset_id", nullptr, nullptr);
-    bset<ECClassId> relationshipIds;
-    relationshipIds.insert(widgetHasGadgetRelationship->GetId());
-    DataSourceFilter filter(DataSourceFilter::RelatedInstanceInfo(relationshipIds, RequiredRelationDirection_Backward, ECInstanceId((uint64_t)123)), nullptr);
-    m_cache->Cache(info, filter, {widgetClass->GetId(),gadgetClass->GetId()}, bvector<Utf8String>());
-    EXPECT_TRUE(m_cache->IsDataSourceCached(info.GetConnectionId(), info.GetRulesetId().c_str()));
-
-    bset<ECInstanceKey> keys;
-    keys.insert(ECInstanceKey(gadgetClass->GetId(), filter.GetRelatedInstanceInfo()->m_instanceId));
-    bvector<HierarchyLevelInfo> related = m_cache->GetRelatedHierarchyLevels(info.GetConnectionId(), keys);
-    ASSERT_EQ(1, related.size());
-    EXPECT_EQ(related[0], info);
-    }
-
-/*---------------------------------------------------------------------------------**//**
-* @bsitest                                      Grigas.Petraitis                04/2017
-+---------------+---------------+---------------+---------------+---------------+------*/
-TEST_F(NodesCacheTests, GetRelatedHierarchyLevels_Instances_ReturnsDataSourceWhenClassAndFilterMatchesByForwardRelatedInstances)
-    {
-    ECClassCP widgetClass = GetDb().Schemas().GetClass("RulesEngineTest", "Widget");
-    ECClassCP gadgetClass = GetDb().Schemas().GetClass("RulesEngineTest", "Gadget");
-    ECClassCP widgetHasGadgetRelationship = GetDb().Schemas().GetClass("RulesEngineTest", "WidgetHasGadget");
-
-    // set up
-    IECInstancePtr widget = RulesEngineTestHelpers::InsertInstance(*s_project, *widgetClass);
-    IECInstancePtr gadget = RulesEngineTestHelpers::InsertInstance(*s_project, *gadgetClass);
-    RulesEngineTestHelpers::InsertRelationship(*s_project, *widgetHasGadgetRelationship->GetRelationshipClassCP(), *widget, *gadget);
-
-    ECInstanceId widgetId, gadgetId;
-    ECInstanceId::FromString(widgetId, widget->GetInstanceId().c_str());
-    ECInstanceId::FromString(gadgetId, gadget->GetInstanceId().c_str());
-
-    // cache the data source
-    DataSourceInfo info(GetDb().GetDbGuid(), "ruleset_id", nullptr, nullptr);
-    bset<ECClassId> relationshipIds;
-    relationshipIds.insert(widgetHasGadgetRelationship->GetId());
-    DataSourceFilter filter(DataSourceFilter::RelatedInstanceInfo(relationshipIds, RequiredRelationDirection_Forward, widgetId), nullptr);
-    m_cache->Cache(info, filter, {widgetClass->GetId(),gadgetClass->GetId()}, bvector<Utf8String>());
-    EXPECT_TRUE(m_cache->IsDataSourceCached(info.GetConnectionId(), info.GetRulesetId().c_str()));
-
-    bset<ECInstanceKey> keys;
-    keys.insert(ECInstanceKey(gadgetClass->GetId(), gadgetId));
-    bvector<HierarchyLevelInfo> related = m_cache->GetRelatedHierarchyLevels(info.GetConnectionId(), keys);
-    ASSERT_EQ(1, related.size());
-    EXPECT_EQ(related[0], info);
-    }
-
-/*---------------------------------------------------------------------------------**//**
-* @bsitest                                      Grigas.Petraitis                04/2017
-+---------------+---------------+---------------+---------------+---------------+------*/
-TEST_F(NodesCacheTests, GetRelatedHierarchyLevels_Instances_ReturnsDataSourceWhenClassAndFilterMatchesByBackwardRelatedInstances)
-    {
-    ECClassCP widgetClass = GetDb().Schemas().GetClass("RulesEngineTest", "Widget");
-    ECClassCP gadgetClass = GetDb().Schemas().GetClass("RulesEngineTest", "Gadget");
-    ECClassCP widgetHasGadgetRelationship = GetDb().Schemas().GetClass("RulesEngineTest", "WidgetHasGadget");
-
-    // set up
-    IECInstancePtr widget = RulesEngineTestHelpers::InsertInstance(*s_project, *widgetClass);
-    IECInstancePtr gadget = RulesEngineTestHelpers::InsertInstance(*s_project, *gadgetClass);
-    RulesEngineTestHelpers::InsertRelationship(*s_project, *widgetHasGadgetRelationship->GetRelationshipClassCP(), *widget, *gadget);
-
-    ECInstanceId widgetId, gadgetId;
-    ECInstanceId::FromString(widgetId, widget->GetInstanceId().c_str());
-    ECInstanceId::FromString(gadgetId, gadget->GetInstanceId().c_str());
-
-    // cache the data source
-    DataSourceInfo info(GetDb().GetDbGuid(), "ruleset_id", nullptr, nullptr);
-    bset<ECClassId> relationshipIds;
-    relationshipIds.insert(widgetHasGadgetRelationship->GetId());
-    DataSourceFilter filter(DataSourceFilter::RelatedInstanceInfo(relationshipIds, RequiredRelationDirection_Backward, gadgetId), nullptr);
-    m_cache->Cache(info, filter, {widgetClass->GetId(),gadgetClass->GetId()}, bvector<Utf8String>());
-    EXPECT_TRUE(m_cache->IsDataSourceCached(info.GetConnectionId(), info.GetRulesetId().c_str()));
-
-    bset<ECInstanceKey> keys;
-    keys.insert(ECInstanceKey(widgetClass->GetId(), widgetId));
-    bvector<HierarchyLevelInfo> related = m_cache->GetRelatedHierarchyLevels(info.GetConnectionId(), keys);
-    ASSERT_EQ(1, related.size());
-    EXPECT_EQ(related[0], info);
-    }
-
-/*---------------------------------------------------------------------------------**//**
-* @bsitest                                      Grigas.Petraitis                04/2017
-+---------------+---------------+---------------+---------------+---------------+------*/
-TEST_F(NodesCacheTests, GetRelatedHierarchyLevels_Instances_ReturnsDataSourceWhenClassAndFilterMatchesByAnyDirectionRelatedInstances)
-    {
-    ECClassCP widgetClass = GetDb().Schemas().GetClass("RulesEngineTest", "Widget");
-    ECClassCP gadgetClass = GetDb().Schemas().GetClass("RulesEngineTest", "Gadget");
-    ECClassCP widgetHasGadgetRelationship = GetDb().Schemas().GetClass("RulesEngineTest", "WidgetHasGadget");
-
-    // set up
-    IECInstancePtr widget = RulesEngineTestHelpers::InsertInstance(*s_project, *widgetClass);
-    IECInstancePtr gadget = RulesEngineTestHelpers::InsertInstance(*s_project, *gadgetClass);
-    RulesEngineTestHelpers::InsertRelationship(*s_project, *widgetHasGadgetRelationship->GetRelationshipClassCP(), *widget, *gadget);
-
-    ECInstanceId widgetId, gadgetId;
-    ECInstanceId::FromString(widgetId, widget->GetInstanceId().c_str());
-    ECInstanceId::FromString(gadgetId, gadget->GetInstanceId().c_str());
-
-    // cache the data source
-    DataSourceInfo info(GetDb().GetDbGuid(), "ruleset_id", nullptr, nullptr);
-    bset<ECClassId> relationshipIds;
-    relationshipIds.insert(widgetHasGadgetRelationship->GetId());
-    DataSourceFilter filter(DataSourceFilter::RelatedInstanceInfo(relationshipIds, RequiredRelationDirection_Both, gadgetId), nullptr);
-    m_cache->Cache(info, filter, {widgetClass->GetId(),gadgetClass->GetId()}, bvector<Utf8String>());
-    EXPECT_TRUE(m_cache->IsDataSourceCached(info.GetConnectionId(), info.GetRulesetId().c_str()));
-
-    bset<ECInstanceKey> keys;
-    keys.insert(ECInstanceKey(widgetClass->GetId(), widgetId));
-    bvector<HierarchyLevelInfo> related = m_cache->GetRelatedHierarchyLevels(info.GetConnectionId(), keys);
-    ASSERT_EQ(1, related.size());
-    EXPECT_EQ(related[0], info);
-    }
-
-/*---------------------------------------------------------------------------------**//**
-* @bsitest                                      Grigas.Petraitis                04/2017
-+---------------+---------------+---------------+---------------+---------------+------*/
-TEST_F(NodesCacheTests, GetRelatedHierarchyLevels_Instances_ReturnsDataSourceWhenClassAndFilterMatchesByRelatedInstancesFollowingMultipleRelationships)
-    {
-    ECClassCP widgetClass = GetDb().Schemas().GetClass("RulesEngineTest", "Widget");
-    ECClassCP gadgetClass = GetDb().Schemas().GetClass("RulesEngineTest", "Gadget");
-    ECClassCP widgetHasGadgetRelationship = GetDb().Schemas().GetClass("RulesEngineTest", "WidgetHasGadget");
-    ECClassCP widgetHasGadgetsRelationship = GetDb().Schemas().GetClass("RulesEngineTest", "WidgetHasGadgets");
-
-    // set up
-    IECInstancePtr widget = RulesEngineTestHelpers::InsertInstance(*s_project, *widgetClass);
-    IECInstancePtr gadget = RulesEngineTestHelpers::InsertInstance(*s_project, *gadgetClass);
-    RulesEngineTestHelpers::InsertRelationship(*s_project, *widgetHasGadgetRelationship->GetRelationshipClassCP(), *widget, *gadget);
-
-    ECInstanceId widgetId, gadgetId;
-    ECInstanceId::FromString(widgetId, widget->GetInstanceId().c_str());
-    ECInstanceId::FromString(gadgetId, gadget->GetInstanceId().c_str());
-
-    // cache the data source
-    DataSourceInfo info(GetDb().GetDbGuid(), "ruleset_id", nullptr, nullptr);
-    bset<ECClassId> relationshipIds;
-    relationshipIds.insert(widgetHasGadgetRelationship->GetId());
-    relationshipIds.insert(widgetHasGadgetsRelationship->GetId());
-    DataSourceFilter filter(DataSourceFilter::RelatedInstanceInfo(relationshipIds, RequiredRelationDirection_Backward, gadgetId), nullptr);
-    m_cache->Cache(info, filter, {widgetClass->GetId(),gadgetClass->GetId()}, bvector<Utf8String>());
-    EXPECT_TRUE(m_cache->IsDataSourceCached(info.GetConnectionId(), info.GetRulesetId().c_str()));
-
-    bset<ECInstanceKey> keys;
-    keys.insert(ECInstanceKey(widgetClass->GetId(), widgetId));
-    bvector<HierarchyLevelInfo> related = m_cache->GetRelatedHierarchyLevels(info.GetConnectionId(), keys);
-    ASSERT_EQ(1, related.size());
-    EXPECT_EQ(related[0], info);
-    }
-
-/*---------------------------------------------------------------------------------**//**
-* @bsitest                                      Grigas.Petraitis                04/2017
-+---------------+---------------+---------------+---------------+---------------+------*/
-TEST_F(NodesCacheTests, GetRelatedHierarchyLevels_Instances_ReturnsEmptyListWhenChildNodeGroupedInstanceKeysMatchByClassId)
-    {
-    // cache the data source
-    DataSourceInfo info(GetDb().GetDbGuid(), "ruleset_id", nullptr, nullptr);
-    m_cache->Cache(info, DataSourceFilter(), bvector<ECClassId>(), bvector<Utf8String>());
-    EXPECT_TRUE(m_cache->IsDataSourceCached(info.GetConnectionId(), info.GetRulesetId().c_str()));
-    
-    // create a node
-    TestNavNodePtr node = TestNavNode::Create(&GetDb());
-    NavNodeExtendedData extendedData(*node);
-    extendedData.SetConnectionId(GetDb().GetDbGuid());
-    extendedData.SetRulesetId("ruleset_id");
-    extendedData.SetGroupedInstanceKey(ECInstanceKey(ECClassId((uint64_t)1), ECInstanceId((uint64_t)2)));
-
-    bset<ECInstanceKey> keys;
-    keys.insert(ECInstanceKey(ECClassId((uint64_t)2), ECInstanceId((uint64_t)2)));
-    bvector<HierarchyLevelInfo> related = m_cache->GetRelatedHierarchyLevels(info.GetConnectionId(), keys);
-    EXPECT_TRUE(related.empty());
-    }
-
-/*---------------------------------------------------------------------------------**//**
-* @bsitest                                      Grigas.Petraitis                04/2017
-+---------------+---------------+---------------+---------------+---------------+------*/
-TEST_F(NodesCacheTests, GetRelatedHierarchyLevels_Instances_ReturnsEmptyListWhenChildNodeGroupedInstanceKeysMatchByInstanceId)
-    {
-    // cache the data source
-    DataSourceInfo info(GetDb().GetDbGuid(), "ruleset_id", nullptr, nullptr);
-    m_cache->Cache(info, DataSourceFilter(), bvector<ECClassId>(), bvector<Utf8String>());
-    EXPECT_TRUE(m_cache->IsDataSourceCached(info.GetConnectionId(), info.GetRulesetId().c_str()));
-    
-    // create a node
-    TestNavNodePtr node = TestNavNode::Create(&GetDb());
-    NavNodeExtendedData extendedData(*node);
-    extendedData.SetConnectionId(GetDb().GetDbGuid());
-    extendedData.SetRulesetId("ruleset_id");
-    extendedData.SetGroupedInstanceKey(ECInstanceKey(ECClassId((uint64_t)1), ECInstanceId((uint64_t)2)));
-
-    bset<ECInstanceKey> keys;
-    keys.insert(ECInstanceKey(ECClassId((uint64_t)1), ECInstanceId((uint64_t)1)));
-    bvector<HierarchyLevelInfo> related = m_cache->GetRelatedHierarchyLevels(info.GetConnectionId(), keys);
-    EXPECT_TRUE(related.empty());
-    }
-
-/*---------------------------------------------------------------------------------**//**
-* @bsitest                                      Grigas.Petraitis                04/2017
-+---------------+---------------+---------------+---------------+---------------+------*/
-TEST_F(NodesCacheTests, GetRelatedHierarchyLevels_Instances_ReturnsDataSourceWhenChildNodeGroupedInstanceKeysMatch)
-    {
-    // cache the data source
-    DataSourceInfo info(GetDb().GetDbGuid(), "ruleset_id", nullptr, nullptr);
-    m_cache->Cache(info, DataSourceFilter(), bvector<ECClassId>(), bvector<Utf8String>());
-    EXPECT_TRUE(m_cache->IsDataSourceCached(info.GetConnectionId(), info.GetRulesetId().c_str()));
-    
-    // create a node
-    TestNavNodePtr node = TestNavNode::Create(&GetDb());
-    NavNodeExtendedData extendedData(*node);
-    extendedData.SetConnectionId(GetDb().GetDbGuid());
-    extendedData.SetRulesetId("ruleset_id");
-    extendedData.SetGroupedInstanceKey(ECInstanceKey(ECClassId((uint64_t)1), ECInstanceId((uint64_t)2)));
-    m_cache->Cache(*node, false);
-
-    bset<ECInstanceKey> keys;
-    keys.insert(ECInstanceKey(ECClassId((uint64_t)1), ECInstanceId((uint64_t)2)));
-    bvector<HierarchyLevelInfo> related = m_cache->GetRelatedHierarchyLevels(info.GetConnectionId(), keys);
-    ASSERT_EQ(1, related.size());
-    EXPECT_EQ(related[0], info);
-    }
-
-/*---------------------------------------------------------------------------------**//**
-* @bsitest                                      Grigas.Petraitis                04/2017
-+---------------+---------------+---------------+---------------+---------------+------*/
-TEST_F(NodesCacheTests, GetRelatedHierarchyLevels_Instances_ReturnsDataSourceWhenChildNodeGroupedInstanceKeysMatchButFilterDoesnt)
-    {
-    ECClassCP widgetHasGadget = GetDb().Schemas().GetClass("RulesEngineTest", "WidgetHasGadget");
-
-    // cache the data source
-    DataSourceInfo info(GetDb().GetDbGuid(), "ruleset_id", nullptr, nullptr);
-    bset<ECClassId> relationshipIds;
-    relationshipIds.insert(widgetHasGadget->GetId());
-    DataSourceFilter filter(DataSourceFilter::RelatedInstanceInfo(relationshipIds, RequiredRelationDirection_Backward, ECInstanceId((uint64_t)123)), nullptr);
-    m_cache->Cache(info, filter, { ECClassId((uint64_t)1) }, bvector<Utf8String>());
-    EXPECT_TRUE(m_cache->IsDataSourceCached(info.GetConnectionId(), info.GetRulesetId().c_str()));
-
-    // create a node
-    TestNavNodePtr node = TestNavNode::Create(&GetDb());
-    NavNodeExtendedData extendedData(*node);
-    extendedData.SetConnectionId(GetDb().GetDbGuid());
-    extendedData.SetRulesetId("ruleset_id");
-    extendedData.SetGroupedInstanceKey(ECInstanceKey(ECClassId((uint64_t)1), ECInstanceId((uint64_t)2)));
-    m_cache->Cache(*node, false);
-
-    bset<ECInstanceKey> keys;
-    keys.insert(ECInstanceKey(ECClassId((uint64_t)1), ECInstanceId((uint64_t)2)));
-    bvector<HierarchyLevelInfo> related = m_cache->GetRelatedHierarchyLevels(info.GetConnectionId(), keys);
-    ASSERT_EQ(1, related.size());
-    EXPECT_EQ(related[0], info);
-    }
-    
-/*=================================================================================**//**
-* @bsiclass                                     Saulius.Skliutas                09/2017
-+===============+===============+===============+===============+===============+======*/
-struct MemoryNodesCacheTests : NodesCacheTests
-    {
-    };
-
-/*---------------------------------------------------------------------------------**//**
-* @bsitest                                      Grigas.Petraitis                12/2015
-+---------------+---------------+---------------+---------------+---------------+------*/
-TEST_F(MemoryNodesCacheTests, Clear_Full)
-    {
-    Test_Clear_Full();
-    }
-
-/*---------------------------------------------------------------------------------**//**
-* @bsitest                                      Grigas.Petraitis                12/2015
-+---------------+---------------+---------------+---------------+---------------+------*/
-TEST_F(MemoryNodesCacheTests, Clear_ByConnection)
-    {
-    Test_Clear_ByConnection();
-    }
-
-/*---------------------------------------------------------------------------------**//**
-* @bsitest                                      Grigas.Petraitis                12/2015
-+---------------+---------------+---------------+---------------+---------------+------*/
-TEST_F(MemoryNodesCacheTests, Clear_ByRulesetId)
-    {
-    Test_Clear_ByRulesetId();
-    }
-
-/*---------------------------------------------------------------------------------**//**
-* @bsitest                                      Grigas.Petraitis                12/2015
-+---------------+---------------+---------------+---------------+---------------+------*/
-TEST_F(MemoryNodesCacheTests, RemovesRootDataSource)
-    {
-    Test_RemovesRootDataSource();
-    }
-
-/*---------------------------------------------------------------------------------**//**
-* @bsitest                                      Grigas.Petraitis                12/2015
-+---------------+---------------+---------------+---------------+---------------+------*/
-TEST_F(MemoryNodesCacheTests, RemovesChildDataSource)
-    {
-    Test_RemovesChildDataSource();
-    }
-
-/*---------------------------------------------------------------------------------**//**
-* @bsitest                                      Grigas.Petraitis                12/2015
-+---------------+---------------+---------------+---------------+---------------+------*/
-TEST_F(MemoryNodesCacheTests, RemovesChildNodesWhenParentDataSourceIsRemoved)
-    {
-    Test_RemovesChildNodesWhenParentDataSourceIsRemoved();
-    }
-
-/*---------------------------------------------------------------------------------**//**
-* @bsitest                                      Grigas.Petraitis                12/2015
-+---------------+---------------+---------------+---------------+---------------+------*/
-TEST_F(MemoryNodesCacheTests, RemovesChildDataSourcesWhenParentDataSourceIsRemoved)
-    {
-    Test_RemovesChildDataSourcesWhenParentDataSourceIsRemoved();
-    }
-
-/*---------------------------------------------------------------------------------**//**
-* @bsitest                                      Grigas.Petraitis                04/2017
-+---------------+---------------+---------------+---------------+---------------+------*/
-TEST_F(MemoryNodesCacheTests, MakePhysical)
-    {
-    Test_MakePhysical();
-    }
-
-/*---------------------------------------------------------------------------------**//**
-* @bsitest                                      Grigas.Petraitis                04/2017
-+---------------+---------------+---------------+---------------+---------------+------*/
-TEST_F(MemoryNodesCacheTests, MakeVirtual)
-    {
-    Test_MakeVirtual();
-    }
-
-/*---------------------------------------------------------------------------------**//**
-* @bsitest                                      Grigas.Petraitis                04/2017
-+---------------+---------------+---------------+---------------+---------------+------*/
-TEST_F(MemoryNodesCacheTests, UpdateNode)
-    {
-    Test_UpdateNode();
-    }
-
-/*---------------------------------------------------------------------------------**//**
-* note: the test uses GetRelatedHierarchyLevels function to test the Update
-* @bsitest                                      Grigas.Petraitis                04/2017
-+---------------+---------------+---------------+---------------+---------------+------*/
-TEST_F(MemoryNodesCacheTests, UpdateDataSource_UpdatesFilter)
-    {
-    Test_UpdateDataSource_UpdatesFilter();
-    }
-
-/*---------------------------------------------------------------------------------**//**
-* note: the test uses GetRelatedHierarchyLevels function to test the Update
-* @bsitest                                      Grigas.Petraitis                04/2017
-+---------------+---------------+---------------+---------------+---------------+------*/
-TEST_F(MemoryNodesCacheTests, UpdateDataSource_UpdatesRelatedClassIds)
-    {
-    Test_UpdateDataSource_UpdatesRelatedClassIds();
-    }
-
-/*---------------------------------------------------------------------------------**//**
-* note: the test uses GetRelatedHierarchyLevels function to test the Update
-* @bsitest                                      Grigas.Petraitis                04/2017
-+---------------+---------------+---------------+---------------+---------------+------*/
-TEST_F(MemoryNodesCacheTests, UpdateDataSource_UpdatesRelatedSettingIds)
-    {
-    Test_UpdateDataSource_UpdatesRelatedSettingIds();
-    }
-
-/*---------------------------------------------------------------------------------**//**
-* @bsitest                                      Grigas.Petraitis                04/2017
-+---------------+---------------+---------------+---------------+---------------+------*/
-TEST_F(MemoryNodesCacheTests, RemapNodeIds_RemapsDataSourcesWhenParentIsPhysical)
-    {
-    Test_RemapNodeIds_RemapsDataSourcesWhenParentIsPhysical();
-    }
-
-/*---------------------------------------------------------------------------------**//**
-* @bsitest                                      Grigas.Petraitis                04/2017
-+---------------+---------------+---------------+---------------+---------------+------*/
-TEST_F(MemoryNodesCacheTests, RemapNodeIds_RemapsDataSourcesWhenParentIsVirtual)
-    {
-    Test_RemapNodeIds_RemapsDataSourcesWhenParentIsVirtual();
-    }
-
-/*---------------------------------------------------------------------------------**//**
-* @bsitest                                      Aidas.Vaiksnoras                05/2017
-+---------------+---------------+---------------+---------------+---------------+------*/
-TEST_F(MemoryNodesCacheTests, Updates_IsExpandedFlag)
-    {
-    Test_Updates_IsExpandedFlag();
-    }
-
-/*=================================================================================**//**
-* @bsiclass                                     Saulius.Skliutas                09/2017
-+===============+===============+===============+===============+===============+======*/
-struct DiskNodesCacheTests : NodesCacheTests
-    {
-    void TearDown() override
-        {
-        BeFileName cacheDb(m_cache->GetDb().GetDbFileName());
-        NodesCacheTests::TearDown();
-
-        cacheDb.BeDeleteFile();
-        }
-
-    NodesCache* _CreateNodesCache(BeFileName tempDir) override
-        {
-        return new NodesCache(tempDir, m_nodesFactory, m_nodesProviderContextFactory, m_connectionCache, NodesCacheType::Disk);
-        }
-    };
-
-/*---------------------------------------------------------------------------------**//**
-* @bsitest                                      Grigas.Petraitis                12/2015
-+---------------+---------------+---------------+---------------+---------------+------*/
-TEST_F(DiskNodesCacheTests, Clear_Full)
-    {
-    Test_Clear_Full();
-    }
-
-/*---------------------------------------------------------------------------------**//**
-* @bsitest                                      Grigas.Petraitis                12/2015
-+---------------+---------------+---------------+---------------+---------------+------*/
-TEST_F(DiskNodesCacheTests, Clear_ByConnection)
-    {
-    Test_Clear_ByConnection();
-    }
-
-/*---------------------------------------------------------------------------------**//**
-* @bsitest                                      Grigas.Petraitis                12/2015
-+---------------+---------------+---------------+---------------+---------------+------*/
-TEST_F(DiskNodesCacheTests, Clear_ByRulesetId)
-    {
-    Test_Clear_ByRulesetId();
-    }
-
-/*---------------------------------------------------------------------------------**//**
-* @bsitest                                      Grigas.Petraitis                12/2015
-+---------------+---------------+---------------+---------------+---------------+------*/
-TEST_F(DiskNodesCacheTests, RemovesRootDataSource)
-    {
-    Test_RemovesRootDataSource();
-    }
-
-/*---------------------------------------------------------------------------------**//**
-* @bsitest                                      Grigas.Petraitis                12/2015
-+---------------+---------------+---------------+---------------+---------------+------*/
-TEST_F(DiskNodesCacheTests, RemovesChildDataSource)
-    {
-    Test_RemovesChildDataSource();
-    }
-
-/*---------------------------------------------------------------------------------**//**
-* @bsitest                                      Grigas.Petraitis                12/2015
-+---------------+---------------+---------------+---------------+---------------+------*/
-TEST_F(DiskNodesCacheTests, RemovesChildNodesWhenParentDataSourceIsRemoved)
-    {
-    Test_RemovesChildNodesWhenParentDataSourceIsRemoved();
-    }
-
-/*---------------------------------------------------------------------------------**//**
-* @bsitest                                      Grigas.Petraitis                12/2015
-+---------------+---------------+---------------+---------------+---------------+------*/
-TEST_F(DiskNodesCacheTests, RemovesChildDataSourcesWhenParentDataSourceIsRemoved)
-    {
-    Test_RemovesChildDataSourcesWhenParentDataSourceIsRemoved();
-    }
-
-/*---------------------------------------------------------------------------------**//**
-* @bsitest                                      Grigas.Petraitis                04/2017
-+---------------+---------------+---------------+---------------+---------------+------*/
-TEST_F(DiskNodesCacheTests, MakePhysical)
-    {
-    Test_MakePhysical();
-    }
-
-/*---------------------------------------------------------------------------------**//**
-* @bsitest                                      Grigas.Petraitis                04/2017
-+---------------+---------------+---------------+---------------+---------------+------*/
-TEST_F(DiskNodesCacheTests, MakeVirtual)
-    {
-    Test_MakeVirtual();
-    }
-
-/*---------------------------------------------------------------------------------**//**
-* @bsitest                                      Grigas.Petraitis                04/2017
-+---------------+---------------+---------------+---------------+---------------+------*/
-TEST_F(DiskNodesCacheTests, UpdateNode)
-    {
-    Test_UpdateNode();
-    }
-
-/*---------------------------------------------------------------------------------**//**
-* note: the test uses GetRelatedHierarchyLevels function to test the Update
-* @bsitest                                      Grigas.Petraitis                04/2017
-+---------------+---------------+---------------+---------------+---------------+------*/
-TEST_F(DiskNodesCacheTests, UpdateDataSource_UpdatesFilter)
-    {
-    Test_UpdateDataSource_UpdatesFilter();
-    }
-
-/*---------------------------------------------------------------------------------**//**
-* note: the test uses GetRelatedHierarchyLevels function to test the Update
-* @bsitest                                      Grigas.Petraitis                04/2017
-+---------------+---------------+---------------+---------------+---------------+------*/
-TEST_F(DiskNodesCacheTests, UpdateDataSource_UpdatesRelatedClassIds)
-    {
-    Test_UpdateDataSource_UpdatesRelatedClassIds();
-    }
-
-/*---------------------------------------------------------------------------------**//**
-* note: the test uses GetRelatedHierarchyLevels function to test the Update
-* @bsitest                                      Grigas.Petraitis                04/2017
-+---------------+---------------+---------------+---------------+---------------+------*/
-TEST_F(DiskNodesCacheTests, UpdateDataSource_UpdatesRelatedSettingIds)
-    {
-    Test_UpdateDataSource_UpdatesRelatedSettingIds();
-    }
-
-/*---------------------------------------------------------------------------------**//**
-* @bsitest                                      Grigas.Petraitis                04/2017
-+---------------+---------------+---------------+---------------+---------------+------*/
-TEST_F(DiskNodesCacheTests, RemapNodeIds_RemapsDataSourcesWhenParentIsPhysical)
-    {
-    Test_RemapNodeIds_RemapsDataSourcesWhenParentIsPhysical();
-    }
-
-/*---------------------------------------------------------------------------------**//**
-* @bsitest                                      Grigas.Petraitis                04/2017
-+---------------+---------------+---------------+---------------+---------------+------*/
-TEST_F(DiskNodesCacheTests, RemapNodeIds_RemapsDataSourcesWhenParentIsVirtual)
-    {
-    Test_RemapNodeIds_RemapsDataSourcesWhenParentIsVirtual();
-    }
-
-/*---------------------------------------------------------------------------------**//**
-* @bsitest                                      Aidas.Vaiksnoras                05/2017
-+---------------+---------------+---------------+---------------+---------------+------*/
-TEST_F(DiskNodesCacheTests, Updates_IsExpandedFlag)
-    {
-    Test_Updates_IsExpandedFlag();
-    }
-
-/*---------------------------------------------------------------------------------**//**
-* @bsitest                                      Saulius.Skliutas                09/2017
-+---------------+---------------+---------------+---------------+---------------+------*/
-TEST_F(DiskNodesCacheTests, CreatesNewDbFileIfCacheIsAlreadyInUse)
-    {
-    BeFileName tempDir;
-    BeTest::GetHost().GetTempDir(tempDir);
-    NodesCache* secondCache = new NodesCache(tempDir, m_nodesFactory, m_nodesProviderContextFactory, m_connectionCache, NodesCacheType::Disk);
-
-    Utf8CP firstCacheName = m_cache->GetDb().GetDbFileName();
-    Utf8CP secondCacheName = secondCache->GetDb().GetDbFileName();
-
-    EXPECT_STRNE(firstCacheName, secondCacheName);
-    }
-
-/*---------------------------------------------------------------------------------**//**
-* @bsitest                                      Saulius.Skliutas                10/2017
-+---------------+---------------+---------------+---------------+---------------+------*/
-TEST_F(DiskNodesCacheTests, ShareCachedHierarchiesBetweenInstances)
-    {
-    // cache root data source
-    DataSourceInfo info(GetDb().GetDbGuid(), "ruleset_id", nullptr, nullptr);
-    m_cache->Cache(info, DataSourceFilter(), bvector<ECClassId>(), bvector<Utf8String>());
-
-    bvector<JsonNavNodeCPtr> nodes = FillWithNodes(info, 2, true);
-    EXPECT_FALSE(m_cache->GetDataSource(info).IsNull());
-    EXPECT_TRUE(m_cache->IsDataSourceCached(nodes[0]->GetNodeId()));
-    EXPECT_TRUE(m_cache->IsDataSourceCached(nodes[1]->GetNodeId()));
-
-    // close cache
-    DELETE_AND_CLEAR(m_cache);
-
-    // open cache
-    BeFileName tempDir;
-    BeTest::GetHost().GetTempDir(tempDir);
-    m_cache = new NodesCache(tempDir, m_nodesFactory, m_nodesProviderContextFactory, m_connectionCache, NodesCacheType::Disk);
-    // mock connection opening
-    m_connectionCache.NotifyConnectionOpened(s_project->GetECDb());
-
-    // cache should not be cleaned
-    EXPECT_FALSE(m_cache->GetDataSource(info).IsNull());
-    EXPECT_TRUE(m_cache->IsDataSourceCached(nodes[0]->GetNodeId()));
-    EXPECT_TRUE(m_cache->IsDataSourceCached(nodes[1]->GetNodeId()));
-    }
-
-/*---------------------------------------------------------------------------------**//**
-* @bsitest                                      Saulius.Skliutas                10/2017
-+---------------+---------------+---------------+---------------+---------------+------*/
-TEST_F(DiskNodesCacheTests, ClearCacheIfHierarchyWasModified)
-    {
-    // cache root data source
-    DataSourceInfo info(GetDb().GetDbGuid(), "ruleset_id", nullptr, nullptr);
-    m_cache->Cache(info, DataSourceFilter(), bvector<ECClassId>(), bvector<Utf8String>());
-
-    // cache some nodes
-    bvector<JsonNavNodeCPtr> nodes = FillWithNodes(info, 2, true);
-    EXPECT_FALSE(m_cache->GetDataSource(info).IsNull());
-    EXPECT_TRUE(m_cache->IsDataSourceCached(nodes[0]->GetNodeId()));
-    EXPECT_TRUE(m_cache->IsDataSourceCached(nodes[1]->GetNodeId()));
-
-    // close cache
-    DELETE_AND_CLEAR(m_cache);
-
-    // change connection file last modification time
-    BeFileName dbFile(s_project->GetECDbPath());
-    time_t modTime;
-    dbFile.GetFileTime(nullptr, nullptr, &modTime);
-    modTime += 100;
-    dbFile.SetFileTime(nullptr, &modTime);
-
-    // open cache
-    BeFileName tempDir;
-    BeTest::GetHost().GetTempDir(tempDir);
-    m_cache = new NodesCache(tempDir, m_nodesFactory, m_nodesProviderContextFactory, m_connectionCache, NodesCacheType::Disk);
-
-    // mock connection opening
-    m_connectionCache.NotifyConnectionOpened(s_project->GetECDb());
-
-    // cache should be empty
-    EXPECT_TRUE(m_cache->GetDataSource(info).IsNull());
-    EXPECT_FALSE(m_cache->IsDataSourceCached(nodes[0]->GetNodeId()));
-    EXPECT_FALSE(m_cache->IsDataSourceCached(nodes[1]->GetNodeId()));
-    }
-
-/*---------------------------------------------------------------------------------**//**
-* Test situation when app is closed, ruleset is modified and app is turned on.
-* In this case OnRulesetDisposed isn't called and only OnRulesetCreated is called.
-* @bsitest                                      Saulius.Skliutas                10/2017
-+---------------+---------------+---------------+---------------+---------------+------*/
-TEST_F(DiskNodesCacheTests, ClearCacheIfRulesetWasModified)
-    {
-    // create ruleset
-    PresentationRuleSetPtr ruleset = PresentationRuleSet::CreateInstance("TestRuleset", 1, 0, false, "", "", "", false);
-    ruleset->AddPresentationRule(*new RootNodeRule("", 1, false, RuleTargetTree::TargetTree_MainTree, false));
-    m_cache->OnRulesetCreated(*ruleset);
-
-    // cache root data source
-    DataSourceInfo info(GetDb().GetDbGuid(), ruleset->GetRuleSetId(), nullptr, nullptr);
-    m_cache->Cache(info, DataSourceFilter(), bvector<ECClassId>(), bvector<Utf8String>());
-
-    // cache some nodes
-    bvector<JsonNavNodeCPtr> nodes = FillWithNodes(info, 2, true);
-    EXPECT_FALSE(m_cache->GetDataSource(info).IsNull());
-    EXPECT_TRUE(m_cache->IsDataSourceCached(nodes[0]->GetNodeId()));
-    EXPECT_TRUE(m_cache->IsDataSourceCached(nodes[1]->GetNodeId()));
-
-    // mock new session: app is turned on with modified ruleset and OnRulesetCreated is called
-    ruleset->AddPresentationRule(*new ChildNodeRule("", 1, false, RuleTargetTree::TargetTree_MainTree));
-    m_cache->OnRulesetCreated(*ruleset);
-
-<<<<<<< HEAD
-    node->SetIsExpanded(false);
-    m_cache->Update(node->GetNodeId(), *node);
-    ASSERT_TRUE(m_cache->IsNodeCached(node->GetNodeId()));
-    cachedNode = m_cache->GetNode(node->GetNodeId());
-    ASSERT_TRUE(cachedNode.IsValid());
-    EXPECT_FALSE(cachedNode->IsExpanded());
-    }
-
-/*---------------------------------------------------------------------------------**//**
-* @bsitest                                      Aidas.Vaiksnoras                09/2017
-+---------------+---------------+---------------+---------------+---------------+------*/
-TEST_F(NodesCacheTests, GetFilteredNodes)
-    {
-    // create the root node
-    TestNavNodePtr node1 = TestNodesHelper::CreateCustomNode("test type", "test label", "test descr");
-    NavNodeExtendedData extendedData1(*node1);
-    extendedData1.SetConnectionId(GetDb().GetDbGuid());
-    extendedData1.SetRulesetId("ruleset_id");
-
-    TestNavNodePtr node2 = TestNodesHelper::CreateCustomNode("test type", "label", "test descr");
-    NavNodeExtendedData extendedData2(*node2);
-    extendedData2.SetConnectionId(GetDb().GetDbGuid());
-    extendedData2.SetRulesetId("ruleset_id");
-
-    // cache root data source
-    DataSourceInfo info(GetDb().GetDbGuid(), "ruleset_id", nullptr, nullptr);
-    m_cache->Cache(info, DataSourceFilter(), bvector<ECClassId>(), bvector<Utf8String>());
-
-    // cache nodes
-    m_cache->Cache(*node1, false);
-    m_cache->Cache(*node2, false);
-    
-    bvector<NavNodeCPtr> filteredNodes = m_cache->GetFilteredNodes(GetDb(), info.GetRulesetId().c_str(), "test");
-    // verify filtered node
-    ASSERT_EQ(1, filteredNodes.size());
-    EXPECT_TRUE(node1->Equals(*filteredNodes[0]));
-    }
-
-/*---------------------------------------------------------------------------------**//**
-* @bsitest                                      Aidas.Vaiksnoras                10/2017
-+---------------+---------------+---------------+---------------+---------------+------*/
-TEST_F(NodesCacheTests, ResetIsExpandedFlag)
-    {
-    // create the root node
-    TestNavNodePtr node1 = TestNodesHelper::CreateCustomNode("test type", "test label", "test descr");
-    NavNodeExtendedData extendedData1(*node1);
-    extendedData1.SetConnectionId(GetDb().GetDbGuid());
-    extendedData1.SetRulesetId("ruleset_id");
-    node1->SetIsExpanded(true);
-
-    TestNavNodePtr node2 = TestNodesHelper::CreateCustomNode("test type", "label", "test descr");
-    NavNodeExtendedData extendedData2(*node2);
-    extendedData2.SetConnectionId(GetDb().GetDbGuid());
-    extendedData2.SetRulesetId("ruleset_id");
-    node2->SetIsExpanded(true);
-
-    // cache root data source
-    DataSourceInfo info(GetDb().GetDbGuid(), "ruleset_id", nullptr, nullptr);
-    m_cache->Cache(info, DataSourceFilter(), bvector<ECClassId>(), bvector<Utf8String>());
-
-    // cache nodes
-    m_cache->Cache(*node1, false);
-    m_cache->Cache(*node2, false);
-
-    m_cache->ResetExpandedNodes(GetDb().GetDbGuid(), "ruleset_id");
-
-    EXPECT_FALSE(m_cache->GetNode(node1->GetNodeId())->IsExpanded());
-    EXPECT_FALSE(m_cache->GetNode(node2->GetNodeId())->IsExpanded());
-    }
-
-/*---------------------------------------------------------------------------------**//**
-* @bsitest                                      Aidas.Vaiksnoras                10/2017
-+---------------+---------------+---------------+---------------+---------------+------*/
-TEST_F(NodesCacheTests, GetUndeterminedNodesProvider_ReturnsNodeThatIsNotYetKnownToHaveChildren)
-    {
-    // cache root data source
-    DataSourceInfo info(GetDb().GetDbGuid(), "ruleset_id", nullptr, nullptr);
-    m_cache->Cache(info, DataSourceFilter(), bvector<ECClassId>(), bvector<Utf8String>());
-
-    // create node
-    TestNavNodePtr node = TestNodesHelper::CreateCustomNode("test type", "test label", "test descr");
-    NavNodeExtendedData extendedData(*node);
-    extendedData.SetConnectionId(GetDb().GetDbGuid());
-    extendedData.SetRulesetId("ruleset_id");
-    EXPECT_FALSE(node->DeterminedChildren());
-
-    // cache node
-    m_cache->Cache(*node, true);
-
-    // expect provider with nodes that are not parents for other nodes (yet)
-    NavNodesProviderPtr provider = m_cache->GetUndeterminedNodesProvider(GetDb(), info.GetRulesetId().c_str(), false);
-    ASSERT_TRUE(provider.IsValid());
-    EXPECT_EQ(1, provider->GetNodesCount());
-
-    // expect node that is not parent for other nodes
-    JsonNavNodePtr expectedNode;
-    provider->GetNode(expectedNode, 0);
-    EXPECT_EQ(expectedNode->GetNodeId(), node->GetNodeId());
-    EXPECT_TRUE(expectedNode->DeterminedChildren());
-    }
-
-/*---------------------------------------------------------------------------------**//**
-* @bsitest                                      Aidas.Vaiksnoras                10/2017
-+---------------+---------------+---------------+---------------+---------------+------*/
-TEST_F(NodesCacheTests, GetUndeterminedNodesProvider_DoesNotReturnNodeThatHasChildren)
-    {
-    // cache root data source
-    DataSourceInfo info(GetDb().GetDbGuid(), "ruleset_id", nullptr, nullptr);
-    m_cache->Cache(info, DataSourceFilter(), bvector<ECClassId>(), bvector<Utf8String>());
-
-    // create node
-    TestNavNodePtr node = TestNodesHelper::CreateCustomNode("test type", "test label", "test descr");
-    NavNodeExtendedData extendedData(*node);
-    extendedData.SetConnectionId(GetDb().GetDbGuid());
-    extendedData.SetRulesetId("ruleset_id");
-    uint64_t nodeId = node->GetNodeId();
-    EXPECT_FALSE(node->DeterminedChildren());
-
-    // cache node
-    m_cache->Cache(*node, true);
-
-    // cache child data source
-    DataSourceInfo childrenInfo(GetDb().GetDbGuid(), info.GetRulesetId(), &nodeId, &nodeId);
-    m_cache->Cache(childrenInfo, DataSourceFilter(), bvector<ECClassId>(), bvector<Utf8String>());
-
-    // expect provider to be empty, because all nodes are data sources
-    NavNodesProviderPtr provider = m_cache->GetUndeterminedNodesProvider(GetDb(), info.GetRulesetId().c_str(), false);
-    ASSERT_TRUE(provider.IsValid());
-    EXPECT_EQ(0, provider->GetNodesCount());
-    }
-=======
-    // verify cache is cleared
-    EXPECT_TRUE(m_cache->GetDataSource(info).IsNull());
-    EXPECT_FALSE(m_cache->IsDataSourceCached(nodes[0]->GetNodeId()));
-    EXPECT_FALSE(m_cache->IsDataSourceCached(nodes[1]->GetNodeId()));
-    }
-
->>>>>>> 51d381e3
+/*--------------------------------------------------------------------------------------+
+|
+|  $Source: Tests/NonPublished/RulesEngine/NavNodesCacheTests.cpp $
+|
+|  $Copyright: (c) 2017 Bentley Systems, Incorporated. All rights reserved. $
+|
++--------------------------------------------------------------------------------------*/
+#include <Bentley/BeTest.h>
+#include <ECPresentation/RulesDriven/PresentationManager.h>
+#include "../../../Source/RulesDriven/RulesEngine/NavNodesCache.h"
+#include "ECDbTestProject.h"
+#include "TestNavNode.h"
+#include "TestHelpers.h"
+#include <UnitTests/BackDoor/ECPresentation/TestRuleSetLocater.h>
+
+USING_NAMESPACE_BENTLEY_EC
+USING_NAMESPACE_BENTLEY_SQLITE_EC
+USING_NAMESPACE_BENTLEY_ECPRESENTATION
+USING_NAMESPACE_ECPRESENTATIONTESTS
+
+/*=================================================================================**//**
+* @bsiclass                                     Grigas.Petraitis                04/2017
++===============+===============+===============+===============+===============+======*/
+struct NodesCacheTests : ::testing::Test
+    {
+    static ECDbTestProject* s_project;
+
+    JsonNavNodesFactory m_nodesFactory;
+    TestNodesProviderContextFactory m_nodesProviderContextFactory;
+    TestConnectionManager m_connectionCache;
+    NodesCache* m_cache;
+
+    void SetUp() override
+        {
+        if (!s_project->GetECDb().IsDbOpen())
+            s_project->Open("NodesCacheTests");
+
+        BeFileName temporaryDirectory;
+        BeTest::GetHost().GetTempDir(temporaryDirectory);
+        m_cache = _CreateNodesCache(temporaryDirectory);
+        m_connectionCache.NotifyConnectionOpened(s_project->GetECDb());
+        m_cache->OnRulesetCreated(*PresentationRuleSet::CreateInstance("ruleset_id", 1, 0, false, "", "", "", false));
+        }
+
+    virtual void TearDown() override
+        {
+        DELETE_AND_CLEAR(m_cache);
+        s_project->GetECDb().AbandonChanges();
+        }
+
+    static ECDbR GetDb() {return s_project->GetECDb();}
+
+    static void SetUpTestCase()
+        {
+        s_project = new ECDbTestProject();
+        s_project->Create("NodesCacheTests", "RulesEngineTest.01.00.ecschema.xml");
+        }
+
+    static void TearDownTestCase()
+        {
+        s_project->GetECDb().CloseDb();
+        DELETE_AND_CLEAR(s_project);
+        }
+
+    virtual NodesCache* _CreateNodesCache(BeFileName tempDir)
+        {
+        return new NodesCache(tempDir, m_nodesFactory, m_nodesProviderContextFactory, m_connectionCache, NodesCacheType::Memory);
+        }
+
+    bvector<JsonNavNodeCPtr> FillWithNodes(DataSourceInfo const&, size_t count, bool createChildDataSources = false);
+    void Test_Clear_Full();
+    void Test_Clear_ByConnection();
+    void Test_Clear_ByRulesetId();
+    void Test_RemovesRootDataSource();
+    void Test_RemovesChildDataSource();
+    void Test_RemovesChildNodesWhenParentDataSourceIsRemoved();
+    void Test_RemovesChildDataSourcesWhenParentDataSourceIsRemoved();
+    void Test_MakePhysical();
+    void Test_MakeVirtual();
+    void Test_UpdateNode();
+    void Test_UpdateDataSource_UpdatesFilter();
+    void Test_UpdateDataSource_UpdatesRelatedClassIds();
+    void Test_UpdateDataSource_UpdatesRelatedSettingIds();
+    void Test_RemapNodeIds_RemapsDataSourcesWhenParentIsPhysical();
+    void Test_RemapNodeIds_RemapsDataSourcesWhenParentIsVirtual();
+    void Test_Updates_IsExpandedFlag();
+    void Test_GetFilteredNodes();
+    void Test_ResetIsExpandedFlag();
+    void Test_GetUndeterminedNodesProvider_ReturnsNodeThatIsNotYetKnownToHaveChildren();
+    void Test_GetUndeterminedNodesProvider_DoesNotReturnNodeThatHasChildren();
+    };
+ECDbTestProject* NodesCacheTests::s_project = nullptr;
+
+/*---------------------------------------------------------------------------------**//**
+* @bsitest                                      Grigas.Petraitis                04/2017
++---------------+---------------+---------------+---------------+---------------+------*/
+bvector<JsonNavNodeCPtr> NodesCacheTests::FillWithNodes(DataSourceInfo const& info, size_t count, bool createChildDataSources)
+    {
+    bvector<JsonNavNodeCPtr> nodes;
+    for (size_t i = 0; i < count; ++i)
+        {
+        TestNavNodePtr node = TestNavNode::Create(&GetDb());
+        if (nullptr != info.GetPhysicalParentNodeId())
+            node->SetParentNodeId(*info.GetPhysicalParentNodeId());
+        NavNodeExtendedData extendedData(*node);
+        extendedData.SetConnectionId(info.GetConnectionId());
+        extendedData.SetRulesetId(info.GetRulesetId().c_str());
+        if (nullptr != info.GetVirtualParentNodeId())
+            extendedData.SetVirtualParentId(*info.GetVirtualParentNodeId());
+        m_cache->Cache(*node, false);
+        nodes.push_back(node);
+
+        if (createChildDataSources)
+            {
+            uint64_t nodeId = node->GetNodeId();
+            DataSourceInfo childInfo(info.GetConnectionId(), info.GetRulesetId(), &nodeId, &nodeId);
+            m_cache->Cache(childInfo, DataSourceFilter(), bvector<ECClassId>(), bvector<Utf8String>());
+            }
+        }
+    return nodes;
+    }
+
+/*---------------------------------------------------------------------------------**//**
+* @bsitest                                      Grigas.Petraitis                12/2015
++---------------+---------------+---------------+---------------+---------------+------*/
+void NodesCacheTests::Test_Clear_Full()
+    {
+    // cache root data source
+    DataSourceInfo rootInfo(GetDb().GetDbGuid(), "ruleset_id", nullptr, nullptr);
+    m_cache->Cache(rootInfo, DataSourceFilter(), bvector<ECClassId>(), bvector<Utf8String>());
+
+    // cache root node
+    TestNavNodePtr rootNode = TestNavNode::Create(&GetDb());
+    NavNodeExtendedData rootExtendedData(*rootNode);
+    rootExtendedData.SetConnectionId(GetDb().GetDbGuid());
+    rootExtendedData.SetRulesetId(rootInfo.GetRulesetId().c_str());
+    m_cache->Cache(*rootNode, false);
+    uint64_t rootNodeId = rootNode->GetNodeId();
+    
+    // cache child data source
+    DataSourceInfo childrenInfo(GetDb().GetDbGuid(), rootInfo.GetRulesetId(), &rootNodeId, &rootNodeId);
+    m_cache->Cache(childrenInfo, DataSourceFilter(), bvector<ECClassId>(), bvector<Utf8String>());
+
+    // cache child node
+    TestNavNodePtr childNode = TestNavNode::Create(&GetDb());
+    NavNodeExtendedData childExtendedData(*childNode);
+    childExtendedData.SetConnectionId(GetDb().GetDbGuid());
+    childExtendedData.SetRulesetId(rootInfo.GetRulesetId().c_str());
+    childExtendedData.SetVirtualParentId(rootNodeId);
+    m_cache->Cache(*childNode, false);
+    uint64_t childNodeId = childNode->GetNodeId();
+    
+    // cache root data source for a different connection
+    ECDbTestProject project2;
+    project2.Create("test2");
+    m_connectionCache.NotifyConnectionOpened(project2.GetECDb());
+    DataSourceInfo rootInfo2(project2.GetECDbCR().GetDbGuid(), "ruleset_id", nullptr, nullptr);
+    m_cache->Cache(rootInfo2, DataSourceFilter(), bvector<ECClassId>(), bvector<Utf8String>());
+    
+    // cache root data source for a different ruleset
+    m_cache->OnRulesetCreated(*PresentationRuleSet::CreateInstance("ruleset_id2", 1, 0, false, "", "", "", false));
+    DataSourceInfo rootInfo3(GetDb().GetDbGuid(), "ruleset_id2", nullptr, nullptr);
+    m_cache->Cache(rootInfo3, DataSourceFilter(), bvector<ECClassId>(), bvector<Utf8String>());
+
+    // make sure everything's cached
+    EXPECT_TRUE(m_cache->IsDataSourceCached(project2.GetECDbCR().GetDbGuid(), "ruleset_id"));
+    EXPECT_TRUE(m_cache->IsDataSourceCached(GetDb().GetDbGuid(), "ruleset_id2"));
+    EXPECT_TRUE(m_cache->IsDataSourceCached(GetDb().GetDbGuid(), "ruleset_id"));
+    EXPECT_TRUE(m_cache->IsNodeCached(rootNodeId));
+    EXPECT_TRUE(m_cache->IsDataSourceCached(rootNodeId));
+    EXPECT_TRUE(m_cache->IsNodeCached(childNodeId));
+
+    // fully clear the cache
+    m_cache->Clear();
+
+    // verify everything's gone
+    EXPECT_FALSE(m_cache->IsDataSourceCached(project2.GetECDbCR().GetDbGuid(), "ruleset_id"));
+    EXPECT_FALSE(m_cache->IsDataSourceCached(GetDb().GetDbGuid(), "ruleset_id2"));
+    EXPECT_FALSE(m_cache->IsDataSourceCached(GetDb().GetDbGuid(), "ruleset_id"));
+    EXPECT_FALSE(m_cache->IsNodeCached(rootNodeId));
+    EXPECT_FALSE(m_cache->IsDataSourceCached(rootNodeId));
+    EXPECT_FALSE(m_cache->IsNodeCached(childNodeId));
+    }
+
+/*---------------------------------------------------------------------------------**//**
+* @bsitest                                      Grigas.Petraitis                12/2015
++---------------+---------------+---------------+---------------+---------------+------*/
+void NodesCacheTests::Test_Clear_ByConnection()
+    {
+    // cache root data source
+    DataSourceInfo rootInfo(GetDb().GetDbGuid(), "ruleset_id", nullptr, nullptr);
+    m_cache->Cache(rootInfo, DataSourceFilter(), bvector<ECClassId>(), bvector<Utf8String>());
+
+    // cache root node
+    TestNavNodePtr rootNode = TestNavNode::Create(&GetDb());
+    NavNodeExtendedData rootExtendedData(*rootNode);
+    rootExtendedData.SetConnectionId(GetDb().GetDbGuid());
+    rootExtendedData.SetRulesetId(rootInfo.GetRulesetId().c_str());
+    m_cache->Cache(*rootNode, false);
+    uint64_t rootNodeId = rootNode->GetNodeId();
+    
+    // cache child data source
+    DataSourceInfo childrenInfo(GetDb().GetDbGuid(), rootInfo.GetRulesetId(), &rootNodeId, &rootNodeId);
+    m_cache->Cache(childrenInfo, DataSourceFilter(), bvector<ECClassId>(), bvector<Utf8String>());
+
+    // cache child node
+    TestNavNodePtr childNode = TestNavNode::Create(&GetDb());
+    NavNodeExtendedData childExtendedData(*childNode);
+    childExtendedData.SetConnectionId(GetDb().GetDbGuid());
+    childExtendedData.SetRulesetId(rootInfo.GetRulesetId().c_str());
+    childExtendedData.SetVirtualParentId(rootNodeId);
+    m_cache->Cache(*childNode, false);
+    uint64_t childNodeId = childNode->GetNodeId();
+    
+    // cache root data source for a different connection
+    ECDbTestProject project2;
+    project2.Create("test2");
+    m_connectionCache.NotifyConnectionOpened(project2.GetECDb());
+    DataSourceInfo rootInfo2(project2.GetECDbCR().GetDbGuid(), "ruleset_id", nullptr, nullptr);
+    m_cache->Cache(rootInfo2, DataSourceFilter(), bvector<ECClassId>(), bvector<Utf8String>());
+
+    // make sure everything's cached
+    EXPECT_TRUE(m_cache->IsDataSourceCached(project2.GetECDbCR().GetDbGuid(), "ruleset_id"));
+    EXPECT_TRUE(m_cache->IsDataSourceCached(GetDb().GetDbGuid(), "ruleset_id"));
+    EXPECT_TRUE(m_cache->IsNodeCached(rootNodeId));
+    EXPECT_TRUE(m_cache->IsDataSourceCached(rootNodeId));
+    EXPECT_TRUE(m_cache->IsNodeCached(childNodeId));
+
+    // fully clear the cache
+    m_cache->Clear(&GetDb());
+
+    // verify everything related to primary connection is now gone
+    EXPECT_TRUE(m_cache->IsDataSourceCached(project2.GetECDbCR().GetDbGuid(), "ruleset_id"));
+    EXPECT_FALSE(m_cache->IsDataSourceCached(GetDb().GetDbGuid(), "ruleset_id"));
+    EXPECT_FALSE(m_cache->IsNodeCached(rootNodeId));
+    EXPECT_FALSE(m_cache->IsDataSourceCached(rootNodeId));
+    EXPECT_FALSE(m_cache->IsNodeCached(childNodeId));
+    }
+
+/*---------------------------------------------------------------------------------**//**
+* @bsitest                                      Grigas.Petraitis                12/2015
++---------------+---------------+---------------+---------------+---------------+------*/
+void NodesCacheTests::Test_Clear_ByRulesetId()
+    {
+    // cache root data source
+    DataSourceInfo rootInfo(GetDb().GetDbGuid(), "ruleset_id", nullptr, nullptr);
+    m_cache->Cache(rootInfo, DataSourceFilter(), bvector<ECClassId>(), bvector<Utf8String>());
+
+    // cache root node
+    TestNavNodePtr rootNode = TestNavNode::Create(&GetDb());
+    NavNodeExtendedData rootExtendedData(*rootNode);
+    rootExtendedData.SetConnectionId(GetDb().GetDbGuid());
+    rootExtendedData.SetRulesetId(rootInfo.GetRulesetId().c_str());
+    m_cache->Cache(*rootNode, false);
+    uint64_t rootNodeId = rootNode->GetNodeId();
+    
+    // cache child data source
+    DataSourceInfo childrenInfo(GetDb().GetDbGuid(), rootInfo.GetRulesetId(), &rootNodeId, &rootNodeId);
+    m_cache->Cache(childrenInfo, DataSourceFilter(), bvector<ECClassId>(), bvector<Utf8String>());
+
+    // cache child node
+    TestNavNodePtr childNode = TestNavNode::Create(&GetDb());
+    NavNodeExtendedData childExtendedData(*childNode);
+    childExtendedData.SetConnectionId(GetDb().GetDbGuid());
+    childExtendedData.SetRulesetId(rootInfo.GetRulesetId().c_str());
+    childExtendedData.SetVirtualParentId(rootNodeId);
+    m_cache->Cache(*childNode, false);
+    uint64_t childNodeId = childNode->GetNodeId();
+        
+    // cache root data source for a different ruleset
+    m_cache->OnRulesetCreated(*PresentationRuleSet::CreateInstance("ruleset_id2", 1, 0, false, "", "", "", false));
+    DataSourceInfo rootInfo3(GetDb().GetDbGuid(), "ruleset_id2", nullptr, nullptr);
+    m_cache->Cache(rootInfo3, DataSourceFilter(), bvector<ECClassId>(), bvector<Utf8String>());
+
+    // make sure everything's cached
+    EXPECT_TRUE(m_cache->IsDataSourceCached(GetDb().GetDbGuid(), "ruleset_id2"));
+    EXPECT_TRUE(m_cache->IsDataSourceCached(GetDb().GetDbGuid(), "ruleset_id"));
+    EXPECT_TRUE(m_cache->IsNodeCached(rootNodeId));
+    EXPECT_TRUE(m_cache->IsDataSourceCached(rootNodeId));
+    EXPECT_TRUE(m_cache->IsNodeCached(childNodeId));
+
+    // fully clear the cache
+    m_cache->Clear(nullptr, "ruleset_id");
+
+    // verify everything related to "ruleset_id" is now gone
+    EXPECT_TRUE(m_cache->IsDataSourceCached(GetDb().GetDbGuid(), "ruleset_id2"));
+    EXPECT_FALSE(m_cache->IsDataSourceCached(GetDb().GetDbGuid(), "ruleset_id"));
+    EXPECT_FALSE(m_cache->IsNodeCached(rootNodeId));
+    EXPECT_FALSE(m_cache->IsDataSourceCached(rootNodeId));
+    EXPECT_FALSE(m_cache->IsNodeCached(childNodeId));
+    }
+
+/*---------------------------------------------------------------------------------**//**
+* @bsitest                                      Grigas.Petraitis                12/2015
++---------------+---------------+---------------+---------------+---------------+------*/
+void NodesCacheTests::Test_RemovesRootDataSource()
+    {
+    // cache data source
+    DataSourceInfo info(GetDb().GetDbGuid(), "ruleset_id", nullptr, nullptr);
+    m_cache->Cache(info, DataSourceFilter(), bvector<ECClassId>(), bvector<Utf8String>());
+    
+    // verify it got cached
+    EXPECT_TRUE(m_cache->IsDataSourceCached(GetDb().GetDbGuid(), info.GetRulesetId().c_str()));
+
+    // remove
+    BeGuid removalId = m_cache->CreateRemovalId(HierarchyLevelInfo(info.GetConnectionId(), info.GetRulesetId(), info.GetPhysicalParentNodeId()));
+    EXPECT_TRUE(removalId.IsValid());
+    m_cache->RemoveDataSource(removalId);
+
+    // verify it got removed
+    EXPECT_FALSE(m_cache->IsDataSourceCached(GetDb().GetDbGuid(), info.GetRulesetId().c_str()));
+    }
+
+/*---------------------------------------------------------------------------------**//**
+* @bsitest                                      Grigas.Petraitis                12/2015
++---------------+---------------+---------------+---------------+---------------+------*/
+void NodesCacheTests::Test_RemovesChildDataSource()
+    {
+    // cache root data source
+    DataSourceInfo rootInfo(GetDb().GetDbGuid(), "ruleset_id", nullptr, nullptr);
+    m_cache->Cache(rootInfo, DataSourceFilter(), bvector<ECClassId>(), bvector<Utf8String>());
+
+    // cache root node
+    TestNavNodePtr node = TestNavNode::Create(&GetDb());
+    NavNodeExtendedData extendedData(*node);
+    extendedData.SetConnectionId(GetDb().GetDbGuid());
+    extendedData.SetRulesetId(rootInfo.GetRulesetId().c_str());
+    m_cache->Cache(*node, false);
+    uint64_t nodeId = node->GetNodeId();
+
+    // cache child data source
+    DataSourceInfo childrenInfo(GetDb().GetDbGuid(), rootInfo.GetRulesetId(), &nodeId, &nodeId);
+    m_cache->Cache(childrenInfo, DataSourceFilter(), bvector<ECClassId>(), bvector<Utf8String>());
+
+    // verify child data source is cached
+    EXPECT_TRUE(m_cache->IsDataSourceCached(nodeId));
+
+    // remove child data source
+    BeGuid removalId = m_cache->CreateRemovalId(HierarchyLevelInfo(childrenInfo.GetConnectionId(), childrenInfo.GetRulesetId(), childrenInfo.GetPhysicalParentNodeId()));
+    m_cache->RemoveDataSource(removalId);
+
+    // verify child data source also got removed
+    EXPECT_FALSE(m_cache->IsDataSourceCached(nodeId));
+    }
+
+/*---------------------------------------------------------------------------------**//**
+* @bsitest                                      Grigas.Petraitis                12/2015
++---------------+---------------+---------------+---------------+---------------+------*/
+void NodesCacheTests::Test_RemovesChildNodesWhenParentDataSourceIsRemoved()
+    {
+    // cache data source
+    DataSourceInfo info(GetDb().GetDbGuid(), "ruleset_id", nullptr, nullptr);
+    m_cache->Cache(info, DataSourceFilter(), bvector<ECClassId>(), bvector<Utf8String>());
+    
+    // cache node
+    TestNavNodePtr node = TestNavNode::Create(&GetDb());
+    NavNodeExtendedData extendedData(*node);
+    extendedData.SetConnectionId(GetDb().GetDbGuid());
+    extendedData.SetRulesetId(info.GetRulesetId().c_str());
+    m_cache->Cache(*node, false);
+
+    // verify node is cached
+    EXPECT_TRUE(m_cache->IsNodeCached(node->GetNodeId()));
+
+    // remove
+    BeGuid removalId = m_cache->CreateRemovalId(HierarchyLevelInfo(info.GetConnectionId(), info.GetRulesetId(), info.GetPhysicalParentNodeId()));
+    m_cache->RemoveDataSource(removalId);
+
+    // verify it got removed
+    EXPECT_FALSE(m_cache->IsNodeCached(node->GetNodeId()));
+    }
+
+/*---------------------------------------------------------------------------------**//**
+* @bsitest                                      Grigas.Petraitis                12/2015
++---------------+---------------+---------------+---------------+---------------+------*/
+void NodesCacheTests::Test_RemovesChildDataSourcesWhenParentDataSourceIsRemoved()
+    {
+    // cache data source
+    DataSourceInfo info(GetDb().GetDbGuid(), "ruleset_id", nullptr, nullptr);
+    m_cache->Cache(info, DataSourceFilter(), bvector<ECClassId>(), bvector<Utf8String>());
+    
+    // cache node
+    TestNavNodePtr node = TestNavNode::Create(&GetDb());
+    NavNodeExtendedData extendedData(*node);
+    extendedData.SetConnectionId(GetDb().GetDbGuid());
+    extendedData.SetRulesetId(info.GetRulesetId().c_str());
+    m_cache->Cache(*node, false);
+    uint64_t parentNodeId = node->GetNodeId();
+    
+    // cache child data source
+    DataSourceInfo childrenInfo(GetDb().GetDbGuid(), info.GetRulesetId(), &parentNodeId, &parentNodeId);
+    m_cache->Cache(childrenInfo, DataSourceFilter(), bvector<ECClassId>(), bvector<Utf8String>());
+
+    // verify child data source is cached
+    EXPECT_TRUE(m_cache->IsDataSourceCached(parentNodeId));
+
+    // remove parent data source
+    BeGuid removalId = m_cache->CreateRemovalId(HierarchyLevelInfo(info.GetConnectionId(), info.GetRulesetId(), info.GetPhysicalParentNodeId()));
+    m_cache->RemoveDataSource(removalId);
+
+    // verify child data source also got removed
+    EXPECT_FALSE(m_cache->IsDataSourceCached(parentNodeId));
+    }
+
+/*---------------------------------------------------------------------------------**//**
+* @bsitest                                      Grigas.Petraitis                04/2017
++---------------+---------------+---------------+---------------+---------------+------*/
+void NodesCacheTests::Test_MakePhysical()
+    {
+    // cache root data source
+    DataSourceInfo info(GetDb().GetDbGuid(), "ruleset_id", nullptr, nullptr);
+    m_cache->Cache(info, DataSourceFilter(), bvector<ECClassId>(), bvector<Utf8String>());
+
+    // cache root node
+    TestNavNodePtr node = TestNavNode::Create(&GetDb());
+    NavNodeExtendedData extendedData(*node);
+    extendedData.SetConnectionId(info.GetConnectionId());
+    extendedData.SetRulesetId(info.GetRulesetId().c_str());
+    m_cache->Cache(*node, true);
+
+    // verify node is virtual
+    EXPECT_FALSE(m_cache->GetNode(node->GetNodeId(), NodeVisibility::Physical).IsValid());
+    EXPECT_TRUE(m_cache->GetNode(node->GetNodeId(), NodeVisibility::Virtual).IsValid());
+
+    // make physical
+    m_cache->MakePhysical(*node);
+    
+    // verify node is physical
+    EXPECT_TRUE(m_cache->GetNode(node->GetNodeId(), NodeVisibility::Physical).IsValid());
+    EXPECT_FALSE(m_cache->GetNode(node->GetNodeId(), NodeVisibility::Virtual).IsValid());
+    }
+
+/*---------------------------------------------------------------------------------**//**
+* @bsitest                                      Grigas.Petraitis                04/2017
++---------------+---------------+---------------+---------------+---------------+------*/
+void NodesCacheTests::Test_MakeVirtual()
+    {
+    // cache root data source
+    DataSourceInfo info(GetDb().GetDbGuid(), "ruleset_id", nullptr, nullptr);
+    m_cache->Cache(info, DataSourceFilter(), bvector<ECClassId>(), bvector<Utf8String>());
+
+    // cache root node
+    TestNavNodePtr node = TestNavNode::Create(&GetDb());
+    NavNodeExtendedData extendedData(*node);
+    extendedData.SetConnectionId(info.GetConnectionId());
+    extendedData.SetRulesetId(info.GetRulesetId().c_str());
+    m_cache->Cache(*node, false);
+    
+    // verify node is physical
+    EXPECT_TRUE(m_cache->GetNode(node->GetNodeId(), NodeVisibility::Physical).IsValid());
+    EXPECT_FALSE(m_cache->GetNode(node->GetNodeId(), NodeVisibility::Virtual).IsValid());
+
+    // make physical
+    m_cache->MakeVirtual(*node);
+    
+   // verify node is virtual
+    EXPECT_FALSE(m_cache->GetNode(node->GetNodeId(), NodeVisibility::Physical).IsValid());
+    EXPECT_TRUE(m_cache->GetNode(node->GetNodeId(), NodeVisibility::Virtual).IsValid());
+    }
+
+/*---------------------------------------------------------------------------------**//**
+* @bsitest                                      Grigas.Petraitis                04/2017
++---------------+---------------+---------------+---------------+---------------+------*/
+void NodesCacheTests::Test_UpdateNode()
+    {
+    // cache root data source
+    DataSourceInfo info(GetDb().GetDbGuid(), "ruleset_id", nullptr, nullptr);
+    m_cache->Cache(info, DataSourceFilter(), bvector<ECClassId>(), bvector<Utf8String>());
+
+    // cache root node
+    TestNavNodePtr node = TestNavNode::Create(&GetDb());
+    node->SetLabel("A");
+    NavNodeExtendedData extendedData(*node);
+    extendedData.SetConnectionId(info.GetConnectionId());
+    extendedData.SetRulesetId(info.GetRulesetId().c_str());
+    m_cache->Cache(*node, false);
+    
+    // verify node's label is valid
+    EXPECT_STREQ("A", m_cache->GetNode(node->GetNodeId())->GetLabel().c_str());
+
+    // update
+    node->SetLabel("B");
+    m_cache->Update(node->GetNodeId(), *node);
+    
+    // verify node's label has changed
+    EXPECT_STREQ("B", m_cache->GetNode(node->GetNodeId())->GetLabel().c_str());
+    }
+
+/*---------------------------------------------------------------------------------**//**
+* note: the test uses GetRelatedHierarchyLevels function to test the Update
+* @bsitest                                      Grigas.Petraitis                04/2017
++---------------+---------------+---------------+---------------+---------------+------*/
+void NodesCacheTests::Test_UpdateDataSource_UpdatesFilter()
+    {
+    ECClassCP widgetHasGadgetRelationship = GetDb().Schemas().GetClass("RulesEngineTest", "WidgetHasGadget");
+
+    // cache the data source
+    DataSourceInfo info(GetDb().GetDbGuid(), "ruleset_id", nullptr, nullptr);
+    m_cache->Cache(info, DataSourceFilter(), {ECClassId((uint64_t)1)}, bvector<Utf8String>());
+        
+    // verify the filter is not applied and we find related hierarchy level
+    bset<ECInstanceKey> keys;
+    keys.insert(ECInstanceKey(ECClassId((uint64_t)1), ECInstanceId((uint64_t)1)));
+    bvector<HierarchyLevelInfo> related = m_cache->GetRelatedHierarchyLevels(info.GetConnectionId(), keys);
+    EXPECT_EQ(1, related.size());
+
+    // update the datasource with new filter
+    bset<ECClassId> relationshipClassIds;
+    relationshipClassIds.insert(widgetHasGadgetRelationship->GetId());
+    DataSourceFilter filter(DataSourceFilter::RelatedInstanceInfo(relationshipClassIds, RequiredRelationDirection_Both, ECInstanceId((uint64_t)123)), nullptr);
+    m_cache->Update(info, &filter, nullptr, nullptr);
+    
+    // verify the filter is applied and we dont find related hierarchy level anymore
+    related = m_cache->GetRelatedHierarchyLevels(info.GetConnectionId(), keys);
+    EXPECT_EQ(0, related.size());
+    }
+
+/*---------------------------------------------------------------------------------**//**
+* note: the test uses GetRelatedHierarchyLevels function to test the Update
+* @bsitest                                      Grigas.Petraitis                04/2017
++---------------+---------------+---------------+---------------+---------------+------*/
+void NodesCacheTests::Test_UpdateDataSource_UpdatesRelatedClassIds()
+    {
+    // unused - ECClassCP widgetHasGadgetRelationship = GetDb().Schemas().GetClass("RulesEngineTest", "WidgetHasGadget");
+
+    // cache the data source
+    DataSourceInfo info(GetDb().GetDbGuid(), "ruleset_id", nullptr, nullptr);
+    m_cache->Cache(info, DataSourceFilter(), bvector<ECClassId>(), bvector<Utf8String>());
+        
+    // verify we don't find related hierarchy level as the key is not related to the data source
+    bset<ECInstanceKey> keys;
+    keys.insert(ECInstanceKey(ECClassId((uint64_t)1), ECInstanceId((uint64_t)1)));
+    bvector<HierarchyLevelInfo> related = m_cache->GetRelatedHierarchyLevels(info.GetConnectionId(), keys);
+    EXPECT_EQ(0, related.size());
+
+    // update the datasource related class ids
+    bvector<ECClassId> relatedClassIds = {ECClassId((uint64_t)1)};
+    m_cache->Update(info, nullptr, &relatedClassIds, nullptr);
+    
+    // verify we do find related hierarchy level this time as the data source is now related to the lookup keys
+    related = m_cache->GetRelatedHierarchyLevels(info.GetConnectionId(), keys);
+    EXPECT_EQ(1, related.size());
+    }
+
+/*---------------------------------------------------------------------------------**//**
+* note: the test uses GetRelatedHierarchyLevels function to test the Update
+* @bsitest                                      Grigas.Petraitis                04/2017
++---------------+---------------+---------------+---------------+---------------+------*/
+void NodesCacheTests::Test_UpdateDataSource_UpdatesRelatedSettingIds()
+    {
+    // unused - ECClassCP widgetHasGadgetRelationship = GetDb().Schemas().GetClass("RulesEngineTest", "WidgetHasGadget");
+
+    // cache the data source
+    DataSourceInfo info(GetDb().GetDbGuid(), "ruleset_id", nullptr, nullptr);
+    m_cache->Cache(info, DataSourceFilter(), bvector<ECClassId>(), bvector<Utf8String>());
+        
+    // verify we don't find related hierarchy level as data source is not related to any setting ids
+    bvector<HierarchyLevelInfo> related = m_cache->GetRelatedHierarchyLevels(info.GetRulesetId().c_str(), "setting_id");
+    EXPECT_EQ(0, related.size());
+
+    // update the datasource related setting ids
+    bvector<Utf8String> relatedSettingIds = {"setting_id"};
+    m_cache->Update(info, nullptr, nullptr, &relatedSettingIds);
+    
+    // verify we do find related hierarchy level this time as the data source is now related to the setting id
+    related = m_cache->GetRelatedHierarchyLevels(info.GetRulesetId().c_str(), "setting_id");
+    EXPECT_EQ(1, related.size());
+    }
+
+/*---------------------------------------------------------------------------------**//**
+* @bsitest                                      Grigas.Petraitis                04/2017
++---------------+---------------+---------------+---------------+---------------+------*/
+void NodesCacheTests::Test_RemapNodeIds_RemapsDataSourcesWhenParentIsPhysical()
+    {
+    // cache root data source
+    DataSourceInfo info(GetDb().GetDbGuid(), "ruleset_id", nullptr, nullptr);
+    m_cache->Cache(info, DataSourceFilter(), bvector<ECClassId>(), bvector<Utf8String>());
+
+    // cache 2 root nodes
+    bvector<JsonNavNodeCPtr> rootNodes = FillWithNodes(info, 2, false);
+
+    // create a data source for root node 0
+    uint64_t rootNodeId0 = rootNodes[0]->GetNodeId();
+    DataSourceInfo childInfo(info.GetConnectionId(), info.GetRulesetId(), &rootNodeId0, &rootNodeId0);
+    m_cache->Cache(childInfo, DataSourceFilter(), bvector<ECClassId>(), bvector<Utf8String>());
+
+    // verify rootNodes[0] has a datasource and rootNodes[1] doesnt
+    EXPECT_TRUE(m_cache->IsDataSourceCached(rootNodes[0]->GetNodeId()));
+    EXPECT_FALSE(m_cache->IsDataSourceCached(rootNodes[1]->GetNodeId()));
+    
+    // remap
+    bmap<uint64_t, uint64_t> remapInfo;
+    remapInfo.Insert(rootNodes[0]->GetNodeId(), rootNodes[1]->GetNodeId());
+    m_cache->RemapNodeIds(remapInfo);
+    
+    // verify rootNodes[1] has a datasource and rootNodes[0] doesnt
+    EXPECT_FALSE(m_cache->IsDataSourceCached(rootNodes[0]->GetNodeId()));
+    EXPECT_TRUE(m_cache->IsDataSourceCached(rootNodes[1]->GetNodeId()));
+    }
+
+/*---------------------------------------------------------------------------------**//**
+* @bsitest                                      Grigas.Petraitis                04/2017
++---------------+---------------+---------------+---------------+---------------+------*/
+void NodesCacheTests::Test_RemapNodeIds_RemapsDataSourcesWhenParentIsVirtual()
+    {
+    // cache root data source
+    DataSourceInfo info(GetDb().GetDbGuid(), "ruleset_id", nullptr, nullptr);
+    m_cache->Cache(info, DataSourceFilter(), bvector<ECClassId>(), bvector<Utf8String>());
+
+    // cache 2 root nodes
+    bvector<JsonNavNodeCPtr> rootNodes = FillWithNodes(info, 2, false);
+    m_cache->MakeVirtual(*rootNodes[0]);
+
+    // create a data source for root node 0
+    uint64_t rootNodeId0 = rootNodes[0]->GetNodeId();
+    DataSourceInfo childInfo(info.GetConnectionId(), info.GetRulesetId(), nullptr, &rootNodeId0);
+    m_cache->Cache(childInfo, DataSourceFilter(), bvector<ECClassId>(), bvector<Utf8String>());
+
+    // verify rootNodes[0] has a datasource and rootNodes[1] doesnt
+    EXPECT_TRUE(m_cache->IsDataSourceCached(rootNodes[0]->GetNodeId()));
+    EXPECT_FALSE(m_cache->IsDataSourceCached(rootNodes[1]->GetNodeId()));
+    
+    // remap
+    bmap<uint64_t, uint64_t> remapInfo;
+    remapInfo.Insert(rootNodes[0]->GetNodeId(), rootNodes[1]->GetNodeId());
+    m_cache->RemapNodeIds(remapInfo);
+    
+    // verify rootNodes[1] has a datasource and rootNodes[0] doesnt
+    EXPECT_FALSE(m_cache->IsDataSourceCached(rootNodes[0]->GetNodeId()));
+    EXPECT_TRUE(m_cache->IsDataSourceCached(rootNodes[1]->GetNodeId()));
+    }
+
+/*---------------------------------------------------------------------------------**//**
+* @bsitest                                      Aidas.Vaiksnoras                10/2017
++---------------+---------------+---------------+---------------+---------------+------*/
+void NodesCacheTests::Test_GetFilteredNodes()
+    {
+    // create the root node
+    TestNavNodePtr node1 = TestNodesHelper::CreateCustomNode("test type", "test label", "test descr");
+    NavNodeExtendedData extendedData1(*node1);
+    extendedData1.SetConnectionId(GetDb().GetDbGuid());
+    extendedData1.SetRulesetId("ruleset_id");
+
+    TestNavNodePtr node2 = TestNodesHelper::CreateCustomNode("test type", "label", "test descr");
+    NavNodeExtendedData extendedData2(*node2);
+    extendedData2.SetConnectionId(GetDb().GetDbGuid());
+    extendedData2.SetRulesetId("ruleset_id");
+
+    // cache root data source
+    DataSourceInfo info(GetDb().GetDbGuid(), "ruleset_id", nullptr, nullptr);
+    m_cache->Cache(info, DataSourceFilter(), bvector<ECClassId>(), bvector<Utf8String>());
+
+    // cache nodes
+    m_cache->Cache(*node1, false);
+    m_cache->Cache(*node2, false);
+    
+    bvector<NavNodeCPtr> filteredNodes = m_cache->GetFilteredNodes(GetDb(), info.GetRulesetId().c_str(), "test");
+    // verify filtered node
+    ASSERT_EQ(1, filteredNodes.size());
+    EXPECT_TRUE(node1->Equals(*filteredNodes[0]));
+    }
+
+/*---------------------------------------------------------------------------------**//**
+* @bsitest                                      Aidas.Vaiksnoras                05/2017
++---------------+---------------+---------------+---------------+---------------+------*/
+void NodesCacheTests::Test_Updates_IsExpandedFlag()
+    {
+    DataSourceInfo info(GetDb().GetDbGuid(), "ruleset_id", nullptr, nullptr);
+    m_cache->Cache(info, DataSourceFilter(), bvector<ECClassId>(), bvector<Utf8String>());
+
+    // cache root node
+    TestNavNodePtr node = TestNavNode::Create(&GetDb());
+    NavNodeExtendedData extendedData(*node);
+    extendedData.SetConnectionId(info.GetConnectionId());
+    extendedData.SetRulesetId(info.GetRulesetId().c_str());
+    node->SetIsExpanded(true);
+    m_cache->Cache(*node, false);
+
+    ASSERT_TRUE(m_cache->IsNodeCached(node->GetNodeId()));
+    NavNodeCPtr cachedNode = m_cache->GetNode(node->GetNodeId());
+    ASSERT_TRUE(cachedNode.IsValid());
+    EXPECT_TRUE(cachedNode->IsExpanded());
+
+    node->SetIsExpanded(false);
+    m_cache->Update(node->GetNodeId(), *node);
+    ASSERT_TRUE(m_cache->IsNodeCached(node->GetNodeId()));
+    cachedNode = m_cache->GetNode(node->GetNodeId());
+    ASSERT_TRUE(cachedNode.IsValid());
+    EXPECT_FALSE(cachedNode->IsExpanded());
+    }
+
+/*---------------------------------------------------------------------------------**//**
+* @bsitest                                      Aidas.Vaiksnoras                10/2017
++---------------+---------------+---------------+---------------+---------------+------*/
+void NodesCacheTests::Test_ResetIsExpandedFlag()
+    {
+    // create the root node
+    TestNavNodePtr node1 = TestNodesHelper::CreateCustomNode("test type", "test label", "test descr");
+    NavNodeExtendedData extendedData1(*node1);
+    extendedData1.SetConnectionId(GetDb().GetDbGuid());
+    extendedData1.SetRulesetId("ruleset_id");
+    node1->SetIsExpanded(true);
+
+    TestNavNodePtr node2 = TestNodesHelper::CreateCustomNode("test type", "label", "test descr");
+    NavNodeExtendedData extendedData2(*node2);
+    extendedData2.SetConnectionId(GetDb().GetDbGuid());
+    extendedData2.SetRulesetId("ruleset_id");
+    node2->SetIsExpanded(true);
+
+    // cache root data source
+    DataSourceInfo info(GetDb().GetDbGuid(), "ruleset_id", nullptr, nullptr);
+    m_cache->Cache(info, DataSourceFilter(), bvector<ECClassId>(), bvector<Utf8String>());
+
+    // cache nodes
+    m_cache->Cache(*node1, false);
+    m_cache->Cache(*node2, false);
+
+    m_cache->ResetExpandedNodes(GetDb().GetDbGuid(), "ruleset_id");
+
+    EXPECT_FALSE(m_cache->GetNode(node1->GetNodeId())->IsExpanded());
+    EXPECT_FALSE(m_cache->GetNode(node2->GetNodeId())->IsExpanded());
+    }
+
+/*---------------------------------------------------------------------------------**//**
+* @bsitest                                      Aidas.Vaiksnoras                10/2017
++---------------+---------------+---------------+---------------+---------------+------*/
+void NodesCacheTests::Test_GetUndeterminedNodesProvider_ReturnsNodeThatIsNotYetKnownToHaveChildren()
+    {
+    // cache root data source
+    DataSourceInfo info(GetDb().GetDbGuid(), "ruleset_id", nullptr, nullptr);
+    m_cache->Cache(info, DataSourceFilter(), bvector<ECClassId>(), bvector<Utf8String>());
+
+    // create node
+    TestNavNodePtr node = TestNodesHelper::CreateCustomNode("test type", "test label", "test descr");
+    NavNodeExtendedData extendedData(*node);
+    extendedData.SetConnectionId(GetDb().GetDbGuid());
+    extendedData.SetRulesetId("ruleset_id");
+    EXPECT_FALSE(node->DeterminedChildren());
+
+    // cache node
+    m_cache->Cache(*node, true);
+
+    // expect provider with nodes that are not parents for other nodes (yet)
+    NavNodesProviderPtr provider = m_cache->GetUndeterminedNodesProvider(GetDb(), info.GetRulesetId().c_str(), false);
+    ASSERT_TRUE(provider.IsValid());
+    EXPECT_EQ(1, provider->GetNodesCount());
+
+    // expect node that is not parent for other nodes
+    JsonNavNodePtr expectedNode;
+    provider->GetNode(expectedNode, 0);
+    EXPECT_EQ(expectedNode->GetNodeId(), node->GetNodeId());
+    EXPECT_TRUE(expectedNode->DeterminedChildren());
+    }
+
+/*---------------------------------------------------------------------------------**//**
+* @bsitest                                      Aidas.Vaiksnoras                10/2017
++---------------+---------------+---------------+---------------+---------------+------*/
+void NodesCacheTests::Test_GetUndeterminedNodesProvider_DoesNotReturnNodeThatHasChildren()
+    {
+    // cache root data source
+    DataSourceInfo info(GetDb().GetDbGuid(), "ruleset_id", nullptr, nullptr);
+    m_cache->Cache(info, DataSourceFilter(), bvector<ECClassId>(), bvector<Utf8String>());
+
+    // create node
+    TestNavNodePtr node = TestNodesHelper::CreateCustomNode("test type", "test label", "test descr");
+    NavNodeExtendedData extendedData(*node);
+    extendedData.SetConnectionId(GetDb().GetDbGuid());
+    extendedData.SetRulesetId("ruleset_id");
+    uint64_t nodeId = node->GetNodeId();
+    EXPECT_FALSE(node->DeterminedChildren());
+
+    // cache node
+    m_cache->Cache(*node, true);
+
+    // cache child data source
+    DataSourceInfo childrenInfo(GetDb().GetDbGuid(), info.GetRulesetId(), &nodeId, &nodeId);
+    m_cache->Cache(childrenInfo, DataSourceFilter(), bvector<ECClassId>(), bvector<Utf8String>());
+
+    // expect provider to be empty, because all nodes are data sources
+    NavNodesProviderPtr provider = m_cache->GetUndeterminedNodesProvider(GetDb(), info.GetRulesetId().c_str(), false);
+    ASSERT_TRUE(provider.IsValid());
+    EXPECT_EQ(0, provider->GetNodesCount());
+    }
+
+/*---------------------------------------------------------------------------------**//**
+* @bsitest                                      Grigas.Petraitis                04/2017
++---------------+---------------+---------------+---------------+---------------+------*/
+TEST_F(NodesCacheTests, ReturnsNullsWhenEmpty)
+    {
+    EXPECT_FALSE(m_cache->IsDataSourceCached(GetDb().GetDbGuid(), "test ruleset id"));
+    EXPECT_FALSE(m_cache->IsDataSourceCached(999));
+    EXPECT_FALSE(m_cache->IsNodeCached(999));
+
+    EXPECT_TRUE(m_cache->GetDataSource(HierarchyLevelInfo(GetDb().GetDbGuid(), "test ruleset id", 999)).IsNull());
+    EXPECT_TRUE(m_cache->GetDataSource(DataSourceInfo(GetDb().GetDbGuid(), "test ruleset id", nullptr, nullptr)).IsNull());
+    EXPECT_TRUE(m_cache->GetDataSource(999).IsNull());
+    EXPECT_TRUE(m_cache->GetNode(999).IsNull());
+    }
+
+/*---------------------------------------------------------------------------------**//**
+* @bsitest                                      Grigas.Petraitis                04/2017
++---------------+---------------+---------------+---------------+---------------+------*/
+TEST_F(NodesCacheTests, ReturnsCachedRootDataSource)
+    {
+    // cache root data source
+    DataSourceInfo info(GetDb().GetDbGuid(), "ruleset_id", nullptr, nullptr);
+    m_cache->Cache(info, DataSourceFilter(), bvector<ECClassId>(), bvector<Utf8String>());
+
+    // verify the data source is cached
+    EXPECT_TRUE(m_cache->IsDataSourceCached(GetDb().GetDbGuid(), info.GetRulesetId().c_str()));
+    EXPECT_TRUE(m_cache->GetDataSource(HierarchyLevelInfo(GetDb().GetDbGuid(), info.GetRulesetId(), nullptr)).IsValid());
+    EXPECT_TRUE(m_cache->GetDataSource(DataSourceInfo(GetDb().GetDbGuid(), info.GetRulesetId(), nullptr, nullptr)).IsValid());
+    }
+
+/*---------------------------------------------------------------------------------**//**
+* @bsitest                                      Grigas.Petraitis                04/2017
++---------------+---------------+---------------+---------------+---------------+------*/
+TEST_F(NodesCacheTests, ReturnsCachedRootNode)
+    {
+    // cache root data source
+    DataSourceInfo info(GetDb().GetDbGuid(), "ruleset_id", nullptr, nullptr);
+    m_cache->Cache(info, DataSourceFilter(), bvector<ECClassId>(), bvector<Utf8String>());
+
+    // create the root node
+    TestNavNodePtr node = TestNavNode::Create(&GetDb());
+    NavNodeExtendedData extendedData(*node);
+    extendedData.SetConnectionId(GetDb().GetDbGuid());
+    extendedData.SetRulesetId(info.GetRulesetId().c_str());
+    
+    // the data source should be empty
+    NavNodesProviderPtr cachedProvider = m_cache->GetDataSource(HierarchyLevelInfo(GetDb().GetDbGuid(), info.GetRulesetId(), nullptr));
+    ASSERT_TRUE(cachedProvider.IsValid());
+    EXPECT_EQ(0, cachedProvider->GetNodesCount());
+
+    // cache the node
+    m_cache->Cache(*node, false);
+
+    // verify the node is cached
+    cachedProvider = m_cache->GetDataSource(HierarchyLevelInfo(GetDb().GetDbGuid(), info.GetRulesetId(), nullptr));
+    ASSERT_TRUE(cachedProvider.IsValid());
+    EXPECT_EQ(1, cachedProvider->GetNodesCount());
+
+    EXPECT_TRUE(m_cache->IsNodeCached(node->GetNodeId()));
+    NavNodeCPtr cachedNode = m_cache->GetNode(node->GetNodeId());
+    EXPECT_TRUE(cachedNode.IsValid());
+    }
+
+/*---------------------------------------------------------------------------------**//**
+* @bsitest                                      Grigas.Petraitis                04/2017
++---------------+---------------+---------------+---------------+---------------+------*/
+TEST_F(NodesCacheTests, ReturnsCachedRootNodeDataSource)
+    {
+    // cache root data source
+    DataSourceInfo info(GetDb().GetDbGuid(), "ruleset_id", nullptr, nullptr);
+    m_cache->Cache(info, DataSourceFilter(), bvector<ECClassId>(), bvector<Utf8String>());
+
+    // create the root node
+    TestNavNodePtr node = TestNavNode::Create(&GetDb());
+    NavNodeExtendedData extendedData(*node);
+    extendedData.SetConnectionId(GetDb().GetDbGuid());
+    extendedData.SetRulesetId(info.GetRulesetId().c_str());
+    
+    // the data source should not be found until its node is cached
+    NavNodesProviderPtr cachedProvider = m_cache->GetDataSource(node->GetNodeId());
+    EXPECT_FALSE(cachedProvider.IsValid());
+
+    // cache the node
+    m_cache->Cache(*node, false);
+
+    // verify the provider is returned now
+    cachedProvider = m_cache->GetDataSource(node->GetNodeId());
+    EXPECT_TRUE(cachedProvider.IsValid());
+    }
+
+/*---------------------------------------------------------------------------------**//**
+* @bsitest                                      Grigas.Petraitis                04/2017
++---------------+---------------+---------------+---------------+---------------+------*/
+TEST_F(NodesCacheTests, ReturnsCachedChildDataSource)
+    {
+    // cache root data source
+    DataSourceInfo rootInfo(GetDb().GetDbGuid(), "ruleset_id", nullptr, nullptr);
+    m_cache->Cache(rootInfo, DataSourceFilter(), bvector<ECClassId>(), bvector<Utf8String>());
+
+    // cache root node
+    TestNavNodePtr node = TestNavNode::Create(&GetDb());
+    NavNodeExtendedData extendedData(*node);
+    extendedData.SetConnectionId(GetDb().GetDbGuid());
+    extendedData.SetRulesetId(rootInfo.GetRulesetId().c_str());
+    m_cache->Cache(*node, false);
+    uint64_t nodeId = node->GetNodeId();
+
+    // no child data source should exist
+    EXPECT_TRUE(m_cache->GetDataSource(HierarchyLevelInfo(GetDb().GetDbGuid(), rootInfo.GetRulesetId(), nodeId)).IsNull());
+    EXPECT_TRUE(m_cache->GetDataSource(DataSourceInfo(GetDb().GetDbGuid(), rootInfo.GetRulesetId(), &nodeId, &nodeId)).IsNull());
+
+    // cache child data source
+    DataSourceInfo childrenInfo(GetDb().GetDbGuid(), rootInfo.GetRulesetId(), &nodeId, &nodeId);
+    m_cache->Cache(childrenInfo, DataSourceFilter(), bvector<ECClassId>(), bvector<Utf8String>());
+
+    // verify the data source exists now
+    EXPECT_TRUE(m_cache->IsDataSourceCached(nodeId));
+    EXPECT_TRUE(m_cache->GetDataSource(HierarchyLevelInfo(GetDb().GetDbGuid(), rootInfo.GetRulesetId(), nodeId)).IsValid());
+    EXPECT_TRUE(m_cache->GetDataSource(DataSourceInfo(GetDb().GetDbGuid(), rootInfo.GetRulesetId(), &nodeId, &nodeId)).IsValid());
+    }
+
+/*---------------------------------------------------------------------------------**//**
+* @bsitest                                      Grigas.Petraitis                04/2017
++---------------+---------------+---------------+---------------+---------------+------*/
+TEST_F(NodesCacheTests, ReturnsCachedChildNode)
+    {
+    // cache root data source
+    DataSourceInfo rootInfo(GetDb().GetDbGuid(), "ruleset_id", nullptr, nullptr);
+    m_cache->Cache(rootInfo, DataSourceFilter(), bvector<ECClassId>(), bvector<Utf8String>());
+
+    // cache root node
+    TestNavNodePtr rootNode = TestNavNode::Create(&GetDb());
+    NavNodeExtendedData rootExtendedData(*rootNode);
+    rootExtendedData.SetConnectionId(GetDb().GetDbGuid());
+    rootExtendedData.SetRulesetId(rootInfo.GetRulesetId().c_str());
+    m_cache->Cache(*rootNode, false);
+    uint64_t nodeId = rootNode->GetNodeId();
+    
+    // cache child data source
+    DataSourceInfo childrenInfo(GetDb().GetDbGuid(), rootInfo.GetRulesetId(), &nodeId, &nodeId);
+    m_cache->Cache(childrenInfo, DataSourceFilter(), bvector<ECClassId>(), bvector<Utf8String>());
+
+    // the data source should be empty
+    NavNodesProviderPtr cachedProvider = m_cache->GetDataSource(HierarchyLevelInfo(GetDb().GetDbGuid(), rootInfo.GetRulesetId(), nodeId));
+    ASSERT_TRUE(cachedProvider.IsValid());
+    EXPECT_EQ(0, cachedProvider->GetNodesCount());
+
+    // cache child node
+    TestNavNodePtr childNode = TestNavNode::Create(&GetDb());
+    NavNodeExtendedData childExtendedData(*childNode);
+    childExtendedData.SetConnectionId(GetDb().GetDbGuid());
+    childExtendedData.SetRulesetId(rootInfo.GetRulesetId().c_str());
+    childExtendedData.SetVirtualParentId(nodeId);
+    m_cache->Cache(*childNode, false);    
+    
+    // verify the child node is cached
+    cachedProvider = m_cache->GetDataSource(HierarchyLevelInfo(GetDb().GetDbGuid(), rootInfo.GetRulesetId(), nodeId));
+    ASSERT_TRUE(cachedProvider.IsValid());
+    EXPECT_EQ(1, cachedProvider->GetNodesCount());
+
+    EXPECT_TRUE(m_cache->IsNodeCached(childNode->GetNodeId()));
+    NavNodeCPtr cachedNode = m_cache->GetNode(childNode->GetNodeId());
+    EXPECT_TRUE(cachedNode.IsValid());
+    }
+
+/*---------------------------------------------------------------------------------**//**
+* @bsitest                                      Grigas.Petraitis                04/2017
++---------------+---------------+---------------+---------------+---------------+------*/
+TEST_F(NodesCacheTests, ReturnsCachedChildNodeDataSource)
+    {
+    // cache root data source
+    DataSourceInfo rootInfo(GetDb().GetDbGuid(), "ruleset_id", nullptr, nullptr);
+    m_cache->Cache(rootInfo, DataSourceFilter(), bvector<ECClassId>(), bvector<Utf8String>());
+
+    // cache root node
+    TestNavNodePtr rootNode = TestNavNode::Create(&GetDb());
+    NavNodeExtendedData rootExtendedData(*rootNode);
+    rootExtendedData.SetConnectionId(GetDb().GetDbGuid());
+    rootExtendedData.SetRulesetId(rootInfo.GetRulesetId().c_str());
+    m_cache->Cache(*rootNode, false);
+    uint64_t rootNodeId = rootNode->GetNodeId();
+    
+    // cache child data source
+    DataSourceInfo childrenInfo(GetDb().GetDbGuid(), rootInfo.GetRulesetId(), &rootNodeId, &rootNodeId);
+    m_cache->Cache(childrenInfo, DataSourceFilter(), bvector<ECClassId>(), bvector<Utf8String>());
+
+    // create child node
+    TestNavNodePtr childNode = TestNavNode::Create(&GetDb());
+    NavNodeExtendedData childExtendedData(*childNode);
+    childExtendedData.SetConnectionId(GetDb().GetDbGuid());
+    childExtendedData.SetRulesetId(rootInfo.GetRulesetId().c_str());
+    childExtendedData.SetVirtualParentId(rootNodeId);
+
+    // the data source should not be found
+    NavNodesProviderPtr cachedProvider = m_cache->GetDataSource(childNode->GetNodeId());
+    EXPECT_FALSE(cachedProvider.IsValid());
+    
+    // cache the node
+    m_cache->Cache(*childNode, false);    
+    
+    // verify the data source is now found
+    cachedProvider = m_cache->GetDataSource(childNode->GetNodeId());
+    EXPECT_TRUE(cachedProvider.IsValid());
+    }
+
+/*---------------------------------------------------------------------------------**//**
+* @bsitest                                      Grigas.Petraitis                04/2017
++---------------+---------------+---------------+---------------+---------------+------*/
+TEST_F(NodesCacheTests, ReturnsRequestedNodeTypeWhenNodeIsPhysical)
+    {
+    // cache root data source
+    DataSourceInfo info(GetDb().GetDbGuid(), "ruleset_id", nullptr, nullptr);
+    m_cache->Cache(info, DataSourceFilter(), bvector<ECClassId>(), bvector<Utf8String>());
+
+    // create the node
+    TestNavNodePtr node = TestNavNode::Create(&GetDb());
+    NavNodeExtendedData extendedData(*node);
+    extendedData.SetConnectionId(GetDb().GetDbGuid());
+    extendedData.SetRulesetId(info.GetRulesetId().c_str());
+    
+    // cache the node
+    m_cache->Cache(*node, false);
+
+    // verify results
+    EXPECT_TRUE(m_cache->GetNode(node->GetNodeId(), NodeVisibility::Any).IsValid());
+    EXPECT_TRUE(m_cache->GetNode(node->GetNodeId(), NodeVisibility::Physical).IsValid());
+    EXPECT_FALSE(m_cache->GetNode(node->GetNodeId(), NodeVisibility::Virtual).IsValid());
+    }
+
+/*---------------------------------------------------------------------------------**//**
+* @bsitest                                      Grigas.Petraitis                04/2017
++---------------+---------------+---------------+---------------+---------------+------*/
+TEST_F(NodesCacheTests, ReturnsRequestedNodeTypeWhenNodeIsVirtual)
+    {
+    // cache root data source
+    DataSourceInfo info(GetDb().GetDbGuid(), "ruleset_id", nullptr, nullptr);
+    m_cache->Cache(info, DataSourceFilter(), bvector<ECClassId>(), bvector<Utf8String>());
+
+    // create the node
+    TestNavNodePtr node = TestNavNode::Create(&GetDb());
+    NavNodeExtendedData extendedData(*node);
+    extendedData.SetConnectionId(GetDb().GetDbGuid());
+    extendedData.SetRulesetId(info.GetRulesetId().c_str());
+    
+    // cache the node
+    m_cache->Cache(*node, true);
+
+    // verify results
+    EXPECT_TRUE(m_cache->GetNode(node->GetNodeId(), NodeVisibility::Any).IsValid());
+    EXPECT_FALSE(m_cache->GetNode(node->GetNodeId(), NodeVisibility::Physical).IsValid());
+    EXPECT_TRUE(m_cache->GetNode(node->GetNodeId(), NodeVisibility::Virtual).IsValid());
+    }
+
+/*---------------------------------------------------------------------------------**//**
+* @bsitest                                      Grigas.Petraitis                04/2017
++---------------+---------------+---------------+---------------+---------------+------*/
+TEST_F(NodesCacheTests, ReturnsPreviouslyCachedDataSourceWhenCachingForTheSameParentTwice)
+    {
+    // cache the data source
+    DataSourceInfo info1(GetDb().GetDbGuid(), "ruleset_id", nullptr, nullptr);
+    m_cache->Cache(info1, DataSourceFilter(), bvector<ECClassId>(), bvector<Utf8String>());
+
+    DataSourceInfo info2(info1.GetConnectionId(), info1.GetRulesetId(), info1.GetPhysicalParentNodeId(), info1.GetVirtualParentNodeId());
+    m_cache->Cache(info2, DataSourceFilter(), bvector<ECClassId>(), bvector<Utf8String>());
+
+    // verify the data source ids are valid and match
+    EXPECT_NE(0, info1.GetDataSourceId());
+    EXPECT_EQ(info1.GetDataSourceId(), info2.GetDataSourceId());
+    }
+
+/*---------------------------------------------------------------------------------**//**
+* @bsitest                                      Grigas.Petraitis                12/2015
++---------------+---------------+---------------+---------------+---------------+------*/
+TEST_F(NodesCacheTests, ReturnsDataSourcesFromValidConnections)
+    {
+    // create a new connection
+    ECDbTestProject project2;
+    project2.Create("test2");
+    m_connectionCache.NotifyConnectionOpened(project2.GetECDb());
+    
+    // cache root data source for the first connection
+    DataSourceInfo rootInfo1(GetDb().GetDbGuid(), "ruleset_id", nullptr, nullptr);
+    m_cache->Cache(rootInfo1, DataSourceFilter(), bvector<ECClassId>(), bvector<Utf8String>());
+    
+    // cache root data source for the second connection
+    DataSourceInfo rootInfo2(project2.GetECDbCR().GetDbGuid(), "ruleset_id", nullptr, nullptr);
+    m_cache->Cache(rootInfo2, DataSourceFilter(), bvector<ECClassId>(), bvector<Utf8String>());
+
+    // verify correct sources are returned
+    NavNodesProviderPtr cached1 = m_cache->GetDataSource(rootInfo1);
+    ASSERT_TRUE(cached1.IsValid());
+    EXPECT_EQ(&GetDb(), &cached1->GetContext().GetDb());
+
+    NavNodesProviderPtr cached2 = m_cache->GetDataSource(rootInfo2);
+    ASSERT_TRUE(cached2.IsValid());
+    EXPECT_EQ(&project2.GetECDbCR(), &cached2->GetContext().GetDb());
+    }
+
+/*---------------------------------------------------------------------------------**//**
+* @bsitest                                      Grigas.Petraitis                12/2015
++---------------+---------------+---------------+---------------+---------------+------*/
+TEST_F(NodesCacheTests, ReturnsDataSourcesWithValidRulesetIds)
+    {    
+    // cache root data source for the first ruleset
+    m_cache->OnRulesetCreated(*PresentationRuleSet::CreateInstance("ruleset_id1", 1, 0, false, "", "", "", false));
+    DataSourceInfo rootInfo1(GetDb().GetDbGuid(), "ruleset_id1", nullptr, nullptr);
+    m_cache->Cache(rootInfo1, DataSourceFilter(), bvector<ECClassId>(), bvector<Utf8String>());
+    
+    // cache root data source for the second ruleset
+    m_cache->OnRulesetCreated(*PresentationRuleSet::CreateInstance("ruleset_id2", 1, 0, false, "", "", "", false));
+    DataSourceInfo rootInfo2(GetDb().GetDbGuid(), "ruleset_id2", nullptr, nullptr);
+    m_cache->Cache(rootInfo2, DataSourceFilter(), bvector<ECClassId>(), bvector<Utf8String>());
+
+    // verify correct sources are returned
+    NavNodesProviderPtr cached1 = m_cache->GetDataSource(rootInfo1);
+    ASSERT_TRUE(cached1.IsValid());
+    EXPECT_STREQ(rootInfo1.GetRulesetId().c_str(), cached1->GetContext().GetRuleset().GetRuleSetId().c_str());
+
+    NavNodesProviderPtr cached2 = m_cache->GetDataSource(rootInfo2);
+    ASSERT_TRUE(cached2.IsValid());
+    EXPECT_STREQ(rootInfo2.GetRulesetId().c_str(), cached2->GetContext().GetRuleset().GetRuleSetId().c_str());
+    }
+
+/*---------------------------------------------------------------------------------**//**
+* @bsitest                                      Grigas.Petraitis                04/2017
++---------------+---------------+---------------+---------------+---------------+------*/
+TEST_F(NodesCacheTests, HasParentNode_ReturnsFalseForEmptySet)
+    {
+    // cache root data source
+    DataSourceInfo info(GetDb().GetDbGuid(), "ruleset_id", nullptr, nullptr);
+    m_cache->Cache(info, DataSourceFilter(), bvector<ECClassId>(), bvector<Utf8String>());
+
+    // cache root node
+    bvector<JsonNavNodeCPtr> nodes = FillWithNodes(info, 1);
+    JsonNavNodeCPtr node = nodes[0];
+
+    bset<uint64_t> parentNodeIds;
+    EXPECT_FALSE(m_cache->HasParentNode(node->GetNodeId(), parentNodeIds));
+    }
+
+/*---------------------------------------------------------------------------------**//**
+* @bsitest                                      Grigas.Petraitis                04/2017
++---------------+---------------+---------------+---------------+---------------+------*/
+TEST_F(NodesCacheTests, HasParentNode_ReturnsFalseForRootNode)
+    {
+    // cache root data source
+    DataSourceInfo info(GetDb().GetDbGuid(), "ruleset_id", nullptr, nullptr);
+    m_cache->Cache(info, DataSourceFilter(), bvector<ECClassId>(), bvector<Utf8String>());
+
+    // cache root node
+    bvector<JsonNavNodeCPtr> nodes = FillWithNodes(info, 1);
+    JsonNavNodeCPtr node = nodes[0];
+    
+    bset<uint64_t> parentNodeIds;
+    parentNodeIds.insert(node->GetNodeId() + 1);
+    EXPECT_FALSE(m_cache->HasParentNode(node->GetNodeId(), parentNodeIds));
+    }
+
+/*---------------------------------------------------------------------------------**//**
+* @bsitest                                      Grigas.Petraitis                04/2017
++---------------+---------------+---------------+---------------+---------------+------*/
+TEST_F(NodesCacheTests, HasParentNode_ReturnsFalseIfListDoesntContainParentNodeId)
+    {
+    // cache root data source
+    DataSourceInfo info(GetDb().GetDbGuid(), "ruleset_id", nullptr, nullptr);
+    m_cache->Cache(info, DataSourceFilter(), bvector<ECClassId>(), bvector<Utf8String>());
+
+    // cache root nodes
+    bvector<JsonNavNodeCPtr> rootNodes = FillWithNodes(info, 2, true);
+    
+    // cache child node for root node 0
+    uint64_t rootNodeId0 = rootNodes[0]->GetNodeId();
+    bvector<JsonNavNodeCPtr> childNodes = FillWithNodes(DataSourceInfo(info.GetConnectionId(), info.GetRulesetId(), &rootNodeId0, &rootNodeId0), 1);
+    
+    bset<uint64_t> parentNodeIds;
+    parentNodeIds.insert(rootNodes[1]->GetNodeId());
+    EXPECT_FALSE(m_cache->HasParentNode(childNodes[0]->GetNodeId(), parentNodeIds));
+    }
+
+/*---------------------------------------------------------------------------------**//**
+* @bsitest                                      Grigas.Petraitis                04/2017
++---------------+---------------+---------------+---------------+---------------+------*/
+TEST_F(NodesCacheTests, HasParentNode_ReturnsTrueIfListContainsImmediateParentNodeId)
+    {
+    // cache root data source
+    DataSourceInfo info(GetDb().GetDbGuid(), "ruleset_id", nullptr, nullptr);
+    m_cache->Cache(info, DataSourceFilter(), bvector<ECClassId>(), bvector<Utf8String>());
+
+    // cache root nodes
+    bvector<JsonNavNodeCPtr> rootNodes = FillWithNodes(info, 2, true);
+    
+    // cache child node for root node 0
+    uint64_t rootNodeId0 = rootNodes[0]->GetNodeId();
+    bvector<JsonNavNodeCPtr> childNodes = FillWithNodes(DataSourceInfo(info.GetConnectionId(), info.GetRulesetId(), &rootNodeId0, &rootNodeId0), 1);
+    
+    bset<uint64_t> parentNodeIds;
+    parentNodeIds.insert(rootNodes[0]->GetNodeId());
+    EXPECT_TRUE(m_cache->HasParentNode(childNodes[0]->GetNodeId(), parentNodeIds));
+    }
+
+/*---------------------------------------------------------------------------------**//**
+* @bsitest                                      Grigas.Petraitis                04/2017
++---------------+---------------+---------------+---------------+---------------+------*/
+TEST_F(NodesCacheTests, HasParentNode_ReturnsTrueIfListContainsGrandParentNodeId)
+    {
+    // cache root data source
+    DataSourceInfo info(GetDb().GetDbGuid(), "ruleset_id", nullptr, nullptr);
+    m_cache->Cache(info, DataSourceFilter(), bvector<ECClassId>(), bvector<Utf8String>());
+
+    // cache root nodes
+    bvector<JsonNavNodeCPtr> rootNodes = FillWithNodes(info, 1, true);
+    
+    // cache child node for root node
+    uint64_t rootNodeId = rootNodes[0]->GetNodeId();
+    bvector<JsonNavNodeCPtr> childNodes = FillWithNodes(DataSourceInfo(info.GetConnectionId(), info.GetRulesetId(), &rootNodeId, &rootNodeId), 1, true);
+
+    // cache grandchild node for child node
+    uint64_t childNodeId = childNodes[0]->GetNodeId();
+    bvector<JsonNavNodeCPtr> grandchildNodes = FillWithNodes(DataSourceInfo(info.GetConnectionId(), info.GetRulesetId(), &childNodeId, &childNodeId), 1);
+    
+    bset<uint64_t> parentNodeIds;
+    parentNodeIds.insert(rootNodes[0]->GetNodeId());
+    EXPECT_TRUE(m_cache->HasParentNode(grandchildNodes[0]->GetNodeId(), parentNodeIds));
+    }
+
+/*---------------------------------------------------------------------------------**//**
+* @bsitest                                      Grigas.Petraitis                02/2017
++---------------+---------------+---------------+---------------+---------------+------*/
+TEST_F(NodesCacheTests, LocateNode_LocatesECInstanceNode)
+    {
+    // create the root node
+    ECClassCP widgetClass = GetDb().Schemas().GetClass("RulesEngineTest", "Widget");
+    TestNavNodePtr node = TestNodesHelper::CreateInstanceNode(*widgetClass);
+    NavNodeExtendedData extendedData(*node);
+    extendedData.SetConnectionId(GetDb().GetDbGuid());
+    extendedData.SetRulesetId("ruleset_id");
+    
+    // cache root data source
+    DataSourceInfo info(GetDb().GetDbGuid(), "ruleset_id", nullptr, nullptr);
+    m_cache->Cache(info, DataSourceFilter(), bvector<ECClassId>(), bvector<Utf8String>());
+
+    // cache the node
+    m_cache->Cache(*node, false);
+
+    // verify the node is found successfully with valid key
+    NavNodeCPtr locatedNode = m_cache->LocateNode(*ECInstanceNodeKey::Create(*node->GetInstance()));
+    ASSERT_TRUE(locatedNode.IsValid());
+    ASSERT_TRUE(node->Equals(*locatedNode));
+
+    // verify the node is not found when key is invalid
+    ECInstanceKey invalidKey(
+        ECClassId(node->GetKey().AsECInstanceNodeKey()->GetECClassId().GetValue() + 1),
+        ECInstanceId(node->GetKey().AsECInstanceNodeKey()->GetInstanceId().GetValue() + 1));
+    locatedNode = m_cache->LocateNode(*ECInstanceNodeKey::Create(invalidKey));
+    ASSERT_TRUE(locatedNode.IsNull());
+    }
+
+/*---------------------------------------------------------------------------------**//**
+* @bsitest                                      Grigas.Petraitis                02/2017
++---------------+---------------+---------------+---------------+---------------+------*/
+TEST_F(NodesCacheTests, LocateNode_LocatesECClassGroupingNode)
+    {
+    // create the root node
+    ECClassCP widgetClass = GetDb().Schemas().GetClass("RulesEngineTest", "Widget");
+    TestNavNodePtr node = TestNodesHelper::CreateClassGroupingNode(*widgetClass, "test label");
+    NavNodeExtendedData extendedData(*node);
+    extendedData.SetConnectionId(GetDb().GetDbGuid());
+    extendedData.SetRulesetId("ruleset_id");
+    
+    // cache root data source
+    DataSourceInfo info(GetDb().GetDbGuid(), "ruleset_id", nullptr, nullptr);
+    m_cache->Cache(info, DataSourceFilter(), bvector<ECClassId>(), bvector<Utf8String>());
+
+    // cache the node
+    m_cache->Cache(*node, false);
+    
+    // verify the node is found successfully with valid key
+    NavNodeCPtr locatedNode = m_cache->LocateNode(*ECClassGroupingNodeKey::Create(node->GetNodeId(), widgetClass->GetId()));
+    ASSERT_TRUE(locatedNode.IsValid());
+    ASSERT_TRUE(node->Equals(*locatedNode));
+
+    // verify the node is not found when node id doesnt match
+    locatedNode = m_cache->LocateNode(*ECClassGroupingNodeKey::Create(node->GetNodeId() + 1, widgetClass->GetId()));
+    ASSERT_TRUE(locatedNode.IsNull());
+
+    // verify the node is not found when class id doesnt match
+    locatedNode = m_cache->LocateNode(*ECClassGroupingNodeKey::Create(node->GetNodeId(), ECClassId(widgetClass->GetId().GetValue() + 1)));
+    ASSERT_TRUE(locatedNode.IsNull());
+    }
+
+/*---------------------------------------------------------------------------------**//**
+* @bsitest                                      Grigas.Petraitis                02/2017
++---------------+---------------+---------------+---------------+---------------+------*/
+TEST_F(NodesCacheTests, LocateNode_LocatesECPropertyValueGroupingNode)
+    {    
+    // create the root node
+    ECClassCP widgetClass = GetDb().Schemas().GetClass("RulesEngineTest", "Widget");
+    ECPropertyCP groupingProperty = widgetClass->GetPropertyP("IntProperty");
+    rapidjson::Document groupingValue;
+    groupingValue.SetInt(9);
+    TestNavNodePtr node = TestNodesHelper::CreatePropertyGroupingNode(*widgetClass, *groupingProperty, "test label", groupingValue, false);
+    NavNodeExtendedData extendedData(*node);
+    extendedData.SetConnectionId(GetDb().GetDbGuid());
+    extendedData.SetRulesetId("ruleset_id");
+    
+    // cache root data source
+    DataSourceInfo info(GetDb().GetDbGuid(), "ruleset_id", nullptr, nullptr);
+    m_cache->Cache(info, DataSourceFilter(), bvector<ECClassId>(), bvector<Utf8String>());
+
+    // cache the node
+    m_cache->Cache(*node, false);
+
+    // verify the node is found successfully with valid key
+    NavNodeCPtr locatedNode = m_cache->LocateNode(*ECPropertyGroupingNodeKey::Create(node->GetNodeId(), *widgetClass, *groupingProperty, -1, &groupingValue));
+    ASSERT_TRUE(locatedNode.IsValid());
+    ASSERT_TRUE(node->Equals(*locatedNode));
+
+    // verify the node is not found when node id doesnt match
+    locatedNode = m_cache->LocateNode(*ECPropertyGroupingNodeKey::Create(node->GetNodeId() + 1, *widgetClass, *groupingProperty, -1, &groupingValue));
+    ASSERT_TRUE(locatedNode.IsNull());
+    }
+
+/*---------------------------------------------------------------------------------**//**
+* @bsitest                                      Grigas.Petraitis                02/2017
++---------------+---------------+---------------+---------------+---------------+------*/
+TEST_F(NodesCacheTests, LocateNode_LocatesECPropertyRangeGroupingNode)
+    {    
+    // create the root node
+    ECClassCP widgetClass = GetDb().Schemas().GetClass("RulesEngineTest", "Widget");
+    ECPropertyCP groupingProperty = widgetClass->GetPropertyP("IntProperty");
+    rapidjson::Document groupingValue;
+    groupingValue.SetInt(2);
+    TestNavNodePtr node = TestNodesHelper::CreatePropertyGroupingNode(*widgetClass, *groupingProperty, "test label", groupingValue, true);
+    NavNodeExtendedData extendedData(*node);
+    extendedData.SetConnectionId(GetDb().GetDbGuid());
+    extendedData.SetRulesetId("ruleset_id");
+    
+    // cache root data source
+    DataSourceInfo info(GetDb().GetDbGuid(), "ruleset_id", nullptr, nullptr);
+    m_cache->Cache(info, DataSourceFilter(), bvector<ECClassId>(), bvector<Utf8String>());
+
+    // cache the node
+    m_cache->Cache(*node, false);
+    
+    // verify the node is found successfully with valid key
+    NavNodeCPtr locatedNode = m_cache->LocateNode(*ECPropertyGroupingNodeKey::Create(node->GetNodeId(), *widgetClass, *groupingProperty, 2, nullptr));
+    ASSERT_TRUE(locatedNode.IsValid());
+    ASSERT_TRUE(node->Equals(*locatedNode));
+
+    // verify the node is not found when node id doesnt match
+    locatedNode = m_cache->LocateNode(*ECPropertyGroupingNodeKey::Create(node->GetNodeId() + 1, *widgetClass, *groupingProperty, 2, nullptr));
+    ASSERT_TRUE(locatedNode.IsNull());
+    }
+
+/*---------------------------------------------------------------------------------**//**
+* @bsitest                                      Grigas.Petraitis                02/2017
++---------------+---------------+---------------+---------------+---------------+------*/
+TEST_F(NodesCacheTests, LocateNode_LocatesLabelGroupingNode)
+    {
+    // create the root node
+    TestNavNodePtr node = TestNodesHelper::CreateLabelGroupingNode("test label");
+    NavNodeExtendedData extendedData(*node);
+    extendedData.SetConnectionId(GetDb().GetDbGuid());
+    extendedData.SetRulesetId("ruleset_id");
+    
+    // cache root data source
+    DataSourceInfo info(GetDb().GetDbGuid(), "ruleset_id", nullptr, nullptr);
+    m_cache->Cache(info, DataSourceFilter(), bvector<ECClassId>(), bvector<Utf8String>());
+
+    // cache the node
+    m_cache->Cache(*node, false);
+
+    // verify the node is found successfully with valid key
+    NavNodeCPtr locatedNode = m_cache->LocateNode(*DisplayLabelGroupingNodeKey::Create(node->GetNodeId(), "test label"));
+    ASSERT_TRUE(locatedNode.IsValid());
+    ASSERT_TRUE(node->Equals(*locatedNode));
+
+    // verify the node is not found when node id doesnt match
+    locatedNode = m_cache->LocateNode(*DisplayLabelGroupingNodeKey::Create(node->GetNodeId() + 1, "test label"));
+    ASSERT_TRUE(locatedNode.IsNull());
+
+    // verify the node is not found when label doesnt match
+    locatedNode = m_cache->LocateNode(*DisplayLabelGroupingNodeKey::Create(node->GetNodeId(), "different label"));
+    ASSERT_TRUE(locatedNode.IsNull());
+    }
+
+/*---------------------------------------------------------------------------------**//**
+* @bsitest                                      Grigas.Petraitis                02/2017
++---------------+---------------+---------------+---------------+---------------+------*/
+TEST_F(NodesCacheTests, LocateNode_LocatesCustomNode)
+    {
+    // create the root node
+    TestNavNodePtr node = TestNodesHelper::CreateCustomNode("test type", "test label", "test descr");
+    NavNodeExtendedData extendedData(*node);
+    extendedData.SetConnectionId(GetDb().GetDbGuid());
+    extendedData.SetRulesetId("ruleset_id");
+    
+    // cache root data source
+    DataSourceInfo info(GetDb().GetDbGuid(), "ruleset_id", nullptr, nullptr);
+    m_cache->Cache(info, DataSourceFilter(), bvector<ECClassId>(), bvector<Utf8String>());
+
+    // cache the node
+    m_cache->Cache(*node, false);
+    
+    // verify the node is found successfully with valid key
+    NavNodeCPtr locatedNode = m_cache->LocateNode(*DisplayLabelGroupingNodeKey::Create(node->GetNodeId(), "test label", "test type"));
+    ASSERT_TRUE(locatedNode.IsValid());
+    ASSERT_TRUE(node->Equals(*locatedNode));
+
+    // verify the node is not found when node id doesnt match
+    locatedNode = m_cache->LocateNode(*DisplayLabelGroupingNodeKey::Create(node->GetNodeId() + 1, "test label", "test type"));
+    ASSERT_TRUE(locatedNode.IsNull());
+
+    // verify the node is not found when label doesnt match
+    locatedNode = m_cache->LocateNode(*DisplayLabelGroupingNodeKey::Create(node->GetNodeId(), "different label", "test type"));
+    ASSERT_TRUE(locatedNode.IsNull());
+
+    // verify the node is not found when type doesnt match
+    locatedNode = m_cache->LocateNode(*DisplayLabelGroupingNodeKey::Create(node->GetNodeId(), "test label", "different type"));
+    ASSERT_TRUE(locatedNode.IsNull());
+    }
+
+/*---------------------------------------------------------------------------------**//**
+* @bsitest                                      Grigas.Petraitis                04/2017
++---------------+---------------+---------------+---------------+---------------+------*/
+TEST_F(NodesCacheTests, Quick_AddsToQuickCacheWhenDataSourceReachesRequiredSize)
+    {
+    // cache root data source
+    DataSourceInfo rootInfo(GetDb().GetDbGuid(), "ruleset_id", nullptr, nullptr);
+    m_cache->Cache(rootInfo, DataSourceFilter(), bvector<ECClassId>(), bvector<Utf8String>());
+    bvector<JsonNavNodeCPtr> rootNodes = FillWithNodes(rootInfo, 2);
+    bvector<uint64_t> rootNodeIds;
+    std::transform(rootNodes.begin(), rootNodes.end(), std::back_inserter(rootNodeIds), [](NavNodeCPtr node){return node->GetNodeId();});
+
+    // cache child data source 1 (less than required size to add to quick cache)
+    DataSourceInfo childrenInfo1(GetDb().GetDbGuid(), rootInfo.GetRulesetId(), &rootNodeIds[0], &rootNodeIds[0]);
+    m_cache->Cache(childrenInfo1, DataSourceFilter(), bvector<ECClassId>(), bvector<Utf8String>());
+    FillWithNodes(childrenInfo1, NODESCACHE_QUICK_Boundary);
+    NavNodesProviderPtr datasource1 = m_cache->GetDataSource(HierarchyLevelInfo(childrenInfo1));
+    EXPECT_EQ(NODESCACHE_QUICK_Boundary, datasource1->GetNodesCount());
+
+    // cache child data source 2 (of required size to add to quick cache)
+    DataSourceInfo childrenInfo2(GetDb().GetDbGuid(), rootInfo.GetRulesetId(), &rootNodeIds[1], &rootNodeIds[1]);
+    m_cache->Cache(childrenInfo2, DataSourceFilter(), bvector<ECClassId>(), bvector<Utf8String>());
+    FillWithNodes(childrenInfo2, NODESCACHE_QUICK_Boundary + 1);
+    NavNodesProviderPtr datasource2 = m_cache->GetDataSource(HierarchyLevelInfo(childrenInfo2));
+    EXPECT_EQ(NODESCACHE_QUICK_Boundary + 1, datasource2->GetNodesCount());
+
+    // attempt to add both providers to quick cache
+    m_cache->CacheHierarchyLevel(HierarchyLevelInfo(childrenInfo1), *datasource1);
+    m_cache->CacheHierarchyLevel(HierarchyLevelInfo(childrenInfo2), *datasource2);
+
+    // verify only the second one got cached
+    EXPECT_NE(datasource1.get(), m_cache->GetDataSource(HierarchyLevelInfo(childrenInfo1)).get());
+    EXPECT_EQ(datasource2.get(), m_cache->GetDataSource(HierarchyLevelInfo(childrenInfo2)).get());
+    }
+
+/*---------------------------------------------------------------------------------**//**
+* @bsitest                                      Grigas.Petraitis                04/2017
++---------------+---------------+---------------+---------------+---------------+------*/
+TEST_F(NodesCacheTests, Quick_RemovesPreviousDataSourceIfNewOneIsAddedForTheSameHierarchyLevel)
+    {
+    // cache root data source
+    DataSourceInfo rootInfo(GetDb().GetDbGuid(), "ruleset_id", nullptr, nullptr);
+    m_cache->Cache(rootInfo, DataSourceFilter(), bvector<ECClassId>(), bvector<Utf8String>());
+    bvector<JsonNavNodeCPtr> rootNodes = FillWithNodes(rootInfo, 1);
+    uint64_t rootNodeId = rootNodes[0]->GetNodeId();
+
+    // cache child data source
+    DataSourceInfo childrenInfo(GetDb().GetDbGuid(), rootInfo.GetRulesetId(), &rootNodeId, &rootNodeId);
+    m_cache->Cache(childrenInfo, DataSourceFilter(), bvector<ECClassId>(), bvector<Utf8String>());
+    FillWithNodes(childrenInfo, NODESCACHE_QUICK_Boundary + 1);
+
+    // both datasources point to the same data, but they're different instances
+    NavNodesProviderPtr datasource1 = m_cache->GetDataSource(HierarchyLevelInfo(childrenInfo));
+    NavNodesProviderPtr datasource2 = m_cache->GetDataSource(HierarchyLevelInfo(childrenInfo));
+
+    // add the 1st provider to quick cache
+    m_cache->CacheHierarchyLevel(HierarchyLevelInfo(childrenInfo), *datasource1);
+
+    // verify 1st provider is in the quick cache, but not the 2nd one
+    EXPECT_EQ(datasource1.get(), m_cache->GetDataSource(HierarchyLevelInfo(childrenInfo)).get());
+    EXPECT_NE(datasource2.get(), m_cache->GetDataSource(HierarchyLevelInfo(childrenInfo)).get());
+    
+    // add the 2nd provider to quick cache
+    m_cache->CacheHierarchyLevel(HierarchyLevelInfo(childrenInfo), *datasource2);
+    
+    // verify 2nd provider is in the quick cache, and the 1st one is removed
+    EXPECT_NE(datasource1.get(), m_cache->GetDataSource(HierarchyLevelInfo(childrenInfo)).get());
+    EXPECT_EQ(datasource2.get(), m_cache->GetDataSource(HierarchyLevelInfo(childrenInfo)).get());
+    }
+
+/*---------------------------------------------------------------------------------**//**
+* @bsitest                                      Grigas.Petraitis                04/2017
++---------------+---------------+---------------+---------------+---------------+------*/
+TEST_F(NodesCacheTests, Quick_RemovesLastUsedProvidersWhenMaxSizeIsReached)
+    {
+    // cache root data source
+    DataSourceInfo rootInfo(GetDb().GetDbGuid(), "ruleset_id", nullptr, nullptr);
+    m_cache->Cache(rootInfo, DataSourceFilter(), bvector<ECClassId>(), bvector<Utf8String>());
+    bvector<JsonNavNodeCPtr> rootNodes = FillWithNodes(rootInfo, NODESCACHE_QUICK_Size + 1);
+    bvector<uint64_t> rootNodeIds;
+    std::transform(rootNodes.begin(), rootNodes.end(), std::back_inserter(rootNodeIds), [](NavNodeCPtr node){return node->GetNodeId();});
+
+    // cache NODESCACHE_QUICK_Size providers
+    bvector<NavNodesProviderPtr> providers;
+    for (size_t i = 0; i < NODESCACHE_QUICK_Size; ++i)
+        {
+        DataSourceInfo info(GetDb().GetDbGuid(), rootInfo.GetRulesetId(), &rootNodeIds[i], &rootNodeIds[i]);
+        m_cache->Cache(info, DataSourceFilter(), bvector<ECClassId>(), bvector<Utf8String>());
+        FillWithNodes(info, NODESCACHE_QUICK_Boundary + 1);
+        NavNodesProviderPtr provider = m_cache->GetDataSource(HierarchyLevelInfo(info));
+        m_cache->CacheHierarchyLevel(HierarchyLevelInfo(info), *provider);
+        providers.push_back(provider);
+        }
+
+    // verify all providers are in the quick cache
+    for (size_t i = 0; i < providers.size(); ++i)
+        EXPECT_EQ(providers[i].get(), m_cache->GetDataSource(HierarchyLevelInfo(rootInfo.GetConnectionId(), rootInfo.GetRulesetId(), rootNodeIds[i])).get());
+
+    // add a new provider
+    DataSourceInfo info(GetDb().GetDbGuid(), rootInfo.GetRulesetId(), &rootNodeIds[NODESCACHE_QUICK_Size], &rootNodeIds[NODESCACHE_QUICK_Size]);
+    m_cache->Cache(info, DataSourceFilter(), bvector<ECClassId>(), bvector<Utf8String>());
+    FillWithNodes(info, NODESCACHE_QUICK_Boundary + 1);
+    NavNodesProviderPtr provider = m_cache->GetDataSource(HierarchyLevelInfo(info));
+    m_cache->CacheHierarchyLevel(HierarchyLevelInfo(info), *provider);
+
+    // verify the first cached provider is now removed from cache and the new one is inserted
+    EXPECT_NE(providers[0].get(), m_cache->GetDataSource(HierarchyLevelInfo(rootInfo.GetConnectionId(), rootInfo.GetRulesetId(), rootNodeIds[0])).get());
+    for (size_t i = 1; i < providers.size(); ++i)
+        EXPECT_EQ(providers[i].get(), m_cache->GetDataSource(HierarchyLevelInfo(rootInfo.GetConnectionId(), rootInfo.GetRulesetId(), rootNodeIds[i])).get());
+    EXPECT_EQ(provider.get(), m_cache->GetDataSource(HierarchyLevelInfo(rootInfo.GetConnectionId(), rootInfo.GetRulesetId(), rootNodeIds[NODESCACHE_QUICK_Size])).get());
+    }
+
+/*---------------------------------------------------------------------------------**//**
+* @bsitest                                      Grigas.Petraitis                04/2017
++---------------+---------------+---------------+---------------+---------------+------*/
+TEST_F(NodesCacheTests, GetRelatedHierarchyLevels_Settings_ReturnsEmptyListWhenRulesetAndSettingIdsAreInvalid)
+    {
+    // cache the data source
+    DataSourceInfo info(GetDb().GetDbGuid(), "ruleset_id", nullptr, nullptr);
+    m_cache->Cache(info, DataSourceFilter(), bvector<ECClassId>(), bvector<Utf8String>());
+    EXPECT_TRUE(m_cache->IsDataSourceCached(info.GetConnectionId(), info.GetRulesetId().c_str()));
+
+    bvector<HierarchyLevelInfo> related = m_cache->GetRelatedHierarchyLevels("invalid", "any");
+    EXPECT_TRUE(related.empty());
+    }
+
+/*---------------------------------------------------------------------------------**//**
+* @bsitest                                      Grigas.Petraitis                04/2017
++---------------+---------------+---------------+---------------+---------------+------*/
+TEST_F(NodesCacheTests, GetRelatedHierarchyLevels_Settings_ReturnsOnlyRelatedDataSources)
+    {
+    // cache root data source
+    DataSourceInfo info(GetDb().GetDbGuid(), "ruleset_id", nullptr, nullptr);
+    m_cache->Cache(info, DataSourceFilter(), bvector<ECClassId>(), bvector<Utf8String>());
+    bvector<JsonNavNodeCPtr> rootNodes = FillWithNodes(info, 2);
+
+    // cache unrelated datasource
+    uint64_t rootNodeId0 = rootNodes[0]->GetNodeId();
+    DataSourceInfo childInfo0(GetDb().GetDbGuid(), "ruleset_id", &rootNodeId0, &rootNodeId0);
+    m_cache->Cache(childInfo0, DataSourceFilter(), bvector<ECClassId>(), {"setting_0"});
+    
+    // cache related datasource
+    uint64_t rootNodeId1 = rootNodes[1]->GetNodeId();
+    DataSourceInfo childInfo1(GetDb().GetDbGuid(), "ruleset_id", &rootNodeId1, &rootNodeId1);
+    m_cache->Cache(childInfo1, DataSourceFilter(), bvector<ECClassId>(), {"setting_1"});
+
+    // verify the correct datasource is found
+    bvector<HierarchyLevelInfo> related = m_cache->GetRelatedHierarchyLevels(info.GetRulesetId().c_str(), "setting_1");
+    ASSERT_EQ(1, related.size());
+    ASSERT_TRUE(nullptr != related[0].GetPhysicalParentNodeId());
+    EXPECT_EQ(rootNodeId1, *related[0].GetPhysicalParentNodeId());
+    }
+
+/*---------------------------------------------------------------------------------**//**
+* @bsitest                                      Grigas.Petraitis                04/2017
++---------------+---------------+---------------+---------------+---------------+------*/
+TEST_F(NodesCacheTests, GetRelatedHierarchyLevels_Instances_ReturnsEmptyListWhenInstancesArentRelated)
+    {
+    // cache the data source
+    DataSourceInfo info(GetDb().GetDbGuid(), "ruleset_id", nullptr, nullptr);
+    m_cache->Cache(info, DataSourceFilter(), bvector<ECClassId>(), bvector<Utf8String>());
+    EXPECT_TRUE(m_cache->IsDataSourceCached(info.GetConnectionId(), info.GetRulesetId().c_str()));
+
+    bset<ECInstanceKey> keys;
+    keys.insert(ECInstanceKey(ECClassId((uint64_t)1), ECInstanceId((uint64_t)1)));
+    bvector<HierarchyLevelInfo> related = m_cache->GetRelatedHierarchyLevels(info.GetConnectionId(), keys);
+    EXPECT_TRUE(related.empty());
+    }
+
+/*---------------------------------------------------------------------------------**//**
+* @bsitest                                      Grigas.Petraitis                04/2017
++---------------+---------------+---------------+---------------+---------------+------*/
+TEST_F(NodesCacheTests, GetRelatedHierarchyLevels_Instances_ReturnsEmptyListWhenConnectionsAreDifferent)
+    {
+    // cache the data source
+    DataSourceInfo info(GetDb().GetDbGuid(), "ruleset_id", nullptr, nullptr);
+    m_cache->Cache(info, DataSourceFilter(), {ECClassId((uint64_t)1)}, bvector<Utf8String>());
+    EXPECT_TRUE(m_cache->IsDataSourceCached(info.GetConnectionId(), info.GetRulesetId().c_str()));
+
+    bset<ECInstanceKey> keys;
+    keys.insert(ECInstanceKey(ECClassId((uint64_t)1), ECInstanceId((uint64_t)1)));
+    bvector<HierarchyLevelInfo> related = m_cache->GetRelatedHierarchyLevels(BeGuid(true), keys);
+    EXPECT_TRUE(related.empty());
+    }
+
+/*---------------------------------------------------------------------------------**//**
+* @bsitest                                      Grigas.Petraitis                04/2017
++---------------+---------------+---------------+---------------+---------------+------*/
+TEST_F(NodesCacheTests, GetRelatedHierarchyLevels_Instances_ReturnsDataSourceWhenClassMatchesAndFilterIsNotSpecified)
+    {
+    // cache the data source
+    DataSourceInfo info(GetDb().GetDbGuid(), "ruleset_id", nullptr, nullptr);
+    m_cache->Cache(info, DataSourceFilter(), {ECClassId((uint64_t)1)}, bvector<Utf8String>());
+    EXPECT_TRUE(m_cache->IsDataSourceCached(info.GetConnectionId(), info.GetRulesetId().c_str()));
+
+    bset<ECInstanceKey> keys;
+    keys.insert(ECInstanceKey(ECClassId((uint64_t)1), ECInstanceId((uint64_t)1)));
+    bvector<HierarchyLevelInfo> related = m_cache->GetRelatedHierarchyLevels(info.GetConnectionId(), keys);
+    ASSERT_EQ(1, related.size());
+    EXPECT_EQ(related[0], info);
+    }
+
+/*---------------------------------------------------------------------------------**//**
+* @bsitest                                      Grigas.Petraitis                04/2017
++---------------+---------------+---------------+---------------+---------------+------*/
+TEST_F(NodesCacheTests, GetRelatedHierarchyLevels_Instances_ReturnsEmptyListWhenClassMatchesButFilterDoesnt)
+    {
+    ECClassCP widgetHasGadget = GetDb().Schemas().GetClass("RulesEngineTest", "WidgetHasGadget");
+
+    // cache the data source
+    DataSourceInfo info(GetDb().GetDbGuid(), "ruleset_id", nullptr, nullptr);
+    bset<ECClassId> relationshipIds;
+    relationshipIds.insert(widgetHasGadget->GetId());
+    DataSourceFilter filter(DataSourceFilter::RelatedInstanceInfo(relationshipIds, RequiredRelationDirection_Backward, ECInstanceId((uint64_t)123)), nullptr);
+    m_cache->Cache(info, filter, {ECClassId((uint64_t)1)}, bvector<Utf8String>());
+    EXPECT_TRUE(m_cache->IsDataSourceCached(info.GetConnectionId(), info.GetRulesetId().c_str()));
+
+    bset<ECInstanceKey> keys;
+    keys.insert(ECInstanceKey(ECClassId((uint64_t)1), ECInstanceId((uint64_t)1)));
+    bvector<HierarchyLevelInfo> related = m_cache->GetRelatedHierarchyLevels(info.GetConnectionId(), keys);
+    EXPECT_TRUE(related.empty());
+    }
+
+/*---------------------------------------------------------------------------------**//**
+* @bsitest                                      Grigas.Petraitis                04/2017
++---------------+---------------+---------------+---------------+---------------+------*/
+TEST_F(NodesCacheTests, GetRelatedHierarchyLevels_Instances_ReturnsDataSourceWhenClassAndFilterMatchesByInstanceId)
+    {
+    ECClassCP widgetClass = GetDb().Schemas().GetClass("RulesEngineTest", "Widget");
+    ECClassCP gadgetClass = GetDb().Schemas().GetClass("RulesEngineTest", "Gadget");
+    ECClassCP widgetHasGadgetRelationship = GetDb().Schemas().GetClass("RulesEngineTest", "WidgetHasGadget");
+
+    // cache the data source
+    DataSourceInfo info(GetDb().GetDbGuid(), "ruleset_id", nullptr, nullptr);
+    bset<ECClassId> relationshipIds;
+    relationshipIds.insert(widgetHasGadgetRelationship->GetId());
+    DataSourceFilter filter(DataSourceFilter::RelatedInstanceInfo(relationshipIds, RequiredRelationDirection_Backward, ECInstanceId((uint64_t)123)), nullptr);
+    m_cache->Cache(info, filter, {widgetClass->GetId(),gadgetClass->GetId()}, bvector<Utf8String>());
+    EXPECT_TRUE(m_cache->IsDataSourceCached(info.GetConnectionId(), info.GetRulesetId().c_str()));
+
+    bset<ECInstanceKey> keys;
+    keys.insert(ECInstanceKey(gadgetClass->GetId(), filter.GetRelatedInstanceInfo()->m_instanceId));
+    bvector<HierarchyLevelInfo> related = m_cache->GetRelatedHierarchyLevels(info.GetConnectionId(), keys);
+    ASSERT_EQ(1, related.size());
+    EXPECT_EQ(related[0], info);
+    }
+
+/*---------------------------------------------------------------------------------**//**
+* @bsitest                                      Grigas.Petraitis                04/2017
++---------------+---------------+---------------+---------------+---------------+------*/
+TEST_F(NodesCacheTests, GetRelatedHierarchyLevels_Instances_ReturnsDataSourceWhenClassAndFilterMatchesByForwardRelatedInstances)
+    {
+    ECClassCP widgetClass = GetDb().Schemas().GetClass("RulesEngineTest", "Widget");
+    ECClassCP gadgetClass = GetDb().Schemas().GetClass("RulesEngineTest", "Gadget");
+    ECClassCP widgetHasGadgetRelationship = GetDb().Schemas().GetClass("RulesEngineTest", "WidgetHasGadget");
+
+    // set up
+    IECInstancePtr widget = RulesEngineTestHelpers::InsertInstance(*s_project, *widgetClass);
+    IECInstancePtr gadget = RulesEngineTestHelpers::InsertInstance(*s_project, *gadgetClass);
+    RulesEngineTestHelpers::InsertRelationship(*s_project, *widgetHasGadgetRelationship->GetRelationshipClassCP(), *widget, *gadget);
+
+    ECInstanceId widgetId, gadgetId;
+    ECInstanceId::FromString(widgetId, widget->GetInstanceId().c_str());
+    ECInstanceId::FromString(gadgetId, gadget->GetInstanceId().c_str());
+
+    // cache the data source
+    DataSourceInfo info(GetDb().GetDbGuid(), "ruleset_id", nullptr, nullptr);
+    bset<ECClassId> relationshipIds;
+    relationshipIds.insert(widgetHasGadgetRelationship->GetId());
+    DataSourceFilter filter(DataSourceFilter::RelatedInstanceInfo(relationshipIds, RequiredRelationDirection_Forward, widgetId), nullptr);
+    m_cache->Cache(info, filter, {widgetClass->GetId(),gadgetClass->GetId()}, bvector<Utf8String>());
+    EXPECT_TRUE(m_cache->IsDataSourceCached(info.GetConnectionId(), info.GetRulesetId().c_str()));
+
+    bset<ECInstanceKey> keys;
+    keys.insert(ECInstanceKey(gadgetClass->GetId(), gadgetId));
+    bvector<HierarchyLevelInfo> related = m_cache->GetRelatedHierarchyLevels(info.GetConnectionId(), keys);
+    ASSERT_EQ(1, related.size());
+    EXPECT_EQ(related[0], info);
+    }
+
+/*---------------------------------------------------------------------------------**//**
+* @bsitest                                      Grigas.Petraitis                04/2017
++---------------+---------------+---------------+---------------+---------------+------*/
+TEST_F(NodesCacheTests, GetRelatedHierarchyLevels_Instances_ReturnsDataSourceWhenClassAndFilterMatchesByBackwardRelatedInstances)
+    {
+    ECClassCP widgetClass = GetDb().Schemas().GetClass("RulesEngineTest", "Widget");
+    ECClassCP gadgetClass = GetDb().Schemas().GetClass("RulesEngineTest", "Gadget");
+    ECClassCP widgetHasGadgetRelationship = GetDb().Schemas().GetClass("RulesEngineTest", "WidgetHasGadget");
+
+    // set up
+    IECInstancePtr widget = RulesEngineTestHelpers::InsertInstance(*s_project, *widgetClass);
+    IECInstancePtr gadget = RulesEngineTestHelpers::InsertInstance(*s_project, *gadgetClass);
+    RulesEngineTestHelpers::InsertRelationship(*s_project, *widgetHasGadgetRelationship->GetRelationshipClassCP(), *widget, *gadget);
+
+    ECInstanceId widgetId, gadgetId;
+    ECInstanceId::FromString(widgetId, widget->GetInstanceId().c_str());
+    ECInstanceId::FromString(gadgetId, gadget->GetInstanceId().c_str());
+
+    // cache the data source
+    DataSourceInfo info(GetDb().GetDbGuid(), "ruleset_id", nullptr, nullptr);
+    bset<ECClassId> relationshipIds;
+    relationshipIds.insert(widgetHasGadgetRelationship->GetId());
+    DataSourceFilter filter(DataSourceFilter::RelatedInstanceInfo(relationshipIds, RequiredRelationDirection_Backward, gadgetId), nullptr);
+    m_cache->Cache(info, filter, {widgetClass->GetId(),gadgetClass->GetId()}, bvector<Utf8String>());
+    EXPECT_TRUE(m_cache->IsDataSourceCached(info.GetConnectionId(), info.GetRulesetId().c_str()));
+
+    bset<ECInstanceKey> keys;
+    keys.insert(ECInstanceKey(widgetClass->GetId(), widgetId));
+    bvector<HierarchyLevelInfo> related = m_cache->GetRelatedHierarchyLevels(info.GetConnectionId(), keys);
+    ASSERT_EQ(1, related.size());
+    EXPECT_EQ(related[0], info);
+    }
+
+/*---------------------------------------------------------------------------------**//**
+* @bsitest                                      Grigas.Petraitis                04/2017
++---------------+---------------+---------------+---------------+---------------+------*/
+TEST_F(NodesCacheTests, GetRelatedHierarchyLevels_Instances_ReturnsDataSourceWhenClassAndFilterMatchesByAnyDirectionRelatedInstances)
+    {
+    ECClassCP widgetClass = GetDb().Schemas().GetClass("RulesEngineTest", "Widget");
+    ECClassCP gadgetClass = GetDb().Schemas().GetClass("RulesEngineTest", "Gadget");
+    ECClassCP widgetHasGadgetRelationship = GetDb().Schemas().GetClass("RulesEngineTest", "WidgetHasGadget");
+
+    // set up
+    IECInstancePtr widget = RulesEngineTestHelpers::InsertInstance(*s_project, *widgetClass);
+    IECInstancePtr gadget = RulesEngineTestHelpers::InsertInstance(*s_project, *gadgetClass);
+    RulesEngineTestHelpers::InsertRelationship(*s_project, *widgetHasGadgetRelationship->GetRelationshipClassCP(), *widget, *gadget);
+
+    ECInstanceId widgetId, gadgetId;
+    ECInstanceId::FromString(widgetId, widget->GetInstanceId().c_str());
+    ECInstanceId::FromString(gadgetId, gadget->GetInstanceId().c_str());
+
+    // cache the data source
+    DataSourceInfo info(GetDb().GetDbGuid(), "ruleset_id", nullptr, nullptr);
+    bset<ECClassId> relationshipIds;
+    relationshipIds.insert(widgetHasGadgetRelationship->GetId());
+    DataSourceFilter filter(DataSourceFilter::RelatedInstanceInfo(relationshipIds, RequiredRelationDirection_Both, gadgetId), nullptr);
+    m_cache->Cache(info, filter, {widgetClass->GetId(),gadgetClass->GetId()}, bvector<Utf8String>());
+    EXPECT_TRUE(m_cache->IsDataSourceCached(info.GetConnectionId(), info.GetRulesetId().c_str()));
+
+    bset<ECInstanceKey> keys;
+    keys.insert(ECInstanceKey(widgetClass->GetId(), widgetId));
+    bvector<HierarchyLevelInfo> related = m_cache->GetRelatedHierarchyLevels(info.GetConnectionId(), keys);
+    ASSERT_EQ(1, related.size());
+    EXPECT_EQ(related[0], info);
+    }
+
+/*---------------------------------------------------------------------------------**//**
+* @bsitest                                      Grigas.Petraitis                04/2017
++---------------+---------------+---------------+---------------+---------------+------*/
+TEST_F(NodesCacheTests, GetRelatedHierarchyLevels_Instances_ReturnsDataSourceWhenClassAndFilterMatchesByRelatedInstancesFollowingMultipleRelationships)
+    {
+    ECClassCP widgetClass = GetDb().Schemas().GetClass("RulesEngineTest", "Widget");
+    ECClassCP gadgetClass = GetDb().Schemas().GetClass("RulesEngineTest", "Gadget");
+    ECClassCP widgetHasGadgetRelationship = GetDb().Schemas().GetClass("RulesEngineTest", "WidgetHasGadget");
+    ECClassCP widgetHasGadgetsRelationship = GetDb().Schemas().GetClass("RulesEngineTest", "WidgetHasGadgets");
+
+    // set up
+    IECInstancePtr widget = RulesEngineTestHelpers::InsertInstance(*s_project, *widgetClass);
+    IECInstancePtr gadget = RulesEngineTestHelpers::InsertInstance(*s_project, *gadgetClass);
+    RulesEngineTestHelpers::InsertRelationship(*s_project, *widgetHasGadgetRelationship->GetRelationshipClassCP(), *widget, *gadget);
+
+    ECInstanceId widgetId, gadgetId;
+    ECInstanceId::FromString(widgetId, widget->GetInstanceId().c_str());
+    ECInstanceId::FromString(gadgetId, gadget->GetInstanceId().c_str());
+
+    // cache the data source
+    DataSourceInfo info(GetDb().GetDbGuid(), "ruleset_id", nullptr, nullptr);
+    bset<ECClassId> relationshipIds;
+    relationshipIds.insert(widgetHasGadgetRelationship->GetId());
+    relationshipIds.insert(widgetHasGadgetsRelationship->GetId());
+    DataSourceFilter filter(DataSourceFilter::RelatedInstanceInfo(relationshipIds, RequiredRelationDirection_Backward, gadgetId), nullptr);
+    m_cache->Cache(info, filter, {widgetClass->GetId(),gadgetClass->GetId()}, bvector<Utf8String>());
+    EXPECT_TRUE(m_cache->IsDataSourceCached(info.GetConnectionId(), info.GetRulesetId().c_str()));
+
+    bset<ECInstanceKey> keys;
+    keys.insert(ECInstanceKey(widgetClass->GetId(), widgetId));
+    bvector<HierarchyLevelInfo> related = m_cache->GetRelatedHierarchyLevels(info.GetConnectionId(), keys);
+    ASSERT_EQ(1, related.size());
+    EXPECT_EQ(related[0], info);
+    }
+
+/*---------------------------------------------------------------------------------**//**
+* @bsitest                                      Grigas.Petraitis                04/2017
++---------------+---------------+---------------+---------------+---------------+------*/
+TEST_F(NodesCacheTests, GetRelatedHierarchyLevels_Instances_ReturnsEmptyListWhenChildNodeGroupedInstanceKeysMatchByClassId)
+    {
+    // cache the data source
+    DataSourceInfo info(GetDb().GetDbGuid(), "ruleset_id", nullptr, nullptr);
+    m_cache->Cache(info, DataSourceFilter(), bvector<ECClassId>(), bvector<Utf8String>());
+    EXPECT_TRUE(m_cache->IsDataSourceCached(info.GetConnectionId(), info.GetRulesetId().c_str()));
+    
+    // create a node
+    TestNavNodePtr node = TestNavNode::Create(&GetDb());
+    NavNodeExtendedData extendedData(*node);
+    extendedData.SetConnectionId(GetDb().GetDbGuid());
+    extendedData.SetRulesetId("ruleset_id");
+    extendedData.SetGroupedInstanceKey(ECInstanceKey(ECClassId((uint64_t)1), ECInstanceId((uint64_t)2)));
+
+    bset<ECInstanceKey> keys;
+    keys.insert(ECInstanceKey(ECClassId((uint64_t)2), ECInstanceId((uint64_t)2)));
+    bvector<HierarchyLevelInfo> related = m_cache->GetRelatedHierarchyLevels(info.GetConnectionId(), keys);
+    EXPECT_TRUE(related.empty());
+    }
+
+/*---------------------------------------------------------------------------------**//**
+* @bsitest                                      Grigas.Petraitis                04/2017
++---------------+---------------+---------------+---------------+---------------+------*/
+TEST_F(NodesCacheTests, GetRelatedHierarchyLevels_Instances_ReturnsEmptyListWhenChildNodeGroupedInstanceKeysMatchByInstanceId)
+    {
+    // cache the data source
+    DataSourceInfo info(GetDb().GetDbGuid(), "ruleset_id", nullptr, nullptr);
+    m_cache->Cache(info, DataSourceFilter(), bvector<ECClassId>(), bvector<Utf8String>());
+    EXPECT_TRUE(m_cache->IsDataSourceCached(info.GetConnectionId(), info.GetRulesetId().c_str()));
+    
+    // create a node
+    TestNavNodePtr node = TestNavNode::Create(&GetDb());
+    NavNodeExtendedData extendedData(*node);
+    extendedData.SetConnectionId(GetDb().GetDbGuid());
+    extendedData.SetRulesetId("ruleset_id");
+    extendedData.SetGroupedInstanceKey(ECInstanceKey(ECClassId((uint64_t)1), ECInstanceId((uint64_t)2)));
+
+    bset<ECInstanceKey> keys;
+    keys.insert(ECInstanceKey(ECClassId((uint64_t)1), ECInstanceId((uint64_t)1)));
+    bvector<HierarchyLevelInfo> related = m_cache->GetRelatedHierarchyLevels(info.GetConnectionId(), keys);
+    EXPECT_TRUE(related.empty());
+    }
+
+/*---------------------------------------------------------------------------------**//**
+* @bsitest                                      Grigas.Petraitis                04/2017
++---------------+---------------+---------------+---------------+---------------+------*/
+TEST_F(NodesCacheTests, GetRelatedHierarchyLevels_Instances_ReturnsDataSourceWhenChildNodeGroupedInstanceKeysMatch)
+    {
+    // cache the data source
+    DataSourceInfo info(GetDb().GetDbGuid(), "ruleset_id", nullptr, nullptr);
+    m_cache->Cache(info, DataSourceFilter(), bvector<ECClassId>(), bvector<Utf8String>());
+    EXPECT_TRUE(m_cache->IsDataSourceCached(info.GetConnectionId(), info.GetRulesetId().c_str()));
+    
+    // create a node
+    TestNavNodePtr node = TestNavNode::Create(&GetDb());
+    NavNodeExtendedData extendedData(*node);
+    extendedData.SetConnectionId(GetDb().GetDbGuid());
+    extendedData.SetRulesetId("ruleset_id");
+    extendedData.SetGroupedInstanceKey(ECInstanceKey(ECClassId((uint64_t)1), ECInstanceId((uint64_t)2)));
+    m_cache->Cache(*node, false);
+
+    bset<ECInstanceKey> keys;
+    keys.insert(ECInstanceKey(ECClassId((uint64_t)1), ECInstanceId((uint64_t)2)));
+    bvector<HierarchyLevelInfo> related = m_cache->GetRelatedHierarchyLevels(info.GetConnectionId(), keys);
+    ASSERT_EQ(1, related.size());
+    EXPECT_EQ(related[0], info);
+    }
+
+/*---------------------------------------------------------------------------------**//**
+* @bsitest                                      Grigas.Petraitis                04/2017
++---------------+---------------+---------------+---------------+---------------+------*/
+TEST_F(NodesCacheTests, GetRelatedHierarchyLevels_Instances_ReturnsDataSourceWhenChildNodeGroupedInstanceKeysMatchButFilterDoesnt)
+    {
+    ECClassCP widgetHasGadget = GetDb().Schemas().GetClass("RulesEngineTest", "WidgetHasGadget");
+
+    // cache the data source
+    DataSourceInfo info(GetDb().GetDbGuid(), "ruleset_id", nullptr, nullptr);
+    bset<ECClassId> relationshipIds;
+    relationshipIds.insert(widgetHasGadget->GetId());
+    DataSourceFilter filter(DataSourceFilter::RelatedInstanceInfo(relationshipIds, RequiredRelationDirection_Backward, ECInstanceId((uint64_t)123)), nullptr);
+    m_cache->Cache(info, filter, { ECClassId((uint64_t)1) }, bvector<Utf8String>());
+    EXPECT_TRUE(m_cache->IsDataSourceCached(info.GetConnectionId(), info.GetRulesetId().c_str()));
+
+    // create a node
+    TestNavNodePtr node = TestNavNode::Create(&GetDb());
+    NavNodeExtendedData extendedData(*node);
+    extendedData.SetConnectionId(GetDb().GetDbGuid());
+    extendedData.SetRulesetId("ruleset_id");
+    extendedData.SetGroupedInstanceKey(ECInstanceKey(ECClassId((uint64_t)1), ECInstanceId((uint64_t)2)));
+    m_cache->Cache(*node, false);
+
+    bset<ECInstanceKey> keys;
+    keys.insert(ECInstanceKey(ECClassId((uint64_t)1), ECInstanceId((uint64_t)2)));
+    bvector<HierarchyLevelInfo> related = m_cache->GetRelatedHierarchyLevels(info.GetConnectionId(), keys);
+    ASSERT_EQ(1, related.size());
+    EXPECT_EQ(related[0], info);
+    }
+    
+/*=================================================================================**//**
+* @bsiclass                                     Saulius.Skliutas                09/2017
++===============+===============+===============+===============+===============+======*/
+struct MemoryNodesCacheTests : NodesCacheTests
+    {
+    };
+
+/*---------------------------------------------------------------------------------**//**
+* @bsitest                                      Grigas.Petraitis                12/2015
++---------------+---------------+---------------+---------------+---------------+------*/
+TEST_F(MemoryNodesCacheTests, Clear_Full)
+    {
+    Test_Clear_Full();
+    }
+
+/*---------------------------------------------------------------------------------**//**
+* @bsitest                                      Grigas.Petraitis                12/2015
++---------------+---------------+---------------+---------------+---------------+------*/
+TEST_F(MemoryNodesCacheTests, Clear_ByConnection)
+    {
+    Test_Clear_ByConnection();
+    }
+
+/*---------------------------------------------------------------------------------**//**
+* @bsitest                                      Grigas.Petraitis                12/2015
++---------------+---------------+---------------+---------------+---------------+------*/
+TEST_F(MemoryNodesCacheTests, Clear_ByRulesetId)
+    {
+    Test_Clear_ByRulesetId();
+    }
+
+/*---------------------------------------------------------------------------------**//**
+* @bsitest                                      Grigas.Petraitis                12/2015
++---------------+---------------+---------------+---------------+---------------+------*/
+TEST_F(MemoryNodesCacheTests, RemovesRootDataSource)
+    {
+    Test_RemovesRootDataSource();
+    }
+
+/*---------------------------------------------------------------------------------**//**
+* @bsitest                                      Grigas.Petraitis                12/2015
++---------------+---------------+---------------+---------------+---------------+------*/
+TEST_F(MemoryNodesCacheTests, RemovesChildDataSource)
+    {
+    Test_RemovesChildDataSource();
+    }
+
+/*---------------------------------------------------------------------------------**//**
+* @bsitest                                      Grigas.Petraitis                12/2015
++---------------+---------------+---------------+---------------+---------------+------*/
+TEST_F(MemoryNodesCacheTests, RemovesChildNodesWhenParentDataSourceIsRemoved)
+    {
+    Test_RemovesChildNodesWhenParentDataSourceIsRemoved();
+    }
+
+/*---------------------------------------------------------------------------------**//**
+* @bsitest                                      Grigas.Petraitis                12/2015
++---------------+---------------+---------------+---------------+---------------+------*/
+TEST_F(MemoryNodesCacheTests, RemovesChildDataSourcesWhenParentDataSourceIsRemoved)
+    {
+    Test_RemovesChildDataSourcesWhenParentDataSourceIsRemoved();
+    }
+
+/*---------------------------------------------------------------------------------**//**
+* @bsitest                                      Grigas.Petraitis                04/2017
++---------------+---------------+---------------+---------------+---------------+------*/
+TEST_F(MemoryNodesCacheTests, MakePhysical)
+    {
+    Test_MakePhysical();
+    }
+
+/*---------------------------------------------------------------------------------**//**
+* @bsitest                                      Grigas.Petraitis                04/2017
++---------------+---------------+---------------+---------------+---------------+------*/
+TEST_F(MemoryNodesCacheTests, MakeVirtual)
+    {
+    Test_MakeVirtual();
+    }
+
+/*---------------------------------------------------------------------------------**//**
+* @bsitest                                      Grigas.Petraitis                04/2017
++---------------+---------------+---------------+---------------+---------------+------*/
+TEST_F(MemoryNodesCacheTests, UpdateNode)
+    {
+    Test_UpdateNode();
+    }
+
+/*---------------------------------------------------------------------------------**//**
+* note: the test uses GetRelatedHierarchyLevels function to test the Update
+* @bsitest                                      Grigas.Petraitis                04/2017
++---------------+---------------+---------------+---------------+---------------+------*/
+TEST_F(MemoryNodesCacheTests, UpdateDataSource_UpdatesFilter)
+    {
+    Test_UpdateDataSource_UpdatesFilter();
+    }
+
+/*---------------------------------------------------------------------------------**//**
+* note: the test uses GetRelatedHierarchyLevels function to test the Update
+* @bsitest                                      Grigas.Petraitis                04/2017
++---------------+---------------+---------------+---------------+---------------+------*/
+TEST_F(MemoryNodesCacheTests, UpdateDataSource_UpdatesRelatedClassIds)
+    {
+    Test_UpdateDataSource_UpdatesRelatedClassIds();
+    }
+
+/*---------------------------------------------------------------------------------**//**
+* note: the test uses GetRelatedHierarchyLevels function to test the Update
+* @bsitest                                      Grigas.Petraitis                04/2017
++---------------+---------------+---------------+---------------+---------------+------*/
+TEST_F(MemoryNodesCacheTests, UpdateDataSource_UpdatesRelatedSettingIds)
+    {
+    Test_UpdateDataSource_UpdatesRelatedSettingIds();
+    }
+
+/*---------------------------------------------------------------------------------**//**
+* @bsitest                                      Grigas.Petraitis                04/2017
++---------------+---------------+---------------+---------------+---------------+------*/
+TEST_F(MemoryNodesCacheTests, RemapNodeIds_RemapsDataSourcesWhenParentIsPhysical)
+    {
+    Test_RemapNodeIds_RemapsDataSourcesWhenParentIsPhysical();
+    }
+
+/*---------------------------------------------------------------------------------**//**
+* @bsitest                                      Grigas.Petraitis                04/2017
++---------------+---------------+---------------+---------------+---------------+------*/
+TEST_F(MemoryNodesCacheTests, RemapNodeIds_RemapsDataSourcesWhenParentIsVirtual)
+    {
+    Test_RemapNodeIds_RemapsDataSourcesWhenParentIsVirtual();
+    }
+
+/*---------------------------------------------------------------------------------**//**
+* @bsitest                                      Aidas.Vaiksnoras                05/2017
++---------------+---------------+---------------+---------------+---------------+------*/
+TEST_F(MemoryNodesCacheTests, Updates_IsExpandedFlag)
+    {
+    Test_Updates_IsExpandedFlag();
+    }
+
+/*---------------------------------------------------------------------------------**//**
+* @bsitest                                      Aidas.Vaiksnoras                10/2017
++---------------+---------------+---------------+---------------+---------------+------*/
+TEST_F(MemoryNodesCacheTests, GetFilteredNodes)
+    {
+    Test_GetFilteredNodes();
+    }
+
+/*---------------------------------------------------------------------------------**//**
+* @bsitest                                      Aidas.Vaiksnoras                10/2017
++---------------+---------------+---------------+---------------+---------------+------*/
+TEST_F(MemoryNodesCacheTests, ResetIsExpandedFlag)
+    {
+    Test_ResetIsExpandedFlag();
+    }
+
+/*---------------------------------------------------------------------------------**//**
+* @bsitest                                      Aidas.Vaiksnoras                10/2017
++---------------+---------------+---------------+---------------+---------------+------*/
+TEST_F(MemoryNodesCacheTests, GetUndeterminedNodesProvider_ReturnsNodeThatIsNotYetKnownToHaveChildren)
+    {
+    Test_GetUndeterminedNodesProvider_ReturnsNodeThatIsNotYetKnownToHaveChildren();
+    }
+
+/*---------------------------------------------------------------------------------**//**
+* @bsitest                                      Aidas.Vaiksnoras                10/2017
++---------------+---------------+---------------+---------------+---------------+------*/
+TEST_F(MemoryNodesCacheTests, GetUndeterminedNodesProvider_DoesNotReturnNodeThatHasChildren)
+    {
+    Test_GetUndeterminedNodesProvider_DoesNotReturnNodeThatHasChildren();
+    }
+
+/*=================================================================================**//**
+* @bsiclass                                     Saulius.Skliutas                09/2017
++===============+===============+===============+===============+===============+======*/
+struct DiskNodesCacheTests : NodesCacheTests
+    {
+    void TearDown() override
+        {
+        BeFileName cacheDb(m_cache->GetDb().GetDbFileName());
+        NodesCacheTests::TearDown();
+
+        cacheDb.BeDeleteFile();
+        }
+
+    NodesCache* _CreateNodesCache(BeFileName tempDir) override
+        {
+        return new NodesCache(tempDir, m_nodesFactory, m_nodesProviderContextFactory, m_connectionCache, NodesCacheType::Disk);
+        }
+    };
+
+/*---------------------------------------------------------------------------------**//**
+* @bsitest                                      Grigas.Petraitis                12/2015
++---------------+---------------+---------------+---------------+---------------+------*/
+TEST_F(DiskNodesCacheTests, Clear_Full)
+    {
+    Test_Clear_Full();
+    }
+
+/*---------------------------------------------------------------------------------**//**
+* @bsitest                                      Grigas.Petraitis                12/2015
++---------------+---------------+---------------+---------------+---------------+------*/
+TEST_F(DiskNodesCacheTests, Clear_ByConnection)
+    {
+    Test_Clear_ByConnection();
+    }
+
+/*---------------------------------------------------------------------------------**//**
+* @bsitest                                      Grigas.Petraitis                12/2015
++---------------+---------------+---------------+---------------+---------------+------*/
+TEST_F(DiskNodesCacheTests, Clear_ByRulesetId)
+    {
+    Test_Clear_ByRulesetId();
+    }
+
+/*---------------------------------------------------------------------------------**//**
+* @bsitest                                      Grigas.Petraitis                12/2015
++---------------+---------------+---------------+---------------+---------------+------*/
+TEST_F(DiskNodesCacheTests, RemovesRootDataSource)
+    {
+    Test_RemovesRootDataSource();
+    }
+
+/*---------------------------------------------------------------------------------**//**
+* @bsitest                                      Grigas.Petraitis                12/2015
++---------------+---------------+---------------+---------------+---------------+------*/
+TEST_F(DiskNodesCacheTests, RemovesChildDataSource)
+    {
+    Test_RemovesChildDataSource();
+    }
+
+/*---------------------------------------------------------------------------------**//**
+* @bsitest                                      Grigas.Petraitis                12/2015
++---------------+---------------+---------------+---------------+---------------+------*/
+TEST_F(DiskNodesCacheTests, RemovesChildNodesWhenParentDataSourceIsRemoved)
+    {
+    Test_RemovesChildNodesWhenParentDataSourceIsRemoved();
+    }
+
+/*---------------------------------------------------------------------------------**//**
+* @bsitest                                      Grigas.Petraitis                12/2015
++---------------+---------------+---------------+---------------+---------------+------*/
+TEST_F(DiskNodesCacheTests, RemovesChildDataSourcesWhenParentDataSourceIsRemoved)
+    {
+    Test_RemovesChildDataSourcesWhenParentDataSourceIsRemoved();
+    }
+
+/*---------------------------------------------------------------------------------**//**
+* @bsitest                                      Grigas.Petraitis                04/2017
++---------------+---------------+---------------+---------------+---------------+------*/
+TEST_F(DiskNodesCacheTests, MakePhysical)
+    {
+    Test_MakePhysical();
+    }
+
+/*---------------------------------------------------------------------------------**//**
+* @bsitest                                      Grigas.Petraitis                04/2017
++---------------+---------------+---------------+---------------+---------------+------*/
+TEST_F(DiskNodesCacheTests, MakeVirtual)
+    {
+    Test_MakeVirtual();
+    }
+
+/*---------------------------------------------------------------------------------**//**
+* @bsitest                                      Grigas.Petraitis                04/2017
++---------------+---------------+---------------+---------------+---------------+------*/
+TEST_F(DiskNodesCacheTests, UpdateNode)
+    {
+    Test_UpdateNode();
+    }
+
+/*---------------------------------------------------------------------------------**//**
+* note: the test uses GetRelatedHierarchyLevels function to test the Update
+* @bsitest                                      Grigas.Petraitis                04/2017
++---------------+---------------+---------------+---------------+---------------+------*/
+TEST_F(DiskNodesCacheTests, UpdateDataSource_UpdatesFilter)
+    {
+    Test_UpdateDataSource_UpdatesFilter();
+    }
+
+/*---------------------------------------------------------------------------------**//**
+* note: the test uses GetRelatedHierarchyLevels function to test the Update
+* @bsitest                                      Grigas.Petraitis                04/2017
++---------------+---------------+---------------+---------------+---------------+------*/
+TEST_F(DiskNodesCacheTests, UpdateDataSource_UpdatesRelatedClassIds)
+    {
+    Test_UpdateDataSource_UpdatesRelatedClassIds();
+    }
+
+/*---------------------------------------------------------------------------------**//**
+* note: the test uses GetRelatedHierarchyLevels function to test the Update
+* @bsitest                                      Grigas.Petraitis                04/2017
++---------------+---------------+---------------+---------------+---------------+------*/
+TEST_F(DiskNodesCacheTests, UpdateDataSource_UpdatesRelatedSettingIds)
+    {
+    Test_UpdateDataSource_UpdatesRelatedSettingIds();
+    }
+
+/*---------------------------------------------------------------------------------**//**
+* @bsitest                                      Grigas.Petraitis                04/2017
++---------------+---------------+---------------+---------------+---------------+------*/
+TEST_F(DiskNodesCacheTests, RemapNodeIds_RemapsDataSourcesWhenParentIsPhysical)
+    {
+    Test_RemapNodeIds_RemapsDataSourcesWhenParentIsPhysical();
+    }
+
+/*---------------------------------------------------------------------------------**//**
+* @bsitest                                      Grigas.Petraitis                04/2017
++---------------+---------------+---------------+---------------+---------------+------*/
+TEST_F(DiskNodesCacheTests, RemapNodeIds_RemapsDataSourcesWhenParentIsVirtual)
+    {
+    Test_RemapNodeIds_RemapsDataSourcesWhenParentIsVirtual();
+    }
+
+/*---------------------------------------------------------------------------------**//**
+* @bsitest                                      Aidas.Vaiksnoras                05/2017
++---------------+---------------+---------------+---------------+---------------+------*/
+TEST_F(DiskNodesCacheTests, Updates_IsExpandedFlag)
+    {
+    Test_Updates_IsExpandedFlag();
+    }
+
+/*---------------------------------------------------------------------------------**//**
+* @bsitest                                      Aidas.Vaiksnoras                10/2017
++---------------+---------------+---------------+---------------+---------------+------*/
+TEST_F(DiskNodesCacheTests, GetFilteredNodes)
+    {
+    Test_GetFilteredNodes();
+    }
+
+/*---------------------------------------------------------------------------------**//**
+* @bsitest                                      Aidas.Vaiksnoras                10/2017
++---------------+---------------+---------------+---------------+---------------+------*/
+TEST_F(DiskNodesCacheTests, ResetIsExpandedFlag)
+    {
+    Test_ResetIsExpandedFlag();
+    }
+
+/*---------------------------------------------------------------------------------**//**
+* @bsitest                                      Aidas.Vaiksnoras                10/2017
++---------------+---------------+---------------+---------------+---------------+------*/
+TEST_F(DiskNodesCacheTests, GetUndeterminedNodesProvider_ReturnsNodeThatIsNotYetKnownToHaveChildren)
+    {
+    Test_GetUndeterminedNodesProvider_ReturnsNodeThatIsNotYetKnownToHaveChildren();
+    }
+
+/*---------------------------------------------------------------------------------**//**
+* @bsitest                                      Aidas.Vaiksnoras                10/2017
++---------------+---------------+---------------+---------------+---------------+------*/
+TEST_F(DiskNodesCacheTests, GetUndeterminedNodesProvider_DoesNotReturnNodeThatHasChildren)
+    {
+    Test_GetUndeterminedNodesProvider_DoesNotReturnNodeThatHasChildren();
+    }
+
+/*---------------------------------------------------------------------------------**//**
+* @bsitest                                      Saulius.Skliutas                09/2017
++---------------+---------------+---------------+---------------+---------------+------*/
+TEST_F(DiskNodesCacheTests, CreatesNewDbFileIfCacheIsAlreadyInUse)
+    {
+    BeFileName tempDir;
+    BeTest::GetHost().GetTempDir(tempDir);
+    NodesCache* secondCache = new NodesCache(tempDir, m_nodesFactory, m_nodesProviderContextFactory, m_connectionCache, NodesCacheType::Disk);
+
+    Utf8CP firstCacheName = m_cache->GetDb().GetDbFileName();
+    Utf8CP secondCacheName = secondCache->GetDb().GetDbFileName();
+
+    EXPECT_STRNE(firstCacheName, secondCacheName);
+    }
+
+/*---------------------------------------------------------------------------------**//**
+* @bsitest                                      Saulius.Skliutas                10/2017
++---------------+---------------+---------------+---------------+---------------+------*/
+TEST_F(DiskNodesCacheTests, ShareCachedHierarchiesBetweenInstances)
+    {
+    // cache root data source
+    DataSourceInfo info(GetDb().GetDbGuid(), "ruleset_id", nullptr, nullptr);
+    m_cache->Cache(info, DataSourceFilter(), bvector<ECClassId>(), bvector<Utf8String>());
+
+    bvector<JsonNavNodeCPtr> nodes = FillWithNodes(info, 2, true);
+    EXPECT_FALSE(m_cache->GetDataSource(info).IsNull());
+    EXPECT_TRUE(m_cache->IsDataSourceCached(nodes[0]->GetNodeId()));
+    EXPECT_TRUE(m_cache->IsDataSourceCached(nodes[1]->GetNodeId()));
+
+    // close cache
+    DELETE_AND_CLEAR(m_cache);
+
+    // open cache
+    BeFileName tempDir;
+    BeTest::GetHost().GetTempDir(tempDir);
+    m_cache = new NodesCache(tempDir, m_nodesFactory, m_nodesProviderContextFactory, m_connectionCache, NodesCacheType::Disk);
+    // mock connection opening
+    m_connectionCache.NotifyConnectionOpened(s_project->GetECDb());
+
+    // cache should not be cleaned
+    EXPECT_FALSE(m_cache->GetDataSource(info).IsNull());
+    EXPECT_TRUE(m_cache->IsDataSourceCached(nodes[0]->GetNodeId()));
+    EXPECT_TRUE(m_cache->IsDataSourceCached(nodes[1]->GetNodeId()));
+    }
+
+/*---------------------------------------------------------------------------------**//**
+* @bsitest                                      Saulius.Skliutas                10/2017
++---------------+---------------+---------------+---------------+---------------+------*/
+TEST_F(DiskNodesCacheTests, ClearCacheIfHierarchyWasModified)
+    {
+    // cache root data source
+    DataSourceInfo info(GetDb().GetDbGuid(), "ruleset_id", nullptr, nullptr);
+    m_cache->Cache(info, DataSourceFilter(), bvector<ECClassId>(), bvector<Utf8String>());
+
+    // cache some nodes
+    bvector<JsonNavNodeCPtr> nodes = FillWithNodes(info, 2, true);
+    EXPECT_FALSE(m_cache->GetDataSource(info).IsNull());
+    EXPECT_TRUE(m_cache->IsDataSourceCached(nodes[0]->GetNodeId()));
+    EXPECT_TRUE(m_cache->IsDataSourceCached(nodes[1]->GetNodeId()));
+
+    // close cache
+    DELETE_AND_CLEAR(m_cache);
+
+    // change connection file last modification time
+    BeFileName dbFile(s_project->GetECDbPath());
+    time_t modTime;
+    dbFile.GetFileTime(nullptr, nullptr, &modTime);
+    modTime += 100;
+    dbFile.SetFileTime(nullptr, &modTime);
+
+    // open cache
+    BeFileName tempDir;
+    BeTest::GetHost().GetTempDir(tempDir);
+    m_cache = new NodesCache(tempDir, m_nodesFactory, m_nodesProviderContextFactory, m_connectionCache, NodesCacheType::Disk);
+
+    // mock connection opening
+    m_connectionCache.NotifyConnectionOpened(s_project->GetECDb());
+
+    // cache should be empty
+    EXPECT_TRUE(m_cache->GetDataSource(info).IsNull());
+    EXPECT_FALSE(m_cache->IsDataSourceCached(nodes[0]->GetNodeId()));
+    EXPECT_FALSE(m_cache->IsDataSourceCached(nodes[1]->GetNodeId()));
+    }
+
+/*---------------------------------------------------------------------------------**//**
+* Test situation when app is closed, ruleset is modified and app is turned on.
+* In this case OnRulesetDisposed isn't called and only OnRulesetCreated is called.
+* @bsitest                                      Saulius.Skliutas                10/2017
++---------------+---------------+---------------+---------------+---------------+------*/
+TEST_F(DiskNodesCacheTests, ClearCacheIfRulesetWasModified)
+    {
+    // create ruleset
+    PresentationRuleSetPtr ruleset = PresentationRuleSet::CreateInstance("TestRuleset", 1, 0, false, "", "", "", false);
+    ruleset->AddPresentationRule(*new RootNodeRule("", 1, false, RuleTargetTree::TargetTree_MainTree, false));
+    m_cache->OnRulesetCreated(*ruleset);
+
+    // cache root data source
+    DataSourceInfo info(GetDb().GetDbGuid(), ruleset->GetRuleSetId(), nullptr, nullptr);
+    m_cache->Cache(info, DataSourceFilter(), bvector<ECClassId>(), bvector<Utf8String>());
+
+    // cache some nodes
+    bvector<JsonNavNodeCPtr> nodes = FillWithNodes(info, 2, true);
+    EXPECT_FALSE(m_cache->GetDataSource(info).IsNull());
+    EXPECT_TRUE(m_cache->IsDataSourceCached(nodes[0]->GetNodeId()));
+    EXPECT_TRUE(m_cache->IsDataSourceCached(nodes[1]->GetNodeId()));
+
+    // mock new session: app is turned on with modified ruleset and OnRulesetCreated is called
+    ruleset->AddPresentationRule(*new ChildNodeRule("", 1, false, RuleTargetTree::TargetTree_MainTree));
+    m_cache->OnRulesetCreated(*ruleset);
+
+    // verify cache is cleared
+    EXPECT_TRUE(m_cache->GetDataSource(info).IsNull());
+    EXPECT_FALSE(m_cache->IsDataSourceCached(nodes[0]->GetNodeId()));
+    EXPECT_FALSE(m_cache->IsDataSourceCached(nodes[1]->GetNodeId()));
+    }