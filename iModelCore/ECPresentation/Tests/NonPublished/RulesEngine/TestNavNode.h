--- conflicted
+++ resolved
@@ -1,61 +1,58 @@
-/*--------------------------------------------------------------------------------------+
-|
-|  $Source: Tests/NonPublished/RulesEngine/TestNavNode.h $
-|
-|  $Copyright: (c) 2017 Bentley Systems, Incorporated. All rights reserved. $
-|
-+--------------------------------------------------------------------------------------*/
-#pragma once
-#include <UnitTests/BackDoor/ECPresentation/ECPresentationTest.h>
-#include "../../../Source/RulesDriven/RulesEngine/JsonNavNode.h"
-#include "../../../Source/RulesDriven/RulesEngine/ExtendedData.h"
-#include <functional>
-
-USING_NAMESPACE_BENTLEY_ECPRESENTATION
-USING_NAMESPACE_BENTLEY_SQLITE_EC
-USING_NAMESPACE_BENTLEY_SQLITE
-USING_NAMESPACE_BENTLEY_EC
-
-BEGIN_ECPRESENTATIONTESTS_NAMESPACE
-
-/*=================================================================================**//**
-* @bsiclass                                     Grigas.Petraitis                06/2015
-+===============+===============+===============+===============+===============+======*/
-struct TestNavNode : JsonNavNode
-{
-friend struct TestNodesHelper;
-
-private:
-    ECClassId m_classId;
-private:
-    TestNavNode(ECDb const* db) {InitNode(db);}
-    void InitNode(ECDb const* db);
-protected:
-    NavNodeKeyCPtr _CreateKey() const override;
-public:
-    static RefCountedPtr<TestNavNode> Create(ECDb const* db = nullptr) {return new TestNavNode(db);}
-    Utf8CP GetRulesetId() const {return NavNodeExtendedData(*this).GetRulesetId();}
-    BeGuid GetConnectionId() const {return NavNodeExtendedData(*this).GetConnectionId();}
-};
-typedef RefCountedPtr<TestNavNode> TestNavNodePtr;
-
-/*=================================================================================**//**
-* @bsiclass                                     Grigas.Petraitis                06/2015
-+===============+===============+===============+===============+===============+======*/
-struct TestNodesHelper
-    {
-<<<<<<< HEAD
-    static TestNavNodePtr CreateTreeNode(uint64_t nodeId, uint64_t parentId);
-=======
-    static uint64_t CreateNodeId() { static uint64_t s_nodeIdentifiers = 1; return s_nodeIdentifiers++; }
->>>>>>> 51d381e3
-    static TestNavNodePtr CreateInstanceNode(ECClassCR ecClass, ECInstanceId instanceId = ECInstanceId((uint64_t)123));
-    static TestNavNodePtr CreateInstanceNode(IECInstanceR instance);
-    static TestNavNodePtr CreateClassGroupingNode(ECClassCR ecClass, Utf8CP label);
-    static TestNavNodePtr CreateRelationshipGroupingNode(ECRelationshipClassCR ecClass, Utf8CP label);
-    static TestNavNodePtr CreatePropertyGroupingNode(ECClassCR ecClass, ECPropertyCR ecProperty, Utf8CP label, RapidJsonValueCR groupingValue, bool isRangeGrouping);
-    static TestNavNodePtr CreateLabelGroupingNode(Utf8CP label);
-    static TestNavNodePtr CreateCustomNode(Utf8CP type, Utf8CP label, Utf8CP description);
-    };
-
-END_ECPRESENTATIONTESTS_NAMESPACE
+/*--------------------------------------------------------------------------------------+
+|
+|  $Source: Tests/NonPublished/RulesEngine/TestNavNode.h $
+|
+|  $Copyright: (c) 2017 Bentley Systems, Incorporated. All rights reserved. $
+|
++--------------------------------------------------------------------------------------*/
+#pragma once
+#include <UnitTests/BackDoor/ECPresentation/ECPresentationTest.h>
+#include "../../../Source/RulesDriven/RulesEngine/JsonNavNode.h"
+#include "../../../Source/RulesDriven/RulesEngine/ExtendedData.h"
+#include <functional>
+
+USING_NAMESPACE_BENTLEY_ECPRESENTATION
+USING_NAMESPACE_BENTLEY_SQLITE_EC
+USING_NAMESPACE_BENTLEY_SQLITE
+USING_NAMESPACE_BENTLEY_EC
+
+BEGIN_ECPRESENTATIONTESTS_NAMESPACE
+
+/*=================================================================================**//**
+* @bsiclass                                     Grigas.Petraitis                06/2015
++===============+===============+===============+===============+===============+======*/
+struct TestNavNode : JsonNavNode
+{
+friend struct TestNodesHelper;
+
+private:
+    ECClassId m_classId;
+private:
+    TestNavNode(ECDb const* db) {InitNode(db);}
+    void InitNode(ECDb const* db);
+protected:
+    NavNodeKeyCPtr _CreateKey() const override;
+public:
+    static RefCountedPtr<TestNavNode> Create(ECDb const* db = nullptr) {return new TestNavNode(db);}
+    Utf8CP GetRulesetId() const {return NavNodeExtendedData(*this).GetRulesetId();}
+    BeGuid GetConnectionId() const {return NavNodeExtendedData(*this).GetConnectionId();}
+};
+typedef RefCountedPtr<TestNavNode> TestNavNodePtr;
+
+/*=================================================================================**//**
+* @bsiclass                                     Grigas.Petraitis                06/2015
++===============+===============+===============+===============+===============+======*/
+struct TestNodesHelper
+    {
+    static TestNavNodePtr CreateTreeNode(uint64_t nodeId, uint64_t parentId);
+    static uint64_t CreateNodeId() { static uint64_t s_nodeIdentifiers = 1; return s_nodeIdentifiers++; }
+    static TestNavNodePtr CreateInstanceNode(ECClassCR ecClass, ECInstanceId instanceId = ECInstanceId((uint64_t)123));
+    static TestNavNodePtr CreateInstanceNode(IECInstanceR instance);
+    static TestNavNodePtr CreateClassGroupingNode(ECClassCR ecClass, Utf8CP label);
+    static TestNavNodePtr CreateRelationshipGroupingNode(ECRelationshipClassCR ecClass, Utf8CP label);
+    static TestNavNodePtr CreatePropertyGroupingNode(ECClassCR ecClass, ECPropertyCR ecProperty, Utf8CP label, RapidJsonValueCR groupingValue, bool isRangeGrouping);
+    static TestNavNodePtr CreateLabelGroupingNode(Utf8CP label);
+    static TestNavNodePtr CreateCustomNode(Utf8CP type, Utf8CP label, Utf8CP description);
+    };
+
+END_ECPRESENTATIONTESTS_NAMESPACE