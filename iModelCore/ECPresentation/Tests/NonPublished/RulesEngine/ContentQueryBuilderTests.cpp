/*--------------------------------------------------------------------------------------+
|
|  $Source: Tests/NonPublished/RulesEngine/ContentQueryBuilderTests.cpp $
|
|  $Copyright: (c) 2018 Bentley Systems, Incorporated. All rights reserved. $
|
+--------------------------------------------------------------------------------------*/
#include "QueryBuilderTests.h"

//---------------------------------------------------------------------------------------
// @bsimethod                                   Grigas.Petraitis                04/2016
//---------------------------------------------------------------------------------------
void ContentQueryBuilderTests::SetUp()
    {
    Localization::Init();
    IConnectionManagerCR connections = ExpectedQueries::GetInstance(BeTest::GetHost()).GetConnections();
    IConnectionCR connection = ExpectedQueries::GetInstance(BeTest::GetHost()).GetConnection();
    m_ruleset = PresentationRuleSet::CreateInstance("", 1, 0, false, "", "", "", false);
<<<<<<< HEAD
    m_schemaHelper = new ECSchemaHelper(connection, nullptr, nullptr, nullptr, nullptr);
    m_descriptorBuilder = new ContentDescriptorBuilder(*new ContentDescriptorBuilder::Context(*m_schemaHelper, connections,
        connection, *m_ruleset, ContentDisplayType::Undefined, m_categorySupplier, 
        nullptr, &m_localizationProvider, *NavNodeKeyListContainer::Create(), nullptr));
    m_queryBuilder = new ContentQueryBuilder(ContentQueryBuilderParameters(*m_schemaHelper, connections,
        m_nodesLocater, connection, *m_ruleset, m_settings, m_schemaHelper->GetECExpressionsCache(), 
=======
    m_schemaHelper = new ECSchemaHelper(*m_connection, nullptr, nullptr, nullptr, nullptr);
    m_context = new ContentDescriptorBuilder::Context(*m_schemaHelper, m_connections,
        *m_connection, *m_ruleset, ContentDisplayType::Undefined, m_categorySupplier, nullptr, &m_localizationProvider);
    m_descriptorBuilder = new ContentDescriptorBuilder(*m_context);
    m_queryBuilder = new ContentQueryBuilder(ContentQueryBuilderParameters(*m_schemaHelper, m_connections,
        m_nodesLocater, *m_connection, *m_ruleset, m_settings, m_schemaHelper->GetECExpressionsCache(), 
>>>>>>> 93d37826
        m_categorySupplier, nullptr, nullptr, &m_localizationProvider));
    }

//---------------------------------------------------------------------------------------
// @bsimethod                                   Grigas.Petraitis                04/2016
//---------------------------------------------------------------------------------------
void ContentQueryBuilderTests::TearDown()
    {
    DELETE_AND_CLEAR(m_schemaHelper);
    DELETE_AND_CLEAR(m_context);
    DELETE_AND_CLEAR(m_descriptorBuilder);
    DELETE_AND_CLEAR(m_queryBuilder);
    Localization::Terminate();
    }

/*---------------------------------------------------------------------------------**//**
* @bsimethod                                    Grigas.Petraitis                08/2017
+---------------+---------------+---------------+---------------+---------------+------*/
ContentQueryCPtr ContentQueryBuilderTests::GetExpectedQuery()
    {
    return ExpectedQueries::GetInstance(BeTest::GetHost()).GetContentQuery(BeTest::GetNameOfCurrentTest());
    }

/*---------------------------------------------------------------------------------**//**
* @bsimethod                                    Grigas.Petraitis                10/2017
+---------------+---------------+---------------+---------------+---------------+------*/
ECSchemaCP ContentQueryBuilderTests::GetECSchema()
    {
    return ExpectedQueries::GetInstance(BeTest::GetHost()).GetDb().Schemas().GetSchema(BeTest::GetNameOfCurrentTest());
    }

/*---------------------------------------------------------------------------------**//**
* @bsimethod                                    Grigas.Petraitis                06/2015
+---------------+---------------+---------------+---------------+---------------+------*/
ECClassCP ContentQueryBuilderTests::GetECClass(Utf8CP schemaName, Utf8CP className)
    {
    return ExpectedQueries::GetInstance(BeTest::GetHost()).GetECClass(schemaName, className);
    }

/*---------------------------------------------------------------------------------**//**
* @bsimethod                                    Grigas.Petraitis                08/2017
+---------------+---------------+---------------+---------------+---------------+------*/
ECClassCP ContentQueryBuilderTests::GetECClass(Utf8CP className)
    {
    return GetECClass(BeTest::GetNameOfCurrentTest(), className);
    }

/*---------------------------------------------------------------------------------**//**
* @bsitest                                      Grigas.Petraitis                11/2016
+---------------+---------------+---------------+---------------+---------------+------*/
TEST_F (ContentQueryBuilderTests, FieldNamesDontCollideWhenSelectingInstanceAndRelatedPropertyOfTheSameClass)
    {
    ECClassCP widgetClass = GetECClass("RulesEngineTest", "Widget");
    ECClassCP gadgetClass = GetECClass("RulesEngineTest", "Gadget");

    // set up selection
    TestParsedInput info({
        bpair<ECClassCP, ECInstanceId>(gadgetClass, {ECInstanceId((uint64_t)1)}), 
        bpair<ECClassCP, ECInstanceId>(widgetClass, {ECInstanceId((uint64_t)2)}), 
        });

    // create the spec
    SelectedNodeInstancesSpecification spec(1, false, "", "", false);
    spec.AddRelatedProperty(*new RelatedPropertiesSpecification(RequiredRelationDirection_Backward, 
        "RulesEngineTest:WidgetHasGadgets", "RulesEngineTest:Widget", "MyID", RelationshipMeaning::RelatedInstance));
    spec.AddPropertiesDisplaySpecification(*new PropertiesDisplaySpecification("MyID", 1000, true));

    // get the query
    ContentDescriptorCPtr descriptor = GetDescriptorBuilder().CreateDescriptor(spec, info);
    ASSERT_TRUE(descriptor.IsValid());

    ContentQueryPtr query = GetQueryBuilder().CreateQuery(spec, *descriptor, info);
    ASSERT_TRUE(query.IsValid());

    // compare
    ContentQueryCPtr expected = ExpectedQueries::GetInstance(BeTest::GetHost()).GetContentQuery("FieldNamesDontCollideWhenSelectingInstanceAndRelatedPropertyOfTheSameClass");
    EXPECT_TRUE(expected->IsEqual(*query)) 
        << "Expected: " << expected->ToString() << "\r\n"
        << "Actual:   " << query->ToString();
    EXPECT_TRUE(expected->GetContract()->GetDescriptor().Equals(query->GetContract()->GetDescriptor()));
    }

/*---------------------------------------------------------------------------------**//**
* @bsitest                                      Grigas.Petraitis                08/2017
+---------------+---------------+---------------+---------------+---------------+------*/
TEST_F (ContentQueryBuilderTests, FieldNamesContainNamesOfAllRelatedClassesWhenSelectingMultipleClassesWithSameRelatedProperty)
    {
    // create the spec
    ContentInstancesOfSpecificClassesSpecification spec(1, "", "RulesEngineTest:Widget,Sprocket", false);
    spec.AddRelatedProperty(*new RelatedPropertiesSpecification(RequiredRelationDirection_Both, 
        "RulesEngineTest:WidgetHasGadget,GadgetHasSprockets", "RulesEngineTest:Gadget", "MyID", RelationshipMeaning::RelatedInstance));

    // get the query
    ContentDescriptorCPtr descriptor = GetDescriptorBuilder().CreateDescriptor(spec);
    ASSERT_TRUE(descriptor.IsValid());

    ContentQueryPtr query = GetQueryBuilder().CreateQuery(spec, *descriptor);
    ASSERT_TRUE(query.IsValid());

    // compare
    ContentQueryCPtr expected = ExpectedQueries::GetInstance(BeTest::GetHost()).GetContentQuery("FieldNamesContainNamesOfAllRelatedClassesWhenSelectingMultipleClassesWithSameRelatedProperty");
    EXPECT_TRUE(expected->IsEqual(*query)) 
        << "Expected: " << expected->ToString() << "\r\n"
        << "Actual:   " << query->ToString();
    EXPECT_TRUE(expected->GetContract()->GetDescriptor().Equals(query->GetContract()->GetDescriptor()));
    }

/*---------------------------------------------------------------------------------**//**
* @bsitest                                      Grigas.Petraitis                07/2017
+---------------+---------------+---------------+---------------+---------------+------*/
TEST_F (ContentQueryBuilderTests, AppliesRelatedPropertiesSpecificationFromContentModifier)
    {    
    // create the specs
    m_ruleset->AddPresentationRule(*new ContentModifier("RulesEngineTest", "Sprocket"));
    m_ruleset->GetContentModifierRules().back()->AddRelatedProperty(*new RelatedPropertiesSpecification(RequiredRelationDirection_Backward,
        "RulesEngineTest:GadgetHasSprockets", "RulesEngineTest:Gadget", "Description", RelationshipMeaning::RelatedInstance));
    ContentInstancesOfSpecificClassesSpecification spec(1, "", "RulesEngineTest:Sprocket", false);
    
    // get the query
    ContentDescriptorCPtr descriptor = GetDescriptorBuilder().CreateDescriptor(spec);
    ASSERT_TRUE(descriptor.IsValid());

    ContentQueryPtr query = GetQueryBuilder().CreateQuery(spec, *descriptor);
    ASSERT_TRUE(query.IsValid());

    // compare
    ContentQueryCPtr expected = ExpectedQueries::GetInstance(BeTest::GetHost()).GetContentQuery("AppliesRelatedPropertiesSpecificationFromContentModifier");
    EXPECT_TRUE(expected->IsEqual(*query)) 
        << "Expected: " << expected->ToString() << "\r\n"
        << "Actual:   " << query->ToString();
    EXPECT_TRUE(expected->GetContract()->GetDescriptor().Equals(query->GetContract()->GetDescriptor()));
    }

/*---------------------------------------------------------------------------------**//**
* @bsitest                                      Grigas.Petraitis                07/2017
+---------------+---------------+---------------+---------------+---------------+------*/
TEST_F (ContentQueryBuilderTests, DoesntApplyRelatedPropertiesSpecificationFromContentModifierToNestedRelatedClasses)
    {    
    // create the specs
    m_ruleset->AddPresentationRule(*new ContentModifier("RulesEngineTest", "Gadget"));
    m_ruleset->GetContentModifierRules().back()->AddRelatedProperty(*new RelatedPropertiesSpecification(RequiredRelationDirection_Backward,
        "RulesEngineTest:WidgetHasGadgets", "RulesEngineTest:Widget", "Description", RelationshipMeaning::RelatedInstance));
    ContentInstancesOfSpecificClassesSpecification spec(1, "", "RulesEngineTest:Sprocket", false);
    spec.AddRelatedProperty(*new RelatedPropertiesSpecification(RequiredRelationDirection_Backward, "RulesEngineTest:GadgetHasSprockets",
        "RulesEngineTest:Gadget", "Description", RelationshipMeaning::RelatedInstance));
        
    // get the query
    ContentDescriptorCPtr descriptor = GetDescriptorBuilder().CreateDescriptor(spec);
    ASSERT_TRUE(descriptor.IsValid());

    ContentQueryPtr query = GetQueryBuilder().CreateQuery(spec, *descriptor);
    ASSERT_TRUE(query.IsValid());

    // compare
    ContentQueryCPtr expected = ExpectedQueries::GetInstance(BeTest::GetHost()).GetContentQuery("DoesntApplyRelatedPropertiesSpecificationFromContentModifierToNestedRelatedClasses");
    EXPECT_TRUE(expected->IsEqual(*query)) 
        << "Expected: " << expected->ToString() << "\r\n"
        << "Actual:   " << query->ToString();
    EXPECT_TRUE(expected->GetContract()->GetDescriptor().Equals(query->GetContract()->GetDescriptor()));
    }

/*---------------------------------------------------------------------------------**//**
* @bsitest                                      Grigas.Petraitis                07/2017
+---------------+---------------+---------------+---------------+---------------+------*/
TEST_F (ContentQueryBuilderTests, RelatedPropertiesAreAppendedCorrectlyWhenUsingCustomDescriptor)
    {    
    // create the specs
    m_ruleset->AddPresentationRule(*new ContentModifier("RulesEngineTest", "Sprocket"));
    m_ruleset->GetContentModifierRules().back()->AddRelatedProperty(*new RelatedPropertiesSpecification(RequiredRelationDirection_Backward,
        "RulesEngineTest:GadgetHasSprockets", "RulesEngineTest:Gadget", "Description", RelationshipMeaning::RelatedInstance));
    ContentInstancesOfSpecificClassesSpecification spec(1, "", "RulesEngineTest:Sprocket", false);
    
    // get the query
    ContentDescriptorCPtr descriptor = GetDescriptorBuilder().CreateDescriptor(spec);
    ASSERT_TRUE(descriptor.IsValid());

    ContentQueryPtr query = GetQueryBuilder().CreateQuery(spec, *descriptor);
    ASSERT_TRUE(query.IsValid());

    // compare
    ContentQueryCPtr expected = ExpectedQueries::GetInstance(BeTest::GetHost()).GetContentQuery("RelatedPropertiesAreAppendedCorrectlyWhenUsingCustomDescriptor");
    EXPECT_TRUE(expected->IsEqual(*query)) 
        << "Expected: " << expected->ToString() << "\r\n"
        << "Actual:   " << query->ToString();
    EXPECT_TRUE(expected->GetContract()->GetDescriptor().Equals(query->GetContract()->GetDescriptor()));
    }

/*---------------------------------------------------------------------------------**//**
* @bsitest                                      Grigas.Petraitis                07/2017
+---------------+---------------+---------------+---------------+---------------+------*/
TEST_F (ContentQueryBuilderTests, CreatesContentFieldsForXToManyRelatedInstanceProperties)
    {    
    // create the specs
    ContentInstancesOfSpecificClassesSpecification spec(1, "", "RulesEngineTest:Gadget", false);
    spec.AddRelatedProperty(*new RelatedPropertiesSpecification(RequiredRelationDirection_Forward, 
        "RulesEngineTest:GadgetHasSprockets", "RulesEngineTest:Sprocket", "Description", RelationshipMeaning::RelatedInstance));
    
    // get the query
    ContentDescriptorCPtr descriptor = GetDescriptorBuilder().CreateDescriptor(spec);
    ASSERT_TRUE(descriptor.IsValid());

    ContentQueryPtr query = GetQueryBuilder().CreateQuery(spec, *descriptor);
    ASSERT_TRUE(query.IsValid());

    // compare
    ContentQueryCPtr expected = ExpectedQueries::GetInstance(BeTest::GetHost()).GetContentQuery("CreatesContentFieldsForXToManyRelatedInstanceProperties");
    EXPECT_TRUE(expected->IsEqual(*query)) 
        << "Expected: " << expected->ToString() << "\r\n"
        << "Actual:   " << query->ToString();
    EXPECT_TRUE(expected->GetContract()->GetDescriptor().Equals(query->GetContract()->GetDescriptor()))
        << "Expected: " << BeRapidJsonUtilities::ToPrettyString(expected->GetContract()->GetDescriptor().AsJson()) << "\r\n"
        << "Actual:   " << BeRapidJsonUtilities::ToPrettyString(query->GetContract()->GetDescriptor().AsJson());
    }

/*---------------------------------------------------------------------------------**//**
* @bsitest                                      Grigas.Petraitis                07/2017
+---------------+---------------+---------------+---------------+---------------+------*/
TEST_F (ContentQueryBuilderTests, CreatesNestedContentFieldsForXToManyRelatedInstanceProperties)
    {    
    // create the specs
    ContentInstancesOfSpecificClassesSpecification spec(1, "", "RulesEngineTest:Widget", false);
    spec.AddRelatedProperty(*new RelatedPropertiesSpecification(RequiredRelationDirection_Forward, 
        "RulesEngineTest:WidgetHasGadgets", "RulesEngineTest:Gadget", "Description", RelationshipMeaning::RelatedInstance));
    spec.GetRelatedProperties().back()->AddNestedRelatedProperty(*new RelatedPropertiesSpecification(RequiredRelationDirection_Forward, 
        "RulesEngineTest:GadgetHasSprockets", "RulesEngineTest:Sprocket", "Description", RelationshipMeaning::RelatedInstance));
    
    // get the query
    ContentDescriptorCPtr descriptor = GetDescriptorBuilder().CreateDescriptor(spec);
    ASSERT_TRUE(descriptor.IsValid());

    ContentQueryPtr query = GetQueryBuilder().CreateQuery(spec, *descriptor);
    ASSERT_TRUE(query.IsValid());

    // compare
    ContentQueryCPtr expected = ExpectedQueries::GetInstance(BeTest::GetHost()).GetContentQuery("CreatesNestedContentFieldsForXToManyRelatedInstanceProperties");
    EXPECT_TRUE(expected->IsEqual(*query)) 
        << "Expected: " << expected->ToString() << "\r\n"
        << "Actual:   " << query->ToString();
    EXPECT_TRUE(expected->GetContract()->GetDescriptor().Equals(query->GetContract()->GetDescriptor()))
        << "Expected: " << BeRapidJsonUtilities::ToPrettyString(expected->GetContract()->GetDescriptor().AsJson()) << "\r\n"
        << "Actual:   " << BeRapidJsonUtilities::ToPrettyString(query->GetContract()->GetDescriptor().AsJson());
    }

/*---------------------------------------------------------------------------------**//**
* @bsitest                                      Aidas.Vaiksnoras                08/2017
+---------------+---------------+---------------+---------------+---------------+------*/
TEST_F (ContentQueryBuilderTests, NestsFilterExpressionQuery)
    {
    ContentInstancesOfSpecificClassesSpecification spec(1,"", "RulesEngineTest:Widget", false);

    ContentDescriptorPtr descriptor = GetDescriptorBuilder().CreateDescriptor(spec);
    descriptor->SetFilterExpression("Widget_MyID = \"WidgetId\"");
    ASSERT_TRUE(descriptor.IsValid());

    ContentQueryPtr query = GetQueryBuilder().CreateQuery(spec, *descriptor);
    ASSERT_TRUE(query.IsValid());

    ContentQueryCPtr expected = ExpectedQueries::GetInstance(BeTest::GetHost()).GetContentQuery("FilterExpressionQueryTest");
    EXPECT_TRUE(expected->IsEqual(*query)) 
        << "Expected: " << expected->ToString() << "\r\n"
        << "Actual:   " << query->ToString();
    EXPECT_TRUE(expected->GetContract()->GetDescriptor().Equals(query->GetContract()->GetDescriptor()))
        << "Expected: " << BeRapidJsonUtilities::ToPrettyString(expected->GetContract()->GetDescriptor().AsJson()) << "\r\n"
        << "Actual:   " << BeRapidJsonUtilities::ToPrettyString(query->GetContract()->GetDescriptor().AsJson());
    }

/*---------------------------------------------------------------------------------**//**
* @bsitest                                      Grigas.Petraitis                07/2016
+---------------+---------------+---------------+---------------+---------------+------*/
TEST_F (ContentQueryBuilderTests, SetsShowImagesFlag)
    {
    ECClassCP ecClass = GetECClass("Basic1", "Class1A");
    SelectedNodeInstancesSpecification spec(1, false, "", "", false);
    spec.SetShowImages(true);
    
    TestParsedInput info(*ecClass, ECInstanceId((uint64_t)123));
    ContentDescriptorCPtr descriptor = GetDescriptorBuilder().CreateDescriptor(spec, info);
    ASSERT_TRUE(descriptor.IsValid());

    ContentQueryPtr query = GetQueryBuilder().CreateQuery(spec, *descriptor, info);
    ASSERT_TRUE(query.IsValid());

    ContentQueryCPtr expected = ExpectedQueries::GetInstance(BeTest::GetHost()).GetContentQuery("SetsShowImagesFlag");
    EXPECT_TRUE(expected->IsEqual(*query)) 
        << "Expected: " << expected->ToString() << "\r\n"
        << "Actual:   " << query->ToString();
    EXPECT_TRUE(expected->GetContract()->GetDescriptor().Equals(query->GetContract()->GetDescriptor()));
    }

/*---------------------------------------------------------------------------------**//**
* @bsitest                                      Grigas.Petraitis                07/2016
+---------------+---------------+---------------+---------------+---------------+------*/
TEST_F (ContentQueryBuilderTests, SetsShowLabelsFlagForGridContentType)
    {
    m_descriptorBuilder->GetContext().SetPreferredDisplayType(ContentDisplayType::Grid);

    ECClassCP ecClass = GetECClass("Basic1", "Class1A");
    SelectedNodeInstancesSpecification spec(1, false, "", "", false);
        
    TestParsedInput info(*ecClass, ECInstanceId((uint64_t)123));
    ContentDescriptorCPtr descriptor = GetDescriptorBuilder().CreateDescriptor(spec, info);
    ASSERT_TRUE(descriptor.IsValid());

    ContentQueryPtr query = GetQueryBuilder().CreateQuery(spec, *descriptor, info);
    ASSERT_TRUE(query.IsValid());

    ContentQueryCPtr expected = ExpectedQueries::GetInstance(BeTest::GetHost()).GetContentQuery("SetsShowLabelsFlagForGridContentType");
    EXPECT_TRUE(expected->IsEqual(*query)) 
        << "Expected: " << expected->ToString() << "\r\n"
        << "Actual:   " << query->ToString();
    EXPECT_TRUE(expected->GetContract()->GetDescriptor().Equals(query->GetContract()->GetDescriptor()));
    }

/*---------------------------------------------------------------------------------**//**
* @bsitest                                      Grigas.Petraitis                07/2016
+---------------+---------------+---------------+---------------+---------------+------*/
TEST_F (ContentQueryBuilderTests, SetsNoFieldsAndKeysOnlyFlagForGraphicsContentType)
    {
    m_descriptorBuilder->GetContext().SetPreferredDisplayType(ContentDisplayType::Graphics);

    ECClassCP ecClass = GetECClass("Basic1", "Class1A");
    SelectedNodeInstancesSpecification spec(1, false, "", "", false);
    
    TestParsedInput info(*ecClass, ECInstanceId((uint64_t)123));
    ContentDescriptorCPtr descriptor = GetDescriptorBuilder().CreateDescriptor(spec, info);
    ASSERT_TRUE(descriptor.IsValid());

    ContentQueryPtr query = GetQueryBuilder().CreateQuery(spec, *descriptor, info);
    ASSERT_TRUE(query.IsValid());

    ContentQueryCPtr expected = ExpectedQueries::GetInstance(BeTest::GetHost()).GetContentQuery("SetsNoFieldsAndKeysOnlyFlagForGraphicsContentType");
    EXPECT_TRUE(expected->IsEqual(*query)) 
        << "Expected: " << expected->ToString() << "\r\n"
        << "Actual:   " << query->ToString();
    EXPECT_TRUE(expected->GetContract()->GetDescriptor().Equals(query->GetContract()->GetDescriptor()));
    }

/*---------------------------------------------------------------------------------**//**
* @bsitest                                      Grigas.Petraitis                10/2017
+---------------+---------------+---------------+---------------+---------------+------*/
TEST_F (ContentQueryBuilderTests, SetsNoFieldsAndShowLabelsFlagsForListContentType)
    {
    m_descriptorBuilder->GetContext().SetPreferredDisplayType(ContentDisplayType::List);

    ECClassCP ecClass = GetECClass("Basic1", "Class1A");
    SelectedNodeInstancesSpecification spec(1, false, "", "", false);
    
    TestParsedInput info(*ecClass, ECInstanceId((uint64_t)123));
    ContentDescriptorCPtr descriptor = GetDescriptorBuilder().CreateDescriptor(spec, info);
    ASSERT_TRUE(descriptor.IsValid());

    ContentQueryPtr query = GetQueryBuilder().CreateQuery(spec, *descriptor, info);
    ASSERT_TRUE(query.IsValid());

    ContentQueryCPtr expected = ExpectedQueries::GetInstance(BeTest::GetHost()).GetContentQuery("SetsNoFieldsAndShowLabelsFlagsForListContentType");
    EXPECT_TRUE(expected->IsEqual(*query)) 
        << "Expected: " << expected->ToString() << "\r\n"
        << "Actual:   " << query->ToString();
    EXPECT_TRUE(expected->GetContract()->GetDescriptor().Equals(query->GetContract()->GetDescriptor()));
    }
<|MERGE_RESOLUTION|>--- conflicted
+++ resolved
@@ -1,393 +1,384 @@
-/*--------------------------------------------------------------------------------------+
-|
-|  $Source: Tests/NonPublished/RulesEngine/ContentQueryBuilderTests.cpp $
-|
-|  $Copyright: (c) 2018 Bentley Systems, Incorporated. All rights reserved. $
-|
-+--------------------------------------------------------------------------------------*/
-#include "QueryBuilderTests.h"
-
-//---------------------------------------------------------------------------------------
-// @bsimethod                                   Grigas.Petraitis                04/2016
-//---------------------------------------------------------------------------------------
-void ContentQueryBuilderTests::SetUp()
-    {
-    Localization::Init();
-    IConnectionManagerCR connections = ExpectedQueries::GetInstance(BeTest::GetHost()).GetConnections();
-    IConnectionCR connection = ExpectedQueries::GetInstance(BeTest::GetHost()).GetConnection();
-    m_ruleset = PresentationRuleSet::CreateInstance("", 1, 0, false, "", "", "", false);
-<<<<<<< HEAD
-    m_schemaHelper = new ECSchemaHelper(connection, nullptr, nullptr, nullptr, nullptr);
-    m_descriptorBuilder = new ContentDescriptorBuilder(*new ContentDescriptorBuilder::Context(*m_schemaHelper, connections,
-        connection, *m_ruleset, ContentDisplayType::Undefined, m_categorySupplier, 
-        nullptr, &m_localizationProvider, *NavNodeKeyListContainer::Create(), nullptr));
-    m_queryBuilder = new ContentQueryBuilder(ContentQueryBuilderParameters(*m_schemaHelper, connections,
-        m_nodesLocater, connection, *m_ruleset, m_settings, m_schemaHelper->GetECExpressionsCache(), 
-=======
-    m_schemaHelper = new ECSchemaHelper(*m_connection, nullptr, nullptr, nullptr, nullptr);
-    m_context = new ContentDescriptorBuilder::Context(*m_schemaHelper, m_connections,
-        *m_connection, *m_ruleset, ContentDisplayType::Undefined, m_categorySupplier, nullptr, &m_localizationProvider);
-    m_descriptorBuilder = new ContentDescriptorBuilder(*m_context);
-    m_queryBuilder = new ContentQueryBuilder(ContentQueryBuilderParameters(*m_schemaHelper, m_connections,
-        m_nodesLocater, *m_connection, *m_ruleset, m_settings, m_schemaHelper->GetECExpressionsCache(), 
->>>>>>> 93d37826
-        m_categorySupplier, nullptr, nullptr, &m_localizationProvider));
-    }
-
-//---------------------------------------------------------------------------------------
-// @bsimethod                                   Grigas.Petraitis                04/2016
-//---------------------------------------------------------------------------------------
-void ContentQueryBuilderTests::TearDown()
-    {
-    DELETE_AND_CLEAR(m_schemaHelper);
-    DELETE_AND_CLEAR(m_context);
-    DELETE_AND_CLEAR(m_descriptorBuilder);
-    DELETE_AND_CLEAR(m_queryBuilder);
-    Localization::Terminate();
-    }
-
-/*---------------------------------------------------------------------------------**//**
-* @bsimethod                                    Grigas.Petraitis                08/2017
-+---------------+---------------+---------------+---------------+---------------+------*/
-ContentQueryCPtr ContentQueryBuilderTests::GetExpectedQuery()
-    {
-    return ExpectedQueries::GetInstance(BeTest::GetHost()).GetContentQuery(BeTest::GetNameOfCurrentTest());
-    }
-
-/*---------------------------------------------------------------------------------**//**
-* @bsimethod                                    Grigas.Petraitis                10/2017
-+---------------+---------------+---------------+---------------+---------------+------*/
-ECSchemaCP ContentQueryBuilderTests::GetECSchema()
-    {
-    return ExpectedQueries::GetInstance(BeTest::GetHost()).GetDb().Schemas().GetSchema(BeTest::GetNameOfCurrentTest());
-    }
-
-/*---------------------------------------------------------------------------------**//**
-* @bsimethod                                    Grigas.Petraitis                06/2015
-+---------------+---------------+---------------+---------------+---------------+------*/
-ECClassCP ContentQueryBuilderTests::GetECClass(Utf8CP schemaName, Utf8CP className)
-    {
-    return ExpectedQueries::GetInstance(BeTest::GetHost()).GetECClass(schemaName, className);
-    }
-
-/*---------------------------------------------------------------------------------**//**
-* @bsimethod                                    Grigas.Petraitis                08/2017
-+---------------+---------------+---------------+---------------+---------------+------*/
-ECClassCP ContentQueryBuilderTests::GetECClass(Utf8CP className)
-    {
-    return GetECClass(BeTest::GetNameOfCurrentTest(), className);
-    }
-
-/*---------------------------------------------------------------------------------**//**
-* @bsitest                                      Grigas.Petraitis                11/2016
-+---------------+---------------+---------------+---------------+---------------+------*/
-TEST_F (ContentQueryBuilderTests, FieldNamesDontCollideWhenSelectingInstanceAndRelatedPropertyOfTheSameClass)
-    {
-    ECClassCP widgetClass = GetECClass("RulesEngineTest", "Widget");
-    ECClassCP gadgetClass = GetECClass("RulesEngineTest", "Gadget");
-
-    // set up selection
-    TestParsedInput info({
-        bpair<ECClassCP, ECInstanceId>(gadgetClass, {ECInstanceId((uint64_t)1)}), 
-        bpair<ECClassCP, ECInstanceId>(widgetClass, {ECInstanceId((uint64_t)2)}), 
-        });
-
-    // create the spec
-    SelectedNodeInstancesSpecification spec(1, false, "", "", false);
-    spec.AddRelatedProperty(*new RelatedPropertiesSpecification(RequiredRelationDirection_Backward, 
-        "RulesEngineTest:WidgetHasGadgets", "RulesEngineTest:Widget", "MyID", RelationshipMeaning::RelatedInstance));
-    spec.AddPropertiesDisplaySpecification(*new PropertiesDisplaySpecification("MyID", 1000, true));
-
-    // get the query
-    ContentDescriptorCPtr descriptor = GetDescriptorBuilder().CreateDescriptor(spec, info);
-    ASSERT_TRUE(descriptor.IsValid());
-
-    ContentQueryPtr query = GetQueryBuilder().CreateQuery(spec, *descriptor, info);
-    ASSERT_TRUE(query.IsValid());
-
-    // compare
-    ContentQueryCPtr expected = ExpectedQueries::GetInstance(BeTest::GetHost()).GetContentQuery("FieldNamesDontCollideWhenSelectingInstanceAndRelatedPropertyOfTheSameClass");
-    EXPECT_TRUE(expected->IsEqual(*query)) 
-        << "Expected: " << expected->ToString() << "\r\n"
-        << "Actual:   " << query->ToString();
-    EXPECT_TRUE(expected->GetContract()->GetDescriptor().Equals(query->GetContract()->GetDescriptor()));
-    }
-
-/*---------------------------------------------------------------------------------**//**
-* @bsitest                                      Grigas.Petraitis                08/2017
-+---------------+---------------+---------------+---------------+---------------+------*/
-TEST_F (ContentQueryBuilderTests, FieldNamesContainNamesOfAllRelatedClassesWhenSelectingMultipleClassesWithSameRelatedProperty)
-    {
-    // create the spec
-    ContentInstancesOfSpecificClassesSpecification spec(1, "", "RulesEngineTest:Widget,Sprocket", false);
-    spec.AddRelatedProperty(*new RelatedPropertiesSpecification(RequiredRelationDirection_Both, 
-        "RulesEngineTest:WidgetHasGadget,GadgetHasSprockets", "RulesEngineTest:Gadget", "MyID", RelationshipMeaning::RelatedInstance));
-
-    // get the query
-    ContentDescriptorCPtr descriptor = GetDescriptorBuilder().CreateDescriptor(spec);
-    ASSERT_TRUE(descriptor.IsValid());
-
-    ContentQueryPtr query = GetQueryBuilder().CreateQuery(spec, *descriptor);
-    ASSERT_TRUE(query.IsValid());
-
-    // compare
-    ContentQueryCPtr expected = ExpectedQueries::GetInstance(BeTest::GetHost()).GetContentQuery("FieldNamesContainNamesOfAllRelatedClassesWhenSelectingMultipleClassesWithSameRelatedProperty");
-    EXPECT_TRUE(expected->IsEqual(*query)) 
-        << "Expected: " << expected->ToString() << "\r\n"
-        << "Actual:   " << query->ToString();
-    EXPECT_TRUE(expected->GetContract()->GetDescriptor().Equals(query->GetContract()->GetDescriptor()));
-    }
-
-/*---------------------------------------------------------------------------------**//**
-* @bsitest                                      Grigas.Petraitis                07/2017
-+---------------+---------------+---------------+---------------+---------------+------*/
-TEST_F (ContentQueryBuilderTests, AppliesRelatedPropertiesSpecificationFromContentModifier)
-    {    
-    // create the specs
-    m_ruleset->AddPresentationRule(*new ContentModifier("RulesEngineTest", "Sprocket"));
-    m_ruleset->GetContentModifierRules().back()->AddRelatedProperty(*new RelatedPropertiesSpecification(RequiredRelationDirection_Backward,
-        "RulesEngineTest:GadgetHasSprockets", "RulesEngineTest:Gadget", "Description", RelationshipMeaning::RelatedInstance));
-    ContentInstancesOfSpecificClassesSpecification spec(1, "", "RulesEngineTest:Sprocket", false);
-    
-    // get the query
-    ContentDescriptorCPtr descriptor = GetDescriptorBuilder().CreateDescriptor(spec);
-    ASSERT_TRUE(descriptor.IsValid());
-
-    ContentQueryPtr query = GetQueryBuilder().CreateQuery(spec, *descriptor);
-    ASSERT_TRUE(query.IsValid());
-
-    // compare
-    ContentQueryCPtr expected = ExpectedQueries::GetInstance(BeTest::GetHost()).GetContentQuery("AppliesRelatedPropertiesSpecificationFromContentModifier");
-    EXPECT_TRUE(expected->IsEqual(*query)) 
-        << "Expected: " << expected->ToString() << "\r\n"
-        << "Actual:   " << query->ToString();
-    EXPECT_TRUE(expected->GetContract()->GetDescriptor().Equals(query->GetContract()->GetDescriptor()));
-    }
-
-/*---------------------------------------------------------------------------------**//**
-* @bsitest                                      Grigas.Petraitis                07/2017
-+---------------+---------------+---------------+---------------+---------------+------*/
-TEST_F (ContentQueryBuilderTests, DoesntApplyRelatedPropertiesSpecificationFromContentModifierToNestedRelatedClasses)
-    {    
-    // create the specs
-    m_ruleset->AddPresentationRule(*new ContentModifier("RulesEngineTest", "Gadget"));
-    m_ruleset->GetContentModifierRules().back()->AddRelatedProperty(*new RelatedPropertiesSpecification(RequiredRelationDirection_Backward,
-        "RulesEngineTest:WidgetHasGadgets", "RulesEngineTest:Widget", "Description", RelationshipMeaning::RelatedInstance));
-    ContentInstancesOfSpecificClassesSpecification spec(1, "", "RulesEngineTest:Sprocket", false);
-    spec.AddRelatedProperty(*new RelatedPropertiesSpecification(RequiredRelationDirection_Backward, "RulesEngineTest:GadgetHasSprockets",
-        "RulesEngineTest:Gadget", "Description", RelationshipMeaning::RelatedInstance));
-        
-    // get the query
-    ContentDescriptorCPtr descriptor = GetDescriptorBuilder().CreateDescriptor(spec);
-    ASSERT_TRUE(descriptor.IsValid());
-
-    ContentQueryPtr query = GetQueryBuilder().CreateQuery(spec, *descriptor);
-    ASSERT_TRUE(query.IsValid());
-
-    // compare
-    ContentQueryCPtr expected = ExpectedQueries::GetInstance(BeTest::GetHost()).GetContentQuery("DoesntApplyRelatedPropertiesSpecificationFromContentModifierToNestedRelatedClasses");
-    EXPECT_TRUE(expected->IsEqual(*query)) 
-        << "Expected: " << expected->ToString() << "\r\n"
-        << "Actual:   " << query->ToString();
-    EXPECT_TRUE(expected->GetContract()->GetDescriptor().Equals(query->GetContract()->GetDescriptor()));
-    }
-
-/*---------------------------------------------------------------------------------**//**
-* @bsitest                                      Grigas.Petraitis                07/2017
-+---------------+---------------+---------------+---------------+---------------+------*/
-TEST_F (ContentQueryBuilderTests, RelatedPropertiesAreAppendedCorrectlyWhenUsingCustomDescriptor)
-    {    
-    // create the specs
-    m_ruleset->AddPresentationRule(*new ContentModifier("RulesEngineTest", "Sprocket"));
-    m_ruleset->GetContentModifierRules().back()->AddRelatedProperty(*new RelatedPropertiesSpecification(RequiredRelationDirection_Backward,
-        "RulesEngineTest:GadgetHasSprockets", "RulesEngineTest:Gadget", "Description", RelationshipMeaning::RelatedInstance));
-    ContentInstancesOfSpecificClassesSpecification spec(1, "", "RulesEngineTest:Sprocket", false);
-    
-    // get the query
-    ContentDescriptorCPtr descriptor = GetDescriptorBuilder().CreateDescriptor(spec);
-    ASSERT_TRUE(descriptor.IsValid());
-
-    ContentQueryPtr query = GetQueryBuilder().CreateQuery(spec, *descriptor);
-    ASSERT_TRUE(query.IsValid());
-
-    // compare
-    ContentQueryCPtr expected = ExpectedQueries::GetInstance(BeTest::GetHost()).GetContentQuery("RelatedPropertiesAreAppendedCorrectlyWhenUsingCustomDescriptor");
-    EXPECT_TRUE(expected->IsEqual(*query)) 
-        << "Expected: " << expected->ToString() << "\r\n"
-        << "Actual:   " << query->ToString();
-    EXPECT_TRUE(expected->GetContract()->GetDescriptor().Equals(query->GetContract()->GetDescriptor()));
-    }
-
-/*---------------------------------------------------------------------------------**//**
-* @bsitest                                      Grigas.Petraitis                07/2017
-+---------------+---------------+---------------+---------------+---------------+------*/
-TEST_F (ContentQueryBuilderTests, CreatesContentFieldsForXToManyRelatedInstanceProperties)
-    {    
-    // create the specs
-    ContentInstancesOfSpecificClassesSpecification spec(1, "", "RulesEngineTest:Gadget", false);
-    spec.AddRelatedProperty(*new RelatedPropertiesSpecification(RequiredRelationDirection_Forward, 
-        "RulesEngineTest:GadgetHasSprockets", "RulesEngineTest:Sprocket", "Description", RelationshipMeaning::RelatedInstance));
-    
-    // get the query
-    ContentDescriptorCPtr descriptor = GetDescriptorBuilder().CreateDescriptor(spec);
-    ASSERT_TRUE(descriptor.IsValid());
-
-    ContentQueryPtr query = GetQueryBuilder().CreateQuery(spec, *descriptor);
-    ASSERT_TRUE(query.IsValid());
-
-    // compare
-    ContentQueryCPtr expected = ExpectedQueries::GetInstance(BeTest::GetHost()).GetContentQuery("CreatesContentFieldsForXToManyRelatedInstanceProperties");
-    EXPECT_TRUE(expected->IsEqual(*query)) 
-        << "Expected: " << expected->ToString() << "\r\n"
-        << "Actual:   " << query->ToString();
-    EXPECT_TRUE(expected->GetContract()->GetDescriptor().Equals(query->GetContract()->GetDescriptor()))
-        << "Expected: " << BeRapidJsonUtilities::ToPrettyString(expected->GetContract()->GetDescriptor().AsJson()) << "\r\n"
-        << "Actual:   " << BeRapidJsonUtilities::ToPrettyString(query->GetContract()->GetDescriptor().AsJson());
-    }
-
-/*---------------------------------------------------------------------------------**//**
-* @bsitest                                      Grigas.Petraitis                07/2017
-+---------------+---------------+---------------+---------------+---------------+------*/
-TEST_F (ContentQueryBuilderTests, CreatesNestedContentFieldsForXToManyRelatedInstanceProperties)
-    {    
-    // create the specs
-    ContentInstancesOfSpecificClassesSpecification spec(1, "", "RulesEngineTest:Widget", false);
-    spec.AddRelatedProperty(*new RelatedPropertiesSpecification(RequiredRelationDirection_Forward, 
-        "RulesEngineTest:WidgetHasGadgets", "RulesEngineTest:Gadget", "Description", RelationshipMeaning::RelatedInstance));
-    spec.GetRelatedProperties().back()->AddNestedRelatedProperty(*new RelatedPropertiesSpecification(RequiredRelationDirection_Forward, 
-        "RulesEngineTest:GadgetHasSprockets", "RulesEngineTest:Sprocket", "Description", RelationshipMeaning::RelatedInstance));
-    
-    // get the query
-    ContentDescriptorCPtr descriptor = GetDescriptorBuilder().CreateDescriptor(spec);
-    ASSERT_TRUE(descriptor.IsValid());
-
-    ContentQueryPtr query = GetQueryBuilder().CreateQuery(spec, *descriptor);
-    ASSERT_TRUE(query.IsValid());
-
-    // compare
-    ContentQueryCPtr expected = ExpectedQueries::GetInstance(BeTest::GetHost()).GetContentQuery("CreatesNestedContentFieldsForXToManyRelatedInstanceProperties");
-    EXPECT_TRUE(expected->IsEqual(*query)) 
-        << "Expected: " << expected->ToString() << "\r\n"
-        << "Actual:   " << query->ToString();
-    EXPECT_TRUE(expected->GetContract()->GetDescriptor().Equals(query->GetContract()->GetDescriptor()))
-        << "Expected: " << BeRapidJsonUtilities::ToPrettyString(expected->GetContract()->GetDescriptor().AsJson()) << "\r\n"
-        << "Actual:   " << BeRapidJsonUtilities::ToPrettyString(query->GetContract()->GetDescriptor().AsJson());
-    }
-
-/*---------------------------------------------------------------------------------**//**
-* @bsitest                                      Aidas.Vaiksnoras                08/2017
-+---------------+---------------+---------------+---------------+---------------+------*/
-TEST_F (ContentQueryBuilderTests, NestsFilterExpressionQuery)
-    {
-    ContentInstancesOfSpecificClassesSpecification spec(1,"", "RulesEngineTest:Widget", false);
-
-    ContentDescriptorPtr descriptor = GetDescriptorBuilder().CreateDescriptor(spec);
-    descriptor->SetFilterExpression("Widget_MyID = \"WidgetId\"");
-    ASSERT_TRUE(descriptor.IsValid());
-
-    ContentQueryPtr query = GetQueryBuilder().CreateQuery(spec, *descriptor);
-    ASSERT_TRUE(query.IsValid());
-
-    ContentQueryCPtr expected = ExpectedQueries::GetInstance(BeTest::GetHost()).GetContentQuery("FilterExpressionQueryTest");
-    EXPECT_TRUE(expected->IsEqual(*query)) 
-        << "Expected: " << expected->ToString() << "\r\n"
-        << "Actual:   " << query->ToString();
-    EXPECT_TRUE(expected->GetContract()->GetDescriptor().Equals(query->GetContract()->GetDescriptor()))
-        << "Expected: " << BeRapidJsonUtilities::ToPrettyString(expected->GetContract()->GetDescriptor().AsJson()) << "\r\n"
-        << "Actual:   " << BeRapidJsonUtilities::ToPrettyString(query->GetContract()->GetDescriptor().AsJson());
-    }
-
-/*---------------------------------------------------------------------------------**//**
-* @bsitest                                      Grigas.Petraitis                07/2016
-+---------------+---------------+---------------+---------------+---------------+------*/
-TEST_F (ContentQueryBuilderTests, SetsShowImagesFlag)
-    {
-    ECClassCP ecClass = GetECClass("Basic1", "Class1A");
-    SelectedNodeInstancesSpecification spec(1, false, "", "", false);
-    spec.SetShowImages(true);
-    
-    TestParsedInput info(*ecClass, ECInstanceId((uint64_t)123));
-    ContentDescriptorCPtr descriptor = GetDescriptorBuilder().CreateDescriptor(spec, info);
-    ASSERT_TRUE(descriptor.IsValid());
-
-    ContentQueryPtr query = GetQueryBuilder().CreateQuery(spec, *descriptor, info);
-    ASSERT_TRUE(query.IsValid());
-
-    ContentQueryCPtr expected = ExpectedQueries::GetInstance(BeTest::GetHost()).GetContentQuery("SetsShowImagesFlag");
-    EXPECT_TRUE(expected->IsEqual(*query)) 
-        << "Expected: " << expected->ToString() << "\r\n"
-        << "Actual:   " << query->ToString();
-    EXPECT_TRUE(expected->GetContract()->GetDescriptor().Equals(query->GetContract()->GetDescriptor()));
-    }
-
-/*---------------------------------------------------------------------------------**//**
-* @bsitest                                      Grigas.Petraitis                07/2016
-+---------------+---------------+---------------+---------------+---------------+------*/
-TEST_F (ContentQueryBuilderTests, SetsShowLabelsFlagForGridContentType)
-    {
-    m_descriptorBuilder->GetContext().SetPreferredDisplayType(ContentDisplayType::Grid);
-
-    ECClassCP ecClass = GetECClass("Basic1", "Class1A");
-    SelectedNodeInstancesSpecification spec(1, false, "", "", false);
-        
-    TestParsedInput info(*ecClass, ECInstanceId((uint64_t)123));
-    ContentDescriptorCPtr descriptor = GetDescriptorBuilder().CreateDescriptor(spec, info);
-    ASSERT_TRUE(descriptor.IsValid());
-
-    ContentQueryPtr query = GetQueryBuilder().CreateQuery(spec, *descriptor, info);
-    ASSERT_TRUE(query.IsValid());
-
-    ContentQueryCPtr expected = ExpectedQueries::GetInstance(BeTest::GetHost()).GetContentQuery("SetsShowLabelsFlagForGridContentType");
-    EXPECT_TRUE(expected->IsEqual(*query)) 
-        << "Expected: " << expected->ToString() << "\r\n"
-        << "Actual:   " << query->ToString();
-    EXPECT_TRUE(expected->GetContract()->GetDescriptor().Equals(query->GetContract()->GetDescriptor()));
-    }
-
-/*---------------------------------------------------------------------------------**//**
-* @bsitest                                      Grigas.Petraitis                07/2016
-+---------------+---------------+---------------+---------------+---------------+------*/
-TEST_F (ContentQueryBuilderTests, SetsNoFieldsAndKeysOnlyFlagForGraphicsContentType)
-    {
-    m_descriptorBuilder->GetContext().SetPreferredDisplayType(ContentDisplayType::Graphics);
-
-    ECClassCP ecClass = GetECClass("Basic1", "Class1A");
-    SelectedNodeInstancesSpecification spec(1, false, "", "", false);
-    
-    TestParsedInput info(*ecClass, ECInstanceId((uint64_t)123));
-    ContentDescriptorCPtr descriptor = GetDescriptorBuilder().CreateDescriptor(spec, info);
-    ASSERT_TRUE(descriptor.IsValid());
-
-    ContentQueryPtr query = GetQueryBuilder().CreateQuery(spec, *descriptor, info);
-    ASSERT_TRUE(query.IsValid());
-
-    ContentQueryCPtr expected = ExpectedQueries::GetInstance(BeTest::GetHost()).GetContentQuery("SetsNoFieldsAndKeysOnlyFlagForGraphicsContentType");
-    EXPECT_TRUE(expected->IsEqual(*query)) 
-        << "Expected: " << expected->ToString() << "\r\n"
-        << "Actual:   " << query->ToString();
-    EXPECT_TRUE(expected->GetContract()->GetDescriptor().Equals(query->GetContract()->GetDescriptor()));
-    }
-
-/*---------------------------------------------------------------------------------**//**
-* @bsitest                                      Grigas.Petraitis                10/2017
-+---------------+---------------+---------------+---------------+---------------+------*/
-TEST_F (ContentQueryBuilderTests, SetsNoFieldsAndShowLabelsFlagsForListContentType)
-    {
-    m_descriptorBuilder->GetContext().SetPreferredDisplayType(ContentDisplayType::List);
-
-    ECClassCP ecClass = GetECClass("Basic1", "Class1A");
-    SelectedNodeInstancesSpecification spec(1, false, "", "", false);
-    
-    TestParsedInput info(*ecClass, ECInstanceId((uint64_t)123));
-    ContentDescriptorCPtr descriptor = GetDescriptorBuilder().CreateDescriptor(spec, info);
-    ASSERT_TRUE(descriptor.IsValid());
-
-    ContentQueryPtr query = GetQueryBuilder().CreateQuery(spec, *descriptor, info);
-    ASSERT_TRUE(query.IsValid());
-
-    ContentQueryCPtr expected = ExpectedQueries::GetInstance(BeTest::GetHost()).GetContentQuery("SetsNoFieldsAndShowLabelsFlagsForListContentType");
-    EXPECT_TRUE(expected->IsEqual(*query)) 
-        << "Expected: " << expected->ToString() << "\r\n"
-        << "Actual:   " << query->ToString();
-    EXPECT_TRUE(expected->GetContract()->GetDescriptor().Equals(query->GetContract()->GetDescriptor()));
-    }
+/*--------------------------------------------------------------------------------------+
+|
+|  $Source: Tests/NonPublished/RulesEngine/ContentQueryBuilderTests.cpp $
+|
+|  $Copyright: (c) 2018 Bentley Systems, Incorporated. All rights reserved. $
+|
++--------------------------------------------------------------------------------------*/
+#include "QueryBuilderTests.h"
+
+//---------------------------------------------------------------------------------------
+// @bsimethod                                   Grigas.Petraitis                04/2016
+//---------------------------------------------------------------------------------------
+void ContentQueryBuilderTests::SetUp()
+    {
+    Localization::Init();
+    IConnectionManagerCR connections = ExpectedQueries::GetInstance(BeTest::GetHost()).GetConnections();
+    IConnectionCR connection = ExpectedQueries::GetInstance(BeTest::GetHost()).GetConnection();
+    m_ruleset = PresentationRuleSet::CreateInstance("", 1, 0, false, "", "", "", false);
+    m_schemaHelper = new ECSchemaHelper(*m_connection, nullptr, nullptr, nullptr, nullptr);
+    m_context = new ContentDescriptorBuilder::Context(*m_schemaHelper, m_connections,
+        *m_connection, *m_ruleset, ContentDisplayType::Undefined, m_categorySupplier, nullptr, &m_localizationProvider);
+    m_descriptorBuilder = new ContentDescriptorBuilder(*m_context);
+    m_queryBuilder = new ContentQueryBuilder(ContentQueryBuilderParameters(*m_schemaHelper, m_connections,
+        m_nodesLocater, *m_connection, *m_ruleset, m_settings, m_schemaHelper->GetECExpressionsCache(), 
+        m_categorySupplier, nullptr, nullptr, &m_localizationProvider));
+    }
+
+//---------------------------------------------------------------------------------------
+// @bsimethod                                   Grigas.Petraitis                04/2016
+//---------------------------------------------------------------------------------------
+void ContentQueryBuilderTests::TearDown()
+    {
+    DELETE_AND_CLEAR(m_schemaHelper);
+    DELETE_AND_CLEAR(m_context);
+    DELETE_AND_CLEAR(m_descriptorBuilder);
+    DELETE_AND_CLEAR(m_queryBuilder);
+    Localization::Terminate();
+    }
+
+/*---------------------------------------------------------------------------------**//**
+* @bsimethod                                    Grigas.Petraitis                08/2017
++---------------+---------------+---------------+---------------+---------------+------*/
+ContentQueryCPtr ContentQueryBuilderTests::GetExpectedQuery()
+    {
+    return ExpectedQueries::GetInstance(BeTest::GetHost()).GetContentQuery(BeTest::GetNameOfCurrentTest());
+    }
+
+/*---------------------------------------------------------------------------------**//**
+* @bsimethod                                    Grigas.Petraitis                10/2017
++---------------+---------------+---------------+---------------+---------------+------*/
+ECSchemaCP ContentQueryBuilderTests::GetECSchema()
+    {
+    return ExpectedQueries::GetInstance(BeTest::GetHost()).GetDb().Schemas().GetSchema(BeTest::GetNameOfCurrentTest());
+    }
+
+/*---------------------------------------------------------------------------------**//**
+* @bsimethod                                    Grigas.Petraitis                06/2015
++---------------+---------------+---------------+---------------+---------------+------*/
+ECClassCP ContentQueryBuilderTests::GetECClass(Utf8CP schemaName, Utf8CP className)
+    {
+    return ExpectedQueries::GetInstance(BeTest::GetHost()).GetECClass(schemaName, className);
+    }
+
+/*---------------------------------------------------------------------------------**//**
+* @bsimethod                                    Grigas.Petraitis                08/2017
++---------------+---------------+---------------+---------------+---------------+------*/
+ECClassCP ContentQueryBuilderTests::GetECClass(Utf8CP className)
+    {
+    return GetECClass(BeTest::GetNameOfCurrentTest(), className);
+    }
+
+/*---------------------------------------------------------------------------------**//**
+* @bsitest                                      Grigas.Petraitis                11/2016
++---------------+---------------+---------------+---------------+---------------+------*/
+TEST_F (ContentQueryBuilderTests, FieldNamesDontCollideWhenSelectingInstanceAndRelatedPropertyOfTheSameClass)
+    {
+    ECClassCP widgetClass = GetECClass("RulesEngineTest", "Widget");
+    ECClassCP gadgetClass = GetECClass("RulesEngineTest", "Gadget");
+
+    // set up selection
+    TestParsedInput info({
+        bpair<ECClassCP, ECInstanceId>(gadgetClass, {ECInstanceId((uint64_t)1)}), 
+        bpair<ECClassCP, ECInstanceId>(widgetClass, {ECInstanceId((uint64_t)2)}), 
+        });
+
+    // create the spec
+    SelectedNodeInstancesSpecification spec(1, false, "", "", false);
+    spec.AddRelatedProperty(*new RelatedPropertiesSpecification(RequiredRelationDirection_Backward, 
+        "RulesEngineTest:WidgetHasGadgets", "RulesEngineTest:Widget", "MyID", RelationshipMeaning::RelatedInstance));
+    spec.AddPropertiesDisplaySpecification(*new PropertiesDisplaySpecification("MyID", 1000, true));
+
+    // get the query
+    ContentDescriptorCPtr descriptor = GetDescriptorBuilder().CreateDescriptor(spec, info);
+    ASSERT_TRUE(descriptor.IsValid());
+
+    ContentQueryPtr query = GetQueryBuilder().CreateQuery(spec, *descriptor, info);
+    ASSERT_TRUE(query.IsValid());
+
+    // compare
+    ContentQueryCPtr expected = ExpectedQueries::GetInstance(BeTest::GetHost()).GetContentQuery("FieldNamesDontCollideWhenSelectingInstanceAndRelatedPropertyOfTheSameClass");
+    EXPECT_TRUE(expected->IsEqual(*query)) 
+        << "Expected: " << expected->ToString() << "\r\n"
+        << "Actual:   " << query->ToString();
+    EXPECT_TRUE(expected->GetContract()->GetDescriptor().Equals(query->GetContract()->GetDescriptor()));
+    }
+
+/*---------------------------------------------------------------------------------**//**
+* @bsitest                                      Grigas.Petraitis                08/2017
++---------------+---------------+---------------+---------------+---------------+------*/
+TEST_F (ContentQueryBuilderTests, FieldNamesContainNamesOfAllRelatedClassesWhenSelectingMultipleClassesWithSameRelatedProperty)
+    {
+    // create the spec
+    ContentInstancesOfSpecificClassesSpecification spec(1, "", "RulesEngineTest:Widget,Sprocket", false);
+    spec.AddRelatedProperty(*new RelatedPropertiesSpecification(RequiredRelationDirection_Both, 
+        "RulesEngineTest:WidgetHasGadget,GadgetHasSprockets", "RulesEngineTest:Gadget", "MyID", RelationshipMeaning::RelatedInstance));
+
+    // get the query
+    ContentDescriptorCPtr descriptor = GetDescriptorBuilder().CreateDescriptor(spec);
+    ASSERT_TRUE(descriptor.IsValid());
+
+    ContentQueryPtr query = GetQueryBuilder().CreateQuery(spec, *descriptor);
+    ASSERT_TRUE(query.IsValid());
+
+    // compare
+    ContentQueryCPtr expected = ExpectedQueries::GetInstance(BeTest::GetHost()).GetContentQuery("FieldNamesContainNamesOfAllRelatedClassesWhenSelectingMultipleClassesWithSameRelatedProperty");
+    EXPECT_TRUE(expected->IsEqual(*query)) 
+        << "Expected: " << expected->ToString() << "\r\n"
+        << "Actual:   " << query->ToString();
+    EXPECT_TRUE(expected->GetContract()->GetDescriptor().Equals(query->GetContract()->GetDescriptor()));
+    }
+
+/*---------------------------------------------------------------------------------**//**
+* @bsitest                                      Grigas.Petraitis                07/2017
++---------------+---------------+---------------+---------------+---------------+------*/
+TEST_F (ContentQueryBuilderTests, AppliesRelatedPropertiesSpecificationFromContentModifier)
+    {    
+    // create the specs
+    m_ruleset->AddPresentationRule(*new ContentModifier("RulesEngineTest", "Sprocket"));
+    m_ruleset->GetContentModifierRules().back()->AddRelatedProperty(*new RelatedPropertiesSpecification(RequiredRelationDirection_Backward,
+        "RulesEngineTest:GadgetHasSprockets", "RulesEngineTest:Gadget", "Description", RelationshipMeaning::RelatedInstance));
+    ContentInstancesOfSpecificClassesSpecification spec(1, "", "RulesEngineTest:Sprocket", false);
+    
+    // get the query
+    ContentDescriptorCPtr descriptor = GetDescriptorBuilder().CreateDescriptor(spec);
+    ASSERT_TRUE(descriptor.IsValid());
+
+    ContentQueryPtr query = GetQueryBuilder().CreateQuery(spec, *descriptor);
+    ASSERT_TRUE(query.IsValid());
+
+    // compare
+    ContentQueryCPtr expected = ExpectedQueries::GetInstance(BeTest::GetHost()).GetContentQuery("AppliesRelatedPropertiesSpecificationFromContentModifier");
+    EXPECT_TRUE(expected->IsEqual(*query)) 
+        << "Expected: " << expected->ToString() << "\r\n"
+        << "Actual:   " << query->ToString();
+    EXPECT_TRUE(expected->GetContract()->GetDescriptor().Equals(query->GetContract()->GetDescriptor()));
+    }
+
+/*---------------------------------------------------------------------------------**//**
+* @bsitest                                      Grigas.Petraitis                07/2017
++---------------+---------------+---------------+---------------+---------------+------*/
+TEST_F (ContentQueryBuilderTests, DoesntApplyRelatedPropertiesSpecificationFromContentModifierToNestedRelatedClasses)
+    {    
+    // create the specs
+    m_ruleset->AddPresentationRule(*new ContentModifier("RulesEngineTest", "Gadget"));
+    m_ruleset->GetContentModifierRules().back()->AddRelatedProperty(*new RelatedPropertiesSpecification(RequiredRelationDirection_Backward,
+        "RulesEngineTest:WidgetHasGadgets", "RulesEngineTest:Widget", "Description", RelationshipMeaning::RelatedInstance));
+    ContentInstancesOfSpecificClassesSpecification spec(1, "", "RulesEngineTest:Sprocket", false);
+    spec.AddRelatedProperty(*new RelatedPropertiesSpecification(RequiredRelationDirection_Backward, "RulesEngineTest:GadgetHasSprockets",
+        "RulesEngineTest:Gadget", "Description", RelationshipMeaning::RelatedInstance));
+        
+    // get the query
+    ContentDescriptorCPtr descriptor = GetDescriptorBuilder().CreateDescriptor(spec);
+    ASSERT_TRUE(descriptor.IsValid());
+
+    ContentQueryPtr query = GetQueryBuilder().CreateQuery(spec, *descriptor);
+    ASSERT_TRUE(query.IsValid());
+
+    // compare
+    ContentQueryCPtr expected = ExpectedQueries::GetInstance(BeTest::GetHost()).GetContentQuery("DoesntApplyRelatedPropertiesSpecificationFromContentModifierToNestedRelatedClasses");
+    EXPECT_TRUE(expected->IsEqual(*query)) 
+        << "Expected: " << expected->ToString() << "\r\n"
+        << "Actual:   " << query->ToString();
+    EXPECT_TRUE(expected->GetContract()->GetDescriptor().Equals(query->GetContract()->GetDescriptor()));
+    }
+
+/*---------------------------------------------------------------------------------**//**
+* @bsitest                                      Grigas.Petraitis                07/2017
++---------------+---------------+---------------+---------------+---------------+------*/
+TEST_F (ContentQueryBuilderTests, RelatedPropertiesAreAppendedCorrectlyWhenUsingCustomDescriptor)
+    {    
+    // create the specs
+    m_ruleset->AddPresentationRule(*new ContentModifier("RulesEngineTest", "Sprocket"));
+    m_ruleset->GetContentModifierRules().back()->AddRelatedProperty(*new RelatedPropertiesSpecification(RequiredRelationDirection_Backward,
+        "RulesEngineTest:GadgetHasSprockets", "RulesEngineTest:Gadget", "Description", RelationshipMeaning::RelatedInstance));
+    ContentInstancesOfSpecificClassesSpecification spec(1, "", "RulesEngineTest:Sprocket", false);
+    
+    // get the query
+    ContentDescriptorCPtr descriptor = GetDescriptorBuilder().CreateDescriptor(spec);
+    ASSERT_TRUE(descriptor.IsValid());
+
+    ContentQueryPtr query = GetQueryBuilder().CreateQuery(spec, *descriptor);
+    ASSERT_TRUE(query.IsValid());
+
+    // compare
+    ContentQueryCPtr expected = ExpectedQueries::GetInstance(BeTest::GetHost()).GetContentQuery("RelatedPropertiesAreAppendedCorrectlyWhenUsingCustomDescriptor");
+    EXPECT_TRUE(expected->IsEqual(*query)) 
+        << "Expected: " << expected->ToString() << "\r\n"
+        << "Actual:   " << query->ToString();
+    EXPECT_TRUE(expected->GetContract()->GetDescriptor().Equals(query->GetContract()->GetDescriptor()));
+    }
+
+/*---------------------------------------------------------------------------------**//**
+* @bsitest                                      Grigas.Petraitis                07/2017
++---------------+---------------+---------------+---------------+---------------+------*/
+TEST_F (ContentQueryBuilderTests, CreatesContentFieldsForXToManyRelatedInstanceProperties)
+    {    
+    // create the specs
+    ContentInstancesOfSpecificClassesSpecification spec(1, "", "RulesEngineTest:Gadget", false);
+    spec.AddRelatedProperty(*new RelatedPropertiesSpecification(RequiredRelationDirection_Forward, 
+        "RulesEngineTest:GadgetHasSprockets", "RulesEngineTest:Sprocket", "Description", RelationshipMeaning::RelatedInstance));
+    
+    // get the query
+    ContentDescriptorCPtr descriptor = GetDescriptorBuilder().CreateDescriptor(spec);
+    ASSERT_TRUE(descriptor.IsValid());
+
+    ContentQueryPtr query = GetQueryBuilder().CreateQuery(spec, *descriptor);
+    ASSERT_TRUE(query.IsValid());
+
+    // compare
+    ContentQueryCPtr expected = ExpectedQueries::GetInstance(BeTest::GetHost()).GetContentQuery("CreatesContentFieldsForXToManyRelatedInstanceProperties");
+    EXPECT_TRUE(expected->IsEqual(*query)) 
+        << "Expected: " << expected->ToString() << "\r\n"
+        << "Actual:   " << query->ToString();
+    EXPECT_TRUE(expected->GetContract()->GetDescriptor().Equals(query->GetContract()->GetDescriptor()))
+        << "Expected: " << BeRapidJsonUtilities::ToPrettyString(expected->GetContract()->GetDescriptor().AsJson()) << "\r\n"
+        << "Actual:   " << BeRapidJsonUtilities::ToPrettyString(query->GetContract()->GetDescriptor().AsJson());
+    }
+
+/*---------------------------------------------------------------------------------**//**
+* @bsitest                                      Grigas.Petraitis                07/2017
++---------------+---------------+---------------+---------------+---------------+------*/
+TEST_F (ContentQueryBuilderTests, CreatesNestedContentFieldsForXToManyRelatedInstanceProperties)
+    {    
+    // create the specs
+    ContentInstancesOfSpecificClassesSpecification spec(1, "", "RulesEngineTest:Widget", false);
+    spec.AddRelatedProperty(*new RelatedPropertiesSpecification(RequiredRelationDirection_Forward, 
+        "RulesEngineTest:WidgetHasGadgets", "RulesEngineTest:Gadget", "Description", RelationshipMeaning::RelatedInstance));
+    spec.GetRelatedProperties().back()->AddNestedRelatedProperty(*new RelatedPropertiesSpecification(RequiredRelationDirection_Forward, 
+        "RulesEngineTest:GadgetHasSprockets", "RulesEngineTest:Sprocket", "Description", RelationshipMeaning::RelatedInstance));
+    
+    // get the query
+    ContentDescriptorCPtr descriptor = GetDescriptorBuilder().CreateDescriptor(spec);
+    ASSERT_TRUE(descriptor.IsValid());
+
+    ContentQueryPtr query = GetQueryBuilder().CreateQuery(spec, *descriptor);
+    ASSERT_TRUE(query.IsValid());
+
+    // compare
+    ContentQueryCPtr expected = ExpectedQueries::GetInstance(BeTest::GetHost()).GetContentQuery("CreatesNestedContentFieldsForXToManyRelatedInstanceProperties");
+    EXPECT_TRUE(expected->IsEqual(*query)) 
+        << "Expected: " << expected->ToString() << "\r\n"
+        << "Actual:   " << query->ToString();
+    EXPECT_TRUE(expected->GetContract()->GetDescriptor().Equals(query->GetContract()->GetDescriptor()))
+        << "Expected: " << BeRapidJsonUtilities::ToPrettyString(expected->GetContract()->GetDescriptor().AsJson()) << "\r\n"
+        << "Actual:   " << BeRapidJsonUtilities::ToPrettyString(query->GetContract()->GetDescriptor().AsJson());
+    }
+
+/*---------------------------------------------------------------------------------**//**
+* @bsitest                                      Aidas.Vaiksnoras                08/2017
++---------------+---------------+---------------+---------------+---------------+------*/
+TEST_F (ContentQueryBuilderTests, NestsFilterExpressionQuery)
+    {
+    ContentInstancesOfSpecificClassesSpecification spec(1,"", "RulesEngineTest:Widget", false);
+
+    ContentDescriptorPtr descriptor = GetDescriptorBuilder().CreateDescriptor(spec);
+    descriptor->SetFilterExpression("Widget_MyID = \"WidgetId\"");
+    ASSERT_TRUE(descriptor.IsValid());
+
+    ContentQueryPtr query = GetQueryBuilder().CreateQuery(spec, *descriptor);
+    ASSERT_TRUE(query.IsValid());
+
+    ContentQueryCPtr expected = ExpectedQueries::GetInstance(BeTest::GetHost()).GetContentQuery("FilterExpressionQueryTest");
+    EXPECT_TRUE(expected->IsEqual(*query)) 
+        << "Expected: " << expected->ToString() << "\r\n"
+        << "Actual:   " << query->ToString();
+    EXPECT_TRUE(expected->GetContract()->GetDescriptor().Equals(query->GetContract()->GetDescriptor()))
+        << "Expected: " << BeRapidJsonUtilities::ToPrettyString(expected->GetContract()->GetDescriptor().AsJson()) << "\r\n"
+        << "Actual:   " << BeRapidJsonUtilities::ToPrettyString(query->GetContract()->GetDescriptor().AsJson());
+    }
+
+/*---------------------------------------------------------------------------------**//**
+* @bsitest                                      Grigas.Petraitis                07/2016
++---------------+---------------+---------------+---------------+---------------+------*/
+TEST_F (ContentQueryBuilderTests, SetsShowImagesFlag)
+    {
+    ECClassCP ecClass = GetECClass("Basic1", "Class1A");
+    SelectedNodeInstancesSpecification spec(1, false, "", "", false);
+    spec.SetShowImages(true);
+    
+    TestParsedInput info(*ecClass, ECInstanceId((uint64_t)123));
+    ContentDescriptorCPtr descriptor = GetDescriptorBuilder().CreateDescriptor(spec, info);
+    ASSERT_TRUE(descriptor.IsValid());
+
+    ContentQueryPtr query = GetQueryBuilder().CreateQuery(spec, *descriptor, info);
+    ASSERT_TRUE(query.IsValid());
+
+    ContentQueryCPtr expected = ExpectedQueries::GetInstance(BeTest::GetHost()).GetContentQuery("SetsShowImagesFlag");
+    EXPECT_TRUE(expected->IsEqual(*query)) 
+        << "Expected: " << expected->ToString() << "\r\n"
+        << "Actual:   " << query->ToString();
+    EXPECT_TRUE(expected->GetContract()->GetDescriptor().Equals(query->GetContract()->GetDescriptor()));
+    }
+
+/*---------------------------------------------------------------------------------**//**
+* @bsitest                                      Grigas.Petraitis                07/2016
++---------------+---------------+---------------+---------------+---------------+------*/
+TEST_F (ContentQueryBuilderTests, SetsShowLabelsFlagForGridContentType)
+    {
+    m_descriptorBuilder->GetContext().SetPreferredDisplayType(ContentDisplayType::Grid);
+
+    ECClassCP ecClass = GetECClass("Basic1", "Class1A");
+    SelectedNodeInstancesSpecification spec(1, false, "", "", false);
+        
+    TestParsedInput info(*ecClass, ECInstanceId((uint64_t)123));
+    ContentDescriptorCPtr descriptor = GetDescriptorBuilder().CreateDescriptor(spec, info);
+    ASSERT_TRUE(descriptor.IsValid());
+
+    ContentQueryPtr query = GetQueryBuilder().CreateQuery(spec, *descriptor, info);
+    ASSERT_TRUE(query.IsValid());
+
+    ContentQueryCPtr expected = ExpectedQueries::GetInstance(BeTest::GetHost()).GetContentQuery("SetsShowLabelsFlagForGridContentType");
+    EXPECT_TRUE(expected->IsEqual(*query)) 
+        << "Expected: " << expected->ToString() << "\r\n"
+        << "Actual:   " << query->ToString();
+    EXPECT_TRUE(expected->GetContract()->GetDescriptor().Equals(query->GetContract()->GetDescriptor()));
+    }
+
+/*---------------------------------------------------------------------------------**//**
+* @bsitest                                      Grigas.Petraitis                07/2016
++---------------+---------------+---------------+---------------+---------------+------*/
+TEST_F (ContentQueryBuilderTests, SetsNoFieldsAndKeysOnlyFlagForGraphicsContentType)
+    {
+    m_descriptorBuilder->GetContext().SetPreferredDisplayType(ContentDisplayType::Graphics);
+
+    ECClassCP ecClass = GetECClass("Basic1", "Class1A");
+    SelectedNodeInstancesSpecification spec(1, false, "", "", false);
+    
+    TestParsedInput info(*ecClass, ECInstanceId((uint64_t)123));
+    ContentDescriptorCPtr descriptor = GetDescriptorBuilder().CreateDescriptor(spec, info);
+    ASSERT_TRUE(descriptor.IsValid());
+
+    ContentQueryPtr query = GetQueryBuilder().CreateQuery(spec, *descriptor, info);
+    ASSERT_TRUE(query.IsValid());
+
+    ContentQueryCPtr expected = ExpectedQueries::GetInstance(BeTest::GetHost()).GetContentQuery("SetsNoFieldsAndKeysOnlyFlagForGraphicsContentType");
+    EXPECT_TRUE(expected->IsEqual(*query)) 
+        << "Expected: " << expected->ToString() << "\r\n"
+        << "Actual:   " << query->ToString();
+    EXPECT_TRUE(expected->GetContract()->GetDescriptor().Equals(query->GetContract()->GetDescriptor()));
+    }
+
+/*---------------------------------------------------------------------------------**//**
+* @bsitest                                      Grigas.Petraitis                10/2017
++---------------+---------------+---------------+---------------+---------------+------*/
+TEST_F (ContentQueryBuilderTests, SetsNoFieldsAndShowLabelsFlagsForListContentType)
+    {
+    m_descriptorBuilder->GetContext().SetPreferredDisplayType(ContentDisplayType::List);
+
+    ECClassCP ecClass = GetECClass("Basic1", "Class1A");
+    SelectedNodeInstancesSpecification spec(1, false, "", "", false);
+    
+    TestParsedInput info(*ecClass, ECInstanceId((uint64_t)123));
+    ContentDescriptorCPtr descriptor = GetDescriptorBuilder().CreateDescriptor(spec, info);
+    ASSERT_TRUE(descriptor.IsValid());
+
+    ContentQueryPtr query = GetQueryBuilder().CreateQuery(spec, *descriptor, info);
+    ASSERT_TRUE(query.IsValid());
+
+    ContentQueryCPtr expected = ExpectedQueries::GetInstance(BeTest::GetHost()).GetContentQuery("SetsNoFieldsAndShowLabelsFlagsForListContentType");
+    EXPECT_TRUE(expected->IsEqual(*query)) 
+        << "Expected: " << expected->ToString() << "\r\n"
+        << "Actual:   " << query->ToString();
+    EXPECT_TRUE(expected->GetContract()->GetDescriptor().Equals(query->GetContract()->GetDescriptor()));
+    }