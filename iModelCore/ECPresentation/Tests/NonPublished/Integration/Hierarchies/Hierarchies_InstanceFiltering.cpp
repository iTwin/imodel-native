--- conflicted
+++ resolved
@@ -1,5024 +1,5021 @@
-﻿/*---------------------------------------------------------------------------------------------
-* Copyright (c) Bentley Systems, Incorporated. All rights reserved.
-* See LICENSE.md in the repository root for full copyright notice.
-*--------------------------------------------------------------------------------------------*/
-#include "HierarchyIntegrationTests.h"
-
-typedef std::function<void(ContentDescriptor::Category const&)> FieldCategoryValidator;
-typedef std::function<void(ContentDescriptor::Field const&)> FieldValidator;
-typedef std::function<void(ContentDescriptor const&)> DescriptorValidator;
-
-/*---------------------------------------------------------------------------------**//**
-* @bsimethod
-+---------------+---------------+---------------+---------------+---------------+------*/
-static FieldValidator CreatePropertiesFieldValidator(FieldCategoryValidator category, bvector<ECPropertyCP> const& props)
-    {
-    return [=](ContentDescriptor::Field const& field)
-        {
-        EXPECT_TRUE(field.IsPropertiesField());
-        EXPECT_EQ(props.size(), field.AsPropertiesField()->GetProperties().size());
-        for (size_t i = 0; i < props.size(); ++i)
-            {
-            EXPECT_EQ(props[i], &field.AsPropertiesField()->GetProperties()[i].GetProperty());
-            }
-        };
-    }
-
-/*---------------------------------------------------------------------------------**//**
-* @bsimethod
-+---------------+---------------+---------------+---------------+---------------+------*/
-static FieldValidator CreatePropertiesFieldValidator(FieldCategoryValidator category, ECPropertyCR prop)
-    {
-    return CreatePropertiesFieldValidator(category, { &prop });
-    }
-
-/*---------------------------------------------------------------------------------**//**
-* @bsimethod
-+---------------+---------------+---------------+---------------+---------------+------*/
-static FieldValidator CreatePropertiesFieldValidator(bvector<ECPropertyCP> const& props)
-    {
-    return CreatePropertiesFieldValidator(nullptr, props);
-    }
-
-/*---------------------------------------------------------------------------------**//**
-* @bsimethod
-+---------------+---------------+---------------+---------------+---------------+------*/
-static FieldValidator CreatePropertiesFieldValidator(ECPropertyCR prop)
-    {
-    return CreatePropertiesFieldValidator(nullptr, prop);
-    }
-
-/*---------------------------------------------------------------------------------**//**
-* @bsimethod
-+---------------+---------------+---------------+---------------+---------------+------*/
-static void ValidateDescriptor(ContentDescriptorCR actualDescriptor, bvector<FieldValidator> const& expectedFields)
-    {
-    EXPECT_EQ(expectedFields.size(), actualDescriptor.GetVisibleFields().size());
-    for (size_t i = 0; i < actualDescriptor.GetVisibleFields().size(); ++i)
-        {
-        auto actualField = actualDescriptor.GetVisibleFields().at(i);
-        auto const& fieldValidator = expectedFields[i];
-        if (fieldValidator)
-            fieldValidator(*actualField);
-        }
-    }
-
-/*---------------------------------------------------------------------------------**//**
-* @bsimethod
-+---------------+---------------+---------------+---------------+---------------+------*/
-static DescriptorValidator CreateDescriptorValidator(bvector<FieldValidator> const& expectedFields)
-    {
-    return [=](ContentDescriptor const& descriptor)
-        {
-        ValidateDescriptor(descriptor, expectedFields);
-        };
-    }
-
-/*---------------------------------------------------------------------------------**//**
-* @bsimethod
-+---------------+---------------+---------------+---------------+---------------+------*/
-static void ValidateHierarchyLevelDescriptor(ECPresentationManagerR manager, AsyncHierarchyRequestParams const& params, DescriptorValidator const& expectedDescriptor)
-    {
-    auto parentNodeKey = params.GetParentNodeKey() ? params.GetParentNodeKey() : params.GetParentNode() ? params.GetParentNode()->GetKey().get() : nullptr;
-    auto descriptorParams = AsyncHierarchyLevelDescriptorRequestParams::Create(HierarchyLevelDescriptorRequestParams(params, parentNodeKey), params);
-    ContentDescriptorCPtr descriptor = GetValidatedResponse(manager.GetNodesDescriptor(descriptorParams));
-    ASSERT_TRUE(descriptor.IsValid());
-    expectedDescriptor(*descriptor);
-    }
-
-/*---------------------------------------------------------------------------------**//**
-* @bsimethod
-+---------------+---------------+---------------+---------------+---------------+------*/
-static void ExpectThrowingHierarchyLevelDescriptorRequest(ECPresentationManagerR manager, AsyncHierarchyRequestParams const& params)
-    {
-    auto parentNodeKey = params.GetParentNodeKey() ? params.GetParentNodeKey() : params.GetParentNode() ? params.GetParentNode()->GetKey().get() : nullptr;
-    auto descriptorParams = AsyncHierarchyLevelDescriptorRequestParams::Create(HierarchyLevelDescriptorRequestParams(params, parentNodeKey), params);
-    auto future = manager.GetNodesDescriptor(descriptorParams);
-    ASSERT_TRUE(future.wait().hasException());
-    }
-
-/*---------------------------------------------------------------------------------**//**
-* @bsimethod
-+---------------+---------------+---------------+---------------+---------------+------*/
-static void ExpectThrowingHierarchyLevelRequest(ECPresentationManagerR manager, AsyncHierarchyRequestParams const& params)
-    {
-    auto future = manager.GetNodes(params);
-    ASSERT_TRUE(future.wait().hasException());
-    }
-
-/*---------------------------------------------------------------------------------**//**
-* @bsimethod
-+---------------+---------------+---------------+---------------+---------------+------*/
-static AsyncHierarchyRequestParams WithParentNode(AsyncHierarchyRequestParams const& in, NavNodeCP parentNode)
-    {
-    AsyncHierarchyRequestParams out(in);
-    out.SetParentNode(parentNode);
-    return out;
-    }
-
-/*---------------------------------------------------------------------------------**//**
-* @bsitest
-+---------------+---------------+---------------+---------------+---------------+------*/
-DEFINE_SCHEMA(InstanceFiltering_FiltersWithInstanceNodesOfSpecificClassesSpecification, R"*(
-    <ECEntityClass typeName="A">
-        <ECProperty propertyName="Prop" typeName="int" />
-    </ECEntityClass>
-)*");
-TEST_F(RulesDrivenECPresentationManagerNavigationTests, InstanceFiltering_FiltersWithInstanceNodesOfSpecificClassesSpecification)
-    {
-    // dataset
-    ECClassCP classA = GetClass("A");
-    IECInstancePtr a1 = RulesEngineTestHelpers::InsertInstance(s_project->GetECDb(), *classA, [](IECInstanceR instance){instance.SetValue("Prop", ECValue(1));});
-    IECInstancePtr a2 = RulesEngineTestHelpers::InsertInstance(s_project->GetECDb(), *classA, [](IECInstanceR instance){instance.SetValue("Prop", ECValue(2));});
-
-    // ruleset
-    PresentationRuleSetPtr rules = PresentationRuleSet::CreateInstance(BeTest::GetNameOfCurrentTest());
-    m_locater->AddRuleSet(*rules);
-
-    RootNodeRule* rootRule = new RootNodeRule();
-    rootRule->AddSpecification(*new InstanceNodesOfSpecificClassesSpecification(1, ChildrenHint::Unknown, false, false, false, false, "",
-        {
-        new MultiSchemaClass(classA->GetSchema().GetName(), true, bvector<Utf8String>{ classA->GetName() })
-        }, {}));
-    rules->AddPresentationRule(*rootRule);
-
-    // verify without instance filter
-    auto params = AsyncHierarchyRequestParams::Create(s_project->GetECDb(), rules->GetRuleSetId(), RulesetVariables());
-    ValidateHierarchy(params,
-        ExpectedHierarchyListDef(true,
-            {
-            CreateInstanceNodeValidator({ a1 }),
-            CreateInstanceNodeValidator({ a2 }),
-            })
-        );
-
-    // validate hierarchy level filter descriptor
-    ValidateHierarchyLevelDescriptor(*m_manager, params, CreateDescriptorValidator(
-        {
-        CreatePropertiesFieldValidator(*classA->GetPropertyP("Prop")),
-        }));
-
-    // verify with instance filter
-    params.SetInstanceFilter(std::make_unique<InstanceFilterDefinition>("this.Prop = 2"));
-    ValidateHierarchy(params,
-        {
-        CreateInstanceNodeValidator({ a2 }),
-        });
-    }
-
-/*---------------------------------------------------------------------------------**//**
-* @bsitest
-+---------------+---------------+---------------+---------------+---------------+------*/
-DEFINE_SCHEMA(InstanceFiltering_FiltersWithInstanceNodesOfSpecificClassesSpecification_WhenFilterRequestsSelectClass, R"*(
-    <ECEntityClass typeName="A">
-        <ECProperty propertyName="Prop" typeName="int" />
-    </ECEntityClass>
-)*");
-TEST_F(RulesDrivenECPresentationManagerNavigationTests, InstanceFiltering_FiltersWithInstanceNodesOfSpecificClassesSpecification_WhenFilterRequestsSelectClass)
-    {
-    // dataset
-    ECClassCP classA = GetClass("A");
-
-    IECInstancePtr a1 = RulesEngineTestHelpers::InsertInstance(s_project->GetECDb(), *classA, [](IECInstanceR instance){instance.SetValue("Prop", ECValue(1));});
-    IECInstancePtr a2 = RulesEngineTestHelpers::InsertInstance(s_project->GetECDb(), *classA, [](IECInstanceR instance){instance.SetValue("Prop", ECValue(2));});
-
-    // ruleset
-    PresentationRuleSetPtr rules = PresentationRuleSet::CreateInstance(BeTest::GetNameOfCurrentTest());
-    m_locater->AddRuleSet(*rules);
-
-    RootNodeRule* rootRule = new RootNodeRule();
-    rootRule->AddSpecification(*new InstanceNodesOfSpecificClassesSpecification(1, ChildrenHint::Unknown, false, false, false, false, "",
-        {
-        new MultiSchemaClass(classA->GetSchema().GetName(), true, bvector<Utf8String>{ classA->GetName() })
-        }, {}));
-    rules->AddPresentationRule(*rootRule);
-
-    // verify without instance filter
-    auto params = AsyncHierarchyRequestParams::Create(s_project->GetECDb(), rules->GetRuleSetId(), RulesetVariables());
-    ValidateHierarchy(params,
-        ExpectedHierarchyListDef(true,
-            {
-            CreateInstanceNodeValidator({ a1 }),
-            CreateInstanceNodeValidator({ a2 }),
-            })
-        );
-
-    // verify with instance filter
-    params.SetInstanceFilter(std::make_unique<InstanceFilterDefinition>("this.Prop = 2", *classA, bvector<RelatedClassPath>()));
-    ValidateHierarchy(params,
-        {
-        CreateInstanceNodeValidator({ a2 }),
-        });
-    }
-
-/*---------------------------------------------------------------------------------**//**
-* @bsitest
-+---------------+---------------+---------------+---------------+---------------+------*/
-DEFINE_SCHEMA(InstanceFiltering_FiltersWithInstanceNodesOfSpecificClassesSpecification_WhenFilterRequestsOneOfTheSelectClasses, R"*(
-    <ECEntityClass typeName="A">
-        <ECProperty propertyName="PropA" typeName="int" />
-    </ECEntityClass>
-    <ECEntityClass typeName="B">
-        <ECProperty propertyName="PropB" typeName="int" />
-    </ECEntityClass>
-)*");
-TEST_F(RulesDrivenECPresentationManagerNavigationTests, InstanceFiltering_FiltersWithInstanceNodesOfSpecificClassesSpecification_WhenFilterRequestsOneOfTheSelectClasses)
-    {
-    // dataset
-    ECClassCP classA = GetClass("A");
-    ECClassCP classB = GetClass("B");
-
-    IECInstancePtr a1 = RulesEngineTestHelpers::InsertInstance(s_project->GetECDb(), *classA, [](IECInstanceR instance){instance.SetValue("PropA", ECValue(1));});
-    IECInstancePtr a2 = RulesEngineTestHelpers::InsertInstance(s_project->GetECDb(), *classA, [](IECInstanceR instance){instance.SetValue("PropA", ECValue(2));});
-    IECInstancePtr b1 = RulesEngineTestHelpers::InsertInstance(s_project->GetECDb(), *classB, [](IECInstanceR instance){instance.SetValue("PropB", ECValue(1));});
-    IECInstancePtr b2 = RulesEngineTestHelpers::InsertInstance(s_project->GetECDb(), *classB, [](IECInstanceR instance){instance.SetValue("PropB", ECValue(2));});
-
-    // ruleset
-    PresentationRuleSetPtr rules = PresentationRuleSet::CreateInstance(BeTest::GetNameOfCurrentTest());
-    m_locater->AddRuleSet(*rules);
-
-    RootNodeRule* rootRule = new RootNodeRule();
-    rootRule->AddSpecification(*new InstanceNodesOfSpecificClassesSpecification(1, ChildrenHint::Unknown, false, false, false, false, "",
-        {
-        new MultiSchemaClass(classA->GetSchema().GetName(), true, bvector<Utf8String>{ classA->GetName(), classB->GetName() })
-        }, {}));
-    rules->AddPresentationRule(*rootRule);
-
-    // verify without instance filter
-    auto params = AsyncHierarchyRequestParams::Create(s_project->GetECDb(), rules->GetRuleSetId(), RulesetVariables());
-    ValidateHierarchy(params,
-        ExpectedHierarchyListDef(true,
-            {
-            CreateInstanceNodeValidator({ a1 }),
-            CreateInstanceNodeValidator({ a2 }),
-            CreateInstanceNodeValidator({ b1 }),
-            CreateInstanceNodeValidator({ b2 }),
-            })
-        );
-
-    // validate hierarchy level filter descriptor
-    ValidateHierarchyLevelDescriptor(*m_manager, params, CreateDescriptorValidator(
-        {
-        CreatePropertiesFieldValidator(*classA->GetPropertyP("PropA")),
-        CreatePropertiesFieldValidator(*classB->GetPropertyP("PropB")),
-        }));
-
-    // verify with instance filter
-    params.SetInstanceFilter(std::make_unique<InstanceFilterDefinition>("this.PropB = 2", *classB, bvector<RelatedClassPath>()));
-    ValidateHierarchy(params,
-        {
-        CreateInstanceNodeValidator({ b2 }),
-        });
-    }
-
-/*---------------------------------------------------------------------------------**//**
-* @bsitest
-+---------------+---------------+---------------+---------------+---------------+------*/
-DEFINE_SCHEMA(InstanceFiltering_FiltersWithInstanceNodesOfSpecificClassesSpecification_WhenFilterRequestsDerivedClass, R"*(
-    <ECEntityClass typeName="A" />
-    <ECEntityClass typeName="B">
-        <BaseClass>A</BaseClass>
-        <ECProperty propertyName="PropB" typeName="int" />
-    </ECEntityClass>
-)*");
-TEST_F(RulesDrivenECPresentationManagerNavigationTests, InstanceFiltering_FiltersWithInstanceNodesOfSpecificClassesSpecification_WhenFilterRequestsDerivedClass)
-    {
-    // dataset
-    ECClassCP classA = GetClass("A");
-    ECClassCP classB = GetClass("B");
-
-    IECInstancePtr a = RulesEngineTestHelpers::InsertInstance(s_project->GetECDb(), *classA);
-    IECInstancePtr b1 = RulesEngineTestHelpers::InsertInstance(s_project->GetECDb(), *classB, [](IECInstanceR instance){instance.SetValue("PropB", ECValue(1));});
-    IECInstancePtr b2 = RulesEngineTestHelpers::InsertInstance(s_project->GetECDb(), *classB, [](IECInstanceR instance){instance.SetValue("PropB", ECValue(2));});
-
-    // ruleset
-    PresentationRuleSetPtr rules = PresentationRuleSet::CreateInstance(BeTest::GetNameOfCurrentTest());
-    m_locater->AddRuleSet(*rules);
-
-    RootNodeRule* rootRule = new RootNodeRule();
-    rootRule->AddSpecification(*new InstanceNodesOfSpecificClassesSpecification(1, ChildrenHint::Unknown, false, false, false, false, "",
-        {
-        new MultiSchemaClass(classA->GetSchema().GetName(), true, bvector<Utf8String>{ classA->GetName() })
-        }, {}));
-    rules->AddPresentationRule(*rootRule);
-
-    // verify without instance filter
-    auto params = AsyncHierarchyRequestParams::Create(s_project->GetECDb(), rules->GetRuleSetId(), RulesetVariables());
-    ValidateHierarchy(params,
-        ExpectedHierarchyListDef(true,
-            {
-            CreateInstanceNodeValidator({ a }),
-            CreateInstanceNodeValidator({ b1 }),
-            CreateInstanceNodeValidator({ b2 }),
-            })
-        );
-
-    // validate hierarchy level filter descriptor
-    ValidateHierarchyLevelDescriptor(*m_manager, params, CreateDescriptorValidator(
-        {
-        CreatePropertiesFieldValidator(*classB->GetPropertyP("PropB")),
-        }));
-
-    // verify with instance filter
-    params.SetInstanceFilter(std::make_unique<InstanceFilterDefinition>("this.PropB = 2", *classB, bvector<RelatedClassPath>()));
-    ValidateHierarchy(params,
-        {
-        CreateInstanceNodeValidator({ b2 }),
-        });
-    }
-
-/*---------------------------------------------------------------------------------**//**
-* @bsitest
-+---------------+---------------+---------------+---------------+---------------+------*/
-DEFINE_SCHEMA(InstanceFiltering_FiltersWithInstanceNodesOfSpecificClassesSpecification_WithRelatedInstanceSpecification, R"*(
-    <ECEntityClass typeName="A">
-        <ECProperty propertyName="PropA" typeName="int" />
-    </ECEntityClass>
-    <ECEntityClass typeName="B">
-        <ECProperty propertyName="PropB" typeName="int" />
-    </ECEntityClass>
-    <ECRelationshipClass typeName="AB" strength="embedding" modifier="None">
-        <Source multiplicity="(0..1)" roleLabel="ab" polymorphic="false">
-            <Class class="A"/>
-        </Source>
-        <Target multiplicity="(0..*)" roleLabel="ba" polymorphic="false">
-            <Class class="B"/>
-        </Target>
-    </ECRelationshipClass>
-)*");
-TEST_F(RulesDrivenECPresentationManagerNavigationTests, InstanceFiltering_FiltersWithInstanceNodesOfSpecificClassesSpecification_WithRelatedInstanceSpecification)
-    {
-    // dataset
-    ECClassCP classA = GetClass("A");
-    ECClassCP classB = GetClass("B");
-    ECRelationshipClassCP relAB = GetClass("AB")->GetRelationshipClassCP();
-
-    IECInstancePtr a1 = RulesEngineTestHelpers::InsertInstance(s_project->GetECDb(), *classA, [](IECInstanceR instance){instance.SetValue("PropA", ECValue(1));});
-    IECInstancePtr b1 = RulesEngineTestHelpers::InsertInstance(s_project->GetECDb(), *classB, [](IECInstanceR instance){instance.SetValue("PropB", ECValue(999));});
-    RulesEngineTestHelpers::InsertRelationship(s_project->GetECDb(), *relAB, *a1, *b1);
-
-    IECInstancePtr a2 = RulesEngineTestHelpers::InsertInstance(s_project->GetECDb(), *classA, [](IECInstanceR instance){instance.SetValue("PropA", ECValue(2));});
-    IECInstancePtr b2 = RulesEngineTestHelpers::InsertInstance(s_project->GetECDb(), *classB, [](IECInstanceR instance){instance.SetValue("PropB", ECValue(666));});
-    RulesEngineTestHelpers::InsertRelationship(s_project->GetECDb(), *relAB, *a2, *b2);
-
-    IECInstancePtr a3 = RulesEngineTestHelpers::InsertInstance(s_project->GetECDb(), *classA, [](IECInstanceR instance){instance.SetValue("PropA", ECValue(3));});
-    IECInstancePtr b3 = RulesEngineTestHelpers::InsertInstance(s_project->GetECDb(), *classB, [](IECInstanceR instance){instance.SetValue("PropB", ECValue(999));});
-    RulesEngineTestHelpers::InsertRelationship(s_project->GetECDb(), *relAB, *a3, *b3);
-
-    IECInstancePtr a4 = RulesEngineTestHelpers::InsertInstance(s_project->GetECDb(), *classA, [](IECInstanceR instance){instance.SetValue("PropA", ECValue(4));});
-    IECInstancePtr b4 = RulesEngineTestHelpers::InsertInstance(s_project->GetECDb(), *classB, [](IECInstanceR instance){instance.SetValue("PropB", ECValue(666));});
-    RulesEngineTestHelpers::InsertRelationship(s_project->GetECDb(), *relAB, *a4, *b4);
-
-    // ruleset
-    PresentationRuleSetPtr rules = PresentationRuleSet::CreateInstance(BeTest::GetNameOfCurrentTest());
-    m_locater->AddRuleSet(*rules);
-
-    auto rootRule = new RootNodeRule();
-    auto rootSpec = new InstanceNodesOfSpecificClassesSpecification(1, ChildrenHint::Unknown, false, false, false, false,
-        "b.PropB = 999",
-        {
-        new MultiSchemaClass(classA->GetSchema().GetName(), true, bvector<Utf8String>{ classA->GetName() }),
-        }, {});
-    rootSpec->AddRelatedInstance(*new RelatedInstanceSpecification(RelationshipPathSpecification(
-        {
-        new RelationshipStepSpecification(relAB->GetFullName(), RequiredRelationDirection_Forward),
-        }), "b", true));
-    rootRule->AddSpecification(*rootSpec);
-    rules->AddPresentationRule(*rootRule);
-
-    // verify without instance filter
-    auto params = AsyncHierarchyRequestParams::Create(s_project->GetECDb(), rules->GetRuleSetId(), RulesetVariables());
-    ValidateHierarchy(params,
-        ExpectedHierarchyListDef(true,
-            {
-            CreateInstanceNodeValidator({ a1 }),
-            CreateInstanceNodeValidator({ a3 }),
-            })
-        );
-
-    // validate hierarchy level filter descriptor
-    ValidateHierarchyLevelDescriptor(*m_manager, params, CreateDescriptorValidator(
-        {
-        CreatePropertiesFieldValidator(*classA->GetPropertyP("PropA")),
-        }));
-
-    // verify with instance filter
-    params.SetInstanceFilter(std::make_unique<InstanceFilterDefinition>("this.PropA > 2"));
-    ValidateHierarchy(params,
-        {
-        CreateInstanceNodeValidator({ a3 }),
-        });
-    }
-
-/*---------------------------------------------------------------------------------**//**
-* @bsitest
-+---------------+---------------+---------------+---------------+---------------+------*/
-DEFINE_SCHEMA(InstanceFiltering_FiltersWithInstanceNodesOfSpecificClassesSpecification_WhenFilterUsesRelatedInstances, R"*(
-    <ECEntityClass typeName="A" />
-    <ECEntityClass typeName="B">
-        <ECProperty propertyName="PropB" typeName="int" />
-    </ECEntityClass>
-    <ECRelationshipClass typeName="AB" strength="embedding" modifier="None">
-        <Source multiplicity="(0..1)" roleLabel="ab" polymorphic="false">
-            <Class class="A"/>
-        </Source>
-        <Target multiplicity="(0..*)" roleLabel="ba" polymorphic="false">
-            <Class class="B"/>
-        </Target>
-    </ECRelationshipClass>
-)*");
-TEST_F(RulesDrivenECPresentationManagerNavigationTests, InstanceFiltering_FiltersWithInstanceNodesOfSpecificClassesSpecification_WhenFilterUsesRelatedInstances)
-    {
-    // dataset
-    ECClassCP classA = GetClass("A");
-    ECClassCP classB = GetClass("B");
-    ECRelationshipClassCP relAB = GetClass("AB")->GetRelationshipClassCP();
-
-    IECInstancePtr a1 = RulesEngineTestHelpers::InsertInstance(s_project->GetECDb(), *classA);
-    IECInstancePtr b1 = RulesEngineTestHelpers::InsertInstance(s_project->GetECDb(), *classB, [](IECInstanceR instance){instance.SetValue("PropB", ECValue(1));});
-    RulesEngineTestHelpers::InsertRelationship(s_project->GetECDb(), *relAB, *a1, *b1);
-
-    IECInstancePtr a2 = RulesEngineTestHelpers::InsertInstance(s_project->GetECDb(), *classA);
-    IECInstancePtr b2 = RulesEngineTestHelpers::InsertInstance(s_project->GetECDb(), *classB, [](IECInstanceR instance){instance.SetValue("PropB", ECValue(2));});
-    RulesEngineTestHelpers::InsertRelationship(s_project->GetECDb(), *relAB, *a2, *b2);
-
-    // ruleset
-    PresentationRuleSetPtr rules = PresentationRuleSet::CreateInstance(BeTest::GetNameOfCurrentTest());
-    m_locater->AddRuleSet(*rules);
-
-    RootNodeRule* rootRule = new RootNodeRule();
-    rootRule->AddSpecification(*new InstanceNodesOfSpecificClassesSpecification(1, ChildrenHint::Unknown, false, false, false, false, "",
-        {
-        new MultiSchemaClass(classA->GetSchema().GetName(), true, bvector<Utf8String>{ classA->GetName() })
-        }, {}));
-    rules->AddPresentationRule(*rootRule);
-
-    // verify without instance filter
-    auto params = AsyncHierarchyRequestParams::Create(s_project->GetECDb(), rules->GetRuleSetId(), RulesetVariables());
-    ValidateHierarchy(params,
-        ExpectedHierarchyListDef(true,
-            {
-            CreateInstanceNodeValidator({ a1 }),
-            CreateInstanceNodeValidator({ a2 }),
-            })
-        );
-
-    // verify with instance filter
-    params.SetInstanceFilter(std::make_unique<InstanceFilterDefinition>("b.PropB = 2", *classA, bvector<RelatedClassPath>
-        {
-        RelatedClassPath({ RelatedClass(*classA, SelectClass<ECRelationshipClass>(*relAB, ""), true, SelectClass<>(*classB, "b")) }),
-        }));
-    ValidateHierarchy(params,
-        {
-        CreateInstanceNodeValidator({ a2 }),
-        });
-    }
-
-/*---------------------------------------------------------------------------------**//**
-* @bsitest
-+---------------+---------------+---------------+---------------+---------------+------*/
-DEFINE_SCHEMA(InstanceFiltering_FiltersWithInstanceNodesOfSpecificClassesSpecification_WithExcludedClasses, R"*(
-    <ECEntityClass typeName="A">
-        <ECProperty propertyName="PropA" typeName="int" />
-    </ECEntityClass>
-    <ECEntityClass typeName="B">
-        <BaseClass>A</BaseClass>
-        <ECProperty propertyName="PropB" typeName="int" />
-    </ECEntityClass>
-    <ECEntityClass typeName="C">
-        <BaseClass>A</BaseClass>
-        <ECProperty propertyName="PropC" typeName="int" />
-    </ECEntityClass>
-)*");
-TEST_F(RulesDrivenECPresentationManagerNavigationTests, InstanceFiltering_FiltersWithInstanceNodesOfSpecificClassesSpecification_WithExcludedClasses)
-    {
-    // dataset
-    ECClassCP classA = GetClass("A");
-    ECClassCP classB = GetClass("B");
-    ECClassCP classC = GetClass("C");
-
-    IECInstancePtr a1 = RulesEngineTestHelpers::InsertInstance(s_project->GetECDb(), *classA, [](IECInstanceR instance){instance.SetValue("PropA", ECValue(1));});
-    IECInstancePtr a2 = RulesEngineTestHelpers::InsertInstance(s_project->GetECDb(), *classA, [](IECInstanceR instance){instance.SetValue("PropA", ECValue(2));});
-
-    IECInstancePtr b1 = RulesEngineTestHelpers::InsertInstance(s_project->GetECDb(), *classB, [](IECInstanceR instance){instance.SetValue("PropA", ECValue(1));});
-    IECInstancePtr b2 = RulesEngineTestHelpers::InsertInstance(s_project->GetECDb(), *classB, [](IECInstanceR instance){instance.SetValue("PropA", ECValue(2));});
-
-    IECInstancePtr c1 = RulesEngineTestHelpers::InsertInstance(s_project->GetECDb(), *classC, [](IECInstanceR instance){instance.SetValue("PropA", ECValue(1));});
-    IECInstancePtr c2 = RulesEngineTestHelpers::InsertInstance(s_project->GetECDb(), *classC, [](IECInstanceR instance){instance.SetValue("PropA", ECValue(2));});
-
-    // ruleset
-    PresentationRuleSetPtr rules = PresentationRuleSet::CreateInstance(BeTest::GetNameOfCurrentTest());
-    m_locater->AddRuleSet(*rules);
-
-    RootNodeRule* rootRule = new RootNodeRule();
-    rootRule->AddSpecification(*new InstanceNodesOfSpecificClassesSpecification(1, ChildrenHint::Unknown, false, false, false, false, "",
-        {
-        new MultiSchemaClass(classA->GetSchema().GetName(), true, bvector<Utf8String>{ classA->GetName() }),
-        },
-        {
-        new MultiSchemaClass(classC->GetSchema().GetName(), true, bvector<Utf8String>{ classC->GetName() }),
-        }));
-    rules->AddPresentationRule(*rootRule);
-
-    // verify without instance filter
-    auto params = AsyncHierarchyRequestParams::Create(s_project->GetECDb(), rules->GetRuleSetId(), RulesetVariables());
-    ValidateHierarchy(params,
-        ExpectedHierarchyListDef(true,
-            {
-            CreateInstanceNodeValidator({ a1 }),
-            CreateInstanceNodeValidator({ a2 }),
-            CreateInstanceNodeValidator({ b1 }),
-            CreateInstanceNodeValidator({ b2 }),
-            })
-        );
-
-    // validate hierarchy level filter descriptor
-    ValidateHierarchyLevelDescriptor(*m_manager, params, CreateDescriptorValidator(
-        {
-        CreatePropertiesFieldValidator({ classA->GetPropertyP("PropA"), classB->GetPropertyP("PropA") }),
-        CreatePropertiesFieldValidator(*classB->GetPropertyP("PropB")),
-        }));
-
-    // verify with instance filter
-    params.SetInstanceFilter(std::make_unique<InstanceFilterDefinition>("this.PropA = 2"));
-    ValidateHierarchy(params,
-        {
-        CreateInstanceNodeValidator({ a2 }),
-        CreateInstanceNodeValidator({ b2 }),
-        });
-    }
-
-/*---------------------------------------------------------------------------------**//**
-* @bsitest
-+---------------+---------------+---------------+---------------+---------------+------*/
-DEFINE_SCHEMA(InstanceFiltering_FiltersWithInstanceNodesOfSpecificClassesSpecification_WhenFilterUsesParentSymbol, R"*(
-    <ECEntityClass typeName="A">
-        <ECProperty propertyName="PropA" typeName="int" />
-    </ECEntityClass>
-    <ECEntityClass typeName="B">
-        <ECProperty propertyName="PropB" typeName="int" />
-    </ECEntityClass>
-    <ECEntityClass typeName="C">
-        <ECProperty propertyName="PropC" typeName="int" />
-    </ECEntityClass>
-)*");
-TEST_F(RulesDrivenECPresentationManagerNavigationTests, InstanceFiltering_FiltersWithInstanceNodesOfSpecificClassesSpecification_WhenFilterUsesParentSymbol)
-    {
-    // dataset
-    ECClassCP classA = GetClass("A");
-    ECClassCP classB = GetClass("B");
-    ECClassCP classC = GetClass("C");
-
-    IECInstancePtr a = RulesEngineTestHelpers::InsertInstance(s_project->GetECDb(), *classA, [](IECInstanceR instance){instance.SetValue("PropA", ECValue(1)); });
-    IECInstancePtr b = RulesEngineTestHelpers::InsertInstance(s_project->GetECDb(), *classB, [](IECInstanceR instance){instance.SetValue("PropB", ECValue(2)); });
-    IECInstancePtr c1 = RulesEngineTestHelpers::InsertInstance(s_project->GetECDb(), *classC, [](IECInstanceR instance){instance.SetValue("PropC", ECValue(3)); });
-    IECInstancePtr c2 = RulesEngineTestHelpers::InsertInstance(s_project->GetECDb(), *classC, [](IECInstanceR instance){instance.SetValue("PropC", ECValue(4)); });
-
-    // ruleset
-    PresentationRuleSetPtr rules = PresentationRuleSet::CreateInstance(BeTest::GetNameOfCurrentTest());
-    m_locater->AddRuleSet(*rules);
-
-    auto ruleA = new RootNodeRule();
-    ruleA->AddSpecification(*new InstanceNodesOfSpecificClassesSpecification(1, ChildrenHint::Unknown, false, false, false, false, "",
-        {
-        new MultiSchemaClass(classA->GetSchema().GetName(), true, bvector<Utf8String>{ classA->GetName() })
-        }, {}));
-    rules->AddPresentationRule(*ruleA);
-
-    auto ruleB = new ChildNodeRule(Utf8PrintfString("ParentNode.IsOfClass(\"%s\", \"%s\")", classA->GetName().c_str(), classA->GetSchema().GetName().c_str()), 1, false);
-    ruleB->AddSpecification(*new InstanceNodesOfSpecificClassesSpecification(1, ChildrenHint::Unknown, false, false, false, false, "",
-        {
-        new MultiSchemaClass(classB->GetSchema().GetName(), true, bvector<Utf8String>{ classB->GetName() })
-        }, {}));
-    rules->AddPresentationRule(*ruleB);
-
-    auto ruleC = new ChildNodeRule(Utf8PrintfString("ParentNode.IsOfClass(\"%s\", \"%s\")", classB->GetName().c_str(), classB->GetSchema().GetName().c_str()), 1, false);
-    ruleC->AddSpecification(*new InstanceNodesOfSpecificClassesSpecification(1, ChildrenHint::Unknown, false, false, false, false,
-        "parent.PropB = 2 AND parent.parent.PropA = 1",
-        {
-        new MultiSchemaClass(classC->GetSchema().GetName(), true, bvector<Utf8String>{ classC->GetName() })
-        }, {}));
-    rules->AddPresentationRule(*ruleC);
-
-    // verify without instance filter
-    auto params = AsyncHierarchyRequestParams::Create(s_project->GetECDb(), rules->GetRuleSetId(), RulesetVariables());
-    auto hierarchy = ValidateHierarchy(params,
-        {
-        ExpectedHierarchyDef(CreateInstanceNodeValidator({ a }),
-            ExpectedHierarchyListDef(true,
-                {
-                ExpectedHierarchyDef(CreateInstanceNodeValidator({ b }),
-                    ExpectedHierarchyListDef(true,
-                        {
-                        CreateInstanceNodeValidator({ c1 }),
-                        CreateInstanceNodeValidator({ c2 }),
-                        })),
-                })),
-        });
-
-    // validate hierarchy level filter descriptor
-    params.SetParentNode(hierarchy[0].children[0].node.get());
-    ValidateHierarchyLevelDescriptor(*m_manager, params, CreateDescriptorValidator(
-        {
-        CreatePropertiesFieldValidator(*classC->GetPropertyP("PropC")),
-        }));
-
-    // verify with instance filter
-    params.SetInstanceFilter(std::make_unique<InstanceFilterDefinition>("this.PropC = 4"));
-    ValidateHierarchy(params,
-        {
-        CreateInstanceNodeValidator({ c2 }),
-        });
-    }
-
-/*---------------------------------------------------------------------------------**//**
-* @bsitest
-+---------------+---------------+---------------+---------------+---------------+------*/
-<<<<<<< HEAD
-=======
-DEFINE_SCHEMA(InstanceFiltering_FiltersWithInstanceNodesOfSpecificClassesSpecification_WhenFilterUsesParentSymbolAndParentLevelIsHidden, R"*(
-    <ECEntityClass typeName="A">
-        <ECProperty propertyName="PropA" typeName="int" />
-    </ECEntityClass>
-    <ECEntityClass typeName="B">
-        <ECProperty propertyName="PropB" typeName="int" />
-    </ECEntityClass>
-    <ECEntityClass typeName="C">
-        <ECProperty propertyName="PropC" typeName="int" />
-    </ECEntityClass>
-)*");
-TEST_F(RulesDrivenECPresentationManagerNavigationTests, InstanceFiltering_FiltersWithInstanceNodesOfSpecificClassesSpecification_WhenFilterUsesParentSymbolAndParentLevelIsHidden)
-    {
-    // dataset
-    ECClassCP classA = GetClass("A");
-    ECClassCP classB = GetClass("B");
-    ECClassCP classC = GetClass("C");
-
-    IECInstancePtr a = RulesEngineTestHelpers::InsertInstance(s_project->GetECDb(), *classA, [](IECInstanceR instance){instance.SetValue("PropA", ECValue(1)); });
-    IECInstancePtr b = RulesEngineTestHelpers::InsertInstance(s_project->GetECDb(), *classB, [](IECInstanceR instance){instance.SetValue("PropB", ECValue(2)); });
-    IECInstancePtr c1 = RulesEngineTestHelpers::InsertInstance(s_project->GetECDb(), *classC, [](IECInstanceR instance){instance.SetValue("PropC", ECValue(3)); });
-    IECInstancePtr c2 = RulesEngineTestHelpers::InsertInstance(s_project->GetECDb(), *classC, [](IECInstanceR instance){instance.SetValue("PropC", ECValue(4)); });
-
-    // ruleset
-    PresentationRuleSetPtr rules = PresentationRuleSet::CreateInstance(BeTest::GetNameOfCurrentTest());
-    m_locater->AddRuleSet(*rules);
-
-    auto ruleA = new RootNodeRule();
-    ruleA->AddSpecification(*new InstanceNodesOfSpecificClassesSpecification(1, ChildrenHint::Unknown, false, false, false, false, "",
-        {
-        new MultiSchemaClass(classA->GetSchema().GetName(), true, bvector<Utf8String>{ classA->GetName() })
-        }, {}));
-    rules->AddPresentationRule(*ruleA);
-
-    auto ruleB = new ChildNodeRule(Utf8PrintfString("ParentNode.IsOfClass(\"%s\", \"%s\")", classA->GetName().c_str(), classA->GetSchema().GetName().c_str()), 1, false);
-    ruleB->AddSpecification(*new InstanceNodesOfSpecificClassesSpecification(1, ChildrenHint::Unknown, true, false, false, false, "",
-        {
-        new MultiSchemaClass(classB->GetSchema().GetName(), true, bvector<Utf8String>{ classB->GetName() })
-        }, {}));
-    rules->AddPresentationRule(*ruleB);
-
-    auto ruleC = new ChildNodeRule(Utf8PrintfString("ParentNode.IsOfClass(\"%s\", \"%s\")", classB->GetName().c_str(), classB->GetSchema().GetName().c_str()), 1, false);
-    ruleC->AddSpecification(*new InstanceNodesOfSpecificClassesSpecification(1, ChildrenHint::Unknown, false, false, false, false,
-        "parent.PropB = 2 AND parent.parent.PropA = 1",
-        {
-        new MultiSchemaClass(classC->GetSchema().GetName(), true, bvector<Utf8String>{ classC->GetName() })
-        }, {}));
-    rules->AddPresentationRule(*ruleC);
-
-    // verify without instance filter
-    auto params = AsyncHierarchyRequestParams::Create(s_project->GetECDb(), rules->GetRuleSetId(), RulesetVariables());
-    auto hierarchy = ValidateHierarchy(params,
-        {
-        ExpectedHierarchyDef(CreateInstanceNodeValidator({ a }),
-            ExpectedHierarchyListDef(true,
-                {
-                CreateInstanceNodeValidator({ c1 }),
-                CreateInstanceNodeValidator({ c2 }),
-                })),
-        });
-
-    // validate hierarchy level filter descriptor
-    params.SetParentNode(hierarchy[0].node.get());
-    ValidateHierarchyLevelDescriptor(*m_manager, params, CreateDescriptorValidator(
-        {
-        CreatePropertiesFieldValidator(*classC->GetPropertyP("PropC")),
-        }));
-
-    // verify with instance filter
-    params.SetInstanceFilter(std::make_unique<InstanceFilterDefinition>("this.PropC = 4"));
-    ValidateHierarchy(params,
-        {
-        CreateInstanceNodeValidator({ c2 }),
-        });
-    }
-
-/*---------------------------------------------------------------------------------**//**
-* @bsitest
-+---------------+---------------+---------------+---------------+---------------+------*/
->>>>>>> a207a80d
-DEFINE_SCHEMA(InstanceFiltering_FiltersWithRelatedInstanceNodesSpecification, R"*(
-    <ECEntityClass typeName="A" />
-    <ECEntityClass typeName="B">
-        <ECProperty propertyName="Prop" typeName="int" />
-    </ECEntityClass>
-    <ECRelationshipClass typeName="AB" strength="embedding" modifier="None">
-        <Source multiplicity="(0..1)" roleLabel="ab" polymorphic="false">
-            <Class class="A"/>
-        </Source>
-        <Target multiplicity="(0..*)" roleLabel="ba" polymorphic="false">
-            <Class class="B"/>
-        </Target>
-    </ECRelationshipClass>
-)*");
-TEST_F(RulesDrivenECPresentationManagerNavigationTests, InstanceFiltering_FiltersWithRelatedInstanceNodesSpecification)
-    {
-    // dataset
-    ECClassCP classA = GetClass("A");
-    ECClassCP classB = GetClass("B");
-    ECRelationshipClassCP relAB = GetClass("AB")->GetRelationshipClassCP();
-
-    IECInstancePtr a1 = RulesEngineTestHelpers::InsertInstance(s_project->GetECDb(), *classA);
-    IECInstancePtr b1 = RulesEngineTestHelpers::InsertInstance(s_project->GetECDb(), *classB, [](IECInstanceR instance){instance.SetValue("Prop", ECValue(1));});
-    RulesEngineTestHelpers::InsertRelationship(s_project->GetECDb(), *relAB, *a1, *b1);
-
-    IECInstancePtr a2 = RulesEngineTestHelpers::InsertInstance(s_project->GetECDb(), *classA);
-    IECInstancePtr b2 = RulesEngineTestHelpers::InsertInstance(s_project->GetECDb(), *classB, [](IECInstanceR instance){instance.SetValue("Prop", ECValue(2));});
-    RulesEngineTestHelpers::InsertRelationship(s_project->GetECDb(), *relAB, *a2, *b2);
-
-    // ruleset
-    PresentationRuleSetPtr rules = PresentationRuleSet::CreateInstance(BeTest::GetNameOfCurrentTest());
-    m_locater->AddRuleSet(*rules);
-
-    RootNodeRule* rootRule = new RootNodeRule();
-    rootRule->AddSpecification(*new InstanceNodesOfSpecificClassesSpecification(1, ChildrenHint::Unknown, false, false, false, false, "",
-        {
-        new MultiSchemaClass(classA->GetSchema().GetName(), true, bvector<Utf8String>{ classA->GetName() })
-        }, {}));
-    rules->AddPresentationRule(*rootRule);
-
-    ChildNodeRule* childRule = new ChildNodeRule(Utf8PrintfString("ParentNode.IsOfClass(\"%s\", \"%s\")", classA->GetName().c_str(), classA->GetSchema().GetName().c_str()), 1, false);
-    childRule->AddSpecification(*new RelatedInstanceNodesSpecification(1, ChildrenHint::Unknown, false, false, false, false, "",
-        {
-        new RepeatableRelationshipPathSpecification({ new RepeatableRelationshipStepSpecification(relAB->GetFullName(), RequiredRelationDirection_Forward) })
-        }));
-    rules->AddPresentationRule(*childRule);
-
-    // verify without instance filter
-    auto params = AsyncHierarchyRequestParams::Create(s_project->GetECDb(), rules->GetRuleSetId(), RulesetVariables());
-    auto hierarchy = ValidateHierarchy(params,
-        {
-        ExpectedHierarchyDef(CreateInstanceNodeValidator({ a1 }),
-            ExpectedHierarchyListDef(true,
-                {
-                CreateInstanceNodeValidator({ b1 })
-                })),
-        ExpectedHierarchyDef(CreateInstanceNodeValidator({ a2 }),
-            ExpectedHierarchyListDef(true,
-                {
-                CreateInstanceNodeValidator({ b2 })
-                })),
-        });
-
-    // validate hierarchy level filter descriptor
-    ValidateHierarchyLevelDescriptor(*m_manager, WithParentNode(params, hierarchy[0].node.get()), CreateDescriptorValidator(
-        {
-        CreatePropertiesFieldValidator(*classB->GetPropertyP("Prop")),
-        }));
-
-    // verify getting child nodes with instance filter
-    params.SetInstanceFilter(std::make_unique<InstanceFilterDefinition>("this.Prop = 2"));
-    ValidateHierarchy(WithParentNode(params, hierarchy[0].node.get()),
-        {
-        });
-    ValidateHierarchy(WithParentNode(params, hierarchy[1].node.get()),
-        {
-        CreateInstanceNodeValidator({ b2 }),
-        });
-    }
-
-/*---------------------------------------------------------------------------------**//**
-* @bsitest
-+---------------+---------------+---------------+---------------+---------------+------*/
-DEFINE_SCHEMA(InstanceFiltering_FiltersWithRelatedInstanceNodesSpecification_WhenFilterRequestsTargetClass, R"*(
-    <ECEntityClass typeName="A" />
-    <ECEntityClass typeName="B">
-        <ECProperty propertyName="Prop" typeName="int" />
-    </ECEntityClass>
-    <ECRelationshipClass typeName="AB" strength="embedding" modifier="None">
-        <Source multiplicity="(0..1)" roleLabel="ab" polymorphic="false">
-            <Class class="A"/>
-        </Source>
-        <Target multiplicity="(0..*)" roleLabel="ba" polymorphic="false">
-            <Class class="B"/>
-        </Target>
-    </ECRelationshipClass>
-)*");
-TEST_F(RulesDrivenECPresentationManagerNavigationTests, InstanceFiltering_FiltersWithRelatedInstanceNodesSpecification_WhenFilterRequestsTargetClass)
-    {
-    // dataset
-    ECClassCP classA = GetClass("A");
-    ECClassCP classB = GetClass("B");
-    ECRelationshipClassCP relAB = GetClass("AB")->GetRelationshipClassCP();
-
-    IECInstancePtr a1 = RulesEngineTestHelpers::InsertInstance(s_project->GetECDb(), *classA);
-    IECInstancePtr b1 = RulesEngineTestHelpers::InsertInstance(s_project->GetECDb(), *classB, [](IECInstanceR instance){instance.SetValue("Prop", ECValue(1));});
-    RulesEngineTestHelpers::InsertRelationship(s_project->GetECDb(), *relAB, *a1, *b1);
-
-    IECInstancePtr a2 = RulesEngineTestHelpers::InsertInstance(s_project->GetECDb(), *classA);
-    IECInstancePtr b2 = RulesEngineTestHelpers::InsertInstance(s_project->GetECDb(), *classB, [](IECInstanceR instance){instance.SetValue("Prop", ECValue(2));});
-    RulesEngineTestHelpers::InsertRelationship(s_project->GetECDb(), *relAB, *a2, *b2);
-
-    // ruleset
-    PresentationRuleSetPtr rules = PresentationRuleSet::CreateInstance(BeTest::GetNameOfCurrentTest());
-    m_locater->AddRuleSet(*rules);
-
-    RootNodeRule* rootRule = new RootNodeRule();
-    rootRule->AddSpecification(*new InstanceNodesOfSpecificClassesSpecification(1, ChildrenHint::Unknown, false, false, false, false, "",
-        {
-        new MultiSchemaClass(classA->GetSchema().GetName(), true, bvector<Utf8String>{ classA->GetName() })
-        }, {}));
-    rules->AddPresentationRule(*rootRule);
-
-    ChildNodeRule* childRule = new ChildNodeRule(Utf8PrintfString("ParentNode.IsOfClass(\"%s\", \"%s\")", classA->GetName().c_str(), classA->GetSchema().GetName().c_str()), 1, false);
-    childRule->AddSpecification(*new RelatedInstanceNodesSpecification(1, ChildrenHint::Unknown, false, false, false, false, "",
-        {
-        new RepeatableRelationshipPathSpecification({ new RepeatableRelationshipStepSpecification(relAB->GetFullName(), RequiredRelationDirection_Forward) })
-        }));
-    rules->AddPresentationRule(*childRule);
-
-    // verify without instance filter
-    auto params = AsyncHierarchyRequestParams::Create(s_project->GetECDb(), rules->GetRuleSetId(), RulesetVariables());
-    auto hierarchy = ValidateHierarchy(params,
-        {
-        ExpectedHierarchyDef(CreateInstanceNodeValidator({ a1 }),
-            ExpectedHierarchyListDef(true,
-                {
-                CreateInstanceNodeValidator({ b1 })
-                })),
-        ExpectedHierarchyDef(CreateInstanceNodeValidator({ a2 }),
-            ExpectedHierarchyListDef(true,
-                {
-                CreateInstanceNodeValidator({ b2 })
-                })),
-        });
-
-    // verify getting child nodes with instance filter
-    params.SetInstanceFilter(std::make_unique<InstanceFilterDefinition>("this.Prop = 2", *classB, bvector<RelatedClassPath>()));
-    params.SetParentNode(hierarchy[0].node.get());
-    ValidateHierarchy(params,
-        {
-        });
-    params.SetParentNode(hierarchy[1].node.get());
-    ValidateHierarchy(params,
-        {
-        CreateInstanceNodeValidator({ b2 }),
-        });
-    }
-
-/*---------------------------------------------------------------------------------**//**
-* @bsitest
-+---------------+---------------+---------------+---------------+---------------+------*/
-DEFINE_SCHEMA(InstanceFiltering_FiltersWithRelatedInstanceNodesSpecification_WhenFilterRequestsOneOfTheTargetClasses, R"*(
-    <ECEntityClass typeName="A" />
-    <ECEntityClass typeName="B">
-        <ECCustomAttributes>
-            <ClassMap xmlns="ECDbMap.2.0">
-                <MapStrategy>TablePerHierarchy</MapStrategy>
-            </ClassMap>
-        </ECCustomAttributes>
-    </ECEntityClass>
-    <ECEntityClass typeName="C">
-        <BaseClass>B</BaseClass>
-    </ECEntityClass>
-    <ECEntityClass typeName="D">
-        <BaseClass>B</BaseClass>
-        <ECProperty propertyName="Prop" typeName="int" />
-    </ECEntityClass>
-    <ECRelationshipClass typeName="AB" strength="embedding" modifier="None">
-        <Source multiplicity="(0..1)" roleLabel="ab" polymorphic="false">
-            <Class class="A"/>
-        </Source>
-        <Target multiplicity="(0..*)" roleLabel="ba" polymorphic="true">
-            <Class class="B"/>
-        </Target>
-    </ECRelationshipClass>
-)*");
-TEST_F(RulesDrivenECPresentationManagerNavigationTests, InstanceFiltering_FiltersWithRelatedInstanceNodesSpecification_WhenFilterRequestsOneOfTheTargetClasses)
-    {
-    // dataset
-    ECClassCP classA = GetClass("A");
-    ECClassCP classB = GetClass("B");
-    ECClassCP classC = GetClass("C");
-    ECClassCP classD = GetClass("D");
-    ECRelationshipClassCP relAB = GetClass("AB")->GetRelationshipClassCP();
-
-    IECInstancePtr a1 = RulesEngineTestHelpers::InsertInstance(s_project->GetECDb(), *classA);
-    IECInstancePtr b1 = RulesEngineTestHelpers::InsertInstance(s_project->GetECDb(), *classB);
-    RulesEngineTestHelpers::InsertRelationship(s_project->GetECDb(), *relAB, *a1, *b1);
-    IECInstancePtr c1 = RulesEngineTestHelpers::InsertInstance(s_project->GetECDb(), *classC);
-    RulesEngineTestHelpers::InsertRelationship(s_project->GetECDb(), *relAB, *a1, *c1);
-    IECInstancePtr d1 = RulesEngineTestHelpers::InsertInstance(s_project->GetECDb(), *classD, [](IECInstanceR instance){instance.SetValue("Prop", ECValue(1));});
-    RulesEngineTestHelpers::InsertRelationship(s_project->GetECDb(), *relAB, *a1, *d1);
-
-    IECInstancePtr a2 = RulesEngineTestHelpers::InsertInstance(s_project->GetECDb(), *classA);
-    IECInstancePtr b2 = RulesEngineTestHelpers::InsertInstance(s_project->GetECDb(), *classB);
-    RulesEngineTestHelpers::InsertRelationship(s_project->GetECDb(), *relAB, *a2, *b2);
-    IECInstancePtr c2 = RulesEngineTestHelpers::InsertInstance(s_project->GetECDb(), *classC);
-    RulesEngineTestHelpers::InsertRelationship(s_project->GetECDb(), *relAB, *a2, *c2);
-    IECInstancePtr d2 = RulesEngineTestHelpers::InsertInstance(s_project->GetECDb(), *classD, [](IECInstanceR instance){instance.SetValue("Prop", ECValue(2));});
-    RulesEngineTestHelpers::InsertRelationship(s_project->GetECDb(), *relAB, *a2, *d2);
-
-    // ruleset
-    PresentationRuleSetPtr rules = PresentationRuleSet::CreateInstance(BeTest::GetNameOfCurrentTest());
-    m_locater->AddRuleSet(*rules);
-
-    RootNodeRule* rootRule = new RootNodeRule();
-    rootRule->AddSpecification(*new InstanceNodesOfSpecificClassesSpecification(1, ChildrenHint::Unknown, false, false, false, false, "",
-        {
-        new MultiSchemaClass(classA->GetSchema().GetName(), true, bvector<Utf8String>{ classA->GetName() })
-        }, {}));
-    rules->AddPresentationRule(*rootRule);
-
-    ChildNodeRule* childRule = new ChildNodeRule(Utf8PrintfString("ParentNode.IsOfClass(\"%s\", \"%s\")", classA->GetName().c_str(), classA->GetSchema().GetName().c_str()), 1, false);
-    childRule->AddSpecification(*new RelatedInstanceNodesSpecification(1, ChildrenHint::Unknown, false, false, false, false, "",
-        {
-        new RepeatableRelationshipPathSpecification(
-            {
-            new RepeatableRelationshipStepSpecification(relAB->GetFullName(), RequiredRelationDirection_Forward, classC->GetFullName()),
-            }),
-        new RepeatableRelationshipPathSpecification(
-            {
-            new RepeatableRelationshipStepSpecification(relAB->GetFullName(), RequiredRelationDirection_Forward, classD->GetFullName()),
-            })
-        }));
-    rules->AddPresentationRule(*childRule);
-
-    // verify without instance filter
-    auto params = AsyncHierarchyRequestParams::Create(s_project->GetECDb(), rules->GetRuleSetId(), RulesetVariables());
-    auto hierarchy = ValidateHierarchy(params,
-        {
-        ExpectedHierarchyDef(CreateInstanceNodeValidator({ a1 }),
-            ExpectedHierarchyListDef(true,
-                {
-                CreateInstanceNodeValidator({ c1 }),
-                CreateInstanceNodeValidator({ d1 })
-                })),
-        ExpectedHierarchyDef(CreateInstanceNodeValidator({ a2 }),
-            ExpectedHierarchyListDef(true,
-                {
-                CreateInstanceNodeValidator({ c2 }),
-                CreateInstanceNodeValidator({ d2 })
-                })),
-        });
-
-    // validate hierarchy level filter descriptor
-    ValidateHierarchyLevelDescriptor(*m_manager, WithParentNode(params, hierarchy[0].node.get()), CreateDescriptorValidator(
-        {
-        CreatePropertiesFieldValidator(*classD->GetPropertyP("Prop")),
-        }));
-
-    // verify getting child nodes with instance filter
-    params.SetInstanceFilter(std::make_unique<InstanceFilterDefinition>("this.Prop = 2", *classD, bvector<RelatedClassPath>()));
-    params.SetParentNode(hierarchy[0].node.get());
-    ValidateHierarchy(params,
-        {
-        });
-    params.SetParentNode(hierarchy[1].node.get());
-    ValidateHierarchy(params,
-        {
-        CreateInstanceNodeValidator({ d2 }),
-        });
-    }
-
-/*---------------------------------------------------------------------------------**//**
-* @bsitest
-+---------------+---------------+---------------+---------------+---------------+------*/
-DEFINE_SCHEMA(InstanceFiltering_FiltersWithRelatedInstanceNodesSpecification_WhenFilterRequestsDerivedClass, R"*(
-    <ECEntityClass typeName="A" />
-    <ECEntityClass typeName="B">
-        <ECCustomAttributes>
-            <ClassMap xmlns="ECDbMap.2.0">
-                <MapStrategy>TablePerHierarchy</MapStrategy>
-            </ClassMap>
-        </ECCustomAttributes>
-    </ECEntityClass>
-    <ECEntityClass typeName="C">
-        <BaseClass>B</BaseClass>
-        <ECProperty propertyName="Prop" typeName="int" />
-    </ECEntityClass>
-    <ECRelationshipClass typeName="AB" strength="embedding" modifier="None">
-        <Source multiplicity="(0..1)" roleLabel="ab" polymorphic="false">
-            <Class class="A"/>
-        </Source>
-        <Target multiplicity="(0..*)" roleLabel="ba" polymorphic="true">
-            <Class class="B"/>
-        </Target>
-    </ECRelationshipClass>
-)*");
-TEST_F(RulesDrivenECPresentationManagerNavigationTests, InstanceFiltering_FiltersWithRelatedInstanceNodesSpecification_WhenFilterRequestsDerivedClass)
-    {
-    // dataset
-    ECClassCP classA = GetClass("A");
-    ECClassCP classB = GetClass("B");
-    ECClassCP classC = GetClass("C");
-    ECRelationshipClassCP relAB = GetClass("AB")->GetRelationshipClassCP();
-
-    IECInstancePtr a1 = RulesEngineTestHelpers::InsertInstance(s_project->GetECDb(), *classA);
-    IECInstancePtr b1 = RulesEngineTestHelpers::InsertInstance(s_project->GetECDb(), *classB);
-    RulesEngineTestHelpers::InsertRelationship(s_project->GetECDb(), *relAB, *a1, *b1);
-    IECInstancePtr c1 = RulesEngineTestHelpers::InsertInstance(s_project->GetECDb(), *classC, [](IECInstanceR instance){instance.SetValue("Prop", ECValue(1));});
-    RulesEngineTestHelpers::InsertRelationship(s_project->GetECDb(), *relAB, *a1, *c1);
-
-    IECInstancePtr a2 = RulesEngineTestHelpers::InsertInstance(s_project->GetECDb(), *classA);
-    IECInstancePtr b2 = RulesEngineTestHelpers::InsertInstance(s_project->GetECDb(), *classB);
-    RulesEngineTestHelpers::InsertRelationship(s_project->GetECDb(), *relAB, *a2, *b2);
-    IECInstancePtr c2 = RulesEngineTestHelpers::InsertInstance(s_project->GetECDb(), *classC, [](IECInstanceR instance){instance.SetValue("Prop", ECValue(2));});
-    RulesEngineTestHelpers::InsertRelationship(s_project->GetECDb(), *relAB, *a2, *c2);
-
-    // ruleset
-    PresentationRuleSetPtr rules = PresentationRuleSet::CreateInstance(BeTest::GetNameOfCurrentTest());
-    m_locater->AddRuleSet(*rules);
-
-    RootNodeRule* rootRule = new RootNodeRule();
-    rootRule->AddSpecification(*new InstanceNodesOfSpecificClassesSpecification(1, ChildrenHint::Unknown, false, false, false, false, "",
-        {
-        new MultiSchemaClass(classA->GetSchema().GetName(), true, bvector<Utf8String>{ classA->GetName() })
-        }, {}));
-    rules->AddPresentationRule(*rootRule);
-
-    ChildNodeRule* childRule = new ChildNodeRule(Utf8PrintfString("ParentNode.IsOfClass(\"%s\", \"%s\")", classA->GetName().c_str(), classA->GetSchema().GetName().c_str()), 1, false);
-    childRule->AddSpecification(*new RelatedInstanceNodesSpecification(1, ChildrenHint::Unknown, false, false, false, false, "",
-        {
-        new RepeatableRelationshipPathSpecification({ new RepeatableRelationshipStepSpecification(relAB->GetFullName(), RequiredRelationDirection_Forward) })
-        }));
-    rules->AddPresentationRule(*childRule);
-
-    // verify without instance filter
-    auto params = AsyncHierarchyRequestParams::Create(s_project->GetECDb(), rules->GetRuleSetId(), RulesetVariables());
-    auto hierarchy = ValidateHierarchy(params,
-        {
-        ExpectedHierarchyDef(CreateInstanceNodeValidator({ a1 }),
-            ExpectedHierarchyListDef(true,
-                {
-                CreateInstanceNodeValidator({ b1 }),
-                CreateInstanceNodeValidator({ c1 })
-                })),
-        ExpectedHierarchyDef(CreateInstanceNodeValidator({ a2 }),
-            ExpectedHierarchyListDef(true,
-                {
-                CreateInstanceNodeValidator({ b2 }),
-                CreateInstanceNodeValidator({ c2 })
-                })),
-        });
-
-    // validate hierarchy level filter descriptor
-    ValidateHierarchyLevelDescriptor(*m_manager, WithParentNode(params, hierarchy[0].node.get()), CreateDescriptorValidator(
-        {
-        CreatePropertiesFieldValidator(*classC->GetPropertyP("Prop")),
-        }));
-
-    // verify getting child nodes with instance filter
-    params.SetInstanceFilter(std::make_unique<InstanceFilterDefinition>("this.Prop = 2", *classC, bvector<RelatedClassPath>()));
-    params.SetParentNode(hierarchy[0].node.get());
-    ValidateHierarchy(params,
-        {
-        });
-    params.SetParentNode(hierarchy[1].node.get());
-    ValidateHierarchy(params,
-        {
-        CreateInstanceNodeValidator({ c2 }),
-        });
-    }
-
-/*---------------------------------------------------------------------------------**//**
-* @bsitest
-+---------------+---------------+---------------+---------------+---------------+------*/
-DEFINE_SCHEMA(InstanceFiltering_FiltersWithRelatedInstanceNodesSpecification_WhenFilterUsesRelatedInstances, R"*(
-    <ECEntityClass typeName="A" />
-    <ECEntityClass typeName="B" />
-    <ECEntityClass typeName="C">
-        <ECProperty propertyName="Prop" typeName="int" />
-    </ECEntityClass>
-    <ECRelationshipClass typeName="AB" strength="embedding" modifier="None">
-        <Source multiplicity="(0..1)" roleLabel="ab" polymorphic="false">
-            <Class class="A"/>
-        </Source>
-        <Target multiplicity="(0..*)" roleLabel="ba" polymorphic="false">
-            <Class class="B"/>
-        </Target>
-    </ECRelationshipClass>
-    <ECRelationshipClass typeName="BC" strength="embedding" modifier="None">
-        <Source multiplicity="(0..1)" roleLabel="bc" polymorphic="false">
-            <Class class="B"/>
-        </Source>
-        <Target multiplicity="(0..*)" roleLabel="cb" polymorphic="false">
-            <Class class="C"/>
-        </Target>
-    </ECRelationshipClass>
-)*");
-TEST_F(RulesDrivenECPresentationManagerNavigationTests, InstanceFiltering_FiltersWithRelatedInstanceNodesSpecification_WhenFilterUsesRelatedInstances)
-    {
-    // dataset
-    ECClassCP classA = GetClass("A");
-    ECClassCP classB = GetClass("B");
-    ECClassCP classC = GetClass("C");
-    ECRelationshipClassCP relAB = GetClass("AB")->GetRelationshipClassCP();
-    ECRelationshipClassCP relBC = GetClass("BC")->GetRelationshipClassCP();
-
-    IECInstancePtr a1 = RulesEngineTestHelpers::InsertInstance(s_project->GetECDb(), *classA);
-    IECInstancePtr b1 = RulesEngineTestHelpers::InsertInstance(s_project->GetECDb(), *classB);
-    RulesEngineTestHelpers::InsertRelationship(s_project->GetECDb(), *relAB, *a1, *b1);
-    IECInstancePtr c1 = RulesEngineTestHelpers::InsertInstance(s_project->GetECDb(), *classC, [](IECInstanceR instance){instance.SetValue("Prop", ECValue(1));});
-    RulesEngineTestHelpers::InsertRelationship(s_project->GetECDb(), *relBC, *b1, *c1);
-
-    IECInstancePtr a2 = RulesEngineTestHelpers::InsertInstance(s_project->GetECDb(), *classA);
-    IECInstancePtr b2 = RulesEngineTestHelpers::InsertInstance(s_project->GetECDb(), *classB);
-    RulesEngineTestHelpers::InsertRelationship(s_project->GetECDb(), *relAB, *a2, *b2);
-    IECInstancePtr c2 = RulesEngineTestHelpers::InsertInstance(s_project->GetECDb(), *classC, [](IECInstanceR instance){instance.SetValue("Prop", ECValue(2));});
-    RulesEngineTestHelpers::InsertRelationship(s_project->GetECDb(), *relBC, *b2, *c2);
-
-    IECInstancePtr a3 = RulesEngineTestHelpers::InsertInstance(s_project->GetECDb(), *classA);
-    IECInstancePtr b3 = RulesEngineTestHelpers::InsertInstance(s_project->GetECDb(), *classB);
-    RulesEngineTestHelpers::InsertRelationship(s_project->GetECDb(), *relAB, *a3, *b3);
-    IECInstancePtr c31 = RulesEngineTestHelpers::InsertInstance(s_project->GetECDb(), *classC, [](IECInstanceR instance){instance.SetValue("Prop", ECValue(1));});
-    RulesEngineTestHelpers::InsertRelationship(s_project->GetECDb(), *relBC, *b3, *c31);
-    IECInstancePtr c32 = RulesEngineTestHelpers::InsertInstance(s_project->GetECDb(), *classC, [](IECInstanceR instance){instance.SetValue("Prop", ECValue(2));});
-    RulesEngineTestHelpers::InsertRelationship(s_project->GetECDb(), *relBC, *b3, *c32);
-
-    // ruleset
-    PresentationRuleSetPtr rules = PresentationRuleSet::CreateInstance(BeTest::GetNameOfCurrentTest());
-    m_locater->AddRuleSet(*rules);
-
-    RootNodeRule* rootRule = new RootNodeRule();
-    rootRule->AddSpecification(*new InstanceNodesOfSpecificClassesSpecification(1, ChildrenHint::Unknown, false, false, false, false, "",
-        {
-        new MultiSchemaClass(classA->GetSchema().GetName(), true, bvector<Utf8String>{ classA->GetName() })
-        }, {}));
-    rules->AddPresentationRule(*rootRule);
-
-    ChildNodeRule* childRule = new ChildNodeRule(Utf8PrintfString("ParentNode.IsOfClass(\"%s\", \"%s\")", classA->GetName().c_str(), classA->GetSchema().GetName().c_str()), 1, false);
-    childRule->AddSpecification(*new RelatedInstanceNodesSpecification(1, ChildrenHint::Unknown, false, false, false, false, "",
-        {
-        new RepeatableRelationshipPathSpecification({ new RepeatableRelationshipStepSpecification(relAB->GetFullName(), RequiredRelationDirection_Forward) })
-        }));
-    rules->AddPresentationRule(*childRule);
-
-    // verify without instance filter
-    auto params = AsyncHierarchyRequestParams::Create(s_project->GetECDb(), rules->GetRuleSetId(), RulesetVariables());
-    auto hierarchy = ValidateHierarchy(params,
-        {
-        ExpectedHierarchyDef(CreateInstanceNodeValidator({ a1 }),
-            ExpectedHierarchyListDef(true,
-                {
-                CreateInstanceNodeValidator({ b1 }),
-                })),
-        ExpectedHierarchyDef(CreateInstanceNodeValidator({ a2 }),
-            ExpectedHierarchyListDef(true,
-                {
-                CreateInstanceNodeValidator({ b2 }),
-                })),
-        ExpectedHierarchyDef(CreateInstanceNodeValidator({ a3 }),
-            ExpectedHierarchyListDef(true,
-                {
-                CreateInstanceNodeValidator({ b3 }),
-                })),
-        });
-
-    // verify getting child nodes with instance filter
-    params.SetInstanceFilter(std::make_unique<InstanceFilterDefinition>("c.Prop = 2", *classB, bvector<RelatedClassPath>
-        {
-        RelatedClassPath{ RelatedClass(*classB, SelectClass<ECRelationshipClass>(*relBC, ""), true, SelectClass<>(*classC, "c"))},
-        }));
-    params.SetParentNode(hierarchy[0].node.get());
-    ValidateHierarchy(params,
-        {
-        });
-    params.SetParentNode(hierarchy[1].node.get());
-    ValidateHierarchy(params,
-        {
-        CreateInstanceNodeValidator({ b2 }),
-        });
-    params.SetParentNode(hierarchy[2].node.get());
-    ValidateHierarchy(params,
-        {
-        CreateInstanceNodeValidator({ b3 }),
-        });
-    }
-
-/*---------------------------------------------------------------------------------**//**
-* @bsitest
-+---------------+---------------+---------------+---------------+---------------+------*/
-DEFINE_SCHEMA(InstanceFiltering_FiltersWithRelatedInstanceNodesSpecification_WhenFilterUsesParentSymbol, R"*(
-    <ECEntityClass typeName="A">
-        <ECProperty propertyName="PropA" typeName="int" />
-    </ECEntityClass>
-    <ECEntityClass typeName="B">
-        <ECProperty propertyName="PropB" typeName="int" />
-    </ECEntityClass>
-    <ECEntityClass typeName="C">
-        <ECProperty propertyName="PropC" typeName="int" />
-    </ECEntityClass>
-    <ECRelationshipClass typeName="BC" strength="embedding" modifier="None">
-        <Source multiplicity="(0..1)" roleLabel="bc" polymorphic="false">
-            <Class class="B"/>
-        </Source>
-        <Target multiplicity="(0..*)" roleLabel="cb" polymorphic="false">
-            <Class class="C"/>
-        </Target>
-    </ECRelationshipClass>
-)*");
-TEST_F(RulesDrivenECPresentationManagerNavigationTests, InstanceFiltering_FiltersWithRelatedInstanceNodesSpecification_WhenFilterUsesParentSymbol)
-    {
-    // dataset
-    ECClassCP classA = GetClass("A");
-    ECClassCP classB = GetClass("B");
-    ECClassCP classC = GetClass("C");
-    ECRelationshipClassCP relBC = GetClass("BC")->GetRelationshipClassCP();
-
-    IECInstancePtr a = RulesEngineTestHelpers::InsertInstance(s_project->GetECDb(), *classA, [](IECInstanceR instance){instance.SetValue("PropA", ECValue(1));});
-    IECInstancePtr b = RulesEngineTestHelpers::InsertInstance(s_project->GetECDb(), *classB, [](IECInstanceR instance){instance.SetValue("PropB", ECValue(2));});
-
-    IECInstancePtr c1 = RulesEngineTestHelpers::InsertInstance(s_project->GetECDb(), *classC, [](IECInstanceR instance){instance.SetValue("PropC", ECValue(3));});
-    RulesEngineTestHelpers::InsertRelationship(s_project->GetECDb(), *relBC, *b, *c1);
-
-    IECInstancePtr c2 = RulesEngineTestHelpers::InsertInstance(s_project->GetECDb(), *classC, [](IECInstanceR instance){instance.SetValue("PropC", ECValue(4));});
-    RulesEngineTestHelpers::InsertRelationship(s_project->GetECDb(), *relBC, *b, *c2);
-
-    // ruleset
-    PresentationRuleSetPtr rules = PresentationRuleSet::CreateInstance(BeTest::GetNameOfCurrentTest());
-    m_locater->AddRuleSet(*rules);
-
-    RootNodeRule* ruleA = new RootNodeRule();
-    ruleA->AddSpecification(*new InstanceNodesOfSpecificClassesSpecification(1, ChildrenHint::Unknown, false, false, false, false, "",
-        {
-        new MultiSchemaClass(classA->GetSchema().GetName(), true, bvector<Utf8String>{ classA->GetName() })
-        }, {}));
-    rules->AddPresentationRule(*ruleA);
-
-    ChildNodeRule* ruleB = new ChildNodeRule(Utf8PrintfString("ParentNode.IsOfClass(\"%s\", \"%s\")", classA->GetName().c_str(), classA->GetSchema().GetName().c_str()), 1, false);
-    ruleB->AddSpecification(*new InstanceNodesOfSpecificClassesSpecification(1, ChildrenHint::Unknown, false, false, false, false, "",
-        {
-        new MultiSchemaClass(classB->GetSchema().GetName(), true, bvector<Utf8String>{ classB->GetName() })
-        }, {}));
-    rules->AddPresentationRule(*ruleB);
-
-    ChildNodeRule* ruleC = new ChildNodeRule(Utf8PrintfString("ParentNode.IsOfClass(\"%s\", \"%s\")", classB->GetName().c_str(), classB->GetSchema().GetName().c_str()), 1, false);
-    ruleC->AddSpecification(*new RelatedInstanceNodesSpecification(1, ChildrenHint::Unknown, false, false, false, false, "parent.PropB = 2 AND parent.parent.PropA = 1",
-        {
-        new RepeatableRelationshipPathSpecification({ new RepeatableRelationshipStepSpecification(relBC->GetFullName(), RequiredRelationDirection_Forward) })
-        }));
-    rules->AddPresentationRule(*ruleC);
-
-    // verify without instance filter
-    auto params = AsyncHierarchyRequestParams::Create(s_project->GetECDb(), rules->GetRuleSetId(), RulesetVariables());
-    auto hierarchy = ValidateHierarchy(params,
-        {
-        ExpectedHierarchyDef(CreateInstanceNodeValidator({ a }),
-            ExpectedHierarchyListDef(true,
-                {
-                ExpectedHierarchyDef(CreateInstanceNodeValidator({ b }),
-                    ExpectedHierarchyListDef(true,
-                        {
-                        CreateInstanceNodeValidator({ c1 }),
-                        CreateInstanceNodeValidator({ c2 }),
-                        })),
-                })),
-        });
-
-    // validate hierarchy level filter descriptor
-    params.SetParentNode(hierarchy[0].children[0].node.get());
-    ValidateHierarchyLevelDescriptor(*m_manager, params, CreateDescriptorValidator(
-        {
-        CreatePropertiesFieldValidator(*classC->GetPropertyP("PropC")),
-        }));
-
-    // verify with instance filter
-    params.SetInstanceFilter(std::make_unique<InstanceFilterDefinition>("this.PropC = 4"));
-    ValidateHierarchy(params,
-        {
-        CreateInstanceNodeValidator({ c2 }),
-        });
-    }
-
-/*---------------------------------------------------------------------------------**//**
-* @bsitest
-+---------------+---------------+---------------+---------------+---------------+------*/
-DEFINE_SCHEMA(InstanceFiltering_FiltersWithRelatedInstanceNodesSpecification_WhenGroupingByClass, R"*(
-    <ECEntityClass typeName="A">
-        <ECProperty propertyName="PropA" typeName="int" />
-    </ECEntityClass>
-    <ECEntityClass typeName="B">
-        <ECProperty propertyName="PropB" typeName="int" />
-    </ECEntityClass>
-    <ECRelationshipClass typeName="AB" strength="embedding" modifier="None">
-        <Source multiplicity="(0..1)" roleLabel="ab" polymorphic="false">
-            <Class class="A"/>
-        </Source>
-        <Target multiplicity="(0..*)" roleLabel="ba" polymorphic="false">
-            <Class class="B"/>
-        </Target>
-    </ECRelationshipClass>
-)*");
-TEST_F(RulesDrivenECPresentationManagerNavigationTests, InstanceFiltering_FiltersWithRelatedInstanceNodesSpecification_WhenGroupingByClass)
-    {
-    // dataset
-    ECClassCP classA = GetClass("A");
-    ECClassCP classB = GetClass("B");
-    ECRelationshipClassCP relAB = GetClass("AB")->GetRelationshipClassCP();
-
-    IECInstancePtr a1 = RulesEngineTestHelpers::InsertInstance(s_project->GetECDb(), *classA);
-    IECInstancePtr b1 = RulesEngineTestHelpers::InsertInstance(s_project->GetECDb(), *classB, [](IECInstanceR instance){instance.SetValue("PropB", ECValue(1));});
-    RulesEngineTestHelpers::InsertRelationship(s_project->GetECDb(), *relAB, *a1, *b1);
-
-    IECInstancePtr a2 = RulesEngineTestHelpers::InsertInstance(s_project->GetECDb(), *classA);
-    IECInstancePtr b2 = RulesEngineTestHelpers::InsertInstance(s_project->GetECDb(), *classB, [](IECInstanceR instance){instance.SetValue("PropB", ECValue(2));});
-    RulesEngineTestHelpers::InsertRelationship(s_project->GetECDb(), *relAB, *a2, *b2);
-
-    // ruleset
-    PresentationRuleSetPtr rules = PresentationRuleSet::CreateInstance(BeTest::GetNameOfCurrentTest());
-    m_locater->AddRuleSet(*rules);
-
-    RootNodeRule* rootRule = new RootNodeRule();
-    rootRule->AddSpecification(*new InstanceNodesOfSpecificClassesSpecification(1, ChildrenHint::Unknown, false, false, false, false, "",
-        {
-        new MultiSchemaClass(classA->GetSchema().GetName(), true, bvector<Utf8String>{ classA->GetName() })
-        }, {}));
-    rules->AddPresentationRule(*rootRule);
-
-    ChildNodeRule* childRule = new ChildNodeRule(Utf8PrintfString("ParentNode.IsOfClass(\"%s\", \"%s\")", classA->GetName().c_str(), classA->GetSchema().GetName().c_str()), 1, false);
-    childRule->AddSpecification(*new RelatedInstanceNodesSpecification(1, ChildrenHint::Unknown, false, false, true, false, "",
-        {
-        new RepeatableRelationshipPathSpecification({ new RepeatableRelationshipStepSpecification(relAB->GetFullName(), RequiredRelationDirection_Forward) })
-        }));
-    rules->AddPresentationRule(*childRule);
-
-    // verify without instance filter
-    auto params = AsyncHierarchyRequestParams::Create(s_project->GetECDb(), rules->GetRuleSetId(), RulesetVariables());
-    auto hierarchy = ValidateHierarchy(params,
-        {
-        ExpectedHierarchyDef(CreateInstanceNodeValidator({ a1 }),
-            ExpectedHierarchyListDef(true,
-                {
-                ExpectedHierarchyDef(CreateClassGroupingNodeValidator(*classB, false, { b1 }),
-                    ExpectedHierarchyListDef(true,
-                        {
-                        CreateInstanceNodeValidator({ b1 })
-                        })),
-                })),
-        ExpectedHierarchyDef(CreateInstanceNodeValidator({ a2 }),
-            ExpectedHierarchyListDef(true,
-                {
-                ExpectedHierarchyDef(CreateClassGroupingNodeValidator(*classB, false, { b2 }),
-                    ExpectedHierarchyListDef(true,
-                        {
-                        CreateInstanceNodeValidator({ b2 })
-                        })),
-                })),
-        });
-
-    // validate hierarchy level filter descriptor
-    ValidateHierarchyLevelDescriptor(*m_manager, WithParentNode(params, hierarchy[0].children[0].node.get()), CreateDescriptorValidator(
-        {
-        CreatePropertiesFieldValidator(*classB->GetPropertyP("PropB")),
-        }));
-
-    // verify getting child nodes with instance filter
-    params.SetInstanceFilter(std::make_unique<InstanceFilterDefinition>("this.PropB = 2"));
-    ValidateHierarchy(WithParentNode(params, hierarchy[0].children[0].node.get()),
-        {
-        });
-    ValidateHierarchy(WithParentNode(params, hierarchy[1].children[0].node.get()),
-        {
-        CreateInstanceNodeValidator({ b2 }),
-        });
-    }
-
-/*---------------------------------------------------------------------------------**//**
-* @bsitest
-+---------------+---------------+---------------+---------------+---------------+------*/
-DEFINE_SCHEMA(InstanceFiltering_FiltersWithSearchResultInstanceNodesSpecification, R"*(
-    <ECEntityClass typeName="A">
-        <ECProperty propertyName="Prop" typeName="int" />
-    </ECEntityClass>
-)*");
-TEST_F(RulesDrivenECPresentationManagerNavigationTests, InstanceFiltering_FiltersWithSearchResultInstanceNodesSpecification)
-    {
-    // dataset
-    ECClassCP classA = GetClass("A");
-    IECInstancePtr a1 = RulesEngineTestHelpers::InsertInstance(s_project->GetECDb(), *classA, [](IECInstanceR instance){instance.SetValue("Prop", ECValue(1));});
-    IECInstancePtr a2 = RulesEngineTestHelpers::InsertInstance(s_project->GetECDb(), *classA, [](IECInstanceR instance){instance.SetValue("Prop", ECValue(2));});
-
-    // ruleset
-    PresentationRuleSetPtr rules = PresentationRuleSet::CreateInstance(BeTest::GetNameOfCurrentTest());
-    m_locater->AddRuleSet(*rules);
-
-    RootNodeRule* rootRule = new RootNodeRule();
-    SearchResultInstanceNodesSpecification* rootSpec = new SearchResultInstanceNodesSpecification(1, ChildrenHint::Unknown, false, false, false, false);
-    rootSpec->AddQuerySpecification(*new StringQuerySpecification(Utf8PrintfString("select * from %s", classA->GetECSqlName().c_str()),
-        classA->GetSchema().GetName(), classA->GetName()));
-    rootRule->AddSpecification(*rootSpec);
-    rules->AddPresentationRule(*rootRule);
-
-    // verify without instance filter
-    auto params = AsyncHierarchyRequestParams::Create(s_project->GetECDb(), rules->GetRuleSetId(), RulesetVariables());
-    ValidateHierarchy(params,
-        ExpectedHierarchyListDef(true,
-            {
-            CreateInstanceNodeValidator({ a1 }),
-            CreateInstanceNodeValidator({ a2 }),
-            })
-        );
-
-    // validate hierarchy level filter descriptor
-    ValidateHierarchyLevelDescriptor(*m_manager, params, CreateDescriptorValidator(
-        {
-        CreatePropertiesFieldValidator(*classA->GetPropertyP("Prop")),
-        }));
-
-    // verify with instance filter
-    params.SetInstanceFilter(std::make_unique<InstanceFilterDefinition>("this.Prop = 2"));
-    ValidateHierarchy(params,
-        {
-        CreateInstanceNodeValidator({ a2 }),
-        });
-    }
-
-/*---------------------------------------------------------------------------------**//**
-* @bsitest
-+---------------+---------------+---------------+---------------+---------------+------*/
-DEFINE_SCHEMA(InstanceFiltering_FiltersWithSearchResultInstanceNodesSpecification_WhenFilterRequestsSelectClass, R"*(
-    <ECEntityClass typeName="A">
-        <ECProperty propertyName="Prop" typeName="int" />
-    </ECEntityClass>
-)*");
-TEST_F(RulesDrivenECPresentationManagerNavigationTests, InstanceFiltering_FiltersWithSearchResultInstanceNodesSpecification_WhenFilterRequestsSelectClass)
-    {
-    // dataset
-    ECClassCP classA = GetClass("A");
-    IECInstancePtr a1 = RulesEngineTestHelpers::InsertInstance(s_project->GetECDb(), *classA, [](IECInstanceR instance){instance.SetValue("Prop", ECValue(1));});
-    IECInstancePtr a2 = RulesEngineTestHelpers::InsertInstance(s_project->GetECDb(), *classA, [](IECInstanceR instance){instance.SetValue("Prop", ECValue(2));});
-
-    // ruleset
-    PresentationRuleSetPtr rules = PresentationRuleSet::CreateInstance(BeTest::GetNameOfCurrentTest());
-    m_locater->AddRuleSet(*rules);
-
-    RootNodeRule* rootRule = new RootNodeRule();
-    SearchResultInstanceNodesSpecification* rootSpec = new SearchResultInstanceNodesSpecification(1, ChildrenHint::Unknown, false, false, false, false);
-    rootSpec->AddQuerySpecification(*new StringQuerySpecification(Utf8PrintfString("select * from %s", classA->GetECSqlName().c_str()),
-        classA->GetSchema().GetName(), classA->GetName()));
-    rootRule->AddSpecification(*rootSpec);
-    rules->AddPresentationRule(*rootRule);
-
-    // verify without instance filter
-    auto params = AsyncHierarchyRequestParams::Create(s_project->GetECDb(), rules->GetRuleSetId(), RulesetVariables());
-    ValidateHierarchy(params,
-        ExpectedHierarchyListDef(true,
-            {
-            CreateInstanceNodeValidator({ a1 }),
-            CreateInstanceNodeValidator({ a2 }),
-            })
-        );
-
-    // verify with instance filter
-    params.SetInstanceFilter(std::make_unique<InstanceFilterDefinition>("this.Prop = 2", *classA, bvector<RelatedClassPath>()));
-    ValidateHierarchy(params,
-        {
-        CreateInstanceNodeValidator({ a2 }),
-        });
-    }
-
-/*---------------------------------------------------------------------------------**//**
-* @bsitest
-+---------------+---------------+---------------+---------------+---------------+------*/
-DEFINE_SCHEMA(InstanceFiltering_FiltersWithSearchResultInstanceNodesSpecification_WhenFilterRequestsOneOfTheSelectClasses, R"*(
-    <ECEntityClass typeName="A">
-        <ECProperty propertyName="PropA" typeName="int" />
-    </ECEntityClass>
-    <ECEntityClass typeName="B">
-        <ECProperty propertyName="PropB" typeName="int" />
-    </ECEntityClass>
-)*");
-TEST_F(RulesDrivenECPresentationManagerNavigationTests, InstanceFiltering_FiltersWithSearchResultInstanceNodesSpecification_WhenFilterRequestsOneOfTheSelectClasses)
-    {
-    // dataset
-    ECClassCP classA = GetClass("A");
-    ECClassCP classB = GetClass("B");
-
-    IECInstancePtr a = RulesEngineTestHelpers::InsertInstance(s_project->GetECDb(), *classA);
-    IECInstancePtr b1 = RulesEngineTestHelpers::InsertInstance(s_project->GetECDb(), *classB, [](IECInstanceR instance){instance.SetValue("PropB", ECValue(1));});
-    IECInstancePtr b2 = RulesEngineTestHelpers::InsertInstance(s_project->GetECDb(), *classB, [](IECInstanceR instance){instance.SetValue("PropB", ECValue(2));});
-
-    // ruleset
-    PresentationRuleSetPtr rules = PresentationRuleSet::CreateInstance(BeTest::GetNameOfCurrentTest());
-    m_locater->AddRuleSet(*rules);
-
-    RootNodeRule* rootRule = new RootNodeRule();
-    SearchResultInstanceNodesSpecification* rootSpec = new SearchResultInstanceNodesSpecification(1, ChildrenHint::Unknown, false, false, false, false);
-    rootSpec->AddQuerySpecification(*new StringQuerySpecification(Utf8PrintfString("select * from %s", classA->GetECSqlName().c_str()),
-        classA->GetSchema().GetName(), classA->GetName()));
-    rootSpec->AddQuerySpecification(*new StringQuerySpecification(Utf8PrintfString("select * from %s", classB->GetECSqlName().c_str()),
-        classB->GetSchema().GetName(), classB->GetName()));
-    rootRule->AddSpecification(*rootSpec);
-    rules->AddPresentationRule(*rootRule);
-
-    // verify without instance filter
-    auto params = AsyncHierarchyRequestParams::Create(s_project->GetECDb(), rules->GetRuleSetId(), RulesetVariables());
-    ValidateHierarchy(params,
-        ExpectedHierarchyListDef(true,
-            {
-            CreateInstanceNodeValidator({ a }),
-            CreateInstanceNodeValidator({ b1 }),
-            CreateInstanceNodeValidator({ b2 }),
-            })
-        );
-
-    // validate hierarchy level filter descriptor
-    ValidateHierarchyLevelDescriptor(*m_manager, params, CreateDescriptorValidator(
-        {
-        CreatePropertiesFieldValidator(*classA->GetPropertyP("PropA")),
-        CreatePropertiesFieldValidator(*classB->GetPropertyP("PropB")),
-        }));
-
-    // verify with instance filter
-    params.SetInstanceFilter(std::make_unique<InstanceFilterDefinition>("this.PropB = 2", *classB, bvector<RelatedClassPath>()));
-    ValidateHierarchy(params,
-        {
-        CreateInstanceNodeValidator({ b2 }),
-        });
-    }
-
-/*---------------------------------------------------------------------------------**//**
-* @bsitest
-+---------------+---------------+---------------+---------------+---------------+------*/
-DEFINE_SCHEMA(InstanceFiltering_FiltersWithSearchResultInstanceNodesSpecification_WhenFilterRequestsDerivedClass, R"*(
-    <ECEntityClass typeName="A" />
-    <ECEntityClass typeName="B">
-        <BaseClass>A</BaseClass>
-        <ECProperty propertyName="Prop" typeName="int" />
-    </ECEntityClass>
-)*");
-TEST_F(RulesDrivenECPresentationManagerNavigationTests, InstanceFiltering_FiltersWithSearchResultInstanceNodesSpecification_WhenFilterRequestsDerivedClass)
-    {
-    // dataset
-    ECClassCP classA = GetClass("A");
-    ECClassCP classB = GetClass("B");
-
-    IECInstancePtr a = RulesEngineTestHelpers::InsertInstance(s_project->GetECDb(), *classA);
-    IECInstancePtr b1 = RulesEngineTestHelpers::InsertInstance(s_project->GetECDb(), *classB, [](IECInstanceR instance){instance.SetValue("Prop", ECValue(1));});
-    IECInstancePtr b2 = RulesEngineTestHelpers::InsertInstance(s_project->GetECDb(), *classB, [](IECInstanceR instance){instance.SetValue("Prop", ECValue(2));});
-
-    // ruleset
-    PresentationRuleSetPtr rules = PresentationRuleSet::CreateInstance(BeTest::GetNameOfCurrentTest());
-    m_locater->AddRuleSet(*rules);
-
-    RootNodeRule* rootRule = new RootNodeRule();
-    SearchResultInstanceNodesSpecification* rootSpec = new SearchResultInstanceNodesSpecification(1, ChildrenHint::Unknown, false, false, false, false);
-    rootSpec->AddQuerySpecification(*new StringQuerySpecification(Utf8PrintfString("select * from %s", classA->GetECSqlName().c_str()),
-        classA->GetSchema().GetName(), classA->GetName()));
-    rootRule->AddSpecification(*rootSpec);
-    rules->AddPresentationRule(*rootRule);
-
-    // verify without instance filter
-    auto params = AsyncHierarchyRequestParams::Create(s_project->GetECDb(), rules->GetRuleSetId(), RulesetVariables());
-    ValidateHierarchy(params,
-        ExpectedHierarchyListDef(true,
-            {
-            CreateInstanceNodeValidator({ a }),
-            CreateInstanceNodeValidator({ b1 }),
-            CreateInstanceNodeValidator({ b2 }),
-            })
-        );
-
-    // validate hierarchy level filter descriptor
-    ValidateHierarchyLevelDescriptor(*m_manager, params, CreateDescriptorValidator(
-        {
-        CreatePropertiesFieldValidator(*classB->GetPropertyP("Prop")),
-        }));
-
-    // verify with instance filter
-    params.SetInstanceFilter(std::make_unique<InstanceFilterDefinition>("this.Prop = 2", *classB, bvector<RelatedClassPath>()));
-    ValidateHierarchy(params,
-        {
-        CreateInstanceNodeValidator({ b2 }),
-        });
-    }
-
-/*---------------------------------------------------------------------------------**//**
-* @bsitest
-+---------------+---------------+---------------+---------------+---------------+------*/
-DEFINE_SCHEMA(InstanceFiltering_FiltersWithSearchResultInstanceNodesSpecification_WhenFilterUsesRelatedInstances, R"*(
-    <ECEntityClass typeName="A" />
-    <ECEntityClass typeName="B">
-        <ECProperty propertyName="Prop" typeName="int" />
-    </ECEntityClass>
-    <ECRelationshipClass typeName="AB" strength="embedding" modifier="None">
-        <Source multiplicity="(0..1)" roleLabel="ab" polymorphic="false">
-            <Class class="A"/>
-        </Source>
-        <Target multiplicity="(0..*)" roleLabel="ba" polymorphic="false">
-            <Class class="B"/>
-        </Target>
-    </ECRelationshipClass>
-)*");
-TEST_F(RulesDrivenECPresentationManagerNavigationTests, InstanceFiltering_FiltersWithSearchResultInstanceNodesSpecification_WhenFilterUsesRelatedInstances)
-    {
-    // dataset
-    ECClassCP classA = GetClass("A");
-    ECClassCP classB = GetClass("B");
-    ECRelationshipClassCP relAB = GetClass("AB")->GetRelationshipClassCP();
-
-    IECInstancePtr a1 = RulesEngineTestHelpers::InsertInstance(s_project->GetECDb(), *classA);
-    IECInstancePtr b1 = RulesEngineTestHelpers::InsertInstance(s_project->GetECDb(), *classB, [](IECInstanceR instance){instance.SetValue("Prop", ECValue(1));});
-    RulesEngineTestHelpers::InsertRelationship(s_project->GetECDb(), *relAB, *a1, *b1);
-    IECInstancePtr a2 = RulesEngineTestHelpers::InsertInstance(s_project->GetECDb(), *classA);
-    IECInstancePtr b2 = RulesEngineTestHelpers::InsertInstance(s_project->GetECDb(), *classB, [](IECInstanceR instance){instance.SetValue("Prop", ECValue(2));});
-    RulesEngineTestHelpers::InsertRelationship(s_project->GetECDb(), *relAB, *a2, *b2);
-
-    // ruleset
-    PresentationRuleSetPtr rules = PresentationRuleSet::CreateInstance(BeTest::GetNameOfCurrentTest());
-    m_locater->AddRuleSet(*rules);
-
-    RootNodeRule* rootRule = new RootNodeRule();
-    SearchResultInstanceNodesSpecification* rootSpec = new SearchResultInstanceNodesSpecification(1, ChildrenHint::Unknown, false, false, false, false);
-    rootSpec->AddQuerySpecification(*new StringQuerySpecification(Utf8PrintfString("select * from %s", classA->GetECSqlName().c_str()),
-        classA->GetSchema().GetName(), classA->GetName()));
-    rootRule->AddSpecification(*rootSpec);
-    rules->AddPresentationRule(*rootRule);
-
-    // verify without instance filter
-    auto params = AsyncHierarchyRequestParams::Create(s_project->GetECDb(), rules->GetRuleSetId(), RulesetVariables());
-    ValidateHierarchy(params,
-        ExpectedHierarchyListDef(true,
-            {
-            CreateInstanceNodeValidator({ a1 }),
-            CreateInstanceNodeValidator({ a2 }),
-            })
-        );
-
-    // verify with instance filter
-    params.SetInstanceFilter(std::make_unique<InstanceFilterDefinition>("b.Prop = 2", *classA, bvector<RelatedClassPath>
-        {
-        RelatedClassPath{ RelatedClass(*classA, SelectClass<ECRelationshipClass>(*relAB, ""), true, SelectClass<>(*classB, "b")) },
-        }));
-    ValidateHierarchy(params,
-        {
-        CreateInstanceNodeValidator({ a2 }),
-        });
-    }
-
-/*---------------------------------------------------------------------------------**//**
-* @bsitest
-+---------------+---------------+---------------+---------------+---------------+------*/
-DEFINE_SCHEMA(InstanceFiltering_FiltersWithSearchResultInstanceNodesSpecification_WhenGroupingByClass, R"*(
-    <ECEntityClass typeName="A">
-        <ECProperty propertyName="Prop" typeName="int" />
-    </ECEntityClass>
-    <ECEntityClass typeName="B">
-        <BaseClass>A</BaseClass>
-    </ECEntityClass>
-    <ECEntityClass typeName="C">
-        <BaseClass>A</BaseClass>
-    </ECEntityClass>
-)*");
-TEST_F(RulesDrivenECPresentationManagerNavigationTests, InstanceFiltering_FiltersWithSearchResultInstanceNodesSpecification_WhenGroupingByClass)
-    {
-    // dataset
-    ECClassCP classA = GetClass("A");
-    ECClassCP classB = GetClass("B");
-    ECClassCP classC = GetClass("C");
-    IECInstancePtr a1 = RulesEngineTestHelpers::InsertInstance(s_project->GetECDb(), *classA, [](IECInstanceR instance){instance.SetValue("Prop", ECValue(1));});
-    IECInstancePtr a2 = RulesEngineTestHelpers::InsertInstance(s_project->GetECDb(), *classA, [](IECInstanceR instance){instance.SetValue("Prop", ECValue(2));});
-    IECInstancePtr b1 = RulesEngineTestHelpers::InsertInstance(s_project->GetECDb(), *classB, [](IECInstanceR instance){instance.SetValue("Prop", ECValue(1));});
-    IECInstancePtr b2 = RulesEngineTestHelpers::InsertInstance(s_project->GetECDb(), *classB, [](IECInstanceR instance){instance.SetValue("Prop", ECValue(2));});
-    IECInstancePtr c1 = RulesEngineTestHelpers::InsertInstance(s_project->GetECDb(), *classC, [](IECInstanceR instance){instance.SetValue("Prop", ECValue(1));});
-    IECInstancePtr c2 = RulesEngineTestHelpers::InsertInstance(s_project->GetECDb(), *classC, [](IECInstanceR instance){instance.SetValue("Prop", ECValue(2));});
-
-    // ruleset
-    PresentationRuleSetPtr rules = PresentationRuleSet::CreateInstance(BeTest::GetNameOfCurrentTest());
-    m_locater->AddRuleSet(*rules);
-
-    RootNodeRule* rootRule = new RootNodeRule();
-    SearchResultInstanceNodesSpecification* rootSpec = new SearchResultInstanceNodesSpecification(1, ChildrenHint::Unknown, false, false, true, false);
-    rootSpec->AddQuerySpecification(*new StringQuerySpecification(Utf8PrintfString("select * from %s", classA->GetECSqlName().c_str()),
-        classA->GetSchema().GetName(), classA->GetName()));
-    rootRule->AddSpecification(*rootSpec);
-    rules->AddPresentationRule(*rootRule);
-
-    // verify without instance filter
-    auto params = AsyncHierarchyRequestParams::Create(s_project->GetECDb(), rules->GetRuleSetId(), RulesetVariables());
-    auto hierarchy = ValidateHierarchy(params,
-        ExpectedHierarchyListDef(true,
-            {
-            ExpectedHierarchyDef(CreateClassGroupingNodeValidator(*classA, false, { a1, a2 }),
-                ExpectedHierarchyListDef(true,
-                    {
-                    CreateInstanceNodeValidator({ a1 }),
-                    CreateInstanceNodeValidator({ a2 }),
-                    })),
-            ExpectedHierarchyDef(CreateClassGroupingNodeValidator(*classB, false, { b1, b2 }),
-                ExpectedHierarchyListDef(true,
-                    {
-                    CreateInstanceNodeValidator({ b1 }),
-                    CreateInstanceNodeValidator({ b2 }),
-                    })),
-            ExpectedHierarchyDef(CreateClassGroupingNodeValidator(*classC, false, { c1, c2 }),
-                ExpectedHierarchyListDef(true,
-                    {
-                    CreateInstanceNodeValidator({ c1 }),
-                    CreateInstanceNodeValidator({ c2 }),
-                    })),
-            })
-        );
-
-    // validate hierarchy level filter descriptor
-    params.SetParentNode(hierarchy[0].node.get());
-    ValidateHierarchyLevelDescriptor(*m_manager, params, CreateDescriptorValidator(
-        {
-        CreatePropertiesFieldValidator(*classA->GetPropertyP("Prop")),
-        }));
-
-    // verify with instance filter
-    params.SetInstanceFilter(std::make_unique<InstanceFilterDefinition>("this.Prop = 2"));
-    ValidateHierarchy(params,
-        {
-        CreateInstanceNodeValidator({ a2 }),
-        });
-    }
-
-/*---------------------------------------------------------------------------------**//**
-* @bsitest
-+---------------+---------------+---------------+---------------+---------------+------*/
-DEFINE_SCHEMA(InstanceFiltering_FiltersClassGroupingNodes, R"*(
-    <ECEntityClass typeName="A">
-        <ECProperty propertyName="Prop" typeName="int" />
-    </ECEntityClass>
-    <ECEntityClass typeName="B">
-        <BaseClass>A</BaseClass>
-    </ECEntityClass>
-    <ECEntityClass typeName="C">
-        <BaseClass>A</BaseClass>
-    </ECEntityClass>
-)*");
-TEST_F(RulesDrivenECPresentationManagerNavigationTests, InstanceFiltering_FiltersClassGroupingNodes)
-    {
-    // dataset
-    ECClassCP classA = GetClass("A");
-    ECClassCP classB = GetClass("B");
-    ECClassCP classC = GetClass("C");
-    IECInstancePtr a1 = RulesEngineTestHelpers::InsertInstance(s_project->GetECDb(), *classA, [](IECInstanceR instance){instance.SetValue("Prop", ECValue(1));});
-    IECInstancePtr a2 = RulesEngineTestHelpers::InsertInstance(s_project->GetECDb(), *classA, [](IECInstanceR instance){instance.SetValue("Prop", ECValue(2));});
-    IECInstancePtr b = RulesEngineTestHelpers::InsertInstance(s_project->GetECDb(), *classB, [](IECInstanceR instance){instance.SetValue("Prop", ECValue(0));});
-    IECInstancePtr c = RulesEngineTestHelpers::InsertInstance(s_project->GetECDb(), *classC, [](IECInstanceR instance){instance.SetValue("Prop", ECValue(3));});
-
-    // ruleset
-    PresentationRuleSetPtr rules = PresentationRuleSet::CreateInstance(BeTest::GetNameOfCurrentTest());
-    m_locater->AddRuleSet(*rules);
-
-    RootNodeRule* rootRule = new RootNodeRule();
-    rootRule->AddSpecification(*new InstanceNodesOfSpecificClassesSpecification(1, ChildrenHint::Unknown, false, false, true, false, "",
-        {
-        new MultiSchemaClass(classA->GetSchema().GetName(), true, bvector<Utf8String>{ classA->GetName() })
-        }, {}));
-    rules->AddPresentationRule(*rootRule);
-
-    // verify without instance filter
-    auto params = AsyncHierarchyRequestParams::Create(s_project->GetECDb(), rules->GetRuleSetId(), RulesetVariables());
-    auto hierarchy = ValidateHierarchy(params,
-        ExpectedHierarchyListDef(true,
-            {
-            ExpectedHierarchyDef(CreateClassGroupingNodeValidator(*classA, false, { a1, a2 }),
-                ExpectedHierarchyListDef(true,
-                    {
-                    CreateInstanceNodeValidator({ a1 }),
-                    CreateInstanceNodeValidator({ a2 })
-                    })),
-            ExpectedHierarchyDef(CreateClassGroupingNodeValidator(*classB, false, { b }),
-                ExpectedHierarchyListDef(true,
-                    {
-                    CreateInstanceNodeValidator({ b })
-                    })),
-            ExpectedHierarchyDef(CreateClassGroupingNodeValidator(*classC, false, { c }),
-                ExpectedHierarchyListDef(true,
-                    {
-                    CreateInstanceNodeValidator({ c })
-                    })),
-            })
-        );
-
-    // validate hierarchy level filter descriptor
-    ValidateHierarchyLevelDescriptor(*m_manager, params, CreateDescriptorValidator(
-        {
-        CreatePropertiesFieldValidator({ classA->GetPropertyP("Prop"), classB->GetPropertyP("Prop"), classC->GetPropertyP("Prop") }),
-        }));
-    ValidateHierarchyLevelDescriptor(*m_manager, WithParentNode(params, hierarchy[0].node.get()), CreateDescriptorValidator(
-        {
-        CreatePropertiesFieldValidator({ classA->GetPropertyP("Prop") }),
-        }));
-    ValidateHierarchyLevelDescriptor(*m_manager, WithParentNode(params, hierarchy[1].node.get()), CreateDescriptorValidator(
-        {
-        CreatePropertiesFieldValidator({ classB->GetPropertyP("Prop") }),
-        }));
-    ValidateHierarchyLevelDescriptor(*m_manager, WithParentNode(params, hierarchy[2].node.get()), CreateDescriptorValidator(
-        {
-        CreatePropertiesFieldValidator({ classC->GetPropertyP("Prop") }),
-        }));
-
-    // verify with instance filter
-    params.SetInstanceFilter(std::make_unique<InstanceFilterDefinition>("this.Prop > 1"));
-    ValidateHierarchy(params,
-        {
-        ExpectedHierarchyDef(CreateClassGroupingNodeValidator(*classA, false, { a2 }),
-            {
-            CreateInstanceNodeValidator({ a2 })
-            }),
-        ExpectedHierarchyDef(CreateClassGroupingNodeValidator(*classC, false, { c }),
-            {
-            CreateInstanceNodeValidator({ c })
-            }),
-        });
-    }
-
-/*---------------------------------------------------------------------------------**//**
-* @bsitest
-+---------------+---------------+---------------+---------------+---------------+------*/
-DEFINE_SCHEMA(InstanceFiltering_FiltersClassGroupingNodes_WhenFilterSpecifiesSelectClass, R"*(
-    <ECEntityClass typeName="A">
-        <ECProperty propertyName="Prop" typeName="int" />
-    </ECEntityClass>
-    <ECEntityClass typeName="B">
-        <BaseClass>A</BaseClass>
-    </ECEntityClass>
-    <ECEntityClass typeName="C">
-        <BaseClass>A</BaseClass>
-    </ECEntityClass>
-)*");
-TEST_F(RulesDrivenECPresentationManagerNavigationTests, InstanceFiltering_FiltersClassGroupingNodes_WhenFilterSpecifiesSelectClass)
-    {
-    // dataset
-    ECClassCP classA = GetClass("A");
-    ECClassCP classB = GetClass("B");
-    ECClassCP classC = GetClass("C");
-    IECInstancePtr a1 = RulesEngineTestHelpers::InsertInstance(s_project->GetECDb(), *classA, [](IECInstanceR instance){instance.SetValue("Prop", ECValue(1));});
-    IECInstancePtr a2 = RulesEngineTestHelpers::InsertInstance(s_project->GetECDb(), *classA, [](IECInstanceR instance){instance.SetValue("Prop", ECValue(2));});
-    IECInstancePtr b = RulesEngineTestHelpers::InsertInstance(s_project->GetECDb(), *classB, [](IECInstanceR instance){instance.SetValue("Prop", ECValue(0));});
-    IECInstancePtr c = RulesEngineTestHelpers::InsertInstance(s_project->GetECDb(), *classC, [](IECInstanceR instance){instance.SetValue("Prop", ECValue(3));});
-
-    // ruleset
-    PresentationRuleSetPtr rules = PresentationRuleSet::CreateInstance(BeTest::GetNameOfCurrentTest());
-    m_locater->AddRuleSet(*rules);
-
-    RootNodeRule* rootRule = new RootNodeRule();
-    rootRule->AddSpecification(*new InstanceNodesOfSpecificClassesSpecification(1, ChildrenHint::Unknown, false, false, true, false, "",
-        {
-        new MultiSchemaClass(classA->GetSchema().GetName(), true, bvector<Utf8String>{ classA->GetName() })
-        }, {}));
-    rules->AddPresentationRule(*rootRule);
-
-    // verify without instance filter
-    auto params = AsyncHierarchyRequestParams::Create(s_project->GetECDb(), rules->GetRuleSetId(), RulesetVariables());
-    ValidateHierarchy(params,
-        ExpectedHierarchyListDef(true,
-            {
-            ExpectedHierarchyDef(CreateClassGroupingNodeValidator(*classA, false, { a1, a2 }),
-                ExpectedHierarchyListDef(true,
-                    {
-                    CreateInstanceNodeValidator({ a1 }),
-                    CreateInstanceNodeValidator({ a2 })
-                    })),
-            ExpectedHierarchyDef(CreateClassGroupingNodeValidator(*classB, false, { b }),
-                ExpectedHierarchyListDef(true,
-                    {
-                    CreateInstanceNodeValidator({ b })
-                    })),
-            ExpectedHierarchyDef(CreateClassGroupingNodeValidator(*classC, false, { c }),
-                ExpectedHierarchyListDef(true,
-                    {
-                    CreateInstanceNodeValidator({ c })
-                    })),
-            })
-        );
-
-    // verify with instance filter
-    params.SetInstanceFilter(std::make_unique<InstanceFilterDefinition>("this.Prop > 1", *classC, bvector<RelatedClassPath>()));
-    ValidateHierarchy(params,
-        {
-        ExpectedHierarchyDef(CreateClassGroupingNodeValidator(*classC, false, { c }),
-            {
-            CreateInstanceNodeValidator({ c })
-            }),
-        });
-    }
-
-/*---------------------------------------------------------------------------------**//**
-* @bsitest
-+---------------+---------------+---------------+---------------+---------------+------*/
-DEFINE_SCHEMA(InstanceFiltering_FiltersLabelGroupingNodesByGuid, R"*(
-    <ECEntityClass typeName="A">
-        <ECProperty propertyName="GuidProp" typeName="binary" extendedTypeName="BeGuid"/>
-        <ECProperty propertyName="FilterProp" typeName="binary" extendedTypeName="BeGuid" />
-    </ECEntityClass>
-)*");
-TEST_F(RulesDrivenECPresentationManagerNavigationTests, InstanceFiltering_FiltersLabelGroupingNodesByGuid)
-    {
-    // dataset
-    ECClassCP classA = GetClass("A");
-    BeGuidCR labelGuid1 = RulesEngineTestHelpers::CreateGuidFromString("2d75965d-46ef-480a-adb8-42276dbb66a9");
-    BeGuidCR labelGuid2 = RulesEngineTestHelpers::CreateGuidFromString("814f3e14-63f2-4511-89a8-43ff3b527492");
-    BeGuidCR labelGuid3 = RulesEngineTestHelpers::CreateGuidFromString("182238d2-e836-4640-9b40-38be6ca49623");
-    BeGuid filterGuid1(true);
-    BeGuid filterGuid2(true);
-    IECInstancePtr a11 = RulesEngineTestHelpers::InsertInstance(s_project->GetECDb(), *classA, [&](IECInstanceR instance)
-        {
-        instance.SetValue("GuidProp", ECValue((Byte const*)&labelGuid1, sizeof(BeGuid)));
-        instance.SetValue("FilterProp", ECValue((Byte const*)&filterGuid1, sizeof(BeGuid)));
-        });
-    IECInstancePtr a12 = RulesEngineTestHelpers::InsertInstance(s_project->GetECDb(), *classA, [&](IECInstanceR instance)
-        {
-        instance.SetValue("GuidProp", ECValue((Byte const*)&labelGuid1, sizeof(BeGuid)));
-        instance.SetValue("FilterProp", ECValue((Byte const*)&filterGuid1, sizeof(BeGuid)));
-        });
-    IECInstancePtr a13 = RulesEngineTestHelpers::InsertInstance(s_project->GetECDb(), *classA, [&](IECInstanceR instance)
-        {
-        instance.SetValue("GuidProp", ECValue((Byte const*)&labelGuid1, sizeof(BeGuid)));
-        instance.SetValue("FilterProp", ECValue((Byte const*)&filterGuid2, sizeof(BeGuid)));
-        });
-    IECInstancePtr a21 = RulesEngineTestHelpers::InsertInstance(s_project->GetECDb(), *classA, [&](IECInstanceR instance)
-        {
-        instance.SetValue("GuidProp", ECValue((Byte const*)&labelGuid2, sizeof(BeGuid)));
-        instance.SetValue("FilterProp", ECValue((Byte const*)&filterGuid1, sizeof(BeGuid)));
-        });
-    IECInstancePtr a22 = RulesEngineTestHelpers::InsertInstance(s_project->GetECDb(), *classA, [&](IECInstanceR instance)
-        {
-        instance.SetValue("GuidProp", ECValue((Byte const*)&labelGuid2, sizeof(BeGuid)));
-        instance.SetValue("FilterProp", ECValue((Byte const*)&filterGuid2, sizeof(BeGuid)));
-        });
-    IECInstancePtr a3 = RulesEngineTestHelpers::InsertInstance(s_project->GetECDb(), *classA, [&](IECInstanceR instance)
-        {
-        instance.SetValue("GuidProp", ECValue((Byte const*)&labelGuid3, sizeof(BeGuid)));
-        instance.SetValue("FilterProp", ECValue((Byte const*)&filterGuid1, sizeof(BeGuid)));
-        });
-
-    // ruleset
-    PresentationRuleSetPtr rules = PresentationRuleSet::CreateInstance(BeTest::GetNameOfCurrentTest());
-    m_locater->AddRuleSet(*rules);
-
-    rules->AddPresentationRule(*new InstanceLabelOverride(1, false, classA->GetFullName(), { new InstanceLabelOverridePropertyValueSpecification("GuidProp") }));
-
-    RootNodeRule* rootRule = new RootNodeRule();
-    rootRule->AddSpecification(*new InstanceNodesOfSpecificClassesSpecification(1, ChildrenHint::Unknown, false, false, false, true, "",
-        {
-        new MultiSchemaClass(classA->GetSchema().GetName(), true, bvector<Utf8String>{ classA->GetName() })
-        }, {}));
-    rules->AddPresentationRule(*rootRule);
-
-    // verify without instance filter
-    auto params = AsyncHierarchyRequestParams::Create(s_project->GetECDb(), rules->GetRuleSetId(), RulesetVariables());
-    auto hierarchy = ValidateHierarchy(params,
-        ExpectedHierarchyListDef(true,
-            {
-            ExpectedHierarchyDef(CreateLabelGroupingNodeValidator(labelGuid1.ToString(), {a11, a12, a13}),
-                ExpectedHierarchyListDef(true,
-                    {
-                    CreateInstanceNodeValidator({ a11 }),
-                    CreateInstanceNodeValidator({ a12 }),
-                    CreateInstanceNodeValidator({ a13 }),
-                    })),
-            ExpectedHierarchyDef(CreateLabelGroupingNodeValidator(labelGuid2.ToString(), {a21, a22}),
-                ExpectedHierarchyListDef(true,
-                    {
-                    CreateInstanceNodeValidator({ a21 }),
-                    CreateInstanceNodeValidator({ a22 }),
-                    })),
-            CreateInstanceNodeValidator({ a3 }),
-            })
-        );
-
-    // validate hierarchy level filter descriptor (same for all hierarchy levels here)
-    auto expectedDescriptor = CreateDescriptorValidator(
-        {
-        CreatePropertiesFieldValidator(*classA->GetPropertyP("GuidProp")),
-        CreatePropertiesFieldValidator(*classA->GetPropertyP("FilterProp")),
-        });
-    ValidateHierarchyLevelDescriptor(*m_manager, params, expectedDescriptor);
-    ValidateHierarchyLevelDescriptor(*m_manager, WithParentNode(params, hierarchy[0].node.get()), expectedDescriptor);
-    ValidateHierarchyLevelDescriptor(*m_manager, WithParentNode(params, hierarchy[1].node.get()), expectedDescriptor);
-
-    // verify with instance filter
-    params.SetInstanceFilter(std::make_unique<InstanceFilterDefinition>(Utf8PrintfString("GuidToStr(this.FilterProp) = \"%s\"", filterGuid1.ToString().c_str())));
-    ValidateHierarchy(params,
-        {
-        ExpectedHierarchyDef(CreateLabelGroupingNodeValidator(labelGuid1.ToString(), { a11, a12 }),
-            {
-            CreateInstanceNodeValidator({ a11 }),
-            CreateInstanceNodeValidator({ a12 }),
-            }),
-        CreateInstanceNodeValidator({ a21 }),
-        CreateInstanceNodeValidator({ a3 }),
-        });
-    }
-
-/*---------------------------------------------------------------------------------**//**
-* @bsitest
-+---------------+---------------+---------------+---------------+---------------+------*/
-DEFINE_SCHEMA(InstanceFiltering_FiltersLabelGroupingNodes, R"*(
-    <ECEntityClass typeName="A">
-        <ECProperty propertyName="LabelProp" typeName="string" />
-        <ECProperty propertyName="FilterProp" typeName="int" />
-    </ECEntityClass>
-)*");
-TEST_F(RulesDrivenECPresentationManagerNavigationTests, InstanceFiltering_FiltersLabelGroupingNodes)
-    {
-    // dataset
-    ECClassCP classA = GetClass("A");
-    IECInstancePtr a11 = RulesEngineTestHelpers::InsertInstance(s_project->GetECDb(), *classA, [](IECInstanceR instance){instance.SetValue("LabelProp", ECValue("1")); instance.SetValue("FilterProp", ECValue(1));});
-    IECInstancePtr a12 = RulesEngineTestHelpers::InsertInstance(s_project->GetECDb(), *classA, [](IECInstanceR instance){instance.SetValue("LabelProp", ECValue("1")); instance.SetValue("FilterProp", ECValue(1));});
-    IECInstancePtr a13 = RulesEngineTestHelpers::InsertInstance(s_project->GetECDb(), *classA, [](IECInstanceR instance){instance.SetValue("LabelProp", ECValue("1")); instance.SetValue("FilterProp", ECValue(2));});
-    IECInstancePtr a21 = RulesEngineTestHelpers::InsertInstance(s_project->GetECDb(), *classA, [](IECInstanceR instance){instance.SetValue("LabelProp", ECValue("2")); instance.SetValue("FilterProp", ECValue(1));});
-    IECInstancePtr a22 = RulesEngineTestHelpers::InsertInstance(s_project->GetECDb(), *classA, [](IECInstanceR instance){instance.SetValue("LabelProp", ECValue("2")); instance.SetValue("FilterProp", ECValue(2));});
-    IECInstancePtr a3 = RulesEngineTestHelpers::InsertInstance(s_project->GetECDb(), *classA, [](IECInstanceR instance){instance.SetValue("LabelProp", ECValue("3")); instance.SetValue("FilterProp", ECValue(1));});
-
-    // ruleset
-    PresentationRuleSetPtr rules = PresentationRuleSet::CreateInstance(BeTest::GetNameOfCurrentTest());
-    m_locater->AddRuleSet(*rules);
-
-    rules->AddPresentationRule(*new InstanceLabelOverride(1, false, classA->GetFullName(), { new InstanceLabelOverridePropertyValueSpecification("LabelProp") }));
-
-    RootNodeRule* rootRule = new RootNodeRule();
-    rootRule->AddSpecification(*new InstanceNodesOfSpecificClassesSpecification(1, ChildrenHint::Unknown, false, false, false, true, "",
-        {
-        new MultiSchemaClass(classA->GetSchema().GetName(), true, bvector<Utf8String>{ classA->GetName() })
-        }, {}));
-    rules->AddPresentationRule(*rootRule);
-
-    // verify without instance filter
-    auto params = AsyncHierarchyRequestParams::Create(s_project->GetECDb(), rules->GetRuleSetId(), RulesetVariables());
-    auto hierarchy = ValidateHierarchy(params,
-        ExpectedHierarchyListDef(true,
-            {
-            ExpectedHierarchyDef(CreateLabelGroupingNodeValidator("1", { a11, a12, a13 }),
-                ExpectedHierarchyListDef(true,
-                    {
-                    CreateInstanceNodeValidator({ a11 }),
-                    CreateInstanceNodeValidator({ a12 }),
-                    CreateInstanceNodeValidator({ a13 }),
-                    })),
-            ExpectedHierarchyDef(CreateLabelGroupingNodeValidator("2", { a21, a22 }),
-                ExpectedHierarchyListDef(true,
-                    {
-                    CreateInstanceNodeValidator({ a21 }),
-                    CreateInstanceNodeValidator({ a22 }),
-                    })),
-            CreateInstanceNodeValidator({ a3 }),
-            })
-        );
-
-    // validate hierarchy level filter descriptor (same for all hierarchy levels here)
-    auto expectedDescriptor = CreateDescriptorValidator(
-        {
-        CreatePropertiesFieldValidator(*classA->GetPropertyP("LabelProp")),
-        CreatePropertiesFieldValidator(*classA->GetPropertyP("FilterProp")),
-        });
-    ValidateHierarchyLevelDescriptor(*m_manager, params, expectedDescriptor);
-    ValidateHierarchyLevelDescriptor(*m_manager, WithParentNode(params, hierarchy[0].node.get()), expectedDescriptor);
-    ValidateHierarchyLevelDescriptor(*m_manager, WithParentNode(params, hierarchy[1].node.get()), expectedDescriptor);
-
-    // verify with instance filter
-    params.SetInstanceFilter(std::make_unique<InstanceFilterDefinition>("this.FilterProp = 1"));
-    ValidateHierarchy(params,
-        {
-        ExpectedHierarchyDef(CreateLabelGroupingNodeValidator("1", { a11, a12 }),
-            {
-            CreateInstanceNodeValidator({ a11 }),
-            CreateInstanceNodeValidator({ a12 }),
-            }),
-        CreateInstanceNodeValidator({ a21 }),
-        CreateInstanceNodeValidator({ a3 }),
-        });
-    }
-
-/*---------------------------------------------------------------------------------**//**
-* @bsitest
-+---------------+---------------+---------------+---------------+---------------+------*/
-DEFINE_SCHEMA(InstanceFiltering_FiltersLabelGroupingNodes_WhenFilterSpecifiesSelectClass, R"*(
-    <ECEntityClass typeName="A">
-        <ECProperty propertyName="LabelProp" typeName="string" />
-        <ECProperty propertyName="FilterProp" typeName="int" />
-    </ECEntityClass>
-    <ECEntityClass typeName="B">
-        <ECProperty propertyName="LabelProp" typeName="string" />
-        <ECProperty propertyName="FilterProp" typeName="int" />
-    </ECEntityClass>
-    <ECEntityClass typeName="C">
-        <ECProperty propertyName="LabelProp" typeName="string" />
-    </ECEntityClass>
-)*");
-TEST_F(RulesDrivenECPresentationManagerNavigationTests, InstanceFiltering_FiltersLabelGroupingNodes_WhenFilterSpecifiesSelectClass)
-    {
-    // dataset
-    ECClassCP classA = GetClass("A");
-    ECClassCP classB = GetClass("B");
-    ECClassCP classC = GetClass("C");
-
-    IECInstancePtr a11 = RulesEngineTestHelpers::InsertInstance(s_project->GetECDb(), *classA, [](IECInstanceR instance){instance.SetValue("LabelProp", ECValue("1")); instance.SetValue("FilterProp", ECValue(1));});
-    IECInstancePtr a12 = RulesEngineTestHelpers::InsertInstance(s_project->GetECDb(), *classA, [](IECInstanceR instance){instance.SetValue("LabelProp", ECValue("1")); instance.SetValue("FilterProp", ECValue(1));});
-    IECInstancePtr a13 = RulesEngineTestHelpers::InsertInstance(s_project->GetECDb(), *classA, [](IECInstanceR instance){instance.SetValue("LabelProp", ECValue("1")); instance.SetValue("FilterProp", ECValue(2));});
-
-    IECInstancePtr b11 = RulesEngineTestHelpers::InsertInstance(s_project->GetECDb(), *classB, [](IECInstanceR instance){instance.SetValue("LabelProp", ECValue("1")); instance.SetValue("FilterProp", ECValue(1));});
-    IECInstancePtr b12 = RulesEngineTestHelpers::InsertInstance(s_project->GetECDb(), *classB, [](IECInstanceR instance){instance.SetValue("LabelProp", ECValue("1")); instance.SetValue("FilterProp", ECValue(1));});
-    IECInstancePtr b13 = RulesEngineTestHelpers::InsertInstance(s_project->GetECDb(), *classB, [](IECInstanceR instance){instance.SetValue("LabelProp", ECValue("1")); instance.SetValue("FilterProp", ECValue(2));});
-
-    IECInstancePtr a21 = RulesEngineTestHelpers::InsertInstance(s_project->GetECDb(), *classA, [](IECInstanceR instance){instance.SetValue("LabelProp", ECValue("2")); instance.SetValue("FilterProp", ECValue(1));});
-    IECInstancePtr a22 = RulesEngineTestHelpers::InsertInstance(s_project->GetECDb(), *classA, [](IECInstanceR instance){instance.SetValue("LabelProp", ECValue("2")); instance.SetValue("FilterProp", ECValue(2));});
-
-    IECInstancePtr b21 = RulesEngineTestHelpers::InsertInstance(s_project->GetECDb(), *classB, [](IECInstanceR instance){instance.SetValue("LabelProp", ECValue("2")); instance.SetValue("FilterProp", ECValue(1));});
-    IECInstancePtr b22 = RulesEngineTestHelpers::InsertInstance(s_project->GetECDb(), *classB, [](IECInstanceR instance){instance.SetValue("LabelProp", ECValue("2")); instance.SetValue("FilterProp", ECValue(2));});
-
-    IECInstancePtr a3 = RulesEngineTestHelpers::InsertInstance(s_project->GetECDb(), *classA, [](IECInstanceR instance){instance.SetValue("LabelProp", ECValue("3")); instance.SetValue("FilterProp", ECValue(1));});
-    IECInstancePtr b3 = RulesEngineTestHelpers::InsertInstance(s_project->GetECDb(), *classB, [](IECInstanceR instance){instance.SetValue("LabelProp", ECValue("3")); instance.SetValue("FilterProp", ECValue(1));});
-
-    IECInstancePtr c = RulesEngineTestHelpers::InsertInstance(s_project->GetECDb(), *classC, [](IECInstanceR instance){instance.SetValue("LabelProp", ECValue("1"));});
-
-    // ruleset
-    PresentationRuleSetPtr rules = PresentationRuleSet::CreateInstance(BeTest::GetNameOfCurrentTest());
-    m_locater->AddRuleSet(*rules);
-
-    rules->AddPresentationRule(*new InstanceLabelOverride(1, false, classA->GetFullName(), { new InstanceLabelOverridePropertyValueSpecification("LabelProp") }));
-    rules->AddPresentationRule(*new InstanceLabelOverride(1, false, classB->GetFullName(), { new InstanceLabelOverridePropertyValueSpecification("LabelProp") }));
-    rules->AddPresentationRule(*new InstanceLabelOverride(1, false, classC->GetFullName(), { new InstanceLabelOverridePropertyValueSpecification("LabelProp") }));
-
-    RootNodeRule* rootRule = new RootNodeRule();
-    rootRule->AddSpecification(*new InstanceNodesOfSpecificClassesSpecification(1, ChildrenHint::Unknown, false, false, false, true, "",
-        {
-        new MultiSchemaClass(classA->GetSchema().GetName(), true, bvector<Utf8String>{ classA->GetName(), classB->GetName(), classC->GetName() })
-        }, {}));
-    rules->AddPresentationRule(*rootRule);
-
-    // verify without instance filter
-    auto params = AsyncHierarchyRequestParams::Create(s_project->GetECDb(), rules->GetRuleSetId(), RulesetVariables());
-    auto hierarchy = ValidateHierarchy(params,
-        ExpectedHierarchyListDef(true,
-            {
-            ExpectedHierarchyDef(CreateLabelGroupingNodeValidator("1", { a11, a12, a13, b11, b12, b13, c }),
-                ExpectedHierarchyListDef(true,
-                    {
-                    CreateInstanceNodeValidator({ a11 }),
-                    CreateInstanceNodeValidator({ a12 }),
-                    CreateInstanceNodeValidator({ a13 }),
-                    CreateInstanceNodeValidator({ b11 }),
-                    CreateInstanceNodeValidator({ b12 }),
-                    CreateInstanceNodeValidator({ b13 }),
-                    CreateInstanceNodeValidator({ c }),
-                    })),
-            ExpectedHierarchyDef(CreateLabelGroupingNodeValidator("2", { a21, a22, b21, b22 }),
-                ExpectedHierarchyListDef(true,
-                    {
-                    CreateInstanceNodeValidator({ a21 }),
-                    CreateInstanceNodeValidator({ a22 }),
-                    CreateInstanceNodeValidator({ b21 }),
-                    CreateInstanceNodeValidator({ b22 }),
-                    })),
-            ExpectedHierarchyDef(CreateLabelGroupingNodeValidator("3", { a3, b3 }),
-                ExpectedHierarchyListDef(true,
-                    {
-                    CreateInstanceNodeValidator({ a3 }),
-                    CreateInstanceNodeValidator({ b3 }),
-                    })),
-            })
-        );
-
-    // validate hierarchy level filter descriptor
-    ValidateHierarchyLevelDescriptor(*m_manager, params, CreateDescriptorValidator(
-        {
-        CreatePropertiesFieldValidator({ classA->GetPropertyP("LabelProp"), classB->GetPropertyP("LabelProp"), classC->GetPropertyP("LabelProp") }),
-        CreatePropertiesFieldValidator({ classA->GetPropertyP("FilterProp"), classB->GetPropertyP("FilterProp") }),
-        }));
-    ValidateHierarchyLevelDescriptor(*m_manager, WithParentNode(params, hierarchy[0].node.get()), CreateDescriptorValidator(
-        {
-        CreatePropertiesFieldValidator({ classA->GetPropertyP("LabelProp"), classB->GetPropertyP("LabelProp"), classC->GetPropertyP("LabelProp") }),
-        CreatePropertiesFieldValidator({ classA->GetPropertyP("FilterProp"), classB->GetPropertyP("FilterProp") }),
-        }));
-    ValidateHierarchyLevelDescriptor(*m_manager, WithParentNode(params, hierarchy[1].node.get()), CreateDescriptorValidator(
-        {
-        CreatePropertiesFieldValidator({ classA->GetPropertyP("LabelProp"), classB->GetPropertyP("LabelProp") }),
-        CreatePropertiesFieldValidator({ classA->GetPropertyP("FilterProp"), classB->GetPropertyP("FilterProp") }),
-        }));
-    ValidateHierarchyLevelDescriptor(*m_manager, WithParentNode(params, hierarchy[2].node.get()), CreateDescriptorValidator(
-        {
-        CreatePropertiesFieldValidator({ classA->GetPropertyP("LabelProp"), classB->GetPropertyP("LabelProp") }),
-        CreatePropertiesFieldValidator({ classA->GetPropertyP("FilterProp"), classB->GetPropertyP("FilterProp") }),
-        }));
-
-    // verify with instance filter
-    params.SetInstanceFilter(std::make_unique<InstanceFilterDefinition>("this.FilterProp = 1", *classB, bvector<RelatedClassPath>()));
-    ValidateHierarchy(params,
-        {
-        ExpectedHierarchyDef(CreateLabelGroupingNodeValidator("1", { b11, b12 }),
-            {
-            CreateInstanceNodeValidator({ b11 }),
-            CreateInstanceNodeValidator({ b12 }),
-            }),
-        CreateInstanceNodeValidator({ b21 }),
-        CreateInstanceNodeValidator({ b3 }),
-        });
-    }
-
-/*---------------------------------------------------------------------------------**//**
-* @bsitest
-+---------------+---------------+---------------+---------------+---------------+------*/
-DEFINE_SCHEMA(InstanceFiltering_FiltersBaseClassGroupingNodes, R"*(
-    <ECEntityClass typeName="A" />
-    <ECEntityClass typeName="B">
-        <BaseClass>A</BaseClass>
-        <ECProperty propertyName="Prop" typeName="int" />
-    </ECEntityClass>
-)*");
-TEST_F(RulesDrivenECPresentationManagerNavigationTests, InstanceFiltering_FiltersBaseClassGroupingNodes)
-    {
-    // dataset
-    ECClassCP classA = GetClass("A");
-    ECClassCP classB = GetClass("B");
-    IECInstancePtr b1 = RulesEngineTestHelpers::InsertInstance(s_project->GetECDb(), *classB, [](IECInstanceR instance){instance.SetValue("Prop", ECValue(1));});
-    IECInstancePtr b2 = RulesEngineTestHelpers::InsertInstance(s_project->GetECDb(), *classB, [](IECInstanceR instance){instance.SetValue("Prop", ECValue(2));});
-
-    // ruleset
-    PresentationRuleSetPtr rules = PresentationRuleSet::CreateInstance(BeTest::GetNameOfCurrentTest());
-    m_locater->AddRuleSet(*rules);
-
-    auto groupingRule = new GroupingRule("", 1, false, classA->GetSchema().GetName(), classA->GetName(), "", "", "");
-    groupingRule->AddGroup(*new ClassGroup("", true, "", ""));
-    rules->AddPresentationRule(*groupingRule);
-
-    RootNodeRule* rootRule = new RootNodeRule();
-    rootRule->AddSpecification(*new InstanceNodesOfSpecificClassesSpecification(1, ChildrenHint::Unknown, false, false, false, true, "",
-        {
-        new MultiSchemaClass(classB->GetSchema().GetName(), true, bvector<Utf8String>{ classB->GetName() })
-        }, {}));
-    rules->AddPresentationRule(*rootRule);
-
-    // verify without instance filter
-    auto params = AsyncHierarchyRequestParams::Create(s_project->GetECDb(), rules->GetRuleSetId(), RulesetVariables());
-    auto hierarchy = ValidateHierarchy(params,
-        ExpectedHierarchyListDef(true,
-            {
-            ExpectedHierarchyDef(CreateClassGroupingNodeValidator(*classA, true, { b1, b2 }),
-                ExpectedHierarchyListDef(true,
-                    {
-                    CreateInstanceNodeValidator({ b1 }),
-                    CreateInstanceNodeValidator({ b2 }),
-                    })),
-            })
-        );
-
-    // validate hierarchy level filter descriptor (same for all hierarchy levels here)
-    auto expectedDescriptor = CreateDescriptorValidator(
-        {
-        CreatePropertiesFieldValidator(*classB->GetPropertyP("Prop")),
-        });
-    ValidateHierarchyLevelDescriptor(*m_manager, params, expectedDescriptor);
-    ValidateHierarchyLevelDescriptor(*m_manager, WithParentNode(params, hierarchy[0].node.get()), expectedDescriptor);
-
-    // verify with instance filter
-    params.SetInstanceFilter(std::make_unique<InstanceFilterDefinition>("this.Prop = 1"));
-    ValidateHierarchy(params,
-        {
-        ExpectedHierarchyDef(CreateClassGroupingNodeValidator(*classA, true, { b1 }),
-            {
-            CreateInstanceNodeValidator({ b1 })
-            }),
-        });
-    }
-
-/*---------------------------------------------------------------------------------**//**
-* @bsitest
-+---------------+---------------+---------------+---------------+---------------+------*/
-DEFINE_SCHEMA(InstanceFiltering_FiltersBaseClassGroupingNodes_WhenFilterSpecifiesSelectClass, R"*(
-    <ECEntityClass typeName="A" />
-    <ECEntityClass typeName="B">
-        <BaseClass>A</BaseClass>
-        <ECProperty propertyName="PropB" typeName="int" />
-    </ECEntityClass>
-    <ECEntityClass typeName="C">
-        <BaseClass>A</BaseClass>
-        <ECProperty propertyName="PropC" typeName="int" />
-    </ECEntityClass>
-    <ECEntityClass typeName="D">
-        <ECProperty propertyName="PropD" typeName="int" />
-    </ECEntityClass>
-)*");
-TEST_F(RulesDrivenECPresentationManagerNavigationTests, InstanceFiltering_FiltersBaseClassGroupingNodes_WhenFilterSpecifiesSelectClass)
-    {
-    // dataset
-    ECClassCP classA = GetClass("A");
-    ECClassCP classB = GetClass("B");
-    ECClassCP classC = GetClass("C");
-    ECClassCP classD = GetClass("D");
-
-    IECInstancePtr b1 = RulesEngineTestHelpers::InsertInstance(s_project->GetECDb(), *classB, [](IECInstanceR instance){instance.SetValue("PropB", ECValue(1));});
-    IECInstancePtr b2 = RulesEngineTestHelpers::InsertInstance(s_project->GetECDb(), *classB, [](IECInstanceR instance){instance.SetValue("PropB", ECValue(2));});
-    IECInstancePtr c1 = RulesEngineTestHelpers::InsertInstance(s_project->GetECDb(), *classC, [](IECInstanceR instance){instance.SetValue("PropC", ECValue(1));});
-    IECInstancePtr c2 = RulesEngineTestHelpers::InsertInstance(s_project->GetECDb(), *classC, [](IECInstanceR instance){instance.SetValue("PropC", ECValue(2));});
-    IECInstancePtr d = RulesEngineTestHelpers::InsertInstance(s_project->GetECDb(), *classD);
-
-    // ruleset
-    PresentationRuleSetPtr rules = PresentationRuleSet::CreateInstance(BeTest::GetNameOfCurrentTest());
-    m_locater->AddRuleSet(*rules);
-
-    auto groupingRule = new GroupingRule("", 1, false, classA->GetSchema().GetName(), classA->GetName(), "", "", "");
-    groupingRule->AddGroup(*new ClassGroup("", true, "", ""));
-    rules->AddPresentationRule(*groupingRule);
-
-    RootNodeRule* rootRule = new RootNodeRule();
-    rootRule->AddSpecification(*new InstanceNodesOfSpecificClassesSpecification(1, ChildrenHint::Unknown, false, false, false, false, "",
-        {
-        new MultiSchemaClass(classB->GetSchema().GetName(), true, bvector<Utf8String>{ classB->GetName(), classC->GetName(), classD->GetName() })
-        }, {}));
-    rules->AddPresentationRule(*rootRule);
-
-    // verify without instance filter
-    auto params = AsyncHierarchyRequestParams::Create(s_project->GetECDb(), rules->GetRuleSetId(), RulesetVariables());
-    auto hierarchy = ValidateHierarchy(params,
-        ExpectedHierarchyListDef(true,
-            {
-            ExpectedHierarchyDef(CreateClassGroupingNodeValidator(*classA, true, { b1, b2, c1, c2 }),
-                {
-                CreateInstanceNodeValidator({ b1 }),
-                CreateInstanceNodeValidator({ b2 }),
-                CreateInstanceNodeValidator({ c1 }),
-                CreateInstanceNodeValidator({ c2 }),
-                }),
-            CreateInstanceNodeValidator({ d }),
-            })
-        );
-
-    // validate hierarchy level filter descriptor
-    ValidateHierarchyLevelDescriptor(*m_manager, params, CreateDescriptorValidator(
-        {
-        CreatePropertiesFieldValidator(*classB->GetPropertyP("PropB")),
-        CreatePropertiesFieldValidator(*classC->GetPropertyP("PropC")),
-        CreatePropertiesFieldValidator(*classD->GetPropertyP("PropD")),
-        }));
-    ValidateHierarchyLevelDescriptor(*m_manager, WithParentNode(params, hierarchy[0].node.get()), CreateDescriptorValidator(
-        {
-        CreatePropertiesFieldValidator(*classB->GetPropertyP("PropB")),
-        CreatePropertiesFieldValidator(*classC->GetPropertyP("PropC")),
-        }));
-
-    // verify with instance filter
-    params.SetInstanceFilter(std::make_unique<InstanceFilterDefinition>("this.PropC = 1", *classC, bvector<RelatedClassPath>()));
-    ValidateHierarchy(params,
-        {
-        ExpectedHierarchyDef(CreateClassGroupingNodeValidator(*classA, true, { c1 }),
-            {
-            CreateInstanceNodeValidator({ c1 }),
-            }),
-        });
-    }
-
-/*---------------------------------------------------------------------------------**//**
-* @bsitest
-+---------------+---------------+---------------+---------------+---------------+------*/
-DEFINE_SCHEMA(InstanceFiltering_FiltersPropertyGroupingNodes_WhenFilteringByGroupingProperty_GuidProperty, R"*(
-    <ECEntityClass typeName="A">
-        <ECProperty propertyName="GuidProp" typeName="binary" extendedTypeName="BeGuid"/>
-    </ECEntityClass>
-)*");
-TEST_F(RulesDrivenECPresentationManagerNavigationTests, InstanceFiltering_FiltersPropertyGroupingNodes_WhenFilteringByGroupingProperty_GuidProperty)
-    {
-    // dataset
-    ECClassCP classA = GetClass("A");
-    BeGuidCR guid1 = RulesEngineTestHelpers::CreateGuidFromString("814f3e14-63f2-4511-89a8-43ff3b527492");
-    BeGuidCR guid2 = RulesEngineTestHelpers::CreateGuidFromString("182238d2-e836-4640-9b40-38be6ca49623");
-    IECInstancePtr a1 = RulesEngineTestHelpers::InsertInstance(s_project->GetECDb(), *classA, [guid1](IECInstanceR instance)
-        {
-        instance.SetValue("GuidProp", ECValue((Byte const*)&guid1, sizeof(BeGuid)));
-        });
-    IECInstancePtr a2 = RulesEngineTestHelpers::InsertInstance(s_project->GetECDb(), *classA, [guid2](IECInstanceR instance)
-        {
-        instance.SetValue("GuidProp", ECValue((Byte const*)&guid2, sizeof(BeGuid)));
-        });
-
-    // ruleset
-    PresentationRuleSetPtr rules = PresentationRuleSet::CreateInstance(BeTest::GetNameOfCurrentTest());
-    m_locater->AddRuleSet(*rules);
-
-    auto groupingRule = new GroupingRule("", 1, false, classA->GetSchema().GetName(), classA->GetName(), "", "", "");
-    groupingRule->AddGroup(*new PropertyGroup("", "", true, "GuidProp"));
-    rules->AddPresentationRule(*groupingRule);
-
-    RootNodeRule* rootRule = new RootNodeRule();
-    rootRule->AddSpecification(*new InstanceNodesOfSpecificClassesSpecification(1, ChildrenHint::Unknown, false, false, false, false, "",
-        {
-        new MultiSchemaClass(classA->GetSchema().GetName(), true, bvector<Utf8String>{ classA->GetName() })
-        }, {}));
-    rules->AddPresentationRule(*rootRule);
-
-    // verify without instance filter
-    auto params = AsyncHierarchyRequestParams::Create(s_project->GetECDb(), rules->GetRuleSetId(), RulesetVariables());
-    auto hierarchy = ValidateHierarchy(params,
-        ExpectedHierarchyListDef(true,
-            {
-            ExpectedHierarchyDef(CreatePropertyGroupingNodeValidator({ a1 }, ValueList{ ECValue((Byte const*)&guid1, sizeof(BeGuid)) }),
-                ExpectedHierarchyListDef(true,
-                    {
-                    CreateInstanceNodeValidator({ a1 }),
-                    })),
-            ExpectedHierarchyDef(CreatePropertyGroupingNodeValidator({ a2 }, ValueList{ ECValue((Byte const*)&guid2, sizeof(BeGuid)) }),
-                ExpectedHierarchyListDef(true,
-                    {
-                    CreateInstanceNodeValidator({ a2 }),
-                    })),
-            })
-        );
-
-    // validate hierarchy level filter descriptor (same for all hierarchy levels here)
-    auto expectedDescriptor = CreateDescriptorValidator(
-        {
-        CreatePropertiesFieldValidator(*classA->GetPropertyP("GuidProp")),
-        });
-    ValidateHierarchyLevelDescriptor(*m_manager, params, expectedDescriptor);
-    ValidateHierarchyLevelDescriptor(*m_manager, WithParentNode(params, hierarchy[0].node.get()), expectedDescriptor);
-    ValidateHierarchyLevelDescriptor(*m_manager, WithParentNode(params, hierarchy[1].node.get()), expectedDescriptor);
-
-    // verify with instance filter
-    params.SetInstanceFilter(std::make_unique<InstanceFilterDefinition>("GuidToStr(this.GuidProp) = \"814f3e14-63f2-4511-89a8-43ff3b527492\""));
-    ValidateHierarchy(params,
-        {
-        ExpectedHierarchyDef(CreatePropertyGroupingNodeValidator({ a1 }, ValueList{ ECValue((Byte const*)&guid1, sizeof(BeGuid)) }),
-            {
-            CreateInstanceNodeValidator({ a1 })
-            }),
-        });
-    }
-
-/*---------------------------------------------------------------------------------**//**
-* @bsitest
-+---------------+---------------+---------------+---------------+---------------+------*/
-DEFINE_SCHEMA(InstanceFiltering_FiltersPropertyGroupingNodes_WhenFilteringByGroupingProperty, R"*(
-    <ECEntityClass typeName="A">
-        <ECProperty propertyName="Prop" typeName="int" />
-    </ECEntityClass>
-)*");
-TEST_F(RulesDrivenECPresentationManagerNavigationTests, InstanceFiltering_FiltersPropertyGroupingNodes_WhenFilteringByGroupingProperty)
-    {
-    // dataset
-    ECClassCP classA = GetClass("A");
-    IECInstancePtr a1 = RulesEngineTestHelpers::InsertInstance(s_project->GetECDb(), *classA, [](IECInstanceR instance){instance.SetValue("Prop", ECValue(1));});
-    IECInstancePtr a2 = RulesEngineTestHelpers::InsertInstance(s_project->GetECDb(), *classA, [](IECInstanceR instance){instance.SetValue("Prop", ECValue(2));});
-
-    // ruleset
-    PresentationRuleSetPtr rules = PresentationRuleSet::CreateInstance(BeTest::GetNameOfCurrentTest());
-    m_locater->AddRuleSet(*rules);
-
-    auto groupingRule = new GroupingRule("", 1, false, classA->GetSchema().GetName(), classA->GetName(), "", "", "");
-    groupingRule->AddGroup(*new PropertyGroup("", "", true, "Prop"));
-    rules->AddPresentationRule(*groupingRule);
-
-    RootNodeRule* rootRule = new RootNodeRule();
-    rootRule->AddSpecification(*new InstanceNodesOfSpecificClassesSpecification(1, ChildrenHint::Unknown, false, false, false, false, "",
-        {
-        new MultiSchemaClass(classA->GetSchema().GetName(), true, bvector<Utf8String>{ classA->GetName() })
-        }, {}));
-    rules->AddPresentationRule(*rootRule);
-
-    // verify without instance filter
-    auto params = AsyncHierarchyRequestParams::Create(s_project->GetECDb(), rules->GetRuleSetId(), RulesetVariables());
-    auto hierarchy = ValidateHierarchy(params,
-        ExpectedHierarchyListDef(true,
-            {
-            ExpectedHierarchyDef(CreatePropertyGroupingNodeValidator({ a1 }, ValueList{ ECValue(1) }),
-                ExpectedHierarchyListDef(true,
-                    {
-                    CreateInstanceNodeValidator({ a1 }),
-                    })),
-            ExpectedHierarchyDef(CreatePropertyGroupingNodeValidator({ a2 }, ValueList{ ECValue(2) }),
-                ExpectedHierarchyListDef(true,
-                    {
-                    CreateInstanceNodeValidator({ a2 }),
-                    })),
-            })
-        );
-
-    // validate hierarchy level filter descriptor (same for all hierarchy levels here)
-    auto expectedDescriptor = CreateDescriptorValidator(
-        {
-        CreatePropertiesFieldValidator(*classA->GetPropertyP("Prop")),
-        });
-    ValidateHierarchyLevelDescriptor(*m_manager, params, expectedDescriptor);
-    ValidateHierarchyLevelDescriptor(*m_manager, WithParentNode(params, hierarchy[0].node.get()), expectedDescriptor);
-    ValidateHierarchyLevelDescriptor(*m_manager, WithParentNode(params, hierarchy[1].node.get()), expectedDescriptor);
-
-    // verify with instance filter
-    params.SetInstanceFilter(std::make_unique<InstanceFilterDefinition>("this.Prop = 1"));
-    ValidateHierarchy(params,
-        {
-        ExpectedHierarchyDef(CreatePropertyGroupingNodeValidator({ a1 }, ValueList{ ECValue(1) }),
-            {
-            CreateInstanceNodeValidator({ a1 })
-            }),
-        });
-    }
-
-/*---------------------------------------------------------------------------------**//**
-* @bsitest
-+---------------+---------------+---------------+---------------+---------------+------*/
-DEFINE_SCHEMA(InstanceFiltering_FiltersPropertyGroupingNodes_WhenFilteringByGroupingProperty_AndFilterSpecifiesSelectClass, R"*(
-    <ECEntityClass typeName="A">
-        <ECProperty propertyName="Prop" typeName="int" />
-    </ECEntityClass>
-    <ECEntityClass typeName="B">
-        <BaseClass>A</BaseClass>
-    </ECEntityClass>
-    <ECEntityClass typeName="C">
-        <BaseClass>A</BaseClass>
-    </ECEntityClass>
-)*");
-TEST_F(RulesDrivenECPresentationManagerNavigationTests, InstanceFiltering_FiltersPropertyGroupingNodes_WhenFilteringByGroupingProperty_AndFilterSpecifiesSelectClass)
-    {
-    // dataset
-    ECClassCP classA = GetClass("A");
-    ECClassCP classB = GetClass("B");
-    ECClassCP classC = GetClass("C");
-
-    IECInstancePtr b1 = RulesEngineTestHelpers::InsertInstance(s_project->GetECDb(), *classB, [](IECInstanceR instance){instance.SetValue("Prop", ECValue(1));});
-    IECInstancePtr b2 = RulesEngineTestHelpers::InsertInstance(s_project->GetECDb(), *classB, [](IECInstanceR instance){instance.SetValue("Prop", ECValue(2));});
-    IECInstancePtr b3 = RulesEngineTestHelpers::InsertInstance(s_project->GetECDb(), *classB, [](IECInstanceR instance){instance.SetValue("Prop", ECValue(3));});
-    IECInstancePtr c1 = RulesEngineTestHelpers::InsertInstance(s_project->GetECDb(), *classC, [](IECInstanceR instance){instance.SetValue("Prop", ECValue(1));});
-    IECInstancePtr c2 = RulesEngineTestHelpers::InsertInstance(s_project->GetECDb(), *classC, [](IECInstanceR instance){instance.SetValue("Prop", ECValue(2));});
-    IECInstancePtr c4 = RulesEngineTestHelpers::InsertInstance(s_project->GetECDb(), *classC, [](IECInstanceR instance){instance.SetValue("Prop", ECValue(4));});
-
-    // ruleset
-    PresentationRuleSetPtr rules = PresentationRuleSet::CreateInstance(BeTest::GetNameOfCurrentTest());
-    m_locater->AddRuleSet(*rules);
-
-    auto groupingRule = new GroupingRule("", 1, false, classA->GetSchema().GetName(), classA->GetName(), "", "", "");
-    groupingRule->AddGroup(*new PropertyGroup("", "", true, "Prop"));
-    rules->AddPresentationRule(*groupingRule);
-
-    RootNodeRule* rootRule = new RootNodeRule();
-    rootRule->AddSpecification(*new InstanceNodesOfSpecificClassesSpecification(1, ChildrenHint::Unknown, false, false, false, false, "",
-        {
-        new MultiSchemaClass(classA->GetSchema().GetName(), true, bvector<Utf8String>{ classA->GetName() })
-        }, {}));
-    rules->AddPresentationRule(*rootRule);
-
-    // verify without instance filter
-    auto params = AsyncHierarchyRequestParams::Create(s_project->GetECDb(), rules->GetRuleSetId(), RulesetVariables());
-    auto hierarchy = ValidateHierarchy(params,
-        ExpectedHierarchyListDef(true,
-            {
-            ExpectedHierarchyDef(CreatePropertyGroupingNodeValidator({ b1, c1 }, ValueList{ ECValue(1) }),
-                ExpectedHierarchyListDef(true,
-                    {
-                    CreateInstanceNodeValidator({ b1 }),
-                    CreateInstanceNodeValidator({ c1 }),
-                    })),
-            ExpectedHierarchyDef(CreatePropertyGroupingNodeValidator({ b2, c2 }, ValueList{ ECValue(2) }),
-                ExpectedHierarchyListDef(true,
-                    {
-                    CreateInstanceNodeValidator({ b2 }),
-                    CreateInstanceNodeValidator({ c2 }),
-                    })),
-            ExpectedHierarchyDef(CreatePropertyGroupingNodeValidator({ b3 }, ValueList{ ECValue(3) }),
-                ExpectedHierarchyListDef(true,
-                    {
-                    CreateInstanceNodeValidator({ b3 }),
-                    })),
-            ExpectedHierarchyDef(CreatePropertyGroupingNodeValidator({ c4 }, ValueList{ ECValue(4) }),
-                ExpectedHierarchyListDef(true,
-                    {
-                    CreateInstanceNodeValidator({ c4 }),
-                    })),
-            })
-        );
-
-    // validate hierarchy level filter descriptor
-    ValidateHierarchyLevelDescriptor(*m_manager, params, CreateDescriptorValidator(
-        {
-        CreatePropertiesFieldValidator({ classB->GetPropertyP("Prop"), classC->GetPropertyP("Prop") }),
-        }));
-    ValidateHierarchyLevelDescriptor(*m_manager, WithParentNode(params, hierarchy[0].node.get()), CreateDescriptorValidator(
-        {
-        CreatePropertiesFieldValidator({ classB->GetPropertyP("Prop"), classC->GetPropertyP("Prop") }),
-        }));
-    ValidateHierarchyLevelDescriptor(*m_manager, WithParentNode(params, hierarchy[1].node.get()), CreateDescriptorValidator(
-        {
-        CreatePropertiesFieldValidator({ classB->GetPropertyP("Prop"), classC->GetPropertyP("Prop") }),
-        }));
-    ValidateHierarchyLevelDescriptor(*m_manager, WithParentNode(params, hierarchy[2].node.get()), CreateDescriptorValidator(
-        {
-        CreatePropertiesFieldValidator({ classB->GetPropertyP("Prop") }),
-        }));
-    ValidateHierarchyLevelDescriptor(*m_manager, WithParentNode(params, hierarchy[3].node.get()), CreateDescriptorValidator(
-        {
-        CreatePropertiesFieldValidator({ classC->GetPropertyP("Prop") }),
-        }));
-
-    // verify with instance filter
-    params.SetInstanceFilter(std::make_unique<InstanceFilterDefinition>("this.Prop = 1", *classC, bvector<RelatedClassPath>()));
-    ValidateHierarchy(params,
-        {
-        ExpectedHierarchyDef(CreatePropertyGroupingNodeValidator({ c1 }, ValueList{ ECValue(1) }),
-            {
-            CreateInstanceNodeValidator({ c1 }),
-            }),
-        });
-    }
-
-/*---------------------------------------------------------------------------------**//**
-* @bsitest
-+---------------+---------------+---------------+---------------+---------------+------*/
-DEFINE_SCHEMA(InstanceFiltering_FiltersPropertyGroupingNodes_WhenFilteringByNonGroupingProperty, R"*(
-    <ECEntityClass typeName="A">
-        <ECProperty propertyName="GroupingProp" typeName="int" />
-        <ECProperty propertyName="FilteringProp" typeName="int" />
-    </ECEntityClass>
-)*");
-TEST_F(RulesDrivenECPresentationManagerNavigationTests, InstanceFiltering_FiltersPropertyGroupingNodes_WhenFilteringByNonGroupingProperty)
-    {
-    // dataset
-    ECClassCP classA = GetClass("A");
-    IECInstancePtr a1 = RulesEngineTestHelpers::InsertInstance(s_project->GetECDb(), *classA, [](IECInstanceR instance)
-        {
-        instance.SetValue("GroupingProp", ECValue(111));
-        instance.SetValue("FilteringProp", ECValue(777));
-        });
-    IECInstancePtr a2 = RulesEngineTestHelpers::InsertInstance(s_project->GetECDb(), *classA, [](IECInstanceR instance)
-        {
-        instance.SetValue("GroupingProp", ECValue(222));
-        instance.SetValue("FilteringProp", ECValue(777));
-        });
-    IECInstancePtr a3 = RulesEngineTestHelpers::InsertInstance(s_project->GetECDb(), *classA, [](IECInstanceR instance)
-        {
-        instance.SetValue("GroupingProp", ECValue(222));
-        instance.SetValue("FilteringProp", ECValue(888));
-        });
-
-    // ruleset
-    PresentationRuleSetPtr rules = PresentationRuleSet::CreateInstance(BeTest::GetNameOfCurrentTest());
-    m_locater->AddRuleSet(*rules);
-
-    auto groupingRule = new GroupingRule("", 1, false, classA->GetSchema().GetName(), classA->GetName(), "", "", "");
-    groupingRule->AddGroup(*new PropertyGroup("", "", true, "GroupingProp"));
-    rules->AddPresentationRule(*groupingRule);
-
-    RootNodeRule* rootRule = new RootNodeRule();
-    rootRule->AddSpecification(*new InstanceNodesOfSpecificClassesSpecification(1, ChildrenHint::Unknown, false, false, false, true, "",
-        {
-        new MultiSchemaClass(classA->GetSchema().GetName(), true, bvector<Utf8String>{ classA->GetName() })
-        }, {}));
-    rules->AddPresentationRule(*rootRule);
-
-    // verify without instance filter
-    auto params = AsyncHierarchyRequestParams::Create(s_project->GetECDb(), rules->GetRuleSetId(), RulesetVariables());
-    auto hierarchy = ValidateHierarchy(params,
-        ExpectedHierarchyListDef(true,
-            {
-            ExpectedHierarchyDef(CreatePropertyGroupingNodeValidator({ a1 }, ValueList{ ECValue(111) }),
-                ExpectedHierarchyListDef(true,
-                    {
-                    CreateInstanceNodeValidator({ a1 }),
-                    })),
-            ExpectedHierarchyDef(CreatePropertyGroupingNodeValidator({ a2, a3 }, ValueList{ ECValue(222) }),
-                ExpectedHierarchyListDef(true,
-                    {
-                    CreateInstanceNodeValidator({ a2 }),
-                    CreateInstanceNodeValidator({ a3 }),
-                    })),
-            })
-        );
-
-    // validate hierarchy level filter descriptor (same for all hierarchy levels here)
-    auto expectedDescriptor = CreateDescriptorValidator(
-        {
-        CreatePropertiesFieldValidator(*classA->GetPropertyP("GroupingProp")),
-        CreatePropertiesFieldValidator(*classA->GetPropertyP("FilteringProp")),
-        });
-    ValidateHierarchyLevelDescriptor(*m_manager, params, expectedDescriptor);
-    ValidateHierarchyLevelDescriptor(*m_manager, WithParentNode(params, hierarchy[0].node.get()), expectedDescriptor);
-    ValidateHierarchyLevelDescriptor(*m_manager, WithParentNode(params, hierarchy[1].node.get()), expectedDescriptor);
-
-    // verify with instance filter
-    params.SetInstanceFilter(std::make_unique<InstanceFilterDefinition>("this.FilteringProp = 888"));
-    ValidateHierarchy(params,
-        {
-        ExpectedHierarchyDef(CreatePropertyGroupingNodeValidator({ a3 }, ValueList{ ECValue(222) }),
-            {
-            CreateInstanceNodeValidator({ a3 })
-            }),
-        });
-    }
-
-/*---------------------------------------------------------------------------------**//**
-* @bsitest
-+---------------+---------------+---------------+---------------+---------------+------*/
-DEFINE_SCHEMA(InstanceFiltering_FiltersSameLabelInstanceNodes, R"*(
-    <ECEntityClass typeName="A">
-        <ECProperty propertyName="LabelProp" typeName="string" />
-        <ECProperty propertyName="FilterProp" typeName="int" />
-    </ECEntityClass>
-)*");
-TEST_F(RulesDrivenECPresentationManagerNavigationTests, InstanceFiltering_FiltersSameLabelInstanceNodes)
-    {
-    // dataset
-    ECClassCP classA = GetClass("A");
-    IECInstancePtr a11 = RulesEngineTestHelpers::InsertInstance(s_project->GetECDb(), *classA, [](IECInstanceR instance){instance.SetValue("LabelProp", ECValue("1")); instance.SetValue("FilterProp", ECValue(1));});
-    IECInstancePtr a12 = RulesEngineTestHelpers::InsertInstance(s_project->GetECDb(), *classA, [](IECInstanceR instance){instance.SetValue("LabelProp", ECValue("1")); instance.SetValue("FilterProp", ECValue(1));});
-    IECInstancePtr a13 = RulesEngineTestHelpers::InsertInstance(s_project->GetECDb(), *classA, [](IECInstanceR instance){instance.SetValue("LabelProp", ECValue("1")); instance.SetValue("FilterProp", ECValue(2));});
-    IECInstancePtr a21 = RulesEngineTestHelpers::InsertInstance(s_project->GetECDb(), *classA, [](IECInstanceR instance){instance.SetValue("LabelProp", ECValue("2")); instance.SetValue("FilterProp", ECValue(1));});
-    IECInstancePtr a22 = RulesEngineTestHelpers::InsertInstance(s_project->GetECDb(), *classA, [](IECInstanceR instance){instance.SetValue("LabelProp", ECValue("2")); instance.SetValue("FilterProp", ECValue(2));});
-    IECInstancePtr a3 = RulesEngineTestHelpers::InsertInstance(s_project->GetECDb(), *classA, [](IECInstanceR instance){instance.SetValue("LabelProp", ECValue("3")); instance.SetValue("FilterProp", ECValue(1));});
-
-    // ruleset
-    PresentationRuleSetPtr rules = PresentationRuleSet::CreateInstance(BeTest::GetNameOfCurrentTest());
-    m_locater->AddRuleSet(*rules);
-
-    rules->AddPresentationRule(*new InstanceLabelOverride(1, false, classA->GetFullName(), { new InstanceLabelOverridePropertyValueSpecification("LabelProp") }));
-
-    auto groupingRule = new GroupingRule("", 1, false, classA->GetSchema().GetName(), classA->GetName(), "", "", "");
-    groupingRule->AddGroup(*new SameLabelInstanceGroup());
-    rules->AddPresentationRule(*groupingRule);
-
-    RootNodeRule* rootRule = new RootNodeRule();
-    rootRule->AddSpecification(*new InstanceNodesOfSpecificClassesSpecification(1, ChildrenHint::Unknown, false, false, false, true, "",
-        {
-        new MultiSchemaClass(classA->GetSchema().GetName(), true, bvector<Utf8String>{ classA->GetName() })
-        }, {}));
-    rules->AddPresentationRule(*rootRule);
-
-    // verify without instance filter
-    auto params = AsyncHierarchyRequestParams::Create(s_project->GetECDb(), rules->GetRuleSetId(), RulesetVariables());
-    ValidateHierarchy(params,
-        ExpectedHierarchyListDef(true,
-            {
-            CreateInstanceNodeValidator({ a11, a12, a13 }),
-            CreateInstanceNodeValidator({ a21, a22 }),
-            CreateInstanceNodeValidator({ a3 }),
-            })
-        );
-
-    // validate hierarchy level filter descriptor
-    ValidateHierarchyLevelDescriptor(*m_manager, params, CreateDescriptorValidator(
-        {
-        CreatePropertiesFieldValidator(*classA->GetPropertyP("LabelProp")),
-        CreatePropertiesFieldValidator(*classA->GetPropertyP("FilterProp")),
-        }));
-
-    // verify with instance filter
-    params.SetInstanceFilter(std::make_unique<InstanceFilterDefinition>("this.FilterProp = 1"));
-    ValidateHierarchy(params,
-        {
-        CreateInstanceNodeValidator({ a11, a12 }),
-        CreateInstanceNodeValidator({ a21 }),
-        CreateInstanceNodeValidator({ a3 }),
-        });
-    }
-
-/*---------------------------------------------------------------------------------**//**
-* @bsitest
-+---------------+---------------+---------------+---------------+---------------+------*/
-DEFINE_SCHEMA(InstanceFiltering_FiltersSameLabelInstanceNodes_WhenFilterSpecifiesSelectClass, R"*(
-    <ECEntityClass typeName="A">
-        <ECProperty propertyName="LabelProp" typeName="string" />
-        <ECProperty propertyName="FilterProp" typeName="int" />
-    </ECEntityClass>
-    <ECEntityClass typeName="B">
-        <BaseClass>A</BaseClass>
-    </ECEntityClass>
-    <ECEntityClass typeName="C">
-        <BaseClass>A</BaseClass>
-    </ECEntityClass>
-)*");
-TEST_F(RulesDrivenECPresentationManagerNavigationTests, InstanceFiltering_FiltersSameLabelInstanceNodes_WhenFilterSpecifiesSelectClass)
-    {
-    // dataset
-    ECClassCP classA = GetClass("A");
-    ECClassCP classB = GetClass("B");
-    ECClassCP classC = GetClass("C");
-
-    IECInstancePtr b11 = RulesEngineTestHelpers::InsertInstance(s_project->GetECDb(), *classB, [](IECInstanceR instance){instance.SetValue("LabelProp", ECValue("1")); instance.SetValue("FilterProp", ECValue(1));});
-    IECInstancePtr b12 = RulesEngineTestHelpers::InsertInstance(s_project->GetECDb(), *classB, [](IECInstanceR instance){instance.SetValue("LabelProp", ECValue("1")); instance.SetValue("FilterProp", ECValue(1));});
-    IECInstancePtr b13 = RulesEngineTestHelpers::InsertInstance(s_project->GetECDb(), *classB, [](IECInstanceR instance){instance.SetValue("LabelProp", ECValue("1")); instance.SetValue("FilterProp", ECValue(2));});
-    IECInstancePtr c1 = RulesEngineTestHelpers::InsertInstance(s_project->GetECDb(), *classC, [](IECInstanceR instance){instance.SetValue("LabelProp", ECValue("1")); instance.SetValue("FilterProp", ECValue(1));});
-    IECInstancePtr b21 = RulesEngineTestHelpers::InsertInstance(s_project->GetECDb(), *classB, [](IECInstanceR instance){instance.SetValue("LabelProp", ECValue("2")); instance.SetValue("FilterProp", ECValue(1));});
-    IECInstancePtr b22 = RulesEngineTestHelpers::InsertInstance(s_project->GetECDb(), *classB, [](IECInstanceR instance){instance.SetValue("LabelProp", ECValue("2")); instance.SetValue("FilterProp", ECValue(2));});
-    IECInstancePtr c2 = RulesEngineTestHelpers::InsertInstance(s_project->GetECDb(), *classC, [](IECInstanceR instance){instance.SetValue("LabelProp", ECValue("2")); instance.SetValue("FilterProp", ECValue(1));});
-    IECInstancePtr b3 = RulesEngineTestHelpers::InsertInstance(s_project->GetECDb(), *classB, [](IECInstanceR instance){instance.SetValue("LabelProp", ECValue("3")); instance.SetValue("FilterProp", ECValue(1));});
-    IECInstancePtr c3 = RulesEngineTestHelpers::InsertInstance(s_project->GetECDb(), *classC, [](IECInstanceR instance){instance.SetValue("LabelProp", ECValue("3")); instance.SetValue("FilterProp", ECValue(1));});
-
-    // ruleset
-    PresentationRuleSetPtr rules = PresentationRuleSet::CreateInstance(BeTest::GetNameOfCurrentTest());
-    m_locater->AddRuleSet(*rules);
-
-    rules->AddPresentationRule(*new InstanceLabelOverride(1, false, classA->GetFullName(), { new InstanceLabelOverridePropertyValueSpecification("LabelProp") }));
-
-    auto groupingRule = new GroupingRule("", 1, false, classA->GetSchema().GetName(), classA->GetName(), "", "", "");
-    groupingRule->AddGroup(*new SameLabelInstanceGroup());
-    rules->AddPresentationRule(*groupingRule);
-
-    RootNodeRule* rootRule = new RootNodeRule();
-    rootRule->AddSpecification(*new InstanceNodesOfSpecificClassesSpecification(1, ChildrenHint::Unknown, false, false, false, false, "",
-        {
-        new MultiSchemaClass(classA->GetSchema().GetName(), true, bvector<Utf8String>{ classA->GetName() })
-        }, {}));
-    rules->AddPresentationRule(*rootRule);
-
-    // verify without instance filter
-    auto params = AsyncHierarchyRequestParams::Create(s_project->GetECDb(), rules->GetRuleSetId(), RulesetVariables());
-    ValidateHierarchy(params,
-        ExpectedHierarchyListDef(true,
-            {
-            CreateInstanceNodeValidator({ b11, b12, b13, c1 }),
-            CreateInstanceNodeValidator({ b21, b22, c2 }),
-            CreateInstanceNodeValidator({ b3, c3 }),
-            })
-        );
-
-    // validate hierarchy level filter descriptor
-    ValidateHierarchyLevelDescriptor(*m_manager, params, CreateDescriptorValidator(
-        {
-        CreatePropertiesFieldValidator({ classB->GetPropertyP("LabelProp"), classC->GetPropertyP("LabelProp") }),
-        CreatePropertiesFieldValidator({ classB->GetPropertyP("FilterProp"), classC->GetPropertyP("FilterProp") }),
-        }));
-
-    // verify with instance filter
-    params.SetInstanceFilter(std::make_unique<InstanceFilterDefinition>("this.FilterProp = 1", *classB, bvector<RelatedClassPath>()));
-    ValidateHierarchy(params,
-        {
-        CreateInstanceNodeValidator({ b11, b12 }),
-        CreateInstanceNodeValidator({ b21 }),
-        CreateInstanceNodeValidator({ b3 }),
-        });
-    }
-
-/*---------------------------------------------------------------------------------**//**
-* @bsitest
-+---------------+---------------+---------------+---------------+---------------+------*/
-DEFINE_SCHEMA(InstanceFiltering_FiltersWithHideNodesInHierarchy_WithCustomNodeSpecificationInParentLevelAndInstanceNodesOfSpecificClassesInChildLevel, R"*(
-    <ECEntityClass typeName="A">
-        <ECProperty propertyName="Prop" typeName="int" />
-    </ECEntityClass>
-)*");
-TEST_F(RulesDrivenECPresentationManagerNavigationTests, InstanceFiltering_FiltersWithHideNodesInHierarchy_WithCustomNodeSpecificationInParentLevelAndInstanceNodesOfSpecificClassesInChildLevel)
-    {
-    // dataset
-    ECClassCP classA = GetClass("A");
-
-    IECInstancePtr a1 = RulesEngineTestHelpers::InsertInstance(s_project->GetECDb(), *classA, [](IECInstanceR instance){instance.SetValue("Prop", ECValue(1)); });
-    IECInstancePtr a2 = RulesEngineTestHelpers::InsertInstance(s_project->GetECDb(), *classA, [](IECInstanceR instance){instance.SetValue("Prop", ECValue(2)); });
-
-    // ruleset
-    PresentationRuleSetPtr rules = PresentationRuleSet::CreateInstance(BeTest::GetNameOfCurrentTest());
-    m_locater->AddRuleSet(*rules);
-
-    RootNodeRule* rootRule = new RootNodeRule();
-    auto rootSpec = new CustomNodeSpecification(1, false, "T_CUSTOM", "TestLabel", "", "");
-    rootSpec->SetHideNodesInHierarchy(true);
-    rootRule->AddSpecification(*rootSpec);
-    rules->AddPresentationRule(*rootRule);
-
-    ChildNodeRule* childRule = new ChildNodeRule("ParentNode.Type = \"T_CUSTOM\"", 1, false);
-    childRule->AddSpecification(*new InstanceNodesOfSpecificClassesSpecification(1, ChildrenHint::Unknown, false, false, false, false, "",
-        {
-        new MultiSchemaClass(classA->GetSchema().GetName(), true, bvector<Utf8String>{ classA->GetName() })
-        }, {}));
-    rules->AddPresentationRule(*childRule);
-
-    // verify without instance filter
-    auto params = AsyncHierarchyRequestParams::Create(s_project->GetECDb(), rules->GetRuleSetId(), RulesetVariables());
-    ValidateHierarchy(params,
-        ExpectedHierarchyListDef(true,
-            {
-            CreateInstanceNodeValidator({ a1 }),
-            CreateInstanceNodeValidator({ a2 }),
-            })
-        );
-
-    // validate hierarchy level filter descriptor
-    ValidateHierarchyLevelDescriptor(*m_manager, params, CreateDescriptorValidator(
-        {
-        CreatePropertiesFieldValidator(*classA->GetPropertyP("Prop")),
-        }));
-
-    // verify with instance filter
-    params.SetInstanceFilter(std::make_unique<InstanceFilterDefinition>("this.Prop = 2"));
-    ValidateHierarchy(params,
-        {
-        CreateInstanceNodeValidator({ a2 }),
-        });
-    }
-
-/*---------------------------------------------------------------------------------**//**
-* @bsitest
-+---------------+---------------+---------------+---------------+---------------+------*/
-DEFINE_SCHEMA(InstanceFiltering_FiltersWithHideNodesInHierarchy_WithInstanceNodesOfSpecificClassesInParentAndChildLevels, R"*(
-    <ECEntityClass typeName="A" />
-    <ECEntityClass typeName="B">
-        <ECProperty propertyName="Prop" typeName="int" />
-    </ECEntityClass>
-)*");
-TEST_F(RulesDrivenECPresentationManagerNavigationTests, InstanceFiltering_FiltersWithHideNodesInHierarchy_WithInstanceNodesOfSpecificClassesInParentAndChildLevels)
-    {
-    // dataset
-    ECClassCP classA = GetClass("A");
-    ECClassCP classB = GetClass("B");
-
-    IECInstancePtr a1 = RulesEngineTestHelpers::InsertInstance(s_project->GetECDb(), *classA);
-    IECInstancePtr b1 = RulesEngineTestHelpers::InsertInstance(s_project->GetECDb(), *classB, [](IECInstanceR instance){instance.SetValue("Prop", ECValue(1));});
-    IECInstancePtr b2 = RulesEngineTestHelpers::InsertInstance(s_project->GetECDb(), *classB, [](IECInstanceR instance){instance.SetValue("Prop", ECValue(2));});
-
-    // ruleset
-    PresentationRuleSetPtr rules = PresentationRuleSet::CreateInstance(BeTest::GetNameOfCurrentTest());
-    m_locater->AddRuleSet(*rules);
-
-    RootNodeRule* rootRule = new RootNodeRule();
-    rootRule->AddSpecification(*new InstanceNodesOfSpecificClassesSpecification(1, ChildrenHint::Unknown, true, false, false, false, "",
-        {
-        new MultiSchemaClass(classA->GetSchema().GetName(), true, bvector<Utf8String>{ classA->GetName() })
-        }, {}));
-    rules->AddPresentationRule(*rootRule);
-
-    ChildNodeRule* childRule = new ChildNodeRule(Utf8PrintfString("ParentNode.IsOfClass(\"%s\", \"%s\")", classA->GetName().c_str(), classA->GetSchema().GetName().c_str()), 1, false);
-    childRule->AddSpecification(*new InstanceNodesOfSpecificClassesSpecification(1, ChildrenHint::Unknown, false, false, false, false, "",
-        {
-        new MultiSchemaClass(classB->GetSchema().GetName(), true, bvector<Utf8String>{ classB->GetName() })
-        }, {}));
-    rules->AddPresentationRule(*childRule);
-
-    // verify without instance filter
-    auto params = AsyncHierarchyRequestParams::Create(s_project->GetECDb(), rules->GetRuleSetId(), RulesetVariables());
-    ValidateHierarchy(params,
-        ExpectedHierarchyListDef(true,
-            {
-            CreateInstanceNodeValidator({ b1 }),
-            CreateInstanceNodeValidator({ b2 }),
-            })
-        );
-
-    // validate hierarchy level filter descriptor
-    ValidateHierarchyLevelDescriptor(*m_manager, params, CreateDescriptorValidator(
-        {
-        CreatePropertiesFieldValidator(*classB->GetPropertyP("Prop")),
-        }));
-
-    // verify with instance filter
-    params.SetInstanceFilter(std::make_unique<InstanceFilterDefinition>("this.Prop = 2"));
-    ValidateHierarchy(params,
-        {
-        CreateInstanceNodeValidator({ b2 }),
-        });
-    }
-
-/*---------------------------------------------------------------------------------**//**
-* @bsitest
-+---------------+---------------+---------------+---------------+---------------+------*/
-DEFINE_SCHEMA(InstanceFiltering_FiltersWithHideNodesInHierarchy_WithInstanceNodesOfSpecificClassesInParentAndChildLevels_WhenChildrenGroupedByClass, R"*(
-    <ECEntityClass typeName="A" />
-    <ECEntityClass typeName="B">
-        <ECProperty propertyName="Prop" typeName="int" />
-    </ECEntityClass>
-    <ECEntityClass typeName="C">
-        <BaseClass>B</BaseClass>
-    </ECEntityClass>
-)*");
-TEST_F(RulesDrivenECPresentationManagerNavigationTests, InstanceFiltering_FiltersWithHideNodesInHierarchy_WithInstanceNodesOfSpecificClassesInParentAndChildLevels_WhenChildrenGroupedByClass)
-    {
-    // dataset
-    ECClassCP classA = GetClass("A");
-    ECClassCP classB = GetClass("B");
-    ECClassCP classC = GetClass("C");
-
-    IECInstancePtr a1 = RulesEngineTestHelpers::InsertInstance(s_project->GetECDb(), *classA);
-    IECInstancePtr b1 = RulesEngineTestHelpers::InsertInstance(s_project->GetECDb(), *classB, [](IECInstanceR instance){instance.SetValue("Prop", ECValue(1));});
-    IECInstancePtr b2 = RulesEngineTestHelpers::InsertInstance(s_project->GetECDb(), *classB, [](IECInstanceR instance){instance.SetValue("Prop", ECValue(2));});
-    IECInstancePtr c = RulesEngineTestHelpers::InsertInstance(s_project->GetECDb(), *classC);
-
-    // ruleset
-    PresentationRuleSetPtr rules = PresentationRuleSet::CreateInstance(BeTest::GetNameOfCurrentTest());
-    m_locater->AddRuleSet(*rules);
-
-    RootNodeRule* rootRule = new RootNodeRule();
-    rootRule->AddSpecification(*new InstanceNodesOfSpecificClassesSpecification(1, ChildrenHint::Unknown, true, false, false, false, "",
-        {
-        new MultiSchemaClass(classA->GetSchema().GetName(), true, bvector<Utf8String>{ classA->GetName() })
-        }, {}));
-    rules->AddPresentationRule(*rootRule);
-
-    ChildNodeRule* childRule = new ChildNodeRule(Utf8PrintfString("ParentNode.IsOfClass(\"%s\", \"%s\")", classA->GetName().c_str(), classA->GetSchema().GetName().c_str()), 1, false);
-    childRule->AddSpecification(*new InstanceNodesOfSpecificClassesSpecification(1, ChildrenHint::Unknown, false, false, true, false, "",
-        {
-        new MultiSchemaClass(classB->GetSchema().GetName(), true, bvector<Utf8String>{ classB->GetName() })
-        }, {}));
-    rules->AddPresentationRule(*childRule);
-
-    // verify without instance filter
-    auto params = AsyncHierarchyRequestParams::Create(s_project->GetECDb(), rules->GetRuleSetId(), RulesetVariables());
-    auto hierarchy = ValidateHierarchy(params,
-        ExpectedHierarchyListDef(true,
-            {
-            ExpectedHierarchyDef(CreateClassGroupingNodeValidator(*classB, false, { b1, b2 }),
-                ExpectedHierarchyListDef(true,
-                    {
-                    CreateInstanceNodeValidator({ b1 }),
-                    CreateInstanceNodeValidator({ b2 }),
-                    })),
-            ExpectedHierarchyDef(CreateClassGroupingNodeValidator(*classC, false, { c }),
-                ExpectedHierarchyListDef(true,
-                    {
-                    CreateInstanceNodeValidator({ c }),
-                    })),
-            })
-        );
-
-    // validate hierarchy level filter descriptor
-    params.SetParentNode(hierarchy[0].node.get());
-    ValidateHierarchyLevelDescriptor(*m_manager, params, CreateDescriptorValidator(
-        {
-        CreatePropertiesFieldValidator(*classB->GetPropertyP("Prop")),
-        }));
-
-    // verify with instance filter
-    params.SetInstanceFilter(std::make_unique<InstanceFilterDefinition>("this.Prop = 2"));
-    ValidateHierarchy(params,
-        {
-        CreateInstanceNodeValidator({ b2 }),
-        });
-    }
-
-/*---------------------------------------------------------------------------------**//**
-* @bsitest
-+---------------+---------------+---------------+---------------+---------------+------*/
-DEFINE_SCHEMA(InstanceFiltering_FiltersWithHideNodesInHierarchy_WithInstanceNodesOfSpecificClassesInParentAndChildLevels_WhenParentsGroupedByClass, R"*(
-    <ECEntityClass typeName="A" />
-    <ECEntityClass typeName="B">
-        <BaseClass>A</BaseClass>
-    </ECEntityClass>
-    <ECEntityClass typeName="C">
-        <ECProperty propertyName="Prop" typeName="int" />
-    </ECEntityClass>
-)*");
-TEST_F(RulesDrivenECPresentationManagerNavigationTests, InstanceFiltering_FiltersWithHideNodesInHierarchy_WithInstanceNodesOfSpecificClassesInParentAndChildLevels_WhenParentsGroupedByClass)
-    {
-    // dataset
-    ECClassCP classA = GetClass("A");
-    ECClassCP classB = GetClass("B");
-    ECClassCP classC = GetClass("C");
-
-    IECInstancePtr a = RulesEngineTestHelpers::InsertInstance(s_project->GetECDb(), *classA);
-    IECInstancePtr b = RulesEngineTestHelpers::InsertInstance(s_project->GetECDb(), *classB);
-    IECInstancePtr c1 = RulesEngineTestHelpers::InsertInstance(s_project->GetECDb(), *classC, [](IECInstanceR instance){instance.SetValue("Prop", ECValue(1));});
-    IECInstancePtr c2 = RulesEngineTestHelpers::InsertInstance(s_project->GetECDb(), *classC, [](IECInstanceR instance){instance.SetValue("Prop", ECValue(2));});
-
-    // ruleset
-    PresentationRuleSetPtr rules = PresentationRuleSet::CreateInstance(BeTest::GetNameOfCurrentTest());
-    m_locater->AddRuleSet(*rules);
-
-    RootNodeRule* rootRule = new RootNodeRule();
-    rootRule->AddSpecification(*new InstanceNodesOfSpecificClassesSpecification(1, ChildrenHint::Unknown, true, false, true, false, "",
-        {
-        new MultiSchemaClass(classA->GetSchema().GetName(), true, bvector<Utf8String>{ classA->GetName() })
-        }, {}));
-    rules->AddPresentationRule(*rootRule);
-
-    ChildNodeRule* childRule = new ChildNodeRule(Utf8PrintfString("ParentNode.IsOfClass(\"%s\", \"%s\")", classA->GetName().c_str(), classA->GetSchema().GetName().c_str()), 1, false);
-    childRule->AddSpecification(*new InstanceNodesOfSpecificClassesSpecification(1, ChildrenHint::Unknown, false, false, false, false, "",
-        {
-        new MultiSchemaClass(classC->GetSchema().GetName(), true, bvector<Utf8String>{ classC->GetName() })
-        }, {}));
-    rules->AddPresentationRule(*childRule);
-
-    // verify without instance filter
-    auto params = AsyncHierarchyRequestParams::Create(s_project->GetECDb(), rules->GetRuleSetId(), RulesetVariables());
-    auto hierarchy = ValidateHierarchy(params,
-        ExpectedHierarchyListDef(true,
-            {
-            ExpectedHierarchyDef(CreateClassGroupingNodeValidator(*classA, false, { a }),
-                ExpectedHierarchyListDef(true,
-                    {
-                    CreateInstanceNodeValidator({ c1 }),
-                    CreateInstanceNodeValidator({ c2 }),
-                    })),
-            ExpectedHierarchyDef(CreateClassGroupingNodeValidator(*classB, false, { b }),
-                ExpectedHierarchyListDef(true,
-                    {
-                    CreateInstanceNodeValidator({ c1 }),
-                    CreateInstanceNodeValidator({ c2 }),
-                    })),
-            })
-        );
-
-    // validate hierarchy level filter descriptor
-    params.SetParentNode(hierarchy[0].node.get());
-    ValidateHierarchyLevelDescriptor(*m_manager, params, CreateDescriptorValidator(
-        {
-        CreatePropertiesFieldValidator(*classC->GetPropertyP("Prop")),
-        }));
-
-    // verify with instance filter
-    params.SetInstanceFilter(std::make_unique<InstanceFilterDefinition>("this.Prop = 2"));
-    ValidateHierarchy(params,
-        {
-        CreateInstanceNodeValidator({ c2 }),
-        });
-    }
-
-/*---------------------------------------------------------------------------------**//**
-* @bsitest
-+---------------+---------------+---------------+---------------+---------------+------*/
-DEFINE_SCHEMA(InstanceFiltering_FiltersWithHideNodesInHierarchy_WithInstanceNodesOfSpecificClassesInParentLevelAndRelatedInstanceNodesInChildLevel, R"*(
-    <ECEntityClass typeName="A" />
-    <ECEntityClass typeName="B">
-        <ECProperty propertyName="Prop" typeName="int" />
-    </ECEntityClass>
-    <ECRelationshipClass typeName="AB" strength="embedding" modifier="None">
-        <Source multiplicity="(0..1)" roleLabel="ab" polymorphic="false">
-            <Class class="A"/>
-        </Source>
-        <Target multiplicity="(0..*)" roleLabel="ba" polymorphic="false">
-            <Class class="B"/>
-        </Target>
-    </ECRelationshipClass>
-)*");
-TEST_F(RulesDrivenECPresentationManagerNavigationTests, InstanceFiltering_FiltersWithHideNodesInHierarchy_WithInstanceNodesOfSpecificClassesInParentLevelAndRelatedInstanceNodesInChildLevel)
-    {
-    // dataset
-    ECClassCP classA = GetClass("A");
-    ECClassCP classB = GetClass("B");
-    ECRelationshipClassCP relAB = GetClass("AB")->GetRelationshipClassCP();
-
-    IECInstancePtr a1 = RulesEngineTestHelpers::InsertInstance(s_project->GetECDb(), *classA);
-    IECInstancePtr b1 = RulesEngineTestHelpers::InsertInstance(s_project->GetECDb(), *classB, [](IECInstanceR instance){instance.SetValue("Prop", ECValue(1)); });
-    RulesEngineTestHelpers::InsertRelationship(s_project->GetECDb(), *relAB, *a1, *b1);
-
-    IECInstancePtr a2 = RulesEngineTestHelpers::InsertInstance(s_project->GetECDb(), *classA);
-    IECInstancePtr b2 = RulesEngineTestHelpers::InsertInstance(s_project->GetECDb(), *classB, [](IECInstanceR instance){instance.SetValue("Prop", ECValue(2)); });
-    RulesEngineTestHelpers::InsertRelationship(s_project->GetECDb(), *relAB, *a2, *b2);
-    IECInstancePtr b3 = RulesEngineTestHelpers::InsertInstance(s_project->GetECDb(), *classB, [](IECInstanceR instance){instance.SetValue("Prop", ECValue(3)); });
-    RulesEngineTestHelpers::InsertRelationship(s_project->GetECDb(), *relAB, *a2, *b3);
-
-    // ruleset
-    PresentationRuleSetPtr rules = PresentationRuleSet::CreateInstance(BeTest::GetNameOfCurrentTest());
-    m_locater->AddRuleSet(*rules);
-
-    RootNodeRule* rootRule = new RootNodeRule();
-    rootRule->AddSpecification(*new InstanceNodesOfSpecificClassesSpecification(1, ChildrenHint::Unknown, true, false, false, false, "",
-        {
-        new MultiSchemaClass(classA->GetSchema().GetName(), true, bvector<Utf8String>{ classA->GetName() })
-        }, {}));
-    rules->AddPresentationRule(*rootRule);
-
-    ChildNodeRule* childRule = new ChildNodeRule(Utf8PrintfString("ParentNode.IsOfClass(\"%s\", \"%s\")", classA->GetName().c_str(), classA->GetSchema().GetName().c_str()), 1, false);
-    childRule->AddSpecification(*new RelatedInstanceNodesSpecification(1, ChildrenHint::Unknown, false, false, false, false, "",
-        {
-        new RepeatableRelationshipPathSpecification({ new RepeatableRelationshipStepSpecification(relAB->GetFullName(), RequiredRelationDirection_Forward) })
-        }));
-    rules->AddPresentationRule(*childRule);
-
-    // verify without instance filter
-    auto params = AsyncHierarchyRequestParams::Create(s_project->GetECDb(), rules->GetRuleSetId(), RulesetVariables());
-    ValidateHierarchy(params,
-        ExpectedHierarchyListDef(true,
-            {
-            CreateInstanceNodeValidator({ b1 }),
-            CreateInstanceNodeValidator({ b2 }),
-            CreateInstanceNodeValidator({ b3 }),
-            })
-        );
-
-    // validate hierarchy level filter descriptor
-    ValidateHierarchyLevelDescriptor(*m_manager, params, CreateDescriptorValidator(
-        {
-        CreatePropertiesFieldValidator(*classB->GetPropertyP("Prop")),
-        }));
-
-    // verify with instance filter
-    params.SetInstanceFilter(std::make_unique<InstanceFilterDefinition>("this.Prop > 2"));
-    ValidateHierarchy(params,
-        {
-        CreateInstanceNodeValidator({ b3 }),
-        });
-    }
-
-/*---------------------------------------------------------------------------------**//**
-* @bsitest
-+---------------+---------------+---------------+---------------+---------------+------*/
-DEFINE_SCHEMA(InstanceFiltering_FiltersWithHideNodesInHierarchy_WithInstanceNodesOfSpecificClassesInParentLevelAndRelatedInstanceNodesInChildLevel_WhenChildrenGroupedByClass, R"*(
-    <ECEntityClass typeName="A" />
-    <ECEntityClass typeName="B">
-        <ECCustomAttributes>
-            <ClassMap xmlns="ECDbMap.2.0">
-                <MapStrategy>TablePerHierarchy</MapStrategy>
-            </ClassMap>
-        </ECCustomAttributes>
-        <ECProperty propertyName="Prop" typeName="int" />
-    </ECEntityClass>
-    <ECEntityClass typeName="C">
-        <BaseClass>B</BaseClass>
-    </ECEntityClass>
-    <ECRelationshipClass typeName="AB" strength="embedding" modifier="None">
-        <Source multiplicity="(0..1)" roleLabel="ab" polymorphic="true">
-            <Class class="A"/>
-        </Source>
-        <Target multiplicity="(0..*)" roleLabel="ba" polymorphic="true">
-            <Class class="B"/>
-        </Target>
-    </ECRelationshipClass>
-)*");
-TEST_F(RulesDrivenECPresentationManagerNavigationTests, InstanceFiltering_FiltersWithHideNodesInHierarchy_WithInstanceNodesOfSpecificClassesInParentLevelAndRelatedInstanceNodesInChildLevel_WhenChildrenGroupedByClass)
-    {
-    // dataset
-    ECClassCP classA = GetClass("A");
-    ECClassCP classB = GetClass("B");
-    ECClassCP classC = GetClass("C");
-    ECRelationshipClassCP relAB = GetClass("AB")->GetRelationshipClassCP();
-
-    IECInstancePtr a1 = RulesEngineTestHelpers::InsertInstance(s_project->GetECDb(), *classA);
-    IECInstancePtr b1 = RulesEngineTestHelpers::InsertInstance(s_project->GetECDb(), *classB, [](IECInstanceR instance){instance.SetValue("Prop", ECValue(1));});
-    RulesEngineTestHelpers::InsertRelationship(s_project->GetECDb(), *relAB, *a1, *b1);
-
-    IECInstancePtr a2 = RulesEngineTestHelpers::InsertInstance(s_project->GetECDb(), *classA);
-    IECInstancePtr b2 = RulesEngineTestHelpers::InsertInstance(s_project->GetECDb(), *classB, [](IECInstanceR instance){instance.SetValue("Prop", ECValue(2));});
-    RulesEngineTestHelpers::InsertRelationship(s_project->GetECDb(), *relAB, *a2, *b2);
-    IECInstancePtr b3 = RulesEngineTestHelpers::InsertInstance(s_project->GetECDb(), *classB, [](IECInstanceR instance){instance.SetValue("Prop", ECValue(3));});
-    RulesEngineTestHelpers::InsertRelationship(s_project->GetECDb(), *relAB, *a2, *b3);
-
-    IECInstancePtr a3 = RulesEngineTestHelpers::InsertInstance(s_project->GetECDb(), *classA);
-    IECInstancePtr c = RulesEngineTestHelpers::InsertInstance(s_project->GetECDb(), *classC);
-    RulesEngineTestHelpers::InsertRelationship(s_project->GetECDb(), *relAB, *a3, *c);
-
-    // ruleset
-    PresentationRuleSetPtr rules = PresentationRuleSet::CreateInstance(BeTest::GetNameOfCurrentTest());
-    m_locater->AddRuleSet(*rules);
-
-    RootNodeRule* rootRule = new RootNodeRule();
-    rootRule->AddSpecification(*new InstanceNodesOfSpecificClassesSpecification(1, ChildrenHint::Unknown, true, false, false, false, "",
-        {
-        new MultiSchemaClass(classA->GetSchema().GetName(), true, bvector<Utf8String>{ classA->GetName() })
-        }, {}));
-    rules->AddPresentationRule(*rootRule);
-
-    ChildNodeRule* childRule = new ChildNodeRule(Utf8PrintfString("ParentNode.IsOfClass(\"%s\", \"%s\")", classA->GetName().c_str(), classA->GetSchema().GetName().c_str()), 1, false);
-    childRule->AddSpecification(*new RelatedInstanceNodesSpecification(1, ChildrenHint::Unknown, false, false, true, false, "",
-        {
-        new RepeatableRelationshipPathSpecification({ new RepeatableRelationshipStepSpecification(relAB->GetFullName(), RequiredRelationDirection_Forward) })
-        }));
-    rules->AddPresentationRule(*childRule);
-
-    // verify without instance filter
-    auto params = AsyncHierarchyRequestParams::Create(s_project->GetECDb(), rules->GetRuleSetId(), RulesetVariables());
-    auto hierarchy = ValidateHierarchy(params,
-        ExpectedHierarchyListDef(true,
-            {
-            ExpectedHierarchyDef(CreateClassGroupingNodeValidator(*classB, false, { b1, b2, b3 }),
-                ExpectedHierarchyListDef(true,
-                    {
-                    CreateInstanceNodeValidator({ b1 }),
-                    CreateInstanceNodeValidator({ b2 }),
-                    CreateInstanceNodeValidator({ b3 }),
-                    })),
-            ExpectedHierarchyDef(CreateClassGroupingNodeValidator(*classC, false, { c }),
-                ExpectedHierarchyListDef(true,
-                    {
-                    CreateInstanceNodeValidator({ c }),
-                    })),
-            })
-        );
-
-    // validate hierarchy level filter descriptor
-    params.SetParentNode(hierarchy[0].node.get());
-    ValidateHierarchyLevelDescriptor(*m_manager, params, CreateDescriptorValidator(
-        {
-        CreatePropertiesFieldValidator(*classB->GetPropertyP("Prop")),
-        }));
-
-    // verify with instance filter
-    params.SetInstanceFilter(std::make_unique<InstanceFilterDefinition>("this.Prop > 2"));
-    ValidateHierarchy(params,
-        {
-        CreateInstanceNodeValidator({ b3 }),
-        });
-    }
-
-/*---------------------------------------------------------------------------------**//**
-* @bsitest
-+---------------+---------------+---------------+---------------+---------------+------*/
-DEFINE_SCHEMA(InstanceFiltering_FiltersWithHideNodesInHierarchy_WithInstanceNodesOfSpecificClassesInParentLevelAndRelatedInstanceNodesInChildLevel_WhenParentsGroupedByClass, R"*(
-    <ECEntityClass typeName="A">
-        <ECCustomAttributes>
-            <ClassMap xmlns="ECDbMap.2.0">
-                <MapStrategy>TablePerHierarchy</MapStrategy>
-            </ClassMap>
-        </ECCustomAttributes>
-    </ECEntityClass>
-    <ECEntityClass typeName="B">
-        <BaseClass>A</BaseClass>
-    </ECEntityClass>
-    <ECEntityClass typeName="C">
-        <ECProperty propertyName="Prop" typeName="int" />
-    </ECEntityClass>
-    <ECRelationshipClass typeName="AC" strength="embedding" modifier="None">
-        <Source multiplicity="(0..1)" roleLabel="ac" polymorphic="true">
-            <Class class="A"/>
-        </Source>
-        <Target multiplicity="(0..*)" roleLabel="ca" polymorphic="true">
-            <Class class="C"/>
-        </Target>
-    </ECRelationshipClass>
-)*");
-TEST_F(RulesDrivenECPresentationManagerNavigationTests, InstanceFiltering_FiltersWithHideNodesInHierarchy_WithInstanceNodesOfSpecificClassesInParentLevelAndRelatedInstanceNodesInChildLevel_WhenParentsGroupedByClass)
-    {
-    // dataset
-    ECClassCP classA = GetClass("A");
-    ECClassCP classB = GetClass("B");
-    ECClassCP classC = GetClass("C");
-    ECRelationshipClassCP relAC = GetClass("AC")->GetRelationshipClassCP();
-
-    IECInstancePtr a1 = RulesEngineTestHelpers::InsertInstance(s_project->GetECDb(), *classA);
-    IECInstancePtr c1 = RulesEngineTestHelpers::InsertInstance(s_project->GetECDb(), *classC, [](IECInstanceR instance){instance.SetValue("Prop", ECValue(1));});
-    RulesEngineTestHelpers::InsertRelationship(s_project->GetECDb(), *relAC, *a1, *c1);
-
-    IECInstancePtr a2 = RulesEngineTestHelpers::InsertInstance(s_project->GetECDb(), *classA);
-    IECInstancePtr c2 = RulesEngineTestHelpers::InsertInstance(s_project->GetECDb(), *classC, [](IECInstanceR instance){instance.SetValue("Prop", ECValue(2));});
-    RulesEngineTestHelpers::InsertRelationship(s_project->GetECDb(), *relAC, *a2, *c2);
-    IECInstancePtr c3 = RulesEngineTestHelpers::InsertInstance(s_project->GetECDb(), *classC, [](IECInstanceR instance){instance.SetValue("Prop", ECValue(3));});
-    RulesEngineTestHelpers::InsertRelationship(s_project->GetECDb(), *relAC, *a2, *c3);
-
-    IECInstancePtr b = RulesEngineTestHelpers::InsertInstance(s_project->GetECDb(), *classB);
-    IECInstancePtr c4 = RulesEngineTestHelpers::InsertInstance(s_project->GetECDb(), *classC);
-    RulesEngineTestHelpers::InsertRelationship(s_project->GetECDb(), *relAC, *b, *c4);
-
-    // ruleset
-    PresentationRuleSetPtr rules = PresentationRuleSet::CreateInstance(BeTest::GetNameOfCurrentTest());
-    m_locater->AddRuleSet(*rules);
-
-    RootNodeRule* rootRule = new RootNodeRule();
-    rootRule->AddSpecification(*new InstanceNodesOfSpecificClassesSpecification(1, ChildrenHint::Unknown, true, false, true, false, "",
-        {
-        new MultiSchemaClass(classA->GetSchema().GetName(), true, bvector<Utf8String>{ classA->GetName() })
-        }, {}));
-    rules->AddPresentationRule(*rootRule);
-
-    ChildNodeRule* childRule = new ChildNodeRule(Utf8PrintfString("ParentNode.IsOfClass(\"%s\", \"%s\")", classA->GetName().c_str(), classA->GetSchema().GetName().c_str()), 1, false);
-    childRule->AddSpecification(*new RelatedInstanceNodesSpecification(1, ChildrenHint::Unknown, false, false, false, false, "",
-        {
-        new RepeatableRelationshipPathSpecification({ new RepeatableRelationshipStepSpecification(relAC->GetFullName(), RequiredRelationDirection_Forward) })
-        }));
-    rules->AddPresentationRule(*childRule);
-
-    // verify without instance filter
-    auto params = AsyncHierarchyRequestParams::Create(s_project->GetECDb(), rules->GetRuleSetId(), RulesetVariables());
-    auto hierarchy = ValidateHierarchy(params,
-        ExpectedHierarchyListDef(true,
-            {
-            ExpectedHierarchyDef(CreateClassGroupingNodeValidator(*classA, false, { a1, a2 }),
-                ExpectedHierarchyListDef(true,
-                    {
-                    CreateInstanceNodeValidator({ c1 }),
-                    CreateInstanceNodeValidator({ c2 }),
-                    CreateInstanceNodeValidator({ c3 }),
-                    })),
-            ExpectedHierarchyDef(CreateClassGroupingNodeValidator(*classB, false, { b }),
-                ExpectedHierarchyListDef(true,
-                    {
-                    CreateInstanceNodeValidator({ c4 }),
-                    })),
-            })
-        );
-
-    // validate hierarchy level filter descriptor
-    params.SetParentNode(hierarchy[0].node.get());
-    ValidateHierarchyLevelDescriptor(*m_manager, params, CreateDescriptorValidator(
-        {
-        CreatePropertiesFieldValidator(*classC->GetPropertyP("Prop")),
-        }));
-
-    // verify with instance filter
-    params.SetInstanceFilter(std::make_unique<InstanceFilterDefinition>("this.Prop > 2"));
-    ValidateHierarchy(params,
-        {
-        CreateInstanceNodeValidator({ c3 }),
-        });
-    }
-
-/*---------------------------------------------------------------------------------**//**
-* @bsitest
-+---------------+---------------+---------------+---------------+---------------+------*/
-DEFINE_SCHEMA(InstanceFiltering_FiltersWithHideNodesInHierarchy_WithRelatedInstanceNodesInParentLevelAndInstanceNodesOfSpecificClassesInChildLevel, R"*(
-    <ECEntityClass typeName="A" />
-    <ECEntityClass typeName="B" />
-    <ECEntityClass typeName="C">
-        <ECProperty propertyName="Prop" typeName="int" />
-    </ECEntityClass>
-    <ECRelationshipClass typeName="AB" strength="embedding" modifier="None">
-        <Source multiplicity="(0..1)" roleLabel="ab" polymorphic="false">
-            <Class class="A"/>
-        </Source>
-        <Target multiplicity="(0..*)" roleLabel="ba" polymorphic="false">
-            <Class class="B"/>
-        </Target>
-    </ECRelationshipClass>
-)*");
-TEST_F(RulesDrivenECPresentationManagerNavigationTests, InstanceFiltering_FiltersWithHideNodesInHierarchy_WithRelatedInstanceNodesInParentLevelAndInstanceNodesOfSpecificClassesInChildLevel)
-    {
-    // dataset
-    ECClassCP classA = GetClass("A");
-    ECClassCP classB = GetClass("B");
-    ECClassCP classC = GetClass("C");
-    ECRelationshipClassCP relAB = GetClass("AB")->GetRelationshipClassCP();
-
-    IECInstancePtr a1 = RulesEngineTestHelpers::InsertInstance(s_project->GetECDb(), *classA);
-    IECInstancePtr b1 = RulesEngineTestHelpers::InsertInstance(s_project->GetECDb(), *classB);
-    RulesEngineTestHelpers::InsertRelationship(s_project->GetECDb(), *relAB, *a1, *b1);
-
-    IECInstancePtr a2 = RulesEngineTestHelpers::InsertInstance(s_project->GetECDb(), *classA);
-    IECInstancePtr b2 = RulesEngineTestHelpers::InsertInstance(s_project->GetECDb(), *classB);
-    RulesEngineTestHelpers::InsertRelationship(s_project->GetECDb(), *relAB, *a2, *b2);
-
-    IECInstancePtr c1 = RulesEngineTestHelpers::InsertInstance(s_project->GetECDb(), *classC, [](IECInstanceR instance){instance.SetValue("Prop", ECValue(1));});
-    IECInstancePtr c2 = RulesEngineTestHelpers::InsertInstance(s_project->GetECDb(), *classC, [](IECInstanceR instance){instance.SetValue("Prop", ECValue(2));});
-
-    // ruleset
-    PresentationRuleSetPtr rules = PresentationRuleSet::CreateInstance(BeTest::GetNameOfCurrentTest());
-    m_locater->AddRuleSet(*rules);
-
-    RootNodeRule* rootRule = new RootNodeRule();
-    rootRule->AddSpecification(*new InstanceNodesOfSpecificClassesSpecification(1, ChildrenHint::Unknown, true, false, false, false, "",
-        {
-        new MultiSchemaClass(classA->GetSchema().GetName(), true, bvector<Utf8String>{ classA->GetName() })
-        }, {}));
-    rules->AddPresentationRule(*rootRule);
-
-    ChildNodeRule* childRuleB = new ChildNodeRule(Utf8PrintfString("ParentNode.IsOfClass(\"%s\", \"%s\")", classA->GetName().c_str(), classA->GetSchema().GetName().c_str()), 1, false);
-    childRuleB->AddSpecification(*new RelatedInstanceNodesSpecification(1, ChildrenHint::Unknown, true, false, false, false, "",
-        {
-        new RepeatableRelationshipPathSpecification({ new RepeatableRelationshipStepSpecification(relAB->GetFullName(), RequiredRelationDirection_Forward) })
-        }));
-    rules->AddPresentationRule(*childRuleB);
-
-    ChildNodeRule* childRuleC = new ChildNodeRule(Utf8PrintfString("ParentNode.IsOfClass(\"%s\", \"%s\")", classB->GetName().c_str(), classB->GetSchema().GetName().c_str()), 1, false);
-    childRuleC->AddSpecification(*new InstanceNodesOfSpecificClassesSpecification(1, ChildrenHint::Unknown, false, false, false, false, "",
-        {
-        new MultiSchemaClass(classC->GetSchema().GetName(), true, bvector<Utf8String>{ classC->GetName() })
-        }, {}));
-    rules->AddPresentationRule(*childRuleC);
-
-    // verify without instance filter
-    auto params = AsyncHierarchyRequestParams::Create(s_project->GetECDb(), rules->GetRuleSetId(), RulesetVariables());
-    ValidateHierarchy(params,
-        ExpectedHierarchyListDef(true,
-            {
-            CreateInstanceNodeValidator({ c1 }),
-            CreateInstanceNodeValidator({ c2 }),
-            })
-        );
-
-    // validate hierarchy level filter descriptor
-    ValidateHierarchyLevelDescriptor(*m_manager, params, CreateDescriptorValidator(
-        {
-        CreatePropertiesFieldValidator(*classC->GetPropertyP("Prop")),
-        }));
-
-    // verify with instance filter
-    params.SetInstanceFilter(std::make_unique<InstanceFilterDefinition>("this.Prop = 2"));
-    ValidateHierarchy(params,
-        {
-        CreateInstanceNodeValidator({ c2 }),
-        });
-    }
-
-/*---------------------------------------------------------------------------------**//**
-* @bsitest
-+---------------+---------------+---------------+---------------+---------------+------*/
-DEFINE_SCHEMA(InstanceFiltering_FiltersWithHideNodesInHierarchy_WithRelatedInstanceNodesInParentLevelAndInstanceNodesOfSpecificClassesInChildLevel_WhenChildrenGroupedByClass, R"*(
-    <ECEntityClass typeName="A" />
-    <ECEntityClass typeName="B" />
-    <ECEntityClass typeName="C">
-        <ECProperty propertyName="Prop" typeName="int" />
-    </ECEntityClass>
-    <ECEntityClass typeName="D">
-        <BaseClass>C</BaseClass>
-    </ECEntityClass>
-    <ECRelationshipClass typeName="AB" strength="embedding" modifier="None">
-        <Source multiplicity="(0..1)" roleLabel="ab" polymorphic="false">
-            <Class class="A"/>
-        </Source>
-        <Target multiplicity="(0..*)" roleLabel="ba" polymorphic="false">
-            <Class class="B"/>
-        </Target>
-    </ECRelationshipClass>
-)*");
-TEST_F(RulesDrivenECPresentationManagerNavigationTests, InstanceFiltering_FiltersWithHideNodesInHierarchy_WithRelatedInstanceNodesInParentLevelAndInstanceNodesOfSpecificClassesInChildLevel_WhenChildrenGroupedByClass)
-    {
-    // dataset
-    ECClassCP classA = GetClass("A");
-    ECClassCP classB = GetClass("B");
-    ECClassCP classC = GetClass("C");
-    ECClassCP classD = GetClass("D");
-    ECRelationshipClassCP relAB = GetClass("AB")->GetRelationshipClassCP();
-
-    IECInstancePtr a1 = RulesEngineTestHelpers::InsertInstance(s_project->GetECDb(), *classA);
-    IECInstancePtr b1 = RulesEngineTestHelpers::InsertInstance(s_project->GetECDb(), *classB);
-    RulesEngineTestHelpers::InsertRelationship(s_project->GetECDb(), *relAB, *a1, *b1);
-
-    IECInstancePtr a2 = RulesEngineTestHelpers::InsertInstance(s_project->GetECDb(), *classA);
-    IECInstancePtr b2 = RulesEngineTestHelpers::InsertInstance(s_project->GetECDb(), *classB);
-    RulesEngineTestHelpers::InsertRelationship(s_project->GetECDb(), *relAB, *a2, *b2);
-
-    IECInstancePtr c1 = RulesEngineTestHelpers::InsertInstance(s_project->GetECDb(), *classC, [](IECInstanceR instance){instance.SetValue("Prop", ECValue(1));});
-    IECInstancePtr c2 = RulesEngineTestHelpers::InsertInstance(s_project->GetECDb(), *classC, [](IECInstanceR instance){instance.SetValue("Prop", ECValue(2));});
-    IECInstancePtr d = RulesEngineTestHelpers::InsertInstance(s_project->GetECDb(), *classD);
-
-    // ruleset
-    PresentationRuleSetPtr rules = PresentationRuleSet::CreateInstance(BeTest::GetNameOfCurrentTest());
-    m_locater->AddRuleSet(*rules);
-
-    RootNodeRule* rootRule = new RootNodeRule();
-    rootRule->AddSpecification(*new InstanceNodesOfSpecificClassesSpecification(1, ChildrenHint::Unknown, true, false, false, false, "",
-        {
-        new MultiSchemaClass(classA->GetSchema().GetName(), true, bvector<Utf8String>{ classA->GetName() })
-        }, {}));
-    rules->AddPresentationRule(*rootRule);
-
-    ChildNodeRule* childRuleB = new ChildNodeRule(Utf8PrintfString("ParentNode.IsOfClass(\"%s\", \"%s\")", classA->GetName().c_str(), classA->GetSchema().GetName().c_str()), 1, false);
-    childRuleB->AddSpecification(*new RelatedInstanceNodesSpecification(1, ChildrenHint::Unknown, true, false, false, false, "",
-        {
-        new RepeatableRelationshipPathSpecification({ new RepeatableRelationshipStepSpecification(relAB->GetFullName(), RequiredRelationDirection_Forward) })
-        }));
-    rules->AddPresentationRule(*childRuleB);
-
-    ChildNodeRule* childRuleC = new ChildNodeRule(Utf8PrintfString("ParentNode.IsOfClass(\"%s\", \"%s\")", classB->GetName().c_str(), classB->GetSchema().GetName().c_str()), 1, false);
-    childRuleC->AddSpecification(*new InstanceNodesOfSpecificClassesSpecification(1, ChildrenHint::Unknown, false, false, true, false, "",
-        {
-        new MultiSchemaClass(classC->GetSchema().GetName(), true, bvector<Utf8String>{ classC->GetName() })
-        }, {}));
-    rules->AddPresentationRule(*childRuleC);
-
-    // verify without instance filter
-    auto params = AsyncHierarchyRequestParams::Create(s_project->GetECDb(), rules->GetRuleSetId(), RulesetVariables());
-    auto hierarchy = ValidateHierarchy(params,
-        ExpectedHierarchyListDef(true,
-            {
-            ExpectedHierarchyDef(CreateClassGroupingNodeValidator(*classC, false, { c1, c2 }),
-                ExpectedHierarchyListDef(true,
-                    {
-                    CreateInstanceNodeValidator({ c1 }),
-                    CreateInstanceNodeValidator({ c2 }),
-                    })),
-            ExpectedHierarchyDef(CreateClassGroupingNodeValidator(*classD, false, { d }),
-                ExpectedHierarchyListDef(true,
-                    {
-                    CreateInstanceNodeValidator({ d }),
-                    })),
-            })
-        );
-
-    // validate hierarchy level filter descriptor
-    params.SetParentNode(hierarchy[0].node.get());
-    ValidateHierarchyLevelDescriptor(*m_manager, params, CreateDescriptorValidator(
-        {
-        CreatePropertiesFieldValidator(*classC->GetPropertyP("Prop")),
-        }));
-
-    // verify with instance filter
-    params.SetInstanceFilter(std::make_unique<InstanceFilterDefinition>("this.Prop = 2"));
-    ValidateHierarchy(params,
-        {
-        CreateInstanceNodeValidator({ c2 }),
-        });
-    }
-
-/*---------------------------------------------------------------------------------**//**
-* @bsitest
-+---------------+---------------+---------------+---------------+---------------+------*/
-DEFINE_SCHEMA(InstanceFiltering_FiltersWithHideNodesInHierarchy_WithRelatedInstanceNodesInParentLevelAndInstanceNodesOfSpecificClassesInChildLevel_WhenParentsGroupedByClass, R"*(
-    <ECEntityClass typeName="A" />
-    <ECEntityClass typeName="B">
-        <ECCustomAttributes>
-            <ClassMap xmlns="ECDbMap.2.0">
-                <MapStrategy>TablePerHierarchy</MapStrategy>
-            </ClassMap>
-        </ECCustomAttributes>
-    </ECEntityClass>
-    <ECEntityClass typeName="C">
-        <BaseClass>B</BaseClass>
-    </ECEntityClass>
-    <ECEntityClass typeName="D">
-        <ECProperty propertyName="Prop" typeName="int" />
-    </ECEntityClass>
-    <ECRelationshipClass typeName="AB" strength="embedding" modifier="None">
-        <Source multiplicity="(0..1)" roleLabel="ab" polymorphic="false">
-            <Class class="A"/>
-        </Source>
-        <Target multiplicity="(0..*)" roleLabel="ba" polymorphic="true">
-            <Class class="B"/>
-        </Target>
-    </ECRelationshipClass>
-)*");
-TEST_F(RulesDrivenECPresentationManagerNavigationTests, InstanceFiltering_FiltersWithHideNodesInHierarchy_WithRelatedInstanceNodesInParentLevelAndInstanceNodesOfSpecificClassesInChildLevel_WhenParentsGroupedByClass)
-    {
-    // dataset
-    ECClassCP classA = GetClass("A");
-    ECClassCP classB = GetClass("B");
-    ECClassCP classC = GetClass("C");
-    ECClassCP classD = GetClass("D");
-    ECRelationshipClassCP relAB = GetClass("AB")->GetRelationshipClassCP();
-
-    IECInstancePtr a1 = RulesEngineTestHelpers::InsertInstance(s_project->GetECDb(), *classA);
-    IECInstancePtr b = RulesEngineTestHelpers::InsertInstance(s_project->GetECDb(), *classB);
-    RulesEngineTestHelpers::InsertRelationship(s_project->GetECDb(), *relAB, *a1, *b);
-
-    IECInstancePtr a2 = RulesEngineTestHelpers::InsertInstance(s_project->GetECDb(), *classA);
-    IECInstancePtr c = RulesEngineTestHelpers::InsertInstance(s_project->GetECDb(), *classC);
-    RulesEngineTestHelpers::InsertRelationship(s_project->GetECDb(), *relAB, *a2, *c);
-
-    IECInstancePtr d1 = RulesEngineTestHelpers::InsertInstance(s_project->GetECDb(), *classD, [](IECInstanceR instance){instance.SetValue("Prop", ECValue(1));});
-    IECInstancePtr d2 = RulesEngineTestHelpers::InsertInstance(s_project->GetECDb(), *classD, [](IECInstanceR instance){instance.SetValue("Prop", ECValue(2));});
-
-    // ruleset
-    PresentationRuleSetPtr rules = PresentationRuleSet::CreateInstance(BeTest::GetNameOfCurrentTest());
-    m_locater->AddRuleSet(*rules);
-
-    RootNodeRule* rootRule = new RootNodeRule();
-    rootRule->AddSpecification(*new InstanceNodesOfSpecificClassesSpecification(1, ChildrenHint::Unknown, true, false, false, false, "",
-        {
-        new MultiSchemaClass(classA->GetSchema().GetName(), true, bvector<Utf8String>{ classA->GetName() })
-        }, {}));
-    rules->AddPresentationRule(*rootRule);
-
-    ChildNodeRule* childRuleB = new ChildNodeRule(Utf8PrintfString("ParentNode.IsOfClass(\"%s\", \"%s\")", classA->GetName().c_str(), classA->GetSchema().GetName().c_str()), 1, false);
-    childRuleB->AddSpecification(*new RelatedInstanceNodesSpecification(1, ChildrenHint::Unknown, true, false, true, false, "",
-        {
-        new RepeatableRelationshipPathSpecification({ new RepeatableRelationshipStepSpecification(relAB->GetFullName(), RequiredRelationDirection_Forward) })
-        }));
-    rules->AddPresentationRule(*childRuleB);
-
-    ChildNodeRule* childRuleD = new ChildNodeRule(Utf8PrintfString("ParentNode.IsOfClass(\"%s\", \"%s\")", classB->GetName().c_str(), classB->GetSchema().GetName().c_str()), 1, false);
-    childRuleD->AddSpecification(*new InstanceNodesOfSpecificClassesSpecification(1, ChildrenHint::Unknown, false, false, false, false, "",
-        {
-        new MultiSchemaClass(classD->GetSchema().GetName(), true, bvector<Utf8String>{ classD->GetName() })
-        }, {}));
-    rules->AddPresentationRule(*childRuleD);
-
-    // verify without instance filter
-    auto params = AsyncHierarchyRequestParams::Create(s_project->GetECDb(), rules->GetRuleSetId(), RulesetVariables());
-    auto hierarchy = ValidateHierarchy(params,
-        ExpectedHierarchyListDef(true,
-            {
-            ExpectedHierarchyDef(CreateClassGroupingNodeValidator(*classB, false, { b }),
-                ExpectedHierarchyListDef(true,
-                    {
-                    CreateInstanceNodeValidator({ d1 }),
-                    CreateInstanceNodeValidator({ d2 }),
-                    })),
-            ExpectedHierarchyDef(CreateClassGroupingNodeValidator(*classC, false, { c }),
-                ExpectedHierarchyListDef(true,
-                    {
-                    CreateInstanceNodeValidator({ d1 }),
-                    CreateInstanceNodeValidator({ d2 }),
-                    })),
-            })
-        );
-
-    // validate hierarchy level filter descriptor
-    params.SetParentNode(hierarchy[0].node.get());
-    ValidateHierarchyLevelDescriptor(*m_manager, params, CreateDescriptorValidator(
-        {
-        CreatePropertiesFieldValidator(*classD->GetPropertyP("Prop")),
-        }));
-
-    // verify with instance filter
-    params.SetInstanceFilter(std::make_unique<InstanceFilterDefinition>("this.Prop = 2"));
-    ValidateHierarchy(params,
-        {
-        CreateInstanceNodeValidator({ d2 }),
-        });
-    }
-
-/*---------------------------------------------------------------------------------**//**
-* @bsitest
-+---------------+---------------+---------------+---------------+---------------+------*/
-DEFINE_SCHEMA(InstanceFiltering_FiltersWithHideNodesInHierarchy_WithRelatedInstanceNodesInParentAndChildLevels, R"*(
-    <ECEntityClass typeName="A" />
-    <ECEntityClass typeName="B" />
-    <ECEntityClass typeName="C">
-        <ECProperty propertyName="Prop" typeName="int" />
-    </ECEntityClass>
-    <ECRelationshipClass typeName="AB" strength="embedding" modifier="None">
-        <Source multiplicity="(0..1)" roleLabel="ab" polymorphic="false">
-            <Class class="A"/>
-        </Source>
-        <Target multiplicity="(0..*)" roleLabel="ba" polymorphic="false">
-            <Class class="B"/>
-        </Target>
-    </ECRelationshipClass>
-    <ECRelationshipClass typeName="BC" strength="embedding" modifier="None">
-        <Source multiplicity="(0..1)" roleLabel="bc" polymorphic="false">
-            <Class class="B"/>
-        </Source>
-        <Target multiplicity="(0..*)" roleLabel="cb" polymorphic="false">
-            <Class class="C"/>
-        </Target>
-    </ECRelationshipClass>
-)*");
-TEST_F(RulesDrivenECPresentationManagerNavigationTests, InstanceFiltering_FiltersWithHideNodesInHierarchy_WithRelatedInstanceNodesInParentAndChildLevels)
-    {
-    // dataset
-    ECClassCP classA = GetClass("A");
-    ECClassCP classB = GetClass("B");
-    ECClassCP classC = GetClass("C");
-    ECRelationshipClassCP relAB = GetClass("AB")->GetRelationshipClassCP();
-    ECRelationshipClassCP relBC = GetClass("BC")->GetRelationshipClassCP();
-
-    IECInstancePtr a1 = RulesEngineTestHelpers::InsertInstance(s_project->GetECDb(), *classA);
-    IECInstancePtr b1 = RulesEngineTestHelpers::InsertInstance(s_project->GetECDb(), *classB);
-    RulesEngineTestHelpers::InsertRelationship(s_project->GetECDb(), *relAB, *a1, *b1);
-    IECInstancePtr c11 = RulesEngineTestHelpers::InsertInstance(s_project->GetECDb(), *classC, [](IECInstanceR instance){instance.SetValue("Prop", ECValue(1));});
-    RulesEngineTestHelpers::InsertRelationship(s_project->GetECDb(), *relBC, *b1, *c11);
-    IECInstancePtr c12 = RulesEngineTestHelpers::InsertInstance(s_project->GetECDb(), *classC, [](IECInstanceR instance){instance.SetValue("Prop", ECValue(2));});
-    RulesEngineTestHelpers::InsertRelationship(s_project->GetECDb(), *relBC, *b1, *c12);
-
-    IECInstancePtr a2 = RulesEngineTestHelpers::InsertInstance(s_project->GetECDb(), *classA);
-    IECInstancePtr b2 = RulesEngineTestHelpers::InsertInstance(s_project->GetECDb(), *classB);
-    RulesEngineTestHelpers::InsertRelationship(s_project->GetECDb(), *relAB, *a2, *b2);
-    IECInstancePtr c21 = RulesEngineTestHelpers::InsertInstance(s_project->GetECDb(), *classC, [](IECInstanceR instance){instance.SetValue("Prop", ECValue(1));});
-    RulesEngineTestHelpers::InsertRelationship(s_project->GetECDb(), *relBC, *b2, *c21);
-    IECInstancePtr c22 = RulesEngineTestHelpers::InsertInstance(s_project->GetECDb(), *classC, [](IECInstanceR instance){instance.SetValue("Prop", ECValue(2));});
-    RulesEngineTestHelpers::InsertRelationship(s_project->GetECDb(), *relBC, *b2, *c22);
-
-    // ruleset
-    PresentationRuleSetPtr rules = PresentationRuleSet::CreateInstance(BeTest::GetNameOfCurrentTest());
-    m_locater->AddRuleSet(*rules);
-
-    RootNodeRule* rootRule = new RootNodeRule();
-    rootRule->AddSpecification(*new InstanceNodesOfSpecificClassesSpecification(1, ChildrenHint::Unknown, true, false, false, false, "",
-        {
-        new MultiSchemaClass(classA->GetSchema().GetName(), true, bvector<Utf8String>{ classA->GetName() })
-        }, {}));
-    rules->AddPresentationRule(*rootRule);
-
-    ChildNodeRule* childRuleB = new ChildNodeRule(Utf8PrintfString("ParentNode.IsOfClass(\"%s\", \"%s\")", classA->GetName().c_str(), classA->GetSchema().GetName().c_str()), 1, false);
-    childRuleB->AddSpecification(*new RelatedInstanceNodesSpecification(1, ChildrenHint::Unknown, true, false, false, false, "",
-        {
-        new RepeatableRelationshipPathSpecification({ new RepeatableRelationshipStepSpecification(relAB->GetFullName(), RequiredRelationDirection_Forward) })
-        }));
-    rules->AddPresentationRule(*childRuleB);
-
-    ChildNodeRule* childRuleC = new ChildNodeRule(Utf8PrintfString("ParentNode.IsOfClass(\"%s\", \"%s\")", classB->GetName().c_str(), classB->GetSchema().GetName().c_str()), 1, false);
-    childRuleC->AddSpecification(*new RelatedInstanceNodesSpecification(1, ChildrenHint::Unknown, false, false, false, false, "",
-        {
-        new RepeatableRelationshipPathSpecification({ new RepeatableRelationshipStepSpecification(relBC->GetFullName(), RequiredRelationDirection_Forward) })
-        }));
-    rules->AddPresentationRule(*childRuleC);
-
-    // verify without instance filter
-    auto params = AsyncHierarchyRequestParams::Create(s_project->GetECDb(), rules->GetRuleSetId(), RulesetVariables());
-    ValidateHierarchy(params,
-        ExpectedHierarchyListDef(true,
-            {
-            CreateInstanceNodeValidator({ c11 }),
-            CreateInstanceNodeValidator({ c12 }),
-            CreateInstanceNodeValidator({ c21 }),
-            CreateInstanceNodeValidator({ c22 }),
-            })
-        );
-
-    // validate hierarchy level filter descriptor
-    ValidateHierarchyLevelDescriptor(*m_manager, params, CreateDescriptorValidator(
-        {
-        CreatePropertiesFieldValidator(*classC->GetPropertyP("Prop")),
-        }));
-
-    // verify with instance filter
-    params.SetInstanceFilter(std::make_unique<InstanceFilterDefinition>("this.Prop = 2"));
-    ValidateHierarchy(params,
-        {
-        CreateInstanceNodeValidator({ c12 }),
-        CreateInstanceNodeValidator({ c22 }),
-        });
-    }
-
-/*---------------------------------------------------------------------------------**//**
-* @bsitest
-+---------------+---------------+---------------+---------------+---------------+------*/
-DEFINE_SCHEMA(InstanceFiltering_FiltersWithHideNodesInHierarchy_WithRecursiveRelatedInstanceNodesSpecification, R"*(
-    <ECEntityClass typeName="C">
-        <ECProperty propertyName="Prop" typeName="int" />
-    </ECEntityClass>
-    <ECRelationshipClass typeName="R" strength="embedding" modifier="None">
-        <Source multiplicity="(0..1)" roleLabel="f" polymorphic="false">
-            <Class class="C"/>
-        </Source>
-        <Target multiplicity="(0..*)" roleLabel="b" polymorphic="false">
-            <Class class="C"/>
-        </Target>
-    </ECRelationshipClass>
-)*");
-TEST_F(RulesDrivenECPresentationManagerNavigationTests, InstanceFiltering_FiltersWithHideNodesInHierarchy_WithRecursiveRelatedInstanceNodesSpecification)
-    {
-    // dataset
-    ECClassCP classC = GetClass("C");
-    ECRelationshipClassCP rel = GetClass("R")->GetRelationshipClassCP();
-
-    IECInstancePtr c1 = RulesEngineTestHelpers::InsertInstance(s_project->GetECDb(), *classC, [](IECInstanceR instance){instance.SetValue("Prop", ECValue(1));});
-    IECInstancePtr c11 = RulesEngineTestHelpers::InsertInstance(s_project->GetECDb(), *classC, [](IECInstanceR instance){instance.SetValue("Prop", ECValue(11));});
-    IECInstancePtr c12 = RulesEngineTestHelpers::InsertInstance(s_project->GetECDb(), *classC, [](IECInstanceR instance){instance.SetValue("Prop", ECValue(12));});
-    RulesEngineTestHelpers::InsertRelationship(s_project->GetECDb(), *rel, *c1, *c11);
-    RulesEngineTestHelpers::InsertRelationship(s_project->GetECDb(), *rel, *c1, *c12);
-
-    IECInstancePtr c2 = RulesEngineTestHelpers::InsertInstance(s_project->GetECDb(), *classC, [](IECInstanceR instance){instance.SetValue("Prop", ECValue(2));});
-
-    IECInstancePtr c0 = RulesEngineTestHelpers::InsertInstance(s_project->GetECDb(), *classC);
-    RulesEngineTestHelpers::InsertRelationship(s_project->GetECDb(), *rel, *c0, *c1);
-    RulesEngineTestHelpers::InsertRelationship(s_project->GetECDb(), *rel, *c0, *c2);
-
-    // ruleset
-    PresentationRuleSetPtr rules = PresentationRuleSet::CreateInstance(BeTest::GetNameOfCurrentTest());
-    m_locater->AddRuleSet(*rules);
-
-    RootNodeRule* rootRule = new RootNodeRule();
-    rootRule->AddSpecification(*new InstanceNodesOfSpecificClassesSpecification(1, ChildrenHint::Unknown, false, false, false, false, "this.Prop = NULL",
-        {
-        new MultiSchemaClass(classC->GetSchema().GetName(), true, bvector<Utf8String>{ classC->GetName() })
-        }, {}));
-    rules->AddPresentationRule(*rootRule);
-
-    ChildNodeRule* childRule1 = new ChildNodeRule(Utf8PrintfString("ParentNode.IsOfClass(\"%s\", \"%s\")", classC->GetName().c_str(), classC->GetSchema().GetName().c_str()), 1, false);
-    childRule1->AddSpecification(*new RelatedInstanceNodesSpecification(1, ChildrenHint::Unknown, true, false, false, false, "this.Prop = 1",
-        {
-        new RepeatableRelationshipPathSpecification({ new RepeatableRelationshipStepSpecification(rel->GetFullName(), RequiredRelationDirection_Forward) })
-        }));
-    rules->AddPresentationRule(*childRule1);
-
-    ChildNodeRule* childRule2 = new ChildNodeRule(Utf8PrintfString("ParentNode.IsOfClass(\"%s\", \"%s\")", classC->GetName().c_str(), classC->GetSchema().GetName().c_str()), 1, false);
-    childRule2->AddSpecification(*new RelatedInstanceNodesSpecification(1, ChildrenHint::Unknown, false, false, false, false, "this.Prop = 2",
-        {
-        new RepeatableRelationshipPathSpecification({ new RepeatableRelationshipStepSpecification(rel->GetFullName(), RequiredRelationDirection_Forward) })
-        }));
-    rules->AddPresentationRule(*childRule2);
-
-    // verify without instance filter
-    auto params = AsyncHierarchyRequestParams::Create(s_project->GetECDb(), rules->GetRuleSetId(), RulesetVariables());
-    auto hierarchy = ValidateHierarchy(params,
-        ExpectedHierarchyListDef(true,
-            {
-            ExpectedHierarchyDef(CreateInstanceNodeValidator({ c0 }),
-                ExpectedHierarchyListDef(true,
-                    {
-                    CreateInstanceNodeValidator({ c2 }),
-                    }))
-            })
-        );
-
-    // validate hierarchy level filter descriptor
-    params.SetParentNode(hierarchy[0].node.get());
-    ValidateHierarchyLevelDescriptor(*m_manager, params, CreateDescriptorValidator(
-        {
-        CreatePropertiesFieldValidator(*classC->GetPropertyP("Prop")),
-        }));
-
-    // verify with instance filter
-    params.SetInstanceFilter(std::make_unique<InstanceFilterDefinition>("this.Prop <> 12"));
-    ValidateHierarchy(params,
-        {
-        CreateInstanceNodeValidator({ c2 }),
-        });
-    }
-
-/*---------------------------------------------------------------------------------**//**
-* @bsitest
-+---------------+---------------+---------------+---------------+---------------+------*/
-DEFINE_SCHEMA(InstanceFiltering_FiltersWithHideNodesInHierarchy_WithRelatedInstanceNodesInParentAndChildLevels_WhenChildrenGroupedByClass, R"*(
-    <ECEntityClass typeName="A" />
-    <ECEntityClass typeName="B" />
-    <ECEntityClass typeName="C">
-        <ECCustomAttributes>
-            <ClassMap xmlns="ECDbMap.2.0">
-                <MapStrategy>TablePerHierarchy</MapStrategy>
-            </ClassMap>
-        </ECCustomAttributes>
-        <ECProperty propertyName="Prop" typeName="int" />
-    </ECEntityClass>
-    <ECEntityClass typeName="D">
-        <BaseClass>C</BaseClass>
-    </ECEntityClass>
-    <ECRelationshipClass typeName="AB" strength="embedding" modifier="None">
-        <Source multiplicity="(0..1)" roleLabel="ab" polymorphic="false">
-            <Class class="A"/>
-        </Source>
-        <Target multiplicity="(0..*)" roleLabel="ba" polymorphic="false">
-            <Class class="B"/>
-        </Target>
-    </ECRelationshipClass>
-    <ECRelationshipClass typeName="BC" strength="embedding" modifier="None">
-        <Source multiplicity="(0..1)" roleLabel="bc" polymorphic="true">
-            <Class class="B"/>
-        </Source>
-        <Target multiplicity="(0..*)" roleLabel="cb" polymorphic="true">
-            <Class class="C"/>
-        </Target>
-    </ECRelationshipClass>
-)*");
-TEST_F(RulesDrivenECPresentationManagerNavigationTests, InstanceFiltering_FiltersWithHideNodesInHierarchy_WithRelatedInstanceNodesInParentAndChildLevels_WhenChildrenGroupedByClass)
-    {
-    // dataset
-    ECClassCP classA = GetClass("A");
-    ECClassCP classB = GetClass("B");
-    ECClassCP classC = GetClass("C");
-    ECClassCP classD = GetClass("D");
-    ECRelationshipClassCP relAB = GetClass("AB")->GetRelationshipClassCP();
-    ECRelationshipClassCP relBC = GetClass("BC")->GetRelationshipClassCP();
-
-    IECInstancePtr a1 = RulesEngineTestHelpers::InsertInstance(s_project->GetECDb(), *classA);
-    IECInstancePtr b1 = RulesEngineTestHelpers::InsertInstance(s_project->GetECDb(), *classB);
-    RulesEngineTestHelpers::InsertRelationship(s_project->GetECDb(), *relAB, *a1, *b1);
-    IECInstancePtr c11 = RulesEngineTestHelpers::InsertInstance(s_project->GetECDb(), *classC, [](IECInstanceR instance){instance.SetValue("Prop", ECValue(1));});
-    RulesEngineTestHelpers::InsertRelationship(s_project->GetECDb(), *relBC, *b1, *c11);
-    IECInstancePtr c12 = RulesEngineTestHelpers::InsertInstance(s_project->GetECDb(), *classC, [](IECInstanceR instance){instance.SetValue("Prop", ECValue(2));});
-    RulesEngineTestHelpers::InsertRelationship(s_project->GetECDb(), *relBC, *b1, *c12);
-    IECInstancePtr d = RulesEngineTestHelpers::InsertInstance(s_project->GetECDb(), *classD);
-    RulesEngineTestHelpers::InsertRelationship(s_project->GetECDb(), *relBC, *b1, *d);
-
-    IECInstancePtr a2 = RulesEngineTestHelpers::InsertInstance(s_project->GetECDb(), *classA);
-    IECInstancePtr b2 = RulesEngineTestHelpers::InsertInstance(s_project->GetECDb(), *classB);
-    RulesEngineTestHelpers::InsertRelationship(s_project->GetECDb(), *relAB, *a2, *b2);
-    IECInstancePtr c21 = RulesEngineTestHelpers::InsertInstance(s_project->GetECDb(), *classC, [](IECInstanceR instance){instance.SetValue("Prop", ECValue(1));});
-    RulesEngineTestHelpers::InsertRelationship(s_project->GetECDb(), *relBC, *b2, *c21);
-    IECInstancePtr c22 = RulesEngineTestHelpers::InsertInstance(s_project->GetECDb(), *classC, [](IECInstanceR instance){instance.SetValue("Prop", ECValue(2));});
-    RulesEngineTestHelpers::InsertRelationship(s_project->GetECDb(), *relBC, *b2, *c22);
-
-    // ruleset
-    PresentationRuleSetPtr rules = PresentationRuleSet::CreateInstance(BeTest::GetNameOfCurrentTest());
-    m_locater->AddRuleSet(*rules);
-
-    RootNodeRule* rootRule = new RootNodeRule();
-    rootRule->AddSpecification(*new InstanceNodesOfSpecificClassesSpecification(1, ChildrenHint::Unknown, true, false, false, false, "",
-        {
-        new MultiSchemaClass(classA->GetSchema().GetName(), true, bvector<Utf8String>{ classA->GetName() })
-        }, {}));
-    rules->AddPresentationRule(*rootRule);
-
-    ChildNodeRule* childRuleB = new ChildNodeRule(Utf8PrintfString("ParentNode.IsOfClass(\"%s\", \"%s\")", classA->GetName().c_str(), classA->GetSchema().GetName().c_str()), 1, false);
-    childRuleB->AddSpecification(*new RelatedInstanceNodesSpecification(1, ChildrenHint::Unknown, true, false, false, false, "",
-        {
-        new RepeatableRelationshipPathSpecification({ new RepeatableRelationshipStepSpecification(relAB->GetFullName(), RequiredRelationDirection_Forward) })
-        }));
-    rules->AddPresentationRule(*childRuleB);
-
-    ChildNodeRule* childRuleC = new ChildNodeRule(Utf8PrintfString("ParentNode.IsOfClass(\"%s\", \"%s\")", classB->GetName().c_str(), classB->GetSchema().GetName().c_str()), 1, false);
-    childRuleC->AddSpecification(*new RelatedInstanceNodesSpecification(1, ChildrenHint::Unknown, false, false, true, false, "",
-        {
-        new RepeatableRelationshipPathSpecification({ new RepeatableRelationshipStepSpecification(relBC->GetFullName(), RequiredRelationDirection_Forward) })
-        }));
-    rules->AddPresentationRule(*childRuleC);
-
-    // verify without instance filter
-    auto params = AsyncHierarchyRequestParams::Create(s_project->GetECDb(), rules->GetRuleSetId(), RulesetVariables());
-    auto hierarchy = ValidateHierarchy(params,
-        ExpectedHierarchyListDef(true,
-            {
-            ExpectedHierarchyDef(CreateClassGroupingNodeValidator(*classC, false, { c11, c12, c21, c22 }),
-                ExpectedHierarchyListDef(true,
-                    {
-                    CreateInstanceNodeValidator({ c11 }),
-                    CreateInstanceNodeValidator({ c12 }),
-                    CreateInstanceNodeValidator({ c21 }),
-                    CreateInstanceNodeValidator({ c22 }),
-                    })),
-            ExpectedHierarchyDef(CreateClassGroupingNodeValidator(*classD, false, { d }),
-                ExpectedHierarchyListDef(true,
-                    {
-                    CreateInstanceNodeValidator({ d }),
-                    })),
-            })
-        );
-
-    // validate hierarchy level filter descriptor
-    params.SetParentNode(hierarchy[0].node.get());
-    ValidateHierarchyLevelDescriptor(*m_manager, params, CreateDescriptorValidator(
-        {
-        CreatePropertiesFieldValidator(*classC->GetPropertyP("Prop")),
-        }));
-
-    // verify with instance filter
-    params.SetInstanceFilter(std::make_unique<InstanceFilterDefinition>("this.Prop = 2"));
-    ValidateHierarchy(params,
-        {
-        CreateInstanceNodeValidator({ c12 }),
-        CreateInstanceNodeValidator({ c22 }),
-        });
-    }
-
-/*---------------------------------------------------------------------------------**//**
-* @bsitest
-+---------------+---------------+---------------+---------------+---------------+------*/
-DEFINE_SCHEMA(InstanceFiltering_FiltersWithHideNodesInHierarchy_WithRelatedInstanceNodesInParentAndChildLevels_WhenParentsGroupedByClass, R"*(
-    <ECEntityClass typeName="A" />
-    <ECEntityClass typeName="B">
-        <ECCustomAttributes>
-            <ClassMap xmlns="ECDbMap.2.0">
-                <MapStrategy>TablePerHierarchy</MapStrategy>
-            </ClassMap>
-        </ECCustomAttributes>
-    </ECEntityClass>
-    <ECEntityClass typeName="C">
-        <BaseClass>B</BaseClass>
-    </ECEntityClass>
-    <ECEntityClass typeName="D">
-        <ECProperty propertyName="Prop" typeName="int" />
-    </ECEntityClass>
-    <ECRelationshipClass typeName="AB" strength="embedding" modifier="None">
-        <Source multiplicity="(0..1)" roleLabel="ab" polymorphic="false">
-            <Class class="A"/>
-        </Source>
-        <Target multiplicity="(0..*)" roleLabel="ba" polymorphic="true">
-            <Class class="B"/>
-        </Target>
-    </ECRelationshipClass>
-    <ECRelationshipClass typeName="BD" strength="embedding" modifier="None">
-        <Source multiplicity="(0..1)" roleLabel="bd" polymorphic="true">
-            <Class class="B"/>
-        </Source>
-        <Target multiplicity="(0..*)" roleLabel="db" polymorphic="false">
-            <Class class="D"/>
-        </Target>
-    </ECRelationshipClass>
-)*");
-TEST_F(RulesDrivenECPresentationManagerNavigationTests, InstanceFiltering_FiltersWithHideNodesInHierarchy_WithRelatedInstanceNodesInParentAndChildLevels_WhenParentsGroupedByClass)
-    {
-    // dataset
-    ECClassCP classA = GetClass("A");
-    ECClassCP classB = GetClass("B");
-    ECClassCP classC = GetClass("C");
-    ECClassCP classD = GetClass("D");
-    ECRelationshipClassCP relAB = GetClass("AB")->GetRelationshipClassCP();
-    ECRelationshipClassCP relBD = GetClass("BD")->GetRelationshipClassCP();
-
-    IECInstancePtr a1 = RulesEngineTestHelpers::InsertInstance(s_project->GetECDb(), *classA);
-    IECInstancePtr b = RulesEngineTestHelpers::InsertInstance(s_project->GetECDb(), *classB);
-    RulesEngineTestHelpers::InsertRelationship(s_project->GetECDb(), *relAB, *a1, *b);
-    IECInstancePtr d11 = RulesEngineTestHelpers::InsertInstance(s_project->GetECDb(), *classD, [](IECInstanceR instance){instance.SetValue("Prop", ECValue(1));});
-    RulesEngineTestHelpers::InsertRelationship(s_project->GetECDb(), *relBD, *b, *d11);
-    IECInstancePtr d12 = RulesEngineTestHelpers::InsertInstance(s_project->GetECDb(), *classD, [](IECInstanceR instance){instance.SetValue("Prop", ECValue(2));});
-    RulesEngineTestHelpers::InsertRelationship(s_project->GetECDb(), *relBD, *b, *d12);
-
-    IECInstancePtr a2 = RulesEngineTestHelpers::InsertInstance(s_project->GetECDb(), *classA);
-    IECInstancePtr c = RulesEngineTestHelpers::InsertInstance(s_project->GetECDb(), *classC);
-    RulesEngineTestHelpers::InsertRelationship(s_project->GetECDb(), *relAB, *a2, *c);
-    IECInstancePtr d21 = RulesEngineTestHelpers::InsertInstance(s_project->GetECDb(), *classD, [](IECInstanceR instance){instance.SetValue("Prop", ECValue(1));});
-    RulesEngineTestHelpers::InsertRelationship(s_project->GetECDb(), *relBD, *c, *d21);
-    IECInstancePtr d22 = RulesEngineTestHelpers::InsertInstance(s_project->GetECDb(), *classD, [](IECInstanceR instance){instance.SetValue("Prop", ECValue(2));});
-    RulesEngineTestHelpers::InsertRelationship(s_project->GetECDb(), *relBD, *c, *d22);
-
-    // ruleset
-    PresentationRuleSetPtr rules = PresentationRuleSet::CreateInstance(BeTest::GetNameOfCurrentTest());
-    m_locater->AddRuleSet(*rules);
-
-    RootNodeRule* rootRule = new RootNodeRule();
-    rootRule->AddSpecification(*new InstanceNodesOfSpecificClassesSpecification(1, ChildrenHint::Unknown, true, false, false, false, "",
-        {
-        new MultiSchemaClass(classA->GetSchema().GetName(), true, bvector<Utf8String>{ classA->GetName() })
-        }, {}));
-    rules->AddPresentationRule(*rootRule);
-
-    ChildNodeRule* childRuleB = new ChildNodeRule(Utf8PrintfString("ParentNode.IsOfClass(\"%s\", \"%s\")", classA->GetName().c_str(), classA->GetSchema().GetName().c_str()), 1, false);
-    childRuleB->AddSpecification(*new RelatedInstanceNodesSpecification(1, ChildrenHint::Unknown, true, false, true, false, "",
-        {
-        new RepeatableRelationshipPathSpecification({ new RepeatableRelationshipStepSpecification(relAB->GetFullName(), RequiredRelationDirection_Forward) })
-        }));
-    rules->AddPresentationRule(*childRuleB);
-
-    ChildNodeRule* childRuleD = new ChildNodeRule(Utf8PrintfString("ParentNode.IsOfClass(\"%s\", \"%s\")", classB->GetName().c_str(), classB->GetSchema().GetName().c_str()), 1, false);
-    childRuleD->AddSpecification(*new RelatedInstanceNodesSpecification(1, ChildrenHint::Unknown, false, false, false, false, "",
-        {
-        new RepeatableRelationshipPathSpecification({ new RepeatableRelationshipStepSpecification(relBD->GetFullName(), RequiredRelationDirection_Forward) })
-        }));
-    rules->AddPresentationRule(*childRuleD);
-
-    // verify without instance filter
-    auto params = AsyncHierarchyRequestParams::Create(s_project->GetECDb(), rules->GetRuleSetId(), RulesetVariables());
-    auto hierarchy = ValidateHierarchy(params,
-        ExpectedHierarchyListDef(true,
-            {
-            ExpectedHierarchyDef(CreateClassGroupingNodeValidator(*classB, false, { b }),
-                ExpectedHierarchyListDef(true,
-                    {
-                    CreateInstanceNodeValidator({ d11 }),
-                    CreateInstanceNodeValidator({ d12 }),
-                    })),
-            ExpectedHierarchyDef(CreateClassGroupingNodeValidator(*classC, false, { c }),
-                ExpectedHierarchyListDef(true,
-                    {
-                    CreateInstanceNodeValidator({ d21 }),
-                    CreateInstanceNodeValidator({ d22 }),
-                    })),
-            })
-        );
-
-    // validate hierarchy level filter descriptor
-    params.SetParentNode(hierarchy[0].node.get());
-    ValidateHierarchyLevelDescriptor(*m_manager, params, CreateDescriptorValidator(
-        {
-        CreatePropertiesFieldValidator(*classD->GetPropertyP("Prop")),
-        }));
-
-    // verify with instance filter
-    params.SetInstanceFilter(std::make_unique<InstanceFilterDefinition>("this.Prop = 2"));
-    ValidateHierarchy(params,
-        {
-        CreateInstanceNodeValidator({ d12 }),
-        });
-    }
-
-/*---------------------------------------------------------------------------------**//**
-* @bsitest
-+---------------+---------------+---------------+---------------+---------------+------*/
-DEFINE_SCHEMA(InstanceFiltering_FiltersWithHideNodesInHierarchy_WithSearchResultInstanceNodesInParentLevelAndInstanceNodesOfSpecificClassesInChildLevel, R"*(
-    <ECEntityClass typeName="A" />
-    <ECEntityClass typeName="B">
-        <ECProperty propertyName="Prop" typeName="int" />
-    </ECEntityClass>
-)*");
-TEST_F(RulesDrivenECPresentationManagerNavigationTests, InstanceFiltering_FiltersWithHideNodesInHierarchy_WithSearchResultInstanceNodesInParentLevelAndInstanceNodesOfSpecificClassesInChildLevel)
-    {
-    // dataset
-    ECClassCP classA = GetClass("A");
-    ECClassCP classB = GetClass("B");
-
-    IECInstancePtr a1 = RulesEngineTestHelpers::InsertInstance(s_project->GetECDb(), *classA);
-    IECInstancePtr b1 = RulesEngineTestHelpers::InsertInstance(s_project->GetECDb(), *classB, [](IECInstanceR instance){instance.SetValue("Prop", ECValue(1)); });
-    IECInstancePtr b2 = RulesEngineTestHelpers::InsertInstance(s_project->GetECDb(), *classB, [](IECInstanceR instance){instance.SetValue("Prop", ECValue(2)); });
-
-    // ruleset
-    PresentationRuleSetPtr rules = PresentationRuleSet::CreateInstance(BeTest::GetNameOfCurrentTest());
-    m_locater->AddRuleSet(*rules);
-
-    auto rootRule = new RootNodeRule();
-    auto rootSpec = new SearchResultInstanceNodesSpecification(1, ChildrenHint::Unknown, true, false, false, false);
-    rootSpec->AddQuerySpecification(*new StringQuerySpecification(
-        Utf8PrintfString("select * from %s", classA->GetECSqlName().c_str()),
-        classA->GetSchema().GetName(),
-        classA->GetName()
-        ));
-    rootRule->AddSpecification(*rootSpec);
-    rules->AddPresentationRule(*rootRule);
-
-    ChildNodeRule* childRule = new ChildNodeRule(Utf8PrintfString("ParentNode.IsOfClass(\"%s\", \"%s\")", classA->GetName().c_str(), classA->GetSchema().GetName().c_str()), 1, false);
-    childRule->AddSpecification(*new InstanceNodesOfSpecificClassesSpecification(1, ChildrenHint::Unknown, false, false, false, false, "",
-        {
-        new MultiSchemaClass(classB->GetSchema().GetName(), true, bvector<Utf8String>{ classB->GetName() })
-        }, {}));
-    rules->AddPresentationRule(*childRule);
-
-    // verify without instance filter
-    auto params = AsyncHierarchyRequestParams::Create(s_project->GetECDb(), rules->GetRuleSetId(), RulesetVariables());
-    ValidateHierarchy(params,
-        ExpectedHierarchyListDef(true,
-            {
-            CreateInstanceNodeValidator({ b1 }),
-            CreateInstanceNodeValidator({ b2 }),
-            })
-        );
-
-    // validate hierarchy level filter descriptor
-    ValidateHierarchyLevelDescriptor(*m_manager, params, CreateDescriptorValidator(
-        {
-        CreatePropertiesFieldValidator(*classB->GetPropertyP("Prop")),
-        }));
-
-    // verify with instance filter
-    params.SetInstanceFilter(std::make_unique<InstanceFilterDefinition>("this.Prop = 2"));
-    ValidateHierarchy(params,
-        {
-        CreateInstanceNodeValidator({ b2 }),
-        });
-    }
-
-/*---------------------------------------------------------------------------------**//**
-* @bsitest
-+---------------+---------------+---------------+---------------+---------------+------*/
-DEFINE_SCHEMA(InstanceFiltering_FiltersWithHideNodesInHierarchy_WithSearchResultInstanceNodesInParentLevelAndInstanceNodesOfSpecificClassesInChildLevel_WhenChildrenGroupedByClass, R"*(
-    <ECEntityClass typeName="A" />
-    <ECEntityClass typeName="B">
-        <ECProperty propertyName="Prop" typeName="int" />
-    </ECEntityClass>
-    <ECEntityClass typeName="C">
-        <BaseClass>B</BaseClass>
-    </ECEntityClass>
-)*");
-TEST_F(RulesDrivenECPresentationManagerNavigationTests, InstanceFiltering_FiltersWithHideNodesInHierarchy_WithSearchResultInstanceNodesInParentLevelAndInstanceNodesOfSpecificClassesInChildLevel_WhenChildrenGroupedByClass)
-    {
-    // dataset
-    ECClassCP classA = GetClass("A");
-    ECClassCP classB = GetClass("B");
-    ECClassCP classC = GetClass("C");
-
-    IECInstancePtr a1 = RulesEngineTestHelpers::InsertInstance(s_project->GetECDb(), *classA);
-    IECInstancePtr b1 = RulesEngineTestHelpers::InsertInstance(s_project->GetECDb(), *classB, [](IECInstanceR instance){instance.SetValue("Prop", ECValue(1));});
-    IECInstancePtr b2 = RulesEngineTestHelpers::InsertInstance(s_project->GetECDb(), *classB, [](IECInstanceR instance){instance.SetValue("Prop", ECValue(2));});
-    IECInstancePtr c = RulesEngineTestHelpers::InsertInstance(s_project->GetECDb(), *classC);
-
-    // ruleset
-    PresentationRuleSetPtr rules = PresentationRuleSet::CreateInstance(BeTest::GetNameOfCurrentTest());
-    m_locater->AddRuleSet(*rules);
-
-    auto rootRule = new RootNodeRule();
-    auto rootSpec = new SearchResultInstanceNodesSpecification(1, ChildrenHint::Unknown, true, false, false, false);
-    rootSpec->AddQuerySpecification(*new StringQuerySpecification(
-        Utf8PrintfString("select * from %s", classA->GetECSqlName().c_str()),
-        classA->GetSchema().GetName(),
-        classA->GetName()
-        ));
-    rootRule->AddSpecification(*rootSpec);
-    rules->AddPresentationRule(*rootRule);
-
-    ChildNodeRule* childRule = new ChildNodeRule(Utf8PrintfString("ParentNode.IsOfClass(\"%s\", \"%s\")", classA->GetName().c_str(), classA->GetSchema().GetName().c_str()), 1, false);
-    childRule->AddSpecification(*new InstanceNodesOfSpecificClassesSpecification(1, ChildrenHint::Unknown, false, false, true, false, "",
-        {
-        new MultiSchemaClass(classB->GetSchema().GetName(), true, bvector<Utf8String>{ classB->GetName() })
-        }, {}));
-    rules->AddPresentationRule(*childRule);
-
-    // verify without instance filter
-    auto params = AsyncHierarchyRequestParams::Create(s_project->GetECDb(), rules->GetRuleSetId(), RulesetVariables());
-    auto hierarchy = ValidateHierarchy(params,
-        ExpectedHierarchyListDef(true,
-            {
-            ExpectedHierarchyDef(CreateClassGroupingNodeValidator(*classB, false, { b1, b2 }),
-                ExpectedHierarchyListDef(true,
-                    {
-                    CreateInstanceNodeValidator({ b1 }),
-                    CreateInstanceNodeValidator({ b2 }),
-                    })),
-            ExpectedHierarchyDef(CreateClassGroupingNodeValidator(*classC, false, { c }),
-                ExpectedHierarchyListDef(true,
-                    {
-                    CreateInstanceNodeValidator({ c }),
-                    })),
-            })
-        );
-
-    // validate hierarchy level filter descriptor
-    params.SetParentNode(hierarchy[0].node.get());
-    ValidateHierarchyLevelDescriptor(*m_manager, params, CreateDescriptorValidator(
-        {
-        CreatePropertiesFieldValidator(*classB->GetPropertyP("Prop")),
-        }));
-
-    // verify with instance filter
-    params.SetInstanceFilter(std::make_unique<InstanceFilterDefinition>("this.Prop = 2"));
-    ValidateHierarchy(params,
-        {
-        CreateInstanceNodeValidator({ b2 }),
-        });
-    }
-
-/*---------------------------------------------------------------------------------**//**
-* @bsitest
-+---------------+---------------+---------------+---------------+---------------+------*/
-DEFINE_SCHEMA(InstanceFiltering_FiltersWithHideNodesInHierarchy_WithSearchResultInstanceNodesInParentLevelAndInstanceNodesOfSpecificClassesInChildLevel_WhenParentsGroupedByClass, R"*(
-    <ECEntityClass typeName="A" />
-    <ECEntityClass typeName="B">
-        <BaseClass>A</BaseClass>
-    </ECEntityClass>
-    <ECEntityClass typeName="C">
-        <ECProperty propertyName="Prop" typeName="int" />
-    </ECEntityClass>
-)*");
-TEST_F(RulesDrivenECPresentationManagerNavigationTests, InstanceFiltering_FiltersWithHideNodesInHierarchy_WithSearchResultInstanceNodesInParentLevelAndInstanceNodesOfSpecificClassesInChildLevel_WhenParentsGroupedByClass)
-    {
-    // dataset
-    ECClassCP classA = GetClass("A");
-    ECClassCP classB = GetClass("B");
-    ECClassCP classC = GetClass("C");
-
-    IECInstancePtr a = RulesEngineTestHelpers::InsertInstance(s_project->GetECDb(), *classA);
-    IECInstancePtr b = RulesEngineTestHelpers::InsertInstance(s_project->GetECDb(), *classB);
-    IECInstancePtr c1 = RulesEngineTestHelpers::InsertInstance(s_project->GetECDb(), *classC, [](IECInstanceR instance){instance.SetValue("Prop", ECValue(1));});
-    IECInstancePtr c2 = RulesEngineTestHelpers::InsertInstance(s_project->GetECDb(), *classC, [](IECInstanceR instance){instance.SetValue("Prop", ECValue(2));});
-
-    // ruleset
-    PresentationRuleSetPtr rules = PresentationRuleSet::CreateInstance(BeTest::GetNameOfCurrentTest());
-    m_locater->AddRuleSet(*rules);
-
-    auto rootRule = new RootNodeRule();
-    auto rootSpec = new SearchResultInstanceNodesSpecification(1, ChildrenHint::Unknown, true, false, true, false);
-    rootSpec->AddQuerySpecification(*new StringQuerySpecification(
-        Utf8PrintfString("select * from %s", classA->GetECSqlName().c_str()),
-        classA->GetSchema().GetName(),
-        classA->GetName()
-    ));
-    rootRule->AddSpecification(*rootSpec);
-    rules->AddPresentationRule(*rootRule);
-
-    ChildNodeRule* childRule = new ChildNodeRule(Utf8PrintfString("ParentNode.IsOfClass(\"%s\", \"%s\")", classA->GetName().c_str(), classA->GetSchema().GetName().c_str()), 1, false);
-    childRule->AddSpecification(*new InstanceNodesOfSpecificClassesSpecification(1, ChildrenHint::Unknown, false, false, false, false, "",
-        {
-        new MultiSchemaClass(classC->GetSchema().GetName(), true, bvector<Utf8String>{ classC->GetName() })
-        }, {}));
-    rules->AddPresentationRule(*childRule);
-
-    // verify without instance filter
-    auto params = AsyncHierarchyRequestParams::Create(s_project->GetECDb(), rules->GetRuleSetId(), RulesetVariables());
-    auto hierarchy = ValidateHierarchy(params,
-        ExpectedHierarchyListDef(true,
-            {
-            ExpectedHierarchyDef(CreateClassGroupingNodeValidator(*classA, false, { a }),
-                ExpectedHierarchyListDef(true,
-                    {
-                    CreateInstanceNodeValidator({ c1 }),
-                    CreateInstanceNodeValidator({ c2 }),
-                    })),
-            ExpectedHierarchyDef(CreateClassGroupingNodeValidator(*classB, false, { b }),
-                ExpectedHierarchyListDef(true,
-                    {
-                    CreateInstanceNodeValidator({ c1 }),
-                    CreateInstanceNodeValidator({ c2 }),
-                    })),
-            })
-        );
-
-    // validate hierarchy level filter descriptor
-    params.SetParentNode(hierarchy[0].node.get());
-    ValidateHierarchyLevelDescriptor(*m_manager, params, CreateDescriptorValidator(
-        {
-        CreatePropertiesFieldValidator(*classC->GetPropertyP("Prop")),
-        }));
-
-    // verify with instance filter
-    params.SetInstanceFilter(std::make_unique<InstanceFilterDefinition>("this.Prop = 2"));
-    ValidateHierarchy(params,
-        {
-        CreateInstanceNodeValidator({ c2 }),
-        });
-    }
-
-/*---------------------------------------------------------------------------------**//**
-* @bsitest
-+---------------+---------------+---------------+---------------+---------------+------*/
-DEFINE_SCHEMA(InstanceFiltering_FiltersWithHideNodesInHierarchy_WhenMultipleSpecsAreUsedForChildren, R"*(
-    <ECEntityClass typeName="A" />
-    <ECEntityClass typeName="B">
-        <ECProperty propertyName="Prop" typeName="int" />
-    </ECEntityClass>
-    <ECRelationshipClass typeName="AB" strength="embedding" modifier="None">
-        <Source multiplicity="(0..1)" roleLabel="ab" polymorphic="false">
-            <Class class="A"/>
-        </Source>
-        <Target multiplicity="(0..*)" roleLabel="ba" polymorphic="false">
-            <Class class="B"/>
-        </Target>
-    </ECRelationshipClass>
-)*");
-TEST_F(RulesDrivenECPresentationManagerNavigationTests, InstanceFiltering_FiltersWithHideNodesInHierarchy_WhenMultipleSpecsAreUsedForChildren)
-    {
-    // dataset
-    ECClassCP classA = GetClass("A");
-    ECClassCP classB = GetClass("B");
-    ECRelationshipClassCP relAB = GetClass("AB")->GetRelationshipClassCP();
-
-    IECInstancePtr a1 = RulesEngineTestHelpers::InsertInstance(s_project->GetECDb(), *classA);
-    IECInstancePtr b1 = RulesEngineTestHelpers::InsertInstance(s_project->GetECDb(), *classB, [](IECInstanceR instance){instance.SetValue("Prop", ECValue(5));});
-    RulesEngineTestHelpers::InsertRelationship(s_project->GetECDb(), *relAB, *a1, *b1);
-
-    IECInstancePtr a2 = RulesEngineTestHelpers::InsertInstance(s_project->GetECDb(), *classA);
-    IECInstancePtr b2 = RulesEngineTestHelpers::InsertInstance(s_project->GetECDb(), *classB, [](IECInstanceR instance){instance.SetValue("Prop", ECValue(10));});
-    RulesEngineTestHelpers::InsertRelationship(s_project->GetECDb(), *relAB, *a2, *b2);
-
-    IECInstancePtr a3 = RulesEngineTestHelpers::InsertInstance(s_project->GetECDb(), *classA);
-    IECInstancePtr b3 = RulesEngineTestHelpers::InsertInstance(s_project->GetECDb(), *classB, [](IECInstanceR instance){instance.SetValue("Prop", ECValue(15));});
-    RulesEngineTestHelpers::InsertRelationship(s_project->GetECDb(), *relAB, *a3, *b3);
-
-    // ruleset
-    PresentationRuleSetPtr rules = PresentationRuleSet::CreateInstance(BeTest::GetNameOfCurrentTest());
-    m_locater->AddRuleSet(*rules);
-
-    RootNodeRule* rootRule = new RootNodeRule();
-    rootRule->AddSpecification(*new InstanceNodesOfSpecificClassesSpecification(1, ChildrenHint::Unknown, true, false, false, false, "",
-        {
-        new MultiSchemaClass(classA->GetSchema().GetName(), true, bvector<Utf8String>{ classA->GetName() })
-        }, {}));
-    rules->AddPresentationRule(*rootRule);
-
-    ChildNodeRule* childRule = new ChildNodeRule(Utf8PrintfString("ParentNode.IsOfClass(\"%s\", \"%s\")", classA->GetName().c_str(), classA->GetSchema().GetName().c_str()), 1, false);
-    childRule->AddSpecification(*new RelatedInstanceNodesSpecification(1, ChildrenHint::Unknown, false, false, false, false, "this.Prop < 10",
-        {
-        new RepeatableRelationshipPathSpecification({ new RepeatableRelationshipStepSpecification(relAB->GetFullName(), RequiredRelationDirection_Forward) })
-        }));
-    childRule->AddSpecification(*new RelatedInstanceNodesSpecification(1, ChildrenHint::Unknown, false, false, false, false, "this.Prop = 10",
-        {
-        new RepeatableRelationshipPathSpecification({ new RepeatableRelationshipStepSpecification(relAB->GetFullName(), RequiredRelationDirection_Forward) })
-        }));
-    childRule->AddSpecification(*new RelatedInstanceNodesSpecification(1, ChildrenHint::Unknown, false, false, false, false, "this.Prop > 10",
-        {
-        new RepeatableRelationshipPathSpecification({ new RepeatableRelationshipStepSpecification(relAB->GetFullName(), RequiredRelationDirection_Forward) })
-        }));
-    rules->AddPresentationRule(*childRule);
-
-    // verify without instance filter
-    auto params = AsyncHierarchyRequestParams::Create(s_project->GetECDb(), rules->GetRuleSetId(), RulesetVariables());
-    ValidateHierarchy(params,
-        ExpectedHierarchyListDef(true,
-            {
-            CreateInstanceNodeValidator({ b1 }),
-            CreateInstanceNodeValidator({ b2 }),
-            CreateInstanceNodeValidator({ b3 }),
-            })
-        );
-
-    // validate hierarchy level filter descriptor
-    ValidateHierarchyLevelDescriptor(*m_manager, params, CreateDescriptorValidator(
-        {
-        CreatePropertiesFieldValidator(*classB->GetPropertyP("Prop")),
-        }));
-
-    // verify with instance filter
-    params.SetInstanceFilter(std::make_unique<InstanceFilterDefinition>("this.Prop = 15"));
-    ValidateHierarchy(params,
-        {
-        CreateInstanceNodeValidator({ b3 }),
-        });
-    }
-
-/*---------------------------------------------------------------------------------**//**
-* @bsitest
-+---------------+---------------+---------------+---------------+---------------+------*/
-DEFINE_SCHEMA(InstanceFiltering_FiltersWithHideIfNoChildren, R"*(
-    <ECEntityClass typeName="A">
-        <ECProperty propertyName="Prop" typeName="int" />
-    </ECEntityClass>
-    <ECEntityClass typeName="B" />
-    <ECRelationshipClass typeName="AB" strength="embedding" modifier="None">
-        <Source multiplicity="(0..1)" roleLabel="ab" polymorphic="false">
-            <Class class="A"/>
-        </Source>
-        <Target multiplicity="(0..*)" roleLabel="ba" polymorphic="false">
-            <Class class="B"/>
-        </Target>
-    </ECRelationshipClass>
-)*");
-TEST_F(RulesDrivenECPresentationManagerNavigationTests, InstanceFiltering_FiltersWithHideIfNoChildren)
-    {
-    // dataset
-    ECClassCP classA = GetClass("A");
-    ECClassCP classB = GetClass("B");
-    ECRelationshipClassCP relAB = GetClass("AB")->GetRelationshipClassCP();
-
-    IECInstancePtr a1 = RulesEngineTestHelpers::InsertInstance(s_project->GetECDb(), *classA, [](IECInstanceR instance){instance.SetValue("Prop", ECValue(1));});
-    IECInstancePtr b1 = RulesEngineTestHelpers::InsertInstance(s_project->GetECDb(), *classB);
-    RulesEngineTestHelpers::InsertRelationship(s_project->GetECDb(), *relAB, *a1, *b1);
-
-    IECInstancePtr a2 = RulesEngineTestHelpers::InsertInstance(s_project->GetECDb(), *classA, [](IECInstanceR instance){instance.SetValue("Prop", ECValue(2));});
-    IECInstancePtr b2 = RulesEngineTestHelpers::InsertInstance(s_project->GetECDb(), *classB);
-    RulesEngineTestHelpers::InsertRelationship(s_project->GetECDb(), *relAB, *a2, *b2);
-
-    IECInstancePtr a3 = RulesEngineTestHelpers::InsertInstance(s_project->GetECDb(), *classA, [](IECInstanceR instance){instance.SetValue("Prop", ECValue(1));});
-    IECInstancePtr a4 = RulesEngineTestHelpers::InsertInstance(s_project->GetECDb(), *classA, [](IECInstanceR instance){instance.SetValue("Prop", ECValue(2));});
-
-    // ruleset
-    PresentationRuleSetPtr rules = PresentationRuleSet::CreateInstance(BeTest::GetNameOfCurrentTest());
-    m_locater->AddRuleSet(*rules);
-
-    RootNodeRule* rootRule = new RootNodeRule();
-    rootRule->AddSpecification(*new InstanceNodesOfSpecificClassesSpecification(1, ChildrenHint::Unknown, false, true, false, false, "",
-        {
-        new MultiSchemaClass(classA->GetSchema().GetName(), true, bvector<Utf8String>{ classA->GetName() })
-        }, {}));
-    rules->AddPresentationRule(*rootRule);
-
-    ChildNodeRule* childRule = new ChildNodeRule(Utf8PrintfString("ParentNode.IsOfClass(\"%s\", \"%s\")", classA->GetName().c_str(), classA->GetSchema().GetName().c_str()), 1, false);
-    childRule->AddSpecification(*new RelatedInstanceNodesSpecification(1, ChildrenHint::Unknown, false, false, false, false, "",
-        {
-        new RepeatableRelationshipPathSpecification({ new RepeatableRelationshipStepSpecification(relAB->GetFullName(), RequiredRelationDirection_Forward) })
-        }));
-    rules->AddPresentationRule(*childRule);
-
-    // verify without instance filter
-    auto params = AsyncHierarchyRequestParams::Create(s_project->GetECDb(), rules->GetRuleSetId(), RulesetVariables());
-    ValidateHierarchy(params,
-        ExpectedHierarchyListDef(true,
-            {
-            ExpectedHierarchyDef(CreateInstanceNodeValidator({ a1 }),
-                ExpectedHierarchyListDef(true,
-                    {
-                    CreateInstanceNodeValidator({ b1 }),
-                    })),
-            ExpectedHierarchyDef(CreateInstanceNodeValidator({ a2 }),
-                ExpectedHierarchyListDef(true,
-                    {
-                    CreateInstanceNodeValidator({ b2 }),
-                    })),
-            })
-        );
-
-    // validate hierarchy level filter descriptor
-    ValidateHierarchyLevelDescriptor(*m_manager, params, CreateDescriptorValidator(
-        {
-        CreatePropertiesFieldValidator(*classA->GetPropertyP("Prop")),
-        }));
-
-    // verify with instance filter
-    params.SetInstanceFilter(std::make_unique<InstanceFilterDefinition>("this.Prop = 1"));
-    ValidateHierarchy(params,
-        {
-        ExpectedHierarchyDef(CreateInstanceNodeValidator({ a1 }),
-            {
-            CreateInstanceNodeValidator({ b1 }),
-            }),
-        });
-    }
-
-/*---------------------------------------------------------------------------------**//**
-* @bsitest
-+---------------+---------------+---------------+---------------+---------------+------*/
-DEFINE_SCHEMA(InstanceFiltering_FiltersWithRecursiveRules, R"*(
-    <ECEntityClass typeName="A">
-        <ECProperty propertyName="Prop" typeName="int" />
-    </ECEntityClass>
-)*");
-TEST_F(RulesDrivenECPresentationManagerNavigationTests, InstanceFiltering_FiltersWithRecursiveRules)
-    {
-    // dataset
-    ECClassCP classA = GetClass("A");
-
-    IECInstancePtr a1 = RulesEngineTestHelpers::InsertInstance(s_project->GetECDb(), *classA, [](IECInstanceR instance){instance.SetValue("Prop", ECValue(1));});
-    IECInstancePtr a2 = RulesEngineTestHelpers::InsertInstance(s_project->GetECDb(), *classA, [](IECInstanceR instance){instance.SetValue("Prop", ECValue(2));});
-
-    // ruleset
-    PresentationRuleSetPtr rules = PresentationRuleSet::CreateInstance(BeTest::GetNameOfCurrentTest());
-    m_locater->AddRuleSet(*rules);
-
-    RootNodeRule* rootRule = new RootNodeRule();
-    rootRule->AddSpecification(*new CustomNodeSpecification(1, false, "T_ROOT", "Root", "", ""));
-    rules->AddPresentationRule(*rootRule);
-
-    ChildNodeRule* childRule = new ChildNodeRule(Utf8PrintfString("ParentNode.Type = \"T_ROOT\" OR ParentNode.IsOfClass(\"%s\", \"%s\")", classA->GetName().c_str(), classA->GetSchema().GetName().c_str()), 1, false);
-    childRule->AddSpecification(*new InstanceNodesOfSpecificClassesSpecification(1, ChildrenHint::Unknown, false, false, false, false, "",
-        {
-        new MultiSchemaClass(classA->GetSchema().GetName(), true, bvector<Utf8String>{ classA->GetName() })
-        }, {}));
-    rules->AddPresentationRule(*childRule);
-
-    // verify without instance filter
-    auto params = AsyncHierarchyRequestParams::Create(s_project->GetECDb(), rules->GetRuleSetId(), RulesetVariables());
-    auto hierarchy = ValidateHierarchy(params,
-        ExpectedHierarchyListDef(true,
-            {
-            ExpectedHierarchyDef(CreateCustomNodeValidator("T_ROOT", "Root"),
-                ExpectedHierarchyListDef(true,
-                    {
-                    ExpectedHierarchyDef(CreateInstanceNodeValidator({ a1 }),
-                        ExpectedHierarchyListDef(true,
-                            {
-                            CreateInstanceNodeValidator({ a1 }),
-                            ExpectedHierarchyDef(CreateInstanceNodeValidator({ a2 }),
-                                ExpectedHierarchyListDef(true,
-                                    {
-                                    CreateInstanceNodeValidator({ a1 }),
-                                    CreateInstanceNodeValidator({ a2 }),
-                                    })),
-                            })),
-                    ExpectedHierarchyDef(CreateInstanceNodeValidator({ a2 }),
-                        ExpectedHierarchyListDef(true,
-                            {
-                            ExpectedHierarchyDef(CreateInstanceNodeValidator({ a1 }),
-                                ExpectedHierarchyListDef(true,
-                                    {
-                                    CreateInstanceNodeValidator({ a1 }),
-                                    CreateInstanceNodeValidator({ a2 }),
-                                    })),
-                            CreateInstanceNodeValidator({ a2 }),
-                            })),
-                    })),
-            }));
-
-    // validate T_ROOT's hierarchy level filter descriptor
-    params.SetParentNode(hierarchy[0].node.get());
-    ValidateHierarchyLevelDescriptor(*m_manager, params, CreateDescriptorValidator(
-        {
-        CreatePropertiesFieldValidator(*classA->GetPropertyP("Prop")),
-        }));
-
-    // verify with instance filter
-    params.SetInstanceFilter(std::make_unique<InstanceFilterDefinition>("this.Prop = 1"));
-    ValidateHierarchy(params,
-        {
-        ExpectedHierarchyDef(CreateInstanceNodeValidator({ a1 }),
-            ExpectedHierarchyListDef(true,
-                {
-                CreateInstanceNodeValidator({ a1 }),
-                ExpectedHierarchyDef(CreateInstanceNodeValidator({ a2 }),
-                    ExpectedHierarchyListDef(true,
-                        {
-                        CreateInstanceNodeValidator({ a1 }),
-                        CreateInstanceNodeValidator({ a2 }),
-                        })),
-                })),
-        });
-    }
-
-/*---------------------------------------------------------------------------------**//**
-* @bsitest
-+---------------+---------------+---------------+---------------+---------------+------*/
-DEFINE_SCHEMA(InstanceFiltering_FiltersByHiddenPropertyForceDisplayedThroughRuleset, R"*(
-    <ECEntityClass typeName="A">
-        <ECProperty propertyName="Prop" typeName="int">
-            <ECCustomAttributes>
-                <HiddenProperty xmlns="CoreCustomAttributes.01.00" />
-            </ECCustomAttributes>
-        </ECProperty>
-    </ECEntityClass>
-)*");
-TEST_F(RulesDrivenECPresentationManagerNavigationTests, InstanceFiltering_FiltersByHiddenPropertyForceDisplayedThroughRuleset)
-    {
-    // dataset
-    ECClassCP classA = GetClass("A");
-    IECInstancePtr a1 = RulesEngineTestHelpers::InsertInstance(s_project->GetECDb(), *classA, [](IECInstanceR instance){instance.SetValue("Prop", ECValue(1));});
-    IECInstancePtr a2 = RulesEngineTestHelpers::InsertInstance(s_project->GetECDb(), *classA, [](IECInstanceR instance){instance.SetValue("Prop", ECValue(2));});
-
-    // ruleset
-    PresentationRuleSetPtr rules = PresentationRuleSet::CreateInstance(BeTest::GetNameOfCurrentTest());
-    m_locater->AddRuleSet(*rules);
-
-    RootNodeRule* rootRule = new RootNodeRule();
-    rootRule->AddSpecification(*new InstanceNodesOfSpecificClassesSpecification(1, ChildrenHint::Unknown, false, false, false, false, "",
-        {
-        new MultiSchemaClass(classA->GetSchema().GetName(), true, bvector<Utf8String>{ classA->GetName() })
-        }, {}));
-    rules->AddPresentationRule(*rootRule);
-
-    auto modifier = new ContentModifier(classA->GetSchema().GetName(), classA->GetName());
-    modifier->AddPropertyOverride(*new PropertySpecification("Prop", 1000, "", nullptr, true));
-    rules->AddPresentationRule(*modifier);
-
-    // verify without instance filter
-    auto params = AsyncHierarchyRequestParams::Create(s_project->GetECDb(), rules->GetRuleSetId(), RulesetVariables());
-    ValidateHierarchy(params,
-        ExpectedHierarchyListDef(true,
-            {
-            CreateInstanceNodeValidator({ a1 }),
-            CreateInstanceNodeValidator({ a2 }),
-            })
-        );
-
-    // validate hierarchy level filter descriptor
-    ValidateHierarchyLevelDescriptor(*m_manager, params, CreateDescriptorValidator(
-        {
-        CreatePropertiesFieldValidator(*classA->GetPropertyP("Prop")),
-        }));
-
-    // verify with instance filter
-    params.SetInstanceFilter(std::make_unique<InstanceFilterDefinition>("this.Prop = 2"));
-    ValidateHierarchy(params,
-        {
-        CreateInstanceNodeValidator({ a2 }),
-        });
-    }
-
-/*---------------------------------------------------------------------------------**//**
-* @bsitest
-+---------------+---------------+---------------+---------------+---------------+------*/
-DEFINE_SCHEMA(InstanceFiltering_DoesntSupportFilteringHierarchyLevelsFromSpecificationsWithHideExpression, R"*(
-    <ECEntityClass typeName="A">
-        <ECProperty propertyName="Prop" typeName="int" />
-    </ECEntityClass>
-)*");
-TEST_F(RulesDrivenECPresentationManagerNavigationTests, InstanceFiltering_DoesntSupportFilteringHierarchyLevelsFromSpecificationsWithHideExpression)
-    {
-    // dataset
-    ECClassCP classA = GetClass("A");
-
-    IECInstancePtr a1 = RulesEngineTestHelpers::InsertInstance(s_project->GetECDb(), *classA);
-    IECInstancePtr a2 = RulesEngineTestHelpers::InsertInstance(s_project->GetECDb(), *classA);
-
-    // ruleset
-    PresentationRuleSetPtr rules = PresentationRuleSet::CreateInstance(BeTest::GetNameOfCurrentTest());
-    m_locater->AddRuleSet(*rules);
-
-    RootNodeRule* rootRule = new RootNodeRule();
-    InstanceNodesOfSpecificClassesSpecification* rootSpec = new InstanceNodesOfSpecificClassesSpecification(1, ChildrenHint::Unknown, false, false, false, false, "",
-        {
-        new MultiSchemaClass(classA->GetSchema().GetName(), true, bvector<Utf8String>{ classA->GetName() })
-        }, {});
-    rootSpec->SetHideExpression("FALSE");
-    rootRule->AddSpecification(*rootSpec);
-    rules->AddPresentationRule(*rootRule);
-
-    // verify without instance filter, ensure the root hierarchy level is not filterable
-    auto params = AsyncHierarchyRequestParams::Create(s_project->GetECDb(), rules->GetRuleSetId(), RulesetVariables());
-    ValidateHierarchy(params,
-        ExpectedHierarchyListDef(false,
-            {
-            CreateInstanceNodeValidator({ a1 }),
-            CreateInstanceNodeValidator({ a2 }),
-            })
-        );
-
-    // getting descriptor for the root hierarchy level should throw
-    ExpectThrowingHierarchyLevelDescriptorRequest(*m_manager, params);
-
-    // attempting to filter the hierarchy level should throw
-    params.SetInstanceFilter(std::make_unique<InstanceFilterDefinition>("this.Prop = 1"));
-    ExpectThrowingHierarchyLevelRequest(*m_manager, params);
-    }
-
-/*---------------------------------------------------------------------------------**//**
-* @bsitest
-+---------------+---------------+---------------+---------------+---------------+------*/
-DEFINE_SCHEMA(InstanceFiltering_DoesntSupportFilteringHierarchyLevelsFromRelatedInstanceNodesSpecificationWithDeprecatedSkipRelatedLevel, R"*(
-    <ECEntityClass typeName="A" />
-    <ECEntityClass typeName="B">
-        <ECProperty propertyName="Prop" typeName="int" />
-    </ECEntityClass>
-    <ECRelationshipClass typeName="AB" strength="embedding" modifier="None">
-        <Source multiplicity="(0..1)" roleLabel="ab" polymorphic="false">
-            <Class class="A"/>
-        </Source>
-        <Target multiplicity="(0..*)" roleLabel="ba" polymorphic="false">
-            <Class class="B"/>
-        </Target>
-    </ECRelationshipClass>
-)*");
-TEST_F(RulesDrivenECPresentationManagerNavigationTests, InstanceFiltering_DoesntSupportFilteringHierarchyLevelsFromRelatedInstanceNodesSpecificationWithDeprecatedSkipRelatedLevel)
-    {
-    // dataset
-    ECClassCP classA = GetClass("A");
-    ECClassCP classB = GetClass("B");
-    ECRelationshipClassCP relAB = GetClass("AB")->GetRelationshipClassCP();
-
-    IECInstancePtr a1 = RulesEngineTestHelpers::InsertInstance(s_project->GetECDb(), *classA);
-    IECInstancePtr b1 = RulesEngineTestHelpers::InsertInstance(s_project->GetECDb(), *classB, [](IECInstanceR instance){instance.SetValue("Prop", ECValue(1));});
-    RulesEngineTestHelpers::InsertRelationship(s_project->GetECDb(), *relAB, *a1, *b1);
-
-    IECInstancePtr a2 = RulesEngineTestHelpers::InsertInstance(s_project->GetECDb(), *classA);
-    IECInstancePtr b2 = RulesEngineTestHelpers::InsertInstance(s_project->GetECDb(), *classB, [](IECInstanceR instance){instance.SetValue("Prop", ECValue(2));});
-    RulesEngineTestHelpers::InsertRelationship(s_project->GetECDb(), *relAB, *a2, *b2);
-
-    // ruleset
-    PresentationRuleSetPtr rules = PresentationRuleSet::CreateInstance(BeTest::GetNameOfCurrentTest());
-    m_locater->AddRuleSet(*rules);
-
-    RootNodeRule* rootRule = new RootNodeRule();
-    rootRule->AddSpecification(*new InstanceNodesOfSpecificClassesSpecification(1, ChildrenHint::Unknown, false, false, false, false, "",
-        {
-        new MultiSchemaClass(classA->GetSchema().GetName(), true, bvector<Utf8String>{ classA->GetName() })
-        }, {}));
-    rules->AddPresentationRule(*rootRule);
-
-    ChildNodeRule* childRule = new ChildNodeRule(Utf8PrintfString("ParentNode.IsOfClass(\"%s\", \"%s\")", classA->GetName().c_str(), classA->GetSchema().GetName().c_str()), 1, false);
-    childRule->AddSpecification(*new RelatedInstanceNodesSpecification(1, ChildrenHint::Unknown, false, false, false, false, 1, "",
-        RequiredRelationDirection_Forward, "", "", ""));
-    rules->AddPresentationRule(*childRule);
-
-    // verify without instance filter, ensure the child hierarchy levels are not filterable
-    // note: the A nodes have "has children = true" flag, but have no children - that needs additional investigation which is outside the scope of this test
-    auto params = AsyncHierarchyRequestParams::Create(s_project->GetECDb(), rules->GetRuleSetId(), RulesetVariables());
-    auto hierarchy = ValidateHierarchy(params,
-        ExpectedHierarchyListDef(true,
-            {
-            ExpectedHierarchyDef(CreateInstanceNodeValidator({ a1 }), true,
-                ExpectedHierarchyListDef(false,
-                    {
-                    })),
-            ExpectedHierarchyDef(CreateInstanceNodeValidator({ a2 }), true,
-                ExpectedHierarchyListDef(false,
-                    {
-                    })),
-            })
-        );
-
-    // getting descriptor for the child hierarchy levels should throw
-    ExpectThrowingHierarchyLevelDescriptorRequest(*m_manager, WithParentNode(params, hierarchy[0].node.get()));
-    ExpectThrowingHierarchyLevelDescriptorRequest(*m_manager, WithParentNode(params, hierarchy[1].node.get()));
-
-    // attempting to filter the hierarchy level should throw
-    params.SetInstanceFilter(std::make_unique<InstanceFilterDefinition>("this.Prop = 1"));
-    ExpectThrowingHierarchyLevelRequest(*m_manager, WithParentNode(params, hierarchy[0].node.get()));
-    ExpectThrowingHierarchyLevelRequest(*m_manager, WithParentNode(params, hierarchy[0].node.get()));
-    }
-
-/*---------------------------------------------------------------------------------**//**
-* @bsitest
-+---------------+---------------+---------------+---------------+---------------+------*/
-DEFINE_SCHEMA(InstanceFiltering_DoesntSupportFilteringHierarchyLevelsFromRelatedInstanceNodesSpecificationWithDeprecatedSupportedSchemas, R"*(
-    <ECEntityClass typeName="A" />
-    <ECEntityClass typeName="B">
-        <ECProperty propertyName="Prop" typeName="int" />
-    </ECEntityClass>
-    <ECRelationshipClass typeName="AB" strength="embedding" modifier="None">
-        <Source multiplicity="(0..1)" roleLabel="ab" polymorphic="false">
-            <Class class="A"/>
-        </Source>
-        <Target multiplicity="(0..*)" roleLabel="ba" polymorphic="false">
-            <Class class="B"/>
-        </Target>
-    </ECRelationshipClass>
-)*");
-TEST_F(RulesDrivenECPresentationManagerNavigationTests, InstanceFiltering_DoesntSupportFilteringHierarchyLevelsFromRelatedInstanceNodesSpecificationWithDeprecatedSupportedSchemas)
-    {
-    // dataset
-    ECClassCP classA = GetClass("A");
-    ECClassCP classB = GetClass("B");
-    ECRelationshipClassCP relAB = GetClass("AB")->GetRelationshipClassCP();
-
-    IECInstancePtr a1 = RulesEngineTestHelpers::InsertInstance(s_project->GetECDb(), *classA);
-    IECInstancePtr b1 = RulesEngineTestHelpers::InsertInstance(s_project->GetECDb(), *classB, [](IECInstanceR instance){instance.SetValue("Prop", ECValue(1));});
-    RulesEngineTestHelpers::InsertRelationship(s_project->GetECDb(), *relAB, *a1, *b1);
-
-    IECInstancePtr a2 = RulesEngineTestHelpers::InsertInstance(s_project->GetECDb(), *classA);
-    IECInstancePtr b2 = RulesEngineTestHelpers::InsertInstance(s_project->GetECDb(), *classB, [](IECInstanceR instance){instance.SetValue("Prop", ECValue(2));});
-    RulesEngineTestHelpers::InsertRelationship(s_project->GetECDb(), *relAB, *a2, *b2);
-
-    // ruleset
-    PresentationRuleSetPtr rules = PresentationRuleSet::CreateInstance(BeTest::GetNameOfCurrentTest());
-    m_locater->AddRuleSet(*rules);
-
-    RootNodeRule* rootRule = new RootNodeRule();
-    rootRule->AddSpecification(*new InstanceNodesOfSpecificClassesSpecification(1, ChildrenHint::Unknown, false, false, false, false, "",
-        {
-        new MultiSchemaClass(classA->GetSchema().GetName(), true, bvector<Utf8String>{ classA->GetName() })
-        }, {}));
-    rules->AddPresentationRule(*rootRule);
-
-    ChildNodeRule* childRule = new ChildNodeRule(Utf8PrintfString("ParentNode.IsOfClass(\"%s\", \"%s\")", classA->GetName().c_str(), classA->GetSchema().GetName().c_str()), 1, false);
-    childRule->AddSpecification(*new RelatedInstanceNodesSpecification(1, ChildrenHint::Unknown, false, false, false, false, 0, "",
-        RequiredRelationDirection_Both, classA->GetSchema().GetName(), "", ""));
-    rules->AddPresentationRule(*childRule);
-
-    // verify without instance filter, ensure the child hierarchy levels are not filterable
-    auto params = AsyncHierarchyRequestParams::Create(s_project->GetECDb(), rules->GetRuleSetId(), RulesetVariables());
-    auto hierarchy = ValidateHierarchy(params,
-        ExpectedHierarchyListDef(true,
-            {
-            ExpectedHierarchyDef(CreateInstanceNodeValidator({ a1 }),
-                ExpectedHierarchyListDef(false,
-                    {
-                    CreateInstanceNodeValidator({ b1 }),
-                    })),
-            ExpectedHierarchyDef(CreateInstanceNodeValidator({ a2 }),
-                ExpectedHierarchyListDef(false,
-                    {
-                    CreateInstanceNodeValidator({ b2 }),
-                    })),
-            })
-        );
-
-    // getting descriptor for the root hierarchy level should throw
-    ExpectThrowingHierarchyLevelDescriptorRequest(*m_manager, WithParentNode(params, hierarchy[0].node.get()));
-    ExpectThrowingHierarchyLevelDescriptorRequest(*m_manager, WithParentNode(params, hierarchy[1].node.get()));
-
-    // attempting to filter the hierarchy level should throw
-    params.SetInstanceFilter(std::make_unique<InstanceFilterDefinition>("this.Prop = 1"));
-    ExpectThrowingHierarchyLevelRequest(*m_manager, WithParentNode(params, hierarchy[0].node.get()));
-    ExpectThrowingHierarchyLevelRequest(*m_manager, WithParentNode(params, hierarchy[0].node.get()));
-    }
-
-/*---------------------------------------------------------------------------------**//**
-* @bsitest
-+---------------+---------------+---------------+---------------+---------------+------*/
-DEFINE_SCHEMA(InstanceFiltering_DoesntSupportFilteringHierarchyLevelsFromRelatedInstanceNodesSpecificationWithDeprecatedRelationshipClassNames, R"*(
-    <ECEntityClass typeName="A" />
-    <ECEntityClass typeName="B">
-        <ECProperty propertyName="Prop" typeName="int" />
-    </ECEntityClass>
-    <ECRelationshipClass typeName="AB" strength="embedding" modifier="None">
-        <Source multiplicity="(0..1)" roleLabel="ab" polymorphic="false">
-            <Class class="A"/>
-        </Source>
-        <Target multiplicity="(0..*)" roleLabel="ba" polymorphic="false">
-            <Class class="B"/>
-        </Target>
-    </ECRelationshipClass>
-)*");
-TEST_F(RulesDrivenECPresentationManagerNavigationTests, InstanceFiltering_DoesntSupportFilteringHierarchyLevelsFromRelatedInstanceNodesSpecificationWithDeprecatedRelationshipClassNames)
-    {
-    // dataset
-    ECClassCP classA = GetClass("A");
-    ECClassCP classB = GetClass("B");
-    ECRelationshipClassCP relAB = GetClass("AB")->GetRelationshipClassCP();
-
-    IECInstancePtr a1 = RulesEngineTestHelpers::InsertInstance(s_project->GetECDb(), *classA);
-    IECInstancePtr b1 = RulesEngineTestHelpers::InsertInstance(s_project->GetECDb(), *classB, [](IECInstanceR instance){instance.SetValue("Prop", ECValue(1));});
-    RulesEngineTestHelpers::InsertRelationship(s_project->GetECDb(), *relAB, *a1, *b1);
-
-    IECInstancePtr a2 = RulesEngineTestHelpers::InsertInstance(s_project->GetECDb(), *classA);
-    IECInstancePtr b2 = RulesEngineTestHelpers::InsertInstance(s_project->GetECDb(), *classB, [](IECInstanceR instance){instance.SetValue("Prop", ECValue(2));});
-    RulesEngineTestHelpers::InsertRelationship(s_project->GetECDb(), *relAB, *a2, *b2);
-
-    // ruleset
-    PresentationRuleSetPtr rules = PresentationRuleSet::CreateInstance(BeTest::GetNameOfCurrentTest());
-    m_locater->AddRuleSet(*rules);
-
-    RootNodeRule* rootRule = new RootNodeRule();
-    rootRule->AddSpecification(*new InstanceNodesOfSpecificClassesSpecification(1, ChildrenHint::Unknown, false, false, false, false, "",
-        {
-        new MultiSchemaClass(classA->GetSchema().GetName(), true, bvector<Utf8String>{ classA->GetName() })
-        }, {}));
-    rules->AddPresentationRule(*rootRule);
-
-    ChildNodeRule* childRule = new ChildNodeRule(Utf8PrintfString("ParentNode.IsOfClass(\"%s\", \"%s\")", classA->GetName().c_str(), classA->GetSchema().GetName().c_str()), 1, false);
-    childRule->AddSpecification(*new RelatedInstanceNodesSpecification(1, ChildrenHint::Unknown, false, false, false, false, 0, "",
-        RequiredRelationDirection_Forward, "", relAB->GetFullName(), ""));
-    rules->AddPresentationRule(*childRule);
-
-    // verify without instance filter, ensure the child hierarchy levels are not filterable
-    auto params = AsyncHierarchyRequestParams::Create(s_project->GetECDb(), rules->GetRuleSetId(), RulesetVariables());
-    auto hierarchy = ValidateHierarchy(params,
-        ExpectedHierarchyListDef(true,
-            {
-            ExpectedHierarchyDef(CreateInstanceNodeValidator({ a1 }),
-                ExpectedHierarchyListDef(false,
-                    {
-                    CreateInstanceNodeValidator({ b1 }),
-                    })),
-            ExpectedHierarchyDef(CreateInstanceNodeValidator({ a2 }),
-                ExpectedHierarchyListDef(false,
-                    {
-                    CreateInstanceNodeValidator({ b2 }),
-                    })),
-            })
-        );
-
-    // getting descriptor for the root hierarchy level should throw
-    ExpectThrowingHierarchyLevelDescriptorRequest(*m_manager, WithParentNode(params, hierarchy[0].node.get()));
-    ExpectThrowingHierarchyLevelDescriptorRequest(*m_manager, WithParentNode(params, hierarchy[1].node.get()));
-
-    // attempting to filter the hierarchy level should throw
-    params.SetInstanceFilter(std::make_unique<InstanceFilterDefinition>("this.Prop = 1"));
-    ExpectThrowingHierarchyLevelRequest(*m_manager, WithParentNode(params, hierarchy[0].node.get()));
-    ExpectThrowingHierarchyLevelRequest(*m_manager, WithParentNode(params, hierarchy[0].node.get()));
-    }
-
-/*---------------------------------------------------------------------------------**//**
-* @bsitest
-+---------------+---------------+---------------+---------------+---------------+------*/
-DEFINE_SCHEMA(InstanceFiltering_DoesntSupportFilteringHierarchyLevelsFromRelatedInstanceNodesSpecificationWithDeprecatedRelatedClassNames, R"*(
-    <ECEntityClass typeName="A" />
-    <ECEntityClass typeName="B">
-        <ECProperty propertyName="Prop" typeName="int" />
-    </ECEntityClass>
-    <ECRelationshipClass typeName="AB" strength="embedding" modifier="None">
-        <Source multiplicity="(0..1)" roleLabel="ab" polymorphic="false">
-            <Class class="A"/>
-        </Source>
-        <Target multiplicity="(0..*)" roleLabel="ba" polymorphic="false">
-            <Class class="B"/>
-        </Target>
-    </ECRelationshipClass>
-)*");
-TEST_F(RulesDrivenECPresentationManagerNavigationTests, InstanceFiltering_DoesntSupportFilteringHierarchyLevelsFromRelatedInstanceNodesSpecificationWithDeprecatedRelatedClassNames)
-    {
-    // dataset
-    ECClassCP classA = GetClass("A");
-    ECClassCP classB = GetClass("B");
-    ECRelationshipClassCP relAB = GetClass("AB")->GetRelationshipClassCP();
-
-    IECInstancePtr a1 = RulesEngineTestHelpers::InsertInstance(s_project->GetECDb(), *classA);
-    IECInstancePtr b1 = RulesEngineTestHelpers::InsertInstance(s_project->GetECDb(), *classB, [](IECInstanceR instance){instance.SetValue("Prop", ECValue(1));});
-    RulesEngineTestHelpers::InsertRelationship(s_project->GetECDb(), *relAB, *a1, *b1);
-
-    IECInstancePtr a2 = RulesEngineTestHelpers::InsertInstance(s_project->GetECDb(), *classA);
-    IECInstancePtr b2 = RulesEngineTestHelpers::InsertInstance(s_project->GetECDb(), *classB, [](IECInstanceR instance){instance.SetValue("Prop", ECValue(2));});
-    RulesEngineTestHelpers::InsertRelationship(s_project->GetECDb(), *relAB, *a2, *b2);
-
-    // ruleset
-    PresentationRuleSetPtr rules = PresentationRuleSet::CreateInstance(BeTest::GetNameOfCurrentTest());
-    m_locater->AddRuleSet(*rules);
-
-    RootNodeRule* rootRule = new RootNodeRule();
-    rootRule->AddSpecification(*new InstanceNodesOfSpecificClassesSpecification(1, ChildrenHint::Unknown, false, false, false, false, "",
-        {
-        new MultiSchemaClass(classA->GetSchema().GetName(), true, bvector<Utf8String>{ classA->GetName() })
-        }, {}));
-    rules->AddPresentationRule(*rootRule);
-
-    ChildNodeRule* childRule = new ChildNodeRule(Utf8PrintfString("ParentNode.IsOfClass(\"%s\", \"%s\")", classA->GetName().c_str(), classA->GetSchema().GetName().c_str()), 1, false);
-    childRule->AddSpecification(*new RelatedInstanceNodesSpecification(1, ChildrenHint::Unknown, false, false, false, false, 0, "",
-        RequiredRelationDirection_Forward, "", "", classB->GetFullName()));
-    rules->AddPresentationRule(*childRule);
-
-    // verify without instance filter, ensure the child hierarchy levels are not filterable
-    auto params = AsyncHierarchyRequestParams::Create(s_project->GetECDb(), rules->GetRuleSetId(), RulesetVariables());
-    auto hierarchy = ValidateHierarchy(params,
-        ExpectedHierarchyListDef(true,
-            {
-            ExpectedHierarchyDef(CreateInstanceNodeValidator({ a1 }),
-                ExpectedHierarchyListDef(false,
-                    {
-                    CreateInstanceNodeValidator({ b1 }),
-                    })),
-            ExpectedHierarchyDef(CreateInstanceNodeValidator({ a2 }),
-                ExpectedHierarchyListDef(false,
-                    {
-                    CreateInstanceNodeValidator({ b2 }),
-                    })),
-            })
-        );
-
-    // getting descriptor for the root hierarchy level should throw
-    ExpectThrowingHierarchyLevelDescriptorRequest(*m_manager, WithParentNode(params, hierarchy[0].node.get()));
-    ExpectThrowingHierarchyLevelDescriptorRequest(*m_manager, WithParentNode(params, hierarchy[1].node.get()));
-
-    // attempting to filter the hierarchy level should throw
-    params.SetInstanceFilter(std::make_unique<InstanceFilterDefinition>("this.Prop = 1"));
-    ExpectThrowingHierarchyLevelRequest(*m_manager, WithParentNode(params, hierarchy[0].node.get()));
-    ExpectThrowingHierarchyLevelRequest(*m_manager, WithParentNode(params, hierarchy[0].node.get()));
-    }
+﻿/*---------------------------------------------------------------------------------------------
+* Copyright (c) Bentley Systems, Incorporated. All rights reserved.
+* See LICENSE.md in the repository root for full copyright notice.
+*--------------------------------------------------------------------------------------------*/
+#include "HierarchyIntegrationTests.h"
+
+typedef std::function<void(ContentDescriptor::Category const&)> FieldCategoryValidator;
+typedef std::function<void(ContentDescriptor::Field const&)> FieldValidator;
+typedef std::function<void(ContentDescriptor const&)> DescriptorValidator;
+
+/*---------------------------------------------------------------------------------**//**
+* @bsimethod
++---------------+---------------+---------------+---------------+---------------+------*/
+static FieldValidator CreatePropertiesFieldValidator(FieldCategoryValidator category, bvector<ECPropertyCP> const& props)
+    {
+    return [=](ContentDescriptor::Field const& field)
+        {
+        EXPECT_TRUE(field.IsPropertiesField());
+        EXPECT_EQ(props.size(), field.AsPropertiesField()->GetProperties().size());
+        for (size_t i = 0; i < props.size(); ++i)
+            {
+            EXPECT_EQ(props[i], &field.AsPropertiesField()->GetProperties()[i].GetProperty());
+            }
+        };
+    }
+
+/*---------------------------------------------------------------------------------**//**
+* @bsimethod
++---------------+---------------+---------------+---------------+---------------+------*/
+static FieldValidator CreatePropertiesFieldValidator(FieldCategoryValidator category, ECPropertyCR prop)
+    {
+    return CreatePropertiesFieldValidator(category, { &prop });
+    }
+
+/*---------------------------------------------------------------------------------**//**
+* @bsimethod
++---------------+---------------+---------------+---------------+---------------+------*/
+static FieldValidator CreatePropertiesFieldValidator(bvector<ECPropertyCP> const& props)
+    {
+    return CreatePropertiesFieldValidator(nullptr, props);
+    }
+
+/*---------------------------------------------------------------------------------**//**
+* @bsimethod
++---------------+---------------+---------------+---------------+---------------+------*/
+static FieldValidator CreatePropertiesFieldValidator(ECPropertyCR prop)
+    {
+    return CreatePropertiesFieldValidator(nullptr, prop);
+    }
+
+/*---------------------------------------------------------------------------------**//**
+* @bsimethod
++---------------+---------------+---------------+---------------+---------------+------*/
+static void ValidateDescriptor(ContentDescriptorCR actualDescriptor, bvector<FieldValidator> const& expectedFields)
+    {
+    EXPECT_EQ(expectedFields.size(), actualDescriptor.GetVisibleFields().size());
+    for (size_t i = 0; i < actualDescriptor.GetVisibleFields().size(); ++i)
+        {
+        auto actualField = actualDescriptor.GetVisibleFields().at(i);
+        auto const& fieldValidator = expectedFields[i];
+        if (fieldValidator)
+            fieldValidator(*actualField);
+        }
+    }
+
+/*---------------------------------------------------------------------------------**//**
+* @bsimethod
++---------------+---------------+---------------+---------------+---------------+------*/
+static DescriptorValidator CreateDescriptorValidator(bvector<FieldValidator> const& expectedFields)
+    {
+    return [=](ContentDescriptor const& descriptor)
+        {
+        ValidateDescriptor(descriptor, expectedFields);
+        };
+    }
+
+/*---------------------------------------------------------------------------------**//**
+* @bsimethod
++---------------+---------------+---------------+---------------+---------------+------*/
+static void ValidateHierarchyLevelDescriptor(ECPresentationManagerR manager, AsyncHierarchyRequestParams const& params, DescriptorValidator const& expectedDescriptor)
+    {
+    auto parentNodeKey = params.GetParentNodeKey() ? params.GetParentNodeKey() : params.GetParentNode() ? params.GetParentNode()->GetKey().get() : nullptr;
+    auto descriptorParams = AsyncHierarchyLevelDescriptorRequestParams::Create(HierarchyLevelDescriptorRequestParams(params, parentNodeKey), params);
+    ContentDescriptorCPtr descriptor = GetValidatedResponse(manager.GetNodesDescriptor(descriptorParams));
+    ASSERT_TRUE(descriptor.IsValid());
+    expectedDescriptor(*descriptor);
+    }
+
+/*---------------------------------------------------------------------------------**//**
+* @bsimethod
++---------------+---------------+---------------+---------------+---------------+------*/
+static void ExpectThrowingHierarchyLevelDescriptorRequest(ECPresentationManagerR manager, AsyncHierarchyRequestParams const& params)
+    {
+    auto parentNodeKey = params.GetParentNodeKey() ? params.GetParentNodeKey() : params.GetParentNode() ? params.GetParentNode()->GetKey().get() : nullptr;
+    auto descriptorParams = AsyncHierarchyLevelDescriptorRequestParams::Create(HierarchyLevelDescriptorRequestParams(params, parentNodeKey), params);
+    auto future = manager.GetNodesDescriptor(descriptorParams);
+    ASSERT_TRUE(future.wait().hasException());
+    }
+
+/*---------------------------------------------------------------------------------**//**
+* @bsimethod
++---------------+---------------+---------------+---------------+---------------+------*/
+static void ExpectThrowingHierarchyLevelRequest(ECPresentationManagerR manager, AsyncHierarchyRequestParams const& params)
+    {
+    auto future = manager.GetNodes(params);
+    ASSERT_TRUE(future.wait().hasException());
+    }
+
+/*---------------------------------------------------------------------------------**//**
+* @bsimethod
++---------------+---------------+---------------+---------------+---------------+------*/
+static AsyncHierarchyRequestParams WithParentNode(AsyncHierarchyRequestParams const& in, NavNodeCP parentNode)
+    {
+    AsyncHierarchyRequestParams out(in);
+    out.SetParentNode(parentNode);
+    return out;
+    }
+
+/*---------------------------------------------------------------------------------**//**
+* @bsitest
++---------------+---------------+---------------+---------------+---------------+------*/
+DEFINE_SCHEMA(InstanceFiltering_FiltersWithInstanceNodesOfSpecificClassesSpecification, R"*(
+    <ECEntityClass typeName="A">
+        <ECProperty propertyName="Prop" typeName="int" />
+    </ECEntityClass>
+)*");
+TEST_F(RulesDrivenECPresentationManagerNavigationTests, InstanceFiltering_FiltersWithInstanceNodesOfSpecificClassesSpecification)
+    {
+    // dataset
+    ECClassCP classA = GetClass("A");
+    IECInstancePtr a1 = RulesEngineTestHelpers::InsertInstance(s_project->GetECDb(), *classA, [](IECInstanceR instance){instance.SetValue("Prop", ECValue(1));});
+    IECInstancePtr a2 = RulesEngineTestHelpers::InsertInstance(s_project->GetECDb(), *classA, [](IECInstanceR instance){instance.SetValue("Prop", ECValue(2));});
+
+    // ruleset
+    PresentationRuleSetPtr rules = PresentationRuleSet::CreateInstance(BeTest::GetNameOfCurrentTest());
+    m_locater->AddRuleSet(*rules);
+
+    RootNodeRule* rootRule = new RootNodeRule();
+    rootRule->AddSpecification(*new InstanceNodesOfSpecificClassesSpecification(1, ChildrenHint::Unknown, false, false, false, false, "",
+        {
+        new MultiSchemaClass(classA->GetSchema().GetName(), true, bvector<Utf8String>{ classA->GetName() })
+        }, {}));
+    rules->AddPresentationRule(*rootRule);
+
+    // verify without instance filter
+    auto params = AsyncHierarchyRequestParams::Create(s_project->GetECDb(), rules->GetRuleSetId(), RulesetVariables());
+    ValidateHierarchy(params,
+        ExpectedHierarchyListDef(true,
+            {
+            CreateInstanceNodeValidator({ a1 }),
+            CreateInstanceNodeValidator({ a2 }),
+            })
+        );
+
+    // validate hierarchy level filter descriptor
+    ValidateHierarchyLevelDescriptor(*m_manager, params, CreateDescriptorValidator(
+        {
+        CreatePropertiesFieldValidator(*classA->GetPropertyP("Prop")),
+        }));
+
+    // verify with instance filter
+    params.SetInstanceFilter(std::make_unique<InstanceFilterDefinition>("this.Prop = 2"));
+    ValidateHierarchy(params,
+        {
+        CreateInstanceNodeValidator({ a2 }),
+        });
+    }
+
+/*---------------------------------------------------------------------------------**//**
+* @bsitest
++---------------+---------------+---------------+---------------+---------------+------*/
+DEFINE_SCHEMA(InstanceFiltering_FiltersWithInstanceNodesOfSpecificClassesSpecification_WhenFilterRequestsSelectClass, R"*(
+    <ECEntityClass typeName="A">
+        <ECProperty propertyName="Prop" typeName="int" />
+    </ECEntityClass>
+)*");
+TEST_F(RulesDrivenECPresentationManagerNavigationTests, InstanceFiltering_FiltersWithInstanceNodesOfSpecificClassesSpecification_WhenFilterRequestsSelectClass)
+    {
+    // dataset
+    ECClassCP classA = GetClass("A");
+
+    IECInstancePtr a1 = RulesEngineTestHelpers::InsertInstance(s_project->GetECDb(), *classA, [](IECInstanceR instance){instance.SetValue("Prop", ECValue(1));});
+    IECInstancePtr a2 = RulesEngineTestHelpers::InsertInstance(s_project->GetECDb(), *classA, [](IECInstanceR instance){instance.SetValue("Prop", ECValue(2));});
+
+    // ruleset
+    PresentationRuleSetPtr rules = PresentationRuleSet::CreateInstance(BeTest::GetNameOfCurrentTest());
+    m_locater->AddRuleSet(*rules);
+
+    RootNodeRule* rootRule = new RootNodeRule();
+    rootRule->AddSpecification(*new InstanceNodesOfSpecificClassesSpecification(1, ChildrenHint::Unknown, false, false, false, false, "",
+        {
+        new MultiSchemaClass(classA->GetSchema().GetName(), true, bvector<Utf8String>{ classA->GetName() })
+        }, {}));
+    rules->AddPresentationRule(*rootRule);
+
+    // verify without instance filter
+    auto params = AsyncHierarchyRequestParams::Create(s_project->GetECDb(), rules->GetRuleSetId(), RulesetVariables());
+    ValidateHierarchy(params,
+        ExpectedHierarchyListDef(true,
+            {
+            CreateInstanceNodeValidator({ a1 }),
+            CreateInstanceNodeValidator({ a2 }),
+            })
+        );
+
+    // verify with instance filter
+    params.SetInstanceFilter(std::make_unique<InstanceFilterDefinition>("this.Prop = 2", *classA, bvector<RelatedClassPath>()));
+    ValidateHierarchy(params,
+        {
+        CreateInstanceNodeValidator({ a2 }),
+        });
+    }
+
+/*---------------------------------------------------------------------------------**//**
+* @bsitest
++---------------+---------------+---------------+---------------+---------------+------*/
+DEFINE_SCHEMA(InstanceFiltering_FiltersWithInstanceNodesOfSpecificClassesSpecification_WhenFilterRequestsOneOfTheSelectClasses, R"*(
+    <ECEntityClass typeName="A">
+        <ECProperty propertyName="PropA" typeName="int" />
+    </ECEntityClass>
+    <ECEntityClass typeName="B">
+        <ECProperty propertyName="PropB" typeName="int" />
+    </ECEntityClass>
+)*");
+TEST_F(RulesDrivenECPresentationManagerNavigationTests, InstanceFiltering_FiltersWithInstanceNodesOfSpecificClassesSpecification_WhenFilterRequestsOneOfTheSelectClasses)
+    {
+    // dataset
+    ECClassCP classA = GetClass("A");
+    ECClassCP classB = GetClass("B");
+
+    IECInstancePtr a1 = RulesEngineTestHelpers::InsertInstance(s_project->GetECDb(), *classA, [](IECInstanceR instance){instance.SetValue("PropA", ECValue(1));});
+    IECInstancePtr a2 = RulesEngineTestHelpers::InsertInstance(s_project->GetECDb(), *classA, [](IECInstanceR instance){instance.SetValue("PropA", ECValue(2));});
+    IECInstancePtr b1 = RulesEngineTestHelpers::InsertInstance(s_project->GetECDb(), *classB, [](IECInstanceR instance){instance.SetValue("PropB", ECValue(1));});
+    IECInstancePtr b2 = RulesEngineTestHelpers::InsertInstance(s_project->GetECDb(), *classB, [](IECInstanceR instance){instance.SetValue("PropB", ECValue(2));});
+
+    // ruleset
+    PresentationRuleSetPtr rules = PresentationRuleSet::CreateInstance(BeTest::GetNameOfCurrentTest());
+    m_locater->AddRuleSet(*rules);
+
+    RootNodeRule* rootRule = new RootNodeRule();
+    rootRule->AddSpecification(*new InstanceNodesOfSpecificClassesSpecification(1, ChildrenHint::Unknown, false, false, false, false, "",
+        {
+        new MultiSchemaClass(classA->GetSchema().GetName(), true, bvector<Utf8String>{ classA->GetName(), classB->GetName() })
+        }, {}));
+    rules->AddPresentationRule(*rootRule);
+
+    // verify without instance filter
+    auto params = AsyncHierarchyRequestParams::Create(s_project->GetECDb(), rules->GetRuleSetId(), RulesetVariables());
+    ValidateHierarchy(params,
+        ExpectedHierarchyListDef(true,
+            {
+            CreateInstanceNodeValidator({ a1 }),
+            CreateInstanceNodeValidator({ a2 }),
+            CreateInstanceNodeValidator({ b1 }),
+            CreateInstanceNodeValidator({ b2 }),
+            })
+        );
+
+    // validate hierarchy level filter descriptor
+    ValidateHierarchyLevelDescriptor(*m_manager, params, CreateDescriptorValidator(
+        {
+        CreatePropertiesFieldValidator(*classA->GetPropertyP("PropA")),
+        CreatePropertiesFieldValidator(*classB->GetPropertyP("PropB")),
+        }));
+
+    // verify with instance filter
+    params.SetInstanceFilter(std::make_unique<InstanceFilterDefinition>("this.PropB = 2", *classB, bvector<RelatedClassPath>()));
+    ValidateHierarchy(params,
+        {
+        CreateInstanceNodeValidator({ b2 }),
+        });
+    }
+
+/*---------------------------------------------------------------------------------**//**
+* @bsitest
++---------------+---------------+---------------+---------------+---------------+------*/
+DEFINE_SCHEMA(InstanceFiltering_FiltersWithInstanceNodesOfSpecificClassesSpecification_WhenFilterRequestsDerivedClass, R"*(
+    <ECEntityClass typeName="A" />
+    <ECEntityClass typeName="B">
+        <BaseClass>A</BaseClass>
+        <ECProperty propertyName="PropB" typeName="int" />
+    </ECEntityClass>
+)*");
+TEST_F(RulesDrivenECPresentationManagerNavigationTests, InstanceFiltering_FiltersWithInstanceNodesOfSpecificClassesSpecification_WhenFilterRequestsDerivedClass)
+    {
+    // dataset
+    ECClassCP classA = GetClass("A");
+    ECClassCP classB = GetClass("B");
+
+    IECInstancePtr a = RulesEngineTestHelpers::InsertInstance(s_project->GetECDb(), *classA);
+    IECInstancePtr b1 = RulesEngineTestHelpers::InsertInstance(s_project->GetECDb(), *classB, [](IECInstanceR instance){instance.SetValue("PropB", ECValue(1));});
+    IECInstancePtr b2 = RulesEngineTestHelpers::InsertInstance(s_project->GetECDb(), *classB, [](IECInstanceR instance){instance.SetValue("PropB", ECValue(2));});
+
+    // ruleset
+    PresentationRuleSetPtr rules = PresentationRuleSet::CreateInstance(BeTest::GetNameOfCurrentTest());
+    m_locater->AddRuleSet(*rules);
+
+    RootNodeRule* rootRule = new RootNodeRule();
+    rootRule->AddSpecification(*new InstanceNodesOfSpecificClassesSpecification(1, ChildrenHint::Unknown, false, false, false, false, "",
+        {
+        new MultiSchemaClass(classA->GetSchema().GetName(), true, bvector<Utf8String>{ classA->GetName() })
+        }, {}));
+    rules->AddPresentationRule(*rootRule);
+
+    // verify without instance filter
+    auto params = AsyncHierarchyRequestParams::Create(s_project->GetECDb(), rules->GetRuleSetId(), RulesetVariables());
+    ValidateHierarchy(params,
+        ExpectedHierarchyListDef(true,
+            {
+            CreateInstanceNodeValidator({ a }),
+            CreateInstanceNodeValidator({ b1 }),
+            CreateInstanceNodeValidator({ b2 }),
+            })
+        );
+
+    // validate hierarchy level filter descriptor
+    ValidateHierarchyLevelDescriptor(*m_manager, params, CreateDescriptorValidator(
+        {
+        CreatePropertiesFieldValidator(*classB->GetPropertyP("PropB")),
+        }));
+
+    // verify with instance filter
+    params.SetInstanceFilter(std::make_unique<InstanceFilterDefinition>("this.PropB = 2", *classB, bvector<RelatedClassPath>()));
+    ValidateHierarchy(params,
+        {
+        CreateInstanceNodeValidator({ b2 }),
+        });
+    }
+
+/*---------------------------------------------------------------------------------**//**
+* @bsitest
++---------------+---------------+---------------+---------------+---------------+------*/
+DEFINE_SCHEMA(InstanceFiltering_FiltersWithInstanceNodesOfSpecificClassesSpecification_WithRelatedInstanceSpecification, R"*(
+    <ECEntityClass typeName="A">
+        <ECProperty propertyName="PropA" typeName="int" />
+    </ECEntityClass>
+    <ECEntityClass typeName="B">
+        <ECProperty propertyName="PropB" typeName="int" />
+    </ECEntityClass>
+    <ECRelationshipClass typeName="AB" strength="embedding" modifier="None">
+        <Source multiplicity="(0..1)" roleLabel="ab" polymorphic="false">
+            <Class class="A"/>
+        </Source>
+        <Target multiplicity="(0..*)" roleLabel="ba" polymorphic="false">
+            <Class class="B"/>
+        </Target>
+    </ECRelationshipClass>
+)*");
+TEST_F(RulesDrivenECPresentationManagerNavigationTests, InstanceFiltering_FiltersWithInstanceNodesOfSpecificClassesSpecification_WithRelatedInstanceSpecification)
+    {
+    // dataset
+    ECClassCP classA = GetClass("A");
+    ECClassCP classB = GetClass("B");
+    ECRelationshipClassCP relAB = GetClass("AB")->GetRelationshipClassCP();
+
+    IECInstancePtr a1 = RulesEngineTestHelpers::InsertInstance(s_project->GetECDb(), *classA, [](IECInstanceR instance){instance.SetValue("PropA", ECValue(1));});
+    IECInstancePtr b1 = RulesEngineTestHelpers::InsertInstance(s_project->GetECDb(), *classB, [](IECInstanceR instance){instance.SetValue("PropB", ECValue(999));});
+    RulesEngineTestHelpers::InsertRelationship(s_project->GetECDb(), *relAB, *a1, *b1);
+
+    IECInstancePtr a2 = RulesEngineTestHelpers::InsertInstance(s_project->GetECDb(), *classA, [](IECInstanceR instance){instance.SetValue("PropA", ECValue(2));});
+    IECInstancePtr b2 = RulesEngineTestHelpers::InsertInstance(s_project->GetECDb(), *classB, [](IECInstanceR instance){instance.SetValue("PropB", ECValue(666));});
+    RulesEngineTestHelpers::InsertRelationship(s_project->GetECDb(), *relAB, *a2, *b2);
+
+    IECInstancePtr a3 = RulesEngineTestHelpers::InsertInstance(s_project->GetECDb(), *classA, [](IECInstanceR instance){instance.SetValue("PropA", ECValue(3));});
+    IECInstancePtr b3 = RulesEngineTestHelpers::InsertInstance(s_project->GetECDb(), *classB, [](IECInstanceR instance){instance.SetValue("PropB", ECValue(999));});
+    RulesEngineTestHelpers::InsertRelationship(s_project->GetECDb(), *relAB, *a3, *b3);
+
+    IECInstancePtr a4 = RulesEngineTestHelpers::InsertInstance(s_project->GetECDb(), *classA, [](IECInstanceR instance){instance.SetValue("PropA", ECValue(4));});
+    IECInstancePtr b4 = RulesEngineTestHelpers::InsertInstance(s_project->GetECDb(), *classB, [](IECInstanceR instance){instance.SetValue("PropB", ECValue(666));});
+    RulesEngineTestHelpers::InsertRelationship(s_project->GetECDb(), *relAB, *a4, *b4);
+
+    // ruleset
+    PresentationRuleSetPtr rules = PresentationRuleSet::CreateInstance(BeTest::GetNameOfCurrentTest());
+    m_locater->AddRuleSet(*rules);
+
+    auto rootRule = new RootNodeRule();
+    auto rootSpec = new InstanceNodesOfSpecificClassesSpecification(1, ChildrenHint::Unknown, false, false, false, false,
+        "b.PropB = 999",
+        {
+        new MultiSchemaClass(classA->GetSchema().GetName(), true, bvector<Utf8String>{ classA->GetName() }),
+        }, {});
+    rootSpec->AddRelatedInstance(*new RelatedInstanceSpecification(RelationshipPathSpecification(
+        {
+        new RelationshipStepSpecification(relAB->GetFullName(), RequiredRelationDirection_Forward),
+        }), "b", true));
+    rootRule->AddSpecification(*rootSpec);
+    rules->AddPresentationRule(*rootRule);
+
+    // verify without instance filter
+    auto params = AsyncHierarchyRequestParams::Create(s_project->GetECDb(), rules->GetRuleSetId(), RulesetVariables());
+    ValidateHierarchy(params,
+        ExpectedHierarchyListDef(true,
+            {
+            CreateInstanceNodeValidator({ a1 }),
+            CreateInstanceNodeValidator({ a3 }),
+            })
+        );
+
+    // validate hierarchy level filter descriptor
+    ValidateHierarchyLevelDescriptor(*m_manager, params, CreateDescriptorValidator(
+        {
+        CreatePropertiesFieldValidator(*classA->GetPropertyP("PropA")),
+        }));
+
+    // verify with instance filter
+    params.SetInstanceFilter(std::make_unique<InstanceFilterDefinition>("this.PropA > 2"));
+    ValidateHierarchy(params,
+        {
+        CreateInstanceNodeValidator({ a3 }),
+        });
+    }
+
+/*---------------------------------------------------------------------------------**//**
+* @bsitest
++---------------+---------------+---------------+---------------+---------------+------*/
+DEFINE_SCHEMA(InstanceFiltering_FiltersWithInstanceNodesOfSpecificClassesSpecification_WhenFilterUsesRelatedInstances, R"*(
+    <ECEntityClass typeName="A" />
+    <ECEntityClass typeName="B">
+        <ECProperty propertyName="PropB" typeName="int" />
+    </ECEntityClass>
+    <ECRelationshipClass typeName="AB" strength="embedding" modifier="None">
+        <Source multiplicity="(0..1)" roleLabel="ab" polymorphic="false">
+            <Class class="A"/>
+        </Source>
+        <Target multiplicity="(0..*)" roleLabel="ba" polymorphic="false">
+            <Class class="B"/>
+        </Target>
+    </ECRelationshipClass>
+)*");
+TEST_F(RulesDrivenECPresentationManagerNavigationTests, InstanceFiltering_FiltersWithInstanceNodesOfSpecificClassesSpecification_WhenFilterUsesRelatedInstances)
+    {
+    // dataset
+    ECClassCP classA = GetClass("A");
+    ECClassCP classB = GetClass("B");
+    ECRelationshipClassCP relAB = GetClass("AB")->GetRelationshipClassCP();
+
+    IECInstancePtr a1 = RulesEngineTestHelpers::InsertInstance(s_project->GetECDb(), *classA);
+    IECInstancePtr b1 = RulesEngineTestHelpers::InsertInstance(s_project->GetECDb(), *classB, [](IECInstanceR instance){instance.SetValue("PropB", ECValue(1));});
+    RulesEngineTestHelpers::InsertRelationship(s_project->GetECDb(), *relAB, *a1, *b1);
+
+    IECInstancePtr a2 = RulesEngineTestHelpers::InsertInstance(s_project->GetECDb(), *classA);
+    IECInstancePtr b2 = RulesEngineTestHelpers::InsertInstance(s_project->GetECDb(), *classB, [](IECInstanceR instance){instance.SetValue("PropB", ECValue(2));});
+    RulesEngineTestHelpers::InsertRelationship(s_project->GetECDb(), *relAB, *a2, *b2);
+
+    // ruleset
+    PresentationRuleSetPtr rules = PresentationRuleSet::CreateInstance(BeTest::GetNameOfCurrentTest());
+    m_locater->AddRuleSet(*rules);
+
+    RootNodeRule* rootRule = new RootNodeRule();
+    rootRule->AddSpecification(*new InstanceNodesOfSpecificClassesSpecification(1, ChildrenHint::Unknown, false, false, false, false, "",
+        {
+        new MultiSchemaClass(classA->GetSchema().GetName(), true, bvector<Utf8String>{ classA->GetName() })
+        }, {}));
+    rules->AddPresentationRule(*rootRule);
+
+    // verify without instance filter
+    auto params = AsyncHierarchyRequestParams::Create(s_project->GetECDb(), rules->GetRuleSetId(), RulesetVariables());
+    ValidateHierarchy(params,
+        ExpectedHierarchyListDef(true,
+            {
+            CreateInstanceNodeValidator({ a1 }),
+            CreateInstanceNodeValidator({ a2 }),
+            })
+        );
+
+    // verify with instance filter
+    params.SetInstanceFilter(std::make_unique<InstanceFilterDefinition>("b.PropB = 2", *classA, bvector<RelatedClassPath>
+        {
+        RelatedClassPath({ RelatedClass(*classA, SelectClass<ECRelationshipClass>(*relAB, ""), true, SelectClass<>(*classB, "b")) }),
+        }));
+    ValidateHierarchy(params,
+        {
+        CreateInstanceNodeValidator({ a2 }),
+        });
+    }
+
+/*---------------------------------------------------------------------------------**//**
+* @bsitest
++---------------+---------------+---------------+---------------+---------------+------*/
+DEFINE_SCHEMA(InstanceFiltering_FiltersWithInstanceNodesOfSpecificClassesSpecification_WithExcludedClasses, R"*(
+    <ECEntityClass typeName="A">
+        <ECProperty propertyName="PropA" typeName="int" />
+    </ECEntityClass>
+    <ECEntityClass typeName="B">
+        <BaseClass>A</BaseClass>
+        <ECProperty propertyName="PropB" typeName="int" />
+    </ECEntityClass>
+    <ECEntityClass typeName="C">
+        <BaseClass>A</BaseClass>
+        <ECProperty propertyName="PropC" typeName="int" />
+    </ECEntityClass>
+)*");
+TEST_F(RulesDrivenECPresentationManagerNavigationTests, InstanceFiltering_FiltersWithInstanceNodesOfSpecificClassesSpecification_WithExcludedClasses)
+    {
+    // dataset
+    ECClassCP classA = GetClass("A");
+    ECClassCP classB = GetClass("B");
+    ECClassCP classC = GetClass("C");
+
+    IECInstancePtr a1 = RulesEngineTestHelpers::InsertInstance(s_project->GetECDb(), *classA, [](IECInstanceR instance){instance.SetValue("PropA", ECValue(1));});
+    IECInstancePtr a2 = RulesEngineTestHelpers::InsertInstance(s_project->GetECDb(), *classA, [](IECInstanceR instance){instance.SetValue("PropA", ECValue(2));});
+
+    IECInstancePtr b1 = RulesEngineTestHelpers::InsertInstance(s_project->GetECDb(), *classB, [](IECInstanceR instance){instance.SetValue("PropA", ECValue(1));});
+    IECInstancePtr b2 = RulesEngineTestHelpers::InsertInstance(s_project->GetECDb(), *classB, [](IECInstanceR instance){instance.SetValue("PropA", ECValue(2));});
+
+    IECInstancePtr c1 = RulesEngineTestHelpers::InsertInstance(s_project->GetECDb(), *classC, [](IECInstanceR instance){instance.SetValue("PropA", ECValue(1));});
+    IECInstancePtr c2 = RulesEngineTestHelpers::InsertInstance(s_project->GetECDb(), *classC, [](IECInstanceR instance){instance.SetValue("PropA", ECValue(2));});
+
+    // ruleset
+    PresentationRuleSetPtr rules = PresentationRuleSet::CreateInstance(BeTest::GetNameOfCurrentTest());
+    m_locater->AddRuleSet(*rules);
+
+    RootNodeRule* rootRule = new RootNodeRule();
+    rootRule->AddSpecification(*new InstanceNodesOfSpecificClassesSpecification(1, ChildrenHint::Unknown, false, false, false, false, "",
+        {
+        new MultiSchemaClass(classA->GetSchema().GetName(), true, bvector<Utf8String>{ classA->GetName() }),
+        },
+        {
+        new MultiSchemaClass(classC->GetSchema().GetName(), true, bvector<Utf8String>{ classC->GetName() }),
+        }));
+    rules->AddPresentationRule(*rootRule);
+
+    // verify without instance filter
+    auto params = AsyncHierarchyRequestParams::Create(s_project->GetECDb(), rules->GetRuleSetId(), RulesetVariables());
+    ValidateHierarchy(params,
+        ExpectedHierarchyListDef(true,
+            {
+            CreateInstanceNodeValidator({ a1 }),
+            CreateInstanceNodeValidator({ a2 }),
+            CreateInstanceNodeValidator({ b1 }),
+            CreateInstanceNodeValidator({ b2 }),
+            })
+        );
+
+    // validate hierarchy level filter descriptor
+    ValidateHierarchyLevelDescriptor(*m_manager, params, CreateDescriptorValidator(
+        {
+        CreatePropertiesFieldValidator({ classA->GetPropertyP("PropA"), classB->GetPropertyP("PropA") }),
+        CreatePropertiesFieldValidator(*classB->GetPropertyP("PropB")),
+        }));
+
+    // verify with instance filter
+    params.SetInstanceFilter(std::make_unique<InstanceFilterDefinition>("this.PropA = 2"));
+    ValidateHierarchy(params,
+        {
+        CreateInstanceNodeValidator({ a2 }),
+        CreateInstanceNodeValidator({ b2 }),
+        });
+    }
+
+/*---------------------------------------------------------------------------------**//**
+* @bsitest
++---------------+---------------+---------------+---------------+---------------+------*/
+DEFINE_SCHEMA(InstanceFiltering_FiltersWithInstanceNodesOfSpecificClassesSpecification_WhenFilterUsesParentSymbol, R"*(
+    <ECEntityClass typeName="A">
+        <ECProperty propertyName="PropA" typeName="int" />
+    </ECEntityClass>
+    <ECEntityClass typeName="B">
+        <ECProperty propertyName="PropB" typeName="int" />
+    </ECEntityClass>
+    <ECEntityClass typeName="C">
+        <ECProperty propertyName="PropC" typeName="int" />
+    </ECEntityClass>
+)*");
+TEST_F(RulesDrivenECPresentationManagerNavigationTests, InstanceFiltering_FiltersWithInstanceNodesOfSpecificClassesSpecification_WhenFilterUsesParentSymbol)
+    {
+    // dataset
+    ECClassCP classA = GetClass("A");
+    ECClassCP classB = GetClass("B");
+    ECClassCP classC = GetClass("C");
+
+    IECInstancePtr a = RulesEngineTestHelpers::InsertInstance(s_project->GetECDb(), *classA, [](IECInstanceR instance){instance.SetValue("PropA", ECValue(1)); });
+    IECInstancePtr b = RulesEngineTestHelpers::InsertInstance(s_project->GetECDb(), *classB, [](IECInstanceR instance){instance.SetValue("PropB", ECValue(2)); });
+    IECInstancePtr c1 = RulesEngineTestHelpers::InsertInstance(s_project->GetECDb(), *classC, [](IECInstanceR instance){instance.SetValue("PropC", ECValue(3)); });
+    IECInstancePtr c2 = RulesEngineTestHelpers::InsertInstance(s_project->GetECDb(), *classC, [](IECInstanceR instance){instance.SetValue("PropC", ECValue(4)); });
+
+    // ruleset
+    PresentationRuleSetPtr rules = PresentationRuleSet::CreateInstance(BeTest::GetNameOfCurrentTest());
+    m_locater->AddRuleSet(*rules);
+
+    auto ruleA = new RootNodeRule();
+    ruleA->AddSpecification(*new InstanceNodesOfSpecificClassesSpecification(1, ChildrenHint::Unknown, false, false, false, false, "",
+        {
+        new MultiSchemaClass(classA->GetSchema().GetName(), true, bvector<Utf8String>{ classA->GetName() })
+        }, {}));
+    rules->AddPresentationRule(*ruleA);
+
+    auto ruleB = new ChildNodeRule(Utf8PrintfString("ParentNode.IsOfClass(\"%s\", \"%s\")", classA->GetName().c_str(), classA->GetSchema().GetName().c_str()), 1, false);
+    ruleB->AddSpecification(*new InstanceNodesOfSpecificClassesSpecification(1, ChildrenHint::Unknown, false, false, false, false, "",
+        {
+        new MultiSchemaClass(classB->GetSchema().GetName(), true, bvector<Utf8String>{ classB->GetName() })
+        }, {}));
+    rules->AddPresentationRule(*ruleB);
+
+    auto ruleC = new ChildNodeRule(Utf8PrintfString("ParentNode.IsOfClass(\"%s\", \"%s\")", classB->GetName().c_str(), classB->GetSchema().GetName().c_str()), 1, false);
+    ruleC->AddSpecification(*new InstanceNodesOfSpecificClassesSpecification(1, ChildrenHint::Unknown, false, false, false, false,
+        "parent.PropB = 2 AND parent.parent.PropA = 1",
+        {
+        new MultiSchemaClass(classC->GetSchema().GetName(), true, bvector<Utf8String>{ classC->GetName() })
+        }, {}));
+    rules->AddPresentationRule(*ruleC);
+
+    // verify without instance filter
+    auto params = AsyncHierarchyRequestParams::Create(s_project->GetECDb(), rules->GetRuleSetId(), RulesetVariables());
+    auto hierarchy = ValidateHierarchy(params,
+        {
+        ExpectedHierarchyDef(CreateInstanceNodeValidator({ a }),
+            ExpectedHierarchyListDef(true,
+                {
+                ExpectedHierarchyDef(CreateInstanceNodeValidator({ b }),
+                    ExpectedHierarchyListDef(true,
+                        {
+                        CreateInstanceNodeValidator({ c1 }),
+                        CreateInstanceNodeValidator({ c2 }),
+                        })),
+                })),
+        });
+
+    // validate hierarchy level filter descriptor
+    params.SetParentNode(hierarchy[0].children[0].node.get());
+    ValidateHierarchyLevelDescriptor(*m_manager, params, CreateDescriptorValidator(
+        {
+        CreatePropertiesFieldValidator(*classC->GetPropertyP("PropC")),
+        }));
+
+    // verify with instance filter
+    params.SetInstanceFilter(std::make_unique<InstanceFilterDefinition>("this.PropC = 4"));
+    ValidateHierarchy(params,
+        {
+        CreateInstanceNodeValidator({ c2 }),
+        });
+    }
+
+/*---------------------------------------------------------------------------------**//**
+* @bsitest
++---------------+---------------+---------------+---------------+---------------+------*/
+DEFINE_SCHEMA(InstanceFiltering_FiltersWithInstanceNodesOfSpecificClassesSpecification_WhenFilterUsesParentSymbolAndParentLevelIsHidden, R"*(
+    <ECEntityClass typeName="A">
+        <ECProperty propertyName="PropA" typeName="int" />
+    </ECEntityClass>
+    <ECEntityClass typeName="B">
+        <ECProperty propertyName="PropB" typeName="int" />
+    </ECEntityClass>
+    <ECEntityClass typeName="C">
+        <ECProperty propertyName="PropC" typeName="int" />
+    </ECEntityClass>
+)*");
+TEST_F(RulesDrivenECPresentationManagerNavigationTests, InstanceFiltering_FiltersWithInstanceNodesOfSpecificClassesSpecification_WhenFilterUsesParentSymbolAndParentLevelIsHidden)
+    {
+    // dataset
+    ECClassCP classA = GetClass("A");
+    ECClassCP classB = GetClass("B");
+    ECClassCP classC = GetClass("C");
+
+    IECInstancePtr a = RulesEngineTestHelpers::InsertInstance(s_project->GetECDb(), *classA, [](IECInstanceR instance){instance.SetValue("PropA", ECValue(1)); });
+    IECInstancePtr b = RulesEngineTestHelpers::InsertInstance(s_project->GetECDb(), *classB, [](IECInstanceR instance){instance.SetValue("PropB", ECValue(2)); });
+    IECInstancePtr c1 = RulesEngineTestHelpers::InsertInstance(s_project->GetECDb(), *classC, [](IECInstanceR instance){instance.SetValue("PropC", ECValue(3)); });
+    IECInstancePtr c2 = RulesEngineTestHelpers::InsertInstance(s_project->GetECDb(), *classC, [](IECInstanceR instance){instance.SetValue("PropC", ECValue(4)); });
+
+    // ruleset
+    PresentationRuleSetPtr rules = PresentationRuleSet::CreateInstance(BeTest::GetNameOfCurrentTest());
+    m_locater->AddRuleSet(*rules);
+
+    auto ruleA = new RootNodeRule();
+    ruleA->AddSpecification(*new InstanceNodesOfSpecificClassesSpecification(1, ChildrenHint::Unknown, false, false, false, false, "",
+        {
+        new MultiSchemaClass(classA->GetSchema().GetName(), true, bvector<Utf8String>{ classA->GetName() })
+        }, {}));
+    rules->AddPresentationRule(*ruleA);
+
+    auto ruleB = new ChildNodeRule(Utf8PrintfString("ParentNode.IsOfClass(\"%s\", \"%s\")", classA->GetName().c_str(), classA->GetSchema().GetName().c_str()), 1, false);
+    ruleB->AddSpecification(*new InstanceNodesOfSpecificClassesSpecification(1, ChildrenHint::Unknown, true, false, false, false, "",
+        {
+        new MultiSchemaClass(classB->GetSchema().GetName(), true, bvector<Utf8String>{ classB->GetName() })
+        }, {}));
+    rules->AddPresentationRule(*ruleB);
+
+    auto ruleC = new ChildNodeRule(Utf8PrintfString("ParentNode.IsOfClass(\"%s\", \"%s\")", classB->GetName().c_str(), classB->GetSchema().GetName().c_str()), 1, false);
+    ruleC->AddSpecification(*new InstanceNodesOfSpecificClassesSpecification(1, ChildrenHint::Unknown, false, false, false, false,
+        "parent.PropB = 2 AND parent.parent.PropA = 1",
+        {
+        new MultiSchemaClass(classC->GetSchema().GetName(), true, bvector<Utf8String>{ classC->GetName() })
+        }, {}));
+    rules->AddPresentationRule(*ruleC);
+
+    // verify without instance filter
+    auto params = AsyncHierarchyRequestParams::Create(s_project->GetECDb(), rules->GetRuleSetId(), RulesetVariables());
+    auto hierarchy = ValidateHierarchy(params,
+        {
+        ExpectedHierarchyDef(CreateInstanceNodeValidator({ a }),
+            ExpectedHierarchyListDef(true,
+                {
+                CreateInstanceNodeValidator({ c1 }),
+                CreateInstanceNodeValidator({ c2 }),
+                })),
+        });
+
+    // validate hierarchy level filter descriptor
+    params.SetParentNode(hierarchy[0].node.get());
+    ValidateHierarchyLevelDescriptor(*m_manager, params, CreateDescriptorValidator(
+        {
+        CreatePropertiesFieldValidator(*classC->GetPropertyP("PropC")),
+        }));
+
+    // verify with instance filter
+    params.SetInstanceFilter(std::make_unique<InstanceFilterDefinition>("this.PropC = 4"));
+    ValidateHierarchy(params,
+        {
+        CreateInstanceNodeValidator({ c2 }),
+        });
+    }
+
+/*---------------------------------------------------------------------------------**//**
+* @bsitest
++---------------+---------------+---------------+---------------+---------------+------*/
+DEFINE_SCHEMA(InstanceFiltering_FiltersWithRelatedInstanceNodesSpecification, R"*(
+    <ECEntityClass typeName="A" />
+    <ECEntityClass typeName="B">
+        <ECProperty propertyName="Prop" typeName="int" />
+    </ECEntityClass>
+    <ECRelationshipClass typeName="AB" strength="embedding" modifier="None">
+        <Source multiplicity="(0..1)" roleLabel="ab" polymorphic="false">
+            <Class class="A"/>
+        </Source>
+        <Target multiplicity="(0..*)" roleLabel="ba" polymorphic="false">
+            <Class class="B"/>
+        </Target>
+    </ECRelationshipClass>
+)*");
+TEST_F(RulesDrivenECPresentationManagerNavigationTests, InstanceFiltering_FiltersWithRelatedInstanceNodesSpecification)
+    {
+    // dataset
+    ECClassCP classA = GetClass("A");
+    ECClassCP classB = GetClass("B");
+    ECRelationshipClassCP relAB = GetClass("AB")->GetRelationshipClassCP();
+
+    IECInstancePtr a1 = RulesEngineTestHelpers::InsertInstance(s_project->GetECDb(), *classA);
+    IECInstancePtr b1 = RulesEngineTestHelpers::InsertInstance(s_project->GetECDb(), *classB, [](IECInstanceR instance){instance.SetValue("Prop", ECValue(1));});
+    RulesEngineTestHelpers::InsertRelationship(s_project->GetECDb(), *relAB, *a1, *b1);
+
+    IECInstancePtr a2 = RulesEngineTestHelpers::InsertInstance(s_project->GetECDb(), *classA);
+    IECInstancePtr b2 = RulesEngineTestHelpers::InsertInstance(s_project->GetECDb(), *classB, [](IECInstanceR instance){instance.SetValue("Prop", ECValue(2));});
+    RulesEngineTestHelpers::InsertRelationship(s_project->GetECDb(), *relAB, *a2, *b2);
+
+    // ruleset
+    PresentationRuleSetPtr rules = PresentationRuleSet::CreateInstance(BeTest::GetNameOfCurrentTest());
+    m_locater->AddRuleSet(*rules);
+
+    RootNodeRule* rootRule = new RootNodeRule();
+    rootRule->AddSpecification(*new InstanceNodesOfSpecificClassesSpecification(1, ChildrenHint::Unknown, false, false, false, false, "",
+        {
+        new MultiSchemaClass(classA->GetSchema().GetName(), true, bvector<Utf8String>{ classA->GetName() })
+        }, {}));
+    rules->AddPresentationRule(*rootRule);
+
+    ChildNodeRule* childRule = new ChildNodeRule(Utf8PrintfString("ParentNode.IsOfClass(\"%s\", \"%s\")", classA->GetName().c_str(), classA->GetSchema().GetName().c_str()), 1, false);
+    childRule->AddSpecification(*new RelatedInstanceNodesSpecification(1, ChildrenHint::Unknown, false, false, false, false, "",
+        {
+        new RepeatableRelationshipPathSpecification({ new RepeatableRelationshipStepSpecification(relAB->GetFullName(), RequiredRelationDirection_Forward) })
+        }));
+    rules->AddPresentationRule(*childRule);
+
+    // verify without instance filter
+    auto params = AsyncHierarchyRequestParams::Create(s_project->GetECDb(), rules->GetRuleSetId(), RulesetVariables());
+    auto hierarchy = ValidateHierarchy(params,
+        {
+        ExpectedHierarchyDef(CreateInstanceNodeValidator({ a1 }),
+            ExpectedHierarchyListDef(true,
+                {
+                CreateInstanceNodeValidator({ b1 })
+                })),
+        ExpectedHierarchyDef(CreateInstanceNodeValidator({ a2 }),
+            ExpectedHierarchyListDef(true,
+                {
+                CreateInstanceNodeValidator({ b2 })
+                })),
+        });
+
+    // validate hierarchy level filter descriptor
+    ValidateHierarchyLevelDescriptor(*m_manager, WithParentNode(params, hierarchy[0].node.get()), CreateDescriptorValidator(
+        {
+        CreatePropertiesFieldValidator(*classB->GetPropertyP("Prop")),
+        }));
+
+    // verify getting child nodes with instance filter
+    params.SetInstanceFilter(std::make_unique<InstanceFilterDefinition>("this.Prop = 2"));
+    ValidateHierarchy(WithParentNode(params, hierarchy[0].node.get()),
+        {
+        });
+    ValidateHierarchy(WithParentNode(params, hierarchy[1].node.get()),
+        {
+        CreateInstanceNodeValidator({ b2 }),
+        });
+    }
+
+/*---------------------------------------------------------------------------------**//**
+* @bsitest
++---------------+---------------+---------------+---------------+---------------+------*/
+DEFINE_SCHEMA(InstanceFiltering_FiltersWithRelatedInstanceNodesSpecification_WhenFilterRequestsTargetClass, R"*(
+    <ECEntityClass typeName="A" />
+    <ECEntityClass typeName="B">
+        <ECProperty propertyName="Prop" typeName="int" />
+    </ECEntityClass>
+    <ECRelationshipClass typeName="AB" strength="embedding" modifier="None">
+        <Source multiplicity="(0..1)" roleLabel="ab" polymorphic="false">
+            <Class class="A"/>
+        </Source>
+        <Target multiplicity="(0..*)" roleLabel="ba" polymorphic="false">
+            <Class class="B"/>
+        </Target>
+    </ECRelationshipClass>
+)*");
+TEST_F(RulesDrivenECPresentationManagerNavigationTests, InstanceFiltering_FiltersWithRelatedInstanceNodesSpecification_WhenFilterRequestsTargetClass)
+    {
+    // dataset
+    ECClassCP classA = GetClass("A");
+    ECClassCP classB = GetClass("B");
+    ECRelationshipClassCP relAB = GetClass("AB")->GetRelationshipClassCP();
+
+    IECInstancePtr a1 = RulesEngineTestHelpers::InsertInstance(s_project->GetECDb(), *classA);
+    IECInstancePtr b1 = RulesEngineTestHelpers::InsertInstance(s_project->GetECDb(), *classB, [](IECInstanceR instance){instance.SetValue("Prop", ECValue(1));});
+    RulesEngineTestHelpers::InsertRelationship(s_project->GetECDb(), *relAB, *a1, *b1);
+
+    IECInstancePtr a2 = RulesEngineTestHelpers::InsertInstance(s_project->GetECDb(), *classA);
+    IECInstancePtr b2 = RulesEngineTestHelpers::InsertInstance(s_project->GetECDb(), *classB, [](IECInstanceR instance){instance.SetValue("Prop", ECValue(2));});
+    RulesEngineTestHelpers::InsertRelationship(s_project->GetECDb(), *relAB, *a2, *b2);
+
+    // ruleset
+    PresentationRuleSetPtr rules = PresentationRuleSet::CreateInstance(BeTest::GetNameOfCurrentTest());
+    m_locater->AddRuleSet(*rules);
+
+    RootNodeRule* rootRule = new RootNodeRule();
+    rootRule->AddSpecification(*new InstanceNodesOfSpecificClassesSpecification(1, ChildrenHint::Unknown, false, false, false, false, "",
+        {
+        new MultiSchemaClass(classA->GetSchema().GetName(), true, bvector<Utf8String>{ classA->GetName() })
+        }, {}));
+    rules->AddPresentationRule(*rootRule);
+
+    ChildNodeRule* childRule = new ChildNodeRule(Utf8PrintfString("ParentNode.IsOfClass(\"%s\", \"%s\")", classA->GetName().c_str(), classA->GetSchema().GetName().c_str()), 1, false);
+    childRule->AddSpecification(*new RelatedInstanceNodesSpecification(1, ChildrenHint::Unknown, false, false, false, false, "",
+        {
+        new RepeatableRelationshipPathSpecification({ new RepeatableRelationshipStepSpecification(relAB->GetFullName(), RequiredRelationDirection_Forward) })
+        }));
+    rules->AddPresentationRule(*childRule);
+
+    // verify without instance filter
+    auto params = AsyncHierarchyRequestParams::Create(s_project->GetECDb(), rules->GetRuleSetId(), RulesetVariables());
+    auto hierarchy = ValidateHierarchy(params,
+        {
+        ExpectedHierarchyDef(CreateInstanceNodeValidator({ a1 }),
+            ExpectedHierarchyListDef(true,
+                {
+                CreateInstanceNodeValidator({ b1 })
+                })),
+        ExpectedHierarchyDef(CreateInstanceNodeValidator({ a2 }),
+            ExpectedHierarchyListDef(true,
+                {
+                CreateInstanceNodeValidator({ b2 })
+                })),
+        });
+
+    // verify getting child nodes with instance filter
+    params.SetInstanceFilter(std::make_unique<InstanceFilterDefinition>("this.Prop = 2", *classB, bvector<RelatedClassPath>()));
+    params.SetParentNode(hierarchy[0].node.get());
+    ValidateHierarchy(params,
+        {
+        });
+    params.SetParentNode(hierarchy[1].node.get());
+    ValidateHierarchy(params,
+        {
+        CreateInstanceNodeValidator({ b2 }),
+        });
+    }
+
+/*---------------------------------------------------------------------------------**//**
+* @bsitest
++---------------+---------------+---------------+---------------+---------------+------*/
+DEFINE_SCHEMA(InstanceFiltering_FiltersWithRelatedInstanceNodesSpecification_WhenFilterRequestsOneOfTheTargetClasses, R"*(
+    <ECEntityClass typeName="A" />
+    <ECEntityClass typeName="B">
+        <ECCustomAttributes>
+            <ClassMap xmlns="ECDbMap.2.0">
+                <MapStrategy>TablePerHierarchy</MapStrategy>
+            </ClassMap>
+        </ECCustomAttributes>
+    </ECEntityClass>
+    <ECEntityClass typeName="C">
+        <BaseClass>B</BaseClass>
+    </ECEntityClass>
+    <ECEntityClass typeName="D">
+        <BaseClass>B</BaseClass>
+        <ECProperty propertyName="Prop" typeName="int" />
+    </ECEntityClass>
+    <ECRelationshipClass typeName="AB" strength="embedding" modifier="None">
+        <Source multiplicity="(0..1)" roleLabel="ab" polymorphic="false">
+            <Class class="A"/>
+        </Source>
+        <Target multiplicity="(0..*)" roleLabel="ba" polymorphic="true">
+            <Class class="B"/>
+        </Target>
+    </ECRelationshipClass>
+)*");
+TEST_F(RulesDrivenECPresentationManagerNavigationTests, InstanceFiltering_FiltersWithRelatedInstanceNodesSpecification_WhenFilterRequestsOneOfTheTargetClasses)
+    {
+    // dataset
+    ECClassCP classA = GetClass("A");
+    ECClassCP classB = GetClass("B");
+    ECClassCP classC = GetClass("C");
+    ECClassCP classD = GetClass("D");
+    ECRelationshipClassCP relAB = GetClass("AB")->GetRelationshipClassCP();
+
+    IECInstancePtr a1 = RulesEngineTestHelpers::InsertInstance(s_project->GetECDb(), *classA);
+    IECInstancePtr b1 = RulesEngineTestHelpers::InsertInstance(s_project->GetECDb(), *classB);
+    RulesEngineTestHelpers::InsertRelationship(s_project->GetECDb(), *relAB, *a1, *b1);
+    IECInstancePtr c1 = RulesEngineTestHelpers::InsertInstance(s_project->GetECDb(), *classC);
+    RulesEngineTestHelpers::InsertRelationship(s_project->GetECDb(), *relAB, *a1, *c1);
+    IECInstancePtr d1 = RulesEngineTestHelpers::InsertInstance(s_project->GetECDb(), *classD, [](IECInstanceR instance){instance.SetValue("Prop", ECValue(1));});
+    RulesEngineTestHelpers::InsertRelationship(s_project->GetECDb(), *relAB, *a1, *d1);
+
+    IECInstancePtr a2 = RulesEngineTestHelpers::InsertInstance(s_project->GetECDb(), *classA);
+    IECInstancePtr b2 = RulesEngineTestHelpers::InsertInstance(s_project->GetECDb(), *classB);
+    RulesEngineTestHelpers::InsertRelationship(s_project->GetECDb(), *relAB, *a2, *b2);
+    IECInstancePtr c2 = RulesEngineTestHelpers::InsertInstance(s_project->GetECDb(), *classC);
+    RulesEngineTestHelpers::InsertRelationship(s_project->GetECDb(), *relAB, *a2, *c2);
+    IECInstancePtr d2 = RulesEngineTestHelpers::InsertInstance(s_project->GetECDb(), *classD, [](IECInstanceR instance){instance.SetValue("Prop", ECValue(2));});
+    RulesEngineTestHelpers::InsertRelationship(s_project->GetECDb(), *relAB, *a2, *d2);
+
+    // ruleset
+    PresentationRuleSetPtr rules = PresentationRuleSet::CreateInstance(BeTest::GetNameOfCurrentTest());
+    m_locater->AddRuleSet(*rules);
+
+    RootNodeRule* rootRule = new RootNodeRule();
+    rootRule->AddSpecification(*new InstanceNodesOfSpecificClassesSpecification(1, ChildrenHint::Unknown, false, false, false, false, "",
+        {
+        new MultiSchemaClass(classA->GetSchema().GetName(), true, bvector<Utf8String>{ classA->GetName() })
+        }, {}));
+    rules->AddPresentationRule(*rootRule);
+
+    ChildNodeRule* childRule = new ChildNodeRule(Utf8PrintfString("ParentNode.IsOfClass(\"%s\", \"%s\")", classA->GetName().c_str(), classA->GetSchema().GetName().c_str()), 1, false);
+    childRule->AddSpecification(*new RelatedInstanceNodesSpecification(1, ChildrenHint::Unknown, false, false, false, false, "",
+        {
+        new RepeatableRelationshipPathSpecification(
+            {
+            new RepeatableRelationshipStepSpecification(relAB->GetFullName(), RequiredRelationDirection_Forward, classC->GetFullName()),
+            }),
+        new RepeatableRelationshipPathSpecification(
+            {
+            new RepeatableRelationshipStepSpecification(relAB->GetFullName(), RequiredRelationDirection_Forward, classD->GetFullName()),
+            })
+        }));
+    rules->AddPresentationRule(*childRule);
+
+    // verify without instance filter
+    auto params = AsyncHierarchyRequestParams::Create(s_project->GetECDb(), rules->GetRuleSetId(), RulesetVariables());
+    auto hierarchy = ValidateHierarchy(params,
+        {
+        ExpectedHierarchyDef(CreateInstanceNodeValidator({ a1 }),
+            ExpectedHierarchyListDef(true,
+                {
+                CreateInstanceNodeValidator({ c1 }),
+                CreateInstanceNodeValidator({ d1 })
+                })),
+        ExpectedHierarchyDef(CreateInstanceNodeValidator({ a2 }),
+            ExpectedHierarchyListDef(true,
+                {
+                CreateInstanceNodeValidator({ c2 }),
+                CreateInstanceNodeValidator({ d2 })
+                })),
+        });
+
+    // validate hierarchy level filter descriptor
+    ValidateHierarchyLevelDescriptor(*m_manager, WithParentNode(params, hierarchy[0].node.get()), CreateDescriptorValidator(
+        {
+        CreatePropertiesFieldValidator(*classD->GetPropertyP("Prop")),
+        }));
+
+    // verify getting child nodes with instance filter
+    params.SetInstanceFilter(std::make_unique<InstanceFilterDefinition>("this.Prop = 2", *classD, bvector<RelatedClassPath>()));
+    params.SetParentNode(hierarchy[0].node.get());
+    ValidateHierarchy(params,
+        {
+        });
+    params.SetParentNode(hierarchy[1].node.get());
+    ValidateHierarchy(params,
+        {
+        CreateInstanceNodeValidator({ d2 }),
+        });
+    }
+
+/*---------------------------------------------------------------------------------**//**
+* @bsitest
++---------------+---------------+---------------+---------------+---------------+------*/
+DEFINE_SCHEMA(InstanceFiltering_FiltersWithRelatedInstanceNodesSpecification_WhenFilterRequestsDerivedClass, R"*(
+    <ECEntityClass typeName="A" />
+    <ECEntityClass typeName="B">
+        <ECCustomAttributes>
+            <ClassMap xmlns="ECDbMap.2.0">
+                <MapStrategy>TablePerHierarchy</MapStrategy>
+            </ClassMap>
+        </ECCustomAttributes>
+    </ECEntityClass>
+    <ECEntityClass typeName="C">
+        <BaseClass>B</BaseClass>
+        <ECProperty propertyName="Prop" typeName="int" />
+    </ECEntityClass>
+    <ECRelationshipClass typeName="AB" strength="embedding" modifier="None">
+        <Source multiplicity="(0..1)" roleLabel="ab" polymorphic="false">
+            <Class class="A"/>
+        </Source>
+        <Target multiplicity="(0..*)" roleLabel="ba" polymorphic="true">
+            <Class class="B"/>
+        </Target>
+    </ECRelationshipClass>
+)*");
+TEST_F(RulesDrivenECPresentationManagerNavigationTests, InstanceFiltering_FiltersWithRelatedInstanceNodesSpecification_WhenFilterRequestsDerivedClass)
+    {
+    // dataset
+    ECClassCP classA = GetClass("A");
+    ECClassCP classB = GetClass("B");
+    ECClassCP classC = GetClass("C");
+    ECRelationshipClassCP relAB = GetClass("AB")->GetRelationshipClassCP();
+
+    IECInstancePtr a1 = RulesEngineTestHelpers::InsertInstance(s_project->GetECDb(), *classA);
+    IECInstancePtr b1 = RulesEngineTestHelpers::InsertInstance(s_project->GetECDb(), *classB);
+    RulesEngineTestHelpers::InsertRelationship(s_project->GetECDb(), *relAB, *a1, *b1);
+    IECInstancePtr c1 = RulesEngineTestHelpers::InsertInstance(s_project->GetECDb(), *classC, [](IECInstanceR instance){instance.SetValue("Prop", ECValue(1));});
+    RulesEngineTestHelpers::InsertRelationship(s_project->GetECDb(), *relAB, *a1, *c1);
+
+    IECInstancePtr a2 = RulesEngineTestHelpers::InsertInstance(s_project->GetECDb(), *classA);
+    IECInstancePtr b2 = RulesEngineTestHelpers::InsertInstance(s_project->GetECDb(), *classB);
+    RulesEngineTestHelpers::InsertRelationship(s_project->GetECDb(), *relAB, *a2, *b2);
+    IECInstancePtr c2 = RulesEngineTestHelpers::InsertInstance(s_project->GetECDb(), *classC, [](IECInstanceR instance){instance.SetValue("Prop", ECValue(2));});
+    RulesEngineTestHelpers::InsertRelationship(s_project->GetECDb(), *relAB, *a2, *c2);
+
+    // ruleset
+    PresentationRuleSetPtr rules = PresentationRuleSet::CreateInstance(BeTest::GetNameOfCurrentTest());
+    m_locater->AddRuleSet(*rules);
+
+    RootNodeRule* rootRule = new RootNodeRule();
+    rootRule->AddSpecification(*new InstanceNodesOfSpecificClassesSpecification(1, ChildrenHint::Unknown, false, false, false, false, "",
+        {
+        new MultiSchemaClass(classA->GetSchema().GetName(), true, bvector<Utf8String>{ classA->GetName() })
+        }, {}));
+    rules->AddPresentationRule(*rootRule);
+
+    ChildNodeRule* childRule = new ChildNodeRule(Utf8PrintfString("ParentNode.IsOfClass(\"%s\", \"%s\")", classA->GetName().c_str(), classA->GetSchema().GetName().c_str()), 1, false);
+    childRule->AddSpecification(*new RelatedInstanceNodesSpecification(1, ChildrenHint::Unknown, false, false, false, false, "",
+        {
+        new RepeatableRelationshipPathSpecification({ new RepeatableRelationshipStepSpecification(relAB->GetFullName(), RequiredRelationDirection_Forward) })
+        }));
+    rules->AddPresentationRule(*childRule);
+
+    // verify without instance filter
+    auto params = AsyncHierarchyRequestParams::Create(s_project->GetECDb(), rules->GetRuleSetId(), RulesetVariables());
+    auto hierarchy = ValidateHierarchy(params,
+        {
+        ExpectedHierarchyDef(CreateInstanceNodeValidator({ a1 }),
+            ExpectedHierarchyListDef(true,
+                {
+                CreateInstanceNodeValidator({ b1 }),
+                CreateInstanceNodeValidator({ c1 })
+                })),
+        ExpectedHierarchyDef(CreateInstanceNodeValidator({ a2 }),
+            ExpectedHierarchyListDef(true,
+                {
+                CreateInstanceNodeValidator({ b2 }),
+                CreateInstanceNodeValidator({ c2 })
+                })),
+        });
+
+    // validate hierarchy level filter descriptor
+    ValidateHierarchyLevelDescriptor(*m_manager, WithParentNode(params, hierarchy[0].node.get()), CreateDescriptorValidator(
+        {
+        CreatePropertiesFieldValidator(*classC->GetPropertyP("Prop")),
+        }));
+
+    // verify getting child nodes with instance filter
+    params.SetInstanceFilter(std::make_unique<InstanceFilterDefinition>("this.Prop = 2", *classC, bvector<RelatedClassPath>()));
+    params.SetParentNode(hierarchy[0].node.get());
+    ValidateHierarchy(params,
+        {
+        });
+    params.SetParentNode(hierarchy[1].node.get());
+    ValidateHierarchy(params,
+        {
+        CreateInstanceNodeValidator({ c2 }),
+        });
+    }
+
+/*---------------------------------------------------------------------------------**//**
+* @bsitest
++---------------+---------------+---------------+---------------+---------------+------*/
+DEFINE_SCHEMA(InstanceFiltering_FiltersWithRelatedInstanceNodesSpecification_WhenFilterUsesRelatedInstances, R"*(
+    <ECEntityClass typeName="A" />
+    <ECEntityClass typeName="B" />
+    <ECEntityClass typeName="C">
+        <ECProperty propertyName="Prop" typeName="int" />
+    </ECEntityClass>
+    <ECRelationshipClass typeName="AB" strength="embedding" modifier="None">
+        <Source multiplicity="(0..1)" roleLabel="ab" polymorphic="false">
+            <Class class="A"/>
+        </Source>
+        <Target multiplicity="(0..*)" roleLabel="ba" polymorphic="false">
+            <Class class="B"/>
+        </Target>
+    </ECRelationshipClass>
+    <ECRelationshipClass typeName="BC" strength="embedding" modifier="None">
+        <Source multiplicity="(0..1)" roleLabel="bc" polymorphic="false">
+            <Class class="B"/>
+        </Source>
+        <Target multiplicity="(0..*)" roleLabel="cb" polymorphic="false">
+            <Class class="C"/>
+        </Target>
+    </ECRelationshipClass>
+)*");
+TEST_F(RulesDrivenECPresentationManagerNavigationTests, InstanceFiltering_FiltersWithRelatedInstanceNodesSpecification_WhenFilterUsesRelatedInstances)
+    {
+    // dataset
+    ECClassCP classA = GetClass("A");
+    ECClassCP classB = GetClass("B");
+    ECClassCP classC = GetClass("C");
+    ECRelationshipClassCP relAB = GetClass("AB")->GetRelationshipClassCP();
+    ECRelationshipClassCP relBC = GetClass("BC")->GetRelationshipClassCP();
+
+    IECInstancePtr a1 = RulesEngineTestHelpers::InsertInstance(s_project->GetECDb(), *classA);
+    IECInstancePtr b1 = RulesEngineTestHelpers::InsertInstance(s_project->GetECDb(), *classB);
+    RulesEngineTestHelpers::InsertRelationship(s_project->GetECDb(), *relAB, *a1, *b1);
+    IECInstancePtr c1 = RulesEngineTestHelpers::InsertInstance(s_project->GetECDb(), *classC, [](IECInstanceR instance){instance.SetValue("Prop", ECValue(1));});
+    RulesEngineTestHelpers::InsertRelationship(s_project->GetECDb(), *relBC, *b1, *c1);
+
+    IECInstancePtr a2 = RulesEngineTestHelpers::InsertInstance(s_project->GetECDb(), *classA);
+    IECInstancePtr b2 = RulesEngineTestHelpers::InsertInstance(s_project->GetECDb(), *classB);
+    RulesEngineTestHelpers::InsertRelationship(s_project->GetECDb(), *relAB, *a2, *b2);
+    IECInstancePtr c2 = RulesEngineTestHelpers::InsertInstance(s_project->GetECDb(), *classC, [](IECInstanceR instance){instance.SetValue("Prop", ECValue(2));});
+    RulesEngineTestHelpers::InsertRelationship(s_project->GetECDb(), *relBC, *b2, *c2);
+
+    IECInstancePtr a3 = RulesEngineTestHelpers::InsertInstance(s_project->GetECDb(), *classA);
+    IECInstancePtr b3 = RulesEngineTestHelpers::InsertInstance(s_project->GetECDb(), *classB);
+    RulesEngineTestHelpers::InsertRelationship(s_project->GetECDb(), *relAB, *a3, *b3);
+    IECInstancePtr c31 = RulesEngineTestHelpers::InsertInstance(s_project->GetECDb(), *classC, [](IECInstanceR instance){instance.SetValue("Prop", ECValue(1));});
+    RulesEngineTestHelpers::InsertRelationship(s_project->GetECDb(), *relBC, *b3, *c31);
+    IECInstancePtr c32 = RulesEngineTestHelpers::InsertInstance(s_project->GetECDb(), *classC, [](IECInstanceR instance){instance.SetValue("Prop", ECValue(2));});
+    RulesEngineTestHelpers::InsertRelationship(s_project->GetECDb(), *relBC, *b3, *c32);
+
+    // ruleset
+    PresentationRuleSetPtr rules = PresentationRuleSet::CreateInstance(BeTest::GetNameOfCurrentTest());
+    m_locater->AddRuleSet(*rules);
+
+    RootNodeRule* rootRule = new RootNodeRule();
+    rootRule->AddSpecification(*new InstanceNodesOfSpecificClassesSpecification(1, ChildrenHint::Unknown, false, false, false, false, "",
+        {
+        new MultiSchemaClass(classA->GetSchema().GetName(), true, bvector<Utf8String>{ classA->GetName() })
+        }, {}));
+    rules->AddPresentationRule(*rootRule);
+
+    ChildNodeRule* childRule = new ChildNodeRule(Utf8PrintfString("ParentNode.IsOfClass(\"%s\", \"%s\")", classA->GetName().c_str(), classA->GetSchema().GetName().c_str()), 1, false);
+    childRule->AddSpecification(*new RelatedInstanceNodesSpecification(1, ChildrenHint::Unknown, false, false, false, false, "",
+        {
+        new RepeatableRelationshipPathSpecification({ new RepeatableRelationshipStepSpecification(relAB->GetFullName(), RequiredRelationDirection_Forward) })
+        }));
+    rules->AddPresentationRule(*childRule);
+
+    // verify without instance filter
+    auto params = AsyncHierarchyRequestParams::Create(s_project->GetECDb(), rules->GetRuleSetId(), RulesetVariables());
+    auto hierarchy = ValidateHierarchy(params,
+        {
+        ExpectedHierarchyDef(CreateInstanceNodeValidator({ a1 }),
+            ExpectedHierarchyListDef(true,
+                {
+                CreateInstanceNodeValidator({ b1 }),
+                })),
+        ExpectedHierarchyDef(CreateInstanceNodeValidator({ a2 }),
+            ExpectedHierarchyListDef(true,
+                {
+                CreateInstanceNodeValidator({ b2 }),
+                })),
+        ExpectedHierarchyDef(CreateInstanceNodeValidator({ a3 }),
+            ExpectedHierarchyListDef(true,
+                {
+                CreateInstanceNodeValidator({ b3 }),
+                })),
+        });
+
+    // verify getting child nodes with instance filter
+    params.SetInstanceFilter(std::make_unique<InstanceFilterDefinition>("c.Prop = 2", *classB, bvector<RelatedClassPath>
+        {
+        RelatedClassPath{ RelatedClass(*classB, SelectClass<ECRelationshipClass>(*relBC, ""), true, SelectClass<>(*classC, "c"))},
+        }));
+    params.SetParentNode(hierarchy[0].node.get());
+    ValidateHierarchy(params,
+        {
+        });
+    params.SetParentNode(hierarchy[1].node.get());
+    ValidateHierarchy(params,
+        {
+        CreateInstanceNodeValidator({ b2 }),
+        });
+    params.SetParentNode(hierarchy[2].node.get());
+    ValidateHierarchy(params,
+        {
+        CreateInstanceNodeValidator({ b3 }),
+        });
+    }
+
+/*---------------------------------------------------------------------------------**//**
+* @bsitest
++---------------+---------------+---------------+---------------+---------------+------*/
+DEFINE_SCHEMA(InstanceFiltering_FiltersWithRelatedInstanceNodesSpecification_WhenFilterUsesParentSymbol, R"*(
+    <ECEntityClass typeName="A">
+        <ECProperty propertyName="PropA" typeName="int" />
+    </ECEntityClass>
+    <ECEntityClass typeName="B">
+        <ECProperty propertyName="PropB" typeName="int" />
+    </ECEntityClass>
+    <ECEntityClass typeName="C">
+        <ECProperty propertyName="PropC" typeName="int" />
+    </ECEntityClass>
+    <ECRelationshipClass typeName="BC" strength="embedding" modifier="None">
+        <Source multiplicity="(0..1)" roleLabel="bc" polymorphic="false">
+            <Class class="B"/>
+        </Source>
+        <Target multiplicity="(0..*)" roleLabel="cb" polymorphic="false">
+            <Class class="C"/>
+        </Target>
+    </ECRelationshipClass>
+)*");
+TEST_F(RulesDrivenECPresentationManagerNavigationTests, InstanceFiltering_FiltersWithRelatedInstanceNodesSpecification_WhenFilterUsesParentSymbol)
+    {
+    // dataset
+    ECClassCP classA = GetClass("A");
+    ECClassCP classB = GetClass("B");
+    ECClassCP classC = GetClass("C");
+    ECRelationshipClassCP relBC = GetClass("BC")->GetRelationshipClassCP();
+
+    IECInstancePtr a = RulesEngineTestHelpers::InsertInstance(s_project->GetECDb(), *classA, [](IECInstanceR instance){instance.SetValue("PropA", ECValue(1));});
+    IECInstancePtr b = RulesEngineTestHelpers::InsertInstance(s_project->GetECDb(), *classB, [](IECInstanceR instance){instance.SetValue("PropB", ECValue(2));});
+
+    IECInstancePtr c1 = RulesEngineTestHelpers::InsertInstance(s_project->GetECDb(), *classC, [](IECInstanceR instance){instance.SetValue("PropC", ECValue(3));});
+    RulesEngineTestHelpers::InsertRelationship(s_project->GetECDb(), *relBC, *b, *c1);
+
+    IECInstancePtr c2 = RulesEngineTestHelpers::InsertInstance(s_project->GetECDb(), *classC, [](IECInstanceR instance){instance.SetValue("PropC", ECValue(4));});
+    RulesEngineTestHelpers::InsertRelationship(s_project->GetECDb(), *relBC, *b, *c2);
+
+    // ruleset
+    PresentationRuleSetPtr rules = PresentationRuleSet::CreateInstance(BeTest::GetNameOfCurrentTest());
+    m_locater->AddRuleSet(*rules);
+
+    RootNodeRule* ruleA = new RootNodeRule();
+    ruleA->AddSpecification(*new InstanceNodesOfSpecificClassesSpecification(1, ChildrenHint::Unknown, false, false, false, false, "",
+        {
+        new MultiSchemaClass(classA->GetSchema().GetName(), true, bvector<Utf8String>{ classA->GetName() })
+        }, {}));
+    rules->AddPresentationRule(*ruleA);
+
+    ChildNodeRule* ruleB = new ChildNodeRule(Utf8PrintfString("ParentNode.IsOfClass(\"%s\", \"%s\")", classA->GetName().c_str(), classA->GetSchema().GetName().c_str()), 1, false);
+    ruleB->AddSpecification(*new InstanceNodesOfSpecificClassesSpecification(1, ChildrenHint::Unknown, false, false, false, false, "",
+        {
+        new MultiSchemaClass(classB->GetSchema().GetName(), true, bvector<Utf8String>{ classB->GetName() })
+        }, {}));
+    rules->AddPresentationRule(*ruleB);
+
+    ChildNodeRule* ruleC = new ChildNodeRule(Utf8PrintfString("ParentNode.IsOfClass(\"%s\", \"%s\")", classB->GetName().c_str(), classB->GetSchema().GetName().c_str()), 1, false);
+    ruleC->AddSpecification(*new RelatedInstanceNodesSpecification(1, ChildrenHint::Unknown, false, false, false, false, "parent.PropB = 2 AND parent.parent.PropA = 1",
+        {
+        new RepeatableRelationshipPathSpecification({ new RepeatableRelationshipStepSpecification(relBC->GetFullName(), RequiredRelationDirection_Forward) })
+        }));
+    rules->AddPresentationRule(*ruleC);
+
+    // verify without instance filter
+    auto params = AsyncHierarchyRequestParams::Create(s_project->GetECDb(), rules->GetRuleSetId(), RulesetVariables());
+    auto hierarchy = ValidateHierarchy(params,
+        {
+        ExpectedHierarchyDef(CreateInstanceNodeValidator({ a }),
+            ExpectedHierarchyListDef(true,
+                {
+                ExpectedHierarchyDef(CreateInstanceNodeValidator({ b }),
+                    ExpectedHierarchyListDef(true,
+                        {
+                        CreateInstanceNodeValidator({ c1 }),
+                        CreateInstanceNodeValidator({ c2 }),
+                        })),
+                })),
+        });
+
+    // validate hierarchy level filter descriptor
+    params.SetParentNode(hierarchy[0].children[0].node.get());
+    ValidateHierarchyLevelDescriptor(*m_manager, params, CreateDescriptorValidator(
+        {
+        CreatePropertiesFieldValidator(*classC->GetPropertyP("PropC")),
+        }));
+
+    // verify with instance filter
+    params.SetInstanceFilter(std::make_unique<InstanceFilterDefinition>("this.PropC = 4"));
+    ValidateHierarchy(params,
+        {
+        CreateInstanceNodeValidator({ c2 }),
+        });
+    }
+
+/*---------------------------------------------------------------------------------**//**
+* @bsitest
++---------------+---------------+---------------+---------------+---------------+------*/
+DEFINE_SCHEMA(InstanceFiltering_FiltersWithRelatedInstanceNodesSpecification_WhenGroupingByClass, R"*(
+    <ECEntityClass typeName="A">
+        <ECProperty propertyName="PropA" typeName="int" />
+    </ECEntityClass>
+    <ECEntityClass typeName="B">
+        <ECProperty propertyName="PropB" typeName="int" />
+    </ECEntityClass>
+    <ECRelationshipClass typeName="AB" strength="embedding" modifier="None">
+        <Source multiplicity="(0..1)" roleLabel="ab" polymorphic="false">
+            <Class class="A"/>
+        </Source>
+        <Target multiplicity="(0..*)" roleLabel="ba" polymorphic="false">
+            <Class class="B"/>
+        </Target>
+    </ECRelationshipClass>
+)*");
+TEST_F(RulesDrivenECPresentationManagerNavigationTests, InstanceFiltering_FiltersWithRelatedInstanceNodesSpecification_WhenGroupingByClass)
+    {
+    // dataset
+    ECClassCP classA = GetClass("A");
+    ECClassCP classB = GetClass("B");
+    ECRelationshipClassCP relAB = GetClass("AB")->GetRelationshipClassCP();
+
+    IECInstancePtr a1 = RulesEngineTestHelpers::InsertInstance(s_project->GetECDb(), *classA);
+    IECInstancePtr b1 = RulesEngineTestHelpers::InsertInstance(s_project->GetECDb(), *classB, [](IECInstanceR instance){instance.SetValue("PropB", ECValue(1));});
+    RulesEngineTestHelpers::InsertRelationship(s_project->GetECDb(), *relAB, *a1, *b1);
+
+    IECInstancePtr a2 = RulesEngineTestHelpers::InsertInstance(s_project->GetECDb(), *classA);
+    IECInstancePtr b2 = RulesEngineTestHelpers::InsertInstance(s_project->GetECDb(), *classB, [](IECInstanceR instance){instance.SetValue("PropB", ECValue(2));});
+    RulesEngineTestHelpers::InsertRelationship(s_project->GetECDb(), *relAB, *a2, *b2);
+
+    // ruleset
+    PresentationRuleSetPtr rules = PresentationRuleSet::CreateInstance(BeTest::GetNameOfCurrentTest());
+    m_locater->AddRuleSet(*rules);
+
+    RootNodeRule* rootRule = new RootNodeRule();
+    rootRule->AddSpecification(*new InstanceNodesOfSpecificClassesSpecification(1, ChildrenHint::Unknown, false, false, false, false, "",
+        {
+        new MultiSchemaClass(classA->GetSchema().GetName(), true, bvector<Utf8String>{ classA->GetName() })
+        }, {}));
+    rules->AddPresentationRule(*rootRule);
+
+    ChildNodeRule* childRule = new ChildNodeRule(Utf8PrintfString("ParentNode.IsOfClass(\"%s\", \"%s\")", classA->GetName().c_str(), classA->GetSchema().GetName().c_str()), 1, false);
+    childRule->AddSpecification(*new RelatedInstanceNodesSpecification(1, ChildrenHint::Unknown, false, false, true, false, "",
+        {
+        new RepeatableRelationshipPathSpecification({ new RepeatableRelationshipStepSpecification(relAB->GetFullName(), RequiredRelationDirection_Forward) })
+        }));
+    rules->AddPresentationRule(*childRule);
+
+    // verify without instance filter
+    auto params = AsyncHierarchyRequestParams::Create(s_project->GetECDb(), rules->GetRuleSetId(), RulesetVariables());
+    auto hierarchy = ValidateHierarchy(params,
+        {
+        ExpectedHierarchyDef(CreateInstanceNodeValidator({ a1 }),
+            ExpectedHierarchyListDef(true,
+                {
+                ExpectedHierarchyDef(CreateClassGroupingNodeValidator(*classB, false, { b1 }),
+                    ExpectedHierarchyListDef(true,
+                        {
+                        CreateInstanceNodeValidator({ b1 })
+                        })),
+                })),
+        ExpectedHierarchyDef(CreateInstanceNodeValidator({ a2 }),
+            ExpectedHierarchyListDef(true,
+                {
+                ExpectedHierarchyDef(CreateClassGroupingNodeValidator(*classB, false, { b2 }),
+                    ExpectedHierarchyListDef(true,
+                        {
+                        CreateInstanceNodeValidator({ b2 })
+                        })),
+                })),
+        });
+
+    // validate hierarchy level filter descriptor
+    ValidateHierarchyLevelDescriptor(*m_manager, WithParentNode(params, hierarchy[0].children[0].node.get()), CreateDescriptorValidator(
+        {
+        CreatePropertiesFieldValidator(*classB->GetPropertyP("PropB")),
+        }));
+
+    // verify getting child nodes with instance filter
+    params.SetInstanceFilter(std::make_unique<InstanceFilterDefinition>("this.PropB = 2"));
+    ValidateHierarchy(WithParentNode(params, hierarchy[0].children[0].node.get()),
+        {
+        });
+    ValidateHierarchy(WithParentNode(params, hierarchy[1].children[0].node.get()),
+        {
+        CreateInstanceNodeValidator({ b2 }),
+        });
+    }
+
+/*---------------------------------------------------------------------------------**//**
+* @bsitest
++---------------+---------------+---------------+---------------+---------------+------*/
+DEFINE_SCHEMA(InstanceFiltering_FiltersWithSearchResultInstanceNodesSpecification, R"*(
+    <ECEntityClass typeName="A">
+        <ECProperty propertyName="Prop" typeName="int" />
+    </ECEntityClass>
+)*");
+TEST_F(RulesDrivenECPresentationManagerNavigationTests, InstanceFiltering_FiltersWithSearchResultInstanceNodesSpecification)
+    {
+    // dataset
+    ECClassCP classA = GetClass("A");
+    IECInstancePtr a1 = RulesEngineTestHelpers::InsertInstance(s_project->GetECDb(), *classA, [](IECInstanceR instance){instance.SetValue("Prop", ECValue(1));});
+    IECInstancePtr a2 = RulesEngineTestHelpers::InsertInstance(s_project->GetECDb(), *classA, [](IECInstanceR instance){instance.SetValue("Prop", ECValue(2));});
+
+    // ruleset
+    PresentationRuleSetPtr rules = PresentationRuleSet::CreateInstance(BeTest::GetNameOfCurrentTest());
+    m_locater->AddRuleSet(*rules);
+
+    RootNodeRule* rootRule = new RootNodeRule();
+    SearchResultInstanceNodesSpecification* rootSpec = new SearchResultInstanceNodesSpecification(1, ChildrenHint::Unknown, false, false, false, false);
+    rootSpec->AddQuerySpecification(*new StringQuerySpecification(Utf8PrintfString("select * from %s", classA->GetECSqlName().c_str()),
+        classA->GetSchema().GetName(), classA->GetName()));
+    rootRule->AddSpecification(*rootSpec);
+    rules->AddPresentationRule(*rootRule);
+
+    // verify without instance filter
+    auto params = AsyncHierarchyRequestParams::Create(s_project->GetECDb(), rules->GetRuleSetId(), RulesetVariables());
+    ValidateHierarchy(params,
+        ExpectedHierarchyListDef(true,
+            {
+            CreateInstanceNodeValidator({ a1 }),
+            CreateInstanceNodeValidator({ a2 }),
+            })
+        );
+
+    // validate hierarchy level filter descriptor
+    ValidateHierarchyLevelDescriptor(*m_manager, params, CreateDescriptorValidator(
+        {
+        CreatePropertiesFieldValidator(*classA->GetPropertyP("Prop")),
+        }));
+
+    // verify with instance filter
+    params.SetInstanceFilter(std::make_unique<InstanceFilterDefinition>("this.Prop = 2"));
+    ValidateHierarchy(params,
+        {
+        CreateInstanceNodeValidator({ a2 }),
+        });
+    }
+
+/*---------------------------------------------------------------------------------**//**
+* @bsitest
++---------------+---------------+---------------+---------------+---------------+------*/
+DEFINE_SCHEMA(InstanceFiltering_FiltersWithSearchResultInstanceNodesSpecification_WhenFilterRequestsSelectClass, R"*(
+    <ECEntityClass typeName="A">
+        <ECProperty propertyName="Prop" typeName="int" />
+    </ECEntityClass>
+)*");
+TEST_F(RulesDrivenECPresentationManagerNavigationTests, InstanceFiltering_FiltersWithSearchResultInstanceNodesSpecification_WhenFilterRequestsSelectClass)
+    {
+    // dataset
+    ECClassCP classA = GetClass("A");
+    IECInstancePtr a1 = RulesEngineTestHelpers::InsertInstance(s_project->GetECDb(), *classA, [](IECInstanceR instance){instance.SetValue("Prop", ECValue(1));});
+    IECInstancePtr a2 = RulesEngineTestHelpers::InsertInstance(s_project->GetECDb(), *classA, [](IECInstanceR instance){instance.SetValue("Prop", ECValue(2));});
+
+    // ruleset
+    PresentationRuleSetPtr rules = PresentationRuleSet::CreateInstance(BeTest::GetNameOfCurrentTest());
+    m_locater->AddRuleSet(*rules);
+
+    RootNodeRule* rootRule = new RootNodeRule();
+    SearchResultInstanceNodesSpecification* rootSpec = new SearchResultInstanceNodesSpecification(1, ChildrenHint::Unknown, false, false, false, false);
+    rootSpec->AddQuerySpecification(*new StringQuerySpecification(Utf8PrintfString("select * from %s", classA->GetECSqlName().c_str()),
+        classA->GetSchema().GetName(), classA->GetName()));
+    rootRule->AddSpecification(*rootSpec);
+    rules->AddPresentationRule(*rootRule);
+
+    // verify without instance filter
+    auto params = AsyncHierarchyRequestParams::Create(s_project->GetECDb(), rules->GetRuleSetId(), RulesetVariables());
+    ValidateHierarchy(params,
+        ExpectedHierarchyListDef(true,
+            {
+            CreateInstanceNodeValidator({ a1 }),
+            CreateInstanceNodeValidator({ a2 }),
+            })
+        );
+
+    // verify with instance filter
+    params.SetInstanceFilter(std::make_unique<InstanceFilterDefinition>("this.Prop = 2", *classA, bvector<RelatedClassPath>()));
+    ValidateHierarchy(params,
+        {
+        CreateInstanceNodeValidator({ a2 }),
+        });
+    }
+
+/*---------------------------------------------------------------------------------**//**
+* @bsitest
++---------------+---------------+---------------+---------------+---------------+------*/
+DEFINE_SCHEMA(InstanceFiltering_FiltersWithSearchResultInstanceNodesSpecification_WhenFilterRequestsOneOfTheSelectClasses, R"*(
+    <ECEntityClass typeName="A">
+        <ECProperty propertyName="PropA" typeName="int" />
+    </ECEntityClass>
+    <ECEntityClass typeName="B">
+        <ECProperty propertyName="PropB" typeName="int" />
+    </ECEntityClass>
+)*");
+TEST_F(RulesDrivenECPresentationManagerNavigationTests, InstanceFiltering_FiltersWithSearchResultInstanceNodesSpecification_WhenFilterRequestsOneOfTheSelectClasses)
+    {
+    // dataset
+    ECClassCP classA = GetClass("A");
+    ECClassCP classB = GetClass("B");
+
+    IECInstancePtr a = RulesEngineTestHelpers::InsertInstance(s_project->GetECDb(), *classA);
+    IECInstancePtr b1 = RulesEngineTestHelpers::InsertInstance(s_project->GetECDb(), *classB, [](IECInstanceR instance){instance.SetValue("PropB", ECValue(1));});
+    IECInstancePtr b2 = RulesEngineTestHelpers::InsertInstance(s_project->GetECDb(), *classB, [](IECInstanceR instance){instance.SetValue("PropB", ECValue(2));});
+
+    // ruleset
+    PresentationRuleSetPtr rules = PresentationRuleSet::CreateInstance(BeTest::GetNameOfCurrentTest());
+    m_locater->AddRuleSet(*rules);
+
+    RootNodeRule* rootRule = new RootNodeRule();
+    SearchResultInstanceNodesSpecification* rootSpec = new SearchResultInstanceNodesSpecification(1, ChildrenHint::Unknown, false, false, false, false);
+    rootSpec->AddQuerySpecification(*new StringQuerySpecification(Utf8PrintfString("select * from %s", classA->GetECSqlName().c_str()),
+        classA->GetSchema().GetName(), classA->GetName()));
+    rootSpec->AddQuerySpecification(*new StringQuerySpecification(Utf8PrintfString("select * from %s", classB->GetECSqlName().c_str()),
+        classB->GetSchema().GetName(), classB->GetName()));
+    rootRule->AddSpecification(*rootSpec);
+    rules->AddPresentationRule(*rootRule);
+
+    // verify without instance filter
+    auto params = AsyncHierarchyRequestParams::Create(s_project->GetECDb(), rules->GetRuleSetId(), RulesetVariables());
+    ValidateHierarchy(params,
+        ExpectedHierarchyListDef(true,
+            {
+            CreateInstanceNodeValidator({ a }),
+            CreateInstanceNodeValidator({ b1 }),
+            CreateInstanceNodeValidator({ b2 }),
+            })
+        );
+
+    // validate hierarchy level filter descriptor
+    ValidateHierarchyLevelDescriptor(*m_manager, params, CreateDescriptorValidator(
+        {
+        CreatePropertiesFieldValidator(*classA->GetPropertyP("PropA")),
+        CreatePropertiesFieldValidator(*classB->GetPropertyP("PropB")),
+        }));
+
+    // verify with instance filter
+    params.SetInstanceFilter(std::make_unique<InstanceFilterDefinition>("this.PropB = 2", *classB, bvector<RelatedClassPath>()));
+    ValidateHierarchy(params,
+        {
+        CreateInstanceNodeValidator({ b2 }),
+        });
+    }
+
+/*---------------------------------------------------------------------------------**//**
+* @bsitest
++---------------+---------------+---------------+---------------+---------------+------*/
+DEFINE_SCHEMA(InstanceFiltering_FiltersWithSearchResultInstanceNodesSpecification_WhenFilterRequestsDerivedClass, R"*(
+    <ECEntityClass typeName="A" />
+    <ECEntityClass typeName="B">
+        <BaseClass>A</BaseClass>
+        <ECProperty propertyName="Prop" typeName="int" />
+    </ECEntityClass>
+)*");
+TEST_F(RulesDrivenECPresentationManagerNavigationTests, InstanceFiltering_FiltersWithSearchResultInstanceNodesSpecification_WhenFilterRequestsDerivedClass)
+    {
+    // dataset
+    ECClassCP classA = GetClass("A");
+    ECClassCP classB = GetClass("B");
+
+    IECInstancePtr a = RulesEngineTestHelpers::InsertInstance(s_project->GetECDb(), *classA);
+    IECInstancePtr b1 = RulesEngineTestHelpers::InsertInstance(s_project->GetECDb(), *classB, [](IECInstanceR instance){instance.SetValue("Prop", ECValue(1));});
+    IECInstancePtr b2 = RulesEngineTestHelpers::InsertInstance(s_project->GetECDb(), *classB, [](IECInstanceR instance){instance.SetValue("Prop", ECValue(2));});
+
+    // ruleset
+    PresentationRuleSetPtr rules = PresentationRuleSet::CreateInstance(BeTest::GetNameOfCurrentTest());
+    m_locater->AddRuleSet(*rules);
+
+    RootNodeRule* rootRule = new RootNodeRule();
+    SearchResultInstanceNodesSpecification* rootSpec = new SearchResultInstanceNodesSpecification(1, ChildrenHint::Unknown, false, false, false, false);
+    rootSpec->AddQuerySpecification(*new StringQuerySpecification(Utf8PrintfString("select * from %s", classA->GetECSqlName().c_str()),
+        classA->GetSchema().GetName(), classA->GetName()));
+    rootRule->AddSpecification(*rootSpec);
+    rules->AddPresentationRule(*rootRule);
+
+    // verify without instance filter
+    auto params = AsyncHierarchyRequestParams::Create(s_project->GetECDb(), rules->GetRuleSetId(), RulesetVariables());
+    ValidateHierarchy(params,
+        ExpectedHierarchyListDef(true,
+            {
+            CreateInstanceNodeValidator({ a }),
+            CreateInstanceNodeValidator({ b1 }),
+            CreateInstanceNodeValidator({ b2 }),
+            })
+        );
+
+    // validate hierarchy level filter descriptor
+    ValidateHierarchyLevelDescriptor(*m_manager, params, CreateDescriptorValidator(
+        {
+        CreatePropertiesFieldValidator(*classB->GetPropertyP("Prop")),
+        }));
+
+    // verify with instance filter
+    params.SetInstanceFilter(std::make_unique<InstanceFilterDefinition>("this.Prop = 2", *classB, bvector<RelatedClassPath>()));
+    ValidateHierarchy(params,
+        {
+        CreateInstanceNodeValidator({ b2 }),
+        });
+    }
+
+/*---------------------------------------------------------------------------------**//**
+* @bsitest
++---------------+---------------+---------------+---------------+---------------+------*/
+DEFINE_SCHEMA(InstanceFiltering_FiltersWithSearchResultInstanceNodesSpecification_WhenFilterUsesRelatedInstances, R"*(
+    <ECEntityClass typeName="A" />
+    <ECEntityClass typeName="B">
+        <ECProperty propertyName="Prop" typeName="int" />
+    </ECEntityClass>
+    <ECRelationshipClass typeName="AB" strength="embedding" modifier="None">
+        <Source multiplicity="(0..1)" roleLabel="ab" polymorphic="false">
+            <Class class="A"/>
+        </Source>
+        <Target multiplicity="(0..*)" roleLabel="ba" polymorphic="false">
+            <Class class="B"/>
+        </Target>
+    </ECRelationshipClass>
+)*");
+TEST_F(RulesDrivenECPresentationManagerNavigationTests, InstanceFiltering_FiltersWithSearchResultInstanceNodesSpecification_WhenFilterUsesRelatedInstances)
+    {
+    // dataset
+    ECClassCP classA = GetClass("A");
+    ECClassCP classB = GetClass("B");
+    ECRelationshipClassCP relAB = GetClass("AB")->GetRelationshipClassCP();
+
+    IECInstancePtr a1 = RulesEngineTestHelpers::InsertInstance(s_project->GetECDb(), *classA);
+    IECInstancePtr b1 = RulesEngineTestHelpers::InsertInstance(s_project->GetECDb(), *classB, [](IECInstanceR instance){instance.SetValue("Prop", ECValue(1));});
+    RulesEngineTestHelpers::InsertRelationship(s_project->GetECDb(), *relAB, *a1, *b1);
+    IECInstancePtr a2 = RulesEngineTestHelpers::InsertInstance(s_project->GetECDb(), *classA);
+    IECInstancePtr b2 = RulesEngineTestHelpers::InsertInstance(s_project->GetECDb(), *classB, [](IECInstanceR instance){instance.SetValue("Prop", ECValue(2));});
+    RulesEngineTestHelpers::InsertRelationship(s_project->GetECDb(), *relAB, *a2, *b2);
+
+    // ruleset
+    PresentationRuleSetPtr rules = PresentationRuleSet::CreateInstance(BeTest::GetNameOfCurrentTest());
+    m_locater->AddRuleSet(*rules);
+
+    RootNodeRule* rootRule = new RootNodeRule();
+    SearchResultInstanceNodesSpecification* rootSpec = new SearchResultInstanceNodesSpecification(1, ChildrenHint::Unknown, false, false, false, false);
+    rootSpec->AddQuerySpecification(*new StringQuerySpecification(Utf8PrintfString("select * from %s", classA->GetECSqlName().c_str()),
+        classA->GetSchema().GetName(), classA->GetName()));
+    rootRule->AddSpecification(*rootSpec);
+    rules->AddPresentationRule(*rootRule);
+
+    // verify without instance filter
+    auto params = AsyncHierarchyRequestParams::Create(s_project->GetECDb(), rules->GetRuleSetId(), RulesetVariables());
+    ValidateHierarchy(params,
+        ExpectedHierarchyListDef(true,
+            {
+            CreateInstanceNodeValidator({ a1 }),
+            CreateInstanceNodeValidator({ a2 }),
+            })
+        );
+
+    // verify with instance filter
+    params.SetInstanceFilter(std::make_unique<InstanceFilterDefinition>("b.Prop = 2", *classA, bvector<RelatedClassPath>
+        {
+        RelatedClassPath{ RelatedClass(*classA, SelectClass<ECRelationshipClass>(*relAB, ""), true, SelectClass<>(*classB, "b")) },
+        }));
+    ValidateHierarchy(params,
+        {
+        CreateInstanceNodeValidator({ a2 }),
+        });
+    }
+
+/*---------------------------------------------------------------------------------**//**
+* @bsitest
++---------------+---------------+---------------+---------------+---------------+------*/
+DEFINE_SCHEMA(InstanceFiltering_FiltersWithSearchResultInstanceNodesSpecification_WhenGroupingByClass, R"*(
+    <ECEntityClass typeName="A">
+        <ECProperty propertyName="Prop" typeName="int" />
+    </ECEntityClass>
+    <ECEntityClass typeName="B">
+        <BaseClass>A</BaseClass>
+    </ECEntityClass>
+    <ECEntityClass typeName="C">
+        <BaseClass>A</BaseClass>
+    </ECEntityClass>
+)*");
+TEST_F(RulesDrivenECPresentationManagerNavigationTests, InstanceFiltering_FiltersWithSearchResultInstanceNodesSpecification_WhenGroupingByClass)
+    {
+    // dataset
+    ECClassCP classA = GetClass("A");
+    ECClassCP classB = GetClass("B");
+    ECClassCP classC = GetClass("C");
+    IECInstancePtr a1 = RulesEngineTestHelpers::InsertInstance(s_project->GetECDb(), *classA, [](IECInstanceR instance){instance.SetValue("Prop", ECValue(1));});
+    IECInstancePtr a2 = RulesEngineTestHelpers::InsertInstance(s_project->GetECDb(), *classA, [](IECInstanceR instance){instance.SetValue("Prop", ECValue(2));});
+    IECInstancePtr b1 = RulesEngineTestHelpers::InsertInstance(s_project->GetECDb(), *classB, [](IECInstanceR instance){instance.SetValue("Prop", ECValue(1));});
+    IECInstancePtr b2 = RulesEngineTestHelpers::InsertInstance(s_project->GetECDb(), *classB, [](IECInstanceR instance){instance.SetValue("Prop", ECValue(2));});
+    IECInstancePtr c1 = RulesEngineTestHelpers::InsertInstance(s_project->GetECDb(), *classC, [](IECInstanceR instance){instance.SetValue("Prop", ECValue(1));});
+    IECInstancePtr c2 = RulesEngineTestHelpers::InsertInstance(s_project->GetECDb(), *classC, [](IECInstanceR instance){instance.SetValue("Prop", ECValue(2));});
+
+    // ruleset
+    PresentationRuleSetPtr rules = PresentationRuleSet::CreateInstance(BeTest::GetNameOfCurrentTest());
+    m_locater->AddRuleSet(*rules);
+
+    RootNodeRule* rootRule = new RootNodeRule();
+    SearchResultInstanceNodesSpecification* rootSpec = new SearchResultInstanceNodesSpecification(1, ChildrenHint::Unknown, false, false, true, false);
+    rootSpec->AddQuerySpecification(*new StringQuerySpecification(Utf8PrintfString("select * from %s", classA->GetECSqlName().c_str()),
+        classA->GetSchema().GetName(), classA->GetName()));
+    rootRule->AddSpecification(*rootSpec);
+    rules->AddPresentationRule(*rootRule);
+
+    // verify without instance filter
+    auto params = AsyncHierarchyRequestParams::Create(s_project->GetECDb(), rules->GetRuleSetId(), RulesetVariables());
+    auto hierarchy = ValidateHierarchy(params,
+        ExpectedHierarchyListDef(true,
+            {
+            ExpectedHierarchyDef(CreateClassGroupingNodeValidator(*classA, false, { a1, a2 }),
+                ExpectedHierarchyListDef(true,
+                    {
+                    CreateInstanceNodeValidator({ a1 }),
+                    CreateInstanceNodeValidator({ a2 }),
+                    })),
+            ExpectedHierarchyDef(CreateClassGroupingNodeValidator(*classB, false, { b1, b2 }),
+                ExpectedHierarchyListDef(true,
+                    {
+                    CreateInstanceNodeValidator({ b1 }),
+                    CreateInstanceNodeValidator({ b2 }),
+                    })),
+            ExpectedHierarchyDef(CreateClassGroupingNodeValidator(*classC, false, { c1, c2 }),
+                ExpectedHierarchyListDef(true,
+                    {
+                    CreateInstanceNodeValidator({ c1 }),
+                    CreateInstanceNodeValidator({ c2 }),
+                    })),
+            })
+        );
+
+    // validate hierarchy level filter descriptor
+    params.SetParentNode(hierarchy[0].node.get());
+    ValidateHierarchyLevelDescriptor(*m_manager, params, CreateDescriptorValidator(
+        {
+        CreatePropertiesFieldValidator(*classA->GetPropertyP("Prop")),
+        }));
+
+    // verify with instance filter
+    params.SetInstanceFilter(std::make_unique<InstanceFilterDefinition>("this.Prop = 2"));
+    ValidateHierarchy(params,
+        {
+        CreateInstanceNodeValidator({ a2 }),
+        });
+    }
+
+/*---------------------------------------------------------------------------------**//**
+* @bsitest
++---------------+---------------+---------------+---------------+---------------+------*/
+DEFINE_SCHEMA(InstanceFiltering_FiltersClassGroupingNodes, R"*(
+    <ECEntityClass typeName="A">
+        <ECProperty propertyName="Prop" typeName="int" />
+    </ECEntityClass>
+    <ECEntityClass typeName="B">
+        <BaseClass>A</BaseClass>
+    </ECEntityClass>
+    <ECEntityClass typeName="C">
+        <BaseClass>A</BaseClass>
+    </ECEntityClass>
+)*");
+TEST_F(RulesDrivenECPresentationManagerNavigationTests, InstanceFiltering_FiltersClassGroupingNodes)
+    {
+    // dataset
+    ECClassCP classA = GetClass("A");
+    ECClassCP classB = GetClass("B");
+    ECClassCP classC = GetClass("C");
+    IECInstancePtr a1 = RulesEngineTestHelpers::InsertInstance(s_project->GetECDb(), *classA, [](IECInstanceR instance){instance.SetValue("Prop", ECValue(1));});
+    IECInstancePtr a2 = RulesEngineTestHelpers::InsertInstance(s_project->GetECDb(), *classA, [](IECInstanceR instance){instance.SetValue("Prop", ECValue(2));});
+    IECInstancePtr b = RulesEngineTestHelpers::InsertInstance(s_project->GetECDb(), *classB, [](IECInstanceR instance){instance.SetValue("Prop", ECValue(0));});
+    IECInstancePtr c = RulesEngineTestHelpers::InsertInstance(s_project->GetECDb(), *classC, [](IECInstanceR instance){instance.SetValue("Prop", ECValue(3));});
+
+    // ruleset
+    PresentationRuleSetPtr rules = PresentationRuleSet::CreateInstance(BeTest::GetNameOfCurrentTest());
+    m_locater->AddRuleSet(*rules);
+
+    RootNodeRule* rootRule = new RootNodeRule();
+    rootRule->AddSpecification(*new InstanceNodesOfSpecificClassesSpecification(1, ChildrenHint::Unknown, false, false, true, false, "",
+        {
+        new MultiSchemaClass(classA->GetSchema().GetName(), true, bvector<Utf8String>{ classA->GetName() })
+        }, {}));
+    rules->AddPresentationRule(*rootRule);
+
+    // verify without instance filter
+    auto params = AsyncHierarchyRequestParams::Create(s_project->GetECDb(), rules->GetRuleSetId(), RulesetVariables());
+    auto hierarchy = ValidateHierarchy(params,
+        ExpectedHierarchyListDef(true,
+            {
+            ExpectedHierarchyDef(CreateClassGroupingNodeValidator(*classA, false, { a1, a2 }),
+                ExpectedHierarchyListDef(true,
+                    {
+                    CreateInstanceNodeValidator({ a1 }),
+                    CreateInstanceNodeValidator({ a2 })
+                    })),
+            ExpectedHierarchyDef(CreateClassGroupingNodeValidator(*classB, false, { b }),
+                ExpectedHierarchyListDef(true,
+                    {
+                    CreateInstanceNodeValidator({ b })
+                    })),
+            ExpectedHierarchyDef(CreateClassGroupingNodeValidator(*classC, false, { c }),
+                ExpectedHierarchyListDef(true,
+                    {
+                    CreateInstanceNodeValidator({ c })
+                    })),
+            })
+        );
+
+    // validate hierarchy level filter descriptor
+    ValidateHierarchyLevelDescriptor(*m_manager, params, CreateDescriptorValidator(
+        {
+        CreatePropertiesFieldValidator({ classA->GetPropertyP("Prop"), classB->GetPropertyP("Prop"), classC->GetPropertyP("Prop") }),
+        }));
+    ValidateHierarchyLevelDescriptor(*m_manager, WithParentNode(params, hierarchy[0].node.get()), CreateDescriptorValidator(
+        {
+        CreatePropertiesFieldValidator({ classA->GetPropertyP("Prop") }),
+        }));
+    ValidateHierarchyLevelDescriptor(*m_manager, WithParentNode(params, hierarchy[1].node.get()), CreateDescriptorValidator(
+        {
+        CreatePropertiesFieldValidator({ classB->GetPropertyP("Prop") }),
+        }));
+    ValidateHierarchyLevelDescriptor(*m_manager, WithParentNode(params, hierarchy[2].node.get()), CreateDescriptorValidator(
+        {
+        CreatePropertiesFieldValidator({ classC->GetPropertyP("Prop") }),
+        }));
+
+    // verify with instance filter
+    params.SetInstanceFilter(std::make_unique<InstanceFilterDefinition>("this.Prop > 1"));
+    ValidateHierarchy(params,
+        {
+        ExpectedHierarchyDef(CreateClassGroupingNodeValidator(*classA, false, { a2 }),
+            {
+            CreateInstanceNodeValidator({ a2 })
+            }),
+        ExpectedHierarchyDef(CreateClassGroupingNodeValidator(*classC, false, { c }),
+            {
+            CreateInstanceNodeValidator({ c })
+            }),
+        });
+    }
+
+/*---------------------------------------------------------------------------------**//**
+* @bsitest
++---------------+---------------+---------------+---------------+---------------+------*/
+DEFINE_SCHEMA(InstanceFiltering_FiltersClassGroupingNodes_WhenFilterSpecifiesSelectClass, R"*(
+    <ECEntityClass typeName="A">
+        <ECProperty propertyName="Prop" typeName="int" />
+    </ECEntityClass>
+    <ECEntityClass typeName="B">
+        <BaseClass>A</BaseClass>
+    </ECEntityClass>
+    <ECEntityClass typeName="C">
+        <BaseClass>A</BaseClass>
+    </ECEntityClass>
+)*");
+TEST_F(RulesDrivenECPresentationManagerNavigationTests, InstanceFiltering_FiltersClassGroupingNodes_WhenFilterSpecifiesSelectClass)
+    {
+    // dataset
+    ECClassCP classA = GetClass("A");
+    ECClassCP classB = GetClass("B");
+    ECClassCP classC = GetClass("C");
+    IECInstancePtr a1 = RulesEngineTestHelpers::InsertInstance(s_project->GetECDb(), *classA, [](IECInstanceR instance){instance.SetValue("Prop", ECValue(1));});
+    IECInstancePtr a2 = RulesEngineTestHelpers::InsertInstance(s_project->GetECDb(), *classA, [](IECInstanceR instance){instance.SetValue("Prop", ECValue(2));});
+    IECInstancePtr b = RulesEngineTestHelpers::InsertInstance(s_project->GetECDb(), *classB, [](IECInstanceR instance){instance.SetValue("Prop", ECValue(0));});
+    IECInstancePtr c = RulesEngineTestHelpers::InsertInstance(s_project->GetECDb(), *classC, [](IECInstanceR instance){instance.SetValue("Prop", ECValue(3));});
+
+    // ruleset
+    PresentationRuleSetPtr rules = PresentationRuleSet::CreateInstance(BeTest::GetNameOfCurrentTest());
+    m_locater->AddRuleSet(*rules);
+
+    RootNodeRule* rootRule = new RootNodeRule();
+    rootRule->AddSpecification(*new InstanceNodesOfSpecificClassesSpecification(1, ChildrenHint::Unknown, false, false, true, false, "",
+        {
+        new MultiSchemaClass(classA->GetSchema().GetName(), true, bvector<Utf8String>{ classA->GetName() })
+        }, {}));
+    rules->AddPresentationRule(*rootRule);
+
+    // verify without instance filter
+    auto params = AsyncHierarchyRequestParams::Create(s_project->GetECDb(), rules->GetRuleSetId(), RulesetVariables());
+    ValidateHierarchy(params,
+        ExpectedHierarchyListDef(true,
+            {
+            ExpectedHierarchyDef(CreateClassGroupingNodeValidator(*classA, false, { a1, a2 }),
+                ExpectedHierarchyListDef(true,
+                    {
+                    CreateInstanceNodeValidator({ a1 }),
+                    CreateInstanceNodeValidator({ a2 })
+                    })),
+            ExpectedHierarchyDef(CreateClassGroupingNodeValidator(*classB, false, { b }),
+                ExpectedHierarchyListDef(true,
+                    {
+                    CreateInstanceNodeValidator({ b })
+                    })),
+            ExpectedHierarchyDef(CreateClassGroupingNodeValidator(*classC, false, { c }),
+                ExpectedHierarchyListDef(true,
+                    {
+                    CreateInstanceNodeValidator({ c })
+                    })),
+            })
+        );
+
+    // verify with instance filter
+    params.SetInstanceFilter(std::make_unique<InstanceFilterDefinition>("this.Prop > 1", *classC, bvector<RelatedClassPath>()));
+    ValidateHierarchy(params,
+        {
+        ExpectedHierarchyDef(CreateClassGroupingNodeValidator(*classC, false, { c }),
+            {
+            CreateInstanceNodeValidator({ c })
+            }),
+        });
+    }
+
+/*---------------------------------------------------------------------------------**//**
+* @bsitest
++---------------+---------------+---------------+---------------+---------------+------*/
+DEFINE_SCHEMA(InstanceFiltering_FiltersLabelGroupingNodesByGuid, R"*(
+    <ECEntityClass typeName="A">
+        <ECProperty propertyName="GuidProp" typeName="binary" extendedTypeName="BeGuid"/>
+        <ECProperty propertyName="FilterProp" typeName="binary" extendedTypeName="BeGuid" />
+    </ECEntityClass>
+)*");
+TEST_F(RulesDrivenECPresentationManagerNavigationTests, InstanceFiltering_FiltersLabelGroupingNodesByGuid)
+    {
+    // dataset
+    ECClassCP classA = GetClass("A");
+    BeGuidCR labelGuid1 = RulesEngineTestHelpers::CreateGuidFromString("2d75965d-46ef-480a-adb8-42276dbb66a9");
+    BeGuidCR labelGuid2 = RulesEngineTestHelpers::CreateGuidFromString("814f3e14-63f2-4511-89a8-43ff3b527492");
+    BeGuidCR labelGuid3 = RulesEngineTestHelpers::CreateGuidFromString("182238d2-e836-4640-9b40-38be6ca49623");
+    BeGuid filterGuid1(true);
+    BeGuid filterGuid2(true);
+    IECInstancePtr a11 = RulesEngineTestHelpers::InsertInstance(s_project->GetECDb(), *classA, [&](IECInstanceR instance)
+        {
+        instance.SetValue("GuidProp", ECValue((Byte const*)&labelGuid1, sizeof(BeGuid)));
+        instance.SetValue("FilterProp", ECValue((Byte const*)&filterGuid1, sizeof(BeGuid)));
+        });
+    IECInstancePtr a12 = RulesEngineTestHelpers::InsertInstance(s_project->GetECDb(), *classA, [&](IECInstanceR instance)
+        {
+        instance.SetValue("GuidProp", ECValue((Byte const*)&labelGuid1, sizeof(BeGuid)));
+        instance.SetValue("FilterProp", ECValue((Byte const*)&filterGuid1, sizeof(BeGuid)));
+        });
+    IECInstancePtr a13 = RulesEngineTestHelpers::InsertInstance(s_project->GetECDb(), *classA, [&](IECInstanceR instance)
+        {
+        instance.SetValue("GuidProp", ECValue((Byte const*)&labelGuid1, sizeof(BeGuid)));
+        instance.SetValue("FilterProp", ECValue((Byte const*)&filterGuid2, sizeof(BeGuid)));
+        });
+    IECInstancePtr a21 = RulesEngineTestHelpers::InsertInstance(s_project->GetECDb(), *classA, [&](IECInstanceR instance)
+        {
+        instance.SetValue("GuidProp", ECValue((Byte const*)&labelGuid2, sizeof(BeGuid)));
+        instance.SetValue("FilterProp", ECValue((Byte const*)&filterGuid1, sizeof(BeGuid)));
+        });
+    IECInstancePtr a22 = RulesEngineTestHelpers::InsertInstance(s_project->GetECDb(), *classA, [&](IECInstanceR instance)
+        {
+        instance.SetValue("GuidProp", ECValue((Byte const*)&labelGuid2, sizeof(BeGuid)));
+        instance.SetValue("FilterProp", ECValue((Byte const*)&filterGuid2, sizeof(BeGuid)));
+        });
+    IECInstancePtr a3 = RulesEngineTestHelpers::InsertInstance(s_project->GetECDb(), *classA, [&](IECInstanceR instance)
+        {
+        instance.SetValue("GuidProp", ECValue((Byte const*)&labelGuid3, sizeof(BeGuid)));
+        instance.SetValue("FilterProp", ECValue((Byte const*)&filterGuid1, sizeof(BeGuid)));
+        });
+
+    // ruleset
+    PresentationRuleSetPtr rules = PresentationRuleSet::CreateInstance(BeTest::GetNameOfCurrentTest());
+    m_locater->AddRuleSet(*rules);
+
+    rules->AddPresentationRule(*new InstanceLabelOverride(1, false, classA->GetFullName(), { new InstanceLabelOverridePropertyValueSpecification("GuidProp") }));
+
+    RootNodeRule* rootRule = new RootNodeRule();
+    rootRule->AddSpecification(*new InstanceNodesOfSpecificClassesSpecification(1, ChildrenHint::Unknown, false, false, false, true, "",
+        {
+        new MultiSchemaClass(classA->GetSchema().GetName(), true, bvector<Utf8String>{ classA->GetName() })
+        }, {}));
+    rules->AddPresentationRule(*rootRule);
+
+    // verify without instance filter
+    auto params = AsyncHierarchyRequestParams::Create(s_project->GetECDb(), rules->GetRuleSetId(), RulesetVariables());
+    auto hierarchy = ValidateHierarchy(params,
+        ExpectedHierarchyListDef(true,
+            {
+            ExpectedHierarchyDef(CreateLabelGroupingNodeValidator(labelGuid1.ToString(), {a11, a12, a13}),
+                ExpectedHierarchyListDef(true,
+                    {
+                    CreateInstanceNodeValidator({ a11 }),
+                    CreateInstanceNodeValidator({ a12 }),
+                    CreateInstanceNodeValidator({ a13 }),
+                    })),
+            ExpectedHierarchyDef(CreateLabelGroupingNodeValidator(labelGuid2.ToString(), {a21, a22}),
+                ExpectedHierarchyListDef(true,
+                    {
+                    CreateInstanceNodeValidator({ a21 }),
+                    CreateInstanceNodeValidator({ a22 }),
+                    })),
+            CreateInstanceNodeValidator({ a3 }),
+            })
+        );
+
+    // validate hierarchy level filter descriptor (same for all hierarchy levels here)
+    auto expectedDescriptor = CreateDescriptorValidator(
+        {
+        CreatePropertiesFieldValidator(*classA->GetPropertyP("GuidProp")),
+        CreatePropertiesFieldValidator(*classA->GetPropertyP("FilterProp")),
+        });
+    ValidateHierarchyLevelDescriptor(*m_manager, params, expectedDescriptor);
+    ValidateHierarchyLevelDescriptor(*m_manager, WithParentNode(params, hierarchy[0].node.get()), expectedDescriptor);
+    ValidateHierarchyLevelDescriptor(*m_manager, WithParentNode(params, hierarchy[1].node.get()), expectedDescriptor);
+
+    // verify with instance filter
+    params.SetInstanceFilter(std::make_unique<InstanceFilterDefinition>(Utf8PrintfString("GuidToStr(this.FilterProp) = \"%s\"", filterGuid1.ToString().c_str())));
+    ValidateHierarchy(params,
+        {
+        ExpectedHierarchyDef(CreateLabelGroupingNodeValidator(labelGuid1.ToString(), { a11, a12 }),
+            {
+            CreateInstanceNodeValidator({ a11 }),
+            CreateInstanceNodeValidator({ a12 }),
+            }),
+        CreateInstanceNodeValidator({ a21 }),
+        CreateInstanceNodeValidator({ a3 }),
+        });
+    }
+
+/*---------------------------------------------------------------------------------**//**
+* @bsitest
++---------------+---------------+---------------+---------------+---------------+------*/
+DEFINE_SCHEMA(InstanceFiltering_FiltersLabelGroupingNodes, R"*(
+    <ECEntityClass typeName="A">
+        <ECProperty propertyName="LabelProp" typeName="string" />
+        <ECProperty propertyName="FilterProp" typeName="int" />
+    </ECEntityClass>
+)*");
+TEST_F(RulesDrivenECPresentationManagerNavigationTests, InstanceFiltering_FiltersLabelGroupingNodes)
+    {
+    // dataset
+    ECClassCP classA = GetClass("A");
+    IECInstancePtr a11 = RulesEngineTestHelpers::InsertInstance(s_project->GetECDb(), *classA, [](IECInstanceR instance){instance.SetValue("LabelProp", ECValue("1")); instance.SetValue("FilterProp", ECValue(1));});
+    IECInstancePtr a12 = RulesEngineTestHelpers::InsertInstance(s_project->GetECDb(), *classA, [](IECInstanceR instance){instance.SetValue("LabelProp", ECValue("1")); instance.SetValue("FilterProp", ECValue(1));});
+    IECInstancePtr a13 = RulesEngineTestHelpers::InsertInstance(s_project->GetECDb(), *classA, [](IECInstanceR instance){instance.SetValue("LabelProp", ECValue("1")); instance.SetValue("FilterProp", ECValue(2));});
+    IECInstancePtr a21 = RulesEngineTestHelpers::InsertInstance(s_project->GetECDb(), *classA, [](IECInstanceR instance){instance.SetValue("LabelProp", ECValue("2")); instance.SetValue("FilterProp", ECValue(1));});
+    IECInstancePtr a22 = RulesEngineTestHelpers::InsertInstance(s_project->GetECDb(), *classA, [](IECInstanceR instance){instance.SetValue("LabelProp", ECValue("2")); instance.SetValue("FilterProp", ECValue(2));});
+    IECInstancePtr a3 = RulesEngineTestHelpers::InsertInstance(s_project->GetECDb(), *classA, [](IECInstanceR instance){instance.SetValue("LabelProp", ECValue("3")); instance.SetValue("FilterProp", ECValue(1));});
+
+    // ruleset
+    PresentationRuleSetPtr rules = PresentationRuleSet::CreateInstance(BeTest::GetNameOfCurrentTest());
+    m_locater->AddRuleSet(*rules);
+
+    rules->AddPresentationRule(*new InstanceLabelOverride(1, false, classA->GetFullName(), { new InstanceLabelOverridePropertyValueSpecification("LabelProp") }));
+
+    RootNodeRule* rootRule = new RootNodeRule();
+    rootRule->AddSpecification(*new InstanceNodesOfSpecificClassesSpecification(1, ChildrenHint::Unknown, false, false, false, true, "",
+        {
+        new MultiSchemaClass(classA->GetSchema().GetName(), true, bvector<Utf8String>{ classA->GetName() })
+        }, {}));
+    rules->AddPresentationRule(*rootRule);
+
+    // verify without instance filter
+    auto params = AsyncHierarchyRequestParams::Create(s_project->GetECDb(), rules->GetRuleSetId(), RulesetVariables());
+    auto hierarchy = ValidateHierarchy(params,
+        ExpectedHierarchyListDef(true,
+            {
+            ExpectedHierarchyDef(CreateLabelGroupingNodeValidator("1", { a11, a12, a13 }),
+                ExpectedHierarchyListDef(true,
+                    {
+                    CreateInstanceNodeValidator({ a11 }),
+                    CreateInstanceNodeValidator({ a12 }),
+                    CreateInstanceNodeValidator({ a13 }),
+                    })),
+            ExpectedHierarchyDef(CreateLabelGroupingNodeValidator("2", { a21, a22 }),
+                ExpectedHierarchyListDef(true,
+                    {
+                    CreateInstanceNodeValidator({ a21 }),
+                    CreateInstanceNodeValidator({ a22 }),
+                    })),
+            CreateInstanceNodeValidator({ a3 }),
+            })
+        );
+
+    // validate hierarchy level filter descriptor (same for all hierarchy levels here)
+    auto expectedDescriptor = CreateDescriptorValidator(
+        {
+        CreatePropertiesFieldValidator(*classA->GetPropertyP("LabelProp")),
+        CreatePropertiesFieldValidator(*classA->GetPropertyP("FilterProp")),
+        });
+    ValidateHierarchyLevelDescriptor(*m_manager, params, expectedDescriptor);
+    ValidateHierarchyLevelDescriptor(*m_manager, WithParentNode(params, hierarchy[0].node.get()), expectedDescriptor);
+    ValidateHierarchyLevelDescriptor(*m_manager, WithParentNode(params, hierarchy[1].node.get()), expectedDescriptor);
+
+    // verify with instance filter
+    params.SetInstanceFilter(std::make_unique<InstanceFilterDefinition>("this.FilterProp = 1"));
+    ValidateHierarchy(params,
+        {
+        ExpectedHierarchyDef(CreateLabelGroupingNodeValidator("1", { a11, a12 }),
+            {
+            CreateInstanceNodeValidator({ a11 }),
+            CreateInstanceNodeValidator({ a12 }),
+            }),
+        CreateInstanceNodeValidator({ a21 }),
+        CreateInstanceNodeValidator({ a3 }),
+        });
+    }
+
+/*---------------------------------------------------------------------------------**//**
+* @bsitest
++---------------+---------------+---------------+---------------+---------------+------*/
+DEFINE_SCHEMA(InstanceFiltering_FiltersLabelGroupingNodes_WhenFilterSpecifiesSelectClass, R"*(
+    <ECEntityClass typeName="A">
+        <ECProperty propertyName="LabelProp" typeName="string" />
+        <ECProperty propertyName="FilterProp" typeName="int" />
+    </ECEntityClass>
+    <ECEntityClass typeName="B">
+        <ECProperty propertyName="LabelProp" typeName="string" />
+        <ECProperty propertyName="FilterProp" typeName="int" />
+    </ECEntityClass>
+    <ECEntityClass typeName="C">
+        <ECProperty propertyName="LabelProp" typeName="string" />
+    </ECEntityClass>
+)*");
+TEST_F(RulesDrivenECPresentationManagerNavigationTests, InstanceFiltering_FiltersLabelGroupingNodes_WhenFilterSpecifiesSelectClass)
+    {
+    // dataset
+    ECClassCP classA = GetClass("A");
+    ECClassCP classB = GetClass("B");
+    ECClassCP classC = GetClass("C");
+
+    IECInstancePtr a11 = RulesEngineTestHelpers::InsertInstance(s_project->GetECDb(), *classA, [](IECInstanceR instance){instance.SetValue("LabelProp", ECValue("1")); instance.SetValue("FilterProp", ECValue(1));});
+    IECInstancePtr a12 = RulesEngineTestHelpers::InsertInstance(s_project->GetECDb(), *classA, [](IECInstanceR instance){instance.SetValue("LabelProp", ECValue("1")); instance.SetValue("FilterProp", ECValue(1));});
+    IECInstancePtr a13 = RulesEngineTestHelpers::InsertInstance(s_project->GetECDb(), *classA, [](IECInstanceR instance){instance.SetValue("LabelProp", ECValue("1")); instance.SetValue("FilterProp", ECValue(2));});
+
+    IECInstancePtr b11 = RulesEngineTestHelpers::InsertInstance(s_project->GetECDb(), *classB, [](IECInstanceR instance){instance.SetValue("LabelProp", ECValue("1")); instance.SetValue("FilterProp", ECValue(1));});
+    IECInstancePtr b12 = RulesEngineTestHelpers::InsertInstance(s_project->GetECDb(), *classB, [](IECInstanceR instance){instance.SetValue("LabelProp", ECValue("1")); instance.SetValue("FilterProp", ECValue(1));});
+    IECInstancePtr b13 = RulesEngineTestHelpers::InsertInstance(s_project->GetECDb(), *classB, [](IECInstanceR instance){instance.SetValue("LabelProp", ECValue("1")); instance.SetValue("FilterProp", ECValue(2));});
+
+    IECInstancePtr a21 = RulesEngineTestHelpers::InsertInstance(s_project->GetECDb(), *classA, [](IECInstanceR instance){instance.SetValue("LabelProp", ECValue("2")); instance.SetValue("FilterProp", ECValue(1));});
+    IECInstancePtr a22 = RulesEngineTestHelpers::InsertInstance(s_project->GetECDb(), *classA, [](IECInstanceR instance){instance.SetValue("LabelProp", ECValue("2")); instance.SetValue("FilterProp", ECValue(2));});
+
+    IECInstancePtr b21 = RulesEngineTestHelpers::InsertInstance(s_project->GetECDb(), *classB, [](IECInstanceR instance){instance.SetValue("LabelProp", ECValue("2")); instance.SetValue("FilterProp", ECValue(1));});
+    IECInstancePtr b22 = RulesEngineTestHelpers::InsertInstance(s_project->GetECDb(), *classB, [](IECInstanceR instance){instance.SetValue("LabelProp", ECValue("2")); instance.SetValue("FilterProp", ECValue(2));});
+
+    IECInstancePtr a3 = RulesEngineTestHelpers::InsertInstance(s_project->GetECDb(), *classA, [](IECInstanceR instance){instance.SetValue("LabelProp", ECValue("3")); instance.SetValue("FilterProp", ECValue(1));});
+    IECInstancePtr b3 = RulesEngineTestHelpers::InsertInstance(s_project->GetECDb(), *classB, [](IECInstanceR instance){instance.SetValue("LabelProp", ECValue("3")); instance.SetValue("FilterProp", ECValue(1));});
+
+    IECInstancePtr c = RulesEngineTestHelpers::InsertInstance(s_project->GetECDb(), *classC, [](IECInstanceR instance){instance.SetValue("LabelProp", ECValue("1"));});
+
+    // ruleset
+    PresentationRuleSetPtr rules = PresentationRuleSet::CreateInstance(BeTest::GetNameOfCurrentTest());
+    m_locater->AddRuleSet(*rules);
+
+    rules->AddPresentationRule(*new InstanceLabelOverride(1, false, classA->GetFullName(), { new InstanceLabelOverridePropertyValueSpecification("LabelProp") }));
+    rules->AddPresentationRule(*new InstanceLabelOverride(1, false, classB->GetFullName(), { new InstanceLabelOverridePropertyValueSpecification("LabelProp") }));
+    rules->AddPresentationRule(*new InstanceLabelOverride(1, false, classC->GetFullName(), { new InstanceLabelOverridePropertyValueSpecification("LabelProp") }));
+
+    RootNodeRule* rootRule = new RootNodeRule();
+    rootRule->AddSpecification(*new InstanceNodesOfSpecificClassesSpecification(1, ChildrenHint::Unknown, false, false, false, true, "",
+        {
+        new MultiSchemaClass(classA->GetSchema().GetName(), true, bvector<Utf8String>{ classA->GetName(), classB->GetName(), classC->GetName() })
+        }, {}));
+    rules->AddPresentationRule(*rootRule);
+
+    // verify without instance filter
+    auto params = AsyncHierarchyRequestParams::Create(s_project->GetECDb(), rules->GetRuleSetId(), RulesetVariables());
+    auto hierarchy = ValidateHierarchy(params,
+        ExpectedHierarchyListDef(true,
+            {
+            ExpectedHierarchyDef(CreateLabelGroupingNodeValidator("1", { a11, a12, a13, b11, b12, b13, c }),
+                ExpectedHierarchyListDef(true,
+                    {
+                    CreateInstanceNodeValidator({ a11 }),
+                    CreateInstanceNodeValidator({ a12 }),
+                    CreateInstanceNodeValidator({ a13 }),
+                    CreateInstanceNodeValidator({ b11 }),
+                    CreateInstanceNodeValidator({ b12 }),
+                    CreateInstanceNodeValidator({ b13 }),
+                    CreateInstanceNodeValidator({ c }),
+                    })),
+            ExpectedHierarchyDef(CreateLabelGroupingNodeValidator("2", { a21, a22, b21, b22 }),
+                ExpectedHierarchyListDef(true,
+                    {
+                    CreateInstanceNodeValidator({ a21 }),
+                    CreateInstanceNodeValidator({ a22 }),
+                    CreateInstanceNodeValidator({ b21 }),
+                    CreateInstanceNodeValidator({ b22 }),
+                    })),
+            ExpectedHierarchyDef(CreateLabelGroupingNodeValidator("3", { a3, b3 }),
+                ExpectedHierarchyListDef(true,
+                    {
+                    CreateInstanceNodeValidator({ a3 }),
+                    CreateInstanceNodeValidator({ b3 }),
+                    })),
+            })
+        );
+
+    // validate hierarchy level filter descriptor
+    ValidateHierarchyLevelDescriptor(*m_manager, params, CreateDescriptorValidator(
+        {
+        CreatePropertiesFieldValidator({ classA->GetPropertyP("LabelProp"), classB->GetPropertyP("LabelProp"), classC->GetPropertyP("LabelProp") }),
+        CreatePropertiesFieldValidator({ classA->GetPropertyP("FilterProp"), classB->GetPropertyP("FilterProp") }),
+        }));
+    ValidateHierarchyLevelDescriptor(*m_manager, WithParentNode(params, hierarchy[0].node.get()), CreateDescriptorValidator(
+        {
+        CreatePropertiesFieldValidator({ classA->GetPropertyP("LabelProp"), classB->GetPropertyP("LabelProp"), classC->GetPropertyP("LabelProp") }),
+        CreatePropertiesFieldValidator({ classA->GetPropertyP("FilterProp"), classB->GetPropertyP("FilterProp") }),
+        }));
+    ValidateHierarchyLevelDescriptor(*m_manager, WithParentNode(params, hierarchy[1].node.get()), CreateDescriptorValidator(
+        {
+        CreatePropertiesFieldValidator({ classA->GetPropertyP("LabelProp"), classB->GetPropertyP("LabelProp") }),
+        CreatePropertiesFieldValidator({ classA->GetPropertyP("FilterProp"), classB->GetPropertyP("FilterProp") }),
+        }));
+    ValidateHierarchyLevelDescriptor(*m_manager, WithParentNode(params, hierarchy[2].node.get()), CreateDescriptorValidator(
+        {
+        CreatePropertiesFieldValidator({ classA->GetPropertyP("LabelProp"), classB->GetPropertyP("LabelProp") }),
+        CreatePropertiesFieldValidator({ classA->GetPropertyP("FilterProp"), classB->GetPropertyP("FilterProp") }),
+        }));
+
+    // verify with instance filter
+    params.SetInstanceFilter(std::make_unique<InstanceFilterDefinition>("this.FilterProp = 1", *classB, bvector<RelatedClassPath>()));
+    ValidateHierarchy(params,
+        {
+        ExpectedHierarchyDef(CreateLabelGroupingNodeValidator("1", { b11, b12 }),
+            {
+            CreateInstanceNodeValidator({ b11 }),
+            CreateInstanceNodeValidator({ b12 }),
+            }),
+        CreateInstanceNodeValidator({ b21 }),
+        CreateInstanceNodeValidator({ b3 }),
+        });
+    }
+
+/*---------------------------------------------------------------------------------**//**
+* @bsitest
++---------------+---------------+---------------+---------------+---------------+------*/
+DEFINE_SCHEMA(InstanceFiltering_FiltersBaseClassGroupingNodes, R"*(
+    <ECEntityClass typeName="A" />
+    <ECEntityClass typeName="B">
+        <BaseClass>A</BaseClass>
+        <ECProperty propertyName="Prop" typeName="int" />
+    </ECEntityClass>
+)*");
+TEST_F(RulesDrivenECPresentationManagerNavigationTests, InstanceFiltering_FiltersBaseClassGroupingNodes)
+    {
+    // dataset
+    ECClassCP classA = GetClass("A");
+    ECClassCP classB = GetClass("B");
+    IECInstancePtr b1 = RulesEngineTestHelpers::InsertInstance(s_project->GetECDb(), *classB, [](IECInstanceR instance){instance.SetValue("Prop", ECValue(1));});
+    IECInstancePtr b2 = RulesEngineTestHelpers::InsertInstance(s_project->GetECDb(), *classB, [](IECInstanceR instance){instance.SetValue("Prop", ECValue(2));});
+
+    // ruleset
+    PresentationRuleSetPtr rules = PresentationRuleSet::CreateInstance(BeTest::GetNameOfCurrentTest());
+    m_locater->AddRuleSet(*rules);
+
+    auto groupingRule = new GroupingRule("", 1, false, classA->GetSchema().GetName(), classA->GetName(), "", "", "");
+    groupingRule->AddGroup(*new ClassGroup("", true, "", ""));
+    rules->AddPresentationRule(*groupingRule);
+
+    RootNodeRule* rootRule = new RootNodeRule();
+    rootRule->AddSpecification(*new InstanceNodesOfSpecificClassesSpecification(1, ChildrenHint::Unknown, false, false, false, true, "",
+        {
+        new MultiSchemaClass(classB->GetSchema().GetName(), true, bvector<Utf8String>{ classB->GetName() })
+        }, {}));
+    rules->AddPresentationRule(*rootRule);
+
+    // verify without instance filter
+    auto params = AsyncHierarchyRequestParams::Create(s_project->GetECDb(), rules->GetRuleSetId(), RulesetVariables());
+    auto hierarchy = ValidateHierarchy(params,
+        ExpectedHierarchyListDef(true,
+            {
+            ExpectedHierarchyDef(CreateClassGroupingNodeValidator(*classA, true, { b1, b2 }),
+                ExpectedHierarchyListDef(true,
+                    {
+                    CreateInstanceNodeValidator({ b1 }),
+                    CreateInstanceNodeValidator({ b2 }),
+                    })),
+            })
+        );
+
+    // validate hierarchy level filter descriptor (same for all hierarchy levels here)
+    auto expectedDescriptor = CreateDescriptorValidator(
+        {
+        CreatePropertiesFieldValidator(*classB->GetPropertyP("Prop")),
+        });
+    ValidateHierarchyLevelDescriptor(*m_manager, params, expectedDescriptor);
+    ValidateHierarchyLevelDescriptor(*m_manager, WithParentNode(params, hierarchy[0].node.get()), expectedDescriptor);
+
+    // verify with instance filter
+    params.SetInstanceFilter(std::make_unique<InstanceFilterDefinition>("this.Prop = 1"));
+    ValidateHierarchy(params,
+        {
+        ExpectedHierarchyDef(CreateClassGroupingNodeValidator(*classA, true, { b1 }),
+            {
+            CreateInstanceNodeValidator({ b1 })
+            }),
+        });
+    }
+
+/*---------------------------------------------------------------------------------**//**
+* @bsitest
++---------------+---------------+---------------+---------------+---------------+------*/
+DEFINE_SCHEMA(InstanceFiltering_FiltersBaseClassGroupingNodes_WhenFilterSpecifiesSelectClass, R"*(
+    <ECEntityClass typeName="A" />
+    <ECEntityClass typeName="B">
+        <BaseClass>A</BaseClass>
+        <ECProperty propertyName="PropB" typeName="int" />
+    </ECEntityClass>
+    <ECEntityClass typeName="C">
+        <BaseClass>A</BaseClass>
+        <ECProperty propertyName="PropC" typeName="int" />
+    </ECEntityClass>
+    <ECEntityClass typeName="D">
+        <ECProperty propertyName="PropD" typeName="int" />
+    </ECEntityClass>
+)*");
+TEST_F(RulesDrivenECPresentationManagerNavigationTests, InstanceFiltering_FiltersBaseClassGroupingNodes_WhenFilterSpecifiesSelectClass)
+    {
+    // dataset
+    ECClassCP classA = GetClass("A");
+    ECClassCP classB = GetClass("B");
+    ECClassCP classC = GetClass("C");
+    ECClassCP classD = GetClass("D");
+
+    IECInstancePtr b1 = RulesEngineTestHelpers::InsertInstance(s_project->GetECDb(), *classB, [](IECInstanceR instance){instance.SetValue("PropB", ECValue(1));});
+    IECInstancePtr b2 = RulesEngineTestHelpers::InsertInstance(s_project->GetECDb(), *classB, [](IECInstanceR instance){instance.SetValue("PropB", ECValue(2));});
+    IECInstancePtr c1 = RulesEngineTestHelpers::InsertInstance(s_project->GetECDb(), *classC, [](IECInstanceR instance){instance.SetValue("PropC", ECValue(1));});
+    IECInstancePtr c2 = RulesEngineTestHelpers::InsertInstance(s_project->GetECDb(), *classC, [](IECInstanceR instance){instance.SetValue("PropC", ECValue(2));});
+    IECInstancePtr d = RulesEngineTestHelpers::InsertInstance(s_project->GetECDb(), *classD);
+
+    // ruleset
+    PresentationRuleSetPtr rules = PresentationRuleSet::CreateInstance(BeTest::GetNameOfCurrentTest());
+    m_locater->AddRuleSet(*rules);
+
+    auto groupingRule = new GroupingRule("", 1, false, classA->GetSchema().GetName(), classA->GetName(), "", "", "");
+    groupingRule->AddGroup(*new ClassGroup("", true, "", ""));
+    rules->AddPresentationRule(*groupingRule);
+
+    RootNodeRule* rootRule = new RootNodeRule();
+    rootRule->AddSpecification(*new InstanceNodesOfSpecificClassesSpecification(1, ChildrenHint::Unknown, false, false, false, false, "",
+        {
+        new MultiSchemaClass(classB->GetSchema().GetName(), true, bvector<Utf8String>{ classB->GetName(), classC->GetName(), classD->GetName() })
+        }, {}));
+    rules->AddPresentationRule(*rootRule);
+
+    // verify without instance filter
+    auto params = AsyncHierarchyRequestParams::Create(s_project->GetECDb(), rules->GetRuleSetId(), RulesetVariables());
+    auto hierarchy = ValidateHierarchy(params,
+        ExpectedHierarchyListDef(true,
+            {
+            ExpectedHierarchyDef(CreateClassGroupingNodeValidator(*classA, true, { b1, b2, c1, c2 }),
+                {
+                CreateInstanceNodeValidator({ b1 }),
+                CreateInstanceNodeValidator({ b2 }),
+                CreateInstanceNodeValidator({ c1 }),
+                CreateInstanceNodeValidator({ c2 }),
+                }),
+            CreateInstanceNodeValidator({ d }),
+            })
+        );
+
+    // validate hierarchy level filter descriptor
+    ValidateHierarchyLevelDescriptor(*m_manager, params, CreateDescriptorValidator(
+        {
+        CreatePropertiesFieldValidator(*classB->GetPropertyP("PropB")),
+        CreatePropertiesFieldValidator(*classC->GetPropertyP("PropC")),
+        CreatePropertiesFieldValidator(*classD->GetPropertyP("PropD")),
+        }));
+    ValidateHierarchyLevelDescriptor(*m_manager, WithParentNode(params, hierarchy[0].node.get()), CreateDescriptorValidator(
+        {
+        CreatePropertiesFieldValidator(*classB->GetPropertyP("PropB")),
+        CreatePropertiesFieldValidator(*classC->GetPropertyP("PropC")),
+        }));
+
+    // verify with instance filter
+    params.SetInstanceFilter(std::make_unique<InstanceFilterDefinition>("this.PropC = 1", *classC, bvector<RelatedClassPath>()));
+    ValidateHierarchy(params,
+        {
+        ExpectedHierarchyDef(CreateClassGroupingNodeValidator(*classA, true, { c1 }),
+            {
+            CreateInstanceNodeValidator({ c1 }),
+            }),
+        });
+    }
+
+/*---------------------------------------------------------------------------------**//**
+* @bsitest
++---------------+---------------+---------------+---------------+---------------+------*/
+DEFINE_SCHEMA(InstanceFiltering_FiltersPropertyGroupingNodes_WhenFilteringByGroupingProperty_GuidProperty, R"*(
+    <ECEntityClass typeName="A">
+        <ECProperty propertyName="GuidProp" typeName="binary" extendedTypeName="BeGuid"/>
+    </ECEntityClass>
+)*");
+TEST_F(RulesDrivenECPresentationManagerNavigationTests, InstanceFiltering_FiltersPropertyGroupingNodes_WhenFilteringByGroupingProperty_GuidProperty)
+    {
+    // dataset
+    ECClassCP classA = GetClass("A");
+    BeGuidCR guid1 = RulesEngineTestHelpers::CreateGuidFromString("814f3e14-63f2-4511-89a8-43ff3b527492");
+    BeGuidCR guid2 = RulesEngineTestHelpers::CreateGuidFromString("182238d2-e836-4640-9b40-38be6ca49623");
+    IECInstancePtr a1 = RulesEngineTestHelpers::InsertInstance(s_project->GetECDb(), *classA, [guid1](IECInstanceR instance)
+        {
+        instance.SetValue("GuidProp", ECValue((Byte const*)&guid1, sizeof(BeGuid)));
+        });
+    IECInstancePtr a2 = RulesEngineTestHelpers::InsertInstance(s_project->GetECDb(), *classA, [guid2](IECInstanceR instance)
+        {
+        instance.SetValue("GuidProp", ECValue((Byte const*)&guid2, sizeof(BeGuid)));
+        });
+
+    // ruleset
+    PresentationRuleSetPtr rules = PresentationRuleSet::CreateInstance(BeTest::GetNameOfCurrentTest());
+    m_locater->AddRuleSet(*rules);
+
+    auto groupingRule = new GroupingRule("", 1, false, classA->GetSchema().GetName(), classA->GetName(), "", "", "");
+    groupingRule->AddGroup(*new PropertyGroup("", "", true, "GuidProp"));
+    rules->AddPresentationRule(*groupingRule);
+
+    RootNodeRule* rootRule = new RootNodeRule();
+    rootRule->AddSpecification(*new InstanceNodesOfSpecificClassesSpecification(1, ChildrenHint::Unknown, false, false, false, false, "",
+        {
+        new MultiSchemaClass(classA->GetSchema().GetName(), true, bvector<Utf8String>{ classA->GetName() })
+        }, {}));
+    rules->AddPresentationRule(*rootRule);
+
+    // verify without instance filter
+    auto params = AsyncHierarchyRequestParams::Create(s_project->GetECDb(), rules->GetRuleSetId(), RulesetVariables());
+    auto hierarchy = ValidateHierarchy(params,
+        ExpectedHierarchyListDef(true,
+            {
+            ExpectedHierarchyDef(CreatePropertyGroupingNodeValidator({ a1 }, ValueList{ ECValue((Byte const*)&guid1, sizeof(BeGuid)) }),
+                ExpectedHierarchyListDef(true,
+                    {
+                    CreateInstanceNodeValidator({ a1 }),
+                    })),
+            ExpectedHierarchyDef(CreatePropertyGroupingNodeValidator({ a2 }, ValueList{ ECValue((Byte const*)&guid2, sizeof(BeGuid)) }),
+                ExpectedHierarchyListDef(true,
+                    {
+                    CreateInstanceNodeValidator({ a2 }),
+                    })),
+            })
+        );
+
+    // validate hierarchy level filter descriptor (same for all hierarchy levels here)
+    auto expectedDescriptor = CreateDescriptorValidator(
+        {
+        CreatePropertiesFieldValidator(*classA->GetPropertyP("GuidProp")),
+        });
+    ValidateHierarchyLevelDescriptor(*m_manager, params, expectedDescriptor);
+    ValidateHierarchyLevelDescriptor(*m_manager, WithParentNode(params, hierarchy[0].node.get()), expectedDescriptor);
+    ValidateHierarchyLevelDescriptor(*m_manager, WithParentNode(params, hierarchy[1].node.get()), expectedDescriptor);
+
+    // verify with instance filter
+    params.SetInstanceFilter(std::make_unique<InstanceFilterDefinition>("GuidToStr(this.GuidProp) = \"814f3e14-63f2-4511-89a8-43ff3b527492\""));
+    ValidateHierarchy(params,
+        {
+        ExpectedHierarchyDef(CreatePropertyGroupingNodeValidator({ a1 }, ValueList{ ECValue((Byte const*)&guid1, sizeof(BeGuid)) }),
+            {
+            CreateInstanceNodeValidator({ a1 })
+            }),
+        });
+    }
+
+/*---------------------------------------------------------------------------------**//**
+* @bsitest
++---------------+---------------+---------------+---------------+---------------+------*/
+DEFINE_SCHEMA(InstanceFiltering_FiltersPropertyGroupingNodes_WhenFilteringByGroupingProperty, R"*(
+    <ECEntityClass typeName="A">
+        <ECProperty propertyName="Prop" typeName="int" />
+    </ECEntityClass>
+)*");
+TEST_F(RulesDrivenECPresentationManagerNavigationTests, InstanceFiltering_FiltersPropertyGroupingNodes_WhenFilteringByGroupingProperty)
+    {
+    // dataset
+    ECClassCP classA = GetClass("A");
+    IECInstancePtr a1 = RulesEngineTestHelpers::InsertInstance(s_project->GetECDb(), *classA, [](IECInstanceR instance){instance.SetValue("Prop", ECValue(1));});
+    IECInstancePtr a2 = RulesEngineTestHelpers::InsertInstance(s_project->GetECDb(), *classA, [](IECInstanceR instance){instance.SetValue("Prop", ECValue(2));});
+
+    // ruleset
+    PresentationRuleSetPtr rules = PresentationRuleSet::CreateInstance(BeTest::GetNameOfCurrentTest());
+    m_locater->AddRuleSet(*rules);
+
+    auto groupingRule = new GroupingRule("", 1, false, classA->GetSchema().GetName(), classA->GetName(), "", "", "");
+    groupingRule->AddGroup(*new PropertyGroup("", "", true, "Prop"));
+    rules->AddPresentationRule(*groupingRule);
+
+    RootNodeRule* rootRule = new RootNodeRule();
+    rootRule->AddSpecification(*new InstanceNodesOfSpecificClassesSpecification(1, ChildrenHint::Unknown, false, false, false, false, "",
+        {
+        new MultiSchemaClass(classA->GetSchema().GetName(), true, bvector<Utf8String>{ classA->GetName() })
+        }, {}));
+    rules->AddPresentationRule(*rootRule);
+
+    // verify without instance filter
+    auto params = AsyncHierarchyRequestParams::Create(s_project->GetECDb(), rules->GetRuleSetId(), RulesetVariables());
+    auto hierarchy = ValidateHierarchy(params,
+        ExpectedHierarchyListDef(true,
+            {
+            ExpectedHierarchyDef(CreatePropertyGroupingNodeValidator({ a1 }, ValueList{ ECValue(1) }),
+                ExpectedHierarchyListDef(true,
+                    {
+                    CreateInstanceNodeValidator({ a1 }),
+                    })),
+            ExpectedHierarchyDef(CreatePropertyGroupingNodeValidator({ a2 }, ValueList{ ECValue(2) }),
+                ExpectedHierarchyListDef(true,
+                    {
+                    CreateInstanceNodeValidator({ a2 }),
+                    })),
+            })
+        );
+
+    // validate hierarchy level filter descriptor (same for all hierarchy levels here)
+    auto expectedDescriptor = CreateDescriptorValidator(
+        {
+        CreatePropertiesFieldValidator(*classA->GetPropertyP("Prop")),
+        });
+    ValidateHierarchyLevelDescriptor(*m_manager, params, expectedDescriptor);
+    ValidateHierarchyLevelDescriptor(*m_manager, WithParentNode(params, hierarchy[0].node.get()), expectedDescriptor);
+    ValidateHierarchyLevelDescriptor(*m_manager, WithParentNode(params, hierarchy[1].node.get()), expectedDescriptor);
+
+    // verify with instance filter
+    params.SetInstanceFilter(std::make_unique<InstanceFilterDefinition>("this.Prop = 1"));
+    ValidateHierarchy(params,
+        {
+        ExpectedHierarchyDef(CreatePropertyGroupingNodeValidator({ a1 }, ValueList{ ECValue(1) }),
+            {
+            CreateInstanceNodeValidator({ a1 })
+            }),
+        });
+    }
+
+/*---------------------------------------------------------------------------------**//**
+* @bsitest
++---------------+---------------+---------------+---------------+---------------+------*/
+DEFINE_SCHEMA(InstanceFiltering_FiltersPropertyGroupingNodes_WhenFilteringByGroupingProperty_AndFilterSpecifiesSelectClass, R"*(
+    <ECEntityClass typeName="A">
+        <ECProperty propertyName="Prop" typeName="int" />
+    </ECEntityClass>
+    <ECEntityClass typeName="B">
+        <BaseClass>A</BaseClass>
+    </ECEntityClass>
+    <ECEntityClass typeName="C">
+        <BaseClass>A</BaseClass>
+    </ECEntityClass>
+)*");
+TEST_F(RulesDrivenECPresentationManagerNavigationTests, InstanceFiltering_FiltersPropertyGroupingNodes_WhenFilteringByGroupingProperty_AndFilterSpecifiesSelectClass)
+    {
+    // dataset
+    ECClassCP classA = GetClass("A");
+    ECClassCP classB = GetClass("B");
+    ECClassCP classC = GetClass("C");
+
+    IECInstancePtr b1 = RulesEngineTestHelpers::InsertInstance(s_project->GetECDb(), *classB, [](IECInstanceR instance){instance.SetValue("Prop", ECValue(1));});
+    IECInstancePtr b2 = RulesEngineTestHelpers::InsertInstance(s_project->GetECDb(), *classB, [](IECInstanceR instance){instance.SetValue("Prop", ECValue(2));});
+    IECInstancePtr b3 = RulesEngineTestHelpers::InsertInstance(s_project->GetECDb(), *classB, [](IECInstanceR instance){instance.SetValue("Prop", ECValue(3));});
+    IECInstancePtr c1 = RulesEngineTestHelpers::InsertInstance(s_project->GetECDb(), *classC, [](IECInstanceR instance){instance.SetValue("Prop", ECValue(1));});
+    IECInstancePtr c2 = RulesEngineTestHelpers::InsertInstance(s_project->GetECDb(), *classC, [](IECInstanceR instance){instance.SetValue("Prop", ECValue(2));});
+    IECInstancePtr c4 = RulesEngineTestHelpers::InsertInstance(s_project->GetECDb(), *classC, [](IECInstanceR instance){instance.SetValue("Prop", ECValue(4));});
+
+    // ruleset
+    PresentationRuleSetPtr rules = PresentationRuleSet::CreateInstance(BeTest::GetNameOfCurrentTest());
+    m_locater->AddRuleSet(*rules);
+
+    auto groupingRule = new GroupingRule("", 1, false, classA->GetSchema().GetName(), classA->GetName(), "", "", "");
+    groupingRule->AddGroup(*new PropertyGroup("", "", true, "Prop"));
+    rules->AddPresentationRule(*groupingRule);
+
+    RootNodeRule* rootRule = new RootNodeRule();
+    rootRule->AddSpecification(*new InstanceNodesOfSpecificClassesSpecification(1, ChildrenHint::Unknown, false, false, false, false, "",
+        {
+        new MultiSchemaClass(classA->GetSchema().GetName(), true, bvector<Utf8String>{ classA->GetName() })
+        }, {}));
+    rules->AddPresentationRule(*rootRule);
+
+    // verify without instance filter
+    auto params = AsyncHierarchyRequestParams::Create(s_project->GetECDb(), rules->GetRuleSetId(), RulesetVariables());
+    auto hierarchy = ValidateHierarchy(params,
+        ExpectedHierarchyListDef(true,
+            {
+            ExpectedHierarchyDef(CreatePropertyGroupingNodeValidator({ b1, c1 }, ValueList{ ECValue(1) }),
+                ExpectedHierarchyListDef(true,
+                    {
+                    CreateInstanceNodeValidator({ b1 }),
+                    CreateInstanceNodeValidator({ c1 }),
+                    })),
+            ExpectedHierarchyDef(CreatePropertyGroupingNodeValidator({ b2, c2 }, ValueList{ ECValue(2) }),
+                ExpectedHierarchyListDef(true,
+                    {
+                    CreateInstanceNodeValidator({ b2 }),
+                    CreateInstanceNodeValidator({ c2 }),
+                    })),
+            ExpectedHierarchyDef(CreatePropertyGroupingNodeValidator({ b3 }, ValueList{ ECValue(3) }),
+                ExpectedHierarchyListDef(true,
+                    {
+                    CreateInstanceNodeValidator({ b3 }),
+                    })),
+            ExpectedHierarchyDef(CreatePropertyGroupingNodeValidator({ c4 }, ValueList{ ECValue(4) }),
+                ExpectedHierarchyListDef(true,
+                    {
+                    CreateInstanceNodeValidator({ c4 }),
+                    })),
+            })
+        );
+
+    // validate hierarchy level filter descriptor
+    ValidateHierarchyLevelDescriptor(*m_manager, params, CreateDescriptorValidator(
+        {
+        CreatePropertiesFieldValidator({ classB->GetPropertyP("Prop"), classC->GetPropertyP("Prop") }),
+        }));
+    ValidateHierarchyLevelDescriptor(*m_manager, WithParentNode(params, hierarchy[0].node.get()), CreateDescriptorValidator(
+        {
+        CreatePropertiesFieldValidator({ classB->GetPropertyP("Prop"), classC->GetPropertyP("Prop") }),
+        }));
+    ValidateHierarchyLevelDescriptor(*m_manager, WithParentNode(params, hierarchy[1].node.get()), CreateDescriptorValidator(
+        {
+        CreatePropertiesFieldValidator({ classB->GetPropertyP("Prop"), classC->GetPropertyP("Prop") }),
+        }));
+    ValidateHierarchyLevelDescriptor(*m_manager, WithParentNode(params, hierarchy[2].node.get()), CreateDescriptorValidator(
+        {
+        CreatePropertiesFieldValidator({ classB->GetPropertyP("Prop") }),
+        }));
+    ValidateHierarchyLevelDescriptor(*m_manager, WithParentNode(params, hierarchy[3].node.get()), CreateDescriptorValidator(
+        {
+        CreatePropertiesFieldValidator({ classC->GetPropertyP("Prop") }),
+        }));
+
+    // verify with instance filter
+    params.SetInstanceFilter(std::make_unique<InstanceFilterDefinition>("this.Prop = 1", *classC, bvector<RelatedClassPath>()));
+    ValidateHierarchy(params,
+        {
+        ExpectedHierarchyDef(CreatePropertyGroupingNodeValidator({ c1 }, ValueList{ ECValue(1) }),
+            {
+            CreateInstanceNodeValidator({ c1 }),
+            }),
+        });
+    }
+
+/*---------------------------------------------------------------------------------**//**
+* @bsitest
++---------------+---------------+---------------+---------------+---------------+------*/
+DEFINE_SCHEMA(InstanceFiltering_FiltersPropertyGroupingNodes_WhenFilteringByNonGroupingProperty, R"*(
+    <ECEntityClass typeName="A">
+        <ECProperty propertyName="GroupingProp" typeName="int" />
+        <ECProperty propertyName="FilteringProp" typeName="int" />
+    </ECEntityClass>
+)*");
+TEST_F(RulesDrivenECPresentationManagerNavigationTests, InstanceFiltering_FiltersPropertyGroupingNodes_WhenFilteringByNonGroupingProperty)
+    {
+    // dataset
+    ECClassCP classA = GetClass("A");
+    IECInstancePtr a1 = RulesEngineTestHelpers::InsertInstance(s_project->GetECDb(), *classA, [](IECInstanceR instance)
+        {
+        instance.SetValue("GroupingProp", ECValue(111));
+        instance.SetValue("FilteringProp", ECValue(777));
+        });
+    IECInstancePtr a2 = RulesEngineTestHelpers::InsertInstance(s_project->GetECDb(), *classA, [](IECInstanceR instance)
+        {
+        instance.SetValue("GroupingProp", ECValue(222));
+        instance.SetValue("FilteringProp", ECValue(777));
+        });
+    IECInstancePtr a3 = RulesEngineTestHelpers::InsertInstance(s_project->GetECDb(), *classA, [](IECInstanceR instance)
+        {
+        instance.SetValue("GroupingProp", ECValue(222));
+        instance.SetValue("FilteringProp", ECValue(888));
+        });
+
+    // ruleset
+    PresentationRuleSetPtr rules = PresentationRuleSet::CreateInstance(BeTest::GetNameOfCurrentTest());
+    m_locater->AddRuleSet(*rules);
+
+    auto groupingRule = new GroupingRule("", 1, false, classA->GetSchema().GetName(), classA->GetName(), "", "", "");
+    groupingRule->AddGroup(*new PropertyGroup("", "", true, "GroupingProp"));
+    rules->AddPresentationRule(*groupingRule);
+
+    RootNodeRule* rootRule = new RootNodeRule();
+    rootRule->AddSpecification(*new InstanceNodesOfSpecificClassesSpecification(1, ChildrenHint::Unknown, false, false, false, true, "",
+        {
+        new MultiSchemaClass(classA->GetSchema().GetName(), true, bvector<Utf8String>{ classA->GetName() })
+        }, {}));
+    rules->AddPresentationRule(*rootRule);
+
+    // verify without instance filter
+    auto params = AsyncHierarchyRequestParams::Create(s_project->GetECDb(), rules->GetRuleSetId(), RulesetVariables());
+    auto hierarchy = ValidateHierarchy(params,
+        ExpectedHierarchyListDef(true,
+            {
+            ExpectedHierarchyDef(CreatePropertyGroupingNodeValidator({ a1 }, ValueList{ ECValue(111) }),
+                ExpectedHierarchyListDef(true,
+                    {
+                    CreateInstanceNodeValidator({ a1 }),
+                    })),
+            ExpectedHierarchyDef(CreatePropertyGroupingNodeValidator({ a2, a3 }, ValueList{ ECValue(222) }),
+                ExpectedHierarchyListDef(true,
+                    {
+                    CreateInstanceNodeValidator({ a2 }),
+                    CreateInstanceNodeValidator({ a3 }),
+                    })),
+            })
+        );
+
+    // validate hierarchy level filter descriptor (same for all hierarchy levels here)
+    auto expectedDescriptor = CreateDescriptorValidator(
+        {
+        CreatePropertiesFieldValidator(*classA->GetPropertyP("GroupingProp")),
+        CreatePropertiesFieldValidator(*classA->GetPropertyP("FilteringProp")),
+        });
+    ValidateHierarchyLevelDescriptor(*m_manager, params, expectedDescriptor);
+    ValidateHierarchyLevelDescriptor(*m_manager, WithParentNode(params, hierarchy[0].node.get()), expectedDescriptor);
+    ValidateHierarchyLevelDescriptor(*m_manager, WithParentNode(params, hierarchy[1].node.get()), expectedDescriptor);
+
+    // verify with instance filter
+    params.SetInstanceFilter(std::make_unique<InstanceFilterDefinition>("this.FilteringProp = 888"));
+    ValidateHierarchy(params,
+        {
+        ExpectedHierarchyDef(CreatePropertyGroupingNodeValidator({ a3 }, ValueList{ ECValue(222) }),
+            {
+            CreateInstanceNodeValidator({ a3 })
+            }),
+        });
+    }
+
+/*---------------------------------------------------------------------------------**//**
+* @bsitest
++---------------+---------------+---------------+---------------+---------------+------*/
+DEFINE_SCHEMA(InstanceFiltering_FiltersSameLabelInstanceNodes, R"*(
+    <ECEntityClass typeName="A">
+        <ECProperty propertyName="LabelProp" typeName="string" />
+        <ECProperty propertyName="FilterProp" typeName="int" />
+    </ECEntityClass>
+)*");
+TEST_F(RulesDrivenECPresentationManagerNavigationTests, InstanceFiltering_FiltersSameLabelInstanceNodes)
+    {
+    // dataset
+    ECClassCP classA = GetClass("A");
+    IECInstancePtr a11 = RulesEngineTestHelpers::InsertInstance(s_project->GetECDb(), *classA, [](IECInstanceR instance){instance.SetValue("LabelProp", ECValue("1")); instance.SetValue("FilterProp", ECValue(1));});
+    IECInstancePtr a12 = RulesEngineTestHelpers::InsertInstance(s_project->GetECDb(), *classA, [](IECInstanceR instance){instance.SetValue("LabelProp", ECValue("1")); instance.SetValue("FilterProp", ECValue(1));});
+    IECInstancePtr a13 = RulesEngineTestHelpers::InsertInstance(s_project->GetECDb(), *classA, [](IECInstanceR instance){instance.SetValue("LabelProp", ECValue("1")); instance.SetValue("FilterProp", ECValue(2));});
+    IECInstancePtr a21 = RulesEngineTestHelpers::InsertInstance(s_project->GetECDb(), *classA, [](IECInstanceR instance){instance.SetValue("LabelProp", ECValue("2")); instance.SetValue("FilterProp", ECValue(1));});
+    IECInstancePtr a22 = RulesEngineTestHelpers::InsertInstance(s_project->GetECDb(), *classA, [](IECInstanceR instance){instance.SetValue("LabelProp", ECValue("2")); instance.SetValue("FilterProp", ECValue(2));});
+    IECInstancePtr a3 = RulesEngineTestHelpers::InsertInstance(s_project->GetECDb(), *classA, [](IECInstanceR instance){instance.SetValue("LabelProp", ECValue("3")); instance.SetValue("FilterProp", ECValue(1));});
+
+    // ruleset
+    PresentationRuleSetPtr rules = PresentationRuleSet::CreateInstance(BeTest::GetNameOfCurrentTest());
+    m_locater->AddRuleSet(*rules);
+
+    rules->AddPresentationRule(*new InstanceLabelOverride(1, false, classA->GetFullName(), { new InstanceLabelOverridePropertyValueSpecification("LabelProp") }));
+
+    auto groupingRule = new GroupingRule("", 1, false, classA->GetSchema().GetName(), classA->GetName(), "", "", "");
+    groupingRule->AddGroup(*new SameLabelInstanceGroup());
+    rules->AddPresentationRule(*groupingRule);
+
+    RootNodeRule* rootRule = new RootNodeRule();
+    rootRule->AddSpecification(*new InstanceNodesOfSpecificClassesSpecification(1, ChildrenHint::Unknown, false, false, false, true, "",
+        {
+        new MultiSchemaClass(classA->GetSchema().GetName(), true, bvector<Utf8String>{ classA->GetName() })
+        }, {}));
+    rules->AddPresentationRule(*rootRule);
+
+    // verify without instance filter
+    auto params = AsyncHierarchyRequestParams::Create(s_project->GetECDb(), rules->GetRuleSetId(), RulesetVariables());
+    ValidateHierarchy(params,
+        ExpectedHierarchyListDef(true,
+            {
+            CreateInstanceNodeValidator({ a11, a12, a13 }),
+            CreateInstanceNodeValidator({ a21, a22 }),
+            CreateInstanceNodeValidator({ a3 }),
+            })
+        );
+
+    // validate hierarchy level filter descriptor
+    ValidateHierarchyLevelDescriptor(*m_manager, params, CreateDescriptorValidator(
+        {
+        CreatePropertiesFieldValidator(*classA->GetPropertyP("LabelProp")),
+        CreatePropertiesFieldValidator(*classA->GetPropertyP("FilterProp")),
+        }));
+
+    // verify with instance filter
+    params.SetInstanceFilter(std::make_unique<InstanceFilterDefinition>("this.FilterProp = 1"));
+    ValidateHierarchy(params,
+        {
+        CreateInstanceNodeValidator({ a11, a12 }),
+        CreateInstanceNodeValidator({ a21 }),
+        CreateInstanceNodeValidator({ a3 }),
+        });
+    }
+
+/*---------------------------------------------------------------------------------**//**
+* @bsitest
++---------------+---------------+---------------+---------------+---------------+------*/
+DEFINE_SCHEMA(InstanceFiltering_FiltersSameLabelInstanceNodes_WhenFilterSpecifiesSelectClass, R"*(
+    <ECEntityClass typeName="A">
+        <ECProperty propertyName="LabelProp" typeName="string" />
+        <ECProperty propertyName="FilterProp" typeName="int" />
+    </ECEntityClass>
+    <ECEntityClass typeName="B">
+        <BaseClass>A</BaseClass>
+    </ECEntityClass>
+    <ECEntityClass typeName="C">
+        <BaseClass>A</BaseClass>
+    </ECEntityClass>
+)*");
+TEST_F(RulesDrivenECPresentationManagerNavigationTests, InstanceFiltering_FiltersSameLabelInstanceNodes_WhenFilterSpecifiesSelectClass)
+    {
+    // dataset
+    ECClassCP classA = GetClass("A");
+    ECClassCP classB = GetClass("B");
+    ECClassCP classC = GetClass("C");
+
+    IECInstancePtr b11 = RulesEngineTestHelpers::InsertInstance(s_project->GetECDb(), *classB, [](IECInstanceR instance){instance.SetValue("LabelProp", ECValue("1")); instance.SetValue("FilterProp", ECValue(1));});
+    IECInstancePtr b12 = RulesEngineTestHelpers::InsertInstance(s_project->GetECDb(), *classB, [](IECInstanceR instance){instance.SetValue("LabelProp", ECValue("1")); instance.SetValue("FilterProp", ECValue(1));});
+    IECInstancePtr b13 = RulesEngineTestHelpers::InsertInstance(s_project->GetECDb(), *classB, [](IECInstanceR instance){instance.SetValue("LabelProp", ECValue("1")); instance.SetValue("FilterProp", ECValue(2));});
+    IECInstancePtr c1 = RulesEngineTestHelpers::InsertInstance(s_project->GetECDb(), *classC, [](IECInstanceR instance){instance.SetValue("LabelProp", ECValue("1")); instance.SetValue("FilterProp", ECValue(1));});
+    IECInstancePtr b21 = RulesEngineTestHelpers::InsertInstance(s_project->GetECDb(), *classB, [](IECInstanceR instance){instance.SetValue("LabelProp", ECValue("2")); instance.SetValue("FilterProp", ECValue(1));});
+    IECInstancePtr b22 = RulesEngineTestHelpers::InsertInstance(s_project->GetECDb(), *classB, [](IECInstanceR instance){instance.SetValue("LabelProp", ECValue("2")); instance.SetValue("FilterProp", ECValue(2));});
+    IECInstancePtr c2 = RulesEngineTestHelpers::InsertInstance(s_project->GetECDb(), *classC, [](IECInstanceR instance){instance.SetValue("LabelProp", ECValue("2")); instance.SetValue("FilterProp", ECValue(1));});
+    IECInstancePtr b3 = RulesEngineTestHelpers::InsertInstance(s_project->GetECDb(), *classB, [](IECInstanceR instance){instance.SetValue("LabelProp", ECValue("3")); instance.SetValue("FilterProp", ECValue(1));});
+    IECInstancePtr c3 = RulesEngineTestHelpers::InsertInstance(s_project->GetECDb(), *classC, [](IECInstanceR instance){instance.SetValue("LabelProp", ECValue("3")); instance.SetValue("FilterProp", ECValue(1));});
+
+    // ruleset
+    PresentationRuleSetPtr rules = PresentationRuleSet::CreateInstance(BeTest::GetNameOfCurrentTest());
+    m_locater->AddRuleSet(*rules);
+
+    rules->AddPresentationRule(*new InstanceLabelOverride(1, false, classA->GetFullName(), { new InstanceLabelOverridePropertyValueSpecification("LabelProp") }));
+
+    auto groupingRule = new GroupingRule("", 1, false, classA->GetSchema().GetName(), classA->GetName(), "", "", "");
+    groupingRule->AddGroup(*new SameLabelInstanceGroup());
+    rules->AddPresentationRule(*groupingRule);
+
+    RootNodeRule* rootRule = new RootNodeRule();
+    rootRule->AddSpecification(*new InstanceNodesOfSpecificClassesSpecification(1, ChildrenHint::Unknown, false, false, false, false, "",
+        {
+        new MultiSchemaClass(classA->GetSchema().GetName(), true, bvector<Utf8String>{ classA->GetName() })
+        }, {}));
+    rules->AddPresentationRule(*rootRule);
+
+    // verify without instance filter
+    auto params = AsyncHierarchyRequestParams::Create(s_project->GetECDb(), rules->GetRuleSetId(), RulesetVariables());
+    ValidateHierarchy(params,
+        ExpectedHierarchyListDef(true,
+            {
+            CreateInstanceNodeValidator({ b11, b12, b13, c1 }),
+            CreateInstanceNodeValidator({ b21, b22, c2 }),
+            CreateInstanceNodeValidator({ b3, c3 }),
+            })
+        );
+
+    // validate hierarchy level filter descriptor
+    ValidateHierarchyLevelDescriptor(*m_manager, params, CreateDescriptorValidator(
+        {
+        CreatePropertiesFieldValidator({ classB->GetPropertyP("LabelProp"), classC->GetPropertyP("LabelProp") }),
+        CreatePropertiesFieldValidator({ classB->GetPropertyP("FilterProp"), classC->GetPropertyP("FilterProp") }),
+        }));
+
+    // verify with instance filter
+    params.SetInstanceFilter(std::make_unique<InstanceFilterDefinition>("this.FilterProp = 1", *classB, bvector<RelatedClassPath>()));
+    ValidateHierarchy(params,
+        {
+        CreateInstanceNodeValidator({ b11, b12 }),
+        CreateInstanceNodeValidator({ b21 }),
+        CreateInstanceNodeValidator({ b3 }),
+        });
+    }
+
+/*---------------------------------------------------------------------------------**//**
+* @bsitest
++---------------+---------------+---------------+---------------+---------------+------*/
+DEFINE_SCHEMA(InstanceFiltering_FiltersWithHideNodesInHierarchy_WithCustomNodeSpecificationInParentLevelAndInstanceNodesOfSpecificClassesInChildLevel, R"*(
+    <ECEntityClass typeName="A">
+        <ECProperty propertyName="Prop" typeName="int" />
+    </ECEntityClass>
+)*");
+TEST_F(RulesDrivenECPresentationManagerNavigationTests, InstanceFiltering_FiltersWithHideNodesInHierarchy_WithCustomNodeSpecificationInParentLevelAndInstanceNodesOfSpecificClassesInChildLevel)
+    {
+    // dataset
+    ECClassCP classA = GetClass("A");
+
+    IECInstancePtr a1 = RulesEngineTestHelpers::InsertInstance(s_project->GetECDb(), *classA, [](IECInstanceR instance){instance.SetValue("Prop", ECValue(1)); });
+    IECInstancePtr a2 = RulesEngineTestHelpers::InsertInstance(s_project->GetECDb(), *classA, [](IECInstanceR instance){instance.SetValue("Prop", ECValue(2)); });
+
+    // ruleset
+    PresentationRuleSetPtr rules = PresentationRuleSet::CreateInstance(BeTest::GetNameOfCurrentTest());
+    m_locater->AddRuleSet(*rules);
+
+    RootNodeRule* rootRule = new RootNodeRule();
+    auto rootSpec = new CustomNodeSpecification(1, false, "T_CUSTOM", "TestLabel", "", "");
+    rootSpec->SetHideNodesInHierarchy(true);
+    rootRule->AddSpecification(*rootSpec);
+    rules->AddPresentationRule(*rootRule);
+
+    ChildNodeRule* childRule = new ChildNodeRule("ParentNode.Type = \"T_CUSTOM\"", 1, false);
+    childRule->AddSpecification(*new InstanceNodesOfSpecificClassesSpecification(1, ChildrenHint::Unknown, false, false, false, false, "",
+        {
+        new MultiSchemaClass(classA->GetSchema().GetName(), true, bvector<Utf8String>{ classA->GetName() })
+        }, {}));
+    rules->AddPresentationRule(*childRule);
+
+    // verify without instance filter
+    auto params = AsyncHierarchyRequestParams::Create(s_project->GetECDb(), rules->GetRuleSetId(), RulesetVariables());
+    ValidateHierarchy(params,
+        ExpectedHierarchyListDef(true,
+            {
+            CreateInstanceNodeValidator({ a1 }),
+            CreateInstanceNodeValidator({ a2 }),
+            })
+        );
+
+    // validate hierarchy level filter descriptor
+    ValidateHierarchyLevelDescriptor(*m_manager, params, CreateDescriptorValidator(
+        {
+        CreatePropertiesFieldValidator(*classA->GetPropertyP("Prop")),
+        }));
+
+    // verify with instance filter
+    params.SetInstanceFilter(std::make_unique<InstanceFilterDefinition>("this.Prop = 2"));
+    ValidateHierarchy(params,
+        {
+        CreateInstanceNodeValidator({ a2 }),
+        });
+    }
+
+/*---------------------------------------------------------------------------------**//**
+* @bsitest
++---------------+---------------+---------------+---------------+---------------+------*/
+DEFINE_SCHEMA(InstanceFiltering_FiltersWithHideNodesInHierarchy_WithInstanceNodesOfSpecificClassesInParentAndChildLevels, R"*(
+    <ECEntityClass typeName="A" />
+    <ECEntityClass typeName="B">
+        <ECProperty propertyName="Prop" typeName="int" />
+    </ECEntityClass>
+)*");
+TEST_F(RulesDrivenECPresentationManagerNavigationTests, InstanceFiltering_FiltersWithHideNodesInHierarchy_WithInstanceNodesOfSpecificClassesInParentAndChildLevels)
+    {
+    // dataset
+    ECClassCP classA = GetClass("A");
+    ECClassCP classB = GetClass("B");
+
+    IECInstancePtr a1 = RulesEngineTestHelpers::InsertInstance(s_project->GetECDb(), *classA);
+    IECInstancePtr b1 = RulesEngineTestHelpers::InsertInstance(s_project->GetECDb(), *classB, [](IECInstanceR instance){instance.SetValue("Prop", ECValue(1));});
+    IECInstancePtr b2 = RulesEngineTestHelpers::InsertInstance(s_project->GetECDb(), *classB, [](IECInstanceR instance){instance.SetValue("Prop", ECValue(2));});
+
+    // ruleset
+    PresentationRuleSetPtr rules = PresentationRuleSet::CreateInstance(BeTest::GetNameOfCurrentTest());
+    m_locater->AddRuleSet(*rules);
+
+    RootNodeRule* rootRule = new RootNodeRule();
+    rootRule->AddSpecification(*new InstanceNodesOfSpecificClassesSpecification(1, ChildrenHint::Unknown, true, false, false, false, "",
+        {
+        new MultiSchemaClass(classA->GetSchema().GetName(), true, bvector<Utf8String>{ classA->GetName() })
+        }, {}));
+    rules->AddPresentationRule(*rootRule);
+
+    ChildNodeRule* childRule = new ChildNodeRule(Utf8PrintfString("ParentNode.IsOfClass(\"%s\", \"%s\")", classA->GetName().c_str(), classA->GetSchema().GetName().c_str()), 1, false);
+    childRule->AddSpecification(*new InstanceNodesOfSpecificClassesSpecification(1, ChildrenHint::Unknown, false, false, false, false, "",
+        {
+        new MultiSchemaClass(classB->GetSchema().GetName(), true, bvector<Utf8String>{ classB->GetName() })
+        }, {}));
+    rules->AddPresentationRule(*childRule);
+
+    // verify without instance filter
+    auto params = AsyncHierarchyRequestParams::Create(s_project->GetECDb(), rules->GetRuleSetId(), RulesetVariables());
+    ValidateHierarchy(params,
+        ExpectedHierarchyListDef(true,
+            {
+            CreateInstanceNodeValidator({ b1 }),
+            CreateInstanceNodeValidator({ b2 }),
+            })
+        );
+
+    // validate hierarchy level filter descriptor
+    ValidateHierarchyLevelDescriptor(*m_manager, params, CreateDescriptorValidator(
+        {
+        CreatePropertiesFieldValidator(*classB->GetPropertyP("Prop")),
+        }));
+
+    // verify with instance filter
+    params.SetInstanceFilter(std::make_unique<InstanceFilterDefinition>("this.Prop = 2"));
+    ValidateHierarchy(params,
+        {
+        CreateInstanceNodeValidator({ b2 }),
+        });
+    }
+
+/*---------------------------------------------------------------------------------**//**
+* @bsitest
++---------------+---------------+---------------+---------------+---------------+------*/
+DEFINE_SCHEMA(InstanceFiltering_FiltersWithHideNodesInHierarchy_WithInstanceNodesOfSpecificClassesInParentAndChildLevels_WhenChildrenGroupedByClass, R"*(
+    <ECEntityClass typeName="A" />
+    <ECEntityClass typeName="B">
+        <ECProperty propertyName="Prop" typeName="int" />
+    </ECEntityClass>
+    <ECEntityClass typeName="C">
+        <BaseClass>B</BaseClass>
+    </ECEntityClass>
+)*");
+TEST_F(RulesDrivenECPresentationManagerNavigationTests, InstanceFiltering_FiltersWithHideNodesInHierarchy_WithInstanceNodesOfSpecificClassesInParentAndChildLevels_WhenChildrenGroupedByClass)
+    {
+    // dataset
+    ECClassCP classA = GetClass("A");
+    ECClassCP classB = GetClass("B");
+    ECClassCP classC = GetClass("C");
+
+    IECInstancePtr a1 = RulesEngineTestHelpers::InsertInstance(s_project->GetECDb(), *classA);
+    IECInstancePtr b1 = RulesEngineTestHelpers::InsertInstance(s_project->GetECDb(), *classB, [](IECInstanceR instance){instance.SetValue("Prop", ECValue(1));});
+    IECInstancePtr b2 = RulesEngineTestHelpers::InsertInstance(s_project->GetECDb(), *classB, [](IECInstanceR instance){instance.SetValue("Prop", ECValue(2));});
+    IECInstancePtr c = RulesEngineTestHelpers::InsertInstance(s_project->GetECDb(), *classC);
+
+    // ruleset
+    PresentationRuleSetPtr rules = PresentationRuleSet::CreateInstance(BeTest::GetNameOfCurrentTest());
+    m_locater->AddRuleSet(*rules);
+
+    RootNodeRule* rootRule = new RootNodeRule();
+    rootRule->AddSpecification(*new InstanceNodesOfSpecificClassesSpecification(1, ChildrenHint::Unknown, true, false, false, false, "",
+        {
+        new MultiSchemaClass(classA->GetSchema().GetName(), true, bvector<Utf8String>{ classA->GetName() })
+        }, {}));
+    rules->AddPresentationRule(*rootRule);
+
+    ChildNodeRule* childRule = new ChildNodeRule(Utf8PrintfString("ParentNode.IsOfClass(\"%s\", \"%s\")", classA->GetName().c_str(), classA->GetSchema().GetName().c_str()), 1, false);
+    childRule->AddSpecification(*new InstanceNodesOfSpecificClassesSpecification(1, ChildrenHint::Unknown, false, false, true, false, "",
+        {
+        new MultiSchemaClass(classB->GetSchema().GetName(), true, bvector<Utf8String>{ classB->GetName() })
+        }, {}));
+    rules->AddPresentationRule(*childRule);
+
+    // verify without instance filter
+    auto params = AsyncHierarchyRequestParams::Create(s_project->GetECDb(), rules->GetRuleSetId(), RulesetVariables());
+    auto hierarchy = ValidateHierarchy(params,
+        ExpectedHierarchyListDef(true,
+            {
+            ExpectedHierarchyDef(CreateClassGroupingNodeValidator(*classB, false, { b1, b2 }),
+                ExpectedHierarchyListDef(true,
+                    {
+                    CreateInstanceNodeValidator({ b1 }),
+                    CreateInstanceNodeValidator({ b2 }),
+                    })),
+            ExpectedHierarchyDef(CreateClassGroupingNodeValidator(*classC, false, { c }),
+                ExpectedHierarchyListDef(true,
+                    {
+                    CreateInstanceNodeValidator({ c }),
+                    })),
+            })
+        );
+
+    // validate hierarchy level filter descriptor
+    params.SetParentNode(hierarchy[0].node.get());
+    ValidateHierarchyLevelDescriptor(*m_manager, params, CreateDescriptorValidator(
+        {
+        CreatePropertiesFieldValidator(*classB->GetPropertyP("Prop")),
+        }));
+
+    // verify with instance filter
+    params.SetInstanceFilter(std::make_unique<InstanceFilterDefinition>("this.Prop = 2"));
+    ValidateHierarchy(params,
+        {
+        CreateInstanceNodeValidator({ b2 }),
+        });
+    }
+
+/*---------------------------------------------------------------------------------**//**
+* @bsitest
++---------------+---------------+---------------+---------------+---------------+------*/
+DEFINE_SCHEMA(InstanceFiltering_FiltersWithHideNodesInHierarchy_WithInstanceNodesOfSpecificClassesInParentAndChildLevels_WhenParentsGroupedByClass, R"*(
+    <ECEntityClass typeName="A" />
+    <ECEntityClass typeName="B">
+        <BaseClass>A</BaseClass>
+    </ECEntityClass>
+    <ECEntityClass typeName="C">
+        <ECProperty propertyName="Prop" typeName="int" />
+    </ECEntityClass>
+)*");
+TEST_F(RulesDrivenECPresentationManagerNavigationTests, InstanceFiltering_FiltersWithHideNodesInHierarchy_WithInstanceNodesOfSpecificClassesInParentAndChildLevels_WhenParentsGroupedByClass)
+    {
+    // dataset
+    ECClassCP classA = GetClass("A");
+    ECClassCP classB = GetClass("B");
+    ECClassCP classC = GetClass("C");
+
+    IECInstancePtr a = RulesEngineTestHelpers::InsertInstance(s_project->GetECDb(), *classA);
+    IECInstancePtr b = RulesEngineTestHelpers::InsertInstance(s_project->GetECDb(), *classB);
+    IECInstancePtr c1 = RulesEngineTestHelpers::InsertInstance(s_project->GetECDb(), *classC, [](IECInstanceR instance){instance.SetValue("Prop", ECValue(1));});
+    IECInstancePtr c2 = RulesEngineTestHelpers::InsertInstance(s_project->GetECDb(), *classC, [](IECInstanceR instance){instance.SetValue("Prop", ECValue(2));});
+
+    // ruleset
+    PresentationRuleSetPtr rules = PresentationRuleSet::CreateInstance(BeTest::GetNameOfCurrentTest());
+    m_locater->AddRuleSet(*rules);
+
+    RootNodeRule* rootRule = new RootNodeRule();
+    rootRule->AddSpecification(*new InstanceNodesOfSpecificClassesSpecification(1, ChildrenHint::Unknown, true, false, true, false, "",
+        {
+        new MultiSchemaClass(classA->GetSchema().GetName(), true, bvector<Utf8String>{ classA->GetName() })
+        }, {}));
+    rules->AddPresentationRule(*rootRule);
+
+    ChildNodeRule* childRule = new ChildNodeRule(Utf8PrintfString("ParentNode.IsOfClass(\"%s\", \"%s\")", classA->GetName().c_str(), classA->GetSchema().GetName().c_str()), 1, false);
+    childRule->AddSpecification(*new InstanceNodesOfSpecificClassesSpecification(1, ChildrenHint::Unknown, false, false, false, false, "",
+        {
+        new MultiSchemaClass(classC->GetSchema().GetName(), true, bvector<Utf8String>{ classC->GetName() })
+        }, {}));
+    rules->AddPresentationRule(*childRule);
+
+    // verify without instance filter
+    auto params = AsyncHierarchyRequestParams::Create(s_project->GetECDb(), rules->GetRuleSetId(), RulesetVariables());
+    auto hierarchy = ValidateHierarchy(params,
+        ExpectedHierarchyListDef(true,
+            {
+            ExpectedHierarchyDef(CreateClassGroupingNodeValidator(*classA, false, { a }),
+                ExpectedHierarchyListDef(true,
+                    {
+                    CreateInstanceNodeValidator({ c1 }),
+                    CreateInstanceNodeValidator({ c2 }),
+                    })),
+            ExpectedHierarchyDef(CreateClassGroupingNodeValidator(*classB, false, { b }),
+                ExpectedHierarchyListDef(true,
+                    {
+                    CreateInstanceNodeValidator({ c1 }),
+                    CreateInstanceNodeValidator({ c2 }),
+                    })),
+            })
+        );
+
+    // validate hierarchy level filter descriptor
+    params.SetParentNode(hierarchy[0].node.get());
+    ValidateHierarchyLevelDescriptor(*m_manager, params, CreateDescriptorValidator(
+        {
+        CreatePropertiesFieldValidator(*classC->GetPropertyP("Prop")),
+        }));
+
+    // verify with instance filter
+    params.SetInstanceFilter(std::make_unique<InstanceFilterDefinition>("this.Prop = 2"));
+    ValidateHierarchy(params,
+        {
+        CreateInstanceNodeValidator({ c2 }),
+        });
+    }
+
+/*---------------------------------------------------------------------------------**//**
+* @bsitest
++---------------+---------------+---------------+---------------+---------------+------*/
+DEFINE_SCHEMA(InstanceFiltering_FiltersWithHideNodesInHierarchy_WithInstanceNodesOfSpecificClassesInParentLevelAndRelatedInstanceNodesInChildLevel, R"*(
+    <ECEntityClass typeName="A" />
+    <ECEntityClass typeName="B">
+        <ECProperty propertyName="Prop" typeName="int" />
+    </ECEntityClass>
+    <ECRelationshipClass typeName="AB" strength="embedding" modifier="None">
+        <Source multiplicity="(0..1)" roleLabel="ab" polymorphic="false">
+            <Class class="A"/>
+        </Source>
+        <Target multiplicity="(0..*)" roleLabel="ba" polymorphic="false">
+            <Class class="B"/>
+        </Target>
+    </ECRelationshipClass>
+)*");
+TEST_F(RulesDrivenECPresentationManagerNavigationTests, InstanceFiltering_FiltersWithHideNodesInHierarchy_WithInstanceNodesOfSpecificClassesInParentLevelAndRelatedInstanceNodesInChildLevel)
+    {
+    // dataset
+    ECClassCP classA = GetClass("A");
+    ECClassCP classB = GetClass("B");
+    ECRelationshipClassCP relAB = GetClass("AB")->GetRelationshipClassCP();
+
+    IECInstancePtr a1 = RulesEngineTestHelpers::InsertInstance(s_project->GetECDb(), *classA);
+    IECInstancePtr b1 = RulesEngineTestHelpers::InsertInstance(s_project->GetECDb(), *classB, [](IECInstanceR instance){instance.SetValue("Prop", ECValue(1)); });
+    RulesEngineTestHelpers::InsertRelationship(s_project->GetECDb(), *relAB, *a1, *b1);
+
+    IECInstancePtr a2 = RulesEngineTestHelpers::InsertInstance(s_project->GetECDb(), *classA);
+    IECInstancePtr b2 = RulesEngineTestHelpers::InsertInstance(s_project->GetECDb(), *classB, [](IECInstanceR instance){instance.SetValue("Prop", ECValue(2)); });
+    RulesEngineTestHelpers::InsertRelationship(s_project->GetECDb(), *relAB, *a2, *b2);
+    IECInstancePtr b3 = RulesEngineTestHelpers::InsertInstance(s_project->GetECDb(), *classB, [](IECInstanceR instance){instance.SetValue("Prop", ECValue(3)); });
+    RulesEngineTestHelpers::InsertRelationship(s_project->GetECDb(), *relAB, *a2, *b3);
+
+    // ruleset
+    PresentationRuleSetPtr rules = PresentationRuleSet::CreateInstance(BeTest::GetNameOfCurrentTest());
+    m_locater->AddRuleSet(*rules);
+
+    RootNodeRule* rootRule = new RootNodeRule();
+    rootRule->AddSpecification(*new InstanceNodesOfSpecificClassesSpecification(1, ChildrenHint::Unknown, true, false, false, false, "",
+        {
+        new MultiSchemaClass(classA->GetSchema().GetName(), true, bvector<Utf8String>{ classA->GetName() })
+        }, {}));
+    rules->AddPresentationRule(*rootRule);
+
+    ChildNodeRule* childRule = new ChildNodeRule(Utf8PrintfString("ParentNode.IsOfClass(\"%s\", \"%s\")", classA->GetName().c_str(), classA->GetSchema().GetName().c_str()), 1, false);
+    childRule->AddSpecification(*new RelatedInstanceNodesSpecification(1, ChildrenHint::Unknown, false, false, false, false, "",
+        {
+        new RepeatableRelationshipPathSpecification({ new RepeatableRelationshipStepSpecification(relAB->GetFullName(), RequiredRelationDirection_Forward) })
+        }));
+    rules->AddPresentationRule(*childRule);
+
+    // verify without instance filter
+    auto params = AsyncHierarchyRequestParams::Create(s_project->GetECDb(), rules->GetRuleSetId(), RulesetVariables());
+    ValidateHierarchy(params,
+        ExpectedHierarchyListDef(true,
+            {
+            CreateInstanceNodeValidator({ b1 }),
+            CreateInstanceNodeValidator({ b2 }),
+            CreateInstanceNodeValidator({ b3 }),
+            })
+        );
+
+    // validate hierarchy level filter descriptor
+    ValidateHierarchyLevelDescriptor(*m_manager, params, CreateDescriptorValidator(
+        {
+        CreatePropertiesFieldValidator(*classB->GetPropertyP("Prop")),
+        }));
+
+    // verify with instance filter
+    params.SetInstanceFilter(std::make_unique<InstanceFilterDefinition>("this.Prop > 2"));
+    ValidateHierarchy(params,
+        {
+        CreateInstanceNodeValidator({ b3 }),
+        });
+    }
+
+/*---------------------------------------------------------------------------------**//**
+* @bsitest
++---------------+---------------+---------------+---------------+---------------+------*/
+DEFINE_SCHEMA(InstanceFiltering_FiltersWithHideNodesInHierarchy_WithInstanceNodesOfSpecificClassesInParentLevelAndRelatedInstanceNodesInChildLevel_WhenChildrenGroupedByClass, R"*(
+    <ECEntityClass typeName="A" />
+    <ECEntityClass typeName="B">
+        <ECCustomAttributes>
+            <ClassMap xmlns="ECDbMap.2.0">
+                <MapStrategy>TablePerHierarchy</MapStrategy>
+            </ClassMap>
+        </ECCustomAttributes>
+        <ECProperty propertyName="Prop" typeName="int" />
+    </ECEntityClass>
+    <ECEntityClass typeName="C">
+        <BaseClass>B</BaseClass>
+    </ECEntityClass>
+    <ECRelationshipClass typeName="AB" strength="embedding" modifier="None">
+        <Source multiplicity="(0..1)" roleLabel="ab" polymorphic="true">
+            <Class class="A"/>
+        </Source>
+        <Target multiplicity="(0..*)" roleLabel="ba" polymorphic="true">
+            <Class class="B"/>
+        </Target>
+    </ECRelationshipClass>
+)*");
+TEST_F(RulesDrivenECPresentationManagerNavigationTests, InstanceFiltering_FiltersWithHideNodesInHierarchy_WithInstanceNodesOfSpecificClassesInParentLevelAndRelatedInstanceNodesInChildLevel_WhenChildrenGroupedByClass)
+    {
+    // dataset
+    ECClassCP classA = GetClass("A");
+    ECClassCP classB = GetClass("B");
+    ECClassCP classC = GetClass("C");
+    ECRelationshipClassCP relAB = GetClass("AB")->GetRelationshipClassCP();
+
+    IECInstancePtr a1 = RulesEngineTestHelpers::InsertInstance(s_project->GetECDb(), *classA);
+    IECInstancePtr b1 = RulesEngineTestHelpers::InsertInstance(s_project->GetECDb(), *classB, [](IECInstanceR instance){instance.SetValue("Prop", ECValue(1));});
+    RulesEngineTestHelpers::InsertRelationship(s_project->GetECDb(), *relAB, *a1, *b1);
+
+    IECInstancePtr a2 = RulesEngineTestHelpers::InsertInstance(s_project->GetECDb(), *classA);
+    IECInstancePtr b2 = RulesEngineTestHelpers::InsertInstance(s_project->GetECDb(), *classB, [](IECInstanceR instance){instance.SetValue("Prop", ECValue(2));});
+    RulesEngineTestHelpers::InsertRelationship(s_project->GetECDb(), *relAB, *a2, *b2);
+    IECInstancePtr b3 = RulesEngineTestHelpers::InsertInstance(s_project->GetECDb(), *classB, [](IECInstanceR instance){instance.SetValue("Prop", ECValue(3));});
+    RulesEngineTestHelpers::InsertRelationship(s_project->GetECDb(), *relAB, *a2, *b3);
+
+    IECInstancePtr a3 = RulesEngineTestHelpers::InsertInstance(s_project->GetECDb(), *classA);
+    IECInstancePtr c = RulesEngineTestHelpers::InsertInstance(s_project->GetECDb(), *classC);
+    RulesEngineTestHelpers::InsertRelationship(s_project->GetECDb(), *relAB, *a3, *c);
+
+    // ruleset
+    PresentationRuleSetPtr rules = PresentationRuleSet::CreateInstance(BeTest::GetNameOfCurrentTest());
+    m_locater->AddRuleSet(*rules);
+
+    RootNodeRule* rootRule = new RootNodeRule();
+    rootRule->AddSpecification(*new InstanceNodesOfSpecificClassesSpecification(1, ChildrenHint::Unknown, true, false, false, false, "",
+        {
+        new MultiSchemaClass(classA->GetSchema().GetName(), true, bvector<Utf8String>{ classA->GetName() })
+        }, {}));
+    rules->AddPresentationRule(*rootRule);
+
+    ChildNodeRule* childRule = new ChildNodeRule(Utf8PrintfString("ParentNode.IsOfClass(\"%s\", \"%s\")", classA->GetName().c_str(), classA->GetSchema().GetName().c_str()), 1, false);
+    childRule->AddSpecification(*new RelatedInstanceNodesSpecification(1, ChildrenHint::Unknown, false, false, true, false, "",
+        {
+        new RepeatableRelationshipPathSpecification({ new RepeatableRelationshipStepSpecification(relAB->GetFullName(), RequiredRelationDirection_Forward) })
+        }));
+    rules->AddPresentationRule(*childRule);
+
+    // verify without instance filter
+    auto params = AsyncHierarchyRequestParams::Create(s_project->GetECDb(), rules->GetRuleSetId(), RulesetVariables());
+    auto hierarchy = ValidateHierarchy(params,
+        ExpectedHierarchyListDef(true,
+            {
+            ExpectedHierarchyDef(CreateClassGroupingNodeValidator(*classB, false, { b1, b2, b3 }),
+                ExpectedHierarchyListDef(true,
+                    {
+                    CreateInstanceNodeValidator({ b1 }),
+                    CreateInstanceNodeValidator({ b2 }),
+                    CreateInstanceNodeValidator({ b3 }),
+                    })),
+            ExpectedHierarchyDef(CreateClassGroupingNodeValidator(*classC, false, { c }),
+                ExpectedHierarchyListDef(true,
+                    {
+                    CreateInstanceNodeValidator({ c }),
+                    })),
+            })
+        );
+
+    // validate hierarchy level filter descriptor
+    params.SetParentNode(hierarchy[0].node.get());
+    ValidateHierarchyLevelDescriptor(*m_manager, params, CreateDescriptorValidator(
+        {
+        CreatePropertiesFieldValidator(*classB->GetPropertyP("Prop")),
+        }));
+
+    // verify with instance filter
+    params.SetInstanceFilter(std::make_unique<InstanceFilterDefinition>("this.Prop > 2"));
+    ValidateHierarchy(params,
+        {
+        CreateInstanceNodeValidator({ b3 }),
+        });
+    }
+
+/*---------------------------------------------------------------------------------**//**
+* @bsitest
++---------------+---------------+---------------+---------------+---------------+------*/
+DEFINE_SCHEMA(InstanceFiltering_FiltersWithHideNodesInHierarchy_WithInstanceNodesOfSpecificClassesInParentLevelAndRelatedInstanceNodesInChildLevel_WhenParentsGroupedByClass, R"*(
+    <ECEntityClass typeName="A">
+        <ECCustomAttributes>
+            <ClassMap xmlns="ECDbMap.2.0">
+                <MapStrategy>TablePerHierarchy</MapStrategy>
+            </ClassMap>
+        </ECCustomAttributes>
+    </ECEntityClass>
+    <ECEntityClass typeName="B">
+        <BaseClass>A</BaseClass>
+    </ECEntityClass>
+    <ECEntityClass typeName="C">
+        <ECProperty propertyName="Prop" typeName="int" />
+    </ECEntityClass>
+    <ECRelationshipClass typeName="AC" strength="embedding" modifier="None">
+        <Source multiplicity="(0..1)" roleLabel="ac" polymorphic="true">
+            <Class class="A"/>
+        </Source>
+        <Target multiplicity="(0..*)" roleLabel="ca" polymorphic="true">
+            <Class class="C"/>
+        </Target>
+    </ECRelationshipClass>
+)*");
+TEST_F(RulesDrivenECPresentationManagerNavigationTests, InstanceFiltering_FiltersWithHideNodesInHierarchy_WithInstanceNodesOfSpecificClassesInParentLevelAndRelatedInstanceNodesInChildLevel_WhenParentsGroupedByClass)
+    {
+    // dataset
+    ECClassCP classA = GetClass("A");
+    ECClassCP classB = GetClass("B");
+    ECClassCP classC = GetClass("C");
+    ECRelationshipClassCP relAC = GetClass("AC")->GetRelationshipClassCP();
+
+    IECInstancePtr a1 = RulesEngineTestHelpers::InsertInstance(s_project->GetECDb(), *classA);
+    IECInstancePtr c1 = RulesEngineTestHelpers::InsertInstance(s_project->GetECDb(), *classC, [](IECInstanceR instance){instance.SetValue("Prop", ECValue(1));});
+    RulesEngineTestHelpers::InsertRelationship(s_project->GetECDb(), *relAC, *a1, *c1);
+
+    IECInstancePtr a2 = RulesEngineTestHelpers::InsertInstance(s_project->GetECDb(), *classA);
+    IECInstancePtr c2 = RulesEngineTestHelpers::InsertInstance(s_project->GetECDb(), *classC, [](IECInstanceR instance){instance.SetValue("Prop", ECValue(2));});
+    RulesEngineTestHelpers::InsertRelationship(s_project->GetECDb(), *relAC, *a2, *c2);
+    IECInstancePtr c3 = RulesEngineTestHelpers::InsertInstance(s_project->GetECDb(), *classC, [](IECInstanceR instance){instance.SetValue("Prop", ECValue(3));});
+    RulesEngineTestHelpers::InsertRelationship(s_project->GetECDb(), *relAC, *a2, *c3);
+
+    IECInstancePtr b = RulesEngineTestHelpers::InsertInstance(s_project->GetECDb(), *classB);
+    IECInstancePtr c4 = RulesEngineTestHelpers::InsertInstance(s_project->GetECDb(), *classC);
+    RulesEngineTestHelpers::InsertRelationship(s_project->GetECDb(), *relAC, *b, *c4);
+
+    // ruleset
+    PresentationRuleSetPtr rules = PresentationRuleSet::CreateInstance(BeTest::GetNameOfCurrentTest());
+    m_locater->AddRuleSet(*rules);
+
+    RootNodeRule* rootRule = new RootNodeRule();
+    rootRule->AddSpecification(*new InstanceNodesOfSpecificClassesSpecification(1, ChildrenHint::Unknown, true, false, true, false, "",
+        {
+        new MultiSchemaClass(classA->GetSchema().GetName(), true, bvector<Utf8String>{ classA->GetName() })
+        }, {}));
+    rules->AddPresentationRule(*rootRule);
+
+    ChildNodeRule* childRule = new ChildNodeRule(Utf8PrintfString("ParentNode.IsOfClass(\"%s\", \"%s\")", classA->GetName().c_str(), classA->GetSchema().GetName().c_str()), 1, false);
+    childRule->AddSpecification(*new RelatedInstanceNodesSpecification(1, ChildrenHint::Unknown, false, false, false, false, "",
+        {
+        new RepeatableRelationshipPathSpecification({ new RepeatableRelationshipStepSpecification(relAC->GetFullName(), RequiredRelationDirection_Forward) })
+        }));
+    rules->AddPresentationRule(*childRule);
+
+    // verify without instance filter
+    auto params = AsyncHierarchyRequestParams::Create(s_project->GetECDb(), rules->GetRuleSetId(), RulesetVariables());
+    auto hierarchy = ValidateHierarchy(params,
+        ExpectedHierarchyListDef(true,
+            {
+            ExpectedHierarchyDef(CreateClassGroupingNodeValidator(*classA, false, { a1, a2 }),
+                ExpectedHierarchyListDef(true,
+                    {
+                    CreateInstanceNodeValidator({ c1 }),
+                    CreateInstanceNodeValidator({ c2 }),
+                    CreateInstanceNodeValidator({ c3 }),
+                    })),
+            ExpectedHierarchyDef(CreateClassGroupingNodeValidator(*classB, false, { b }),
+                ExpectedHierarchyListDef(true,
+                    {
+                    CreateInstanceNodeValidator({ c4 }),
+                    })),
+            })
+        );
+
+    // validate hierarchy level filter descriptor
+    params.SetParentNode(hierarchy[0].node.get());
+    ValidateHierarchyLevelDescriptor(*m_manager, params, CreateDescriptorValidator(
+        {
+        CreatePropertiesFieldValidator(*classC->GetPropertyP("Prop")),
+        }));
+
+    // verify with instance filter
+    params.SetInstanceFilter(std::make_unique<InstanceFilterDefinition>("this.Prop > 2"));
+    ValidateHierarchy(params,
+        {
+        CreateInstanceNodeValidator({ c3 }),
+        });
+    }
+
+/*---------------------------------------------------------------------------------**//**
+* @bsitest
++---------------+---------------+---------------+---------------+---------------+------*/
+DEFINE_SCHEMA(InstanceFiltering_FiltersWithHideNodesInHierarchy_WithRelatedInstanceNodesInParentLevelAndInstanceNodesOfSpecificClassesInChildLevel, R"*(
+    <ECEntityClass typeName="A" />
+    <ECEntityClass typeName="B" />
+    <ECEntityClass typeName="C">
+        <ECProperty propertyName="Prop" typeName="int" />
+    </ECEntityClass>
+    <ECRelationshipClass typeName="AB" strength="embedding" modifier="None">
+        <Source multiplicity="(0..1)" roleLabel="ab" polymorphic="false">
+            <Class class="A"/>
+        </Source>
+        <Target multiplicity="(0..*)" roleLabel="ba" polymorphic="false">
+            <Class class="B"/>
+        </Target>
+    </ECRelationshipClass>
+)*");
+TEST_F(RulesDrivenECPresentationManagerNavigationTests, InstanceFiltering_FiltersWithHideNodesInHierarchy_WithRelatedInstanceNodesInParentLevelAndInstanceNodesOfSpecificClassesInChildLevel)
+    {
+    // dataset
+    ECClassCP classA = GetClass("A");
+    ECClassCP classB = GetClass("B");
+    ECClassCP classC = GetClass("C");
+    ECRelationshipClassCP relAB = GetClass("AB")->GetRelationshipClassCP();
+
+    IECInstancePtr a1 = RulesEngineTestHelpers::InsertInstance(s_project->GetECDb(), *classA);
+    IECInstancePtr b1 = RulesEngineTestHelpers::InsertInstance(s_project->GetECDb(), *classB);
+    RulesEngineTestHelpers::InsertRelationship(s_project->GetECDb(), *relAB, *a1, *b1);
+
+    IECInstancePtr a2 = RulesEngineTestHelpers::InsertInstance(s_project->GetECDb(), *classA);
+    IECInstancePtr b2 = RulesEngineTestHelpers::InsertInstance(s_project->GetECDb(), *classB);
+    RulesEngineTestHelpers::InsertRelationship(s_project->GetECDb(), *relAB, *a2, *b2);
+
+    IECInstancePtr c1 = RulesEngineTestHelpers::InsertInstance(s_project->GetECDb(), *classC, [](IECInstanceR instance){instance.SetValue("Prop", ECValue(1));});
+    IECInstancePtr c2 = RulesEngineTestHelpers::InsertInstance(s_project->GetECDb(), *classC, [](IECInstanceR instance){instance.SetValue("Prop", ECValue(2));});
+
+    // ruleset
+    PresentationRuleSetPtr rules = PresentationRuleSet::CreateInstance(BeTest::GetNameOfCurrentTest());
+    m_locater->AddRuleSet(*rules);
+
+    RootNodeRule* rootRule = new RootNodeRule();
+    rootRule->AddSpecification(*new InstanceNodesOfSpecificClassesSpecification(1, ChildrenHint::Unknown, true, false, false, false, "",
+        {
+        new MultiSchemaClass(classA->GetSchema().GetName(), true, bvector<Utf8String>{ classA->GetName() })
+        }, {}));
+    rules->AddPresentationRule(*rootRule);
+
+    ChildNodeRule* childRuleB = new ChildNodeRule(Utf8PrintfString("ParentNode.IsOfClass(\"%s\", \"%s\")", classA->GetName().c_str(), classA->GetSchema().GetName().c_str()), 1, false);
+    childRuleB->AddSpecification(*new RelatedInstanceNodesSpecification(1, ChildrenHint::Unknown, true, false, false, false, "",
+        {
+        new RepeatableRelationshipPathSpecification({ new RepeatableRelationshipStepSpecification(relAB->GetFullName(), RequiredRelationDirection_Forward) })
+        }));
+    rules->AddPresentationRule(*childRuleB);
+
+    ChildNodeRule* childRuleC = new ChildNodeRule(Utf8PrintfString("ParentNode.IsOfClass(\"%s\", \"%s\")", classB->GetName().c_str(), classB->GetSchema().GetName().c_str()), 1, false);
+    childRuleC->AddSpecification(*new InstanceNodesOfSpecificClassesSpecification(1, ChildrenHint::Unknown, false, false, false, false, "",
+        {
+        new MultiSchemaClass(classC->GetSchema().GetName(), true, bvector<Utf8String>{ classC->GetName() })
+        }, {}));
+    rules->AddPresentationRule(*childRuleC);
+
+    // verify without instance filter
+    auto params = AsyncHierarchyRequestParams::Create(s_project->GetECDb(), rules->GetRuleSetId(), RulesetVariables());
+    ValidateHierarchy(params,
+        ExpectedHierarchyListDef(true,
+            {
+            CreateInstanceNodeValidator({ c1 }),
+            CreateInstanceNodeValidator({ c2 }),
+            })
+        );
+
+    // validate hierarchy level filter descriptor
+    ValidateHierarchyLevelDescriptor(*m_manager, params, CreateDescriptorValidator(
+        {
+        CreatePropertiesFieldValidator(*classC->GetPropertyP("Prop")),
+        }));
+
+    // verify with instance filter
+    params.SetInstanceFilter(std::make_unique<InstanceFilterDefinition>("this.Prop = 2"));
+    ValidateHierarchy(params,
+        {
+        CreateInstanceNodeValidator({ c2 }),
+        });
+    }
+
+/*---------------------------------------------------------------------------------**//**
+* @bsitest
++---------------+---------------+---------------+---------------+---------------+------*/
+DEFINE_SCHEMA(InstanceFiltering_FiltersWithHideNodesInHierarchy_WithRelatedInstanceNodesInParentLevelAndInstanceNodesOfSpecificClassesInChildLevel_WhenChildrenGroupedByClass, R"*(
+    <ECEntityClass typeName="A" />
+    <ECEntityClass typeName="B" />
+    <ECEntityClass typeName="C">
+        <ECProperty propertyName="Prop" typeName="int" />
+    </ECEntityClass>
+    <ECEntityClass typeName="D">
+        <BaseClass>C</BaseClass>
+    </ECEntityClass>
+    <ECRelationshipClass typeName="AB" strength="embedding" modifier="None">
+        <Source multiplicity="(0..1)" roleLabel="ab" polymorphic="false">
+            <Class class="A"/>
+        </Source>
+        <Target multiplicity="(0..*)" roleLabel="ba" polymorphic="false">
+            <Class class="B"/>
+        </Target>
+    </ECRelationshipClass>
+)*");
+TEST_F(RulesDrivenECPresentationManagerNavigationTests, InstanceFiltering_FiltersWithHideNodesInHierarchy_WithRelatedInstanceNodesInParentLevelAndInstanceNodesOfSpecificClassesInChildLevel_WhenChildrenGroupedByClass)
+    {
+    // dataset
+    ECClassCP classA = GetClass("A");
+    ECClassCP classB = GetClass("B");
+    ECClassCP classC = GetClass("C");
+    ECClassCP classD = GetClass("D");
+    ECRelationshipClassCP relAB = GetClass("AB")->GetRelationshipClassCP();
+
+    IECInstancePtr a1 = RulesEngineTestHelpers::InsertInstance(s_project->GetECDb(), *classA);
+    IECInstancePtr b1 = RulesEngineTestHelpers::InsertInstance(s_project->GetECDb(), *classB);
+    RulesEngineTestHelpers::InsertRelationship(s_project->GetECDb(), *relAB, *a1, *b1);
+
+    IECInstancePtr a2 = RulesEngineTestHelpers::InsertInstance(s_project->GetECDb(), *classA);
+    IECInstancePtr b2 = RulesEngineTestHelpers::InsertInstance(s_project->GetECDb(), *classB);
+    RulesEngineTestHelpers::InsertRelationship(s_project->GetECDb(), *relAB, *a2, *b2);
+
+    IECInstancePtr c1 = RulesEngineTestHelpers::InsertInstance(s_project->GetECDb(), *classC, [](IECInstanceR instance){instance.SetValue("Prop", ECValue(1));});
+    IECInstancePtr c2 = RulesEngineTestHelpers::InsertInstance(s_project->GetECDb(), *classC, [](IECInstanceR instance){instance.SetValue("Prop", ECValue(2));});
+    IECInstancePtr d = RulesEngineTestHelpers::InsertInstance(s_project->GetECDb(), *classD);
+
+    // ruleset
+    PresentationRuleSetPtr rules = PresentationRuleSet::CreateInstance(BeTest::GetNameOfCurrentTest());
+    m_locater->AddRuleSet(*rules);
+
+    RootNodeRule* rootRule = new RootNodeRule();
+    rootRule->AddSpecification(*new InstanceNodesOfSpecificClassesSpecification(1, ChildrenHint::Unknown, true, false, false, false, "",
+        {
+        new MultiSchemaClass(classA->GetSchema().GetName(), true, bvector<Utf8String>{ classA->GetName() })
+        }, {}));
+    rules->AddPresentationRule(*rootRule);
+
+    ChildNodeRule* childRuleB = new ChildNodeRule(Utf8PrintfString("ParentNode.IsOfClass(\"%s\", \"%s\")", classA->GetName().c_str(), classA->GetSchema().GetName().c_str()), 1, false);
+    childRuleB->AddSpecification(*new RelatedInstanceNodesSpecification(1, ChildrenHint::Unknown, true, false, false, false, "",
+        {
+        new RepeatableRelationshipPathSpecification({ new RepeatableRelationshipStepSpecification(relAB->GetFullName(), RequiredRelationDirection_Forward) })
+        }));
+    rules->AddPresentationRule(*childRuleB);
+
+    ChildNodeRule* childRuleC = new ChildNodeRule(Utf8PrintfString("ParentNode.IsOfClass(\"%s\", \"%s\")", classB->GetName().c_str(), classB->GetSchema().GetName().c_str()), 1, false);
+    childRuleC->AddSpecification(*new InstanceNodesOfSpecificClassesSpecification(1, ChildrenHint::Unknown, false, false, true, false, "",
+        {
+        new MultiSchemaClass(classC->GetSchema().GetName(), true, bvector<Utf8String>{ classC->GetName() })
+        }, {}));
+    rules->AddPresentationRule(*childRuleC);
+
+    // verify without instance filter
+    auto params = AsyncHierarchyRequestParams::Create(s_project->GetECDb(), rules->GetRuleSetId(), RulesetVariables());
+    auto hierarchy = ValidateHierarchy(params,
+        ExpectedHierarchyListDef(true,
+            {
+            ExpectedHierarchyDef(CreateClassGroupingNodeValidator(*classC, false, { c1, c2 }),
+                ExpectedHierarchyListDef(true,
+                    {
+                    CreateInstanceNodeValidator({ c1 }),
+                    CreateInstanceNodeValidator({ c2 }),
+                    })),
+            ExpectedHierarchyDef(CreateClassGroupingNodeValidator(*classD, false, { d }),
+                ExpectedHierarchyListDef(true,
+                    {
+                    CreateInstanceNodeValidator({ d }),
+                    })),
+            })
+        );
+
+    // validate hierarchy level filter descriptor
+    params.SetParentNode(hierarchy[0].node.get());
+    ValidateHierarchyLevelDescriptor(*m_manager, params, CreateDescriptorValidator(
+        {
+        CreatePropertiesFieldValidator(*classC->GetPropertyP("Prop")),
+        }));
+
+    // verify with instance filter
+    params.SetInstanceFilter(std::make_unique<InstanceFilterDefinition>("this.Prop = 2"));
+    ValidateHierarchy(params,
+        {
+        CreateInstanceNodeValidator({ c2 }),
+        });
+    }
+
+/*---------------------------------------------------------------------------------**//**
+* @bsitest
++---------------+---------------+---------------+---------------+---------------+------*/
+DEFINE_SCHEMA(InstanceFiltering_FiltersWithHideNodesInHierarchy_WithRelatedInstanceNodesInParentLevelAndInstanceNodesOfSpecificClassesInChildLevel_WhenParentsGroupedByClass, R"*(
+    <ECEntityClass typeName="A" />
+    <ECEntityClass typeName="B">
+        <ECCustomAttributes>
+            <ClassMap xmlns="ECDbMap.2.0">
+                <MapStrategy>TablePerHierarchy</MapStrategy>
+            </ClassMap>
+        </ECCustomAttributes>
+    </ECEntityClass>
+    <ECEntityClass typeName="C">
+        <BaseClass>B</BaseClass>
+    </ECEntityClass>
+    <ECEntityClass typeName="D">
+        <ECProperty propertyName="Prop" typeName="int" />
+    </ECEntityClass>
+    <ECRelationshipClass typeName="AB" strength="embedding" modifier="None">
+        <Source multiplicity="(0..1)" roleLabel="ab" polymorphic="false">
+            <Class class="A"/>
+        </Source>
+        <Target multiplicity="(0..*)" roleLabel="ba" polymorphic="true">
+            <Class class="B"/>
+        </Target>
+    </ECRelationshipClass>
+)*");
+TEST_F(RulesDrivenECPresentationManagerNavigationTests, InstanceFiltering_FiltersWithHideNodesInHierarchy_WithRelatedInstanceNodesInParentLevelAndInstanceNodesOfSpecificClassesInChildLevel_WhenParentsGroupedByClass)
+    {
+    // dataset
+    ECClassCP classA = GetClass("A");
+    ECClassCP classB = GetClass("B");
+    ECClassCP classC = GetClass("C");
+    ECClassCP classD = GetClass("D");
+    ECRelationshipClassCP relAB = GetClass("AB")->GetRelationshipClassCP();
+
+    IECInstancePtr a1 = RulesEngineTestHelpers::InsertInstance(s_project->GetECDb(), *classA);
+    IECInstancePtr b = RulesEngineTestHelpers::InsertInstance(s_project->GetECDb(), *classB);
+    RulesEngineTestHelpers::InsertRelationship(s_project->GetECDb(), *relAB, *a1, *b);
+
+    IECInstancePtr a2 = RulesEngineTestHelpers::InsertInstance(s_project->GetECDb(), *classA);
+    IECInstancePtr c = RulesEngineTestHelpers::InsertInstance(s_project->GetECDb(), *classC);
+    RulesEngineTestHelpers::InsertRelationship(s_project->GetECDb(), *relAB, *a2, *c);
+
+    IECInstancePtr d1 = RulesEngineTestHelpers::InsertInstance(s_project->GetECDb(), *classD, [](IECInstanceR instance){instance.SetValue("Prop", ECValue(1));});
+    IECInstancePtr d2 = RulesEngineTestHelpers::InsertInstance(s_project->GetECDb(), *classD, [](IECInstanceR instance){instance.SetValue("Prop", ECValue(2));});
+
+    // ruleset
+    PresentationRuleSetPtr rules = PresentationRuleSet::CreateInstance(BeTest::GetNameOfCurrentTest());
+    m_locater->AddRuleSet(*rules);
+
+    RootNodeRule* rootRule = new RootNodeRule();
+    rootRule->AddSpecification(*new InstanceNodesOfSpecificClassesSpecification(1, ChildrenHint::Unknown, true, false, false, false, "",
+        {
+        new MultiSchemaClass(classA->GetSchema().GetName(), true, bvector<Utf8String>{ classA->GetName() })
+        }, {}));
+    rules->AddPresentationRule(*rootRule);
+
+    ChildNodeRule* childRuleB = new ChildNodeRule(Utf8PrintfString("ParentNode.IsOfClass(\"%s\", \"%s\")", classA->GetName().c_str(), classA->GetSchema().GetName().c_str()), 1, false);
+    childRuleB->AddSpecification(*new RelatedInstanceNodesSpecification(1, ChildrenHint::Unknown, true, false, true, false, "",
+        {
+        new RepeatableRelationshipPathSpecification({ new RepeatableRelationshipStepSpecification(relAB->GetFullName(), RequiredRelationDirection_Forward) })
+        }));
+    rules->AddPresentationRule(*childRuleB);
+
+    ChildNodeRule* childRuleD = new ChildNodeRule(Utf8PrintfString("ParentNode.IsOfClass(\"%s\", \"%s\")", classB->GetName().c_str(), classB->GetSchema().GetName().c_str()), 1, false);
+    childRuleD->AddSpecification(*new InstanceNodesOfSpecificClassesSpecification(1, ChildrenHint::Unknown, false, false, false, false, "",
+        {
+        new MultiSchemaClass(classD->GetSchema().GetName(), true, bvector<Utf8String>{ classD->GetName() })
+        }, {}));
+    rules->AddPresentationRule(*childRuleD);
+
+    // verify without instance filter
+    auto params = AsyncHierarchyRequestParams::Create(s_project->GetECDb(), rules->GetRuleSetId(), RulesetVariables());
+    auto hierarchy = ValidateHierarchy(params,
+        ExpectedHierarchyListDef(true,
+            {
+            ExpectedHierarchyDef(CreateClassGroupingNodeValidator(*classB, false, { b }),
+                ExpectedHierarchyListDef(true,
+                    {
+                    CreateInstanceNodeValidator({ d1 }),
+                    CreateInstanceNodeValidator({ d2 }),
+                    })),
+            ExpectedHierarchyDef(CreateClassGroupingNodeValidator(*classC, false, { c }),
+                ExpectedHierarchyListDef(true,
+                    {
+                    CreateInstanceNodeValidator({ d1 }),
+                    CreateInstanceNodeValidator({ d2 }),
+                    })),
+            })
+        );
+
+    // validate hierarchy level filter descriptor
+    params.SetParentNode(hierarchy[0].node.get());
+    ValidateHierarchyLevelDescriptor(*m_manager, params, CreateDescriptorValidator(
+        {
+        CreatePropertiesFieldValidator(*classD->GetPropertyP("Prop")),
+        }));
+
+    // verify with instance filter
+    params.SetInstanceFilter(std::make_unique<InstanceFilterDefinition>("this.Prop = 2"));
+    ValidateHierarchy(params,
+        {
+        CreateInstanceNodeValidator({ d2 }),
+        });
+    }
+
+/*---------------------------------------------------------------------------------**//**
+* @bsitest
++---------------+---------------+---------------+---------------+---------------+------*/
+DEFINE_SCHEMA(InstanceFiltering_FiltersWithHideNodesInHierarchy_WithRelatedInstanceNodesInParentAndChildLevels, R"*(
+    <ECEntityClass typeName="A" />
+    <ECEntityClass typeName="B" />
+    <ECEntityClass typeName="C">
+        <ECProperty propertyName="Prop" typeName="int" />
+    </ECEntityClass>
+    <ECRelationshipClass typeName="AB" strength="embedding" modifier="None">
+        <Source multiplicity="(0..1)" roleLabel="ab" polymorphic="false">
+            <Class class="A"/>
+        </Source>
+        <Target multiplicity="(0..*)" roleLabel="ba" polymorphic="false">
+            <Class class="B"/>
+        </Target>
+    </ECRelationshipClass>
+    <ECRelationshipClass typeName="BC" strength="embedding" modifier="None">
+        <Source multiplicity="(0..1)" roleLabel="bc" polymorphic="false">
+            <Class class="B"/>
+        </Source>
+        <Target multiplicity="(0..*)" roleLabel="cb" polymorphic="false">
+            <Class class="C"/>
+        </Target>
+    </ECRelationshipClass>
+)*");
+TEST_F(RulesDrivenECPresentationManagerNavigationTests, InstanceFiltering_FiltersWithHideNodesInHierarchy_WithRelatedInstanceNodesInParentAndChildLevels)
+    {
+    // dataset
+    ECClassCP classA = GetClass("A");
+    ECClassCP classB = GetClass("B");
+    ECClassCP classC = GetClass("C");
+    ECRelationshipClassCP relAB = GetClass("AB")->GetRelationshipClassCP();
+    ECRelationshipClassCP relBC = GetClass("BC")->GetRelationshipClassCP();
+
+    IECInstancePtr a1 = RulesEngineTestHelpers::InsertInstance(s_project->GetECDb(), *classA);
+    IECInstancePtr b1 = RulesEngineTestHelpers::InsertInstance(s_project->GetECDb(), *classB);
+    RulesEngineTestHelpers::InsertRelationship(s_project->GetECDb(), *relAB, *a1, *b1);
+    IECInstancePtr c11 = RulesEngineTestHelpers::InsertInstance(s_project->GetECDb(), *classC, [](IECInstanceR instance){instance.SetValue("Prop", ECValue(1));});
+    RulesEngineTestHelpers::InsertRelationship(s_project->GetECDb(), *relBC, *b1, *c11);
+    IECInstancePtr c12 = RulesEngineTestHelpers::InsertInstance(s_project->GetECDb(), *classC, [](IECInstanceR instance){instance.SetValue("Prop", ECValue(2));});
+    RulesEngineTestHelpers::InsertRelationship(s_project->GetECDb(), *relBC, *b1, *c12);
+
+    IECInstancePtr a2 = RulesEngineTestHelpers::InsertInstance(s_project->GetECDb(), *classA);
+    IECInstancePtr b2 = RulesEngineTestHelpers::InsertInstance(s_project->GetECDb(), *classB);
+    RulesEngineTestHelpers::InsertRelationship(s_project->GetECDb(), *relAB, *a2, *b2);
+    IECInstancePtr c21 = RulesEngineTestHelpers::InsertInstance(s_project->GetECDb(), *classC, [](IECInstanceR instance){instance.SetValue("Prop", ECValue(1));});
+    RulesEngineTestHelpers::InsertRelationship(s_project->GetECDb(), *relBC, *b2, *c21);
+    IECInstancePtr c22 = RulesEngineTestHelpers::InsertInstance(s_project->GetECDb(), *classC, [](IECInstanceR instance){instance.SetValue("Prop", ECValue(2));});
+    RulesEngineTestHelpers::InsertRelationship(s_project->GetECDb(), *relBC, *b2, *c22);
+
+    // ruleset
+    PresentationRuleSetPtr rules = PresentationRuleSet::CreateInstance(BeTest::GetNameOfCurrentTest());
+    m_locater->AddRuleSet(*rules);
+
+    RootNodeRule* rootRule = new RootNodeRule();
+    rootRule->AddSpecification(*new InstanceNodesOfSpecificClassesSpecification(1, ChildrenHint::Unknown, true, false, false, false, "",
+        {
+        new MultiSchemaClass(classA->GetSchema().GetName(), true, bvector<Utf8String>{ classA->GetName() })
+        }, {}));
+    rules->AddPresentationRule(*rootRule);
+
+    ChildNodeRule* childRuleB = new ChildNodeRule(Utf8PrintfString("ParentNode.IsOfClass(\"%s\", \"%s\")", classA->GetName().c_str(), classA->GetSchema().GetName().c_str()), 1, false);
+    childRuleB->AddSpecification(*new RelatedInstanceNodesSpecification(1, ChildrenHint::Unknown, true, false, false, false, "",
+        {
+        new RepeatableRelationshipPathSpecification({ new RepeatableRelationshipStepSpecification(relAB->GetFullName(), RequiredRelationDirection_Forward) })
+        }));
+    rules->AddPresentationRule(*childRuleB);
+
+    ChildNodeRule* childRuleC = new ChildNodeRule(Utf8PrintfString("ParentNode.IsOfClass(\"%s\", \"%s\")", classB->GetName().c_str(), classB->GetSchema().GetName().c_str()), 1, false);
+    childRuleC->AddSpecification(*new RelatedInstanceNodesSpecification(1, ChildrenHint::Unknown, false, false, false, false, "",
+        {
+        new RepeatableRelationshipPathSpecification({ new RepeatableRelationshipStepSpecification(relBC->GetFullName(), RequiredRelationDirection_Forward) })
+        }));
+    rules->AddPresentationRule(*childRuleC);
+
+    // verify without instance filter
+    auto params = AsyncHierarchyRequestParams::Create(s_project->GetECDb(), rules->GetRuleSetId(), RulesetVariables());
+    ValidateHierarchy(params,
+        ExpectedHierarchyListDef(true,
+            {
+            CreateInstanceNodeValidator({ c11 }),
+            CreateInstanceNodeValidator({ c12 }),
+            CreateInstanceNodeValidator({ c21 }),
+            CreateInstanceNodeValidator({ c22 }),
+            })
+        );
+
+    // validate hierarchy level filter descriptor
+    ValidateHierarchyLevelDescriptor(*m_manager, params, CreateDescriptorValidator(
+        {
+        CreatePropertiesFieldValidator(*classC->GetPropertyP("Prop")),
+        }));
+
+    // verify with instance filter
+    params.SetInstanceFilter(std::make_unique<InstanceFilterDefinition>("this.Prop = 2"));
+    ValidateHierarchy(params,
+        {
+        CreateInstanceNodeValidator({ c12 }),
+        CreateInstanceNodeValidator({ c22 }),
+        });
+    }
+
+/*---------------------------------------------------------------------------------**//**
+* @bsitest
++---------------+---------------+---------------+---------------+---------------+------*/
+DEFINE_SCHEMA(InstanceFiltering_FiltersWithHideNodesInHierarchy_WithRecursiveRelatedInstanceNodesSpecification, R"*(
+    <ECEntityClass typeName="C">
+        <ECProperty propertyName="Prop" typeName="int" />
+    </ECEntityClass>
+    <ECRelationshipClass typeName="R" strength="embedding" modifier="None">
+        <Source multiplicity="(0..1)" roleLabel="f" polymorphic="false">
+            <Class class="C"/>
+        </Source>
+        <Target multiplicity="(0..*)" roleLabel="b" polymorphic="false">
+            <Class class="C"/>
+        </Target>
+    </ECRelationshipClass>
+)*");
+TEST_F(RulesDrivenECPresentationManagerNavigationTests, InstanceFiltering_FiltersWithHideNodesInHierarchy_WithRecursiveRelatedInstanceNodesSpecification)
+    {
+    // dataset
+    ECClassCP classC = GetClass("C");
+    ECRelationshipClassCP rel = GetClass("R")->GetRelationshipClassCP();
+
+    IECInstancePtr c1 = RulesEngineTestHelpers::InsertInstance(s_project->GetECDb(), *classC, [](IECInstanceR instance){instance.SetValue("Prop", ECValue(1));});
+    IECInstancePtr c11 = RulesEngineTestHelpers::InsertInstance(s_project->GetECDb(), *classC, [](IECInstanceR instance){instance.SetValue("Prop", ECValue(11));});
+    IECInstancePtr c12 = RulesEngineTestHelpers::InsertInstance(s_project->GetECDb(), *classC, [](IECInstanceR instance){instance.SetValue("Prop", ECValue(12));});
+    RulesEngineTestHelpers::InsertRelationship(s_project->GetECDb(), *rel, *c1, *c11);
+    RulesEngineTestHelpers::InsertRelationship(s_project->GetECDb(), *rel, *c1, *c12);
+
+    IECInstancePtr c2 = RulesEngineTestHelpers::InsertInstance(s_project->GetECDb(), *classC, [](IECInstanceR instance){instance.SetValue("Prop", ECValue(2));});
+
+    IECInstancePtr c0 = RulesEngineTestHelpers::InsertInstance(s_project->GetECDb(), *classC);
+    RulesEngineTestHelpers::InsertRelationship(s_project->GetECDb(), *rel, *c0, *c1);
+    RulesEngineTestHelpers::InsertRelationship(s_project->GetECDb(), *rel, *c0, *c2);
+
+    // ruleset
+    PresentationRuleSetPtr rules = PresentationRuleSet::CreateInstance(BeTest::GetNameOfCurrentTest());
+    m_locater->AddRuleSet(*rules);
+
+    RootNodeRule* rootRule = new RootNodeRule();
+    rootRule->AddSpecification(*new InstanceNodesOfSpecificClassesSpecification(1, ChildrenHint::Unknown, false, false, false, false, "this.Prop = NULL",
+        {
+        new MultiSchemaClass(classC->GetSchema().GetName(), true, bvector<Utf8String>{ classC->GetName() })
+        }, {}));
+    rules->AddPresentationRule(*rootRule);
+
+    ChildNodeRule* childRule1 = new ChildNodeRule(Utf8PrintfString("ParentNode.IsOfClass(\"%s\", \"%s\")", classC->GetName().c_str(), classC->GetSchema().GetName().c_str()), 1, false);
+    childRule1->AddSpecification(*new RelatedInstanceNodesSpecification(1, ChildrenHint::Unknown, true, false, false, false, "this.Prop = 1",
+        {
+        new RepeatableRelationshipPathSpecification({ new RepeatableRelationshipStepSpecification(rel->GetFullName(), RequiredRelationDirection_Forward) })
+        }));
+    rules->AddPresentationRule(*childRule1);
+
+    ChildNodeRule* childRule2 = new ChildNodeRule(Utf8PrintfString("ParentNode.IsOfClass(\"%s\", \"%s\")", classC->GetName().c_str(), classC->GetSchema().GetName().c_str()), 1, false);
+    childRule2->AddSpecification(*new RelatedInstanceNodesSpecification(1, ChildrenHint::Unknown, false, false, false, false, "this.Prop = 2",
+        {
+        new RepeatableRelationshipPathSpecification({ new RepeatableRelationshipStepSpecification(rel->GetFullName(), RequiredRelationDirection_Forward) })
+        }));
+    rules->AddPresentationRule(*childRule2);
+
+    // verify without instance filter
+    auto params = AsyncHierarchyRequestParams::Create(s_project->GetECDb(), rules->GetRuleSetId(), RulesetVariables());
+    auto hierarchy = ValidateHierarchy(params,
+        ExpectedHierarchyListDef(true,
+            {
+            ExpectedHierarchyDef(CreateInstanceNodeValidator({ c0 }),
+                ExpectedHierarchyListDef(true,
+                    {
+                    CreateInstanceNodeValidator({ c2 }),
+                    }))
+            })
+        );
+
+    // validate hierarchy level filter descriptor
+    params.SetParentNode(hierarchy[0].node.get());
+    ValidateHierarchyLevelDescriptor(*m_manager, params, CreateDescriptorValidator(
+        {
+        CreatePropertiesFieldValidator(*classC->GetPropertyP("Prop")),
+        }));
+
+    // verify with instance filter
+    params.SetInstanceFilter(std::make_unique<InstanceFilterDefinition>("this.Prop <> 12"));
+    ValidateHierarchy(params,
+        {
+        CreateInstanceNodeValidator({ c2 }),
+        });
+    }
+
+/*---------------------------------------------------------------------------------**//**
+* @bsitest
++---------------+---------------+---------------+---------------+---------------+------*/
+DEFINE_SCHEMA(InstanceFiltering_FiltersWithHideNodesInHierarchy_WithRelatedInstanceNodesInParentAndChildLevels_WhenChildrenGroupedByClass, R"*(
+    <ECEntityClass typeName="A" />
+    <ECEntityClass typeName="B" />
+    <ECEntityClass typeName="C">
+        <ECCustomAttributes>
+            <ClassMap xmlns="ECDbMap.2.0">
+                <MapStrategy>TablePerHierarchy</MapStrategy>
+            </ClassMap>
+        </ECCustomAttributes>
+        <ECProperty propertyName="Prop" typeName="int" />
+    </ECEntityClass>
+    <ECEntityClass typeName="D">
+        <BaseClass>C</BaseClass>
+    </ECEntityClass>
+    <ECRelationshipClass typeName="AB" strength="embedding" modifier="None">
+        <Source multiplicity="(0..1)" roleLabel="ab" polymorphic="false">
+            <Class class="A"/>
+        </Source>
+        <Target multiplicity="(0..*)" roleLabel="ba" polymorphic="false">
+            <Class class="B"/>
+        </Target>
+    </ECRelationshipClass>
+    <ECRelationshipClass typeName="BC" strength="embedding" modifier="None">
+        <Source multiplicity="(0..1)" roleLabel="bc" polymorphic="true">
+            <Class class="B"/>
+        </Source>
+        <Target multiplicity="(0..*)" roleLabel="cb" polymorphic="true">
+            <Class class="C"/>
+        </Target>
+    </ECRelationshipClass>
+)*");
+TEST_F(RulesDrivenECPresentationManagerNavigationTests, InstanceFiltering_FiltersWithHideNodesInHierarchy_WithRelatedInstanceNodesInParentAndChildLevels_WhenChildrenGroupedByClass)
+    {
+    // dataset
+    ECClassCP classA = GetClass("A");
+    ECClassCP classB = GetClass("B");
+    ECClassCP classC = GetClass("C");
+    ECClassCP classD = GetClass("D");
+    ECRelationshipClassCP relAB = GetClass("AB")->GetRelationshipClassCP();
+    ECRelationshipClassCP relBC = GetClass("BC")->GetRelationshipClassCP();
+
+    IECInstancePtr a1 = RulesEngineTestHelpers::InsertInstance(s_project->GetECDb(), *classA);
+    IECInstancePtr b1 = RulesEngineTestHelpers::InsertInstance(s_project->GetECDb(), *classB);
+    RulesEngineTestHelpers::InsertRelationship(s_project->GetECDb(), *relAB, *a1, *b1);
+    IECInstancePtr c11 = RulesEngineTestHelpers::InsertInstance(s_project->GetECDb(), *classC, [](IECInstanceR instance){instance.SetValue("Prop", ECValue(1));});
+    RulesEngineTestHelpers::InsertRelationship(s_project->GetECDb(), *relBC, *b1, *c11);
+    IECInstancePtr c12 = RulesEngineTestHelpers::InsertInstance(s_project->GetECDb(), *classC, [](IECInstanceR instance){instance.SetValue("Prop", ECValue(2));});
+    RulesEngineTestHelpers::InsertRelationship(s_project->GetECDb(), *relBC, *b1, *c12);
+    IECInstancePtr d = RulesEngineTestHelpers::InsertInstance(s_project->GetECDb(), *classD);
+    RulesEngineTestHelpers::InsertRelationship(s_project->GetECDb(), *relBC, *b1, *d);
+
+    IECInstancePtr a2 = RulesEngineTestHelpers::InsertInstance(s_project->GetECDb(), *classA);
+    IECInstancePtr b2 = RulesEngineTestHelpers::InsertInstance(s_project->GetECDb(), *classB);
+    RulesEngineTestHelpers::InsertRelationship(s_project->GetECDb(), *relAB, *a2, *b2);
+    IECInstancePtr c21 = RulesEngineTestHelpers::InsertInstance(s_project->GetECDb(), *classC, [](IECInstanceR instance){instance.SetValue("Prop", ECValue(1));});
+    RulesEngineTestHelpers::InsertRelationship(s_project->GetECDb(), *relBC, *b2, *c21);
+    IECInstancePtr c22 = RulesEngineTestHelpers::InsertInstance(s_project->GetECDb(), *classC, [](IECInstanceR instance){instance.SetValue("Prop", ECValue(2));});
+    RulesEngineTestHelpers::InsertRelationship(s_project->GetECDb(), *relBC, *b2, *c22);
+
+    // ruleset
+    PresentationRuleSetPtr rules = PresentationRuleSet::CreateInstance(BeTest::GetNameOfCurrentTest());
+    m_locater->AddRuleSet(*rules);
+
+    RootNodeRule* rootRule = new RootNodeRule();
+    rootRule->AddSpecification(*new InstanceNodesOfSpecificClassesSpecification(1, ChildrenHint::Unknown, true, false, false, false, "",
+        {
+        new MultiSchemaClass(classA->GetSchema().GetName(), true, bvector<Utf8String>{ classA->GetName() })
+        }, {}));
+    rules->AddPresentationRule(*rootRule);
+
+    ChildNodeRule* childRuleB = new ChildNodeRule(Utf8PrintfString("ParentNode.IsOfClass(\"%s\", \"%s\")", classA->GetName().c_str(), classA->GetSchema().GetName().c_str()), 1, false);
+    childRuleB->AddSpecification(*new RelatedInstanceNodesSpecification(1, ChildrenHint::Unknown, true, false, false, false, "",
+        {
+        new RepeatableRelationshipPathSpecification({ new RepeatableRelationshipStepSpecification(relAB->GetFullName(), RequiredRelationDirection_Forward) })
+        }));
+    rules->AddPresentationRule(*childRuleB);
+
+    ChildNodeRule* childRuleC = new ChildNodeRule(Utf8PrintfString("ParentNode.IsOfClass(\"%s\", \"%s\")", classB->GetName().c_str(), classB->GetSchema().GetName().c_str()), 1, false);
+    childRuleC->AddSpecification(*new RelatedInstanceNodesSpecification(1, ChildrenHint::Unknown, false, false, true, false, "",
+        {
+        new RepeatableRelationshipPathSpecification({ new RepeatableRelationshipStepSpecification(relBC->GetFullName(), RequiredRelationDirection_Forward) })
+        }));
+    rules->AddPresentationRule(*childRuleC);
+
+    // verify without instance filter
+    auto params = AsyncHierarchyRequestParams::Create(s_project->GetECDb(), rules->GetRuleSetId(), RulesetVariables());
+    auto hierarchy = ValidateHierarchy(params,
+        ExpectedHierarchyListDef(true,
+            {
+            ExpectedHierarchyDef(CreateClassGroupingNodeValidator(*classC, false, { c11, c12, c21, c22 }),
+                ExpectedHierarchyListDef(true,
+                    {
+                    CreateInstanceNodeValidator({ c11 }),
+                    CreateInstanceNodeValidator({ c12 }),
+                    CreateInstanceNodeValidator({ c21 }),
+                    CreateInstanceNodeValidator({ c22 }),
+                    })),
+            ExpectedHierarchyDef(CreateClassGroupingNodeValidator(*classD, false, { d }),
+                ExpectedHierarchyListDef(true,
+                    {
+                    CreateInstanceNodeValidator({ d }),
+                    })),
+            })
+        );
+
+    // validate hierarchy level filter descriptor
+    params.SetParentNode(hierarchy[0].node.get());
+    ValidateHierarchyLevelDescriptor(*m_manager, params, CreateDescriptorValidator(
+        {
+        CreatePropertiesFieldValidator(*classC->GetPropertyP("Prop")),
+        }));
+
+    // verify with instance filter
+    params.SetInstanceFilter(std::make_unique<InstanceFilterDefinition>("this.Prop = 2"));
+    ValidateHierarchy(params,
+        {
+        CreateInstanceNodeValidator({ c12 }),
+        CreateInstanceNodeValidator({ c22 }),
+        });
+    }
+
+/*---------------------------------------------------------------------------------**//**
+* @bsitest
++---------------+---------------+---------------+---------------+---------------+------*/
+DEFINE_SCHEMA(InstanceFiltering_FiltersWithHideNodesInHierarchy_WithRelatedInstanceNodesInParentAndChildLevels_WhenParentsGroupedByClass, R"*(
+    <ECEntityClass typeName="A" />
+    <ECEntityClass typeName="B">
+        <ECCustomAttributes>
+            <ClassMap xmlns="ECDbMap.2.0">
+                <MapStrategy>TablePerHierarchy</MapStrategy>
+            </ClassMap>
+        </ECCustomAttributes>
+    </ECEntityClass>
+    <ECEntityClass typeName="C">
+        <BaseClass>B</BaseClass>
+    </ECEntityClass>
+    <ECEntityClass typeName="D">
+        <ECProperty propertyName="Prop" typeName="int" />
+    </ECEntityClass>
+    <ECRelationshipClass typeName="AB" strength="embedding" modifier="None">
+        <Source multiplicity="(0..1)" roleLabel="ab" polymorphic="false">
+            <Class class="A"/>
+        </Source>
+        <Target multiplicity="(0..*)" roleLabel="ba" polymorphic="true">
+            <Class class="B"/>
+        </Target>
+    </ECRelationshipClass>
+    <ECRelationshipClass typeName="BD" strength="embedding" modifier="None">
+        <Source multiplicity="(0..1)" roleLabel="bd" polymorphic="true">
+            <Class class="B"/>
+        </Source>
+        <Target multiplicity="(0..*)" roleLabel="db" polymorphic="false">
+            <Class class="D"/>
+        </Target>
+    </ECRelationshipClass>
+)*");
+TEST_F(RulesDrivenECPresentationManagerNavigationTests, InstanceFiltering_FiltersWithHideNodesInHierarchy_WithRelatedInstanceNodesInParentAndChildLevels_WhenParentsGroupedByClass)
+    {
+    // dataset
+    ECClassCP classA = GetClass("A");
+    ECClassCP classB = GetClass("B");
+    ECClassCP classC = GetClass("C");
+    ECClassCP classD = GetClass("D");
+    ECRelationshipClassCP relAB = GetClass("AB")->GetRelationshipClassCP();
+    ECRelationshipClassCP relBD = GetClass("BD")->GetRelationshipClassCP();
+
+    IECInstancePtr a1 = RulesEngineTestHelpers::InsertInstance(s_project->GetECDb(), *classA);
+    IECInstancePtr b = RulesEngineTestHelpers::InsertInstance(s_project->GetECDb(), *classB);
+    RulesEngineTestHelpers::InsertRelationship(s_project->GetECDb(), *relAB, *a1, *b);
+    IECInstancePtr d11 = RulesEngineTestHelpers::InsertInstance(s_project->GetECDb(), *classD, [](IECInstanceR instance){instance.SetValue("Prop", ECValue(1));});
+    RulesEngineTestHelpers::InsertRelationship(s_project->GetECDb(), *relBD, *b, *d11);
+    IECInstancePtr d12 = RulesEngineTestHelpers::InsertInstance(s_project->GetECDb(), *classD, [](IECInstanceR instance){instance.SetValue("Prop", ECValue(2));});
+    RulesEngineTestHelpers::InsertRelationship(s_project->GetECDb(), *relBD, *b, *d12);
+
+    IECInstancePtr a2 = RulesEngineTestHelpers::InsertInstance(s_project->GetECDb(), *classA);
+    IECInstancePtr c = RulesEngineTestHelpers::InsertInstance(s_project->GetECDb(), *classC);
+    RulesEngineTestHelpers::InsertRelationship(s_project->GetECDb(), *relAB, *a2, *c);
+    IECInstancePtr d21 = RulesEngineTestHelpers::InsertInstance(s_project->GetECDb(), *classD, [](IECInstanceR instance){instance.SetValue("Prop", ECValue(1));});
+    RulesEngineTestHelpers::InsertRelationship(s_project->GetECDb(), *relBD, *c, *d21);
+    IECInstancePtr d22 = RulesEngineTestHelpers::InsertInstance(s_project->GetECDb(), *classD, [](IECInstanceR instance){instance.SetValue("Prop", ECValue(2));});
+    RulesEngineTestHelpers::InsertRelationship(s_project->GetECDb(), *relBD, *c, *d22);
+
+    // ruleset
+    PresentationRuleSetPtr rules = PresentationRuleSet::CreateInstance(BeTest::GetNameOfCurrentTest());
+    m_locater->AddRuleSet(*rules);
+
+    RootNodeRule* rootRule = new RootNodeRule();
+    rootRule->AddSpecification(*new InstanceNodesOfSpecificClassesSpecification(1, ChildrenHint::Unknown, true, false, false, false, "",
+        {
+        new MultiSchemaClass(classA->GetSchema().GetName(), true, bvector<Utf8String>{ classA->GetName() })
+        }, {}));
+    rules->AddPresentationRule(*rootRule);
+
+    ChildNodeRule* childRuleB = new ChildNodeRule(Utf8PrintfString("ParentNode.IsOfClass(\"%s\", \"%s\")", classA->GetName().c_str(), classA->GetSchema().GetName().c_str()), 1, false);
+    childRuleB->AddSpecification(*new RelatedInstanceNodesSpecification(1, ChildrenHint::Unknown, true, false, true, false, "",
+        {
+        new RepeatableRelationshipPathSpecification({ new RepeatableRelationshipStepSpecification(relAB->GetFullName(), RequiredRelationDirection_Forward) })
+        }));
+    rules->AddPresentationRule(*childRuleB);
+
+    ChildNodeRule* childRuleD = new ChildNodeRule(Utf8PrintfString("ParentNode.IsOfClass(\"%s\", \"%s\")", classB->GetName().c_str(), classB->GetSchema().GetName().c_str()), 1, false);
+    childRuleD->AddSpecification(*new RelatedInstanceNodesSpecification(1, ChildrenHint::Unknown, false, false, false, false, "",
+        {
+        new RepeatableRelationshipPathSpecification({ new RepeatableRelationshipStepSpecification(relBD->GetFullName(), RequiredRelationDirection_Forward) })
+        }));
+    rules->AddPresentationRule(*childRuleD);
+
+    // verify without instance filter
+    auto params = AsyncHierarchyRequestParams::Create(s_project->GetECDb(), rules->GetRuleSetId(), RulesetVariables());
+    auto hierarchy = ValidateHierarchy(params,
+        ExpectedHierarchyListDef(true,
+            {
+            ExpectedHierarchyDef(CreateClassGroupingNodeValidator(*classB, false, { b }),
+                ExpectedHierarchyListDef(true,
+                    {
+                    CreateInstanceNodeValidator({ d11 }),
+                    CreateInstanceNodeValidator({ d12 }),
+                    })),
+            ExpectedHierarchyDef(CreateClassGroupingNodeValidator(*classC, false, { c }),
+                ExpectedHierarchyListDef(true,
+                    {
+                    CreateInstanceNodeValidator({ d21 }),
+                    CreateInstanceNodeValidator({ d22 }),
+                    })),
+            })
+        );
+
+    // validate hierarchy level filter descriptor
+    params.SetParentNode(hierarchy[0].node.get());
+    ValidateHierarchyLevelDescriptor(*m_manager, params, CreateDescriptorValidator(
+        {
+        CreatePropertiesFieldValidator(*classD->GetPropertyP("Prop")),
+        }));
+
+    // verify with instance filter
+    params.SetInstanceFilter(std::make_unique<InstanceFilterDefinition>("this.Prop = 2"));
+    ValidateHierarchy(params,
+        {
+        CreateInstanceNodeValidator({ d12 }),
+        });
+    }
+
+/*---------------------------------------------------------------------------------**//**
+* @bsitest
++---------------+---------------+---------------+---------------+---------------+------*/
+DEFINE_SCHEMA(InstanceFiltering_FiltersWithHideNodesInHierarchy_WithSearchResultInstanceNodesInParentLevelAndInstanceNodesOfSpecificClassesInChildLevel, R"*(
+    <ECEntityClass typeName="A" />
+    <ECEntityClass typeName="B">
+        <ECProperty propertyName="Prop" typeName="int" />
+    </ECEntityClass>
+)*");
+TEST_F(RulesDrivenECPresentationManagerNavigationTests, InstanceFiltering_FiltersWithHideNodesInHierarchy_WithSearchResultInstanceNodesInParentLevelAndInstanceNodesOfSpecificClassesInChildLevel)
+    {
+    // dataset
+    ECClassCP classA = GetClass("A");
+    ECClassCP classB = GetClass("B");
+
+    IECInstancePtr a1 = RulesEngineTestHelpers::InsertInstance(s_project->GetECDb(), *classA);
+    IECInstancePtr b1 = RulesEngineTestHelpers::InsertInstance(s_project->GetECDb(), *classB, [](IECInstanceR instance){instance.SetValue("Prop", ECValue(1)); });
+    IECInstancePtr b2 = RulesEngineTestHelpers::InsertInstance(s_project->GetECDb(), *classB, [](IECInstanceR instance){instance.SetValue("Prop", ECValue(2)); });
+
+    // ruleset
+    PresentationRuleSetPtr rules = PresentationRuleSet::CreateInstance(BeTest::GetNameOfCurrentTest());
+    m_locater->AddRuleSet(*rules);
+
+    auto rootRule = new RootNodeRule();
+    auto rootSpec = new SearchResultInstanceNodesSpecification(1, ChildrenHint::Unknown, true, false, false, false);
+    rootSpec->AddQuerySpecification(*new StringQuerySpecification(
+        Utf8PrintfString("select * from %s", classA->GetECSqlName().c_str()),
+        classA->GetSchema().GetName(),
+        classA->GetName()
+        ));
+    rootRule->AddSpecification(*rootSpec);
+    rules->AddPresentationRule(*rootRule);
+
+    ChildNodeRule* childRule = new ChildNodeRule(Utf8PrintfString("ParentNode.IsOfClass(\"%s\", \"%s\")", classA->GetName().c_str(), classA->GetSchema().GetName().c_str()), 1, false);
+    childRule->AddSpecification(*new InstanceNodesOfSpecificClassesSpecification(1, ChildrenHint::Unknown, false, false, false, false, "",
+        {
+        new MultiSchemaClass(classB->GetSchema().GetName(), true, bvector<Utf8String>{ classB->GetName() })
+        }, {}));
+    rules->AddPresentationRule(*childRule);
+
+    // verify without instance filter
+    auto params = AsyncHierarchyRequestParams::Create(s_project->GetECDb(), rules->GetRuleSetId(), RulesetVariables());
+    ValidateHierarchy(params,
+        ExpectedHierarchyListDef(true,
+            {
+            CreateInstanceNodeValidator({ b1 }),
+            CreateInstanceNodeValidator({ b2 }),
+            })
+        );
+
+    // validate hierarchy level filter descriptor
+    ValidateHierarchyLevelDescriptor(*m_manager, params, CreateDescriptorValidator(
+        {
+        CreatePropertiesFieldValidator(*classB->GetPropertyP("Prop")),
+        }));
+
+    // verify with instance filter
+    params.SetInstanceFilter(std::make_unique<InstanceFilterDefinition>("this.Prop = 2"));
+    ValidateHierarchy(params,
+        {
+        CreateInstanceNodeValidator({ b2 }),
+        });
+    }
+
+/*---------------------------------------------------------------------------------**//**
+* @bsitest
++---------------+---------------+---------------+---------------+---------------+------*/
+DEFINE_SCHEMA(InstanceFiltering_FiltersWithHideNodesInHierarchy_WithSearchResultInstanceNodesInParentLevelAndInstanceNodesOfSpecificClassesInChildLevel_WhenChildrenGroupedByClass, R"*(
+    <ECEntityClass typeName="A" />
+    <ECEntityClass typeName="B">
+        <ECProperty propertyName="Prop" typeName="int" />
+    </ECEntityClass>
+    <ECEntityClass typeName="C">
+        <BaseClass>B</BaseClass>
+    </ECEntityClass>
+)*");
+TEST_F(RulesDrivenECPresentationManagerNavigationTests, InstanceFiltering_FiltersWithHideNodesInHierarchy_WithSearchResultInstanceNodesInParentLevelAndInstanceNodesOfSpecificClassesInChildLevel_WhenChildrenGroupedByClass)
+    {
+    // dataset
+    ECClassCP classA = GetClass("A");
+    ECClassCP classB = GetClass("B");
+    ECClassCP classC = GetClass("C");
+
+    IECInstancePtr a1 = RulesEngineTestHelpers::InsertInstance(s_project->GetECDb(), *classA);
+    IECInstancePtr b1 = RulesEngineTestHelpers::InsertInstance(s_project->GetECDb(), *classB, [](IECInstanceR instance){instance.SetValue("Prop", ECValue(1));});
+    IECInstancePtr b2 = RulesEngineTestHelpers::InsertInstance(s_project->GetECDb(), *classB, [](IECInstanceR instance){instance.SetValue("Prop", ECValue(2));});
+    IECInstancePtr c = RulesEngineTestHelpers::InsertInstance(s_project->GetECDb(), *classC);
+
+    // ruleset
+    PresentationRuleSetPtr rules = PresentationRuleSet::CreateInstance(BeTest::GetNameOfCurrentTest());
+    m_locater->AddRuleSet(*rules);
+
+    auto rootRule = new RootNodeRule();
+    auto rootSpec = new SearchResultInstanceNodesSpecification(1, ChildrenHint::Unknown, true, false, false, false);
+    rootSpec->AddQuerySpecification(*new StringQuerySpecification(
+        Utf8PrintfString("select * from %s", classA->GetECSqlName().c_str()),
+        classA->GetSchema().GetName(),
+        classA->GetName()
+        ));
+    rootRule->AddSpecification(*rootSpec);
+    rules->AddPresentationRule(*rootRule);
+
+    ChildNodeRule* childRule = new ChildNodeRule(Utf8PrintfString("ParentNode.IsOfClass(\"%s\", \"%s\")", classA->GetName().c_str(), classA->GetSchema().GetName().c_str()), 1, false);
+    childRule->AddSpecification(*new InstanceNodesOfSpecificClassesSpecification(1, ChildrenHint::Unknown, false, false, true, false, "",
+        {
+        new MultiSchemaClass(classB->GetSchema().GetName(), true, bvector<Utf8String>{ classB->GetName() })
+        }, {}));
+    rules->AddPresentationRule(*childRule);
+
+    // verify without instance filter
+    auto params = AsyncHierarchyRequestParams::Create(s_project->GetECDb(), rules->GetRuleSetId(), RulesetVariables());
+    auto hierarchy = ValidateHierarchy(params,
+        ExpectedHierarchyListDef(true,
+            {
+            ExpectedHierarchyDef(CreateClassGroupingNodeValidator(*classB, false, { b1, b2 }),
+                ExpectedHierarchyListDef(true,
+                    {
+                    CreateInstanceNodeValidator({ b1 }),
+                    CreateInstanceNodeValidator({ b2 }),
+                    })),
+            ExpectedHierarchyDef(CreateClassGroupingNodeValidator(*classC, false, { c }),
+                ExpectedHierarchyListDef(true,
+                    {
+                    CreateInstanceNodeValidator({ c }),
+                    })),
+            })
+        );
+
+    // validate hierarchy level filter descriptor
+    params.SetParentNode(hierarchy[0].node.get());
+    ValidateHierarchyLevelDescriptor(*m_manager, params, CreateDescriptorValidator(
+        {
+        CreatePropertiesFieldValidator(*classB->GetPropertyP("Prop")),
+        }));
+
+    // verify with instance filter
+    params.SetInstanceFilter(std::make_unique<InstanceFilterDefinition>("this.Prop = 2"));
+    ValidateHierarchy(params,
+        {
+        CreateInstanceNodeValidator({ b2 }),
+        });
+    }
+
+/*---------------------------------------------------------------------------------**//**
+* @bsitest
++---------------+---------------+---------------+---------------+---------------+------*/
+DEFINE_SCHEMA(InstanceFiltering_FiltersWithHideNodesInHierarchy_WithSearchResultInstanceNodesInParentLevelAndInstanceNodesOfSpecificClassesInChildLevel_WhenParentsGroupedByClass, R"*(
+    <ECEntityClass typeName="A" />
+    <ECEntityClass typeName="B">
+        <BaseClass>A</BaseClass>
+    </ECEntityClass>
+    <ECEntityClass typeName="C">
+        <ECProperty propertyName="Prop" typeName="int" />
+    </ECEntityClass>
+)*");
+TEST_F(RulesDrivenECPresentationManagerNavigationTests, InstanceFiltering_FiltersWithHideNodesInHierarchy_WithSearchResultInstanceNodesInParentLevelAndInstanceNodesOfSpecificClassesInChildLevel_WhenParentsGroupedByClass)
+    {
+    // dataset
+    ECClassCP classA = GetClass("A");
+    ECClassCP classB = GetClass("B");
+    ECClassCP classC = GetClass("C");
+
+    IECInstancePtr a = RulesEngineTestHelpers::InsertInstance(s_project->GetECDb(), *classA);
+    IECInstancePtr b = RulesEngineTestHelpers::InsertInstance(s_project->GetECDb(), *classB);
+    IECInstancePtr c1 = RulesEngineTestHelpers::InsertInstance(s_project->GetECDb(), *classC, [](IECInstanceR instance){instance.SetValue("Prop", ECValue(1));});
+    IECInstancePtr c2 = RulesEngineTestHelpers::InsertInstance(s_project->GetECDb(), *classC, [](IECInstanceR instance){instance.SetValue("Prop", ECValue(2));});
+
+    // ruleset
+    PresentationRuleSetPtr rules = PresentationRuleSet::CreateInstance(BeTest::GetNameOfCurrentTest());
+    m_locater->AddRuleSet(*rules);
+
+    auto rootRule = new RootNodeRule();
+    auto rootSpec = new SearchResultInstanceNodesSpecification(1, ChildrenHint::Unknown, true, false, true, false);
+    rootSpec->AddQuerySpecification(*new StringQuerySpecification(
+        Utf8PrintfString("select * from %s", classA->GetECSqlName().c_str()),
+        classA->GetSchema().GetName(),
+        classA->GetName()
+    ));
+    rootRule->AddSpecification(*rootSpec);
+    rules->AddPresentationRule(*rootRule);
+
+    ChildNodeRule* childRule = new ChildNodeRule(Utf8PrintfString("ParentNode.IsOfClass(\"%s\", \"%s\")", classA->GetName().c_str(), classA->GetSchema().GetName().c_str()), 1, false);
+    childRule->AddSpecification(*new InstanceNodesOfSpecificClassesSpecification(1, ChildrenHint::Unknown, false, false, false, false, "",
+        {
+        new MultiSchemaClass(classC->GetSchema().GetName(), true, bvector<Utf8String>{ classC->GetName() })
+        }, {}));
+    rules->AddPresentationRule(*childRule);
+
+    // verify without instance filter
+    auto params = AsyncHierarchyRequestParams::Create(s_project->GetECDb(), rules->GetRuleSetId(), RulesetVariables());
+    auto hierarchy = ValidateHierarchy(params,
+        ExpectedHierarchyListDef(true,
+            {
+            ExpectedHierarchyDef(CreateClassGroupingNodeValidator(*classA, false, { a }),
+                ExpectedHierarchyListDef(true,
+                    {
+                    CreateInstanceNodeValidator({ c1 }),
+                    CreateInstanceNodeValidator({ c2 }),
+                    })),
+            ExpectedHierarchyDef(CreateClassGroupingNodeValidator(*classB, false, { b }),
+                ExpectedHierarchyListDef(true,
+                    {
+                    CreateInstanceNodeValidator({ c1 }),
+                    CreateInstanceNodeValidator({ c2 }),
+                    })),
+            })
+        );
+
+    // validate hierarchy level filter descriptor
+    params.SetParentNode(hierarchy[0].node.get());
+    ValidateHierarchyLevelDescriptor(*m_manager, params, CreateDescriptorValidator(
+        {
+        CreatePropertiesFieldValidator(*classC->GetPropertyP("Prop")),
+        }));
+
+    // verify with instance filter
+    params.SetInstanceFilter(std::make_unique<InstanceFilterDefinition>("this.Prop = 2"));
+    ValidateHierarchy(params,
+        {
+        CreateInstanceNodeValidator({ c2 }),
+        });
+    }
+
+/*---------------------------------------------------------------------------------**//**
+* @bsitest
++---------------+---------------+---------------+---------------+---------------+------*/
+DEFINE_SCHEMA(InstanceFiltering_FiltersWithHideNodesInHierarchy_WhenMultipleSpecsAreUsedForChildren, R"*(
+    <ECEntityClass typeName="A" />
+    <ECEntityClass typeName="B">
+        <ECProperty propertyName="Prop" typeName="int" />
+    </ECEntityClass>
+    <ECRelationshipClass typeName="AB" strength="embedding" modifier="None">
+        <Source multiplicity="(0..1)" roleLabel="ab" polymorphic="false">
+            <Class class="A"/>
+        </Source>
+        <Target multiplicity="(0..*)" roleLabel="ba" polymorphic="false">
+            <Class class="B"/>
+        </Target>
+    </ECRelationshipClass>
+)*");
+TEST_F(RulesDrivenECPresentationManagerNavigationTests, InstanceFiltering_FiltersWithHideNodesInHierarchy_WhenMultipleSpecsAreUsedForChildren)
+    {
+    // dataset
+    ECClassCP classA = GetClass("A");
+    ECClassCP classB = GetClass("B");
+    ECRelationshipClassCP relAB = GetClass("AB")->GetRelationshipClassCP();
+
+    IECInstancePtr a1 = RulesEngineTestHelpers::InsertInstance(s_project->GetECDb(), *classA);
+    IECInstancePtr b1 = RulesEngineTestHelpers::InsertInstance(s_project->GetECDb(), *classB, [](IECInstanceR instance){instance.SetValue("Prop", ECValue(5));});
+    RulesEngineTestHelpers::InsertRelationship(s_project->GetECDb(), *relAB, *a1, *b1);
+
+    IECInstancePtr a2 = RulesEngineTestHelpers::InsertInstance(s_project->GetECDb(), *classA);
+    IECInstancePtr b2 = RulesEngineTestHelpers::InsertInstance(s_project->GetECDb(), *classB, [](IECInstanceR instance){instance.SetValue("Prop", ECValue(10));});
+    RulesEngineTestHelpers::InsertRelationship(s_project->GetECDb(), *relAB, *a2, *b2);
+
+    IECInstancePtr a3 = RulesEngineTestHelpers::InsertInstance(s_project->GetECDb(), *classA);
+    IECInstancePtr b3 = RulesEngineTestHelpers::InsertInstance(s_project->GetECDb(), *classB, [](IECInstanceR instance){instance.SetValue("Prop", ECValue(15));});
+    RulesEngineTestHelpers::InsertRelationship(s_project->GetECDb(), *relAB, *a3, *b3);
+
+    // ruleset
+    PresentationRuleSetPtr rules = PresentationRuleSet::CreateInstance(BeTest::GetNameOfCurrentTest());
+    m_locater->AddRuleSet(*rules);
+
+    RootNodeRule* rootRule = new RootNodeRule();
+    rootRule->AddSpecification(*new InstanceNodesOfSpecificClassesSpecification(1, ChildrenHint::Unknown, true, false, false, false, "",
+        {
+        new MultiSchemaClass(classA->GetSchema().GetName(), true, bvector<Utf8String>{ classA->GetName() })
+        }, {}));
+    rules->AddPresentationRule(*rootRule);
+
+    ChildNodeRule* childRule = new ChildNodeRule(Utf8PrintfString("ParentNode.IsOfClass(\"%s\", \"%s\")", classA->GetName().c_str(), classA->GetSchema().GetName().c_str()), 1, false);
+    childRule->AddSpecification(*new RelatedInstanceNodesSpecification(1, ChildrenHint::Unknown, false, false, false, false, "this.Prop < 10",
+        {
+        new RepeatableRelationshipPathSpecification({ new RepeatableRelationshipStepSpecification(relAB->GetFullName(), RequiredRelationDirection_Forward) })
+        }));
+    childRule->AddSpecification(*new RelatedInstanceNodesSpecification(1, ChildrenHint::Unknown, false, false, false, false, "this.Prop = 10",
+        {
+        new RepeatableRelationshipPathSpecification({ new RepeatableRelationshipStepSpecification(relAB->GetFullName(), RequiredRelationDirection_Forward) })
+        }));
+    childRule->AddSpecification(*new RelatedInstanceNodesSpecification(1, ChildrenHint::Unknown, false, false, false, false, "this.Prop > 10",
+        {
+        new RepeatableRelationshipPathSpecification({ new RepeatableRelationshipStepSpecification(relAB->GetFullName(), RequiredRelationDirection_Forward) })
+        }));
+    rules->AddPresentationRule(*childRule);
+
+    // verify without instance filter
+    auto params = AsyncHierarchyRequestParams::Create(s_project->GetECDb(), rules->GetRuleSetId(), RulesetVariables());
+    ValidateHierarchy(params,
+        ExpectedHierarchyListDef(true,
+            {
+            CreateInstanceNodeValidator({ b1 }),
+            CreateInstanceNodeValidator({ b2 }),
+            CreateInstanceNodeValidator({ b3 }),
+            })
+        );
+
+    // validate hierarchy level filter descriptor
+    ValidateHierarchyLevelDescriptor(*m_manager, params, CreateDescriptorValidator(
+        {
+        CreatePropertiesFieldValidator(*classB->GetPropertyP("Prop")),
+        }));
+
+    // verify with instance filter
+    params.SetInstanceFilter(std::make_unique<InstanceFilterDefinition>("this.Prop = 15"));
+    ValidateHierarchy(params,
+        {
+        CreateInstanceNodeValidator({ b3 }),
+        });
+    }
+
+/*---------------------------------------------------------------------------------**//**
+* @bsitest
++---------------+---------------+---------------+---------------+---------------+------*/
+DEFINE_SCHEMA(InstanceFiltering_FiltersWithHideIfNoChildren, R"*(
+    <ECEntityClass typeName="A">
+        <ECProperty propertyName="Prop" typeName="int" />
+    </ECEntityClass>
+    <ECEntityClass typeName="B" />
+    <ECRelationshipClass typeName="AB" strength="embedding" modifier="None">
+        <Source multiplicity="(0..1)" roleLabel="ab" polymorphic="false">
+            <Class class="A"/>
+        </Source>
+        <Target multiplicity="(0..*)" roleLabel="ba" polymorphic="false">
+            <Class class="B"/>
+        </Target>
+    </ECRelationshipClass>
+)*");
+TEST_F(RulesDrivenECPresentationManagerNavigationTests, InstanceFiltering_FiltersWithHideIfNoChildren)
+    {
+    // dataset
+    ECClassCP classA = GetClass("A");
+    ECClassCP classB = GetClass("B");
+    ECRelationshipClassCP relAB = GetClass("AB")->GetRelationshipClassCP();
+
+    IECInstancePtr a1 = RulesEngineTestHelpers::InsertInstance(s_project->GetECDb(), *classA, [](IECInstanceR instance){instance.SetValue("Prop", ECValue(1));});
+    IECInstancePtr b1 = RulesEngineTestHelpers::InsertInstance(s_project->GetECDb(), *classB);
+    RulesEngineTestHelpers::InsertRelationship(s_project->GetECDb(), *relAB, *a1, *b1);
+
+    IECInstancePtr a2 = RulesEngineTestHelpers::InsertInstance(s_project->GetECDb(), *classA, [](IECInstanceR instance){instance.SetValue("Prop", ECValue(2));});
+    IECInstancePtr b2 = RulesEngineTestHelpers::InsertInstance(s_project->GetECDb(), *classB);
+    RulesEngineTestHelpers::InsertRelationship(s_project->GetECDb(), *relAB, *a2, *b2);
+
+    IECInstancePtr a3 = RulesEngineTestHelpers::InsertInstance(s_project->GetECDb(), *classA, [](IECInstanceR instance){instance.SetValue("Prop", ECValue(1));});
+    IECInstancePtr a4 = RulesEngineTestHelpers::InsertInstance(s_project->GetECDb(), *classA, [](IECInstanceR instance){instance.SetValue("Prop", ECValue(2));});
+
+    // ruleset
+    PresentationRuleSetPtr rules = PresentationRuleSet::CreateInstance(BeTest::GetNameOfCurrentTest());
+    m_locater->AddRuleSet(*rules);
+
+    RootNodeRule* rootRule = new RootNodeRule();
+    rootRule->AddSpecification(*new InstanceNodesOfSpecificClassesSpecification(1, ChildrenHint::Unknown, false, true, false, false, "",
+        {
+        new MultiSchemaClass(classA->GetSchema().GetName(), true, bvector<Utf8String>{ classA->GetName() })
+        }, {}));
+    rules->AddPresentationRule(*rootRule);
+
+    ChildNodeRule* childRule = new ChildNodeRule(Utf8PrintfString("ParentNode.IsOfClass(\"%s\", \"%s\")", classA->GetName().c_str(), classA->GetSchema().GetName().c_str()), 1, false);
+    childRule->AddSpecification(*new RelatedInstanceNodesSpecification(1, ChildrenHint::Unknown, false, false, false, false, "",
+        {
+        new RepeatableRelationshipPathSpecification({ new RepeatableRelationshipStepSpecification(relAB->GetFullName(), RequiredRelationDirection_Forward) })
+        }));
+    rules->AddPresentationRule(*childRule);
+
+    // verify without instance filter
+    auto params = AsyncHierarchyRequestParams::Create(s_project->GetECDb(), rules->GetRuleSetId(), RulesetVariables());
+    ValidateHierarchy(params,
+        ExpectedHierarchyListDef(true,
+            {
+            ExpectedHierarchyDef(CreateInstanceNodeValidator({ a1 }),
+                ExpectedHierarchyListDef(true,
+                    {
+                    CreateInstanceNodeValidator({ b1 }),
+                    })),
+            ExpectedHierarchyDef(CreateInstanceNodeValidator({ a2 }),
+                ExpectedHierarchyListDef(true,
+                    {
+                    CreateInstanceNodeValidator({ b2 }),
+                    })),
+            })
+        );
+
+    // validate hierarchy level filter descriptor
+    ValidateHierarchyLevelDescriptor(*m_manager, params, CreateDescriptorValidator(
+        {
+        CreatePropertiesFieldValidator(*classA->GetPropertyP("Prop")),
+        }));
+
+    // verify with instance filter
+    params.SetInstanceFilter(std::make_unique<InstanceFilterDefinition>("this.Prop = 1"));
+    ValidateHierarchy(params,
+        {
+        ExpectedHierarchyDef(CreateInstanceNodeValidator({ a1 }),
+            {
+            CreateInstanceNodeValidator({ b1 }),
+            }),
+        });
+    }
+
+/*---------------------------------------------------------------------------------**//**
+* @bsitest
++---------------+---------------+---------------+---------------+---------------+------*/
+DEFINE_SCHEMA(InstanceFiltering_FiltersWithRecursiveRules, R"*(
+    <ECEntityClass typeName="A">
+        <ECProperty propertyName="Prop" typeName="int" />
+    </ECEntityClass>
+)*");
+TEST_F(RulesDrivenECPresentationManagerNavigationTests, InstanceFiltering_FiltersWithRecursiveRules)
+    {
+    // dataset
+    ECClassCP classA = GetClass("A");
+
+    IECInstancePtr a1 = RulesEngineTestHelpers::InsertInstance(s_project->GetECDb(), *classA, [](IECInstanceR instance){instance.SetValue("Prop", ECValue(1));});
+    IECInstancePtr a2 = RulesEngineTestHelpers::InsertInstance(s_project->GetECDb(), *classA, [](IECInstanceR instance){instance.SetValue("Prop", ECValue(2));});
+
+    // ruleset
+    PresentationRuleSetPtr rules = PresentationRuleSet::CreateInstance(BeTest::GetNameOfCurrentTest());
+    m_locater->AddRuleSet(*rules);
+
+    RootNodeRule* rootRule = new RootNodeRule();
+    rootRule->AddSpecification(*new CustomNodeSpecification(1, false, "T_ROOT", "Root", "", ""));
+    rules->AddPresentationRule(*rootRule);
+
+    ChildNodeRule* childRule = new ChildNodeRule(Utf8PrintfString("ParentNode.Type = \"T_ROOT\" OR ParentNode.IsOfClass(\"%s\", \"%s\")", classA->GetName().c_str(), classA->GetSchema().GetName().c_str()), 1, false);
+    childRule->AddSpecification(*new InstanceNodesOfSpecificClassesSpecification(1, ChildrenHint::Unknown, false, false, false, false, "",
+        {
+        new MultiSchemaClass(classA->GetSchema().GetName(), true, bvector<Utf8String>{ classA->GetName() })
+        }, {}));
+    rules->AddPresentationRule(*childRule);
+
+    // verify without instance filter
+    auto params = AsyncHierarchyRequestParams::Create(s_project->GetECDb(), rules->GetRuleSetId(), RulesetVariables());
+    auto hierarchy = ValidateHierarchy(params,
+        ExpectedHierarchyListDef(true,
+            {
+            ExpectedHierarchyDef(CreateCustomNodeValidator("T_ROOT", "Root"),
+                ExpectedHierarchyListDef(true,
+                    {
+                    ExpectedHierarchyDef(CreateInstanceNodeValidator({ a1 }),
+                        ExpectedHierarchyListDef(true,
+                            {
+                            CreateInstanceNodeValidator({ a1 }),
+                            ExpectedHierarchyDef(CreateInstanceNodeValidator({ a2 }),
+                                ExpectedHierarchyListDef(true,
+                                    {
+                                    CreateInstanceNodeValidator({ a1 }),
+                                    CreateInstanceNodeValidator({ a2 }),
+                                    })),
+                            })),
+                    ExpectedHierarchyDef(CreateInstanceNodeValidator({ a2 }),
+                        ExpectedHierarchyListDef(true,
+                            {
+                            ExpectedHierarchyDef(CreateInstanceNodeValidator({ a1 }),
+                                ExpectedHierarchyListDef(true,
+                                    {
+                                    CreateInstanceNodeValidator({ a1 }),
+                                    CreateInstanceNodeValidator({ a2 }),
+                                    })),
+                            CreateInstanceNodeValidator({ a2 }),
+                            })),
+                    })),
+            }));
+
+    // validate T_ROOT's hierarchy level filter descriptor
+    params.SetParentNode(hierarchy[0].node.get());
+    ValidateHierarchyLevelDescriptor(*m_manager, params, CreateDescriptorValidator(
+        {
+        CreatePropertiesFieldValidator(*classA->GetPropertyP("Prop")),
+        }));
+
+    // verify with instance filter
+    params.SetInstanceFilter(std::make_unique<InstanceFilterDefinition>("this.Prop = 1"));
+    ValidateHierarchy(params,
+        {
+        ExpectedHierarchyDef(CreateInstanceNodeValidator({ a1 }),
+            ExpectedHierarchyListDef(true,
+                {
+                CreateInstanceNodeValidator({ a1 }),
+                ExpectedHierarchyDef(CreateInstanceNodeValidator({ a2 }),
+                    ExpectedHierarchyListDef(true,
+                        {
+                        CreateInstanceNodeValidator({ a1 }),
+                        CreateInstanceNodeValidator({ a2 }),
+                        })),
+                })),
+        });
+    }
+
+/*---------------------------------------------------------------------------------**//**
+* @bsitest
++---------------+---------------+---------------+---------------+---------------+------*/
+DEFINE_SCHEMA(InstanceFiltering_FiltersByHiddenPropertyForceDisplayedThroughRuleset, R"*(
+    <ECEntityClass typeName="A">
+        <ECProperty propertyName="Prop" typeName="int">
+            <ECCustomAttributes>
+                <HiddenProperty xmlns="CoreCustomAttributes.01.00" />
+            </ECCustomAttributes>
+        </ECProperty>
+    </ECEntityClass>
+)*");
+TEST_F(RulesDrivenECPresentationManagerNavigationTests, InstanceFiltering_FiltersByHiddenPropertyForceDisplayedThroughRuleset)
+    {
+    // dataset
+    ECClassCP classA = GetClass("A");
+    IECInstancePtr a1 = RulesEngineTestHelpers::InsertInstance(s_project->GetECDb(), *classA, [](IECInstanceR instance){instance.SetValue("Prop", ECValue(1));});
+    IECInstancePtr a2 = RulesEngineTestHelpers::InsertInstance(s_project->GetECDb(), *classA, [](IECInstanceR instance){instance.SetValue("Prop", ECValue(2));});
+
+    // ruleset
+    PresentationRuleSetPtr rules = PresentationRuleSet::CreateInstance(BeTest::GetNameOfCurrentTest());
+    m_locater->AddRuleSet(*rules);
+
+    RootNodeRule* rootRule = new RootNodeRule();
+    rootRule->AddSpecification(*new InstanceNodesOfSpecificClassesSpecification(1, ChildrenHint::Unknown, false, false, false, false, "",
+        {
+        new MultiSchemaClass(classA->GetSchema().GetName(), true, bvector<Utf8String>{ classA->GetName() })
+        }, {}));
+    rules->AddPresentationRule(*rootRule);
+
+    auto modifier = new ContentModifier(classA->GetSchema().GetName(), classA->GetName());
+    modifier->AddPropertyOverride(*new PropertySpecification("Prop", 1000, "", nullptr, true));
+    rules->AddPresentationRule(*modifier);
+
+    // verify without instance filter
+    auto params = AsyncHierarchyRequestParams::Create(s_project->GetECDb(), rules->GetRuleSetId(), RulesetVariables());
+    ValidateHierarchy(params,
+        ExpectedHierarchyListDef(true,
+            {
+            CreateInstanceNodeValidator({ a1 }),
+            CreateInstanceNodeValidator({ a2 }),
+            })
+        );
+
+    // validate hierarchy level filter descriptor
+    ValidateHierarchyLevelDescriptor(*m_manager, params, CreateDescriptorValidator(
+        {
+        CreatePropertiesFieldValidator(*classA->GetPropertyP("Prop")),
+        }));
+
+    // verify with instance filter
+    params.SetInstanceFilter(std::make_unique<InstanceFilterDefinition>("this.Prop = 2"));
+    ValidateHierarchy(params,
+        {
+        CreateInstanceNodeValidator({ a2 }),
+        });
+    }
+
+/*---------------------------------------------------------------------------------**//**
+* @bsitest
++---------------+---------------+---------------+---------------+---------------+------*/
+DEFINE_SCHEMA(InstanceFiltering_DoesntSupportFilteringHierarchyLevelsFromSpecificationsWithHideExpression, R"*(
+    <ECEntityClass typeName="A">
+        <ECProperty propertyName="Prop" typeName="int" />
+    </ECEntityClass>
+)*");
+TEST_F(RulesDrivenECPresentationManagerNavigationTests, InstanceFiltering_DoesntSupportFilteringHierarchyLevelsFromSpecificationsWithHideExpression)
+    {
+    // dataset
+    ECClassCP classA = GetClass("A");
+
+    IECInstancePtr a1 = RulesEngineTestHelpers::InsertInstance(s_project->GetECDb(), *classA);
+    IECInstancePtr a2 = RulesEngineTestHelpers::InsertInstance(s_project->GetECDb(), *classA);
+
+    // ruleset
+    PresentationRuleSetPtr rules = PresentationRuleSet::CreateInstance(BeTest::GetNameOfCurrentTest());
+    m_locater->AddRuleSet(*rules);
+
+    RootNodeRule* rootRule = new RootNodeRule();
+    InstanceNodesOfSpecificClassesSpecification* rootSpec = new InstanceNodesOfSpecificClassesSpecification(1, ChildrenHint::Unknown, false, false, false, false, "",
+        {
+        new MultiSchemaClass(classA->GetSchema().GetName(), true, bvector<Utf8String>{ classA->GetName() })
+        }, {});
+    rootSpec->SetHideExpression("FALSE");
+    rootRule->AddSpecification(*rootSpec);
+    rules->AddPresentationRule(*rootRule);
+
+    // verify without instance filter, ensure the root hierarchy level is not filterable
+    auto params = AsyncHierarchyRequestParams::Create(s_project->GetECDb(), rules->GetRuleSetId(), RulesetVariables());
+    ValidateHierarchy(params,
+        ExpectedHierarchyListDef(false,
+            {
+            CreateInstanceNodeValidator({ a1 }),
+            CreateInstanceNodeValidator({ a2 }),
+            })
+        );
+
+    // getting descriptor for the root hierarchy level should throw
+    ExpectThrowingHierarchyLevelDescriptorRequest(*m_manager, params);
+
+    // attempting to filter the hierarchy level should throw
+    params.SetInstanceFilter(std::make_unique<InstanceFilterDefinition>("this.Prop = 1"));
+    ExpectThrowingHierarchyLevelRequest(*m_manager, params);
+    }
+
+/*---------------------------------------------------------------------------------**//**
+* @bsitest
++---------------+---------------+---------------+---------------+---------------+------*/
+DEFINE_SCHEMA(InstanceFiltering_DoesntSupportFilteringHierarchyLevelsFromRelatedInstanceNodesSpecificationWithDeprecatedSkipRelatedLevel, R"*(
+    <ECEntityClass typeName="A" />
+    <ECEntityClass typeName="B">
+        <ECProperty propertyName="Prop" typeName="int" />
+    </ECEntityClass>
+    <ECRelationshipClass typeName="AB" strength="embedding" modifier="None">
+        <Source multiplicity="(0..1)" roleLabel="ab" polymorphic="false">
+            <Class class="A"/>
+        </Source>
+        <Target multiplicity="(0..*)" roleLabel="ba" polymorphic="false">
+            <Class class="B"/>
+        </Target>
+    </ECRelationshipClass>
+)*");
+TEST_F(RulesDrivenECPresentationManagerNavigationTests, InstanceFiltering_DoesntSupportFilteringHierarchyLevelsFromRelatedInstanceNodesSpecificationWithDeprecatedSkipRelatedLevel)
+    {
+    // dataset
+    ECClassCP classA = GetClass("A");
+    ECClassCP classB = GetClass("B");
+    ECRelationshipClassCP relAB = GetClass("AB")->GetRelationshipClassCP();
+
+    IECInstancePtr a1 = RulesEngineTestHelpers::InsertInstance(s_project->GetECDb(), *classA);
+    IECInstancePtr b1 = RulesEngineTestHelpers::InsertInstance(s_project->GetECDb(), *classB, [](IECInstanceR instance){instance.SetValue("Prop", ECValue(1));});
+    RulesEngineTestHelpers::InsertRelationship(s_project->GetECDb(), *relAB, *a1, *b1);
+
+    IECInstancePtr a2 = RulesEngineTestHelpers::InsertInstance(s_project->GetECDb(), *classA);
+    IECInstancePtr b2 = RulesEngineTestHelpers::InsertInstance(s_project->GetECDb(), *classB, [](IECInstanceR instance){instance.SetValue("Prop", ECValue(2));});
+    RulesEngineTestHelpers::InsertRelationship(s_project->GetECDb(), *relAB, *a2, *b2);
+
+    // ruleset
+    PresentationRuleSetPtr rules = PresentationRuleSet::CreateInstance(BeTest::GetNameOfCurrentTest());
+    m_locater->AddRuleSet(*rules);
+
+    RootNodeRule* rootRule = new RootNodeRule();
+    rootRule->AddSpecification(*new InstanceNodesOfSpecificClassesSpecification(1, ChildrenHint::Unknown, false, false, false, false, "",
+        {
+        new MultiSchemaClass(classA->GetSchema().GetName(), true, bvector<Utf8String>{ classA->GetName() })
+        }, {}));
+    rules->AddPresentationRule(*rootRule);
+
+    ChildNodeRule* childRule = new ChildNodeRule(Utf8PrintfString("ParentNode.IsOfClass(\"%s\", \"%s\")", classA->GetName().c_str(), classA->GetSchema().GetName().c_str()), 1, false);
+    childRule->AddSpecification(*new RelatedInstanceNodesSpecification(1, ChildrenHint::Unknown, false, false, false, false, 1, "",
+        RequiredRelationDirection_Forward, "", "", ""));
+    rules->AddPresentationRule(*childRule);
+
+    // verify without instance filter, ensure the child hierarchy levels are not filterable
+    // note: the A nodes have "has children = true" flag, but have no children - that needs additional investigation which is outside the scope of this test
+    auto params = AsyncHierarchyRequestParams::Create(s_project->GetECDb(), rules->GetRuleSetId(), RulesetVariables());
+    auto hierarchy = ValidateHierarchy(params,
+        ExpectedHierarchyListDef(true,
+            {
+            ExpectedHierarchyDef(CreateInstanceNodeValidator({ a1 }), true,
+                ExpectedHierarchyListDef(false,
+                    {
+                    })),
+            ExpectedHierarchyDef(CreateInstanceNodeValidator({ a2 }), true,
+                ExpectedHierarchyListDef(false,
+                    {
+                    })),
+            })
+        );
+
+    // getting descriptor for the child hierarchy levels should throw
+    ExpectThrowingHierarchyLevelDescriptorRequest(*m_manager, WithParentNode(params, hierarchy[0].node.get()));
+    ExpectThrowingHierarchyLevelDescriptorRequest(*m_manager, WithParentNode(params, hierarchy[1].node.get()));
+
+    // attempting to filter the hierarchy level should throw
+    params.SetInstanceFilter(std::make_unique<InstanceFilterDefinition>("this.Prop = 1"));
+    ExpectThrowingHierarchyLevelRequest(*m_manager, WithParentNode(params, hierarchy[0].node.get()));
+    ExpectThrowingHierarchyLevelRequest(*m_manager, WithParentNode(params, hierarchy[0].node.get()));
+    }
+
+/*---------------------------------------------------------------------------------**//**
+* @bsitest
++---------------+---------------+---------------+---------------+---------------+------*/
+DEFINE_SCHEMA(InstanceFiltering_DoesntSupportFilteringHierarchyLevelsFromRelatedInstanceNodesSpecificationWithDeprecatedSupportedSchemas, R"*(
+    <ECEntityClass typeName="A" />
+    <ECEntityClass typeName="B">
+        <ECProperty propertyName="Prop" typeName="int" />
+    </ECEntityClass>
+    <ECRelationshipClass typeName="AB" strength="embedding" modifier="None">
+        <Source multiplicity="(0..1)" roleLabel="ab" polymorphic="false">
+            <Class class="A"/>
+        </Source>
+        <Target multiplicity="(0..*)" roleLabel="ba" polymorphic="false">
+            <Class class="B"/>
+        </Target>
+    </ECRelationshipClass>
+)*");
+TEST_F(RulesDrivenECPresentationManagerNavigationTests, InstanceFiltering_DoesntSupportFilteringHierarchyLevelsFromRelatedInstanceNodesSpecificationWithDeprecatedSupportedSchemas)
+    {
+    // dataset
+    ECClassCP classA = GetClass("A");
+    ECClassCP classB = GetClass("B");
+    ECRelationshipClassCP relAB = GetClass("AB")->GetRelationshipClassCP();
+
+    IECInstancePtr a1 = RulesEngineTestHelpers::InsertInstance(s_project->GetECDb(), *classA);
+    IECInstancePtr b1 = RulesEngineTestHelpers::InsertInstance(s_project->GetECDb(), *classB, [](IECInstanceR instance){instance.SetValue("Prop", ECValue(1));});
+    RulesEngineTestHelpers::InsertRelationship(s_project->GetECDb(), *relAB, *a1, *b1);
+
+    IECInstancePtr a2 = RulesEngineTestHelpers::InsertInstance(s_project->GetECDb(), *classA);
+    IECInstancePtr b2 = RulesEngineTestHelpers::InsertInstance(s_project->GetECDb(), *classB, [](IECInstanceR instance){instance.SetValue("Prop", ECValue(2));});
+    RulesEngineTestHelpers::InsertRelationship(s_project->GetECDb(), *relAB, *a2, *b2);
+
+    // ruleset
+    PresentationRuleSetPtr rules = PresentationRuleSet::CreateInstance(BeTest::GetNameOfCurrentTest());
+    m_locater->AddRuleSet(*rules);
+
+    RootNodeRule* rootRule = new RootNodeRule();
+    rootRule->AddSpecification(*new InstanceNodesOfSpecificClassesSpecification(1, ChildrenHint::Unknown, false, false, false, false, "",
+        {
+        new MultiSchemaClass(classA->GetSchema().GetName(), true, bvector<Utf8String>{ classA->GetName() })
+        }, {}));
+    rules->AddPresentationRule(*rootRule);
+
+    ChildNodeRule* childRule = new ChildNodeRule(Utf8PrintfString("ParentNode.IsOfClass(\"%s\", \"%s\")", classA->GetName().c_str(), classA->GetSchema().GetName().c_str()), 1, false);
+    childRule->AddSpecification(*new RelatedInstanceNodesSpecification(1, ChildrenHint::Unknown, false, false, false, false, 0, "",
+        RequiredRelationDirection_Both, classA->GetSchema().GetName(), "", ""));
+    rules->AddPresentationRule(*childRule);
+
+    // verify without instance filter, ensure the child hierarchy levels are not filterable
+    auto params = AsyncHierarchyRequestParams::Create(s_project->GetECDb(), rules->GetRuleSetId(), RulesetVariables());
+    auto hierarchy = ValidateHierarchy(params,
+        ExpectedHierarchyListDef(true,
+            {
+            ExpectedHierarchyDef(CreateInstanceNodeValidator({ a1 }),
+                ExpectedHierarchyListDef(false,
+                    {
+                    CreateInstanceNodeValidator({ b1 }),
+                    })),
+            ExpectedHierarchyDef(CreateInstanceNodeValidator({ a2 }),
+                ExpectedHierarchyListDef(false,
+                    {
+                    CreateInstanceNodeValidator({ b2 }),
+                    })),
+            })
+        );
+
+    // getting descriptor for the root hierarchy level should throw
+    ExpectThrowingHierarchyLevelDescriptorRequest(*m_manager, WithParentNode(params, hierarchy[0].node.get()));
+    ExpectThrowingHierarchyLevelDescriptorRequest(*m_manager, WithParentNode(params, hierarchy[1].node.get()));
+
+    // attempting to filter the hierarchy level should throw
+    params.SetInstanceFilter(std::make_unique<InstanceFilterDefinition>("this.Prop = 1"));
+    ExpectThrowingHierarchyLevelRequest(*m_manager, WithParentNode(params, hierarchy[0].node.get()));
+    ExpectThrowingHierarchyLevelRequest(*m_manager, WithParentNode(params, hierarchy[0].node.get()));
+    }
+
+/*---------------------------------------------------------------------------------**//**
+* @bsitest
++---------------+---------------+---------------+---------------+---------------+------*/
+DEFINE_SCHEMA(InstanceFiltering_DoesntSupportFilteringHierarchyLevelsFromRelatedInstanceNodesSpecificationWithDeprecatedRelationshipClassNames, R"*(
+    <ECEntityClass typeName="A" />
+    <ECEntityClass typeName="B">
+        <ECProperty propertyName="Prop" typeName="int" />
+    </ECEntityClass>
+    <ECRelationshipClass typeName="AB" strength="embedding" modifier="None">
+        <Source multiplicity="(0..1)" roleLabel="ab" polymorphic="false">
+            <Class class="A"/>
+        </Source>
+        <Target multiplicity="(0..*)" roleLabel="ba" polymorphic="false">
+            <Class class="B"/>
+        </Target>
+    </ECRelationshipClass>
+)*");
+TEST_F(RulesDrivenECPresentationManagerNavigationTests, InstanceFiltering_DoesntSupportFilteringHierarchyLevelsFromRelatedInstanceNodesSpecificationWithDeprecatedRelationshipClassNames)
+    {
+    // dataset
+    ECClassCP classA = GetClass("A");
+    ECClassCP classB = GetClass("B");
+    ECRelationshipClassCP relAB = GetClass("AB")->GetRelationshipClassCP();
+
+    IECInstancePtr a1 = RulesEngineTestHelpers::InsertInstance(s_project->GetECDb(), *classA);
+    IECInstancePtr b1 = RulesEngineTestHelpers::InsertInstance(s_project->GetECDb(), *classB, [](IECInstanceR instance){instance.SetValue("Prop", ECValue(1));});
+    RulesEngineTestHelpers::InsertRelationship(s_project->GetECDb(), *relAB, *a1, *b1);
+
+    IECInstancePtr a2 = RulesEngineTestHelpers::InsertInstance(s_project->GetECDb(), *classA);
+    IECInstancePtr b2 = RulesEngineTestHelpers::InsertInstance(s_project->GetECDb(), *classB, [](IECInstanceR instance){instance.SetValue("Prop", ECValue(2));});
+    RulesEngineTestHelpers::InsertRelationship(s_project->GetECDb(), *relAB, *a2, *b2);
+
+    // ruleset
+    PresentationRuleSetPtr rules = PresentationRuleSet::CreateInstance(BeTest::GetNameOfCurrentTest());
+    m_locater->AddRuleSet(*rules);
+
+    RootNodeRule* rootRule = new RootNodeRule();
+    rootRule->AddSpecification(*new InstanceNodesOfSpecificClassesSpecification(1, ChildrenHint::Unknown, false, false, false, false, "",
+        {
+        new MultiSchemaClass(classA->GetSchema().GetName(), true, bvector<Utf8String>{ classA->GetName() })
+        }, {}));
+    rules->AddPresentationRule(*rootRule);
+
+    ChildNodeRule* childRule = new ChildNodeRule(Utf8PrintfString("ParentNode.IsOfClass(\"%s\", \"%s\")", classA->GetName().c_str(), classA->GetSchema().GetName().c_str()), 1, false);
+    childRule->AddSpecification(*new RelatedInstanceNodesSpecification(1, ChildrenHint::Unknown, false, false, false, false, 0, "",
+        RequiredRelationDirection_Forward, "", relAB->GetFullName(), ""));
+    rules->AddPresentationRule(*childRule);
+
+    // verify without instance filter, ensure the child hierarchy levels are not filterable
+    auto params = AsyncHierarchyRequestParams::Create(s_project->GetECDb(), rules->GetRuleSetId(), RulesetVariables());
+    auto hierarchy = ValidateHierarchy(params,
+        ExpectedHierarchyListDef(true,
+            {
+            ExpectedHierarchyDef(CreateInstanceNodeValidator({ a1 }),
+                ExpectedHierarchyListDef(false,
+                    {
+                    CreateInstanceNodeValidator({ b1 }),
+                    })),
+            ExpectedHierarchyDef(CreateInstanceNodeValidator({ a2 }),
+                ExpectedHierarchyListDef(false,
+                    {
+                    CreateInstanceNodeValidator({ b2 }),
+                    })),
+            })
+        );
+
+    // getting descriptor for the root hierarchy level should throw
+    ExpectThrowingHierarchyLevelDescriptorRequest(*m_manager, WithParentNode(params, hierarchy[0].node.get()));
+    ExpectThrowingHierarchyLevelDescriptorRequest(*m_manager, WithParentNode(params, hierarchy[1].node.get()));
+
+    // attempting to filter the hierarchy level should throw
+    params.SetInstanceFilter(std::make_unique<InstanceFilterDefinition>("this.Prop = 1"));
+    ExpectThrowingHierarchyLevelRequest(*m_manager, WithParentNode(params, hierarchy[0].node.get()));
+    ExpectThrowingHierarchyLevelRequest(*m_manager, WithParentNode(params, hierarchy[0].node.get()));
+    }
+
+/*---------------------------------------------------------------------------------**//**
+* @bsitest
++---------------+---------------+---------------+---------------+---------------+------*/
+DEFINE_SCHEMA(InstanceFiltering_DoesntSupportFilteringHierarchyLevelsFromRelatedInstanceNodesSpecificationWithDeprecatedRelatedClassNames, R"*(
+    <ECEntityClass typeName="A" />
+    <ECEntityClass typeName="B">
+        <ECProperty propertyName="Prop" typeName="int" />
+    </ECEntityClass>
+    <ECRelationshipClass typeName="AB" strength="embedding" modifier="None">
+        <Source multiplicity="(0..1)" roleLabel="ab" polymorphic="false">
+            <Class class="A"/>
+        </Source>
+        <Target multiplicity="(0..*)" roleLabel="ba" polymorphic="false">
+            <Class class="B"/>
+        </Target>
+    </ECRelationshipClass>
+)*");
+TEST_F(RulesDrivenECPresentationManagerNavigationTests, InstanceFiltering_DoesntSupportFilteringHierarchyLevelsFromRelatedInstanceNodesSpecificationWithDeprecatedRelatedClassNames)
+    {
+    // dataset
+    ECClassCP classA = GetClass("A");
+    ECClassCP classB = GetClass("B");
+    ECRelationshipClassCP relAB = GetClass("AB")->GetRelationshipClassCP();
+
+    IECInstancePtr a1 = RulesEngineTestHelpers::InsertInstance(s_project->GetECDb(), *classA);
+    IECInstancePtr b1 = RulesEngineTestHelpers::InsertInstance(s_project->GetECDb(), *classB, [](IECInstanceR instance){instance.SetValue("Prop", ECValue(1));});
+    RulesEngineTestHelpers::InsertRelationship(s_project->GetECDb(), *relAB, *a1, *b1);
+
+    IECInstancePtr a2 = RulesEngineTestHelpers::InsertInstance(s_project->GetECDb(), *classA);
+    IECInstancePtr b2 = RulesEngineTestHelpers::InsertInstance(s_project->GetECDb(), *classB, [](IECInstanceR instance){instance.SetValue("Prop", ECValue(2));});
+    RulesEngineTestHelpers::InsertRelationship(s_project->GetECDb(), *relAB, *a2, *b2);
+
+    // ruleset
+    PresentationRuleSetPtr rules = PresentationRuleSet::CreateInstance(BeTest::GetNameOfCurrentTest());
+    m_locater->AddRuleSet(*rules);
+
+    RootNodeRule* rootRule = new RootNodeRule();
+    rootRule->AddSpecification(*new InstanceNodesOfSpecificClassesSpecification(1, ChildrenHint::Unknown, false, false, false, false, "",
+        {
+        new MultiSchemaClass(classA->GetSchema().GetName(), true, bvector<Utf8String>{ classA->GetName() })
+        }, {}));
+    rules->AddPresentationRule(*rootRule);
+
+    ChildNodeRule* childRule = new ChildNodeRule(Utf8PrintfString("ParentNode.IsOfClass(\"%s\", \"%s\")", classA->GetName().c_str(), classA->GetSchema().GetName().c_str()), 1, false);
+    childRule->AddSpecification(*new RelatedInstanceNodesSpecification(1, ChildrenHint::Unknown, false, false, false, false, 0, "",
+        RequiredRelationDirection_Forward, "", "", classB->GetFullName()));
+    rules->AddPresentationRule(*childRule);
+
+    // verify without instance filter, ensure the child hierarchy levels are not filterable
+    auto params = AsyncHierarchyRequestParams::Create(s_project->GetECDb(), rules->GetRuleSetId(), RulesetVariables());
+    auto hierarchy = ValidateHierarchy(params,
+        ExpectedHierarchyListDef(true,
+            {
+            ExpectedHierarchyDef(CreateInstanceNodeValidator({ a1 }),
+                ExpectedHierarchyListDef(false,
+                    {
+                    CreateInstanceNodeValidator({ b1 }),
+                    })),
+            ExpectedHierarchyDef(CreateInstanceNodeValidator({ a2 }),
+                ExpectedHierarchyListDef(false,
+                    {
+                    CreateInstanceNodeValidator({ b2 }),
+                    })),
+            })
+        );
+
+    // getting descriptor for the root hierarchy level should throw
+    ExpectThrowingHierarchyLevelDescriptorRequest(*m_manager, WithParentNode(params, hierarchy[0].node.get()));
+    ExpectThrowingHierarchyLevelDescriptorRequest(*m_manager, WithParentNode(params, hierarchy[1].node.get()));
+
+    // attempting to filter the hierarchy level should throw
+    params.SetInstanceFilter(std::make_unique<InstanceFilterDefinition>("this.Prop = 1"));
+    ExpectThrowingHierarchyLevelRequest(*m_manager, WithParentNode(params, hierarchy[0].node.get()));
+    ExpectThrowingHierarchyLevelRequest(*m_manager, WithParentNode(params, hierarchy[0].node.get()));
+    }