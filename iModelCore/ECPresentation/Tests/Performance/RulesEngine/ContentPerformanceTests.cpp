﻿/*--------------------------------------------------------------------------------------+
|
|  $Source: Tests/Performance/RulesEngine/ContentPerformanceTests.cpp $
|
|  $Copyright: (c) 2018 Bentley Systems, Incorporated. All rights reserved. $
|
+--------------------------------------------------------------------------------------*/
#include "RulesEnginePerformanceTests.h"
#include <ECPresentation/Content.h>

USING_NAMESPACE_BENTLEY_EC
USING_NAMESPACE_BENTLEY_SQLITE_EC
USING_NAMESPACE_BENTLEY_ECPRESENTATION
USING_NAMESPACE_ECPRESENTATIONTESTS

/*=================================================================================**//**
* @bsiclass                                     Grigas.Petraitis                10/2017
+===============+===============+===============+===============+===============+======*/
struct ContentPerformanceTests : RulesEnginePerformanceTests
    {
    BeFileName _SupplyProjectPath() const override
        {
        BeFileName path;
        BeTest::GetHost().GetDocumentsRoot(path);
        path.AppendToPath(L"Performance");
        path.AppendToPath(L"Oakland.ibim");
        return path;
        }

    PresentationRuleSetPtr _SupplyRuleset() const override
        {
        // taken from Gist
        PresentationRuleSetPtr ruleset = PresentationRuleSet::ReadFromXmlString(R"ruleset(
            <PresentationRuleSet RuleSetId="Items" VersionMajor="1" VersionMinor="3" SupportedSchemas="Generic,BisCore"
                                 xmlns:xsi="http://www.w3.org/2001/XMLSchema-instance">

                <!-- Content rules -->
                <!-- Grid / DGN view -->
                <ContentRule Condition='(ContentDisplayType="Grid" OR ContentDisplayType="Graphics") ANDALSO SelectedNode.ECInstance.IsOfClass("Model", "BisCore")' OnlyIfNotHandled='true'>
                    <ContentRelatedInstances RelationshipClassNames='BisCore:ModelContainsElements' RequiredDirection='Forward' />
                </ContentRule>
                <ContentRule Condition='(ContentDisplayType="Grid" OR ContentDisplayType="Graphics") ANDALSO SelectedNode.ECInstance.IsOfClass("Category", "BisCore")' OnlyIfNotHandled='true'>
                    <ContentRelatedInstances RelationshipClassNames='BisCore:GeometricElement2dIsInCategory,GeometricElement3dIsInCategory' RequiredDirection='Backward' />
                </ContentRule>
                <ContentRule Condition='(ContentDisplayType="Grid" OR ContentDisplayType="Graphics") ANDALSO SelectedNode.ECInstance.IsOfClass("Element", "BisCore")' OnlyIfNotHandled='true'>
                    <ContentRelatedInstances RelationshipClassNames='BisCore:ElementOwnsChildElements' RelatedClassNames='BisCore:Element' RequiredDirection='Forward' IsRecursive='true' />
                    <SelectedNodeInstances />
                </ContentRule>
                <!-- Any other (property pane, list, other) -->
                <ContentRule OnlyIfNotHandled='true'>
                    <SelectedNodeInstances />
                </ContentRule>

                <!-- Content modifiers that apply to any content rule -->
                <ContentModifier ClassName="Element" SchemaName="BisCore">
                    <RelatedProperties RelationshipClassNames='BisCore:ElementOwnsUniqueAspect' RelatedClassNames='BisCore:ElementUniqueAspect'
                                       RequiredDirection='Forward' IsPolymorphic='True' />
                    <RelatedProperties RelationshipClassNames='BisCore:ElementOwnsMultiAspects' RelatedClassNames='BisCore:ElementMultiAspect'
                                       RequiredDirection='Forward' IsPolymorphic='True' />
                </ContentModifier>
                <ContentModifier ClassName="PhysicalElement" SchemaName="BisCore">
                    <RelatedProperties RelationshipClassNames='BisCore:PhysicalElementIsOfType' RelatedClassNames='BisCore:PhysicalType' 
                                       RequiredDirection='Forward' IsPolymorphic='True' />
                </ContentModifier>
                <ContentModifier ClassName="SpatialLocationElement" SchemaName="BisCore">
                    <RelatedProperties RelationshipClassNames='BisCore:SpatialLocationIsOfType' RelatedClassNames='BisCore:SpatialLocationType'
                                       RequiredDirection='Forward' IsPolymorphic='True' />
                </ContentModifier>

            </PresentationRuleSet>
            )ruleset");
        return ruleset;
        }

    void GetContent(SelectionInfo const&, Utf8CP type, int expectedContentSize, int flags, Utf8CP passName);
    void GetContentForAllGeometricElements(Utf8CP type, int expectedContentSize, int flags);
    };

/*---------------------------------------------------------------------------------**//**
* @betest                                       Grigas.Petraitis                10/2017
+---------------+---------------+---------------+---------------+---------------+------*/
void ContentPerformanceTests::GetContent(SelectionInfo const& selection, Utf8CP type, int expectedContentSize, int flags, Utf8CP passName)
    {
<<<<<<< HEAD
    // getting content for all geometric elements in the dataset
    NavNodeKeyList keys;
    ECSqlStatement stmt;
    stmt.Prepare(m_project, "SELECT ECClassId, ECInstanceId FROM [BisCore].[GeometricElement]");
    while (BeSQLite::DbResult::BE_SQLITE_ROW == stmt.Step())
        keys.push_back(ECInstanceNodeKey::Create(stmt.GetValueId<ECClassId>(0), stmt.GetValueId<ECInstanceId>(1)));
    KeySetCPtr input = KeySet::Create(keys);

=======
>>>>>>> 8f2d3211
    // start the timer
    Utf8PrintfString timerName("%s: %s pass", BeTest::GetNameOfCurrentTest(), passName);
    Timer _timer(timerName.c_str());

    // get the descriptor
    RulesDrivenECPresentationManager::ContentOptions options = CreateContentOptions();
    ContentDescriptorCPtr descriptor = m_manager->GetContentDescriptor(m_project, type, *input, nullptr, options.GetJson()).get();

    if (descriptor->GetContentFlags() != (flags | descriptor->GetContentFlags()))
        {
        ContentDescriptorPtr modifiedDescriptor = ContentDescriptor::Create(*descriptor);
        modifiedDescriptor->SetContentFlags(flags | descriptor->GetContentFlags());
        descriptor = modifiedDescriptor;
        }
        
    // get the content
    ContentCPtr content = m_manager->GetContent(*descriptor, PageOptions()).get();
    ASSERT_TRUE(content.IsValid());
    EXPECT_EQ(expectedContentSize, content->GetContentSet().GetSize());
    for (ContentSetItemCPtr record : content->GetContentSet())
        EXPECT_TRUE(record.IsValid());
    }

/*---------------------------------------------------------------------------------**//**
* @betest                                       Grigas.Petraitis                10/2017
+---------------+---------------+---------------+---------------+---------------+------*/
void ContentPerformanceTests::GetContentForAllGeometricElements(Utf8CP type, int expectedContentSize, int flags = 0)
    {
    // getting content for all geometric elements in the dataset
    NavNodeKeyList keys;
    ECSqlStatement stmt;
    stmt.Prepare(m_project, "SELECT ECClassId, ECInstanceId FROM [BisCore].[GeometricElement]");
    while (BeSQLite::DbResult::BE_SQLITE_ROW == stmt.Step())
        keys.push_back(ECInstanceNodeKey::Create(stmt.GetValueId<ECClassId>(0), stmt.GetValueId<ECInstanceId>(1)));
    SelectionInfo selection("", false, *NavNodeKeyListContainer::Create(keys));

    GetContent(selection, type, expectedContentSize, flags, "First");
    GetContent(selection, type, expectedContentSize, flags, "Second");
    }

/*---------------------------------------------------------------------------------**//**
* @betest                                       Grigas.Petraitis                10/2017
+---------------+---------------+---------------+---------------+---------------+------*/
static bset<ECClassCP> GetDerivedClasses(ECDbCR db, ECClassCR base)
    {
    bset<ECClassCP> allDerivedClasses;
    for (ECClassCP derivedClass : db.Schemas().GetDerivedClasses(base))
        {
        bset<ECClassCP> const& derivedClasses = GetDerivedClasses(db, *derivedClass);
        allDerivedClasses.insert(derivedClasses.begin(), derivedClasses.end());
        allDerivedClasses.insert(derivedClass);
        }
    return allDerivedClasses;
    }

/*---------------------------------------------------------------------------------**//**
* The test is based on products' property selector use case where a content descriptor
* is requested for all element subclasses classes.
* @betest                                       Grigas.Petraitis                10/2017
+---------------+---------------+---------------+---------------+---------------+------*/
TEST_F(ContentPerformanceTests, GetDescriptorForAllElementSubclasses)
    {    
    // set up selection
    ECClassCP elementClass = m_project.Schemas().GetClass("BisCore", "Element");
    bset<ECClassCP> allElementClassesSet = GetDerivedClasses(m_project, *elementClass);
    bvector<ECClassCP> allElementClasses(allElementClassesSet.begin(), allElementClassesSet.end());
    NavNodeKeyList keys;
    for (ECClassCP ecClass : allElementClasses)
        keys.push_back(ECInstanceNodeKey::Create(ecClass->GetId(), ECInstanceId()));

    KeySetCPtr input = KeySet::Create(keys);
    
    // get the descriptor
<<<<<<< HEAD
    Timer _timer;
    ContentDescriptorCPtr descriptor = m_manager->GetContentDescriptor(m_project, ContentDisplayType::PropertyPane, *input, nullptr, CreateContentOptions().GetJson()).get();
=======
    Utf8PrintfString timerName1("%s: First pass", BeTest::GetNameOfCurrentTest());
    Timer _timer1(timerName1.c_str());
    ContentDescriptorCPtr descriptor = m_manager->GetContentDescriptor(m_project, ContentDisplayType::PropertyPane, selection, CreateContentOptions().GetJson()).get();
>>>>>>> 8f2d3211
    EXPECT_TRUE(descriptor.IsValid());
    _timer1.Finish();

    // force clear content cache so descriptors aren't cached
    m_manager->NotifyCategoriesChanged();

    Utf8PrintfString timerName2("%s: Second pass", BeTest::GetNameOfCurrentTest());
    Timer _timer2(timerName2.c_str());
    descriptor = m_manager->GetContentDescriptor(m_project, ContentDisplayType::PropertyPane, selection, CreateContentOptions().GetJson()).get();
    EXPECT_TRUE(descriptor.IsValid());
    }

/*---------------------------------------------------------------------------------**//**
* The test is based on Version Compare use case where the library requests content 
* classes for all derived classes of BisCore:Element to find property relationship
* paths.
* @betest                                       Grigas.Petraitis                10/2017
+---------------+---------------+---------------+---------------+---------------+------*/
TEST_F(ContentPerformanceTests, GetContentClassesForBisElements)
    {    
    ECClassCP elementClass = m_project.Schemas().GetClass("BisCore", "Element");
    
    Utf8PrintfString timerName1("%s: First pass", BeTest::GetNameOfCurrentTest());
    Timer _timer1(timerName1.c_str());
    bvector<SelectClassInfo> classes = m_manager->GetContentClasses(m_project, ContentDisplayType::PropertyPane, {elementClass}, CreateContentOptions().GetJson()).get();
    EXPECT_TRUE(!classes.empty());
    _timer1.Finish();
    
    Utf8PrintfString timerName2("%s: Second pass", BeTest::GetNameOfCurrentTest());
    Timer _timer2(timerName2.c_str());
    classes = m_manager->GetContentClasses(m_project, ContentDisplayType::PropertyPane, {elementClass}, CreateContentOptions().GetJson()).get();
    EXPECT_TRUE(!classes.empty());
    }

/*---------------------------------------------------------------------------------**//**
* The test is based on a use case where application has a list of instance keys and wants
* to get their display labels.
* @betest                                       Grigas.Petraitis                10/2017
+---------------+---------------+---------------+---------------+---------------+------*/
TEST_F(ContentPerformanceTests, GetDisplayLabels)
    {
    GetContentForAllGeometricElements(ContentDisplayType::List, 7414);
    }

/*---------------------------------------------------------------------------------**//**
* The test is based on DGN view selection use case where the user uses fence selection to
* select a bunch of elements and the rules engine has to get content for property pane
* @betest                                       Grigas.Petraitis                10/2017
+---------------+---------------+---------------+---------------+---------------+------*/
TEST_F(ContentPerformanceTests, GetPropertyPaneContentForAllGeometricElements)
    {
    GetContentForAllGeometricElements(ContentDisplayType::PropertyPane, 1);
    }

/*---------------------------------------------------------------------------------**//**
* The test is based on DGN view selection use case where the user uses fence selection to
* select a bunch of elements and the rules engine has to get content for property pane
* @betest                                       Aidas.Vaiksnoras                01/2018
+---------------+---------------+---------------+---------------+---------------+------*/
TEST_F(ContentPerformanceTests, GetPropertyPaneContentWithLabelsForAllGeometricElements)
    {
    GetContentForAllGeometricElements(ContentDisplayType::PropertyPane, 1, (int)ContentFlags::ShowLabels);
    }

/*---------------------------------------------------------------------------------**//**
* The test is based on DGN view selection use case where the user uses fence selection to
* select a bunch of elements and the rules engine has to get content for grid view
* @betest                                       Saulius.Skliutas                10/2017
+---------------+---------------+---------------+---------------+---------------+------*/
TEST_F(ContentPerformanceTests, GetGridContentForAllGeometricElements)
    {
    GetContentForAllGeometricElements(ContentDisplayType::Grid, 7414);
    }

/*---------------------------------------------------------------------------------**//**
* The test is based on DGN view selection use case where the user uses fence selection to
* select a bunch of elements and the rules engine has to get content for dgn view
* @betest                                       Saulius.Skliutas                10/2017
+---------------+---------------+---------------+---------------+---------------+------*/
TEST_F(ContentPerformanceTests, GetGraphicsContentForAllGeometricElements)
    {
    GetContentForAllGeometricElements(ContentDisplayType::Graphics, 7414);
    }

/*=================================================================================**//**
* @bsiclass                                     Aidas.Vaiksnoras                01/2018
+===============+===============+===============+===============+===============+======*/
struct LabelOverrideContentPerformanceTests : ContentPerformanceTests
    {
    PresentationRuleSetPtr _SupplyRuleset() const override
        {
        PresentationRuleSetPtr ruleset = ContentPerformanceTests::_SupplyRuleset();
        ruleset->AddPresentationRule(*new LabelOverride(R"(ThisNode.IsInstanceNode ANDALSO this.IsOfClass("Element", "BisCore"))", 100, R"(IIF(IsNull(this.UserLabel) OR this.UserLabel="", this.CodeValue, this.UserLabel))", ""));
        return ruleset;
        }
    };

/*---------------------------------------------------------------------------------**//**
* The test is based on DGN view selection use case where the user uses fence selection to
* select a bunch of elements and the rules engine has to get content for dgn view
* @betest                                       Aidas.Vaiksnoras                01/2018
+---------------+---------------+---------------+---------------+---------------+------*/
TEST_F(LabelOverrideContentPerformanceTests, GetGridContentForAllGeometricElements)
    {
    GetContentForAllGeometricElements(ContentDisplayType::Grid, 7414);
    }

/*---------------------------------------------------------------------------------**//**
* The test is based on DGN view selection use case where the user uses fence selection to
* select a bunch of elements and the rules engine has to get content for property pane
* @betest                                       Aidas.Vaiksnoras                01/2018
+---------------+---------------+---------------+---------------+---------------+------*/
TEST_F(LabelOverrideContentPerformanceTests, GetPropertyPaneContentWithLabelsForAllGeometricElements)
    {
    GetContentForAllGeometricElements(ContentDisplayType::PropertyPane, 1, (int)ContentFlags::ShowLabels);
    }

/*=================================================================================**//**
* @bsiclass                                     Aidas.Vaiksnoras                01/2018
+===============+===============+===============+===============+===============+======*/
struct InstanceLabelOverrideContentPerformanceTests : ContentPerformanceTests
    {
    PresentationRuleSetPtr _SupplyRuleset() const override
        {
        PresentationRuleSetPtr ruleset = ContentPerformanceTests::_SupplyRuleset();
        ruleset->AddPresentationRule(*new InstanceLabelOverride(100, true, "BisCore:Element", "CodeValue,UserLabel"));
        return ruleset;
        }
    };

/*---------------------------------------------------------------------------------**//**
* The test is based on DGN view selection use case where the user uses fence selection to
* select a bunch of elements and the rules engine has to get content for dgn view
* @betest                                       Aidas.Vaiksnoras                01/2018
+---------------+---------------+---------------+---------------+---------------+------*/
TEST_F(InstanceLabelOverrideContentPerformanceTests, GetGridContentForAllGeometricElements)
    {
    GetContentForAllGeometricElements(ContentDisplayType::Grid, 7414);
    }

/*---------------------------------------------------------------------------------**//**
* The test is based on DGN view selection use case where the user uses fence selection to
* select a bunch of elements and the rules engine has to get content for property pane
* @betest                                       Aidas.Vaiksnoras                01/2018
+---------------+---------------+---------------+---------------+---------------+------*/
TEST_F(InstanceLabelOverrideContentPerformanceTests, GetPropertyPaneContentWithLabelsForAllGeometricElements)
    {
    GetContentForAllGeometricElements(ContentDisplayType::PropertyPane, 1, (int)ContentFlags::ShowLabels);
    }
<|MERGE_RESOLUTION|>--- conflicted
+++ resolved
@@ -1,324 +1,308 @@
-﻿/*--------------------------------------------------------------------------------------+
-|
-|  $Source: Tests/Performance/RulesEngine/ContentPerformanceTests.cpp $
-|
-|  $Copyright: (c) 2018 Bentley Systems, Incorporated. All rights reserved. $
-|
-+--------------------------------------------------------------------------------------*/
-#include "RulesEnginePerformanceTests.h"
-#include <ECPresentation/Content.h>
-
-USING_NAMESPACE_BENTLEY_EC
-USING_NAMESPACE_BENTLEY_SQLITE_EC
-USING_NAMESPACE_BENTLEY_ECPRESENTATION
-USING_NAMESPACE_ECPRESENTATIONTESTS
-
-/*=================================================================================**//**
-* @bsiclass                                     Grigas.Petraitis                10/2017
-+===============+===============+===============+===============+===============+======*/
-struct ContentPerformanceTests : RulesEnginePerformanceTests
-    {
-    BeFileName _SupplyProjectPath() const override
-        {
-        BeFileName path;
-        BeTest::GetHost().GetDocumentsRoot(path);
-        path.AppendToPath(L"Performance");
-        path.AppendToPath(L"Oakland.ibim");
-        return path;
-        }
-
-    PresentationRuleSetPtr _SupplyRuleset() const override
-        {
-        // taken from Gist
-        PresentationRuleSetPtr ruleset = PresentationRuleSet::ReadFromXmlString(R"ruleset(
-            <PresentationRuleSet RuleSetId="Items" VersionMajor="1" VersionMinor="3" SupportedSchemas="Generic,BisCore"
-                                 xmlns:xsi="http://www.w3.org/2001/XMLSchema-instance">
-
-                <!-- Content rules -->
-                <!-- Grid / DGN view -->
-                <ContentRule Condition='(ContentDisplayType="Grid" OR ContentDisplayType="Graphics") ANDALSO SelectedNode.ECInstance.IsOfClass("Model", "BisCore")' OnlyIfNotHandled='true'>
-                    <ContentRelatedInstances RelationshipClassNames='BisCore:ModelContainsElements' RequiredDirection='Forward' />
-                </ContentRule>
-                <ContentRule Condition='(ContentDisplayType="Grid" OR ContentDisplayType="Graphics") ANDALSO SelectedNode.ECInstance.IsOfClass("Category", "BisCore")' OnlyIfNotHandled='true'>
-                    <ContentRelatedInstances RelationshipClassNames='BisCore:GeometricElement2dIsInCategory,GeometricElement3dIsInCategory' RequiredDirection='Backward' />
-                </ContentRule>
-                <ContentRule Condition='(ContentDisplayType="Grid" OR ContentDisplayType="Graphics") ANDALSO SelectedNode.ECInstance.IsOfClass("Element", "BisCore")' OnlyIfNotHandled='true'>
-                    <ContentRelatedInstances RelationshipClassNames='BisCore:ElementOwnsChildElements' RelatedClassNames='BisCore:Element' RequiredDirection='Forward' IsRecursive='true' />
-                    <SelectedNodeInstances />
-                </ContentRule>
-                <!-- Any other (property pane, list, other) -->
-                <ContentRule OnlyIfNotHandled='true'>
-                    <SelectedNodeInstances />
-                </ContentRule>
-
-                <!-- Content modifiers that apply to any content rule -->
-                <ContentModifier ClassName="Element" SchemaName="BisCore">
-                    <RelatedProperties RelationshipClassNames='BisCore:ElementOwnsUniqueAspect' RelatedClassNames='BisCore:ElementUniqueAspect'
-                                       RequiredDirection='Forward' IsPolymorphic='True' />
-                    <RelatedProperties RelationshipClassNames='BisCore:ElementOwnsMultiAspects' RelatedClassNames='BisCore:ElementMultiAspect'
-                                       RequiredDirection='Forward' IsPolymorphic='True' />
-                </ContentModifier>
-                <ContentModifier ClassName="PhysicalElement" SchemaName="BisCore">
-                    <RelatedProperties RelationshipClassNames='BisCore:PhysicalElementIsOfType' RelatedClassNames='BisCore:PhysicalType' 
-                                       RequiredDirection='Forward' IsPolymorphic='True' />
-                </ContentModifier>
-                <ContentModifier ClassName="SpatialLocationElement" SchemaName="BisCore">
-                    <RelatedProperties RelationshipClassNames='BisCore:SpatialLocationIsOfType' RelatedClassNames='BisCore:SpatialLocationType'
-                                       RequiredDirection='Forward' IsPolymorphic='True' />
-                </ContentModifier>
-
-            </PresentationRuleSet>
-            )ruleset");
-        return ruleset;
-        }
-
-    void GetContent(SelectionInfo const&, Utf8CP type, int expectedContentSize, int flags, Utf8CP passName);
-    void GetContentForAllGeometricElements(Utf8CP type, int expectedContentSize, int flags);
-    };
-
-/*---------------------------------------------------------------------------------**//**
-* @betest                                       Grigas.Petraitis                10/2017
-+---------------+---------------+---------------+---------------+---------------+------*/
-void ContentPerformanceTests::GetContent(SelectionInfo const& selection, Utf8CP type, int expectedContentSize, int flags, Utf8CP passName)
-    {
-<<<<<<< HEAD
-    // getting content for all geometric elements in the dataset
-    NavNodeKeyList keys;
-    ECSqlStatement stmt;
-    stmt.Prepare(m_project, "SELECT ECClassId, ECInstanceId FROM [BisCore].[GeometricElement]");
-    while (BeSQLite::DbResult::BE_SQLITE_ROW == stmt.Step())
-        keys.push_back(ECInstanceNodeKey::Create(stmt.GetValueId<ECClassId>(0), stmt.GetValueId<ECInstanceId>(1)));
-    KeySetCPtr input = KeySet::Create(keys);
-
-=======
->>>>>>> 8f2d3211
-    // start the timer
-    Utf8PrintfString timerName("%s: %s pass", BeTest::GetNameOfCurrentTest(), passName);
-    Timer _timer(timerName.c_str());
-
-    // get the descriptor
-    RulesDrivenECPresentationManager::ContentOptions options = CreateContentOptions();
-    ContentDescriptorCPtr descriptor = m_manager->GetContentDescriptor(m_project, type, *input, nullptr, options.GetJson()).get();
-
-    if (descriptor->GetContentFlags() != (flags | descriptor->GetContentFlags()))
-        {
-        ContentDescriptorPtr modifiedDescriptor = ContentDescriptor::Create(*descriptor);
-        modifiedDescriptor->SetContentFlags(flags | descriptor->GetContentFlags());
-        descriptor = modifiedDescriptor;
-        }
-        
-    // get the content
-    ContentCPtr content = m_manager->GetContent(*descriptor, PageOptions()).get();
-    ASSERT_TRUE(content.IsValid());
-    EXPECT_EQ(expectedContentSize, content->GetContentSet().GetSize());
-    for (ContentSetItemCPtr record : content->GetContentSet())
-        EXPECT_TRUE(record.IsValid());
-    }
-
-/*---------------------------------------------------------------------------------**//**
-* @betest                                       Grigas.Petraitis                10/2017
-+---------------+---------------+---------------+---------------+---------------+------*/
-void ContentPerformanceTests::GetContentForAllGeometricElements(Utf8CP type, int expectedContentSize, int flags = 0)
-    {
-    // getting content for all geometric elements in the dataset
-    NavNodeKeyList keys;
-    ECSqlStatement stmt;
-    stmt.Prepare(m_project, "SELECT ECClassId, ECInstanceId FROM [BisCore].[GeometricElement]");
-    while (BeSQLite::DbResult::BE_SQLITE_ROW == stmt.Step())
-        keys.push_back(ECInstanceNodeKey::Create(stmt.GetValueId<ECClassId>(0), stmt.GetValueId<ECInstanceId>(1)));
-    SelectionInfo selection("", false, *NavNodeKeyListContainer::Create(keys));
-
-    GetContent(selection, type, expectedContentSize, flags, "First");
-    GetContent(selection, type, expectedContentSize, flags, "Second");
-    }
-
-/*---------------------------------------------------------------------------------**//**
-* @betest                                       Grigas.Petraitis                10/2017
-+---------------+---------------+---------------+---------------+---------------+------*/
-static bset<ECClassCP> GetDerivedClasses(ECDbCR db, ECClassCR base)
-    {
-    bset<ECClassCP> allDerivedClasses;
-    for (ECClassCP derivedClass : db.Schemas().GetDerivedClasses(base))
-        {
-        bset<ECClassCP> const& derivedClasses = GetDerivedClasses(db, *derivedClass);
-        allDerivedClasses.insert(derivedClasses.begin(), derivedClasses.end());
-        allDerivedClasses.insert(derivedClass);
-        }
-    return allDerivedClasses;
-    }
-
-/*---------------------------------------------------------------------------------**//**
-* The test is based on products' property selector use case where a content descriptor
-* is requested for all element subclasses classes.
-* @betest                                       Grigas.Petraitis                10/2017
-+---------------+---------------+---------------+---------------+---------------+------*/
-TEST_F(ContentPerformanceTests, GetDescriptorForAllElementSubclasses)
-    {    
-    // set up selection
-    ECClassCP elementClass = m_project.Schemas().GetClass("BisCore", "Element");
-    bset<ECClassCP> allElementClassesSet = GetDerivedClasses(m_project, *elementClass);
-    bvector<ECClassCP> allElementClasses(allElementClassesSet.begin(), allElementClassesSet.end());
-    NavNodeKeyList keys;
-    for (ECClassCP ecClass : allElementClasses)
-        keys.push_back(ECInstanceNodeKey::Create(ecClass->GetId(), ECInstanceId()));
-
-    KeySetCPtr input = KeySet::Create(keys);
-    
-    // get the descriptor
-<<<<<<< HEAD
-    Timer _timer;
-    ContentDescriptorCPtr descriptor = m_manager->GetContentDescriptor(m_project, ContentDisplayType::PropertyPane, *input, nullptr, CreateContentOptions().GetJson()).get();
-=======
-    Utf8PrintfString timerName1("%s: First pass", BeTest::GetNameOfCurrentTest());
-    Timer _timer1(timerName1.c_str());
-    ContentDescriptorCPtr descriptor = m_manager->GetContentDescriptor(m_project, ContentDisplayType::PropertyPane, selection, CreateContentOptions().GetJson()).get();
->>>>>>> 8f2d3211
-    EXPECT_TRUE(descriptor.IsValid());
-    _timer1.Finish();
-
-    // force clear content cache so descriptors aren't cached
-    m_manager->NotifyCategoriesChanged();
-
-    Utf8PrintfString timerName2("%s: Second pass", BeTest::GetNameOfCurrentTest());
-    Timer _timer2(timerName2.c_str());
-    descriptor = m_manager->GetContentDescriptor(m_project, ContentDisplayType::PropertyPane, selection, CreateContentOptions().GetJson()).get();
-    EXPECT_TRUE(descriptor.IsValid());
-    }
-
-/*---------------------------------------------------------------------------------**//**
-* The test is based on Version Compare use case where the library requests content 
-* classes for all derived classes of BisCore:Element to find property relationship
-* paths.
-* @betest                                       Grigas.Petraitis                10/2017
-+---------------+---------------+---------------+---------------+---------------+------*/
-TEST_F(ContentPerformanceTests, GetContentClassesForBisElements)
-    {    
-    ECClassCP elementClass = m_project.Schemas().GetClass("BisCore", "Element");
-    
-    Utf8PrintfString timerName1("%s: First pass", BeTest::GetNameOfCurrentTest());
-    Timer _timer1(timerName1.c_str());
-    bvector<SelectClassInfo> classes = m_manager->GetContentClasses(m_project, ContentDisplayType::PropertyPane, {elementClass}, CreateContentOptions().GetJson()).get();
-    EXPECT_TRUE(!classes.empty());
-    _timer1.Finish();
-    
-    Utf8PrintfString timerName2("%s: Second pass", BeTest::GetNameOfCurrentTest());
-    Timer _timer2(timerName2.c_str());
-    classes = m_manager->GetContentClasses(m_project, ContentDisplayType::PropertyPane, {elementClass}, CreateContentOptions().GetJson()).get();
-    EXPECT_TRUE(!classes.empty());
-    }
-
-/*---------------------------------------------------------------------------------**//**
-* The test is based on a use case where application has a list of instance keys and wants
-* to get their display labels.
-* @betest                                       Grigas.Petraitis                10/2017
-+---------------+---------------+---------------+---------------+---------------+------*/
-TEST_F(ContentPerformanceTests, GetDisplayLabels)
-    {
-    GetContentForAllGeometricElements(ContentDisplayType::List, 7414);
-    }
-
-/*---------------------------------------------------------------------------------**//**
-* The test is based on DGN view selection use case where the user uses fence selection to
-* select a bunch of elements and the rules engine has to get content for property pane
-* @betest                                       Grigas.Petraitis                10/2017
-+---------------+---------------+---------------+---------------+---------------+------*/
-TEST_F(ContentPerformanceTests, GetPropertyPaneContentForAllGeometricElements)
-    {
-    GetContentForAllGeometricElements(ContentDisplayType::PropertyPane, 1);
-    }
-
-/*---------------------------------------------------------------------------------**//**
-* The test is based on DGN view selection use case where the user uses fence selection to
-* select a bunch of elements and the rules engine has to get content for property pane
-* @betest                                       Aidas.Vaiksnoras                01/2018
-+---------------+---------------+---------------+---------------+---------------+------*/
-TEST_F(ContentPerformanceTests, GetPropertyPaneContentWithLabelsForAllGeometricElements)
-    {
-    GetContentForAllGeometricElements(ContentDisplayType::PropertyPane, 1, (int)ContentFlags::ShowLabels);
-    }
-
-/*---------------------------------------------------------------------------------**//**
-* The test is based on DGN view selection use case where the user uses fence selection to
-* select a bunch of elements and the rules engine has to get content for grid view
-* @betest                                       Saulius.Skliutas                10/2017
-+---------------+---------------+---------------+---------------+---------------+------*/
-TEST_F(ContentPerformanceTests, GetGridContentForAllGeometricElements)
-    {
-    GetContentForAllGeometricElements(ContentDisplayType::Grid, 7414);
-    }
-
-/*---------------------------------------------------------------------------------**//**
-* The test is based on DGN view selection use case where the user uses fence selection to
-* select a bunch of elements and the rules engine has to get content for dgn view
-* @betest                                       Saulius.Skliutas                10/2017
-+---------------+---------------+---------------+---------------+---------------+------*/
-TEST_F(ContentPerformanceTests, GetGraphicsContentForAllGeometricElements)
-    {
-    GetContentForAllGeometricElements(ContentDisplayType::Graphics, 7414);
-    }
-
-/*=================================================================================**//**
-* @bsiclass                                     Aidas.Vaiksnoras                01/2018
-+===============+===============+===============+===============+===============+======*/
-struct LabelOverrideContentPerformanceTests : ContentPerformanceTests
-    {
-    PresentationRuleSetPtr _SupplyRuleset() const override
-        {
-        PresentationRuleSetPtr ruleset = ContentPerformanceTests::_SupplyRuleset();
-        ruleset->AddPresentationRule(*new LabelOverride(R"(ThisNode.IsInstanceNode ANDALSO this.IsOfClass("Element", "BisCore"))", 100, R"(IIF(IsNull(this.UserLabel) OR this.UserLabel="", this.CodeValue, this.UserLabel))", ""));
-        return ruleset;
-        }
-    };
-
-/*---------------------------------------------------------------------------------**//**
-* The test is based on DGN view selection use case where the user uses fence selection to
-* select a bunch of elements and the rules engine has to get content for dgn view
-* @betest                                       Aidas.Vaiksnoras                01/2018
-+---------------+---------------+---------------+---------------+---------------+------*/
-TEST_F(LabelOverrideContentPerformanceTests, GetGridContentForAllGeometricElements)
-    {
-    GetContentForAllGeometricElements(ContentDisplayType::Grid, 7414);
-    }
-
-/*---------------------------------------------------------------------------------**//**
-* The test is based on DGN view selection use case where the user uses fence selection to
-* select a bunch of elements and the rules engine has to get content for property pane
-* @betest                                       Aidas.Vaiksnoras                01/2018
-+---------------+---------------+---------------+---------------+---------------+------*/
-TEST_F(LabelOverrideContentPerformanceTests, GetPropertyPaneContentWithLabelsForAllGeometricElements)
-    {
-    GetContentForAllGeometricElements(ContentDisplayType::PropertyPane, 1, (int)ContentFlags::ShowLabels);
-    }
-
-/*=================================================================================**//**
-* @bsiclass                                     Aidas.Vaiksnoras                01/2018
-+===============+===============+===============+===============+===============+======*/
-struct InstanceLabelOverrideContentPerformanceTests : ContentPerformanceTests
-    {
-    PresentationRuleSetPtr _SupplyRuleset() const override
-        {
-        PresentationRuleSetPtr ruleset = ContentPerformanceTests::_SupplyRuleset();
-        ruleset->AddPresentationRule(*new InstanceLabelOverride(100, true, "BisCore:Element", "CodeValue,UserLabel"));
-        return ruleset;
-        }
-    };
-
-/*---------------------------------------------------------------------------------**//**
-* The test is based on DGN view selection use case where the user uses fence selection to
-* select a bunch of elements and the rules engine has to get content for dgn view
-* @betest                                       Aidas.Vaiksnoras                01/2018
-+---------------+---------------+---------------+---------------+---------------+------*/
-TEST_F(InstanceLabelOverrideContentPerformanceTests, GetGridContentForAllGeometricElements)
-    {
-    GetContentForAllGeometricElements(ContentDisplayType::Grid, 7414);
-    }
-
-/*---------------------------------------------------------------------------------**//**
-* The test is based on DGN view selection use case where the user uses fence selection to
-* select a bunch of elements and the rules engine has to get content for property pane
-* @betest                                       Aidas.Vaiksnoras                01/2018
-+---------------+---------------+---------------+---------------+---------------+------*/
-TEST_F(InstanceLabelOverrideContentPerformanceTests, GetPropertyPaneContentWithLabelsForAllGeometricElements)
-    {
-    GetContentForAllGeometricElements(ContentDisplayType::PropertyPane, 1, (int)ContentFlags::ShowLabels);
-    }
+﻿/*--------------------------------------------------------------------------------------+
+|
+|  $Source: Tests/Performance/RulesEngine/ContentPerformanceTests.cpp $
+|
+|  $Copyright: (c) 2018 Bentley Systems, Incorporated. All rights reserved. $
+|
++--------------------------------------------------------------------------------------*/
+#include "RulesEnginePerformanceTests.h"
+#include <ECPresentation/Content.h>
+
+USING_NAMESPACE_BENTLEY_EC
+USING_NAMESPACE_BENTLEY_SQLITE_EC
+USING_NAMESPACE_BENTLEY_ECPRESENTATION
+USING_NAMESPACE_ECPRESENTATIONTESTS
+
+/*=================================================================================**//**
+* @bsiclass                                     Grigas.Petraitis                10/2017
++===============+===============+===============+===============+===============+======*/
+struct ContentPerformanceTests : RulesEnginePerformanceTests
+    {
+    BeFileName _SupplyProjectPath() const override
+        {
+        BeFileName path;
+        BeTest::GetHost().GetDocumentsRoot(path);
+        path.AppendToPath(L"Performance");
+        path.AppendToPath(L"Oakland.ibim");
+        return path;
+        }
+
+    PresentationRuleSetPtr _SupplyRuleset() const override
+        {
+        // taken from Gist
+        PresentationRuleSetPtr ruleset = PresentationRuleSet::ReadFromXmlString(R"ruleset(
+            <PresentationRuleSet RuleSetId="Items" VersionMajor="1" VersionMinor="3" SupportedSchemas="Generic,BisCore"
+                                 xmlns:xsi="http://www.w3.org/2001/XMLSchema-instance">
+
+                <!-- Content rules -->
+                <!-- Grid / DGN view -->
+                <ContentRule Condition='(ContentDisplayType="Grid" OR ContentDisplayType="Graphics") ANDALSO SelectedNode.ECInstance.IsOfClass("Model", "BisCore")' OnlyIfNotHandled='true'>
+                    <ContentRelatedInstances RelationshipClassNames='BisCore:ModelContainsElements' RequiredDirection='Forward' />
+                </ContentRule>
+                <ContentRule Condition='(ContentDisplayType="Grid" OR ContentDisplayType="Graphics") ANDALSO SelectedNode.ECInstance.IsOfClass("Category", "BisCore")' OnlyIfNotHandled='true'>
+                    <ContentRelatedInstances RelationshipClassNames='BisCore:GeometricElement2dIsInCategory,GeometricElement3dIsInCategory' RequiredDirection='Backward' />
+                </ContentRule>
+                <ContentRule Condition='(ContentDisplayType="Grid" OR ContentDisplayType="Graphics") ANDALSO SelectedNode.ECInstance.IsOfClass("Element", "BisCore")' OnlyIfNotHandled='true'>
+                    <ContentRelatedInstances RelationshipClassNames='BisCore:ElementOwnsChildElements' RelatedClassNames='BisCore:Element' RequiredDirection='Forward' IsRecursive='true' />
+                    <SelectedNodeInstances />
+                </ContentRule>
+                <!-- Any other (property pane, list, other) -->
+                <ContentRule OnlyIfNotHandled='true'>
+                    <SelectedNodeInstances />
+                </ContentRule>
+
+                <!-- Content modifiers that apply to any content rule -->
+                <ContentModifier ClassName="Element" SchemaName="BisCore">
+                    <RelatedProperties RelationshipClassNames='BisCore:ElementOwnsUniqueAspect' RelatedClassNames='BisCore:ElementUniqueAspect'
+                                       RequiredDirection='Forward' IsPolymorphic='True' />
+                    <RelatedProperties RelationshipClassNames='BisCore:ElementOwnsMultiAspects' RelatedClassNames='BisCore:ElementMultiAspect'
+                                       RequiredDirection='Forward' IsPolymorphic='True' />
+                </ContentModifier>
+                <ContentModifier ClassName="PhysicalElement" SchemaName="BisCore">
+                    <RelatedProperties RelationshipClassNames='BisCore:PhysicalElementIsOfType' RelatedClassNames='BisCore:PhysicalType' 
+                                       RequiredDirection='Forward' IsPolymorphic='True' />
+                </ContentModifier>
+                <ContentModifier ClassName="SpatialLocationElement" SchemaName="BisCore">
+                    <RelatedProperties RelationshipClassNames='BisCore:SpatialLocationIsOfType' RelatedClassNames='BisCore:SpatialLocationType'
+                                       RequiredDirection='Forward' IsPolymorphic='True' />
+                </ContentModifier>
+
+            </PresentationRuleSet>
+            )ruleset");
+        return ruleset;
+        }
+
+    void GetContent(SelectionInfo const&, Utf8CP type, int expectedContentSize, int flags, Utf8CP passName);
+    void GetContentForAllGeometricElements(Utf8CP type, int expectedContentSize, int flags);
+    };
+
+/*---------------------------------------------------------------------------------**//**
+* @betest                                       Grigas.Petraitis                10/2017
++---------------+---------------+---------------+---------------+---------------+------*/
+void ContentPerformanceTests::GetContent(SelectionInfo const& selection, Utf8CP type, int expectedContentSize, int flags, Utf8CP passName)
+    {
+    // start the timer
+    Utf8PrintfString timerName("%s: %s pass", BeTest::GetNameOfCurrentTest(), passName);
+    Timer _timer(timerName.c_str());
+
+    // get the descriptor
+    RulesDrivenECPresentationManager::ContentOptions options = CreateContentOptions();
+    ContentDescriptorCPtr descriptor = m_manager->GetContentDescriptor(m_project, type, *input, nullptr, options.GetJson()).get();
+
+    if (descriptor->GetContentFlags() != (flags | descriptor->GetContentFlags()))
+        {
+        ContentDescriptorPtr modifiedDescriptor = ContentDescriptor::Create(*descriptor);
+        modifiedDescriptor->SetContentFlags(flags | descriptor->GetContentFlags());
+        descriptor = modifiedDescriptor;
+        }
+        
+    // get the content
+    ContentCPtr content = m_manager->GetContent(*descriptor, PageOptions()).get();
+    ASSERT_TRUE(content.IsValid());
+    EXPECT_EQ(expectedContentSize, content->GetContentSet().GetSize());
+    for (ContentSetItemCPtr record : content->GetContentSet())
+        EXPECT_TRUE(record.IsValid());
+    }
+
+/*---------------------------------------------------------------------------------**//**
+* @betest                                       Grigas.Petraitis                10/2017
++---------------+---------------+---------------+---------------+---------------+------*/
+void ContentPerformanceTests::GetContentForAllGeometricElements(Utf8CP type, int expectedContentSize, int flags = 0)
+    {
+    // getting content for all geometric elements in the dataset
+    NavNodeKeyList keys;
+    ECSqlStatement stmt;
+    stmt.Prepare(m_project, "SELECT ECClassId, ECInstanceId FROM [BisCore].[GeometricElement]");
+    while (BeSQLite::DbResult::BE_SQLITE_ROW == stmt.Step())
+        keys.push_back(ECInstanceNodeKey::Create(stmt.GetValueId<ECClassId>(0), stmt.GetValueId<ECInstanceId>(1)));
+    SelectionInfo selection("", false, *NavNodeKeyListContainer::Create(keys));
+
+    GetContent(selection, type, expectedContentSize, flags, "First");
+    GetContent(selection, type, expectedContentSize, flags, "Second");
+    }
+
+/*---------------------------------------------------------------------------------**//**
+* @betest                                       Grigas.Petraitis                10/2017
++---------------+---------------+---------------+---------------+---------------+------*/
+static bset<ECClassCP> GetDerivedClasses(ECDbCR db, ECClassCR base)
+    {
+    bset<ECClassCP> allDerivedClasses;
+    for (ECClassCP derivedClass : db.Schemas().GetDerivedClasses(base))
+        {
+        bset<ECClassCP> const& derivedClasses = GetDerivedClasses(db, *derivedClass);
+        allDerivedClasses.insert(derivedClasses.begin(), derivedClasses.end());
+        allDerivedClasses.insert(derivedClass);
+        }
+    return allDerivedClasses;
+    }
+
+/*---------------------------------------------------------------------------------**//**
+* The test is based on products' property selector use case where a content descriptor
+* is requested for all element subclasses classes.
+* @betest                                       Grigas.Petraitis                10/2017
++---------------+---------------+---------------+---------------+---------------+------*/
+TEST_F(ContentPerformanceTests, GetDescriptorForAllElementSubclasses)
+    {    
+    // set up selection
+    ECClassCP elementClass = m_project.Schemas().GetClass("BisCore", "Element");
+    bset<ECClassCP> allElementClassesSet = GetDerivedClasses(m_project, *elementClass);
+    bvector<ECClassCP> allElementClasses(allElementClassesSet.begin(), allElementClassesSet.end());
+    NavNodeKeyList keys;
+    for (ECClassCP ecClass : allElementClasses)
+        keys.push_back(ECInstanceNodeKey::Create(ecClass->GetId(), ECInstanceId()));
+
+    KeySetCPtr input = KeySet::Create(keys);
+    
+    // get the descriptor
+    Utf8PrintfString timerName1("%s: First pass", BeTest::GetNameOfCurrentTest());
+    Timer _timer1(timerName1.c_str());
+    ContentDescriptorCPtr descriptor = m_manager->GetContentDescriptor(m_project, ContentDisplayType::PropertyPane, *input, nullptr, CreateContentOptions().GetJson()).get();
+    EXPECT_TRUE(descriptor.IsValid());
+    _timer1.Finish();
+
+    // force clear content cache so descriptors aren't cached
+    m_manager->NotifyCategoriesChanged();
+
+    Utf8PrintfString timerName2("%s: Second pass", BeTest::GetNameOfCurrentTest());
+    Timer _timer2(timerName2.c_str());
+    descriptor = m_manager->GetContentDescriptor(m_project, ContentDisplayType::PropertyPane, *input, nullptr, CreateContentOptions().GetJson()).get();
+    EXPECT_TRUE(descriptor.IsValid());
+    }
+
+/*---------------------------------------------------------------------------------**//**
+* The test is based on Version Compare use case where the library requests content 
+* classes for all derived classes of BisCore:Element to find property relationship
+* paths.
+* @betest                                       Grigas.Petraitis                10/2017
++---------------+---------------+---------------+---------------+---------------+------*/
+TEST_F(ContentPerformanceTests, GetContentClassesForBisElements)
+    {    
+    ECClassCP elementClass = m_project.Schemas().GetClass("BisCore", "Element");
+    
+    Utf8PrintfString timerName1("%s: First pass", BeTest::GetNameOfCurrentTest());
+    Timer _timer1(timerName1.c_str());
+    bvector<SelectClassInfo> classes = m_manager->GetContentClasses(m_project, ContentDisplayType::PropertyPane, {elementClass}, CreateContentOptions().GetJson()).get();
+    EXPECT_TRUE(!classes.empty());
+    _timer1.Finish();
+    
+    Utf8PrintfString timerName2("%s: Second pass", BeTest::GetNameOfCurrentTest());
+    Timer _timer2(timerName2.c_str());
+    classes = m_manager->GetContentClasses(m_project, ContentDisplayType::PropertyPane, {elementClass}, CreateContentOptions().GetJson()).get();
+    EXPECT_TRUE(!classes.empty());
+    }
+
+/*---------------------------------------------------------------------------------**//**
+* The test is based on a use case where application has a list of instance keys and wants
+* to get their display labels.
+* @betest                                       Grigas.Petraitis                10/2017
++---------------+---------------+---------------+---------------+---------------+------*/
+TEST_F(ContentPerformanceTests, GetDisplayLabels)
+    {
+    GetContentForAllGeometricElements(ContentDisplayType::List, 7414);
+    }
+
+/*---------------------------------------------------------------------------------**//**
+* The test is based on DGN view selection use case where the user uses fence selection to
+* select a bunch of elements and the rules engine has to get content for property pane
+* @betest                                       Grigas.Petraitis                10/2017
++---------------+---------------+---------------+---------------+---------------+------*/
+TEST_F(ContentPerformanceTests, GetPropertyPaneContentForAllGeometricElements)
+    {
+    GetContentForAllGeometricElements(ContentDisplayType::PropertyPane, 1);
+    }
+
+/*---------------------------------------------------------------------------------**//**
+* The test is based on DGN view selection use case where the user uses fence selection to
+* select a bunch of elements and the rules engine has to get content for property pane
+* @betest                                       Aidas.Vaiksnoras                01/2018
++---------------+---------------+---------------+---------------+---------------+------*/
+TEST_F(ContentPerformanceTests, GetPropertyPaneContentWithLabelsForAllGeometricElements)
+    {
+    GetContentForAllGeometricElements(ContentDisplayType::PropertyPane, 1, (int)ContentFlags::ShowLabels);
+    }
+
+/*---------------------------------------------------------------------------------**//**
+* The test is based on DGN view selection use case where the user uses fence selection to
+* select a bunch of elements and the rules engine has to get content for grid view
+* @betest                                       Saulius.Skliutas                10/2017
++---------------+---------------+---------------+---------------+---------------+------*/
+TEST_F(ContentPerformanceTests, GetGridContentForAllGeometricElements)
+    {
+    GetContentForAllGeometricElements(ContentDisplayType::Grid, 7414);
+    }
+
+/*---------------------------------------------------------------------------------**//**
+* The test is based on DGN view selection use case where the user uses fence selection to
+* select a bunch of elements and the rules engine has to get content for dgn view
+* @betest                                       Saulius.Skliutas                10/2017
++---------------+---------------+---------------+---------------+---------------+------*/
+TEST_F(ContentPerformanceTests, GetGraphicsContentForAllGeometricElements)
+    {
+    GetContentForAllGeometricElements(ContentDisplayType::Graphics, 7414);
+    }
+
+/*=================================================================================**//**
+* @bsiclass                                     Aidas.Vaiksnoras                01/2018
++===============+===============+===============+===============+===============+======*/
+struct LabelOverrideContentPerformanceTests : ContentPerformanceTests
+    {
+    PresentationRuleSetPtr _SupplyRuleset() const override
+        {
+        PresentationRuleSetPtr ruleset = ContentPerformanceTests::_SupplyRuleset();
+        ruleset->AddPresentationRule(*new LabelOverride(R"(ThisNode.IsInstanceNode ANDALSO this.IsOfClass("Element", "BisCore"))", 100, R"(IIF(IsNull(this.UserLabel) OR this.UserLabel="", this.CodeValue, this.UserLabel))", ""));
+        return ruleset;
+        }
+    };
+
+/*---------------------------------------------------------------------------------**//**
+* The test is based on DGN view selection use case where the user uses fence selection to
+* select a bunch of elements and the rules engine has to get content for dgn view
+* @betest                                       Aidas.Vaiksnoras                01/2018
++---------------+---------------+---------------+---------------+---------------+------*/
+TEST_F(LabelOverrideContentPerformanceTests, GetGridContentForAllGeometricElements)
+    {
+    GetContentForAllGeometricElements(ContentDisplayType::Grid, 7414);
+    }
+
+/*---------------------------------------------------------------------------------**//**
+* The test is based on DGN view selection use case where the user uses fence selection to
+* select a bunch of elements and the rules engine has to get content for property pane
+* @betest                                       Aidas.Vaiksnoras                01/2018
++---------------+---------------+---------------+---------------+---------------+------*/
+TEST_F(LabelOverrideContentPerformanceTests, GetPropertyPaneContentWithLabelsForAllGeometricElements)
+    {
+    GetContentForAllGeometricElements(ContentDisplayType::PropertyPane, 1, (int)ContentFlags::ShowLabels);
+    }
+
+/*=================================================================================**//**
+* @bsiclass                                     Aidas.Vaiksnoras                01/2018
++===============+===============+===============+===============+===============+======*/
+struct InstanceLabelOverrideContentPerformanceTests : ContentPerformanceTests
+    {
+    PresentationRuleSetPtr _SupplyRuleset() const override
+        {
+        PresentationRuleSetPtr ruleset = ContentPerformanceTests::_SupplyRuleset();
+        ruleset->AddPresentationRule(*new InstanceLabelOverride(100, true, "BisCore:Element", "CodeValue,UserLabel"));
+        return ruleset;
+        }
+    };
+
+/*---------------------------------------------------------------------------------**//**
+* The test is based on DGN view selection use case where the user uses fence selection to
+* select a bunch of elements and the rules engine has to get content for dgn view
+* @betest                                       Aidas.Vaiksnoras                01/2018
++---------------+---------------+---------------+---------------+---------------+------*/
+TEST_F(InstanceLabelOverrideContentPerformanceTests, GetGridContentForAllGeometricElements)
+    {
+    GetContentForAllGeometricElements(ContentDisplayType::Grid, 7414);
+    }
+
+/*---------------------------------------------------------------------------------**//**
+* The test is based on DGN view selection use case where the user uses fence selection to
+* select a bunch of elements and the rules engine has to get content for property pane
+* @betest                                       Aidas.Vaiksnoras                01/2018
++---------------+---------------+---------------+---------------+---------------+------*/
+TEST_F(InstanceLabelOverrideContentPerformanceTests, GetPropertyPaneContentWithLabelsForAllGeometricElements)
+    {
+    GetContentForAllGeometricElements(ContentDisplayType::PropertyPane, 1, (int)ContentFlags::ShowLabels);
+    }