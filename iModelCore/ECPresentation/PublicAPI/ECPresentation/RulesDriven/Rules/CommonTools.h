--- conflicted
+++ resolved
@@ -1,153 +1,149 @@
-/*--------------------------------------------------------------------------------------+
-|
-<<<<<<< HEAD
-|     $Source: PublicAPI/ECPresentation/RulesDriven/Rules/CommonTools.h $
-=======
-|     $Source: PublicApi/ECPresentationRules/CommonTools.h $
->>>>>>> 2d81acc6
-|
-|  $Copyright: (c) 2017 Bentley Systems, Incorporated. All rights reserved. $
-|
-+--------------------------------------------------------------------------------------*/
-#pragma once
-
-/*__PUBLISH_SECTION_START__*/
-#include <ECPresentation/RulesDriven/Rules/PresentationRulesTypes.h>
-#include <ECPresentation/RulesDriven/Rules/PresentationRule.h>
-#include <BeXml/BeXml.h>
-
-BEGIN_BENTLEY_ECPRESENTATION_NAMESPACE
-
-/*---------------------------------------------------------------------------------**//**
-Helper class for commonly used functions
-* @bsiclass                                     Eligijus.Mauragas               10/2012
-+---------------+---------------+---------------+---------------+---------------+------*/
-struct CommonTools
-{
-private:
-    CommonTools() {}
-
-public:
-    //! Parses TargetTree string value
-    static RuleTargetTree              ParseTargetTreeString (Utf8CP targetTreeString);
-
-    //! Formats TargetTree string value
-    static Utf8CP                     FormatTargetTreeString (RuleTargetTree targetTree);
-
-    //! Parses RequiredDirection string value
-    static RequiredRelationDirection   ParseRequiredDirectionString (Utf8CP value);
-
-    //! Formats RequiredDirection string value
-    static Utf8CP                     FormatRequiredDirectionString (RequiredRelationDirection direction);
-
-    //! Parses RelationshipMeaning string value
-    static RelationshipMeaning ParseRelationshipMeaningString(Utf8CP value);
-
-    //! Formats RelationshipMeaning string value
-    static Utf8CP FormatRelationshipMeaningString(RelationshipMeaning meaning);
-
-    //! Copies the rules in source vector into the target vector.
-    template<typename T> 
-    static void CopyRules(bvector<T*>& target, bvector<T*> const& source)
-        {
-        for (T* rule : source)
-            target.push_back(new T(*rule));
-        }
-    
-    //! Clones the rules in source vector into the target vector.
-    template<typename T> 
-    static void CloneRules(bvector<T*>& target, bvector<T*> const& source)
-        {
-        for (T const* rule : source)
-            target.push_back(rule->Clone());
-        }
-
-    //! Frees and clears given list of objects
-    template<typename T>
-    static void                        FreePresentationRules (T& set)
-        {
-        for (typename T::const_iterator iter = set.begin (); iter != set.end (); ++iter)
-            delete *iter;
-        set.clear ();
-        }
-
-    //! Load rule from XmlNode and adds to collection
-    template<typename RuleType, typename RuleCollectionType>
-    static void                        LoadRuleFromXmlNode (BeXmlNodeP ruleNode, RuleCollectionType& rulesCollection)
-        {
-        RuleType* rule = new RuleType ();
-        if (rule->ReadXml(ruleNode))
-            AddToListByPriority(rulesCollection, *rule);
-        else
-            delete rule;
-        }
-
-    //! Load rules from parent XmlNode and adds to collection
-    template<typename RuleType, typename RuleCollectionType>
-    static void                        LoadRulesFromXmlNode (BeXmlNodeP xmlNode, RuleCollectionType& rulesCollection, char const* ruleXmlElementName)
-        {
-        BeXmlDom::IterableNodeSet ruleNodes;
-        xmlNode->SelectChildNodes (ruleNodes, ruleXmlElementName);
-
-        for (BeXmlNodeP& ruleNode: ruleNodes)
-            LoadRuleFromXmlNode<RuleType, RuleCollectionType> (ruleNode, rulesCollection);
-        }
-
-    //! Load specification from XmlNode and adds to collection
-    template<typename SpecificationType, typename SpecificationsCollectionType>
-    static void                        LoadSpecificationFromXmlNode (BeXmlNodeP specificationNode, SpecificationsCollectionType& specificationsCollection)
-        {
-        SpecificationType* specification = new SpecificationType();
-        if (specification->ReadXml (specificationNode))
-            specificationsCollection.push_back(specification);
-        else
-            delete specification;
-        }
-
-    //! Load specifications from parent XmlNode and adds to collection
-    template<typename SpecificationType, typename SpecificationsCollectionType>
-    static void                        LoadSpecificationsFromXmlNode (BeXmlNodeP xmlNode, SpecificationsCollectionType& specificationsCollection, char const* specificationXmlElementName)
-        {
-        BeXmlDom::IterableNodeSet specificationNodes;
-        xmlNode->SelectChildNodes (specificationNodes, specificationXmlElementName);
-
-        for (BeXmlNodeP& specificationNode: specificationNodes)
-            LoadSpecificationFromXmlNode<SpecificationType, SpecificationsCollectionType> (specificationNode, specificationsCollection);
-        }
-
-    //! Write rules to XmlNode
-    template<typename RuleType, typename RuleCollectionType>
-    static void WriteRulesToXmlNode (BeXmlNodeP parentXmlNode, RuleCollectionType const& rulesCollection)
-        {
-        for (RuleType const* rule: rulesCollection)
-            rule->WriteXml (parentXmlNode);
-        }
-
-public:
-    //! Adds an element to the specified list sorted by elements priority
-    template<typename ElementType, typename ListType> static void AddToListByPriority(ListType& list, ElementType& element)
-        {
-        auto iter = list.rbegin();
-        for (; iter != list.rend(); iter++)
-            {
-            if ((*iter)->GetPriority() >= element.GetPriority())
-                break;
-            }
-        list.insert(iter.base(), &element);
-        }
-
-    //! Removes an element from the specified list
-    template<typename ElementType, typename ListType> static void RemoveFromList(ListType& list, ElementType& element)
-        {
-        auto iter = list.begin();
-        for (; iter != list.end(); iter++)
-            {
-            if (*iter == &element)
-                break;
-            }
-        if (list.end() != iter)
-            list.erase(iter);
-        }
-};
-
-END_BENTLEY_ECPRESENTATION_NAMESPACE
+/*--------------------------------------------------------------------------------------+
+|
+|     $Source: PublicAPI/ECPresentation/RulesDriven/Rules/CommonTools.h $
+|
+|  $Copyright: (c) 2017 Bentley Systems, Incorporated. All rights reserved. $
+|
++--------------------------------------------------------------------------------------*/
+#pragma once
+
+/*__PUBLISH_SECTION_START__*/
+#include <ECPresentation/RulesDriven/Rules/PresentationRulesTypes.h>
+#include <ECPresentation/RulesDriven/Rules/PresentationRule.h>
+#include <BeXml/BeXml.h>
+
+BEGIN_BENTLEY_ECPRESENTATION_NAMESPACE
+
+/*---------------------------------------------------------------------------------**//**
+Helper class for commonly used functions
+* @bsiclass                                     Eligijus.Mauragas               10/2012
++---------------+---------------+---------------+---------------+---------------+------*/
+struct CommonTools
+{
+private:
+    CommonTools() {}
+
+public:
+    //! Parses TargetTree string value
+    static RuleTargetTree              ParseTargetTreeString (Utf8CP targetTreeString);
+
+    //! Formats TargetTree string value
+    static Utf8CP                     FormatTargetTreeString (RuleTargetTree targetTree);
+
+    //! Parses RequiredDirection string value
+    static RequiredRelationDirection   ParseRequiredDirectionString (Utf8CP value);
+
+    //! Formats RequiredDirection string value
+    static Utf8CP                     FormatRequiredDirectionString (RequiredRelationDirection direction);
+
+    //! Parses RelationshipMeaning string value
+    static RelationshipMeaning ParseRelationshipMeaningString(Utf8CP value);
+
+    //! Formats RelationshipMeaning string value
+    static Utf8CP FormatRelationshipMeaningString(RelationshipMeaning meaning);
+
+    //! Copies the rules in source vector into the target vector.
+    template<typename T> 
+    static void CopyRules(bvector<T*>& target, bvector<T*> const& source)
+        {
+        for (T* rule : source)
+            target.push_back(new T(*rule));
+        }
+    
+    //! Clones the rules in source vector into the target vector.
+    template<typename T> 
+    static void CloneRules(bvector<T*>& target, bvector<T*> const& source)
+        {
+        for (T const* rule : source)
+            target.push_back(rule->Clone());
+        }
+
+    //! Frees and clears given list of objects
+    template<typename T>
+    static void                        FreePresentationRules (T& set)
+        {
+        for (typename T::const_iterator iter = set.begin (); iter != set.end (); ++iter)
+            delete *iter;
+        set.clear ();
+        }
+
+    //! Load rule from XmlNode and adds to collection
+    template<typename RuleType, typename RuleCollectionType>
+    static void                        LoadRuleFromXmlNode (BeXmlNodeP ruleNode, RuleCollectionType& rulesCollection)
+        {
+        RuleType* rule = new RuleType ();
+        if (rule->ReadXml(ruleNode))
+            AddToListByPriority(rulesCollection, *rule);
+        else
+            delete rule;
+        }
+
+    //! Load rules from parent XmlNode and adds to collection
+    template<typename RuleType, typename RuleCollectionType>
+    static void                        LoadRulesFromXmlNode (BeXmlNodeP xmlNode, RuleCollectionType& rulesCollection, char const* ruleXmlElementName)
+        {
+        BeXmlDom::IterableNodeSet ruleNodes;
+        xmlNode->SelectChildNodes (ruleNodes, ruleXmlElementName);
+
+        for (BeXmlNodeP& ruleNode: ruleNodes)
+            LoadRuleFromXmlNode<RuleType, RuleCollectionType> (ruleNode, rulesCollection);
+        }
+
+    //! Load specification from XmlNode and adds to collection
+    template<typename SpecificationType, typename SpecificationsCollectionType>
+    static void                        LoadSpecificationFromXmlNode (BeXmlNodeP specificationNode, SpecificationsCollectionType& specificationsCollection)
+        {
+        SpecificationType* specification = new SpecificationType();
+        if (specification->ReadXml (specificationNode))
+            specificationsCollection.push_back(specification);
+        else
+            delete specification;
+        }
+
+    //! Load specifications from parent XmlNode and adds to collection
+    template<typename SpecificationType, typename SpecificationsCollectionType>
+    static void                        LoadSpecificationsFromXmlNode (BeXmlNodeP xmlNode, SpecificationsCollectionType& specificationsCollection, char const* specificationXmlElementName)
+        {
+        BeXmlDom::IterableNodeSet specificationNodes;
+        xmlNode->SelectChildNodes (specificationNodes, specificationXmlElementName);
+
+        for (BeXmlNodeP& specificationNode: specificationNodes)
+            LoadSpecificationFromXmlNode<SpecificationType, SpecificationsCollectionType> (specificationNode, specificationsCollection);
+        }
+
+    //! Write rules to XmlNode
+    template<typename RuleType, typename RuleCollectionType>
+    static void WriteRulesToXmlNode (BeXmlNodeP parentXmlNode, RuleCollectionType const& rulesCollection)
+        {
+        for (RuleType const* rule: rulesCollection)
+            rule->WriteXml (parentXmlNode);
+        }
+
+public:
+    //! Adds an element to the specified list sorted by elements priority
+    template<typename ElementType, typename ListType> static void AddToListByPriority(ListType& list, ElementType& element)
+        {
+        auto iter = list.rbegin();
+        for (; iter != list.rend(); iter++)
+            {
+            if ((*iter)->GetPriority() >= element.GetPriority())
+                break;
+            }
+        list.insert(iter.base(), &element);
+        }
+
+    //! Removes an element from the specified list
+    template<typename ElementType, typename ListType> static void RemoveFromList(ListType& list, ElementType& element)
+        {
+        auto iter = list.begin();
+        for (; iter != list.end(); iter++)
+            {
+            if (*iter == &element)
+                break;
+            }
+        if (list.end() != iter)
+            list.erase(iter);
+        }
+};
+
+END_BENTLEY_ECPRESENTATION_NAMESPACE