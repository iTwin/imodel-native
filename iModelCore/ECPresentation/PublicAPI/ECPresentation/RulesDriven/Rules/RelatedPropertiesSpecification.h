--- conflicted
+++ resolved
@@ -1,112 +1,104 @@
-/*--------------------------------------------------------------------------------------+
-|
-<<<<<<< HEAD
-|     $Source: PublicAPI/ECPresentation/RulesDriven/Rules/RelatedPropertiesSpecification.h $
-=======
-|     $Source: PublicApi/ECPresentationRules/RelatedPropertiesSpecification.h $
->>>>>>> 2d81acc6
-|
-|  $Copyright: (c) 2017 Bentley Systems, Incorporated. All rights reserved. $
-|
-+--------------------------------------------------------------------------------------*/
-
-#pragma once
-/*__PUBLISH_SECTION_START__*/
-
-<<<<<<< HEAD
-#include <ECPresentation/RulesDriven/Rules/RelatedInstanceNodesSpecification.h>
-#include <ECPresentation/RulesDriven/Rules/PresentationRuleSet.h>
-=======
-#include <ECPresentationRules/ContentSpecification.h>
-#include <ECPresentationRules/PresentationRuleSet.h>
->>>>>>> 2d81acc6
-
-BEGIN_BENTLEY_ECPRESENTATION_NAMESPACE
-
-/*---------------------------------------------------------------------------------**//**
-Specifies how should related instance properties appear in presentation controls.
-* @bsiclass                                     
-+---------------+---------------+---------------+---------------+---------------+------*/
-enum class RelationshipMeaning
-    {
-    //! Properties belong to the same instance.
-    SameInstance = 0,
-    //! Properties belong to the related instance.
-    RelatedInstance = 1,
-    };
-
-/*---------------------------------------------------------------------------------**//**
-Related properties specification. It allow to extend a content ECQuery to include 
-properties of related classes.
-* @bsiclass                                     Eligijus.Mauragas               10/2012
-+---------------+---------------+---------------+---------------+---------------+------*/
-struct RelatedPropertiesSpecification
-    {
-    private:
-        RequiredRelationDirection          m_requiredDirection;
-        Utf8String                         m_relationshipClassNames;
-        Utf8String                         m_relatedClassNames;
-        Utf8String                         m_propertyNames;
-        RelatedPropertiesSpecificationList m_nestedRelatedPropertiesSpecification;
-        RelationshipMeaning                m_relationshipMeaning;
-        
-    public:
-        //! Constructor. It is used to initialize the rule with default settings.
-        ECPRESENTATION_EXPORT RelatedPropertiesSpecification ();
-        
-        //! Copy constructor.
-        ECPRESENTATION_EXPORT RelatedPropertiesSpecification(RelatedPropertiesSpecification const&);
-
-        //! Constructor.
-        ECPRESENTATION_EXPORT RelatedPropertiesSpecification 
-                                       (
-                                        RequiredRelationDirection  requiredDirection,
-                                        Utf8String                 relationshipClassNames,
-                                        Utf8String                 relatedClassNames,
-                                        Utf8String                 propertyNames,
-                                        RelationshipMeaning        relationshipMeaning
-                                       );
-
-        //! Destructor.
-        ECPRESENTATION_EXPORT                              ~RelatedPropertiesSpecification (void);
-
-        //! Reads specification from XML.
-        ECPRESENTATION_EXPORT bool                         ReadXml (BeXmlNodeP xmlNode);
-
-        //! Writes related properties to xml node.
-        ECPRESENTATION_EXPORT void                         WriteXml (BeXmlNodeP parentXmlNode) const;
-
-        //! Returns direction of relationship that should be selected in the query.
-        ECPRESENTATION_EXPORT RequiredRelationDirection    GetRequiredRelationDirection (void) const;
-
-        //! Relationship class names. Format: "SchemaName1:ClassName11,ClassName12;SchemaName2:ClassName21,ClassName22"
-        ECPRESENTATION_EXPORT Utf8StringCR                 GetRelationshipClassNames (void) const;
-
-        //! Related class names. Format: "SchemaName1:ClassName11,ClassName12;SchemaName2:ClassName21,ClassName22"
-        ECPRESENTATION_EXPORT Utf8StringCR                 GetRelatedClassNames (void) const;
-
-        //! Set related class names. Format: "SchemaName1:ClassName11,ClassName12;SchemaName2:ClassName21,ClassName22"
-        ECPRESENTATION_EXPORT void                         SetRelatedClassNames(Utf8StringCR);
-
-        //! Property names separated by comma. RelatedClasses are required if related properties are specified.
-        //! These properties of RelatedClasses will be selected in the ECQuery and shown next to the parent ECInstance (the same row).
-        //! If PropertyNames are not specified ALL visible properties will be selected. "_none_" keyword can be used to suppress all properties.
-        ECPRESENTATION_EXPORT Utf8StringCR                 GetPropertyNames (void) const;
-        
-        //! @see GetPropertyNames
-        ECPRESENTATION_EXPORT void                         SetPropertyNames(Utf8StringCR);
-
-        //! Meaning of properties returned by this specification.
-        ECOBJECTS_EXPORT RelationshipMeaning          GetRelationshipMeaning(void) const;
-
-        //! Set relationship meaning.
-        ECOBJECTS_EXPORT void                         SetRelationshipMeaning(RelationshipMeaning);
-
-        //! Nested related properties, that will be shown next to ECInstance proerties (the same row for example).
-        ECPRESENTATION_EXPORT RelatedPropertiesSpecificationList const& GetNestedRelatedProperties() const;
-        
-        //! Nested related properties, that will be shown next to ECInstance proerties (the same row for example).
-        ECPRESENTATION_EXPORT RelatedPropertiesSpecificationList& GetNestedRelatedPropertiesR();
-    };
-
-END_BENTLEY_ECPRESENTATION_NAMESPACE
+/*--------------------------------------------------------------------------------------+
+|
+|     $Source: PublicAPI/ECPresentation/RulesDriven/Rules/RelatedPropertiesSpecification.h $
+|
+|  $Copyright: (c) 2017 Bentley Systems, Incorporated. All rights reserved. $
+|
++--------------------------------------------------------------------------------------*/
+
+#pragma once
+/*__PUBLISH_SECTION_START__*/
+
+#include <ECPresentation/RulesDriven/Rules/ContentSpecification.h>
+#include <ECPresentation/RulesDriven/Rules/RelatedInstanceNodesSpecification.h>
+#include <ECPresentation/RulesDriven/Rules/PresentationRuleSet.h>
+
+BEGIN_BENTLEY_ECPRESENTATION_NAMESPACE
+
+/*---------------------------------------------------------------------------------**//**
+Specifies how should related instance properties appear in presentation controls.
+* @bsiclass                                     
++---------------+---------------+---------------+---------------+---------------+------*/
+enum class RelationshipMeaning
+    {
+    //! Properties belong to the same instance.
+    SameInstance = 0,
+    //! Properties belong to the related instance.
+    RelatedInstance = 1,
+    };
+
+/*---------------------------------------------------------------------------------**//**
+Related properties specification. It allow to extend a content ECQuery to include 
+properties of related classes.
+* @bsiclass                                     Eligijus.Mauragas               10/2012
++---------------+---------------+---------------+---------------+---------------+------*/
+struct RelatedPropertiesSpecification
+    {
+    private:
+        RequiredRelationDirection          m_requiredDirection;
+        Utf8String                         m_relationshipClassNames;
+        Utf8String                         m_relatedClassNames;
+        Utf8String                         m_propertyNames;
+        RelatedPropertiesSpecificationList m_nestedRelatedPropertiesSpecification;
+        RelationshipMeaning                m_relationshipMeaning;
+        
+    public:
+        //! Constructor. It is used to initialize the rule with default settings.
+        ECPRESENTATION_EXPORT RelatedPropertiesSpecification ();
+        
+        //! Copy constructor.
+        ECPRESENTATION_EXPORT RelatedPropertiesSpecification(RelatedPropertiesSpecification const&);
+
+        //! Constructor.
+        ECPRESENTATION_EXPORT RelatedPropertiesSpecification 
+                                       (
+                                        RequiredRelationDirection  requiredDirection,
+                                        Utf8String                 relationshipClassNames,
+                                        Utf8String                 relatedClassNames,
+                                        Utf8String                 propertyNames,
+                                        RelationshipMeaning        relationshipMeaning
+                                       );
+
+        //! Destructor.
+        ECPRESENTATION_EXPORT                              ~RelatedPropertiesSpecification (void);
+
+        //! Reads specification from XML.
+        ECPRESENTATION_EXPORT bool                         ReadXml (BeXmlNodeP xmlNode);
+
+        //! Writes related properties to xml node.
+        ECPRESENTATION_EXPORT void                         WriteXml (BeXmlNodeP parentXmlNode) const;
+
+        //! Returns direction of relationship that should be selected in the query.
+        ECPRESENTATION_EXPORT RequiredRelationDirection    GetRequiredRelationDirection (void) const;
+
+        //! Relationship class names. Format: "SchemaName1:ClassName11,ClassName12;SchemaName2:ClassName21,ClassName22"
+        ECPRESENTATION_EXPORT Utf8StringCR                 GetRelationshipClassNames (void) const;
+
+        //! Related class names. Format: "SchemaName1:ClassName11,ClassName12;SchemaName2:ClassName21,ClassName22"
+        ECPRESENTATION_EXPORT Utf8StringCR                 GetRelatedClassNames (void) const;
+
+        //! Set related class names. Format: "SchemaName1:ClassName11,ClassName12;SchemaName2:ClassName21,ClassName22"
+        ECPRESENTATION_EXPORT void                         SetRelatedClassNames(Utf8StringCR);
+
+        //! Property names separated by comma. RelatedClasses are required if related properties are specified.
+        //! These properties of RelatedClasses will be selected in the ECQuery and shown next to the parent ECInstance (the same row).
+        //! If PropertyNames are not specified ALL visible properties will be selected. "_none_" keyword can be used to suppress all properties.
+        ECPRESENTATION_EXPORT Utf8StringCR                 GetPropertyNames (void) const;
+        
+        //! @see GetPropertyNames
+        ECPRESENTATION_EXPORT void                         SetPropertyNames(Utf8StringCR);
+
+        //! Meaning of properties returned by this specification.
+        ECOBJECTS_EXPORT RelationshipMeaning          GetRelationshipMeaning(void) const;
+
+        //! Set relationship meaning.
+        ECOBJECTS_EXPORT void                         SetRelationshipMeaning(RelationshipMeaning);
+
+        //! Nested related properties, that will be shown next to ECInstance proerties (the same row for example).
+        ECPRESENTATION_EXPORT RelatedPropertiesSpecificationList const& GetNestedRelatedProperties() const;
+        
+        //! Nested related properties, that will be shown next to ECInstance proerties (the same row for example).
+        ECPRESENTATION_EXPORT RelatedPropertiesSpecificationList& GetNestedRelatedPropertiesR();
+    };
+
+END_BENTLEY_ECPRESENTATION_NAMESPACE