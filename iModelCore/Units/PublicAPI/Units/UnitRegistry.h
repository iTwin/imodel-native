--- conflicted
+++ resolved
@@ -1,485 +1,482 @@
-/*--------------------------------------------------------------------------------------+
-|
-|     $Source: PublicAPI/Units/UnitRegistry.h $
-|
-|  $Copyright: (c) 2018 Bentley Systems, Incorporated. All rights reserved. $
-|
-+--------------------------------------------------------------------------------------*/
-#pragma once
-
-/*__PUBLISH_SECTION_START__*/
-#include <Units/Units.h>
-
-BEGIN_BENTLEY_UNITS_NAMESPACE
-//! @addtogroup UnitsGroup
-//! @beginGroup
-
-//=======================================================================================
-<<<<<<< HEAD
-//! The UnitsContext is an abstact class to provide a generic interface to look up Units, 
-//! Phenomena, and UnitSystems within a UnitsContext.
-// @bsistruct                                                    Caleb.Shafer       02/18
-//=======================================================================================
-struct IUnitsContext /* abstract */
-{
-protected:
-    virtual UnitP _LookupUnitP(Utf8CP name) = 0;
-    virtual PhenomenonP _LookupPhenomenonP(Utf8CP name) = 0;
-    virtual UnitSystemP _LookupUnitSystemP(Utf8CP name) = 0;
-    virtual void _AllPhenomena(bvector<PhenomenonCP>& allPhenomena) const = 0;
-    virtual void _AllUnits(bvector<UnitCP>& allUnits) const = 0;
-    virtual void _AllSystems(bvector<UnitSystemCP>& allUnitSystems) const = 0;
-
-public:
-    //! Gets the Unit from this context.
-    //! @param[in] name Name of the Unit to retrieve.
-    //! @return A Unit if it found in this context; otherwise, nullptr.
-    virtual UnitCP LookupUnit(Utf8CP name) const {return const_cast<IUnitsContextP>(this)->_LookupUnitP(name);}
-
-    //! Gets the Phenomenon from this context.
-    //! @param[in] name Name of the Phenomenon to retrieve.
-    //! @return A Phenomenon if it found in this context; otherwise, nullptr.
-    virtual PhenomenonCP LookupPhenomenon(Utf8CP name) const {return const_cast<IUnitsContextP>(this)->_LookupPhenomenonP(name);}
-
-    //! Gets the UnitSystem from this context.
-    //! @param[in] name Name of the UnitSystem to retrieve.
-    //! @return A UnitSystem if it found in this registry; otherwise, nullptr.
-    virtual UnitSystemCP LookupUnitSystem(Utf8CP name) const {return const_cast<IUnitsContextP>(this)->_LookupUnitSystemP(name);}
-
-    //! Populates the provided vector with all Phenomena in this context
-    //! @param[out] allPhenomena The vector to populate with the phenomena
-    void AllPhenomena(bvector<PhenomenonCP>& allPhenomena) const {_AllPhenomena(allPhenomena);}
-
-    //! Populates the provided vector with all UnitSystems in this context
-    //! @param[out] allUnitSystems The vector to populate with the unit systems
-    void AllSystems(bvector<UnitSystemCP>& allUnitSystems) const {_AllSystems(allUnitSystems);}
-
-    //! Populates the provided vector with all Units in this context
-    //! @param[in] allUnits The vector to populate with the units
-    void AllUnits(bvector<UnitCP>& allUnits) const {_AllUnits(allUnits);}
-};
-
-//=======================================================================================
-//! Comparison function that is used within various schema related data structures
-//! for string comparison in STL collections.
-// @bsistruct
-//=======================================================================================
-struct less_str
-{
-bool operator()(Utf8String s1, Utf8String s2) const
-    {
-    if (BeStringUtilities::Stricmp(s1.c_str(), s2.c_str()) < 0)
-        return true;
-    return false;
-    }
-};
-
-//=======================================================================================
-=======
->>>>>>> ba0fcb50
-//! A central place to store registered units with the system.  Users interact
-//! with the units system here.
-// @bsiclass                                                    Chris.Tartamella   02/16
-//=======================================================================================
-struct UnitRegistry : IUnitsContext
-{
-friend struct Unit;
-private:
-    static UnitRegistry * s_instance;
-
-    bmap<Utf8CP, UnitSystemP, less_str> m_systems;
-    bmap<Utf8CP, PhenomenonP, less_str> m_phenomena;
-    bmap<Utf8CP, UnitP, less_str> m_units;
-
-    UnitRegistry();
-    UnitRegistry(const UnitRegistry& rhs) = delete;
-    UnitRegistry & operator= (const UnitRegistry& rhs) = delete;
-    
-    // TODO: Remove
-    // The Default methods below are used to populate the UnitRegistry with the definitions that were previously
-    // added to the registry and should be phased out in place of User defined definitions inside of an ECSchema.
-    void AddDefaultPhenomena();
-    void AddDefaultUnits();
-    void AddDefaultConstants();
-
-    void AddBaseSystems();
-    void AddBaseUnits();
-    void AddBasePhenomena();
-
-    void InsertUnique(Utf8Vector &vec, Utf8String &str);
-    
-    void AddSystem(UnitSystemR unitSystem); // Used for creating the static definitions.
-    
-    void AddBasePhenomenon(Utf8CP basePhenomenonName) {AddPhenomenon(basePhenomenonName, basePhenomenonName);}
-    UnitCP AddUnitForBasePhenomenon(Utf8CP unitName, Utf8CP basePhenomenonName);
-
-    template <typename PHENOM_TYPE>
-    PHENOM_TYPE* AddPhenomenonInternal(Utf8CP phenomenaName, Utf8CP definition)
-        {
-        static_assert((std::is_base_of<Phenomenon, PHENOM_TYPE>::value), "PHENOM_TYPE must derive from Units::Phenomenon");
-        if (Utf8String::IsNullOrEmpty(phenomenaName))
-            {
-            NativeLogging::LoggingManager::GetLogger(L"UnitsNative")->error("Failed to create Phenomenon because name is null");
-            return nullptr;
-            }
-
-        if (Utf8String::IsNullOrEmpty(definition))
-            {
-            NativeLogging::LoggingManager::GetLogger(L"UnitsNative")->error("Failed to create Phenomenon because definition is null");
-            return nullptr;
-            }
-
-        if (NamedItemExists(phenomenaName))
-            {
-            NativeLogging::LoggingManager::GetLogger(L"UnitsNative")->errorv("Cannot create Phenomenon '%s' because name is already in use", phenomenaName);
-            return nullptr;
-            }
-
-        if (Utf8String::IsNullOrEmpty(definition))
-            {
-            NativeLogging::LoggingManager::GetLogger(L"UnitsNative")->errorv("Cannot create Phenomenon '%s' because the definition is empty.", phenomenaName);
-            return nullptr;
-            }
-
-        auto phenomena = PHENOM_TYPE::_Create(phenomenaName, definition);
-
-        phenomena->m_unitsContext = this;
-
-        m_phenomena.insert(bpair<Utf8CP, PHENOM_TYPE*>(phenomena->GetName().c_str(), phenomena));
-
-        return phenomena;
-        }
-
-    template <typename UNIT_TYPE>
-    UNIT_TYPE* AddUnitInternal(Utf8CP phenomName, Utf8CP systemName, Utf8CP unitName, Utf8CP definition, double numerator, double denominator, double offset, bool isConstant)
-        {
-        static_assert((std::is_base_of<Unit, UNIT_TYPE>::value), "UNIT_TYPE must derive from Units::Unit.");
-        if (Utf8String::IsNullOrEmpty(unitName))
-            {
-            NativeLogging::LoggingManager::GetLogger(L"UnitsNative")->error("Cannot create base unit because the input name is null");
-            return nullptr;
-            }
-
-        if (NamedItemExists(unitName))
-            {
-            NativeLogging::LoggingManager::GetLogger(L"UnitsNative")->errorv("Could not create unit '%s' because that name is already in use", unitName);
-            return nullptr;
-            }
-
-        PhenomenonP phenomenon = _LookupPhenomenonP(phenomName);
-        if (nullptr == phenomenon)
-            {
-            NativeLogging::LoggingManager::GetLogger(L"UnitsNative")->errorv("Could not find phenomenon '%s'", phenomName);
-            return nullptr;
-            }
-
-        UnitSystemCP system = LookupUnitSystem(systemName);
-        if (nullptr == system)
-            {
-            NativeLogging::LoggingManager::GetLogger(L"UnitsNative")->errorv("Could not find system '%s'", systemName);
-            return nullptr;
-            }
-
-        if (Utf8String::IsNullOrEmpty(definition))
-            {
-            NativeLogging::LoggingManager::GetLogger(L"UnitsNative")->errorv("Cannot create Unit '%s' because the definition is empty.", unitName);
-            return nullptr;
-            }
-
-        UNIT_TYPE* unit = UNIT_TYPE::_Create(*system, *phenomenon, unitName, definition, numerator, denominator, offset, isConstant);
-        if (nullptr == unit)
-            return nullptr;
-
-        // Add the unit label as a synonym as long as it is not the same as the actual unit name
-        if (!Utf8String::IsNullOrEmpty(unit->GetLabel().c_str()) && (0 != BeStringUtilities::StricmpAscii(unit->GetLabel().c_str(), unitName)))
-            unit->AddSynonym(unit->GetLabel().c_str());
-
-        unit->m_unitsContext = this;
-        phenomenon->AddUnit(*unit);
-
-        m_units.insert(bpair<Utf8CP, UnitP>(unit->GetName().c_str(), (UnitP) unit));
-
-        return unit;
-        }
-
-    template<typename UNIT_TYPE>
-    UNIT_TYPE* AddInvertedUnitInternal(Utf8CP parentUnitName, Utf8CP unitName, Utf8CP unitSystemName)
-        {
-        static_assert((std::is_base_of<Unit, UNIT_TYPE>::value), "UNIT_TYPE must derive from Units::Unit.");
-        if (Utf8String::IsNullOrEmpty(unitName))
-            {
-            NativeLogging::LoggingManager::GetLogger(L"UnitsNative")->error("Cannot create unit because the input name is null");
-            return nullptr;
-            }
-
-        if (Utf8String::IsNullOrEmpty(parentUnitName))
-            {
-            NativeLogging::LoggingManager::GetLogger(L"UnitsNative")->errorv("Cannot create unit %s because it's parent name is null", unitName);
-            return nullptr;
-            }
-
-        if (Utf8String::IsNullOrEmpty(unitSystemName))
-            {
-            NativeLogging::LoggingManager::GetLogger(L"UnitsNative")->errorv("Cannot create unit %s because it's unit system name is null", unitName);
-            return nullptr;
-            }
-
-        UnitCP parentUnit = LookupUnit(parentUnitName);
-        if (nullptr == parentUnit)
-            {
-            NativeLogging::LoggingManager::GetLogger(L"UnitsNative")->errorv("Cannot create unit %s because it's parent unit %s cannot be found", unitName, parentUnitName);
-            return nullptr;
-            }
-
-        UnitSystemCP unitSystem = LookupUnitSystem(unitSystemName);
-        if (nullptr == unitSystem)
-            {
-            NativeLogging::LoggingManager::GetLogger(L"UnitsNative")->errorv("Cannot create unit %s because it's unit system %s cannot be found", unitName, unitSystemName);
-            return nullptr;
-            }
-
-        if (NamedItemExists(unitName))
-            {
-            NativeLogging::LoggingManager::GetLogger(L"UnitsNative")->errorv("Could not create unit '%s' because that name is already in use", unitName);
-            return nullptr;
-            }
-
-        auto unit = UNIT_TYPE::_Create(*parentUnit, *unitSystem, unitName);
-        if (nullptr == unit)
-            return nullptr;
-
-        unit->m_unitsContext = this;
-
-        PhenomenonP phenomenon = _LookupPhenomenonP(parentUnit->GetPhenomenon()->GetName().c_str());
-        phenomenon->AddUnit(*unit);
-
-        m_units.insert(bpair<Utf8CP, UnitP>(unit->GetName().c_str(), (UnitP) unit));
-
-        return unit;
-        }
-
-    template<typename SYSTEM_TYPE>
-    SYSTEM_TYPE* AddSystemInternal(Utf8CP name)
-        {
-        static_assert((std::is_base_of<UnitSystem, SYSTEM_TYPE>::value), "SYSTEM_TYPE must derive from Units::UnitSystem.");
-        if (Utf8String::IsNullOrEmpty(name))
-            {
-            NativeLogging::LoggingManager::GetLogger(L"UnitsNative")->error("Cannot create UnitSystem because name is null");
-            return nullptr;
-            }
-        if (NamedItemExists(name))
-            {
-            NativeLogging::LoggingManager::GetLogger(L"UnitsNative")->errorv("Cannot create UnitSystem '%s' because that name is already in use.", name);
-            return nullptr;
-            }
-
-        auto unitSystem = SYSTEM_TYPE::_Create(name);
-        unitSystem->m_unitsContext = this;
-
-        m_systems.Insert(unitSystem->GetName().c_str(), unitSystem);
-
-        return unitSystem;
-        }
-
-protected:
-    PhenomenonP _LookupPhenomenonP(Utf8CP name) override {auto val_iter = m_phenomena.find(name); return val_iter == m_phenomena.end() ? nullptr : (*val_iter).second;}
-    void _AllPhenomena(bvector<PhenomenonCP>& allPhenomena) const;
-
-    UnitP _LookupUnitP(Utf8CP name) override {auto val_iter = m_units.find(name); return val_iter == m_units.end() ? nullptr : (*val_iter).second;}
-    void _AllUnits(bvector<UnitCP>& allUnits) const;
-
-    UnitSystemP _LookupUnitSystemP(Utf8CP name) override {auto val_iter = m_systems.find(name); return val_iter == m_systems.end() ? nullptr : (*val_iter).second;}
-    void _AllSystems(bvector<UnitSystemCP>& allUnitSystems) const;
-
-    bool NamedItemExists(Utf8CP name) {return HasUnit(name) || HasPhenomenon(name) || HasSystem(name);}
-
-    UnitCP CreateDummyUnit(Utf8CP unitName);
-public:
-    //! Returns a pointer to the singleton instance of the UnitRegistry
-    //!
-    //! If the singleton has not yet been instantiated the UnitRegistry will be initialized with 
-    //! a set of base Units, Phenomena, and Unit Systems. For more details see the description of the class.
-    UNITS_EXPORT static UnitRegistry& Get();
-
-    //! Clears the singleton instance of all definitions.
-    UNITS_EXPORT static void Clear(); // TODO: Remove or hide so cannot be called from public API, only needed for performance testing
-
-    //! Populates the provided vector with the name of all the Units in the registry. If includeSynonyms is true, all Unit synonym names 
-    //! will be included.
-    //! @param[out] allUnitNames     The vector to populate with the unit names
-    //! @param[in] includeSynonyms  If true, will include all units synonyms
-    UNITS_EXPORT void AllUnitNames(bvector<Utf8String>& allUnitNames, bool includeSynonyms) const;
-
-    //! Creates an invalid, "dummy", Unit with the provided name.
-    //! @param[in] unitName Name of the dummy unit to be created.
-    //! @return A dummy Unit if successfully created and added to this registry, nullptr otherwise.
-    UNITS_EXPORT UnitCP AddDummyUnit(Utf8CP unitName) {return CreateDummyUnit(unitName);}
-
-    //! Creates a Unit, of the provided UNIT_TYPE, and adds it to the registry.
-    //! @param[in] phenomName Name of the Phenomenon the Unit must be added to.
-    //! @param[in] systemName Name of the UnitSystem the Unit must be added to.
-    //! @param[in] unitName Name of the Unit to be created.
-    //! @param[in] definition
-    //! @param[in] numerator    Numerator for factor
-    //! @param[in] denominator  Denominator for factor
-    //! @param[in] offset
-    //! @note The UNIT_TYPE provided must derive from Units::Unit
-    //! @return A UNIT_TYPE if successfully created and added to this registry, nullptr otherwise.
-    template <typename UNIT_TYPE> 
-    UNIT_TYPE* AddUnit(Utf8CP phenomName, Utf8CP systemName, Utf8CP unitName, Utf8CP definition, double numerator = 1, double denominator = 1, double offset = 0)
-        {return AddUnitInternal<UNIT_TYPE>(phenomName, systemName, unitName, definition, numerator, denominator, offset, false);}
-
-    //! Creates a Unit and adds it to the registry.
-    //! @param[in] phenomName Name of the Phenomenon the Unit must be added to.
-    //! @param[in] systemName Name of the UnitSystem the Unit must be added to.
-    //! @param[in] unitName Name of the Unit to be created.
-    //! @param[in] definition
-    //! @param[in] numerator    Numerator for factor
-    //! @param[in] denominator  Denominator for factor
-    //! @param[in] offset
-    //! @return A Unit if successfully created and added to this registry, nullptr otherwise.
-    UnitCP AddUnit(Utf8CP phenomName, Utf8CP systemName, Utf8CP unitName, Utf8CP definition, double numerator = 1, double denominator = 1, double offset = 0) 
-        {return AddUnit<Unit>(phenomName, systemName, unitName, definition, numerator, denominator, offset);}
-
-    //! Creates an inverted Unit, of the provided UNIT_TYPE, for the parent Unit and adds it to this registry.
-    //! @param[in] parentUnitName Name of the Unit we are creating the inverted Unit for
-    //! @param[in] unitName Name of the Inversting Unit to be created
-    //! @param[in] unitSystemName Name of the unit system this inverted unit belongs to
-    //! @note The UNIT_TYPE provided must derive from Units::Unit
-    //! @return An inverted UNIT_TYPE if successfully created and added to this registry, nullptr otherwise.
-    template<typename UNIT_TYPE>
-    UNIT_TYPE* AddInvertedUnit(Utf8CP parentUnitName, Utf8CP unitName, Utf8CP unitSystemName) {return AddInvertedUnitInternal<UNIT_TYPE>(parentUnitName, unitName, unitSystemName);}
-
-    //! Creates an inverted Unit for the parent Unit and adds it to this registry.
-    //! @param[in] parentUnitName Name of the Unit we are creating the inverted Unit for
-    //! @param[in] unitName Name of the Inversting Unit to be created
-    //! @param[in] unitSystemName Name of the unit system this inverted unit belongs to
-    //! @return An inverted Unit if successfully created and added to this registry, nullptr otherwise.
-    UnitCP AddInvertedUnit(Utf8CP parentUnitName, Utf8CP unitName, Utf8CP unitSystemName) {return AddInvertedUnit<Unit>(parentUnitName, unitName, unitSystemName);}
-
-    //! Creates a Constant, of the provided UNIT_TYPE, and adds it to this registry.
-    //! @param[in] phenomName Name of the Phenomenon the new Constant needs to be added to
-    //! @param[in] systemName Name of the UnitSystem the new Constant belongs to
-    //! @param[in] constantName Name of the Constant to be created
-    //! @param[in] definition
-    //! @param[in] numerator    Numerator for factor
-    //! @param[in] denominator  Denominator for factor
-    //! @note The UNIT_TYPE provided must derive from Units::Unit
-    //! @return A constant UNIT_TYPE if successfully created and added to the registry, nullptr otherwise.
-    template <typename UNIT_TYPE>
-    UNIT_TYPE* AddConstant(Utf8CP phenomName, Utf8CP systemName, Utf8CP constantName, Utf8CP definition, double numerator, double denominator = 1)
-        {return AddUnitInternal<UNIT_TYPE>(phenomName, systemName, constantName, definition, numerator, denominator, 0, true);}
-
-    //! Creates a Constant and adds it to this registry.
-    //! @param[in] phenomName Name of the Phenomenon the new Constant is needs to be added to
-    //! @param[in] systemName Name of the UnitSystem the new Constant belongs to
-    //! @param[in] constantName Name of the Constant to be created
-    //! @param[in] definition
-    //! @param[in] numerator    Numerator for factor
-    //! @param[in] denominator  Denominator for factor
-    //! @return A constant Unit if successfully created and added to the registry, nullptr otherwise.
-    UnitCP AddConstant(Utf8CP phenomName, Utf8CP systemName, Utf8CP constantName, Utf8CP definition, double numerator, double denominator = 1) 
-        {return AddConstant<Unit>(phenomName, systemName, constantName, definition, numerator, denominator);}
-
-    //! Creates a Phenomenon and adds it to this registry.
-    //! @param[in] name Name of the Phenomenon to be created.
-    //! @param[in] definition
-    //! @note The PHENOM_TYPE provided must derive from Units::Phenomenon
-    //! @return A Phenomenon if successfully created and added to the registry, nullptr otherwise.
-    template <typename PHENOM_TYPE>
-    PHENOM_TYPE* AddPhenomenon(Utf8CP name, Utf8CP definition) {return AddPhenomenonInternal<PHENOM_TYPE>(name, definition);}
-
-    //! Creates a Phenomenon and adds it to this registry.
-    //! @param[in] name Name of the Phenomenon to be created.
-    //! @param[in] definition
-    //! @return A Phenomenon if successfully created and added to the registry, nullptr otherwise.
-    PhenomenonCP AddPhenomenon(Utf8CP name, Utf8CP definition) {return AddPhenomenon<Phenomenon>(name, definition);}
-
-    //! Creates a system, of the provided SYSTEM_TYPE, and adds it to this registry.
-    //! @param[in] name Name of the System to be created
-    //! @note The SYSTEM_TYPE provided must derive from Units::UnitSystem.
-    //! @return A SYSTEM_TYPE if successfully created and added to the registry, nullptr otherwise.
-    template<typename SYSTEM_TYPE>
-    SYSTEM_TYPE* AddSystem(Utf8CP name) {return AddSystemInternal<SYSTEM_TYPE>(name);}
-
-    //! Creates a UnitSystem and adds it to this registry.
-    //! @param[in] name Name of the System to be created
-    //! @return A UnitSystem if successfully created and added to the registry, nullptr otherwise.
-    UnitSystemCP AddSystem(Utf8CP name) {return AddSystem<UnitSystem>(name);}
-
-    //! Gets the Constant from this registry.
-    //! @param[in] name Name of the Constant to retrieve.
-    //! @return A Constant Unit if it found in this registry, nullptr otherwise
-    UNITS_EXPORT UnitCP LookupConstant(Utf8CP name) const;
-
-    //! Indicates if the UnitSystem is in this registry.
-    bool HasSystem(Utf8CP systemName) const {return m_systems.end() != m_systems.find(systemName);}
-    //! Indicates if the Phenomenon is in this registry.
-    bool HasPhenomenon(Utf8CP phenomenonName) const {return m_phenomena.end() != m_phenomena.find(phenomenonName);}
-    //! Indicates if the Unit is in this registry.
-    bool HasUnit(Utf8CP unitName) const {return m_units.end() != m_units.find(unitName);}
-
-    //! Removes the UnitSystem from this UnitRegistry and returns the pointer to that UnitSystem.
-    //! It does not delete the UnitSystem rather just removes it from the registry.
-    //! @return A pointer to the UnitSystem that is no longer within this registry.
-    UNITS_EXPORT UnitSystemP RemoveSystem(Utf8CP systemName);
-    
-    //! Removes the Phenomenon from this UnitRegistry and returns the pointer to that Phenomenon.
-    //! It does not delete the Phenomenon rather just removes it from the registry.
-    //! @return A pointer to the Phenomenon that is no longer within this registry.
-    UNITS_EXPORT PhenomenonP RemovePhenomenon(Utf8CP phenomenonName);
-
-    //! Removes the Unit from this UnitRegistry and returns the pointer to that Unit.
-    //! It does not delete the Unit rather just removes it from the registry.
-    //! @return A pointer to the Unit that is no longer within this registry.
-    UNITS_EXPORT UnitP RemoveUnit(Utf8CP unitName);
-
-    //! Removes the Unit from this UnitRegistry and returns the pointer to that Unit.
-    //! It does not delete the Unit rather just removes it from the registry.
-    //! @return A pointer to the Unit that is no longer within this registry.
-    UNITS_EXPORT UnitP RemoveInvertedUnit(Utf8CP unitName);
-
-    //! Removes the constant from this UnitRegistry and returns the pointer to that constant.
-    //! It does not delete the constant rather just removes it from the registry.
-    //! @return A pointer to the constant that is no longer within this registry.
-    UNITS_EXPORT UnitP RemoveConstant(Utf8CP constantName);
-
-    //! Gets the "new" unit name from a "old" unit name
-    //! @see UnitNameMappings for information on the difference between a old and new unit name.
-    //! @return The "new" name if found, otherwise nullptr
-    UNITS_EXPORT static Utf8CP TryGetNewName(Utf8CP oldName);
-
-    //! Gets the "old" unit name for a new unit name
-    //! @see UnitNameMappings for information on the difference between a old and new unit name.
-    //! @return The "old" name if found, otherwise nullptr
-    UNITS_EXPORT static Utf8CP TryGetOldName(Utf8CP newName);
-
-    //! Gets the EC compatible name for a new unit name
-    //! @see UnitNameMappings for information on the difference between an EC and a new unit name.
-    //! @return The EC name if found, otherwise nullptr
-    UNITS_EXPORT static Utf8CP TryGetECName(Utf8CP name);
-
-    //! Gets the new unit name for an EC compatible name
-    //! @see UnitNameMappings for information on the difference between an EC and a new unit name.
-    //! @return The new unit name if found, otherwise nullptr
-    UNITS_EXPORT static Utf8CP TryGetNameFromECName(Utf8CP ecName);
-
-    //! Gets the old unit name for an EC compatible name
-    //! @see UnitNameMappings for information on the difference between an EC and a old unit name.
-    //! @return The old unit name if found, otherwise nullptr
-    UNITS_EXPORT static Utf8CP TryGetOldNameFromECName(Utf8CP ecName);
-
-    //! Gets the Unit by the old name
-    //! @see UnitNameMappings
-    //! @return A Unit if it found in this registry, nullptr otherwise
-    UNITS_EXPORT UnitCP LookupUnitUsingOldName(Utf8CP oldName) const;
-
-    UnitCP GetPlatformLengthUnit() {return LookupUnit("M");}
-    UNITS_EXPORT size_t LoadSynonyms(Json::Value jval) const;
-    UNITS_EXPORT PhenomenonCP LoadSynonym(Utf8CP unitName, Utf8CP synonym) const;
-    UNITS_EXPORT Json::Value SynonymsToJson() const;
-};
-
-/** @endGroup */
-END_BENTLEY_UNITS_NAMESPACE
-/*__PUBLISH_SECTION_END__*/
+/*--------------------------------------------------------------------------------------+
+|
+|     $Source: PublicAPI/Units/UnitRegistry.h $
+|
+|  $Copyright: (c) 2018 Bentley Systems, Incorporated. All rights reserved. $
+|
++--------------------------------------------------------------------------------------*/
+#pragma once
+
+/*__PUBLISH_SECTION_START__*/
+#include <Units/Units.h>
+
+BEGIN_BENTLEY_UNITS_NAMESPACE
+//! @addtogroup UnitsGroup
+//! @beginGroup
+
+//=======================================================================================
+//! The UnitsContext is an abstact class to provide a generic interface to look up Units, 
+//! Phenomena, and UnitSystems within a UnitsContext.
+// @bsistruct                                                    Caleb.Shafer       02/18
+//=======================================================================================
+struct IUnitsContext /* abstract */
+{
+protected:
+    virtual UnitP _LookupUnitP(Utf8CP name) = 0;
+    virtual PhenomenonP _LookupPhenomenonP(Utf8CP name) = 0;
+    virtual UnitSystemP _LookupUnitSystemP(Utf8CP name) = 0;
+    virtual void _AllPhenomena(bvector<PhenomenonCP>& allPhenomena) const = 0;
+    virtual void _AllUnits(bvector<UnitCP>& allUnits) const = 0;
+    virtual void _AllSystems(bvector<UnitSystemCP>& allUnitSystems) const = 0;
+
+public:
+    //! Gets the Unit from this context.
+    //! @param[in] name Name of the Unit to retrieve.
+    //! @return A Unit if it found in this context; otherwise, nullptr.
+    virtual UnitCP LookupUnit(Utf8CP name) const {return const_cast<IUnitsContextP>(this)->_LookupUnitP(name);}
+
+    //! Gets the Phenomenon from this context.
+    //! @param[in] name Name of the Phenomenon to retrieve.
+    //! @return A Phenomenon if it found in this context; otherwise, nullptr.
+    virtual PhenomenonCP LookupPhenomenon(Utf8CP name) const {return const_cast<IUnitsContextP>(this)->_LookupPhenomenonP(name);}
+
+    //! Gets the UnitSystem from this context.
+    //! @param[in] name Name of the UnitSystem to retrieve.
+    //! @return A UnitSystem if it found in this registry; otherwise, nullptr.
+    virtual UnitSystemCP LookupUnitSystem(Utf8CP name) const {return const_cast<IUnitsContextP>(this)->_LookupUnitSystemP(name);}
+
+    //! Populates the provided vector with all Phenomena in this context
+    //! @param[out] allPhenomena The vector to populate with the phenomena
+    void AllPhenomena(bvector<PhenomenonCP>& allPhenomena) const {_AllPhenomena(allPhenomena);}
+
+    //! Populates the provided vector with all UnitSystems in this context
+    //! @param[out] allUnitSystems The vector to populate with the unit systems
+    void AllSystems(bvector<UnitSystemCP>& allUnitSystems) const {_AllSystems(allUnitSystems);}
+
+    //! Populates the provided vector with all Units in this context
+    //! @param[in] allUnits The vector to populate with the units
+    void AllUnits(bvector<UnitCP>& allUnits) const {_AllUnits(allUnits);}
+};
+
+//=======================================================================================
+//! Comparison function that is used within various schema related data structures
+//! for string comparison in STL collections.
+// @bsistruct
+//=======================================================================================
+struct less_str
+{
+bool operator()(Utf8String s1, Utf8String s2) const
+    {
+    if (BeStringUtilities::Stricmp(s1.c_str(), s2.c_str()) < 0)
+        return true;
+    return false;
+    }
+};
+
+//=======================================================================================
+//! A central place to store registered units with the system.  Users interact
+//! with the units system here.
+// @bsiclass                                                    Chris.Tartamella   02/16
+//=======================================================================================
+struct UnitRegistry : IUnitsContext
+{
+friend struct Unit;
+private:
+    static UnitRegistry * s_instance;
+
+    bmap<Utf8CP, UnitSystemP, less_str> m_systems;
+    bmap<Utf8CP, PhenomenonP, less_str> m_phenomena;
+    bmap<Utf8CP, UnitP, less_str> m_units;
+
+    UnitRegistry();
+    UnitRegistry(const UnitRegistry& rhs) = delete;
+    UnitRegistry & operator= (const UnitRegistry& rhs) = delete;
+    
+    // TODO: Remove
+    // The Default methods below are used to populate the UnitRegistry with the definitions that were previously
+    // added to the registry and should be phased out in place of User defined definitions inside of an ECSchema.
+    void AddDefaultPhenomena();
+    void AddDefaultUnits();
+    void AddDefaultConstants();
+
+    void AddBaseSystems();
+    void AddBaseUnits();
+    void AddBasePhenomena();
+
+    void InsertUnique(Utf8Vector &vec, Utf8String &str);
+    
+    void AddSystem(UnitSystemR unitSystem); // Used for creating the static definitions.
+    
+    void AddBasePhenomenon(Utf8CP basePhenomenonName) {AddPhenomenon(basePhenomenonName, basePhenomenonName);}
+    UnitCP AddUnitForBasePhenomenon(Utf8CP unitName, Utf8CP basePhenomenonName);
+
+    template <typename PHENOM_TYPE>
+    PHENOM_TYPE* AddPhenomenonInternal(Utf8CP phenomenaName, Utf8CP definition)
+        {
+        static_assert((std::is_base_of<Phenomenon, PHENOM_TYPE>::value), "PHENOM_TYPE must derive from Units::Phenomenon");
+        if (Utf8String::IsNullOrEmpty(phenomenaName))
+            {
+            NativeLogging::LoggingManager::GetLogger(L"UnitsNative")->error("Failed to create Phenomenon because name is null");
+            return nullptr;
+            }
+
+        if (Utf8String::IsNullOrEmpty(definition))
+            {
+            NativeLogging::LoggingManager::GetLogger(L"UnitsNative")->error("Failed to create Phenomenon because definition is null");
+            return nullptr;
+            }
+
+        if (NamedItemExists(phenomenaName))
+            {
+            NativeLogging::LoggingManager::GetLogger(L"UnitsNative")->errorv("Cannot create Phenomenon '%s' because name is already in use", phenomenaName);
+            return nullptr;
+            }
+
+        if (Utf8String::IsNullOrEmpty(definition))
+            {
+            NativeLogging::LoggingManager::GetLogger(L"UnitsNative")->errorv("Cannot create Phenomenon '%s' because the definition is empty.", phenomenaName);
+            return nullptr;
+            }
+
+        auto phenomena = PHENOM_TYPE::_Create(phenomenaName, definition);
+
+        phenomena->m_unitsContext = this;
+
+        m_phenomena.insert(bpair<Utf8CP, PHENOM_TYPE*>(phenomena->GetName().c_str(), phenomena));
+
+        return phenomena;
+        }
+
+    template <typename UNIT_TYPE>
+    UNIT_TYPE* AddUnitInternal(Utf8CP phenomName, Utf8CP systemName, Utf8CP unitName, Utf8CP definition, double numerator, double denominator, double offset, bool isConstant)
+        {
+        static_assert((std::is_base_of<Unit, UNIT_TYPE>::value), "UNIT_TYPE must derive from Units::Unit.");
+        if (Utf8String::IsNullOrEmpty(unitName))
+            {
+            NativeLogging::LoggingManager::GetLogger(L"UnitsNative")->error("Cannot create base unit because the input name is null");
+            return nullptr;
+            }
+
+        if (NamedItemExists(unitName))
+            {
+            NativeLogging::LoggingManager::GetLogger(L"UnitsNative")->errorv("Could not create unit '%s' because that name is already in use", unitName);
+            return nullptr;
+            }
+
+        PhenomenonP phenomenon = _LookupPhenomenonP(phenomName);
+        if (nullptr == phenomenon)
+            {
+            NativeLogging::LoggingManager::GetLogger(L"UnitsNative")->errorv("Could not find phenomenon '%s'", phenomName);
+            return nullptr;
+            }
+
+        UnitSystemCP system = LookupUnitSystem(systemName);
+        if (nullptr == system)
+            {
+            NativeLogging::LoggingManager::GetLogger(L"UnitsNative")->errorv("Could not find system '%s'", systemName);
+            return nullptr;
+            }
+
+        if (Utf8String::IsNullOrEmpty(definition))
+            {
+            NativeLogging::LoggingManager::GetLogger(L"UnitsNative")->errorv("Cannot create Unit '%s' because the definition is empty.", unitName);
+            return nullptr;
+            }
+
+        UNIT_TYPE* unit = UNIT_TYPE::_Create(*system, *phenomenon, unitName, definition, numerator, denominator, offset, isConstant);
+        if (nullptr == unit)
+            return nullptr;
+
+        // Add the unit label as a synonym as long as it is not the same as the actual unit name
+        if (!Utf8String::IsNullOrEmpty(unit->GetLabel().c_str()) && (0 != BeStringUtilities::StricmpAscii(unit->GetLabel().c_str(), unitName)))
+            unit->AddSynonym(unit->GetLabel().c_str());
+
+        unit->m_unitsContext = this;
+        phenomenon->AddUnit(*unit);
+
+        m_units.insert(bpair<Utf8CP, UnitP>(unit->GetName().c_str(), (UnitP) unit));
+
+        return unit;
+        }
+
+    template<typename UNIT_TYPE>
+    UNIT_TYPE* AddInvertedUnitInternal(Utf8CP parentUnitName, Utf8CP unitName, Utf8CP unitSystemName)
+        {
+        static_assert((std::is_base_of<Unit, UNIT_TYPE>::value), "UNIT_TYPE must derive from Units::Unit.");
+        if (Utf8String::IsNullOrEmpty(unitName))
+            {
+            NativeLogging::LoggingManager::GetLogger(L"UnitsNative")->error("Cannot create unit because the input name is null");
+            return nullptr;
+            }
+
+        if (Utf8String::IsNullOrEmpty(parentUnitName))
+            {
+            NativeLogging::LoggingManager::GetLogger(L"UnitsNative")->errorv("Cannot create unit %s because it's parent name is null", unitName);
+            return nullptr;
+            }
+
+        if (Utf8String::IsNullOrEmpty(unitSystemName))
+            {
+            NativeLogging::LoggingManager::GetLogger(L"UnitsNative")->errorv("Cannot create unit %s because it's unit system name is null", unitName);
+            return nullptr;
+            }
+
+        UnitCP parentUnit = LookupUnit(parentUnitName);
+        if (nullptr == parentUnit)
+            {
+            NativeLogging::LoggingManager::GetLogger(L"UnitsNative")->errorv("Cannot create unit %s because it's parent unit %s cannot be found", unitName, parentUnitName);
+            return nullptr;
+            }
+
+        UnitSystemCP unitSystem = LookupUnitSystem(unitSystemName);
+        if (nullptr == unitSystem)
+            {
+            NativeLogging::LoggingManager::GetLogger(L"UnitsNative")->errorv("Cannot create unit %s because it's unit system %s cannot be found", unitName, unitSystemName);
+            return nullptr;
+            }
+
+        if (NamedItemExists(unitName))
+            {
+            NativeLogging::LoggingManager::GetLogger(L"UnitsNative")->errorv("Could not create unit '%s' because that name is already in use", unitName);
+            return nullptr;
+            }
+
+        auto unit = UNIT_TYPE::_Create(*parentUnit, *unitSystem, unitName);
+        if (nullptr == unit)
+            return nullptr;
+
+        unit->m_unitsContext = this;
+
+        PhenomenonP phenomenon = _LookupPhenomenonP(parentUnit->GetPhenomenon()->GetName().c_str());
+        phenomenon->AddUnit(*unit);
+
+        m_units.insert(bpair<Utf8CP, UnitP>(unit->GetName().c_str(), (UnitP) unit));
+
+        return unit;
+        }
+
+    template<typename SYSTEM_TYPE>
+    SYSTEM_TYPE* AddSystemInternal(Utf8CP name)
+        {
+        static_assert((std::is_base_of<UnitSystem, SYSTEM_TYPE>::value), "SYSTEM_TYPE must derive from Units::UnitSystem.");
+        if (Utf8String::IsNullOrEmpty(name))
+            {
+            NativeLogging::LoggingManager::GetLogger(L"UnitsNative")->error("Cannot create UnitSystem because name is null");
+            return nullptr;
+            }
+        if (NamedItemExists(name))
+            {
+            NativeLogging::LoggingManager::GetLogger(L"UnitsNative")->errorv("Cannot create UnitSystem '%s' because that name is already in use.", name);
+            return nullptr;
+            }
+
+        auto unitSystem = SYSTEM_TYPE::_Create(name);
+        unitSystem->m_unitsContext = this;
+
+        m_systems.Insert(unitSystem->GetName().c_str(), unitSystem);
+
+        return unitSystem;
+        }
+
+protected:
+    PhenomenonP _LookupPhenomenonP(Utf8CP name) override {auto val_iter = m_phenomena.find(name); return val_iter == m_phenomena.end() ? nullptr : (*val_iter).second;}
+    void _AllPhenomena(bvector<PhenomenonCP>& allPhenomena) const;
+
+    UnitP _LookupUnitP(Utf8CP name) override {auto val_iter = m_units.find(name); return val_iter == m_units.end() ? nullptr : (*val_iter).second;}
+    void _AllUnits(bvector<UnitCP>& allUnits) const;
+
+    UnitSystemP _LookupUnitSystemP(Utf8CP name) override {auto val_iter = m_systems.find(name); return val_iter == m_systems.end() ? nullptr : (*val_iter).second;}
+    void _AllSystems(bvector<UnitSystemCP>& allUnitSystems) const;
+
+    bool NamedItemExists(Utf8CP name) {return HasUnit(name) || HasPhenomenon(name) || HasSystem(name);}
+
+    UnitCP CreateDummyUnit(Utf8CP unitName);
+public:
+    //! Returns a pointer to the singleton instance of the UnitRegistry
+    //!
+    //! If the singleton has not yet been instantiated the UnitRegistry will be initialized with 
+    //! a set of base Units, Phenomena, and Unit Systems. For more details see the description of the class.
+    UNITS_EXPORT static UnitRegistry& Get();
+
+    //! Clears the singleton instance of all definitions.
+    UNITS_EXPORT static void Clear(); // TODO: Remove or hide so cannot be called from public API, only needed for performance testing
+
+    //! Populates the provided vector with the name of all the Units in the registry. If includeSynonyms is true, all Unit synonym names 
+    //! will be included.
+    //! @param[out] allUnitNames     The vector to populate with the unit names
+    //! @param[in] includeSynonyms  If true, will include all units synonyms
+    UNITS_EXPORT void AllUnitNames(bvector<Utf8String>& allUnitNames, bool includeSynonyms) const;
+
+    //! Creates an invalid, "dummy", Unit with the provided name.
+    //! @param[in] unitName Name of the dummy unit to be created.
+    //! @return A dummy Unit if successfully created and added to this registry, nullptr otherwise.
+    UNITS_EXPORT UnitCP AddDummyUnit(Utf8CP unitName) {return CreateDummyUnit(unitName);}
+
+    //! Creates a Unit, of the provided UNIT_TYPE, and adds it to the registry.
+    //! @param[in] phenomName Name of the Phenomenon the Unit must be added to.
+    //! @param[in] systemName Name of the UnitSystem the Unit must be added to.
+    //! @param[in] unitName Name of the Unit to be created.
+    //! @param[in] definition
+    //! @param[in] numerator    Numerator for factor
+    //! @param[in] denominator  Denominator for factor
+    //! @param[in] offset
+    //! @note The UNIT_TYPE provided must derive from Units::Unit
+    //! @return A UNIT_TYPE if successfully created and added to this registry, nullptr otherwise.
+    template <typename UNIT_TYPE> 
+    UNIT_TYPE* AddUnit(Utf8CP phenomName, Utf8CP systemName, Utf8CP unitName, Utf8CP definition, double numerator = 1, double denominator = 1, double offset = 0)
+        {return AddUnitInternal<UNIT_TYPE>(phenomName, systemName, unitName, definition, numerator, denominator, offset, false);}
+
+    //! Creates a Unit and adds it to the registry.
+    //! @param[in] phenomName Name of the Phenomenon the Unit must be added to.
+    //! @param[in] systemName Name of the UnitSystem the Unit must be added to.
+    //! @param[in] unitName Name of the Unit to be created.
+    //! @param[in] definition
+    //! @param[in] numerator    Numerator for factor
+    //! @param[in] denominator  Denominator for factor
+    //! @param[in] offset
+    //! @return A Unit if successfully created and added to this registry, nullptr otherwise.
+    UnitCP AddUnit(Utf8CP phenomName, Utf8CP systemName, Utf8CP unitName, Utf8CP definition, double numerator = 1, double denominator = 1, double offset = 0) 
+        {return AddUnit<Unit>(phenomName, systemName, unitName, definition, numerator, denominator, offset);}
+
+    //! Creates an inverted Unit, of the provided UNIT_TYPE, for the parent Unit and adds it to this registry.
+    //! @param[in] parentUnitName Name of the Unit we are creating the inverted Unit for
+    //! @param[in] unitName Name of the Inversting Unit to be created
+    //! @param[in] unitSystemName Name of the unit system this inverted unit belongs to
+    //! @note The UNIT_TYPE provided must derive from Units::Unit
+    //! @return An inverted UNIT_TYPE if successfully created and added to this registry, nullptr otherwise.
+    template<typename UNIT_TYPE>
+    UNIT_TYPE* AddInvertedUnit(Utf8CP parentUnitName, Utf8CP unitName, Utf8CP unitSystemName) {return AddInvertedUnitInternal<UNIT_TYPE>(parentUnitName, unitName, unitSystemName);}
+
+    //! Creates an inverted Unit for the parent Unit and adds it to this registry.
+    //! @param[in] parentUnitName Name of the Unit we are creating the inverted Unit for
+    //! @param[in] unitName Name of the Inversting Unit to be created
+    //! @param[in] unitSystemName Name of the unit system this inverted unit belongs to
+    //! @return An inverted Unit if successfully created and added to this registry, nullptr otherwise.
+    UnitCP AddInvertedUnit(Utf8CP parentUnitName, Utf8CP unitName, Utf8CP unitSystemName) {return AddInvertedUnit<Unit>(parentUnitName, unitName, unitSystemName);}
+
+    //! Creates a Constant, of the provided UNIT_TYPE, and adds it to this registry.
+    //! @param[in] phenomName Name of the Phenomenon the new Constant needs to be added to
+    //! @param[in] systemName Name of the UnitSystem the new Constant belongs to
+    //! @param[in] constantName Name of the Constant to be created
+    //! @param[in] definition
+    //! @param[in] numerator    Numerator for factor
+    //! @param[in] denominator  Denominator for factor
+    //! @note The UNIT_TYPE provided must derive from Units::Unit
+    //! @return A constant UNIT_TYPE if successfully created and added to the registry, nullptr otherwise.
+    template <typename UNIT_TYPE>
+    UNIT_TYPE* AddConstant(Utf8CP phenomName, Utf8CP systemName, Utf8CP constantName, Utf8CP definition, double numerator, double denominator = 1)
+        {return AddUnitInternal<UNIT_TYPE>(phenomName, systemName, constantName, definition, numerator, denominator, 0, true);}
+
+    //! Creates a Constant and adds it to this registry.
+    //! @param[in] phenomName Name of the Phenomenon the new Constant is needs to be added to
+    //! @param[in] systemName Name of the UnitSystem the new Constant belongs to
+    //! @param[in] constantName Name of the Constant to be created
+    //! @param[in] definition
+    //! @param[in] numerator    Numerator for factor
+    //! @param[in] denominator  Denominator for factor
+    //! @return A constant Unit if successfully created and added to the registry, nullptr otherwise.
+    UnitCP AddConstant(Utf8CP phenomName, Utf8CP systemName, Utf8CP constantName, Utf8CP definition, double numerator, double denominator = 1) 
+        {return AddConstant<Unit>(phenomName, systemName, constantName, definition, numerator, denominator);}
+
+    //! Creates a Phenomenon and adds it to this registry.
+    //! @param[in] name Name of the Phenomenon to be created.
+    //! @param[in] definition
+    //! @note The PHENOM_TYPE provided must derive from Units::Phenomenon
+    //! @return A Phenomenon if successfully created and added to the registry, nullptr otherwise.
+    template <typename PHENOM_TYPE>
+    PHENOM_TYPE* AddPhenomenon(Utf8CP name, Utf8CP definition) {return AddPhenomenonInternal<PHENOM_TYPE>(name, definition);}
+
+    //! Creates a Phenomenon and adds it to this registry.
+    //! @param[in] name Name of the Phenomenon to be created.
+    //! @param[in] definition
+    //! @return A Phenomenon if successfully created and added to the registry, nullptr otherwise.
+    PhenomenonCP AddPhenomenon(Utf8CP name, Utf8CP definition) {return AddPhenomenon<Phenomenon>(name, definition);}
+
+    //! Creates a system, of the provided SYSTEM_TYPE, and adds it to this registry.
+    //! @param[in] name Name of the System to be created
+    //! @note The SYSTEM_TYPE provided must derive from Units::UnitSystem.
+    //! @return A SYSTEM_TYPE if successfully created and added to the registry, nullptr otherwise.
+    template<typename SYSTEM_TYPE>
+    SYSTEM_TYPE* AddSystem(Utf8CP name) {return AddSystemInternal<SYSTEM_TYPE>(name);}
+
+    //! Creates a UnitSystem and adds it to this registry.
+    //! @param[in] name Name of the System to be created
+    //! @return A UnitSystem if successfully created and added to the registry, nullptr otherwise.
+    UnitSystemCP AddSystem(Utf8CP name) {return AddSystem<UnitSystem>(name);}
+
+    //! Gets the Constant from this registry.
+    //! @param[in] name Name of the Constant to retrieve.
+    //! @return A Constant Unit if it found in this registry, nullptr otherwise
+    UNITS_EXPORT UnitCP LookupConstant(Utf8CP name) const;
+
+    //! Indicates if the UnitSystem is in this registry.
+    bool HasSystem(Utf8CP systemName) const {return m_systems.end() != m_systems.find(systemName);}
+    //! Indicates if the Phenomenon is in this registry.
+    bool HasPhenomenon(Utf8CP phenomenonName) const {return m_phenomena.end() != m_phenomena.find(phenomenonName);}
+    //! Indicates if the Unit is in this registry.
+    bool HasUnit(Utf8CP unitName) const {return m_units.end() != m_units.find(unitName);}
+
+    //! Removes the UnitSystem from this UnitRegistry and returns the pointer to that UnitSystem.
+    //! It does not delete the UnitSystem rather just removes it from the registry.
+    //! @return A pointer to the UnitSystem that is no longer within this registry.
+    UNITS_EXPORT UnitSystemP RemoveSystem(Utf8CP systemName);
+    
+    //! Removes the Phenomenon from this UnitRegistry and returns the pointer to that Phenomenon.
+    //! It does not delete the Phenomenon rather just removes it from the registry.
+    //! @return A pointer to the Phenomenon that is no longer within this registry.
+    UNITS_EXPORT PhenomenonP RemovePhenomenon(Utf8CP phenomenonName);
+
+    //! Removes the Unit from this UnitRegistry and returns the pointer to that Unit.
+    //! It does not delete the Unit rather just removes it from the registry.
+    //! @return A pointer to the Unit that is no longer within this registry.
+    UNITS_EXPORT UnitP RemoveUnit(Utf8CP unitName);
+
+    //! Removes the Unit from this UnitRegistry and returns the pointer to that Unit.
+    //! It does not delete the Unit rather just removes it from the registry.
+    //! @return A pointer to the Unit that is no longer within this registry.
+    UNITS_EXPORT UnitP RemoveInvertedUnit(Utf8CP unitName);
+
+    //! Removes the constant from this UnitRegistry and returns the pointer to that constant.
+    //! It does not delete the constant rather just removes it from the registry.
+    //! @return A pointer to the constant that is no longer within this registry.
+    UNITS_EXPORT UnitP RemoveConstant(Utf8CP constantName);
+
+    //! Gets the "new" unit name from a "old" unit name
+    //! @see UnitNameMappings for information on the difference between a old and new unit name.
+    //! @return The "new" name if found, otherwise nullptr
+    UNITS_EXPORT static Utf8CP TryGetNewName(Utf8CP oldName);
+
+    //! Gets the "old" unit name for a new unit name
+    //! @see UnitNameMappings for information on the difference between a old and new unit name.
+    //! @return The "old" name if found, otherwise nullptr
+    UNITS_EXPORT static Utf8CP TryGetOldName(Utf8CP newName);
+
+    //! Gets the EC compatible name for a new unit name
+    //! @see UnitNameMappings for information on the difference between an EC and a new unit name.
+    //! @return The EC name if found, otherwise nullptr
+    UNITS_EXPORT static Utf8CP TryGetECName(Utf8CP name);
+
+    //! Gets the new unit name for an EC compatible name
+    //! @see UnitNameMappings for information on the difference between an EC and a new unit name.
+    //! @return The new unit name if found, otherwise nullptr
+    UNITS_EXPORT static Utf8CP TryGetNameFromECName(Utf8CP ecName);
+
+    //! Gets the old unit name for an EC compatible name
+    //! @see UnitNameMappings for information on the difference between an EC and a old unit name.
+    //! @return The old unit name if found, otherwise nullptr
+    UNITS_EXPORT static Utf8CP TryGetOldNameFromECName(Utf8CP ecName);
+
+    //! Gets the Unit by the old name
+    //! @see UnitNameMappings
+    //! @return A Unit if it found in this registry, nullptr otherwise
+    UNITS_EXPORT UnitCP LookupUnitUsingOldName(Utf8CP oldName) const;
+
+    UnitCP GetPlatformLengthUnit() {return LookupUnit("M");}
+    UNITS_EXPORT size_t LoadSynonyms(Json::Value jval) const;
+    UNITS_EXPORT PhenomenonCP LoadSynonym(Utf8CP unitName, Utf8CP synonym) const;
+    UNITS_EXPORT Json::Value SynonymsToJson() const;
+};
+
+/** @endGroup */
+END_BENTLEY_UNITS_NAMESPACE
+/*__PUBLISH_SECTION_END__*/