/*--------------------------------------------------------------------------------------+
|
|     $Source: PublicAPI/Units/UnitRegistry.h $
|
|  $Copyright: (c) 2016 Bentley Systems, Incorporated. All rights reserved. $
|
+--------------------------------------------------------------------------------------*/

#pragma once

#include <Units/Units.h>

BEGIN_BENTLEY_UNITS_NAMESPACE

//=======================================================================================
//! A central place to store registered units with the system.  Users interact
//! with the units system here.
// @bsiclass                                                    Chris.Tartamella   02/16
//=======================================================================================
struct UnitRegistry
    {
private:
    static UnitRegistry * s_instance;

    Utf8Vector m_systems;
<<<<<<< HEAD
    Utf8Vector m_phenomena;
    bmap<Utf8String, Unit*> m_units;
    bvector<Constant> m_constants;
=======
    bmap<Utf8String, Phenomenon*> m_phenomena;
    bmap<Utf8String, Unit *> m_units;
    bmap<Utf8String, UnitP> m_constants;
>>>>>>> 0766cd0f
    bmap<bpair<Utf8String, Utf8String>, double> m_conversions;

    UnitRegistry();
    UnitRegistry(const UnitRegistry& rhs) = delete;
    UnitRegistry & operator= (const UnitRegistry& rhs) = delete;

    void AddDefaultSystems ();
    void AddDefaultPhenomena ();
    void AddDefaultUnits ();
    void AddDefaultConstants();

    void InsertUnique (Utf8Vector &vec, Utf8String &str);
    void AddSystem(Utf8CP systemName);
    void AddPhenomena(Utf8CP phenomenaName, Utf8CP definition);
    void AddBasePhenomena(Utf8Char dimensionalSymbol);
    BentleyStatus AddSIBaseUnit(Utf8CP unitName, Utf8Char dimensionSymbol);

public:
    UNITS_EXPORT static UnitRegistry & Instance();
    UNITS_EXPORT static void Clear();

    UnitCP LookupUnitBySubTypes (const Utf8Vector &numerator, const Utf8Vector &denominator) const;
    bmap<Utf8String, Unit*> const & AllUnits() const { return m_units; }
    
    // Register methods.
    UNITS_EXPORT BentleyStatus AddUnit(Utf8CP systemName, Utf8CP phenomName, Utf8CP unitName, Utf8CP definition, double factor = 1, double offset = 0);
    UNITS_EXPORT BentleyStatus AddConstant(Utf8CP phenomName, Utf8CP constantName, Utf8CP definition, double factor);

    // Lookup methods
<<<<<<< HEAD
    UNITS_EXPORT UnitCP     LookupUnit(Utf8CP name) const;
    UNITS_EXPORT ConstantCP LookupConstant(Utf8CP name) const;
=======
    UNITS_EXPORT UnitPtr     LookupUnit(Utf8CP name) const;
    UNITS_EXPORT UnitCP LookupConstant(Utf8CP name) const;
    bmap<Utf8String, UnitP> const & AllUnits() const { return m_units; }
>>>>>>> 0766cd0f
        
    // bool Exists methods.
    UNITS_EXPORT bool HasSystem (Utf8CP systemName) const;
    UNITS_EXPORT bool HasPhenomena (Utf8CP phenomenaName) const;
    UNITS_EXPORT bool HasUnit (Utf8CP unitName) const;
    UNITS_EXPORT bool HasConstant (Utf8CP constantName) const;

    // Probably some query methods. (Find base for phenomena and system probably).
    };

END_BENTLEY_UNITS_NAMESPACE<|MERGE_RESOLUTION|>--- conflicted
+++ resolved
@@ -1,82 +1,70 @@
-/*--------------------------------------------------------------------------------------+
-|
-|     $Source: PublicAPI/Units/UnitRegistry.h $
-|
-|  $Copyright: (c) 2016 Bentley Systems, Incorporated. All rights reserved. $
-|
-+--------------------------------------------------------------------------------------*/
-
-#pragma once
-
-#include <Units/Units.h>
-
-BEGIN_BENTLEY_UNITS_NAMESPACE
-
-//=======================================================================================
-//! A central place to store registered units with the system.  Users interact
-//! with the units system here.
-// @bsiclass                                                    Chris.Tartamella   02/16
-//=======================================================================================
-struct UnitRegistry
-    {
-private:
-    static UnitRegistry * s_instance;
-
-    Utf8Vector m_systems;
-<<<<<<< HEAD
-    Utf8Vector m_phenomena;
-    bmap<Utf8String, Unit*> m_units;
-    bvector<Constant> m_constants;
-=======
-    bmap<Utf8String, Phenomenon*> m_phenomena;
-    bmap<Utf8String, Unit *> m_units;
-    bmap<Utf8String, UnitP> m_constants;
->>>>>>> 0766cd0f
-    bmap<bpair<Utf8String, Utf8String>, double> m_conversions;
-
-    UnitRegistry();
-    UnitRegistry(const UnitRegistry& rhs) = delete;
-    UnitRegistry & operator= (const UnitRegistry& rhs) = delete;
-
-    void AddDefaultSystems ();
-    void AddDefaultPhenomena ();
-    void AddDefaultUnits ();
-    void AddDefaultConstants();
-
-    void InsertUnique (Utf8Vector &vec, Utf8String &str);
-    void AddSystem(Utf8CP systemName);
-    void AddPhenomena(Utf8CP phenomenaName, Utf8CP definition);
-    void AddBasePhenomena(Utf8Char dimensionalSymbol);
-    BentleyStatus AddSIBaseUnit(Utf8CP unitName, Utf8Char dimensionSymbol);
-
-public:
-    UNITS_EXPORT static UnitRegistry & Instance();
-    UNITS_EXPORT static void Clear();
-
-    UnitCP LookupUnitBySubTypes (const Utf8Vector &numerator, const Utf8Vector &denominator) const;
-    bmap<Utf8String, Unit*> const & AllUnits() const { return m_units; }
-    
-    // Register methods.
-    UNITS_EXPORT BentleyStatus AddUnit(Utf8CP systemName, Utf8CP phenomName, Utf8CP unitName, Utf8CP definition, double factor = 1, double offset = 0);
-    UNITS_EXPORT BentleyStatus AddConstant(Utf8CP phenomName, Utf8CP constantName, Utf8CP definition, double factor);
-
-    // Lookup methods
-<<<<<<< HEAD
-    UNITS_EXPORT UnitCP     LookupUnit(Utf8CP name) const;
-    UNITS_EXPORT ConstantCP LookupConstant(Utf8CP name) const;
-=======
-    UNITS_EXPORT UnitPtr     LookupUnit(Utf8CP name) const;
-    UNITS_EXPORT UnitCP LookupConstant(Utf8CP name) const;
-    bmap<Utf8String, UnitP> const & AllUnits() const { return m_units; }
->>>>>>> 0766cd0f
-        
-    // bool Exists methods.
-    UNITS_EXPORT bool HasSystem (Utf8CP systemName) const;
-    UNITS_EXPORT bool HasPhenomena (Utf8CP phenomenaName) const;
-    UNITS_EXPORT bool HasUnit (Utf8CP unitName) const;
-    UNITS_EXPORT bool HasConstant (Utf8CP constantName) const;
-
-    // Probably some query methods. (Find base for phenomena and system probably).
-    };
-
+/*--------------------------------------------------------------------------------------+
+|
+|     $Source: PublicAPI/Units/UnitRegistry.h $
+|
+|  $Copyright: (c) 2016 Bentley Systems, Incorporated. All rights reserved. $
+|
++--------------------------------------------------------------------------------------*/
+
+#pragma once
+
+#include <Units/Units.h>
+
+BEGIN_BENTLEY_UNITS_NAMESPACE
+
+//=======================================================================================
+//! A central place to store registered units with the system.  Users interact
+//! with the units system here.
+// @bsiclass                                                    Chris.Tartamella   02/16
+//=======================================================================================
+struct UnitRegistry
+    {
+private:
+    static UnitRegistry * s_instance;
+
+    Utf8Vector m_systems;
+    bmap<Utf8String, PhenomenonP> m_phenomena;
+    bmap<Utf8String, UnitP> m_units;
+    bmap<Utf8String, UnitP> m_constants;
+    bmap<bpair<Utf8String, Utf8String>, double> m_conversions;
+
+    UnitRegistry();
+    UnitRegistry(const UnitRegistry& rhs) = delete;
+    UnitRegistry & operator= (const UnitRegistry& rhs) = delete;
+
+    void AddDefaultSystems ();
+    void AddDefaultPhenomena ();
+    void AddDefaultUnits ();
+    void AddDefaultConstants();
+
+    void InsertUnique (Utf8Vector &vec, Utf8String &str);
+    void AddSystem(Utf8CP systemName);
+    void AddPhenomena(Utf8CP phenomenaName, Utf8CP definition);
+    void AddBasePhenomena(Utf8Char dimensionalSymbol);
+    BentleyStatus AddSIBaseUnit(Utf8CP unitName, Utf8Char dimensionSymbol);
+
+public:
+    UNITS_EXPORT static UnitRegistry & Instance();
+    UNITS_EXPORT static void Clear();
+
+    UnitCP LookupUnitBySubTypes (const Utf8Vector &numerator, const Utf8Vector &denominator) const;
+    bmap<Utf8String, Unit*> const & AllUnits() const { return m_units; }
+    
+    // Register methods.
+    UNITS_EXPORT BentleyStatus AddUnit(Utf8CP systemName, Utf8CP phenomName, Utf8CP unitName, Utf8CP definition, double factor = 1, double offset = 0);
+    UNITS_EXPORT BentleyStatus AddConstant(Utf8CP phenomName, Utf8CP constantName, Utf8CP definition, double factor);
+
+    // Lookup methods
+    UNITS_EXPORT UnitCP     LookupUnit(Utf8CP name) const;
+    UNITS_EXPORT ConstantCP LookupConstant(Utf8CP name) const;
+        
+    // bool Exists methods.
+    UNITS_EXPORT bool HasSystem (Utf8CP systemName) const;
+    UNITS_EXPORT bool HasPhenomena (Utf8CP phenomenaName) const;
+    UNITS_EXPORT bool HasUnit (Utf8CP unitName) const;
+    UNITS_EXPORT bool HasConstant (Utf8CP constantName) const;
+
+    // Probably some query methods. (Find base for phenomena and system probably).
+    };
+
 END_BENTLEY_UNITS_NAMESPACE