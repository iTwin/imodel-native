/*--------------------------------------------------------------------------------------+
|
|     $Source: PublicAPI/Units/UnitRegistry.h $
|
|  $Copyright: (c) 2018 Bentley Systems, Incorporated. All rights reserved. $
|
+--------------------------------------------------------------------------------------*/
#pragma once

/*__PUBLISH_SECTION_START__*/
#include <Units/Units.h>
#include <Bentley/RefCounted.h>

UNITS_TYPEDEFS(UnitRegistry)
UNITS_TYPEDEFS(IUnitLocater)

BEGIN_BENTLEY_UNITS_NAMESPACE

typedef RefCountedPtr<UnitRegistry> UnitRegistryPtr;

//=======================================================================================
//! An interface that is implemented by a class that provides units
// @bsistruct                                                   Caleb.Shafer       01/18
//=======================================================================================
struct IUnitLocater : NonCopyableClass
{
public:
    virtual UnitCP LocateUnit(Utf8CP name) = 0;
    virtual UnitP LocateUnitP(Utf8CP name) = 0;
    virtual PhenomenonCP LocatePhenomenon(Utf8CP name) = 0;
    virtual PhenomenonP LocatePhenomenonP(Utf8CP name) = 0;
};

//=======================================================================================
//! A central place to store registered units with the system.  Users interact
//! with the units system here.
// @bsiclass                                                    Chris.Tartamella   02/16
//=======================================================================================
struct UnitRegistry : RefCountedBase
{
friend struct Unit;
private:
    static UnitRegistry * s_instance;

    Utf8Vector m_systems;
    bmap<Utf8String, PhenomenonP> m_phenomena;
    bmap<Utf8String, UnitP> m_units;
    bmap<uint64_t, Conversion> m_conversions;
    uint32_t m_nextId = 0;
    bmap<Utf8String, Utf8String> m_oldNameNewNameMapping;
    bmap<Utf8String, Utf8String> m_newNameOldNameMapping;

<<<<<<< HEAD
    bvector<IUnitLocaterP> m_locaters;

    UnitRegistry();
=======
	// key = unit name, value = ec name
	bmap<Utf8String, Utf8String> m_nameECNameMapping;
	// key = ec name, value = unit name
	bmap<Utf8String, Utf8String> m_ecNameNameMapping;

    UnitRegistry() {}
>>>>>>> 0f946a49
    UnitRegistry(const UnitRegistry& rhs) = delete;
    UnitRegistry & operator= (const UnitRegistry& rhs) = delete;

    void AddDefaultSystems();
    void AddDefaultPhenomena();
    void AddDefaultUnits();
    void AddDefaultConstants();
    void AddDefaultMappings();

    void InsertUnique(Utf8Vector &vec, Utf8String &str);
    void AddSystem(Utf8CP systemName);
    void AddPhenomenon(Utf8CP phenomenaName, Utf8CP definition);
    void AddBasePhenomenon(Utf8Char baseSymbol);
    UnitCP AddUnitForBasePhenomenon(Utf8CP unitName, Utf8Char baseSymbol);

    UnitP AddUnitInternal(Utf8CP phenomName, Utf8CP systemName, Utf8CP unitName, Utf8CP definition, Utf8Char baseSymbol, double factor, double offset, bool isConstant);

    PhenomenonP LookupPhenomenonP(Utf8CP name) const;
    UnitP LookupUnitP(Utf8CP name) const;
    UnitP AddUnitP(Utf8CP phenomName, Utf8CP systemName, Utf8CP unitName, Utf8CP definition, double factor = 1, double offset = 0);

    bool NameConflicts(Utf8CP name);

    bool TryGetConversion(uint64_t index, Conversion& conversion);
    void AddConversion(uint64_t index, Conversion& conversion) {m_conversions.Insert(index, conversion);}

    void AddMapping(Utf8CP oldName, Utf8CP newName);
<<<<<<< HEAD
    bool HasConstant(Utf8CP constantName) const {return nullptr != LookupConstant(constantName);}

=======
	void AddECMapping(Utf8CP name, Utf8CP ecName);
    bool HasConstant (Utf8CP constantName) const;
>>>>>>> 0f946a49
public:
    //! Returns a pointer to the singleton instance of the UnitRegistry
    UNITS_EXPORT static UnitRegistry & Instance();

    UNITS_EXPORT static void Clear(); // TODO: Remove or hide so cannot be called from public API, only needed for performance testing

    //! Constructs a registry
    UNITS_EXPORT static UnitRegistryPtr Create();

    //! Adds a unit locater to this registry.
    UNITS_EXPORT void AddUnitLocater(IUnitLocaterR locater) {m_locaters.push_back(&locater);}

    //! Remove a unit locater to this registry.
    UNITS_EXPORT void RemoveUnitLocater(IUnitLocaterR locater);

    //! Populates the provided vector with all Units in the registry
    //! @param[in] allUnits The vector to populate with the units
    UNITS_EXPORT void AllUnits(bvector<UnitCP>& allUnits) const;

    //! Populates the provided vector with the name of all the Units in the registry. If includeSynonyms is true, all Unit synonym names 
    //! will be included.
    //! @param[in] allUnitNames     The vector to populate with the unit names
    //! @param[in] includeSynonyms  If true, will include all units synonyms
    UNITS_EXPORT void AllUnitNames(bvector<Utf8String>& allUnitNames, bool includeSynonyms) const;

    //! Populates the provided vector with all Units in the registry
    //! @param[in] allPhenomena The vector to populate with the phenomena
    UNITS_EXPORT void AllPhenomena(bvector<PhenomenonCP>& allPhenomena) const;
    
    // Register methods.
    UNITS_EXPORT UnitCP AddDummyUnit(Utf8CP unitName);
    UnitCP AddUnit(Utf8CP phenomName, Utf8CP systemName, Utf8CP unitName, Utf8CP definition, double factor = 1, double offset = 0) {return AddUnitP(phenomName, systemName, unitName, definition, factor, offset);}
    UnitCP AddInvertingUnit(Utf8CP parentUnitName, Utf8CP unitName);
    UNITS_EXPORT UnitCP AddConstant(Utf8CP phenomName, Utf8CP constantName, Utf8CP definition, double factor);
    UNITS_EXPORT BentleyStatus AddSynonym(UnitCP unit, Utf8CP synonymName);
    UNITS_EXPORT BentleyStatus AddSynonym(Utf8CP unitName, Utf8CP synonymName);
    
    // Lookup methods
    UNITS_EXPORT UnitCP LookupUnit(Utf8CP name) const;
    UNITS_EXPORT UnitCP LookupConstant(Utf8CP name) const;
    UNITS_EXPORT PhenomenonCP LookupPhenomenon(Utf8CP name) const;
        
    // bool Exists methods.
    UNITS_EXPORT bool HasSystem (Utf8CP systemName) const;
    bool HasPhenomena(Utf8CP phenomenaName) const {return m_phenomena.end() != m_phenomena.find(phenomenaName);}
    bool HasUnit(Utf8CP unitName) const {return m_units.end() != m_units.find(unitName);}

    //Mapping methods
	//Gets the "new" unit name from a legacy unit name
    UNITS_EXPORT bool TryGetNewName(Utf8CP oldName, Utf8StringR newName) const;
	//Gets the legacy unit name for a unit name
    UNITS_EXPORT bool TryGetOldName(Utf8CP newName, Utf8StringR oldName) const;

	//Gets the EC compatible name for a unit name
	UNITS_EXPORT bool TryGetECName(Utf8CP name, Utf8StringR ecName) const;
	//Gets the mapped unit name for an EC compatible name
	UNITS_EXPORT bool TryGetNameFromECName(Utf8CP ecName, Utf8StringR name) const;

    UNITS_EXPORT UnitCP LookupUnitUsingOldName(Utf8CP oldName) const;
    UnitCP GetPlatformLengthUnit() {return LookupUnit("M");}
    UNITS_EXPORT size_t LoadSynonyms(Json::Value jval) const;
    UNITS_EXPORT PhenomenonCP LoadSynonym(Utf8CP unitName, Utf8CP synonym) const;
    UNITS_EXPORT Json::Value SynonymsToJson() const;
    UNITS_EXPORT UnitCP LookupUnitCI(Utf8CP name) const;
};

END_BENTLEY_UNITS_NAMESPACE
/*__PUBLISH_SECTION_END__*/
<|MERGE_RESOLUTION|>--- conflicted
+++ resolved
@@ -1,166 +1,159 @@
-/*--------------------------------------------------------------------------------------+
-|
-|     $Source: PublicAPI/Units/UnitRegistry.h $
-|
-|  $Copyright: (c) 2018 Bentley Systems, Incorporated. All rights reserved. $
-|
-+--------------------------------------------------------------------------------------*/
-#pragma once
-
-/*__PUBLISH_SECTION_START__*/
-#include <Units/Units.h>
-#include <Bentley/RefCounted.h>
-
-UNITS_TYPEDEFS(UnitRegistry)
-UNITS_TYPEDEFS(IUnitLocater)
-
-BEGIN_BENTLEY_UNITS_NAMESPACE
-
-typedef RefCountedPtr<UnitRegistry> UnitRegistryPtr;
-
-//=======================================================================================
-//! An interface that is implemented by a class that provides units
-// @bsistruct                                                   Caleb.Shafer       01/18
-//=======================================================================================
-struct IUnitLocater : NonCopyableClass
-{
-public:
-    virtual UnitCP LocateUnit(Utf8CP name) = 0;
-    virtual UnitP LocateUnitP(Utf8CP name) = 0;
-    virtual PhenomenonCP LocatePhenomenon(Utf8CP name) = 0;
-    virtual PhenomenonP LocatePhenomenonP(Utf8CP name) = 0;
-};
-
-//=======================================================================================
-//! A central place to store registered units with the system.  Users interact
-//! with the units system here.
-// @bsiclass                                                    Chris.Tartamella   02/16
-//=======================================================================================
-struct UnitRegistry : RefCountedBase
-{
-friend struct Unit;
-private:
-    static UnitRegistry * s_instance;
-
-    Utf8Vector m_systems;
-    bmap<Utf8String, PhenomenonP> m_phenomena;
-    bmap<Utf8String, UnitP> m_units;
-    bmap<uint64_t, Conversion> m_conversions;
-    uint32_t m_nextId = 0;
-    bmap<Utf8String, Utf8String> m_oldNameNewNameMapping;
-    bmap<Utf8String, Utf8String> m_newNameOldNameMapping;
-
-<<<<<<< HEAD
-    bvector<IUnitLocaterP> m_locaters;
-
-    UnitRegistry();
-=======
-	// key = unit name, value = ec name
-	bmap<Utf8String, Utf8String> m_nameECNameMapping;
-	// key = ec name, value = unit name
-	bmap<Utf8String, Utf8String> m_ecNameNameMapping;
-
-    UnitRegistry() {}
->>>>>>> 0f946a49
-    UnitRegistry(const UnitRegistry& rhs) = delete;
-    UnitRegistry & operator= (const UnitRegistry& rhs) = delete;
-
-    void AddDefaultSystems();
-    void AddDefaultPhenomena();
-    void AddDefaultUnits();
-    void AddDefaultConstants();
-    void AddDefaultMappings();
-
-    void InsertUnique(Utf8Vector &vec, Utf8String &str);
-    void AddSystem(Utf8CP systemName);
-    void AddPhenomenon(Utf8CP phenomenaName, Utf8CP definition);
-    void AddBasePhenomenon(Utf8Char baseSymbol);
-    UnitCP AddUnitForBasePhenomenon(Utf8CP unitName, Utf8Char baseSymbol);
-
-    UnitP AddUnitInternal(Utf8CP phenomName, Utf8CP systemName, Utf8CP unitName, Utf8CP definition, Utf8Char baseSymbol, double factor, double offset, bool isConstant);
-
-    PhenomenonP LookupPhenomenonP(Utf8CP name) const;
-    UnitP LookupUnitP(Utf8CP name) const;
-    UnitP AddUnitP(Utf8CP phenomName, Utf8CP systemName, Utf8CP unitName, Utf8CP definition, double factor = 1, double offset = 0);
-
-    bool NameConflicts(Utf8CP name);
-
-    bool TryGetConversion(uint64_t index, Conversion& conversion);
-    void AddConversion(uint64_t index, Conversion& conversion) {m_conversions.Insert(index, conversion);}
-
-    void AddMapping(Utf8CP oldName, Utf8CP newName);
-<<<<<<< HEAD
-    bool HasConstant(Utf8CP constantName) const {return nullptr != LookupConstant(constantName);}
-
-=======
-	void AddECMapping(Utf8CP name, Utf8CP ecName);
-    bool HasConstant (Utf8CP constantName) const;
->>>>>>> 0f946a49
-public:
-    //! Returns a pointer to the singleton instance of the UnitRegistry
-    UNITS_EXPORT static UnitRegistry & Instance();
-
-    UNITS_EXPORT static void Clear(); // TODO: Remove or hide so cannot be called from public API, only needed for performance testing
-
-    //! Constructs a registry
-    UNITS_EXPORT static UnitRegistryPtr Create();
-
-    //! Adds a unit locater to this registry.
-    UNITS_EXPORT void AddUnitLocater(IUnitLocaterR locater) {m_locaters.push_back(&locater);}
-
-    //! Remove a unit locater to this registry.
-    UNITS_EXPORT void RemoveUnitLocater(IUnitLocaterR locater);
-
-    //! Populates the provided vector with all Units in the registry
-    //! @param[in] allUnits The vector to populate with the units
-    UNITS_EXPORT void AllUnits(bvector<UnitCP>& allUnits) const;
-
-    //! Populates the provided vector with the name of all the Units in the registry. If includeSynonyms is true, all Unit synonym names 
-    //! will be included.
-    //! @param[in] allUnitNames     The vector to populate with the unit names
-    //! @param[in] includeSynonyms  If true, will include all units synonyms
-    UNITS_EXPORT void AllUnitNames(bvector<Utf8String>& allUnitNames, bool includeSynonyms) const;
-
-    //! Populates the provided vector with all Units in the registry
-    //! @param[in] allPhenomena The vector to populate with the phenomena
-    UNITS_EXPORT void AllPhenomena(bvector<PhenomenonCP>& allPhenomena) const;
-    
-    // Register methods.
-    UNITS_EXPORT UnitCP AddDummyUnit(Utf8CP unitName);
-    UnitCP AddUnit(Utf8CP phenomName, Utf8CP systemName, Utf8CP unitName, Utf8CP definition, double factor = 1, double offset = 0) {return AddUnitP(phenomName, systemName, unitName, definition, factor, offset);}
-    UnitCP AddInvertingUnit(Utf8CP parentUnitName, Utf8CP unitName);
-    UNITS_EXPORT UnitCP AddConstant(Utf8CP phenomName, Utf8CP constantName, Utf8CP definition, double factor);
-    UNITS_EXPORT BentleyStatus AddSynonym(UnitCP unit, Utf8CP synonymName);
-    UNITS_EXPORT BentleyStatus AddSynonym(Utf8CP unitName, Utf8CP synonymName);
-    
-    // Lookup methods
-    UNITS_EXPORT UnitCP LookupUnit(Utf8CP name) const;
-    UNITS_EXPORT UnitCP LookupConstant(Utf8CP name) const;
-    UNITS_EXPORT PhenomenonCP LookupPhenomenon(Utf8CP name) const;
-        
-    // bool Exists methods.
-    UNITS_EXPORT bool HasSystem (Utf8CP systemName) const;
-    bool HasPhenomena(Utf8CP phenomenaName) const {return m_phenomena.end() != m_phenomena.find(phenomenaName);}
-    bool HasUnit(Utf8CP unitName) const {return m_units.end() != m_units.find(unitName);}
-
-    //Mapping methods
-	//Gets the "new" unit name from a legacy unit name
-    UNITS_EXPORT bool TryGetNewName(Utf8CP oldName, Utf8StringR newName) const;
-	//Gets the legacy unit name for a unit name
-    UNITS_EXPORT bool TryGetOldName(Utf8CP newName, Utf8StringR oldName) const;
-
-	//Gets the EC compatible name for a unit name
-	UNITS_EXPORT bool TryGetECName(Utf8CP name, Utf8StringR ecName) const;
-	//Gets the mapped unit name for an EC compatible name
-	UNITS_EXPORT bool TryGetNameFromECName(Utf8CP ecName, Utf8StringR name) const;
-
-    UNITS_EXPORT UnitCP LookupUnitUsingOldName(Utf8CP oldName) const;
-    UnitCP GetPlatformLengthUnit() {return LookupUnit("M");}
-    UNITS_EXPORT size_t LoadSynonyms(Json::Value jval) const;
-    UNITS_EXPORT PhenomenonCP LoadSynonym(Utf8CP unitName, Utf8CP synonym) const;
-    UNITS_EXPORT Json::Value SynonymsToJson() const;
-    UNITS_EXPORT UnitCP LookupUnitCI(Utf8CP name) const;
-};
-
-END_BENTLEY_UNITS_NAMESPACE
-/*__PUBLISH_SECTION_END__*/
+/*--------------------------------------------------------------------------------------+
+|
+|     $Source: PublicAPI/Units/UnitRegistry.h $
+|
+|  $Copyright: (c) 2018 Bentley Systems, Incorporated. All rights reserved. $
+|
++--------------------------------------------------------------------------------------*/
+#pragma once
+
+/*__PUBLISH_SECTION_START__*/
+#include <Units/Units.h>
+#include <Bentley/RefCounted.h>
+
+UNITS_TYPEDEFS(UnitRegistry)
+UNITS_TYPEDEFS(IUnitLocater)
+
+BEGIN_BENTLEY_UNITS_NAMESPACE
+
+typedef RefCountedPtr<UnitRegistry> UnitRegistryPtr;
+
+//=======================================================================================
+//! An interface that is implemented by a class that provides units
+// @bsistruct                                                   Caleb.Shafer       01/18
+//=======================================================================================
+struct IUnitLocater : NonCopyableClass
+{
+public:
+    virtual UnitCP LocateUnit(Utf8CP name) = 0;
+    virtual UnitP LocateUnitP(Utf8CP name) = 0;
+    virtual PhenomenonCP LocatePhenomenon(Utf8CP name) = 0;
+    virtual PhenomenonP LocatePhenomenonP(Utf8CP name) = 0;
+};
+
+//=======================================================================================
+//! A central place to store registered units with the system.  Users interact
+//! with the units system here.
+// @bsiclass                                                    Chris.Tartamella   02/16
+//=======================================================================================
+struct UnitRegistry : RefCountedBase
+{
+friend struct Unit;
+private:
+    static UnitRegistry * s_instance;
+
+    Utf8Vector m_systems;
+    uint32_t m_nextId = 0;
+
+    bmap<Utf8String, PhenomenonP> m_phenomena;
+    bmap<Utf8String, UnitP> m_units;
+
+    bmap<uint64_t, Conversion> m_conversions;
+    bmap<Utf8String, Utf8String> m_oldNameNewNameMapping;
+    bmap<Utf8String, Utf8String> m_newNameOldNameMapping;
+	// key = unit name, value = ec name
+	bmap<Utf8String, Utf8String> m_nameECNameMapping;
+	// key = ec name, value = unit name
+	bmap<Utf8String, Utf8String> m_ecNameNameMapping;
+
+    bvector<IUnitLocaterP> m_locaters;
+
+    UnitRegistry();
+    UnitRegistry(const UnitRegistry& rhs) = delete;
+    UnitRegistry & operator= (const UnitRegistry& rhs) = delete;
+
+    void AddDefaultSystems();
+    void AddDefaultPhenomena();
+    void AddDefaultUnits();
+    void AddDefaultConstants();
+    void AddDefaultMappings();
+
+    void InsertUnique(Utf8Vector &vec, Utf8String &str);
+    void AddSystem(Utf8CP systemName);
+    void AddPhenomenon(Utf8CP phenomenaName, Utf8CP definition);
+    void AddBasePhenomenon(Utf8Char baseSymbol);
+    UnitCP AddUnitForBasePhenomenon(Utf8CP unitName, Utf8Char baseSymbol);
+
+    UnitP AddUnitInternal(Utf8CP phenomName, Utf8CP systemName, Utf8CP unitName, Utf8CP definition, Utf8Char baseSymbol, double factor, double offset, bool isConstant);
+
+    PhenomenonP LookupPhenomenonP(Utf8CP name) const;
+    UnitP LookupUnitP(Utf8CP name) const;
+    UnitP AddUnitP(Utf8CP phenomName, Utf8CP systemName, Utf8CP unitName, Utf8CP definition, double factor = 1, double offset = 0);
+
+    bool NameConflicts(Utf8CP name);
+
+    bool TryGetConversion(uint64_t index, Conversion& conversion);
+    void AddConversion(uint64_t index, Conversion& conversion) {m_conversions.Insert(index, conversion);}
+
+    void AddMapping(Utf8CP oldName, Utf8CP newName);
+	void AddECMapping(Utf8CP name, Utf8CP ecName);
+    bool HasConstant(Utf8CP constantName) const {return nullptr != LookupConstant(constantName);}
+
+public:
+    //! Returns a pointer to the singleton instance of the UnitRegistry
+    UNITS_EXPORT static UnitRegistry & Instance();
+
+    UNITS_EXPORT static void Clear(); // TODO: Remove or hide so cannot be called from public API, only needed for performance testing
+
+    //! Constructs a registry
+    UNITS_EXPORT static UnitRegistryPtr Create();
+
+    //! Adds a unit locater to this registry.
+    UNITS_EXPORT void AddUnitLocater(IUnitLocaterR locater) {m_locaters.push_back(&locater);}
+
+    //! Remove a unit locater to this registry.
+    UNITS_EXPORT void RemoveUnitLocater(IUnitLocaterR locater);
+
+    //! Populates the provided vector with all Units in the registry
+    //! @param[in] allUnits The vector to populate with the units
+    UNITS_EXPORT void AllUnits(bvector<UnitCP>& allUnits) const;
+
+    //! Populates the provided vector with the name of all the Units in the registry. If includeSynonyms is true, all Unit synonym names 
+    //! will be included.
+    //! @param[in] allUnitNames     The vector to populate with the unit names
+    //! @param[in] includeSynonyms  If true, will include all units synonyms
+    UNITS_EXPORT void AllUnitNames(bvector<Utf8String>& allUnitNames, bool includeSynonyms) const;
+
+    //! Populates the provided vector with all Units in the registry
+    //! @param[in] allPhenomena The vector to populate with the phenomena
+    UNITS_EXPORT void AllPhenomena(bvector<PhenomenonCP>& allPhenomena) const;
+    
+    // Register methods.
+    UNITS_EXPORT UnitCP AddDummyUnit(Utf8CP unitName);
+    UnitCP AddUnit(Utf8CP phenomName, Utf8CP systemName, Utf8CP unitName, Utf8CP definition, double factor = 1, double offset = 0) {return AddUnitP(phenomName, systemName, unitName, definition, factor, offset);}
+    UnitCP AddInvertingUnit(Utf8CP parentUnitName, Utf8CP unitName);
+    UNITS_EXPORT UnitCP AddConstant(Utf8CP phenomName, Utf8CP constantName, Utf8CP definition, double factor);
+    UNITS_EXPORT BentleyStatus AddSynonym(UnitCP unit, Utf8CP synonymName);
+    UNITS_EXPORT BentleyStatus AddSynonym(Utf8CP unitName, Utf8CP synonymName);
+    
+    // Lookup methods
+    UNITS_EXPORT UnitCP LookupUnit(Utf8CP name) const;
+    UNITS_EXPORT UnitCP LookupConstant(Utf8CP name) const;
+    UNITS_EXPORT PhenomenonCP LookupPhenomenon(Utf8CP name) const;
+        
+    // bool Exists methods.
+    UNITS_EXPORT bool HasSystem (Utf8CP systemName) const;
+    bool HasPhenomena(Utf8CP phenomenaName) const {return m_phenomena.end() != m_phenomena.find(phenomenaName);}
+    bool HasUnit(Utf8CP unitName) const {return m_units.end() != m_units.find(unitName);}
+
+    //Mapping methods
+	//Gets the "new" unit name from a legacy unit name
+    UNITS_EXPORT bool TryGetNewName(Utf8CP oldName, Utf8StringR newName) const;
+	//Gets the legacy unit name for a unit name
+    UNITS_EXPORT bool TryGetOldName(Utf8CP newName, Utf8StringR oldName) const;
+
+	//Gets the EC compatible name for a unit name
+	UNITS_EXPORT bool TryGetECName(Utf8CP name, Utf8StringR ecName) const;
+	//Gets the mapped unit name for an EC compatible name
+	UNITS_EXPORT bool TryGetNameFromECName(Utf8CP ecName, Utf8StringR name) const;
+
+    UNITS_EXPORT UnitCP LookupUnitUsingOldName(Utf8CP oldName) const;
+    UnitCP GetPlatformLengthUnit() { return LookupUnit("M"); }
+    UNITS_EXPORT size_t LoadSynonyms(Json::Value jval) const;
+    UNITS_EXPORT PhenomenonCP LoadSynonym(Utf8CP unitName, Utf8CP synonym) const;
+    UNITS_EXPORT Json::Value SynonymsToJson() const;
+    UNITS_EXPORT UnitCP LookupUnitCI(Utf8CP name) const;
+};
+
+END_BENTLEY_UNITS_NAMESPACE
+/*__PUBLISH_SECTION_END__*/