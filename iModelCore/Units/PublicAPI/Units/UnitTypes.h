/*--------------------------------------------------------------------------------------+
|
|     $Source: PublicAPI/Units/UnitTypes.h $
|
|  $Copyright: (c) 2016 Bentley Systems, Incorporated. All rights reserved. $
|
+--------------------------------------------------------------------------------------*/

#pragma once

#include <Units/Units.h>

UNITS_TYPEDEFS(Unit);

BEGIN_BENTLEY_UNITS_NAMESPACE

typedef bvector<Utf8String> Utf8Vector;

struct SymbolicFraction
<<<<<<< HEAD
	{
=======
{
friend struct Unit;
friend struct Phenomenon;
>>>>>>> 0766cd0f
private:
    Utf8Vector m_numerator;
    Utf8Vector m_denominator;
    static BentleyStatus ParseDefinition(Utf8CP definition, Utf8Vector& numerator, Utf8Vector& denominator);
    SymbolicFraction(Utf8CP definition);
    SymbolicFraction(Utf8Vector& numerator, Utf8Vector& denominator);

protected:
    static void SimplifySubTypes(Utf8Vector &n, Utf8Vector &d);

    SymbolicFraction(Utf8Vector& numerator, Utf8Vector& denominator);
    
    Utf8Vector& GetNumerator() { return m_numerator; }
    Utf8Vector& GetDenominator() { return m_denominator; }

public:
    SymbolicFraction operator*(const SymbolicFraction& rhs) const;
    SymbolicFraction operator/(const SymbolicFraction& rhs) const;
    
    Utf8Vector const& Numerator() const { return m_numerator; }
    Utf8Vector const& Denominator() const { return m_denominator; }

    bool operator== (const SymbolicFraction& rhs) const;
    bool operator!= (const SymbolicFraction& rhs) const;
};


//=======================================================================================
//! A base class for all units.
// @bsiclass                                                    Chris.Tartamella   02/16
//=======================================================================================
struct Unit : SymbolicFraction
	{
DEFINE_T_SUPER(SymbolicFraction);
friend struct UnitRegistry;

private:
    Utf8String  m_system;
    Utf8String  m_name;
    Utf8Char    m_dimensionSymbol;
    double      m_factor;
    double      m_offset;

<<<<<<< HEAD
    static BentleyStatus ParseDefinition(Utf8CP definition, Utf8Vector& numerator, Utf8Vector& denominator);
    static UnitP Create (Utf8CP sysName, Utf8CP phenomName, Utf8CP unitName, Utf8CP definition, double factor, double offset);

	// TODO: Create a better definition of an "unknown" unit
	Unit (Utf8Vector& numerator, Utf8Vector& denominator) : Unit("", "", "", numerator, denominator, 1.0, 0.0) { }
    Unit (Utf8CP system, Utf8CP phenomena, Utf8CP name, Utf8Vector& numerator, Utf8Vector& denominator, double factor, double offset);

	// Lifecycle is managed by the UnitRegistry so we don't allow copies or assignments.
	Unit (UnitCR unit) = delete;
	UnitR operator=(UnitCR unit) = delete;
=======
    static UnitPtr Create (Utf8CP sysName, Utf8CP phenomName, Utf8CP unitName, Utf8CP definition, Utf8Char baseDimensionSymbol, double factor, double offset);

    Unit(Utf8CP system, Utf8CP phenomena, Utf8CP name, Utf8CP definition, Utf8Char dimensionSymbol, double factor, double offset);
>>>>>>> 0766cd0f

protected:
    virtual Utf8CP _GetName() const { return m_name.c_str(); }
    //virtual Utf8CP _GetDisplayLabel() const { return m_displayLabel.c_str(); }
    
public:
	virtual ~Unit() { }

    bool   IsRegistered()    const;
    Utf8CP GetName()         const { return _GetName(); }
    //Utf8CP GetDisplayLabel() const { return _GetDisplayLabel(); }

    bool IsBaseUnit() const { return ' ' != m_dimensionSymbol; }

    // Binary comparison operators.
    bool operator== (UnitR rhs) const;
    bool operator!= (UnitR rhs) const;

    // Arithmetic operators.
    UnitCR operator*(UnitR rhs) const;
    UnitCR operator/(UnitR rhs) const;
    UnitCR operator+(UnitR rhs) const;
    UnitCR operator-(UnitR rhs) const;
};


struct Phenomenon : SymbolicFraction
{
friend struct UnitRegistry;
private:
    Utf8String  m_name;
    Utf8String  m_definition;
    Utf8Char    m_dimensionSymbol;

    Phenomenon(Utf8CP name, Utf8CP definition, Utf8Char dimensionalSymbol) : SymbolicFraction(definition), m_name(name) {}

public:
    bool IsBasePhenomena() { return ' ' != m_dimensionSymbol; }
};
END_BENTLEY_UNITS_NAMESPACE<|MERGE_RESOLUTION|>--- conflicted
+++ resolved
@@ -1,125 +1,115 @@
-/*--------------------------------------------------------------------------------------+
-|
-|     $Source: PublicAPI/Units/UnitTypes.h $
-|
-|  $Copyright: (c) 2016 Bentley Systems, Incorporated. All rights reserved. $
-|
-+--------------------------------------------------------------------------------------*/
-
-#pragma once
-
-#include <Units/Units.h>
-
-UNITS_TYPEDEFS(Unit);
-
-BEGIN_BENTLEY_UNITS_NAMESPACE
-
-typedef bvector<Utf8String> Utf8Vector;
-
-struct SymbolicFraction
-<<<<<<< HEAD
-	{
-=======
-{
-friend struct Unit;
-friend struct Phenomenon;
->>>>>>> 0766cd0f
-private:
-    Utf8Vector m_numerator;
-    Utf8Vector m_denominator;
-    static BentleyStatus ParseDefinition(Utf8CP definition, Utf8Vector& numerator, Utf8Vector& denominator);
-    SymbolicFraction(Utf8CP definition);
-    SymbolicFraction(Utf8Vector& numerator, Utf8Vector& denominator);
-
-protected:
-    static void SimplifySubTypes(Utf8Vector &n, Utf8Vector &d);
-
-    SymbolicFraction(Utf8Vector& numerator, Utf8Vector& denominator);
-    
-    Utf8Vector& GetNumerator() { return m_numerator; }
-    Utf8Vector& GetDenominator() { return m_denominator; }
-
-public:
-    SymbolicFraction operator*(const SymbolicFraction& rhs) const;
-    SymbolicFraction operator/(const SymbolicFraction& rhs) const;
-    
-    Utf8Vector const& Numerator() const { return m_numerator; }
-    Utf8Vector const& Denominator() const { return m_denominator; }
-
-    bool operator== (const SymbolicFraction& rhs) const;
-    bool operator!= (const SymbolicFraction& rhs) const;
-};
-
-
-//=======================================================================================
-//! A base class for all units.
-// @bsiclass                                                    Chris.Tartamella   02/16
-//=======================================================================================
-struct Unit : SymbolicFraction
-	{
-DEFINE_T_SUPER(SymbolicFraction);
-friend struct UnitRegistry;
-
-private:
-    Utf8String  m_system;
-    Utf8String  m_name;
-    Utf8Char    m_dimensionSymbol;
-    double      m_factor;
-    double      m_offset;
-
-<<<<<<< HEAD
-    static BentleyStatus ParseDefinition(Utf8CP definition, Utf8Vector& numerator, Utf8Vector& denominator);
-    static UnitP Create (Utf8CP sysName, Utf8CP phenomName, Utf8CP unitName, Utf8CP definition, double factor, double offset);
-
-	// TODO: Create a better definition of an "unknown" unit
-	Unit (Utf8Vector& numerator, Utf8Vector& denominator) : Unit("", "", "", numerator, denominator, 1.0, 0.0) { }
-    Unit (Utf8CP system, Utf8CP phenomena, Utf8CP name, Utf8Vector& numerator, Utf8Vector& denominator, double factor, double offset);
-
-	// Lifecycle is managed by the UnitRegistry so we don't allow copies or assignments.
-	Unit (UnitCR unit) = delete;
-	UnitR operator=(UnitCR unit) = delete;
-=======
-    static UnitPtr Create (Utf8CP sysName, Utf8CP phenomName, Utf8CP unitName, Utf8CP definition, Utf8Char baseDimensionSymbol, double factor, double offset);
-
-    Unit(Utf8CP system, Utf8CP phenomena, Utf8CP name, Utf8CP definition, Utf8Char dimensionSymbol, double factor, double offset);
->>>>>>> 0766cd0f
-
-protected:
-    virtual Utf8CP _GetName() const { return m_name.c_str(); }
-    //virtual Utf8CP _GetDisplayLabel() const { return m_displayLabel.c_str(); }
-    
-public:
-	virtual ~Unit() { }
-
-    bool   IsRegistered()    const;
-    Utf8CP GetName()         const { return _GetName(); }
-    //Utf8CP GetDisplayLabel() const { return _GetDisplayLabel(); }
-
-    bool IsBaseUnit() const { return ' ' != m_dimensionSymbol; }
-
-    // Binary comparison operators.
-    bool operator== (UnitR rhs) const;
-    bool operator!= (UnitR rhs) const;
-
-    // Arithmetic operators.
-    UnitCR operator*(UnitR rhs) const;
-    UnitCR operator/(UnitR rhs) const;
-    UnitCR operator+(UnitR rhs) const;
-    UnitCR operator-(UnitR rhs) const;
-};
-
-
-struct Phenomenon : SymbolicFraction
-{
-friend struct UnitRegistry;
-private:
-    Utf8String  m_name;
-    Utf8String  m_definition;
-    Utf8Char    m_dimensionSymbol;
-
-    Phenomenon(Utf8CP name, Utf8CP definition, Utf8Char dimensionalSymbol) : SymbolicFraction(definition), m_name(name) {}
-
-public:
-    bool IsBasePhenomena() { return ' ' != m_dimensionSymbol; }
-};
+/*--------------------------------------------------------------------------------------+
+|
+|     $Source: PublicAPI/Units/UnitTypes.h $
+|
+|  $Copyright: (c) 2016 Bentley Systems, Incorporated. All rights reserved. $
+|
++--------------------------------------------------------------------------------------*/
+
+#pragma once
+
+#include <Units/Units.h>
+
+UNITS_TYPEDEFS(Unit);
+
+BEGIN_BENTLEY_UNITS_NAMESPACE
+
+typedef bvector<Utf8String> Utf8Vector;
+
+struct SymbolicFraction
+	{
+friend struct Unit;
+friend struct Phenomenon;
+private:
+    Utf8Vector m_numerator;
+    Utf8Vector m_denominator;
+    static BentleyStatus ParseDefinition(Utf8CP definition, Utf8Vector& numerator, Utf8Vector& denominator);
+    SymbolicFraction(Utf8CP definition);
+    SymbolicFraction(Utf8Vector& numerator, Utf8Vector& denominator);
+
+protected:
+    static void SimplifySubTypes(Utf8Vector &n, Utf8Vector &d);
+
+    SymbolicFraction(Utf8Vector& numerator, Utf8Vector& denominator);
+    
+    Utf8Vector& GetNumerator() { return m_numerator; }
+    Utf8Vector& GetDenominator() { return m_denominator; }
+
+public:
+    SymbolicFraction operator*(const SymbolicFraction& rhs) const;
+    SymbolicFraction operator/(const SymbolicFraction& rhs) const;
+    
+    Utf8Vector const& Numerator() const { return m_numerator; }
+    Utf8Vector const& Denominator() const { return m_denominator; }
+
+    bool operator== (const SymbolicFraction& rhs) const;
+    bool operator!= (const SymbolicFraction& rhs) const;
+};
+
+
+//=======================================================================================
+//! A base class for all units.
+// @bsiclass                                                    Chris.Tartamella   02/16
+//=======================================================================================
+struct Unit : SymbolicFraction
+	{
+DEFINE_T_SUPER(SymbolicFraction);
+friend struct UnitRegistry;
+
+private:
+    Utf8String  m_system;
+    Utf8String  m_name;
+    Utf8Char    m_dimensionSymbol;
+    double      m_factor;
+    double      m_offset;
+
+    static BentleyStatus ParseDefinition(Utf8CP definition, Utf8Vector& numerator, Utf8Vector& denominator);
+    static UnitP Create (Utf8CP sysName, Utf8CP phenomName, Utf8CP unitName, Utf8CP definition, double factor, double offset);
+
+	// TODO: Create a better definition of an "unknown" unit
+	Unit (Utf8Vector& numerator, Utf8Vector& denominator) : Unit("", "", "", numerator, denominator, 1.0, 0.0) { }
+    Unit (Utf8CP system, Utf8CP phenomena, Utf8CP name, Utf8CP definition, Utf8Char dimensionSymbol, double factor, double offset);
+
+	// Lifecycle is managed by the UnitRegistry so we don't allow copies or assignments.
+	Unit (UnitCR unit) = delete;
+	UnitR operator=(UnitCR unit) = delete;
+
+protected:
+    virtual Utf8CP _GetName() const { return m_name.c_str(); }
+    //virtual Utf8CP _GetDisplayLabel() const { return m_displayLabel.c_str(); }
+    
+public:
+	virtual ~Unit() { }
+
+    bool   IsRegistered()    const;
+    Utf8CP GetName()         const { return _GetName(); }
+    //Utf8CP GetDisplayLabel() const { return _GetDisplayLabel(); }
+
+    bool IsBaseUnit() const { return ' ' != m_dimensionSymbol; }
+
+    // Binary comparison operators.
+    bool operator== (UnitR rhs) const;
+    bool operator!= (UnitR rhs) const;
+
+    // Arithmetic operators.
+    UnitCR operator*(UnitR rhs) const;
+    UnitCR operator/(UnitR rhs) const;
+    UnitCR operator+(UnitR rhs) const;
+    UnitCR operator-(UnitR rhs) const;
+};
+
+
+struct Phenomenon : SymbolicFraction
+{
+friend struct UnitRegistry;
+private:
+    Utf8String  m_name;
+    Utf8String  m_definition;
+    Utf8Char    m_dimensionSymbol;
+
+    Phenomenon(Utf8CP name, Utf8CP definition, Utf8Char dimensionalSymbol) : SymbolicFraction(definition), m_name(name) {}
+
+public:
+    bool IsBasePhenomena() { return ' ' != m_dimensionSymbol; }
+};
 END_BENTLEY_UNITS_NAMESPACE