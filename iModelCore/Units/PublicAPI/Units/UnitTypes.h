/*--------------------------------------------------------------------------------------+
|
|     $Source: PublicAPI/Units/UnitTypes.h $
|
|  $Copyright: (c) 2016 Bentley Systems, Incorporated. All rights reserved. $
|
+--------------------------------------------------------------------------------------*/

#pragma once

#include <Units/Units.h>

UNITS_TYPEDEFS(Symbol)
UNITS_TYPEDEFS(Unit)
UNITS_TYPEDEFS(Phenomenon)

BEGIN_BENTLEY_UNITS_NAMESPACE

typedef bvector<Utf8String> Utf8Vector;

struct UnitRegistry;
struct SymbolicExpression;

struct Symbol
    {
    friend struct SymbolWithExponent;
    friend struct SymbolicExpression;
private:
    Utf8String  m_name;
    Utf8String  m_definition;
    int         m_id;
    Utf8Char    m_dimensionSymbol;
    double      m_factor;
    double      m_offset;
    bool        m_dimensionless;
    
    mutable bool        m_evaluated;
    SymbolicExpression * m_symbolExpression;   

protected:
    Symbol(Utf8CP name, Utf8CP definition, Utf8Char dimensionSymbol, int id, double factor, double offset);
    
    SymbolicExpression& Evaluate(std::function<SymbolCP(Utf8CP)> getSymbolByName) const;
protected:
    virtual ~Symbol();

    virtual Utf8CP _GetName() const;
    virtual int    _GetId()   const;
    virtual Utf8CP _GetDefinition() const;
    virtual double _GetFactor() const;
    virtual bool _IsBaseSymbol() const;
    virtual bool _IsDimensionless() const;
    //virtual bool _IsCompatibleWith(SymbolCR rhs) const { return SymbolicExpression::DimensionallyCompatible(*this, rhs); }

    // Binary comparison operators.
    bool operator== (SymbolCR rhs) const { return m_id == rhs.m_id; }
    bool operator!= (SymbolCR rhs) const { return m_id != rhs.m_id; }
    };

//=======================================================================================
//! A base class for all units.
// @bsiclass                                                    Chris.Tartamella   02/16
//=======================================================================================
struct Unit : Symbol
    {
DEFINE_T_SUPER(Symbol)
friend struct UnitRegistry;

private:
    Utf8String      m_system;
    PhenomenonCP    m_phenomenon;
    bool            m_isConstant;

    static UnitP Create (Utf8CP sysName, PhenomenonCR phenomenon, Utf8CP unitName, int id, Utf8CP definition, Utf8Char baseDimensionSymbol, double factor, double offset, bool isConstant);

    Unit (Utf8CP system, PhenomenonCR phenomenon, Utf8CP name, int id, Utf8CP definition, Utf8Char dimensionSymbol, double factor, double offset, bool isConstant);

    // Lifecycle is managed by the UnitRegistry so we don't allow copies or assignments.
    Unit() = delete;
    Unit (UnitCR unit) = delete;
    UnitR operator=(UnitCR unit) = delete;

public:
    UNITS_EXPORT double GetConversionTo(UnitCP unit) const;

<<<<<<< HEAD
    UNITS_EXPORT Utf8CP GetName() const { return _GetName(); }
    UNITS_EXPORT Utf8CP GetDefinition() const { return _GetDefinition(); }
    UNITS_EXPORT double GetFactor() const { return _GetFactor(); }

    bool IsRegistered()    const;
=======
    bool IsRegistered() const;
>>>>>>> 4d70bbaa
    bool IsConstant() const { return m_isConstant; }

    PhenomenonCP GetPhenomenon()   const { return m_phenomenon; }
};

struct Phenomenon : Symbol
    {
DEFINE_T_SUPER(Symbol)
friend struct UnitRegistry;

private:
    bvector<UnitCP> m_units;

    void AddUnit(UnitCR unit);

    Phenomenon(Utf8CP name, Utf8CP definition, Utf8Char dimensionSymbol, int id) : Symbol(name, definition, dimensionSymbol, id, 0.0, 0) {}

    Phenomenon() = delete;
    Phenomenon(PhenomenonCR phenomenon) = delete;
    PhenomenonR operator=(PhenomenonCR phenomenon) = delete;

public:
    virtual ~Phenomenon() { };

    UNITS_EXPORT Utf8String GetPhenomenonDimension() const;
<<<<<<< HEAD

    UNITS_EXPORT Utf8CP GetName() const { return _GetName(); }
    UNITS_EXPORT Utf8CP GetDefinition() const { return _GetDefinition(); }
    UNITS_EXPORT double GetFactor() const { return _GetFactor(); }
    };

=======
    
    bool HasUnits() const { return m_units.size() > 0; }
    bvector<UnitCP> const GetUnits() const { return m_units; }
};
>>>>>>> 4d70bbaa
END_BENTLEY_UNITS_NAMESPACE<|MERGE_RESOLUTION|>--- conflicted
+++ resolved
@@ -1,133 +1,118 @@
-/*--------------------------------------------------------------------------------------+
-|
-|     $Source: PublicAPI/Units/UnitTypes.h $
-|
-|  $Copyright: (c) 2016 Bentley Systems, Incorporated. All rights reserved. $
-|
-+--------------------------------------------------------------------------------------*/
-
-#pragma once
-
-#include <Units/Units.h>
-
-UNITS_TYPEDEFS(Symbol)
-UNITS_TYPEDEFS(Unit)
-UNITS_TYPEDEFS(Phenomenon)
-
-BEGIN_BENTLEY_UNITS_NAMESPACE
-
-typedef bvector<Utf8String> Utf8Vector;
-
-struct UnitRegistry;
-struct SymbolicExpression;
-
-struct Symbol
-    {
-    friend struct SymbolWithExponent;
-    friend struct SymbolicExpression;
-private:
-    Utf8String  m_name;
-    Utf8String  m_definition;
-    int         m_id;
-    Utf8Char    m_dimensionSymbol;
-    double      m_factor;
-    double      m_offset;
-    bool        m_dimensionless;
-    
-    mutable bool        m_evaluated;
-    SymbolicExpression * m_symbolExpression;   
-
-protected:
-    Symbol(Utf8CP name, Utf8CP definition, Utf8Char dimensionSymbol, int id, double factor, double offset);
-    
-    SymbolicExpression& Evaluate(std::function<SymbolCP(Utf8CP)> getSymbolByName) const;
-protected:
-    virtual ~Symbol();
-
-    virtual Utf8CP _GetName() const;
-    virtual int    _GetId()   const;
-    virtual Utf8CP _GetDefinition() const;
-    virtual double _GetFactor() const;
-    virtual bool _IsBaseSymbol() const;
-    virtual bool _IsDimensionless() const;
-    //virtual bool _IsCompatibleWith(SymbolCR rhs) const { return SymbolicExpression::DimensionallyCompatible(*this, rhs); }
-
-    // Binary comparison operators.
-    bool operator== (SymbolCR rhs) const { return m_id == rhs.m_id; }
-    bool operator!= (SymbolCR rhs) const { return m_id != rhs.m_id; }
-    };
-
-//=======================================================================================
-//! A base class for all units.
-// @bsiclass                                                    Chris.Tartamella   02/16
-//=======================================================================================
-struct Unit : Symbol
-    {
-DEFINE_T_SUPER(Symbol)
-friend struct UnitRegistry;
-
-private:
-    Utf8String      m_system;
-    PhenomenonCP    m_phenomenon;
-    bool            m_isConstant;
-
-    static UnitP Create (Utf8CP sysName, PhenomenonCR phenomenon, Utf8CP unitName, int id, Utf8CP definition, Utf8Char baseDimensionSymbol, double factor, double offset, bool isConstant);
-
-    Unit (Utf8CP system, PhenomenonCR phenomenon, Utf8CP name, int id, Utf8CP definition, Utf8Char dimensionSymbol, double factor, double offset, bool isConstant);
-
-    // Lifecycle is managed by the UnitRegistry so we don't allow copies or assignments.
-    Unit() = delete;
-    Unit (UnitCR unit) = delete;
-    UnitR operator=(UnitCR unit) = delete;
-
-public:
-    UNITS_EXPORT double GetConversionTo(UnitCP unit) const;
-
-<<<<<<< HEAD
-    UNITS_EXPORT Utf8CP GetName() const { return _GetName(); }
-    UNITS_EXPORT Utf8CP GetDefinition() const { return _GetDefinition(); }
-    UNITS_EXPORT double GetFactor() const { return _GetFactor(); }
-
-    bool IsRegistered()    const;
-=======
-    bool IsRegistered() const;
->>>>>>> 4d70bbaa
-    bool IsConstant() const { return m_isConstant; }
-
-    PhenomenonCP GetPhenomenon()   const { return m_phenomenon; }
-};
-
-struct Phenomenon : Symbol
-    {
-DEFINE_T_SUPER(Symbol)
-friend struct UnitRegistry;
-
-private:
-    bvector<UnitCP> m_units;
-
-    void AddUnit(UnitCR unit);
-
-    Phenomenon(Utf8CP name, Utf8CP definition, Utf8Char dimensionSymbol, int id) : Symbol(name, definition, dimensionSymbol, id, 0.0, 0) {}
-
-    Phenomenon() = delete;
-    Phenomenon(PhenomenonCR phenomenon) = delete;
-    PhenomenonR operator=(PhenomenonCR phenomenon) = delete;
-
-public:
-    virtual ~Phenomenon() { };
-
-    UNITS_EXPORT Utf8String GetPhenomenonDimension() const;
-<<<<<<< HEAD
-
-    UNITS_EXPORT Utf8CP GetName() const { return _GetName(); }
-    UNITS_EXPORT Utf8CP GetDefinition() const { return _GetDefinition(); }
-    UNITS_EXPORT double GetFactor() const { return _GetFactor(); }
-    };
-
-=======
-    
-    bool HasUnits() const { return m_units.size() > 0; }
-    bvector<UnitCP> const GetUnits() const { return m_units; }
-};
->>>>>>> 4d70bbaa
+/*--------------------------------------------------------------------------------------+
+|
+|     $Source: PublicAPI/Units/UnitTypes.h $
+|
+|  $Copyright: (c) 2016 Bentley Systems, Incorporated. All rights reserved. $
+|
++--------------------------------------------------------------------------------------*/
+
+#pragma once
+
+#include <Units/Units.h>
+
+UNITS_TYPEDEFS(Symbol)
+UNITS_TYPEDEFS(Unit)
+UNITS_TYPEDEFS(Phenomenon)
+
+BEGIN_BENTLEY_UNITS_NAMESPACE
+
+typedef bvector<Utf8String> Utf8Vector;
+
+struct UnitRegistry;
+struct SymbolicExpression;
+
+struct Symbol
+    {
+    friend struct SymbolWithExponent;
+    friend struct SymbolicExpression;
+private:
+    Utf8String  m_name;
+    Utf8String  m_definition;
+    int         m_id;
+    Utf8Char    m_dimensionSymbol;
+    double      m_factor;
+    double      m_offset;
+    bool        m_dimensionless;
+    
+    mutable bool        m_evaluated;
+    SymbolicExpression * m_symbolExpression;   
+
+protected:
+    Symbol(Utf8CP name, Utf8CP definition, Utf8Char dimensionSymbol, int id, double factor, double offset);
+    
+    SymbolicExpression& Evaluate(std::function<SymbolCP(Utf8CP)> getSymbolByName) const;
+protected:
+    virtual ~Symbol();
+
+    virtual Utf8CP _GetName() const;
+    virtual int    _GetId()   const;
+    virtual Utf8CP _GetDefinition() const;
+    virtual double _GetFactor() const;
+    virtual bool _IsBaseSymbol() const;
+    virtual bool _IsDimensionless() const;
+    //virtual bool _IsCompatibleWith(SymbolCR rhs) const { return SymbolicExpression::DimensionallyCompatible(*this, rhs); }
+
+    // Binary comparison operators.
+    bool operator== (SymbolCR rhs) const { return m_id == rhs.m_id; }
+    bool operator!= (SymbolCR rhs) const { return m_id != rhs.m_id; }
+    };
+
+//=======================================================================================
+//! A base class for all units.
+// @bsiclass                                                    Chris.Tartamella   02/16
+//=======================================================================================
+struct Unit : Symbol
+    {
+DEFINE_T_SUPER(Symbol)
+friend struct UnitRegistry;
+
+private:
+    Utf8String      m_system;
+    PhenomenonCP    m_phenomenon;
+    bool            m_isConstant;
+
+    static UnitP Create (Utf8CP sysName, PhenomenonCR phenomenon, Utf8CP unitName, int id, Utf8CP definition, Utf8Char baseDimensionSymbol, double factor, double offset, bool isConstant);
+
+    Unit (Utf8CP system, PhenomenonCR phenomenon, Utf8CP name, int id, Utf8CP definition, Utf8Char dimensionSymbol, double factor, double offset, bool isConstant);
+
+    // Lifecycle is managed by the UnitRegistry so we don't allow copies or assignments.
+    Unit() = delete;
+    Unit (UnitCR unit) = delete;
+    UnitR operator=(UnitCR unit) = delete;
+
+public:
+    UNITS_EXPORT double GetConversionTo(UnitCP unit) const;
+
+    UNITS_EXPORT int    GetId() const { return _GetId(); }
+    UNITS_EXPORT Utf8CP GetName() const { return _GetName(); }
+    UNITS_EXPORT Utf8CP GetDefinition() const { return _GetDefinition(); }
+    UNITS_EXPORT double GetFactor() const { return _GetFactor(); }
+
+    bool IsRegistered()    const;
+    bool IsConstant() const { return m_isConstant; }
+
+    PhenomenonCP GetPhenomenon()   const { return m_phenomenon; }
+};
+
+struct Phenomenon : Symbol
+    {
+DEFINE_T_SUPER(Symbol)
+friend struct UnitRegistry;
+private:
+    bvector<UnitCP> m_units;
+
+    void AddUnit(UnitCR unit);
+
+    Phenomenon(Utf8CP name, Utf8CP definition, Utf8Char dimensionSymbol, int id) : Symbol(name, definition, dimensionSymbol, id, 0.0, 0) {}
+
+    Phenomenon() = delete;
+    Phenomenon(PhenomenonCR phenomenon) = delete;
+    PhenomenonR operator=(PhenomenonCR phenomenon) = delete;
+
+public:
+    UNITS_EXPORT Utf8String GetPhenomenonDimension() const;
+    
+    bool HasUnits() const { return m_units.size() > 0; }
+    bvector<UnitCP> const GetUnits() const { return m_units; }
+};
 END_BENTLEY_UNITS_NAMESPACE